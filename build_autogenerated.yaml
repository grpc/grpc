filegroups: []
libs:
- name: address_sorting
  build: all
  language: c
  public_headers: []
  headers:
  - third_party/address_sorting/address_sorting_internal.h
  - third_party/address_sorting/include/address_sorting/address_sorting.h
  src:
  - third_party/address_sorting/address_sorting.c
  - third_party/address_sorting/address_sorting_posix.c
  - third_party/address_sorting/address_sorting_windows.c
  deps: []
- name: end2end_tests
  build: private
  language: c
  public_headers:
  - include/grpc/byte_buffer.h
  - include/grpc/byte_buffer_reader.h
  - include/grpc/compression.h
  - include/grpc/fork.h
  - include/grpc/grpc.h
  - include/grpc/grpc_posix.h
  - include/grpc/grpc_security.h
  - include/grpc/grpc_security_constants.h
  - include/grpc/load_reporting.h
  - include/grpc/slice.h
  - include/grpc/slice_buffer.h
  - include/grpc/status.h
  - include/grpc/support/workaround_list.h
  headers:
  - src/core/lib/security/authorization/grpc_authorization_policy_provider.h
  - src/core/lib/security/authorization/rbac_translator.h
  - test/core/compression/args_utils.h
  - test/core/end2end/cq_verifier.h
  - test/core/end2end/data/ssl_test_data.h
  - test/core/end2end/end2end_tests.h
  - test/core/end2end/fixtures/http_proxy_fixture.h
  - test/core/end2end/fixtures/local_util.h
  - test/core/end2end/fixtures/proxy.h
  - test/core/end2end/tests/cancel_test_helpers.h
  - test/core/util/test_lb_policies.h
  src:
  - src/core/lib/security/authorization/grpc_authorization_policy_provider.cc
  - src/core/lib/security/authorization/rbac_translator.cc
  - test/core/compression/args_utils.cc
  - test/core/end2end/cq_verifier.cc
  - test/core/end2end/data/client_certs.cc
  - test/core/end2end/data/server1_cert.cc
  - test/core/end2end/data/server1_key.cc
  - test/core/end2end/data/test_root_cert.cc
  - test/core/end2end/end2end_test_utils.cc
  - test/core/end2end/end2end_tests.cc
  - test/core/end2end/fixtures/http_proxy_fixture.cc
  - test/core/end2end/fixtures/local_util.cc
  - test/core/end2end/fixtures/proxy.cc
  - test/core/end2end/tests/authority_not_supported.cc
  - test/core/end2end/tests/bad_hostname.cc
  - test/core/end2end/tests/bad_ping.cc
  - test/core/end2end/tests/binary_metadata.cc
  - test/core/end2end/tests/call_creds.cc
  - test/core/end2end/tests/call_host_override.cc
  - test/core/end2end/tests/cancel_after_accept.cc
  - test/core/end2end/tests/cancel_after_client_done.cc
  - test/core/end2end/tests/cancel_after_invoke.cc
  - test/core/end2end/tests/cancel_after_round_trip.cc
  - test/core/end2end/tests/cancel_before_invoke.cc
  - test/core/end2end/tests/cancel_in_a_vacuum.cc
  - test/core/end2end/tests/cancel_with_status.cc
  - test/core/end2end/tests/channelz.cc
  - test/core/end2end/tests/client_streaming.cc
  - test/core/end2end/tests/compressed_payload.cc
  - test/core/end2end/tests/connectivity.cc
  - test/core/end2end/tests/default_host.cc
  - test/core/end2end/tests/disappearing_server.cc
  - test/core/end2end/tests/empty_batch.cc
  - test/core/end2end/tests/filter_causes_close.cc
  - test/core/end2end/tests/filter_context.cc
  - test/core/end2end/tests/filter_init_fails.cc
  - test/core/end2end/tests/filter_latency.cc
  - test/core/end2end/tests/filter_status_code.cc
  - test/core/end2end/tests/filtered_metadata.cc
  - test/core/end2end/tests/graceful_server_shutdown.cc
  - test/core/end2end/tests/grpc_authz.cc
  - test/core/end2end/tests/high_initial_seqno.cc
  - test/core/end2end/tests/hpack_size.cc
  - test/core/end2end/tests/invoke_large_request.cc
  - test/core/end2end/tests/keepalive_timeout.cc
  - test/core/end2end/tests/large_metadata.cc
  - test/core/end2end/tests/max_concurrent_streams.cc
  - test/core/end2end/tests/max_connection_age.cc
  - test/core/end2end/tests/max_connection_idle.cc
  - test/core/end2end/tests/max_message_length.cc
  - test/core/end2end/tests/negative_deadline.cc
  - test/core/end2end/tests/no_error_on_hotpath.cc
  - test/core/end2end/tests/no_logging.cc
  - test/core/end2end/tests/no_op.cc
  - test/core/end2end/tests/payload.cc
  - test/core/end2end/tests/ping.cc
  - test/core/end2end/tests/ping_pong_streaming.cc
  - test/core/end2end/tests/proxy_auth.cc
  - test/core/end2end/tests/registered_call.cc
  - test/core/end2end/tests/request_with_flags.cc
  - test/core/end2end/tests/request_with_payload.cc
  - test/core/end2end/tests/resource_quota_server.cc
  - test/core/end2end/tests/retry.cc
  - test/core/end2end/tests/retry_cancel_after_first_attempt_starts.cc
  - test/core/end2end/tests/retry_cancel_during_delay.cc
  - test/core/end2end/tests/retry_cancel_with_multiple_send_batches.cc
  - test/core/end2end/tests/retry_cancellation.cc
  - test/core/end2end/tests/retry_disabled.cc
  - test/core/end2end/tests/retry_exceeds_buffer_size_in_delay.cc
  - test/core/end2end/tests/retry_exceeds_buffer_size_in_initial_batch.cc
  - test/core/end2end/tests/retry_exceeds_buffer_size_in_subsequent_batch.cc
  - test/core/end2end/tests/retry_lb_drop.cc
  - test/core/end2end/tests/retry_lb_fail.cc
  - test/core/end2end/tests/retry_non_retriable_status.cc
  - test/core/end2end/tests/retry_non_retriable_status_before_recv_trailing_metadata_started.cc
  - test/core/end2end/tests/retry_per_attempt_recv_timeout.cc
  - test/core/end2end/tests/retry_per_attempt_recv_timeout_on_last_attempt.cc
  - test/core/end2end/tests/retry_recv_initial_metadata.cc
  - test/core/end2end/tests/retry_recv_message.cc
  - test/core/end2end/tests/retry_recv_message_replay.cc
  - test/core/end2end/tests/retry_recv_trailing_metadata_error.cc
  - test/core/end2end/tests/retry_send_initial_metadata_refs.cc
  - test/core/end2end/tests/retry_send_op_fails.cc
  - test/core/end2end/tests/retry_send_recv_batch.cc
  - test/core/end2end/tests/retry_server_pushback_delay.cc
  - test/core/end2end/tests/retry_server_pushback_disabled.cc
  - test/core/end2end/tests/retry_streaming.cc
  - test/core/end2end/tests/retry_streaming_after_commit.cc
  - test/core/end2end/tests/retry_streaming_succeeds_before_replay_finished.cc
  - test/core/end2end/tests/retry_throttled.cc
  - test/core/end2end/tests/retry_too_many_attempts.cc
  - test/core/end2end/tests/retry_transparent_goaway.cc
  - test/core/end2end/tests/retry_transparent_max_concurrent_streams.cc
  - test/core/end2end/tests/retry_transparent_not_sent_on_wire.cc
  - test/core/end2end/tests/retry_unref_before_finish.cc
  - test/core/end2end/tests/retry_unref_before_recv.cc
  - test/core/end2end/tests/server_finishes_request.cc
  - test/core/end2end/tests/server_streaming.cc
  - test/core/end2end/tests/shutdown_finishes_calls.cc
  - test/core/end2end/tests/shutdown_finishes_tags.cc
  - test/core/end2end/tests/simple_delayed_request.cc
  - test/core/end2end/tests/simple_metadata.cc
  - test/core/end2end/tests/simple_request.cc
  - test/core/end2end/tests/streaming_error_response.cc
  - test/core/end2end/tests/trailing_metadata.cc
  - test/core/end2end/tests/write_buffering.cc
  - test/core/end2end/tests/write_buffering_at_end.cc
  - test/core/util/test_lb_policies.cc
  deps:
  - grpc_test_util
- name: gpr
  build: all
  language: c
  public_headers:
  - include/grpc/impl/codegen/atm.h
  - include/grpc/impl/codegen/atm_gcc_atomic.h
  - include/grpc/impl/codegen/atm_gcc_sync.h
  - include/grpc/impl/codegen/atm_windows.h
  - include/grpc/impl/codegen/byte_buffer.h
  - include/grpc/impl/codegen/byte_buffer_reader.h
  - include/grpc/impl/codegen/compression_types.h
  - include/grpc/impl/codegen/connectivity_state.h
  - include/grpc/impl/codegen/fork.h
  - include/grpc/impl/codegen/gpr_slice.h
  - include/grpc/impl/codegen/gpr_types.h
  - include/grpc/impl/codegen/grpc_types.h
  - include/grpc/impl/codegen/log.h
  - include/grpc/impl/codegen/port_platform.h
  - include/grpc/impl/codegen/propagation_bits.h
  - include/grpc/impl/codegen/slice.h
  - include/grpc/impl/codegen/status.h
  - include/grpc/impl/codegen/sync.h
  - include/grpc/impl/codegen/sync_abseil.h
  - include/grpc/impl/codegen/sync_custom.h
  - include/grpc/impl/codegen/sync_generic.h
  - include/grpc/impl/codegen/sync_posix.h
  - include/grpc/impl/codegen/sync_windows.h
  - include/grpc/support/alloc.h
  - include/grpc/support/atm.h
  - include/grpc/support/atm_gcc_atomic.h
  - include/grpc/support/atm_gcc_sync.h
  - include/grpc/support/atm_windows.h
  - include/grpc/support/cpu.h
  - include/grpc/support/log.h
  - include/grpc/support/log_windows.h
  - include/grpc/support/port_platform.h
  - include/grpc/support/string_util.h
  - include/grpc/support/sync.h
  - include/grpc/support/sync_abseil.h
  - include/grpc/support/sync_custom.h
  - include/grpc/support/sync_generic.h
  - include/grpc/support/sync_posix.h
  - include/grpc/support/sync_windows.h
  - include/grpc/support/thd_id.h
  - include/grpc/support/time.h
  headers:
  - src/core/lib/gpr/alloc.h
  - src/core/lib/gpr/env.h
  - src/core/lib/gpr/murmur_hash.h
  - src/core/lib/gpr/spinlock.h
  - src/core/lib/gpr/string.h
  - src/core/lib/gpr/string_windows.h
  - src/core/lib/gpr/time_precise.h
  - src/core/lib/gpr/tls.h
  - src/core/lib/gpr/tmpfile.h
  - src/core/lib/gpr/useful.h
  - src/core/lib/gprpp/construct_destruct.h
  - src/core/lib/gprpp/debug_location.h
  - src/core/lib/gprpp/examine_stack.h
  - src/core/lib/gprpp/fork.h
  - src/core/lib/gprpp/global_config.h
  - src/core/lib/gprpp/global_config_custom.h
  - src/core/lib/gprpp/global_config_env.h
  - src/core/lib/gprpp/global_config_generic.h
  - src/core/lib/gprpp/host_port.h
  - src/core/lib/gprpp/manual_constructor.h
  - src/core/lib/gprpp/memory.h
  - src/core/lib/gprpp/mpscq.h
  - src/core/lib/gprpp/stat.h
  - src/core/lib/gprpp/sync.h
  - src/core/lib/gprpp/thd.h
  - src/core/lib/gprpp/time_util.h
  - src/core/lib/profiling/timers.h
  src:
  - src/core/lib/gpr/alloc.cc
  - src/core/lib/gpr/atm.cc
  - src/core/lib/gpr/cpu_iphone.cc
  - src/core/lib/gpr/cpu_linux.cc
  - src/core/lib/gpr/cpu_posix.cc
  - src/core/lib/gpr/cpu_windows.cc
  - src/core/lib/gpr/env_linux.cc
  - src/core/lib/gpr/env_posix.cc
  - src/core/lib/gpr/env_windows.cc
  - src/core/lib/gpr/log.cc
  - src/core/lib/gpr/log_android.cc
  - src/core/lib/gpr/log_linux.cc
  - src/core/lib/gpr/log_posix.cc
  - src/core/lib/gpr/log_windows.cc
  - src/core/lib/gpr/murmur_hash.cc
  - src/core/lib/gpr/string.cc
  - src/core/lib/gpr/string_posix.cc
  - src/core/lib/gpr/string_util_windows.cc
  - src/core/lib/gpr/string_windows.cc
  - src/core/lib/gpr/sync.cc
  - src/core/lib/gpr/sync_abseil.cc
  - src/core/lib/gpr/sync_posix.cc
  - src/core/lib/gpr/sync_windows.cc
  - src/core/lib/gpr/time.cc
  - src/core/lib/gpr/time_posix.cc
  - src/core/lib/gpr/time_precise.cc
  - src/core/lib/gpr/time_windows.cc
  - src/core/lib/gpr/tmpfile_msys.cc
  - src/core/lib/gpr/tmpfile_posix.cc
  - src/core/lib/gpr/tmpfile_windows.cc
  - src/core/lib/gpr/wrap_memcpy.cc
  - src/core/lib/gprpp/examine_stack.cc
  - src/core/lib/gprpp/fork.cc
  - src/core/lib/gprpp/global_config_env.cc
  - src/core/lib/gprpp/host_port.cc
  - src/core/lib/gprpp/mpscq.cc
  - src/core/lib/gprpp/stat_posix.cc
  - src/core/lib/gprpp/stat_windows.cc
  - src/core/lib/gprpp/thd_posix.cc
  - src/core/lib/gprpp/thd_windows.cc
  - src/core/lib/gprpp/time_util.cc
  - src/core/lib/profiling/basic_timers.cc
  - src/core/lib/profiling/stap_timers.cc
  deps:
  - absl/base:base
  - absl/base:core_headers
  - absl/memory:memory
  - absl/random:random
  - absl/status:status
  - absl/strings:cord
  - absl/strings:str_format
  - absl/strings:strings
  - absl/synchronization:synchronization
  - absl/time:time
  - absl/types:optional
- name: grpc
  build: all
  language: c
  public_headers:
  - include/grpc/byte_buffer.h
  - include/grpc/byte_buffer_reader.h
  - include/grpc/census.h
  - include/grpc/compression.h
  - include/grpc/event_engine/endpoint_config.h
  - include/grpc/event_engine/event_engine.h
  - include/grpc/event_engine/internal/memory_allocator_impl.h
  - include/grpc/event_engine/memory_allocator.h
  - include/grpc/event_engine/memory_request.h
  - include/grpc/event_engine/port.h
  - include/grpc/event_engine/slice.h
  - include/grpc/event_engine/slice_buffer.h
  - include/grpc/fork.h
  - include/grpc/grpc.h
  - include/grpc/grpc_posix.h
  - include/grpc/grpc_security.h
  - include/grpc/grpc_security_constants.h
  - include/grpc/load_reporting.h
  - include/grpc/slice.h
  - include/grpc/slice_buffer.h
  - include/grpc/status.h
  - include/grpc/support/alloc.h
  - include/grpc/support/atm.h
  - include/grpc/support/atm_gcc_atomic.h
  - include/grpc/support/atm_gcc_sync.h
  - include/grpc/support/atm_windows.h
  - include/grpc/support/cpu.h
  - include/grpc/support/log.h
  - include/grpc/support/log_windows.h
  - include/grpc/support/port_platform.h
  - include/grpc/support/string_util.h
  - include/grpc/support/sync.h
  - include/grpc/support/sync_abseil.h
  - include/grpc/support/sync_custom.h
  - include/grpc/support/sync_generic.h
  - include/grpc/support/sync_posix.h
  - include/grpc/support/sync_windows.h
  - include/grpc/support/thd_id.h
  - include/grpc/support/time.h
  - include/grpc/support/workaround_list.h
  headers:
  - src/core/ext/filters/channel_idle/channel_idle_filter.h
  - src/core/ext/filters/channel_idle/idle_filter_state.h
  - src/core/ext/filters/client_channel/backend_metric.h
  - src/core/ext/filters/client_channel/backup_poller.h
  - src/core/ext/filters/client_channel/client_channel.h
  - src/core/ext/filters/client_channel/client_channel_channelz.h
  - src/core/ext/filters/client_channel/client_channel_factory.h
  - src/core/ext/filters/client_channel/config_selector.h
  - src/core/ext/filters/client_channel/connector.h
  - src/core/ext/filters/client_channel/dynamic_filters.h
  - src/core/ext/filters/client_channel/global_subchannel_pool.h
  - src/core/ext/filters/client_channel/health/health_check_client.h
  - src/core/ext/filters/client_channel/http_proxy.h
  - src/core/ext/filters/client_channel/lb_policy.h
  - src/core/ext/filters/client_channel/lb_policy/address_filtering.h
  - src/core/ext/filters/client_channel/lb_policy/backend_metric_data.h
  - src/core/ext/filters/client_channel/lb_policy/child_policy_handler.h
  - src/core/ext/filters/client_channel/lb_policy/grpclb/client_load_reporting_filter.h
  - src/core/ext/filters/client_channel/lb_policy/grpclb/grpclb.h
  - src/core/ext/filters/client_channel/lb_policy/grpclb/grpclb_balancer_addresses.h
  - src/core/ext/filters/client_channel/lb_policy/grpclb/grpclb_client_stats.h
  - src/core/ext/filters/client_channel/lb_policy/grpclb/load_balancer_api.h
  - src/core/ext/filters/client_channel/lb_policy/oob_backend_metric.h
  - src/core/ext/filters/client_channel/lb_policy/outlier_detection/outlier_detection.h
  - src/core/ext/filters/client_channel/lb_policy/ring_hash/ring_hash.h
  - src/core/ext/filters/client_channel/lb_policy/subchannel_list.h
  - src/core/ext/filters/client_channel/lb_policy/xds/xds.h
  - src/core/ext/filters/client_channel/lb_policy/xds/xds_channel_args.h
  - src/core/ext/filters/client_channel/lb_policy_factory.h
  - src/core/ext/filters/client_channel/lb_policy_registry.h
  - src/core/ext/filters/client_channel/local_subchannel_pool.h
  - src/core/ext/filters/client_channel/proxy_mapper.h
  - src/core/ext/filters/client_channel/proxy_mapper_registry.h
  - src/core/ext/filters/client_channel/resolver/dns/c_ares/grpc_ares_ev_driver.h
  - src/core/ext/filters/client_channel/resolver/dns/c_ares/grpc_ares_wrapper.h
  - src/core/ext/filters/client_channel/resolver/dns/dns_resolver_selection.h
  - src/core/ext/filters/client_channel/resolver/fake/fake_resolver.h
  - src/core/ext/filters/client_channel/resolver/polling_resolver.h
  - src/core/ext/filters/client_channel/resolver/xds/xds_resolver.h
  - src/core/ext/filters/client_channel/resolver_result_parsing.h
  - src/core/ext/filters/client_channel/retry_filter.h
  - src/core/ext/filters/client_channel/retry_service_config.h
  - src/core/ext/filters/client_channel/retry_throttle.h
  - src/core/ext/filters/client_channel/subchannel.h
  - src/core/ext/filters/client_channel/subchannel_interface.h
  - src/core/ext/filters/client_channel/subchannel_interface_internal.h
  - src/core/ext/filters/client_channel/subchannel_pool_interface.h
  - src/core/ext/filters/client_channel/subchannel_stream_client.h
  - src/core/ext/filters/deadline/deadline_filter.h
  - src/core/ext/filters/fault_injection/fault_injection_filter.h
  - src/core/ext/filters/fault_injection/service_config_parser.h
  - src/core/ext/filters/http/client/http_client_filter.h
  - src/core/ext/filters/http/client_authority_filter.h
  - src/core/ext/filters/http/message_compress/message_compress_filter.h
  - src/core/ext/filters/http/message_compress/message_decompress_filter.h
  - src/core/ext/filters/http/server/http_server_filter.h
  - src/core/ext/filters/message_size/message_size_filter.h
  - src/core/ext/filters/rbac/rbac_filter.h
  - src/core/ext/filters/rbac/rbac_service_config_parser.h
  - src/core/ext/filters/server_config_selector/server_config_selector.h
  - src/core/ext/filters/server_config_selector/server_config_selector_filter.h
  - src/core/ext/transport/chttp2/alpn/alpn.h
  - src/core/ext/transport/chttp2/client/chttp2_connector.h
  - src/core/ext/transport/chttp2/server/chttp2_server.h
  - src/core/ext/transport/chttp2/transport/bin_decoder.h
  - src/core/ext/transport/chttp2/transport/bin_encoder.h
  - src/core/ext/transport/chttp2/transport/chttp2_transport.h
  - src/core/ext/transport/chttp2/transport/context_list.h
  - src/core/ext/transport/chttp2/transport/flow_control.h
  - src/core/ext/transport/chttp2/transport/frame.h
  - src/core/ext/transport/chttp2/transport/frame_data.h
  - src/core/ext/transport/chttp2/transport/frame_goaway.h
  - src/core/ext/transport/chttp2/transport/frame_ping.h
  - src/core/ext/transport/chttp2/transport/frame_rst_stream.h
  - src/core/ext/transport/chttp2/transport/frame_settings.h
  - src/core/ext/transport/chttp2/transport/frame_window_update.h
  - src/core/ext/transport/chttp2/transport/hpack_constants.h
  - src/core/ext/transport/chttp2/transport/hpack_encoder.h
  - src/core/ext/transport/chttp2/transport/hpack_encoder_table.h
  - src/core/ext/transport/chttp2/transport/hpack_parser.h
  - src/core/ext/transport/chttp2/transport/hpack_parser_table.h
  - src/core/ext/transport/chttp2/transport/http2_settings.h
  - src/core/ext/transport/chttp2/transport/huffsyms.h
  - src/core/ext/transport/chttp2/transport/internal.h
  - src/core/ext/transport/chttp2/transport/stream_map.h
  - src/core/ext/transport/chttp2/transport/varint.h
  - src/core/ext/transport/inproc/inproc_transport.h
  - src/core/ext/upb-generated/envoy/admin/v3/certs.upb.h
  - src/core/ext/upb-generated/envoy/admin/v3/clusters.upb.h
  - src/core/ext/upb-generated/envoy/admin/v3/config_dump.upb.h
  - src/core/ext/upb-generated/envoy/admin/v3/init_dump.upb.h
  - src/core/ext/upb-generated/envoy/admin/v3/listeners.upb.h
  - src/core/ext/upb-generated/envoy/admin/v3/memory.upb.h
  - src/core/ext/upb-generated/envoy/admin/v3/metrics.upb.h
  - src/core/ext/upb-generated/envoy/admin/v3/mutex_stats.upb.h
  - src/core/ext/upb-generated/envoy/admin/v3/server_info.upb.h
  - src/core/ext/upb-generated/envoy/admin/v3/tap.upb.h
  - src/core/ext/upb-generated/envoy/annotations/deprecation.upb.h
  - src/core/ext/upb-generated/envoy/annotations/resource.upb.h
  - src/core/ext/upb-generated/envoy/config/accesslog/v3/accesslog.upb.h
  - src/core/ext/upb-generated/envoy/config/bootstrap/v3/bootstrap.upb.h
  - src/core/ext/upb-generated/envoy/config/cluster/v3/circuit_breaker.upb.h
  - src/core/ext/upb-generated/envoy/config/cluster/v3/cluster.upb.h
  - src/core/ext/upb-generated/envoy/config/cluster/v3/filter.upb.h
  - src/core/ext/upb-generated/envoy/config/cluster/v3/outlier_detection.upb.h
  - src/core/ext/upb-generated/envoy/config/common/matcher/v3/matcher.upb.h
  - src/core/ext/upb-generated/envoy/config/core/v3/address.upb.h
  - src/core/ext/upb-generated/envoy/config/core/v3/backoff.upb.h
  - src/core/ext/upb-generated/envoy/config/core/v3/base.upb.h
  - src/core/ext/upb-generated/envoy/config/core/v3/config_source.upb.h
  - src/core/ext/upb-generated/envoy/config/core/v3/event_service_config.upb.h
  - src/core/ext/upb-generated/envoy/config/core/v3/extension.upb.h
  - src/core/ext/upb-generated/envoy/config/core/v3/grpc_method_list.upb.h
  - src/core/ext/upb-generated/envoy/config/core/v3/grpc_service.upb.h
  - src/core/ext/upb-generated/envoy/config/core/v3/health_check.upb.h
  - src/core/ext/upb-generated/envoy/config/core/v3/http_uri.upb.h
  - src/core/ext/upb-generated/envoy/config/core/v3/protocol.upb.h
  - src/core/ext/upb-generated/envoy/config/core/v3/proxy_protocol.upb.h
  - src/core/ext/upb-generated/envoy/config/core/v3/resolver.upb.h
  - src/core/ext/upb-generated/envoy/config/core/v3/socket_option.upb.h
  - src/core/ext/upb-generated/envoy/config/core/v3/substitution_format_string.upb.h
  - src/core/ext/upb-generated/envoy/config/core/v3/udp_socket_config.upb.h
  - src/core/ext/upb-generated/envoy/config/endpoint/v3/endpoint.upb.h
  - src/core/ext/upb-generated/envoy/config/endpoint/v3/endpoint_components.upb.h
  - src/core/ext/upb-generated/envoy/config/endpoint/v3/load_report.upb.h
  - src/core/ext/upb-generated/envoy/config/listener/v3/api_listener.upb.h
  - src/core/ext/upb-generated/envoy/config/listener/v3/listener.upb.h
  - src/core/ext/upb-generated/envoy/config/listener/v3/listener_components.upb.h
  - src/core/ext/upb-generated/envoy/config/listener/v3/quic_config.upb.h
  - src/core/ext/upb-generated/envoy/config/listener/v3/udp_listener_config.upb.h
  - src/core/ext/upb-generated/envoy/config/metrics/v3/metrics_service.upb.h
  - src/core/ext/upb-generated/envoy/config/metrics/v3/stats.upb.h
  - src/core/ext/upb-generated/envoy/config/overload/v3/overload.upb.h
  - src/core/ext/upb-generated/envoy/config/rbac/v3/rbac.upb.h
  - src/core/ext/upb-generated/envoy/config/route/v3/route.upb.h
  - src/core/ext/upb-generated/envoy/config/route/v3/route_components.upb.h
  - src/core/ext/upb-generated/envoy/config/route/v3/scoped_route.upb.h
  - src/core/ext/upb-generated/envoy/config/tap/v3/common.upb.h
  - src/core/ext/upb-generated/envoy/config/trace/v3/datadog.upb.h
  - src/core/ext/upb-generated/envoy/config/trace/v3/dynamic_ot.upb.h
  - src/core/ext/upb-generated/envoy/config/trace/v3/http_tracer.upb.h
  - src/core/ext/upb-generated/envoy/config/trace/v3/lightstep.upb.h
  - src/core/ext/upb-generated/envoy/config/trace/v3/opencensus.upb.h
  - src/core/ext/upb-generated/envoy/config/trace/v3/service.upb.h
  - src/core/ext/upb-generated/envoy/config/trace/v3/skywalking.upb.h
  - src/core/ext/upb-generated/envoy/config/trace/v3/trace.upb.h
  - src/core/ext/upb-generated/envoy/config/trace/v3/xray.upb.h
  - src/core/ext/upb-generated/envoy/config/trace/v3/zipkin.upb.h
  - src/core/ext/upb-generated/envoy/extensions/clusters/aggregate/v3/cluster.upb.h
  - src/core/ext/upb-generated/envoy/extensions/filters/common/fault/v3/fault.upb.h
  - src/core/ext/upb-generated/envoy/extensions/filters/http/fault/v3/fault.upb.h
  - src/core/ext/upb-generated/envoy/extensions/filters/http/rbac/v3/rbac.upb.h
  - src/core/ext/upb-generated/envoy/extensions/filters/http/router/v3/router.upb.h
  - src/core/ext/upb-generated/envoy/extensions/filters/network/http_connection_manager/v3/http_connection_manager.upb.h
  - src/core/ext/upb-generated/envoy/extensions/load_balancing_policies/ring_hash/v3/ring_hash.upb.h
  - src/core/ext/upb-generated/envoy/extensions/load_balancing_policies/wrr_locality/v3/wrr_locality.upb.h
  - src/core/ext/upb-generated/envoy/extensions/transport_sockets/tls/v3/cert.upb.h
  - src/core/ext/upb-generated/envoy/extensions/transport_sockets/tls/v3/common.upb.h
  - src/core/ext/upb-generated/envoy/extensions/transport_sockets/tls/v3/secret.upb.h
  - src/core/ext/upb-generated/envoy/extensions/transport_sockets/tls/v3/tls.upb.h
  - src/core/ext/upb-generated/envoy/extensions/transport_sockets/tls/v3/tls_spiffe_validator_config.upb.h
  - src/core/ext/upb-generated/envoy/service/discovery/v3/ads.upb.h
  - src/core/ext/upb-generated/envoy/service/discovery/v3/discovery.upb.h
  - src/core/ext/upb-generated/envoy/service/load_stats/v3/lrs.upb.h
  - src/core/ext/upb-generated/envoy/service/status/v3/csds.upb.h
  - src/core/ext/upb-generated/envoy/type/http/v3/cookie.upb.h
  - src/core/ext/upb-generated/envoy/type/http/v3/path_transformation.upb.h
  - src/core/ext/upb-generated/envoy/type/matcher/v3/http_inputs.upb.h
  - src/core/ext/upb-generated/envoy/type/matcher/v3/metadata.upb.h
  - src/core/ext/upb-generated/envoy/type/matcher/v3/node.upb.h
  - src/core/ext/upb-generated/envoy/type/matcher/v3/number.upb.h
  - src/core/ext/upb-generated/envoy/type/matcher/v3/path.upb.h
  - src/core/ext/upb-generated/envoy/type/matcher/v3/regex.upb.h
  - src/core/ext/upb-generated/envoy/type/matcher/v3/string.upb.h
  - src/core/ext/upb-generated/envoy/type/matcher/v3/struct.upb.h
  - src/core/ext/upb-generated/envoy/type/matcher/v3/value.upb.h
  - src/core/ext/upb-generated/envoy/type/metadata/v3/metadata.upb.h
  - src/core/ext/upb-generated/envoy/type/tracing/v3/custom_tag.upb.h
  - src/core/ext/upb-generated/envoy/type/v3/hash_policy.upb.h
  - src/core/ext/upb-generated/envoy/type/v3/http.upb.h
  - src/core/ext/upb-generated/envoy/type/v3/http_status.upb.h
  - src/core/ext/upb-generated/envoy/type/v3/percent.upb.h
  - src/core/ext/upb-generated/envoy/type/v3/range.upb.h
  - src/core/ext/upb-generated/envoy/type/v3/ratelimit_unit.upb.h
  - src/core/ext/upb-generated/envoy/type/v3/semantic_version.upb.h
  - src/core/ext/upb-generated/envoy/type/v3/token_bucket.upb.h
  - src/core/ext/upb-generated/google/api/annotations.upb.h
  - src/core/ext/upb-generated/google/api/expr/v1alpha1/checked.upb.h
  - src/core/ext/upb-generated/google/api/expr/v1alpha1/syntax.upb.h
  - src/core/ext/upb-generated/google/api/http.upb.h
  - src/core/ext/upb-generated/google/api/httpbody.upb.h
  - src/core/ext/upb-generated/google/protobuf/any.upb.h
  - src/core/ext/upb-generated/google/protobuf/descriptor.upb.h
  - src/core/ext/upb-generated/google/protobuf/duration.upb.h
  - src/core/ext/upb-generated/google/protobuf/empty.upb.h
  - src/core/ext/upb-generated/google/protobuf/struct.upb.h
  - src/core/ext/upb-generated/google/protobuf/timestamp.upb.h
  - src/core/ext/upb-generated/google/protobuf/wrappers.upb.h
  - src/core/ext/upb-generated/google/rpc/status.upb.h
  - src/core/ext/upb-generated/opencensus/proto/trace/v1/trace_config.upb.h
  - src/core/ext/upb-generated/src/proto/grpc/gcp/altscontext.upb.h
  - src/core/ext/upb-generated/src/proto/grpc/gcp/handshaker.upb.h
  - src/core/ext/upb-generated/src/proto/grpc/gcp/transport_security_common.upb.h
  - src/core/ext/upb-generated/src/proto/grpc/health/v1/health.upb.h
  - src/core/ext/upb-generated/src/proto/grpc/lb/v1/load_balancer.upb.h
  - src/core/ext/upb-generated/src/proto/grpc/lookup/v1/rls.upb.h
  - src/core/ext/upb-generated/src/proto/grpc/lookup/v1/rls_config.upb.h
  - src/core/ext/upb-generated/udpa/annotations/migrate.upb.h
  - src/core/ext/upb-generated/udpa/annotations/security.upb.h
  - src/core/ext/upb-generated/udpa/annotations/sensitive.upb.h
  - src/core/ext/upb-generated/udpa/annotations/status.upb.h
  - src/core/ext/upb-generated/udpa/annotations/versioning.upb.h
  - src/core/ext/upb-generated/validate/validate.upb.h
  - src/core/ext/upb-generated/xds/annotations/v3/migrate.upb.h
  - src/core/ext/upb-generated/xds/annotations/v3/security.upb.h
  - src/core/ext/upb-generated/xds/annotations/v3/sensitive.upb.h
  - src/core/ext/upb-generated/xds/annotations/v3/status.upb.h
  - src/core/ext/upb-generated/xds/annotations/v3/versioning.upb.h
  - src/core/ext/upb-generated/xds/core/v3/authority.upb.h
  - src/core/ext/upb-generated/xds/core/v3/collection_entry.upb.h
  - src/core/ext/upb-generated/xds/core/v3/context_params.upb.h
  - src/core/ext/upb-generated/xds/core/v3/extension.upb.h
  - src/core/ext/upb-generated/xds/core/v3/resource.upb.h
  - src/core/ext/upb-generated/xds/core/v3/resource_locator.upb.h
  - src/core/ext/upb-generated/xds/core/v3/resource_name.upb.h
  - src/core/ext/upb-generated/xds/data/orca/v3/orca_load_report.upb.h
  - src/core/ext/upb-generated/xds/service/orca/v3/orca.upb.h
  - src/core/ext/upb-generated/xds/type/matcher/v3/matcher.upb.h
  - src/core/ext/upb-generated/xds/type/matcher/v3/regex.upb.h
  - src/core/ext/upb-generated/xds/type/matcher/v3/string.upb.h
  - src/core/ext/upb-generated/xds/type/v3/typed_struct.upb.h
  - src/core/ext/upbdefs-generated/envoy/admin/v3/certs.upbdefs.h
  - src/core/ext/upbdefs-generated/envoy/admin/v3/clusters.upbdefs.h
  - src/core/ext/upbdefs-generated/envoy/admin/v3/config_dump.upbdefs.h
  - src/core/ext/upbdefs-generated/envoy/admin/v3/init_dump.upbdefs.h
  - src/core/ext/upbdefs-generated/envoy/admin/v3/listeners.upbdefs.h
  - src/core/ext/upbdefs-generated/envoy/admin/v3/memory.upbdefs.h
  - src/core/ext/upbdefs-generated/envoy/admin/v3/metrics.upbdefs.h
  - src/core/ext/upbdefs-generated/envoy/admin/v3/mutex_stats.upbdefs.h
  - src/core/ext/upbdefs-generated/envoy/admin/v3/server_info.upbdefs.h
  - src/core/ext/upbdefs-generated/envoy/admin/v3/tap.upbdefs.h
  - src/core/ext/upbdefs-generated/envoy/annotations/deprecation.upbdefs.h
  - src/core/ext/upbdefs-generated/envoy/annotations/resource.upbdefs.h
  - src/core/ext/upbdefs-generated/envoy/config/accesslog/v3/accesslog.upbdefs.h
  - src/core/ext/upbdefs-generated/envoy/config/bootstrap/v3/bootstrap.upbdefs.h
  - src/core/ext/upbdefs-generated/envoy/config/cluster/v3/circuit_breaker.upbdefs.h
  - src/core/ext/upbdefs-generated/envoy/config/cluster/v3/cluster.upbdefs.h
  - src/core/ext/upbdefs-generated/envoy/config/cluster/v3/filter.upbdefs.h
  - src/core/ext/upbdefs-generated/envoy/config/cluster/v3/outlier_detection.upbdefs.h
  - src/core/ext/upbdefs-generated/envoy/config/common/matcher/v3/matcher.upbdefs.h
  - src/core/ext/upbdefs-generated/envoy/config/core/v3/address.upbdefs.h
  - src/core/ext/upbdefs-generated/envoy/config/core/v3/backoff.upbdefs.h
  - src/core/ext/upbdefs-generated/envoy/config/core/v3/base.upbdefs.h
  - src/core/ext/upbdefs-generated/envoy/config/core/v3/config_source.upbdefs.h
  - src/core/ext/upbdefs-generated/envoy/config/core/v3/event_service_config.upbdefs.h
  - src/core/ext/upbdefs-generated/envoy/config/core/v3/extension.upbdefs.h
  - src/core/ext/upbdefs-generated/envoy/config/core/v3/grpc_method_list.upbdefs.h
  - src/core/ext/upbdefs-generated/envoy/config/core/v3/grpc_service.upbdefs.h
  - src/core/ext/upbdefs-generated/envoy/config/core/v3/health_check.upbdefs.h
  - src/core/ext/upbdefs-generated/envoy/config/core/v3/http_uri.upbdefs.h
  - src/core/ext/upbdefs-generated/envoy/config/core/v3/protocol.upbdefs.h
  - src/core/ext/upbdefs-generated/envoy/config/core/v3/proxy_protocol.upbdefs.h
  - src/core/ext/upbdefs-generated/envoy/config/core/v3/resolver.upbdefs.h
  - src/core/ext/upbdefs-generated/envoy/config/core/v3/socket_option.upbdefs.h
  - src/core/ext/upbdefs-generated/envoy/config/core/v3/substitution_format_string.upbdefs.h
  - src/core/ext/upbdefs-generated/envoy/config/core/v3/udp_socket_config.upbdefs.h
  - src/core/ext/upbdefs-generated/envoy/config/endpoint/v3/endpoint.upbdefs.h
  - src/core/ext/upbdefs-generated/envoy/config/endpoint/v3/endpoint_components.upbdefs.h
  - src/core/ext/upbdefs-generated/envoy/config/endpoint/v3/load_report.upbdefs.h
  - src/core/ext/upbdefs-generated/envoy/config/listener/v3/api_listener.upbdefs.h
  - src/core/ext/upbdefs-generated/envoy/config/listener/v3/listener.upbdefs.h
  - src/core/ext/upbdefs-generated/envoy/config/listener/v3/listener_components.upbdefs.h
  - src/core/ext/upbdefs-generated/envoy/config/listener/v3/quic_config.upbdefs.h
  - src/core/ext/upbdefs-generated/envoy/config/listener/v3/udp_listener_config.upbdefs.h
  - src/core/ext/upbdefs-generated/envoy/config/metrics/v3/metrics_service.upbdefs.h
  - src/core/ext/upbdefs-generated/envoy/config/metrics/v3/stats.upbdefs.h
  - src/core/ext/upbdefs-generated/envoy/config/overload/v3/overload.upbdefs.h
  - src/core/ext/upbdefs-generated/envoy/config/rbac/v3/rbac.upbdefs.h
  - src/core/ext/upbdefs-generated/envoy/config/route/v3/route.upbdefs.h
  - src/core/ext/upbdefs-generated/envoy/config/route/v3/route_components.upbdefs.h
  - src/core/ext/upbdefs-generated/envoy/config/route/v3/scoped_route.upbdefs.h
  - src/core/ext/upbdefs-generated/envoy/config/tap/v3/common.upbdefs.h
  - src/core/ext/upbdefs-generated/envoy/config/trace/v3/datadog.upbdefs.h
  - src/core/ext/upbdefs-generated/envoy/config/trace/v3/dynamic_ot.upbdefs.h
  - src/core/ext/upbdefs-generated/envoy/config/trace/v3/http_tracer.upbdefs.h
  - src/core/ext/upbdefs-generated/envoy/config/trace/v3/lightstep.upbdefs.h
  - src/core/ext/upbdefs-generated/envoy/config/trace/v3/opencensus.upbdefs.h
  - src/core/ext/upbdefs-generated/envoy/config/trace/v3/service.upbdefs.h
  - src/core/ext/upbdefs-generated/envoy/config/trace/v3/skywalking.upbdefs.h
  - src/core/ext/upbdefs-generated/envoy/config/trace/v3/trace.upbdefs.h
  - src/core/ext/upbdefs-generated/envoy/config/trace/v3/xray.upbdefs.h
  - src/core/ext/upbdefs-generated/envoy/config/trace/v3/zipkin.upbdefs.h
  - src/core/ext/upbdefs-generated/envoy/extensions/clusters/aggregate/v3/cluster.upbdefs.h
  - src/core/ext/upbdefs-generated/envoy/extensions/filters/common/fault/v3/fault.upbdefs.h
  - src/core/ext/upbdefs-generated/envoy/extensions/filters/http/fault/v3/fault.upbdefs.h
  - src/core/ext/upbdefs-generated/envoy/extensions/filters/http/rbac/v3/rbac.upbdefs.h
  - src/core/ext/upbdefs-generated/envoy/extensions/filters/http/router/v3/router.upbdefs.h
  - src/core/ext/upbdefs-generated/envoy/extensions/filters/network/http_connection_manager/v3/http_connection_manager.upbdefs.h
  - src/core/ext/upbdefs-generated/envoy/extensions/transport_sockets/tls/v3/cert.upbdefs.h
  - src/core/ext/upbdefs-generated/envoy/extensions/transport_sockets/tls/v3/common.upbdefs.h
  - src/core/ext/upbdefs-generated/envoy/extensions/transport_sockets/tls/v3/secret.upbdefs.h
  - src/core/ext/upbdefs-generated/envoy/extensions/transport_sockets/tls/v3/tls.upbdefs.h
  - src/core/ext/upbdefs-generated/envoy/extensions/transport_sockets/tls/v3/tls_spiffe_validator_config.upbdefs.h
  - src/core/ext/upbdefs-generated/envoy/service/discovery/v3/ads.upbdefs.h
  - src/core/ext/upbdefs-generated/envoy/service/discovery/v3/discovery.upbdefs.h
  - src/core/ext/upbdefs-generated/envoy/service/load_stats/v3/lrs.upbdefs.h
  - src/core/ext/upbdefs-generated/envoy/service/status/v3/csds.upbdefs.h
  - src/core/ext/upbdefs-generated/envoy/type/http/v3/cookie.upbdefs.h
  - src/core/ext/upbdefs-generated/envoy/type/http/v3/path_transformation.upbdefs.h
  - src/core/ext/upbdefs-generated/envoy/type/matcher/v3/http_inputs.upbdefs.h
  - src/core/ext/upbdefs-generated/envoy/type/matcher/v3/metadata.upbdefs.h
  - src/core/ext/upbdefs-generated/envoy/type/matcher/v3/node.upbdefs.h
  - src/core/ext/upbdefs-generated/envoy/type/matcher/v3/number.upbdefs.h
  - src/core/ext/upbdefs-generated/envoy/type/matcher/v3/path.upbdefs.h
  - src/core/ext/upbdefs-generated/envoy/type/matcher/v3/regex.upbdefs.h
  - src/core/ext/upbdefs-generated/envoy/type/matcher/v3/string.upbdefs.h
  - src/core/ext/upbdefs-generated/envoy/type/matcher/v3/struct.upbdefs.h
  - src/core/ext/upbdefs-generated/envoy/type/matcher/v3/value.upbdefs.h
  - src/core/ext/upbdefs-generated/envoy/type/metadata/v3/metadata.upbdefs.h
  - src/core/ext/upbdefs-generated/envoy/type/tracing/v3/custom_tag.upbdefs.h
  - src/core/ext/upbdefs-generated/envoy/type/v3/hash_policy.upbdefs.h
  - src/core/ext/upbdefs-generated/envoy/type/v3/http.upbdefs.h
  - src/core/ext/upbdefs-generated/envoy/type/v3/http_status.upbdefs.h
  - src/core/ext/upbdefs-generated/envoy/type/v3/percent.upbdefs.h
  - src/core/ext/upbdefs-generated/envoy/type/v3/range.upbdefs.h
  - src/core/ext/upbdefs-generated/envoy/type/v3/ratelimit_unit.upbdefs.h
  - src/core/ext/upbdefs-generated/envoy/type/v3/semantic_version.upbdefs.h
  - src/core/ext/upbdefs-generated/envoy/type/v3/token_bucket.upbdefs.h
  - src/core/ext/upbdefs-generated/google/api/annotations.upbdefs.h
  - src/core/ext/upbdefs-generated/google/api/expr/v1alpha1/checked.upbdefs.h
  - src/core/ext/upbdefs-generated/google/api/expr/v1alpha1/syntax.upbdefs.h
  - src/core/ext/upbdefs-generated/google/api/http.upbdefs.h
  - src/core/ext/upbdefs-generated/google/api/httpbody.upbdefs.h
  - src/core/ext/upbdefs-generated/google/protobuf/any.upbdefs.h
  - src/core/ext/upbdefs-generated/google/protobuf/descriptor.upbdefs.h
  - src/core/ext/upbdefs-generated/google/protobuf/duration.upbdefs.h
  - src/core/ext/upbdefs-generated/google/protobuf/empty.upbdefs.h
  - src/core/ext/upbdefs-generated/google/protobuf/struct.upbdefs.h
  - src/core/ext/upbdefs-generated/google/protobuf/timestamp.upbdefs.h
  - src/core/ext/upbdefs-generated/google/protobuf/wrappers.upbdefs.h
  - src/core/ext/upbdefs-generated/google/rpc/status.upbdefs.h
  - src/core/ext/upbdefs-generated/opencensus/proto/trace/v1/trace_config.upbdefs.h
  - src/core/ext/upbdefs-generated/src/proto/grpc/lookup/v1/rls_config.upbdefs.h
  - src/core/ext/upbdefs-generated/udpa/annotations/migrate.upbdefs.h
  - src/core/ext/upbdefs-generated/udpa/annotations/security.upbdefs.h
  - src/core/ext/upbdefs-generated/udpa/annotations/sensitive.upbdefs.h
  - src/core/ext/upbdefs-generated/udpa/annotations/status.upbdefs.h
  - src/core/ext/upbdefs-generated/udpa/annotations/versioning.upbdefs.h
  - src/core/ext/upbdefs-generated/validate/validate.upbdefs.h
  - src/core/ext/upbdefs-generated/xds/annotations/v3/migrate.upbdefs.h
  - src/core/ext/upbdefs-generated/xds/annotations/v3/security.upbdefs.h
  - src/core/ext/upbdefs-generated/xds/annotations/v3/sensitive.upbdefs.h
  - src/core/ext/upbdefs-generated/xds/annotations/v3/status.upbdefs.h
  - src/core/ext/upbdefs-generated/xds/annotations/v3/versioning.upbdefs.h
  - src/core/ext/upbdefs-generated/xds/core/v3/authority.upbdefs.h
  - src/core/ext/upbdefs-generated/xds/core/v3/collection_entry.upbdefs.h
  - src/core/ext/upbdefs-generated/xds/core/v3/context_params.upbdefs.h
  - src/core/ext/upbdefs-generated/xds/core/v3/extension.upbdefs.h
  - src/core/ext/upbdefs-generated/xds/core/v3/resource.upbdefs.h
  - src/core/ext/upbdefs-generated/xds/core/v3/resource_locator.upbdefs.h
  - src/core/ext/upbdefs-generated/xds/core/v3/resource_name.upbdefs.h
  - src/core/ext/upbdefs-generated/xds/type/matcher/v3/matcher.upbdefs.h
  - src/core/ext/upbdefs-generated/xds/type/matcher/v3/regex.upbdefs.h
  - src/core/ext/upbdefs-generated/xds/type/matcher/v3/string.upbdefs.h
  - src/core/ext/upbdefs-generated/xds/type/v3/typed_struct.upbdefs.h
  - src/core/ext/xds/certificate_provider_factory.h
  - src/core/ext/xds/certificate_provider_registry.h
  - src/core/ext/xds/certificate_provider_store.h
  - src/core/ext/xds/file_watcher_certificate_provider_factory.h
  - src/core/ext/xds/upb_utils.h
  - src/core/ext/xds/xds_api.h
  - src/core/ext/xds/xds_bootstrap.h
  - src/core/ext/xds/xds_certificate_provider.h
  - src/core/ext/xds/xds_channel_args.h
  - src/core/ext/xds/xds_channel_stack_modifier.h
  - src/core/ext/xds/xds_client.h
  - src/core/ext/xds/xds_client_grpc.h
  - src/core/ext/xds/xds_client_stats.h
  - src/core/ext/xds/xds_cluster.h
  - src/core/ext/xds/xds_cluster_specifier_plugin.h
  - src/core/ext/xds/xds_common_types.h
  - src/core/ext/xds/xds_endpoint.h
  - src/core/ext/xds/xds_http_fault_filter.h
  - src/core/ext/xds/xds_http_filters.h
  - src/core/ext/xds/xds_http_rbac_filter.h
  - src/core/ext/xds/xds_lb_policy_registry.h
  - src/core/ext/xds/xds_listener.h
  - src/core/ext/xds/xds_resource_type.h
  - src/core/ext/xds/xds_resource_type_impl.h
  - src/core/ext/xds/xds_route_config.h
  - src/core/ext/xds/xds_routing.h
  - src/core/ext/xds/xds_transport.h
  - src/core/ext/xds/xds_transport_grpc.h
  - src/core/lib/address_utils/parse_address.h
  - src/core/lib/address_utils/sockaddr_utils.h
  - src/core/lib/avl/avl.h
  - src/core/lib/backoff/backoff.h
  - src/core/lib/channel/call_finalization.h
  - src/core/lib/channel/call_tracer.h
  - src/core/lib/channel/channel_args.h
  - src/core/lib/channel/channel_args_preconditioning.h
  - src/core/lib/channel/channel_fwd.h
  - src/core/lib/channel/channel_stack.h
  - src/core/lib/channel/channel_stack_builder.h
  - src/core/lib/channel/channel_stack_builder_impl.h
  - src/core/lib/channel/channel_trace.h
  - src/core/lib/channel/channelz.h
  - src/core/lib/channel/channelz_registry.h
  - src/core/lib/channel/connected_channel.h
  - src/core/lib/channel/context.h
  - src/core/lib/channel/promise_based_filter.h
  - src/core/lib/channel/status_util.h
  - src/core/lib/compression/compression_internal.h
  - src/core/lib/compression/message_compress.h
  - src/core/lib/config/core_configuration.h
  - src/core/lib/debug/stats.h
  - src/core/lib/debug/stats_data.h
  - src/core/lib/debug/trace.h
  - src/core/lib/event_engine/channel_args_endpoint_config.h
  - src/core/lib/event_engine/default_event_engine_factory.h
  - src/core/lib/event_engine/event_engine_factory.h
  - src/core/lib/event_engine/handle_containers.h
  - src/core/lib/event_engine/iomgr_engine/iomgr_engine.h
  - src/core/lib/event_engine/iomgr_engine/thread_pool.h
  - src/core/lib/event_engine/iomgr_engine/time_averaged_stats.h
  - src/core/lib/event_engine/iomgr_engine/timer.h
  - src/core/lib/event_engine/iomgr_engine/timer_heap.h
  - src/core/lib/event_engine/iomgr_engine/timer_manager.h
  - src/core/lib/event_engine/promise.h
  - src/core/lib/event_engine/trace.h
  - src/core/lib/gprpp/atomic_utils.h
  - src/core/lib/gprpp/bitset.h
  - src/core/lib/gprpp/chunked_vector.h
  - src/core/lib/gprpp/cpp_impl_of.h
  - src/core/lib/gprpp/dual_ref_counted.h
  - src/core/lib/gprpp/match.h
  - src/core/lib/gprpp/orphanable.h
  - src/core/lib/gprpp/overload.h
  - src/core/lib/gprpp/ref_counted.h
  - src/core/lib/gprpp/ref_counted_ptr.h
  - src/core/lib/gprpp/single_set_ptr.h
  - src/core/lib/gprpp/status_helper.h
  - src/core/lib/gprpp/table.h
  - src/core/lib/gprpp/time.h
  - src/core/lib/gprpp/unique_type_name.h
  - src/core/lib/gprpp/work_serializer.h
  - src/core/lib/http/format_request.h
  - src/core/lib/http/httpcli.h
  - src/core/lib/http/httpcli_ssl_credentials.h
  - src/core/lib/http/parser.h
  - src/core/lib/iomgr/block_annotate.h
  - src/core/lib/iomgr/buffer_list.h
  - src/core/lib/iomgr/call_combiner.h
  - src/core/lib/iomgr/cfstream_handle.h
  - src/core/lib/iomgr/closure.h
  - src/core/lib/iomgr/combiner.h
  - src/core/lib/iomgr/dynamic_annotations.h
  - src/core/lib/iomgr/endpoint.h
  - src/core/lib/iomgr/endpoint_cfstream.h
  - src/core/lib/iomgr/endpoint_pair.h
  - src/core/lib/iomgr/error.h
  - src/core/lib/iomgr/error_cfstream.h
  - src/core/lib/iomgr/error_internal.h
  - src/core/lib/iomgr/ev_apple.h
  - src/core/lib/iomgr/ev_epoll1_linux.h
  - src/core/lib/iomgr/ev_poll_posix.h
  - src/core/lib/iomgr/ev_posix.h
  - src/core/lib/iomgr/exec_ctx.h
  - src/core/lib/iomgr/executor.h
  - src/core/lib/iomgr/gethostname.h
  - src/core/lib/iomgr/grpc_if_nametoindex.h
  - src/core/lib/iomgr/internal_errqueue.h
  - src/core/lib/iomgr/iocp_windows.h
  - src/core/lib/iomgr/iomgr.h
  - src/core/lib/iomgr/iomgr_fwd.h
  - src/core/lib/iomgr/iomgr_internal.h
  - src/core/lib/iomgr/load_file.h
  - src/core/lib/iomgr/lockfree_event.h
  - src/core/lib/iomgr/nameser.h
  - src/core/lib/iomgr/polling_entity.h
  - src/core/lib/iomgr/pollset.h
  - src/core/lib/iomgr/pollset_set.h
  - src/core/lib/iomgr/pollset_set_windows.h
  - src/core/lib/iomgr/pollset_windows.h
  - src/core/lib/iomgr/port.h
  - src/core/lib/iomgr/python_util.h
  - src/core/lib/iomgr/resolve_address.h
  - src/core/lib/iomgr/resolve_address_impl.h
  - src/core/lib/iomgr/resolve_address_posix.h
  - src/core/lib/iomgr/resolve_address_windows.h
  - src/core/lib/iomgr/resolved_address.h
  - src/core/lib/iomgr/sockaddr.h
  - src/core/lib/iomgr/sockaddr_posix.h
  - src/core/lib/iomgr/sockaddr_windows.h
  - src/core/lib/iomgr/socket_factory_posix.h
  - src/core/lib/iomgr/socket_mutator.h
  - src/core/lib/iomgr/socket_utils.h
  - src/core/lib/iomgr/socket_utils_posix.h
  - src/core/lib/iomgr/socket_windows.h
  - src/core/lib/iomgr/tcp_client.h
  - src/core/lib/iomgr/tcp_client_posix.h
  - src/core/lib/iomgr/tcp_posix.h
  - src/core/lib/iomgr/tcp_server.h
  - src/core/lib/iomgr/tcp_server_utils_posix.h
  - src/core/lib/iomgr/tcp_windows.h
  - src/core/lib/iomgr/time_averaged_stats.h
  - src/core/lib/iomgr/timer.h
  - src/core/lib/iomgr/timer_generic.h
  - src/core/lib/iomgr/timer_heap.h
  - src/core/lib/iomgr/timer_manager.h
  - src/core/lib/iomgr/unix_sockets_posix.h
  - src/core/lib/iomgr/wakeup_fd_pipe.h
  - src/core/lib/iomgr/wakeup_fd_posix.h
  - src/core/lib/json/json.h
  - src/core/lib/json/json_util.h
  - src/core/lib/matchers/matchers.h
  - src/core/lib/promise/activity.h
  - src/core/lib/promise/arena_promise.h
  - src/core/lib/promise/call_push_pull.h
  - src/core/lib/promise/context.h
  - src/core/lib/promise/detail/basic_seq.h
  - src/core/lib/promise/detail/promise_factory.h
  - src/core/lib/promise/detail/promise_like.h
  - src/core/lib/promise/detail/status.h
  - src/core/lib/promise/detail/switch.h
  - src/core/lib/promise/exec_ctx_wakeup_scheduler.h
  - src/core/lib/promise/intra_activity_waiter.h
  - src/core/lib/promise/latch.h
  - src/core/lib/promise/loop.h
  - src/core/lib/promise/map.h
  - src/core/lib/promise/pipe.h
  - src/core/lib/promise/poll.h
  - src/core/lib/promise/promise.h
  - src/core/lib/promise/race.h
  - src/core/lib/promise/seq.h
  - src/core/lib/promise/sleep.h
  - src/core/lib/promise/try_seq.h
  - src/core/lib/resolver/resolver.h
  - src/core/lib/resolver/resolver_factory.h
  - src/core/lib/resolver/resolver_registry.h
  - src/core/lib/resolver/server_address.h
  - src/core/lib/resource_quota/api.h
  - src/core/lib/resource_quota/arena.h
  - src/core/lib/resource_quota/memory_quota.h
  - src/core/lib/resource_quota/resource_quota.h
  - src/core/lib/resource_quota/thread_quota.h
  - src/core/lib/resource_quota/trace.h
  - src/core/lib/security/authorization/authorization_engine.h
  - src/core/lib/security/authorization/authorization_policy_provider.h
  - src/core/lib/security/authorization/evaluate_args.h
  - src/core/lib/security/authorization/grpc_authorization_engine.h
  - src/core/lib/security/authorization/grpc_server_authz_filter.h
  - src/core/lib/security/authorization/matchers.h
  - src/core/lib/security/authorization/rbac_policy.h
  - src/core/lib/security/context/security_context.h
  - src/core/lib/security/credentials/alts/alts_credentials.h
  - src/core/lib/security/credentials/alts/check_gcp_environment.h
  - src/core/lib/security/credentials/alts/grpc_alts_credentials_options.h
  - src/core/lib/security/credentials/call_creds_util.h
  - src/core/lib/security/credentials/channel_creds_registry.h
  - src/core/lib/security/credentials/composite/composite_credentials.h
  - src/core/lib/security/credentials/credentials.h
  - src/core/lib/security/credentials/external/aws_external_account_credentials.h
  - src/core/lib/security/credentials/external/aws_request_signer.h
  - src/core/lib/security/credentials/external/external_account_credentials.h
  - src/core/lib/security/credentials/external/file_external_account_credentials.h
  - src/core/lib/security/credentials/external/url_external_account_credentials.h
  - src/core/lib/security/credentials/fake/fake_credentials.h
  - src/core/lib/security/credentials/google_default/google_default_credentials.h
  - src/core/lib/security/credentials/iam/iam_credentials.h
  - src/core/lib/security/credentials/insecure/insecure_credentials.h
  - src/core/lib/security/credentials/jwt/json_token.h
  - src/core/lib/security/credentials/jwt/jwt_credentials.h
  - src/core/lib/security/credentials/jwt/jwt_verifier.h
  - src/core/lib/security/credentials/local/local_credentials.h
  - src/core/lib/security/credentials/oauth2/oauth2_credentials.h
  - src/core/lib/security/credentials/plugin/plugin_credentials.h
  - src/core/lib/security/credentials/ssl/ssl_credentials.h
  - src/core/lib/security/credentials/tls/grpc_tls_certificate_distributor.h
  - src/core/lib/security/credentials/tls/grpc_tls_certificate_provider.h
  - src/core/lib/security/credentials/tls/grpc_tls_certificate_verifier.h
  - src/core/lib/security/credentials/tls/grpc_tls_credentials_options.h
  - src/core/lib/security/credentials/tls/tls_credentials.h
  - src/core/lib/security/credentials/tls/tls_utils.h
  - src/core/lib/security/credentials/xds/xds_credentials.h
  - src/core/lib/security/security_connector/alts/alts_security_connector.h
  - src/core/lib/security/security_connector/fake/fake_security_connector.h
  - src/core/lib/security/security_connector/insecure/insecure_security_connector.h
  - src/core/lib/security/security_connector/load_system_roots.h
  - src/core/lib/security/security_connector/load_system_roots_supported.h
  - src/core/lib/security/security_connector/local/local_security_connector.h
  - src/core/lib/security/security_connector/security_connector.h
  - src/core/lib/security/security_connector/ssl/ssl_security_connector.h
  - src/core/lib/security/security_connector/ssl_utils.h
  - src/core/lib/security/security_connector/ssl_utils_config.h
  - src/core/lib/security/security_connector/tls/tls_security_connector.h
  - src/core/lib/security/transport/auth_filters.h
  - src/core/lib/security/transport/secure_endpoint.h
  - src/core/lib/security/transport/security_handshaker.h
  - src/core/lib/security/transport/tsi_error.h
  - src/core/lib/security/util/json_util.h
  - src/core/lib/service_config/service_config.h
  - src/core/lib/service_config/service_config_call_data.h
  - src/core/lib/service_config/service_config_impl.h
  - src/core/lib/service_config/service_config_parser.h
  - src/core/lib/slice/b64.h
  - src/core/lib/slice/percent_encoding.h
  - src/core/lib/slice/slice.h
  - src/core/lib/slice/slice_buffer.h
  - src/core/lib/slice/slice_internal.h
  - src/core/lib/slice/slice_refcount.h
  - src/core/lib/slice/slice_refcount_base.h
  - src/core/lib/slice/slice_string_helpers.h
  - src/core/lib/surface/api_trace.h
  - src/core/lib/surface/builtins.h
  - src/core/lib/surface/call.h
  - src/core/lib/surface/call_test_only.h
  - src/core/lib/surface/channel.h
  - src/core/lib/surface/channel_init.h
  - src/core/lib/surface/channel_stack_type.h
  - src/core/lib/surface/completion_queue.h
  - src/core/lib/surface/completion_queue_factory.h
  - src/core/lib/surface/event_string.h
  - src/core/lib/surface/init.h
  - src/core/lib/surface/lame_client.h
  - src/core/lib/surface/server.h
  - src/core/lib/surface/validate_metadata.h
  - src/core/lib/transport/bdp_estimator.h
  - src/core/lib/transport/connectivity_state.h
  - src/core/lib/transport/error_utils.h
  - src/core/lib/transport/handshaker.h
  - src/core/lib/transport/handshaker_factory.h
  - src/core/lib/transport/handshaker_registry.h
  - src/core/lib/transport/http2_errors.h
  - src/core/lib/transport/http_connect_handshaker.h
  - src/core/lib/transport/metadata_allocator.h
  - src/core/lib/transport/metadata_batch.h
  - src/core/lib/transport/parsed_metadata.h
  - src/core/lib/transport/pid_controller.h
  - src/core/lib/transport/status_conversion.h
  - src/core/lib/transport/tcp_connect_handshaker.h
  - src/core/lib/transport/timeout_encoding.h
  - src/core/lib/transport/transport.h
  - src/core/lib/transport/transport_fwd.h
  - src/core/lib/transport/transport_impl.h
  - src/core/lib/uri/uri_parser.h
  - src/core/tsi/alts/crypt/gsec.h
  - src/core/tsi/alts/frame_protector/alts_counter.h
  - src/core/tsi/alts/frame_protector/alts_crypter.h
  - src/core/tsi/alts/frame_protector/alts_frame_protector.h
  - src/core/tsi/alts/frame_protector/alts_record_protocol_crypter_common.h
  - src/core/tsi/alts/frame_protector/frame_handler.h
  - src/core/tsi/alts/handshaker/alts_handshaker_client.h
  - src/core/tsi/alts/handshaker/alts_shared_resource.h
  - src/core/tsi/alts/handshaker/alts_tsi_handshaker.h
  - src/core/tsi/alts/handshaker/alts_tsi_handshaker_private.h
  - src/core/tsi/alts/handshaker/alts_tsi_utils.h
  - src/core/tsi/alts/handshaker/transport_security_common_api.h
  - src/core/tsi/alts/zero_copy_frame_protector/alts_grpc_integrity_only_record_protocol.h
  - src/core/tsi/alts/zero_copy_frame_protector/alts_grpc_privacy_integrity_record_protocol.h
  - src/core/tsi/alts/zero_copy_frame_protector/alts_grpc_record_protocol.h
  - src/core/tsi/alts/zero_copy_frame_protector/alts_grpc_record_protocol_common.h
  - src/core/tsi/alts/zero_copy_frame_protector/alts_iovec_record_protocol.h
  - src/core/tsi/alts/zero_copy_frame_protector/alts_zero_copy_grpc_protector.h
  - src/core/tsi/fake_transport_security.h
  - src/core/tsi/local_transport_security.h
  - src/core/tsi/ssl/key_logging/ssl_key_logging.h
  - src/core/tsi/ssl/session_cache/ssl_session.h
  - src/core/tsi/ssl/session_cache/ssl_session_cache.h
  - src/core/tsi/ssl_transport_security.h
  - src/core/tsi/ssl_types.h
  - src/core/tsi/transport_security.h
  - src/core/tsi/transport_security_grpc.h
  - src/core/tsi/transport_security_interface.h
  - third_party/xxhash/xxhash.h
  src:
  - src/core/ext/filters/census/grpc_context.cc
  - src/core/ext/filters/channel_idle/channel_idle_filter.cc
  - src/core/ext/filters/channel_idle/idle_filter_state.cc
  - src/core/ext/filters/client_channel/backend_metric.cc
  - src/core/ext/filters/client_channel/backup_poller.cc
  - src/core/ext/filters/client_channel/channel_connectivity.cc
  - src/core/ext/filters/client_channel/client_channel.cc
  - src/core/ext/filters/client_channel/client_channel_channelz.cc
  - src/core/ext/filters/client_channel/client_channel_factory.cc
  - src/core/ext/filters/client_channel/client_channel_plugin.cc
  - src/core/ext/filters/client_channel/config_selector.cc
  - src/core/ext/filters/client_channel/dynamic_filters.cc
  - src/core/ext/filters/client_channel/global_subchannel_pool.cc
  - src/core/ext/filters/client_channel/health/health_check_client.cc
  - src/core/ext/filters/client_channel/http_proxy.cc
  - src/core/ext/filters/client_channel/lb_policy.cc
  - src/core/ext/filters/client_channel/lb_policy/address_filtering.cc
  - src/core/ext/filters/client_channel/lb_policy/child_policy_handler.cc
  - src/core/ext/filters/client_channel/lb_policy/grpclb/client_load_reporting_filter.cc
  - src/core/ext/filters/client_channel/lb_policy/grpclb/grpclb.cc
  - src/core/ext/filters/client_channel/lb_policy/grpclb/grpclb_balancer_addresses.cc
  - src/core/ext/filters/client_channel/lb_policy/grpclb/grpclb_client_stats.cc
  - src/core/ext/filters/client_channel/lb_policy/grpclb/load_balancer_api.cc
  - src/core/ext/filters/client_channel/lb_policy/oob_backend_metric.cc
  - src/core/ext/filters/client_channel/lb_policy/outlier_detection/outlier_detection.cc
  - src/core/ext/filters/client_channel/lb_policy/pick_first/pick_first.cc
  - src/core/ext/filters/client_channel/lb_policy/priority/priority.cc
  - src/core/ext/filters/client_channel/lb_policy/ring_hash/ring_hash.cc
  - src/core/ext/filters/client_channel/lb_policy/rls/rls.cc
  - src/core/ext/filters/client_channel/lb_policy/round_robin/round_robin.cc
  - src/core/ext/filters/client_channel/lb_policy/weighted_target/weighted_target.cc
  - src/core/ext/filters/client_channel/lb_policy/xds/cds.cc
  - src/core/ext/filters/client_channel/lb_policy/xds/xds_cluster_impl.cc
  - src/core/ext/filters/client_channel/lb_policy/xds/xds_cluster_manager.cc
  - src/core/ext/filters/client_channel/lb_policy/xds/xds_cluster_resolver.cc
  - src/core/ext/filters/client_channel/lb_policy_registry.cc
  - src/core/ext/filters/client_channel/local_subchannel_pool.cc
  - src/core/ext/filters/client_channel/proxy_mapper_registry.cc
  - src/core/ext/filters/client_channel/resolver/binder/binder_resolver.cc
  - src/core/ext/filters/client_channel/resolver/dns/c_ares/dns_resolver_ares.cc
  - src/core/ext/filters/client_channel/resolver/dns/c_ares/grpc_ares_ev_driver_posix.cc
  - src/core/ext/filters/client_channel/resolver/dns/c_ares/grpc_ares_ev_driver_windows.cc
  - src/core/ext/filters/client_channel/resolver/dns/c_ares/grpc_ares_wrapper.cc
  - src/core/ext/filters/client_channel/resolver/dns/c_ares/grpc_ares_wrapper_posix.cc
  - src/core/ext/filters/client_channel/resolver/dns/c_ares/grpc_ares_wrapper_windows.cc
  - src/core/ext/filters/client_channel/resolver/dns/dns_resolver_selection.cc
  - src/core/ext/filters/client_channel/resolver/dns/native/dns_resolver.cc
  - src/core/ext/filters/client_channel/resolver/fake/fake_resolver.cc
  - src/core/ext/filters/client_channel/resolver/google_c2p/google_c2p_resolver.cc
  - src/core/ext/filters/client_channel/resolver/polling_resolver.cc
  - src/core/ext/filters/client_channel/resolver/sockaddr/sockaddr_resolver.cc
  - src/core/ext/filters/client_channel/resolver/xds/xds_resolver.cc
  - src/core/ext/filters/client_channel/resolver_result_parsing.cc
  - src/core/ext/filters/client_channel/retry_filter.cc
  - src/core/ext/filters/client_channel/retry_service_config.cc
  - src/core/ext/filters/client_channel/retry_throttle.cc
  - src/core/ext/filters/client_channel/service_config_channel_arg_filter.cc
  - src/core/ext/filters/client_channel/subchannel.cc
  - src/core/ext/filters/client_channel/subchannel_pool_interface.cc
  - src/core/ext/filters/client_channel/subchannel_stream_client.cc
  - src/core/ext/filters/deadline/deadline_filter.cc
  - src/core/ext/filters/fault_injection/fault_injection_filter.cc
  - src/core/ext/filters/fault_injection/service_config_parser.cc
  - src/core/ext/filters/http/client/http_client_filter.cc
  - src/core/ext/filters/http/client_authority_filter.cc
  - src/core/ext/filters/http/http_filters_plugin.cc
  - src/core/ext/filters/http/message_compress/message_compress_filter.cc
  - src/core/ext/filters/http/message_compress/message_decompress_filter.cc
  - src/core/ext/filters/http/server/http_server_filter.cc
  - src/core/ext/filters/message_size/message_size_filter.cc
  - src/core/ext/filters/rbac/rbac_filter.cc
  - src/core/ext/filters/rbac/rbac_service_config_parser.cc
  - src/core/ext/filters/server_config_selector/server_config_selector.cc
  - src/core/ext/filters/server_config_selector/server_config_selector_filter.cc
  - src/core/ext/transport/chttp2/alpn/alpn.cc
  - src/core/ext/transport/chttp2/client/chttp2_connector.cc
  - src/core/ext/transport/chttp2/server/chttp2_server.cc
  - src/core/ext/transport/chttp2/transport/bin_decoder.cc
  - src/core/ext/transport/chttp2/transport/bin_encoder.cc
  - src/core/ext/transport/chttp2/transport/chttp2_transport.cc
  - src/core/ext/transport/chttp2/transport/context_list.cc
  - src/core/ext/transport/chttp2/transport/flow_control.cc
  - src/core/ext/transport/chttp2/transport/frame_data.cc
  - src/core/ext/transport/chttp2/transport/frame_goaway.cc
  - src/core/ext/transport/chttp2/transport/frame_ping.cc
  - src/core/ext/transport/chttp2/transport/frame_rst_stream.cc
  - src/core/ext/transport/chttp2/transport/frame_settings.cc
  - src/core/ext/transport/chttp2/transport/frame_window_update.cc
  - src/core/ext/transport/chttp2/transport/hpack_encoder.cc
  - src/core/ext/transport/chttp2/transport/hpack_encoder_table.cc
  - src/core/ext/transport/chttp2/transport/hpack_parser.cc
  - src/core/ext/transport/chttp2/transport/hpack_parser_table.cc
  - src/core/ext/transport/chttp2/transport/http2_settings.cc
  - src/core/ext/transport/chttp2/transport/huffsyms.cc
  - src/core/ext/transport/chttp2/transport/parsing.cc
  - src/core/ext/transport/chttp2/transport/stream_lists.cc
  - src/core/ext/transport/chttp2/transport/stream_map.cc
  - src/core/ext/transport/chttp2/transport/varint.cc
  - src/core/ext/transport/chttp2/transport/writing.cc
  - src/core/ext/transport/inproc/inproc_plugin.cc
  - src/core/ext/transport/inproc/inproc_transport.cc
  - src/core/ext/upb-generated/envoy/admin/v3/certs.upb.c
  - src/core/ext/upb-generated/envoy/admin/v3/clusters.upb.c
  - src/core/ext/upb-generated/envoy/admin/v3/config_dump.upb.c
  - src/core/ext/upb-generated/envoy/admin/v3/init_dump.upb.c
  - src/core/ext/upb-generated/envoy/admin/v3/listeners.upb.c
  - src/core/ext/upb-generated/envoy/admin/v3/memory.upb.c
  - src/core/ext/upb-generated/envoy/admin/v3/metrics.upb.c
  - src/core/ext/upb-generated/envoy/admin/v3/mutex_stats.upb.c
  - src/core/ext/upb-generated/envoy/admin/v3/server_info.upb.c
  - src/core/ext/upb-generated/envoy/admin/v3/tap.upb.c
  - src/core/ext/upb-generated/envoy/annotations/deprecation.upb.c
  - src/core/ext/upb-generated/envoy/annotations/resource.upb.c
  - src/core/ext/upb-generated/envoy/config/accesslog/v3/accesslog.upb.c
  - src/core/ext/upb-generated/envoy/config/bootstrap/v3/bootstrap.upb.c
  - src/core/ext/upb-generated/envoy/config/cluster/v3/circuit_breaker.upb.c
  - src/core/ext/upb-generated/envoy/config/cluster/v3/cluster.upb.c
  - src/core/ext/upb-generated/envoy/config/cluster/v3/filter.upb.c
  - src/core/ext/upb-generated/envoy/config/cluster/v3/outlier_detection.upb.c
  - src/core/ext/upb-generated/envoy/config/common/matcher/v3/matcher.upb.c
  - src/core/ext/upb-generated/envoy/config/core/v3/address.upb.c
  - src/core/ext/upb-generated/envoy/config/core/v3/backoff.upb.c
  - src/core/ext/upb-generated/envoy/config/core/v3/base.upb.c
  - src/core/ext/upb-generated/envoy/config/core/v3/config_source.upb.c
  - src/core/ext/upb-generated/envoy/config/core/v3/event_service_config.upb.c
  - src/core/ext/upb-generated/envoy/config/core/v3/extension.upb.c
  - src/core/ext/upb-generated/envoy/config/core/v3/grpc_method_list.upb.c
  - src/core/ext/upb-generated/envoy/config/core/v3/grpc_service.upb.c
  - src/core/ext/upb-generated/envoy/config/core/v3/health_check.upb.c
  - src/core/ext/upb-generated/envoy/config/core/v3/http_uri.upb.c
  - src/core/ext/upb-generated/envoy/config/core/v3/protocol.upb.c
  - src/core/ext/upb-generated/envoy/config/core/v3/proxy_protocol.upb.c
  - src/core/ext/upb-generated/envoy/config/core/v3/resolver.upb.c
  - src/core/ext/upb-generated/envoy/config/core/v3/socket_option.upb.c
  - src/core/ext/upb-generated/envoy/config/core/v3/substitution_format_string.upb.c
  - src/core/ext/upb-generated/envoy/config/core/v3/udp_socket_config.upb.c
  - src/core/ext/upb-generated/envoy/config/endpoint/v3/endpoint.upb.c
  - src/core/ext/upb-generated/envoy/config/endpoint/v3/endpoint_components.upb.c
  - src/core/ext/upb-generated/envoy/config/endpoint/v3/load_report.upb.c
  - src/core/ext/upb-generated/envoy/config/listener/v3/api_listener.upb.c
  - src/core/ext/upb-generated/envoy/config/listener/v3/listener.upb.c
  - src/core/ext/upb-generated/envoy/config/listener/v3/listener_components.upb.c
  - src/core/ext/upb-generated/envoy/config/listener/v3/quic_config.upb.c
  - src/core/ext/upb-generated/envoy/config/listener/v3/udp_listener_config.upb.c
  - src/core/ext/upb-generated/envoy/config/metrics/v3/metrics_service.upb.c
  - src/core/ext/upb-generated/envoy/config/metrics/v3/stats.upb.c
  - src/core/ext/upb-generated/envoy/config/overload/v3/overload.upb.c
  - src/core/ext/upb-generated/envoy/config/rbac/v3/rbac.upb.c
  - src/core/ext/upb-generated/envoy/config/route/v3/route.upb.c
  - src/core/ext/upb-generated/envoy/config/route/v3/route_components.upb.c
  - src/core/ext/upb-generated/envoy/config/route/v3/scoped_route.upb.c
  - src/core/ext/upb-generated/envoy/config/tap/v3/common.upb.c
  - src/core/ext/upb-generated/envoy/config/trace/v3/datadog.upb.c
  - src/core/ext/upb-generated/envoy/config/trace/v3/dynamic_ot.upb.c
  - src/core/ext/upb-generated/envoy/config/trace/v3/http_tracer.upb.c
  - src/core/ext/upb-generated/envoy/config/trace/v3/lightstep.upb.c
  - src/core/ext/upb-generated/envoy/config/trace/v3/opencensus.upb.c
  - src/core/ext/upb-generated/envoy/config/trace/v3/service.upb.c
  - src/core/ext/upb-generated/envoy/config/trace/v3/skywalking.upb.c
  - src/core/ext/upb-generated/envoy/config/trace/v3/trace.upb.c
  - src/core/ext/upb-generated/envoy/config/trace/v3/xray.upb.c
  - src/core/ext/upb-generated/envoy/config/trace/v3/zipkin.upb.c
  - src/core/ext/upb-generated/envoy/extensions/clusters/aggregate/v3/cluster.upb.c
  - src/core/ext/upb-generated/envoy/extensions/filters/common/fault/v3/fault.upb.c
  - src/core/ext/upb-generated/envoy/extensions/filters/http/fault/v3/fault.upb.c
  - src/core/ext/upb-generated/envoy/extensions/filters/http/rbac/v3/rbac.upb.c
  - src/core/ext/upb-generated/envoy/extensions/filters/http/router/v3/router.upb.c
  - src/core/ext/upb-generated/envoy/extensions/filters/network/http_connection_manager/v3/http_connection_manager.upb.c
  - src/core/ext/upb-generated/envoy/extensions/load_balancing_policies/ring_hash/v3/ring_hash.upb.c
  - src/core/ext/upb-generated/envoy/extensions/load_balancing_policies/wrr_locality/v3/wrr_locality.upb.c
  - src/core/ext/upb-generated/envoy/extensions/transport_sockets/tls/v3/cert.upb.c
  - src/core/ext/upb-generated/envoy/extensions/transport_sockets/tls/v3/common.upb.c
  - src/core/ext/upb-generated/envoy/extensions/transport_sockets/tls/v3/secret.upb.c
  - src/core/ext/upb-generated/envoy/extensions/transport_sockets/tls/v3/tls.upb.c
  - src/core/ext/upb-generated/envoy/extensions/transport_sockets/tls/v3/tls_spiffe_validator_config.upb.c
  - src/core/ext/upb-generated/envoy/service/discovery/v3/ads.upb.c
  - src/core/ext/upb-generated/envoy/service/discovery/v3/discovery.upb.c
  - src/core/ext/upb-generated/envoy/service/load_stats/v3/lrs.upb.c
  - src/core/ext/upb-generated/envoy/service/status/v3/csds.upb.c
  - src/core/ext/upb-generated/envoy/type/http/v3/cookie.upb.c
  - src/core/ext/upb-generated/envoy/type/http/v3/path_transformation.upb.c
  - src/core/ext/upb-generated/envoy/type/matcher/v3/http_inputs.upb.c
  - src/core/ext/upb-generated/envoy/type/matcher/v3/metadata.upb.c
  - src/core/ext/upb-generated/envoy/type/matcher/v3/node.upb.c
  - src/core/ext/upb-generated/envoy/type/matcher/v3/number.upb.c
  - src/core/ext/upb-generated/envoy/type/matcher/v3/path.upb.c
  - src/core/ext/upb-generated/envoy/type/matcher/v3/regex.upb.c
  - src/core/ext/upb-generated/envoy/type/matcher/v3/string.upb.c
  - src/core/ext/upb-generated/envoy/type/matcher/v3/struct.upb.c
  - src/core/ext/upb-generated/envoy/type/matcher/v3/value.upb.c
  - src/core/ext/upb-generated/envoy/type/metadata/v3/metadata.upb.c
  - src/core/ext/upb-generated/envoy/type/tracing/v3/custom_tag.upb.c
  - src/core/ext/upb-generated/envoy/type/v3/hash_policy.upb.c
  - src/core/ext/upb-generated/envoy/type/v3/http.upb.c
  - src/core/ext/upb-generated/envoy/type/v3/http_status.upb.c
  - src/core/ext/upb-generated/envoy/type/v3/percent.upb.c
  - src/core/ext/upb-generated/envoy/type/v3/range.upb.c
  - src/core/ext/upb-generated/envoy/type/v3/ratelimit_unit.upb.c
  - src/core/ext/upb-generated/envoy/type/v3/semantic_version.upb.c
  - src/core/ext/upb-generated/envoy/type/v3/token_bucket.upb.c
  - src/core/ext/upb-generated/google/api/annotations.upb.c
  - src/core/ext/upb-generated/google/api/expr/v1alpha1/checked.upb.c
  - src/core/ext/upb-generated/google/api/expr/v1alpha1/syntax.upb.c
  - src/core/ext/upb-generated/google/api/http.upb.c
  - src/core/ext/upb-generated/google/api/httpbody.upb.c
  - src/core/ext/upb-generated/google/protobuf/any.upb.c
  - src/core/ext/upb-generated/google/protobuf/descriptor.upb.c
  - src/core/ext/upb-generated/google/protobuf/duration.upb.c
  - src/core/ext/upb-generated/google/protobuf/empty.upb.c
  - src/core/ext/upb-generated/google/protobuf/struct.upb.c
  - src/core/ext/upb-generated/google/protobuf/timestamp.upb.c
  - src/core/ext/upb-generated/google/protobuf/wrappers.upb.c
  - src/core/ext/upb-generated/google/rpc/status.upb.c
  - src/core/ext/upb-generated/opencensus/proto/trace/v1/trace_config.upb.c
  - src/core/ext/upb-generated/src/proto/grpc/gcp/altscontext.upb.c
  - src/core/ext/upb-generated/src/proto/grpc/gcp/handshaker.upb.c
  - src/core/ext/upb-generated/src/proto/grpc/gcp/transport_security_common.upb.c
  - src/core/ext/upb-generated/src/proto/grpc/health/v1/health.upb.c
  - src/core/ext/upb-generated/src/proto/grpc/lb/v1/load_balancer.upb.c
  - src/core/ext/upb-generated/src/proto/grpc/lookup/v1/rls.upb.c
  - src/core/ext/upb-generated/src/proto/grpc/lookup/v1/rls_config.upb.c
  - src/core/ext/upb-generated/udpa/annotations/migrate.upb.c
  - src/core/ext/upb-generated/udpa/annotations/security.upb.c
  - src/core/ext/upb-generated/udpa/annotations/sensitive.upb.c
  - src/core/ext/upb-generated/udpa/annotations/status.upb.c
  - src/core/ext/upb-generated/udpa/annotations/versioning.upb.c
  - src/core/ext/upb-generated/validate/validate.upb.c
  - src/core/ext/upb-generated/xds/annotations/v3/migrate.upb.c
  - src/core/ext/upb-generated/xds/annotations/v3/security.upb.c
  - src/core/ext/upb-generated/xds/annotations/v3/sensitive.upb.c
  - src/core/ext/upb-generated/xds/annotations/v3/status.upb.c
  - src/core/ext/upb-generated/xds/annotations/v3/versioning.upb.c
  - src/core/ext/upb-generated/xds/core/v3/authority.upb.c
  - src/core/ext/upb-generated/xds/core/v3/collection_entry.upb.c
  - src/core/ext/upb-generated/xds/core/v3/context_params.upb.c
  - src/core/ext/upb-generated/xds/core/v3/extension.upb.c
  - src/core/ext/upb-generated/xds/core/v3/resource.upb.c
  - src/core/ext/upb-generated/xds/core/v3/resource_locator.upb.c
  - src/core/ext/upb-generated/xds/core/v3/resource_name.upb.c
  - src/core/ext/upb-generated/xds/data/orca/v3/orca_load_report.upb.c
  - src/core/ext/upb-generated/xds/service/orca/v3/orca.upb.c
  - src/core/ext/upb-generated/xds/type/matcher/v3/matcher.upb.c
  - src/core/ext/upb-generated/xds/type/matcher/v3/regex.upb.c
  - src/core/ext/upb-generated/xds/type/matcher/v3/string.upb.c
  - src/core/ext/upb-generated/xds/type/v3/typed_struct.upb.c
  - src/core/ext/upbdefs-generated/envoy/admin/v3/certs.upbdefs.c
  - src/core/ext/upbdefs-generated/envoy/admin/v3/clusters.upbdefs.c
  - src/core/ext/upbdefs-generated/envoy/admin/v3/config_dump.upbdefs.c
  - src/core/ext/upbdefs-generated/envoy/admin/v3/init_dump.upbdefs.c
  - src/core/ext/upbdefs-generated/envoy/admin/v3/listeners.upbdefs.c
  - src/core/ext/upbdefs-generated/envoy/admin/v3/memory.upbdefs.c
  - src/core/ext/upbdefs-generated/envoy/admin/v3/metrics.upbdefs.c
  - src/core/ext/upbdefs-generated/envoy/admin/v3/mutex_stats.upbdefs.c
  - src/core/ext/upbdefs-generated/envoy/admin/v3/server_info.upbdefs.c
  - src/core/ext/upbdefs-generated/envoy/admin/v3/tap.upbdefs.c
  - src/core/ext/upbdefs-generated/envoy/annotations/deprecation.upbdefs.c
  - src/core/ext/upbdefs-generated/envoy/annotations/resource.upbdefs.c
  - src/core/ext/upbdefs-generated/envoy/config/accesslog/v3/accesslog.upbdefs.c
  - src/core/ext/upbdefs-generated/envoy/config/bootstrap/v3/bootstrap.upbdefs.c
  - src/core/ext/upbdefs-generated/envoy/config/cluster/v3/circuit_breaker.upbdefs.c
  - src/core/ext/upbdefs-generated/envoy/config/cluster/v3/cluster.upbdefs.c
  - src/core/ext/upbdefs-generated/envoy/config/cluster/v3/filter.upbdefs.c
  - src/core/ext/upbdefs-generated/envoy/config/cluster/v3/outlier_detection.upbdefs.c
  - src/core/ext/upbdefs-generated/envoy/config/common/matcher/v3/matcher.upbdefs.c
  - src/core/ext/upbdefs-generated/envoy/config/core/v3/address.upbdefs.c
  - src/core/ext/upbdefs-generated/envoy/config/core/v3/backoff.upbdefs.c
  - src/core/ext/upbdefs-generated/envoy/config/core/v3/base.upbdefs.c
  - src/core/ext/upbdefs-generated/envoy/config/core/v3/config_source.upbdefs.c
  - src/core/ext/upbdefs-generated/envoy/config/core/v3/event_service_config.upbdefs.c
  - src/core/ext/upbdefs-generated/envoy/config/core/v3/extension.upbdefs.c
  - src/core/ext/upbdefs-generated/envoy/config/core/v3/grpc_method_list.upbdefs.c
  - src/core/ext/upbdefs-generated/envoy/config/core/v3/grpc_service.upbdefs.c
  - src/core/ext/upbdefs-generated/envoy/config/core/v3/health_check.upbdefs.c
  - src/core/ext/upbdefs-generated/envoy/config/core/v3/http_uri.upbdefs.c
  - src/core/ext/upbdefs-generated/envoy/config/core/v3/protocol.upbdefs.c
  - src/core/ext/upbdefs-generated/envoy/config/core/v3/proxy_protocol.upbdefs.c
  - src/core/ext/upbdefs-generated/envoy/config/core/v3/resolver.upbdefs.c
  - src/core/ext/upbdefs-generated/envoy/config/core/v3/socket_option.upbdefs.c
  - src/core/ext/upbdefs-generated/envoy/config/core/v3/substitution_format_string.upbdefs.c
  - src/core/ext/upbdefs-generated/envoy/config/core/v3/udp_socket_config.upbdefs.c
  - src/core/ext/upbdefs-generated/envoy/config/endpoint/v3/endpoint.upbdefs.c
  - src/core/ext/upbdefs-generated/envoy/config/endpoint/v3/endpoint_components.upbdefs.c
  - src/core/ext/upbdefs-generated/envoy/config/endpoint/v3/load_report.upbdefs.c
  - src/core/ext/upbdefs-generated/envoy/config/listener/v3/api_listener.upbdefs.c
  - src/core/ext/upbdefs-generated/envoy/config/listener/v3/listener.upbdefs.c
  - src/core/ext/upbdefs-generated/envoy/config/listener/v3/listener_components.upbdefs.c
  - src/core/ext/upbdefs-generated/envoy/config/listener/v3/quic_config.upbdefs.c
  - src/core/ext/upbdefs-generated/envoy/config/listener/v3/udp_listener_config.upbdefs.c
  - src/core/ext/upbdefs-generated/envoy/config/metrics/v3/metrics_service.upbdefs.c
  - src/core/ext/upbdefs-generated/envoy/config/metrics/v3/stats.upbdefs.c
  - src/core/ext/upbdefs-generated/envoy/config/overload/v3/overload.upbdefs.c
  - src/core/ext/upbdefs-generated/envoy/config/rbac/v3/rbac.upbdefs.c
  - src/core/ext/upbdefs-generated/envoy/config/route/v3/route.upbdefs.c
  - src/core/ext/upbdefs-generated/envoy/config/route/v3/route_components.upbdefs.c
  - src/core/ext/upbdefs-generated/envoy/config/route/v3/scoped_route.upbdefs.c
  - src/core/ext/upbdefs-generated/envoy/config/tap/v3/common.upbdefs.c
  - src/core/ext/upbdefs-generated/envoy/config/trace/v3/datadog.upbdefs.c
  - src/core/ext/upbdefs-generated/envoy/config/trace/v3/dynamic_ot.upbdefs.c
  - src/core/ext/upbdefs-generated/envoy/config/trace/v3/http_tracer.upbdefs.c
  - src/core/ext/upbdefs-generated/envoy/config/trace/v3/lightstep.upbdefs.c
  - src/core/ext/upbdefs-generated/envoy/config/trace/v3/opencensus.upbdefs.c
  - src/core/ext/upbdefs-generated/envoy/config/trace/v3/service.upbdefs.c
  - src/core/ext/upbdefs-generated/envoy/config/trace/v3/skywalking.upbdefs.c
  - src/core/ext/upbdefs-generated/envoy/config/trace/v3/trace.upbdefs.c
  - src/core/ext/upbdefs-generated/envoy/config/trace/v3/xray.upbdefs.c
  - src/core/ext/upbdefs-generated/envoy/config/trace/v3/zipkin.upbdefs.c
  - src/core/ext/upbdefs-generated/envoy/extensions/clusters/aggregate/v3/cluster.upbdefs.c
  - src/core/ext/upbdefs-generated/envoy/extensions/filters/common/fault/v3/fault.upbdefs.c
  - src/core/ext/upbdefs-generated/envoy/extensions/filters/http/fault/v3/fault.upbdefs.c
  - src/core/ext/upbdefs-generated/envoy/extensions/filters/http/rbac/v3/rbac.upbdefs.c
  - src/core/ext/upbdefs-generated/envoy/extensions/filters/http/router/v3/router.upbdefs.c
  - src/core/ext/upbdefs-generated/envoy/extensions/filters/network/http_connection_manager/v3/http_connection_manager.upbdefs.c
  - src/core/ext/upbdefs-generated/envoy/extensions/transport_sockets/tls/v3/cert.upbdefs.c
  - src/core/ext/upbdefs-generated/envoy/extensions/transport_sockets/tls/v3/common.upbdefs.c
  - src/core/ext/upbdefs-generated/envoy/extensions/transport_sockets/tls/v3/secret.upbdefs.c
  - src/core/ext/upbdefs-generated/envoy/extensions/transport_sockets/tls/v3/tls.upbdefs.c
  - src/core/ext/upbdefs-generated/envoy/extensions/transport_sockets/tls/v3/tls_spiffe_validator_config.upbdefs.c
  - src/core/ext/upbdefs-generated/envoy/service/discovery/v3/ads.upbdefs.c
  - src/core/ext/upbdefs-generated/envoy/service/discovery/v3/discovery.upbdefs.c
  - src/core/ext/upbdefs-generated/envoy/service/load_stats/v3/lrs.upbdefs.c
  - src/core/ext/upbdefs-generated/envoy/service/status/v3/csds.upbdefs.c
  - src/core/ext/upbdefs-generated/envoy/type/http/v3/cookie.upbdefs.c
  - src/core/ext/upbdefs-generated/envoy/type/http/v3/path_transformation.upbdefs.c
  - src/core/ext/upbdefs-generated/envoy/type/matcher/v3/http_inputs.upbdefs.c
  - src/core/ext/upbdefs-generated/envoy/type/matcher/v3/metadata.upbdefs.c
  - src/core/ext/upbdefs-generated/envoy/type/matcher/v3/node.upbdefs.c
  - src/core/ext/upbdefs-generated/envoy/type/matcher/v3/number.upbdefs.c
  - src/core/ext/upbdefs-generated/envoy/type/matcher/v3/path.upbdefs.c
  - src/core/ext/upbdefs-generated/envoy/type/matcher/v3/regex.upbdefs.c
  - src/core/ext/upbdefs-generated/envoy/type/matcher/v3/string.upbdefs.c
  - src/core/ext/upbdefs-generated/envoy/type/matcher/v3/struct.upbdefs.c
  - src/core/ext/upbdefs-generated/envoy/type/matcher/v3/value.upbdefs.c
  - src/core/ext/upbdefs-generated/envoy/type/metadata/v3/metadata.upbdefs.c
  - src/core/ext/upbdefs-generated/envoy/type/tracing/v3/custom_tag.upbdefs.c
  - src/core/ext/upbdefs-generated/envoy/type/v3/hash_policy.upbdefs.c
  - src/core/ext/upbdefs-generated/envoy/type/v3/http.upbdefs.c
  - src/core/ext/upbdefs-generated/envoy/type/v3/http_status.upbdefs.c
  - src/core/ext/upbdefs-generated/envoy/type/v3/percent.upbdefs.c
  - src/core/ext/upbdefs-generated/envoy/type/v3/range.upbdefs.c
  - src/core/ext/upbdefs-generated/envoy/type/v3/ratelimit_unit.upbdefs.c
  - src/core/ext/upbdefs-generated/envoy/type/v3/semantic_version.upbdefs.c
  - src/core/ext/upbdefs-generated/envoy/type/v3/token_bucket.upbdefs.c
  - src/core/ext/upbdefs-generated/google/api/annotations.upbdefs.c
  - src/core/ext/upbdefs-generated/google/api/expr/v1alpha1/checked.upbdefs.c
  - src/core/ext/upbdefs-generated/google/api/expr/v1alpha1/syntax.upbdefs.c
  - src/core/ext/upbdefs-generated/google/api/http.upbdefs.c
  - src/core/ext/upbdefs-generated/google/api/httpbody.upbdefs.c
  - src/core/ext/upbdefs-generated/google/protobuf/any.upbdefs.c
  - src/core/ext/upbdefs-generated/google/protobuf/descriptor.upbdefs.c
  - src/core/ext/upbdefs-generated/google/protobuf/duration.upbdefs.c
  - src/core/ext/upbdefs-generated/google/protobuf/empty.upbdefs.c
  - src/core/ext/upbdefs-generated/google/protobuf/struct.upbdefs.c
  - src/core/ext/upbdefs-generated/google/protobuf/timestamp.upbdefs.c
  - src/core/ext/upbdefs-generated/google/protobuf/wrappers.upbdefs.c
  - src/core/ext/upbdefs-generated/google/rpc/status.upbdefs.c
  - src/core/ext/upbdefs-generated/opencensus/proto/trace/v1/trace_config.upbdefs.c
  - src/core/ext/upbdefs-generated/src/proto/grpc/lookup/v1/rls_config.upbdefs.c
  - src/core/ext/upbdefs-generated/udpa/annotations/migrate.upbdefs.c
  - src/core/ext/upbdefs-generated/udpa/annotations/security.upbdefs.c
  - src/core/ext/upbdefs-generated/udpa/annotations/sensitive.upbdefs.c
  - src/core/ext/upbdefs-generated/udpa/annotations/status.upbdefs.c
  - src/core/ext/upbdefs-generated/udpa/annotations/versioning.upbdefs.c
  - src/core/ext/upbdefs-generated/validate/validate.upbdefs.c
  - src/core/ext/upbdefs-generated/xds/annotations/v3/migrate.upbdefs.c
  - src/core/ext/upbdefs-generated/xds/annotations/v3/security.upbdefs.c
  - src/core/ext/upbdefs-generated/xds/annotations/v3/sensitive.upbdefs.c
  - src/core/ext/upbdefs-generated/xds/annotations/v3/status.upbdefs.c
  - src/core/ext/upbdefs-generated/xds/annotations/v3/versioning.upbdefs.c
  - src/core/ext/upbdefs-generated/xds/core/v3/authority.upbdefs.c
  - src/core/ext/upbdefs-generated/xds/core/v3/collection_entry.upbdefs.c
  - src/core/ext/upbdefs-generated/xds/core/v3/context_params.upbdefs.c
  - src/core/ext/upbdefs-generated/xds/core/v3/extension.upbdefs.c
  - src/core/ext/upbdefs-generated/xds/core/v3/resource.upbdefs.c
  - src/core/ext/upbdefs-generated/xds/core/v3/resource_locator.upbdefs.c
  - src/core/ext/upbdefs-generated/xds/core/v3/resource_name.upbdefs.c
  - src/core/ext/upbdefs-generated/xds/type/matcher/v3/matcher.upbdefs.c
  - src/core/ext/upbdefs-generated/xds/type/matcher/v3/regex.upbdefs.c
  - src/core/ext/upbdefs-generated/xds/type/matcher/v3/string.upbdefs.c
  - src/core/ext/upbdefs-generated/xds/type/v3/typed_struct.upbdefs.c
  - src/core/ext/xds/certificate_provider_registry.cc
  - src/core/ext/xds/certificate_provider_store.cc
  - src/core/ext/xds/file_watcher_certificate_provider_factory.cc
  - src/core/ext/xds/xds_api.cc
  - src/core/ext/xds/xds_bootstrap.cc
  - src/core/ext/xds/xds_certificate_provider.cc
  - src/core/ext/xds/xds_channel_stack_modifier.cc
  - src/core/ext/xds/xds_client.cc
  - src/core/ext/xds/xds_client_grpc.cc
  - src/core/ext/xds/xds_client_stats.cc
  - src/core/ext/xds/xds_cluster.cc
  - src/core/ext/xds/xds_cluster_specifier_plugin.cc
  - src/core/ext/xds/xds_common_types.cc
  - src/core/ext/xds/xds_endpoint.cc
  - src/core/ext/xds/xds_http_fault_filter.cc
  - src/core/ext/xds/xds_http_filters.cc
  - src/core/ext/xds/xds_http_rbac_filter.cc
  - src/core/ext/xds/xds_lb_policy_registry.cc
  - src/core/ext/xds/xds_listener.cc
  - src/core/ext/xds/xds_resource_type.cc
  - src/core/ext/xds/xds_route_config.cc
  - src/core/ext/xds/xds_routing.cc
  - src/core/ext/xds/xds_server_config_fetcher.cc
  - src/core/ext/xds/xds_transport_grpc.cc
  - src/core/lib/address_utils/parse_address.cc
  - src/core/lib/address_utils/sockaddr_utils.cc
  - src/core/lib/backoff/backoff.cc
  - src/core/lib/channel/channel_args.cc
  - src/core/lib/channel/channel_args_preconditioning.cc
  - src/core/lib/channel/channel_stack.cc
  - src/core/lib/channel/channel_stack_builder.cc
  - src/core/lib/channel/channel_stack_builder_impl.cc
  - src/core/lib/channel/channel_trace.cc
  - src/core/lib/channel/channelz.cc
  - src/core/lib/channel/channelz_registry.cc
  - src/core/lib/channel/connected_channel.cc
  - src/core/lib/channel/promise_based_filter.cc
  - src/core/lib/channel/status_util.cc
  - src/core/lib/compression/compression.cc
  - src/core/lib/compression/compression_internal.cc
  - src/core/lib/compression/message_compress.cc
  - src/core/lib/config/core_configuration.cc
  - src/core/lib/debug/stats.cc
  - src/core/lib/debug/stats_data.cc
  - src/core/lib/debug/trace.cc
  - src/core/lib/event_engine/channel_args_endpoint_config.cc
  - src/core/lib/event_engine/default_event_engine_factory.cc
  - src/core/lib/event_engine/event_engine.cc
  - src/core/lib/event_engine/iomgr_engine/iomgr_engine.cc
  - src/core/lib/event_engine/iomgr_engine/thread_pool.cc
  - src/core/lib/event_engine/iomgr_engine/time_averaged_stats.cc
  - src/core/lib/event_engine/iomgr_engine/timer.cc
  - src/core/lib/event_engine/iomgr_engine/timer_heap.cc
  - src/core/lib/event_engine/iomgr_engine/timer_manager.cc
  - src/core/lib/event_engine/memory_allocator.cc
  - src/core/lib/event_engine/resolved_address.cc
  - src/core/lib/event_engine/slice.cc
  - src/core/lib/event_engine/slice_buffer.cc
  - src/core/lib/event_engine/trace.cc
  - src/core/lib/gprpp/status_helper.cc
  - src/core/lib/gprpp/time.cc
  - src/core/lib/gprpp/work_serializer.cc
  - src/core/lib/http/format_request.cc
  - src/core/lib/http/httpcli.cc
  - src/core/lib/http/httpcli_security_connector.cc
  - src/core/lib/http/parser.cc
  - src/core/lib/iomgr/buffer_list.cc
  - src/core/lib/iomgr/call_combiner.cc
  - src/core/lib/iomgr/cfstream_handle.cc
  - src/core/lib/iomgr/combiner.cc
  - src/core/lib/iomgr/dualstack_socket_posix.cc
  - src/core/lib/iomgr/endpoint.cc
  - src/core/lib/iomgr/endpoint_cfstream.cc
  - src/core/lib/iomgr/endpoint_pair_posix.cc
  - src/core/lib/iomgr/endpoint_pair_windows.cc
  - src/core/lib/iomgr/error.cc
  - src/core/lib/iomgr/error_cfstream.cc
  - src/core/lib/iomgr/ev_apple.cc
  - src/core/lib/iomgr/ev_epoll1_linux.cc
  - src/core/lib/iomgr/ev_poll_posix.cc
  - src/core/lib/iomgr/ev_posix.cc
  - src/core/lib/iomgr/ev_windows.cc
  - src/core/lib/iomgr/exec_ctx.cc
  - src/core/lib/iomgr/executor.cc
  - src/core/lib/iomgr/fork_posix.cc
  - src/core/lib/iomgr/fork_windows.cc
  - src/core/lib/iomgr/gethostname_fallback.cc
  - src/core/lib/iomgr/gethostname_host_name_max.cc
  - src/core/lib/iomgr/gethostname_sysconf.cc
  - src/core/lib/iomgr/grpc_if_nametoindex_posix.cc
  - src/core/lib/iomgr/grpc_if_nametoindex_unsupported.cc
  - src/core/lib/iomgr/internal_errqueue.cc
  - src/core/lib/iomgr/iocp_windows.cc
  - src/core/lib/iomgr/iomgr.cc
  - src/core/lib/iomgr/iomgr_internal.cc
  - src/core/lib/iomgr/iomgr_posix.cc
  - src/core/lib/iomgr/iomgr_posix_cfstream.cc
  - src/core/lib/iomgr/iomgr_windows.cc
  - src/core/lib/iomgr/load_file.cc
  - src/core/lib/iomgr/lockfree_event.cc
  - src/core/lib/iomgr/polling_entity.cc
  - src/core/lib/iomgr/pollset.cc
  - src/core/lib/iomgr/pollset_set.cc
  - src/core/lib/iomgr/pollset_set_windows.cc
  - src/core/lib/iomgr/pollset_windows.cc
  - src/core/lib/iomgr/resolve_address.cc
  - src/core/lib/iomgr/resolve_address_posix.cc
  - src/core/lib/iomgr/resolve_address_windows.cc
  - src/core/lib/iomgr/sockaddr_utils_posix.cc
  - src/core/lib/iomgr/socket_factory_posix.cc
  - src/core/lib/iomgr/socket_mutator.cc
  - src/core/lib/iomgr/socket_utils_common_posix.cc
  - src/core/lib/iomgr/socket_utils_linux.cc
  - src/core/lib/iomgr/socket_utils_posix.cc
  - src/core/lib/iomgr/socket_utils_windows.cc
  - src/core/lib/iomgr/socket_windows.cc
  - src/core/lib/iomgr/tcp_client.cc
  - src/core/lib/iomgr/tcp_client_cfstream.cc
  - src/core/lib/iomgr/tcp_client_posix.cc
  - src/core/lib/iomgr/tcp_client_windows.cc
  - src/core/lib/iomgr/tcp_posix.cc
  - src/core/lib/iomgr/tcp_server.cc
  - src/core/lib/iomgr/tcp_server_posix.cc
  - src/core/lib/iomgr/tcp_server_utils_posix_common.cc
  - src/core/lib/iomgr/tcp_server_utils_posix_ifaddrs.cc
  - src/core/lib/iomgr/tcp_server_utils_posix_noifaddrs.cc
  - src/core/lib/iomgr/tcp_server_windows.cc
  - src/core/lib/iomgr/tcp_windows.cc
  - src/core/lib/iomgr/time_averaged_stats.cc
  - src/core/lib/iomgr/timer.cc
  - src/core/lib/iomgr/timer_generic.cc
  - src/core/lib/iomgr/timer_heap.cc
  - src/core/lib/iomgr/timer_manager.cc
  - src/core/lib/iomgr/unix_sockets_posix.cc
  - src/core/lib/iomgr/unix_sockets_posix_noop.cc
  - src/core/lib/iomgr/wakeup_fd_eventfd.cc
  - src/core/lib/iomgr/wakeup_fd_nospecial.cc
  - src/core/lib/iomgr/wakeup_fd_pipe.cc
  - src/core/lib/iomgr/wakeup_fd_posix.cc
  - src/core/lib/json/json_reader.cc
  - src/core/lib/json/json_util.cc
  - src/core/lib/json/json_writer.cc
  - src/core/lib/matchers/matchers.cc
  - src/core/lib/promise/activity.cc
  - src/core/lib/promise/sleep.cc
  - src/core/lib/resolver/resolver.cc
  - src/core/lib/resolver/resolver_registry.cc
  - src/core/lib/resolver/server_address.cc
  - src/core/lib/resource_quota/api.cc
  - src/core/lib/resource_quota/arena.cc
  - src/core/lib/resource_quota/memory_quota.cc
  - src/core/lib/resource_quota/resource_quota.cc
  - src/core/lib/resource_quota/thread_quota.cc
  - src/core/lib/resource_quota/trace.cc
  - src/core/lib/security/authorization/authorization_policy_provider_vtable.cc
  - src/core/lib/security/authorization/evaluate_args.cc
  - src/core/lib/security/authorization/grpc_authorization_engine.cc
  - src/core/lib/security/authorization/grpc_server_authz_filter.cc
  - src/core/lib/security/authorization/matchers.cc
  - src/core/lib/security/authorization/rbac_policy.cc
  - src/core/lib/security/context/security_context.cc
  - src/core/lib/security/credentials/alts/alts_credentials.cc
  - src/core/lib/security/credentials/alts/check_gcp_environment.cc
  - src/core/lib/security/credentials/alts/check_gcp_environment_linux.cc
  - src/core/lib/security/credentials/alts/check_gcp_environment_no_op.cc
  - src/core/lib/security/credentials/alts/check_gcp_environment_windows.cc
  - src/core/lib/security/credentials/alts/grpc_alts_credentials_client_options.cc
  - src/core/lib/security/credentials/alts/grpc_alts_credentials_options.cc
  - src/core/lib/security/credentials/alts/grpc_alts_credentials_server_options.cc
  - src/core/lib/security/credentials/call_creds_util.cc
  - src/core/lib/security/credentials/channel_creds_registry_init.cc
  - src/core/lib/security/credentials/composite/composite_credentials.cc
  - src/core/lib/security/credentials/credentials.cc
  - src/core/lib/security/credentials/external/aws_external_account_credentials.cc
  - src/core/lib/security/credentials/external/aws_request_signer.cc
  - src/core/lib/security/credentials/external/external_account_credentials.cc
  - src/core/lib/security/credentials/external/file_external_account_credentials.cc
  - src/core/lib/security/credentials/external/url_external_account_credentials.cc
  - src/core/lib/security/credentials/fake/fake_credentials.cc
  - src/core/lib/security/credentials/google_default/credentials_generic.cc
  - src/core/lib/security/credentials/google_default/google_default_credentials.cc
  - src/core/lib/security/credentials/iam/iam_credentials.cc
  - src/core/lib/security/credentials/insecure/insecure_credentials.cc
  - src/core/lib/security/credentials/jwt/json_token.cc
  - src/core/lib/security/credentials/jwt/jwt_credentials.cc
  - src/core/lib/security/credentials/jwt/jwt_verifier.cc
  - src/core/lib/security/credentials/local/local_credentials.cc
  - src/core/lib/security/credentials/oauth2/oauth2_credentials.cc
  - src/core/lib/security/credentials/plugin/plugin_credentials.cc
  - src/core/lib/security/credentials/ssl/ssl_credentials.cc
  - src/core/lib/security/credentials/tls/grpc_tls_certificate_distributor.cc
  - src/core/lib/security/credentials/tls/grpc_tls_certificate_provider.cc
  - src/core/lib/security/credentials/tls/grpc_tls_certificate_verifier.cc
  - src/core/lib/security/credentials/tls/grpc_tls_credentials_options.cc
  - src/core/lib/security/credentials/tls/tls_credentials.cc
  - src/core/lib/security/credentials/tls/tls_utils.cc
  - src/core/lib/security/credentials/xds/xds_credentials.cc
  - src/core/lib/security/security_connector/alts/alts_security_connector.cc
  - src/core/lib/security/security_connector/fake/fake_security_connector.cc
  - src/core/lib/security/security_connector/insecure/insecure_security_connector.cc
  - src/core/lib/security/security_connector/load_system_roots_fallback.cc
  - src/core/lib/security/security_connector/load_system_roots_supported.cc
  - src/core/lib/security/security_connector/local/local_security_connector.cc
  - src/core/lib/security/security_connector/security_connector.cc
  - src/core/lib/security/security_connector/ssl/ssl_security_connector.cc
  - src/core/lib/security/security_connector/ssl_utils.cc
  - src/core/lib/security/security_connector/ssl_utils_config.cc
  - src/core/lib/security/security_connector/tls/tls_security_connector.cc
  - src/core/lib/security/transport/client_auth_filter.cc
  - src/core/lib/security/transport/secure_endpoint.cc
  - src/core/lib/security/transport/security_handshaker.cc
  - src/core/lib/security/transport/server_auth_filter.cc
  - src/core/lib/security/transport/tsi_error.cc
  - src/core/lib/security/util/json_util.cc
  - src/core/lib/service_config/service_config_impl.cc
  - src/core/lib/service_config/service_config_parser.cc
  - src/core/lib/slice/b64.cc
  - src/core/lib/slice/percent_encoding.cc
  - src/core/lib/slice/slice.cc
  - src/core/lib/slice/slice_api.cc
  - src/core/lib/slice/slice_buffer.cc
  - src/core/lib/slice/slice_buffer_api.cc
  - src/core/lib/slice/slice_refcount.cc
  - src/core/lib/slice/slice_string_helpers.cc
  - src/core/lib/surface/api_trace.cc
  - src/core/lib/surface/builtins.cc
  - src/core/lib/surface/byte_buffer.cc
  - src/core/lib/surface/byte_buffer_reader.cc
  - src/core/lib/surface/call.cc
  - src/core/lib/surface/call_details.cc
  - src/core/lib/surface/call_log_batch.cc
  - src/core/lib/surface/channel.cc
  - src/core/lib/surface/channel_init.cc
  - src/core/lib/surface/channel_ping.cc
  - src/core/lib/surface/channel_stack_type.cc
  - src/core/lib/surface/completion_queue.cc
  - src/core/lib/surface/completion_queue_factory.cc
  - src/core/lib/surface/event_string.cc
  - src/core/lib/surface/init.cc
  - src/core/lib/surface/lame_client.cc
  - src/core/lib/surface/metadata_array.cc
  - src/core/lib/surface/server.cc
  - src/core/lib/surface/validate_metadata.cc
  - src/core/lib/surface/version.cc
  - src/core/lib/transport/bdp_estimator.cc
  - src/core/lib/transport/connectivity_state.cc
  - src/core/lib/transport/error_utils.cc
  - src/core/lib/transport/handshaker.cc
  - src/core/lib/transport/handshaker_registry.cc
  - src/core/lib/transport/http_connect_handshaker.cc
  - src/core/lib/transport/metadata_allocator.cc
  - src/core/lib/transport/metadata_batch.cc
  - src/core/lib/transport/parsed_metadata.cc
  - src/core/lib/transport/pid_controller.cc
  - src/core/lib/transport/status_conversion.cc
  - src/core/lib/transport/tcp_connect_handshaker.cc
  - src/core/lib/transport/timeout_encoding.cc
  - src/core/lib/transport/transport.cc
  - src/core/lib/transport/transport_op_string.cc
  - src/core/lib/uri/uri_parser.cc
  - src/core/plugin_registry/grpc_plugin_registry.cc
  - src/core/plugin_registry/grpc_plugin_registry_extra.cc
  - src/core/tsi/alts/crypt/aes_gcm.cc
  - src/core/tsi/alts/crypt/gsec.cc
  - src/core/tsi/alts/frame_protector/alts_counter.cc
  - src/core/tsi/alts/frame_protector/alts_crypter.cc
  - src/core/tsi/alts/frame_protector/alts_frame_protector.cc
  - src/core/tsi/alts/frame_protector/alts_record_protocol_crypter_common.cc
  - src/core/tsi/alts/frame_protector/alts_seal_privacy_integrity_crypter.cc
  - src/core/tsi/alts/frame_protector/alts_unseal_privacy_integrity_crypter.cc
  - src/core/tsi/alts/frame_protector/frame_handler.cc
  - src/core/tsi/alts/handshaker/alts_handshaker_client.cc
  - src/core/tsi/alts/handshaker/alts_shared_resource.cc
  - src/core/tsi/alts/handshaker/alts_tsi_handshaker.cc
  - src/core/tsi/alts/handshaker/alts_tsi_utils.cc
  - src/core/tsi/alts/handshaker/transport_security_common_api.cc
  - src/core/tsi/alts/zero_copy_frame_protector/alts_grpc_integrity_only_record_protocol.cc
  - src/core/tsi/alts/zero_copy_frame_protector/alts_grpc_privacy_integrity_record_protocol.cc
  - src/core/tsi/alts/zero_copy_frame_protector/alts_grpc_record_protocol_common.cc
  - src/core/tsi/alts/zero_copy_frame_protector/alts_iovec_record_protocol.cc
  - src/core/tsi/alts/zero_copy_frame_protector/alts_zero_copy_grpc_protector.cc
  - src/core/tsi/fake_transport_security.cc
  - src/core/tsi/local_transport_security.cc
  - src/core/tsi/ssl/key_logging/ssl_key_logging.cc
  - src/core/tsi/ssl/session_cache/ssl_session_boringssl.cc
  - src/core/tsi/ssl/session_cache/ssl_session_cache.cc
  - src/core/tsi/ssl/session_cache/ssl_session_openssl.cc
  - src/core/tsi/ssl_transport_security.cc
  - src/core/tsi/transport_security.cc
  - src/core/tsi/transport_security_grpc.cc
  deps:
  - absl/container:flat_hash_map
  - absl/container:flat_hash_set
  - absl/container:inlined_vector
  - absl/functional:any_invocable
  - absl/functional:bind_front
  - absl/functional:function_ref
  - absl/hash:hash
  - absl/meta:type_traits
  - absl/status:statusor
  - absl/types:span
  - absl/types:variant
  - absl/utility:utility
  - gpr
  - libssl
  - address_sorting
  - upb
  baselib: true
  generate_plugin_registry: true
- name: grpc_test_util
  build: private
  language: c
  public_headers: []
  headers:
  - test/core/event_engine/test_init.h
  - test/core/util/build.h
  - test/core/util/cmdline.h
  - test/core/util/evaluate_args_test_util.h
  - test/core/util/fuzzer_util.h
  - test/core/util/grpc_profiler.h
  - test/core/util/histogram.h
  - test/core/util/mock_authorization_endpoint.h
  - test/core/util/mock_endpoint.h
  - test/core/util/parse_hexstring.h
  - test/core/util/passthru_endpoint.h
  - test/core/util/port.h
  - test/core/util/port_server_client.h
  - test/core/util/reconnect_server.h
  - test/core/util/resolve_localhost_ip46.h
  - test/core/util/slice_splitter.h
  - test/core/util/stack_tracer.h
  - test/core/util/subprocess.h
  - test/core/util/test_config.h
  - test/core/util/test_tcp_server.h
  - test/core/util/tls_utils.h
  - test/core/util/tracer_util.h
  src:
  - test/core/event_engine/test_init.cc
  - test/core/util/build.cc
  - test/core/util/cmdline.cc
  - test/core/util/fuzzer_util.cc
  - test/core/util/grpc_profiler.cc
  - test/core/util/histogram.cc
  - test/core/util/mock_endpoint.cc
  - test/core/util/parse_hexstring.cc
  - test/core/util/passthru_endpoint.cc
  - test/core/util/port.cc
  - test/core/util/port_isolated_runtime_environment.cc
  - test/core/util/port_server_client.cc
  - test/core/util/reconnect_server.cc
  - test/core/util/resolve_localhost_ip46.cc
  - test/core/util/slice_splitter.cc
  - test/core/util/stack_tracer.cc
  - test/core/util/subprocess_posix.cc
  - test/core/util/subprocess_windows.cc
  - test/core/util/test_config.cc
  - test/core/util/test_tcp_server.cc
  - test/core/util/tls_utils.cc
  - test/core/util/tracer_util.cc
  deps:
  - absl/debugging:failure_signal_handler
  - absl/debugging:stacktrace
  - absl/debugging:symbolize
  - grpc
- name: grpc_test_util_unsecure
  build: private
  language: c
  public_headers: []
  headers:
  - test/core/event_engine/test_init.h
  - test/core/util/build.h
  - test/core/util/cmdline.h
  - test/core/util/evaluate_args_test_util.h
  - test/core/util/fuzzer_util.h
  - test/core/util/grpc_profiler.h
  - test/core/util/histogram.h
  - test/core/util/mock_authorization_endpoint.h
  - test/core/util/mock_endpoint.h
  - test/core/util/parse_hexstring.h
  - test/core/util/passthru_endpoint.h
  - test/core/util/port.h
  - test/core/util/port_server_client.h
  - test/core/util/reconnect_server.h
  - test/core/util/resolve_localhost_ip46.h
  - test/core/util/slice_splitter.h
  - test/core/util/stack_tracer.h
  - test/core/util/subprocess.h
  - test/core/util/test_config.h
  - test/core/util/test_tcp_server.h
  - test/core/util/tracer_util.h
  src:
  - test/core/event_engine/test_init.cc
  - test/core/util/build.cc
  - test/core/util/cmdline.cc
  - test/core/util/fuzzer_util.cc
  - test/core/util/grpc_profiler.cc
  - test/core/util/histogram.cc
  - test/core/util/mock_endpoint.cc
  - test/core/util/parse_hexstring.cc
  - test/core/util/passthru_endpoint.cc
  - test/core/util/port.cc
  - test/core/util/port_isolated_runtime_environment.cc
  - test/core/util/port_server_client.cc
  - test/core/util/reconnect_server.cc
  - test/core/util/resolve_localhost_ip46.cc
  - test/core/util/slice_splitter.cc
  - test/core/util/stack_tracer.cc
  - test/core/util/subprocess_posix.cc
  - test/core/util/subprocess_windows.cc
  - test/core/util/test_config.cc
  - test/core/util/test_tcp_server.cc
  - test/core/util/tracer_util.cc
  deps:
  - absl/debugging:failure_signal_handler
  - absl/debugging:stacktrace
  - absl/debugging:symbolize
  - grpc_unsecure
- name: grpc_unsecure
  build: all
  language: c
  public_headers:
  - include/grpc/byte_buffer.h
  - include/grpc/byte_buffer_reader.h
  - include/grpc/census.h
  - include/grpc/compression.h
  - include/grpc/event_engine/endpoint_config.h
  - include/grpc/event_engine/event_engine.h
  - include/grpc/event_engine/internal/memory_allocator_impl.h
  - include/grpc/event_engine/memory_allocator.h
  - include/grpc/event_engine/memory_request.h
  - include/grpc/event_engine/port.h
  - include/grpc/event_engine/slice.h
  - include/grpc/event_engine/slice_buffer.h
  - include/grpc/fork.h
  - include/grpc/grpc.h
  - include/grpc/grpc_posix.h
  - include/grpc/grpc_security.h
  - include/grpc/grpc_security_constants.h
  - include/grpc/load_reporting.h
  - include/grpc/slice.h
  - include/grpc/slice_buffer.h
  - include/grpc/status.h
  - include/grpc/support/alloc.h
  - include/grpc/support/atm.h
  - include/grpc/support/atm_gcc_atomic.h
  - include/grpc/support/atm_gcc_sync.h
  - include/grpc/support/atm_windows.h
  - include/grpc/support/cpu.h
  - include/grpc/support/log.h
  - include/grpc/support/log_windows.h
  - include/grpc/support/port_platform.h
  - include/grpc/support/string_util.h
  - include/grpc/support/sync.h
  - include/grpc/support/sync_abseil.h
  - include/grpc/support/sync_custom.h
  - include/grpc/support/sync_generic.h
  - include/grpc/support/sync_posix.h
  - include/grpc/support/sync_windows.h
  - include/grpc/support/thd_id.h
  - include/grpc/support/time.h
  - include/grpc/support/workaround_list.h
  headers:
  - src/core/ext/filters/channel_idle/channel_idle_filter.h
  - src/core/ext/filters/channel_idle/idle_filter_state.h
  - src/core/ext/filters/client_channel/backend_metric.h
  - src/core/ext/filters/client_channel/backup_poller.h
  - src/core/ext/filters/client_channel/client_channel.h
  - src/core/ext/filters/client_channel/client_channel_channelz.h
  - src/core/ext/filters/client_channel/client_channel_factory.h
  - src/core/ext/filters/client_channel/config_selector.h
  - src/core/ext/filters/client_channel/connector.h
  - src/core/ext/filters/client_channel/dynamic_filters.h
  - src/core/ext/filters/client_channel/global_subchannel_pool.h
  - src/core/ext/filters/client_channel/health/health_check_client.h
  - src/core/ext/filters/client_channel/http_proxy.h
  - src/core/ext/filters/client_channel/lb_policy.h
  - src/core/ext/filters/client_channel/lb_policy/address_filtering.h
  - src/core/ext/filters/client_channel/lb_policy/backend_metric_data.h
  - src/core/ext/filters/client_channel/lb_policy/child_policy_handler.h
  - src/core/ext/filters/client_channel/lb_policy/grpclb/client_load_reporting_filter.h
  - src/core/ext/filters/client_channel/lb_policy/grpclb/grpclb.h
  - src/core/ext/filters/client_channel/lb_policy/grpclb/grpclb_balancer_addresses.h
  - src/core/ext/filters/client_channel/lb_policy/grpclb/grpclb_client_stats.h
  - src/core/ext/filters/client_channel/lb_policy/grpclb/load_balancer_api.h
  - src/core/ext/filters/client_channel/lb_policy/oob_backend_metric.h
  - src/core/ext/filters/client_channel/lb_policy/outlier_detection/outlier_detection.h
  - src/core/ext/filters/client_channel/lb_policy/ring_hash/ring_hash.h
  - src/core/ext/filters/client_channel/lb_policy/subchannel_list.h
  - src/core/ext/filters/client_channel/lb_policy_factory.h
  - src/core/ext/filters/client_channel/lb_policy_registry.h
  - src/core/ext/filters/client_channel/local_subchannel_pool.h
  - src/core/ext/filters/client_channel/proxy_mapper.h
  - src/core/ext/filters/client_channel/proxy_mapper_registry.h
  - src/core/ext/filters/client_channel/resolver/dns/c_ares/grpc_ares_ev_driver.h
  - src/core/ext/filters/client_channel/resolver/dns/c_ares/grpc_ares_wrapper.h
  - src/core/ext/filters/client_channel/resolver/dns/dns_resolver_selection.h
  - src/core/ext/filters/client_channel/resolver/fake/fake_resolver.h
  - src/core/ext/filters/client_channel/resolver/polling_resolver.h
  - src/core/ext/filters/client_channel/resolver_result_parsing.h
  - src/core/ext/filters/client_channel/retry_filter.h
  - src/core/ext/filters/client_channel/retry_service_config.h
  - src/core/ext/filters/client_channel/retry_throttle.h
  - src/core/ext/filters/client_channel/subchannel.h
  - src/core/ext/filters/client_channel/subchannel_interface.h
  - src/core/ext/filters/client_channel/subchannel_interface_internal.h
  - src/core/ext/filters/client_channel/subchannel_pool_interface.h
  - src/core/ext/filters/client_channel/subchannel_stream_client.h
  - src/core/ext/filters/deadline/deadline_filter.h
  - src/core/ext/filters/fault_injection/fault_injection_filter.h
  - src/core/ext/filters/fault_injection/service_config_parser.h
  - src/core/ext/filters/http/client/http_client_filter.h
  - src/core/ext/filters/http/client_authority_filter.h
  - src/core/ext/filters/http/message_compress/message_compress_filter.h
  - src/core/ext/filters/http/message_compress/message_decompress_filter.h
  - src/core/ext/filters/http/server/http_server_filter.h
  - src/core/ext/filters/message_size/message_size_filter.h
  - src/core/ext/transport/chttp2/client/chttp2_connector.h
  - src/core/ext/transport/chttp2/server/chttp2_server.h
  - src/core/ext/transport/chttp2/transport/bin_decoder.h
  - src/core/ext/transport/chttp2/transport/bin_encoder.h
  - src/core/ext/transport/chttp2/transport/chttp2_transport.h
  - src/core/ext/transport/chttp2/transport/context_list.h
  - src/core/ext/transport/chttp2/transport/flow_control.h
  - src/core/ext/transport/chttp2/transport/frame.h
  - src/core/ext/transport/chttp2/transport/frame_data.h
  - src/core/ext/transport/chttp2/transport/frame_goaway.h
  - src/core/ext/transport/chttp2/transport/frame_ping.h
  - src/core/ext/transport/chttp2/transport/frame_rst_stream.h
  - src/core/ext/transport/chttp2/transport/frame_settings.h
  - src/core/ext/transport/chttp2/transport/frame_window_update.h
  - src/core/ext/transport/chttp2/transport/hpack_constants.h
  - src/core/ext/transport/chttp2/transport/hpack_encoder.h
  - src/core/ext/transport/chttp2/transport/hpack_encoder_table.h
  - src/core/ext/transport/chttp2/transport/hpack_parser.h
  - src/core/ext/transport/chttp2/transport/hpack_parser_table.h
  - src/core/ext/transport/chttp2/transport/http2_settings.h
  - src/core/ext/transport/chttp2/transport/huffsyms.h
  - src/core/ext/transport/chttp2/transport/internal.h
  - src/core/ext/transport/chttp2/transport/stream_map.h
  - src/core/ext/transport/chttp2/transport/varint.h
  - src/core/ext/transport/inproc/inproc_transport.h
  - src/core/ext/upb-generated/google/api/annotations.upb.h
  - src/core/ext/upb-generated/google/api/http.upb.h
  - src/core/ext/upb-generated/google/protobuf/any.upb.h
  - src/core/ext/upb-generated/google/protobuf/descriptor.upb.h
  - src/core/ext/upb-generated/google/protobuf/duration.upb.h
  - src/core/ext/upb-generated/google/protobuf/empty.upb.h
  - src/core/ext/upb-generated/google/protobuf/struct.upb.h
  - src/core/ext/upb-generated/google/protobuf/timestamp.upb.h
  - src/core/ext/upb-generated/google/protobuf/wrappers.upb.h
  - src/core/ext/upb-generated/google/rpc/status.upb.h
  - src/core/ext/upb-generated/src/proto/grpc/health/v1/health.upb.h
  - src/core/ext/upb-generated/src/proto/grpc/lb/v1/load_balancer.upb.h
  - src/core/ext/upb-generated/src/proto/grpc/lookup/v1/rls.upb.h
  - src/core/ext/upb-generated/validate/validate.upb.h
  - src/core/ext/upb-generated/xds/data/orca/v3/orca_load_report.upb.h
  - src/core/ext/upb-generated/xds/service/orca/v3/orca.upb.h
  - src/core/lib/address_utils/parse_address.h
  - src/core/lib/address_utils/sockaddr_utils.h
  - src/core/lib/avl/avl.h
  - src/core/lib/backoff/backoff.h
  - src/core/lib/channel/call_finalization.h
  - src/core/lib/channel/call_tracer.h
  - src/core/lib/channel/channel_args.h
  - src/core/lib/channel/channel_args_preconditioning.h
  - src/core/lib/channel/channel_fwd.h
  - src/core/lib/channel/channel_stack.h
  - src/core/lib/channel/channel_stack_builder.h
  - src/core/lib/channel/channel_stack_builder_impl.h
  - src/core/lib/channel/channel_trace.h
  - src/core/lib/channel/channelz.h
  - src/core/lib/channel/channelz_registry.h
  - src/core/lib/channel/connected_channel.h
  - src/core/lib/channel/context.h
  - src/core/lib/channel/promise_based_filter.h
  - src/core/lib/channel/status_util.h
  - src/core/lib/compression/compression_internal.h
  - src/core/lib/compression/message_compress.h
  - src/core/lib/config/core_configuration.h
  - src/core/lib/debug/stats.h
  - src/core/lib/debug/stats_data.h
  - src/core/lib/debug/trace.h
  - src/core/lib/event_engine/channel_args_endpoint_config.h
  - src/core/lib/event_engine/default_event_engine_factory.h
  - src/core/lib/event_engine/event_engine_factory.h
  - src/core/lib/event_engine/handle_containers.h
  - src/core/lib/event_engine/iomgr_engine/iomgr_engine.h
  - src/core/lib/event_engine/iomgr_engine/thread_pool.h
  - src/core/lib/event_engine/iomgr_engine/time_averaged_stats.h
  - src/core/lib/event_engine/iomgr_engine/timer.h
  - src/core/lib/event_engine/iomgr_engine/timer_heap.h
  - src/core/lib/event_engine/iomgr_engine/timer_manager.h
  - src/core/lib/event_engine/promise.h
  - src/core/lib/event_engine/trace.h
  - src/core/lib/gprpp/atomic_utils.h
  - src/core/lib/gprpp/bitset.h
  - src/core/lib/gprpp/chunked_vector.h
  - src/core/lib/gprpp/cpp_impl_of.h
  - src/core/lib/gprpp/dual_ref_counted.h
  - src/core/lib/gprpp/match.h
  - src/core/lib/gprpp/orphanable.h
  - src/core/lib/gprpp/overload.h
  - src/core/lib/gprpp/ref_counted.h
  - src/core/lib/gprpp/ref_counted_ptr.h
  - src/core/lib/gprpp/single_set_ptr.h
  - src/core/lib/gprpp/status_helper.h
  - src/core/lib/gprpp/table.h
  - src/core/lib/gprpp/time.h
  - src/core/lib/gprpp/unique_type_name.h
  - src/core/lib/gprpp/work_serializer.h
  - src/core/lib/http/format_request.h
  - src/core/lib/http/httpcli.h
  - src/core/lib/http/parser.h
  - src/core/lib/iomgr/block_annotate.h
  - src/core/lib/iomgr/buffer_list.h
  - src/core/lib/iomgr/call_combiner.h
  - src/core/lib/iomgr/cfstream_handle.h
  - src/core/lib/iomgr/closure.h
  - src/core/lib/iomgr/combiner.h
  - src/core/lib/iomgr/dynamic_annotations.h
  - src/core/lib/iomgr/endpoint.h
  - src/core/lib/iomgr/endpoint_cfstream.h
  - src/core/lib/iomgr/endpoint_pair.h
  - src/core/lib/iomgr/error.h
  - src/core/lib/iomgr/error_cfstream.h
  - src/core/lib/iomgr/error_internal.h
  - src/core/lib/iomgr/ev_apple.h
  - src/core/lib/iomgr/ev_epoll1_linux.h
  - src/core/lib/iomgr/ev_poll_posix.h
  - src/core/lib/iomgr/ev_posix.h
  - src/core/lib/iomgr/exec_ctx.h
  - src/core/lib/iomgr/executor.h
  - src/core/lib/iomgr/gethostname.h
  - src/core/lib/iomgr/grpc_if_nametoindex.h
  - src/core/lib/iomgr/internal_errqueue.h
  - src/core/lib/iomgr/iocp_windows.h
  - src/core/lib/iomgr/iomgr.h
  - src/core/lib/iomgr/iomgr_fwd.h
  - src/core/lib/iomgr/iomgr_internal.h
  - src/core/lib/iomgr/load_file.h
  - src/core/lib/iomgr/lockfree_event.h
  - src/core/lib/iomgr/nameser.h
  - src/core/lib/iomgr/polling_entity.h
  - src/core/lib/iomgr/pollset.h
  - src/core/lib/iomgr/pollset_set.h
  - src/core/lib/iomgr/pollset_set_windows.h
  - src/core/lib/iomgr/pollset_windows.h
  - src/core/lib/iomgr/port.h
  - src/core/lib/iomgr/python_util.h
  - src/core/lib/iomgr/resolve_address.h
  - src/core/lib/iomgr/resolve_address_impl.h
  - src/core/lib/iomgr/resolve_address_posix.h
  - src/core/lib/iomgr/resolve_address_windows.h
  - src/core/lib/iomgr/resolved_address.h
  - src/core/lib/iomgr/sockaddr.h
  - src/core/lib/iomgr/sockaddr_posix.h
  - src/core/lib/iomgr/sockaddr_windows.h
  - src/core/lib/iomgr/socket_factory_posix.h
  - src/core/lib/iomgr/socket_mutator.h
  - src/core/lib/iomgr/socket_utils.h
  - src/core/lib/iomgr/socket_utils_posix.h
  - src/core/lib/iomgr/socket_windows.h
  - src/core/lib/iomgr/tcp_client.h
  - src/core/lib/iomgr/tcp_client_posix.h
  - src/core/lib/iomgr/tcp_posix.h
  - src/core/lib/iomgr/tcp_server.h
  - src/core/lib/iomgr/tcp_server_utils_posix.h
  - src/core/lib/iomgr/tcp_windows.h
  - src/core/lib/iomgr/time_averaged_stats.h
  - src/core/lib/iomgr/timer.h
  - src/core/lib/iomgr/timer_generic.h
  - src/core/lib/iomgr/timer_heap.h
  - src/core/lib/iomgr/timer_manager.h
  - src/core/lib/iomgr/unix_sockets_posix.h
  - src/core/lib/iomgr/wakeup_fd_pipe.h
  - src/core/lib/iomgr/wakeup_fd_posix.h
  - src/core/lib/json/json.h
  - src/core/lib/json/json_util.h
  - src/core/lib/promise/activity.h
  - src/core/lib/promise/arena_promise.h
  - src/core/lib/promise/call_push_pull.h
  - src/core/lib/promise/context.h
  - src/core/lib/promise/detail/basic_seq.h
  - src/core/lib/promise/detail/promise_factory.h
  - src/core/lib/promise/detail/promise_like.h
  - src/core/lib/promise/detail/status.h
  - src/core/lib/promise/detail/switch.h
  - src/core/lib/promise/exec_ctx_wakeup_scheduler.h
  - src/core/lib/promise/intra_activity_waiter.h
  - src/core/lib/promise/latch.h
  - src/core/lib/promise/loop.h
  - src/core/lib/promise/map.h
  - src/core/lib/promise/pipe.h
  - src/core/lib/promise/poll.h
  - src/core/lib/promise/promise.h
  - src/core/lib/promise/race.h
  - src/core/lib/promise/seq.h
  - src/core/lib/promise/sleep.h
  - src/core/lib/promise/try_seq.h
  - src/core/lib/resolver/resolver.h
  - src/core/lib/resolver/resolver_factory.h
  - src/core/lib/resolver/resolver_registry.h
  - src/core/lib/resolver/server_address.h
  - src/core/lib/resource_quota/api.h
  - src/core/lib/resource_quota/arena.h
  - src/core/lib/resource_quota/memory_quota.h
  - src/core/lib/resource_quota/resource_quota.h
  - src/core/lib/resource_quota/thread_quota.h
  - src/core/lib/resource_quota/trace.h
  - src/core/lib/security/authorization/authorization_engine.h
  - src/core/lib/security/authorization/authorization_policy_provider.h
  - src/core/lib/security/authorization/evaluate_args.h
  - src/core/lib/security/authorization/grpc_server_authz_filter.h
  - src/core/lib/security/context/security_context.h
  - src/core/lib/security/credentials/call_creds_util.h
  - src/core/lib/security/credentials/channel_creds_registry.h
  - src/core/lib/security/credentials/composite/composite_credentials.h
  - src/core/lib/security/credentials/credentials.h
  - src/core/lib/security/credentials/fake/fake_credentials.h
  - src/core/lib/security/credentials/insecure/insecure_credentials.h
  - src/core/lib/security/credentials/plugin/plugin_credentials.h
  - src/core/lib/security/credentials/tls/tls_utils.h
  - src/core/lib/security/security_connector/fake/fake_security_connector.h
  - src/core/lib/security/security_connector/insecure/insecure_security_connector.h
  - src/core/lib/security/security_connector/load_system_roots.h
  - src/core/lib/security/security_connector/load_system_roots_supported.h
  - src/core/lib/security/security_connector/security_connector.h
  - src/core/lib/security/transport/auth_filters.h
  - src/core/lib/security/transport/secure_endpoint.h
  - src/core/lib/security/transport/security_handshaker.h
  - src/core/lib/security/transport/tsi_error.h
  - src/core/lib/security/util/json_util.h
  - src/core/lib/service_config/service_config.h
  - src/core/lib/service_config/service_config_call_data.h
  - src/core/lib/service_config/service_config_impl.h
  - src/core/lib/service_config/service_config_parser.h
  - src/core/lib/slice/b64.h
  - src/core/lib/slice/percent_encoding.h
  - src/core/lib/slice/slice.h
  - src/core/lib/slice/slice_buffer.h
  - src/core/lib/slice/slice_internal.h
  - src/core/lib/slice/slice_refcount.h
  - src/core/lib/slice/slice_refcount_base.h
  - src/core/lib/slice/slice_string_helpers.h
  - src/core/lib/surface/api_trace.h
  - src/core/lib/surface/builtins.h
  - src/core/lib/surface/call.h
  - src/core/lib/surface/call_test_only.h
  - src/core/lib/surface/channel.h
  - src/core/lib/surface/channel_init.h
  - src/core/lib/surface/channel_stack_type.h
  - src/core/lib/surface/completion_queue.h
  - src/core/lib/surface/completion_queue_factory.h
  - src/core/lib/surface/event_string.h
  - src/core/lib/surface/init.h
  - src/core/lib/surface/lame_client.h
  - src/core/lib/surface/server.h
  - src/core/lib/surface/validate_metadata.h
  - src/core/lib/transport/bdp_estimator.h
  - src/core/lib/transport/connectivity_state.h
  - src/core/lib/transport/error_utils.h
  - src/core/lib/transport/handshaker.h
  - src/core/lib/transport/handshaker_factory.h
  - src/core/lib/transport/handshaker_registry.h
  - src/core/lib/transport/http2_errors.h
  - src/core/lib/transport/http_connect_handshaker.h
  - src/core/lib/transport/metadata_allocator.h
  - src/core/lib/transport/metadata_batch.h
  - src/core/lib/transport/parsed_metadata.h
  - src/core/lib/transport/pid_controller.h
  - src/core/lib/transport/status_conversion.h
  - src/core/lib/transport/tcp_connect_handshaker.h
  - src/core/lib/transport/timeout_encoding.h
  - src/core/lib/transport/transport.h
  - src/core/lib/transport/transport_fwd.h
  - src/core/lib/transport/transport_impl.h
  - src/core/lib/uri/uri_parser.h
  - src/core/tsi/fake_transport_security.h
  - src/core/tsi/local_transport_security.h
  - src/core/tsi/transport_security.h
  - src/core/tsi/transport_security_grpc.h
  - src/core/tsi/transport_security_interface.h
  - third_party/xxhash/xxhash.h
  src:
  - src/core/ext/filters/census/grpc_context.cc
  - src/core/ext/filters/channel_idle/channel_idle_filter.cc
  - src/core/ext/filters/channel_idle/idle_filter_state.cc
  - src/core/ext/filters/client_channel/backend_metric.cc
  - src/core/ext/filters/client_channel/backup_poller.cc
  - src/core/ext/filters/client_channel/channel_connectivity.cc
  - src/core/ext/filters/client_channel/client_channel.cc
  - src/core/ext/filters/client_channel/client_channel_channelz.cc
  - src/core/ext/filters/client_channel/client_channel_factory.cc
  - src/core/ext/filters/client_channel/client_channel_plugin.cc
  - src/core/ext/filters/client_channel/config_selector.cc
  - src/core/ext/filters/client_channel/dynamic_filters.cc
  - src/core/ext/filters/client_channel/global_subchannel_pool.cc
  - src/core/ext/filters/client_channel/health/health_check_client.cc
  - src/core/ext/filters/client_channel/http_proxy.cc
  - src/core/ext/filters/client_channel/lb_policy.cc
  - src/core/ext/filters/client_channel/lb_policy/address_filtering.cc
  - src/core/ext/filters/client_channel/lb_policy/child_policy_handler.cc
  - src/core/ext/filters/client_channel/lb_policy/grpclb/client_load_reporting_filter.cc
  - src/core/ext/filters/client_channel/lb_policy/grpclb/grpclb.cc
  - src/core/ext/filters/client_channel/lb_policy/grpclb/grpclb_balancer_addresses.cc
  - src/core/ext/filters/client_channel/lb_policy/grpclb/grpclb_client_stats.cc
  - src/core/ext/filters/client_channel/lb_policy/grpclb/load_balancer_api.cc
  - src/core/ext/filters/client_channel/lb_policy/oob_backend_metric.cc
  - src/core/ext/filters/client_channel/lb_policy/outlier_detection/outlier_detection.cc
  - src/core/ext/filters/client_channel/lb_policy/pick_first/pick_first.cc
  - src/core/ext/filters/client_channel/lb_policy/priority/priority.cc
  - src/core/ext/filters/client_channel/lb_policy/ring_hash/ring_hash.cc
  - src/core/ext/filters/client_channel/lb_policy/rls/rls.cc
  - src/core/ext/filters/client_channel/lb_policy/round_robin/round_robin.cc
  - src/core/ext/filters/client_channel/lb_policy/weighted_target/weighted_target.cc
  - src/core/ext/filters/client_channel/lb_policy_registry.cc
  - src/core/ext/filters/client_channel/local_subchannel_pool.cc
  - src/core/ext/filters/client_channel/proxy_mapper_registry.cc
  - src/core/ext/filters/client_channel/resolver/binder/binder_resolver.cc
  - src/core/ext/filters/client_channel/resolver/dns/c_ares/dns_resolver_ares.cc
  - src/core/ext/filters/client_channel/resolver/dns/c_ares/grpc_ares_ev_driver_posix.cc
  - src/core/ext/filters/client_channel/resolver/dns/c_ares/grpc_ares_ev_driver_windows.cc
  - src/core/ext/filters/client_channel/resolver/dns/c_ares/grpc_ares_wrapper.cc
  - src/core/ext/filters/client_channel/resolver/dns/c_ares/grpc_ares_wrapper_posix.cc
  - src/core/ext/filters/client_channel/resolver/dns/c_ares/grpc_ares_wrapper_windows.cc
  - src/core/ext/filters/client_channel/resolver/dns/dns_resolver_selection.cc
  - src/core/ext/filters/client_channel/resolver/dns/native/dns_resolver.cc
  - src/core/ext/filters/client_channel/resolver/fake/fake_resolver.cc
  - src/core/ext/filters/client_channel/resolver/polling_resolver.cc
  - src/core/ext/filters/client_channel/resolver/sockaddr/sockaddr_resolver.cc
  - src/core/ext/filters/client_channel/resolver_result_parsing.cc
  - src/core/ext/filters/client_channel/retry_filter.cc
  - src/core/ext/filters/client_channel/retry_service_config.cc
  - src/core/ext/filters/client_channel/retry_throttle.cc
  - src/core/ext/filters/client_channel/service_config_channel_arg_filter.cc
  - src/core/ext/filters/client_channel/subchannel.cc
  - src/core/ext/filters/client_channel/subchannel_pool_interface.cc
  - src/core/ext/filters/client_channel/subchannel_stream_client.cc
  - src/core/ext/filters/deadline/deadline_filter.cc
  - src/core/ext/filters/fault_injection/fault_injection_filter.cc
  - src/core/ext/filters/fault_injection/service_config_parser.cc
  - src/core/ext/filters/http/client/http_client_filter.cc
  - src/core/ext/filters/http/client_authority_filter.cc
  - src/core/ext/filters/http/http_filters_plugin.cc
  - src/core/ext/filters/http/message_compress/message_compress_filter.cc
  - src/core/ext/filters/http/message_compress/message_decompress_filter.cc
  - src/core/ext/filters/http/server/http_server_filter.cc
  - src/core/ext/filters/message_size/message_size_filter.cc
  - src/core/ext/transport/chttp2/client/chttp2_connector.cc
  - src/core/ext/transport/chttp2/server/chttp2_server.cc
  - src/core/ext/transport/chttp2/transport/bin_decoder.cc
  - src/core/ext/transport/chttp2/transport/bin_encoder.cc
  - src/core/ext/transport/chttp2/transport/chttp2_transport.cc
  - src/core/ext/transport/chttp2/transport/context_list.cc
  - src/core/ext/transport/chttp2/transport/flow_control.cc
  - src/core/ext/transport/chttp2/transport/frame_data.cc
  - src/core/ext/transport/chttp2/transport/frame_goaway.cc
  - src/core/ext/transport/chttp2/transport/frame_ping.cc
  - src/core/ext/transport/chttp2/transport/frame_rst_stream.cc
  - src/core/ext/transport/chttp2/transport/frame_settings.cc
  - src/core/ext/transport/chttp2/transport/frame_window_update.cc
  - src/core/ext/transport/chttp2/transport/hpack_encoder.cc
  - src/core/ext/transport/chttp2/transport/hpack_encoder_table.cc
  - src/core/ext/transport/chttp2/transport/hpack_parser.cc
  - src/core/ext/transport/chttp2/transport/hpack_parser_table.cc
  - src/core/ext/transport/chttp2/transport/http2_settings.cc
  - src/core/ext/transport/chttp2/transport/huffsyms.cc
  - src/core/ext/transport/chttp2/transport/parsing.cc
  - src/core/ext/transport/chttp2/transport/stream_lists.cc
  - src/core/ext/transport/chttp2/transport/stream_map.cc
  - src/core/ext/transport/chttp2/transport/varint.cc
  - src/core/ext/transport/chttp2/transport/writing.cc
  - src/core/ext/transport/inproc/inproc_plugin.cc
  - src/core/ext/transport/inproc/inproc_transport.cc
  - src/core/ext/upb-generated/google/api/annotations.upb.c
  - src/core/ext/upb-generated/google/api/http.upb.c
  - src/core/ext/upb-generated/google/protobuf/any.upb.c
  - src/core/ext/upb-generated/google/protobuf/descriptor.upb.c
  - src/core/ext/upb-generated/google/protobuf/duration.upb.c
  - src/core/ext/upb-generated/google/protobuf/empty.upb.c
  - src/core/ext/upb-generated/google/protobuf/struct.upb.c
  - src/core/ext/upb-generated/google/protobuf/timestamp.upb.c
  - src/core/ext/upb-generated/google/protobuf/wrappers.upb.c
  - src/core/ext/upb-generated/google/rpc/status.upb.c
  - src/core/ext/upb-generated/src/proto/grpc/health/v1/health.upb.c
  - src/core/ext/upb-generated/src/proto/grpc/lb/v1/load_balancer.upb.c
  - src/core/ext/upb-generated/src/proto/grpc/lookup/v1/rls.upb.c
  - src/core/ext/upb-generated/validate/validate.upb.c
  - src/core/ext/upb-generated/xds/data/orca/v3/orca_load_report.upb.c
  - src/core/ext/upb-generated/xds/service/orca/v3/orca.upb.c
  - src/core/lib/address_utils/parse_address.cc
  - src/core/lib/address_utils/sockaddr_utils.cc
  - src/core/lib/backoff/backoff.cc
  - src/core/lib/channel/channel_args.cc
  - src/core/lib/channel/channel_args_preconditioning.cc
  - src/core/lib/channel/channel_stack.cc
  - src/core/lib/channel/channel_stack_builder.cc
  - src/core/lib/channel/channel_stack_builder_impl.cc
  - src/core/lib/channel/channel_trace.cc
  - src/core/lib/channel/channelz.cc
  - src/core/lib/channel/channelz_registry.cc
  - src/core/lib/channel/connected_channel.cc
  - src/core/lib/channel/promise_based_filter.cc
  - src/core/lib/channel/status_util.cc
  - src/core/lib/compression/compression.cc
  - src/core/lib/compression/compression_internal.cc
  - src/core/lib/compression/message_compress.cc
  - src/core/lib/config/core_configuration.cc
  - src/core/lib/debug/stats.cc
  - src/core/lib/debug/stats_data.cc
  - src/core/lib/debug/trace.cc
  - src/core/lib/event_engine/channel_args_endpoint_config.cc
  - src/core/lib/event_engine/default_event_engine_factory.cc
  - src/core/lib/event_engine/event_engine.cc
  - src/core/lib/event_engine/iomgr_engine/iomgr_engine.cc
  - src/core/lib/event_engine/iomgr_engine/thread_pool.cc
  - src/core/lib/event_engine/iomgr_engine/time_averaged_stats.cc
  - src/core/lib/event_engine/iomgr_engine/timer.cc
  - src/core/lib/event_engine/iomgr_engine/timer_heap.cc
  - src/core/lib/event_engine/iomgr_engine/timer_manager.cc
  - src/core/lib/event_engine/memory_allocator.cc
  - src/core/lib/event_engine/resolved_address.cc
  - src/core/lib/event_engine/slice.cc
  - src/core/lib/event_engine/slice_buffer.cc
  - src/core/lib/event_engine/trace.cc
  - src/core/lib/gprpp/status_helper.cc
  - src/core/lib/gprpp/time.cc
  - src/core/lib/gprpp/work_serializer.cc
  - src/core/lib/http/format_request.cc
  - src/core/lib/http/httpcli.cc
  - src/core/lib/http/parser.cc
  - src/core/lib/iomgr/buffer_list.cc
  - src/core/lib/iomgr/call_combiner.cc
  - src/core/lib/iomgr/cfstream_handle.cc
  - src/core/lib/iomgr/combiner.cc
  - src/core/lib/iomgr/dualstack_socket_posix.cc
  - src/core/lib/iomgr/endpoint.cc
  - src/core/lib/iomgr/endpoint_cfstream.cc
  - src/core/lib/iomgr/endpoint_pair_posix.cc
  - src/core/lib/iomgr/endpoint_pair_windows.cc
  - src/core/lib/iomgr/error.cc
  - src/core/lib/iomgr/error_cfstream.cc
  - src/core/lib/iomgr/ev_apple.cc
  - src/core/lib/iomgr/ev_epoll1_linux.cc
  - src/core/lib/iomgr/ev_poll_posix.cc
  - src/core/lib/iomgr/ev_posix.cc
  - src/core/lib/iomgr/ev_windows.cc
  - src/core/lib/iomgr/exec_ctx.cc
  - src/core/lib/iomgr/executor.cc
  - src/core/lib/iomgr/fork_posix.cc
  - src/core/lib/iomgr/fork_windows.cc
  - src/core/lib/iomgr/gethostname_fallback.cc
  - src/core/lib/iomgr/gethostname_host_name_max.cc
  - src/core/lib/iomgr/gethostname_sysconf.cc
  - src/core/lib/iomgr/grpc_if_nametoindex_posix.cc
  - src/core/lib/iomgr/grpc_if_nametoindex_unsupported.cc
  - src/core/lib/iomgr/internal_errqueue.cc
  - src/core/lib/iomgr/iocp_windows.cc
  - src/core/lib/iomgr/iomgr.cc
  - src/core/lib/iomgr/iomgr_internal.cc
  - src/core/lib/iomgr/iomgr_posix.cc
  - src/core/lib/iomgr/iomgr_posix_cfstream.cc
  - src/core/lib/iomgr/iomgr_windows.cc
  - src/core/lib/iomgr/load_file.cc
  - src/core/lib/iomgr/lockfree_event.cc
  - src/core/lib/iomgr/polling_entity.cc
  - src/core/lib/iomgr/pollset.cc
  - src/core/lib/iomgr/pollset_set.cc
  - src/core/lib/iomgr/pollset_set_windows.cc
  - src/core/lib/iomgr/pollset_windows.cc
  - src/core/lib/iomgr/resolve_address.cc
  - src/core/lib/iomgr/resolve_address_posix.cc
  - src/core/lib/iomgr/resolve_address_windows.cc
  - src/core/lib/iomgr/sockaddr_utils_posix.cc
  - src/core/lib/iomgr/socket_factory_posix.cc
  - src/core/lib/iomgr/socket_mutator.cc
  - src/core/lib/iomgr/socket_utils_common_posix.cc
  - src/core/lib/iomgr/socket_utils_linux.cc
  - src/core/lib/iomgr/socket_utils_posix.cc
  - src/core/lib/iomgr/socket_utils_windows.cc
  - src/core/lib/iomgr/socket_windows.cc
  - src/core/lib/iomgr/tcp_client.cc
  - src/core/lib/iomgr/tcp_client_cfstream.cc
  - src/core/lib/iomgr/tcp_client_posix.cc
  - src/core/lib/iomgr/tcp_client_windows.cc
  - src/core/lib/iomgr/tcp_posix.cc
  - src/core/lib/iomgr/tcp_server.cc
  - src/core/lib/iomgr/tcp_server_posix.cc
  - src/core/lib/iomgr/tcp_server_utils_posix_common.cc
  - src/core/lib/iomgr/tcp_server_utils_posix_ifaddrs.cc
  - src/core/lib/iomgr/tcp_server_utils_posix_noifaddrs.cc
  - src/core/lib/iomgr/tcp_server_windows.cc
  - src/core/lib/iomgr/tcp_windows.cc
  - src/core/lib/iomgr/time_averaged_stats.cc
  - src/core/lib/iomgr/timer.cc
  - src/core/lib/iomgr/timer_generic.cc
  - src/core/lib/iomgr/timer_heap.cc
  - src/core/lib/iomgr/timer_manager.cc
  - src/core/lib/iomgr/unix_sockets_posix.cc
  - src/core/lib/iomgr/unix_sockets_posix_noop.cc
  - src/core/lib/iomgr/wakeup_fd_eventfd.cc
  - src/core/lib/iomgr/wakeup_fd_nospecial.cc
  - src/core/lib/iomgr/wakeup_fd_pipe.cc
  - src/core/lib/iomgr/wakeup_fd_posix.cc
  - src/core/lib/json/json_reader.cc
  - src/core/lib/json/json_util.cc
  - src/core/lib/json/json_writer.cc
  - src/core/lib/promise/activity.cc
  - src/core/lib/promise/sleep.cc
  - src/core/lib/resolver/resolver.cc
  - src/core/lib/resolver/resolver_registry.cc
  - src/core/lib/resolver/server_address.cc
  - src/core/lib/resource_quota/api.cc
  - src/core/lib/resource_quota/arena.cc
  - src/core/lib/resource_quota/memory_quota.cc
  - src/core/lib/resource_quota/resource_quota.cc
  - src/core/lib/resource_quota/thread_quota.cc
  - src/core/lib/resource_quota/trace.cc
  - src/core/lib/security/authorization/authorization_policy_provider_vtable.cc
  - src/core/lib/security/authorization/evaluate_args.cc
  - src/core/lib/security/authorization/grpc_server_authz_filter.cc
  - src/core/lib/security/context/security_context.cc
  - src/core/lib/security/credentials/call_creds_util.cc
  - src/core/lib/security/credentials/composite/composite_credentials.cc
  - src/core/lib/security/credentials/credentials.cc
  - src/core/lib/security/credentials/fake/fake_credentials.cc
  - src/core/lib/security/credentials/insecure/insecure_credentials.cc
  - src/core/lib/security/credentials/plugin/plugin_credentials.cc
  - src/core/lib/security/credentials/tls/tls_utils.cc
  - src/core/lib/security/security_connector/fake/fake_security_connector.cc
  - src/core/lib/security/security_connector/insecure/insecure_security_connector.cc
  - src/core/lib/security/security_connector/load_system_roots_fallback.cc
  - src/core/lib/security/security_connector/load_system_roots_supported.cc
  - src/core/lib/security/security_connector/security_connector.cc
  - src/core/lib/security/transport/client_auth_filter.cc
  - src/core/lib/security/transport/secure_endpoint.cc
  - src/core/lib/security/transport/security_handshaker.cc
  - src/core/lib/security/transport/server_auth_filter.cc
  - src/core/lib/security/transport/tsi_error.cc
  - src/core/lib/security/util/json_util.cc
  - src/core/lib/service_config/service_config_impl.cc
  - src/core/lib/service_config/service_config_parser.cc
  - src/core/lib/slice/b64.cc
  - src/core/lib/slice/percent_encoding.cc
  - src/core/lib/slice/slice.cc
  - src/core/lib/slice/slice_api.cc
  - src/core/lib/slice/slice_buffer.cc
  - src/core/lib/slice/slice_buffer_api.cc
  - src/core/lib/slice/slice_refcount.cc
  - src/core/lib/slice/slice_string_helpers.cc
  - src/core/lib/surface/api_trace.cc
  - src/core/lib/surface/builtins.cc
  - src/core/lib/surface/byte_buffer.cc
  - src/core/lib/surface/byte_buffer_reader.cc
  - src/core/lib/surface/call.cc
  - src/core/lib/surface/call_details.cc
  - src/core/lib/surface/call_log_batch.cc
  - src/core/lib/surface/channel.cc
  - src/core/lib/surface/channel_init.cc
  - src/core/lib/surface/channel_ping.cc
  - src/core/lib/surface/channel_stack_type.cc
  - src/core/lib/surface/completion_queue.cc
  - src/core/lib/surface/completion_queue_factory.cc
  - src/core/lib/surface/event_string.cc
  - src/core/lib/surface/init.cc
  - src/core/lib/surface/lame_client.cc
  - src/core/lib/surface/metadata_array.cc
  - src/core/lib/surface/server.cc
  - src/core/lib/surface/validate_metadata.cc
  - src/core/lib/surface/version.cc
  - src/core/lib/transport/bdp_estimator.cc
  - src/core/lib/transport/connectivity_state.cc
  - src/core/lib/transport/error_utils.cc
  - src/core/lib/transport/handshaker.cc
  - src/core/lib/transport/handshaker_registry.cc
  - src/core/lib/transport/http_connect_handshaker.cc
  - src/core/lib/transport/metadata_allocator.cc
  - src/core/lib/transport/metadata_batch.cc
  - src/core/lib/transport/parsed_metadata.cc
  - src/core/lib/transport/pid_controller.cc
  - src/core/lib/transport/status_conversion.cc
  - src/core/lib/transport/tcp_connect_handshaker.cc
  - src/core/lib/transport/timeout_encoding.cc
  - src/core/lib/transport/transport.cc
  - src/core/lib/transport/transport_op_string.cc
  - src/core/lib/uri/uri_parser.cc
  - src/core/plugin_registry/grpc_plugin_registry.cc
  - src/core/plugin_registry/grpc_plugin_registry_noextra.cc
  - src/core/tsi/fake_transport_security.cc
  - src/core/tsi/local_transport_security.cc
  - src/core/tsi/transport_security.cc
  - src/core/tsi/transport_security_grpc.cc
  deps:
  - absl/container:flat_hash_map
  - absl/container:flat_hash_set
  - absl/container:inlined_vector
  - absl/functional:any_invocable
  - absl/functional:bind_front
  - absl/functional:function_ref
  - absl/hash:hash
  - absl/meta:type_traits
  - absl/status:statusor
  - absl/types:span
  - absl/types:variant
  - absl/utility:utility
  - gpr
  - address_sorting
  - upb
  baselib: true
  generate_plugin_registry: true
- name: benchmark_helpers
  build: test
  language: c++
  public_headers: []
  headers:
  - test/cpp/microbenchmarks/fullstack_context_mutators.h
  - test/cpp/microbenchmarks/fullstack_fixtures.h
  - test/cpp/microbenchmarks/helpers.h
  src:
  - src/proto/grpc/testing/echo.proto
  - src/proto/grpc/testing/echo_messages.proto
  - src/proto/grpc/testing/simple_messages.proto
  - src/proto/grpc/testing/xds/v3/orca_load_report.proto
  - test/cpp/microbenchmarks/helpers.cc
  deps:
  - benchmark
  - grpc++_unsecure
  - grpc_test_util_unsecure
  - grpc++_test_config
  defaults: benchmark
- name: grpc++
  build: all
  language: c++
  public_headers:
  - include/grpc++/alarm.h
  - include/grpc++/channel.h
  - include/grpc++/client_context.h
  - include/grpc++/completion_queue.h
  - include/grpc++/create_channel.h
  - include/grpc++/create_channel_posix.h
  - include/grpc++/ext/health_check_service_server_builder_option.h
  - include/grpc++/generic/async_generic_service.h
  - include/grpc++/generic/generic_stub.h
  - include/grpc++/grpc++.h
  - include/grpc++/health_check_service_interface.h
  - include/grpc++/impl/call.h
  - include/grpc++/impl/channel_argument_option.h
  - include/grpc++/impl/client_unary_call.h
  - include/grpc++/impl/codegen/async_stream.h
  - include/grpc++/impl/codegen/async_unary_call.h
  - include/grpc++/impl/codegen/byte_buffer.h
  - include/grpc++/impl/codegen/call.h
  - include/grpc++/impl/codegen/call_hook.h
  - include/grpc++/impl/codegen/channel_interface.h
  - include/grpc++/impl/codegen/client_context.h
  - include/grpc++/impl/codegen/client_unary_call.h
  - include/grpc++/impl/codegen/completion_queue.h
  - include/grpc++/impl/codegen/completion_queue_tag.h
  - include/grpc++/impl/codegen/config.h
  - include/grpc++/impl/codegen/config_protobuf.h
  - include/grpc++/impl/codegen/core_codegen.h
  - include/grpc++/impl/codegen/core_codegen_interface.h
  - include/grpc++/impl/codegen/create_auth_context.h
  - include/grpc++/impl/codegen/grpc_library.h
  - include/grpc++/impl/codegen/metadata_map.h
  - include/grpc++/impl/codegen/method_handler_impl.h
  - include/grpc++/impl/codegen/proto_utils.h
  - include/grpc++/impl/codegen/rpc_method.h
  - include/grpc++/impl/codegen/rpc_service_method.h
  - include/grpc++/impl/codegen/security/auth_context.h
  - include/grpc++/impl/codegen/serialization_traits.h
  - include/grpc++/impl/codegen/server_context.h
  - include/grpc++/impl/codegen/server_interface.h
  - include/grpc++/impl/codegen/service_type.h
  - include/grpc++/impl/codegen/slice.h
  - include/grpc++/impl/codegen/status.h
  - include/grpc++/impl/codegen/status_code_enum.h
  - include/grpc++/impl/codegen/string_ref.h
  - include/grpc++/impl/codegen/stub_options.h
  - include/grpc++/impl/codegen/sync_stream.h
  - include/grpc++/impl/codegen/time.h
  - include/grpc++/impl/grpc_library.h
  - include/grpc++/impl/method_handler_impl.h
  - include/grpc++/impl/rpc_method.h
  - include/grpc++/impl/rpc_service_method.h
  - include/grpc++/impl/serialization_traits.h
  - include/grpc++/impl/server_builder_option.h
  - include/grpc++/impl/server_builder_plugin.h
  - include/grpc++/impl/server_initializer.h
  - include/grpc++/impl/service_type.h
  - include/grpc++/resource_quota.h
  - include/grpc++/security/auth_context.h
  - include/grpc++/security/auth_metadata_processor.h
  - include/grpc++/security/credentials.h
  - include/grpc++/security/server_credentials.h
  - include/grpc++/server.h
  - include/grpc++/server_builder.h
  - include/grpc++/server_context.h
  - include/grpc++/server_posix.h
  - include/grpc++/support/async_stream.h
  - include/grpc++/support/async_unary_call.h
  - include/grpc++/support/byte_buffer.h
  - include/grpc++/support/channel_arguments.h
  - include/grpc++/support/config.h
  - include/grpc++/support/slice.h
  - include/grpc++/support/status.h
  - include/grpc++/support/status_code_enum.h
  - include/grpc++/support/string_ref.h
  - include/grpc++/support/stub_options.h
  - include/grpc++/support/sync_stream.h
  - include/grpc++/support/time.h
  - include/grpcpp/alarm.h
  - include/grpcpp/channel.h
  - include/grpcpp/client_context.h
  - include/grpcpp/completion_queue.h
  - include/grpcpp/create_channel.h
  - include/grpcpp/create_channel_binder.h
  - include/grpcpp/create_channel_posix.h
  - include/grpcpp/ext/call_metric_recorder.h
  - include/grpcpp/ext/health_check_service_server_builder_option.h
  - include/grpcpp/generic/async_generic_service.h
  - include/grpcpp/generic/generic_stub.h
  - include/grpcpp/grpcpp.h
  - include/grpcpp/health_check_service_interface.h
  - include/grpcpp/impl/call.h
  - include/grpcpp/impl/channel_argument_option.h
  - include/grpcpp/impl/client_unary_call.h
  - include/grpcpp/impl/codegen/async_generic_service.h
  - include/grpcpp/impl/codegen/async_stream.h
  - include/grpcpp/impl/codegen/async_unary_call.h
  - include/grpcpp/impl/codegen/byte_buffer.h
  - include/grpcpp/impl/codegen/call.h
  - include/grpcpp/impl/codegen/call_hook.h
  - include/grpcpp/impl/codegen/call_op_set.h
  - include/grpcpp/impl/codegen/call_op_set_interface.h
  - include/grpcpp/impl/codegen/callback_common.h
  - include/grpcpp/impl/codegen/channel_interface.h
  - include/grpcpp/impl/codegen/client_callback.h
  - include/grpcpp/impl/codegen/client_context.h
  - include/grpcpp/impl/codegen/client_interceptor.h
  - include/grpcpp/impl/codegen/client_unary_call.h
  - include/grpcpp/impl/codegen/completion_queue.h
  - include/grpcpp/impl/codegen/completion_queue_tag.h
  - include/grpcpp/impl/codegen/config.h
  - include/grpcpp/impl/codegen/config_protobuf.h
  - include/grpcpp/impl/codegen/core_codegen.h
  - include/grpcpp/impl/codegen/core_codegen_interface.h
  - include/grpcpp/impl/codegen/create_auth_context.h
  - include/grpcpp/impl/codegen/delegating_channel.h
  - include/grpcpp/impl/codegen/grpc_library.h
  - include/grpcpp/impl/codegen/intercepted_channel.h
  - include/grpcpp/impl/codegen/interceptor.h
  - include/grpcpp/impl/codegen/interceptor_common.h
  - include/grpcpp/impl/codegen/message_allocator.h
  - include/grpcpp/impl/codegen/metadata_map.h
  - include/grpcpp/impl/codegen/method_handler.h
  - include/grpcpp/impl/codegen/method_handler_impl.h
  - include/grpcpp/impl/codegen/proto_buffer_reader.h
  - include/grpcpp/impl/codegen/proto_buffer_writer.h
  - include/grpcpp/impl/codegen/proto_utils.h
  - include/grpcpp/impl/codegen/rpc_method.h
  - include/grpcpp/impl/codegen/rpc_service_method.h
  - include/grpcpp/impl/codegen/security/auth_context.h
  - include/grpcpp/impl/codegen/serialization_traits.h
  - include/grpcpp/impl/codegen/server_callback.h
  - include/grpcpp/impl/codegen/server_callback_handlers.h
  - include/grpcpp/impl/codegen/server_context.h
  - include/grpcpp/impl/codegen/server_interceptor.h
  - include/grpcpp/impl/codegen/server_interface.h
  - include/grpcpp/impl/codegen/service_type.h
  - include/grpcpp/impl/codegen/slice.h
  - include/grpcpp/impl/codegen/status.h
  - include/grpcpp/impl/codegen/status_code_enum.h
  - include/grpcpp/impl/codegen/string_ref.h
  - include/grpcpp/impl/codegen/stub_options.h
  - include/grpcpp/impl/codegen/sync.h
  - include/grpcpp/impl/codegen/sync_stream.h
  - include/grpcpp/impl/codegen/time.h
  - include/grpcpp/impl/grpc_library.h
  - include/grpcpp/impl/method_handler_impl.h
  - include/grpcpp/impl/rpc_method.h
  - include/grpcpp/impl/rpc_service_method.h
  - include/grpcpp/impl/serialization_traits.h
  - include/grpcpp/impl/server_builder_option.h
  - include/grpcpp/impl/server_builder_plugin.h
  - include/grpcpp/impl/server_initializer.h
  - include/grpcpp/impl/service_type.h
  - include/grpcpp/resource_quota.h
  - include/grpcpp/security/auth_context.h
  - include/grpcpp/security/auth_metadata_processor.h
  - include/grpcpp/security/authorization_policy_provider.h
  - include/grpcpp/security/binder_credentials.h
  - include/grpcpp/security/binder_security_policy.h
  - include/grpcpp/security/credentials.h
  - include/grpcpp/security/server_credentials.h
  - include/grpcpp/security/tls_certificate_provider.h
  - include/grpcpp/security/tls_certificate_verifier.h
  - include/grpcpp/security/tls_credentials_options.h
  - include/grpcpp/server.h
  - include/grpcpp/server_builder.h
  - include/grpcpp/server_context.h
  - include/grpcpp/server_posix.h
  - include/grpcpp/support/async_stream.h
  - include/grpcpp/support/async_unary_call.h
  - include/grpcpp/support/byte_buffer.h
  - include/grpcpp/support/channel_arguments.h
  - include/grpcpp/support/client_callback.h
  - include/grpcpp/support/client_interceptor.h
  - include/grpcpp/support/config.h
  - include/grpcpp/support/interceptor.h
  - include/grpcpp/support/message_allocator.h
  - include/grpcpp/support/method_handler.h
  - include/grpcpp/support/proto_buffer_reader.h
  - include/grpcpp/support/proto_buffer_writer.h
  - include/grpcpp/support/server_callback.h
  - include/grpcpp/support/server_interceptor.h
  - include/grpcpp/support/slice.h
  - include/grpcpp/support/status.h
  - include/grpcpp/support/status_code_enum.h
  - include/grpcpp/support/string_ref.h
  - include/grpcpp/support/stub_options.h
  - include/grpcpp/support/sync_stream.h
  - include/grpcpp/support/time.h
  - include/grpcpp/support/validate_service_config.h
  - include/grpcpp/xds_server_builder.h
  headers:
  - src/core/ext/transport/binder/client/binder_connector.h
  - src/core/ext/transport/binder/client/channel_create_impl.h
  - src/core/ext/transport/binder/client/connection_id_generator.h
  - src/core/ext/transport/binder/client/endpoint_binder_pool.h
  - src/core/ext/transport/binder/client/jni_utils.h
  - src/core/ext/transport/binder/client/security_policy_setting.h
  - src/core/ext/transport/binder/server/binder_server.h
  - src/core/ext/transport/binder/transport/binder_stream.h
  - src/core/ext/transport/binder/transport/binder_transport.h
  - src/core/ext/transport/binder/utils/binder_auto_utils.h
  - src/core/ext/transport/binder/utils/ndk_binder.h
  - src/core/ext/transport/binder/utils/transport_stream_receiver.h
  - src/core/ext/transport/binder/utils/transport_stream_receiver_impl.h
  - src/core/ext/transport/binder/wire_format/binder.h
  - src/core/ext/transport/binder/wire_format/binder_android.h
  - src/core/ext/transport/binder/wire_format/binder_constants.h
  - src/core/ext/transport/binder/wire_format/transaction.h
  - src/core/ext/transport/binder/wire_format/wire_reader.h
  - src/core/ext/transport/binder/wire_format/wire_reader_impl.h
  - src/core/ext/transport/binder/wire_format/wire_writer.h
  - src/cpp/client/create_channel_internal.h
  - src/cpp/client/secure_credentials.h
  - src/cpp/common/channel_filter.h
  - src/cpp/common/secure_auth_context.h
  - src/cpp/server/dynamic_thread_pool.h
  - src/cpp/server/external_connection_acceptor_impl.h
  - src/cpp/server/health/default_health_check_service.h
  - src/cpp/server/secure_server_credentials.h
  - src/cpp/server/thread_pool_interface.h
  - src/cpp/thread_manager/thread_manager.h
  src:
  - src/core/ext/transport/binder/client/binder_connector.cc
  - src/core/ext/transport/binder/client/channel_create.cc
  - src/core/ext/transport/binder/client/channel_create_impl.cc
  - src/core/ext/transport/binder/client/connection_id_generator.cc
  - src/core/ext/transport/binder/client/endpoint_binder_pool.cc
  - src/core/ext/transport/binder/client/jni_utils.cc
  - src/core/ext/transport/binder/client/security_policy_setting.cc
  - src/core/ext/transport/binder/security_policy/binder_security_policy.cc
  - src/core/ext/transport/binder/server/binder_server.cc
  - src/core/ext/transport/binder/server/binder_server_credentials.cc
  - src/core/ext/transport/binder/transport/binder_transport.cc
  - src/core/ext/transport/binder/utils/ndk_binder.cc
  - src/core/ext/transport/binder/utils/transport_stream_receiver_impl.cc
  - src/core/ext/transport/binder/wire_format/binder_android.cc
  - src/core/ext/transport/binder/wire_format/binder_constants.cc
  - src/core/ext/transport/binder/wire_format/transaction.cc
  - src/core/ext/transport/binder/wire_format/wire_reader_impl.cc
  - src/core/ext/transport/binder/wire_format/wire_writer.cc
  - src/cpp/client/channel_cc.cc
  - src/cpp/client/client_callback.cc
  - src/cpp/client/client_context.cc
  - src/cpp/client/client_interceptor.cc
  - src/cpp/client/create_channel.cc
  - src/cpp/client/create_channel_internal.cc
  - src/cpp/client/create_channel_posix.cc
  - src/cpp/client/credentials_cc.cc
  - src/cpp/client/insecure_credentials.cc
  - src/cpp/client/secure_credentials.cc
  - src/cpp/client/xds_credentials.cc
  - src/cpp/codegen/codegen_init.cc
  - src/cpp/common/alarm.cc
  - src/cpp/common/auth_property_iterator.cc
  - src/cpp/common/channel_arguments.cc
  - src/cpp/common/channel_filter.cc
  - src/cpp/common/completion_queue_cc.cc
  - src/cpp/common/core_codegen.cc
  - src/cpp/common/resource_quota_cc.cc
  - src/cpp/common/rpc_method.cc
  - src/cpp/common/secure_auth_context.cc
  - src/cpp/common/secure_channel_arguments.cc
  - src/cpp/common/secure_create_auth_context.cc
  - src/cpp/common/tls_certificate_provider.cc
  - src/cpp/common/tls_certificate_verifier.cc
  - src/cpp/common/tls_credentials_options.cc
  - src/cpp/common/validate_service_config.cc
  - src/cpp/common/version_cc.cc
  - src/cpp/server/async_generic_service.cc
  - src/cpp/server/channel_argument_option.cc
  - src/cpp/server/create_default_thread_pool.cc
  - src/cpp/server/dynamic_thread_pool.cc
  - src/cpp/server/external_connection_acceptor_impl.cc
  - src/cpp/server/health/default_health_check_service.cc
  - src/cpp/server/health/health_check_service.cc
  - src/cpp/server/health/health_check_service_server_builder_option.cc
  - src/cpp/server/insecure_server_credentials.cc
  - src/cpp/server/orca/call_metric_recorder.cc
  - src/cpp/server/secure_server_credentials.cc
  - src/cpp/server/server_builder.cc
  - src/cpp/server/server_callback.cc
  - src/cpp/server/server_cc.cc
  - src/cpp/server/server_context.cc
  - src/cpp/server/server_credentials.cc
  - src/cpp/server/server_posix.cc
  - src/cpp/server/xds_server_credentials.cc
  - src/cpp/thread_manager/thread_manager.cc
  - src/cpp/util/byte_buffer_cc.cc
  - src/cpp/util/status.cc
  - src/cpp/util/string_ref.cc
  - src/cpp/util/time_cc.cc
  deps:
  - absl/cleanup:cleanup
  - grpc
  baselib: true
- name: grpc++_alts
  build: all
  language: c++
  public_headers:
  - include/grpcpp/security/alts_context.h
  - include/grpcpp/security/alts_util.h
  headers: []
  src:
  - src/cpp/common/alts_context.cc
  - src/cpp/common/alts_util.cc
  deps:
  - grpc++
  baselib: true
- name: grpc++_error_details
  build: all
  language: c++
  public_headers:
  - include/grpc++/support/error_details.h
  - include/grpcpp/support/error_details.h
  headers: []
  src:
  - src/cpp/util/error_details.cc
  deps:
  - grpc++
- name: grpc++_reflection
  build: all
  language: c++
  public_headers:
  - include/grpc++/ext/proto_server_reflection_plugin.h
  - include/grpcpp/ext/proto_server_reflection_plugin.h
  headers:
  - src/cpp/ext/proto_server_reflection.h
  src:
  - src/proto/grpc/reflection/v1alpha/reflection.proto
  - src/cpp/ext/proto_server_reflection.cc
  - src/cpp/ext/proto_server_reflection_plugin.cc
  deps:
  - grpc++
- name: grpc++_test
  build: private
  language: c++
  public_headers:
  - include/grpc++/test/mock_stream.h
  - include/grpc++/test/server_context_test_spouse.h
  - include/grpcpp/test/channel_test_peer.h
  - include/grpcpp/test/client_context_test_peer.h
  - include/grpcpp/test/default_reactor_test_peer.h
  - include/grpcpp/test/mock_stream.h
  - include/grpcpp/test/server_context_test_spouse.h
  headers: []
  src:
  - src/cpp/client/channel_test_peer.cc
  deps:
  - grpc++
- name: grpc++_test_config
  build: private
  language: c++
  public_headers: []
  headers:
  - test/cpp/util/test_config.h
  src:
  - test/cpp/util/test_config_cc.cc
  deps:
  - absl/flags:parse
  - gpr
- name: grpc++_test_util
  build: private
  language: c++
  public_headers: []
  headers:
  - test/core/end2end/data/ssl_test_data.h
  - test/cpp/util/byte_buffer_proto_helper.h
  - test/cpp/util/create_test_channel.h
  - test/cpp/util/string_ref_helper.h
  - test/cpp/util/subprocess.h
  - test/cpp/util/test_credentials_provider.h
  src:
  - test/core/end2end/data/client_certs.cc
  - test/core/end2end/data/server1_cert.cc
  - test/core/end2end/data/server1_key.cc
  - test/core/end2end/data/test_root_cert.cc
  - test/cpp/util/byte_buffer_proto_helper.cc
  - test/cpp/util/create_test_channel.cc
  - test/cpp/util/string_ref_helper.cc
  - test/cpp/util/subprocess.cc
  - test/cpp/util/test_credentials_provider.cc
  deps:
  - absl/flags:flag
  - grpc++
  - grpc_test_util
- name: grpc++_unsecure
  build: all
  language: c++
  public_headers:
  - include/grpc++/alarm.h
  - include/grpc++/channel.h
  - include/grpc++/client_context.h
  - include/grpc++/completion_queue.h
  - include/grpc++/create_channel.h
  - include/grpc++/create_channel_posix.h
  - include/grpc++/ext/health_check_service_server_builder_option.h
  - include/grpc++/generic/async_generic_service.h
  - include/grpc++/generic/generic_stub.h
  - include/grpc++/grpc++.h
  - include/grpc++/health_check_service_interface.h
  - include/grpc++/impl/call.h
  - include/grpc++/impl/channel_argument_option.h
  - include/grpc++/impl/client_unary_call.h
  - include/grpc++/impl/codegen/async_stream.h
  - include/grpc++/impl/codegen/async_unary_call.h
  - include/grpc++/impl/codegen/byte_buffer.h
  - include/grpc++/impl/codegen/call.h
  - include/grpc++/impl/codegen/call_hook.h
  - include/grpc++/impl/codegen/channel_interface.h
  - include/grpc++/impl/codegen/client_context.h
  - include/grpc++/impl/codegen/client_unary_call.h
  - include/grpc++/impl/codegen/completion_queue.h
  - include/grpc++/impl/codegen/completion_queue_tag.h
  - include/grpc++/impl/codegen/config.h
  - include/grpc++/impl/codegen/config_protobuf.h
  - include/grpc++/impl/codegen/core_codegen.h
  - include/grpc++/impl/codegen/core_codegen_interface.h
  - include/grpc++/impl/codegen/create_auth_context.h
  - include/grpc++/impl/codegen/grpc_library.h
  - include/grpc++/impl/codegen/metadata_map.h
  - include/grpc++/impl/codegen/method_handler_impl.h
  - include/grpc++/impl/codegen/proto_utils.h
  - include/grpc++/impl/codegen/rpc_method.h
  - include/grpc++/impl/codegen/rpc_service_method.h
  - include/grpc++/impl/codegen/security/auth_context.h
  - include/grpc++/impl/codegen/serialization_traits.h
  - include/grpc++/impl/codegen/server_context.h
  - include/grpc++/impl/codegen/server_interface.h
  - include/grpc++/impl/codegen/service_type.h
  - include/grpc++/impl/codegen/slice.h
  - include/grpc++/impl/codegen/status.h
  - include/grpc++/impl/codegen/status_code_enum.h
  - include/grpc++/impl/codegen/string_ref.h
  - include/grpc++/impl/codegen/stub_options.h
  - include/grpc++/impl/codegen/sync_stream.h
  - include/grpc++/impl/codegen/time.h
  - include/grpc++/impl/grpc_library.h
  - include/grpc++/impl/method_handler_impl.h
  - include/grpc++/impl/rpc_method.h
  - include/grpc++/impl/rpc_service_method.h
  - include/grpc++/impl/serialization_traits.h
  - include/grpc++/impl/server_builder_option.h
  - include/grpc++/impl/server_builder_plugin.h
  - include/grpc++/impl/server_initializer.h
  - include/grpc++/impl/service_type.h
  - include/grpc++/resource_quota.h
  - include/grpc++/security/auth_context.h
  - include/grpc++/security/auth_metadata_processor.h
  - include/grpc++/security/credentials.h
  - include/grpc++/security/server_credentials.h
  - include/grpc++/server.h
  - include/grpc++/server_builder.h
  - include/grpc++/server_context.h
  - include/grpc++/server_posix.h
  - include/grpc++/support/async_stream.h
  - include/grpc++/support/async_unary_call.h
  - include/grpc++/support/byte_buffer.h
  - include/grpc++/support/channel_arguments.h
  - include/grpc++/support/config.h
  - include/grpc++/support/slice.h
  - include/grpc++/support/status.h
  - include/grpc++/support/status_code_enum.h
  - include/grpc++/support/string_ref.h
  - include/grpc++/support/stub_options.h
  - include/grpc++/support/sync_stream.h
  - include/grpc++/support/time.h
  - include/grpcpp/alarm.h
  - include/grpcpp/channel.h
  - include/grpcpp/client_context.h
  - include/grpcpp/completion_queue.h
  - include/grpcpp/create_channel.h
  - include/grpcpp/create_channel_posix.h
  - include/grpcpp/ext/call_metric_recorder.h
  - include/grpcpp/ext/health_check_service_server_builder_option.h
  - include/grpcpp/generic/async_generic_service.h
  - include/grpcpp/generic/generic_stub.h
  - include/grpcpp/grpcpp.h
  - include/grpcpp/health_check_service_interface.h
  - include/grpcpp/impl/call.h
  - include/grpcpp/impl/channel_argument_option.h
  - include/grpcpp/impl/client_unary_call.h
  - include/grpcpp/impl/codegen/async_generic_service.h
  - include/grpcpp/impl/codegen/async_stream.h
  - include/grpcpp/impl/codegen/async_unary_call.h
  - include/grpcpp/impl/codegen/byte_buffer.h
  - include/grpcpp/impl/codegen/call.h
  - include/grpcpp/impl/codegen/call_hook.h
  - include/grpcpp/impl/codegen/call_op_set.h
  - include/grpcpp/impl/codegen/call_op_set_interface.h
  - include/grpcpp/impl/codegen/callback_common.h
  - include/grpcpp/impl/codegen/channel_interface.h
  - include/grpcpp/impl/codegen/client_callback.h
  - include/grpcpp/impl/codegen/client_context.h
  - include/grpcpp/impl/codegen/client_interceptor.h
  - include/grpcpp/impl/codegen/client_unary_call.h
  - include/grpcpp/impl/codegen/completion_queue.h
  - include/grpcpp/impl/codegen/completion_queue_tag.h
  - include/grpcpp/impl/codegen/config.h
  - include/grpcpp/impl/codegen/config_protobuf.h
  - include/grpcpp/impl/codegen/core_codegen.h
  - include/grpcpp/impl/codegen/core_codegen_interface.h
  - include/grpcpp/impl/codegen/create_auth_context.h
  - include/grpcpp/impl/codegen/delegating_channel.h
  - include/grpcpp/impl/codegen/grpc_library.h
  - include/grpcpp/impl/codegen/intercepted_channel.h
  - include/grpcpp/impl/codegen/interceptor.h
  - include/grpcpp/impl/codegen/interceptor_common.h
  - include/grpcpp/impl/codegen/message_allocator.h
  - include/grpcpp/impl/codegen/metadata_map.h
  - include/grpcpp/impl/codegen/method_handler.h
  - include/grpcpp/impl/codegen/method_handler_impl.h
  - include/grpcpp/impl/codegen/proto_buffer_reader.h
  - include/grpcpp/impl/codegen/proto_buffer_writer.h
  - include/grpcpp/impl/codegen/proto_utils.h
  - include/grpcpp/impl/codegen/rpc_method.h
  - include/grpcpp/impl/codegen/rpc_service_method.h
  - include/grpcpp/impl/codegen/security/auth_context.h
  - include/grpcpp/impl/codegen/serialization_traits.h
  - include/grpcpp/impl/codegen/server_callback.h
  - include/grpcpp/impl/codegen/server_callback_handlers.h
  - include/grpcpp/impl/codegen/server_context.h
  - include/grpcpp/impl/codegen/server_interceptor.h
  - include/grpcpp/impl/codegen/server_interface.h
  - include/grpcpp/impl/codegen/service_type.h
  - include/grpcpp/impl/codegen/slice.h
  - include/grpcpp/impl/codegen/status.h
  - include/grpcpp/impl/codegen/status_code_enum.h
  - include/grpcpp/impl/codegen/string_ref.h
  - include/grpcpp/impl/codegen/stub_options.h
  - include/grpcpp/impl/codegen/sync.h
  - include/grpcpp/impl/codegen/sync_stream.h
  - include/grpcpp/impl/codegen/time.h
  - include/grpcpp/impl/grpc_library.h
  - include/grpcpp/impl/method_handler_impl.h
  - include/grpcpp/impl/rpc_method.h
  - include/grpcpp/impl/rpc_service_method.h
  - include/grpcpp/impl/serialization_traits.h
  - include/grpcpp/impl/server_builder_option.h
  - include/grpcpp/impl/server_builder_plugin.h
  - include/grpcpp/impl/server_initializer.h
  - include/grpcpp/impl/service_type.h
  - include/grpcpp/resource_quota.h
  - include/grpcpp/security/auth_context.h
  - include/grpcpp/security/auth_metadata_processor.h
  - include/grpcpp/security/authorization_policy_provider.h
  - include/grpcpp/security/credentials.h
  - include/grpcpp/security/server_credentials.h
  - include/grpcpp/security/tls_certificate_provider.h
  - include/grpcpp/security/tls_certificate_verifier.h
  - include/grpcpp/security/tls_credentials_options.h
  - include/grpcpp/server.h
  - include/grpcpp/server_builder.h
  - include/grpcpp/server_context.h
  - include/grpcpp/server_posix.h
  - include/grpcpp/support/async_stream.h
  - include/grpcpp/support/async_unary_call.h
  - include/grpcpp/support/byte_buffer.h
  - include/grpcpp/support/channel_arguments.h
  - include/grpcpp/support/client_callback.h
  - include/grpcpp/support/client_interceptor.h
  - include/grpcpp/support/config.h
  - include/grpcpp/support/interceptor.h
  - include/grpcpp/support/message_allocator.h
  - include/grpcpp/support/method_handler.h
  - include/grpcpp/support/proto_buffer_reader.h
  - include/grpcpp/support/proto_buffer_writer.h
  - include/grpcpp/support/server_callback.h
  - include/grpcpp/support/server_interceptor.h
  - include/grpcpp/support/slice.h
  - include/grpcpp/support/status.h
  - include/grpcpp/support/status_code_enum.h
  - include/grpcpp/support/string_ref.h
  - include/grpcpp/support/stub_options.h
  - include/grpcpp/support/sync_stream.h
  - include/grpcpp/support/time.h
  - include/grpcpp/support/validate_service_config.h
  headers:
  - src/cpp/client/create_channel_internal.h
  - src/cpp/common/channel_filter.h
  - src/cpp/server/dynamic_thread_pool.h
  - src/cpp/server/external_connection_acceptor_impl.h
  - src/cpp/server/health/default_health_check_service.h
  - src/cpp/server/thread_pool_interface.h
  - src/cpp/thread_manager/thread_manager.h
  src:
  - src/cpp/client/channel_cc.cc
  - src/cpp/client/client_callback.cc
  - src/cpp/client/client_context.cc
  - src/cpp/client/client_interceptor.cc
  - src/cpp/client/create_channel.cc
  - src/cpp/client/create_channel_internal.cc
  - src/cpp/client/create_channel_posix.cc
  - src/cpp/client/credentials_cc.cc
  - src/cpp/client/insecure_credentials.cc
  - src/cpp/codegen/codegen_init.cc
  - src/cpp/common/alarm.cc
  - src/cpp/common/channel_arguments.cc
  - src/cpp/common/channel_filter.cc
  - src/cpp/common/completion_queue_cc.cc
  - src/cpp/common/core_codegen.cc
  - src/cpp/common/insecure_create_auth_context.cc
  - src/cpp/common/resource_quota_cc.cc
  - src/cpp/common/rpc_method.cc
  - src/cpp/common/validate_service_config.cc
  - src/cpp/common/version_cc.cc
  - src/cpp/server/async_generic_service.cc
  - src/cpp/server/channel_argument_option.cc
  - src/cpp/server/create_default_thread_pool.cc
  - src/cpp/server/dynamic_thread_pool.cc
  - src/cpp/server/external_connection_acceptor_impl.cc
  - src/cpp/server/health/default_health_check_service.cc
  - src/cpp/server/health/health_check_service.cc
  - src/cpp/server/health/health_check_service_server_builder_option.cc
  - src/cpp/server/insecure_server_credentials.cc
  - src/cpp/server/orca/call_metric_recorder.cc
  - src/cpp/server/server_builder.cc
  - src/cpp/server/server_callback.cc
  - src/cpp/server/server_cc.cc
  - src/cpp/server/server_context.cc
  - src/cpp/server/server_credentials.cc
  - src/cpp/server/server_posix.cc
  - src/cpp/thread_manager/thread_manager.cc
  - src/cpp/util/byte_buffer_cc.cc
  - src/cpp/util/status.cc
  - src/cpp/util/string_ref.cc
  - src/cpp/util/time_cc.cc
  deps:
  - grpc_unsecure
  baselib: true
- name: grpc_plugin_support
  build: protoc
  language: c++
  public_headers:
  - include/grpc++/impl/codegen/config_protobuf.h
  - include/grpcpp/impl/codegen/config_protobuf.h
  headers:
  - src/compiler/config.h
  - src/compiler/config_protobuf.h
  - src/compiler/cpp_generator.h
  - src/compiler/cpp_generator_helpers.h
  - src/compiler/cpp_plugin.h
  - src/compiler/csharp_generator.h
  - src/compiler/csharp_generator_helpers.h
  - src/compiler/generator_helpers.h
  - src/compiler/node_generator.h
  - src/compiler/node_generator_helpers.h
  - src/compiler/objective_c_generator.h
  - src/compiler/objective_c_generator_helpers.h
  - src/compiler/php_generator.h
  - src/compiler/php_generator_helpers.h
  - src/compiler/protobuf_plugin.h
  - src/compiler/python_generator.h
  - src/compiler/python_generator_helpers.h
  - src/compiler/python_private_generator.h
  - src/compiler/ruby_generator.h
  - src/compiler/ruby_generator_helpers-inl.h
  - src/compiler/ruby_generator_map-inl.h
  - src/compiler/ruby_generator_string-inl.h
  - src/compiler/schema_interface.h
  src:
  - src/compiler/cpp_generator.cc
  - src/compiler/csharp_generator.cc
  - src/compiler/node_generator.cc
  - src/compiler/objective_c_generator.cc
  - src/compiler/php_generator.cc
  - src/compiler/python_generator.cc
  - src/compiler/ruby_generator.cc
  deps: []
- name: grpcpp_channelz
  build: all
  language: c++
  public_headers:
  - include/grpcpp/ext/channelz_service_plugin.h
  headers:
  - src/cpp/server/channelz/channelz_service.h
  src:
  - src/proto/grpc/channelz/channelz.proto
  - src/cpp/server/channelz/channelz_service.cc
  - src/cpp/server/channelz/channelz_service_plugin.cc
  deps:
  - grpc++
targets:
- name: bad_server_response_test
  build: test
  language: c
  headers:
  - test/core/end2end/cq_verifier.h
  src:
  - test/core/end2end/bad_server_response_test.cc
  - test/core/end2end/cq_verifier.cc
  deps:
  - grpc_test_util
- name: bad_ssl_alpn_test
  build: test
  language: c
  headers:
  - test/core/end2end/cq_verifier.h
  src:
  - test/core/bad_ssl/bad_ssl_test.cc
  - test/core/end2end/cq_verifier.cc
  deps:
  - grpc_test_util
  platforms:
  - linux
  - posix
  - mac
- name: bad_ssl_cert_test
  build: test
  language: c
  headers:
  - test/core/end2end/cq_verifier.h
  src:
  - test/core/bad_ssl/bad_ssl_test.cc
  - test/core/end2end/cq_verifier.cc
  deps:
  - grpc_test_util
  platforms:
  - linux
  - posix
  - mac
- name: buffer_list_test
  build: test
  language: c
  headers: []
  src:
  - test/core/iomgr/buffer_list_test.cc
  deps:
  - grpc_test_util
- name: combiner_test
  build: test
  language: c
  headers: []
  src:
  - test/core/iomgr/combiner_test.cc
  deps:
  - grpc_test_util
  platforms:
  - linux
  - posix
  - mac
- name: connection_refused_test
  build: test
  language: c
  headers:
  - test/core/end2end/cq_verifier.h
  src:
  - test/core/end2end/connection_refused_test.cc
  - test/core/end2end/cq_verifier.cc
  deps:
  - grpc_test_util
- name: dualstack_socket_test
  build: test
  language: c
  headers:
  - test/core/end2end/cq_verifier.h
  src:
  - test/core/end2end/cq_verifier.cc
  - test/core/end2end/dualstack_socket_test.cc
  deps:
  - grpc_test_util
  platforms:
  - linux
  - posix
  - mac
- name: endpoint_pair_test
  build: test
  language: c
  headers:
  - test/core/iomgr/endpoint_tests.h
  src:
  - test/core/iomgr/endpoint_pair_test.cc
  - test/core/iomgr/endpoint_tests.cc
  deps:
  - grpc_test_util
- name: fd_conservation_posix_test
  build: test
  language: c
  headers: []
  src:
  - test/core/iomgr/fd_conservation_posix_test.cc
  deps:
  - grpc_test_util
  platforms:
  - linux
  - posix
  - mac
- name: fd_posix_test
  build: test
  language: c
  headers: []
  src:
  - test/core/iomgr/fd_posix_test.cc
  deps:
  - grpc_test_util
  platforms:
  - linux
  - posix
  - mac
- name: fling_stream_test
  build: test
  language: c
  headers:
  - test/core/end2end/data/ssl_test_data.h
  src:
  - test/core/end2end/data/client_certs.cc
  - test/core/end2end/data/server1_cert.cc
  - test/core/end2end/data/server1_key.cc
  - test/core/end2end/data/test_root_cert.cc
  - test/core/fling/fling_stream_test.cc
  deps:
  - grpc_test_util
  platforms:
  - linux
  - posix
  - mac
- name: fling_test
  build: test
  language: c
  headers:
  - test/core/end2end/data/ssl_test_data.h
  src:
  - test/core/end2end/data/client_certs.cc
  - test/core/end2end/data/server1_cert.cc
  - test/core/end2end/data/server1_key.cc
  - test/core/end2end/data/test_root_cert.cc
  - test/core/fling/fling_test.cc
  deps:
  - grpc_test_util
  platforms:
  - linux
  - posix
  - mac
- name: goaway_server_test
  build: test
  language: c
  headers:
  - test/core/end2end/cq_verifier.h
  src:
  - test/core/end2end/cq_verifier.cc
  - test/core/end2end/goaway_server_test.cc
  deps:
  - grpc_test_util
- name: grpc_ipv6_loopback_available_test
  build: test
  language: c
  headers: []
  src:
  - test/core/iomgr/grpc_ipv6_loopback_available_test.cc
  deps:
  - grpc_test_util
- name: inproc_callback_test
  build: test
  language: c
  headers: []
  src:
  - test/core/end2end/inproc_callback_test.cc
  deps:
  - end2end_tests
  uses_polling: false
- name: invalid_call_argument_test
  build: test
  language: c
  headers:
  - test/core/end2end/cq_verifier.h
  src:
  - test/core/end2end/cq_verifier.cc
  - test/core/end2end/invalid_call_argument_test.cc
  deps:
  - grpc_test_util
- name: load_file_test
  build: test
  language: c
  headers: []
  src:
  - test/core/iomgr/load_file_test.cc
  deps:
  - grpc_test_util
  uses_polling: false
- name: minimal_stack_is_minimal_test
  build: test
  language: c
  headers: []
  src:
  - test/core/channel/minimal_stack_is_minimal_test.cc
  deps:
  - grpc_test_util
  uses_polling: false
- name: multiple_server_queues_test
  build: test
  language: c
  headers:
  - test/core/end2end/cq_verifier.h
  src:
  - test/core/end2end/cq_verifier.cc
  - test/core/end2end/multiple_server_queues_test.cc
  deps:
  - grpc_test_util
- name: no_server_test
  build: test
  language: c
  headers:
  - test/core/end2end/cq_verifier.h
  src:
  - test/core/end2end/cq_verifier.cc
  - test/core/end2end/no_server_test.cc
  deps:
  - grpc_test_util
- name: public_headers_must_be_c89
  build: test
  language: c
  headers:
  - src/core/lib/security/authorization/grpc_authorization_policy_provider.h
  - src/core/lib/security/authorization/rbac_translator.h
  src:
  - src/core/lib/security/authorization/grpc_authorization_policy_provider.cc
  - src/core/lib/security/authorization/rbac_translator.cc
  - test/core/surface/public_headers_must_be_c89.c
  deps:
  - grpc_test_util
- name: resolve_address_using_ares_resolver_posix_test
  build: test
  language: c
  headers: []
  src:
  - test/core/iomgr/resolve_address_posix_test.cc
  deps:
  - grpc_test_util
  args:
  - --resolver=ares
  platforms:
  - linux
  - posix
  - mac
- name: resolve_address_using_native_resolver_posix_test
  build: test
  language: c
  headers: []
  src:
  - test/core/iomgr/resolve_address_posix_test.cc
  deps:
  - grpc_test_util
  args:
  - --resolver=native
  platforms:
  - linux
  - posix
  - mac
- name: socket_utils_test
  build: test
  language: c
  headers: []
  src:
  - test/core/iomgr/socket_utils_test.cc
  deps:
  - grpc_test_util
  platforms:
  - linux
  - posix
  - mac
- name: tcp_client_posix_test
  build: test
  language: c
  headers: []
  src:
  - test/core/iomgr/tcp_client_posix_test.cc
  deps:
  - grpc_test_util
  platforms:
  - linux
  - posix
  - mac
- name: tcp_posix_test
  build: test
  language: c
  headers:
  - test/core/iomgr/endpoint_tests.h
  src:
  - test/core/iomgr/endpoint_tests.cc
  - test/core/iomgr/tcp_posix_test.cc
  deps:
  - grpc_test_util
  platforms:
  - linux
  - posix
- name: tcp_server_posix_test
  build: test
  language: c
  headers: []
  src:
  - test/core/iomgr/tcp_server_posix_test.cc
  deps:
  - grpc_test_util
  platforms:
  - linux
  - posix
  - mac
- name: test_core_iomgr_time_averaged_stats_test
  build: test
  language: c
  headers: []
  src:
  - test/core/iomgr/time_averaged_stats_test.cc
  deps:
  - grpc_test_util
  uses_polling: false
- name: test_core_iomgr_timer_heap_test
  build: test
  language: c
  headers: []
  src:
  - test/core/iomgr/timer_heap_test.cc
  deps:
  - grpc_test_util
  uses_polling: false
- name: test_core_iomgr_timer_list_test
  build: test
  language: c
  headers: []
  src:
  - test/core/iomgr/timer_list_test.cc
  deps:
  - grpc_test_util
  uses_polling: false
- name: activity_test
  gtest: true
  build: test
  language: c++
  headers:
  - src/core/lib/gpr/alloc.h
  - src/core/lib/gpr/env.h
  - src/core/lib/gpr/murmur_hash.h
  - src/core/lib/gpr/spinlock.h
  - src/core/lib/gpr/string.h
  - src/core/lib/gpr/string_windows.h
  - src/core/lib/gpr/time_precise.h
  - src/core/lib/gpr/tls.h
  - src/core/lib/gpr/tmpfile.h
  - src/core/lib/gpr/useful.h
  - src/core/lib/gprpp/atomic_utils.h
  - src/core/lib/gprpp/bitset.h
  - src/core/lib/gprpp/construct_destruct.h
  - src/core/lib/gprpp/debug_location.h
  - src/core/lib/gprpp/examine_stack.h
  - src/core/lib/gprpp/fork.h
  - src/core/lib/gprpp/global_config.h
  - src/core/lib/gprpp/global_config_custom.h
  - src/core/lib/gprpp/global_config_env.h
  - src/core/lib/gprpp/global_config_generic.h
  - src/core/lib/gprpp/host_port.h
  - src/core/lib/gprpp/manual_constructor.h
  - src/core/lib/gprpp/memory.h
  - src/core/lib/gprpp/mpscq.h
  - src/core/lib/gprpp/orphanable.h
  - src/core/lib/gprpp/ref_counted.h
  - src/core/lib/gprpp/ref_counted_ptr.h
  - src/core/lib/gprpp/stat.h
  - src/core/lib/gprpp/sync.h
  - src/core/lib/gprpp/thd.h
  - src/core/lib/gprpp/time_util.h
  - src/core/lib/profiling/timers.h
  - src/core/lib/promise/activity.h
  - src/core/lib/promise/context.h
  - src/core/lib/promise/detail/basic_join.h
  - src/core/lib/promise/detail/basic_seq.h
  - src/core/lib/promise/detail/promise_factory.h
  - src/core/lib/promise/detail/promise_like.h
  - src/core/lib/promise/detail/status.h
  - src/core/lib/promise/detail/switch.h
  - src/core/lib/promise/join.h
  - src/core/lib/promise/poll.h
  - src/core/lib/promise/promise.h
  - src/core/lib/promise/seq.h
  - src/core/lib/promise/wait_set.h
  - test/core/promise/test_wakeup_schedulers.h
  src:
  - src/core/lib/gpr/alloc.cc
  - src/core/lib/gpr/atm.cc
  - src/core/lib/gpr/cpu_iphone.cc
  - src/core/lib/gpr/cpu_linux.cc
  - src/core/lib/gpr/cpu_posix.cc
  - src/core/lib/gpr/cpu_windows.cc
  - src/core/lib/gpr/env_linux.cc
  - src/core/lib/gpr/env_posix.cc
  - src/core/lib/gpr/env_windows.cc
  - src/core/lib/gpr/log.cc
  - src/core/lib/gpr/log_android.cc
  - src/core/lib/gpr/log_linux.cc
  - src/core/lib/gpr/log_posix.cc
  - src/core/lib/gpr/log_windows.cc
  - src/core/lib/gpr/murmur_hash.cc
  - src/core/lib/gpr/string.cc
  - src/core/lib/gpr/string_posix.cc
  - src/core/lib/gpr/string_util_windows.cc
  - src/core/lib/gpr/string_windows.cc
  - src/core/lib/gpr/sync.cc
  - src/core/lib/gpr/sync_abseil.cc
  - src/core/lib/gpr/sync_posix.cc
  - src/core/lib/gpr/sync_windows.cc
  - src/core/lib/gpr/time.cc
  - src/core/lib/gpr/time_posix.cc
  - src/core/lib/gpr/time_precise.cc
  - src/core/lib/gpr/time_windows.cc
  - src/core/lib/gpr/tmpfile_msys.cc
  - src/core/lib/gpr/tmpfile_posix.cc
  - src/core/lib/gpr/tmpfile_windows.cc
  - src/core/lib/gpr/wrap_memcpy.cc
  - src/core/lib/gprpp/examine_stack.cc
  - src/core/lib/gprpp/fork.cc
  - src/core/lib/gprpp/global_config_env.cc
  - src/core/lib/gprpp/host_port.cc
  - src/core/lib/gprpp/mpscq.cc
  - src/core/lib/gprpp/stat_posix.cc
  - src/core/lib/gprpp/stat_windows.cc
  - src/core/lib/gprpp/thd_posix.cc
  - src/core/lib/gprpp/thd_windows.cc
  - src/core/lib/gprpp/time_util.cc
  - src/core/lib/profiling/basic_timers.cc
  - src/core/lib/profiling/stap_timers.cc
  - src/core/lib/promise/activity.cc
  - test/core/promise/activity_test.cc
  deps:
  - absl/base:base
  - absl/base:core_headers
  - absl/container:flat_hash_set
  - absl/hash:hash
  - absl/memory:memory
  - absl/meta:type_traits
  - absl/random:random
  - absl/status:status
  - absl/status:statusor
  - absl/strings:cord
  - absl/strings:str_format
  - absl/strings:strings
  - absl/synchronization:synchronization
  - absl/time:time
  - absl/types:optional
  - absl/types:variant
  - absl/utility:utility
  uses_polling: false
- name: address_sorting_test
  gtest: true
  build: test
  language: c++
  headers: []
  src:
  - test/cpp/naming/address_sorting_test.cc
  deps:
  - grpc++_test_config
  - grpc++_test_util
  platforms:
  - linux
  - posix
  - mac
- name: address_sorting_test_unsecure
  gtest: true
  build: test
  language: c++
  headers:
  - test/cpp/util/byte_buffer_proto_helper.h
  - test/cpp/util/string_ref_helper.h
  - test/cpp/util/subprocess.h
  src:
  - test/cpp/naming/address_sorting_test.cc
  - test/cpp/util/byte_buffer_proto_helper.cc
  - test/cpp/util/string_ref_helper.cc
  - test/cpp/util/subprocess.cc
  deps:
  - grpc++_unsecure
  - grpc_test_util_unsecure
  - grpc++_test_config
  platforms:
  - linux
  - posix
  - mac
- name: admin_services_end2end_test
  gtest: true
  build: test
  language: c++
  headers:
  - src/cpp/server/csds/csds.h
  src:
  - src/proto/grpc/testing/xds/v3/base.proto
  - src/proto/grpc/testing/xds/v3/config_dump.proto
  - src/proto/grpc/testing/xds/v3/csds.proto
  - src/proto/grpc/testing/xds/v3/percent.proto
  - src/cpp/server/admin/admin_services.cc
  - src/cpp/server/csds/csds.cc
  - test/cpp/end2end/admin_services_end2end_test.cc
  deps:
  - grpc++_reflection
  - grpcpp_channelz
  - grpc++_test_util
- name: alarm_test
  gtest: true
  build: test
  language: c++
  headers: []
  src:
  - test/cpp/common/alarm_test.cc
  deps:
  - grpc++_unsecure
  - grpc_test_util_unsecure
  platforms:
  - linux
  - posix
  - mac
- name: alloc_test
  gtest: true
  build: test
  language: c++
  headers: []
  src:
  - test/core/gpr/alloc_test.cc
  deps:
  - grpc_test_util
  uses_polling: false
- name: alpn_test
  gtest: true
  build: test
  language: c++
  headers: []
  src:
  - test/core/transport/chttp2/alpn_test.cc
  deps:
  - grpc_test_util
- name: alts_concurrent_connectivity_test
  gtest: true
  build: test
  language: c++
  headers:
  - test/core/end2end/cq_verifier.h
  - test/core/tsi/alts/fake_handshaker/fake_handshaker_server.h
  - test/core/util/fake_udp_and_tcp_server.h
  src:
  - test/core/tsi/alts/fake_handshaker/handshaker.proto
  - test/core/tsi/alts/fake_handshaker/transport_security_common.proto
  - test/core/end2end/cq_verifier.cc
  - test/core/tsi/alts/fake_handshaker/fake_handshaker_server.cc
  - test/core/tsi/alts/handshaker/alts_concurrent_connectivity_test.cc
  - test/core/util/fake_udp_and_tcp_server.cc
  deps:
  - grpc++
  - grpc_test_util
  platforms:
  - linux
  - posix
- name: alts_counter_test
  gtest: true
  build: test
  language: c++
  headers:
  - test/core/tsi/alts/crypt/gsec_test_util.h
  src:
  - test/core/tsi/alts/crypt/gsec_test_util.cc
  - test/core/tsi/alts/frame_protector/alts_counter_test.cc
  deps:
  - grpc_test_util
- name: alts_crypt_test
  gtest: true
  build: test
  language: c++
  headers:
  - test/core/tsi/alts/crypt/gsec_test_util.h
  src:
  - test/core/tsi/alts/crypt/aes_gcm_test.cc
  - test/core/tsi/alts/crypt/gsec_test_util.cc
  deps:
  - grpc_test_util
- name: alts_crypter_test
  gtest: true
  build: test
  language: c++
  headers:
  - test/core/tsi/alts/crypt/gsec_test_util.h
  src:
  - test/core/tsi/alts/crypt/gsec_test_util.cc
  - test/core/tsi/alts/frame_protector/alts_crypter_test.cc
  deps:
  - grpc_test_util
- name: alts_frame_protector_test
  gtest: true
  build: test
  language: c++
  headers:
  - test/core/tsi/alts/crypt/gsec_test_util.h
  - test/core/tsi/transport_security_test_lib.h
  src:
  - test/core/tsi/alts/crypt/gsec_test_util.cc
  - test/core/tsi/alts/frame_protector/alts_frame_protector_test.cc
  - test/core/tsi/transport_security_test_lib.cc
  deps:
  - grpc_test_util
- name: alts_grpc_record_protocol_test
  gtest: true
  build: test
  language: c++
  headers:
  - test/core/tsi/alts/crypt/gsec_test_util.h
  src:
  - test/core/tsi/alts/crypt/gsec_test_util.cc
  - test/core/tsi/alts/zero_copy_frame_protector/alts_grpc_record_protocol_test.cc
  deps:
  - grpc_test_util
- name: alts_handshaker_client_test
  gtest: true
  build: test
  language: c++
  headers:
  - test/core/tsi/alts/handshaker/alts_handshaker_service_api_test_lib.h
  src:
  - test/core/tsi/alts/handshaker/alts_handshaker_client_test.cc
  - test/core/tsi/alts/handshaker/alts_handshaker_service_api_test_lib.cc
  deps:
  - grpc_test_util
- name: alts_iovec_record_protocol_test
  gtest: true
  build: test
  language: c++
  headers:
  - test/core/tsi/alts/crypt/gsec_test_util.h
  src:
  - test/core/tsi/alts/crypt/gsec_test_util.cc
  - test/core/tsi/alts/zero_copy_frame_protector/alts_iovec_record_protocol_test.cc
  deps:
  - grpc_test_util
- name: alts_security_connector_test
  gtest: true
  build: test
  language: c++
  headers: []
  src:
  - test/core/security/alts_security_connector_test.cc
  deps:
  - grpc_test_util
- name: alts_tsi_handshaker_test
  gtest: true
  build: test
  language: c++
  headers:
  - test/core/tsi/alts/handshaker/alts_handshaker_service_api_test_lib.h
  src:
  - test/core/tsi/alts/handshaker/alts_handshaker_service_api_test_lib.cc
  - test/core/tsi/alts/handshaker/alts_tsi_handshaker_test.cc
  deps:
  - grpc_test_util
- name: alts_tsi_utils_test
  gtest: true
  build: test
  language: c++
  headers:
  - test/core/tsi/alts/handshaker/alts_handshaker_service_api_test_lib.h
  src:
  - test/core/tsi/alts/handshaker/alts_handshaker_service_api_test_lib.cc
  - test/core/tsi/alts/handshaker/alts_tsi_utils_test.cc
  deps:
  - grpc_test_util
- name: alts_util_test
  gtest: true
  build: test
  language: c++
  headers: []
  src:
  - test/cpp/common/alts_util_test.cc
  deps:
  - grpc++_alts
  - grpc++_test_util
- name: alts_zero_copy_grpc_protector_test
  gtest: true
  build: test
  language: c++
  headers:
  - test/core/tsi/alts/crypt/gsec_test_util.h
  src:
  - test/core/tsi/alts/crypt/gsec_test_util.cc
  - test/core/tsi/alts/zero_copy_frame_protector/alts_zero_copy_grpc_protector_test.cc
  deps:
  - grpc_test_util
- name: arena_promise_test
  gtest: true
  build: test
  language: c++
  headers:
  - src/core/ext/upb-generated/google/protobuf/any.upb.h
  - src/core/ext/upb-generated/google/rpc/status.upb.h
  - src/core/lib/debug/trace.h
  - src/core/lib/gprpp/atomic_utils.h
  - src/core/lib/gprpp/bitset.h
  - src/core/lib/gprpp/cpp_impl_of.h
  - src/core/lib/gprpp/orphanable.h
  - src/core/lib/gprpp/ref_counted.h
  - src/core/lib/gprpp/ref_counted_ptr.h
  - src/core/lib/gprpp/status_helper.h
  - src/core/lib/gprpp/time.h
  - src/core/lib/iomgr/closure.h
  - src/core/lib/iomgr/combiner.h
  - src/core/lib/iomgr/error.h
  - src/core/lib/iomgr/error_internal.h
  - src/core/lib/iomgr/exec_ctx.h
  - src/core/lib/iomgr/executor.h
  - src/core/lib/iomgr/iomgr_internal.h
  - src/core/lib/promise/activity.h
  - src/core/lib/promise/arena_promise.h
  - src/core/lib/promise/context.h
  - src/core/lib/promise/detail/basic_seq.h
  - src/core/lib/promise/detail/promise_factory.h
  - src/core/lib/promise/detail/promise_like.h
  - src/core/lib/promise/detail/status.h
  - src/core/lib/promise/detail/switch.h
  - src/core/lib/promise/exec_ctx_wakeup_scheduler.h
  - src/core/lib/promise/loop.h
  - src/core/lib/promise/map.h
  - src/core/lib/promise/poll.h
  - src/core/lib/promise/race.h
  - src/core/lib/promise/seq.h
  - src/core/lib/resource_quota/arena.h
  - src/core/lib/resource_quota/memory_quota.h
  - src/core/lib/resource_quota/resource_quota.h
  - src/core/lib/resource_quota/thread_quota.h
  - src/core/lib/resource_quota/trace.h
  - src/core/lib/slice/percent_encoding.h
  - src/core/lib/slice/slice.h
  - src/core/lib/slice/slice_internal.h
  - src/core/lib/slice/slice_refcount.h
  - src/core/lib/slice/slice_refcount_base.h
  - src/core/lib/slice/slice_string_helpers.h
  - test/core/promise/test_context.h
  src:
  - src/core/ext/upb-generated/google/protobuf/any.upb.c
  - src/core/ext/upb-generated/google/rpc/status.upb.c
  - src/core/lib/debug/trace.cc
  - src/core/lib/event_engine/memory_allocator.cc
  - src/core/lib/gprpp/status_helper.cc
  - src/core/lib/gprpp/time.cc
  - src/core/lib/iomgr/combiner.cc
  - src/core/lib/iomgr/error.cc
  - src/core/lib/iomgr/exec_ctx.cc
  - src/core/lib/iomgr/executor.cc
  - src/core/lib/iomgr/iomgr_internal.cc
  - src/core/lib/promise/activity.cc
  - src/core/lib/resource_quota/arena.cc
  - src/core/lib/resource_quota/memory_quota.cc
  - src/core/lib/resource_quota/resource_quota.cc
  - src/core/lib/resource_quota/thread_quota.cc
  - src/core/lib/resource_quota/trace.cc
  - src/core/lib/slice/percent_encoding.cc
  - src/core/lib/slice/slice.cc
  - src/core/lib/slice/slice_refcount.cc
  - src/core/lib/slice/slice_string_helpers.cc
  - test/core/promise/arena_promise_test.cc
  deps:
  - absl/functional:any_invocable
  - absl/meta:type_traits
  - absl/status:statusor
  - absl/types:variant
  - absl/utility:utility
  - gpr
  - upb
  uses_polling: false
- name: arena_test
  gtest: true
  build: test
  language: c++
  headers: []
  src:
  - test/core/resource_quota/arena_test.cc
  deps:
  - grpc_test_util
  uses_polling: false
- name: async_end2end_test
  gtest: true
  build: test
  language: c++
  headers: []
  src:
  - src/proto/grpc/health/v1/health.proto
  - src/proto/grpc/testing/duplicate/echo_duplicate.proto
  - src/proto/grpc/testing/echo.proto
  - src/proto/grpc/testing/echo_messages.proto
  - src/proto/grpc/testing/simple_messages.proto
  - src/proto/grpc/testing/xds/v3/orca_load_report.proto
  - test/cpp/end2end/async_end2end_test.cc
  deps:
  - grpc++_test_util
- name: auth_context_test
  gtest: true
  build: test
  language: c++
  headers: []
  src:
  - test/core/security/auth_context_test.cc
  deps:
  - grpc_test_util
  uses_polling: false
- name: auth_property_iterator_test
  gtest: true
  build: test
  language: c++
  headers: []
  src:
  - test/cpp/common/auth_property_iterator_test.cc
  deps:
  - grpc++_test_util
  uses_polling: false
- name: authorization_matchers_test
  gtest: true
  build: test
  language: c++
  headers: []
  src:
  - test/core/security/authorization_matchers_test.cc
  deps:
  - grpc_test_util
- name: authorization_policy_provider_test
  gtest: true
  build: test
  language: c++
  headers:
  - src/core/lib/security/authorization/grpc_authorization_policy_provider.h
  - src/core/lib/security/authorization/rbac_translator.h
  src:
  - src/core/lib/security/authorization/grpc_authorization_policy_provider.cc
  - src/core/lib/security/authorization/rbac_translator.cc
  - src/cpp/server/authorization_policy_provider.cc
  - test/cpp/server/authorization_policy_provider_test.cc
  deps:
  - grpc++
  - grpc_test_util
- name: avl_test
  gtest: true
  build: test
  language: c++
  headers:
  - src/core/lib/avl/avl.h
  src:
  - test/core/avl/avl_test.cc
  deps: []
  uses_polling: false
- name: aws_request_signer_test
  gtest: true
  build: test
  language: c++
  headers: []
  src:
  - test/core/security/aws_request_signer_test.cc
  deps:
  - grpc_test_util
- name: b64_test
  gtest: true
  build: test
  language: c++
  headers: []
  src:
  - test/core/slice/b64_test.cc
  deps:
  - grpc_test_util
  uses_polling: false
- name: backoff_test
  gtest: true
  build: test
  language: c++
  headers: []
  src:
  - test/core/backoff/backoff_test.cc
  deps:
  - grpc_test_util
  uses_polling: false
- name: bad_streaming_id_bad_client_test
  gtest: true
  build: test
  language: c++
  headers:
  - test/core/bad_client/bad_client.h
  - test/core/end2end/cq_verifier.h
  src:
  - test/core/bad_client/bad_client.cc
  - test/core/bad_client/tests/bad_streaming_id.cc
  - test/core/end2end/cq_verifier.cc
  deps:
  - grpc_test_util
- name: badreq_bad_client_test
  gtest: true
  build: test
  language: c++
  headers:
  - test/core/bad_client/bad_client.h
  - test/core/end2end/cq_verifier.h
  src:
  - test/core/bad_client/bad_client.cc
  - test/core/bad_client/tests/badreq.cc
  - test/core/end2end/cq_verifier.cc
  deps:
  - grpc_test_util
- name: bdp_estimator_test
  gtest: true
  build: test
  language: c++
  headers: []
  src:
  - test/core/transport/bdp_estimator_test.cc
  deps:
  - grpc_test_util
  platforms:
  - linux
  - posix
  - mac
  uses_polling: false
- name: bin_decoder_test
  gtest: true
  build: test
  language: c++
  headers: []
  src:
  - test/core/transport/chttp2/bin_decoder_test.cc
  deps:
  - grpc_test_util
  uses_polling: false
- name: bin_encoder_test
  gtest: true
  build: test
  language: c++
  headers: []
  src:
  - test/core/transport/chttp2/bin_encoder_test.cc
  deps:
  - grpc_test_util
  uses_polling: false
- name: binder_resolver_test
  gtest: true
  build: test
  language: c++
  headers: []
  src:
  - test/core/client_channel/resolvers/binder_resolver_test.cc
  deps:
  - grpc_test_util
- name: binder_server_test
  gtest: true
  build: test
  language: c++
  headers:
  - test/core/transport/binder/end2end/fake_binder.h
  - test/cpp/end2end/test_service_impl.h
  src:
  - src/proto/grpc/testing/echo.proto
  - src/proto/grpc/testing/echo_messages.proto
  - src/proto/grpc/testing/simple_messages.proto
  - src/proto/grpc/testing/xds/v3/orca_load_report.proto
  - test/core/transport/binder/end2end/binder_server_test.cc
  - test/core/transport/binder/end2end/fake_binder.cc
  - test/cpp/end2end/test_service_impl.cc
  deps:
  - grpc++_test_util
- name: binder_transport_test
  gtest: true
  build: test
  language: c++
  headers:
  - src/core/ext/transport/binder/client/binder_connector.h
  - src/core/ext/transport/binder/client/channel_create_impl.h
  - src/core/ext/transport/binder/client/connection_id_generator.h
  - src/core/ext/transport/binder/client/endpoint_binder_pool.h
  - src/core/ext/transport/binder/client/jni_utils.h
  - src/core/ext/transport/binder/client/security_policy_setting.h
  - src/core/ext/transport/binder/server/binder_server.h
  - src/core/ext/transport/binder/transport/binder_stream.h
  - src/core/ext/transport/binder/transport/binder_transport.h
  - src/core/ext/transport/binder/utils/binder_auto_utils.h
  - src/core/ext/transport/binder/utils/ndk_binder.h
  - src/core/ext/transport/binder/utils/transport_stream_receiver.h
  - src/core/ext/transport/binder/utils/transport_stream_receiver_impl.h
  - src/core/ext/transport/binder/wire_format/binder.h
  - src/core/ext/transport/binder/wire_format/binder_android.h
  - src/core/ext/transport/binder/wire_format/binder_constants.h
  - src/core/ext/transport/binder/wire_format/transaction.h
  - src/core/ext/transport/binder/wire_format/wire_reader.h
  - src/core/ext/transport/binder/wire_format/wire_reader_impl.h
  - src/core/ext/transport/binder/wire_format/wire_writer.h
  - src/cpp/client/create_channel_internal.h
  - src/cpp/common/channel_filter.h
  - src/cpp/server/dynamic_thread_pool.h
  - src/cpp/server/external_connection_acceptor_impl.h
  - src/cpp/server/health/default_health_check_service.h
  - src/cpp/server/thread_pool_interface.h
  - src/cpp/thread_manager/thread_manager.h
  - test/core/transport/binder/mock_objects.h
  src:
  - src/core/ext/transport/binder/client/binder_connector.cc
  - src/core/ext/transport/binder/client/channel_create.cc
  - src/core/ext/transport/binder/client/channel_create_impl.cc
  - src/core/ext/transport/binder/client/connection_id_generator.cc
  - src/core/ext/transport/binder/client/endpoint_binder_pool.cc
  - src/core/ext/transport/binder/client/jni_utils.cc
  - src/core/ext/transport/binder/client/security_policy_setting.cc
  - src/core/ext/transport/binder/security_policy/binder_security_policy.cc
  - src/core/ext/transport/binder/server/binder_server.cc
  - src/core/ext/transport/binder/server/binder_server_credentials.cc
  - src/core/ext/transport/binder/transport/binder_transport.cc
  - src/core/ext/transport/binder/utils/ndk_binder.cc
  - src/core/ext/transport/binder/utils/transport_stream_receiver_impl.cc
  - src/core/ext/transport/binder/wire_format/binder_android.cc
  - src/core/ext/transport/binder/wire_format/binder_constants.cc
  - src/core/ext/transport/binder/wire_format/transaction.cc
  - src/core/ext/transport/binder/wire_format/wire_reader_impl.cc
  - src/core/ext/transport/binder/wire_format/wire_writer.cc
  - src/cpp/client/channel_cc.cc
  - src/cpp/client/client_callback.cc
  - src/cpp/client/client_context.cc
  - src/cpp/client/client_interceptor.cc
  - src/cpp/client/create_channel.cc
  - src/cpp/client/create_channel_internal.cc
  - src/cpp/client/create_channel_posix.cc
  - src/cpp/client/credentials_cc.cc
  - src/cpp/codegen/codegen_init.cc
  - src/cpp/common/alarm.cc
  - src/cpp/common/channel_arguments.cc
  - src/cpp/common/channel_filter.cc
  - src/cpp/common/completion_queue_cc.cc
  - src/cpp/common/core_codegen.cc
  - src/cpp/common/resource_quota_cc.cc
  - src/cpp/common/rpc_method.cc
  - src/cpp/common/validate_service_config.cc
  - src/cpp/common/version_cc.cc
  - src/cpp/server/async_generic_service.cc
  - src/cpp/server/channel_argument_option.cc
  - src/cpp/server/create_default_thread_pool.cc
  - src/cpp/server/dynamic_thread_pool.cc
  - src/cpp/server/external_connection_acceptor_impl.cc
  - src/cpp/server/health/default_health_check_service.cc
  - src/cpp/server/health/health_check_service.cc
  - src/cpp/server/health/health_check_service_server_builder_option.cc
  - src/cpp/server/orca/call_metric_recorder.cc
  - src/cpp/server/server_builder.cc
  - src/cpp/server/server_callback.cc
  - src/cpp/server/server_cc.cc
  - src/cpp/server/server_context.cc
  - src/cpp/server/server_credentials.cc
  - src/cpp/server/server_posix.cc
  - src/cpp/thread_manager/thread_manager.cc
  - src/cpp/util/byte_buffer_cc.cc
  - src/cpp/util/status.cc
  - src/cpp/util/string_ref.cc
  - src/cpp/util/time_cc.cc
  - test/core/transport/binder/binder_transport_test.cc
  - test/core/transport/binder/mock_objects.cc
  deps:
  - absl/cleanup:cleanup
  - grpc_test_util
  uses_polling: false
- name: bitset_test
  gtest: true
  build: test
  language: c++
  headers:
  - src/core/lib/gpr/useful.h
  - src/core/lib/gprpp/bitset.h
  src:
  - test/core/gprpp/bitset_test.cc
  deps: []
  uses_polling: false
- name: byte_buffer_test
  gtest: true
  build: test
  language: c++
  headers: []
  src:
  - test/cpp/util/byte_buffer_test.cc
  deps:
  - grpc++_test_util
  uses_polling: false
- name: c_slice_buffer_test
  gtest: true
  build: test
  language: c++
  headers: []
  src:
  - test/core/slice/c_slice_buffer_test.cc
  deps:
  - grpc_test_util
  uses_polling: false
- name: call_finalization_test
  gtest: true
  build: test
  language: c++
  headers:
  - test/core/promise/test_context.h
  src:
  - test/core/channel/call_finalization_test.cc
  deps:
  - grpc_test_util
- name: call_push_pull_test
  gtest: true
  build: test
  language: c++
  headers:
  - src/core/lib/gpr/useful.h
  - src/core/lib/gprpp/bitset.h
  - src/core/lib/gprpp/construct_destruct.h
  - src/core/lib/promise/call_push_pull.h
  - src/core/lib/promise/detail/promise_like.h
  - src/core/lib/promise/detail/status.h
  - src/core/lib/promise/poll.h
  src:
  - test/core/promise/call_push_pull_test.cc
  deps:
  - absl/meta:type_traits
  - absl/status:status
  - absl/status:statusor
  - absl/types:variant
  uses_polling: false
- name: cancel_ares_query_test
  gtest: true
  build: test
  language: c++
  headers:
  - test/core/end2end/cq_verifier.h
  - test/core/util/fake_udp_and_tcp_server.h
  src:
  - test/core/end2end/cq_verifier.cc
  - test/core/util/fake_udp_and_tcp_server.cc
  - test/cpp/naming/cancel_ares_query_test.cc
  deps:
  - grpc++_test_config
  - grpc++_test_util
- name: cel_authorization_engine_test
  gtest: true
  build: test
  language: c++
  headers:
  - src/core/ext/upb-generated/google/type/expr.upb.h
  - src/core/lib/security/authorization/cel_authorization_engine.h
  - src/core/lib/security/authorization/mock_cel/activation.h
  - src/core/lib/security/authorization/mock_cel/cel_expr_builder_factory.h
  - src/core/lib/security/authorization/mock_cel/cel_expression.h
  - src/core/lib/security/authorization/mock_cel/cel_value.h
  - src/core/lib/security/authorization/mock_cel/evaluator_core.h
  - src/core/lib/security/authorization/mock_cel/flat_expr_builder.h
  src:
  - src/core/ext/upb-generated/google/type/expr.upb.c
  - src/core/lib/security/authorization/cel_authorization_engine.cc
  - test/core/security/cel_authorization_engine_test.cc
  deps:
  - grpc_test_util
- name: certificate_provider_registry_test
  gtest: true
  build: test
  language: c++
  headers: []
  src:
  - test/core/client_channel/certificate_provider_registry_test.cc
  deps:
  - grpc_test_util
- name: certificate_provider_store_test
  gtest: true
  build: test
  language: c++
  headers: []
  src:
  - test/core/xds/certificate_provider_store_test.cc
  deps:
  - grpc_test_util
- name: cfstream_test
  gtest: true
  build: test
  run: false
  language: c++
  headers:
  - test/cpp/end2end/test_service_impl.h
  src:
  - src/proto/grpc/testing/echo.proto
  - src/proto/grpc/testing/echo_messages.proto
  - src/proto/grpc/testing/simple_messages.proto
  - src/proto/grpc/testing/xds/v3/orca_load_report.proto
  - test/cpp/end2end/cfstream_test.cc
  - test/cpp/end2end/test_service_impl.cc
  deps:
  - grpc++_test_util
- name: channel_args_test
  gtest: true
  build: test
  language: c++
  headers: []
  src:
  - test/core/channel/channel_args_test.cc
  deps:
  - grpc_test_util
  uses_polling: false
- name: channel_arguments_test
  gtest: true
  build: test
  language: c++
  headers: []
  src:
  - test/cpp/common/channel_arguments_test.cc
  deps:
  - grpc++
  - grpc_test_util
  uses_polling: false
- name: channel_creds_registry_test
  gtest: true
  build: test
  language: c++
  headers: []
  src:
  - test/core/security/channel_creds_registry_test.cc
  deps:
  - grpc_test_util
- name: channel_filter_test
  gtest: true
  build: test
  language: c++
  headers: []
  src:
  - test/cpp/common/channel_filter_test.cc
  deps:
  - grpc++
  - grpc_test_util
  uses_polling: false
- name: channel_stack_builder_test
  gtest: true
  build: test
  language: c++
  headers: []
  src:
  - test/core/channel/channel_stack_builder_test.cc
  deps:
  - grpc_test_util
- name: channel_stack_test
  gtest: true
  build: test
  language: c++
  headers: []
  src:
  - test/core/channel/channel_stack_test.cc
  deps:
  - grpc_test_util
  uses_polling: false
- name: channel_trace_test
  gtest: true
  build: test
  language: c++
  headers:
  - test/cpp/util/channel_trace_proto_helper.h
  src:
  - src/proto/grpc/channelz/channelz.proto
  - test/core/channel/channel_trace_test.cc
  - test/cpp/util/channel_trace_proto_helper.cc
  deps:
  - grpc++
  - grpc_test_util
- name: channelz_registry_test
  gtest: true
  build: test
  language: c++
  headers: []
  src:
  - test/core/channel/channelz_registry_test.cc
  deps:
  - grpc++
  - grpc_test_util
  uses_polling: false
- name: channelz_service_test
  gtest: true
  build: test
  language: c++
  headers:
  - test/cpp/end2end/test_service_impl.h
  src:
  - src/proto/grpc/testing/echo.proto
  - src/proto/grpc/testing/echo_messages.proto
  - src/proto/grpc/testing/simple_messages.proto
  - src/proto/grpc/testing/xds/v3/orca_load_report.proto
  - test/cpp/end2end/channelz_service_test.cc
  - test/cpp/end2end/test_service_impl.cc
  deps:
  - grpcpp_channelz
  - grpc++_test_util
- name: channelz_test
  gtest: true
  build: test
  language: c++
  headers:
  - test/cpp/util/channel_trace_proto_helper.h
  src:
  - src/proto/grpc/channelz/channelz.proto
  - test/core/channel/channelz_test.cc
  - test/cpp/util/channel_trace_proto_helper.cc
  deps:
  - grpc++
  - grpc_test_util
- name: check_gcp_environment_linux_test
  gtest: true
  build: test
  language: c++
  headers: []
  src:
  - test/core/security/check_gcp_environment_linux_test.cc
  deps:
  - grpc_test_util
- name: check_gcp_environment_windows_test
  gtest: true
  build: test
  language: c++
  headers: []
  src:
  - test/core/security/check_gcp_environment_windows_test.cc
  deps:
  - grpc_test_util
- name: chunked_vector_test
  gtest: true
  build: test
  language: c++
  headers:
  - src/core/ext/upb-generated/google/protobuf/any.upb.h
  - src/core/ext/upb-generated/google/rpc/status.upb.h
  - src/core/lib/debug/trace.h
  - src/core/lib/gprpp/atomic_utils.h
  - src/core/lib/gprpp/bitset.h
  - src/core/lib/gprpp/chunked_vector.h
  - src/core/lib/gprpp/cpp_impl_of.h
  - src/core/lib/gprpp/orphanable.h
  - src/core/lib/gprpp/ref_counted.h
  - src/core/lib/gprpp/ref_counted_ptr.h
  - src/core/lib/gprpp/status_helper.h
  - src/core/lib/gprpp/time.h
  - src/core/lib/iomgr/closure.h
  - src/core/lib/iomgr/combiner.h
  - src/core/lib/iomgr/error.h
  - src/core/lib/iomgr/error_internal.h
  - src/core/lib/iomgr/exec_ctx.h
  - src/core/lib/iomgr/executor.h
  - src/core/lib/iomgr/iomgr_internal.h
  - src/core/lib/promise/activity.h
  - src/core/lib/promise/context.h
  - src/core/lib/promise/detail/basic_seq.h
  - src/core/lib/promise/detail/promise_factory.h
  - src/core/lib/promise/detail/promise_like.h
  - src/core/lib/promise/detail/status.h
  - src/core/lib/promise/detail/switch.h
  - src/core/lib/promise/exec_ctx_wakeup_scheduler.h
  - src/core/lib/promise/loop.h
  - src/core/lib/promise/map.h
  - src/core/lib/promise/poll.h
  - src/core/lib/promise/race.h
  - src/core/lib/promise/seq.h
  - src/core/lib/resource_quota/arena.h
  - src/core/lib/resource_quota/memory_quota.h
  - src/core/lib/resource_quota/resource_quota.h
  - src/core/lib/resource_quota/thread_quota.h
  - src/core/lib/resource_quota/trace.h
  - src/core/lib/slice/percent_encoding.h
  - src/core/lib/slice/slice.h
  - src/core/lib/slice/slice_internal.h
  - src/core/lib/slice/slice_refcount.h
  - src/core/lib/slice/slice_refcount_base.h
  - src/core/lib/slice/slice_string_helpers.h
  src:
  - src/core/ext/upb-generated/google/protobuf/any.upb.c
  - src/core/ext/upb-generated/google/rpc/status.upb.c
  - src/core/lib/debug/trace.cc
  - src/core/lib/event_engine/memory_allocator.cc
  - src/core/lib/gprpp/status_helper.cc
  - src/core/lib/gprpp/time.cc
  - src/core/lib/iomgr/combiner.cc
  - src/core/lib/iomgr/error.cc
  - src/core/lib/iomgr/exec_ctx.cc
  - src/core/lib/iomgr/executor.cc
  - src/core/lib/iomgr/iomgr_internal.cc
  - src/core/lib/promise/activity.cc
  - src/core/lib/resource_quota/arena.cc
  - src/core/lib/resource_quota/memory_quota.cc
  - src/core/lib/resource_quota/resource_quota.cc
  - src/core/lib/resource_quota/thread_quota.cc
  - src/core/lib/resource_quota/trace.cc
  - src/core/lib/slice/percent_encoding.cc
  - src/core/lib/slice/slice.cc
  - src/core/lib/slice/slice_refcount.cc
  - src/core/lib/slice/slice_string_helpers.cc
  - test/core/gprpp/chunked_vector_test.cc
  deps:
  - absl/functional:any_invocable
  - absl/meta:type_traits
  - absl/status:statusor
  - absl/types:variant
  - absl/utility:utility
  - gpr
  - upb
  uses_polling: false
- name: cli_call_test
  gtest: true
  build: test
  language: c++
  headers:
  - test/cpp/util/cli_call.h
  - test/cpp/util/cli_credentials.h
  - test/cpp/util/config_grpc_cli.h
  - test/cpp/util/grpc_tool.h
  - test/cpp/util/proto_file_parser.h
  - test/cpp/util/proto_reflection_descriptor_database.h
  - test/cpp/util/service_describer.h
  src:
  - src/proto/grpc/reflection/v1alpha/reflection.proto
  - src/proto/grpc/testing/echo.proto
  - src/proto/grpc/testing/echo_messages.proto
  - src/proto/grpc/testing/simple_messages.proto
  - src/proto/grpc/testing/xds/v3/orca_load_report.proto
  - test/cpp/util/cli_call.cc
  - test/cpp/util/cli_call_test.cc
  - test/cpp/util/cli_credentials.cc
  - test/cpp/util/grpc_tool.cc
  - test/cpp/util/proto_file_parser.cc
  - test/cpp/util/proto_reflection_descriptor_database.cc
  - test/cpp/util/service_describer.cc
  deps:
  - grpc++_test_util
- name: client_authority_filter_test
  gtest: true
  build: test
  language: c++
  headers:
  - test/core/promise/test_context.h
  src:
  - test/core/filters/client_authority_filter_test.cc
  deps:
  - grpc
  uses_polling: false
- name: client_callback_end2end_test
  gtest: true
  build: test
  language: c++
  headers:
  - test/cpp/end2end/interceptors_util.h
  - test/cpp/end2end/test_service_impl.h
  src:
  - src/proto/grpc/testing/echo.proto
  - src/proto/grpc/testing/echo_messages.proto
  - src/proto/grpc/testing/simple_messages.proto
  - src/proto/grpc/testing/xds/v3/orca_load_report.proto
  - test/cpp/end2end/client_callback_end2end_test.cc
  - test/cpp/end2end/interceptors_util.cc
  - test/cpp/end2end/test_service_impl.cc
  deps:
  - grpc++_test_util
- name: client_channel_stress_test
  gtest: true
  build: test
  run: false
  language: c++
  headers:
  - test/cpp/end2end/test_service_impl.h
  src:
  - src/proto/grpc/lb/v1/load_balancer.proto
  - src/proto/grpc/testing/duplicate/echo_duplicate.proto
  - src/proto/grpc/testing/echo.proto
  - src/proto/grpc/testing/echo_messages.proto
  - src/proto/grpc/testing/simple_messages.proto
  - src/proto/grpc/testing/xds/v3/orca_load_report.proto
  - test/cpp/client/client_channel_stress_test.cc
  - test/cpp/end2end/test_service_impl.cc
  deps:
  - grpc++_test_util
  platforms:
  - linux
  - posix
  - mac
- name: client_context_test_peer_test
  gtest: true
  build: test
  language: c++
  headers: []
  src:
  - test/cpp/test/client_context_test_peer_test.cc
  deps:
  - grpc++_test
  - grpc++_test_util
- name: client_interceptors_end2end_test
  gtest: true
  build: test
  language: c++
  headers:
  - test/cpp/end2end/interceptors_util.h
  - test/cpp/end2end/test_service_impl.h
  src:
  - src/proto/grpc/testing/echo.proto
  - src/proto/grpc/testing/echo_messages.proto
  - src/proto/grpc/testing/simple_messages.proto
  - src/proto/grpc/testing/xds/v3/orca_load_report.proto
  - test/cpp/end2end/client_interceptors_end2end_test.cc
  - test/cpp/end2end/interceptors_util.cc
  - test/cpp/end2end/test_service_impl.cc
  deps:
  - grpc++_test_util
- name: client_lb_end2end_test
  gtest: true
  build: test
  run: false
  language: c++
  headers:
  - src/cpp/server/orca/orca_interceptor.h
  - test/core/util/test_lb_policies.h
  - test/cpp/end2end/connection_delay_injector.h
  - test/cpp/end2end/test_service_impl.h
  src:
  - src/proto/grpc/testing/duplicate/echo_duplicate.proto
  - src/proto/grpc/testing/echo.proto
  - src/proto/grpc/testing/echo_messages.proto
  - src/proto/grpc/testing/simple_messages.proto
  - src/proto/grpc/testing/xds/v3/orca_load_report.proto
  - src/cpp/server/orca/orca_interceptor.cc
  - src/cpp/server/orca/orca_service.cc
  - test/core/util/test_lb_policies.cc
  - test/cpp/end2end/client_lb_end2end_test.cc
  - test/cpp/end2end/connection_delay_injector.cc
  - test/cpp/end2end/test_service_impl.cc
  deps:
  - grpc++_test_util
  platforms:
  - linux
  - posix
  - mac
- name: client_ssl_test
  gtest: true
  build: test
  language: c++
  headers: []
  src:
  - test/core/handshake/client_ssl.cc
  deps:
  - grpc_test_util
  platforms:
  - linux
  - posix
  - mac
- name: cmdline_test
  gtest: true
  build: test
  language: c++
  headers: []
  src:
  - test/core/util/cmdline_test.cc
  deps:
  - grpc_test_util
  uses_polling: false
- name: codegen_test_full
  gtest: true
  build: test
  language: c++
  headers: []
  src:
  - test/cpp/codegen/codegen_test_full.cc
  deps:
  - grpc++
  - grpc_test_util
  uses_polling: false
- name: codegen_test_minimal
  gtest: true
  build: test
  language: c++
  headers: []
  src:
  - test/cpp/codegen/codegen_test_minimal.cc
  deps:
  - grpc++
  - grpc_test_util
  uses_polling: false
- name: completion_queue_threading_test
  gtest: true
  build: test
  run: false
  language: c++
  headers: []
  src:
  - test/core/surface/completion_queue_threading_test.cc
  deps:
  - grpc_test_util
- name: compression_test
  gtest: true
  build: test
  language: c++
  headers:
  - test/core/compression/args_utils.h
  src:
  - test/core/compression/args_utils.cc
  - test/core/compression/compression_test.cc
  deps:
  - grpc_test_util
  uses_polling: false
- name: concurrent_connectivity_test
  gtest: true
  build: test
  language: c++
  headers: []
  src:
  - test/core/surface/concurrent_connectivity_test.cc
  deps:
  - grpc_test_util
- name: connection_prefix_bad_client_test
  gtest: true
  build: test
  language: c++
  headers:
  - test/core/bad_client/bad_client.h
  - test/core/end2end/cq_verifier.h
  src:
  - test/core/bad_client/bad_client.cc
  - test/core/bad_client/tests/connection_prefix.cc
  - test/core/end2end/cq_verifier.cc
  deps:
  - grpc_test_util
- name: connectivity_state_test
  gtest: true
  build: test
  language: c++
  headers: []
  src:
  - test/core/transport/connectivity_state_test.cc
  deps:
  - grpc_test_util
- name: context_allocator_end2end_test
  gtest: true
  build: test
  language: c++
  headers:
  - test/cpp/end2end/test_service_impl.h
  src:
  - src/proto/grpc/testing/echo.proto
  - src/proto/grpc/testing/echo_messages.proto
  - src/proto/grpc/testing/simple_messages.proto
  - src/proto/grpc/testing/xds/v3/orca_load_report.proto
  - test/cpp/end2end/context_allocator_end2end_test.cc
  - test/cpp/end2end/test_service_impl.cc
  deps:
  - grpc++_test_util
- name: context_list_test
  gtest: true
  build: test
  language: c++
  headers: []
  src:
  - test/core/transport/chttp2/context_list_test.cc
  deps:
  - grpc_test_util
  uses_polling: false
- name: context_test
  gtest: true
  build: test
  language: c++
  headers:
  - src/core/lib/gpr/tls.h
  - src/core/lib/promise/context.h
  src:
  - test/core/promise/context_test.cc
  deps: []
  uses_polling: false
- name: core_configuration_test
  gtest: true
  build: test
  language: c++
  headers: []
  src:
  - test/core/config/core_configuration_test.cc
  deps:
  - grpc
  uses_polling: false
- name: cpp_impl_of_test
  gtest: true
  build: test
  language: c++
  headers:
  - src/core/lib/gprpp/cpp_impl_of.h
  src:
  - test/core/gprpp/cpp_impl_of_test.cc
  deps: []
  uses_polling: false
- name: cpu_test
  gtest: true
  build: test
  language: c++
  headers: []
  src:
  - test/core/gpr/cpu_test.cc
  deps:
  - grpc_test_util
  uses_polling: false
- name: crl_ssl_transport_security_test
  gtest: true
  build: test
  language: c++
  headers:
  - test/core/tsi/transport_security_test_lib.h
  src:
  - test/core/tsi/crl_ssl_transport_security_test.cc
  - test/core/tsi/transport_security_test_lib.cc
  deps:
  - grpc_test_util
  platforms:
  - linux
  - posix
  - mac
- name: delegating_channel_test
  gtest: true
  build: test
  language: c++
  headers:
  - test/cpp/end2end/test_service_impl.h
  src:
  - src/proto/grpc/testing/echo.proto
  - src/proto/grpc/testing/echo_messages.proto
  - src/proto/grpc/testing/simple_messages.proto
  - src/proto/grpc/testing/xds/v3/orca_load_report.proto
  - test/cpp/end2end/delegating_channel_test.cc
  - test/cpp/end2end/test_service_impl.cc
  deps:
  - grpc++_test_util
- name: destroy_grpclb_channel_with_active_connect_stress_test
  gtest: true
  build: test
  language: c++
  headers: []
  src:
  - test/cpp/client/destroy_grpclb_channel_with_active_connect_stress_test.cc
  deps:
  - grpc++_test_util
- name: dns_resolver_cooldown_test
  gtest: true
  build: test
  language: c++
  headers: []
  src:
  - test/core/client_channel/resolvers/dns_resolver_cooldown_test.cc
  deps:
  - grpc_test_util
- name: dns_resolver_test
  gtest: true
  build: test
  language: c++
  headers: []
  src:
  - test/core/client_channel/resolvers/dns_resolver_test.cc
  deps:
  - grpc_test_util
- name: dual_ref_counted_test
  gtest: true
  build: test
  language: c++
  headers: []
  src:
  - test/core/gprpp/dual_ref_counted_test.cc
  deps:
  - grpc_test_util
- name: duplicate_header_bad_client_test
  gtest: true
  build: test
  language: c++
  headers:
  - test/core/bad_client/bad_client.h
  - test/core/end2end/cq_verifier.h
  src:
  - test/core/bad_client/bad_client.cc
  - test/core/bad_client/tests/duplicate_header.cc
  - test/core/end2end/cq_verifier.cc
  deps:
  - grpc_test_util
- name: end2end_binder_transport_test
  gtest: true
  build: test
  language: c++
  headers:
  - test/core/transport/binder/end2end/fake_binder.h
  - test/core/transport/binder/end2end/testing_channel_create.h
  - test/cpp/end2end/test_service_impl.h
  src:
  - src/proto/grpc/testing/echo.proto
  - src/proto/grpc/testing/echo_messages.proto
  - src/proto/grpc/testing/simple_messages.proto
  - src/proto/grpc/testing/xds/v3/orca_load_report.proto
  - test/core/transport/binder/end2end/end2end_binder_transport_test.cc
  - test/core/transport/binder/end2end/fake_binder.cc
  - test/core/transport/binder/end2end/testing_channel_create.cc
  - test/cpp/end2end/test_service_impl.cc
  deps:
  - grpc++_test_util
- name: end2end_test
  gtest: true
  build: test
  run: false
  language: c++
  headers:
  - test/cpp/end2end/interceptors_util.h
  - test/cpp/end2end/test_service_impl.h
  src:
  - src/proto/grpc/testing/duplicate/echo_duplicate.proto
  - src/proto/grpc/testing/echo.proto
  - src/proto/grpc/testing/echo_messages.proto
  - src/proto/grpc/testing/simple_messages.proto
  - src/proto/grpc/testing/xds/v3/orca_load_report.proto
  - test/cpp/end2end/end2end_test.cc
  - test/cpp/end2end/interceptors_util.cc
  - test/cpp/end2end/test_service_impl.cc
  deps:
  - grpc++_test
  - grpc++_test_util
- name: endpoint_binder_pool_test
  gtest: true
  build: test
  language: c++
  headers:
  - src/core/ext/transport/binder/client/binder_connector.h
  - src/core/ext/transport/binder/client/channel_create_impl.h
  - src/core/ext/transport/binder/client/connection_id_generator.h
  - src/core/ext/transport/binder/client/endpoint_binder_pool.h
  - src/core/ext/transport/binder/client/jni_utils.h
  - src/core/ext/transport/binder/client/security_policy_setting.h
  - src/core/ext/transport/binder/server/binder_server.h
  - src/core/ext/transport/binder/transport/binder_stream.h
  - src/core/ext/transport/binder/transport/binder_transport.h
  - src/core/ext/transport/binder/utils/binder_auto_utils.h
  - src/core/ext/transport/binder/utils/ndk_binder.h
  - src/core/ext/transport/binder/utils/transport_stream_receiver.h
  - src/core/ext/transport/binder/utils/transport_stream_receiver_impl.h
  - src/core/ext/transport/binder/wire_format/binder.h
  - src/core/ext/transport/binder/wire_format/binder_android.h
  - src/core/ext/transport/binder/wire_format/binder_constants.h
  - src/core/ext/transport/binder/wire_format/transaction.h
  - src/core/ext/transport/binder/wire_format/wire_reader.h
  - src/core/ext/transport/binder/wire_format/wire_reader_impl.h
  - src/core/ext/transport/binder/wire_format/wire_writer.h
  - src/cpp/client/create_channel_internal.h
  - src/cpp/common/channel_filter.h
  - src/cpp/server/dynamic_thread_pool.h
  - src/cpp/server/external_connection_acceptor_impl.h
  - src/cpp/server/health/default_health_check_service.h
  - src/cpp/server/thread_pool_interface.h
  - src/cpp/thread_manager/thread_manager.h
  - test/core/transport/binder/mock_objects.h
  src:
  - src/core/ext/transport/binder/client/binder_connector.cc
  - src/core/ext/transport/binder/client/channel_create.cc
  - src/core/ext/transport/binder/client/channel_create_impl.cc
  - src/core/ext/transport/binder/client/connection_id_generator.cc
  - src/core/ext/transport/binder/client/endpoint_binder_pool.cc
  - src/core/ext/transport/binder/client/jni_utils.cc
  - src/core/ext/transport/binder/client/security_policy_setting.cc
  - src/core/ext/transport/binder/security_policy/binder_security_policy.cc
  - src/core/ext/transport/binder/server/binder_server.cc
  - src/core/ext/transport/binder/server/binder_server_credentials.cc
  - src/core/ext/transport/binder/transport/binder_transport.cc
  - src/core/ext/transport/binder/utils/ndk_binder.cc
  - src/core/ext/transport/binder/utils/transport_stream_receiver_impl.cc
  - src/core/ext/transport/binder/wire_format/binder_android.cc
  - src/core/ext/transport/binder/wire_format/binder_constants.cc
  - src/core/ext/transport/binder/wire_format/transaction.cc
  - src/core/ext/transport/binder/wire_format/wire_reader_impl.cc
  - src/core/ext/transport/binder/wire_format/wire_writer.cc
  - src/cpp/client/channel_cc.cc
  - src/cpp/client/client_callback.cc
  - src/cpp/client/client_context.cc
  - src/cpp/client/client_interceptor.cc
  - src/cpp/client/create_channel.cc
  - src/cpp/client/create_channel_internal.cc
  - src/cpp/client/create_channel_posix.cc
  - src/cpp/client/credentials_cc.cc
  - src/cpp/codegen/codegen_init.cc
  - src/cpp/common/alarm.cc
  - src/cpp/common/channel_arguments.cc
  - src/cpp/common/channel_filter.cc
  - src/cpp/common/completion_queue_cc.cc
  - src/cpp/common/core_codegen.cc
  - src/cpp/common/resource_quota_cc.cc
  - src/cpp/common/rpc_method.cc
  - src/cpp/common/validate_service_config.cc
  - src/cpp/common/version_cc.cc
  - src/cpp/server/async_generic_service.cc
  - src/cpp/server/channel_argument_option.cc
  - src/cpp/server/create_default_thread_pool.cc
  - src/cpp/server/dynamic_thread_pool.cc
  - src/cpp/server/external_connection_acceptor_impl.cc
  - src/cpp/server/health/default_health_check_service.cc
  - src/cpp/server/health/health_check_service.cc
  - src/cpp/server/health/health_check_service_server_builder_option.cc
  - src/cpp/server/orca/call_metric_recorder.cc
  - src/cpp/server/server_builder.cc
  - src/cpp/server/server_callback.cc
  - src/cpp/server/server_cc.cc
  - src/cpp/server/server_context.cc
  - src/cpp/server/server_credentials.cc
  - src/cpp/server/server_posix.cc
  - src/cpp/thread_manager/thread_manager.cc
  - src/cpp/util/byte_buffer_cc.cc
  - src/cpp/util/status.cc
  - src/cpp/util/string_ref.cc
  - src/cpp/util/time_cc.cc
  - test/core/transport/binder/endpoint_binder_pool_test.cc
  - test/core/transport/binder/mock_objects.cc
  deps:
  - absl/cleanup:cleanup
  - grpc_test_util
  uses_polling: false
- name: endpoint_config_test
  gtest: true
  build: test
  language: c++
  headers: []
  src:
  - test/core/event_engine/endpoint_config_test.cc
  deps:
  - grpc_test_util
  uses_polling: false
- name: env_test
  gtest: true
  build: test
  language: c++
  headers: []
  src:
  - test/core/gpr/env_test.cc
  deps:
  - grpc_test_util
  uses_polling: false
- name: error_details_test
  gtest: true
  build: test
  language: c++
  headers: []
  src:
  - src/proto/grpc/status/status.proto
  - src/proto/grpc/testing/echo_messages.proto
  - src/proto/grpc/testing/xds/v3/orca_load_report.proto
  - test/cpp/util/error_details_test.cc
  deps:
  - grpc++_error_details
  - grpc_test_util
- name: error_test
  gtest: true
  build: test
  language: c++
  headers:
  - test/core/iomgr/endpoint_tests.h
  src:
  - test/core/iomgr/endpoint_tests.cc
  - test/core/iomgr/error_test.cc
  deps:
  - grpc_test_util
  uses_polling: false
- name: error_utils_test
  gtest: true
  build: test
  language: c++
  headers: []
  src:
  - test/core/transport/error_utils_test.cc
  deps:
  - grpc_test_util
- name: evaluate_args_test
  gtest: true
  build: test
  language: c++
  headers: []
  src:
  - test/core/security/evaluate_args_test.cc
  deps:
  - grpc_test_util
- name: examine_stack_test
  gtest: true
  build: test
  language: c++
  headers: []
  src:
  - test/core/gprpp/examine_stack_test.cc
  deps:
  - grpc_test_util
  platforms:
  - linux
  - posix
  - mac
  uses_polling: false
- name: exception_test
  gtest: true
  build: test
  language: c++
  headers: []
  src:
  - src/proto/grpc/testing/echo.proto
  - src/proto/grpc/testing/echo_messages.proto
  - src/proto/grpc/testing/simple_messages.proto
  - src/proto/grpc/testing/xds/v3/orca_load_report.proto
  - test/cpp/end2end/exception_test.cc
  deps:
  - grpc++_test_util
- name: exec_ctx_wakeup_scheduler_test
  gtest: true
  build: test
  language: c++
  headers:
  - src/core/ext/upb-generated/google/protobuf/any.upb.h
  - src/core/ext/upb-generated/google/rpc/status.upb.h
  - src/core/lib/debug/trace.h
  - src/core/lib/gprpp/atomic_utils.h
  - src/core/lib/gprpp/bitset.h
  - src/core/lib/gprpp/orphanable.h
  - src/core/lib/gprpp/ref_counted.h
  - src/core/lib/gprpp/ref_counted_ptr.h
  - src/core/lib/gprpp/status_helper.h
  - src/core/lib/gprpp/time.h
  - src/core/lib/iomgr/closure.h
  - src/core/lib/iomgr/combiner.h
  - src/core/lib/iomgr/error.h
  - src/core/lib/iomgr/error_internal.h
  - src/core/lib/iomgr/exec_ctx.h
  - src/core/lib/iomgr/executor.h
  - src/core/lib/iomgr/iomgr_internal.h
  - src/core/lib/promise/activity.h
  - src/core/lib/promise/context.h
  - src/core/lib/promise/detail/promise_factory.h
  - src/core/lib/promise/detail/promise_like.h
  - src/core/lib/promise/detail/status.h
  - src/core/lib/promise/exec_ctx_wakeup_scheduler.h
  - src/core/lib/promise/poll.h
  - src/core/lib/slice/percent_encoding.h
  - src/core/lib/slice/slice.h
  - src/core/lib/slice/slice_internal.h
  - src/core/lib/slice/slice_refcount.h
  - src/core/lib/slice/slice_refcount_base.h
  - src/core/lib/slice/slice_string_helpers.h
  src:
  - src/core/ext/upb-generated/google/protobuf/any.upb.c
  - src/core/ext/upb-generated/google/rpc/status.upb.c
  - src/core/lib/debug/trace.cc
  - src/core/lib/gprpp/status_helper.cc
  - src/core/lib/gprpp/time.cc
  - src/core/lib/iomgr/combiner.cc
  - src/core/lib/iomgr/error.cc
  - src/core/lib/iomgr/exec_ctx.cc
  - src/core/lib/iomgr/executor.cc
  - src/core/lib/iomgr/iomgr_internal.cc
  - src/core/lib/promise/activity.cc
  - src/core/lib/slice/percent_encoding.cc
  - src/core/lib/slice/slice.cc
  - src/core/lib/slice/slice_refcount.cc
  - src/core/lib/slice/slice_string_helpers.cc
  - test/core/promise/exec_ctx_wakeup_scheduler_test.cc
  deps:
  - absl/functional:any_invocable
  - absl/meta:type_traits
  - absl/status:statusor
  - absl/types:variant
  - absl/utility:utility
  - gpr
  - upb
  uses_polling: false
- name: fake_binder_test
  gtest: true
  build: test
  language: c++
  headers:
  - src/core/ext/transport/binder/client/binder_connector.h
  - src/core/ext/transport/binder/client/channel_create_impl.h
  - src/core/ext/transport/binder/client/connection_id_generator.h
  - src/core/ext/transport/binder/client/endpoint_binder_pool.h
  - src/core/ext/transport/binder/client/jni_utils.h
  - src/core/ext/transport/binder/client/security_policy_setting.h
  - src/core/ext/transport/binder/server/binder_server.h
  - src/core/ext/transport/binder/transport/binder_stream.h
  - src/core/ext/transport/binder/transport/binder_transport.h
  - src/core/ext/transport/binder/utils/binder_auto_utils.h
  - src/core/ext/transport/binder/utils/ndk_binder.h
  - src/core/ext/transport/binder/utils/transport_stream_receiver.h
  - src/core/ext/transport/binder/utils/transport_stream_receiver_impl.h
  - src/core/ext/transport/binder/wire_format/binder.h
  - src/core/ext/transport/binder/wire_format/binder_android.h
  - src/core/ext/transport/binder/wire_format/binder_constants.h
  - src/core/ext/transport/binder/wire_format/transaction.h
  - src/core/ext/transport/binder/wire_format/wire_reader.h
  - src/core/ext/transport/binder/wire_format/wire_reader_impl.h
  - src/core/ext/transport/binder/wire_format/wire_writer.h
  - src/cpp/client/create_channel_internal.h
  - src/cpp/common/channel_filter.h
  - src/cpp/server/dynamic_thread_pool.h
  - src/cpp/server/external_connection_acceptor_impl.h
  - src/cpp/server/health/default_health_check_service.h
  - src/cpp/server/thread_pool_interface.h
  - src/cpp/thread_manager/thread_manager.h
  - test/core/transport/binder/end2end/fake_binder.h
  src:
  - src/core/ext/transport/binder/client/binder_connector.cc
  - src/core/ext/transport/binder/client/channel_create.cc
  - src/core/ext/transport/binder/client/channel_create_impl.cc
  - src/core/ext/transport/binder/client/connection_id_generator.cc
  - src/core/ext/transport/binder/client/endpoint_binder_pool.cc
  - src/core/ext/transport/binder/client/jni_utils.cc
  - src/core/ext/transport/binder/client/security_policy_setting.cc
  - src/core/ext/transport/binder/security_policy/binder_security_policy.cc
  - src/core/ext/transport/binder/server/binder_server.cc
  - src/core/ext/transport/binder/server/binder_server_credentials.cc
  - src/core/ext/transport/binder/transport/binder_transport.cc
  - src/core/ext/transport/binder/utils/ndk_binder.cc
  - src/core/ext/transport/binder/utils/transport_stream_receiver_impl.cc
  - src/core/ext/transport/binder/wire_format/binder_android.cc
  - src/core/ext/transport/binder/wire_format/binder_constants.cc
  - src/core/ext/transport/binder/wire_format/transaction.cc
  - src/core/ext/transport/binder/wire_format/wire_reader_impl.cc
  - src/core/ext/transport/binder/wire_format/wire_writer.cc
  - src/cpp/client/channel_cc.cc
  - src/cpp/client/client_callback.cc
  - src/cpp/client/client_context.cc
  - src/cpp/client/client_interceptor.cc
  - src/cpp/client/create_channel.cc
  - src/cpp/client/create_channel_internal.cc
  - src/cpp/client/create_channel_posix.cc
  - src/cpp/client/credentials_cc.cc
  - src/cpp/codegen/codegen_init.cc
  - src/cpp/common/alarm.cc
  - src/cpp/common/channel_arguments.cc
  - src/cpp/common/channel_filter.cc
  - src/cpp/common/completion_queue_cc.cc
  - src/cpp/common/core_codegen.cc
  - src/cpp/common/resource_quota_cc.cc
  - src/cpp/common/rpc_method.cc
  - src/cpp/common/validate_service_config.cc
  - src/cpp/common/version_cc.cc
  - src/cpp/server/async_generic_service.cc
  - src/cpp/server/channel_argument_option.cc
  - src/cpp/server/create_default_thread_pool.cc
  - src/cpp/server/dynamic_thread_pool.cc
  - src/cpp/server/external_connection_acceptor_impl.cc
  - src/cpp/server/health/default_health_check_service.cc
  - src/cpp/server/health/health_check_service.cc
  - src/cpp/server/health/health_check_service_server_builder_option.cc
  - src/cpp/server/orca/call_metric_recorder.cc
  - src/cpp/server/server_builder.cc
  - src/cpp/server/server_callback.cc
  - src/cpp/server/server_cc.cc
  - src/cpp/server/server_context.cc
  - src/cpp/server/server_credentials.cc
  - src/cpp/server/server_posix.cc
  - src/cpp/thread_manager/thread_manager.cc
  - src/cpp/util/byte_buffer_cc.cc
  - src/cpp/util/status.cc
  - src/cpp/util/string_ref.cc
  - src/cpp/util/time_cc.cc
  - test/core/transport/binder/end2end/fake_binder.cc
  - test/core/transport/binder/end2end/fake_binder_test.cc
  deps:
  - absl/cleanup:cleanup
  - grpc_test_util
  uses_polling: false
- name: fake_resolver_test
  gtest: true
  build: test
  language: c++
  headers: []
  src:
  - test/core/client_channel/resolvers/fake_resolver_test.cc
  deps:
  - grpc_test_util
- name: fake_transport_security_test
  gtest: true
  build: test
  language: c++
  headers:
  - test/core/tsi/transport_security_test_lib.h
  src:
  - test/core/tsi/fake_transport_security_test.cc
  - test/core/tsi/transport_security_test_lib.cc
  deps:
  - grpc_test_util
- name: file_watcher_certificate_provider_factory_test
  gtest: true
  build: test
  language: c++
  headers: []
  src:
  - test/core/xds/file_watcher_certificate_provider_factory_test.cc
  deps:
  - grpc_test_util
- name: filter_end2end_test
  gtest: true
  build: test
  language: c++
  headers: []
  src:
  - src/proto/grpc/testing/duplicate/echo_duplicate.proto
  - src/proto/grpc/testing/echo.proto
  - src/proto/grpc/testing/echo_messages.proto
  - src/proto/grpc/testing/simple_messages.proto
  - src/proto/grpc/testing/xds/v3/orca_load_report.proto
  - test/cpp/end2end/filter_end2end_test.cc
  deps:
  - grpc++_test_util
- name: flaky_network_test
  gtest: true
  build: test
  run: false
  language: c++
  headers:
  - test/cpp/end2end/test_service_impl.h
  src:
  - src/proto/grpc/testing/echo.proto
  - src/proto/grpc/testing/echo_messages.proto
  - src/proto/grpc/testing/simple_messages.proto
  - src/proto/grpc/testing/xds/v3/orca_load_report.proto
  - test/cpp/end2end/flaky_network_test.cc
  - test/cpp/end2end/test_service_impl.cc
  deps:
  - grpc++_test_util
- name: flow_control_test
  gtest: true
  build: test
  language: c++
  headers:
  - src/core/ext/transport/chttp2/transport/flow_control.h
  - src/core/ext/upb-generated/google/protobuf/any.upb.h
  - src/core/ext/upb-generated/google/rpc/status.upb.h
  - src/core/lib/debug/trace.h
  - src/core/lib/gprpp/atomic_utils.h
  - src/core/lib/gprpp/bitset.h
  - src/core/lib/gprpp/cpp_impl_of.h
  - src/core/lib/gprpp/orphanable.h
  - src/core/lib/gprpp/ref_counted.h
  - src/core/lib/gprpp/ref_counted_ptr.h
  - src/core/lib/gprpp/status_helper.h
  - src/core/lib/gprpp/time.h
  - src/core/lib/iomgr/closure.h
  - src/core/lib/iomgr/combiner.h
  - src/core/lib/iomgr/error.h
  - src/core/lib/iomgr/error_internal.h
  - src/core/lib/iomgr/exec_ctx.h
  - src/core/lib/iomgr/executor.h
  - src/core/lib/iomgr/iomgr_internal.h
  - src/core/lib/promise/activity.h
  - src/core/lib/promise/context.h
  - src/core/lib/promise/detail/basic_seq.h
  - src/core/lib/promise/detail/promise_factory.h
  - src/core/lib/promise/detail/promise_like.h
  - src/core/lib/promise/detail/status.h
  - src/core/lib/promise/detail/switch.h
  - src/core/lib/promise/exec_ctx_wakeup_scheduler.h
  - src/core/lib/promise/loop.h
  - src/core/lib/promise/map.h
  - src/core/lib/promise/poll.h
  - src/core/lib/promise/race.h
  - src/core/lib/promise/seq.h
  - src/core/lib/resource_quota/memory_quota.h
  - src/core/lib/resource_quota/resource_quota.h
  - src/core/lib/resource_quota/thread_quota.h
  - src/core/lib/resource_quota/trace.h
  - src/core/lib/slice/percent_encoding.h
  - src/core/lib/slice/slice.h
  - src/core/lib/slice/slice_internal.h
  - src/core/lib/slice/slice_refcount.h
  - src/core/lib/slice/slice_refcount_base.h
  - src/core/lib/slice/slice_string_helpers.h
  - src/core/lib/transport/bdp_estimator.h
  - src/core/lib/transport/pid_controller.h
  src:
  - src/core/ext/transport/chttp2/transport/flow_control.cc
  - src/core/ext/upb-generated/google/protobuf/any.upb.c
  - src/core/ext/upb-generated/google/rpc/status.upb.c
  - src/core/lib/debug/trace.cc
  - src/core/lib/event_engine/memory_allocator.cc
  - src/core/lib/gprpp/status_helper.cc
  - src/core/lib/gprpp/time.cc
  - src/core/lib/iomgr/combiner.cc
  - src/core/lib/iomgr/error.cc
  - src/core/lib/iomgr/exec_ctx.cc
  - src/core/lib/iomgr/executor.cc
  - src/core/lib/iomgr/iomgr_internal.cc
  - src/core/lib/promise/activity.cc
  - src/core/lib/resource_quota/memory_quota.cc
  - src/core/lib/resource_quota/resource_quota.cc
  - src/core/lib/resource_quota/thread_quota.cc
  - src/core/lib/resource_quota/trace.cc
  - src/core/lib/slice/percent_encoding.cc
  - src/core/lib/slice/slice.cc
  - src/core/lib/slice/slice_refcount.cc
  - src/core/lib/slice/slice_string_helpers.cc
  - src/core/lib/transport/bdp_estimator.cc
  - src/core/lib/transport/pid_controller.cc
  - test/core/transport/chttp2/flow_control_test.cc
  deps:
  - absl/functional:any_invocable
  - absl/functional:function_ref
  - absl/meta:type_traits
  - absl/status:statusor
  - absl/types:variant
  - absl/utility:utility
  - gpr
  - upb
  uses_polling: false
- name: for_each_test
  gtest: true
  build: test
  language: c++
  headers:
  - src/core/ext/upb-generated/google/protobuf/any.upb.h
  - src/core/ext/upb-generated/google/rpc/status.upb.h
  - src/core/lib/debug/trace.h
  - src/core/lib/gprpp/atomic_utils.h
  - src/core/lib/gprpp/bitset.h
  - src/core/lib/gprpp/cpp_impl_of.h
  - src/core/lib/gprpp/orphanable.h
  - src/core/lib/gprpp/ref_counted.h
  - src/core/lib/gprpp/ref_counted_ptr.h
  - src/core/lib/gprpp/status_helper.h
  - src/core/lib/gprpp/time.h
  - src/core/lib/iomgr/closure.h
  - src/core/lib/iomgr/combiner.h
  - src/core/lib/iomgr/error.h
  - src/core/lib/iomgr/error_internal.h
  - src/core/lib/iomgr/exec_ctx.h
  - src/core/lib/iomgr/executor.h
  - src/core/lib/iomgr/iomgr_internal.h
  - src/core/lib/promise/activity.h
  - src/core/lib/promise/context.h
  - src/core/lib/promise/detail/basic_join.h
  - src/core/lib/promise/detail/basic_seq.h
  - src/core/lib/promise/detail/promise_factory.h
  - src/core/lib/promise/detail/promise_like.h
  - src/core/lib/promise/detail/status.h
  - src/core/lib/promise/detail/switch.h
  - src/core/lib/promise/exec_ctx_wakeup_scheduler.h
  - src/core/lib/promise/for_each.h
  - src/core/lib/promise/intra_activity_waiter.h
  - src/core/lib/promise/join.h
  - src/core/lib/promise/loop.h
  - src/core/lib/promise/map.h
  - src/core/lib/promise/observable.h
  - src/core/lib/promise/pipe.h
  - src/core/lib/promise/poll.h
  - src/core/lib/promise/race.h
  - src/core/lib/promise/seq.h
  - src/core/lib/promise/wait_set.h
  - src/core/lib/resource_quota/arena.h
  - src/core/lib/resource_quota/memory_quota.h
  - src/core/lib/resource_quota/resource_quota.h
  - src/core/lib/resource_quota/thread_quota.h
  - src/core/lib/resource_quota/trace.h
  - src/core/lib/slice/percent_encoding.h
  - src/core/lib/slice/slice.h
  - src/core/lib/slice/slice_internal.h
  - src/core/lib/slice/slice_refcount.h
  - src/core/lib/slice/slice_refcount_base.h
  - src/core/lib/slice/slice_string_helpers.h
  - test/core/promise/test_wakeup_schedulers.h
  src:
  - src/core/ext/upb-generated/google/protobuf/any.upb.c
  - src/core/ext/upb-generated/google/rpc/status.upb.c
  - src/core/lib/debug/trace.cc
  - src/core/lib/event_engine/memory_allocator.cc
  - src/core/lib/gprpp/status_helper.cc
  - src/core/lib/gprpp/time.cc
  - src/core/lib/iomgr/combiner.cc
  - src/core/lib/iomgr/error.cc
  - src/core/lib/iomgr/exec_ctx.cc
  - src/core/lib/iomgr/executor.cc
  - src/core/lib/iomgr/iomgr_internal.cc
  - src/core/lib/promise/activity.cc
  - src/core/lib/resource_quota/arena.cc
  - src/core/lib/resource_quota/memory_quota.cc
  - src/core/lib/resource_quota/resource_quota.cc
  - src/core/lib/resource_quota/thread_quota.cc
  - src/core/lib/resource_quota/trace.cc
  - src/core/lib/slice/percent_encoding.cc
  - src/core/lib/slice/slice.cc
  - src/core/lib/slice/slice_refcount.cc
  - src/core/lib/slice/slice_string_helpers.cc
  - test/core/promise/for_each_test.cc
  deps:
  - absl/container:flat_hash_set
  - absl/functional:any_invocable
  - absl/hash:hash
  - absl/meta:type_traits
  - absl/status:statusor
  - absl/types:variant
  - absl/utility:utility
  - gpr
  - upb
  uses_polling: false
- name: fork_test
  gtest: true
  build: test
  language: c++
  headers: []
  src:
  - test/core/gprpp/fork_test.cc
  deps:
  - grpc_test_util
  platforms:
  - linux
  - posix
  - mac
  uses_polling: false
- name: format_request_test
  gtest: true
  build: test
  language: c++
  headers:
  - test/core/end2end/data/ssl_test_data.h
  src:
  - test/core/end2end/data/client_certs.cc
  - test/core/end2end/data/server1_cert.cc
  - test/core/end2end/data/server1_key.cc
  - test/core/end2end/data/test_root_cert.cc
  - test/core/http/format_request_test.cc
  deps:
  - grpc_test_util
- name: frame_handler_test
  gtest: true
  build: test
  language: c++
  headers:
  - test/core/tsi/alts/crypt/gsec_test_util.h
  src:
  - test/core/tsi/alts/crypt/gsec_test_util.cc
  - test/core/tsi/alts/frame_protector/frame_handler_test.cc
  deps:
  - grpc_test_util
- name: fuzzing_event_engine_test
  gtest: true
  build: test
  language: c++
  headers:
  - test/core/event_engine/fuzzing_event_engine/fuzzing_event_engine.h
  - test/core/event_engine/test_suite/event_engine_test.h
  - test/core/event_engine/test_suite/event_engine_test_utils.h
  src:
  - test/core/event_engine/fuzzing_event_engine/fuzzing_event_engine.proto
  - test/core/event_engine/fuzzing_event_engine/fuzzing_event_engine.cc
  - test/core/event_engine/test_suite/event_engine_test.cc
  - test/core/event_engine/test_suite/event_engine_test_utils.cc
  - test/core/event_engine/test_suite/fuzzing_event_engine_test.cc
  - test/core/event_engine/test_suite/timer_test.cc
  deps:
  - grpc_test_util
  platforms:
  - linux
  - posix
  uses_polling: false
- name: generic_end2end_test
  gtest: true
  build: test
  language: c++
  headers: []
  src:
  - src/proto/grpc/testing/duplicate/echo_duplicate.proto
  - src/proto/grpc/testing/echo.proto
  - src/proto/grpc/testing/echo_messages.proto
  - src/proto/grpc/testing/simple_messages.proto
  - src/proto/grpc/testing/xds/v3/orca_load_report.proto
  - test/cpp/end2end/generic_end2end_test.cc
  deps:
  - grpc++_test_util
- name: global_config_env_test
  gtest: true
  build: test
  language: c++
  headers: []
  src:
  - test/core/gprpp/global_config_env_test.cc
  deps:
  - grpc_test_util
  platforms:
  - linux
  - posix
  - mac
  uses_polling: false
- name: global_config_test
  gtest: true
  build: test
  language: c++
  headers: []
  src:
  - test/core/gprpp/global_config_test.cc
  deps:
  - grpc_test_util
  uses_polling: false
- name: google_c2p_resolver_test
  gtest: true
  build: test
  language: c++
  headers:
  - test/core/util/fake_udp_and_tcp_server.h
  src:
  - test/core/client_channel/resolvers/google_c2p_resolver_test.cc
  - test/core/util/fake_udp_and_tcp_server.cc
  deps:
  - grpc++_test_util
- name: google_mesh_ca_certificate_provider_factory_test
  gtest: true
  build: test
  language: c++
  headers:
  - src/core/ext/xds/google_mesh_ca_certificate_provider_factory.h
  src:
  - src/core/ext/xds/google_mesh_ca_certificate_provider_factory.cc
  - test/core/xds/google_mesh_ca_certificate_provider_factory_test.cc
  deps:
  - grpc_test_util
- name: graceful_shutdown_test
  gtest: true
  build: test
  language: c++
  headers:
  - test/core/end2end/cq_verifier.h
  src:
  - test/core/end2end/cq_verifier.cc
  - test/core/transport/chttp2/graceful_shutdown_test.cc
  deps:
  - grpc_test_util
- name: grpc_alts_credentials_options_test
  gtest: true
  build: test
  language: c++
  headers: []
  src:
  - test/core/security/grpc_alts_credentials_options_test.cc
  deps:
  - grpc_test_util
- name: grpc_authorization_engine_test
  gtest: true
  build: test
  language: c++
  headers: []
  src:
  - test/core/security/grpc_authorization_engine_test.cc
  deps:
  - grpc_test_util
- name: grpc_authorization_policy_provider_test
  gtest: true
  build: test
  language: c++
  headers:
  - src/core/lib/security/authorization/grpc_authorization_policy_provider.h
  - src/core/lib/security/authorization/rbac_translator.h
  src:
  - src/core/lib/security/authorization/grpc_authorization_policy_provider.cc
  - src/core/lib/security/authorization/rbac_translator.cc
  - test/core/security/grpc_authorization_policy_provider_test.cc
  deps:
  - grpc_test_util
- name: grpc_authz_end2end_test
  gtest: true
  build: test
  language: c++
  headers:
  - src/core/lib/security/authorization/grpc_authorization_policy_provider.h
  - src/core/lib/security/authorization/rbac_translator.h
  - test/cpp/end2end/test_service_impl.h
  src:
  - src/proto/grpc/testing/echo.proto
  - src/proto/grpc/testing/echo_messages.proto
  - src/proto/grpc/testing/simple_messages.proto
  - src/proto/grpc/testing/xds/v3/orca_load_report.proto
  - src/core/lib/security/authorization/grpc_authorization_policy_provider.cc
  - src/core/lib/security/authorization/rbac_translator.cc
  - src/cpp/server/authorization_policy_provider.cc
  - test/cpp/end2end/grpc_authz_end2end_test.cc
  - test/cpp/end2end/test_service_impl.cc
  deps:
  - grpc++_test_util
- name: grpc_byte_buffer_reader_test
  gtest: true
  build: test
  language: c++
  headers: []
  src:
  - test/core/surface/byte_buffer_reader_test.cc
  deps:
  - grpc_test_util
  uses_polling: false
- name: grpc_cli
  build: test
  run: false
  language: c++
  headers:
  - test/cpp/util/cli_call.h
  - test/cpp/util/cli_credentials.h
  - test/cpp/util/config_grpc_cli.h
  - test/cpp/util/grpc_tool.h
  - test/cpp/util/proto_file_parser.h
  - test/cpp/util/proto_reflection_descriptor_database.h
  - test/cpp/util/service_describer.h
  src:
  - src/proto/grpc/reflection/v1alpha/reflection.proto
  - test/cpp/util/cli_call.cc
  - test/cpp/util/cli_credentials.cc
  - test/cpp/util/grpc_cli.cc
  - test/cpp/util/grpc_tool.cc
  - test/cpp/util/proto_file_parser.cc
  - test/cpp/util/proto_reflection_descriptor_database.cc
  - test/cpp/util/service_describer.cc
  deps:
  - absl/flags:flag
  - grpc++
  - grpc++_test_config
- name: grpc_completion_queue_test
  gtest: true
  build: test
  language: c++
  headers: []
  src:
  - test/core/surface/completion_queue_test.cc
  deps:
  - grpc_test_util
- name: grpc_cpp_plugin
  build: protoc
  language: c++
  headers: []
  src:
  - src/compiler/cpp_plugin.cc
  deps:
  - grpc_plugin_support
- name: grpc_csharp_plugin
  build: protoc
  language: c++
  headers: []
  src:
  - src/compiler/csharp_plugin.cc
  deps:
  - grpc_plugin_support
- name: grpc_node_plugin
  build: protoc
  language: c++
  headers: []
  src:
  - src/compiler/node_plugin.cc
  deps:
  - grpc_plugin_support
- name: grpc_objective_c_plugin
  build: protoc
  language: c++
  headers: []
  src:
  - src/compiler/objective_c_plugin.cc
  deps:
  - grpc_plugin_support
- name: grpc_php_plugin
  build: protoc
  language: c++
  headers: []
  src:
  - src/compiler/php_plugin.cc
  deps:
  - grpc_plugin_support
- name: grpc_python_plugin
  build: protoc
  language: c++
  headers: []
  src:
  - src/compiler/python_plugin.cc
  deps:
  - grpc_plugin_support
- name: grpc_ruby_plugin
  build: protoc
  language: c++
  headers: []
  src:
  - src/compiler/ruby_plugin.cc
  deps:
  - grpc_plugin_support
- name: grpc_tls_certificate_distributor_test
  gtest: true
  build: test
  language: c++
  headers: []
  src:
  - test/core/security/grpc_tls_certificate_distributor_test.cc
  deps:
  - grpc_test_util
- name: grpc_tls_certificate_provider_test
  gtest: true
  build: test
  language: c++
  headers: []
  src:
  - test/core/security/grpc_tls_certificate_provider_test.cc
  deps:
  - grpc_test_util
- name: grpc_tls_certificate_verifier_test
  gtest: true
  build: test
  language: c++
  headers: []
  src:
  - test/core/security/grpc_tls_certificate_verifier_test.cc
  deps:
  - grpc_test_util
- name: grpc_tls_credentials_options_comparator_test
  gtest: true
  build: test
  language: c++
  headers: []
  src:
  - test/core/security/grpc_tls_credentials_options_comparator_test.cc
  deps:
  - grpc_test_util
- name: grpc_tls_credentials_options_test
  gtest: true
  build: test
  language: c++
  headers: []
  src:
  - test/core/security/grpc_tls_credentials_options_test.cc
  deps:
  - grpc_test_util
- name: grpc_tool_test
  gtest: true
  build: test
  language: c++
  headers:
  - test/cpp/util/cli_call.h
  - test/cpp/util/cli_credentials.h
  - test/cpp/util/config_grpc_cli.h
  - test/cpp/util/grpc_tool.h
  - test/cpp/util/proto_file_parser.h
  - test/cpp/util/proto_reflection_descriptor_database.h
  - test/cpp/util/service_describer.h
  src:
  - src/proto/grpc/testing/echo.proto
  - src/proto/grpc/testing/echo_messages.proto
  - src/proto/grpc/testing/simple_messages.proto
  - src/proto/grpc/testing/xds/v3/orca_load_report.proto
  - test/cpp/util/cli_call.cc
  - test/cpp/util/cli_credentials.cc
  - test/cpp/util/grpc_tool.cc
  - test/cpp/util/grpc_tool_test.cc
  - test/cpp/util/proto_file_parser.cc
  - test/cpp/util/proto_reflection_descriptor_database.cc
  - test/cpp/util/service_describer.cc
  deps:
  - grpc++_reflection
  - grpc++_test_config
  - grpc++_test_util
  platforms:
  - linux
  - posix
- name: grpclb_api_test
  gtest: true
  build: test
  language: c++
  headers: []
  src:
  - src/proto/grpc/lb/v1/load_balancer.proto
  - test/cpp/grpclb/grpclb_api_test.cc
  deps:
  - grpc++_test_util
- name: grpclb_end2end_test
  gtest: true
  build: test
  run: false
  language: c++
  headers:
  - test/cpp/end2end/counted_service.h
  - test/cpp/end2end/test_service_impl.h
  src:
  - src/proto/grpc/lb/v1/load_balancer.proto
  - src/proto/grpc/testing/duplicate/echo_duplicate.proto
  - src/proto/grpc/testing/echo.proto
  - src/proto/grpc/testing/echo_messages.proto
  - src/proto/grpc/testing/simple_messages.proto
  - src/proto/grpc/testing/xds/v3/orca_load_report.proto
  - test/cpp/end2end/grpclb_end2end_test.cc
  - test/cpp/end2end/test_service_impl.cc
  deps:
  - grpc++_test_config
  - grpc++_test_util
  platforms:
  - linux
  - posix
  - mac
- name: h2_ssl_session_reuse_test
  gtest: true
  build: test
  language: c++
  headers: []
  src:
  - test/core/end2end/h2_ssl_session_reuse_test.cc
  deps:
  - end2end_tests
- name: handshake_server_with_readahead_handshaker_test
  gtest: true
  build: test
  language: c++
  headers:
  - test/core/handshake/server_ssl_common.h
  src:
  - test/core/handshake/readahead_handshaker_server_ssl.cc
  - test/core/handshake/server_ssl_common.cc
  deps:
  - grpc_test_util
  platforms:
  - linux
  - posix
  - mac
- name: head_of_line_blocking_bad_client_test
  gtest: true
  build: test
  language: c++
  headers:
  - test/core/bad_client/bad_client.h
  - test/core/end2end/cq_verifier.h
  src:
  - test/core/bad_client/bad_client.cc
  - test/core/bad_client/tests/head_of_line_blocking.cc
  - test/core/end2end/cq_verifier.cc
  deps:
  - grpc_test_util
- name: headers_bad_client_test
  gtest: true
  build: test
  language: c++
  headers:
  - test/core/bad_client/bad_client.h
  - test/core/end2end/cq_verifier.h
  src:
  - test/core/bad_client/bad_client.cc
  - test/core/bad_client/tests/headers.cc
  - test/core/end2end/cq_verifier.cc
  deps:
  - grpc_test_util
- name: health_service_end2end_test
  gtest: true
  build: test
  language: c++
  headers:
  - test/cpp/end2end/test_health_check_service_impl.h
  - test/cpp/end2end/test_service_impl.h
  src:
  - src/proto/grpc/health/v1/health.proto
  - src/proto/grpc/testing/duplicate/echo_duplicate.proto
  - src/proto/grpc/testing/echo.proto
  - src/proto/grpc/testing/echo_messages.proto
  - src/proto/grpc/testing/simple_messages.proto
  - src/proto/grpc/testing/xds/v3/orca_load_report.proto
  - test/cpp/end2end/health_service_end2end_test.cc
  - test/cpp/end2end/test_health_check_service_impl.cc
  - test/cpp/end2end/test_service_impl.cc
  deps:
  - grpc++_test_util
- name: histogram_test
  gtest: true
  build: test
  language: c++
  headers: []
  src:
  - test/core/util/histogram_test.cc
  deps:
  - grpc_test_util
  uses_polling: false
- name: host_port_test
  gtest: true
  build: test
  language: c++
  headers: []
  src:
  - test/core/gprpp/host_port_test.cc
  deps:
  - grpc_test_util
  uses_polling: false
- name: hpack_encoder_test
  gtest: true
  build: test
  language: c++
  headers: []
  src:
  - test/core/transport/chttp2/hpack_encoder_test.cc
  deps:
  - grpc_test_util
  uses_polling: false
- name: hpack_parser_table_test
  gtest: true
  build: test
  language: c++
  headers: []
  src:
  - test/core/transport/chttp2/hpack_parser_table_test.cc
  deps:
  - grpc_test_util
  uses_polling: false
- name: hpack_parser_test
  gtest: true
  build: test
  language: c++
  headers: []
  src:
  - test/core/transport/chttp2/hpack_parser_test.cc
  deps:
  - grpc_test_util
  uses_polling: false
- name: http2_client
  build: test
  run: false
  language: c++
  headers: []
  src:
  - src/proto/grpc/testing/empty.proto
  - src/proto/grpc/testing/messages.proto
  - src/proto/grpc/testing/test.proto
  - test/cpp/interop/http2_client.cc
  deps:
  - grpc++_test_config
  - grpc++_test_util
- name: http_proxy_mapper_test
  gtest: true
  build: test
  language: c++
  headers: []
  src:
  - test/core/client_channel/http_proxy_mapper_test.cc
  deps:
  - grpc_test_util
  uses_polling: false
- name: httpcli_test
  gtest: true
  build: test
  language: c++
  headers:
  - test/core/http/httpcli_test_util.h
  - test/core/util/fake_udp_and_tcp_server.h
  src:
  - test/core/http/httpcli_test.cc
  - test/core/http/httpcli_test_util.cc
  - test/core/util/fake_udp_and_tcp_server.cc
  deps:
  - grpc++_test_util
  platforms:
  - linux
  - posix
  - mac
- name: httpscli_test
  gtest: true
  build: test
  language: c++
  headers:
  - test/core/http/httpcli_test_util.h
  - test/core/util/fake_udp_and_tcp_server.h
  src:
  - test/core/http/httpcli_test_util.cc
  - test/core/http/httpscli_test.cc
  - test/core/util/fake_udp_and_tcp_server.cc
  deps:
  - grpc++_test_util
  platforms:
  - linux
  - posix
  - mac
- name: hybrid_end2end_test
  gtest: true
  build: test
  language: c++
  headers:
  - test/cpp/end2end/test_service_impl.h
  src:
  - src/proto/grpc/testing/duplicate/echo_duplicate.proto
  - src/proto/grpc/testing/echo.proto
  - src/proto/grpc/testing/echo_messages.proto
  - src/proto/grpc/testing/simple_messages.proto
  - src/proto/grpc/testing/xds/v3/orca_load_report.proto
  - test/cpp/end2end/hybrid_end2end_test.cc
  - test/cpp/end2end/test_service_impl.cc
  deps:
  - grpc++_test_util
- name: idle_filter_state_test
  gtest: true
  build: test
  language: c++
  headers:
  - src/core/ext/filters/channel_idle/idle_filter_state.h
  src:
  - src/core/ext/filters/channel_idle/idle_filter_state.cc
  - test/core/client_idle/idle_filter_state_test.cc
  deps: []
  uses_polling: false
- name: if_test
  gtest: true
  build: test
  language: c++
  headers:
  - src/core/lib/promise/detail/promise_factory.h
  - src/core/lib/promise/detail/promise_like.h
  - src/core/lib/promise/if.h
  - src/core/lib/promise/poll.h
  src:
  - test/core/promise/if_test.cc
  deps:
  - absl/meta:type_traits
  - absl/status:statusor
  - absl/types:variant
  uses_polling: false
- name: init_test
  gtest: true
  build: test
  language: c++
  headers: []
  src:
  - test/core/surface/init_test.cc
  deps:
  - grpc_test_util
  uses_polling: false
- name: initial_settings_frame_bad_client_test
  gtest: true
  build: test
  language: c++
  headers:
  - test/core/bad_client/bad_client.h
  - test/core/end2end/cq_verifier.h
  src:
  - test/core/bad_client/bad_client.cc
  - test/core/bad_client/tests/initial_settings_frame.cc
  - test/core/end2end/cq_verifier.cc
  deps:
  - grpc_test_util
- name: insecure_security_connector_test
  gtest: true
  build: test
  language: c++
  headers: []
  src:
  - test/core/security/insecure_security_connector_test.cc
  deps:
  - grpc_test_util
- name: interop_client
  build: test
  run: false
  language: c++
  headers:
  - test/core/security/oauth2_utils.h
  - test/cpp/interop/client_helper.h
  - test/cpp/interop/interop_client.h
  src:
  - src/proto/grpc/testing/empty.proto
  - src/proto/grpc/testing/messages.proto
  - src/proto/grpc/testing/test.proto
  - test/core/security/oauth2_utils.cc
  - test/cpp/interop/client.cc
  - test/cpp/interop/client_helper.cc
  - test/cpp/interop/interop_client.cc
  deps:
  - grpc++_test_config
  - grpc++_test_util
- name: interop_server
  build: test
  run: false
  language: c++
  headers:
  - test/cpp/interop/server_helper.h
  src:
  - src/proto/grpc/testing/empty.proto
  - src/proto/grpc/testing/messages.proto
  - src/proto/grpc/testing/test.proto
  - test/cpp/interop/interop_server.cc
  - test/cpp/interop/interop_server_bootstrap.cc
  - test/cpp/interop/server_helper.cc
  deps:
  - grpc++_test_config
  - grpc++_test_util
- name: iomgr_event_engine_test
  gtest: true
  build: test
  language: c++
  headers:
  - test/core/event_engine/test_suite/event_engine_test.h
  - test/core/event_engine/test_suite/event_engine_test_utils.h
  src:
  - test/core/event_engine/test_suite/event_engine_test.cc
  - test/core/event_engine/test_suite/event_engine_test_utils.cc
  - test/core/event_engine/test_suite/iomgr_event_engine_test.cc
  - test/core/event_engine/test_suite/timer_test.cc
  deps:
  - grpc_test_util
  uses_polling: false
- name: istio_echo_server_test
  gtest: true
  build: test
  language: c++
  headers:
  - test/cpp/interop/istio_echo_server_lib.h
  src:
  - src/proto/grpc/testing/istio_echo.proto
  - test/cpp/interop/istio_echo_server_lib.cc
  - test/cpp/interop/istio_echo_server_test.cc
  deps:
  - grpc++
  - grpc_test_util
  - grpc++_test_config
- name: join_test
  gtest: true
  build: test
  language: c++
  headers:
  - src/core/lib/gpr/useful.h
  - src/core/lib/gprpp/bitset.h
  - src/core/lib/gprpp/construct_destruct.h
  - src/core/lib/promise/detail/basic_join.h
  - src/core/lib/promise/detail/promise_like.h
  - src/core/lib/promise/join.h
  - src/core/lib/promise/poll.h
  src:
  - test/core/promise/join_test.cc
  deps:
  - absl/meta:type_traits
  - absl/types:variant
  - absl/utility:utility
  uses_polling: false
- name: json_test
  gtest: true
  build: test
  language: c++
  headers: []
  src:
  - test/core/json/json_test.cc
  deps:
  - grpc_test_util
  uses_polling: false
- name: json_token_test
  gtest: true
  build: test
  language: c++
  headers: []
  src:
  - test/core/security/json_token_test.cc
  deps:
  - grpc_test_util
  uses_polling: false
- name: jwt_verifier_test
  gtest: true
  build: test
  language: c++
  headers: []
  src:
  - test/core/security/jwt_verifier_test.cc
  deps:
  - grpc_test_util
  uses_polling: false
- name: lame_client_test
  gtest: true
  build: test
  language: c++
  headers:
  - test/core/end2end/cq_verifier.h
  src:
  - test/core/end2end/cq_verifier.cc
  - test/core/surface/lame_client_test.cc
  deps:
  - grpc_test_util
- name: large_metadata_bad_client_test
  gtest: true
  build: test
  language: c++
  headers:
  - test/core/bad_client/bad_client.h
  - test/core/end2end/cq_verifier.h
  src:
  - test/core/bad_client/bad_client.cc
  - test/core/bad_client/tests/large_metadata.cc
  - test/core/end2end/cq_verifier.cc
  deps:
  - grpc_test_util
- name: latch_test
  gtest: true
  build: test
  language: c++
  headers:
  - src/core/lib/gpr/alloc.h
  - src/core/lib/gpr/env.h
  - src/core/lib/gpr/murmur_hash.h
  - src/core/lib/gpr/spinlock.h
  - src/core/lib/gpr/string.h
  - src/core/lib/gpr/string_windows.h
  - src/core/lib/gpr/time_precise.h
  - src/core/lib/gpr/tls.h
  - src/core/lib/gpr/tmpfile.h
  - src/core/lib/gpr/useful.h
  - src/core/lib/gprpp/atomic_utils.h
  - src/core/lib/gprpp/bitset.h
  - src/core/lib/gprpp/construct_destruct.h
  - src/core/lib/gprpp/debug_location.h
  - src/core/lib/gprpp/examine_stack.h
  - src/core/lib/gprpp/fork.h
  - src/core/lib/gprpp/global_config.h
  - src/core/lib/gprpp/global_config_custom.h
  - src/core/lib/gprpp/global_config_env.h
  - src/core/lib/gprpp/global_config_generic.h
  - src/core/lib/gprpp/host_port.h
  - src/core/lib/gprpp/manual_constructor.h
  - src/core/lib/gprpp/memory.h
  - src/core/lib/gprpp/mpscq.h
  - src/core/lib/gprpp/orphanable.h
  - src/core/lib/gprpp/ref_counted.h
  - src/core/lib/gprpp/ref_counted_ptr.h
  - src/core/lib/gprpp/stat.h
  - src/core/lib/gprpp/sync.h
  - src/core/lib/gprpp/thd.h
  - src/core/lib/gprpp/time_util.h
  - src/core/lib/profiling/timers.h
  - src/core/lib/promise/activity.h
  - src/core/lib/promise/context.h
  - src/core/lib/promise/detail/basic_join.h
  - src/core/lib/promise/detail/basic_seq.h
  - src/core/lib/promise/detail/promise_factory.h
  - src/core/lib/promise/detail/promise_like.h
  - src/core/lib/promise/detail/status.h
  - src/core/lib/promise/detail/switch.h
  - src/core/lib/promise/intra_activity_waiter.h
  - src/core/lib/promise/join.h
  - src/core/lib/promise/latch.h
  - src/core/lib/promise/poll.h
  - src/core/lib/promise/seq.h
  - test/core/promise/test_wakeup_schedulers.h
  src:
  - src/core/lib/gpr/alloc.cc
  - src/core/lib/gpr/atm.cc
  - src/core/lib/gpr/cpu_iphone.cc
  - src/core/lib/gpr/cpu_linux.cc
  - src/core/lib/gpr/cpu_posix.cc
  - src/core/lib/gpr/cpu_windows.cc
  - src/core/lib/gpr/env_linux.cc
  - src/core/lib/gpr/env_posix.cc
  - src/core/lib/gpr/env_windows.cc
  - src/core/lib/gpr/log.cc
  - src/core/lib/gpr/log_android.cc
  - src/core/lib/gpr/log_linux.cc
  - src/core/lib/gpr/log_posix.cc
  - src/core/lib/gpr/log_windows.cc
  - src/core/lib/gpr/murmur_hash.cc
  - src/core/lib/gpr/string.cc
  - src/core/lib/gpr/string_posix.cc
  - src/core/lib/gpr/string_util_windows.cc
  - src/core/lib/gpr/string_windows.cc
  - src/core/lib/gpr/sync.cc
  - src/core/lib/gpr/sync_abseil.cc
  - src/core/lib/gpr/sync_posix.cc
  - src/core/lib/gpr/sync_windows.cc
  - src/core/lib/gpr/time.cc
  - src/core/lib/gpr/time_posix.cc
  - src/core/lib/gpr/time_precise.cc
  - src/core/lib/gpr/time_windows.cc
  - src/core/lib/gpr/tmpfile_msys.cc
  - src/core/lib/gpr/tmpfile_posix.cc
  - src/core/lib/gpr/tmpfile_windows.cc
  - src/core/lib/gpr/wrap_memcpy.cc
  - src/core/lib/gprpp/examine_stack.cc
  - src/core/lib/gprpp/fork.cc
  - src/core/lib/gprpp/global_config_env.cc
  - src/core/lib/gprpp/host_port.cc
  - src/core/lib/gprpp/mpscq.cc
  - src/core/lib/gprpp/stat_posix.cc
  - src/core/lib/gprpp/stat_windows.cc
  - src/core/lib/gprpp/thd_posix.cc
  - src/core/lib/gprpp/thd_windows.cc
  - src/core/lib/gprpp/time_util.cc
  - src/core/lib/profiling/basic_timers.cc
  - src/core/lib/profiling/stap_timers.cc
  - src/core/lib/promise/activity.cc
  - test/core/promise/latch_test.cc
  deps:
  - absl/base:base
  - absl/base:core_headers
  - absl/memory:memory
  - absl/meta:type_traits
  - absl/random:random
  - absl/status:status
  - absl/status:statusor
  - absl/strings:cord
  - absl/strings:str_format
  - absl/strings:strings
  - absl/synchronization:synchronization
  - absl/time:time
  - absl/types:optional
  - absl/types:variant
  - absl/utility:utility
  uses_polling: false
- name: lb_get_cpu_stats_test
  gtest: true
  build: test
  language: c++
  headers:
  - src/cpp/server/load_reporter/get_cpu_stats.h
  src:
  - src/cpp/server/load_reporter/get_cpu_stats_linux.cc
  - src/cpp/server/load_reporter/get_cpu_stats_macos.cc
  - src/cpp/server/load_reporter/get_cpu_stats_unsupported.cc
  - src/cpp/server/load_reporter/get_cpu_stats_windows.cc
  - test/cpp/server/load_reporter/get_cpu_stats_test.cc
  deps:
  - grpc_test_util
- name: lb_load_data_store_test
  gtest: true
  build: test
  language: c++
  headers:
  - src/cpp/server/load_reporter/constants.h
  - src/cpp/server/load_reporter/load_data_store.h
  src:
  - src/cpp/server/load_reporter/load_data_store.cc
  - test/cpp/server/load_reporter/load_data_store_test.cc
  deps:
  - grpc++
  - grpc_test_util
- name: log_test
  gtest: true
  build: test
  language: c++
  headers: []
  src:
  - test/core/gpr/log_test.cc
  deps:
  - grpc_test_util
  uses_polling: false
- name: loop_test
  gtest: true
  build: test
  language: c++
  headers:
  - src/core/lib/gprpp/construct_destruct.h
  - src/core/lib/promise/detail/basic_seq.h
  - src/core/lib/promise/detail/promise_factory.h
  - src/core/lib/promise/detail/promise_like.h
  - src/core/lib/promise/detail/switch.h
  - src/core/lib/promise/loop.h
  - src/core/lib/promise/poll.h
  - src/core/lib/promise/seq.h
  src:
  - test/core/promise/loop_test.cc
  deps:
  - absl/meta:type_traits
  - absl/status:status
  - absl/status:statusor
  - absl/types:variant
  - absl/utility:utility
  uses_polling: false
- name: match_test
  gtest: true
  build: test
  language: c++
  headers:
  - src/core/lib/gprpp/match.h
  - src/core/lib/gprpp/overload.h
  src:
  - test/core/gprpp/match_test.cc
  deps:
  - absl/types:variant
  uses_polling: false
- name: matchers_test
  gtest: true
  build: test
  language: c++
  headers: []
  src:
  - test/core/security/matchers_test.cc
  deps:
  - grpc_test_util
- name: memory_quota_stress_test
  gtest: true
  build: test
  language: c++
  headers:
  - src/core/ext/upb-generated/google/protobuf/any.upb.h
  - src/core/ext/upb-generated/google/rpc/status.upb.h
  - src/core/lib/debug/trace.h
  - src/core/lib/gprpp/atomic_utils.h
  - src/core/lib/gprpp/bitset.h
  - src/core/lib/gprpp/orphanable.h
  - src/core/lib/gprpp/ref_counted.h
  - src/core/lib/gprpp/ref_counted_ptr.h
  - src/core/lib/gprpp/status_helper.h
  - src/core/lib/gprpp/time.h
  - src/core/lib/iomgr/closure.h
  - src/core/lib/iomgr/combiner.h
  - src/core/lib/iomgr/error.h
  - src/core/lib/iomgr/error_internal.h
  - src/core/lib/iomgr/exec_ctx.h
  - src/core/lib/iomgr/executor.h
  - src/core/lib/iomgr/iomgr_internal.h
  - src/core/lib/promise/activity.h
  - src/core/lib/promise/context.h
  - src/core/lib/promise/detail/basic_seq.h
  - src/core/lib/promise/detail/promise_factory.h
  - src/core/lib/promise/detail/promise_like.h
  - src/core/lib/promise/detail/status.h
  - src/core/lib/promise/detail/switch.h
  - src/core/lib/promise/exec_ctx_wakeup_scheduler.h
  - src/core/lib/promise/loop.h
  - src/core/lib/promise/map.h
  - src/core/lib/promise/poll.h
  - src/core/lib/promise/race.h
  - src/core/lib/promise/seq.h
  - src/core/lib/resource_quota/memory_quota.h
  - src/core/lib/resource_quota/trace.h
  - src/core/lib/slice/percent_encoding.h
  - src/core/lib/slice/slice.h
  - src/core/lib/slice/slice_internal.h
  - src/core/lib/slice/slice_refcount.h
  - src/core/lib/slice/slice_refcount_base.h
  - src/core/lib/slice/slice_string_helpers.h
  src:
  - src/core/ext/upb-generated/google/protobuf/any.upb.c
  - src/core/ext/upb-generated/google/rpc/status.upb.c
  - src/core/lib/debug/trace.cc
  - src/core/lib/event_engine/memory_allocator.cc
  - src/core/lib/gprpp/status_helper.cc
  - src/core/lib/gprpp/time.cc
  - src/core/lib/iomgr/combiner.cc
  - src/core/lib/iomgr/error.cc
  - src/core/lib/iomgr/exec_ctx.cc
  - src/core/lib/iomgr/executor.cc
  - src/core/lib/iomgr/iomgr_internal.cc
  - src/core/lib/promise/activity.cc
  - src/core/lib/resource_quota/memory_quota.cc
  - src/core/lib/resource_quota/trace.cc
  - src/core/lib/slice/percent_encoding.cc
  - src/core/lib/slice/slice.cc
  - src/core/lib/slice/slice_refcount.cc
  - src/core/lib/slice/slice_string_helpers.cc
  - test/core/resource_quota/memory_quota_stress_test.cc
  deps:
  - absl/functional:any_invocable
  - absl/meta:type_traits
  - absl/status:statusor
  - absl/types:variant
  - absl/utility:utility
  - gpr
  - upb
  platforms:
  - linux
  - posix
  uses_polling: false
- name: memory_quota_test
  gtest: true
  build: test
  language: c++
  headers:
  - src/core/ext/upb-generated/google/protobuf/any.upb.h
  - src/core/ext/upb-generated/google/rpc/status.upb.h
  - src/core/lib/debug/trace.h
  - src/core/lib/gprpp/atomic_utils.h
  - src/core/lib/gprpp/bitset.h
  - src/core/lib/gprpp/orphanable.h
  - src/core/lib/gprpp/ref_counted.h
  - src/core/lib/gprpp/ref_counted_ptr.h
  - src/core/lib/gprpp/status_helper.h
  - src/core/lib/gprpp/time.h
  - src/core/lib/iomgr/closure.h
  - src/core/lib/iomgr/combiner.h
  - src/core/lib/iomgr/error.h
  - src/core/lib/iomgr/error_internal.h
  - src/core/lib/iomgr/exec_ctx.h
  - src/core/lib/iomgr/executor.h
  - src/core/lib/iomgr/iomgr_internal.h
  - src/core/lib/promise/activity.h
  - src/core/lib/promise/context.h
  - src/core/lib/promise/detail/basic_seq.h
  - src/core/lib/promise/detail/promise_factory.h
  - src/core/lib/promise/detail/promise_like.h
  - src/core/lib/promise/detail/status.h
  - src/core/lib/promise/detail/switch.h
  - src/core/lib/promise/exec_ctx_wakeup_scheduler.h
  - src/core/lib/promise/loop.h
  - src/core/lib/promise/map.h
  - src/core/lib/promise/poll.h
  - src/core/lib/promise/race.h
  - src/core/lib/promise/seq.h
  - src/core/lib/resource_quota/memory_quota.h
  - src/core/lib/resource_quota/trace.h
  - src/core/lib/slice/percent_encoding.h
  - src/core/lib/slice/slice.h
  - src/core/lib/slice/slice_internal.h
  - src/core/lib/slice/slice_refcount.h
  - src/core/lib/slice/slice_refcount_base.h
  - src/core/lib/slice/slice_string_helpers.h
  - test/core/resource_quota/call_checker.h
  src:
  - src/core/ext/upb-generated/google/protobuf/any.upb.c
  - src/core/ext/upb-generated/google/rpc/status.upb.c
  - src/core/lib/debug/trace.cc
  - src/core/lib/event_engine/memory_allocator.cc
  - src/core/lib/gprpp/status_helper.cc
  - src/core/lib/gprpp/time.cc
  - src/core/lib/iomgr/combiner.cc
  - src/core/lib/iomgr/error.cc
  - src/core/lib/iomgr/exec_ctx.cc
  - src/core/lib/iomgr/executor.cc
  - src/core/lib/iomgr/iomgr_internal.cc
  - src/core/lib/promise/activity.cc
  - src/core/lib/resource_quota/memory_quota.cc
  - src/core/lib/resource_quota/trace.cc
  - src/core/lib/slice/percent_encoding.cc
  - src/core/lib/slice/slice.cc
  - src/core/lib/slice/slice_refcount.cc
  - src/core/lib/slice/slice_string_helpers.cc
  - test/core/resource_quota/memory_quota_test.cc
  deps:
  - absl/functional:any_invocable
  - absl/meta:type_traits
  - absl/status:statusor
  - absl/types:variant
  - absl/utility:utility
  - gpr
  - upb
  uses_polling: false
- name: message_allocator_end2end_test
  gtest: true
  build: test
  language: c++
  headers:
  - test/cpp/end2end/test_service_impl.h
  src:
  - src/proto/grpc/testing/echo.proto
  - src/proto/grpc/testing/echo_messages.proto
  - src/proto/grpc/testing/simple_messages.proto
  - src/proto/grpc/testing/xds/v3/orca_load_report.proto
  - test/cpp/end2end/message_allocator_end2end_test.cc
  - test/cpp/end2end/test_service_impl.cc
  deps:
  - grpc++_test_util
<<<<<<< HEAD
- name: metadata_allocator_test
  gtest: true
  build: test
  language: c++
  headers:
  - test/core/promise/test_context.h
  src:
  - test/core/transport/metadata_allocator_test.cc
  deps:
  - grpc_test_util
=======
- name: message_compress_test
  gtest: true
  build: test
  language: c++
  headers: []
  src:
  - test/core/compression/message_compress_test.cc
  deps:
  - grpc_test_util
  uses_polling: false
>>>>>>> 67be31c3
- name: metadata_map_test
  gtest: true
  build: test
  language: c++
  headers: []
  src:
  - test/core/transport/metadata_map_test.cc
  deps:
  - grpc_test_util
- name: miscompile_with_no_unique_address_test
  gtest: true
  build: test
  language: c++
  headers: []
  src:
  - test/core/compiler_bugs/miscompile_with_no_unique_address_test.cc
  deps: []
  uses_polling: false
- name: mock_stream_test
  gtest: true
  build: test
  language: c++
  headers: []
  src:
  - src/proto/grpc/testing/echo.proto
  - src/proto/grpc/testing/echo_messages.proto
  - src/proto/grpc/testing/simple_messages.proto
  - src/proto/grpc/testing/xds/v3/orca_load_report.proto
  - test/cpp/test/mock_stream_test.cc
  deps:
  - grpc++_test
  - grpc++_test_util
- name: mock_test
  gtest: true
  build: test
  language: c++
  headers: []
  src:
  - src/proto/grpc/testing/duplicate/echo_duplicate.proto
  - src/proto/grpc/testing/echo.proto
  - src/proto/grpc/testing/echo_messages.proto
  - src/proto/grpc/testing/simple_messages.proto
  - src/proto/grpc/testing/xds/v3/orca_load_report.proto
  - test/cpp/end2end/mock_test.cc
  deps:
  - grpc++_test
  - grpc++_test_util
- name: mpscq_test
  gtest: true
  build: test
  language: c++
  headers: []
  src:
  - test/core/gprpp/mpscq_test.cc
  deps:
  - grpc_test_util
  platforms:
  - linux
  - posix
  - mac
  uses_polling: false
- name: murmur_hash_test
  gtest: true
  build: test
  language: c++
  headers: []
  src:
  - test/core/gpr/murmur_hash_test.cc
  deps:
  - grpc_test_util
  uses_polling: false
- name: nonblocking_test
  gtest: true
  build: test
  language: c++
  headers: []
  src:
  - src/proto/grpc/testing/echo.proto
  - src/proto/grpc/testing/echo_messages.proto
  - src/proto/grpc/testing/simple_messages.proto
  - src/proto/grpc/testing/xds/v3/orca_load_report.proto
  - test/cpp/end2end/nonblocking_test.cc
  deps:
  - grpc++_test_util
- name: num_external_connectivity_watchers_test
  gtest: true
  build: test
  language: c++
  headers: []
  src:
  - test/core/surface/num_external_connectivity_watchers_test.cc
  deps:
  - grpc_test_util
- name: observable_test
  gtest: true
  build: test
  language: c++
  headers:
  - src/core/lib/gpr/alloc.h
  - src/core/lib/gpr/env.h
  - src/core/lib/gpr/murmur_hash.h
  - src/core/lib/gpr/spinlock.h
  - src/core/lib/gpr/string.h
  - src/core/lib/gpr/string_windows.h
  - src/core/lib/gpr/time_precise.h
  - src/core/lib/gpr/tls.h
  - src/core/lib/gpr/tmpfile.h
  - src/core/lib/gpr/useful.h
  - src/core/lib/gprpp/atomic_utils.h
  - src/core/lib/gprpp/construct_destruct.h
  - src/core/lib/gprpp/debug_location.h
  - src/core/lib/gprpp/examine_stack.h
  - src/core/lib/gprpp/fork.h
  - src/core/lib/gprpp/global_config.h
  - src/core/lib/gprpp/global_config_custom.h
  - src/core/lib/gprpp/global_config_env.h
  - src/core/lib/gprpp/global_config_generic.h
  - src/core/lib/gprpp/host_port.h
  - src/core/lib/gprpp/manual_constructor.h
  - src/core/lib/gprpp/memory.h
  - src/core/lib/gprpp/mpscq.h
  - src/core/lib/gprpp/orphanable.h
  - src/core/lib/gprpp/ref_counted.h
  - src/core/lib/gprpp/ref_counted_ptr.h
  - src/core/lib/gprpp/stat.h
  - src/core/lib/gprpp/sync.h
  - src/core/lib/gprpp/thd.h
  - src/core/lib/gprpp/time_util.h
  - src/core/lib/profiling/timers.h
  - src/core/lib/promise/activity.h
  - src/core/lib/promise/context.h
  - src/core/lib/promise/detail/basic_seq.h
  - src/core/lib/promise/detail/promise_factory.h
  - src/core/lib/promise/detail/promise_like.h
  - src/core/lib/promise/detail/status.h
  - src/core/lib/promise/detail/switch.h
  - src/core/lib/promise/observable.h
  - src/core/lib/promise/poll.h
  - src/core/lib/promise/promise.h
  - src/core/lib/promise/seq.h
  - src/core/lib/promise/wait_set.h
  - test/core/promise/test_wakeup_schedulers.h
  src:
  - src/core/lib/gpr/alloc.cc
  - src/core/lib/gpr/atm.cc
  - src/core/lib/gpr/cpu_iphone.cc
  - src/core/lib/gpr/cpu_linux.cc
  - src/core/lib/gpr/cpu_posix.cc
  - src/core/lib/gpr/cpu_windows.cc
  - src/core/lib/gpr/env_linux.cc
  - src/core/lib/gpr/env_posix.cc
  - src/core/lib/gpr/env_windows.cc
  - src/core/lib/gpr/log.cc
  - src/core/lib/gpr/log_android.cc
  - src/core/lib/gpr/log_linux.cc
  - src/core/lib/gpr/log_posix.cc
  - src/core/lib/gpr/log_windows.cc
  - src/core/lib/gpr/murmur_hash.cc
  - src/core/lib/gpr/string.cc
  - src/core/lib/gpr/string_posix.cc
  - src/core/lib/gpr/string_util_windows.cc
  - src/core/lib/gpr/string_windows.cc
  - src/core/lib/gpr/sync.cc
  - src/core/lib/gpr/sync_abseil.cc
  - src/core/lib/gpr/sync_posix.cc
  - src/core/lib/gpr/sync_windows.cc
  - src/core/lib/gpr/time.cc
  - src/core/lib/gpr/time_posix.cc
  - src/core/lib/gpr/time_precise.cc
  - src/core/lib/gpr/time_windows.cc
  - src/core/lib/gpr/tmpfile_msys.cc
  - src/core/lib/gpr/tmpfile_posix.cc
  - src/core/lib/gpr/tmpfile_windows.cc
  - src/core/lib/gpr/wrap_memcpy.cc
  - src/core/lib/gprpp/examine_stack.cc
  - src/core/lib/gprpp/fork.cc
  - src/core/lib/gprpp/global_config_env.cc
  - src/core/lib/gprpp/host_port.cc
  - src/core/lib/gprpp/mpscq.cc
  - src/core/lib/gprpp/stat_posix.cc
  - src/core/lib/gprpp/stat_windows.cc
  - src/core/lib/gprpp/thd_posix.cc
  - src/core/lib/gprpp/thd_windows.cc
  - src/core/lib/gprpp/time_util.cc
  - src/core/lib/profiling/basic_timers.cc
  - src/core/lib/profiling/stap_timers.cc
  - src/core/lib/promise/activity.cc
  - test/core/promise/observable_test.cc
  deps:
  - absl/base:base
  - absl/base:core_headers
  - absl/container:flat_hash_set
  - absl/hash:hash
  - absl/memory:memory
  - absl/meta:type_traits
  - absl/random:random
  - absl/status:status
  - absl/status:statusor
  - absl/strings:cord
  - absl/strings:str_format
  - absl/strings:strings
  - absl/synchronization:synchronization
  - absl/time:time
  - absl/types:optional
  - absl/types:variant
  - absl/utility:utility
  uses_polling: false
- name: oracle_event_engine_posix_test
  gtest: true
  build: test
  language: c++
  headers:
  - test/core/event_engine/test_suite/event_engine_test.h
  - test/core/event_engine/test_suite/event_engine_test_utils.h
  - test/core/event_engine/test_suite/oracle_event_engine_posix.h
  src:
  - test/core/event_engine/test_suite/client_test.cc
  - test/core/event_engine/test_suite/event_engine_test.cc
  - test/core/event_engine/test_suite/event_engine_test_utils.cc
  - test/core/event_engine/test_suite/oracle_event_engine_posix.cc
  - test/core/event_engine/test_suite/oracle_event_engine_posix_test.cc
  deps:
  - grpc_test_util
  platforms:
  - linux
  - posix
  - mac
- name: orca_service_end2end_test
  gtest: true
  build: test
  language: c++
  headers: []
  src:
  - src/proto/grpc/testing/xds/v3/orca_load_report.proto
  - src/proto/grpc/testing/xds/v3/orca_service.proto
  - src/cpp/server/orca/orca_service.cc
  - test/cpp/end2end/orca_service_end2end_test.cc
  deps:
  - grpc++_test_util
- name: orphanable_test
  gtest: true
  build: test
  language: c++
  headers: []
  src:
  - test/core/gprpp/orphanable_test.cc
  deps:
  - grpc_test_util
- name: out_of_bounds_bad_client_test
  gtest: true
  build: test
  language: c++
  headers:
  - test/core/bad_client/bad_client.h
  - test/core/end2end/cq_verifier.h
  src:
  - test/core/bad_client/bad_client.cc
  - test/core/bad_client/tests/out_of_bounds.cc
  - test/core/end2end/cq_verifier.cc
  deps:
  - grpc_test_util
- name: overload_test
  gtest: true
  build: test
  language: c++
  headers:
  - src/core/lib/gprpp/overload.h
  src:
  - test/core/gprpp/overload_test.cc
  deps: []
  uses_polling: false
- name: parse_address_test
  gtest: true
  build: test
  language: c++
  headers: []
  src:
  - test/core/address_utils/parse_address_test.cc
  deps:
  - grpc_test_util
- name: parse_address_with_named_scope_id_test
  gtest: true
  build: test
  language: c++
  headers: []
  src:
  - test/core/address_utils/parse_address_with_named_scope_id_test.cc
  deps:
  - grpc_test_util
  platforms:
  - linux
  - posix
  - mac
  uses_polling: false
- name: parsed_metadata_test
  gtest: true
  build: test
  language: c++
  headers: []
  src:
  - test/core/transport/parsed_metadata_test.cc
  deps:
  - grpc_test_util
- name: parser_test
  gtest: true
  build: test
  language: c++
  headers:
  - test/core/end2end/data/ssl_test_data.h
  src:
  - test/core/end2end/data/client_certs.cc
  - test/core/end2end/data/server1_cert.cc
  - test/core/end2end/data/server1_key.cc
  - test/core/end2end/data/test_root_cert.cc
  - test/core/http/parser_test.cc
  deps:
  - grpc_test_util
  uses_polling: false
- name: percent_encoding_test
  gtest: true
  build: test
  language: c++
  headers: []
  src:
  - test/core/slice/percent_encoding_test.cc
  deps:
  - grpc_test_util
  uses_polling: false
- name: periodic_update_test
  gtest: true
  build: test
  language: c++
  headers:
  - src/core/ext/upb-generated/google/protobuf/any.upb.h
  - src/core/ext/upb-generated/google/rpc/status.upb.h
  - src/core/lib/debug/trace.h
  - src/core/lib/gprpp/bitset.h
  - src/core/lib/gprpp/status_helper.h
  - src/core/lib/gprpp/time.h
  - src/core/lib/iomgr/closure.h
  - src/core/lib/iomgr/combiner.h
  - src/core/lib/iomgr/error.h
  - src/core/lib/iomgr/error_internal.h
  - src/core/lib/iomgr/exec_ctx.h
  - src/core/lib/iomgr/executor.h
  - src/core/lib/iomgr/iomgr_internal.h
  - src/core/lib/resource_quota/periodic_update.h
  - src/core/lib/slice/percent_encoding.h
  - src/core/lib/slice/slice.h
  - src/core/lib/slice/slice_internal.h
  - src/core/lib/slice/slice_refcount.h
  - src/core/lib/slice/slice_refcount_base.h
  - src/core/lib/slice/slice_string_helpers.h
  src:
  - src/core/ext/upb-generated/google/protobuf/any.upb.c
  - src/core/ext/upb-generated/google/rpc/status.upb.c
  - src/core/lib/debug/trace.cc
  - src/core/lib/gprpp/status_helper.cc
  - src/core/lib/gprpp/time.cc
  - src/core/lib/iomgr/combiner.cc
  - src/core/lib/iomgr/error.cc
  - src/core/lib/iomgr/exec_ctx.cc
  - src/core/lib/iomgr/executor.cc
  - src/core/lib/iomgr/iomgr_internal.cc
  - src/core/lib/resource_quota/periodic_update.cc
  - src/core/lib/slice/percent_encoding.cc
  - src/core/lib/slice/slice.cc
  - src/core/lib/slice/slice_refcount.cc
  - src/core/lib/slice/slice_string_helpers.cc
  - test/core/resource_quota/periodic_update_test.cc
  deps:
  - absl/functional:any_invocable
  - absl/status:statusor
  - gpr
  - upb
  uses_polling: false
- name: pid_controller_test
  gtest: true
  build: test
  language: c++
  headers: []
  src:
  - test/core/transport/pid_controller_test.cc
  deps:
  - grpc_test_util
- name: pipe_test
  gtest: true
  build: test
  language: c++
  headers:
  - src/core/ext/upb-generated/google/protobuf/any.upb.h
  - src/core/ext/upb-generated/google/rpc/status.upb.h
  - src/core/lib/debug/trace.h
  - src/core/lib/gprpp/atomic_utils.h
  - src/core/lib/gprpp/bitset.h
  - src/core/lib/gprpp/cpp_impl_of.h
  - src/core/lib/gprpp/orphanable.h
  - src/core/lib/gprpp/ref_counted.h
  - src/core/lib/gprpp/ref_counted_ptr.h
  - src/core/lib/gprpp/status_helper.h
  - src/core/lib/gprpp/time.h
  - src/core/lib/iomgr/closure.h
  - src/core/lib/iomgr/combiner.h
  - src/core/lib/iomgr/error.h
  - src/core/lib/iomgr/error_internal.h
  - src/core/lib/iomgr/exec_ctx.h
  - src/core/lib/iomgr/executor.h
  - src/core/lib/iomgr/iomgr_internal.h
  - src/core/lib/promise/activity.h
  - src/core/lib/promise/context.h
  - src/core/lib/promise/detail/basic_join.h
  - src/core/lib/promise/detail/basic_seq.h
  - src/core/lib/promise/detail/promise_factory.h
  - src/core/lib/promise/detail/promise_like.h
  - src/core/lib/promise/detail/status.h
  - src/core/lib/promise/detail/switch.h
  - src/core/lib/promise/exec_ctx_wakeup_scheduler.h
  - src/core/lib/promise/intra_activity_waiter.h
  - src/core/lib/promise/join.h
  - src/core/lib/promise/loop.h
  - src/core/lib/promise/map.h
  - src/core/lib/promise/pipe.h
  - src/core/lib/promise/poll.h
  - src/core/lib/promise/promise.h
  - src/core/lib/promise/race.h
  - src/core/lib/promise/seq.h
  - src/core/lib/resource_quota/arena.h
  - src/core/lib/resource_quota/memory_quota.h
  - src/core/lib/resource_quota/resource_quota.h
  - src/core/lib/resource_quota/thread_quota.h
  - src/core/lib/resource_quota/trace.h
  - src/core/lib/slice/percent_encoding.h
  - src/core/lib/slice/slice.h
  - src/core/lib/slice/slice_internal.h
  - src/core/lib/slice/slice_refcount.h
  - src/core/lib/slice/slice_refcount_base.h
  - src/core/lib/slice/slice_string_helpers.h
  - test/core/promise/test_wakeup_schedulers.h
  src:
  - src/core/ext/upb-generated/google/protobuf/any.upb.c
  - src/core/ext/upb-generated/google/rpc/status.upb.c
  - src/core/lib/debug/trace.cc
  - src/core/lib/event_engine/memory_allocator.cc
  - src/core/lib/gprpp/status_helper.cc
  - src/core/lib/gprpp/time.cc
  - src/core/lib/iomgr/combiner.cc
  - src/core/lib/iomgr/error.cc
  - src/core/lib/iomgr/exec_ctx.cc
  - src/core/lib/iomgr/executor.cc
  - src/core/lib/iomgr/iomgr_internal.cc
  - src/core/lib/promise/activity.cc
  - src/core/lib/resource_quota/arena.cc
  - src/core/lib/resource_quota/memory_quota.cc
  - src/core/lib/resource_quota/resource_quota.cc
  - src/core/lib/resource_quota/thread_quota.cc
  - src/core/lib/resource_quota/trace.cc
  - src/core/lib/slice/percent_encoding.cc
  - src/core/lib/slice/slice.cc
  - src/core/lib/slice/slice_refcount.cc
  - src/core/lib/slice/slice_string_helpers.cc
  - test/core/promise/pipe_test.cc
  deps:
  - absl/functional:any_invocable
  - absl/meta:type_traits
  - absl/status:statusor
  - absl/types:variant
  - absl/utility:utility
  - gpr
  - upb
  uses_polling: false
- name: poll_test
  gtest: true
  build: test
  language: c++
  headers:
  - src/core/lib/promise/poll.h
  src:
  - test/core/promise/poll_test.cc
  deps:
  - absl/types:variant
  uses_polling: false
- name: port_sharing_end2end_test
  gtest: true
  build: test
  language: c++
  headers:
  - test/cpp/end2end/test_service_impl.h
  src:
  - src/proto/grpc/testing/echo.proto
  - src/proto/grpc/testing/echo_messages.proto
  - src/proto/grpc/testing/simple_messages.proto
  - src/proto/grpc/testing/xds/v3/orca_load_report.proto
  - test/cpp/end2end/port_sharing_end2end_test.cc
  - test/cpp/end2end/test_service_impl.cc
  deps:
  - grpc++_test_util
- name: promise_factory_test
  gtest: true
  build: test
  language: c++
  headers:
  - src/core/lib/promise/detail/promise_factory.h
  - src/core/lib/promise/detail/promise_like.h
  - src/core/lib/promise/poll.h
  - src/core/lib/promise/promise.h
  src:
  - test/core/promise/promise_factory_test.cc
  deps:
  - absl/functional:bind_front
  - absl/meta:type_traits
  - absl/status:status
  - absl/types:optional
  - absl/types:variant
  uses_polling: false
- name: promise_map_test
  gtest: true
  build: test
  language: c++
  headers:
  - src/core/lib/promise/detail/promise_like.h
  - src/core/lib/promise/map.h
  - src/core/lib/promise/poll.h
  - src/core/lib/promise/promise.h
  src:
  - test/core/promise/map_test.cc
  deps:
  - absl/meta:type_traits
  - absl/status:status
  - absl/types:optional
  - absl/types:variant
  uses_polling: false
- name: promise_test
  gtest: true
  build: test
  language: c++
  headers:
  - src/core/lib/promise/detail/promise_like.h
  - src/core/lib/promise/poll.h
  - src/core/lib/promise/promise.h
  src:
  - test/core/promise/promise_test.cc
  deps:
  - absl/meta:type_traits
  - absl/status:status
  - absl/types:optional
  - absl/types:variant
  uses_polling: false
- name: proto_server_reflection_test
  gtest: true
  build: test
  language: c++
  headers:
  - test/cpp/end2end/test_service_impl.h
  - test/cpp/util/proto_reflection_descriptor_database.h
  src:
  - src/proto/grpc/testing/duplicate/echo_duplicate.proto
  - src/proto/grpc/testing/echo.proto
  - src/proto/grpc/testing/echo_messages.proto
  - src/proto/grpc/testing/simple_messages.proto
  - src/proto/grpc/testing/xds/v3/orca_load_report.proto
  - test/cpp/end2end/proto_server_reflection_test.cc
  - test/cpp/end2end/test_service_impl.cc
  - test/cpp/util/proto_reflection_descriptor_database.cc
  deps:
  - grpc++_reflection
  - grpc++_test_util
- name: proto_utils_test
  gtest: true
  build: test
  language: c++
  headers: []
  src:
  - test/cpp/codegen/proto_utils_test.cc
  deps:
  - grpc++
  - grpc_test_util
  uses_polling: false
- name: qps_json_driver
  build: test
  run: false
  language: c++
  headers:
  - src/cpp/util/core_stats.h
  - test/cpp/qps/benchmark_config.h
  - test/cpp/qps/client.h
  - test/cpp/qps/driver.h
  - test/cpp/qps/histogram.h
  - test/cpp/qps/interarrival.h
  - test/cpp/qps/parse_json.h
  - test/cpp/qps/qps_server_builder.h
  - test/cpp/qps/qps_worker.h
  - test/cpp/qps/report.h
  - test/cpp/qps/server.h
  - test/cpp/qps/stats.h
  - test/cpp/qps/usage_timer.h
  src:
  - src/proto/grpc/core/stats.proto
  - src/proto/grpc/testing/benchmark_service.proto
  - src/proto/grpc/testing/control.proto
  - src/proto/grpc/testing/messages.proto
  - src/proto/grpc/testing/payloads.proto
  - src/proto/grpc/testing/report_qps_scenario_service.proto
  - src/proto/grpc/testing/stats.proto
  - src/proto/grpc/testing/worker_service.proto
  - src/cpp/util/core_stats.cc
  - test/cpp/qps/benchmark_config.cc
  - test/cpp/qps/client_async.cc
  - test/cpp/qps/client_callback.cc
  - test/cpp/qps/client_sync.cc
  - test/cpp/qps/driver.cc
  - test/cpp/qps/parse_json.cc
  - test/cpp/qps/qps_json_driver.cc
  - test/cpp/qps/qps_server_builder.cc
  - test/cpp/qps/qps_worker.cc
  - test/cpp/qps/report.cc
  - test/cpp/qps/server_async.cc
  - test/cpp/qps/server_callback.cc
  - test/cpp/qps/server_sync.cc
  - test/cpp/qps/usage_timer.cc
  deps:
  - grpc++_test_config
  - grpc++_test_util
- name: qps_worker
  build: test
  run: false
  language: c++
  headers:
  - src/cpp/util/core_stats.h
  - test/cpp/qps/client.h
  - test/cpp/qps/histogram.h
  - test/cpp/qps/interarrival.h
  - test/cpp/qps/qps_server_builder.h
  - test/cpp/qps/qps_worker.h
  - test/cpp/qps/server.h
  - test/cpp/qps/stats.h
  - test/cpp/qps/usage_timer.h
  src:
  - src/proto/grpc/core/stats.proto
  - src/proto/grpc/testing/benchmark_service.proto
  - src/proto/grpc/testing/control.proto
  - src/proto/grpc/testing/messages.proto
  - src/proto/grpc/testing/payloads.proto
  - src/proto/grpc/testing/stats.proto
  - src/proto/grpc/testing/worker_service.proto
  - src/cpp/util/core_stats.cc
  - test/cpp/qps/client_async.cc
  - test/cpp/qps/client_callback.cc
  - test/cpp/qps/client_sync.cc
  - test/cpp/qps/qps_server_builder.cc
  - test/cpp/qps/qps_worker.cc
  - test/cpp/qps/server_async.cc
  - test/cpp/qps/server_callback.cc
  - test/cpp/qps/server_sync.cc
  - test/cpp/qps/usage_timer.cc
  - test/cpp/qps/worker.cc
  deps:
  - grpc++_test_config
  - grpc++_test_util
- name: race_test
  gtest: true
  build: test
  language: c++
  headers:
  - src/core/lib/promise/poll.h
  - src/core/lib/promise/race.h
  src:
  - test/core/promise/race_test.cc
  deps:
  - absl/types:variant
  uses_polling: false
- name: raw_end2end_test
  gtest: true
  build: test
  language: c++
  headers:
  - test/cpp/end2end/test_service_impl.h
  src:
  - src/proto/grpc/testing/duplicate/echo_duplicate.proto
  - src/proto/grpc/testing/echo.proto
  - src/proto/grpc/testing/echo_messages.proto
  - src/proto/grpc/testing/simple_messages.proto
  - src/proto/grpc/testing/xds/v3/orca_load_report.proto
  - test/cpp/end2end/raw_end2end_test.cc
  - test/cpp/end2end/test_service_impl.cc
  deps:
  - grpc++_test_util
- name: rbac_service_config_parser_test
  gtest: true
  build: test
  language: c++
  headers: []
  src:
  - test/core/ext/filters/rbac/rbac_service_config_parser_test.cc
  deps:
  - grpc_test_util
  uses_polling: false
- name: rbac_translator_test
  gtest: true
  build: test
  language: c++
  headers:
  - src/core/lib/security/authorization/grpc_authorization_policy_provider.h
  - src/core/lib/security/authorization/rbac_translator.h
  src:
  - src/core/lib/security/authorization/grpc_authorization_policy_provider.cc
  - src/core/lib/security/authorization/rbac_translator.cc
  - test/core/security/rbac_translator_test.cc
  deps:
  - grpc_test_util
- name: ref_counted_ptr_test
  gtest: true
  build: test
  language: c++
  headers: []
  src:
  - test/core/gprpp/ref_counted_ptr_test.cc
  deps:
  - grpc_test_util
- name: ref_counted_test
  gtest: true
  build: test
  language: c++
  headers: []
  src:
  - test/core/gprpp/ref_counted_test.cc
  deps:
  - grpc_test_util
- name: remove_stream_from_stalled_lists_test
  gtest: true
  build: test
  language: c++
  headers: []
  src:
  - test/core/transport/chttp2/remove_stream_from_stalled_lists_test.cc
  deps:
  - grpc_test_util
  platforms:
  - linux
  - posix
  - mac
- name: resolve_address_using_ares_resolver_test
  gtest: true
  build: test
  language: c++
  headers:
  - test/core/util/fake_udp_and_tcp_server.h
  src:
  - test/core/iomgr/resolve_address_test.cc
  - test/core/util/fake_udp_and_tcp_server.cc
  deps:
  - grpc_test_util
  - grpc++_test_config
- name: resolve_address_using_native_resolver_test
  gtest: true
  build: test
  language: c++
  headers:
  - test/core/util/fake_udp_and_tcp_server.h
  src:
  - test/core/iomgr/resolve_address_test.cc
  - test/core/util/fake_udp_and_tcp_server.cc
  deps:
  - grpc_test_util
  - grpc++_test_config
- name: resource_quota_test
  gtest: true
  build: test
  language: c++
  headers:
  - src/core/ext/upb-generated/google/protobuf/any.upb.h
  - src/core/ext/upb-generated/google/rpc/status.upb.h
  - src/core/lib/debug/trace.h
  - src/core/lib/gprpp/atomic_utils.h
  - src/core/lib/gprpp/bitset.h
  - src/core/lib/gprpp/cpp_impl_of.h
  - src/core/lib/gprpp/orphanable.h
  - src/core/lib/gprpp/ref_counted.h
  - src/core/lib/gprpp/ref_counted_ptr.h
  - src/core/lib/gprpp/status_helper.h
  - src/core/lib/gprpp/time.h
  - src/core/lib/iomgr/closure.h
  - src/core/lib/iomgr/combiner.h
  - src/core/lib/iomgr/error.h
  - src/core/lib/iomgr/error_internal.h
  - src/core/lib/iomgr/exec_ctx.h
  - src/core/lib/iomgr/executor.h
  - src/core/lib/iomgr/iomgr_internal.h
  - src/core/lib/promise/activity.h
  - src/core/lib/promise/context.h
  - src/core/lib/promise/detail/basic_seq.h
  - src/core/lib/promise/detail/promise_factory.h
  - src/core/lib/promise/detail/promise_like.h
  - src/core/lib/promise/detail/status.h
  - src/core/lib/promise/detail/switch.h
  - src/core/lib/promise/exec_ctx_wakeup_scheduler.h
  - src/core/lib/promise/loop.h
  - src/core/lib/promise/map.h
  - src/core/lib/promise/poll.h
  - src/core/lib/promise/race.h
  - src/core/lib/promise/seq.h
  - src/core/lib/resource_quota/memory_quota.h
  - src/core/lib/resource_quota/resource_quota.h
  - src/core/lib/resource_quota/thread_quota.h
  - src/core/lib/resource_quota/trace.h
  - src/core/lib/slice/percent_encoding.h
  - src/core/lib/slice/slice.h
  - src/core/lib/slice/slice_internal.h
  - src/core/lib/slice/slice_refcount.h
  - src/core/lib/slice/slice_refcount_base.h
  - src/core/lib/slice/slice_string_helpers.h
  src:
  - src/core/ext/upb-generated/google/protobuf/any.upb.c
  - src/core/ext/upb-generated/google/rpc/status.upb.c
  - src/core/lib/debug/trace.cc
  - src/core/lib/event_engine/memory_allocator.cc
  - src/core/lib/gprpp/status_helper.cc
  - src/core/lib/gprpp/time.cc
  - src/core/lib/iomgr/combiner.cc
  - src/core/lib/iomgr/error.cc
  - src/core/lib/iomgr/exec_ctx.cc
  - src/core/lib/iomgr/executor.cc
  - src/core/lib/iomgr/iomgr_internal.cc
  - src/core/lib/promise/activity.cc
  - src/core/lib/resource_quota/memory_quota.cc
  - src/core/lib/resource_quota/resource_quota.cc
  - src/core/lib/resource_quota/thread_quota.cc
  - src/core/lib/resource_quota/trace.cc
  - src/core/lib/slice/percent_encoding.cc
  - src/core/lib/slice/slice.cc
  - src/core/lib/slice/slice_refcount.cc
  - src/core/lib/slice/slice_string_helpers.cc
  - test/core/resource_quota/resource_quota_test.cc
  deps:
  - absl/functional:any_invocable
  - absl/meta:type_traits
  - absl/status:statusor
  - absl/types:variant
  - absl/utility:utility
  - gpr
  - upb
  uses_polling: false
- name: retry_throttle_test
  gtest: true
  build: test
  language: c++
  headers: []
  src:
  - test/core/client_channel/retry_throttle_test.cc
  deps:
  - grpc_test_util
  uses_polling: false
- name: rls_end2end_test
  gtest: true
  build: test
  language: c++
  headers:
  - test/core/util/test_lb_policies.h
  - test/cpp/end2end/counted_service.h
  - test/cpp/end2end/rls_server.h
  - test/cpp/end2end/test_service_impl.h
  src:
  - src/proto/grpc/lookup/v1/rls.proto
  - src/proto/grpc/testing/duplicate/echo_duplicate.proto
  - src/proto/grpc/testing/echo.proto
  - src/proto/grpc/testing/echo_messages.proto
  - src/proto/grpc/testing/simple_messages.proto
  - src/proto/grpc/testing/xds/v3/orca_load_report.proto
  - test/core/util/test_lb_policies.cc
  - test/cpp/end2end/rls_end2end_test.cc
  - test/cpp/end2end/rls_server.cc
  - test/cpp/end2end/test_service_impl.cc
  deps:
  - grpc++_test_config
  - grpc++_test_util
- name: rls_lb_config_parser_test
  gtest: true
  build: test
  language: c++
  headers: []
  src:
  - test/core/client_channel/rls_lb_config_parser_test.cc
  deps:
  - grpc_test_util
- name: secure_auth_context_test
  gtest: true
  build: test
  language: c++
  headers: []
  src:
  - test/cpp/common/secure_auth_context_test.cc
  deps:
  - grpc++_test_util
- name: secure_channel_create_test
  gtest: true
  build: test
  language: c++
  headers: []
  src:
  - test/core/surface/secure_channel_create_test.cc
  deps:
  - grpc_test_util
- name: secure_endpoint_test
  gtest: true
  build: test
  language: c++
  headers:
  - test/core/iomgr/endpoint_tests.h
  src:
  - test/core/iomgr/endpoint_tests.cc
  - test/core/security/secure_endpoint_test.cc
  deps:
  - grpc_test_util
- name: security_connector_test
  gtest: true
  build: test
  language: c++
  headers: []
  src:
  - test/core/security/security_connector_test.cc
  deps:
  - grpc_test_util
- name: seq_test
  gtest: true
  build: test
  language: c++
  headers:
  - src/core/lib/gprpp/construct_destruct.h
  - src/core/lib/promise/detail/basic_seq.h
  - src/core/lib/promise/detail/promise_factory.h
  - src/core/lib/promise/detail/promise_like.h
  - src/core/lib/promise/detail/switch.h
  - src/core/lib/promise/poll.h
  - src/core/lib/promise/seq.h
  src:
  - test/core/promise/seq_test.cc
  deps:
  - absl/meta:type_traits
  - absl/types:variant
  - absl/utility:utility
  uses_polling: false
- name: sequential_connectivity_test
  gtest: true
  build: test
  run: false
  language: c++
  headers: []
  src:
  - test/core/surface/sequential_connectivity_test.cc
  deps:
  - grpc_test_util
- name: server_builder_plugin_test
  gtest: true
  build: test
  language: c++
  headers:
  - test/cpp/end2end/test_service_impl.h
  src:
  - src/proto/grpc/testing/duplicate/echo_duplicate.proto
  - src/proto/grpc/testing/echo.proto
  - src/proto/grpc/testing/echo_messages.proto
  - src/proto/grpc/testing/simple_messages.proto
  - src/proto/grpc/testing/xds/v3/orca_load_report.proto
  - test/cpp/end2end/server_builder_plugin_test.cc
  - test/cpp/end2end/test_service_impl.cc
  deps:
  - grpc++_test_util
- name: server_builder_test
  gtest: true
  build: test
  language: c++
  headers: []
  src:
  - src/proto/grpc/testing/echo.proto
  - src/proto/grpc/testing/echo_messages.proto
  - src/proto/grpc/testing/simple_messages.proto
  - src/proto/grpc/testing/xds/v3/orca_load_report.proto
  - test/cpp/server/server_builder_test.cc
  deps:
  - grpc++_unsecure
  - grpc_test_util_unsecure
  platforms:
  - linux
  - posix
  - mac
- name: server_builder_with_socket_mutator_test
  gtest: true
  build: test
  language: c++
  headers: []
  src:
  - src/proto/grpc/testing/echo.proto
  - src/proto/grpc/testing/echo_messages.proto
  - src/proto/grpc/testing/simple_messages.proto
  - src/proto/grpc/testing/xds/v3/orca_load_report.proto
  - test/cpp/server/server_builder_with_socket_mutator_test.cc
  deps:
  - grpc++_unsecure
  - grpc_test_util_unsecure
  platforms:
  - linux
  - posix
  - mac
- name: server_chttp2_test
  gtest: true
  build: test
  language: c++
  headers: []
  src:
  - test/core/surface/server_chttp2_test.cc
  deps:
  - grpc_test_util
- name: server_config_selector_test
  gtest: true
  build: test
  language: c++
  headers: []
  src:
  - test/core/server_config_selector/server_config_selector_test.cc
  deps:
  - grpc_test_util
  uses_polling: false
- name: server_context_test_spouse_test
  gtest: true
  build: test
  language: c++
  headers: []
  src:
  - test/cpp/test/server_context_test_spouse_test.cc
  deps:
  - grpc++_test
  - grpc++_test_util
- name: server_early_return_test
  gtest: true
  build: test
  language: c++
  headers: []
  src:
  - src/proto/grpc/testing/echo.proto
  - src/proto/grpc/testing/echo_messages.proto
  - src/proto/grpc/testing/simple_messages.proto
  - src/proto/grpc/testing/xds/v3/orca_load_report.proto
  - test/cpp/end2end/server_early_return_test.cc
  deps:
  - grpc++_test_util
- name: server_interceptors_end2end_test
  gtest: true
  build: test
  language: c++
  headers:
  - test/cpp/end2end/interceptors_util.h
  - test/cpp/end2end/test_service_impl.h
  src:
  - src/proto/grpc/testing/echo.proto
  - src/proto/grpc/testing/echo_messages.proto
  - src/proto/grpc/testing/simple_messages.proto
  - src/proto/grpc/testing/xds/v3/orca_load_report.proto
  - test/cpp/end2end/interceptors_util.cc
  - test/cpp/end2end/server_interceptors_end2end_test.cc
  - test/cpp/end2end/test_service_impl.cc
  deps:
  - grpc++_test_util
- name: server_registered_method_bad_client_test
  gtest: true
  build: test
  language: c++
  headers:
  - test/core/bad_client/bad_client.h
  - test/core/end2end/cq_verifier.h
  src:
  - test/core/bad_client/bad_client.cc
  - test/core/bad_client/tests/server_registered_method.cc
  - test/core/end2end/cq_verifier.cc
  deps:
  - grpc_test_util
- name: server_request_call_test
  gtest: true
  build: test
  language: c++
  headers: []
  src:
  - src/proto/grpc/testing/echo.proto
  - src/proto/grpc/testing/echo_messages.proto
  - src/proto/grpc/testing/simple_messages.proto
  - src/proto/grpc/testing/xds/v3/orca_load_report.proto
  - test/cpp/server/server_request_call_test.cc
  deps:
  - grpc++_unsecure
  - grpc_test_util_unsecure
  platforms:
  - linux
  - posix
  - mac
- name: server_ssl_test
  gtest: true
  build: test
  language: c++
  headers:
  - test/core/handshake/server_ssl_common.h
  src:
  - test/core/handshake/server_ssl.cc
  - test/core/handshake/server_ssl_common.cc
  deps:
  - grpc_test_util
  platforms:
  - linux
  - posix
  - mac
- name: server_test
  gtest: true
  build: test
  language: c++
  headers: []
  src:
  - test/core/surface/server_test.cc
  deps:
  - grpc_test_util
- name: service_config_end2end_test
  gtest: true
  build: test
  language: c++
  headers:
  - test/cpp/end2end/test_service_impl.h
  src:
  - src/proto/grpc/testing/duplicate/echo_duplicate.proto
  - src/proto/grpc/testing/echo.proto
  - src/proto/grpc/testing/echo_messages.proto
  - src/proto/grpc/testing/simple_messages.proto
  - src/proto/grpc/testing/xds/v3/orca_load_report.proto
  - test/cpp/end2end/service_config_end2end_test.cc
  - test/cpp/end2end/test_service_impl.cc
  deps:
  - grpc++_test_util
- name: service_config_test
  gtest: true
  build: test
  language: c++
  headers: []
  src:
  - test/core/client_channel/service_config_test.cc
  deps:
  - grpc_test_util
- name: settings_timeout_test
  gtest: true
  build: test
  run: false
  language: c++
  headers: []
  src:
  - test/core/transport/chttp2/settings_timeout_test.cc
  deps:
  - grpc_test_util
- name: shutdown_test
  gtest: true
  build: test
  language: c++
  headers: []
  src:
  - src/proto/grpc/testing/duplicate/echo_duplicate.proto
  - src/proto/grpc/testing/echo.proto
  - src/proto/grpc/testing/echo_messages.proto
  - src/proto/grpc/testing/simple_messages.proto
  - src/proto/grpc/testing/xds/v3/orca_load_report.proto
  - test/cpp/end2end/shutdown_test.cc
  deps:
  - grpc++_test_util
- name: simple_request_bad_client_test
  gtest: true
  build: test
  language: c++
  headers:
  - test/core/bad_client/bad_client.h
  - test/core/end2end/cq_verifier.h
  src:
  - test/core/bad_client/bad_client.cc
  - test/core/bad_client/tests/simple_request.cc
  - test/core/end2end/cq_verifier.cc
  deps:
  - grpc_test_util
- name: single_set_ptr_test
  gtest: true
  build: test
  language: c++
  headers:
  - src/core/lib/gpr/alloc.h
  - src/core/lib/gpr/env.h
  - src/core/lib/gpr/murmur_hash.h
  - src/core/lib/gpr/spinlock.h
  - src/core/lib/gpr/string.h
  - src/core/lib/gpr/string_windows.h
  - src/core/lib/gpr/time_precise.h
  - src/core/lib/gpr/tls.h
  - src/core/lib/gpr/tmpfile.h
  - src/core/lib/gpr/useful.h
  - src/core/lib/gprpp/construct_destruct.h
  - src/core/lib/gprpp/debug_location.h
  - src/core/lib/gprpp/examine_stack.h
  - src/core/lib/gprpp/fork.h
  - src/core/lib/gprpp/global_config.h
  - src/core/lib/gprpp/global_config_custom.h
  - src/core/lib/gprpp/global_config_env.h
  - src/core/lib/gprpp/global_config_generic.h
  - src/core/lib/gprpp/host_port.h
  - src/core/lib/gprpp/manual_constructor.h
  - src/core/lib/gprpp/memory.h
  - src/core/lib/gprpp/mpscq.h
  - src/core/lib/gprpp/single_set_ptr.h
  - src/core/lib/gprpp/stat.h
  - src/core/lib/gprpp/sync.h
  - src/core/lib/gprpp/thd.h
  - src/core/lib/gprpp/time_util.h
  - src/core/lib/profiling/timers.h
  src:
  - src/core/lib/gpr/alloc.cc
  - src/core/lib/gpr/atm.cc
  - src/core/lib/gpr/cpu_iphone.cc
  - src/core/lib/gpr/cpu_linux.cc
  - src/core/lib/gpr/cpu_posix.cc
  - src/core/lib/gpr/cpu_windows.cc
  - src/core/lib/gpr/env_linux.cc
  - src/core/lib/gpr/env_posix.cc
  - src/core/lib/gpr/env_windows.cc
  - src/core/lib/gpr/log.cc
  - src/core/lib/gpr/log_android.cc
  - src/core/lib/gpr/log_linux.cc
  - src/core/lib/gpr/log_posix.cc
  - src/core/lib/gpr/log_windows.cc
  - src/core/lib/gpr/murmur_hash.cc
  - src/core/lib/gpr/string.cc
  - src/core/lib/gpr/string_posix.cc
  - src/core/lib/gpr/string_util_windows.cc
  - src/core/lib/gpr/string_windows.cc
  - src/core/lib/gpr/sync.cc
  - src/core/lib/gpr/sync_abseil.cc
  - src/core/lib/gpr/sync_posix.cc
  - src/core/lib/gpr/sync_windows.cc
  - src/core/lib/gpr/time.cc
  - src/core/lib/gpr/time_posix.cc
  - src/core/lib/gpr/time_precise.cc
  - src/core/lib/gpr/time_windows.cc
  - src/core/lib/gpr/tmpfile_msys.cc
  - src/core/lib/gpr/tmpfile_posix.cc
  - src/core/lib/gpr/tmpfile_windows.cc
  - src/core/lib/gpr/wrap_memcpy.cc
  - src/core/lib/gprpp/examine_stack.cc
  - src/core/lib/gprpp/fork.cc
  - src/core/lib/gprpp/global_config_env.cc
  - src/core/lib/gprpp/host_port.cc
  - src/core/lib/gprpp/mpscq.cc
  - src/core/lib/gprpp/stat_posix.cc
  - src/core/lib/gprpp/stat_windows.cc
  - src/core/lib/gprpp/thd_posix.cc
  - src/core/lib/gprpp/thd_windows.cc
  - src/core/lib/gprpp/time_util.cc
  - src/core/lib/profiling/basic_timers.cc
  - src/core/lib/profiling/stap_timers.cc
  - test/core/gprpp/single_set_ptr_test.cc
  deps:
  - absl/base:base
  - absl/base:core_headers
  - absl/memory:memory
  - absl/random:random
  - absl/status:status
  - absl/strings:cord
  - absl/strings:str_format
  - absl/strings:strings
  - absl/synchronization:synchronization
  - absl/time:time
  - absl/types:optional
  uses_polling: false
- name: sleep_test
  gtest: true
  build: test
  language: c++
  headers:
  - test/core/promise/test_wakeup_schedulers.h
  src:
  - test/core/promise/sleep_test.cc
  deps:
  - grpc
  uses_polling: false
- name: slice_string_helpers_test
  gtest: true
  build: test
  language: c++
  headers:
  - src/core/lib/slice/slice.h
  - src/core/lib/slice/slice_internal.h
  - src/core/lib/slice/slice_refcount.h
  - src/core/lib/slice/slice_refcount_base.h
  - src/core/lib/slice/slice_string_helpers.h
  src:
  - src/core/lib/slice/slice.cc
  - src/core/lib/slice/slice_refcount.cc
  - src/core/lib/slice/slice_string_helpers.cc
  - test/core/slice/slice_string_helpers_test.cc
  deps:
  - gpr
  uses_polling: false
- name: smoke_test
  gtest: true
  build: test
  language: c++
  headers: []
  src:
  - test/core/event_engine/smoke_test.cc
  deps:
  - grpc_test_util
- name: sockaddr_resolver_test
  gtest: true
  build: test
  language: c++
  headers: []
  src:
  - test/core/client_channel/resolvers/sockaddr_resolver_test.cc
  deps:
  - grpc_test_util
- name: sockaddr_utils_test
  gtest: true
  build: test
  language: c++
  headers: []
  src:
  - test/core/address_utils/sockaddr_utils_test.cc
  deps:
  - grpc_test_util
- name: spinlock_test
  gtest: true
  build: test
  language: c++
  headers: []
  src:
  - test/core/gpr/spinlock_test.cc
  deps:
  - grpc_test_util
  uses_polling: false
- name: ssl_credentials_test
  gtest: true
  build: test
  language: c++
  headers: []
  src:
  - test/core/security/ssl_credentials_test.cc
  deps:
  - grpc_test_util
- name: ssl_transport_security_test
  gtest: true
  build: test
  language: c++
  headers:
  - test/core/tsi/transport_security_test_lib.h
  src:
  - test/core/tsi/ssl_transport_security_test.cc
  - test/core/tsi/transport_security_test_lib.cc
  deps:
  - grpc_test_util
  platforms:
  - linux
  - posix
  - mac
- name: stack_tracer_test
  gtest: true
  build: test
  language: c++
  headers: []
  src:
  - test/core/util/stack_tracer_test.cc
  deps:
  - grpc_test_util
  platforms:
  - linux
  - posix
  - mac
  uses_polling: false
- name: stat_test
  gtest: true
  build: test
  language: c++
  headers: []
  src:
  - test/core/gprpp/stat_test.cc
  deps:
  - grpc_test_util
  uses_polling: false
- name: stats_test
  gtest: true
  build: test
  language: c++
  headers: []
  src:
  - test/core/debug/stats_test.cc
  deps:
  - grpc_test_util
  uses_polling: false
- name: status_conversion_test
  gtest: true
  build: test
  language: c++
  headers: []
  src:
  - test/core/transport/status_conversion_test.cc
  deps:
  - grpc_test_util
  uses_polling: false
- name: status_helper_test
  gtest: true
  build: test
  language: c++
  headers: []
  src:
  - test/core/gprpp/status_helper_test.cc
  deps:
  - grpc_test_util
  uses_polling: false
- name: status_util_test
  gtest: true
  build: test
  language: c++
  headers: []
  src:
  - test/core/channel/status_util_test.cc
  deps:
  - grpc_test_util
  uses_polling: false
- name: stranded_event_test
  gtest: true
  build: test
  language: c++
  headers:
  - test/core/end2end/cq_verifier.h
  src:
  - test/core/end2end/cq_verifier.cc
  - test/core/iomgr/stranded_event_test.cc
  deps:
  - grpc_test_util
  platforms:
  - linux
  - posix
  - mac
- name: stream_map_test
  gtest: true
  build: test
  language: c++
  headers: []
  src:
  - test/core/transport/chttp2/stream_map_test.cc
  deps:
  - grpc_test_util
- name: streaming_throughput_test
  gtest: true
  build: test
  language: c++
  headers: []
  src:
  - src/proto/grpc/testing/duplicate/echo_duplicate.proto
  - src/proto/grpc/testing/echo.proto
  - src/proto/grpc/testing/echo_messages.proto
  - src/proto/grpc/testing/simple_messages.proto
  - src/proto/grpc/testing/xds/v3/orca_load_report.proto
  - test/cpp/end2end/streaming_throughput_test.cc
  deps:
  - grpc++_test_util
  platforms:
  - linux
  - posix
  - mac
- name: streams_not_seen_test
  gtest: true
  build: test
  language: c++
  headers:
  - test/core/end2end/cq_verifier.h
  src:
  - test/core/end2end/cq_verifier.cc
  - test/core/transport/chttp2/streams_not_seen_test.cc
  deps:
  - grpc_test_util
- name: string_ref_test
  gtest: true
  build: test
  language: c++
  headers: []
  src:
  - test/cpp/util/string_ref_test.cc
  deps:
  - grpc++
  - grpc_test_util
  uses_polling: false
- name: string_test
  gtest: true
  build: test
  language: c++
  headers: []
  src:
  - test/core/gpr/string_test.cc
  deps:
  - grpc_test_util
  uses_polling: false
- name: sync_test
  gtest: true
  build: test
  language: c++
  headers: []
  src:
  - test/core/gpr/sync_test.cc
  deps:
  - grpc_test_util
  uses_polling: false
- name: system_roots_test
  gtest: true
  build: test
  language: c++
  headers: []
  src:
  - test/core/security/system_roots_test.cc
  deps:
  - grpc_test_util
- name: table_test
  gtest: true
  build: test
  language: c++
  headers:
  - src/core/lib/gpr/useful.h
  - src/core/lib/gprpp/bitset.h
  - src/core/lib/gprpp/table.h
  src:
  - test/core/gprpp/table_test.cc
  deps:
  - absl/meta:type_traits
  - absl/types:optional
  - absl/utility:utility
  uses_polling: false
- name: test_core_event_engine_iomgr_event_engine_time_averaged_stats_test
  gtest: true
  build: test
  language: c++
  headers:
  - src/core/lib/event_engine/iomgr_engine/time_averaged_stats.h
  - src/core/lib/gpr/alloc.h
  - src/core/lib/gpr/env.h
  - src/core/lib/gpr/murmur_hash.h
  - src/core/lib/gpr/spinlock.h
  - src/core/lib/gpr/string.h
  - src/core/lib/gpr/string_windows.h
  - src/core/lib/gpr/time_precise.h
  - src/core/lib/gpr/tls.h
  - src/core/lib/gpr/tmpfile.h
  - src/core/lib/gpr/useful.h
  - src/core/lib/gprpp/construct_destruct.h
  - src/core/lib/gprpp/debug_location.h
  - src/core/lib/gprpp/examine_stack.h
  - src/core/lib/gprpp/fork.h
  - src/core/lib/gprpp/global_config.h
  - src/core/lib/gprpp/global_config_custom.h
  - src/core/lib/gprpp/global_config_env.h
  - src/core/lib/gprpp/global_config_generic.h
  - src/core/lib/gprpp/host_port.h
  - src/core/lib/gprpp/manual_constructor.h
  - src/core/lib/gprpp/memory.h
  - src/core/lib/gprpp/mpscq.h
  - src/core/lib/gprpp/stat.h
  - src/core/lib/gprpp/sync.h
  - src/core/lib/gprpp/thd.h
  - src/core/lib/gprpp/time_util.h
  - src/core/lib/profiling/timers.h
  src:
  - src/core/lib/event_engine/iomgr_engine/time_averaged_stats.cc
  - src/core/lib/gpr/alloc.cc
  - src/core/lib/gpr/atm.cc
  - src/core/lib/gpr/cpu_iphone.cc
  - src/core/lib/gpr/cpu_linux.cc
  - src/core/lib/gpr/cpu_posix.cc
  - src/core/lib/gpr/cpu_windows.cc
  - src/core/lib/gpr/env_linux.cc
  - src/core/lib/gpr/env_posix.cc
  - src/core/lib/gpr/env_windows.cc
  - src/core/lib/gpr/log.cc
  - src/core/lib/gpr/log_android.cc
  - src/core/lib/gpr/log_linux.cc
  - src/core/lib/gpr/log_posix.cc
  - src/core/lib/gpr/log_windows.cc
  - src/core/lib/gpr/murmur_hash.cc
  - src/core/lib/gpr/string.cc
  - src/core/lib/gpr/string_posix.cc
  - src/core/lib/gpr/string_util_windows.cc
  - src/core/lib/gpr/string_windows.cc
  - src/core/lib/gpr/sync.cc
  - src/core/lib/gpr/sync_abseil.cc
  - src/core/lib/gpr/sync_posix.cc
  - src/core/lib/gpr/sync_windows.cc
  - src/core/lib/gpr/time.cc
  - src/core/lib/gpr/time_posix.cc
  - src/core/lib/gpr/time_precise.cc
  - src/core/lib/gpr/time_windows.cc
  - src/core/lib/gpr/tmpfile_msys.cc
  - src/core/lib/gpr/tmpfile_posix.cc
  - src/core/lib/gpr/tmpfile_windows.cc
  - src/core/lib/gpr/wrap_memcpy.cc
  - src/core/lib/gprpp/examine_stack.cc
  - src/core/lib/gprpp/fork.cc
  - src/core/lib/gprpp/global_config_env.cc
  - src/core/lib/gprpp/host_port.cc
  - src/core/lib/gprpp/mpscq.cc
  - src/core/lib/gprpp/stat_posix.cc
  - src/core/lib/gprpp/stat_windows.cc
  - src/core/lib/gprpp/thd_posix.cc
  - src/core/lib/gprpp/thd_windows.cc
  - src/core/lib/gprpp/time_util.cc
  - src/core/lib/profiling/basic_timers.cc
  - src/core/lib/profiling/stap_timers.cc
  - test/core/event_engine/iomgr_event_engine/time_averaged_stats_test.cc
  deps:
  - absl/base:base
  - absl/base:core_headers
  - absl/memory:memory
  - absl/random:random
  - absl/status:status
  - absl/strings:cord
  - absl/strings:str_format
  - absl/strings:strings
  - absl/synchronization:synchronization
  - absl/time:time
  - absl/types:optional
  uses_polling: false
- name: test_core_event_engine_iomgr_event_engine_timer_heap_test
  gtest: true
  build: test
  language: c++
  headers:
  - src/core/lib/event_engine/iomgr_engine/time_averaged_stats.h
  - src/core/lib/event_engine/iomgr_engine/timer.h
  - src/core/lib/event_engine/iomgr_engine/timer_heap.h
  - src/core/lib/gpr/alloc.h
  - src/core/lib/gpr/env.h
  - src/core/lib/gpr/murmur_hash.h
  - src/core/lib/gpr/spinlock.h
  - src/core/lib/gpr/string.h
  - src/core/lib/gpr/string_windows.h
  - src/core/lib/gpr/time_precise.h
  - src/core/lib/gpr/tls.h
  - src/core/lib/gpr/tmpfile.h
  - src/core/lib/gpr/useful.h
  - src/core/lib/gprpp/bitset.h
  - src/core/lib/gprpp/construct_destruct.h
  - src/core/lib/gprpp/debug_location.h
  - src/core/lib/gprpp/examine_stack.h
  - src/core/lib/gprpp/fork.h
  - src/core/lib/gprpp/global_config.h
  - src/core/lib/gprpp/global_config_custom.h
  - src/core/lib/gprpp/global_config_env.h
  - src/core/lib/gprpp/global_config_generic.h
  - src/core/lib/gprpp/host_port.h
  - src/core/lib/gprpp/manual_constructor.h
  - src/core/lib/gprpp/memory.h
  - src/core/lib/gprpp/mpscq.h
  - src/core/lib/gprpp/stat.h
  - src/core/lib/gprpp/sync.h
  - src/core/lib/gprpp/thd.h
  - src/core/lib/gprpp/time.h
  - src/core/lib/gprpp/time_util.h
  - src/core/lib/profiling/timers.h
  src:
  - src/core/lib/event_engine/iomgr_engine/time_averaged_stats.cc
  - src/core/lib/event_engine/iomgr_engine/timer.cc
  - src/core/lib/event_engine/iomgr_engine/timer_heap.cc
  - src/core/lib/gpr/alloc.cc
  - src/core/lib/gpr/atm.cc
  - src/core/lib/gpr/cpu_iphone.cc
  - src/core/lib/gpr/cpu_linux.cc
  - src/core/lib/gpr/cpu_posix.cc
  - src/core/lib/gpr/cpu_windows.cc
  - src/core/lib/gpr/env_linux.cc
  - src/core/lib/gpr/env_posix.cc
  - src/core/lib/gpr/env_windows.cc
  - src/core/lib/gpr/log.cc
  - src/core/lib/gpr/log_android.cc
  - src/core/lib/gpr/log_linux.cc
  - src/core/lib/gpr/log_posix.cc
  - src/core/lib/gpr/log_windows.cc
  - src/core/lib/gpr/murmur_hash.cc
  - src/core/lib/gpr/string.cc
  - src/core/lib/gpr/string_posix.cc
  - src/core/lib/gpr/string_util_windows.cc
  - src/core/lib/gpr/string_windows.cc
  - src/core/lib/gpr/sync.cc
  - src/core/lib/gpr/sync_abseil.cc
  - src/core/lib/gpr/sync_posix.cc
  - src/core/lib/gpr/sync_windows.cc
  - src/core/lib/gpr/time.cc
  - src/core/lib/gpr/time_posix.cc
  - src/core/lib/gpr/time_precise.cc
  - src/core/lib/gpr/time_windows.cc
  - src/core/lib/gpr/tmpfile_msys.cc
  - src/core/lib/gpr/tmpfile_posix.cc
  - src/core/lib/gpr/tmpfile_windows.cc
  - src/core/lib/gpr/wrap_memcpy.cc
  - src/core/lib/gprpp/examine_stack.cc
  - src/core/lib/gprpp/fork.cc
  - src/core/lib/gprpp/global_config_env.cc
  - src/core/lib/gprpp/host_port.cc
  - src/core/lib/gprpp/mpscq.cc
  - src/core/lib/gprpp/stat_posix.cc
  - src/core/lib/gprpp/stat_windows.cc
  - src/core/lib/gprpp/thd_posix.cc
  - src/core/lib/gprpp/thd_windows.cc
  - src/core/lib/gprpp/time.cc
  - src/core/lib/gprpp/time_util.cc
  - src/core/lib/profiling/basic_timers.cc
  - src/core/lib/profiling/stap_timers.cc
  - test/core/event_engine/iomgr_event_engine/timer_heap_test.cc
  deps:
  - absl/base:base
  - absl/base:core_headers
  - absl/functional:any_invocable
  - absl/memory:memory
  - absl/random:random
  - absl/status:status
  - absl/status:statusor
  - absl/strings:cord
  - absl/strings:str_format
  - absl/strings:strings
  - absl/synchronization:synchronization
  - absl/time:time
  - absl/types:optional
  uses_polling: false
- name: test_core_event_engine_iomgr_event_engine_timer_list_test
  gtest: true
  build: test
  language: c++
  headers:
  - src/core/lib/event_engine/iomgr_engine/time_averaged_stats.h
  - src/core/lib/event_engine/iomgr_engine/timer.h
  - src/core/lib/event_engine/iomgr_engine/timer_heap.h
  - src/core/lib/gpr/alloc.h
  - src/core/lib/gpr/env.h
  - src/core/lib/gpr/murmur_hash.h
  - src/core/lib/gpr/spinlock.h
  - src/core/lib/gpr/string.h
  - src/core/lib/gpr/string_windows.h
  - src/core/lib/gpr/time_precise.h
  - src/core/lib/gpr/tls.h
  - src/core/lib/gpr/tmpfile.h
  - src/core/lib/gpr/useful.h
  - src/core/lib/gprpp/construct_destruct.h
  - src/core/lib/gprpp/debug_location.h
  - src/core/lib/gprpp/examine_stack.h
  - src/core/lib/gprpp/fork.h
  - src/core/lib/gprpp/global_config.h
  - src/core/lib/gprpp/global_config_custom.h
  - src/core/lib/gprpp/global_config_env.h
  - src/core/lib/gprpp/global_config_generic.h
  - src/core/lib/gprpp/host_port.h
  - src/core/lib/gprpp/manual_constructor.h
  - src/core/lib/gprpp/memory.h
  - src/core/lib/gprpp/mpscq.h
  - src/core/lib/gprpp/stat.h
  - src/core/lib/gprpp/sync.h
  - src/core/lib/gprpp/thd.h
  - src/core/lib/gprpp/time.h
  - src/core/lib/gprpp/time_util.h
  - src/core/lib/profiling/timers.h
  src:
  - src/core/lib/event_engine/iomgr_engine/time_averaged_stats.cc
  - src/core/lib/event_engine/iomgr_engine/timer.cc
  - src/core/lib/event_engine/iomgr_engine/timer_heap.cc
  - src/core/lib/gpr/alloc.cc
  - src/core/lib/gpr/atm.cc
  - src/core/lib/gpr/cpu_iphone.cc
  - src/core/lib/gpr/cpu_linux.cc
  - src/core/lib/gpr/cpu_posix.cc
  - src/core/lib/gpr/cpu_windows.cc
  - src/core/lib/gpr/env_linux.cc
  - src/core/lib/gpr/env_posix.cc
  - src/core/lib/gpr/env_windows.cc
  - src/core/lib/gpr/log.cc
  - src/core/lib/gpr/log_android.cc
  - src/core/lib/gpr/log_linux.cc
  - src/core/lib/gpr/log_posix.cc
  - src/core/lib/gpr/log_windows.cc
  - src/core/lib/gpr/murmur_hash.cc
  - src/core/lib/gpr/string.cc
  - src/core/lib/gpr/string_posix.cc
  - src/core/lib/gpr/string_util_windows.cc
  - src/core/lib/gpr/string_windows.cc
  - src/core/lib/gpr/sync.cc
  - src/core/lib/gpr/sync_abseil.cc
  - src/core/lib/gpr/sync_posix.cc
  - src/core/lib/gpr/sync_windows.cc
  - src/core/lib/gpr/time.cc
  - src/core/lib/gpr/time_posix.cc
  - src/core/lib/gpr/time_precise.cc
  - src/core/lib/gpr/time_windows.cc
  - src/core/lib/gpr/tmpfile_msys.cc
  - src/core/lib/gpr/tmpfile_posix.cc
  - src/core/lib/gpr/tmpfile_windows.cc
  - src/core/lib/gpr/wrap_memcpy.cc
  - src/core/lib/gprpp/examine_stack.cc
  - src/core/lib/gprpp/fork.cc
  - src/core/lib/gprpp/global_config_env.cc
  - src/core/lib/gprpp/host_port.cc
  - src/core/lib/gprpp/mpscq.cc
  - src/core/lib/gprpp/stat_posix.cc
  - src/core/lib/gprpp/stat_windows.cc
  - src/core/lib/gprpp/thd_posix.cc
  - src/core/lib/gprpp/thd_windows.cc
  - src/core/lib/gprpp/time.cc
  - src/core/lib/gprpp/time_util.cc
  - src/core/lib/profiling/basic_timers.cc
  - src/core/lib/profiling/stap_timers.cc
  - test/core/event_engine/iomgr_event_engine/timer_list_test.cc
  deps:
  - absl/base:base
  - absl/base:core_headers
  - absl/functional:any_invocable
  - absl/memory:memory
  - absl/random:random
  - absl/status:status
  - absl/status:statusor
  - absl/strings:cord
  - absl/strings:str_format
  - absl/strings:strings
  - absl/synchronization:synchronization
  - absl/time:time
  - absl/types:optional
  uses_polling: false
- name: test_core_event_engine_slice_buffer_test
  gtest: true
  build: test
  language: c++
  headers: []
  src:
  - test/core/event_engine/slice_buffer_test.cc
  deps:
  - grpc_test_util
- name: test_core_gpr_time_test
  gtest: true
  build: test
  language: c++
  headers: []
  src:
  - test/core/gpr/time_test.cc
  deps:
  - grpc_test_util
  uses_polling: false
- name: test_core_gprpp_time_test
  gtest: true
  build: test
  language: c++
  headers:
  - src/core/lib/gpr/alloc.h
  - src/core/lib/gpr/env.h
  - src/core/lib/gpr/murmur_hash.h
  - src/core/lib/gpr/spinlock.h
  - src/core/lib/gpr/string.h
  - src/core/lib/gpr/string_windows.h
  - src/core/lib/gpr/time_precise.h
  - src/core/lib/gpr/tls.h
  - src/core/lib/gpr/tmpfile.h
  - src/core/lib/gpr/useful.h
  - src/core/lib/gprpp/construct_destruct.h
  - src/core/lib/gprpp/debug_location.h
  - src/core/lib/gprpp/examine_stack.h
  - src/core/lib/gprpp/fork.h
  - src/core/lib/gprpp/global_config.h
  - src/core/lib/gprpp/global_config_custom.h
  - src/core/lib/gprpp/global_config_env.h
  - src/core/lib/gprpp/global_config_generic.h
  - src/core/lib/gprpp/host_port.h
  - src/core/lib/gprpp/manual_constructor.h
  - src/core/lib/gprpp/memory.h
  - src/core/lib/gprpp/mpscq.h
  - src/core/lib/gprpp/stat.h
  - src/core/lib/gprpp/sync.h
  - src/core/lib/gprpp/thd.h
  - src/core/lib/gprpp/time.h
  - src/core/lib/gprpp/time_util.h
  - src/core/lib/profiling/timers.h
  src:
  - src/core/lib/gpr/alloc.cc
  - src/core/lib/gpr/atm.cc
  - src/core/lib/gpr/cpu_iphone.cc
  - src/core/lib/gpr/cpu_linux.cc
  - src/core/lib/gpr/cpu_posix.cc
  - src/core/lib/gpr/cpu_windows.cc
  - src/core/lib/gpr/env_linux.cc
  - src/core/lib/gpr/env_posix.cc
  - src/core/lib/gpr/env_windows.cc
  - src/core/lib/gpr/log.cc
  - src/core/lib/gpr/log_android.cc
  - src/core/lib/gpr/log_linux.cc
  - src/core/lib/gpr/log_posix.cc
  - src/core/lib/gpr/log_windows.cc
  - src/core/lib/gpr/murmur_hash.cc
  - src/core/lib/gpr/string.cc
  - src/core/lib/gpr/string_posix.cc
  - src/core/lib/gpr/string_util_windows.cc
  - src/core/lib/gpr/string_windows.cc
  - src/core/lib/gpr/sync.cc
  - src/core/lib/gpr/sync_abseil.cc
  - src/core/lib/gpr/sync_posix.cc
  - src/core/lib/gpr/sync_windows.cc
  - src/core/lib/gpr/time.cc
  - src/core/lib/gpr/time_posix.cc
  - src/core/lib/gpr/time_precise.cc
  - src/core/lib/gpr/time_windows.cc
  - src/core/lib/gpr/tmpfile_msys.cc
  - src/core/lib/gpr/tmpfile_posix.cc
  - src/core/lib/gpr/tmpfile_windows.cc
  - src/core/lib/gpr/wrap_memcpy.cc
  - src/core/lib/gprpp/examine_stack.cc
  - src/core/lib/gprpp/fork.cc
  - src/core/lib/gprpp/global_config_env.cc
  - src/core/lib/gprpp/host_port.cc
  - src/core/lib/gprpp/mpscq.cc
  - src/core/lib/gprpp/stat_posix.cc
  - src/core/lib/gprpp/stat_windows.cc
  - src/core/lib/gprpp/thd_posix.cc
  - src/core/lib/gprpp/thd_windows.cc
  - src/core/lib/gprpp/time.cc
  - src/core/lib/gprpp/time_util.cc
  - src/core/lib/profiling/basic_timers.cc
  - src/core/lib/profiling/stap_timers.cc
  - test/core/gprpp/time_test.cc
  deps:
  - absl/base:base
  - absl/base:core_headers
  - absl/functional:any_invocable
  - absl/memory:memory
  - absl/random:random
  - absl/status:status
  - absl/status:statusor
  - absl/strings:cord
  - absl/strings:str_format
  - absl/strings:strings
  - absl/synchronization:synchronization
  - absl/time:time
  - absl/types:optional
  uses_polling: false
- name: test_core_security_credentials_test
  gtest: true
  build: test
  language: c++
  headers: []
  src:
  - test/core/security/credentials_test.cc
  deps:
  - grpc_test_util
- name: test_core_slice_slice_buffer_test
  gtest: true
  build: test
  language: c++
  headers: []
  src:
  - test/core/slice/slice_buffer_test.cc
  deps:
  - grpc_test_util
  uses_polling: false
- name: test_core_slice_slice_test
  gtest: true
  build: test
  language: c++
  headers:
  - test/core/util/build.h
  src:
  - test/core/slice/slice_test.cc
  - test/core/util/build.cc
  deps:
  - grpc
  uses_polling: false
- name: test_cpp_client_credentials_test
  gtest: true
  build: test
  language: c++
  headers:
  - test/cpp/util/tls_test_utils.h
  src:
  - test/cpp/client/credentials_test.cc
  - test/cpp/util/tls_test_utils.cc
  deps:
  - grpc++
  - grpc_test_util
- name: test_cpp_server_credentials_test
  gtest: true
  build: test
  language: c++
  headers:
  - test/cpp/util/tls_test_utils.h
  src:
  - test/cpp/server/credentials_test.cc
  - test/cpp/util/tls_test_utils.cc
  deps:
  - grpc++
  - grpc_test_util
- name: test_cpp_util_slice_test
  gtest: true
  build: test
  language: c++
  headers: []
  src:
  - test/cpp/util/slice_test.cc
  deps:
  - grpc++_test_util
  uses_polling: false
- name: test_cpp_util_time_test
  gtest: true
  build: test
  language: c++
  headers: []
  src:
  - test/cpp/util/time_test.cc
  deps:
  - grpc++_test_util
  uses_polling: false
- name: thd_test
  gtest: true
  build: test
  language: c++
  headers: []
  src:
  - test/core/gprpp/thd_test.cc
  deps:
  - grpc_test_util
  uses_polling: false
- name: thread_manager_test
  gtest: true
  build: test
  language: c++
  headers: []
  src:
  - test/cpp/thread_manager/thread_manager_test.cc
  deps:
  - grpc++_test_config
  - grpc++_test_util
- name: thread_quota_test
  gtest: true
  build: test
  language: c++
  headers:
  - src/core/lib/gpr/alloc.h
  - src/core/lib/gpr/env.h
  - src/core/lib/gpr/murmur_hash.h
  - src/core/lib/gpr/spinlock.h
  - src/core/lib/gpr/string.h
  - src/core/lib/gpr/string_windows.h
  - src/core/lib/gpr/time_precise.h
  - src/core/lib/gpr/tls.h
  - src/core/lib/gpr/tmpfile.h
  - src/core/lib/gpr/useful.h
  - src/core/lib/gprpp/atomic_utils.h
  - src/core/lib/gprpp/construct_destruct.h
  - src/core/lib/gprpp/debug_location.h
  - src/core/lib/gprpp/examine_stack.h
  - src/core/lib/gprpp/fork.h
  - src/core/lib/gprpp/global_config.h
  - src/core/lib/gprpp/global_config_custom.h
  - src/core/lib/gprpp/global_config_env.h
  - src/core/lib/gprpp/global_config_generic.h
  - src/core/lib/gprpp/host_port.h
  - src/core/lib/gprpp/manual_constructor.h
  - src/core/lib/gprpp/memory.h
  - src/core/lib/gprpp/mpscq.h
  - src/core/lib/gprpp/ref_counted.h
  - src/core/lib/gprpp/ref_counted_ptr.h
  - src/core/lib/gprpp/stat.h
  - src/core/lib/gprpp/sync.h
  - src/core/lib/gprpp/thd.h
  - src/core/lib/gprpp/time_util.h
  - src/core/lib/profiling/timers.h
  - src/core/lib/resource_quota/thread_quota.h
  src:
  - src/core/lib/gpr/alloc.cc
  - src/core/lib/gpr/atm.cc
  - src/core/lib/gpr/cpu_iphone.cc
  - src/core/lib/gpr/cpu_linux.cc
  - src/core/lib/gpr/cpu_posix.cc
  - src/core/lib/gpr/cpu_windows.cc
  - src/core/lib/gpr/env_linux.cc
  - src/core/lib/gpr/env_posix.cc
  - src/core/lib/gpr/env_windows.cc
  - src/core/lib/gpr/log.cc
  - src/core/lib/gpr/log_android.cc
  - src/core/lib/gpr/log_linux.cc
  - src/core/lib/gpr/log_posix.cc
  - src/core/lib/gpr/log_windows.cc
  - src/core/lib/gpr/murmur_hash.cc
  - src/core/lib/gpr/string.cc
  - src/core/lib/gpr/string_posix.cc
  - src/core/lib/gpr/string_util_windows.cc
  - src/core/lib/gpr/string_windows.cc
  - src/core/lib/gpr/sync.cc
  - src/core/lib/gpr/sync_abseil.cc
  - src/core/lib/gpr/sync_posix.cc
  - src/core/lib/gpr/sync_windows.cc
  - src/core/lib/gpr/time.cc
  - src/core/lib/gpr/time_posix.cc
  - src/core/lib/gpr/time_precise.cc
  - src/core/lib/gpr/time_windows.cc
  - src/core/lib/gpr/tmpfile_msys.cc
  - src/core/lib/gpr/tmpfile_posix.cc
  - src/core/lib/gpr/tmpfile_windows.cc
  - src/core/lib/gpr/wrap_memcpy.cc
  - src/core/lib/gprpp/examine_stack.cc
  - src/core/lib/gprpp/fork.cc
  - src/core/lib/gprpp/global_config_env.cc
  - src/core/lib/gprpp/host_port.cc
  - src/core/lib/gprpp/mpscq.cc
  - src/core/lib/gprpp/stat_posix.cc
  - src/core/lib/gprpp/stat_windows.cc
  - src/core/lib/gprpp/thd_posix.cc
  - src/core/lib/gprpp/thd_windows.cc
  - src/core/lib/gprpp/time_util.cc
  - src/core/lib/profiling/basic_timers.cc
  - src/core/lib/profiling/stap_timers.cc
  - src/core/lib/resource_quota/thread_quota.cc
  - test/core/resource_quota/thread_quota_test.cc
  deps:
  - absl/base:base
  - absl/base:core_headers
  - absl/memory:memory
  - absl/random:random
  - absl/status:status
  - absl/strings:cord
  - absl/strings:str_format
  - absl/strings:strings
  - absl/synchronization:synchronization
  - absl/time:time
  - absl/types:optional
  uses_polling: false
- name: thread_stress_test
  gtest: true
  build: test
  language: c++
  headers: []
  src:
  - src/proto/grpc/testing/duplicate/echo_duplicate.proto
  - src/proto/grpc/testing/echo.proto
  - src/proto/grpc/testing/echo_messages.proto
  - src/proto/grpc/testing/simple_messages.proto
  - src/proto/grpc/testing/xds/v3/orca_load_report.proto
  - test/cpp/end2end/thread_stress_test.cc
  deps:
  - grpc++_test_util
  platforms:
  - linux
  - posix
  - mac
- name: time_jump_test
  gtest: true
  build: test
  run: false
  language: c++
  headers: []
  src:
  - test/cpp/common/time_jump_test.cc
  deps:
  - grpc++
  - grpc_test_util
  platforms:
  - linux
  - posix
  - mac
- name: time_util_test
  gtest: true
  build: test
  language: c++
  headers: []
  src:
  - test/core/gprpp/time_util_test.cc
  deps:
  - grpc_test_util
  uses_polling: false
- name: timeout_encoding_test
  gtest: true
  build: test
  language: c++
  headers: []
  src:
  - test/core/transport/timeout_encoding_test.cc
  deps:
  - grpc_test_util
  uses_polling: false
- name: timer_test
  gtest: true
  build: test
  language: c++
  headers: []
  src:
  - test/cpp/common/timer_test.cc
  deps:
  - grpc++
  - grpc_test_util
- name: tls_certificate_verifier_test
  gtest: true
  build: test
  language: c++
  headers:
  - test/cpp/util/tls_test_utils.h
  src:
  - test/cpp/security/tls_certificate_verifier_test.cc
  - test/cpp/util/tls_test_utils.cc
  deps:
  - grpc++
  - grpc_test_util
- name: tls_key_export_test
  gtest: true
  build: test
  language: c++
  headers: []
  src:
  - src/proto/grpc/testing/echo.proto
  - src/proto/grpc/testing/echo_messages.proto
  - src/proto/grpc/testing/simple_messages.proto
  - src/proto/grpc/testing/xds/v3/orca_load_report.proto
  - test/cpp/end2end/tls_key_export_test.cc
  deps:
  - grpc++_test_util
- name: tls_security_connector_test
  gtest: true
  build: test
  language: c++
  headers: []
  src:
  - test/core/security/tls_security_connector_test.cc
  deps:
  - grpc_test_util
- name: tls_test
  gtest: true
  build: test
  language: c++
  headers: []
  src:
  - test/core/gpr/tls_test.cc
  deps:
  - grpc_test_util
  uses_polling: false
- name: too_many_pings_test
  gtest: true
  build: test
  language: c++
  headers:
  - test/core/end2end/cq_verifier.h
  src:
  - test/core/end2end/cq_verifier.cc
  - test/core/transport/chttp2/too_many_pings_test.cc
  deps:
  - grpc++_test_config
  - grpc++_test_util
- name: transport_security_common_api_test
  gtest: true
  build: test
  language: c++
  headers: []
  src:
  - test/core/tsi/alts/handshaker/transport_security_common_api_test.cc
  deps:
  - grpc_test_util
- name: transport_security_test
  gtest: true
  build: test
  language: c++
  headers: []
  src:
  - test/core/tsi/transport_security_test.cc
  deps:
  - grpc_test_util
- name: transport_stream_receiver_test
  gtest: true
  build: test
  language: c++
  headers:
  - src/core/ext/transport/binder/client/binder_connector.h
  - src/core/ext/transport/binder/client/channel_create_impl.h
  - src/core/ext/transport/binder/client/connection_id_generator.h
  - src/core/ext/transport/binder/client/endpoint_binder_pool.h
  - src/core/ext/transport/binder/client/jni_utils.h
  - src/core/ext/transport/binder/client/security_policy_setting.h
  - src/core/ext/transport/binder/server/binder_server.h
  - src/core/ext/transport/binder/transport/binder_stream.h
  - src/core/ext/transport/binder/transport/binder_transport.h
  - src/core/ext/transport/binder/utils/binder_auto_utils.h
  - src/core/ext/transport/binder/utils/ndk_binder.h
  - src/core/ext/transport/binder/utils/transport_stream_receiver.h
  - src/core/ext/transport/binder/utils/transport_stream_receiver_impl.h
  - src/core/ext/transport/binder/wire_format/binder.h
  - src/core/ext/transport/binder/wire_format/binder_android.h
  - src/core/ext/transport/binder/wire_format/binder_constants.h
  - src/core/ext/transport/binder/wire_format/transaction.h
  - src/core/ext/transport/binder/wire_format/wire_reader.h
  - src/core/ext/transport/binder/wire_format/wire_reader_impl.h
  - src/core/ext/transport/binder/wire_format/wire_writer.h
  - src/cpp/client/create_channel_internal.h
  - src/cpp/common/channel_filter.h
  - src/cpp/server/dynamic_thread_pool.h
  - src/cpp/server/external_connection_acceptor_impl.h
  - src/cpp/server/health/default_health_check_service.h
  - src/cpp/server/thread_pool_interface.h
  - src/cpp/thread_manager/thread_manager.h
  src:
  - src/core/ext/transport/binder/client/binder_connector.cc
  - src/core/ext/transport/binder/client/channel_create.cc
  - src/core/ext/transport/binder/client/channel_create_impl.cc
  - src/core/ext/transport/binder/client/connection_id_generator.cc
  - src/core/ext/transport/binder/client/endpoint_binder_pool.cc
  - src/core/ext/transport/binder/client/jni_utils.cc
  - src/core/ext/transport/binder/client/security_policy_setting.cc
  - src/core/ext/transport/binder/security_policy/binder_security_policy.cc
  - src/core/ext/transport/binder/server/binder_server.cc
  - src/core/ext/transport/binder/server/binder_server_credentials.cc
  - src/core/ext/transport/binder/transport/binder_transport.cc
  - src/core/ext/transport/binder/utils/ndk_binder.cc
  - src/core/ext/transport/binder/utils/transport_stream_receiver_impl.cc
  - src/core/ext/transport/binder/wire_format/binder_android.cc
  - src/core/ext/transport/binder/wire_format/binder_constants.cc
  - src/core/ext/transport/binder/wire_format/transaction.cc
  - src/core/ext/transport/binder/wire_format/wire_reader_impl.cc
  - src/core/ext/transport/binder/wire_format/wire_writer.cc
  - src/cpp/client/channel_cc.cc
  - src/cpp/client/client_callback.cc
  - src/cpp/client/client_context.cc
  - src/cpp/client/client_interceptor.cc
  - src/cpp/client/create_channel.cc
  - src/cpp/client/create_channel_internal.cc
  - src/cpp/client/create_channel_posix.cc
  - src/cpp/client/credentials_cc.cc
  - src/cpp/codegen/codegen_init.cc
  - src/cpp/common/alarm.cc
  - src/cpp/common/channel_arguments.cc
  - src/cpp/common/channel_filter.cc
  - src/cpp/common/completion_queue_cc.cc
  - src/cpp/common/core_codegen.cc
  - src/cpp/common/resource_quota_cc.cc
  - src/cpp/common/rpc_method.cc
  - src/cpp/common/validate_service_config.cc
  - src/cpp/common/version_cc.cc
  - src/cpp/server/async_generic_service.cc
  - src/cpp/server/channel_argument_option.cc
  - src/cpp/server/create_default_thread_pool.cc
  - src/cpp/server/dynamic_thread_pool.cc
  - src/cpp/server/external_connection_acceptor_impl.cc
  - src/cpp/server/health/default_health_check_service.cc
  - src/cpp/server/health/health_check_service.cc
  - src/cpp/server/health/health_check_service_server_builder_option.cc
  - src/cpp/server/orca/call_metric_recorder.cc
  - src/cpp/server/server_builder.cc
  - src/cpp/server/server_callback.cc
  - src/cpp/server/server_cc.cc
  - src/cpp/server/server_context.cc
  - src/cpp/server/server_credentials.cc
  - src/cpp/server/server_posix.cc
  - src/cpp/thread_manager/thread_manager.cc
  - src/cpp/util/byte_buffer_cc.cc
  - src/cpp/util/status.cc
  - src/cpp/util/string_ref.cc
  - src/cpp/util/time_cc.cc
  - test/core/transport/binder/transport_stream_receiver_test.cc
  deps:
  - absl/cleanup:cleanup
  - grpc_test_util
  uses_polling: false
- name: try_join_test
  gtest: true
  build: test
  language: c++
  headers:
  - src/core/lib/gpr/useful.h
  - src/core/lib/gprpp/bitset.h
  - src/core/lib/gprpp/construct_destruct.h
  - src/core/lib/promise/detail/basic_join.h
  - src/core/lib/promise/detail/promise_like.h
  - src/core/lib/promise/detail/status.h
  - src/core/lib/promise/poll.h
  - src/core/lib/promise/try_join.h
  src:
  - test/core/promise/try_join_test.cc
  deps:
  - absl/meta:type_traits
  - absl/status:status
  - absl/status:statusor
  - absl/types:variant
  - absl/utility:utility
  uses_polling: false
- name: try_seq_metadata_test
  gtest: true
  build: test
  language: c++
  headers: []
  src:
  - test/core/promise/try_seq_metadata_test.cc
  deps:
  - grpc
  uses_polling: false
- name: try_seq_test
  gtest: true
  build: test
  language: c++
  headers:
  - src/core/lib/gprpp/construct_destruct.h
  - src/core/lib/promise/detail/basic_seq.h
  - src/core/lib/promise/detail/promise_factory.h
  - src/core/lib/promise/detail/promise_like.h
  - src/core/lib/promise/detail/status.h
  - src/core/lib/promise/detail/switch.h
  - src/core/lib/promise/poll.h
  - src/core/lib/promise/try_seq.h
  src:
  - test/core/promise/try_seq_test.cc
  deps:
  - absl/meta:type_traits
  - absl/status:status
  - absl/status:statusor
  - absl/types:variant
  - absl/utility:utility
  uses_polling: false
- name: unique_type_name_test
  gtest: true
  build: test
  language: c++
  headers:
  - src/core/lib/gpr/useful.h
  - src/core/lib/gprpp/unique_type_name.h
  src:
  - test/core/gprpp/unique_type_name_test.cc
  deps:
  - absl/strings:str_format
  - absl/strings:strings
  uses_polling: false
- name: unknown_frame_bad_client_test
  gtest: true
  build: test
  language: c++
  headers:
  - test/core/bad_client/bad_client.h
  - test/core/end2end/cq_verifier.h
  src:
  - test/core/bad_client/bad_client.cc
  - test/core/bad_client/tests/unknown_frame.cc
  - test/core/end2end/cq_verifier.cc
  deps:
  - grpc_test_util
- name: uri_parser_test
  gtest: true
  build: test
  language: c++
  headers: []
  src:
  - test/core/uri/uri_parser_test.cc
  deps:
  - grpc_test_util
- name: useful_test
  gtest: true
  build: test
  language: c++
  headers:
  - src/core/lib/gpr/useful.h
  src:
  - test/core/gpr/useful_test.cc
  deps: []
  uses_polling: false
- name: varint_test
  gtest: true
  build: test
  language: c++
  headers: []
  src:
  - test/core/transport/chttp2/varint_test.cc
  deps:
  - grpc_test_util
  uses_polling: false
- name: window_overflow_bad_client_test
  gtest: true
  build: test
  language: c++
  headers:
  - test/core/bad_client/bad_client.h
  - test/core/end2end/cq_verifier.h
  src:
  - test/core/bad_client/bad_client.cc
  - test/core/bad_client/tests/window_overflow.cc
  - test/core/end2end/cq_verifier.cc
  deps:
  - grpc_test_util
- name: wire_reader_test
  gtest: true
  build: test
  language: c++
  headers:
  - src/core/ext/transport/binder/client/binder_connector.h
  - src/core/ext/transport/binder/client/channel_create_impl.h
  - src/core/ext/transport/binder/client/connection_id_generator.h
  - src/core/ext/transport/binder/client/endpoint_binder_pool.h
  - src/core/ext/transport/binder/client/jni_utils.h
  - src/core/ext/transport/binder/client/security_policy_setting.h
  - src/core/ext/transport/binder/server/binder_server.h
  - src/core/ext/transport/binder/transport/binder_stream.h
  - src/core/ext/transport/binder/transport/binder_transport.h
  - src/core/ext/transport/binder/utils/binder_auto_utils.h
  - src/core/ext/transport/binder/utils/ndk_binder.h
  - src/core/ext/transport/binder/utils/transport_stream_receiver.h
  - src/core/ext/transport/binder/utils/transport_stream_receiver_impl.h
  - src/core/ext/transport/binder/wire_format/binder.h
  - src/core/ext/transport/binder/wire_format/binder_android.h
  - src/core/ext/transport/binder/wire_format/binder_constants.h
  - src/core/ext/transport/binder/wire_format/transaction.h
  - src/core/ext/transport/binder/wire_format/wire_reader.h
  - src/core/ext/transport/binder/wire_format/wire_reader_impl.h
  - src/core/ext/transport/binder/wire_format/wire_writer.h
  - src/cpp/client/create_channel_internal.h
  - src/cpp/common/channel_filter.h
  - src/cpp/server/dynamic_thread_pool.h
  - src/cpp/server/external_connection_acceptor_impl.h
  - src/cpp/server/health/default_health_check_service.h
  - src/cpp/server/thread_pool_interface.h
  - src/cpp/thread_manager/thread_manager.h
  - test/core/transport/binder/mock_objects.h
  src:
  - src/core/ext/transport/binder/client/binder_connector.cc
  - src/core/ext/transport/binder/client/channel_create.cc
  - src/core/ext/transport/binder/client/channel_create_impl.cc
  - src/core/ext/transport/binder/client/connection_id_generator.cc
  - src/core/ext/transport/binder/client/endpoint_binder_pool.cc
  - src/core/ext/transport/binder/client/jni_utils.cc
  - src/core/ext/transport/binder/client/security_policy_setting.cc
  - src/core/ext/transport/binder/security_policy/binder_security_policy.cc
  - src/core/ext/transport/binder/server/binder_server.cc
  - src/core/ext/transport/binder/server/binder_server_credentials.cc
  - src/core/ext/transport/binder/transport/binder_transport.cc
  - src/core/ext/transport/binder/utils/ndk_binder.cc
  - src/core/ext/transport/binder/utils/transport_stream_receiver_impl.cc
  - src/core/ext/transport/binder/wire_format/binder_android.cc
  - src/core/ext/transport/binder/wire_format/binder_constants.cc
  - src/core/ext/transport/binder/wire_format/transaction.cc
  - src/core/ext/transport/binder/wire_format/wire_reader_impl.cc
  - src/core/ext/transport/binder/wire_format/wire_writer.cc
  - src/cpp/client/channel_cc.cc
  - src/cpp/client/client_callback.cc
  - src/cpp/client/client_context.cc
  - src/cpp/client/client_interceptor.cc
  - src/cpp/client/create_channel.cc
  - src/cpp/client/create_channel_internal.cc
  - src/cpp/client/create_channel_posix.cc
  - src/cpp/client/credentials_cc.cc
  - src/cpp/codegen/codegen_init.cc
  - src/cpp/common/alarm.cc
  - src/cpp/common/channel_arguments.cc
  - src/cpp/common/channel_filter.cc
  - src/cpp/common/completion_queue_cc.cc
  - src/cpp/common/core_codegen.cc
  - src/cpp/common/resource_quota_cc.cc
  - src/cpp/common/rpc_method.cc
  - src/cpp/common/validate_service_config.cc
  - src/cpp/common/version_cc.cc
  - src/cpp/server/async_generic_service.cc
  - src/cpp/server/channel_argument_option.cc
  - src/cpp/server/create_default_thread_pool.cc
  - src/cpp/server/dynamic_thread_pool.cc
  - src/cpp/server/external_connection_acceptor_impl.cc
  - src/cpp/server/health/default_health_check_service.cc
  - src/cpp/server/health/health_check_service.cc
  - src/cpp/server/health/health_check_service_server_builder_option.cc
  - src/cpp/server/orca/call_metric_recorder.cc
  - src/cpp/server/server_builder.cc
  - src/cpp/server/server_callback.cc
  - src/cpp/server/server_cc.cc
  - src/cpp/server/server_context.cc
  - src/cpp/server/server_credentials.cc
  - src/cpp/server/server_posix.cc
  - src/cpp/thread_manager/thread_manager.cc
  - src/cpp/util/byte_buffer_cc.cc
  - src/cpp/util/status.cc
  - src/cpp/util/string_ref.cc
  - src/cpp/util/time_cc.cc
  - test/core/transport/binder/mock_objects.cc
  - test/core/transport/binder/wire_reader_test.cc
  deps:
  - absl/cleanup:cleanup
  - grpc_test_util
  uses_polling: false
- name: wire_writer_test
  gtest: true
  build: test
  language: c++
  headers:
  - src/core/ext/transport/binder/client/binder_connector.h
  - src/core/ext/transport/binder/client/channel_create_impl.h
  - src/core/ext/transport/binder/client/connection_id_generator.h
  - src/core/ext/transport/binder/client/endpoint_binder_pool.h
  - src/core/ext/transport/binder/client/jni_utils.h
  - src/core/ext/transport/binder/client/security_policy_setting.h
  - src/core/ext/transport/binder/server/binder_server.h
  - src/core/ext/transport/binder/transport/binder_stream.h
  - src/core/ext/transport/binder/transport/binder_transport.h
  - src/core/ext/transport/binder/utils/binder_auto_utils.h
  - src/core/ext/transport/binder/utils/ndk_binder.h
  - src/core/ext/transport/binder/utils/transport_stream_receiver.h
  - src/core/ext/transport/binder/utils/transport_stream_receiver_impl.h
  - src/core/ext/transport/binder/wire_format/binder.h
  - src/core/ext/transport/binder/wire_format/binder_android.h
  - src/core/ext/transport/binder/wire_format/binder_constants.h
  - src/core/ext/transport/binder/wire_format/transaction.h
  - src/core/ext/transport/binder/wire_format/wire_reader.h
  - src/core/ext/transport/binder/wire_format/wire_reader_impl.h
  - src/core/ext/transport/binder/wire_format/wire_writer.h
  - src/cpp/client/create_channel_internal.h
  - src/cpp/common/channel_filter.h
  - src/cpp/server/dynamic_thread_pool.h
  - src/cpp/server/external_connection_acceptor_impl.h
  - src/cpp/server/health/default_health_check_service.h
  - src/cpp/server/thread_pool_interface.h
  - src/cpp/thread_manager/thread_manager.h
  - test/core/transport/binder/mock_objects.h
  src:
  - src/core/ext/transport/binder/client/binder_connector.cc
  - src/core/ext/transport/binder/client/channel_create.cc
  - src/core/ext/transport/binder/client/channel_create_impl.cc
  - src/core/ext/transport/binder/client/connection_id_generator.cc
  - src/core/ext/transport/binder/client/endpoint_binder_pool.cc
  - src/core/ext/transport/binder/client/jni_utils.cc
  - src/core/ext/transport/binder/client/security_policy_setting.cc
  - src/core/ext/transport/binder/security_policy/binder_security_policy.cc
  - src/core/ext/transport/binder/server/binder_server.cc
  - src/core/ext/transport/binder/server/binder_server_credentials.cc
  - src/core/ext/transport/binder/transport/binder_transport.cc
  - src/core/ext/transport/binder/utils/ndk_binder.cc
  - src/core/ext/transport/binder/utils/transport_stream_receiver_impl.cc
  - src/core/ext/transport/binder/wire_format/binder_android.cc
  - src/core/ext/transport/binder/wire_format/binder_constants.cc
  - src/core/ext/transport/binder/wire_format/transaction.cc
  - src/core/ext/transport/binder/wire_format/wire_reader_impl.cc
  - src/core/ext/transport/binder/wire_format/wire_writer.cc
  - src/cpp/client/channel_cc.cc
  - src/cpp/client/client_callback.cc
  - src/cpp/client/client_context.cc
  - src/cpp/client/client_interceptor.cc
  - src/cpp/client/create_channel.cc
  - src/cpp/client/create_channel_internal.cc
  - src/cpp/client/create_channel_posix.cc
  - src/cpp/client/credentials_cc.cc
  - src/cpp/codegen/codegen_init.cc
  - src/cpp/common/alarm.cc
  - src/cpp/common/channel_arguments.cc
  - src/cpp/common/channel_filter.cc
  - src/cpp/common/completion_queue_cc.cc
  - src/cpp/common/core_codegen.cc
  - src/cpp/common/resource_quota_cc.cc
  - src/cpp/common/rpc_method.cc
  - src/cpp/common/validate_service_config.cc
  - src/cpp/common/version_cc.cc
  - src/cpp/server/async_generic_service.cc
  - src/cpp/server/channel_argument_option.cc
  - src/cpp/server/create_default_thread_pool.cc
  - src/cpp/server/dynamic_thread_pool.cc
  - src/cpp/server/external_connection_acceptor_impl.cc
  - src/cpp/server/health/default_health_check_service.cc
  - src/cpp/server/health/health_check_service.cc
  - src/cpp/server/health/health_check_service_server_builder_option.cc
  - src/cpp/server/orca/call_metric_recorder.cc
  - src/cpp/server/server_builder.cc
  - src/cpp/server/server_callback.cc
  - src/cpp/server/server_cc.cc
  - src/cpp/server/server_context.cc
  - src/cpp/server/server_credentials.cc
  - src/cpp/server/server_posix.cc
  - src/cpp/thread_manager/thread_manager.cc
  - src/cpp/util/byte_buffer_cc.cc
  - src/cpp/util/status.cc
  - src/cpp/util/string_ref.cc
  - src/cpp/util/time_cc.cc
  - test/core/transport/binder/mock_objects.cc
  - test/core/transport/binder/wire_writer_test.cc
  deps:
  - absl/cleanup:cleanup
  - grpc_test_util
  uses_polling: false
- name: work_serializer_test
  gtest: true
  build: test
  language: c++
  headers: []
  src:
  - test/core/gprpp/work_serializer_test.cc
  deps:
  - grpc_test_util
  platforms:
  - linux
  - posix
  - mac
- name: writes_per_rpc_test
  gtest: true
  build: test
  language: c++
  headers:
  - test/core/event_engine/test_init.h
  - test/core/util/build.h
  - test/core/util/cmdline.h
  - test/core/util/evaluate_args_test_util.h
  - test/core/util/fuzzer_util.h
  - test/core/util/grpc_profiler.h
  - test/core/util/histogram.h
  - test/core/util/mock_authorization_endpoint.h
  - test/core/util/mock_endpoint.h
  - test/core/util/parse_hexstring.h
  - test/core/util/passthru_endpoint.h
  - test/core/util/port.h
  - test/core/util/port_server_client.h
  - test/core/util/reconnect_server.h
  - test/core/util/resolve_localhost_ip46.h
  - test/core/util/slice_splitter.h
  - test/core/util/stack_tracer.h
  - test/core/util/subprocess.h
  - test/core/util/test_config.h
  - test/core/util/test_tcp_server.h
  - test/core/util/tracer_util.h
  src:
  - src/proto/grpc/testing/echo.proto
  - src/proto/grpc/testing/echo_messages.proto
  - src/proto/grpc/testing/simple_messages.proto
  - src/proto/grpc/testing/xds/v3/orca_load_report.proto
  - test/core/event_engine/test_init.cc
  - test/core/util/build.cc
  - test/core/util/cmdline.cc
  - test/core/util/fuzzer_util.cc
  - test/core/util/grpc_profiler.cc
  - test/core/util/histogram.cc
  - test/core/util/mock_endpoint.cc
  - test/core/util/parse_hexstring.cc
  - test/core/util/passthru_endpoint.cc
  - test/core/util/port.cc
  - test/core/util/port_isolated_runtime_environment.cc
  - test/core/util/port_server_client.cc
  - test/core/util/reconnect_server.cc
  - test/core/util/resolve_localhost_ip46.cc
  - test/core/util/slice_splitter.cc
  - test/core/util/stack_tracer.cc
  - test/core/util/subprocess_posix.cc
  - test/core/util/subprocess_windows.cc
  - test/core/util/test_config.cc
  - test/core/util/test_tcp_server.cc
  - test/core/util/tracer_util.cc
  - test/cpp/performance/writes_per_rpc_test.cc
  deps:
  - absl/debugging:failure_signal_handler
  - absl/debugging:stacktrace
  - absl/debugging:symbolize
  - grpc++
  platforms:
  - linux
  - posix
  - mac
- name: xds_bootstrap_test
  gtest: true
  build: test
  language: c++
  headers: []
  src:
  - test/core/xds/xds_bootstrap_test.cc
  deps:
  - grpc_test_util
- name: xds_certificate_provider_test
  gtest: true
  build: test
  language: c++
  headers: []
  src:
  - test/core/xds/xds_certificate_provider_test.cc
  deps:
  - grpc_test_util
- name: xds_cluster_end2end_test
  gtest: true
  build: test
  run: false
  language: c++
  headers:
  - test/cpp/end2end/connection_delay_injector.h
  - test/cpp/end2end/counted_service.h
  - test/cpp/end2end/test_service_impl.h
  - test/cpp/end2end/xds/xds_end2end_test_lib.h
  - test/cpp/end2end/xds/xds_server.h
  - test/cpp/util/tls_test_utils.h
  src:
  - src/proto/grpc/testing/duplicate/echo_duplicate.proto
  - src/proto/grpc/testing/echo.proto
  - src/proto/grpc/testing/echo_messages.proto
  - src/proto/grpc/testing/simple_messages.proto
  - src/proto/grpc/testing/xds/ads_for_test.proto
  - src/proto/grpc/testing/xds/eds_for_test.proto
  - src/proto/grpc/testing/xds/lrs_for_test.proto
  - src/proto/grpc/testing/xds/v3/address.proto
  - src/proto/grpc/testing/xds/v3/ads.proto
  - src/proto/grpc/testing/xds/v3/base.proto
  - src/proto/grpc/testing/xds/v3/cluster.proto
  - src/proto/grpc/testing/xds/v3/config_source.proto
  - src/proto/grpc/testing/xds/v3/discovery.proto
  - src/proto/grpc/testing/xds/v3/endpoint.proto
  - src/proto/grpc/testing/xds/v3/expr.proto
  - src/proto/grpc/testing/xds/v3/extension.proto
  - src/proto/grpc/testing/xds/v3/http_connection_manager.proto
  - src/proto/grpc/testing/xds/v3/http_filter_rbac.proto
  - src/proto/grpc/testing/xds/v3/listener.proto
  - src/proto/grpc/testing/xds/v3/load_report.proto
  - src/proto/grpc/testing/xds/v3/lrs.proto
  - src/proto/grpc/testing/xds/v3/metadata.proto
  - src/proto/grpc/testing/xds/v3/orca_load_report.proto
  - src/proto/grpc/testing/xds/v3/outlier_detection.proto
  - src/proto/grpc/testing/xds/v3/path.proto
  - src/proto/grpc/testing/xds/v3/percent.proto
  - src/proto/grpc/testing/xds/v3/protocol.proto
  - src/proto/grpc/testing/xds/v3/range.proto
  - src/proto/grpc/testing/xds/v3/rbac.proto
  - src/proto/grpc/testing/xds/v3/regex.proto
  - src/proto/grpc/testing/xds/v3/route.proto
  - src/proto/grpc/testing/xds/v3/router.proto
  - src/proto/grpc/testing/xds/v3/string.proto
  - test/cpp/end2end/connection_delay_injector.cc
  - test/cpp/end2end/test_service_impl.cc
  - test/cpp/end2end/xds/xds_cluster_end2end_test.cc
  - test/cpp/end2end/xds/xds_end2end_test_lib.cc
  - test/cpp/end2end/xds/xds_server.cc
  - test/cpp/util/tls_test_utils.cc
  deps:
  - grpc++_test_util
  platforms:
  - linux
  - posix
  - mac
- name: xds_cluster_type_end2end_test
  gtest: true
  build: test
  run: false
  language: c++
  headers:
  - test/cpp/end2end/connection_delay_injector.h
  - test/cpp/end2end/counted_service.h
  - test/cpp/end2end/test_service_impl.h
  - test/cpp/end2end/xds/xds_end2end_test_lib.h
  - test/cpp/end2end/xds/xds_server.h
  - test/cpp/util/tls_test_utils.h
  src:
  - src/proto/grpc/testing/duplicate/echo_duplicate.proto
  - src/proto/grpc/testing/echo.proto
  - src/proto/grpc/testing/echo_messages.proto
  - src/proto/grpc/testing/simple_messages.proto
  - src/proto/grpc/testing/xds/ads_for_test.proto
  - src/proto/grpc/testing/xds/eds_for_test.proto
  - src/proto/grpc/testing/xds/lrs_for_test.proto
  - src/proto/grpc/testing/xds/v3/address.proto
  - src/proto/grpc/testing/xds/v3/ads.proto
  - src/proto/grpc/testing/xds/v3/aggregate_cluster.proto
  - src/proto/grpc/testing/xds/v3/base.proto
  - src/proto/grpc/testing/xds/v3/cluster.proto
  - src/proto/grpc/testing/xds/v3/config_source.proto
  - src/proto/grpc/testing/xds/v3/discovery.proto
  - src/proto/grpc/testing/xds/v3/endpoint.proto
  - src/proto/grpc/testing/xds/v3/expr.proto
  - src/proto/grpc/testing/xds/v3/extension.proto
  - src/proto/grpc/testing/xds/v3/http_connection_manager.proto
  - src/proto/grpc/testing/xds/v3/http_filter_rbac.proto
  - src/proto/grpc/testing/xds/v3/listener.proto
  - src/proto/grpc/testing/xds/v3/load_report.proto
  - src/proto/grpc/testing/xds/v3/lrs.proto
  - src/proto/grpc/testing/xds/v3/metadata.proto
  - src/proto/grpc/testing/xds/v3/orca_load_report.proto
  - src/proto/grpc/testing/xds/v3/outlier_detection.proto
  - src/proto/grpc/testing/xds/v3/path.proto
  - src/proto/grpc/testing/xds/v3/percent.proto
  - src/proto/grpc/testing/xds/v3/protocol.proto
  - src/proto/grpc/testing/xds/v3/range.proto
  - src/proto/grpc/testing/xds/v3/rbac.proto
  - src/proto/grpc/testing/xds/v3/regex.proto
  - src/proto/grpc/testing/xds/v3/route.proto
  - src/proto/grpc/testing/xds/v3/router.proto
  - src/proto/grpc/testing/xds/v3/string.proto
  - test/cpp/end2end/connection_delay_injector.cc
  - test/cpp/end2end/test_service_impl.cc
  - test/cpp/end2end/xds/xds_cluster_type_end2end_test.cc
  - test/cpp/end2end/xds/xds_end2end_test_lib.cc
  - test/cpp/end2end/xds/xds_server.cc
  - test/cpp/util/tls_test_utils.cc
  deps:
  - grpc++_test_util
  platforms:
  - linux
  - posix
  - mac
- name: xds_core_end2end_test
  gtest: true
  build: test
  language: c++
  headers:
  - test/cpp/end2end/counted_service.h
  - test/cpp/end2end/test_service_impl.h
  - test/cpp/end2end/xds/xds_end2end_test_lib.h
  - test/cpp/end2end/xds/xds_server.h
  - test/cpp/util/tls_test_utils.h
  src:
  - src/proto/grpc/testing/duplicate/echo_duplicate.proto
  - src/proto/grpc/testing/echo.proto
  - src/proto/grpc/testing/echo_messages.proto
  - src/proto/grpc/testing/simple_messages.proto
  - src/proto/grpc/testing/xds/ads_for_test.proto
  - src/proto/grpc/testing/xds/eds_for_test.proto
  - src/proto/grpc/testing/xds/lrs_for_test.proto
  - src/proto/grpc/testing/xds/v3/address.proto
  - src/proto/grpc/testing/xds/v3/ads.proto
  - src/proto/grpc/testing/xds/v3/base.proto
  - src/proto/grpc/testing/xds/v3/cluster.proto
  - src/proto/grpc/testing/xds/v3/config_source.proto
  - src/proto/grpc/testing/xds/v3/discovery.proto
  - src/proto/grpc/testing/xds/v3/endpoint.proto
  - src/proto/grpc/testing/xds/v3/expr.proto
  - src/proto/grpc/testing/xds/v3/extension.proto
  - src/proto/grpc/testing/xds/v3/http_connection_manager.proto
  - src/proto/grpc/testing/xds/v3/http_filter_rbac.proto
  - src/proto/grpc/testing/xds/v3/listener.proto
  - src/proto/grpc/testing/xds/v3/load_report.proto
  - src/proto/grpc/testing/xds/v3/lrs.proto
  - src/proto/grpc/testing/xds/v3/metadata.proto
  - src/proto/grpc/testing/xds/v3/orca_load_report.proto
  - src/proto/grpc/testing/xds/v3/outlier_detection.proto
  - src/proto/grpc/testing/xds/v3/path.proto
  - src/proto/grpc/testing/xds/v3/percent.proto
  - src/proto/grpc/testing/xds/v3/protocol.proto
  - src/proto/grpc/testing/xds/v3/range.proto
  - src/proto/grpc/testing/xds/v3/rbac.proto
  - src/proto/grpc/testing/xds/v3/regex.proto
  - src/proto/grpc/testing/xds/v3/route.proto
  - src/proto/grpc/testing/xds/v3/router.proto
  - src/proto/grpc/testing/xds/v3/string.proto
  - test/cpp/end2end/test_service_impl.cc
  - test/cpp/end2end/xds/xds_core_end2end_test.cc
  - test/cpp/end2end/xds/xds_end2end_test_lib.cc
  - test/cpp/end2end/xds/xds_server.cc
  - test/cpp/util/tls_test_utils.cc
  deps:
  - grpc++_test_util
  platforms:
  - linux
  - posix
  - mac
- name: xds_credentials_end2end_test
  gtest: true
  build: test
  language: c++
  headers:
  - test/cpp/end2end/test_service_impl.h
  src:
  - src/proto/grpc/testing/echo.proto
  - src/proto/grpc/testing/echo_messages.proto
  - src/proto/grpc/testing/simple_messages.proto
  - src/proto/grpc/testing/xds/v3/orca_load_report.proto
  - test/cpp/end2end/test_service_impl.cc
  - test/cpp/end2end/xds/xds_credentials_end2end_test.cc
  deps:
  - grpc++_test_util
- name: xds_credentials_test
  gtest: true
  build: test
  language: c++
  headers: []
  src:
  - test/core/security/xds_credentials_test.cc
  deps:
  - grpc_test_util
- name: xds_csds_end2end_test
  gtest: true
  build: test
  language: c++
  headers:
  - src/cpp/server/csds/csds.h
  - test/cpp/end2end/counted_service.h
  - test/cpp/end2end/test_service_impl.h
  - test/cpp/end2end/xds/xds_end2end_test_lib.h
  - test/cpp/end2end/xds/xds_server.h
  - test/cpp/util/tls_test_utils.h
  src:
  - src/proto/grpc/testing/duplicate/echo_duplicate.proto
  - src/proto/grpc/testing/echo.proto
  - src/proto/grpc/testing/echo_messages.proto
  - src/proto/grpc/testing/simple_messages.proto
  - src/proto/grpc/testing/xds/ads_for_test.proto
  - src/proto/grpc/testing/xds/eds_for_test.proto
  - src/proto/grpc/testing/xds/lrs_for_test.proto
  - src/proto/grpc/testing/xds/v3/address.proto
  - src/proto/grpc/testing/xds/v3/ads.proto
  - src/proto/grpc/testing/xds/v3/base.proto
  - src/proto/grpc/testing/xds/v3/cluster.proto
  - src/proto/grpc/testing/xds/v3/config_dump.proto
  - src/proto/grpc/testing/xds/v3/config_source.proto
  - src/proto/grpc/testing/xds/v3/csds.proto
  - src/proto/grpc/testing/xds/v3/discovery.proto
  - src/proto/grpc/testing/xds/v3/endpoint.proto
  - src/proto/grpc/testing/xds/v3/expr.proto
  - src/proto/grpc/testing/xds/v3/extension.proto
  - src/proto/grpc/testing/xds/v3/http_connection_manager.proto
  - src/proto/grpc/testing/xds/v3/http_filter_rbac.proto
  - src/proto/grpc/testing/xds/v3/listener.proto
  - src/proto/grpc/testing/xds/v3/load_report.proto
  - src/proto/grpc/testing/xds/v3/lrs.proto
  - src/proto/grpc/testing/xds/v3/metadata.proto
  - src/proto/grpc/testing/xds/v3/orca_load_report.proto
  - src/proto/grpc/testing/xds/v3/outlier_detection.proto
  - src/proto/grpc/testing/xds/v3/path.proto
  - src/proto/grpc/testing/xds/v3/percent.proto
  - src/proto/grpc/testing/xds/v3/protocol.proto
  - src/proto/grpc/testing/xds/v3/range.proto
  - src/proto/grpc/testing/xds/v3/rbac.proto
  - src/proto/grpc/testing/xds/v3/regex.proto
  - src/proto/grpc/testing/xds/v3/route.proto
  - src/proto/grpc/testing/xds/v3/router.proto
  - src/proto/grpc/testing/xds/v3/string.proto
  - src/cpp/server/csds/csds.cc
  - test/cpp/end2end/test_service_impl.cc
  - test/cpp/end2end/xds/xds_csds_end2end_test.cc
  - test/cpp/end2end/xds/xds_end2end_test_lib.cc
  - test/cpp/end2end/xds/xds_server.cc
  - test/cpp/util/tls_test_utils.cc
  deps:
  - grpc++_test_util
  platforms:
  - linux
  - posix
  - mac
- name: xds_end2end_test
  gtest: true
  build: test
  run: false
  language: c++
  headers:
  - test/cpp/end2end/counted_service.h
  - test/cpp/end2end/test_service_impl.h
  - test/cpp/end2end/xds/no_op_http_filter.h
  - test/cpp/end2end/xds/xds_end2end_test_lib.h
  - test/cpp/end2end/xds/xds_server.h
  - test/cpp/util/tls_test_utils.h
  src:
  - src/proto/grpc/testing/duplicate/echo_duplicate.proto
  - src/proto/grpc/testing/echo.proto
  - src/proto/grpc/testing/echo_messages.proto
  - src/proto/grpc/testing/simple_messages.proto
  - src/proto/grpc/testing/xds/ads_for_test.proto
  - src/proto/grpc/testing/xds/cds_for_test.proto
  - src/proto/grpc/testing/xds/eds_for_test.proto
  - src/proto/grpc/testing/xds/lds_rds_for_test.proto
  - src/proto/grpc/testing/xds/lrs_for_test.proto
  - src/proto/grpc/testing/xds/v3/address.proto
  - src/proto/grpc/testing/xds/v3/ads.proto
  - src/proto/grpc/testing/xds/v3/aggregate_cluster.proto
  - src/proto/grpc/testing/xds/v3/base.proto
  - src/proto/grpc/testing/xds/v3/cluster.proto
  - src/proto/grpc/testing/xds/v3/config_source.proto
  - src/proto/grpc/testing/xds/v3/discovery.proto
  - src/proto/grpc/testing/xds/v3/endpoint.proto
  - src/proto/grpc/testing/xds/v3/expr.proto
  - src/proto/grpc/testing/xds/v3/extension.proto
  - src/proto/grpc/testing/xds/v3/fault.proto
  - src/proto/grpc/testing/xds/v3/fault_common.proto
  - src/proto/grpc/testing/xds/v3/http_connection_manager.proto
  - src/proto/grpc/testing/xds/v3/http_filter_rbac.proto
  - src/proto/grpc/testing/xds/v3/listener.proto
  - src/proto/grpc/testing/xds/v3/load_report.proto
  - src/proto/grpc/testing/xds/v3/lrs.proto
  - src/proto/grpc/testing/xds/v3/metadata.proto
  - src/proto/grpc/testing/xds/v3/orca_load_report.proto
  - src/proto/grpc/testing/xds/v3/outlier_detection.proto
  - src/proto/grpc/testing/xds/v3/path.proto
  - src/proto/grpc/testing/xds/v3/percent.proto
  - src/proto/grpc/testing/xds/v3/protocol.proto
  - src/proto/grpc/testing/xds/v3/range.proto
  - src/proto/grpc/testing/xds/v3/rbac.proto
  - src/proto/grpc/testing/xds/v3/regex.proto
  - src/proto/grpc/testing/xds/v3/route.proto
  - src/proto/grpc/testing/xds/v3/router.proto
  - src/proto/grpc/testing/xds/v3/string.proto
  - src/proto/grpc/testing/xds/v3/tls.proto
  - test/cpp/end2end/test_service_impl.cc
  - test/cpp/end2end/xds/xds_end2end_test.cc
  - test/cpp/end2end/xds/xds_end2end_test_lib.cc
  - test/cpp/end2end/xds/xds_server.cc
  - test/cpp/util/tls_test_utils.cc
  deps:
  - grpc++_test_config
  - grpc++_test_util
  platforms:
  - linux
  - posix
  - mac
- name: xds_fault_injection_end2end_test
  gtest: true
  build: test
  language: c++
  headers:
  - test/cpp/end2end/counted_service.h
  - test/cpp/end2end/test_service_impl.h
  - test/cpp/end2end/xds/xds_end2end_test_lib.h
  - test/cpp/end2end/xds/xds_server.h
  - test/cpp/util/tls_test_utils.h
  src:
  - src/proto/grpc/testing/duplicate/echo_duplicate.proto
  - src/proto/grpc/testing/echo.proto
  - src/proto/grpc/testing/echo_messages.proto
  - src/proto/grpc/testing/simple_messages.proto
  - src/proto/grpc/testing/xds/ads_for_test.proto
  - src/proto/grpc/testing/xds/eds_for_test.proto
  - src/proto/grpc/testing/xds/lrs_for_test.proto
  - src/proto/grpc/testing/xds/v3/address.proto
  - src/proto/grpc/testing/xds/v3/ads.proto
  - src/proto/grpc/testing/xds/v3/base.proto
  - src/proto/grpc/testing/xds/v3/cluster.proto
  - src/proto/grpc/testing/xds/v3/config_source.proto
  - src/proto/grpc/testing/xds/v3/discovery.proto
  - src/proto/grpc/testing/xds/v3/endpoint.proto
  - src/proto/grpc/testing/xds/v3/expr.proto
  - src/proto/grpc/testing/xds/v3/extension.proto
  - src/proto/grpc/testing/xds/v3/fault.proto
  - src/proto/grpc/testing/xds/v3/fault_common.proto
  - src/proto/grpc/testing/xds/v3/http_connection_manager.proto
  - src/proto/grpc/testing/xds/v3/http_filter_rbac.proto
  - src/proto/grpc/testing/xds/v3/listener.proto
  - src/proto/grpc/testing/xds/v3/load_report.proto
  - src/proto/grpc/testing/xds/v3/lrs.proto
  - src/proto/grpc/testing/xds/v3/metadata.proto
  - src/proto/grpc/testing/xds/v3/orca_load_report.proto
  - src/proto/grpc/testing/xds/v3/outlier_detection.proto
  - src/proto/grpc/testing/xds/v3/path.proto
  - src/proto/grpc/testing/xds/v3/percent.proto
  - src/proto/grpc/testing/xds/v3/protocol.proto
  - src/proto/grpc/testing/xds/v3/range.proto
  - src/proto/grpc/testing/xds/v3/rbac.proto
  - src/proto/grpc/testing/xds/v3/regex.proto
  - src/proto/grpc/testing/xds/v3/route.proto
  - src/proto/grpc/testing/xds/v3/router.proto
  - src/proto/grpc/testing/xds/v3/string.proto
  - test/cpp/end2end/test_service_impl.cc
  - test/cpp/end2end/xds/xds_end2end_test_lib.cc
  - test/cpp/end2end/xds/xds_fault_injection_end2end_test.cc
  - test/cpp/end2end/xds/xds_server.cc
  - test/cpp/util/tls_test_utils.cc
  deps:
  - grpc++_test_util
  platforms:
  - linux
  - posix
  - mac
- name: xds_interop_client
  build: test
  run: false
  language: c++
  headers:
  - src/cpp/server/csds/csds.h
  src:
  - src/proto/grpc/testing/empty.proto
  - src/proto/grpc/testing/messages.proto
  - src/proto/grpc/testing/test.proto
  - src/proto/grpc/testing/xds/v3/base.proto
  - src/proto/grpc/testing/xds/v3/config_dump.proto
  - src/proto/grpc/testing/xds/v3/csds.proto
  - src/proto/grpc/testing/xds/v3/percent.proto
  - src/cpp/server/admin/admin_services.cc
  - src/cpp/server/csds/csds.cc
  - test/cpp/interop/xds_interop_client.cc
  deps:
  - absl/flags:flag
  - grpc++_reflection
  - grpcpp_channelz
  - grpc_test_util
  - grpc++_test_config
- name: xds_interop_server
  build: test
  run: false
  language: c++
  headers:
  - src/cpp/server/csds/csds.h
  - test/cpp/end2end/test_health_check_service_impl.h
  src:
  - src/proto/grpc/health/v1/health.proto
  - src/proto/grpc/testing/empty.proto
  - src/proto/grpc/testing/messages.proto
  - src/proto/grpc/testing/test.proto
  - src/proto/grpc/testing/xds/v3/base.proto
  - src/proto/grpc/testing/xds/v3/config_dump.proto
  - src/proto/grpc/testing/xds/v3/csds.proto
  - src/proto/grpc/testing/xds/v3/percent.proto
  - src/cpp/server/admin/admin_services.cc
  - src/cpp/server/csds/csds.cc
  - test/cpp/end2end/test_health_check_service_impl.cc
  - test/cpp/interop/xds_interop_server.cc
  deps:
  - absl/flags:flag
  - grpc++_reflection
  - grpcpp_channelz
  - grpc_test_util
  - grpc++_test_config
- name: xds_lb_policy_registry_test
  gtest: true
  build: test
  language: c++
  headers:
  - test/cpp/util/cli_call.h
  - test/cpp/util/cli_credentials.h
  - test/cpp/util/config_grpc_cli.h
  - test/cpp/util/proto_file_parser.h
  - test/cpp/util/proto_reflection_descriptor_database.h
  - test/cpp/util/service_describer.h
  src:
  - src/proto/grpc/reflection/v1alpha/reflection.proto
  - src/proto/grpc/testing/xds/v3/address.proto
  - src/proto/grpc/testing/xds/v3/base.proto
  - src/proto/grpc/testing/xds/v3/cluster.proto
  - src/proto/grpc/testing/xds/v3/config_source.proto
  - src/proto/grpc/testing/xds/v3/endpoint.proto
  - src/proto/grpc/testing/xds/v3/extension.proto
  - src/proto/grpc/testing/xds/v3/outlier_detection.proto
  - src/proto/grpc/testing/xds/v3/percent.proto
  - src/proto/grpc/testing/xds/v3/ring_hash.proto
  - src/proto/grpc/testing/xds/v3/round_robin.proto
  - src/proto/grpc/testing/xds/v3/typed_struct.proto
  - src/proto/grpc/testing/xds/v3/udpa_typed_struct.proto
  - src/proto/grpc/testing/xds/v3/wrr_locality.proto
  - test/core/xds/xds_lb_policy_registry_test.cc
  - test/cpp/util/cli_call.cc
  - test/cpp/util/cli_credentials.cc
  - test/cpp/util/proto_file_parser.cc
  - test/cpp/util/proto_reflection_descriptor_database.cc
  - test/cpp/util/service_describer.cc
  deps:
  - absl/flags:flag
  - grpc++
  - grpc_test_util
  uses_polling: false
- name: xds_outlier_detection_end2end_test
  gtest: true
  build: test
  language: c++
  headers:
  - test/cpp/end2end/counted_service.h
  - test/cpp/end2end/test_service_impl.h
  - test/cpp/end2end/xds/no_op_http_filter.h
  - test/cpp/end2end/xds/xds_end2end_test_lib.h
  - test/cpp/end2end/xds/xds_server.h
  - test/cpp/util/tls_test_utils.h
  src:
  - src/proto/grpc/testing/duplicate/echo_duplicate.proto
  - src/proto/grpc/testing/echo.proto
  - src/proto/grpc/testing/echo_messages.proto
  - src/proto/grpc/testing/simple_messages.proto
  - src/proto/grpc/testing/xds/ads_for_test.proto
  - src/proto/grpc/testing/xds/eds_for_test.proto
  - src/proto/grpc/testing/xds/lrs_for_test.proto
  - src/proto/grpc/testing/xds/v3/address.proto
  - src/proto/grpc/testing/xds/v3/ads.proto
  - src/proto/grpc/testing/xds/v3/base.proto
  - src/proto/grpc/testing/xds/v3/cluster.proto
  - src/proto/grpc/testing/xds/v3/config_source.proto
  - src/proto/grpc/testing/xds/v3/discovery.proto
  - src/proto/grpc/testing/xds/v3/endpoint.proto
  - src/proto/grpc/testing/xds/v3/expr.proto
  - src/proto/grpc/testing/xds/v3/extension.proto
  - src/proto/grpc/testing/xds/v3/fault.proto
  - src/proto/grpc/testing/xds/v3/fault_common.proto
  - src/proto/grpc/testing/xds/v3/http_connection_manager.proto
  - src/proto/grpc/testing/xds/v3/http_filter_rbac.proto
  - src/proto/grpc/testing/xds/v3/listener.proto
  - src/proto/grpc/testing/xds/v3/load_report.proto
  - src/proto/grpc/testing/xds/v3/lrs.proto
  - src/proto/grpc/testing/xds/v3/metadata.proto
  - src/proto/grpc/testing/xds/v3/orca_load_report.proto
  - src/proto/grpc/testing/xds/v3/outlier_detection.proto
  - src/proto/grpc/testing/xds/v3/path.proto
  - src/proto/grpc/testing/xds/v3/percent.proto
  - src/proto/grpc/testing/xds/v3/protocol.proto
  - src/proto/grpc/testing/xds/v3/range.proto
  - src/proto/grpc/testing/xds/v3/rbac.proto
  - src/proto/grpc/testing/xds/v3/regex.proto
  - src/proto/grpc/testing/xds/v3/route.proto
  - src/proto/grpc/testing/xds/v3/router.proto
  - src/proto/grpc/testing/xds/v3/string.proto
  - test/cpp/end2end/test_service_impl.cc
  - test/cpp/end2end/xds/xds_end2end_test_lib.cc
  - test/cpp/end2end/xds/xds_outlier_detection_end2end_test.cc
  - test/cpp/end2end/xds/xds_server.cc
  - test/cpp/util/tls_test_utils.cc
  deps:
  - grpc++_test_util
  platforms:
  - linux
  - posix
  - mac
- name: xds_ring_hash_end2end_test
  gtest: true
  build: test
  run: false
  language: c++
  headers:
  - test/cpp/end2end/connection_delay_injector.h
  - test/cpp/end2end/counted_service.h
  - test/cpp/end2end/test_service_impl.h
  - test/cpp/end2end/xds/xds_end2end_test_lib.h
  - test/cpp/end2end/xds/xds_server.h
  - test/cpp/util/tls_test_utils.h
  src:
  - src/proto/grpc/testing/duplicate/echo_duplicate.proto
  - src/proto/grpc/testing/echo.proto
  - src/proto/grpc/testing/echo_messages.proto
  - src/proto/grpc/testing/simple_messages.proto
  - src/proto/grpc/testing/xds/ads_for_test.proto
  - src/proto/grpc/testing/xds/eds_for_test.proto
  - src/proto/grpc/testing/xds/lrs_for_test.proto
  - src/proto/grpc/testing/xds/v3/address.proto
  - src/proto/grpc/testing/xds/v3/ads.proto
  - src/proto/grpc/testing/xds/v3/aggregate_cluster.proto
  - src/proto/grpc/testing/xds/v3/base.proto
  - src/proto/grpc/testing/xds/v3/cluster.proto
  - src/proto/grpc/testing/xds/v3/config_source.proto
  - src/proto/grpc/testing/xds/v3/discovery.proto
  - src/proto/grpc/testing/xds/v3/endpoint.proto
  - src/proto/grpc/testing/xds/v3/expr.proto
  - src/proto/grpc/testing/xds/v3/extension.proto
  - src/proto/grpc/testing/xds/v3/http_connection_manager.proto
  - src/proto/grpc/testing/xds/v3/http_filter_rbac.proto
  - src/proto/grpc/testing/xds/v3/listener.proto
  - src/proto/grpc/testing/xds/v3/load_report.proto
  - src/proto/grpc/testing/xds/v3/lrs.proto
  - src/proto/grpc/testing/xds/v3/metadata.proto
  - src/proto/grpc/testing/xds/v3/orca_load_report.proto
  - src/proto/grpc/testing/xds/v3/outlier_detection.proto
  - src/proto/grpc/testing/xds/v3/path.proto
  - src/proto/grpc/testing/xds/v3/percent.proto
  - src/proto/grpc/testing/xds/v3/protocol.proto
  - src/proto/grpc/testing/xds/v3/range.proto
  - src/proto/grpc/testing/xds/v3/rbac.proto
  - src/proto/grpc/testing/xds/v3/regex.proto
  - src/proto/grpc/testing/xds/v3/route.proto
  - src/proto/grpc/testing/xds/v3/router.proto
  - src/proto/grpc/testing/xds/v3/string.proto
  - test/cpp/end2end/connection_delay_injector.cc
  - test/cpp/end2end/test_service_impl.cc
  - test/cpp/end2end/xds/xds_end2end_test_lib.cc
  - test/cpp/end2end/xds/xds_ring_hash_end2end_test.cc
  - test/cpp/end2end/xds/xds_server.cc
  - test/cpp/util/tls_test_utils.cc
  deps:
  - grpc++_test_util
  platforms:
  - linux
  - posix
  - mac
- name: xds_rls_end2end_test
  gtest: true
  build: test
  language: c++
  headers:
  - test/cpp/end2end/counted_service.h
  - test/cpp/end2end/rls_server.h
  - test/cpp/end2end/test_service_impl.h
  - test/cpp/end2end/xds/xds_end2end_test_lib.h
  - test/cpp/end2end/xds/xds_server.h
  - test/cpp/util/tls_test_utils.h
  src:
  - src/proto/grpc/lookup/v1/rls.proto
  - src/proto/grpc/lookup/v1/rls_config.proto
  - src/proto/grpc/testing/duplicate/echo_duplicate.proto
  - src/proto/grpc/testing/echo.proto
  - src/proto/grpc/testing/echo_messages.proto
  - src/proto/grpc/testing/simple_messages.proto
  - src/proto/grpc/testing/xds/ads_for_test.proto
  - src/proto/grpc/testing/xds/eds_for_test.proto
  - src/proto/grpc/testing/xds/lrs_for_test.proto
  - src/proto/grpc/testing/xds/v3/address.proto
  - src/proto/grpc/testing/xds/v3/ads.proto
  - src/proto/grpc/testing/xds/v3/base.proto
  - src/proto/grpc/testing/xds/v3/cluster.proto
  - src/proto/grpc/testing/xds/v3/config_source.proto
  - src/proto/grpc/testing/xds/v3/discovery.proto
  - src/proto/grpc/testing/xds/v3/endpoint.proto
  - src/proto/grpc/testing/xds/v3/expr.proto
  - src/proto/grpc/testing/xds/v3/extension.proto
  - src/proto/grpc/testing/xds/v3/http_connection_manager.proto
  - src/proto/grpc/testing/xds/v3/http_filter_rbac.proto
  - src/proto/grpc/testing/xds/v3/listener.proto
  - src/proto/grpc/testing/xds/v3/load_report.proto
  - src/proto/grpc/testing/xds/v3/lrs.proto
  - src/proto/grpc/testing/xds/v3/metadata.proto
  - src/proto/grpc/testing/xds/v3/orca_load_report.proto
  - src/proto/grpc/testing/xds/v3/outlier_detection.proto
  - src/proto/grpc/testing/xds/v3/path.proto
  - src/proto/grpc/testing/xds/v3/percent.proto
  - src/proto/grpc/testing/xds/v3/protocol.proto
  - src/proto/grpc/testing/xds/v3/range.proto
  - src/proto/grpc/testing/xds/v3/rbac.proto
  - src/proto/grpc/testing/xds/v3/regex.proto
  - src/proto/grpc/testing/xds/v3/route.proto
  - src/proto/grpc/testing/xds/v3/router.proto
  - src/proto/grpc/testing/xds/v3/string.proto
  - test/cpp/end2end/rls_server.cc
  - test/cpp/end2end/test_service_impl.cc
  - test/cpp/end2end/xds/xds_end2end_test_lib.cc
  - test/cpp/end2end/xds/xds_rls_end2end_test.cc
  - test/cpp/end2end/xds/xds_server.cc
  - test/cpp/util/tls_test_utils.cc
  deps:
  - grpc++_test_util
  platforms:
  - linux
  - posix
  - mac
- name: xds_routing_end2end_test
  gtest: true
  build: test
  run: false
  language: c++
  headers:
  - test/cpp/end2end/counted_service.h
  - test/cpp/end2end/test_service_impl.h
  - test/cpp/end2end/xds/no_op_http_filter.h
  - test/cpp/end2end/xds/xds_end2end_test_lib.h
  - test/cpp/end2end/xds/xds_server.h
  - test/cpp/util/tls_test_utils.h
  src:
  - src/proto/grpc/testing/duplicate/echo_duplicate.proto
  - src/proto/grpc/testing/echo.proto
  - src/proto/grpc/testing/echo_messages.proto
  - src/proto/grpc/testing/simple_messages.proto
  - src/proto/grpc/testing/xds/ads_for_test.proto
  - src/proto/grpc/testing/xds/eds_for_test.proto
  - src/proto/grpc/testing/xds/lrs_for_test.proto
  - src/proto/grpc/testing/xds/v3/address.proto
  - src/proto/grpc/testing/xds/v3/ads.proto
  - src/proto/grpc/testing/xds/v3/base.proto
  - src/proto/grpc/testing/xds/v3/cluster.proto
  - src/proto/grpc/testing/xds/v3/config_source.proto
  - src/proto/grpc/testing/xds/v3/discovery.proto
  - src/proto/grpc/testing/xds/v3/endpoint.proto
  - src/proto/grpc/testing/xds/v3/expr.proto
  - src/proto/grpc/testing/xds/v3/extension.proto
  - src/proto/grpc/testing/xds/v3/fault.proto
  - src/proto/grpc/testing/xds/v3/fault_common.proto
  - src/proto/grpc/testing/xds/v3/http_connection_manager.proto
  - src/proto/grpc/testing/xds/v3/http_filter_rbac.proto
  - src/proto/grpc/testing/xds/v3/listener.proto
  - src/proto/grpc/testing/xds/v3/load_report.proto
  - src/proto/grpc/testing/xds/v3/lrs.proto
  - src/proto/grpc/testing/xds/v3/metadata.proto
  - src/proto/grpc/testing/xds/v3/orca_load_report.proto
  - src/proto/grpc/testing/xds/v3/outlier_detection.proto
  - src/proto/grpc/testing/xds/v3/path.proto
  - src/proto/grpc/testing/xds/v3/percent.proto
  - src/proto/grpc/testing/xds/v3/protocol.proto
  - src/proto/grpc/testing/xds/v3/range.proto
  - src/proto/grpc/testing/xds/v3/rbac.proto
  - src/proto/grpc/testing/xds/v3/regex.proto
  - src/proto/grpc/testing/xds/v3/route.proto
  - src/proto/grpc/testing/xds/v3/router.proto
  - src/proto/grpc/testing/xds/v3/string.proto
  - test/cpp/end2end/test_service_impl.cc
  - test/cpp/end2end/xds/xds_end2end_test_lib.cc
  - test/cpp/end2end/xds/xds_routing_end2end_test.cc
  - test/cpp/end2end/xds/xds_server.cc
  - test/cpp/util/tls_test_utils.cc
  deps:
  - grpc++_test_util
  platforms:
  - linux
  - posix
  - mac
external_proto_libraries:
- destination: third_party/envoy-api
  hash: c5807010b67033330915ca5a20483e30538ae5e689aa14b3631d6284beca4630
  proto_prefix: third_party/envoy-api/
  strip_prefix: data-plane-api-9c42588c956220b48eb3099d186487c2f04d32ec
  urls:
  - https://storage.googleapis.com/grpc-bazel-mirror/github.com/envoyproxy/data-plane-api/archive/9c42588c956220b48eb3099d186487c2f04d32ec.tar.gz
  - https://github.com/envoyproxy/data-plane-api/archive/9c42588c956220b48eb3099d186487c2f04d32ec.tar.gz
- destination: third_party/googleapis
  hash: 5bb6b0253ccf64b53d6c7249625a7e3f6c3bc6402abd52d3778bfa48258703a0
  proto_prefix: third_party/googleapis/
  strip_prefix: googleapis-2f9af297c84c55c8b871ba4495e01ade42476c92
  urls:
  - https://storage.googleapis.com/grpc-bazel-mirror/github.com/googleapis/googleapis/archive/2f9af297c84c55c8b871ba4495e01ade42476c92.tar.gz
  - https://github.com/googleapis/googleapis/archive/2f9af297c84c55c8b871ba4495e01ade42476c92.tar.gz
- destination: third_party/opencensus-proto/src
  hash: b7e13f0b4259e80c3070b583c2f39e53153085a6918718b1c710caf7037572b0
  proto_prefix: third_party/opencensus-proto/src/
  strip_prefix: opencensus-proto-0.3.0/src
  urls:
  - https://storage.googleapis.com/grpc-bazel-mirror/github.com/census-instrumentation/opencensus-proto/archive/v0.3.0.tar.gz
  - https://github.com/census-instrumentation/opencensus-proto/archive/v0.3.0.tar.gz
- destination: third_party/xds
  hash: 5bc8365613fe2f8ce6cc33959b7667b13b7fe56cb9d16ba740c06e1a7c4242fc
  proto_prefix: third_party/xds/
  strip_prefix: xds-cb28da3451f158a947dfc45090fe92b07b243bc1
  urls:
  - https://storage.googleapis.com/grpc-bazel-mirror/github.com/cncf/xds/archive/cb28da3451f158a947dfc45090fe92b07b243bc1.tar.gz
  - https://github.com/cncf/xds/archive/cb28da3451f158a947dfc45090fe92b07b243bc1.tar.gz
tests: []<|MERGE_RESOLUTION|>--- conflicted
+++ resolved
@@ -6729,7 +6729,16 @@
   - test/cpp/end2end/test_service_impl.cc
   deps:
   - grpc++_test_util
-<<<<<<< HEAD
+- name: message_compress_test
+  gtest: true
+  build: test
+  language: c++
+  headers: []
+  src:
+  - test/core/compression/message_compress_test.cc
+  deps:
+  - grpc_test_util
+  uses_polling: false
 - name: metadata_allocator_test
   gtest: true
   build: test
@@ -6740,18 +6749,6 @@
   - test/core/transport/metadata_allocator_test.cc
   deps:
   - grpc_test_util
-=======
-- name: message_compress_test
-  gtest: true
-  build: test
-  language: c++
-  headers: []
-  src:
-  - test/core/compression/message_compress_test.cc
-  deps:
-  - grpc_test_util
-  uses_polling: false
->>>>>>> 67be31c3
 - name: metadata_map_test
   gtest: true
   build: test
