filegroups: []
libs:
- name: address_sorting
  build: all
  language: c
  public_headers: []
  headers:
  - third_party/address_sorting/address_sorting_internal.h
  - third_party/address_sorting/include/address_sorting/address_sorting.h
  src:
  - third_party/address_sorting/address_sorting.c
  - third_party/address_sorting/address_sorting_posix.c
  - third_party/address_sorting/address_sorting_windows.c
  deps: []
- name: end2end_nosec_tests
  build: private
  language: c
  public_headers: []
  headers:
  - test/core/compression/args_utils.h
  - test/core/end2end/cq_verifier.h
  - test/core/end2end/data/ssl_test_data.h
  - test/core/end2end/end2end_tests.h
  - test/core/end2end/fixtures/http_proxy_fixture.h
  - test/core/end2end/fixtures/local_util.h
  - test/core/end2end/fixtures/proxy.h
  - test/core/end2end/tests/cancel_test_helpers.h
  - test/core/util/test_lb_policies.h
  src:
  - test/core/compression/args_utils.cc
  - test/core/end2end/cq_verifier.cc
  - test/core/end2end/data/client_certs.cc
  - test/core/end2end/data/server1_cert.cc
  - test/core/end2end/data/server1_key.cc
  - test/core/end2end/data/test_root_cert.cc
  - test/core/end2end/end2end_nosec_tests.cc
  - test/core/end2end/end2end_test_utils.cc
  - test/core/end2end/fixtures/http_proxy_fixture.cc
  - test/core/end2end/fixtures/local_util.cc
  - test/core/end2end/fixtures/proxy.cc
  - test/core/end2end/tests/authority_not_supported.cc
  - test/core/end2end/tests/bad_hostname.cc
  - test/core/end2end/tests/bad_ping.cc
  - test/core/end2end/tests/binary_metadata.cc
  - test/core/end2end/tests/call_host_override.cc
  - test/core/end2end/tests/cancel_after_accept.cc
  - test/core/end2end/tests/cancel_after_client_done.cc
  - test/core/end2end/tests/cancel_after_invoke.cc
  - test/core/end2end/tests/cancel_after_round_trip.cc
  - test/core/end2end/tests/cancel_before_invoke.cc
  - test/core/end2end/tests/cancel_in_a_vacuum.cc
  - test/core/end2end/tests/cancel_with_status.cc
  - test/core/end2end/tests/channelz.cc
  - test/core/end2end/tests/client_streaming.cc
  - test/core/end2end/tests/compressed_payload.cc
  - test/core/end2end/tests/connectivity.cc
  - test/core/end2end/tests/default_host.cc
  - test/core/end2end/tests/disappearing_server.cc
  - test/core/end2end/tests/empty_batch.cc
  - test/core/end2end/tests/filter_causes_close.cc
  - test/core/end2end/tests/filter_context.cc
  - test/core/end2end/tests/filter_init_fails.cc
  - test/core/end2end/tests/filter_latency.cc
  - test/core/end2end/tests/filter_status_code.cc
  - test/core/end2end/tests/graceful_server_shutdown.cc
  - test/core/end2end/tests/high_initial_seqno.cc
  - test/core/end2end/tests/hpack_size.cc
  - test/core/end2end/tests/idempotent_request.cc
  - test/core/end2end/tests/invoke_large_request.cc
  - test/core/end2end/tests/keepalive_timeout.cc
  - test/core/end2end/tests/large_metadata.cc
  - test/core/end2end/tests/max_concurrent_streams.cc
  - test/core/end2end/tests/max_connection_age.cc
  - test/core/end2end/tests/max_connection_idle.cc
  - test/core/end2end/tests/max_message_length.cc
  - test/core/end2end/tests/negative_deadline.cc
  - test/core/end2end/tests/no_error_on_hotpath.cc
  - test/core/end2end/tests/no_logging.cc
  - test/core/end2end/tests/no_op.cc
  - test/core/end2end/tests/payload.cc
  - test/core/end2end/tests/ping.cc
  - test/core/end2end/tests/ping_pong_streaming.cc
  - test/core/end2end/tests/proxy_auth.cc
  - test/core/end2end/tests/registered_call.cc
  - test/core/end2end/tests/request_with_flags.cc
  - test/core/end2end/tests/request_with_payload.cc
  - test/core/end2end/tests/resource_quota_server.cc
  - test/core/end2end/tests/retry.cc
  - test/core/end2end/tests/retry_cancel_during_delay.cc
  - test/core/end2end/tests/retry_cancel_with_multiple_send_batches.cc
  - test/core/end2end/tests/retry_cancellation.cc
  - test/core/end2end/tests/retry_disabled.cc
  - test/core/end2end/tests/retry_exceeds_buffer_size_in_delay.cc
  - test/core/end2end/tests/retry_exceeds_buffer_size_in_initial_batch.cc
  - test/core/end2end/tests/retry_exceeds_buffer_size_in_subsequent_batch.cc
  - test/core/end2end/tests/retry_lb_drop.cc
  - test/core/end2end/tests/retry_lb_fail.cc
  - test/core/end2end/tests/retry_non_retriable_status.cc
  - test/core/end2end/tests/retry_non_retriable_status_before_recv_trailing_metadata_started.cc
  - test/core/end2end/tests/retry_per_attempt_recv_timeout.cc
  - test/core/end2end/tests/retry_per_attempt_recv_timeout_on_last_attempt.cc
  - test/core/end2end/tests/retry_recv_initial_metadata.cc
  - test/core/end2end/tests/retry_recv_message.cc
  - test/core/end2end/tests/retry_recv_message_replay.cc
  - test/core/end2end/tests/retry_recv_trailing_metadata_error.cc
  - test/core/end2end/tests/retry_send_initial_metadata_refs.cc
  - test/core/end2end/tests/retry_send_op_fails.cc
  - test/core/end2end/tests/retry_server_pushback_delay.cc
  - test/core/end2end/tests/retry_server_pushback_disabled.cc
  - test/core/end2end/tests/retry_streaming.cc
  - test/core/end2end/tests/retry_streaming_after_commit.cc
  - test/core/end2end/tests/retry_streaming_succeeds_before_replay_finished.cc
  - test/core/end2end/tests/retry_throttled.cc
  - test/core/end2end/tests/retry_too_many_attempts.cc
  - test/core/end2end/tests/server_finishes_request.cc
  - test/core/end2end/tests/server_streaming.cc
  - test/core/end2end/tests/shutdown_finishes_calls.cc
  - test/core/end2end/tests/shutdown_finishes_tags.cc
  - test/core/end2end/tests/simple_cacheable_request.cc
  - test/core/end2end/tests/simple_delayed_request.cc
  - test/core/end2end/tests/simple_metadata.cc
  - test/core/end2end/tests/simple_request.cc
  - test/core/end2end/tests/streaming_error_response.cc
  - test/core/end2end/tests/trailing_metadata.cc
  - test/core/end2end/tests/write_buffering.cc
  - test/core/end2end/tests/write_buffering_at_end.cc
  - test/core/util/test_lb_policies.cc
  deps:
  - grpc_test_util
- name: end2end_tests
  build: private
  language: c
  public_headers:
  - include/grpc/byte_buffer.h
  - include/grpc/byte_buffer_reader.h
  - include/grpc/compression.h
  - include/grpc/fork.h
  - include/grpc/grpc.h
  - include/grpc/grpc_posix.h
  - include/grpc/grpc_security.h
  - include/grpc/grpc_security_constants.h
  - include/grpc/load_reporting.h
  - include/grpc/slice.h
  - include/grpc/slice_buffer.h
  - include/grpc/status.h
  - include/grpc/support/workaround_list.h
  headers:
  - src/core/lib/security/authorization/grpc_authorization_policy_provider.h
  - src/core/lib/security/authorization/rbac_translator.h
  - test/core/compression/args_utils.h
  - test/core/end2end/cq_verifier.h
  - test/core/end2end/data/ssl_test_data.h
  - test/core/end2end/end2end_tests.h
  - test/core/end2end/fixtures/http_proxy_fixture.h
  - test/core/end2end/fixtures/local_util.h
  - test/core/end2end/fixtures/proxy.h
  - test/core/end2end/tests/cancel_test_helpers.h
  - test/core/util/test_lb_policies.h
  src:
  - src/core/lib/security/authorization/grpc_authorization_policy_provider.cc
  - src/core/lib/security/authorization/rbac_translator.cc
  - test/core/compression/args_utils.cc
  - test/core/end2end/cq_verifier.cc
  - test/core/end2end/data/client_certs.cc
  - test/core/end2end/data/server1_cert.cc
  - test/core/end2end/data/server1_key.cc
  - test/core/end2end/data/test_root_cert.cc
  - test/core/end2end/end2end_test_utils.cc
  - test/core/end2end/end2end_tests.cc
  - test/core/end2end/fixtures/http_proxy_fixture.cc
  - test/core/end2end/fixtures/local_util.cc
  - test/core/end2end/fixtures/proxy.cc
  - test/core/end2end/tests/authority_not_supported.cc
  - test/core/end2end/tests/bad_hostname.cc
  - test/core/end2end/tests/bad_ping.cc
  - test/core/end2end/tests/binary_metadata.cc
  - test/core/end2end/tests/call_creds.cc
  - test/core/end2end/tests/call_host_override.cc
  - test/core/end2end/tests/cancel_after_accept.cc
  - test/core/end2end/tests/cancel_after_client_done.cc
  - test/core/end2end/tests/cancel_after_invoke.cc
  - test/core/end2end/tests/cancel_after_round_trip.cc
  - test/core/end2end/tests/cancel_before_invoke.cc
  - test/core/end2end/tests/cancel_in_a_vacuum.cc
  - test/core/end2end/tests/cancel_with_status.cc
  - test/core/end2end/tests/channelz.cc
  - test/core/end2end/tests/client_streaming.cc
  - test/core/end2end/tests/compressed_payload.cc
  - test/core/end2end/tests/connectivity.cc
  - test/core/end2end/tests/default_host.cc
  - test/core/end2end/tests/disappearing_server.cc
  - test/core/end2end/tests/empty_batch.cc
  - test/core/end2end/tests/filter_causes_close.cc
  - test/core/end2end/tests/filter_context.cc
  - test/core/end2end/tests/filter_init_fails.cc
  - test/core/end2end/tests/filter_latency.cc
  - test/core/end2end/tests/filter_status_code.cc
  - test/core/end2end/tests/graceful_server_shutdown.cc
  - test/core/end2end/tests/high_initial_seqno.cc
  - test/core/end2end/tests/hpack_size.cc
  - test/core/end2end/tests/idempotent_request.cc
  - test/core/end2end/tests/invoke_large_request.cc
  - test/core/end2end/tests/keepalive_timeout.cc
  - test/core/end2end/tests/large_metadata.cc
  - test/core/end2end/tests/max_concurrent_streams.cc
  - test/core/end2end/tests/max_connection_age.cc
  - test/core/end2end/tests/max_connection_idle.cc
  - test/core/end2end/tests/max_message_length.cc
  - test/core/end2end/tests/negative_deadline.cc
  - test/core/end2end/tests/no_error_on_hotpath.cc
  - test/core/end2end/tests/no_logging.cc
  - test/core/end2end/tests/no_op.cc
  - test/core/end2end/tests/payload.cc
  - test/core/end2end/tests/ping.cc
  - test/core/end2end/tests/ping_pong_streaming.cc
  - test/core/end2end/tests/proxy_auth.cc
  - test/core/end2end/tests/registered_call.cc
  - test/core/end2end/tests/request_with_flags.cc
  - test/core/end2end/tests/request_with_payload.cc
  - test/core/end2end/tests/resource_quota_server.cc
  - test/core/end2end/tests/retry.cc
  - test/core/end2end/tests/retry_cancel_during_delay.cc
  - test/core/end2end/tests/retry_cancel_with_multiple_send_batches.cc
  - test/core/end2end/tests/retry_cancellation.cc
  - test/core/end2end/tests/retry_disabled.cc
  - test/core/end2end/tests/retry_exceeds_buffer_size_in_delay.cc
  - test/core/end2end/tests/retry_exceeds_buffer_size_in_initial_batch.cc
  - test/core/end2end/tests/retry_exceeds_buffer_size_in_subsequent_batch.cc
  - test/core/end2end/tests/retry_lb_drop.cc
  - test/core/end2end/tests/retry_lb_fail.cc
  - test/core/end2end/tests/retry_non_retriable_status.cc
  - test/core/end2end/tests/retry_non_retriable_status_before_recv_trailing_metadata_started.cc
  - test/core/end2end/tests/retry_per_attempt_recv_timeout.cc
  - test/core/end2end/tests/retry_per_attempt_recv_timeout_on_last_attempt.cc
  - test/core/end2end/tests/retry_recv_initial_metadata.cc
  - test/core/end2end/tests/retry_recv_message.cc
  - test/core/end2end/tests/retry_recv_message_replay.cc
  - test/core/end2end/tests/retry_recv_trailing_metadata_error.cc
  - test/core/end2end/tests/retry_send_initial_metadata_refs.cc
  - test/core/end2end/tests/retry_send_op_fails.cc
  - test/core/end2end/tests/retry_server_pushback_delay.cc
  - test/core/end2end/tests/retry_server_pushback_disabled.cc
  - test/core/end2end/tests/retry_streaming.cc
  - test/core/end2end/tests/retry_streaming_after_commit.cc
  - test/core/end2end/tests/retry_streaming_succeeds_before_replay_finished.cc
  - test/core/end2end/tests/retry_throttled.cc
  - test/core/end2end/tests/retry_too_many_attempts.cc
  - test/core/end2end/tests/sdk_authz.cc
  - test/core/end2end/tests/server_finishes_request.cc
  - test/core/end2end/tests/server_streaming.cc
  - test/core/end2end/tests/shutdown_finishes_calls.cc
  - test/core/end2end/tests/shutdown_finishes_tags.cc
  - test/core/end2end/tests/simple_cacheable_request.cc
  - test/core/end2end/tests/simple_delayed_request.cc
  - test/core/end2end/tests/simple_metadata.cc
  - test/core/end2end/tests/simple_request.cc
  - test/core/end2end/tests/streaming_error_response.cc
  - test/core/end2end/tests/trailing_metadata.cc
  - test/core/end2end/tests/write_buffering.cc
  - test/core/end2end/tests/write_buffering_at_end.cc
  - test/core/util/test_lb_policies.cc
  deps:
  - grpc_test_util
- name: gpr
  build: all
  language: c
  public_headers:
  - include/grpc/impl/codegen/atm.h
  - include/grpc/impl/codegen/atm_gcc_atomic.h
  - include/grpc/impl/codegen/atm_gcc_sync.h
  - include/grpc/impl/codegen/atm_windows.h
  - include/grpc/impl/codegen/byte_buffer.h
  - include/grpc/impl/codegen/byte_buffer_reader.h
  - include/grpc/impl/codegen/compression_types.h
  - include/grpc/impl/codegen/connectivity_state.h
  - include/grpc/impl/codegen/fork.h
  - include/grpc/impl/codegen/gpr_slice.h
  - include/grpc/impl/codegen/gpr_types.h
  - include/grpc/impl/codegen/grpc_types.h
  - include/grpc/impl/codegen/log.h
  - include/grpc/impl/codegen/port_platform.h
  - include/grpc/impl/codegen/propagation_bits.h
  - include/grpc/impl/codegen/slice.h
  - include/grpc/impl/codegen/status.h
  - include/grpc/impl/codegen/sync.h
  - include/grpc/impl/codegen/sync_abseil.h
  - include/grpc/impl/codegen/sync_custom.h
  - include/grpc/impl/codegen/sync_generic.h
  - include/grpc/impl/codegen/sync_posix.h
  - include/grpc/impl/codegen/sync_windows.h
  - include/grpc/support/alloc.h
  - include/grpc/support/atm.h
  - include/grpc/support/atm_gcc_atomic.h
  - include/grpc/support/atm_gcc_sync.h
  - include/grpc/support/atm_windows.h
  - include/grpc/support/cpu.h
  - include/grpc/support/log.h
  - include/grpc/support/log_windows.h
  - include/grpc/support/port_platform.h
  - include/grpc/support/string_util.h
  - include/grpc/support/sync.h
  - include/grpc/support/sync_abseil.h
  - include/grpc/support/sync_custom.h
  - include/grpc/support/sync_generic.h
  - include/grpc/support/sync_posix.h
  - include/grpc/support/sync_windows.h
  - include/grpc/support/thd_id.h
  - include/grpc/support/time.h
  headers:
  - src/core/ext/upb-generated/google/protobuf/any.upb.h
  - src/core/ext/upb-generated/google/rpc/status.upb.h
  - src/core/lib/gpr/alloc.h
  - src/core/lib/gpr/env.h
  - src/core/lib/gpr/murmur_hash.h
  - src/core/lib/gpr/spinlock.h
  - src/core/lib/gpr/string.h
  - src/core/lib/gpr/string_windows.h
  - src/core/lib/gpr/time_precise.h
  - src/core/lib/gpr/tls.h
  - src/core/lib/gpr/tmpfile.h
  - src/core/lib/gpr/useful.h
  - src/core/lib/gprpp/construct_destruct.h
  - src/core/lib/gprpp/debug_location.h
  - src/core/lib/gprpp/examine_stack.h
  - src/core/lib/gprpp/fork.h
  - src/core/lib/gprpp/global_config.h
  - src/core/lib/gprpp/global_config_custom.h
  - src/core/lib/gprpp/global_config_env.h
  - src/core/lib/gprpp/global_config_generic.h
  - src/core/lib/gprpp/host_port.h
  - src/core/lib/gprpp/manual_constructor.h
  - src/core/lib/gprpp/memory.h
  - src/core/lib/gprpp/mpscq.h
  - src/core/lib/gprpp/stat.h
  - src/core/lib/gprpp/status_helper.h
  - src/core/lib/gprpp/sync.h
  - src/core/lib/gprpp/thd.h
  - src/core/lib/gprpp/time_util.h
  - src/core/lib/profiling/timers.h
  src:
  - src/core/ext/upb-generated/google/protobuf/any.upb.c
  - src/core/ext/upb-generated/google/rpc/status.upb.c
  - src/core/lib/gpr/alloc.cc
  - src/core/lib/gpr/atm.cc
  - src/core/lib/gpr/cpu_iphone.cc
  - src/core/lib/gpr/cpu_linux.cc
  - src/core/lib/gpr/cpu_posix.cc
  - src/core/lib/gpr/cpu_windows.cc
  - src/core/lib/gpr/env_linux.cc
  - src/core/lib/gpr/env_posix.cc
  - src/core/lib/gpr/env_windows.cc
  - src/core/lib/gpr/log.cc
  - src/core/lib/gpr/log_android.cc
  - src/core/lib/gpr/log_linux.cc
  - src/core/lib/gpr/log_posix.cc
  - src/core/lib/gpr/log_windows.cc
  - src/core/lib/gpr/murmur_hash.cc
  - src/core/lib/gpr/string.cc
  - src/core/lib/gpr/string_posix.cc
  - src/core/lib/gpr/string_util_windows.cc
  - src/core/lib/gpr/string_windows.cc
  - src/core/lib/gpr/sync.cc
  - src/core/lib/gpr/sync_abseil.cc
  - src/core/lib/gpr/sync_posix.cc
  - src/core/lib/gpr/sync_windows.cc
  - src/core/lib/gpr/time.cc
  - src/core/lib/gpr/time_posix.cc
  - src/core/lib/gpr/time_precise.cc
  - src/core/lib/gpr/time_windows.cc
  - src/core/lib/gpr/tmpfile_msys.cc
  - src/core/lib/gpr/tmpfile_posix.cc
  - src/core/lib/gpr/tmpfile_windows.cc
  - src/core/lib/gpr/wrap_memcpy.cc
  - src/core/lib/gprpp/examine_stack.cc
  - src/core/lib/gprpp/fork.cc
  - src/core/lib/gprpp/global_config_env.cc
  - src/core/lib/gprpp/host_port.cc
  - src/core/lib/gprpp/mpscq.cc
  - src/core/lib/gprpp/stat_posix.cc
  - src/core/lib/gprpp/stat_windows.cc
  - src/core/lib/gprpp/status_helper.cc
  - src/core/lib/gprpp/thd_posix.cc
  - src/core/lib/gprpp/thd_windows.cc
  - src/core/lib/gprpp/time_util.cc
  - src/core/lib/profiling/basic_timers.cc
  - src/core/lib/profiling/stap_timers.cc
  deps:
  - absl/base:base
  - absl/base:core_headers
  - absl/memory:memory
  - absl/random:random
  - absl/status:status
  - absl/strings:cord
  - absl/strings:str_format
  - absl/strings:strings
  - absl/synchronization:synchronization
  - absl/time:time
  - absl/types:optional
  - upb
- name: grpc
  build: all
  language: c
  public_headers:
  - include/grpc/byte_buffer.h
  - include/grpc/byte_buffer_reader.h
  - include/grpc/census.h
  - include/grpc/compression.h
  - include/grpc/event_engine/endpoint_config.h
  - include/grpc/event_engine/event_engine.h
  - include/grpc/event_engine/internal/memory_allocator_impl.h
  - include/grpc/event_engine/memory_allocator.h
  - include/grpc/event_engine/memory_request.h
  - include/grpc/event_engine/port.h
  - include/grpc/fork.h
  - include/grpc/grpc.h
  - include/grpc/grpc_posix.h
  - include/grpc/grpc_security.h
  - include/grpc/grpc_security_constants.h
  - include/grpc/load_reporting.h
  - include/grpc/slice.h
  - include/grpc/slice_buffer.h
  - include/grpc/status.h
  - include/grpc/support/workaround_list.h
  headers:
  - src/core/ext/filters/client_channel/backend_metric.h
  - src/core/ext/filters/client_channel/backup_poller.h
  - src/core/ext/filters/client_channel/client_channel.h
  - src/core/ext/filters/client_channel/client_channel_channelz.h
  - src/core/ext/filters/client_channel/client_channel_factory.h
  - src/core/ext/filters/client_channel/config_selector.h
  - src/core/ext/filters/client_channel/connector.h
  - src/core/ext/filters/client_channel/dynamic_filters.h
  - src/core/ext/filters/client_channel/global_subchannel_pool.h
  - src/core/ext/filters/client_channel/health/health_check_client.h
  - src/core/ext/filters/client_channel/http_connect_handshaker.h
  - src/core/ext/filters/client_channel/http_proxy.h
  - src/core/ext/filters/client_channel/lb_policy.h
  - src/core/ext/filters/client_channel/lb_policy/address_filtering.h
  - src/core/ext/filters/client_channel/lb_policy/child_policy_handler.h
  - src/core/ext/filters/client_channel/lb_policy/grpclb/client_load_reporting_filter.h
  - src/core/ext/filters/client_channel/lb_policy/grpclb/grpclb.h
  - src/core/ext/filters/client_channel/lb_policy/grpclb/grpclb_balancer_addresses.h
  - src/core/ext/filters/client_channel/lb_policy/grpclb/grpclb_client_stats.h
  - src/core/ext/filters/client_channel/lb_policy/grpclb/load_balancer_api.h
  - src/core/ext/filters/client_channel/lb_policy/ring_hash/ring_hash.h
  - src/core/ext/filters/client_channel/lb_policy/subchannel_list.h
  - src/core/ext/filters/client_channel/lb_policy/xds/xds.h
  - src/core/ext/filters/client_channel/lb_policy/xds/xds_channel_args.h
  - src/core/ext/filters/client_channel/lb_policy_factory.h
  - src/core/ext/filters/client_channel/lb_policy_registry.h
  - src/core/ext/filters/client_channel/local_subchannel_pool.h
  - src/core/ext/filters/client_channel/proxy_mapper.h
  - src/core/ext/filters/client_channel/proxy_mapper_registry.h
  - src/core/ext/filters/client_channel/resolver/dns/c_ares/grpc_ares_ev_driver.h
  - src/core/ext/filters/client_channel/resolver/dns/c_ares/grpc_ares_wrapper.h
  - src/core/ext/filters/client_channel/resolver/dns/dns_resolver_selection.h
  - src/core/ext/filters/client_channel/resolver/fake/fake_resolver.h
  - src/core/ext/filters/client_channel/resolver/xds/xds_resolver.h
  - src/core/ext/filters/client_channel/resolver_result_parsing.h
  - src/core/ext/filters/client_channel/retry_filter.h
  - src/core/ext/filters/client_channel/retry_service_config.h
  - src/core/ext/filters/client_channel/retry_throttle.h
  - src/core/ext/filters/client_channel/subchannel.h
  - src/core/ext/filters/client_channel/subchannel_interface.h
  - src/core/ext/filters/client_channel/subchannel_pool_interface.h
  - src/core/ext/filters/client_idle/idle_filter_state.h
  - src/core/ext/filters/deadline/deadline_filter.h
  - src/core/ext/filters/fault_injection/fault_injection_filter.h
  - src/core/ext/filters/fault_injection/service_config_parser.h
  - src/core/ext/filters/http/client/http_client_filter.h
  - src/core/ext/filters/http/client_authority_filter.h
  - src/core/ext/filters/http/message_compress/message_compress_filter.h
  - src/core/ext/filters/http/message_compress/message_decompress_filter.h
  - src/core/ext/filters/http/server/http_server_filter.h
  - src/core/ext/filters/max_age/max_age_filter.h
  - src/core/ext/filters/message_size/message_size_filter.h
  - src/core/ext/filters/rbac/rbac_filter.h
  - src/core/ext/filters/rbac/rbac_service_config_parser.h
  - src/core/ext/filters/server_config_selector/server_config_selector.h
  - src/core/ext/filters/server_config_selector/server_config_selector_filter.h
  - src/core/ext/transport/chttp2/alpn/alpn.h
  - src/core/ext/transport/chttp2/client/chttp2_connector.h
  - src/core/ext/transport/chttp2/server/chttp2_server.h
  - src/core/ext/transport/chttp2/transport/bin_decoder.h
  - src/core/ext/transport/chttp2/transport/bin_encoder.h
  - src/core/ext/transport/chttp2/transport/chttp2_transport.h
  - src/core/ext/transport/chttp2/transport/context_list.h
  - src/core/ext/transport/chttp2/transport/flow_control.h
  - src/core/ext/transport/chttp2/transport/frame.h
  - src/core/ext/transport/chttp2/transport/frame_data.h
  - src/core/ext/transport/chttp2/transport/frame_goaway.h
  - src/core/ext/transport/chttp2/transport/frame_ping.h
  - src/core/ext/transport/chttp2/transport/frame_rst_stream.h
  - src/core/ext/transport/chttp2/transport/frame_settings.h
  - src/core/ext/transport/chttp2/transport/frame_window_update.h
  - src/core/ext/transport/chttp2/transport/hpack_constants.h
  - src/core/ext/transport/chttp2/transport/hpack_encoder.h
  - src/core/ext/transport/chttp2/transport/hpack_encoder_table.h
  - src/core/ext/transport/chttp2/transport/hpack_parser.h
  - src/core/ext/transport/chttp2/transport/hpack_parser_table.h
  - src/core/ext/transport/chttp2/transport/http2_settings.h
  - src/core/ext/transport/chttp2/transport/huffsyms.h
  - src/core/ext/transport/chttp2/transport/internal.h
  - src/core/ext/transport/chttp2/transport/stream_map.h
  - src/core/ext/transport/chttp2/transport/varint.h
  - src/core/ext/transport/inproc/inproc_transport.h
  - src/core/ext/upb-generated/envoy/admin/v3/certs.upb.h
  - src/core/ext/upb-generated/envoy/admin/v3/clusters.upb.h
  - src/core/ext/upb-generated/envoy/admin/v3/config_dump.upb.h
  - src/core/ext/upb-generated/envoy/admin/v3/init_dump.upb.h
  - src/core/ext/upb-generated/envoy/admin/v3/listeners.upb.h
  - src/core/ext/upb-generated/envoy/admin/v3/memory.upb.h
  - src/core/ext/upb-generated/envoy/admin/v3/metrics.upb.h
  - src/core/ext/upb-generated/envoy/admin/v3/mutex_stats.upb.h
  - src/core/ext/upb-generated/envoy/admin/v3/server_info.upb.h
  - src/core/ext/upb-generated/envoy/admin/v3/tap.upb.h
  - src/core/ext/upb-generated/envoy/annotations/deprecation.upb.h
  - src/core/ext/upb-generated/envoy/annotations/resource.upb.h
  - src/core/ext/upb-generated/envoy/config/accesslog/v3/accesslog.upb.h
  - src/core/ext/upb-generated/envoy/config/bootstrap/v3/bootstrap.upb.h
  - src/core/ext/upb-generated/envoy/config/cluster/v3/circuit_breaker.upb.h
  - src/core/ext/upb-generated/envoy/config/cluster/v3/cluster.upb.h
  - src/core/ext/upb-generated/envoy/config/cluster/v3/filter.upb.h
  - src/core/ext/upb-generated/envoy/config/cluster/v3/outlier_detection.upb.h
  - src/core/ext/upb-generated/envoy/config/common/matcher/v3/matcher.upb.h
  - src/core/ext/upb-generated/envoy/config/core/v3/address.upb.h
  - src/core/ext/upb-generated/envoy/config/core/v3/backoff.upb.h
  - src/core/ext/upb-generated/envoy/config/core/v3/base.upb.h
  - src/core/ext/upb-generated/envoy/config/core/v3/config_source.upb.h
  - src/core/ext/upb-generated/envoy/config/core/v3/event_service_config.upb.h
  - src/core/ext/upb-generated/envoy/config/core/v3/extension.upb.h
  - src/core/ext/upb-generated/envoy/config/core/v3/grpc_method_list.upb.h
  - src/core/ext/upb-generated/envoy/config/core/v3/grpc_service.upb.h
  - src/core/ext/upb-generated/envoy/config/core/v3/health_check.upb.h
  - src/core/ext/upb-generated/envoy/config/core/v3/http_uri.upb.h
  - src/core/ext/upb-generated/envoy/config/core/v3/protocol.upb.h
  - src/core/ext/upb-generated/envoy/config/core/v3/proxy_protocol.upb.h
  - src/core/ext/upb-generated/envoy/config/core/v3/resolver.upb.h
  - src/core/ext/upb-generated/envoy/config/core/v3/socket_option.upb.h
  - src/core/ext/upb-generated/envoy/config/core/v3/substitution_format_string.upb.h
  - src/core/ext/upb-generated/envoy/config/core/v3/udp_socket_config.upb.h
  - src/core/ext/upb-generated/envoy/config/endpoint/v3/endpoint.upb.h
  - src/core/ext/upb-generated/envoy/config/endpoint/v3/endpoint_components.upb.h
  - src/core/ext/upb-generated/envoy/config/endpoint/v3/load_report.upb.h
  - src/core/ext/upb-generated/envoy/config/listener/v3/api_listener.upb.h
  - src/core/ext/upb-generated/envoy/config/listener/v3/listener.upb.h
  - src/core/ext/upb-generated/envoy/config/listener/v3/listener_components.upb.h
  - src/core/ext/upb-generated/envoy/config/listener/v3/quic_config.upb.h
  - src/core/ext/upb-generated/envoy/config/listener/v3/udp_listener_config.upb.h
  - src/core/ext/upb-generated/envoy/config/metrics/v3/metrics_service.upb.h
  - src/core/ext/upb-generated/envoy/config/metrics/v3/stats.upb.h
  - src/core/ext/upb-generated/envoy/config/overload/v3/overload.upb.h
  - src/core/ext/upb-generated/envoy/config/rbac/v3/rbac.upb.h
  - src/core/ext/upb-generated/envoy/config/route/v3/route.upb.h
  - src/core/ext/upb-generated/envoy/config/route/v3/route_components.upb.h
  - src/core/ext/upb-generated/envoy/config/route/v3/scoped_route.upb.h
  - src/core/ext/upb-generated/envoy/config/tap/v3/common.upb.h
  - src/core/ext/upb-generated/envoy/config/trace/v3/datadog.upb.h
  - src/core/ext/upb-generated/envoy/config/trace/v3/dynamic_ot.upb.h
  - src/core/ext/upb-generated/envoy/config/trace/v3/http_tracer.upb.h
  - src/core/ext/upb-generated/envoy/config/trace/v3/lightstep.upb.h
  - src/core/ext/upb-generated/envoy/config/trace/v3/opencensus.upb.h
  - src/core/ext/upb-generated/envoy/config/trace/v3/service.upb.h
  - src/core/ext/upb-generated/envoy/config/trace/v3/skywalking.upb.h
  - src/core/ext/upb-generated/envoy/config/trace/v3/trace.upb.h
  - src/core/ext/upb-generated/envoy/config/trace/v3/xray.upb.h
  - src/core/ext/upb-generated/envoy/config/trace/v3/zipkin.upb.h
  - src/core/ext/upb-generated/envoy/extensions/clusters/aggregate/v3/cluster.upb.h
  - src/core/ext/upb-generated/envoy/extensions/filters/common/fault/v3/fault.upb.h
  - src/core/ext/upb-generated/envoy/extensions/filters/http/fault/v3/fault.upb.h
  - src/core/ext/upb-generated/envoy/extensions/filters/http/rbac/v3/rbac.upb.h
  - src/core/ext/upb-generated/envoy/extensions/filters/http/router/v3/router.upb.h
  - src/core/ext/upb-generated/envoy/extensions/filters/network/http_connection_manager/v3/http_connection_manager.upb.h
  - src/core/ext/upb-generated/envoy/extensions/transport_sockets/tls/v3/cert.upb.h
  - src/core/ext/upb-generated/envoy/extensions/transport_sockets/tls/v3/common.upb.h
  - src/core/ext/upb-generated/envoy/extensions/transport_sockets/tls/v3/secret.upb.h
  - src/core/ext/upb-generated/envoy/extensions/transport_sockets/tls/v3/tls.upb.h
  - src/core/ext/upb-generated/envoy/extensions/transport_sockets/tls/v3/tls_spiffe_validator_config.upb.h
  - src/core/ext/upb-generated/envoy/service/discovery/v3/ads.upb.h
  - src/core/ext/upb-generated/envoy/service/discovery/v3/discovery.upb.h
  - src/core/ext/upb-generated/envoy/service/load_stats/v3/lrs.upb.h
  - src/core/ext/upb-generated/envoy/service/status/v3/csds.upb.h
  - src/core/ext/upb-generated/envoy/type/http/v3/cookie.upb.h
  - src/core/ext/upb-generated/envoy/type/http/v3/path_transformation.upb.h
  - src/core/ext/upb-generated/envoy/type/matcher/v3/http_inputs.upb.h
  - src/core/ext/upb-generated/envoy/type/matcher/v3/metadata.upb.h
  - src/core/ext/upb-generated/envoy/type/matcher/v3/node.upb.h
  - src/core/ext/upb-generated/envoy/type/matcher/v3/number.upb.h
  - src/core/ext/upb-generated/envoy/type/matcher/v3/path.upb.h
  - src/core/ext/upb-generated/envoy/type/matcher/v3/regex.upb.h
  - src/core/ext/upb-generated/envoy/type/matcher/v3/string.upb.h
  - src/core/ext/upb-generated/envoy/type/matcher/v3/struct.upb.h
  - src/core/ext/upb-generated/envoy/type/matcher/v3/value.upb.h
  - src/core/ext/upb-generated/envoy/type/metadata/v3/metadata.upb.h
  - src/core/ext/upb-generated/envoy/type/tracing/v3/custom_tag.upb.h
  - src/core/ext/upb-generated/envoy/type/v3/hash_policy.upb.h
  - src/core/ext/upb-generated/envoy/type/v3/http.upb.h
  - src/core/ext/upb-generated/envoy/type/v3/http_status.upb.h
  - src/core/ext/upb-generated/envoy/type/v3/percent.upb.h
  - src/core/ext/upb-generated/envoy/type/v3/range.upb.h
  - src/core/ext/upb-generated/envoy/type/v3/ratelimit_unit.upb.h
  - src/core/ext/upb-generated/envoy/type/v3/semantic_version.upb.h
  - src/core/ext/upb-generated/envoy/type/v3/token_bucket.upb.h
  - src/core/ext/upb-generated/google/api/annotations.upb.h
  - src/core/ext/upb-generated/google/api/expr/v1alpha1/checked.upb.h
  - src/core/ext/upb-generated/google/api/expr/v1alpha1/syntax.upb.h
  - src/core/ext/upb-generated/google/api/http.upb.h
  - src/core/ext/upb-generated/google/api/httpbody.upb.h
  - src/core/ext/upb-generated/google/protobuf/any.upb.h
  - src/core/ext/upb-generated/google/protobuf/descriptor.upb.h
  - src/core/ext/upb-generated/google/protobuf/duration.upb.h
  - src/core/ext/upb-generated/google/protobuf/empty.upb.h
  - src/core/ext/upb-generated/google/protobuf/struct.upb.h
  - src/core/ext/upb-generated/google/protobuf/timestamp.upb.h
  - src/core/ext/upb-generated/google/protobuf/wrappers.upb.h
  - src/core/ext/upb-generated/google/rpc/status.upb.h
  - src/core/ext/upb-generated/opencensus/proto/trace/v1/trace_config.upb.h
  - src/core/ext/upb-generated/src/proto/grpc/gcp/altscontext.upb.h
  - src/core/ext/upb-generated/src/proto/grpc/gcp/handshaker.upb.h
  - src/core/ext/upb-generated/src/proto/grpc/gcp/transport_security_common.upb.h
  - src/core/ext/upb-generated/src/proto/grpc/health/v1/health.upb.h
  - src/core/ext/upb-generated/src/proto/grpc/lb/v1/load_balancer.upb.h
  - src/core/ext/upb-generated/src/proto/grpc/lookup/v1/rls.upb.h
  - src/core/ext/upb-generated/udpa/annotations/migrate.upb.h
  - src/core/ext/upb-generated/udpa/annotations/security.upb.h
  - src/core/ext/upb-generated/udpa/annotations/sensitive.upb.h
  - src/core/ext/upb-generated/udpa/annotations/status.upb.h
  - src/core/ext/upb-generated/udpa/annotations/versioning.upb.h
  - src/core/ext/upb-generated/validate/validate.upb.h
  - src/core/ext/upb-generated/xds/annotations/v3/migrate.upb.h
  - src/core/ext/upb-generated/xds/annotations/v3/security.upb.h
  - src/core/ext/upb-generated/xds/annotations/v3/sensitive.upb.h
  - src/core/ext/upb-generated/xds/annotations/v3/status.upb.h
  - src/core/ext/upb-generated/xds/annotations/v3/versioning.upb.h
  - src/core/ext/upb-generated/xds/core/v3/authority.upb.h
  - src/core/ext/upb-generated/xds/core/v3/collection_entry.upb.h
  - src/core/ext/upb-generated/xds/core/v3/context_params.upb.h
  - src/core/ext/upb-generated/xds/core/v3/extension.upb.h
  - src/core/ext/upb-generated/xds/core/v3/resource.upb.h
  - src/core/ext/upb-generated/xds/core/v3/resource_locator.upb.h
  - src/core/ext/upb-generated/xds/core/v3/resource_name.upb.h
  - src/core/ext/upb-generated/xds/data/orca/v3/orca_load_report.upb.h
  - src/core/ext/upb-generated/xds/type/matcher/v3/matcher.upb.h
  - src/core/ext/upb-generated/xds/type/matcher/v3/regex.upb.h
  - src/core/ext/upb-generated/xds/type/matcher/v3/string.upb.h
  - src/core/ext/upb-generated/xds/type/v3/typed_struct.upb.h
  - src/core/ext/upbdefs-generated/envoy/admin/v3/certs.upbdefs.h
  - src/core/ext/upbdefs-generated/envoy/admin/v3/clusters.upbdefs.h
  - src/core/ext/upbdefs-generated/envoy/admin/v3/config_dump.upbdefs.h
  - src/core/ext/upbdefs-generated/envoy/admin/v3/init_dump.upbdefs.h
  - src/core/ext/upbdefs-generated/envoy/admin/v3/listeners.upbdefs.h
  - src/core/ext/upbdefs-generated/envoy/admin/v3/memory.upbdefs.h
  - src/core/ext/upbdefs-generated/envoy/admin/v3/metrics.upbdefs.h
  - src/core/ext/upbdefs-generated/envoy/admin/v3/mutex_stats.upbdefs.h
  - src/core/ext/upbdefs-generated/envoy/admin/v3/server_info.upbdefs.h
  - src/core/ext/upbdefs-generated/envoy/admin/v3/tap.upbdefs.h
  - src/core/ext/upbdefs-generated/envoy/annotations/deprecation.upbdefs.h
  - src/core/ext/upbdefs-generated/envoy/annotations/resource.upbdefs.h
  - src/core/ext/upbdefs-generated/envoy/config/accesslog/v3/accesslog.upbdefs.h
  - src/core/ext/upbdefs-generated/envoy/config/bootstrap/v3/bootstrap.upbdefs.h
  - src/core/ext/upbdefs-generated/envoy/config/cluster/v3/circuit_breaker.upbdefs.h
  - src/core/ext/upbdefs-generated/envoy/config/cluster/v3/cluster.upbdefs.h
  - src/core/ext/upbdefs-generated/envoy/config/cluster/v3/filter.upbdefs.h
  - src/core/ext/upbdefs-generated/envoy/config/cluster/v3/outlier_detection.upbdefs.h
  - src/core/ext/upbdefs-generated/envoy/config/common/matcher/v3/matcher.upbdefs.h
  - src/core/ext/upbdefs-generated/envoy/config/core/v3/address.upbdefs.h
  - src/core/ext/upbdefs-generated/envoy/config/core/v3/backoff.upbdefs.h
  - src/core/ext/upbdefs-generated/envoy/config/core/v3/base.upbdefs.h
  - src/core/ext/upbdefs-generated/envoy/config/core/v3/config_source.upbdefs.h
  - src/core/ext/upbdefs-generated/envoy/config/core/v3/event_service_config.upbdefs.h
  - src/core/ext/upbdefs-generated/envoy/config/core/v3/extension.upbdefs.h
  - src/core/ext/upbdefs-generated/envoy/config/core/v3/grpc_method_list.upbdefs.h
  - src/core/ext/upbdefs-generated/envoy/config/core/v3/grpc_service.upbdefs.h
  - src/core/ext/upbdefs-generated/envoy/config/core/v3/health_check.upbdefs.h
  - src/core/ext/upbdefs-generated/envoy/config/core/v3/http_uri.upbdefs.h
  - src/core/ext/upbdefs-generated/envoy/config/core/v3/protocol.upbdefs.h
  - src/core/ext/upbdefs-generated/envoy/config/core/v3/proxy_protocol.upbdefs.h
  - src/core/ext/upbdefs-generated/envoy/config/core/v3/resolver.upbdefs.h
  - src/core/ext/upbdefs-generated/envoy/config/core/v3/socket_option.upbdefs.h
  - src/core/ext/upbdefs-generated/envoy/config/core/v3/substitution_format_string.upbdefs.h
  - src/core/ext/upbdefs-generated/envoy/config/core/v3/udp_socket_config.upbdefs.h
  - src/core/ext/upbdefs-generated/envoy/config/endpoint/v3/endpoint.upbdefs.h
  - src/core/ext/upbdefs-generated/envoy/config/endpoint/v3/endpoint_components.upbdefs.h
  - src/core/ext/upbdefs-generated/envoy/config/endpoint/v3/load_report.upbdefs.h
  - src/core/ext/upbdefs-generated/envoy/config/listener/v3/api_listener.upbdefs.h
  - src/core/ext/upbdefs-generated/envoy/config/listener/v3/listener.upbdefs.h
  - src/core/ext/upbdefs-generated/envoy/config/listener/v3/listener_components.upbdefs.h
  - src/core/ext/upbdefs-generated/envoy/config/listener/v3/quic_config.upbdefs.h
  - src/core/ext/upbdefs-generated/envoy/config/listener/v3/udp_listener_config.upbdefs.h
  - src/core/ext/upbdefs-generated/envoy/config/metrics/v3/metrics_service.upbdefs.h
  - src/core/ext/upbdefs-generated/envoy/config/metrics/v3/stats.upbdefs.h
  - src/core/ext/upbdefs-generated/envoy/config/overload/v3/overload.upbdefs.h
  - src/core/ext/upbdefs-generated/envoy/config/rbac/v3/rbac.upbdefs.h
  - src/core/ext/upbdefs-generated/envoy/config/route/v3/route.upbdefs.h
  - src/core/ext/upbdefs-generated/envoy/config/route/v3/route_components.upbdefs.h
  - src/core/ext/upbdefs-generated/envoy/config/route/v3/scoped_route.upbdefs.h
  - src/core/ext/upbdefs-generated/envoy/config/tap/v3/common.upbdefs.h
  - src/core/ext/upbdefs-generated/envoy/config/trace/v3/datadog.upbdefs.h
  - src/core/ext/upbdefs-generated/envoy/config/trace/v3/dynamic_ot.upbdefs.h
  - src/core/ext/upbdefs-generated/envoy/config/trace/v3/http_tracer.upbdefs.h
  - src/core/ext/upbdefs-generated/envoy/config/trace/v3/lightstep.upbdefs.h
  - src/core/ext/upbdefs-generated/envoy/config/trace/v3/opencensus.upbdefs.h
  - src/core/ext/upbdefs-generated/envoy/config/trace/v3/service.upbdefs.h
  - src/core/ext/upbdefs-generated/envoy/config/trace/v3/skywalking.upbdefs.h
  - src/core/ext/upbdefs-generated/envoy/config/trace/v3/trace.upbdefs.h
  - src/core/ext/upbdefs-generated/envoy/config/trace/v3/xray.upbdefs.h
  - src/core/ext/upbdefs-generated/envoy/config/trace/v3/zipkin.upbdefs.h
  - src/core/ext/upbdefs-generated/envoy/extensions/clusters/aggregate/v3/cluster.upbdefs.h
  - src/core/ext/upbdefs-generated/envoy/extensions/filters/common/fault/v3/fault.upbdefs.h
  - src/core/ext/upbdefs-generated/envoy/extensions/filters/http/fault/v3/fault.upbdefs.h
  - src/core/ext/upbdefs-generated/envoy/extensions/filters/http/rbac/v3/rbac.upbdefs.h
  - src/core/ext/upbdefs-generated/envoy/extensions/filters/http/router/v3/router.upbdefs.h
  - src/core/ext/upbdefs-generated/envoy/extensions/filters/network/http_connection_manager/v3/http_connection_manager.upbdefs.h
  - src/core/ext/upbdefs-generated/envoy/extensions/transport_sockets/tls/v3/cert.upbdefs.h
  - src/core/ext/upbdefs-generated/envoy/extensions/transport_sockets/tls/v3/common.upbdefs.h
  - src/core/ext/upbdefs-generated/envoy/extensions/transport_sockets/tls/v3/secret.upbdefs.h
  - src/core/ext/upbdefs-generated/envoy/extensions/transport_sockets/tls/v3/tls.upbdefs.h
  - src/core/ext/upbdefs-generated/envoy/extensions/transport_sockets/tls/v3/tls_spiffe_validator_config.upbdefs.h
  - src/core/ext/upbdefs-generated/envoy/service/discovery/v3/ads.upbdefs.h
  - src/core/ext/upbdefs-generated/envoy/service/discovery/v3/discovery.upbdefs.h
  - src/core/ext/upbdefs-generated/envoy/service/load_stats/v3/lrs.upbdefs.h
  - src/core/ext/upbdefs-generated/envoy/service/status/v3/csds.upbdefs.h
  - src/core/ext/upbdefs-generated/envoy/type/http/v3/cookie.upbdefs.h
  - src/core/ext/upbdefs-generated/envoy/type/http/v3/path_transformation.upbdefs.h
  - src/core/ext/upbdefs-generated/envoy/type/matcher/v3/http_inputs.upbdefs.h
  - src/core/ext/upbdefs-generated/envoy/type/matcher/v3/metadata.upbdefs.h
  - src/core/ext/upbdefs-generated/envoy/type/matcher/v3/node.upbdefs.h
  - src/core/ext/upbdefs-generated/envoy/type/matcher/v3/number.upbdefs.h
  - src/core/ext/upbdefs-generated/envoy/type/matcher/v3/path.upbdefs.h
  - src/core/ext/upbdefs-generated/envoy/type/matcher/v3/regex.upbdefs.h
  - src/core/ext/upbdefs-generated/envoy/type/matcher/v3/string.upbdefs.h
  - src/core/ext/upbdefs-generated/envoy/type/matcher/v3/struct.upbdefs.h
  - src/core/ext/upbdefs-generated/envoy/type/matcher/v3/value.upbdefs.h
  - src/core/ext/upbdefs-generated/envoy/type/metadata/v3/metadata.upbdefs.h
  - src/core/ext/upbdefs-generated/envoy/type/tracing/v3/custom_tag.upbdefs.h
  - src/core/ext/upbdefs-generated/envoy/type/v3/hash_policy.upbdefs.h
  - src/core/ext/upbdefs-generated/envoy/type/v3/http.upbdefs.h
  - src/core/ext/upbdefs-generated/envoy/type/v3/http_status.upbdefs.h
  - src/core/ext/upbdefs-generated/envoy/type/v3/percent.upbdefs.h
  - src/core/ext/upbdefs-generated/envoy/type/v3/range.upbdefs.h
  - src/core/ext/upbdefs-generated/envoy/type/v3/ratelimit_unit.upbdefs.h
  - src/core/ext/upbdefs-generated/envoy/type/v3/semantic_version.upbdefs.h
  - src/core/ext/upbdefs-generated/envoy/type/v3/token_bucket.upbdefs.h
  - src/core/ext/upbdefs-generated/google/api/annotations.upbdefs.h
  - src/core/ext/upbdefs-generated/google/api/expr/v1alpha1/checked.upbdefs.h
  - src/core/ext/upbdefs-generated/google/api/expr/v1alpha1/syntax.upbdefs.h
  - src/core/ext/upbdefs-generated/google/api/http.upbdefs.h
  - src/core/ext/upbdefs-generated/google/api/httpbody.upbdefs.h
  - src/core/ext/upbdefs-generated/google/protobuf/any.upbdefs.h
  - src/core/ext/upbdefs-generated/google/protobuf/descriptor.upbdefs.h
  - src/core/ext/upbdefs-generated/google/protobuf/duration.upbdefs.h
  - src/core/ext/upbdefs-generated/google/protobuf/empty.upbdefs.h
  - src/core/ext/upbdefs-generated/google/protobuf/struct.upbdefs.h
  - src/core/ext/upbdefs-generated/google/protobuf/timestamp.upbdefs.h
  - src/core/ext/upbdefs-generated/google/protobuf/wrappers.upbdefs.h
  - src/core/ext/upbdefs-generated/google/rpc/status.upbdefs.h
  - src/core/ext/upbdefs-generated/opencensus/proto/trace/v1/trace_config.upbdefs.h
  - src/core/ext/upbdefs-generated/udpa/annotations/migrate.upbdefs.h
  - src/core/ext/upbdefs-generated/udpa/annotations/security.upbdefs.h
  - src/core/ext/upbdefs-generated/udpa/annotations/sensitive.upbdefs.h
  - src/core/ext/upbdefs-generated/udpa/annotations/status.upbdefs.h
  - src/core/ext/upbdefs-generated/udpa/annotations/versioning.upbdefs.h
  - src/core/ext/upbdefs-generated/validate/validate.upbdefs.h
  - src/core/ext/upbdefs-generated/xds/annotations/v3/migrate.upbdefs.h
  - src/core/ext/upbdefs-generated/xds/annotations/v3/security.upbdefs.h
  - src/core/ext/upbdefs-generated/xds/annotations/v3/sensitive.upbdefs.h
  - src/core/ext/upbdefs-generated/xds/annotations/v3/status.upbdefs.h
  - src/core/ext/upbdefs-generated/xds/annotations/v3/versioning.upbdefs.h
  - src/core/ext/upbdefs-generated/xds/core/v3/authority.upbdefs.h
  - src/core/ext/upbdefs-generated/xds/core/v3/collection_entry.upbdefs.h
  - src/core/ext/upbdefs-generated/xds/core/v3/context_params.upbdefs.h
  - src/core/ext/upbdefs-generated/xds/core/v3/extension.upbdefs.h
  - src/core/ext/upbdefs-generated/xds/core/v3/resource.upbdefs.h
  - src/core/ext/upbdefs-generated/xds/core/v3/resource_locator.upbdefs.h
  - src/core/ext/upbdefs-generated/xds/core/v3/resource_name.upbdefs.h
  - src/core/ext/upbdefs-generated/xds/type/matcher/v3/matcher.upbdefs.h
  - src/core/ext/upbdefs-generated/xds/type/matcher/v3/regex.upbdefs.h
  - src/core/ext/upbdefs-generated/xds/type/matcher/v3/string.upbdefs.h
  - src/core/ext/upbdefs-generated/xds/type/v3/typed_struct.upbdefs.h
  - src/core/ext/xds/certificate_provider_factory.h
  - src/core/ext/xds/certificate_provider_registry.h
  - src/core/ext/xds/certificate_provider_store.h
  - src/core/ext/xds/file_watcher_certificate_provider_factory.h
  - src/core/ext/xds/upb_utils.h
  - src/core/ext/xds/xds_api.h
  - src/core/ext/xds/xds_bootstrap.h
  - src/core/ext/xds/xds_certificate_provider.h
  - src/core/ext/xds/xds_channel_args.h
  - src/core/ext/xds/xds_channel_stack_modifier.h
  - src/core/ext/xds/xds_client.h
  - src/core/ext/xds/xds_client_stats.h
  - src/core/ext/xds/xds_cluster.h
  - src/core/ext/xds/xds_common_types.h
  - src/core/ext/xds/xds_endpoint.h
  - src/core/ext/xds/xds_http_fault_filter.h
  - src/core/ext/xds/xds_http_filters.h
  - src/core/ext/xds/xds_http_rbac_filter.h
  - src/core/ext/xds/xds_listener.h
  - src/core/ext/xds/xds_resource_type.h
  - src/core/ext/xds/xds_resource_type_impl.h
  - src/core/ext/xds/xds_route_config.h
  - src/core/ext/xds/xds_routing.h
  - src/core/lib/address_utils/parse_address.h
  - src/core/lib/address_utils/sockaddr_utils.h
  - src/core/lib/avl/avl.h
  - src/core/lib/backoff/backoff.h
  - src/core/lib/channel/call_tracer.h
  - src/core/lib/channel/channel_args.h
  - src/core/lib/channel/channel_args_preconditioning.h
  - src/core/lib/channel/channel_stack.h
  - src/core/lib/channel/channel_stack_builder.h
  - src/core/lib/channel/channel_trace.h
  - src/core/lib/channel/channelz.h
  - src/core/lib/channel/channelz_registry.h
  - src/core/lib/channel/connected_channel.h
  - src/core/lib/channel/context.h
  - src/core/lib/channel/handshaker.h
  - src/core/lib/channel/handshaker_factory.h
  - src/core/lib/channel/handshaker_registry.h
  - src/core/lib/channel/promise_based_filter.h
  - src/core/lib/channel/status_util.h
  - src/core/lib/compression/compression_internal.h
  - src/core/lib/compression/message_compress.h
  - src/core/lib/config/core_configuration.h
  - src/core/lib/debug/stats.h
  - src/core/lib/debug/stats_data.h
  - src/core/lib/debug/trace.h
  - src/core/lib/event_engine/channel_args_endpoint_config.h
  - src/core/lib/event_engine/event_engine_factory.h
  - src/core/lib/event_engine/sockaddr.h
  - src/core/lib/gprpp/atomic_utils.h
  - src/core/lib/gprpp/bitset.h
  - src/core/lib/gprpp/chunked_vector.h
  - src/core/lib/gprpp/cpp_impl_of.h
  - src/core/lib/gprpp/dual_ref_counted.h
  - src/core/lib/gprpp/orphanable.h
  - src/core/lib/gprpp/ref_counted.h
  - src/core/lib/gprpp/ref_counted_ptr.h
  - src/core/lib/gprpp/table.h
  - src/core/lib/http/format_request.h
  - src/core/lib/http/httpcli.h
  - src/core/lib/http/httpcli_ssl_credentials.h
  - src/core/lib/http/parser.h
  - src/core/lib/iomgr/block_annotate.h
  - src/core/lib/iomgr/buffer_list.h
  - src/core/lib/iomgr/call_combiner.h
  - src/core/lib/iomgr/cfstream_handle.h
  - src/core/lib/iomgr/closure.h
  - src/core/lib/iomgr/combiner.h
  - src/core/lib/iomgr/dynamic_annotations.h
  - src/core/lib/iomgr/endpoint.h
  - src/core/lib/iomgr/endpoint_cfstream.h
  - src/core/lib/iomgr/endpoint_pair.h
  - src/core/lib/iomgr/error.h
  - src/core/lib/iomgr/error_cfstream.h
  - src/core/lib/iomgr/error_internal.h
  - src/core/lib/iomgr/ev_apple.h
  - src/core/lib/iomgr/ev_epoll1_linux.h
  - src/core/lib/iomgr/ev_epollex_linux.h
  - src/core/lib/iomgr/ev_poll_posix.h
  - src/core/lib/iomgr/ev_posix.h
  - src/core/lib/iomgr/event_engine/closure.h
  - src/core/lib/iomgr/event_engine/endpoint.h
  - src/core/lib/iomgr/event_engine/pollset.h
  - src/core/lib/iomgr/event_engine/promise.h
  - src/core/lib/iomgr/event_engine/resolved_address_internal.h
  - src/core/lib/iomgr/event_engine/resolver.h
  - src/core/lib/iomgr/exec_ctx.h
  - src/core/lib/iomgr/executor.h
  - src/core/lib/iomgr/executor/mpmcqueue.h
  - src/core/lib/iomgr/executor/threadpool.h
  - src/core/lib/iomgr/gethostname.h
  - src/core/lib/iomgr/grpc_if_nametoindex.h
  - src/core/lib/iomgr/internal_errqueue.h
  - src/core/lib/iomgr/iocp_windows.h
  - src/core/lib/iomgr/iomgr.h
  - src/core/lib/iomgr/iomgr_custom.h
  - src/core/lib/iomgr/iomgr_internal.h
  - src/core/lib/iomgr/is_epollexclusive_available.h
  - src/core/lib/iomgr/load_file.h
  - src/core/lib/iomgr/lockfree_event.h
  - src/core/lib/iomgr/nameser.h
  - src/core/lib/iomgr/polling_entity.h
  - src/core/lib/iomgr/pollset.h
  - src/core/lib/iomgr/pollset_custom.h
  - src/core/lib/iomgr/pollset_set.h
  - src/core/lib/iomgr/pollset_set_custom.h
  - src/core/lib/iomgr/pollset_set_windows.h
  - src/core/lib/iomgr/pollset_windows.h
  - src/core/lib/iomgr/port.h
  - src/core/lib/iomgr/python_util.h
  - src/core/lib/iomgr/resolve_address.h
  - src/core/lib/iomgr/resolve_address_custom.h
  - src/core/lib/iomgr/resolve_address_impl.h
  - src/core/lib/iomgr/resolve_address_posix.h
  - src/core/lib/iomgr/resolve_address_windows.h
  - src/core/lib/iomgr/resolved_address.h
  - src/core/lib/iomgr/sockaddr.h
  - src/core/lib/iomgr/sockaddr_posix.h
  - src/core/lib/iomgr/sockaddr_windows.h
  - src/core/lib/iomgr/socket_factory_posix.h
  - src/core/lib/iomgr/socket_mutator.h
  - src/core/lib/iomgr/socket_utils.h
  - src/core/lib/iomgr/socket_utils_posix.h
  - src/core/lib/iomgr/socket_windows.h
  - src/core/lib/iomgr/sys_epoll_wrapper.h
  - src/core/lib/iomgr/tcp_client.h
  - src/core/lib/iomgr/tcp_client_posix.h
  - src/core/lib/iomgr/tcp_custom.h
  - src/core/lib/iomgr/tcp_posix.h
  - src/core/lib/iomgr/tcp_server.h
  - src/core/lib/iomgr/tcp_server_utils_posix.h
  - src/core/lib/iomgr/tcp_windows.h
  - src/core/lib/iomgr/time_averaged_stats.h
  - src/core/lib/iomgr/timer.h
  - src/core/lib/iomgr/timer_custom.h
  - src/core/lib/iomgr/timer_generic.h
  - src/core/lib/iomgr/timer_heap.h
  - src/core/lib/iomgr/timer_manager.h
  - src/core/lib/iomgr/unix_sockets_posix.h
  - src/core/lib/iomgr/wakeup_fd_pipe.h
  - src/core/lib/iomgr/wakeup_fd_posix.h
  - src/core/lib/iomgr/work_serializer.h
  - src/core/lib/json/json.h
  - src/core/lib/json/json_util.h
  - src/core/lib/matchers/matchers.h
  - src/core/lib/promise/activity.h
  - src/core/lib/promise/arena_promise.h
  - src/core/lib/promise/context.h
  - src/core/lib/promise/detail/basic_seq.h
  - src/core/lib/promise/detail/promise_factory.h
  - src/core/lib/promise/detail/promise_like.h
  - src/core/lib/promise/detail/status.h
  - src/core/lib/promise/detail/switch.h
  - src/core/lib/promise/exec_ctx_wakeup_scheduler.h
  - src/core/lib/promise/loop.h
  - src/core/lib/promise/map.h
  - src/core/lib/promise/poll.h
  - src/core/lib/promise/promise.h
  - src/core/lib/promise/race.h
  - src/core/lib/promise/seq.h
  - src/core/lib/resolver/resolver.h
  - src/core/lib/resolver/resolver_factory.h
  - src/core/lib/resolver/resolver_registry.h
  - src/core/lib/resolver/server_address.h
  - src/core/lib/resource_quota/api.h
  - src/core/lib/resource_quota/arena.h
  - src/core/lib/resource_quota/memory_quota.h
  - src/core/lib/resource_quota/resource_quota.h
  - src/core/lib/resource_quota/thread_quota.h
  - src/core/lib/resource_quota/trace.h
  - src/core/lib/security/authorization/authorization_engine.h
  - src/core/lib/security/authorization/authorization_policy_provider.h
  - src/core/lib/security/authorization/evaluate_args.h
  - src/core/lib/security/authorization/grpc_authorization_engine.h
  - src/core/lib/security/authorization/matchers.h
  - src/core/lib/security/authorization/rbac_policy.h
  - src/core/lib/security/authorization/sdk_server_authz_filter.h
  - src/core/lib/security/context/security_context.h
  - src/core/lib/security/credentials/alts/alts_credentials.h
  - src/core/lib/security/credentials/alts/check_gcp_environment.h
  - src/core/lib/security/credentials/alts/grpc_alts_credentials_options.h
  - src/core/lib/security/credentials/channel_creds_registry.h
  - src/core/lib/security/credentials/composite/composite_credentials.h
  - src/core/lib/security/credentials/credentials.h
  - src/core/lib/security/credentials/external/aws_external_account_credentials.h
  - src/core/lib/security/credentials/external/aws_request_signer.h
  - src/core/lib/security/credentials/external/external_account_credentials.h
  - src/core/lib/security/credentials/external/file_external_account_credentials.h
  - src/core/lib/security/credentials/external/url_external_account_credentials.h
  - src/core/lib/security/credentials/fake/fake_credentials.h
  - src/core/lib/security/credentials/google_default/google_default_credentials.h
  - src/core/lib/security/credentials/iam/iam_credentials.h
  - src/core/lib/security/credentials/jwt/json_token.h
  - src/core/lib/security/credentials/jwt/jwt_credentials.h
  - src/core/lib/security/credentials/jwt/jwt_verifier.h
  - src/core/lib/security/credentials/local/local_credentials.h
  - src/core/lib/security/credentials/oauth2/oauth2_credentials.h
  - src/core/lib/security/credentials/plugin/plugin_credentials.h
  - src/core/lib/security/credentials/ssl/ssl_credentials.h
  - src/core/lib/security/credentials/tls/grpc_tls_certificate_distributor.h
  - src/core/lib/security/credentials/tls/grpc_tls_certificate_provider.h
  - src/core/lib/security/credentials/tls/grpc_tls_certificate_verifier.h
  - src/core/lib/security/credentials/tls/grpc_tls_credentials_options.h
  - src/core/lib/security/credentials/tls/tls_credentials.h
  - src/core/lib/security/credentials/tls/tls_utils.h
  - src/core/lib/security/credentials/xds/xds_credentials.h
  - src/core/lib/security/security_connector/alts/alts_security_connector.h
  - src/core/lib/security/security_connector/fake/fake_security_connector.h
  - src/core/lib/security/security_connector/insecure/insecure_security_connector.h
  - src/core/lib/security/security_connector/load_system_roots.h
  - src/core/lib/security/security_connector/load_system_roots_linux.h
  - src/core/lib/security/security_connector/local/local_security_connector.h
  - src/core/lib/security/security_connector/security_connector.h
  - src/core/lib/security/security_connector/ssl/ssl_security_connector.h
  - src/core/lib/security/security_connector/ssl_utils.h
  - src/core/lib/security/security_connector/ssl_utils_config.h
  - src/core/lib/security/security_connector/tls/tls_security_connector.h
  - src/core/lib/security/transport/auth_filters.h
  - src/core/lib/security/transport/secure_endpoint.h
  - src/core/lib/security/transport/security_handshaker.h
  - src/core/lib/security/transport/tsi_error.h
  - src/core/lib/security/util/json_util.h
  - src/core/lib/service_config/service_config.h
  - src/core/lib/service_config/service_config_call_data.h
  - src/core/lib/service_config/service_config_parser.h
  - src/core/lib/slice/b64.h
  - src/core/lib/slice/percent_encoding.h
  - src/core/lib/slice/slice.h
  - src/core/lib/slice/slice_internal.h
  - src/core/lib/slice/slice_refcount.h
  - src/core/lib/slice/slice_refcount_base.h
  - src/core/lib/slice/slice_split.h
  - src/core/lib/slice/slice_string_helpers.h
  - src/core/lib/surface/api_trace.h
  - src/core/lib/surface/builtins.h
  - src/core/lib/surface/call.h
  - src/core/lib/surface/call_test_only.h
  - src/core/lib/surface/channel.h
  - src/core/lib/surface/channel_init.h
  - src/core/lib/surface/channel_stack_type.h
  - src/core/lib/surface/completion_queue.h
  - src/core/lib/surface/completion_queue_factory.h
  - src/core/lib/surface/event_string.h
  - src/core/lib/surface/init.h
  - src/core/lib/surface/lame_client.h
  - src/core/lib/surface/server.h
  - src/core/lib/surface/validate_metadata.h
  - src/core/lib/transport/bdp_estimator.h
  - src/core/lib/transport/byte_stream.h
  - src/core/lib/transport/connectivity_state.h
  - src/core/lib/transport/error_utils.h
  - src/core/lib/transport/http2_errors.h
  - src/core/lib/transport/metadata_batch.h
  - src/core/lib/transport/parsed_metadata.h
  - src/core/lib/transport/pid_controller.h
  - src/core/lib/transport/status_conversion.h
  - src/core/lib/transport/timeout_encoding.h
  - src/core/lib/transport/transport.h
  - src/core/lib/transport/transport_impl.h
  - src/core/lib/uri/uri_parser.h
  - src/core/tsi/alts/crypt/gsec.h
  - src/core/tsi/alts/frame_protector/alts_counter.h
  - src/core/tsi/alts/frame_protector/alts_crypter.h
  - src/core/tsi/alts/frame_protector/alts_frame_protector.h
  - src/core/tsi/alts/frame_protector/alts_record_protocol_crypter_common.h
  - src/core/tsi/alts/frame_protector/frame_handler.h
  - src/core/tsi/alts/handshaker/alts_handshaker_client.h
  - src/core/tsi/alts/handshaker/alts_shared_resource.h
  - src/core/tsi/alts/handshaker/alts_tsi_handshaker.h
  - src/core/tsi/alts/handshaker/alts_tsi_handshaker_private.h
  - src/core/tsi/alts/handshaker/alts_tsi_utils.h
  - src/core/tsi/alts/handshaker/transport_security_common_api.h
  - src/core/tsi/alts/zero_copy_frame_protector/alts_grpc_integrity_only_record_protocol.h
  - src/core/tsi/alts/zero_copy_frame_protector/alts_grpc_privacy_integrity_record_protocol.h
  - src/core/tsi/alts/zero_copy_frame_protector/alts_grpc_record_protocol.h
  - src/core/tsi/alts/zero_copy_frame_protector/alts_grpc_record_protocol_common.h
  - src/core/tsi/alts/zero_copy_frame_protector/alts_iovec_record_protocol.h
  - src/core/tsi/alts/zero_copy_frame_protector/alts_zero_copy_grpc_protector.h
  - src/core/tsi/fake_transport_security.h
  - src/core/tsi/local_transport_security.h
  - src/core/tsi/ssl/key_logging/ssl_key_logging.h
  - src/core/tsi/ssl/session_cache/ssl_session.h
  - src/core/tsi/ssl/session_cache/ssl_session_cache.h
  - src/core/tsi/ssl_transport_security.h
  - src/core/tsi/ssl_types.h
  - src/core/tsi/transport_security.h
  - src/core/tsi/transport_security_grpc.h
  - src/core/tsi/transport_security_interface.h
  - third_party/xxhash/xxhash.h
  src:
  - src/core/ext/filters/census/grpc_context.cc
  - src/core/ext/filters/client_channel/backend_metric.cc
  - src/core/ext/filters/client_channel/backup_poller.cc
  - src/core/ext/filters/client_channel/channel_connectivity.cc
  - src/core/ext/filters/client_channel/client_channel.cc
  - src/core/ext/filters/client_channel/client_channel_channelz.cc
  - src/core/ext/filters/client_channel/client_channel_factory.cc
  - src/core/ext/filters/client_channel/client_channel_plugin.cc
  - src/core/ext/filters/client_channel/config_selector.cc
  - src/core/ext/filters/client_channel/dynamic_filters.cc
  - src/core/ext/filters/client_channel/global_subchannel_pool.cc
  - src/core/ext/filters/client_channel/health/health_check_client.cc
  - src/core/ext/filters/client_channel/http_connect_handshaker.cc
  - src/core/ext/filters/client_channel/http_proxy.cc
  - src/core/ext/filters/client_channel/lb_policy.cc
  - src/core/ext/filters/client_channel/lb_policy/address_filtering.cc
  - src/core/ext/filters/client_channel/lb_policy/child_policy_handler.cc
  - src/core/ext/filters/client_channel/lb_policy/grpclb/client_load_reporting_filter.cc
  - src/core/ext/filters/client_channel/lb_policy/grpclb/grpclb.cc
  - src/core/ext/filters/client_channel/lb_policy/grpclb/grpclb_balancer_addresses.cc
  - src/core/ext/filters/client_channel/lb_policy/grpclb/grpclb_client_stats.cc
  - src/core/ext/filters/client_channel/lb_policy/grpclb/load_balancer_api.cc
  - src/core/ext/filters/client_channel/lb_policy/pick_first/pick_first.cc
  - src/core/ext/filters/client_channel/lb_policy/priority/priority.cc
  - src/core/ext/filters/client_channel/lb_policy/ring_hash/ring_hash.cc
  - src/core/ext/filters/client_channel/lb_policy/rls/rls.cc
  - src/core/ext/filters/client_channel/lb_policy/round_robin/round_robin.cc
  - src/core/ext/filters/client_channel/lb_policy/weighted_target/weighted_target.cc
  - src/core/ext/filters/client_channel/lb_policy/xds/cds.cc
  - src/core/ext/filters/client_channel/lb_policy/xds/xds_cluster_impl.cc
  - src/core/ext/filters/client_channel/lb_policy/xds/xds_cluster_manager.cc
  - src/core/ext/filters/client_channel/lb_policy/xds/xds_cluster_resolver.cc
  - src/core/ext/filters/client_channel/lb_policy_registry.cc
  - src/core/ext/filters/client_channel/local_subchannel_pool.cc
  - src/core/ext/filters/client_channel/proxy_mapper_registry.cc
  - src/core/ext/filters/client_channel/resolver/binder/binder_resolver.cc
  - src/core/ext/filters/client_channel/resolver/dns/c_ares/dns_resolver_ares.cc
  - src/core/ext/filters/client_channel/resolver/dns/c_ares/grpc_ares_ev_driver_event_engine.cc
  - src/core/ext/filters/client_channel/resolver/dns/c_ares/grpc_ares_ev_driver_posix.cc
  - src/core/ext/filters/client_channel/resolver/dns/c_ares/grpc_ares_ev_driver_windows.cc
  - src/core/ext/filters/client_channel/resolver/dns/c_ares/grpc_ares_wrapper.cc
  - src/core/ext/filters/client_channel/resolver/dns/c_ares/grpc_ares_wrapper_event_engine.cc
  - src/core/ext/filters/client_channel/resolver/dns/c_ares/grpc_ares_wrapper_posix.cc
  - src/core/ext/filters/client_channel/resolver/dns/c_ares/grpc_ares_wrapper_windows.cc
  - src/core/ext/filters/client_channel/resolver/dns/dns_resolver_selection.cc
  - src/core/ext/filters/client_channel/resolver/dns/native/dns_resolver.cc
  - src/core/ext/filters/client_channel/resolver/fake/fake_resolver.cc
  - src/core/ext/filters/client_channel/resolver/google_c2p/google_c2p_resolver.cc
  - src/core/ext/filters/client_channel/resolver/sockaddr/sockaddr_resolver.cc
  - src/core/ext/filters/client_channel/resolver/xds/xds_resolver.cc
  - src/core/ext/filters/client_channel/resolver_result_parsing.cc
  - src/core/ext/filters/client_channel/retry_filter.cc
  - src/core/ext/filters/client_channel/retry_service_config.cc
  - src/core/ext/filters/client_channel/retry_throttle.cc
  - src/core/ext/filters/client_channel/service_config_channel_arg_filter.cc
  - src/core/ext/filters/client_channel/subchannel.cc
  - src/core/ext/filters/client_channel/subchannel_pool_interface.cc
  - src/core/ext/filters/client_idle/client_idle_filter.cc
  - src/core/ext/filters/client_idle/idle_filter_state.cc
  - src/core/ext/filters/deadline/deadline_filter.cc
  - src/core/ext/filters/fault_injection/fault_injection_filter.cc
  - src/core/ext/filters/fault_injection/service_config_parser.cc
  - src/core/ext/filters/http/client/http_client_filter.cc
  - src/core/ext/filters/http/client_authority_filter.cc
  - src/core/ext/filters/http/http_filters_plugin.cc
  - src/core/ext/filters/http/message_compress/message_compress_filter.cc
  - src/core/ext/filters/http/message_compress/message_decompress_filter.cc
  - src/core/ext/filters/http/server/http_server_filter.cc
  - src/core/ext/filters/max_age/max_age_filter.cc
  - src/core/ext/filters/message_size/message_size_filter.cc
  - src/core/ext/filters/rbac/rbac_filter.cc
  - src/core/ext/filters/rbac/rbac_service_config_parser.cc
  - src/core/ext/filters/server_config_selector/server_config_selector.cc
  - src/core/ext/filters/server_config_selector/server_config_selector_filter.cc
  - src/core/ext/transport/chttp2/alpn/alpn.cc
  - src/core/ext/transport/chttp2/client/chttp2_connector.cc
  - src/core/ext/transport/chttp2/server/chttp2_server.cc
  - src/core/ext/transport/chttp2/transport/bin_decoder.cc
  - src/core/ext/transport/chttp2/transport/bin_encoder.cc
  - src/core/ext/transport/chttp2/transport/chttp2_plugin.cc
  - src/core/ext/transport/chttp2/transport/chttp2_transport.cc
  - src/core/ext/transport/chttp2/transport/context_list.cc
  - src/core/ext/transport/chttp2/transport/flow_control.cc
  - src/core/ext/transport/chttp2/transport/frame_data.cc
  - src/core/ext/transport/chttp2/transport/frame_goaway.cc
  - src/core/ext/transport/chttp2/transport/frame_ping.cc
  - src/core/ext/transport/chttp2/transport/frame_rst_stream.cc
  - src/core/ext/transport/chttp2/transport/frame_settings.cc
  - src/core/ext/transport/chttp2/transport/frame_window_update.cc
  - src/core/ext/transport/chttp2/transport/hpack_encoder.cc
  - src/core/ext/transport/chttp2/transport/hpack_encoder_table.cc
  - src/core/ext/transport/chttp2/transport/hpack_parser.cc
  - src/core/ext/transport/chttp2/transport/hpack_parser_table.cc
  - src/core/ext/transport/chttp2/transport/http2_settings.cc
  - src/core/ext/transport/chttp2/transport/huffsyms.cc
  - src/core/ext/transport/chttp2/transport/parsing.cc
  - src/core/ext/transport/chttp2/transport/stream_lists.cc
  - src/core/ext/transport/chttp2/transport/stream_map.cc
  - src/core/ext/transport/chttp2/transport/varint.cc
  - src/core/ext/transport/chttp2/transport/writing.cc
  - src/core/ext/transport/inproc/inproc_plugin.cc
  - src/core/ext/transport/inproc/inproc_transport.cc
  - src/core/ext/upb-generated/envoy/admin/v3/certs.upb.c
  - src/core/ext/upb-generated/envoy/admin/v3/clusters.upb.c
  - src/core/ext/upb-generated/envoy/admin/v3/config_dump.upb.c
  - src/core/ext/upb-generated/envoy/admin/v3/init_dump.upb.c
  - src/core/ext/upb-generated/envoy/admin/v3/listeners.upb.c
  - src/core/ext/upb-generated/envoy/admin/v3/memory.upb.c
  - src/core/ext/upb-generated/envoy/admin/v3/metrics.upb.c
  - src/core/ext/upb-generated/envoy/admin/v3/mutex_stats.upb.c
  - src/core/ext/upb-generated/envoy/admin/v3/server_info.upb.c
  - src/core/ext/upb-generated/envoy/admin/v3/tap.upb.c
  - src/core/ext/upb-generated/envoy/annotations/deprecation.upb.c
  - src/core/ext/upb-generated/envoy/annotations/resource.upb.c
  - src/core/ext/upb-generated/envoy/config/accesslog/v3/accesslog.upb.c
  - src/core/ext/upb-generated/envoy/config/bootstrap/v3/bootstrap.upb.c
  - src/core/ext/upb-generated/envoy/config/cluster/v3/circuit_breaker.upb.c
  - src/core/ext/upb-generated/envoy/config/cluster/v3/cluster.upb.c
  - src/core/ext/upb-generated/envoy/config/cluster/v3/filter.upb.c
  - src/core/ext/upb-generated/envoy/config/cluster/v3/outlier_detection.upb.c
  - src/core/ext/upb-generated/envoy/config/common/matcher/v3/matcher.upb.c
  - src/core/ext/upb-generated/envoy/config/core/v3/address.upb.c
  - src/core/ext/upb-generated/envoy/config/core/v3/backoff.upb.c
  - src/core/ext/upb-generated/envoy/config/core/v3/base.upb.c
  - src/core/ext/upb-generated/envoy/config/core/v3/config_source.upb.c
  - src/core/ext/upb-generated/envoy/config/core/v3/event_service_config.upb.c
  - src/core/ext/upb-generated/envoy/config/core/v3/extension.upb.c
  - src/core/ext/upb-generated/envoy/config/core/v3/grpc_method_list.upb.c
  - src/core/ext/upb-generated/envoy/config/core/v3/grpc_service.upb.c
  - src/core/ext/upb-generated/envoy/config/core/v3/health_check.upb.c
  - src/core/ext/upb-generated/envoy/config/core/v3/http_uri.upb.c
  - src/core/ext/upb-generated/envoy/config/core/v3/protocol.upb.c
  - src/core/ext/upb-generated/envoy/config/core/v3/proxy_protocol.upb.c
  - src/core/ext/upb-generated/envoy/config/core/v3/resolver.upb.c
  - src/core/ext/upb-generated/envoy/config/core/v3/socket_option.upb.c
  - src/core/ext/upb-generated/envoy/config/core/v3/substitution_format_string.upb.c
  - src/core/ext/upb-generated/envoy/config/core/v3/udp_socket_config.upb.c
  - src/core/ext/upb-generated/envoy/config/endpoint/v3/endpoint.upb.c
  - src/core/ext/upb-generated/envoy/config/endpoint/v3/endpoint_components.upb.c
  - src/core/ext/upb-generated/envoy/config/endpoint/v3/load_report.upb.c
  - src/core/ext/upb-generated/envoy/config/listener/v3/api_listener.upb.c
  - src/core/ext/upb-generated/envoy/config/listener/v3/listener.upb.c
  - src/core/ext/upb-generated/envoy/config/listener/v3/listener_components.upb.c
  - src/core/ext/upb-generated/envoy/config/listener/v3/quic_config.upb.c
  - src/core/ext/upb-generated/envoy/config/listener/v3/udp_listener_config.upb.c
  - src/core/ext/upb-generated/envoy/config/metrics/v3/metrics_service.upb.c
  - src/core/ext/upb-generated/envoy/config/metrics/v3/stats.upb.c
  - src/core/ext/upb-generated/envoy/config/overload/v3/overload.upb.c
  - src/core/ext/upb-generated/envoy/config/rbac/v3/rbac.upb.c
  - src/core/ext/upb-generated/envoy/config/route/v3/route.upb.c
  - src/core/ext/upb-generated/envoy/config/route/v3/route_components.upb.c
  - src/core/ext/upb-generated/envoy/config/route/v3/scoped_route.upb.c
  - src/core/ext/upb-generated/envoy/config/tap/v3/common.upb.c
  - src/core/ext/upb-generated/envoy/config/trace/v3/datadog.upb.c
  - src/core/ext/upb-generated/envoy/config/trace/v3/dynamic_ot.upb.c
  - src/core/ext/upb-generated/envoy/config/trace/v3/http_tracer.upb.c
  - src/core/ext/upb-generated/envoy/config/trace/v3/lightstep.upb.c
  - src/core/ext/upb-generated/envoy/config/trace/v3/opencensus.upb.c
  - src/core/ext/upb-generated/envoy/config/trace/v3/service.upb.c
  - src/core/ext/upb-generated/envoy/config/trace/v3/skywalking.upb.c
  - src/core/ext/upb-generated/envoy/config/trace/v3/trace.upb.c
  - src/core/ext/upb-generated/envoy/config/trace/v3/xray.upb.c
  - src/core/ext/upb-generated/envoy/config/trace/v3/zipkin.upb.c
  - src/core/ext/upb-generated/envoy/extensions/clusters/aggregate/v3/cluster.upb.c
  - src/core/ext/upb-generated/envoy/extensions/filters/common/fault/v3/fault.upb.c
  - src/core/ext/upb-generated/envoy/extensions/filters/http/fault/v3/fault.upb.c
  - src/core/ext/upb-generated/envoy/extensions/filters/http/rbac/v3/rbac.upb.c
  - src/core/ext/upb-generated/envoy/extensions/filters/http/router/v3/router.upb.c
  - src/core/ext/upb-generated/envoy/extensions/filters/network/http_connection_manager/v3/http_connection_manager.upb.c
  - src/core/ext/upb-generated/envoy/extensions/transport_sockets/tls/v3/cert.upb.c
  - src/core/ext/upb-generated/envoy/extensions/transport_sockets/tls/v3/common.upb.c
  - src/core/ext/upb-generated/envoy/extensions/transport_sockets/tls/v3/secret.upb.c
  - src/core/ext/upb-generated/envoy/extensions/transport_sockets/tls/v3/tls.upb.c
  - src/core/ext/upb-generated/envoy/extensions/transport_sockets/tls/v3/tls_spiffe_validator_config.upb.c
  - src/core/ext/upb-generated/envoy/service/discovery/v3/ads.upb.c
  - src/core/ext/upb-generated/envoy/service/discovery/v3/discovery.upb.c
  - src/core/ext/upb-generated/envoy/service/load_stats/v3/lrs.upb.c
  - src/core/ext/upb-generated/envoy/service/status/v3/csds.upb.c
  - src/core/ext/upb-generated/envoy/type/http/v3/cookie.upb.c
  - src/core/ext/upb-generated/envoy/type/http/v3/path_transformation.upb.c
  - src/core/ext/upb-generated/envoy/type/matcher/v3/http_inputs.upb.c
  - src/core/ext/upb-generated/envoy/type/matcher/v3/metadata.upb.c
  - src/core/ext/upb-generated/envoy/type/matcher/v3/node.upb.c
  - src/core/ext/upb-generated/envoy/type/matcher/v3/number.upb.c
  - src/core/ext/upb-generated/envoy/type/matcher/v3/path.upb.c
  - src/core/ext/upb-generated/envoy/type/matcher/v3/regex.upb.c
  - src/core/ext/upb-generated/envoy/type/matcher/v3/string.upb.c
  - src/core/ext/upb-generated/envoy/type/matcher/v3/struct.upb.c
  - src/core/ext/upb-generated/envoy/type/matcher/v3/value.upb.c
  - src/core/ext/upb-generated/envoy/type/metadata/v3/metadata.upb.c
  - src/core/ext/upb-generated/envoy/type/tracing/v3/custom_tag.upb.c
  - src/core/ext/upb-generated/envoy/type/v3/hash_policy.upb.c
  - src/core/ext/upb-generated/envoy/type/v3/http.upb.c
  - src/core/ext/upb-generated/envoy/type/v3/http_status.upb.c
  - src/core/ext/upb-generated/envoy/type/v3/percent.upb.c
  - src/core/ext/upb-generated/envoy/type/v3/range.upb.c
  - src/core/ext/upb-generated/envoy/type/v3/ratelimit_unit.upb.c
  - src/core/ext/upb-generated/envoy/type/v3/semantic_version.upb.c
  - src/core/ext/upb-generated/envoy/type/v3/token_bucket.upb.c
  - src/core/ext/upb-generated/google/api/annotations.upb.c
  - src/core/ext/upb-generated/google/api/expr/v1alpha1/checked.upb.c
  - src/core/ext/upb-generated/google/api/expr/v1alpha1/syntax.upb.c
  - src/core/ext/upb-generated/google/api/http.upb.c
  - src/core/ext/upb-generated/google/api/httpbody.upb.c
  - src/core/ext/upb-generated/google/protobuf/any.upb.c
  - src/core/ext/upb-generated/google/protobuf/descriptor.upb.c
  - src/core/ext/upb-generated/google/protobuf/duration.upb.c
  - src/core/ext/upb-generated/google/protobuf/empty.upb.c
  - src/core/ext/upb-generated/google/protobuf/struct.upb.c
  - src/core/ext/upb-generated/google/protobuf/timestamp.upb.c
  - src/core/ext/upb-generated/google/protobuf/wrappers.upb.c
  - src/core/ext/upb-generated/google/rpc/status.upb.c
  - src/core/ext/upb-generated/opencensus/proto/trace/v1/trace_config.upb.c
  - src/core/ext/upb-generated/src/proto/grpc/gcp/altscontext.upb.c
  - src/core/ext/upb-generated/src/proto/grpc/gcp/handshaker.upb.c
  - src/core/ext/upb-generated/src/proto/grpc/gcp/transport_security_common.upb.c
  - src/core/ext/upb-generated/src/proto/grpc/health/v1/health.upb.c
  - src/core/ext/upb-generated/src/proto/grpc/lb/v1/load_balancer.upb.c
  - src/core/ext/upb-generated/src/proto/grpc/lookup/v1/rls.upb.c
  - src/core/ext/upb-generated/udpa/annotations/migrate.upb.c
  - src/core/ext/upb-generated/udpa/annotations/security.upb.c
  - src/core/ext/upb-generated/udpa/annotations/sensitive.upb.c
  - src/core/ext/upb-generated/udpa/annotations/status.upb.c
  - src/core/ext/upb-generated/udpa/annotations/versioning.upb.c
  - src/core/ext/upb-generated/validate/validate.upb.c
  - src/core/ext/upb-generated/xds/annotations/v3/migrate.upb.c
  - src/core/ext/upb-generated/xds/annotations/v3/security.upb.c
  - src/core/ext/upb-generated/xds/annotations/v3/sensitive.upb.c
  - src/core/ext/upb-generated/xds/annotations/v3/status.upb.c
  - src/core/ext/upb-generated/xds/annotations/v3/versioning.upb.c
  - src/core/ext/upb-generated/xds/core/v3/authority.upb.c
  - src/core/ext/upb-generated/xds/core/v3/collection_entry.upb.c
  - src/core/ext/upb-generated/xds/core/v3/context_params.upb.c
  - src/core/ext/upb-generated/xds/core/v3/extension.upb.c
  - src/core/ext/upb-generated/xds/core/v3/resource.upb.c
  - src/core/ext/upb-generated/xds/core/v3/resource_locator.upb.c
  - src/core/ext/upb-generated/xds/core/v3/resource_name.upb.c
  - src/core/ext/upb-generated/xds/data/orca/v3/orca_load_report.upb.c
  - src/core/ext/upb-generated/xds/type/matcher/v3/matcher.upb.c
  - src/core/ext/upb-generated/xds/type/matcher/v3/regex.upb.c
  - src/core/ext/upb-generated/xds/type/matcher/v3/string.upb.c
  - src/core/ext/upb-generated/xds/type/v3/typed_struct.upb.c
  - src/core/ext/upbdefs-generated/envoy/admin/v3/certs.upbdefs.c
  - src/core/ext/upbdefs-generated/envoy/admin/v3/clusters.upbdefs.c
  - src/core/ext/upbdefs-generated/envoy/admin/v3/config_dump.upbdefs.c
  - src/core/ext/upbdefs-generated/envoy/admin/v3/init_dump.upbdefs.c
  - src/core/ext/upbdefs-generated/envoy/admin/v3/listeners.upbdefs.c
  - src/core/ext/upbdefs-generated/envoy/admin/v3/memory.upbdefs.c
  - src/core/ext/upbdefs-generated/envoy/admin/v3/metrics.upbdefs.c
  - src/core/ext/upbdefs-generated/envoy/admin/v3/mutex_stats.upbdefs.c
  - src/core/ext/upbdefs-generated/envoy/admin/v3/server_info.upbdefs.c
  - src/core/ext/upbdefs-generated/envoy/admin/v3/tap.upbdefs.c
  - src/core/ext/upbdefs-generated/envoy/annotations/deprecation.upbdefs.c
  - src/core/ext/upbdefs-generated/envoy/annotations/resource.upbdefs.c
  - src/core/ext/upbdefs-generated/envoy/config/accesslog/v3/accesslog.upbdefs.c
  - src/core/ext/upbdefs-generated/envoy/config/bootstrap/v3/bootstrap.upbdefs.c
  - src/core/ext/upbdefs-generated/envoy/config/cluster/v3/circuit_breaker.upbdefs.c
  - src/core/ext/upbdefs-generated/envoy/config/cluster/v3/cluster.upbdefs.c
  - src/core/ext/upbdefs-generated/envoy/config/cluster/v3/filter.upbdefs.c
  - src/core/ext/upbdefs-generated/envoy/config/cluster/v3/outlier_detection.upbdefs.c
  - src/core/ext/upbdefs-generated/envoy/config/common/matcher/v3/matcher.upbdefs.c
  - src/core/ext/upbdefs-generated/envoy/config/core/v3/address.upbdefs.c
  - src/core/ext/upbdefs-generated/envoy/config/core/v3/backoff.upbdefs.c
  - src/core/ext/upbdefs-generated/envoy/config/core/v3/base.upbdefs.c
  - src/core/ext/upbdefs-generated/envoy/config/core/v3/config_source.upbdefs.c
  - src/core/ext/upbdefs-generated/envoy/config/core/v3/event_service_config.upbdefs.c
  - src/core/ext/upbdefs-generated/envoy/config/core/v3/extension.upbdefs.c
  - src/core/ext/upbdefs-generated/envoy/config/core/v3/grpc_method_list.upbdefs.c
  - src/core/ext/upbdefs-generated/envoy/config/core/v3/grpc_service.upbdefs.c
  - src/core/ext/upbdefs-generated/envoy/config/core/v3/health_check.upbdefs.c
  - src/core/ext/upbdefs-generated/envoy/config/core/v3/http_uri.upbdefs.c
  - src/core/ext/upbdefs-generated/envoy/config/core/v3/protocol.upbdefs.c
  - src/core/ext/upbdefs-generated/envoy/config/core/v3/proxy_protocol.upbdefs.c
  - src/core/ext/upbdefs-generated/envoy/config/core/v3/resolver.upbdefs.c
  - src/core/ext/upbdefs-generated/envoy/config/core/v3/socket_option.upbdefs.c
  - src/core/ext/upbdefs-generated/envoy/config/core/v3/substitution_format_string.upbdefs.c
  - src/core/ext/upbdefs-generated/envoy/config/core/v3/udp_socket_config.upbdefs.c
  - src/core/ext/upbdefs-generated/envoy/config/endpoint/v3/endpoint.upbdefs.c
  - src/core/ext/upbdefs-generated/envoy/config/endpoint/v3/endpoint_components.upbdefs.c
  - src/core/ext/upbdefs-generated/envoy/config/endpoint/v3/load_report.upbdefs.c
  - src/core/ext/upbdefs-generated/envoy/config/listener/v3/api_listener.upbdefs.c
  - src/core/ext/upbdefs-generated/envoy/config/listener/v3/listener.upbdefs.c
  - src/core/ext/upbdefs-generated/envoy/config/listener/v3/listener_components.upbdefs.c
  - src/core/ext/upbdefs-generated/envoy/config/listener/v3/quic_config.upbdefs.c
  - src/core/ext/upbdefs-generated/envoy/config/listener/v3/udp_listener_config.upbdefs.c
  - src/core/ext/upbdefs-generated/envoy/config/metrics/v3/metrics_service.upbdefs.c
  - src/core/ext/upbdefs-generated/envoy/config/metrics/v3/stats.upbdefs.c
  - src/core/ext/upbdefs-generated/envoy/config/overload/v3/overload.upbdefs.c
  - src/core/ext/upbdefs-generated/envoy/config/rbac/v3/rbac.upbdefs.c
  - src/core/ext/upbdefs-generated/envoy/config/route/v3/route.upbdefs.c
  - src/core/ext/upbdefs-generated/envoy/config/route/v3/route_components.upbdefs.c
  - src/core/ext/upbdefs-generated/envoy/config/route/v3/scoped_route.upbdefs.c
  - src/core/ext/upbdefs-generated/envoy/config/tap/v3/common.upbdefs.c
  - src/core/ext/upbdefs-generated/envoy/config/trace/v3/datadog.upbdefs.c
  - src/core/ext/upbdefs-generated/envoy/config/trace/v3/dynamic_ot.upbdefs.c
  - src/core/ext/upbdefs-generated/envoy/config/trace/v3/http_tracer.upbdefs.c
  - src/core/ext/upbdefs-generated/envoy/config/trace/v3/lightstep.upbdefs.c
  - src/core/ext/upbdefs-generated/envoy/config/trace/v3/opencensus.upbdefs.c
  - src/core/ext/upbdefs-generated/envoy/config/trace/v3/service.upbdefs.c
  - src/core/ext/upbdefs-generated/envoy/config/trace/v3/skywalking.upbdefs.c
  - src/core/ext/upbdefs-generated/envoy/config/trace/v3/trace.upbdefs.c
  - src/core/ext/upbdefs-generated/envoy/config/trace/v3/xray.upbdefs.c
  - src/core/ext/upbdefs-generated/envoy/config/trace/v3/zipkin.upbdefs.c
  - src/core/ext/upbdefs-generated/envoy/extensions/clusters/aggregate/v3/cluster.upbdefs.c
  - src/core/ext/upbdefs-generated/envoy/extensions/filters/common/fault/v3/fault.upbdefs.c
  - src/core/ext/upbdefs-generated/envoy/extensions/filters/http/fault/v3/fault.upbdefs.c
  - src/core/ext/upbdefs-generated/envoy/extensions/filters/http/rbac/v3/rbac.upbdefs.c
  - src/core/ext/upbdefs-generated/envoy/extensions/filters/http/router/v3/router.upbdefs.c
  - src/core/ext/upbdefs-generated/envoy/extensions/filters/network/http_connection_manager/v3/http_connection_manager.upbdefs.c
  - src/core/ext/upbdefs-generated/envoy/extensions/transport_sockets/tls/v3/cert.upbdefs.c
  - src/core/ext/upbdefs-generated/envoy/extensions/transport_sockets/tls/v3/common.upbdefs.c
  - src/core/ext/upbdefs-generated/envoy/extensions/transport_sockets/tls/v3/secret.upbdefs.c
  - src/core/ext/upbdefs-generated/envoy/extensions/transport_sockets/tls/v3/tls.upbdefs.c
  - src/core/ext/upbdefs-generated/envoy/extensions/transport_sockets/tls/v3/tls_spiffe_validator_config.upbdefs.c
  - src/core/ext/upbdefs-generated/envoy/service/discovery/v3/ads.upbdefs.c
  - src/core/ext/upbdefs-generated/envoy/service/discovery/v3/discovery.upbdefs.c
  - src/core/ext/upbdefs-generated/envoy/service/load_stats/v3/lrs.upbdefs.c
  - src/core/ext/upbdefs-generated/envoy/service/status/v3/csds.upbdefs.c
  - src/core/ext/upbdefs-generated/envoy/type/http/v3/cookie.upbdefs.c
  - src/core/ext/upbdefs-generated/envoy/type/http/v3/path_transformation.upbdefs.c
  - src/core/ext/upbdefs-generated/envoy/type/matcher/v3/http_inputs.upbdefs.c
  - src/core/ext/upbdefs-generated/envoy/type/matcher/v3/metadata.upbdefs.c
  - src/core/ext/upbdefs-generated/envoy/type/matcher/v3/node.upbdefs.c
  - src/core/ext/upbdefs-generated/envoy/type/matcher/v3/number.upbdefs.c
  - src/core/ext/upbdefs-generated/envoy/type/matcher/v3/path.upbdefs.c
  - src/core/ext/upbdefs-generated/envoy/type/matcher/v3/regex.upbdefs.c
  - src/core/ext/upbdefs-generated/envoy/type/matcher/v3/string.upbdefs.c
  - src/core/ext/upbdefs-generated/envoy/type/matcher/v3/struct.upbdefs.c
  - src/core/ext/upbdefs-generated/envoy/type/matcher/v3/value.upbdefs.c
  - src/core/ext/upbdefs-generated/envoy/type/metadata/v3/metadata.upbdefs.c
  - src/core/ext/upbdefs-generated/envoy/type/tracing/v3/custom_tag.upbdefs.c
  - src/core/ext/upbdefs-generated/envoy/type/v3/hash_policy.upbdefs.c
  - src/core/ext/upbdefs-generated/envoy/type/v3/http.upbdefs.c
  - src/core/ext/upbdefs-generated/envoy/type/v3/http_status.upbdefs.c
  - src/core/ext/upbdefs-generated/envoy/type/v3/percent.upbdefs.c
  - src/core/ext/upbdefs-generated/envoy/type/v3/range.upbdefs.c
  - src/core/ext/upbdefs-generated/envoy/type/v3/ratelimit_unit.upbdefs.c
  - src/core/ext/upbdefs-generated/envoy/type/v3/semantic_version.upbdefs.c
  - src/core/ext/upbdefs-generated/envoy/type/v3/token_bucket.upbdefs.c
  - src/core/ext/upbdefs-generated/google/api/annotations.upbdefs.c
  - src/core/ext/upbdefs-generated/google/api/expr/v1alpha1/checked.upbdefs.c
  - src/core/ext/upbdefs-generated/google/api/expr/v1alpha1/syntax.upbdefs.c
  - src/core/ext/upbdefs-generated/google/api/http.upbdefs.c
  - src/core/ext/upbdefs-generated/google/api/httpbody.upbdefs.c
  - src/core/ext/upbdefs-generated/google/protobuf/any.upbdefs.c
  - src/core/ext/upbdefs-generated/google/protobuf/descriptor.upbdefs.c
  - src/core/ext/upbdefs-generated/google/protobuf/duration.upbdefs.c
  - src/core/ext/upbdefs-generated/google/protobuf/empty.upbdefs.c
  - src/core/ext/upbdefs-generated/google/protobuf/struct.upbdefs.c
  - src/core/ext/upbdefs-generated/google/protobuf/timestamp.upbdefs.c
  - src/core/ext/upbdefs-generated/google/protobuf/wrappers.upbdefs.c
  - src/core/ext/upbdefs-generated/google/rpc/status.upbdefs.c
  - src/core/ext/upbdefs-generated/opencensus/proto/trace/v1/trace_config.upbdefs.c
  - src/core/ext/upbdefs-generated/udpa/annotations/migrate.upbdefs.c
  - src/core/ext/upbdefs-generated/udpa/annotations/security.upbdefs.c
  - src/core/ext/upbdefs-generated/udpa/annotations/sensitive.upbdefs.c
  - src/core/ext/upbdefs-generated/udpa/annotations/status.upbdefs.c
  - src/core/ext/upbdefs-generated/udpa/annotations/versioning.upbdefs.c
  - src/core/ext/upbdefs-generated/validate/validate.upbdefs.c
  - src/core/ext/upbdefs-generated/xds/annotations/v3/migrate.upbdefs.c
  - src/core/ext/upbdefs-generated/xds/annotations/v3/security.upbdefs.c
  - src/core/ext/upbdefs-generated/xds/annotations/v3/sensitive.upbdefs.c
  - src/core/ext/upbdefs-generated/xds/annotations/v3/status.upbdefs.c
  - src/core/ext/upbdefs-generated/xds/annotations/v3/versioning.upbdefs.c
  - src/core/ext/upbdefs-generated/xds/core/v3/authority.upbdefs.c
  - src/core/ext/upbdefs-generated/xds/core/v3/collection_entry.upbdefs.c
  - src/core/ext/upbdefs-generated/xds/core/v3/context_params.upbdefs.c
  - src/core/ext/upbdefs-generated/xds/core/v3/extension.upbdefs.c
  - src/core/ext/upbdefs-generated/xds/core/v3/resource.upbdefs.c
  - src/core/ext/upbdefs-generated/xds/core/v3/resource_locator.upbdefs.c
  - src/core/ext/upbdefs-generated/xds/core/v3/resource_name.upbdefs.c
  - src/core/ext/upbdefs-generated/xds/type/matcher/v3/matcher.upbdefs.c
  - src/core/ext/upbdefs-generated/xds/type/matcher/v3/regex.upbdefs.c
  - src/core/ext/upbdefs-generated/xds/type/matcher/v3/string.upbdefs.c
  - src/core/ext/upbdefs-generated/xds/type/v3/typed_struct.upbdefs.c
  - src/core/ext/xds/certificate_provider_registry.cc
  - src/core/ext/xds/certificate_provider_store.cc
  - src/core/ext/xds/file_watcher_certificate_provider_factory.cc
  - src/core/ext/xds/xds_api.cc
  - src/core/ext/xds/xds_bootstrap.cc
  - src/core/ext/xds/xds_certificate_provider.cc
  - src/core/ext/xds/xds_channel_stack_modifier.cc
  - src/core/ext/xds/xds_client.cc
  - src/core/ext/xds/xds_client_stats.cc
  - src/core/ext/xds/xds_cluster.cc
  - src/core/ext/xds/xds_common_types.cc
  - src/core/ext/xds/xds_endpoint.cc
  - src/core/ext/xds/xds_http_fault_filter.cc
  - src/core/ext/xds/xds_http_filters.cc
  - src/core/ext/xds/xds_http_rbac_filter.cc
  - src/core/ext/xds/xds_listener.cc
  - src/core/ext/xds/xds_resource_type.cc
  - src/core/ext/xds/xds_route_config.cc
  - src/core/ext/xds/xds_routing.cc
  - src/core/ext/xds/xds_server_config_fetcher.cc
  - src/core/lib/address_utils/parse_address.cc
  - src/core/lib/address_utils/sockaddr_utils.cc
  - src/core/lib/backoff/backoff.cc
  - src/core/lib/channel/channel_args.cc
  - src/core/lib/channel/channel_args_preconditioning.cc
  - src/core/lib/channel/channel_stack.cc
  - src/core/lib/channel/channel_stack_builder.cc
  - src/core/lib/channel/channel_trace.cc
  - src/core/lib/channel/channelz.cc
  - src/core/lib/channel/channelz_registry.cc
  - src/core/lib/channel/connected_channel.cc
  - src/core/lib/channel/handshaker.cc
  - src/core/lib/channel/handshaker_registry.cc
  - src/core/lib/channel/status_util.cc
  - src/core/lib/compression/compression.cc
  - src/core/lib/compression/compression_internal.cc
  - src/core/lib/compression/message_compress.cc
  - src/core/lib/config/core_configuration.cc
  - src/core/lib/debug/stats.cc
  - src/core/lib/debug/stats_data.cc
  - src/core/lib/debug/trace.cc
  - src/core/lib/event_engine/channel_args_endpoint_config.cc
  - src/core/lib/event_engine/default_event_engine_factory.cc
  - src/core/lib/event_engine/event_engine.cc
  - src/core/lib/event_engine/memory_allocator.cc
  - src/core/lib/event_engine/resolved_address.cc
  - src/core/lib/event_engine/sockaddr.cc
  - src/core/lib/http/format_request.cc
  - src/core/lib/http/httpcli.cc
  - src/core/lib/http/httpcli_security_connector.cc
  - src/core/lib/http/parser.cc
  - src/core/lib/iomgr/buffer_list.cc
  - src/core/lib/iomgr/call_combiner.cc
  - src/core/lib/iomgr/cfstream_handle.cc
  - src/core/lib/iomgr/combiner.cc
  - src/core/lib/iomgr/dualstack_socket_posix.cc
  - src/core/lib/iomgr/endpoint.cc
  - src/core/lib/iomgr/endpoint_cfstream.cc
  - src/core/lib/iomgr/endpoint_pair_event_engine.cc
  - src/core/lib/iomgr/endpoint_pair_posix.cc
  - src/core/lib/iomgr/endpoint_pair_windows.cc
  - src/core/lib/iomgr/error.cc
  - src/core/lib/iomgr/error_cfstream.cc
  - src/core/lib/iomgr/ev_apple.cc
  - src/core/lib/iomgr/ev_epoll1_linux.cc
  - src/core/lib/iomgr/ev_epollex_linux.cc
  - src/core/lib/iomgr/ev_poll_posix.cc
  - src/core/lib/iomgr/ev_posix.cc
  - src/core/lib/iomgr/ev_windows.cc
  - src/core/lib/iomgr/event_engine/closure.cc
  - src/core/lib/iomgr/event_engine/endpoint.cc
  - src/core/lib/iomgr/event_engine/iomgr.cc
  - src/core/lib/iomgr/event_engine/pollset.cc
  - src/core/lib/iomgr/event_engine/resolved_address_internal.cc
  - src/core/lib/iomgr/event_engine/resolver.cc
  - src/core/lib/iomgr/event_engine/tcp.cc
  - src/core/lib/iomgr/event_engine/timer.cc
  - src/core/lib/iomgr/exec_ctx.cc
  - src/core/lib/iomgr/executor.cc
  - src/core/lib/iomgr/executor/mpmcqueue.cc
  - src/core/lib/iomgr/executor/threadpool.cc
  - src/core/lib/iomgr/fork_posix.cc
  - src/core/lib/iomgr/fork_windows.cc
  - src/core/lib/iomgr/gethostname_fallback.cc
  - src/core/lib/iomgr/gethostname_host_name_max.cc
  - src/core/lib/iomgr/gethostname_sysconf.cc
  - src/core/lib/iomgr/grpc_if_nametoindex_posix.cc
  - src/core/lib/iomgr/grpc_if_nametoindex_unsupported.cc
  - src/core/lib/iomgr/internal_errqueue.cc
  - src/core/lib/iomgr/iocp_windows.cc
  - src/core/lib/iomgr/iomgr.cc
  - src/core/lib/iomgr/iomgr_custom.cc
  - src/core/lib/iomgr/iomgr_internal.cc
  - src/core/lib/iomgr/iomgr_posix.cc
  - src/core/lib/iomgr/iomgr_posix_cfstream.cc
  - src/core/lib/iomgr/iomgr_windows.cc
  - src/core/lib/iomgr/is_epollexclusive_available.cc
  - src/core/lib/iomgr/load_file.cc
  - src/core/lib/iomgr/lockfree_event.cc
  - src/core/lib/iomgr/polling_entity.cc
  - src/core/lib/iomgr/pollset.cc
  - src/core/lib/iomgr/pollset_custom.cc
  - src/core/lib/iomgr/pollset_set.cc
  - src/core/lib/iomgr/pollset_set_custom.cc
  - src/core/lib/iomgr/pollset_set_windows.cc
  - src/core/lib/iomgr/pollset_windows.cc
  - src/core/lib/iomgr/resolve_address.cc
  - src/core/lib/iomgr/resolve_address_custom.cc
  - src/core/lib/iomgr/resolve_address_posix.cc
  - src/core/lib/iomgr/resolve_address_windows.cc
  - src/core/lib/iomgr/socket_factory_posix.cc
  - src/core/lib/iomgr/socket_mutator.cc
  - src/core/lib/iomgr/socket_utils_common_posix.cc
  - src/core/lib/iomgr/socket_utils_linux.cc
  - src/core/lib/iomgr/socket_utils_posix.cc
  - src/core/lib/iomgr/socket_utils_windows.cc
  - src/core/lib/iomgr/socket_windows.cc
  - src/core/lib/iomgr/tcp_client.cc
  - src/core/lib/iomgr/tcp_client_cfstream.cc
  - src/core/lib/iomgr/tcp_client_custom.cc
  - src/core/lib/iomgr/tcp_client_posix.cc
  - src/core/lib/iomgr/tcp_client_windows.cc
  - src/core/lib/iomgr/tcp_custom.cc
  - src/core/lib/iomgr/tcp_posix.cc
  - src/core/lib/iomgr/tcp_server.cc
  - src/core/lib/iomgr/tcp_server_custom.cc
  - src/core/lib/iomgr/tcp_server_posix.cc
  - src/core/lib/iomgr/tcp_server_utils_posix_common.cc
  - src/core/lib/iomgr/tcp_server_utils_posix_ifaddrs.cc
  - src/core/lib/iomgr/tcp_server_utils_posix_noifaddrs.cc
  - src/core/lib/iomgr/tcp_server_windows.cc
  - src/core/lib/iomgr/tcp_windows.cc
  - src/core/lib/iomgr/time_averaged_stats.cc
  - src/core/lib/iomgr/timer.cc
  - src/core/lib/iomgr/timer_custom.cc
  - src/core/lib/iomgr/timer_generic.cc
  - src/core/lib/iomgr/timer_heap.cc
  - src/core/lib/iomgr/timer_manager.cc
  - src/core/lib/iomgr/unix_sockets_posix.cc
  - src/core/lib/iomgr/unix_sockets_posix_noop.cc
  - src/core/lib/iomgr/wakeup_fd_eventfd.cc
  - src/core/lib/iomgr/wakeup_fd_nospecial.cc
  - src/core/lib/iomgr/wakeup_fd_pipe.cc
  - src/core/lib/iomgr/wakeup_fd_posix.cc
  - src/core/lib/iomgr/work_serializer.cc
  - src/core/lib/json/json_reader.cc
  - src/core/lib/json/json_util.cc
  - src/core/lib/json/json_writer.cc
  - src/core/lib/matchers/matchers.cc
  - src/core/lib/promise/activity.cc
  - src/core/lib/resolver/resolver.cc
  - src/core/lib/resolver/resolver_registry.cc
  - src/core/lib/resolver/server_address.cc
  - src/core/lib/resource_quota/api.cc
  - src/core/lib/resource_quota/arena.cc
  - src/core/lib/resource_quota/memory_quota.cc
  - src/core/lib/resource_quota/resource_quota.cc
  - src/core/lib/resource_quota/thread_quota.cc
  - src/core/lib/resource_quota/trace.cc
  - src/core/lib/security/authorization/authorization_policy_provider_vtable.cc
  - src/core/lib/security/authorization/evaluate_args.cc
  - src/core/lib/security/authorization/grpc_authorization_engine.cc
  - src/core/lib/security/authorization/matchers.cc
  - src/core/lib/security/authorization/rbac_policy.cc
  - src/core/lib/security/authorization/sdk_server_authz_filter.cc
  - src/core/lib/security/context/security_context.cc
  - src/core/lib/security/credentials/alts/alts_credentials.cc
  - src/core/lib/security/credentials/alts/check_gcp_environment.cc
  - src/core/lib/security/credentials/alts/check_gcp_environment_linux.cc
  - src/core/lib/security/credentials/alts/check_gcp_environment_no_op.cc
  - src/core/lib/security/credentials/alts/check_gcp_environment_windows.cc
  - src/core/lib/security/credentials/alts/grpc_alts_credentials_client_options.cc
  - src/core/lib/security/credentials/alts/grpc_alts_credentials_options.cc
  - src/core/lib/security/credentials/alts/grpc_alts_credentials_server_options.cc
  - src/core/lib/security/credentials/channel_creds_registry_init.cc
  - src/core/lib/security/credentials/composite/composite_credentials.cc
  - src/core/lib/security/credentials/credentials.cc
  - src/core/lib/security/credentials/external/aws_external_account_credentials.cc
  - src/core/lib/security/credentials/external/aws_request_signer.cc
  - src/core/lib/security/credentials/external/external_account_credentials.cc
  - src/core/lib/security/credentials/external/file_external_account_credentials.cc
  - src/core/lib/security/credentials/external/url_external_account_credentials.cc
  - src/core/lib/security/credentials/fake/fake_credentials.cc
  - src/core/lib/security/credentials/google_default/credentials_generic.cc
  - src/core/lib/security/credentials/google_default/google_default_credentials.cc
  - src/core/lib/security/credentials/iam/iam_credentials.cc
  - src/core/lib/security/credentials/insecure/insecure_credentials.cc
  - src/core/lib/security/credentials/jwt/json_token.cc
  - src/core/lib/security/credentials/jwt/jwt_credentials.cc
  - src/core/lib/security/credentials/jwt/jwt_verifier.cc
  - src/core/lib/security/credentials/local/local_credentials.cc
  - src/core/lib/security/credentials/oauth2/oauth2_credentials.cc
  - src/core/lib/security/credentials/plugin/plugin_credentials.cc
  - src/core/lib/security/credentials/ssl/ssl_credentials.cc
  - src/core/lib/security/credentials/tls/grpc_tls_certificate_distributor.cc
  - src/core/lib/security/credentials/tls/grpc_tls_certificate_provider.cc
  - src/core/lib/security/credentials/tls/grpc_tls_certificate_verifier.cc
  - src/core/lib/security/credentials/tls/grpc_tls_credentials_options.cc
  - src/core/lib/security/credentials/tls/tls_credentials.cc
  - src/core/lib/security/credentials/tls/tls_utils.cc
  - src/core/lib/security/credentials/xds/xds_credentials.cc
  - src/core/lib/security/security_connector/alts/alts_security_connector.cc
  - src/core/lib/security/security_connector/fake/fake_security_connector.cc
  - src/core/lib/security/security_connector/insecure/insecure_security_connector.cc
  - src/core/lib/security/security_connector/load_system_roots_fallback.cc
  - src/core/lib/security/security_connector/load_system_roots_linux.cc
  - src/core/lib/security/security_connector/local/local_security_connector.cc
  - src/core/lib/security/security_connector/security_connector.cc
  - src/core/lib/security/security_connector/ssl/ssl_security_connector.cc
  - src/core/lib/security/security_connector/ssl_utils.cc
  - src/core/lib/security/security_connector/ssl_utils_config.cc
  - src/core/lib/security/security_connector/tls/tls_security_connector.cc
  - src/core/lib/security/transport/client_auth_filter.cc
  - src/core/lib/security/transport/secure_endpoint.cc
  - src/core/lib/security/transport/security_handshaker.cc
  - src/core/lib/security/transport/server_auth_filter.cc
  - src/core/lib/security/transport/tsi_error.cc
  - src/core/lib/security/util/json_util.cc
  - src/core/lib/service_config/service_config.cc
  - src/core/lib/service_config/service_config_parser.cc
  - src/core/lib/slice/b64.cc
  - src/core/lib/slice/percent_encoding.cc
  - src/core/lib/slice/slice.cc
  - src/core/lib/slice/slice_api.cc
  - src/core/lib/slice/slice_buffer.cc
  - src/core/lib/slice/slice_refcount.cc
  - src/core/lib/slice/slice_split.cc
  - src/core/lib/slice/slice_string_helpers.cc
  - src/core/lib/surface/api_trace.cc
  - src/core/lib/surface/builtins.cc
  - src/core/lib/surface/byte_buffer.cc
  - src/core/lib/surface/byte_buffer_reader.cc
  - src/core/lib/surface/call.cc
  - src/core/lib/surface/call_details.cc
  - src/core/lib/surface/call_log_batch.cc
  - src/core/lib/surface/channel.cc
  - src/core/lib/surface/channel_init.cc
  - src/core/lib/surface/channel_ping.cc
  - src/core/lib/surface/channel_stack_type.cc
  - src/core/lib/surface/completion_queue.cc
  - src/core/lib/surface/completion_queue_factory.cc
  - src/core/lib/surface/event_string.cc
  - src/core/lib/surface/init.cc
  - src/core/lib/surface/lame_client.cc
  - src/core/lib/surface/metadata_array.cc
  - src/core/lib/surface/server.cc
  - src/core/lib/surface/validate_metadata.cc
  - src/core/lib/surface/version.cc
  - src/core/lib/transport/bdp_estimator.cc
  - src/core/lib/transport/byte_stream.cc
  - src/core/lib/transport/connectivity_state.cc
  - src/core/lib/transport/error_utils.cc
  - src/core/lib/transport/parsed_metadata.cc
  - src/core/lib/transport/pid_controller.cc
  - src/core/lib/transport/status_conversion.cc
  - src/core/lib/transport/timeout_encoding.cc
  - src/core/lib/transport/transport.cc
  - src/core/lib/transport/transport_op_string.cc
  - src/core/lib/uri/uri_parser.cc
  - src/core/plugin_registry/grpc_plugin_registry.cc
  - src/core/plugin_registry/grpc_plugin_registry_extra.cc
  - src/core/tsi/alts/crypt/aes_gcm.cc
  - src/core/tsi/alts/crypt/gsec.cc
  - src/core/tsi/alts/frame_protector/alts_counter.cc
  - src/core/tsi/alts/frame_protector/alts_crypter.cc
  - src/core/tsi/alts/frame_protector/alts_frame_protector.cc
  - src/core/tsi/alts/frame_protector/alts_record_protocol_crypter_common.cc
  - src/core/tsi/alts/frame_protector/alts_seal_privacy_integrity_crypter.cc
  - src/core/tsi/alts/frame_protector/alts_unseal_privacy_integrity_crypter.cc
  - src/core/tsi/alts/frame_protector/frame_handler.cc
  - src/core/tsi/alts/handshaker/alts_handshaker_client.cc
  - src/core/tsi/alts/handshaker/alts_shared_resource.cc
  - src/core/tsi/alts/handshaker/alts_tsi_handshaker.cc
  - src/core/tsi/alts/handshaker/alts_tsi_utils.cc
  - src/core/tsi/alts/handshaker/transport_security_common_api.cc
  - src/core/tsi/alts/zero_copy_frame_protector/alts_grpc_integrity_only_record_protocol.cc
  - src/core/tsi/alts/zero_copy_frame_protector/alts_grpc_privacy_integrity_record_protocol.cc
  - src/core/tsi/alts/zero_copy_frame_protector/alts_grpc_record_protocol_common.cc
  - src/core/tsi/alts/zero_copy_frame_protector/alts_iovec_record_protocol.cc
  - src/core/tsi/alts/zero_copy_frame_protector/alts_zero_copy_grpc_protector.cc
  - src/core/tsi/fake_transport_security.cc
  - src/core/tsi/local_transport_security.cc
  - src/core/tsi/ssl/key_logging/ssl_key_logging.cc
  - src/core/tsi/ssl/session_cache/ssl_session_boringssl.cc
  - src/core/tsi/ssl/session_cache/ssl_session_cache.cc
  - src/core/tsi/ssl/session_cache/ssl_session_openssl.cc
  - src/core/tsi/ssl_transport_security.cc
  - src/core/tsi/transport_security.cc
  - src/core/tsi/transport_security_grpc.cc
  deps:
  - absl/container:flat_hash_map
  - absl/container:inlined_vector
  - absl/functional:bind_front
  - absl/hash:hash
  - absl/status:statusor
  - absl/types:variant
  - absl/utility:utility
  - gpr
  - libssl
  - address_sorting
  baselib: true
  generate_plugin_registry: true
- name: grpc_csharp_ext
  build: all
  language: c
  public_headers: []
  headers: []
  src:
  - src/csharp/ext/grpc_csharp_ext.c
  deps:
  - grpc
- name: grpc_test_util
  build: private
  language: c
  public_headers: []
  headers:
  - test/core/util/build.h
  - test/core/util/cmdline.h
  - test/core/util/evaluate_args_test_util.h
  - test/core/util/fuzzer_util.h
  - test/core/util/grpc_profiler.h
  - test/core/util/histogram.h
  - test/core/util/memory_counters.h
  - test/core/util/mock_authorization_endpoint.h
  - test/core/util/mock_endpoint.h
  - test/core/util/parse_hexstring.h
  - test/core/util/passthru_endpoint.h
  - test/core/util/port.h
  - test/core/util/port_server_client.h
  - test/core/util/reconnect_server.h
  - test/core/util/resolve_localhost_ip46.h
  - test/core/util/slice_splitter.h
  - test/core/util/stack_tracer.h
  - test/core/util/subprocess.h
  - test/core/util/test_config.h
  - test/core/util/test_tcp_server.h
  - test/core/util/tls_utils.h
  - test/core/util/tracer_util.h
  src:
  - test/core/util/build.cc
  - test/core/util/cmdline.cc
  - test/core/util/fuzzer_util.cc
  - test/core/util/grpc_profiler.cc
  - test/core/util/histogram.cc
  - test/core/util/memory_counters.cc
  - test/core/util/mock_endpoint.cc
  - test/core/util/parse_hexstring.cc
  - test/core/util/passthru_endpoint.cc
  - test/core/util/port.cc
  - test/core/util/port_isolated_runtime_environment.cc
  - test/core/util/port_server_client.cc
  - test/core/util/reconnect_server.cc
  - test/core/util/resolve_localhost_ip46.cc
  - test/core/util/slice_splitter.cc
  - test/core/util/stack_tracer.cc
  - test/core/util/subprocess_posix.cc
  - test/core/util/subprocess_windows.cc
  - test/core/util/test_config.cc
  - test/core/util/test_tcp_server.cc
  - test/core/util/tls_utils.cc
  - test/core/util/tracer_util.cc
  deps:
  - absl/debugging:failure_signal_handler
  - absl/debugging:stacktrace
  - absl/debugging:symbolize
  - grpc
- name: grpc_test_util_unsecure
  build: private
  language: c
  public_headers: []
  headers:
  - test/core/util/build.h
  - test/core/util/cmdline.h
  - test/core/util/evaluate_args_test_util.h
  - test/core/util/fuzzer_util.h
  - test/core/util/grpc_profiler.h
  - test/core/util/histogram.h
  - test/core/util/memory_counters.h
  - test/core/util/mock_authorization_endpoint.h
  - test/core/util/mock_endpoint.h
  - test/core/util/parse_hexstring.h
  - test/core/util/passthru_endpoint.h
  - test/core/util/port.h
  - test/core/util/port_server_client.h
  - test/core/util/reconnect_server.h
  - test/core/util/resolve_localhost_ip46.h
  - test/core/util/slice_splitter.h
  - test/core/util/stack_tracer.h
  - test/core/util/subprocess.h
  - test/core/util/test_config.h
  - test/core/util/test_tcp_server.h
  - test/core/util/tracer_util.h
  src:
  - test/core/util/build.cc
  - test/core/util/cmdline.cc
  - test/core/util/fuzzer_util.cc
  - test/core/util/grpc_profiler.cc
  - test/core/util/histogram.cc
  - test/core/util/memory_counters.cc
  - test/core/util/mock_endpoint.cc
  - test/core/util/parse_hexstring.cc
  - test/core/util/passthru_endpoint.cc
  - test/core/util/port.cc
  - test/core/util/port_isolated_runtime_environment.cc
  - test/core/util/port_server_client.cc
  - test/core/util/reconnect_server.cc
  - test/core/util/resolve_localhost_ip46.cc
  - test/core/util/slice_splitter.cc
  - test/core/util/stack_tracer.cc
  - test/core/util/subprocess_posix.cc
  - test/core/util/subprocess_windows.cc
  - test/core/util/test_config.cc
  - test/core/util/test_tcp_server.cc
  - test/core/util/tracer_util.cc
  deps:
  - absl/debugging:failure_signal_handler
  - absl/debugging:stacktrace
  - absl/debugging:symbolize
  - grpc_unsecure
- name: grpc_unsecure
  build: all
  language: c
  public_headers:
  - include/grpc/byte_buffer.h
  - include/grpc/byte_buffer_reader.h
  - include/grpc/census.h
  - include/grpc/compression.h
  - include/grpc/event_engine/endpoint_config.h
  - include/grpc/event_engine/event_engine.h
  - include/grpc/event_engine/internal/memory_allocator_impl.h
  - include/grpc/event_engine/memory_allocator.h
  - include/grpc/event_engine/memory_request.h
  - include/grpc/event_engine/port.h
  - include/grpc/fork.h
  - include/grpc/grpc.h
  - include/grpc/grpc_posix.h
  - include/grpc/grpc_security.h
  - include/grpc/grpc_security_constants.h
  - include/grpc/load_reporting.h
  - include/grpc/slice.h
  - include/grpc/slice_buffer.h
  - include/grpc/status.h
  - include/grpc/support/workaround_list.h
  headers:
  - src/core/ext/filters/client_channel/backend_metric.h
  - src/core/ext/filters/client_channel/backup_poller.h
  - src/core/ext/filters/client_channel/client_channel.h
  - src/core/ext/filters/client_channel/client_channel_channelz.h
  - src/core/ext/filters/client_channel/client_channel_factory.h
  - src/core/ext/filters/client_channel/config_selector.h
  - src/core/ext/filters/client_channel/connector.h
  - src/core/ext/filters/client_channel/dynamic_filters.h
  - src/core/ext/filters/client_channel/global_subchannel_pool.h
  - src/core/ext/filters/client_channel/health/health_check_client.h
  - src/core/ext/filters/client_channel/http_connect_handshaker.h
  - src/core/ext/filters/client_channel/http_proxy.h
  - src/core/ext/filters/client_channel/lb_policy.h
  - src/core/ext/filters/client_channel/lb_policy/address_filtering.h
  - src/core/ext/filters/client_channel/lb_policy/child_policy_handler.h
  - src/core/ext/filters/client_channel/lb_policy/grpclb/client_load_reporting_filter.h
  - src/core/ext/filters/client_channel/lb_policy/grpclb/grpclb.h
  - src/core/ext/filters/client_channel/lb_policy/grpclb/grpclb_balancer_addresses.h
  - src/core/ext/filters/client_channel/lb_policy/grpclb/grpclb_client_stats.h
  - src/core/ext/filters/client_channel/lb_policy/grpclb/load_balancer_api.h
  - src/core/ext/filters/client_channel/lb_policy/ring_hash/ring_hash.h
  - src/core/ext/filters/client_channel/lb_policy/subchannel_list.h
  - src/core/ext/filters/client_channel/lb_policy_factory.h
  - src/core/ext/filters/client_channel/lb_policy_registry.h
  - src/core/ext/filters/client_channel/local_subchannel_pool.h
  - src/core/ext/filters/client_channel/proxy_mapper.h
  - src/core/ext/filters/client_channel/proxy_mapper_registry.h
  - src/core/ext/filters/client_channel/resolver/dns/c_ares/grpc_ares_ev_driver.h
  - src/core/ext/filters/client_channel/resolver/dns/c_ares/grpc_ares_wrapper.h
  - src/core/ext/filters/client_channel/resolver/dns/dns_resolver_selection.h
  - src/core/ext/filters/client_channel/resolver/fake/fake_resolver.h
  - src/core/ext/filters/client_channel/resolver_result_parsing.h
  - src/core/ext/filters/client_channel/retry_filter.h
  - src/core/ext/filters/client_channel/retry_service_config.h
  - src/core/ext/filters/client_channel/retry_throttle.h
  - src/core/ext/filters/client_channel/subchannel.h
  - src/core/ext/filters/client_channel/subchannel_interface.h
  - src/core/ext/filters/client_channel/subchannel_pool_interface.h
  - src/core/ext/filters/client_idle/idle_filter_state.h
  - src/core/ext/filters/deadline/deadline_filter.h
  - src/core/ext/filters/fault_injection/fault_injection_filter.h
  - src/core/ext/filters/fault_injection/service_config_parser.h
  - src/core/ext/filters/http/client/http_client_filter.h
  - src/core/ext/filters/http/client_authority_filter.h
  - src/core/ext/filters/http/message_compress/message_compress_filter.h
  - src/core/ext/filters/http/message_compress/message_decompress_filter.h
  - src/core/ext/filters/http/server/http_server_filter.h
  - src/core/ext/filters/max_age/max_age_filter.h
  - src/core/ext/filters/message_size/message_size_filter.h
  - src/core/ext/transport/chttp2/alpn/alpn.h
  - src/core/ext/transport/chttp2/client/chttp2_connector.h
  - src/core/ext/transport/chttp2/server/chttp2_server.h
  - src/core/ext/transport/chttp2/transport/bin_decoder.h
  - src/core/ext/transport/chttp2/transport/bin_encoder.h
  - src/core/ext/transport/chttp2/transport/chttp2_transport.h
  - src/core/ext/transport/chttp2/transport/context_list.h
  - src/core/ext/transport/chttp2/transport/flow_control.h
  - src/core/ext/transport/chttp2/transport/frame.h
  - src/core/ext/transport/chttp2/transport/frame_data.h
  - src/core/ext/transport/chttp2/transport/frame_goaway.h
  - src/core/ext/transport/chttp2/transport/frame_ping.h
  - src/core/ext/transport/chttp2/transport/frame_rst_stream.h
  - src/core/ext/transport/chttp2/transport/frame_settings.h
  - src/core/ext/transport/chttp2/transport/frame_window_update.h
  - src/core/ext/transport/chttp2/transport/hpack_constants.h
  - src/core/ext/transport/chttp2/transport/hpack_encoder.h
  - src/core/ext/transport/chttp2/transport/hpack_encoder_table.h
  - src/core/ext/transport/chttp2/transport/hpack_parser.h
  - src/core/ext/transport/chttp2/transport/hpack_parser_table.h
  - src/core/ext/transport/chttp2/transport/http2_settings.h
  - src/core/ext/transport/chttp2/transport/huffsyms.h
  - src/core/ext/transport/chttp2/transport/internal.h
  - src/core/ext/transport/chttp2/transport/stream_map.h
  - src/core/ext/transport/chttp2/transport/varint.h
  - src/core/ext/transport/inproc/inproc_transport.h
  - src/core/ext/upb-generated/google/api/annotations.upb.h
  - src/core/ext/upb-generated/google/api/http.upb.h
  - src/core/ext/upb-generated/google/protobuf/any.upb.h
  - src/core/ext/upb-generated/google/protobuf/descriptor.upb.h
  - src/core/ext/upb-generated/google/protobuf/duration.upb.h
  - src/core/ext/upb-generated/google/protobuf/empty.upb.h
  - src/core/ext/upb-generated/google/protobuf/struct.upb.h
  - src/core/ext/upb-generated/google/protobuf/timestamp.upb.h
  - src/core/ext/upb-generated/google/protobuf/wrappers.upb.h
  - src/core/ext/upb-generated/google/rpc/status.upb.h
  - src/core/ext/upb-generated/src/proto/grpc/health/v1/health.upb.h
  - src/core/ext/upb-generated/src/proto/grpc/lb/v1/load_balancer.upb.h
  - src/core/ext/upb-generated/src/proto/grpc/lookup/v1/rls.upb.h
  - src/core/ext/upb-generated/validate/validate.upb.h
  - src/core/ext/upb-generated/xds/data/orca/v3/orca_load_report.upb.h
  - src/core/lib/address_utils/parse_address.h
  - src/core/lib/address_utils/sockaddr_utils.h
  - src/core/lib/avl/avl.h
  - src/core/lib/backoff/backoff.h
  - src/core/lib/channel/call_tracer.h
  - src/core/lib/channel/channel_args.h
  - src/core/lib/channel/channel_args_preconditioning.h
  - src/core/lib/channel/channel_stack.h
  - src/core/lib/channel/channel_stack_builder.h
  - src/core/lib/channel/channel_trace.h
  - src/core/lib/channel/channelz.h
  - src/core/lib/channel/channelz_registry.h
  - src/core/lib/channel/connected_channel.h
  - src/core/lib/channel/context.h
  - src/core/lib/channel/handshaker.h
  - src/core/lib/channel/handshaker_factory.h
  - src/core/lib/channel/handshaker_registry.h
  - src/core/lib/channel/promise_based_filter.h
  - src/core/lib/channel/status_util.h
  - src/core/lib/compression/compression_internal.h
  - src/core/lib/compression/message_compress.h
  - src/core/lib/config/core_configuration.h
  - src/core/lib/debug/stats.h
  - src/core/lib/debug/stats_data.h
  - src/core/lib/debug/trace.h
  - src/core/lib/event_engine/channel_args_endpoint_config.h
  - src/core/lib/event_engine/event_engine_factory.h
  - src/core/lib/event_engine/sockaddr.h
  - src/core/lib/gprpp/atomic_utils.h
  - src/core/lib/gprpp/bitset.h
  - src/core/lib/gprpp/chunked_vector.h
  - src/core/lib/gprpp/cpp_impl_of.h
  - src/core/lib/gprpp/dual_ref_counted.h
  - src/core/lib/gprpp/orphanable.h
  - src/core/lib/gprpp/ref_counted.h
  - src/core/lib/gprpp/ref_counted_ptr.h
  - src/core/lib/gprpp/table.h
  - src/core/lib/http/format_request.h
  - src/core/lib/http/httpcli.h
  - src/core/lib/http/parser.h
  - src/core/lib/iomgr/block_annotate.h
  - src/core/lib/iomgr/buffer_list.h
  - src/core/lib/iomgr/call_combiner.h
  - src/core/lib/iomgr/cfstream_handle.h
  - src/core/lib/iomgr/closure.h
  - src/core/lib/iomgr/combiner.h
  - src/core/lib/iomgr/dynamic_annotations.h
  - src/core/lib/iomgr/endpoint.h
  - src/core/lib/iomgr/endpoint_cfstream.h
  - src/core/lib/iomgr/endpoint_pair.h
  - src/core/lib/iomgr/error.h
  - src/core/lib/iomgr/error_cfstream.h
  - src/core/lib/iomgr/error_internal.h
  - src/core/lib/iomgr/ev_apple.h
  - src/core/lib/iomgr/ev_epoll1_linux.h
  - src/core/lib/iomgr/ev_epollex_linux.h
  - src/core/lib/iomgr/ev_poll_posix.h
  - src/core/lib/iomgr/ev_posix.h
  - src/core/lib/iomgr/event_engine/closure.h
  - src/core/lib/iomgr/event_engine/endpoint.h
  - src/core/lib/iomgr/event_engine/pollset.h
  - src/core/lib/iomgr/event_engine/promise.h
  - src/core/lib/iomgr/event_engine/resolved_address_internal.h
  - src/core/lib/iomgr/event_engine/resolver.h
  - src/core/lib/iomgr/exec_ctx.h
  - src/core/lib/iomgr/executor.h
  - src/core/lib/iomgr/executor/mpmcqueue.h
  - src/core/lib/iomgr/executor/threadpool.h
  - src/core/lib/iomgr/gethostname.h
  - src/core/lib/iomgr/grpc_if_nametoindex.h
  - src/core/lib/iomgr/internal_errqueue.h
  - src/core/lib/iomgr/iocp_windows.h
  - src/core/lib/iomgr/iomgr.h
  - src/core/lib/iomgr/iomgr_custom.h
  - src/core/lib/iomgr/iomgr_internal.h
  - src/core/lib/iomgr/is_epollexclusive_available.h
  - src/core/lib/iomgr/load_file.h
  - src/core/lib/iomgr/lockfree_event.h
  - src/core/lib/iomgr/nameser.h
  - src/core/lib/iomgr/polling_entity.h
  - src/core/lib/iomgr/pollset.h
  - src/core/lib/iomgr/pollset_custom.h
  - src/core/lib/iomgr/pollset_set.h
  - src/core/lib/iomgr/pollset_set_custom.h
  - src/core/lib/iomgr/pollset_set_windows.h
  - src/core/lib/iomgr/pollset_windows.h
  - src/core/lib/iomgr/port.h
  - src/core/lib/iomgr/python_util.h
  - src/core/lib/iomgr/resolve_address.h
  - src/core/lib/iomgr/resolve_address_custom.h
  - src/core/lib/iomgr/resolve_address_impl.h
  - src/core/lib/iomgr/resolve_address_posix.h
  - src/core/lib/iomgr/resolve_address_windows.h
  - src/core/lib/iomgr/resolved_address.h
  - src/core/lib/iomgr/sockaddr.h
  - src/core/lib/iomgr/sockaddr_posix.h
  - src/core/lib/iomgr/sockaddr_windows.h
  - src/core/lib/iomgr/socket_factory_posix.h
  - src/core/lib/iomgr/socket_mutator.h
  - src/core/lib/iomgr/socket_utils.h
  - src/core/lib/iomgr/socket_utils_posix.h
  - src/core/lib/iomgr/socket_windows.h
  - src/core/lib/iomgr/sys_epoll_wrapper.h
  - src/core/lib/iomgr/tcp_client.h
  - src/core/lib/iomgr/tcp_client_posix.h
  - src/core/lib/iomgr/tcp_custom.h
  - src/core/lib/iomgr/tcp_posix.h
  - src/core/lib/iomgr/tcp_server.h
  - src/core/lib/iomgr/tcp_server_utils_posix.h
  - src/core/lib/iomgr/tcp_windows.h
  - src/core/lib/iomgr/time_averaged_stats.h
  - src/core/lib/iomgr/timer.h
  - src/core/lib/iomgr/timer_custom.h
  - src/core/lib/iomgr/timer_generic.h
  - src/core/lib/iomgr/timer_heap.h
  - src/core/lib/iomgr/timer_manager.h
  - src/core/lib/iomgr/unix_sockets_posix.h
  - src/core/lib/iomgr/wakeup_fd_pipe.h
  - src/core/lib/iomgr/wakeup_fd_posix.h
  - src/core/lib/iomgr/work_serializer.h
  - src/core/lib/json/json.h
  - src/core/lib/json/json_util.h
  - src/core/lib/promise/activity.h
  - src/core/lib/promise/arena_promise.h
  - src/core/lib/promise/context.h
  - src/core/lib/promise/detail/basic_seq.h
  - src/core/lib/promise/detail/promise_factory.h
  - src/core/lib/promise/detail/promise_like.h
  - src/core/lib/promise/detail/status.h
  - src/core/lib/promise/detail/switch.h
  - src/core/lib/promise/exec_ctx_wakeup_scheduler.h
  - src/core/lib/promise/loop.h
  - src/core/lib/promise/map.h
  - src/core/lib/promise/poll.h
  - src/core/lib/promise/promise.h
  - src/core/lib/promise/race.h
  - src/core/lib/promise/seq.h
  - src/core/lib/resolver/resolver.h
  - src/core/lib/resolver/resolver_factory.h
  - src/core/lib/resolver/resolver_registry.h
  - src/core/lib/resolver/server_address.h
  - src/core/lib/resource_quota/api.h
  - src/core/lib/resource_quota/arena.h
  - src/core/lib/resource_quota/memory_quota.h
  - src/core/lib/resource_quota/resource_quota.h
  - src/core/lib/resource_quota/thread_quota.h
  - src/core/lib/resource_quota/trace.h
  - src/core/lib/security/authorization/authorization_engine.h
  - src/core/lib/security/authorization/authorization_policy_provider.h
  - src/core/lib/security/authorization/evaluate_args.h
  - src/core/lib/security/authorization/sdk_server_authz_filter.h
  - src/core/lib/security/context/security_context.h
  - src/core/lib/security/credentials/channel_creds_registry.h
  - src/core/lib/security/credentials/composite/composite_credentials.h
  - src/core/lib/security/credentials/credentials.h
  - src/core/lib/security/credentials/fake/fake_credentials.h
  - src/core/lib/security/credentials/plugin/plugin_credentials.h
  - src/core/lib/security/credentials/tls/tls_utils.h
  - src/core/lib/security/security_connector/fake/fake_security_connector.h
  - src/core/lib/security/security_connector/load_system_roots.h
  - src/core/lib/security/security_connector/load_system_roots_linux.h
  - src/core/lib/security/security_connector/security_connector.h
  - src/core/lib/security/transport/auth_filters.h
  - src/core/lib/security/transport/secure_endpoint.h
  - src/core/lib/security/transport/security_handshaker.h
  - src/core/lib/security/transport/tsi_error.h
  - src/core/lib/security/util/json_util.h
  - src/core/lib/service_config/service_config.h
  - src/core/lib/service_config/service_config_call_data.h
  - src/core/lib/service_config/service_config_parser.h
  - src/core/lib/slice/b64.h
  - src/core/lib/slice/percent_encoding.h
  - src/core/lib/slice/slice.h
  - src/core/lib/slice/slice_internal.h
  - src/core/lib/slice/slice_refcount.h
  - src/core/lib/slice/slice_refcount_base.h
  - src/core/lib/slice/slice_split.h
  - src/core/lib/slice/slice_string_helpers.h
  - src/core/lib/surface/api_trace.h
  - src/core/lib/surface/builtins.h
  - src/core/lib/surface/call.h
  - src/core/lib/surface/call_test_only.h
  - src/core/lib/surface/channel.h
  - src/core/lib/surface/channel_init.h
  - src/core/lib/surface/channel_stack_type.h
  - src/core/lib/surface/completion_queue.h
  - src/core/lib/surface/completion_queue_factory.h
  - src/core/lib/surface/event_string.h
  - src/core/lib/surface/init.h
  - src/core/lib/surface/lame_client.h
  - src/core/lib/surface/server.h
  - src/core/lib/surface/validate_metadata.h
  - src/core/lib/transport/bdp_estimator.h
  - src/core/lib/transport/byte_stream.h
  - src/core/lib/transport/connectivity_state.h
  - src/core/lib/transport/error_utils.h
  - src/core/lib/transport/http2_errors.h
  - src/core/lib/transport/metadata_batch.h
  - src/core/lib/transport/parsed_metadata.h
  - src/core/lib/transport/pid_controller.h
  - src/core/lib/transport/status_conversion.h
  - src/core/lib/transport/timeout_encoding.h
  - src/core/lib/transport/transport.h
  - src/core/lib/transport/transport_impl.h
  - src/core/lib/uri/uri_parser.h
  - src/core/tsi/fake_transport_security.h
  - src/core/tsi/transport_security.h
  - src/core/tsi/transport_security_grpc.h
  - src/core/tsi/transport_security_interface.h
  - third_party/xxhash/xxhash.h
  src:
  - src/core/ext/filters/census/grpc_context.cc
  - src/core/ext/filters/client_channel/backend_metric.cc
  - src/core/ext/filters/client_channel/backup_poller.cc
  - src/core/ext/filters/client_channel/channel_connectivity.cc
  - src/core/ext/filters/client_channel/client_channel.cc
  - src/core/ext/filters/client_channel/client_channel_channelz.cc
  - src/core/ext/filters/client_channel/client_channel_factory.cc
  - src/core/ext/filters/client_channel/client_channel_plugin.cc
  - src/core/ext/filters/client_channel/config_selector.cc
  - src/core/ext/filters/client_channel/dynamic_filters.cc
  - src/core/ext/filters/client_channel/global_subchannel_pool.cc
  - src/core/ext/filters/client_channel/health/health_check_client.cc
  - src/core/ext/filters/client_channel/http_connect_handshaker.cc
  - src/core/ext/filters/client_channel/http_proxy.cc
  - src/core/ext/filters/client_channel/lb_policy.cc
  - src/core/ext/filters/client_channel/lb_policy/address_filtering.cc
  - src/core/ext/filters/client_channel/lb_policy/child_policy_handler.cc
  - src/core/ext/filters/client_channel/lb_policy/grpclb/client_load_reporting_filter.cc
  - src/core/ext/filters/client_channel/lb_policy/grpclb/grpclb.cc
  - src/core/ext/filters/client_channel/lb_policy/grpclb/grpclb_balancer_addresses.cc
  - src/core/ext/filters/client_channel/lb_policy/grpclb/grpclb_client_stats.cc
  - src/core/ext/filters/client_channel/lb_policy/grpclb/load_balancer_api.cc
  - src/core/ext/filters/client_channel/lb_policy/pick_first/pick_first.cc
  - src/core/ext/filters/client_channel/lb_policy/priority/priority.cc
  - src/core/ext/filters/client_channel/lb_policy/ring_hash/ring_hash.cc
  - src/core/ext/filters/client_channel/lb_policy/rls/rls.cc
  - src/core/ext/filters/client_channel/lb_policy/round_robin/round_robin.cc
  - src/core/ext/filters/client_channel/lb_policy/weighted_target/weighted_target.cc
  - src/core/ext/filters/client_channel/lb_policy_registry.cc
  - src/core/ext/filters/client_channel/local_subchannel_pool.cc
  - src/core/ext/filters/client_channel/proxy_mapper_registry.cc
  - src/core/ext/filters/client_channel/resolver/binder/binder_resolver.cc
  - src/core/ext/filters/client_channel/resolver/dns/c_ares/dns_resolver_ares.cc
  - src/core/ext/filters/client_channel/resolver/dns/c_ares/grpc_ares_ev_driver_event_engine.cc
  - src/core/ext/filters/client_channel/resolver/dns/c_ares/grpc_ares_ev_driver_posix.cc
  - src/core/ext/filters/client_channel/resolver/dns/c_ares/grpc_ares_ev_driver_windows.cc
  - src/core/ext/filters/client_channel/resolver/dns/c_ares/grpc_ares_wrapper.cc
  - src/core/ext/filters/client_channel/resolver/dns/c_ares/grpc_ares_wrapper_event_engine.cc
  - src/core/ext/filters/client_channel/resolver/dns/c_ares/grpc_ares_wrapper_posix.cc
  - src/core/ext/filters/client_channel/resolver/dns/c_ares/grpc_ares_wrapper_windows.cc
  - src/core/ext/filters/client_channel/resolver/dns/dns_resolver_selection.cc
  - src/core/ext/filters/client_channel/resolver/dns/native/dns_resolver.cc
  - src/core/ext/filters/client_channel/resolver/fake/fake_resolver.cc
  - src/core/ext/filters/client_channel/resolver/sockaddr/sockaddr_resolver.cc
  - src/core/ext/filters/client_channel/resolver_result_parsing.cc
  - src/core/ext/filters/client_channel/retry_filter.cc
  - src/core/ext/filters/client_channel/retry_service_config.cc
  - src/core/ext/filters/client_channel/retry_throttle.cc
  - src/core/ext/filters/client_channel/service_config_channel_arg_filter.cc
  - src/core/ext/filters/client_channel/subchannel.cc
  - src/core/ext/filters/client_channel/subchannel_pool_interface.cc
  - src/core/ext/filters/client_idle/client_idle_filter.cc
  - src/core/ext/filters/client_idle/idle_filter_state.cc
  - src/core/ext/filters/deadline/deadline_filter.cc
  - src/core/ext/filters/fault_injection/fault_injection_filter.cc
  - src/core/ext/filters/fault_injection/service_config_parser.cc
  - src/core/ext/filters/http/client/http_client_filter.cc
  - src/core/ext/filters/http/client_authority_filter.cc
  - src/core/ext/filters/http/http_filters_plugin.cc
  - src/core/ext/filters/http/message_compress/message_compress_filter.cc
  - src/core/ext/filters/http/message_compress/message_decompress_filter.cc
  - src/core/ext/filters/http/server/http_server_filter.cc
  - src/core/ext/filters/max_age/max_age_filter.cc
  - src/core/ext/filters/message_size/message_size_filter.cc
  - src/core/ext/transport/chttp2/alpn/alpn.cc
  - src/core/ext/transport/chttp2/client/chttp2_connector.cc
  - src/core/ext/transport/chttp2/server/chttp2_server.cc
  - src/core/ext/transport/chttp2/transport/bin_decoder.cc
  - src/core/ext/transport/chttp2/transport/bin_encoder.cc
  - src/core/ext/transport/chttp2/transport/chttp2_plugin.cc
  - src/core/ext/transport/chttp2/transport/chttp2_transport.cc
  - src/core/ext/transport/chttp2/transport/context_list.cc
  - src/core/ext/transport/chttp2/transport/flow_control.cc
  - src/core/ext/transport/chttp2/transport/frame_data.cc
  - src/core/ext/transport/chttp2/transport/frame_goaway.cc
  - src/core/ext/transport/chttp2/transport/frame_ping.cc
  - src/core/ext/transport/chttp2/transport/frame_rst_stream.cc
  - src/core/ext/transport/chttp2/transport/frame_settings.cc
  - src/core/ext/transport/chttp2/transport/frame_window_update.cc
  - src/core/ext/transport/chttp2/transport/hpack_encoder.cc
  - src/core/ext/transport/chttp2/transport/hpack_encoder_table.cc
  - src/core/ext/transport/chttp2/transport/hpack_parser.cc
  - src/core/ext/transport/chttp2/transport/hpack_parser_table.cc
  - src/core/ext/transport/chttp2/transport/http2_settings.cc
  - src/core/ext/transport/chttp2/transport/huffsyms.cc
  - src/core/ext/transport/chttp2/transport/parsing.cc
  - src/core/ext/transport/chttp2/transport/stream_lists.cc
  - src/core/ext/transport/chttp2/transport/stream_map.cc
  - src/core/ext/transport/chttp2/transport/varint.cc
  - src/core/ext/transport/chttp2/transport/writing.cc
  - src/core/ext/transport/inproc/inproc_plugin.cc
  - src/core/ext/transport/inproc/inproc_transport.cc
  - src/core/ext/upb-generated/google/api/annotations.upb.c
  - src/core/ext/upb-generated/google/api/http.upb.c
  - src/core/ext/upb-generated/google/protobuf/any.upb.c
  - src/core/ext/upb-generated/google/protobuf/descriptor.upb.c
  - src/core/ext/upb-generated/google/protobuf/duration.upb.c
  - src/core/ext/upb-generated/google/protobuf/empty.upb.c
  - src/core/ext/upb-generated/google/protobuf/struct.upb.c
  - src/core/ext/upb-generated/google/protobuf/timestamp.upb.c
  - src/core/ext/upb-generated/google/protobuf/wrappers.upb.c
  - src/core/ext/upb-generated/google/rpc/status.upb.c
  - src/core/ext/upb-generated/src/proto/grpc/health/v1/health.upb.c
  - src/core/ext/upb-generated/src/proto/grpc/lb/v1/load_balancer.upb.c
  - src/core/ext/upb-generated/src/proto/grpc/lookup/v1/rls.upb.c
  - src/core/ext/upb-generated/validate/validate.upb.c
  - src/core/ext/upb-generated/xds/data/orca/v3/orca_load_report.upb.c
  - src/core/lib/address_utils/parse_address.cc
  - src/core/lib/address_utils/sockaddr_utils.cc
  - src/core/lib/backoff/backoff.cc
  - src/core/lib/channel/channel_args.cc
  - src/core/lib/channel/channel_args_preconditioning.cc
  - src/core/lib/channel/channel_stack.cc
  - src/core/lib/channel/channel_stack_builder.cc
  - src/core/lib/channel/channel_trace.cc
  - src/core/lib/channel/channelz.cc
  - src/core/lib/channel/channelz_registry.cc
  - src/core/lib/channel/connected_channel.cc
  - src/core/lib/channel/handshaker.cc
  - src/core/lib/channel/handshaker_registry.cc
  - src/core/lib/channel/status_util.cc
  - src/core/lib/compression/compression.cc
  - src/core/lib/compression/compression_internal.cc
  - src/core/lib/compression/message_compress.cc
  - src/core/lib/config/core_configuration.cc
  - src/core/lib/debug/stats.cc
  - src/core/lib/debug/stats_data.cc
  - src/core/lib/debug/trace.cc
  - src/core/lib/event_engine/channel_args_endpoint_config.cc
  - src/core/lib/event_engine/default_event_engine_factory.cc
  - src/core/lib/event_engine/event_engine.cc
  - src/core/lib/event_engine/memory_allocator.cc
  - src/core/lib/event_engine/resolved_address.cc
  - src/core/lib/event_engine/sockaddr.cc
  - src/core/lib/http/format_request.cc
  - src/core/lib/http/httpcli.cc
  - src/core/lib/http/parser.cc
  - src/core/lib/iomgr/buffer_list.cc
  - src/core/lib/iomgr/call_combiner.cc
  - src/core/lib/iomgr/cfstream_handle.cc
  - src/core/lib/iomgr/combiner.cc
  - src/core/lib/iomgr/dualstack_socket_posix.cc
  - src/core/lib/iomgr/endpoint.cc
  - src/core/lib/iomgr/endpoint_cfstream.cc
  - src/core/lib/iomgr/endpoint_pair_event_engine.cc
  - src/core/lib/iomgr/endpoint_pair_posix.cc
  - src/core/lib/iomgr/endpoint_pair_windows.cc
  - src/core/lib/iomgr/error.cc
  - src/core/lib/iomgr/error_cfstream.cc
  - src/core/lib/iomgr/ev_apple.cc
  - src/core/lib/iomgr/ev_epoll1_linux.cc
  - src/core/lib/iomgr/ev_epollex_linux.cc
  - src/core/lib/iomgr/ev_poll_posix.cc
  - src/core/lib/iomgr/ev_posix.cc
  - src/core/lib/iomgr/ev_windows.cc
  - src/core/lib/iomgr/event_engine/closure.cc
  - src/core/lib/iomgr/event_engine/endpoint.cc
  - src/core/lib/iomgr/event_engine/iomgr.cc
  - src/core/lib/iomgr/event_engine/pollset.cc
  - src/core/lib/iomgr/event_engine/resolved_address_internal.cc
  - src/core/lib/iomgr/event_engine/resolver.cc
  - src/core/lib/iomgr/event_engine/tcp.cc
  - src/core/lib/iomgr/event_engine/timer.cc
  - src/core/lib/iomgr/exec_ctx.cc
  - src/core/lib/iomgr/executor.cc
  - src/core/lib/iomgr/executor/mpmcqueue.cc
  - src/core/lib/iomgr/executor/threadpool.cc
  - src/core/lib/iomgr/fork_posix.cc
  - src/core/lib/iomgr/fork_windows.cc
  - src/core/lib/iomgr/gethostname_fallback.cc
  - src/core/lib/iomgr/gethostname_host_name_max.cc
  - src/core/lib/iomgr/gethostname_sysconf.cc
  - src/core/lib/iomgr/grpc_if_nametoindex_posix.cc
  - src/core/lib/iomgr/grpc_if_nametoindex_unsupported.cc
  - src/core/lib/iomgr/internal_errqueue.cc
  - src/core/lib/iomgr/iocp_windows.cc
  - src/core/lib/iomgr/iomgr.cc
  - src/core/lib/iomgr/iomgr_custom.cc
  - src/core/lib/iomgr/iomgr_internal.cc
  - src/core/lib/iomgr/iomgr_posix.cc
  - src/core/lib/iomgr/iomgr_posix_cfstream.cc
  - src/core/lib/iomgr/iomgr_windows.cc
  - src/core/lib/iomgr/is_epollexclusive_available.cc
  - src/core/lib/iomgr/load_file.cc
  - src/core/lib/iomgr/lockfree_event.cc
  - src/core/lib/iomgr/polling_entity.cc
  - src/core/lib/iomgr/pollset.cc
  - src/core/lib/iomgr/pollset_custom.cc
  - src/core/lib/iomgr/pollset_set.cc
  - src/core/lib/iomgr/pollset_set_custom.cc
  - src/core/lib/iomgr/pollset_set_windows.cc
  - src/core/lib/iomgr/pollset_windows.cc
  - src/core/lib/iomgr/resolve_address.cc
  - src/core/lib/iomgr/resolve_address_custom.cc
  - src/core/lib/iomgr/resolve_address_posix.cc
  - src/core/lib/iomgr/resolve_address_windows.cc
  - src/core/lib/iomgr/socket_factory_posix.cc
  - src/core/lib/iomgr/socket_mutator.cc
  - src/core/lib/iomgr/socket_utils_common_posix.cc
  - src/core/lib/iomgr/socket_utils_linux.cc
  - src/core/lib/iomgr/socket_utils_posix.cc
  - src/core/lib/iomgr/socket_utils_windows.cc
  - src/core/lib/iomgr/socket_windows.cc
  - src/core/lib/iomgr/tcp_client.cc
  - src/core/lib/iomgr/tcp_client_cfstream.cc
  - src/core/lib/iomgr/tcp_client_custom.cc
  - src/core/lib/iomgr/tcp_client_posix.cc
  - src/core/lib/iomgr/tcp_client_windows.cc
  - src/core/lib/iomgr/tcp_custom.cc
  - src/core/lib/iomgr/tcp_posix.cc
  - src/core/lib/iomgr/tcp_server.cc
  - src/core/lib/iomgr/tcp_server_custom.cc
  - src/core/lib/iomgr/tcp_server_posix.cc
  - src/core/lib/iomgr/tcp_server_utils_posix_common.cc
  - src/core/lib/iomgr/tcp_server_utils_posix_ifaddrs.cc
  - src/core/lib/iomgr/tcp_server_utils_posix_noifaddrs.cc
  - src/core/lib/iomgr/tcp_server_windows.cc
  - src/core/lib/iomgr/tcp_windows.cc
  - src/core/lib/iomgr/time_averaged_stats.cc
  - src/core/lib/iomgr/timer.cc
  - src/core/lib/iomgr/timer_custom.cc
  - src/core/lib/iomgr/timer_generic.cc
  - src/core/lib/iomgr/timer_heap.cc
  - src/core/lib/iomgr/timer_manager.cc
  - src/core/lib/iomgr/unix_sockets_posix.cc
  - src/core/lib/iomgr/unix_sockets_posix_noop.cc
  - src/core/lib/iomgr/wakeup_fd_eventfd.cc
  - src/core/lib/iomgr/wakeup_fd_nospecial.cc
  - src/core/lib/iomgr/wakeup_fd_pipe.cc
  - src/core/lib/iomgr/wakeup_fd_posix.cc
  - src/core/lib/iomgr/work_serializer.cc
  - src/core/lib/json/json_reader.cc
  - src/core/lib/json/json_util.cc
  - src/core/lib/json/json_writer.cc
  - src/core/lib/promise/activity.cc
  - src/core/lib/resolver/resolver.cc
  - src/core/lib/resolver/resolver_registry.cc
  - src/core/lib/resolver/server_address.cc
  - src/core/lib/resource_quota/api.cc
  - src/core/lib/resource_quota/arena.cc
  - src/core/lib/resource_quota/memory_quota.cc
  - src/core/lib/resource_quota/resource_quota.cc
  - src/core/lib/resource_quota/thread_quota.cc
  - src/core/lib/resource_quota/trace.cc
  - src/core/lib/security/authorization/authorization_policy_provider_vtable.cc
  - src/core/lib/security/authorization/evaluate_args.cc
  - src/core/lib/security/authorization/sdk_server_authz_filter.cc
  - src/core/lib/security/context/security_context.cc
  - src/core/lib/security/credentials/composite/composite_credentials.cc
  - src/core/lib/security/credentials/credentials.cc
  - src/core/lib/security/credentials/fake/fake_credentials.cc
  - src/core/lib/security/credentials/plugin/plugin_credentials.cc
  - src/core/lib/security/credentials/tls/tls_utils.cc
  - src/core/lib/security/security_connector/fake/fake_security_connector.cc
  - src/core/lib/security/security_connector/load_system_roots_fallback.cc
  - src/core/lib/security/security_connector/load_system_roots_linux.cc
  - src/core/lib/security/security_connector/security_connector.cc
  - src/core/lib/security/transport/client_auth_filter.cc
  - src/core/lib/security/transport/secure_endpoint.cc
  - src/core/lib/security/transport/security_handshaker.cc
  - src/core/lib/security/transport/server_auth_filter.cc
  - src/core/lib/security/transport/tsi_error.cc
  - src/core/lib/security/util/json_util.cc
  - src/core/lib/service_config/service_config.cc
  - src/core/lib/service_config/service_config_parser.cc
  - src/core/lib/slice/b64.cc
  - src/core/lib/slice/percent_encoding.cc
  - src/core/lib/slice/slice.cc
  - src/core/lib/slice/slice_api.cc
  - src/core/lib/slice/slice_buffer.cc
  - src/core/lib/slice/slice_refcount.cc
  - src/core/lib/slice/slice_split.cc
  - src/core/lib/slice/slice_string_helpers.cc
  - src/core/lib/surface/api_trace.cc
  - src/core/lib/surface/builtins.cc
  - src/core/lib/surface/byte_buffer.cc
  - src/core/lib/surface/byte_buffer_reader.cc
  - src/core/lib/surface/call.cc
  - src/core/lib/surface/call_details.cc
  - src/core/lib/surface/call_log_batch.cc
  - src/core/lib/surface/channel.cc
  - src/core/lib/surface/channel_init.cc
  - src/core/lib/surface/channel_ping.cc
  - src/core/lib/surface/channel_stack_type.cc
  - src/core/lib/surface/completion_queue.cc
  - src/core/lib/surface/completion_queue_factory.cc
  - src/core/lib/surface/event_string.cc
  - src/core/lib/surface/init.cc
  - src/core/lib/surface/lame_client.cc
  - src/core/lib/surface/metadata_array.cc
  - src/core/lib/surface/server.cc
  - src/core/lib/surface/validate_metadata.cc
  - src/core/lib/surface/version.cc
  - src/core/lib/transport/bdp_estimator.cc
  - src/core/lib/transport/byte_stream.cc
  - src/core/lib/transport/connectivity_state.cc
  - src/core/lib/transport/error_utils.cc
  - src/core/lib/transport/parsed_metadata.cc
  - src/core/lib/transport/pid_controller.cc
  - src/core/lib/transport/status_conversion.cc
  - src/core/lib/transport/timeout_encoding.cc
  - src/core/lib/transport/transport.cc
  - src/core/lib/transport/transport_op_string.cc
  - src/core/lib/uri/uri_parser.cc
  - src/core/plugin_registry/grpc_plugin_registry.cc
  - src/core/plugin_registry/grpc_plugin_registry_noextra.cc
  - src/core/tsi/fake_transport_security.cc
  - src/core/tsi/transport_security.cc
  - src/core/tsi/transport_security_grpc.cc
  deps:
  - absl/container:flat_hash_map
  - absl/container:inlined_vector
  - absl/functional:bind_front
  - absl/hash:hash
  - absl/status:statusor
  - absl/types:variant
  - absl/utility:utility
  - gpr
  - address_sorting
  baselib: true
  generate_plugin_registry: true
- name: benchmark_helpers
  build: test
  language: c++
  public_headers: []
  headers:
  - test/cpp/microbenchmarks/fullstack_context_mutators.h
  - test/cpp/microbenchmarks/fullstack_fixtures.h
  - test/cpp/microbenchmarks/helpers.h
  src:
  - src/proto/grpc/testing/echo.proto
  - src/proto/grpc/testing/echo_messages.proto
  - src/proto/grpc/testing/simple_messages.proto
  - test/cpp/microbenchmarks/helpers.cc
  deps:
  - benchmark
  - grpc++_unsecure
  - grpc_test_util_unsecure
  - grpc++_test_config
  defaults: benchmark
- name: grpc++
  build: all
  language: c++
  public_headers:
  - include/grpc++/alarm.h
  - include/grpc++/channel.h
  - include/grpc++/client_context.h
  - include/grpc++/completion_queue.h
  - include/grpc++/create_channel.h
  - include/grpc++/create_channel_posix.h
  - include/grpc++/ext/health_check_service_server_builder_option.h
  - include/grpc++/generic/async_generic_service.h
  - include/grpc++/generic/generic_stub.h
  - include/grpc++/grpc++.h
  - include/grpc++/health_check_service_interface.h
  - include/grpc++/impl/call.h
  - include/grpc++/impl/channel_argument_option.h
  - include/grpc++/impl/client_unary_call.h
  - include/grpc++/impl/codegen/async_stream.h
  - include/grpc++/impl/codegen/async_unary_call.h
  - include/grpc++/impl/codegen/byte_buffer.h
  - include/grpc++/impl/codegen/call.h
  - include/grpc++/impl/codegen/call_hook.h
  - include/grpc++/impl/codegen/channel_interface.h
  - include/grpc++/impl/codegen/client_context.h
  - include/grpc++/impl/codegen/client_unary_call.h
  - include/grpc++/impl/codegen/completion_queue.h
  - include/grpc++/impl/codegen/completion_queue_tag.h
  - include/grpc++/impl/codegen/config.h
  - include/grpc++/impl/codegen/config_protobuf.h
  - include/grpc++/impl/codegen/core_codegen.h
  - include/grpc++/impl/codegen/core_codegen_interface.h
  - include/grpc++/impl/codegen/create_auth_context.h
  - include/grpc++/impl/codegen/grpc_library.h
  - include/grpc++/impl/codegen/metadata_map.h
  - include/grpc++/impl/codegen/method_handler_impl.h
  - include/grpc++/impl/codegen/proto_utils.h
  - include/grpc++/impl/codegen/rpc_method.h
  - include/grpc++/impl/codegen/rpc_service_method.h
  - include/grpc++/impl/codegen/security/auth_context.h
  - include/grpc++/impl/codegen/serialization_traits.h
  - include/grpc++/impl/codegen/server_context.h
  - include/grpc++/impl/codegen/server_interface.h
  - include/grpc++/impl/codegen/service_type.h
  - include/grpc++/impl/codegen/slice.h
  - include/grpc++/impl/codegen/status.h
  - include/grpc++/impl/codegen/status_code_enum.h
  - include/grpc++/impl/codegen/string_ref.h
  - include/grpc++/impl/codegen/stub_options.h
  - include/grpc++/impl/codegen/sync_stream.h
  - include/grpc++/impl/codegen/time.h
  - include/grpc++/impl/grpc_library.h
  - include/grpc++/impl/method_handler_impl.h
  - include/grpc++/impl/rpc_method.h
  - include/grpc++/impl/rpc_service_method.h
  - include/grpc++/impl/serialization_traits.h
  - include/grpc++/impl/server_builder_option.h
  - include/grpc++/impl/server_builder_plugin.h
  - include/grpc++/impl/server_initializer.h
  - include/grpc++/impl/service_type.h
  - include/grpc++/resource_quota.h
  - include/grpc++/security/auth_context.h
  - include/grpc++/security/auth_metadata_processor.h
  - include/grpc++/security/credentials.h
  - include/grpc++/security/server_credentials.h
  - include/grpc++/server.h
  - include/grpc++/server_builder.h
  - include/grpc++/server_context.h
  - include/grpc++/server_posix.h
  - include/grpc++/support/async_stream.h
  - include/grpc++/support/async_unary_call.h
  - include/grpc++/support/byte_buffer.h
  - include/grpc++/support/channel_arguments.h
  - include/grpc++/support/config.h
  - include/grpc++/support/slice.h
  - include/grpc++/support/status.h
  - include/grpc++/support/status_code_enum.h
  - include/grpc++/support/string_ref.h
  - include/grpc++/support/stub_options.h
  - include/grpc++/support/sync_stream.h
  - include/grpc++/support/time.h
  - include/grpcpp/alarm.h
  - include/grpcpp/channel.h
  - include/grpcpp/client_context.h
  - include/grpcpp/completion_queue.h
  - include/grpcpp/create_channel.h
  - include/grpcpp/create_channel_binder.h
  - include/grpcpp/create_channel_posix.h
  - include/grpcpp/ext/health_check_service_server_builder_option.h
  - include/grpcpp/generic/async_generic_service.h
  - include/grpcpp/generic/generic_stub.h
  - include/grpcpp/grpcpp.h
  - include/grpcpp/health_check_service_interface.h
  - include/grpcpp/impl/call.h
  - include/grpcpp/impl/channel_argument_option.h
  - include/grpcpp/impl/client_unary_call.h
  - include/grpcpp/impl/codegen/async_generic_service.h
  - include/grpcpp/impl/codegen/async_stream.h
  - include/grpcpp/impl/codegen/async_unary_call.h
  - include/grpcpp/impl/codegen/byte_buffer.h
  - include/grpcpp/impl/codegen/call.h
  - include/grpcpp/impl/codegen/call_hook.h
  - include/grpcpp/impl/codegen/call_op_set.h
  - include/grpcpp/impl/codegen/call_op_set_interface.h
  - include/grpcpp/impl/codegen/callback_common.h
  - include/grpcpp/impl/codegen/channel_interface.h
  - include/grpcpp/impl/codegen/client_callback.h
  - include/grpcpp/impl/codegen/client_context.h
  - include/grpcpp/impl/codegen/client_interceptor.h
  - include/grpcpp/impl/codegen/client_unary_call.h
  - include/grpcpp/impl/codegen/completion_queue.h
  - include/grpcpp/impl/codegen/completion_queue_tag.h
  - include/grpcpp/impl/codegen/config.h
  - include/grpcpp/impl/codegen/config_protobuf.h
  - include/grpcpp/impl/codegen/core_codegen.h
  - include/grpcpp/impl/codegen/core_codegen_interface.h
  - include/grpcpp/impl/codegen/create_auth_context.h
  - include/grpcpp/impl/codegen/delegating_channel.h
  - include/grpcpp/impl/codegen/grpc_library.h
  - include/grpcpp/impl/codegen/intercepted_channel.h
  - include/grpcpp/impl/codegen/interceptor.h
  - include/grpcpp/impl/codegen/interceptor_common.h
  - include/grpcpp/impl/codegen/message_allocator.h
  - include/grpcpp/impl/codegen/metadata_map.h
  - include/grpcpp/impl/codegen/method_handler.h
  - include/grpcpp/impl/codegen/method_handler_impl.h
  - include/grpcpp/impl/codegen/proto_buffer_reader.h
  - include/grpcpp/impl/codegen/proto_buffer_writer.h
  - include/grpcpp/impl/codegen/proto_utils.h
  - include/grpcpp/impl/codegen/rpc_method.h
  - include/grpcpp/impl/codegen/rpc_service_method.h
  - include/grpcpp/impl/codegen/security/auth_context.h
  - include/grpcpp/impl/codegen/serialization_traits.h
  - include/grpcpp/impl/codegen/server_callback.h
  - include/grpcpp/impl/codegen/server_callback_handlers.h
  - include/grpcpp/impl/codegen/server_context.h
  - include/grpcpp/impl/codegen/server_interceptor.h
  - include/grpcpp/impl/codegen/server_interface.h
  - include/grpcpp/impl/codegen/service_type.h
  - include/grpcpp/impl/codegen/slice.h
  - include/grpcpp/impl/codegen/status.h
  - include/grpcpp/impl/codegen/status_code_enum.h
  - include/grpcpp/impl/codegen/string_ref.h
  - include/grpcpp/impl/codegen/stub_options.h
  - include/grpcpp/impl/codegen/sync.h
  - include/grpcpp/impl/codegen/sync_stream.h
  - include/grpcpp/impl/codegen/time.h
  - include/grpcpp/impl/grpc_library.h
  - include/grpcpp/impl/method_handler_impl.h
  - include/grpcpp/impl/rpc_method.h
  - include/grpcpp/impl/rpc_service_method.h
  - include/grpcpp/impl/serialization_traits.h
  - include/grpcpp/impl/server_builder_option.h
  - include/grpcpp/impl/server_builder_plugin.h
  - include/grpcpp/impl/server_initializer.h
  - include/grpcpp/impl/service_type.h
  - include/grpcpp/resource_quota.h
  - include/grpcpp/security/auth_context.h
  - include/grpcpp/security/auth_metadata_processor.h
  - include/grpcpp/security/authorization_policy_provider.h
  - include/grpcpp/security/binder_credentials.h
  - include/grpcpp/security/binder_security_policy.h
  - include/grpcpp/security/credentials.h
  - include/grpcpp/security/server_credentials.h
  - include/grpcpp/security/tls_certificate_provider.h
  - include/grpcpp/security/tls_certificate_verifier.h
  - include/grpcpp/security/tls_credentials_options.h
  - include/grpcpp/server.h
  - include/grpcpp/server_builder.h
  - include/grpcpp/server_context.h
  - include/grpcpp/server_posix.h
  - include/grpcpp/support/async_stream.h
  - include/grpcpp/support/async_unary_call.h
  - include/grpcpp/support/byte_buffer.h
  - include/grpcpp/support/channel_arguments.h
  - include/grpcpp/support/client_callback.h
  - include/grpcpp/support/client_interceptor.h
  - include/grpcpp/support/config.h
  - include/grpcpp/support/interceptor.h
  - include/grpcpp/support/message_allocator.h
  - include/grpcpp/support/method_handler.h
  - include/grpcpp/support/proto_buffer_reader.h
  - include/grpcpp/support/proto_buffer_writer.h
  - include/grpcpp/support/server_callback.h
  - include/grpcpp/support/server_interceptor.h
  - include/grpcpp/support/slice.h
  - include/grpcpp/support/status.h
  - include/grpcpp/support/status_code_enum.h
  - include/grpcpp/support/string_ref.h
  - include/grpcpp/support/stub_options.h
  - include/grpcpp/support/sync_stream.h
  - include/grpcpp/support/time.h
  - include/grpcpp/support/validate_service_config.h
  - include/grpcpp/xds_server_builder.h
  headers:
  - src/core/ext/transport/binder/client/binder_connector.h
  - src/core/ext/transport/binder/client/channel_create_impl.h
  - src/core/ext/transport/binder/client/connection_id_generator.h
  - src/core/ext/transport/binder/client/endpoint_binder_pool.h
  - src/core/ext/transport/binder/client/jni_utils.h
  - src/core/ext/transport/binder/client/security_policy_setting.h
  - src/core/ext/transport/binder/server/binder_server.h
  - src/core/ext/transport/binder/transport/binder_stream.h
  - src/core/ext/transport/binder/transport/binder_transport.h
  - src/core/ext/transport/binder/utils/binder_auto_utils.h
  - src/core/ext/transport/binder/utils/ndk_binder.h
  - src/core/ext/transport/binder/utils/transport_stream_receiver.h
  - src/core/ext/transport/binder/utils/transport_stream_receiver_impl.h
  - src/core/ext/transport/binder/wire_format/binder.h
  - src/core/ext/transport/binder/wire_format/binder_android.h
  - src/core/ext/transport/binder/wire_format/binder_constants.h
  - src/core/ext/transport/binder/wire_format/transaction.h
  - src/core/ext/transport/binder/wire_format/wire_reader.h
  - src/core/ext/transport/binder/wire_format/wire_reader_impl.h
  - src/core/ext/transport/binder/wire_format/wire_writer.h
  - src/cpp/client/create_channel_internal.h
  - src/cpp/client/secure_credentials.h
  - src/cpp/common/channel_filter.h
  - src/cpp/common/secure_auth_context.h
  - src/cpp/server/dynamic_thread_pool.h
  - src/cpp/server/external_connection_acceptor_impl.h
  - src/cpp/server/health/default_health_check_service.h
  - src/cpp/server/secure_server_credentials.h
  - src/cpp/server/thread_pool_interface.h
  - src/cpp/thread_manager/thread_manager.h
  src:
  - src/core/ext/transport/binder/client/binder_connector.cc
  - src/core/ext/transport/binder/client/channel_create.cc
  - src/core/ext/transport/binder/client/channel_create_impl.cc
  - src/core/ext/transport/binder/client/connection_id_generator.cc
  - src/core/ext/transport/binder/client/endpoint_binder_pool.cc
  - src/core/ext/transport/binder/client/jni_utils.cc
  - src/core/ext/transport/binder/client/security_policy_setting.cc
  - src/core/ext/transport/binder/security_policy/binder_security_policy.cc
  - src/core/ext/transport/binder/server/binder_server.cc
  - src/core/ext/transport/binder/server/binder_server_credentials.cc
  - src/core/ext/transport/binder/transport/binder_transport.cc
  - src/core/ext/transport/binder/utils/ndk_binder.cc
  - src/core/ext/transport/binder/utils/transport_stream_receiver_impl.cc
  - src/core/ext/transport/binder/wire_format/binder_android.cc
  - src/core/ext/transport/binder/wire_format/binder_constants.cc
  - src/core/ext/transport/binder/wire_format/transaction.cc
  - src/core/ext/transport/binder/wire_format/wire_reader_impl.cc
  - src/core/ext/transport/binder/wire_format/wire_writer.cc
  - src/cpp/client/channel_cc.cc
  - src/cpp/client/client_callback.cc
  - src/cpp/client/client_context.cc
  - src/cpp/client/client_interceptor.cc
  - src/cpp/client/create_channel.cc
  - src/cpp/client/create_channel_internal.cc
  - src/cpp/client/create_channel_posix.cc
  - src/cpp/client/credentials_cc.cc
  - src/cpp/client/insecure_credentials.cc
  - src/cpp/client/secure_credentials.cc
  - src/cpp/client/xds_credentials.cc
  - src/cpp/codegen/codegen_init.cc
  - src/cpp/common/alarm.cc
  - src/cpp/common/auth_property_iterator.cc
  - src/cpp/common/channel_arguments.cc
  - src/cpp/common/channel_filter.cc
  - src/cpp/common/completion_queue_cc.cc
  - src/cpp/common/core_codegen.cc
  - src/cpp/common/resource_quota_cc.cc
  - src/cpp/common/rpc_method.cc
  - src/cpp/common/secure_auth_context.cc
  - src/cpp/common/secure_channel_arguments.cc
  - src/cpp/common/secure_create_auth_context.cc
  - src/cpp/common/tls_certificate_provider.cc
  - src/cpp/common/tls_certificate_verifier.cc
  - src/cpp/common/tls_credentials_options.cc
  - src/cpp/common/validate_service_config.cc
  - src/cpp/common/version_cc.cc
  - src/cpp/server/async_generic_service.cc
  - src/cpp/server/channel_argument_option.cc
  - src/cpp/server/create_default_thread_pool.cc
  - src/cpp/server/dynamic_thread_pool.cc
  - src/cpp/server/external_connection_acceptor_impl.cc
  - src/cpp/server/health/default_health_check_service.cc
  - src/cpp/server/health/health_check_service.cc
  - src/cpp/server/health/health_check_service_server_builder_option.cc
  - src/cpp/server/insecure_server_credentials.cc
  - src/cpp/server/secure_server_credentials.cc
  - src/cpp/server/server_builder.cc
  - src/cpp/server/server_callback.cc
  - src/cpp/server/server_cc.cc
  - src/cpp/server/server_context.cc
  - src/cpp/server/server_credentials.cc
  - src/cpp/server/server_posix.cc
  - src/cpp/server/xds_server_credentials.cc
  - src/cpp/thread_manager/thread_manager.cc
  - src/cpp/util/byte_buffer_cc.cc
  - src/cpp/util/status.cc
  - src/cpp/util/string_ref.cc
  - src/cpp/util/time_cc.cc
  deps:
  - grpc
  baselib: true
- name: grpc++_alts
  build: all
  language: c++
  public_headers:
  - include/grpcpp/security/alts_context.h
  - include/grpcpp/security/alts_util.h
  headers: []
  src:
  - src/cpp/common/alts_context.cc
  - src/cpp/common/alts_util.cc
  deps:
  - grpc++
  baselib: true
- name: grpc++_error_details
  build: all
  language: c++
  public_headers:
  - include/grpc++/support/error_details.h
  - include/grpcpp/support/error_details.h
  headers: []
  src:
  - src/cpp/util/error_details.cc
  deps:
  - grpc++
- name: grpc++_reflection
  build: all
  language: c++
  public_headers:
  - include/grpc++/ext/proto_server_reflection_plugin.h
  - include/grpcpp/ext/proto_server_reflection_plugin.h
  headers:
  - src/cpp/ext/proto_server_reflection.h
  src:
  - src/proto/grpc/reflection/v1alpha/reflection.proto
  - src/cpp/ext/proto_server_reflection.cc
  - src/cpp/ext/proto_server_reflection_plugin.cc
  deps:
  - grpc++
- name: grpc++_test
  build: private
  language: c++
  public_headers:
  - include/grpc++/test/mock_stream.h
  - include/grpc++/test/server_context_test_spouse.h
  - include/grpcpp/test/channel_test_peer.h
  - include/grpcpp/test/client_context_test_peer.h
  - include/grpcpp/test/default_reactor_test_peer.h
  - include/grpcpp/test/mock_stream.h
  - include/grpcpp/test/server_context_test_spouse.h
  headers: []
  src:
  - src/cpp/client/channel_test_peer.cc
  deps:
  - grpc++
- name: grpc++_test_config
  build: private
  language: c++
  public_headers: []
  headers:
  - test/cpp/util/test_config.h
  src:
  - test/cpp/util/test_config_cc.cc
  deps:
  - absl/flags:parse
  - gpr
- name: grpc++_test_util
  build: private
  language: c++
  public_headers: []
  headers:
  - test/core/end2end/data/ssl_test_data.h
  - test/cpp/util/byte_buffer_proto_helper.h
  - test/cpp/util/create_test_channel.h
  - test/cpp/util/string_ref_helper.h
  - test/cpp/util/subprocess.h
  - test/cpp/util/test_credentials_provider.h
  src:
  - test/core/end2end/data/client_certs.cc
  - test/core/end2end/data/server1_cert.cc
  - test/core/end2end/data/server1_key.cc
  - test/core/end2end/data/test_root_cert.cc
  - test/cpp/util/byte_buffer_proto_helper.cc
  - test/cpp/util/create_test_channel.cc
  - test/cpp/util/string_ref_helper.cc
  - test/cpp/util/subprocess.cc
  - test/cpp/util/test_credentials_provider.cc
  deps:
  - absl/flags:flag
  - grpc++
  - grpc_test_util
- name: grpc++_unsecure
  build: all
  language: c++
  public_headers:
  - include/grpc++/alarm.h
  - include/grpc++/channel.h
  - include/grpc++/client_context.h
  - include/grpc++/completion_queue.h
  - include/grpc++/create_channel.h
  - include/grpc++/create_channel_posix.h
  - include/grpc++/ext/health_check_service_server_builder_option.h
  - include/grpc++/generic/async_generic_service.h
  - include/grpc++/generic/generic_stub.h
  - include/grpc++/grpc++.h
  - include/grpc++/health_check_service_interface.h
  - include/grpc++/impl/call.h
  - include/grpc++/impl/channel_argument_option.h
  - include/grpc++/impl/client_unary_call.h
  - include/grpc++/impl/codegen/async_stream.h
  - include/grpc++/impl/codegen/async_unary_call.h
  - include/grpc++/impl/codegen/byte_buffer.h
  - include/grpc++/impl/codegen/call.h
  - include/grpc++/impl/codegen/call_hook.h
  - include/grpc++/impl/codegen/channel_interface.h
  - include/grpc++/impl/codegen/client_context.h
  - include/grpc++/impl/codegen/client_unary_call.h
  - include/grpc++/impl/codegen/completion_queue.h
  - include/grpc++/impl/codegen/completion_queue_tag.h
  - include/grpc++/impl/codegen/config.h
  - include/grpc++/impl/codegen/config_protobuf.h
  - include/grpc++/impl/codegen/core_codegen.h
  - include/grpc++/impl/codegen/core_codegen_interface.h
  - include/grpc++/impl/codegen/create_auth_context.h
  - include/grpc++/impl/codegen/grpc_library.h
  - include/grpc++/impl/codegen/metadata_map.h
  - include/grpc++/impl/codegen/method_handler_impl.h
  - include/grpc++/impl/codegen/proto_utils.h
  - include/grpc++/impl/codegen/rpc_method.h
  - include/grpc++/impl/codegen/rpc_service_method.h
  - include/grpc++/impl/codegen/security/auth_context.h
  - include/grpc++/impl/codegen/serialization_traits.h
  - include/grpc++/impl/codegen/server_context.h
  - include/grpc++/impl/codegen/server_interface.h
  - include/grpc++/impl/codegen/service_type.h
  - include/grpc++/impl/codegen/slice.h
  - include/grpc++/impl/codegen/status.h
  - include/grpc++/impl/codegen/status_code_enum.h
  - include/grpc++/impl/codegen/string_ref.h
  - include/grpc++/impl/codegen/stub_options.h
  - include/grpc++/impl/codegen/sync_stream.h
  - include/grpc++/impl/codegen/time.h
  - include/grpc++/impl/grpc_library.h
  - include/grpc++/impl/method_handler_impl.h
  - include/grpc++/impl/rpc_method.h
  - include/grpc++/impl/rpc_service_method.h
  - include/grpc++/impl/serialization_traits.h
  - include/grpc++/impl/server_builder_option.h
  - include/grpc++/impl/server_builder_plugin.h
  - include/grpc++/impl/server_initializer.h
  - include/grpc++/impl/service_type.h
  - include/grpc++/resource_quota.h
  - include/grpc++/security/auth_context.h
  - include/grpc++/security/auth_metadata_processor.h
  - include/grpc++/security/credentials.h
  - include/grpc++/security/server_credentials.h
  - include/grpc++/server.h
  - include/grpc++/server_builder.h
  - include/grpc++/server_context.h
  - include/grpc++/server_posix.h
  - include/grpc++/support/async_stream.h
  - include/grpc++/support/async_unary_call.h
  - include/grpc++/support/byte_buffer.h
  - include/grpc++/support/channel_arguments.h
  - include/grpc++/support/config.h
  - include/grpc++/support/slice.h
  - include/grpc++/support/status.h
  - include/grpc++/support/status_code_enum.h
  - include/grpc++/support/string_ref.h
  - include/grpc++/support/stub_options.h
  - include/grpc++/support/sync_stream.h
  - include/grpc++/support/time.h
  - include/grpcpp/alarm.h
  - include/grpcpp/channel.h
  - include/grpcpp/client_context.h
  - include/grpcpp/completion_queue.h
  - include/grpcpp/create_channel.h
  - include/grpcpp/create_channel_posix.h
  - include/grpcpp/ext/health_check_service_server_builder_option.h
  - include/grpcpp/generic/async_generic_service.h
  - include/grpcpp/generic/generic_stub.h
  - include/grpcpp/grpcpp.h
  - include/grpcpp/health_check_service_interface.h
  - include/grpcpp/impl/call.h
  - include/grpcpp/impl/channel_argument_option.h
  - include/grpcpp/impl/client_unary_call.h
  - include/grpcpp/impl/codegen/async_generic_service.h
  - include/grpcpp/impl/codegen/async_stream.h
  - include/grpcpp/impl/codegen/async_unary_call.h
  - include/grpcpp/impl/codegen/byte_buffer.h
  - include/grpcpp/impl/codegen/call.h
  - include/grpcpp/impl/codegen/call_hook.h
  - include/grpcpp/impl/codegen/call_op_set.h
  - include/grpcpp/impl/codegen/call_op_set_interface.h
  - include/grpcpp/impl/codegen/callback_common.h
  - include/grpcpp/impl/codegen/channel_interface.h
  - include/grpcpp/impl/codegen/client_callback.h
  - include/grpcpp/impl/codegen/client_context.h
  - include/grpcpp/impl/codegen/client_interceptor.h
  - include/grpcpp/impl/codegen/client_unary_call.h
  - include/grpcpp/impl/codegen/completion_queue.h
  - include/grpcpp/impl/codegen/completion_queue_tag.h
  - include/grpcpp/impl/codegen/config.h
  - include/grpcpp/impl/codegen/config_protobuf.h
  - include/grpcpp/impl/codegen/core_codegen.h
  - include/grpcpp/impl/codegen/core_codegen_interface.h
  - include/grpcpp/impl/codegen/create_auth_context.h
  - include/grpcpp/impl/codegen/delegating_channel.h
  - include/grpcpp/impl/codegen/grpc_library.h
  - include/grpcpp/impl/codegen/intercepted_channel.h
  - include/grpcpp/impl/codegen/interceptor.h
  - include/grpcpp/impl/codegen/interceptor_common.h
  - include/grpcpp/impl/codegen/message_allocator.h
  - include/grpcpp/impl/codegen/metadata_map.h
  - include/grpcpp/impl/codegen/method_handler.h
  - include/grpcpp/impl/codegen/method_handler_impl.h
  - include/grpcpp/impl/codegen/proto_buffer_reader.h
  - include/grpcpp/impl/codegen/proto_buffer_writer.h
  - include/grpcpp/impl/codegen/proto_utils.h
  - include/grpcpp/impl/codegen/rpc_method.h
  - include/grpcpp/impl/codegen/rpc_service_method.h
  - include/grpcpp/impl/codegen/security/auth_context.h
  - include/grpcpp/impl/codegen/serialization_traits.h
  - include/grpcpp/impl/codegen/server_callback.h
  - include/grpcpp/impl/codegen/server_callback_handlers.h
  - include/grpcpp/impl/codegen/server_context.h
  - include/grpcpp/impl/codegen/server_interceptor.h
  - include/grpcpp/impl/codegen/server_interface.h
  - include/grpcpp/impl/codegen/service_type.h
  - include/grpcpp/impl/codegen/slice.h
  - include/grpcpp/impl/codegen/status.h
  - include/grpcpp/impl/codegen/status_code_enum.h
  - include/grpcpp/impl/codegen/string_ref.h
  - include/grpcpp/impl/codegen/stub_options.h
  - include/grpcpp/impl/codegen/sync.h
  - include/grpcpp/impl/codegen/sync_stream.h
  - include/grpcpp/impl/codegen/time.h
  - include/grpcpp/impl/grpc_library.h
  - include/grpcpp/impl/method_handler_impl.h
  - include/grpcpp/impl/rpc_method.h
  - include/grpcpp/impl/rpc_service_method.h
  - include/grpcpp/impl/serialization_traits.h
  - include/grpcpp/impl/server_builder_option.h
  - include/grpcpp/impl/server_builder_plugin.h
  - include/grpcpp/impl/server_initializer.h
  - include/grpcpp/impl/service_type.h
  - include/grpcpp/resource_quota.h
  - include/grpcpp/security/auth_context.h
  - include/grpcpp/security/auth_metadata_processor.h
  - include/grpcpp/security/authorization_policy_provider.h
  - include/grpcpp/security/credentials.h
  - include/grpcpp/security/server_credentials.h
  - include/grpcpp/security/tls_certificate_provider.h
  - include/grpcpp/security/tls_certificate_verifier.h
  - include/grpcpp/security/tls_credentials_options.h
  - include/grpcpp/server.h
  - include/grpcpp/server_builder.h
  - include/grpcpp/server_context.h
  - include/grpcpp/server_posix.h
  - include/grpcpp/support/async_stream.h
  - include/grpcpp/support/async_unary_call.h
  - include/grpcpp/support/byte_buffer.h
  - include/grpcpp/support/channel_arguments.h
  - include/grpcpp/support/client_callback.h
  - include/grpcpp/support/client_interceptor.h
  - include/grpcpp/support/config.h
  - include/grpcpp/support/interceptor.h
  - include/grpcpp/support/message_allocator.h
  - include/grpcpp/support/method_handler.h
  - include/grpcpp/support/proto_buffer_reader.h
  - include/grpcpp/support/proto_buffer_writer.h
  - include/grpcpp/support/server_callback.h
  - include/grpcpp/support/server_interceptor.h
  - include/grpcpp/support/slice.h
  - include/grpcpp/support/status.h
  - include/grpcpp/support/status_code_enum.h
  - include/grpcpp/support/string_ref.h
  - include/grpcpp/support/stub_options.h
  - include/grpcpp/support/sync_stream.h
  - include/grpcpp/support/time.h
  - include/grpcpp/support/validate_service_config.h
  headers:
  - src/core/lib/security/security_connector/insecure/insecure_security_connector.h
  - src/core/tsi/local_transport_security.h
  - src/cpp/client/create_channel_internal.h
  - src/cpp/common/channel_filter.h
  - src/cpp/server/dynamic_thread_pool.h
  - src/cpp/server/external_connection_acceptor_impl.h
  - src/cpp/server/health/default_health_check_service.h
  - src/cpp/server/thread_pool_interface.h
  - src/cpp/thread_manager/thread_manager.h
  src:
  - src/core/lib/security/credentials/insecure/insecure_credentials.cc
  - src/core/lib/security/security_connector/insecure/insecure_security_connector.cc
  - src/core/tsi/local_transport_security.cc
  - src/cpp/client/channel_cc.cc
  - src/cpp/client/client_callback.cc
  - src/cpp/client/client_context.cc
  - src/cpp/client/client_interceptor.cc
  - src/cpp/client/create_channel.cc
  - src/cpp/client/create_channel_internal.cc
  - src/cpp/client/create_channel_posix.cc
  - src/cpp/client/credentials_cc.cc
  - src/cpp/client/insecure_credentials.cc
  - src/cpp/codegen/codegen_init.cc
  - src/cpp/common/alarm.cc
  - src/cpp/common/channel_arguments.cc
  - src/cpp/common/channel_filter.cc
  - src/cpp/common/completion_queue_cc.cc
  - src/cpp/common/core_codegen.cc
  - src/cpp/common/insecure_create_auth_context.cc
  - src/cpp/common/resource_quota_cc.cc
  - src/cpp/common/rpc_method.cc
  - src/cpp/common/validate_service_config.cc
  - src/cpp/common/version_cc.cc
  - src/cpp/server/async_generic_service.cc
  - src/cpp/server/channel_argument_option.cc
  - src/cpp/server/create_default_thread_pool.cc
  - src/cpp/server/dynamic_thread_pool.cc
  - src/cpp/server/external_connection_acceptor_impl.cc
  - src/cpp/server/health/default_health_check_service.cc
  - src/cpp/server/health/health_check_service.cc
  - src/cpp/server/health/health_check_service_server_builder_option.cc
  - src/cpp/server/insecure_server_credentials.cc
  - src/cpp/server/server_builder.cc
  - src/cpp/server/server_callback.cc
  - src/cpp/server/server_cc.cc
  - src/cpp/server/server_context.cc
  - src/cpp/server/server_credentials.cc
  - src/cpp/server/server_posix.cc
  - src/cpp/thread_manager/thread_manager.cc
  - src/cpp/util/byte_buffer_cc.cc
  - src/cpp/util/status.cc
  - src/cpp/util/string_ref.cc
  - src/cpp/util/time_cc.cc
  deps:
  - grpc_unsecure
  baselib: true
- name: grpc_plugin_support
  build: protoc
  language: c++
  public_headers:
  - include/grpc++/impl/codegen/config_protobuf.h
  - include/grpcpp/impl/codegen/config_protobuf.h
  headers:
  - src/compiler/config.h
  - src/compiler/config_protobuf.h
  - src/compiler/cpp_generator.h
  - src/compiler/cpp_generator_helpers.h
  - src/compiler/cpp_plugin.h
  - src/compiler/csharp_generator.h
  - src/compiler/csharp_generator_helpers.h
  - src/compiler/generator_helpers.h
  - src/compiler/node_generator.h
  - src/compiler/node_generator_helpers.h
  - src/compiler/objective_c_generator.h
  - src/compiler/objective_c_generator_helpers.h
  - src/compiler/php_generator.h
  - src/compiler/php_generator_helpers.h
  - src/compiler/protobuf_plugin.h
  - src/compiler/python_generator.h
  - src/compiler/python_generator_helpers.h
  - src/compiler/python_private_generator.h
  - src/compiler/ruby_generator.h
  - src/compiler/ruby_generator_helpers-inl.h
  - src/compiler/ruby_generator_map-inl.h
  - src/compiler/ruby_generator_string-inl.h
  - src/compiler/schema_interface.h
  src:
  - src/compiler/cpp_generator.cc
  - src/compiler/csharp_generator.cc
  - src/compiler/node_generator.cc
  - src/compiler/objective_c_generator.cc
  - src/compiler/php_generator.cc
  - src/compiler/python_generator.cc
  - src/compiler/ruby_generator.cc
  deps: []
- name: grpcpp_channelz
  build: all
  language: c++
  public_headers:
  - include/grpcpp/ext/channelz_service_plugin.h
  headers:
  - src/cpp/server/channelz/channelz_service.h
  src:
  - src/proto/grpc/channelz/channelz.proto
  - src/cpp/server/channelz/channelz_service.cc
  - src/cpp/server/channelz/channelz_service_plugin.cc
  deps:
  - grpc++
targets:
- name: alloc_test
  build: test
  language: c
  headers: []
  src:
  - test/core/gpr/alloc_test.cc
  deps:
  - grpc_test_util
  uses_polling: false
- name: alpn_test
  build: test
  language: c
  headers: []
  src:
  - test/core/transport/chttp2/alpn_test.cc
  deps:
  - grpc_test_util
- name: alts_counter_test
  build: test
  language: c
  headers:
  - test/core/tsi/alts/crypt/gsec_test_util.h
  src:
  - test/core/tsi/alts/crypt/gsec_test_util.cc
  - test/core/tsi/alts/frame_protector/alts_counter_test.cc
  deps:
  - grpc_test_util
- name: alts_crypt_test
  build: test
  language: c
  headers:
  - test/core/tsi/alts/crypt/gsec_test_util.h
  src:
  - test/core/tsi/alts/crypt/aes_gcm_test.cc
  - test/core/tsi/alts/crypt/gsec_test_util.cc
  deps:
  - grpc_test_util
- name: alts_crypter_test
  build: test
  language: c
  headers:
  - test/core/tsi/alts/crypt/gsec_test_util.h
  src:
  - test/core/tsi/alts/crypt/gsec_test_util.cc
  - test/core/tsi/alts/frame_protector/alts_crypter_test.cc
  deps:
  - grpc_test_util
- name: alts_frame_protector_test
  build: test
  language: c
  headers:
  - test/core/tsi/alts/crypt/gsec_test_util.h
  - test/core/tsi/transport_security_test_lib.h
  src:
  - test/core/tsi/alts/crypt/gsec_test_util.cc
  - test/core/tsi/alts/frame_protector/alts_frame_protector_test.cc
  - test/core/tsi/transport_security_test_lib.cc
  deps:
  - grpc_test_util
- name: alts_grpc_record_protocol_test
  build: test
  language: c
  headers:
  - test/core/tsi/alts/crypt/gsec_test_util.h
  src:
  - test/core/tsi/alts/crypt/gsec_test_util.cc
  - test/core/tsi/alts/zero_copy_frame_protector/alts_grpc_record_protocol_test.cc
  deps:
  - grpc_test_util
- name: alts_handshaker_client_test
  build: test
  language: c
  headers:
  - test/core/tsi/alts/handshaker/alts_handshaker_service_api_test_lib.h
  src:
  - test/core/tsi/alts/handshaker/alts_handshaker_client_test.cc
  - test/core/tsi/alts/handshaker/alts_handshaker_service_api_test_lib.cc
  deps:
  - grpc_test_util
- name: alts_iovec_record_protocol_test
  build: test
  language: c
  headers:
  - test/core/tsi/alts/crypt/gsec_test_util.h
  src:
  - test/core/tsi/alts/crypt/gsec_test_util.cc
  - test/core/tsi/alts/zero_copy_frame_protector/alts_iovec_record_protocol_test.cc
  deps:
  - grpc_test_util
- name: alts_security_connector_test
  build: test
  language: c
  headers: []
  src:
  - test/core/security/alts_security_connector_test.cc
  deps:
  - grpc_test_util
- name: alts_tsi_handshaker_test
  build: test
  language: c
  headers:
  - test/core/tsi/alts/handshaker/alts_handshaker_service_api_test_lib.h
  src:
  - test/core/tsi/alts/handshaker/alts_handshaker_service_api_test_lib.cc
  - test/core/tsi/alts/handshaker/alts_tsi_handshaker_test.cc
  deps:
  - grpc_test_util
- name: alts_tsi_utils_test
  build: test
  language: c
  headers:
  - test/core/tsi/alts/handshaker/alts_handshaker_service_api_test_lib.h
  src:
  - test/core/tsi/alts/handshaker/alts_handshaker_service_api_test_lib.cc
  - test/core/tsi/alts/handshaker/alts_tsi_utils_test.cc
  deps:
  - grpc_test_util
- name: alts_zero_copy_grpc_protector_test
  build: test
  language: c
  headers:
  - test/core/tsi/alts/crypt/gsec_test_util.h
  src:
  - test/core/tsi/alts/crypt/gsec_test_util.cc
  - test/core/tsi/alts/zero_copy_frame_protector/alts_zero_copy_grpc_protector_test.cc
  deps:
  - grpc_test_util
- name: arena_test
  build: test
  language: c
  headers: []
  src:
  - test/core/gpr/arena_test.cc
  deps:
  - grpc_test_util
  uses_polling: false
- name: auth_context_test
  build: test
  language: c
  headers: []
  src:
  - test/core/security/auth_context_test.cc
  deps:
  - grpc_test_util
  uses_polling: false
- name: b64_test
  build: test
  language: c
  headers: []
  src:
  - test/core/slice/b64_test.cc
  deps:
  - grpc_test_util
  uses_polling: false
- name: bad_server_response_test
  build: test
  language: c
  headers:
  - test/core/end2end/cq_verifier.h
  src:
  - test/core/end2end/bad_server_response_test.cc
  - test/core/end2end/cq_verifier.cc
  deps:
  - grpc_test_util
- name: bad_ssl_alpn_test
  build: test
  language: c
  headers:
  - test/core/end2end/cq_verifier.h
  src:
  - test/core/bad_ssl/bad_ssl_test.cc
  - test/core/end2end/cq_verifier.cc
  deps:
  - grpc_test_util
  platforms:
  - linux
  - posix
  - mac
- name: bad_ssl_cert_test
  build: test
  language: c
  headers:
  - test/core/end2end/cq_verifier.h
  src:
  - test/core/bad_ssl/bad_ssl_test.cc
  - test/core/end2end/cq_verifier.cc
  deps:
  - grpc_test_util
  platforms:
  - linux
  - posix
  - mac
- name: bin_decoder_test
  build: test
  language: c
  headers: []
  src:
  - test/core/transport/chttp2/bin_decoder_test.cc
  deps:
  - grpc_test_util
  uses_polling: false
- name: bin_encoder_test
  build: test
  language: c
  headers: []
  src:
  - test/core/transport/chttp2/bin_encoder_test.cc
  deps:
  - grpc_test_util
  uses_polling: false
- name: buffer_list_test
  build: test
  language: c
  headers: []
  src:
  - test/core/iomgr/buffer_list_test.cc
  deps:
  - grpc_test_util
- name: channel_args_test
  build: test
  language: c
  headers: []
  src:
  - test/core/channel/channel_args_test.cc
  deps:
  - grpc_test_util
  uses_polling: false
- name: channel_create_test
  build: test
  language: c
  headers: []
  src:
  - test/core/surface/channel_create_test.cc
  deps:
  - grpc_test_util
- name: channel_stack_test
  build: test
  language: c
  headers: []
  src:
  - test/core/channel/channel_stack_test.cc
  deps:
  - grpc_test_util
  uses_polling: false
- name: check_gcp_environment_linux_test
  build: test
  language: c
  headers: []
  src:
  - test/core/security/check_gcp_environment_linux_test.cc
  deps:
  - grpc_test_util
- name: check_gcp_environment_windows_test
  build: test
  language: c
  headers: []
  src:
  - test/core/security/check_gcp_environment_windows_test.cc
  deps:
  - grpc_test_util
- name: client_ssl_test
  build: test
  language: c
  headers: []
  src:
  - test/core/handshake/client_ssl.cc
  deps:
  - grpc_test_util
  platforms:
  - linux
  - posix
  - mac
- name: cmdline_test
  build: test
  language: c
  headers: []
  src:
  - test/core/util/cmdline_test.cc
  deps:
  - grpc_test_util
  uses_polling: false
- name: combiner_test
  build: test
  language: c
  headers: []
  src:
  - test/core/iomgr/combiner_test.cc
  deps:
  - grpc_test_util
  platforms:
  - linux
  - posix
  - mac
- name: completion_queue_threading_test
  build: test
  run: false
  language: c
  headers: []
  src:
  - test/core/surface/completion_queue_threading_test.cc
  deps:
  - grpc_test_util
- name: compression_test
  build: test
  language: c
  headers:
  - test/core/compression/args_utils.h
  src:
  - test/core/compression/args_utils.cc
  - test/core/compression/compression_test.cc
  deps:
  - grpc_test_util
  uses_polling: false
- name: concurrent_connectivity_test
  build: test
  language: c
  headers: []
  src:
  - test/core/surface/concurrent_connectivity_test.cc
  deps:
  - grpc_test_util
- name: connection_refused_test
  build: test
  language: c
  headers:
  - test/core/end2end/cq_verifier.h
  src:
  - test/core/end2end/connection_refused_test.cc
  - test/core/end2end/cq_verifier.cc
  deps:
  - grpc_test_util
- name: cpu_test
  build: test
  language: c
  headers: []
  src:
  - test/core/gpr/cpu_test.cc
  deps:
  - grpc_test_util
  uses_polling: false
- name: dns_resolver_connectivity_using_ares_test
  build: test
  language: c
  headers: []
  src:
  - test/core/client_channel/resolvers/dns_resolver_connectivity_test.cc
  deps:
  - grpc_test_util
  args:
  - --resolver=ares
- name: dns_resolver_connectivity_using_native_test
  build: test
  language: c
  headers: []
  src:
  - test/core/client_channel/resolvers/dns_resolver_connectivity_test.cc
  deps:
  - grpc_test_util
  args:
  - --resolver=native
- name: dns_resolver_cooldown_test
  build: test
  language: c
  headers: []
  src:
  - test/core/client_channel/resolvers/dns_resolver_cooldown_test.cc
  deps:
  - grpc_test_util
- name: dns_resolver_test
  build: test
  language: c
  headers: []
  src:
  - test/core/client_channel/resolvers/dns_resolver_test.cc
  deps:
  - grpc_test_util
- name: dualstack_socket_test
  build: test
  language: c
  headers:
  - test/core/end2end/cq_verifier.h
  src:
  - test/core/end2end/cq_verifier.cc
  - test/core/end2end/dualstack_socket_test.cc
  deps:
  - grpc_test_util
  platforms:
  - linux
  - posix
  - mac
- name: endpoint_pair_test
  build: test
  language: c
  headers:
  - test/core/iomgr/endpoint_tests.h
  src:
  - test/core/iomgr/endpoint_pair_test.cc
  - test/core/iomgr/endpoint_tests.cc
  deps:
  - grpc_test_util
- name: env_test
  build: test
  language: c
  headers: []
  src:
  - test/core/gpr/env_test.cc
  deps:
  - grpc_test_util
  uses_polling: false
- name: ev_epollex_linux_test
  build: test
  language: c
  headers: []
  src:
  - test/core/iomgr/ev_epollex_linux_test.cc
  deps:
  - grpc_test_util
  platforms:
  - linux
  - posix
  - mac
- name: fake_resolver_test
  build: test
  language: c
  headers: []
  src:
  - test/core/client_channel/resolvers/fake_resolver_test.cc
  deps:
  - grpc_test_util
- name: fake_transport_security_test
  build: test
  language: c
  headers:
  - test/core/tsi/transport_security_test_lib.h
  src:
  - test/core/tsi/fake_transport_security_test.cc
  - test/core/tsi/transport_security_test_lib.cc
  deps:
  - grpc_test_util
- name: fd_conservation_posix_test
  build: test
  language: c
  headers: []
  src:
  - test/core/iomgr/fd_conservation_posix_test.cc
  deps:
  - grpc_test_util
  platforms:
  - linux
  - posix
  - mac
- name: fd_posix_test
  build: test
  language: c
  headers: []
  src:
  - test/core/iomgr/fd_posix_test.cc
  deps:
  - grpc_test_util
  platforms:
  - linux
  - posix
  - mac
- name: fling_stream_test
  build: test
  language: c
  headers:
  - test/core/end2end/data/ssl_test_data.h
  src:
  - test/core/end2end/data/client_certs.cc
  - test/core/end2end/data/server1_cert.cc
  - test/core/end2end/data/server1_key.cc
  - test/core/end2end/data/test_root_cert.cc
  - test/core/fling/fling_stream_test.cc
  deps:
  - grpc_test_util
  platforms:
  - linux
  - posix
  - mac
- name: fling_test
  build: test
  language: c
  headers:
  - test/core/end2end/data/ssl_test_data.h
  src:
  - test/core/end2end/data/client_certs.cc
  - test/core/end2end/data/server1_cert.cc
  - test/core/end2end/data/server1_key.cc
  - test/core/end2end/data/test_root_cert.cc
  - test/core/fling/fling_test.cc
  deps:
  - grpc_test_util
  platforms:
  - linux
  - posix
  - mac
- name: fork_test
  build: test
  language: c
  headers: []
  src:
  - test/core/gprpp/fork_test.cc
  deps:
  - grpc_test_util
  platforms:
  - linux
  - posix
  - mac
  uses_polling: false
- name: format_request_test
  build: test
  language: c
  headers:
  - test/core/end2end/data/ssl_test_data.h
  src:
  - test/core/end2end/data/client_certs.cc
  - test/core/end2end/data/server1_cert.cc
  - test/core/end2end/data/server1_key.cc
  - test/core/end2end/data/test_root_cert.cc
  - test/core/http/format_request_test.cc
  deps:
  - grpc_test_util
- name: frame_handler_test
  build: test
  language: c
  headers:
  - test/core/tsi/alts/crypt/gsec_test_util.h
  src:
  - test/core/tsi/alts/crypt/gsec_test_util.cc
  - test/core/tsi/alts/frame_protector/frame_handler_test.cc
  deps:
  - grpc_test_util
- name: goaway_server_test
  build: test
  language: c
  headers:
  - test/core/end2end/cq_verifier.h
  src:
  - test/core/end2end/cq_verifier.cc
  - test/core/end2end/goaway_server_test.cc
  deps:
  - grpc_test_util
- name: grpc_alts_credentials_options_test
  build: test
  language: c
  headers: []
  src:
  - test/core/security/grpc_alts_credentials_options_test.cc
  deps:
  - grpc_test_util
- name: grpc_byte_buffer_reader_test
  build: test
  language: c
  headers: []
  src:
  - test/core/surface/byte_buffer_reader_test.cc
  deps:
  - grpc_test_util
  uses_polling: false
- name: grpc_completion_queue_test
  build: test
  language: c
  headers: []
  src:
  - test/core/surface/completion_queue_test.cc
  deps:
  - grpc_test_util
- name: grpc_ipv6_loopback_available_test
  build: test
  language: c
  headers: []
  src:
  - test/core/iomgr/grpc_ipv6_loopback_available_test.cc
  deps:
  - grpc_test_util
- name: handshake_server_with_readahead_handshaker_test
  build: test
  language: c
  headers:
  - test/core/handshake/server_ssl_common.h
  src:
  - test/core/handshake/readahead_handshaker_server_ssl.cc
  - test/core/handshake/server_ssl_common.cc
  deps:
  - grpc_test_util
  platforms:
  - linux
  - posix
  - mac
- name: histogram_test
  build: test
  language: c
  headers: []
  src:
  - test/core/util/histogram_test.cc
  deps:
  - grpc_test_util
  uses_polling: false
- name: host_port_test
  build: test
  language: c
  headers: []
  src:
  - test/core/gprpp/host_port_test.cc
  deps:
  - grpc_test_util
  uses_polling: false
- name: hpack_encoder_test
  build: test
  language: c
  headers: []
  src:
  - test/core/transport/chttp2/hpack_encoder_test.cc
  deps:
  - grpc_test_util
  uses_polling: false
- name: inproc_callback_test
  build: test
  language: c
  headers: []
  src:
  - test/core/end2end/inproc_callback_test.cc
  deps:
  - end2end_tests
  uses_polling: false
- name: invalid_call_argument_test
  build: test
  language: c
  headers:
  - test/core/end2end/cq_verifier.h
  src:
  - test/core/end2end/cq_verifier.cc
  - test/core/end2end/invalid_call_argument_test.cc
  deps:
  - grpc_test_util
- name: json_token_test
  build: test
  language: c
  headers: []
  src:
  - test/core/security/json_token_test.cc
  deps:
  - grpc_test_util
  uses_polling: false
- name: jwt_verifier_test
  build: test
  language: c
  headers: []
  src:
  - test/core/security/jwt_verifier_test.cc
  deps:
  - grpc_test_util
  uses_polling: false
- name: lame_client_test
  build: test
  language: c
  headers:
  - test/core/end2end/cq_verifier.h
  src:
  - test/core/end2end/cq_verifier.cc
  - test/core/surface/lame_client_test.cc
  deps:
  - grpc_test_util
- name: load_file_test
  build: test
  language: c
  headers: []
  src:
  - test/core/iomgr/load_file_test.cc
  deps:
  - grpc_test_util
  uses_polling: false
- name: manual_constructor_test
  build: test
  language: c
  headers: []
  src:
  - test/core/gprpp/manual_constructor_test.cc
  deps:
  - grpc_test_util
  uses_polling: false
- name: memory_quota_stress_test
  build: test
  language: c
  headers:
  - src/core/lib/debug/trace.h
  - src/core/lib/gprpp/atomic_utils.h
  - src/core/lib/gprpp/dual_ref_counted.h
  - src/core/lib/gprpp/orphanable.h
  - src/core/lib/gprpp/ref_counted.h
  - src/core/lib/gprpp/ref_counted_ptr.h
  - src/core/lib/iomgr/closure.h
  - src/core/lib/iomgr/combiner.h
  - src/core/lib/iomgr/error.h
  - src/core/lib/iomgr/error_internal.h
  - src/core/lib/iomgr/exec_ctx.h
  - src/core/lib/iomgr/executor.h
  - src/core/lib/iomgr/iomgr_internal.h
  - src/core/lib/promise/activity.h
  - src/core/lib/promise/context.h
  - src/core/lib/promise/detail/basic_seq.h
  - src/core/lib/promise/detail/promise_factory.h
  - src/core/lib/promise/detail/promise_like.h
  - src/core/lib/promise/detail/status.h
  - src/core/lib/promise/detail/switch.h
  - src/core/lib/promise/exec_ctx_wakeup_scheduler.h
  - src/core/lib/promise/loop.h
  - src/core/lib/promise/map.h
  - src/core/lib/promise/poll.h
  - src/core/lib/promise/race.h
  - src/core/lib/promise/seq.h
  - src/core/lib/resource_quota/memory_quota.h
  - src/core/lib/resource_quota/trace.h
  - src/core/lib/slice/slice.h
  - src/core/lib/slice/slice_internal.h
  - src/core/lib/slice/slice_refcount.h
  - src/core/lib/slice/slice_refcount_base.h
  - src/core/lib/slice/slice_string_helpers.h
  src:
  - src/core/lib/debug/trace.cc
  - src/core/lib/event_engine/memory_allocator.cc
  - src/core/lib/iomgr/combiner.cc
  - src/core/lib/iomgr/error.cc
  - src/core/lib/iomgr/exec_ctx.cc
  - src/core/lib/iomgr/executor.cc
  - src/core/lib/iomgr/iomgr_internal.cc
  - src/core/lib/promise/activity.cc
  - src/core/lib/resource_quota/memory_quota.cc
  - src/core/lib/resource_quota/trace.cc
  - src/core/lib/slice/slice.cc
  - src/core/lib/slice/slice_refcount.cc
  - src/core/lib/slice/slice_string_helpers.cc
  - test/core/resource_quota/memory_quota_stress_test.cc
  deps:
  - absl/status:statusor
  - absl/types:variant
  - gpr
  platforms:
  - linux
  - posix
  uses_polling: false
- name: message_compress_test
  build: test
  language: c
  headers: []
  src:
  - test/core/compression/message_compress_test.cc
  deps:
  - grpc_test_util
  uses_polling: false
- name: minimal_stack_is_minimal_test
  build: test
  language: c
  headers: []
  src:
  - test/core/channel/minimal_stack_is_minimal_test.cc
  deps:
  - grpc_test_util
  uses_polling: false
- name: mpmcqueue_test
  build: test
  language: c
  headers: []
  src:
  - test/core/iomgr/mpmcqueue_test.cc
  deps:
  - grpc_test_util
  uses_polling: false
- name: mpscq_test
  build: test
  language: c
  headers: []
  src:
  - test/core/gprpp/mpscq_test.cc
  deps:
  - grpc_test_util
  platforms:
  - linux
  - posix
  - mac
  uses_polling: false
- name: multiple_server_queues_test
  build: test
  language: c
  headers:
  - test/core/end2end/cq_verifier.h
  src:
  - test/core/end2end/cq_verifier.cc
  - test/core/end2end/multiple_server_queues_test.cc
  deps:
  - grpc_test_util
- name: murmur_hash_test
  build: test
  language: c
  headers: []
  src:
  - test/core/gpr/murmur_hash_test.cc
  deps:
  - grpc_test_util
  uses_polling: false
- name: no_server_test
  build: test
  language: c
  headers:
  - test/core/end2end/cq_verifier.h
  src:
  - test/core/end2end/cq_verifier.cc
  - test/core/end2end/no_server_test.cc
  deps:
  - grpc_test_util
- name: num_external_connectivity_watchers_test
  build: test
  language: c
  headers: []
  src:
  - test/core/surface/num_external_connectivity_watchers_test.cc
  deps:
  - grpc_test_util
- name: parse_address_test
  build: test
  language: c
  headers: []
  src:
  - test/core/address_utils/parse_address_test.cc
  deps:
  - grpc_test_util
- name: parse_address_with_named_scope_id_test
  build: test
  language: c
  headers: []
  src:
  - test/core/address_utils/parse_address_with_named_scope_id_test.cc
  deps:
  - grpc_test_util
  platforms:
  - linux
  - posix
  - mac
  uses_polling: false
- name: parser_test
  build: test
  language: c
  headers:
  - test/core/end2end/data/ssl_test_data.h
  src:
  - test/core/end2end/data/client_certs.cc
  - test/core/end2end/data/server1_cert.cc
  - test/core/end2end/data/server1_key.cc
  - test/core/end2end/data/test_root_cert.cc
  - test/core/http/parser_test.cc
  deps:
  - grpc_test_util
  uses_polling: false
- name: percent_encoding_test
  build: test
  language: c
  headers: []
  src:
  - test/core/slice/percent_encoding_test.cc
  deps:
  - grpc_test_util
  uses_polling: false
- name: public_headers_must_be_c89
  build: test
  language: c
  headers:
  - src/core/lib/security/authorization/grpc_authorization_policy_provider.h
  - src/core/lib/security/authorization/rbac_translator.h
  src:
  - src/core/lib/security/authorization/grpc_authorization_policy_provider.cc
  - src/core/lib/security/authorization/rbac_translator.cc
  - test/core/surface/public_headers_must_be_c89.c
  deps:
  - grpc_test_util
- name: resolve_address_using_ares_resolver_posix_test
  build: test
  language: c
  headers: []
  src:
  - test/core/iomgr/resolve_address_posix_test.cc
  deps:
  - grpc_test_util
  args:
  - --resolver=ares
  platforms:
  - linux
  - posix
  - mac
- name: resolve_address_using_native_resolver_posix_test
  build: test
  language: c
  headers: []
  src:
  - test/core/iomgr/resolve_address_posix_test.cc
  deps:
  - grpc_test_util
  args:
  - --resolver=native
  platforms:
  - linux
  - posix
  - mac
- name: secure_channel_create_test
  build: test
  language: c
  headers: []
  src:
  - test/core/surface/secure_channel_create_test.cc
  deps:
  - grpc_test_util
- name: secure_endpoint_test
  build: test
  language: c
  headers:
  - test/core/iomgr/endpoint_tests.h
  src:
  - test/core/iomgr/endpoint_tests.cc
  - test/core/security/secure_endpoint_test.cc
  deps:
  - grpc_test_util
- name: security_connector_test
  build: test
  language: c
  headers: []
  src:
  - test/core/security/security_connector_test.cc
  deps:
  - grpc_test_util
- name: sequential_connectivity_test
  build: test
  run: false
  language: c
  headers: []
  src:
  - test/core/surface/sequential_connectivity_test.cc
  deps:
  - grpc_test_util
- name: server_ssl_test
  build: test
  language: c
  headers:
  - test/core/handshake/server_ssl_common.h
  src:
  - test/core/handshake/server_ssl.cc
  - test/core/handshake/server_ssl_common.cc
  deps:
  - grpc_test_util
  platforms:
  - linux
  - posix
  - mac
- name: server_test
  build: test
  language: c
  headers: []
  src:
  - test/core/surface/server_test.cc
  deps:
  - grpc_test_util
- name: slice_buffer_test
  build: test
  language: c
  headers: []
  src:
  - test/core/slice/slice_buffer_test.cc
  deps:
  - grpc_test_util
  uses_polling: false
- name: slice_split_test
  build: test
  language: c
  headers: []
  src:
  - test/core/slice/slice_split_test.cc
  deps:
  - grpc_test_util
  uses_polling: false
- name: slice_string_helpers_test
  build: test
  language: c
  headers:
  - src/core/lib/debug/trace.h
  - src/core/lib/gprpp/atomic_utils.h
  - src/core/lib/gprpp/ref_counted.h
  - src/core/lib/gprpp/ref_counted_ptr.h
  - src/core/lib/slice/slice.h
  - src/core/lib/slice/slice_internal.h
  - src/core/lib/slice/slice_refcount.h
  - src/core/lib/slice/slice_refcount_base.h
  - src/core/lib/slice/slice_string_helpers.h
  src:
  - src/core/lib/debug/trace.cc
  - src/core/lib/slice/slice.cc
  - src/core/lib/slice/slice_refcount.cc
  - src/core/lib/slice/slice_string_helpers.cc
  - test/core/slice/slice_string_helpers_test.cc
  deps:
  - gpr
  uses_polling: false
- name: sockaddr_resolver_test
  build: test
  language: c
  headers: []
  src:
  - test/core/client_channel/resolvers/sockaddr_resolver_test.cc
  deps:
  - grpc_test_util
- name: socket_utils_test
  build: test
  language: c
  headers: []
  src:
  - test/core/iomgr/socket_utils_test.cc
  deps:
  - grpc_test_util
  platforms:
  - linux
  - posix
  - mac
- name: spinlock_test
  build: test
  language: c
  headers: []
  src:
  - test/core/gpr/spinlock_test.cc
  deps:
  - grpc_test_util
  uses_polling: false
- name: ssl_credentials_test
  build: test
  language: c
  headers: []
  src:
  - test/core/security/ssl_credentials_test.cc
  deps:
  - grpc_test_util
- name: ssl_transport_security_test
  build: test
  language: c
  headers:
  - test/core/tsi/transport_security_test_lib.h
  src:
  - test/core/tsi/ssl_transport_security_test.cc
  - test/core/tsi/transport_security_test_lib.cc
  deps:
  - grpc_test_util
  platforms:
  - linux
  - posix
  - mac
- name: status_conversion_test
  build: test
  language: c
  headers: []
  src:
  - test/core/transport/status_conversion_test.cc
  deps:
  - grpc_test_util
  uses_polling: false
- name: stream_map_test
  build: test
  language: c
  headers: []
  src:
  - test/core/transport/chttp2/stream_map_test.cc
  deps:
  - grpc_test_util
- name: string_test
  build: test
  language: c
  headers: []
  src:
  - test/core/gpr/string_test.cc
  deps:
  - grpc_test_util
  uses_polling: false
- name: sync_test
  build: test
  language: c
  headers: []
  src:
  - test/core/gpr/sync_test.cc
  deps:
  - grpc_test_util
  uses_polling: false
- name: tcp_client_posix_test
  build: test
  language: c
  headers: []
  src:
  - test/core/iomgr/tcp_client_posix_test.cc
  deps:
  - grpc_test_util
  platforms:
  - linux
  - posix
  - mac
- name: tcp_posix_test
  build: test
  language: c
  headers:
  - test/core/iomgr/endpoint_tests.h
  src:
  - test/core/iomgr/endpoint_tests.cc
  - test/core/iomgr/tcp_posix_test.cc
  deps:
  - grpc_test_util
  platforms:
  - linux
  - posix
- name: tcp_server_posix_test
  build: test
  language: c
  headers: []
  src:
  - test/core/iomgr/tcp_server_posix_test.cc
  deps:
  - grpc_test_util
  platforms:
  - linux
  - posix
  - mac
- name: test_core_gpr_time_test
  build: test
  language: c
  headers: []
  src:
  - test/core/gpr/time_test.cc
  deps:
  - grpc_test_util
  uses_polling: false
- name: test_core_security_credentials_test
  build: test
  language: c
  headers: []
  src:
  - test/core/security/credentials_test.cc
  deps:
  - grpc_test_util
- name: thd_test
  build: test
  language: c
  headers: []
  src:
  - test/core/gprpp/thd_test.cc
  deps:
  - grpc_test_util
  uses_polling: false
- name: threadpool_test
  build: test
  language: c
  headers: []
  src:
  - test/core/iomgr/threadpool_test.cc
  deps:
  - grpc_test_util
  uses_polling: false
- name: time_averaged_stats_test
  build: test
  language: c
  headers: []
  src:
  - test/core/iomgr/time_averaged_stats_test.cc
  deps:
  - grpc_test_util
  uses_polling: false
- name: timer_heap_test
  build: test
  language: c
  headers: []
  src:
  - test/core/iomgr/timer_heap_test.cc
  deps:
  - grpc_test_util
  uses_polling: false
- name: timer_list_test
  build: test
  language: c
  headers: []
  src:
  - test/core/iomgr/timer_list_test.cc
  deps:
  - grpc_test_util
  uses_polling: false
- name: transport_security_common_api_test
  build: test
  language: c
  headers: []
  src:
  - test/core/tsi/alts/handshaker/transport_security_common_api_test.cc
  deps:
  - grpc_test_util
- name: transport_security_test
  build: test
  language: c
  headers: []
  src:
  - test/core/tsi/transport_security_test.cc
  deps:
  - grpc_test_util
- name: varint_test
  build: test
  language: c
  headers: []
  src:
  - test/core/transport/chttp2/varint_test.cc
  deps:
  - grpc_test_util
  uses_polling: false
- name: activity_test
  gtest: true
  build: test
  language: c++
  headers:
  - src/core/ext/upb-generated/google/protobuf/any.upb.h
  - src/core/ext/upb-generated/google/rpc/status.upb.h
  - src/core/lib/gpr/alloc.h
  - src/core/lib/gpr/env.h
  - src/core/lib/gpr/murmur_hash.h
  - src/core/lib/gpr/spinlock.h
  - src/core/lib/gpr/string.h
  - src/core/lib/gpr/string_windows.h
  - src/core/lib/gpr/time_precise.h
  - src/core/lib/gpr/tls.h
  - src/core/lib/gpr/tmpfile.h
  - src/core/lib/gpr/useful.h
  - src/core/lib/gprpp/atomic_utils.h
  - src/core/lib/gprpp/bitset.h
  - src/core/lib/gprpp/construct_destruct.h
  - src/core/lib/gprpp/debug_location.h
  - src/core/lib/gprpp/examine_stack.h
  - src/core/lib/gprpp/fork.h
  - src/core/lib/gprpp/global_config.h
  - src/core/lib/gprpp/global_config_custom.h
  - src/core/lib/gprpp/global_config_env.h
  - src/core/lib/gprpp/global_config_generic.h
  - src/core/lib/gprpp/host_port.h
  - src/core/lib/gprpp/manual_constructor.h
  - src/core/lib/gprpp/memory.h
  - src/core/lib/gprpp/mpscq.h
  - src/core/lib/gprpp/stat.h
  - src/core/lib/gprpp/status_helper.h
  - src/core/lib/gprpp/sync.h
  - src/core/lib/gprpp/thd.h
  - src/core/lib/gprpp/time_util.h
  - src/core/lib/profiling/timers.h
  - src/core/lib/promise/activity.h
  - src/core/lib/promise/context.h
  - src/core/lib/promise/detail/basic_join.h
  - src/core/lib/promise/detail/basic_seq.h
  - src/core/lib/promise/detail/promise_factory.h
  - src/core/lib/promise/detail/promise_like.h
  - src/core/lib/promise/detail/status.h
  - src/core/lib/promise/detail/switch.h
  - src/core/lib/promise/join.h
  - src/core/lib/promise/poll.h
  - src/core/lib/promise/promise.h
  - src/core/lib/promise/seq.h
  - src/core/lib/promise/wait_set.h
  - test/core/promise/test_wakeup_schedulers.h
  src:
  - src/core/ext/upb-generated/google/protobuf/any.upb.c
  - src/core/ext/upb-generated/google/rpc/status.upb.c
  - src/core/lib/gpr/alloc.cc
  - src/core/lib/gpr/atm.cc
  - src/core/lib/gpr/cpu_iphone.cc
  - src/core/lib/gpr/cpu_linux.cc
  - src/core/lib/gpr/cpu_posix.cc
  - src/core/lib/gpr/cpu_windows.cc
  - src/core/lib/gpr/env_linux.cc
  - src/core/lib/gpr/env_posix.cc
  - src/core/lib/gpr/env_windows.cc
  - src/core/lib/gpr/log.cc
  - src/core/lib/gpr/log_android.cc
  - src/core/lib/gpr/log_linux.cc
  - src/core/lib/gpr/log_posix.cc
  - src/core/lib/gpr/log_windows.cc
  - src/core/lib/gpr/murmur_hash.cc
  - src/core/lib/gpr/string.cc
  - src/core/lib/gpr/string_posix.cc
  - src/core/lib/gpr/string_util_windows.cc
  - src/core/lib/gpr/string_windows.cc
  - src/core/lib/gpr/sync.cc
  - src/core/lib/gpr/sync_abseil.cc
  - src/core/lib/gpr/sync_posix.cc
  - src/core/lib/gpr/sync_windows.cc
  - src/core/lib/gpr/time.cc
  - src/core/lib/gpr/time_posix.cc
  - src/core/lib/gpr/time_precise.cc
  - src/core/lib/gpr/time_windows.cc
  - src/core/lib/gpr/tmpfile_msys.cc
  - src/core/lib/gpr/tmpfile_posix.cc
  - src/core/lib/gpr/tmpfile_windows.cc
  - src/core/lib/gpr/wrap_memcpy.cc
  - src/core/lib/gprpp/examine_stack.cc
  - src/core/lib/gprpp/fork.cc
  - src/core/lib/gprpp/global_config_env.cc
  - src/core/lib/gprpp/host_port.cc
  - src/core/lib/gprpp/mpscq.cc
  - src/core/lib/gprpp/stat_posix.cc
  - src/core/lib/gprpp/stat_windows.cc
  - src/core/lib/gprpp/status_helper.cc
  - src/core/lib/gprpp/thd_posix.cc
  - src/core/lib/gprpp/thd_windows.cc
  - src/core/lib/gprpp/time_util.cc
  - src/core/lib/profiling/basic_timers.cc
  - src/core/lib/profiling/stap_timers.cc
  - src/core/lib/promise/activity.cc
  - test/core/promise/activity_test.cc
  deps:
  - absl/base:base
  - absl/base:core_headers
  - absl/container:flat_hash_set
  - absl/memory:memory
  - absl/random:random
  - absl/status:status
  - absl/status:statusor
  - absl/strings:cord
  - absl/strings:str_format
  - absl/strings:strings
  - absl/synchronization:synchronization
  - absl/time:time
  - absl/types:optional
  - absl/types:variant
  - upb
  uses_polling: false
- name: address_sorting_test
  gtest: true
  build: test
  language: c++
  headers: []
  src:
  - test/cpp/naming/address_sorting_test.cc
  deps:
  - grpc++_test_config
  - grpc++_test_util
  platforms:
  - linux
  - posix
  - mac
- name: address_sorting_test_unsecure
  gtest: true
  build: test
  language: c++
  headers:
  - test/cpp/util/byte_buffer_proto_helper.h
  - test/cpp/util/string_ref_helper.h
  - test/cpp/util/subprocess.h
  src:
  - test/cpp/naming/address_sorting_test.cc
  - test/cpp/util/byte_buffer_proto_helper.cc
  - test/cpp/util/string_ref_helper.cc
  - test/cpp/util/subprocess.cc
  deps:
  - grpc++_unsecure
  - grpc_test_util_unsecure
  - grpc++_test_config
  platforms:
  - linux
  - posix
  - mac
- name: admin_services_end2end_test
  gtest: true
  build: test
  language: c++
  headers:
  - src/cpp/server/csds/csds.h
  src:
  - src/proto/grpc/testing/xds/v3/base.proto
  - src/proto/grpc/testing/xds/v3/config_dump.proto
  - src/proto/grpc/testing/xds/v3/csds.proto
  - src/proto/grpc/testing/xds/v3/percent.proto
  - src/cpp/server/admin/admin_services.cc
  - src/cpp/server/csds/csds.cc
  - test/cpp/end2end/admin_services_end2end_test.cc
  deps:
  - grpc++_reflection
  - grpcpp_channelz
  - grpc++_test_util
- name: alarm_test
  gtest: true
  build: test
  language: c++
  headers: []
  src:
  - test/cpp/common/alarm_test.cc
  deps:
  - grpc++_unsecure
  - grpc_test_util_unsecure
  platforms:
  - linux
  - posix
  - mac
- name: alts_concurrent_connectivity_test
  gtest: true
  build: test
  language: c++
  headers:
  - test/core/end2end/cq_verifier.h
  - test/core/tsi/alts/fake_handshaker/fake_handshaker_server.h
  - test/core/util/fake_udp_and_tcp_server.h
  src:
  - test/core/tsi/alts/fake_handshaker/handshaker.proto
  - test/core/tsi/alts/fake_handshaker/transport_security_common.proto
  - test/core/end2end/cq_verifier.cc
  - test/core/tsi/alts/fake_handshaker/fake_handshaker_server.cc
  - test/core/tsi/alts/handshaker/alts_concurrent_connectivity_test.cc
  - test/core/util/fake_udp_and_tcp_server.cc
  deps:
  - grpc++
  - grpc_test_util
  platforms:
  - linux
  - posix
- name: alts_util_test
  gtest: true
  build: test
  language: c++
  headers: []
  src:
  - test/cpp/common/alts_util_test.cc
  deps:
  - grpc++_alts
  - grpc++_test_util
- name: arena_promise_test
  gtest: true
  build: test
  language: c++
  headers:
  - src/core/lib/debug/trace.h
  - src/core/lib/gprpp/atomic_utils.h
  - src/core/lib/gprpp/cpp_impl_of.h
  - src/core/lib/gprpp/dual_ref_counted.h
  - src/core/lib/gprpp/orphanable.h
  - src/core/lib/gprpp/ref_counted.h
  - src/core/lib/gprpp/ref_counted_ptr.h
  - src/core/lib/iomgr/closure.h
  - src/core/lib/iomgr/combiner.h
  - src/core/lib/iomgr/error.h
  - src/core/lib/iomgr/error_internal.h
  - src/core/lib/iomgr/exec_ctx.h
  - src/core/lib/iomgr/executor.h
  - src/core/lib/iomgr/iomgr_internal.h
  - src/core/lib/promise/activity.h
  - src/core/lib/promise/arena_promise.h
  - src/core/lib/promise/context.h
  - src/core/lib/promise/detail/basic_seq.h
  - src/core/lib/promise/detail/promise_factory.h
  - src/core/lib/promise/detail/promise_like.h
  - src/core/lib/promise/detail/status.h
  - src/core/lib/promise/detail/switch.h
  - src/core/lib/promise/exec_ctx_wakeup_scheduler.h
  - src/core/lib/promise/loop.h
  - src/core/lib/promise/map.h
  - src/core/lib/promise/poll.h
  - src/core/lib/promise/race.h
  - src/core/lib/promise/seq.h
  - src/core/lib/resource_quota/arena.h
  - src/core/lib/resource_quota/memory_quota.h
  - src/core/lib/resource_quota/resource_quota.h
  - src/core/lib/resource_quota/thread_quota.h
  - src/core/lib/resource_quota/trace.h
  - src/core/lib/slice/slice.h
  - src/core/lib/slice/slice_internal.h
  - src/core/lib/slice/slice_refcount.h
  - src/core/lib/slice/slice_refcount_base.h
  - src/core/lib/slice/slice_string_helpers.h
  src:
  - src/core/lib/debug/trace.cc
  - src/core/lib/event_engine/memory_allocator.cc
  - src/core/lib/iomgr/combiner.cc
  - src/core/lib/iomgr/error.cc
  - src/core/lib/iomgr/exec_ctx.cc
  - src/core/lib/iomgr/executor.cc
  - src/core/lib/iomgr/iomgr_internal.cc
  - src/core/lib/promise/activity.cc
  - src/core/lib/resource_quota/arena.cc
  - src/core/lib/resource_quota/memory_quota.cc
  - src/core/lib/resource_quota/resource_quota.cc
  - src/core/lib/resource_quota/thread_quota.cc
  - src/core/lib/resource_quota/trace.cc
  - src/core/lib/slice/slice.cc
  - src/core/lib/slice/slice_refcount.cc
  - src/core/lib/slice/slice_string_helpers.cc
  - test/core/promise/arena_promise_test.cc
  deps:
  - absl/status:statusor
  - absl/types:variant
  - gpr
  uses_polling: false
- name: async_end2end_test
  gtest: true
  build: test
  language: c++
  headers: []
  src:
  - src/proto/grpc/health/v1/health.proto
  - src/proto/grpc/testing/duplicate/echo_duplicate.proto
  - src/proto/grpc/testing/echo.proto
  - src/proto/grpc/testing/echo_messages.proto
  - src/proto/grpc/testing/simple_messages.proto
  - test/cpp/end2end/async_end2end_test.cc
  deps:
  - grpc++_test_util
- name: auth_property_iterator_test
  gtest: true
  build: test
  language: c++
  headers: []
  src:
  - test/cpp/common/auth_property_iterator_test.cc
  deps:
  - grpc++_test_util
  uses_polling: false
- name: authorization_matchers_test
  gtest: true
  build: test
  language: c++
  headers: []
  src:
  - test/core/security/authorization_matchers_test.cc
  deps:
  - grpc_test_util
- name: authorization_policy_provider_test
  gtest: true
  build: test
  language: c++
  headers:
  - src/core/lib/security/authorization/grpc_authorization_policy_provider.h
  - src/core/lib/security/authorization/rbac_translator.h
  src:
  - src/core/lib/security/authorization/grpc_authorization_policy_provider.cc
  - src/core/lib/security/authorization/rbac_translator.cc
  - src/cpp/server/authorization_policy_provider.cc
  - test/cpp/server/authorization_policy_provider_test.cc
  deps:
  - grpc++
  - grpc_test_util
- name: avl_test
  gtest: true
  build: test
  language: c++
  headers:
  - src/core/lib/avl/avl.h
  src:
  - test/core/avl/avl_test.cc
  deps: []
  uses_polling: false
- name: aws_request_signer_test
  gtest: true
  build: test
  language: c++
  headers: []
  src:
  - test/core/security/aws_request_signer_test.cc
  deps:
  - grpc_test_util
- name: backoff_test
  gtest: true
  build: test
  language: c++
  headers: []
  src:
  - test/core/backoff/backoff_test.cc
  deps:
  - grpc_test_util
  uses_polling: false
- name: bad_streaming_id_bad_client_test
  gtest: true
  build: test
  language: c++
  headers:
  - test/core/bad_client/bad_client.h
  - test/core/end2end/cq_verifier.h
  src:
  - test/core/bad_client/bad_client.cc
  - test/core/bad_client/tests/bad_streaming_id.cc
  - test/core/end2end/cq_verifier.cc
  deps:
  - grpc_test_util
- name: badreq_bad_client_test
  gtest: true
  build: test
  language: c++
  headers:
  - test/core/bad_client/bad_client.h
  - test/core/end2end/cq_verifier.h
  src:
  - test/core/bad_client/bad_client.cc
  - test/core/bad_client/tests/badreq.cc
  - test/core/end2end/cq_verifier.cc
  deps:
  - grpc_test_util
- name: bdp_estimator_test
  gtest: true
  build: test
  language: c++
  headers: []
  src:
  - test/core/transport/bdp_estimator_test.cc
  deps:
  - grpc_test_util
  platforms:
  - linux
  - posix
  - mac
  uses_polling: false
- name: binder_resolver_test
  gtest: true
  build: test
  language: c++
  headers: []
  src:
  - test/core/client_channel/resolvers/binder_resolver_test.cc
  deps:
  - grpc_test_util
- name: binder_server_test
  gtest: true
  build: test
  language: c++
  headers:
  - test/core/transport/binder/end2end/fake_binder.h
  - test/cpp/end2end/test_service_impl.h
  src:
  - src/proto/grpc/testing/echo.proto
  - src/proto/grpc/testing/echo_messages.proto
  - src/proto/grpc/testing/simple_messages.proto
  - test/core/transport/binder/end2end/binder_server_test.cc
  - test/core/transport/binder/end2end/fake_binder.cc
  - test/cpp/end2end/test_service_impl.cc
  deps:
  - grpc++_test_util
- name: binder_transport_test
  gtest: true
  build: test
  language: c++
  headers:
  - src/core/ext/transport/binder/client/binder_connector.h
  - src/core/ext/transport/binder/client/channel_create_impl.h
  - src/core/ext/transport/binder/client/connection_id_generator.h
  - src/core/ext/transport/binder/client/endpoint_binder_pool.h
  - src/core/ext/transport/binder/client/jni_utils.h
  - src/core/ext/transport/binder/client/security_policy_setting.h
  - src/core/ext/transport/binder/server/binder_server.h
  - src/core/ext/transport/binder/transport/binder_stream.h
  - src/core/ext/transport/binder/transport/binder_transport.h
  - src/core/ext/transport/binder/utils/binder_auto_utils.h
  - src/core/ext/transport/binder/utils/ndk_binder.h
  - src/core/ext/transport/binder/utils/transport_stream_receiver.h
  - src/core/ext/transport/binder/utils/transport_stream_receiver_impl.h
  - src/core/ext/transport/binder/wire_format/binder.h
  - src/core/ext/transport/binder/wire_format/binder_android.h
  - src/core/ext/transport/binder/wire_format/binder_constants.h
  - src/core/ext/transport/binder/wire_format/transaction.h
  - src/core/ext/transport/binder/wire_format/wire_reader.h
  - src/core/ext/transport/binder/wire_format/wire_reader_impl.h
  - src/core/ext/transport/binder/wire_format/wire_writer.h
  - src/cpp/client/create_channel_internal.h
  - src/cpp/common/channel_filter.h
  - src/cpp/server/dynamic_thread_pool.h
  - src/cpp/server/external_connection_acceptor_impl.h
  - src/cpp/server/health/default_health_check_service.h
  - src/cpp/server/thread_pool_interface.h
  - src/cpp/thread_manager/thread_manager.h
  - test/core/transport/binder/mock_objects.h
  src:
  - src/core/ext/transport/binder/client/binder_connector.cc
  - src/core/ext/transport/binder/client/channel_create.cc
  - src/core/ext/transport/binder/client/channel_create_impl.cc
  - src/core/ext/transport/binder/client/connection_id_generator.cc
  - src/core/ext/transport/binder/client/endpoint_binder_pool.cc
  - src/core/ext/transport/binder/client/jni_utils.cc
  - src/core/ext/transport/binder/client/security_policy_setting.cc
  - src/core/ext/transport/binder/security_policy/binder_security_policy.cc
  - src/core/ext/transport/binder/server/binder_server.cc
  - src/core/ext/transport/binder/server/binder_server_credentials.cc
  - src/core/ext/transport/binder/transport/binder_transport.cc
  - src/core/ext/transport/binder/utils/ndk_binder.cc
  - src/core/ext/transport/binder/utils/transport_stream_receiver_impl.cc
  - src/core/ext/transport/binder/wire_format/binder_android.cc
  - src/core/ext/transport/binder/wire_format/binder_constants.cc
  - src/core/ext/transport/binder/wire_format/transaction.cc
  - src/core/ext/transport/binder/wire_format/wire_reader_impl.cc
  - src/core/ext/transport/binder/wire_format/wire_writer.cc
  - src/cpp/client/channel_cc.cc
  - src/cpp/client/client_callback.cc
  - src/cpp/client/client_context.cc
  - src/cpp/client/client_interceptor.cc
  - src/cpp/client/create_channel.cc
  - src/cpp/client/create_channel_internal.cc
  - src/cpp/client/create_channel_posix.cc
  - src/cpp/client/credentials_cc.cc
  - src/cpp/codegen/codegen_init.cc
  - src/cpp/common/alarm.cc
  - src/cpp/common/channel_arguments.cc
  - src/cpp/common/channel_filter.cc
  - src/cpp/common/completion_queue_cc.cc
  - src/cpp/common/core_codegen.cc
  - src/cpp/common/resource_quota_cc.cc
  - src/cpp/common/rpc_method.cc
  - src/cpp/common/validate_service_config.cc
  - src/cpp/common/version_cc.cc
  - src/cpp/server/async_generic_service.cc
  - src/cpp/server/channel_argument_option.cc
  - src/cpp/server/create_default_thread_pool.cc
  - src/cpp/server/dynamic_thread_pool.cc
  - src/cpp/server/external_connection_acceptor_impl.cc
  - src/cpp/server/health/default_health_check_service.cc
  - src/cpp/server/health/health_check_service.cc
  - src/cpp/server/health/health_check_service_server_builder_option.cc
  - src/cpp/server/server_builder.cc
  - src/cpp/server/server_callback.cc
  - src/cpp/server/server_cc.cc
  - src/cpp/server/server_context.cc
  - src/cpp/server/server_credentials.cc
  - src/cpp/server/server_posix.cc
  - src/cpp/thread_manager/thread_manager.cc
  - src/cpp/util/byte_buffer_cc.cc
  - src/cpp/util/status.cc
  - src/cpp/util/string_ref.cc
  - src/cpp/util/time_cc.cc
  - test/core/transport/binder/binder_transport_test.cc
  - test/core/transport/binder/mock_objects.cc
  deps:
  - grpc_test_util
  uses_polling: false
- name: bitset_test
  gtest: true
  build: test
  language: c++
  headers:
  - src/core/lib/gpr/useful.h
  - src/core/lib/gprpp/bitset.h
  src:
  - test/core/gprpp/bitset_test.cc
  deps: []
  uses_polling: false
- name: byte_buffer_test
  gtest: true
  build: test
  language: c++
  headers: []
  src:
  - test/cpp/util/byte_buffer_test.cc
  deps:
  - grpc++_test_util
  uses_polling: false
- name: byte_stream_test
  gtest: true
  build: test
  language: c++
  headers: []
  src:
  - test/core/transport/byte_stream_test.cc
  deps:
  - grpc_test_util
  uses_polling: false
- name: cancel_ares_query_test
  gtest: true
  build: test
  language: c++
  headers:
  - test/core/end2end/cq_verifier.h
  - test/core/util/fake_udp_and_tcp_server.h
  src:
  - test/core/end2end/cq_verifier.cc
  - test/core/util/fake_udp_and_tcp_server.cc
  - test/cpp/naming/cancel_ares_query_test.cc
  deps:
  - grpc++_test_config
  - grpc++_test_util
- name: capture_test
  gtest: true
  build: test
  language: c++
  headers:
  - src/core/lib/gprpp/capture.h
  src:
  - test/core/gprpp/capture_test.cc
  deps:
  - absl/utility:utility
  uses_polling: false
- name: cel_authorization_engine_test
  gtest: true
  build: test
  language: c++
  headers:
  - src/core/lib/security/authorization/cel_authorization_engine.h
  - src/core/lib/security/authorization/mock_cel/activation.h
  - src/core/lib/security/authorization/mock_cel/cel_expr_builder_factory.h
  - src/core/lib/security/authorization/mock_cel/cel_expression.h
  - src/core/lib/security/authorization/mock_cel/cel_value.h
  - src/core/lib/security/authorization/mock_cel/evaluator_core.h
  - src/core/lib/security/authorization/mock_cel/flat_expr_builder.h
  src:
  - src/core/lib/security/authorization/cel_authorization_engine.cc
  - test/core/security/cel_authorization_engine_test.cc
  deps:
  - absl/container:flat_hash_set
  - grpc_test_util
- name: certificate_provider_registry_test
  gtest: true
  build: test
  language: c++
  headers: []
  src:
  - test/core/client_channel/certificate_provider_registry_test.cc
  deps:
  - grpc_test_util
- name: certificate_provider_store_test
  gtest: true
  build: test
  language: c++
  headers: []
  src:
  - test/core/xds/certificate_provider_store_test.cc
  deps:
  - grpc_test_util
- name: cfstream_test
  gtest: true
  build: test
  run: false
  language: c++
  headers:
  - test/cpp/end2end/test_service_impl.h
  src:
  - src/proto/grpc/testing/echo.proto
  - src/proto/grpc/testing/echo_messages.proto
  - src/proto/grpc/testing/simple_messages.proto
  - test/cpp/end2end/cfstream_test.cc
  - test/cpp/end2end/test_service_impl.cc
  deps:
  - grpc++_test_util
- name: channel_arguments_test
  gtest: true
  build: test
  language: c++
  headers: []
  src:
  - test/cpp/common/channel_arguments_test.cc
  deps:
  - grpc++
  - grpc_test_util
  uses_polling: false
- name: channel_creds_registry_test
  gtest: true
  build: test
  language: c++
  headers: []
  src:
  - test/core/security/channel_creds_registry_test.cc
  deps:
  - grpc_test_util
- name: channel_filter_test
  gtest: true
  build: test
  language: c++
  headers: []
  src:
  - test/cpp/common/channel_filter_test.cc
  deps:
  - grpc++
  - grpc_test_util
  uses_polling: false
- name: channel_stack_builder_test
  gtest: true
  build: test
  language: c++
  headers: []
  src:
  - test/core/channel/channel_stack_builder_test.cc
  deps:
  - grpc_test_util
- name: channel_trace_test
  gtest: true
  build: test
  language: c++
  headers:
  - test/cpp/util/channel_trace_proto_helper.h
  src:
  - src/proto/grpc/channelz/channelz.proto
  - test/core/channel/channel_trace_test.cc
  - test/cpp/util/channel_trace_proto_helper.cc
  deps:
  - grpc++
  - grpc_test_util
- name: channelz_registry_test
  gtest: true
  build: test
  language: c++
  headers: []
  src:
  - test/core/channel/channelz_registry_test.cc
  deps:
  - grpc++
  - grpc_test_util
  uses_polling: false
- name: channelz_service_test
  gtest: true
  build: test
  language: c++
  headers:
  - test/cpp/end2end/test_service_impl.h
  src:
  - src/proto/grpc/testing/echo.proto
  - src/proto/grpc/testing/echo_messages.proto
  - src/proto/grpc/testing/simple_messages.proto
  - test/cpp/end2end/channelz_service_test.cc
  - test/cpp/end2end/test_service_impl.cc
  deps:
  - grpcpp_channelz
  - grpc++_test_util
- name: channelz_test
  gtest: true
  build: test
  language: c++
  headers:
  - test/cpp/util/channel_trace_proto_helper.h
  src:
  - src/proto/grpc/channelz/channelz.proto
  - test/core/channel/channelz_test.cc
  - test/cpp/util/channel_trace_proto_helper.cc
  deps:
  - grpc++
  - grpc_test_util
- name: chunked_vector_test
  gtest: true
  build: test
  language: c++
  headers:
  - src/core/lib/debug/trace.h
  - src/core/lib/gprpp/atomic_utils.h
  - src/core/lib/gprpp/chunked_vector.h
  - src/core/lib/gprpp/cpp_impl_of.h
  - src/core/lib/gprpp/dual_ref_counted.h
  - src/core/lib/gprpp/orphanable.h
  - src/core/lib/gprpp/ref_counted.h
  - src/core/lib/gprpp/ref_counted_ptr.h
  - src/core/lib/iomgr/closure.h
  - src/core/lib/iomgr/combiner.h
  - src/core/lib/iomgr/error.h
  - src/core/lib/iomgr/error_internal.h
  - src/core/lib/iomgr/exec_ctx.h
  - src/core/lib/iomgr/executor.h
  - src/core/lib/iomgr/iomgr_internal.h
  - src/core/lib/promise/activity.h
  - src/core/lib/promise/context.h
  - src/core/lib/promise/detail/basic_seq.h
  - src/core/lib/promise/detail/promise_factory.h
  - src/core/lib/promise/detail/promise_like.h
  - src/core/lib/promise/detail/status.h
  - src/core/lib/promise/detail/switch.h
  - src/core/lib/promise/exec_ctx_wakeup_scheduler.h
  - src/core/lib/promise/loop.h
  - src/core/lib/promise/map.h
  - src/core/lib/promise/poll.h
  - src/core/lib/promise/race.h
  - src/core/lib/promise/seq.h
  - src/core/lib/resource_quota/arena.h
  - src/core/lib/resource_quota/memory_quota.h
  - src/core/lib/resource_quota/resource_quota.h
  - src/core/lib/resource_quota/thread_quota.h
  - src/core/lib/resource_quota/trace.h
  - src/core/lib/slice/slice.h
  - src/core/lib/slice/slice_internal.h
  - src/core/lib/slice/slice_refcount.h
  - src/core/lib/slice/slice_refcount_base.h
  - src/core/lib/slice/slice_string_helpers.h
  src:
  - src/core/lib/debug/trace.cc
  - src/core/lib/event_engine/memory_allocator.cc
  - src/core/lib/iomgr/combiner.cc
  - src/core/lib/iomgr/error.cc
  - src/core/lib/iomgr/exec_ctx.cc
  - src/core/lib/iomgr/executor.cc
  - src/core/lib/iomgr/iomgr_internal.cc
  - src/core/lib/promise/activity.cc
  - src/core/lib/resource_quota/arena.cc
  - src/core/lib/resource_quota/memory_quota.cc
  - src/core/lib/resource_quota/resource_quota.cc
  - src/core/lib/resource_quota/thread_quota.cc
  - src/core/lib/resource_quota/trace.cc
  - src/core/lib/slice/slice.cc
  - src/core/lib/slice/slice_refcount.cc
  - src/core/lib/slice/slice_string_helpers.cc
  - test/core/gprpp/chunked_vector_test.cc
  deps:
  - absl/status:statusor
  - absl/types:variant
  - absl/utility:utility
  - gpr
  uses_polling: false
- name: cli_call_test
  gtest: true
  build: test
  language: c++
  headers:
  - test/cpp/util/cli_call.h
  - test/cpp/util/cli_credentials.h
  - test/cpp/util/config_grpc_cli.h
  - test/cpp/util/grpc_tool.h
  - test/cpp/util/proto_file_parser.h
  - test/cpp/util/proto_reflection_descriptor_database.h
  - test/cpp/util/service_describer.h
  src:
  - src/proto/grpc/reflection/v1alpha/reflection.proto
  - src/proto/grpc/testing/echo.proto
  - src/proto/grpc/testing/echo_messages.proto
  - src/proto/grpc/testing/simple_messages.proto
  - test/cpp/util/cli_call.cc
  - test/cpp/util/cli_call_test.cc
  - test/cpp/util/cli_credentials.cc
  - test/cpp/util/grpc_tool.cc
  - test/cpp/util/proto_file_parser.cc
  - test/cpp/util/proto_reflection_descriptor_database.cc
  - test/cpp/util/service_describer.cc
  deps:
  - grpc++_test_util
- name: client_authority_filter_test
  gtest: true
  build: test
  language: c++
  headers: []
  src:
  - test/core/filters/client_authority_filter_test.cc
  deps:
  - grpc
  uses_polling: false
- name: client_callback_end2end_test
  gtest: true
  build: test
  language: c++
  headers:
  - test/cpp/end2end/interceptors_util.h
  - test/cpp/end2end/test_service_impl.h
  src:
  - src/proto/grpc/testing/echo.proto
  - src/proto/grpc/testing/echo_messages.proto
  - src/proto/grpc/testing/simple_messages.proto
  - test/cpp/end2end/client_callback_end2end_test.cc
  - test/cpp/end2end/interceptors_util.cc
  - test/cpp/end2end/test_service_impl.cc
  deps:
  - grpc++_test_util
- name: client_channel_stress_test
  gtest: true
  build: test
  run: false
  language: c++
  headers:
  - test/cpp/end2end/test_service_impl.h
  src:
  - src/proto/grpc/lb/v1/load_balancer.proto
  - src/proto/grpc/testing/duplicate/echo_duplicate.proto
  - src/proto/grpc/testing/echo.proto
  - src/proto/grpc/testing/echo_messages.proto
  - src/proto/grpc/testing/simple_messages.proto
  - test/cpp/client/client_channel_stress_test.cc
  - test/cpp/end2end/test_service_impl.cc
  deps:
  - grpc++_test_util
  platforms:
  - linux
  - posix
  - mac
- name: client_context_test_peer_test
  gtest: true
  build: test
  language: c++
  headers: []
  src:
  - test/cpp/test/client_context_test_peer_test.cc
  deps:
  - grpc++_test
  - grpc++_test_util
- name: client_interceptors_end2end_test
  gtest: true
  build: test
  language: c++
  headers:
  - test/cpp/end2end/interceptors_util.h
  - test/cpp/end2end/test_service_impl.h
  src:
  - src/proto/grpc/testing/echo.proto
  - src/proto/grpc/testing/echo_messages.proto
  - src/proto/grpc/testing/simple_messages.proto
  - test/cpp/end2end/client_interceptors_end2end_test.cc
  - test/cpp/end2end/interceptors_util.cc
  - test/cpp/end2end/test_service_impl.cc
  deps:
  - grpc++_test_util
- name: client_lb_end2end_test
  gtest: true
  build: test
  run: false
  language: c++
  headers:
  - test/core/util/test_lb_policies.h
  - test/cpp/end2end/test_service_impl.h
  src:
  - src/proto/grpc/testing/duplicate/echo_duplicate.proto
  - src/proto/grpc/testing/echo.proto
  - src/proto/grpc/testing/echo_messages.proto
  - src/proto/grpc/testing/simple_messages.proto
  - src/proto/grpc/testing/xds/v3/orca_load_report.proto
  - test/core/util/test_lb_policies.cc
  - test/cpp/end2end/client_lb_end2end_test.cc
  - test/cpp/end2end/test_service_impl.cc
  deps:
  - grpc++_test_util
  platforms:
  - linux
  - posix
  - mac
- name: codegen_test_full
  gtest: true
  build: test
  language: c++
  headers: []
  src:
  - test/cpp/codegen/codegen_test_full.cc
  deps:
  - grpc++
  - grpc_test_util
  uses_polling: false
- name: codegen_test_minimal
  gtest: true
  build: test
  language: c++
  headers: []
  src:
  - test/cpp/codegen/codegen_test_minimal.cc
  deps:
  - grpc++
  - grpc_test_util
  uses_polling: false
- name: connection_prefix_bad_client_test
  gtest: true
  build: test
  language: c++
  headers:
  - test/core/bad_client/bad_client.h
  - test/core/end2end/cq_verifier.h
  src:
  - test/core/bad_client/bad_client.cc
  - test/core/bad_client/tests/connection_prefix.cc
  - test/core/end2end/cq_verifier.cc
  deps:
  - grpc_test_util
- name: connectivity_state_test
  gtest: true
  build: test
  language: c++
  headers: []
  src:
  - test/core/transport/connectivity_state_test.cc
  deps:
  - grpc_test_util
- name: context_allocator_end2end_test
  gtest: true
  build: test
  language: c++
  headers:
  - test/cpp/end2end/test_service_impl.h
  src:
  - src/proto/grpc/testing/echo.proto
  - src/proto/grpc/testing/echo_messages.proto
  - src/proto/grpc/testing/simple_messages.proto
  - test/cpp/end2end/context_allocator_end2end_test.cc
  - test/cpp/end2end/test_service_impl.cc
  deps:
  - grpc++_test_util
- name: context_list_test
  gtest: true
  build: test
  language: c++
  headers: []
  src:
  - test/core/transport/chttp2/context_list_test.cc
  deps:
  - grpc_test_util
  uses_polling: false
- name: context_test
  gtest: true
  build: test
  language: c++
  headers:
  - src/core/lib/gpr/tls.h
  - src/core/lib/promise/context.h
  src:
  - test/core/promise/context_test.cc
  deps: []
  uses_polling: false
- name: core_configuration_test
  gtest: true
  build: test
  language: c++
  headers:
  - src/core/lib/channel/channel_args.h
  - src/core/lib/channel/channel_args_preconditioning.h
  - src/core/lib/channel/handshaker_factory.h
  - src/core/lib/channel/handshaker_registry.h
  - src/core/lib/config/core_configuration.h
  - src/core/lib/debug/trace.h
  - src/core/lib/gprpp/atomic_utils.h
  - src/core/lib/gprpp/ref_counted.h
  - src/core/lib/gprpp/ref_counted_ptr.h
  - src/core/lib/iomgr/closure.h
  - src/core/lib/iomgr/combiner.h
  - src/core/lib/iomgr/error.h
  - src/core/lib/iomgr/error_internal.h
  - src/core/lib/iomgr/exec_ctx.h
  - src/core/lib/iomgr/executor.h
  - src/core/lib/iomgr/iomgr_internal.h
  - src/core/lib/json/json.h
  - src/core/lib/security/credentials/channel_creds_registry.h
  - src/core/lib/slice/slice.h
  - src/core/lib/slice/slice_internal.h
  - src/core/lib/slice/slice_refcount.h
  - src/core/lib/slice/slice_refcount_base.h
  - src/core/lib/slice/slice_string_helpers.h
  - src/core/lib/surface/channel_init.h
  - src/core/lib/surface/channel_stack_type.h
  src:
  - src/core/lib/channel/channel_args.cc
  - src/core/lib/channel/channel_args_preconditioning.cc
  - src/core/lib/channel/handshaker_registry.cc
  - src/core/lib/config/core_configuration.cc
  - src/core/lib/debug/trace.cc
  - src/core/lib/iomgr/combiner.cc
  - src/core/lib/iomgr/error.cc
  - src/core/lib/iomgr/exec_ctx.cc
  - src/core/lib/iomgr/executor.cc
  - src/core/lib/iomgr/iomgr_internal.cc
  - src/core/lib/json/json_reader.cc
  - src/core/lib/json/json_writer.cc
  - src/core/lib/slice/slice.cc
  - src/core/lib/slice/slice_refcount.cc
  - src/core/lib/slice/slice_string_helpers.cc
  - src/core/lib/surface/channel_init.cc
  - src/core/lib/surface/channel_stack_type.cc
  - test/core/config/core_configuration_test.cc
  deps:
  - gpr
  uses_polling: false
- name: cpp_impl_of_test
  gtest: true
  build: test
  language: c++
  headers:
  - src/core/lib/gprpp/cpp_impl_of.h
  src:
  - test/core/gprpp/cpp_impl_of_test.cc
  deps: []
  uses_polling: false
- name: crl_ssl_transport_security_test
  gtest: true
  build: test
  language: c++
  headers:
  - test/core/tsi/transport_security_test_lib.h
  src:
  - test/core/tsi/crl_ssl_transport_security_test.cc
  - test/core/tsi/transport_security_test_lib.cc
  deps:
  - grpc_test_util
  platforms:
  - linux
  - posix
  - mac
- name: delegating_channel_test
  gtest: true
  build: test
  language: c++
  headers:
  - test/cpp/end2end/test_service_impl.h
  src:
  - src/proto/grpc/testing/echo.proto
  - src/proto/grpc/testing/echo_messages.proto
  - src/proto/grpc/testing/simple_messages.proto
  - test/cpp/end2end/delegating_channel_test.cc
  - test/cpp/end2end/test_service_impl.cc
  deps:
  - grpc++_test_util
- name: destroy_grpclb_channel_with_active_connect_stress_test
  gtest: true
  build: test
  language: c++
  headers: []
  src:
  - test/cpp/client/destroy_grpclb_channel_with_active_connect_stress_test.cc
  deps:
  - grpc++_test_util
- name: dual_ref_counted_test
  gtest: true
  build: test
  language: c++
  headers: []
  src:
  - test/core/gprpp/dual_ref_counted_test.cc
  deps:
  - grpc_test_util
- name: duplicate_header_bad_client_test
  gtest: true
  build: test
  language: c++
  headers:
  - test/core/bad_client/bad_client.h
  - test/core/end2end/cq_verifier.h
  src:
  - test/core/bad_client/bad_client.cc
  - test/core/bad_client/tests/duplicate_header.cc
  - test/core/end2end/cq_verifier.cc
  deps:
  - grpc_test_util
- name: end2end_binder_transport_test
  gtest: true
  build: test
  language: c++
  headers:
  - test/core/transport/binder/end2end/fake_binder.h
  - test/core/transport/binder/end2end/testing_channel_create.h
  - test/cpp/end2end/test_service_impl.h
  src:
  - src/proto/grpc/testing/echo.proto
  - src/proto/grpc/testing/echo_messages.proto
  - src/proto/grpc/testing/simple_messages.proto
  - test/core/transport/binder/end2end/end2end_binder_transport_test.cc
  - test/core/transport/binder/end2end/fake_binder.cc
  - test/core/transport/binder/end2end/testing_channel_create.cc
  - test/cpp/end2end/test_service_impl.cc
  deps:
  - grpc++_test_util
- name: end2end_test
  gtest: true
  build: test
  run: false
  language: c++
  headers:
  - test/cpp/end2end/interceptors_util.h
  - test/cpp/end2end/test_service_impl.h
  src:
  - src/proto/grpc/testing/duplicate/echo_duplicate.proto
  - src/proto/grpc/testing/echo.proto
  - src/proto/grpc/testing/echo_messages.proto
  - src/proto/grpc/testing/simple_messages.proto
  - test/cpp/end2end/end2end_test.cc
  - test/cpp/end2end/interceptors_util.cc
  - test/cpp/end2end/test_service_impl.cc
  deps:
  - grpc++_test
  - grpc++_test_util
- name: endpoint_binder_pool_test
  gtest: true
  build: test
  language: c++
  headers:
  - src/core/ext/transport/binder/client/binder_connector.h
  - src/core/ext/transport/binder/client/channel_create_impl.h
  - src/core/ext/transport/binder/client/connection_id_generator.h
  - src/core/ext/transport/binder/client/endpoint_binder_pool.h
  - src/core/ext/transport/binder/client/jni_utils.h
  - src/core/ext/transport/binder/client/security_policy_setting.h
  - src/core/ext/transport/binder/server/binder_server.h
  - src/core/ext/transport/binder/transport/binder_stream.h
  - src/core/ext/transport/binder/transport/binder_transport.h
  - src/core/ext/transport/binder/utils/binder_auto_utils.h
  - src/core/ext/transport/binder/utils/ndk_binder.h
  - src/core/ext/transport/binder/utils/transport_stream_receiver.h
  - src/core/ext/transport/binder/utils/transport_stream_receiver_impl.h
  - src/core/ext/transport/binder/wire_format/binder.h
  - src/core/ext/transport/binder/wire_format/binder_android.h
  - src/core/ext/transport/binder/wire_format/binder_constants.h
  - src/core/ext/transport/binder/wire_format/transaction.h
  - src/core/ext/transport/binder/wire_format/wire_reader.h
  - src/core/ext/transport/binder/wire_format/wire_reader_impl.h
  - src/core/ext/transport/binder/wire_format/wire_writer.h
  - src/cpp/client/create_channel_internal.h
  - src/cpp/common/channel_filter.h
  - src/cpp/server/dynamic_thread_pool.h
  - src/cpp/server/external_connection_acceptor_impl.h
  - src/cpp/server/health/default_health_check_service.h
  - src/cpp/server/thread_pool_interface.h
  - src/cpp/thread_manager/thread_manager.h
  - test/core/transport/binder/mock_objects.h
  src:
  - src/core/ext/transport/binder/client/binder_connector.cc
  - src/core/ext/transport/binder/client/channel_create.cc
  - src/core/ext/transport/binder/client/channel_create_impl.cc
  - src/core/ext/transport/binder/client/connection_id_generator.cc
  - src/core/ext/transport/binder/client/endpoint_binder_pool.cc
  - src/core/ext/transport/binder/client/jni_utils.cc
  - src/core/ext/transport/binder/client/security_policy_setting.cc
  - src/core/ext/transport/binder/security_policy/binder_security_policy.cc
  - src/core/ext/transport/binder/server/binder_server.cc
  - src/core/ext/transport/binder/server/binder_server_credentials.cc
  - src/core/ext/transport/binder/transport/binder_transport.cc
  - src/core/ext/transport/binder/utils/ndk_binder.cc
  - src/core/ext/transport/binder/utils/transport_stream_receiver_impl.cc
  - src/core/ext/transport/binder/wire_format/binder_android.cc
  - src/core/ext/transport/binder/wire_format/binder_constants.cc
  - src/core/ext/transport/binder/wire_format/transaction.cc
  - src/core/ext/transport/binder/wire_format/wire_reader_impl.cc
  - src/core/ext/transport/binder/wire_format/wire_writer.cc
  - src/cpp/client/channel_cc.cc
  - src/cpp/client/client_callback.cc
  - src/cpp/client/client_context.cc
  - src/cpp/client/client_interceptor.cc
  - src/cpp/client/create_channel.cc
  - src/cpp/client/create_channel_internal.cc
  - src/cpp/client/create_channel_posix.cc
  - src/cpp/client/credentials_cc.cc
  - src/cpp/codegen/codegen_init.cc
  - src/cpp/common/alarm.cc
  - src/cpp/common/channel_arguments.cc
  - src/cpp/common/channel_filter.cc
  - src/cpp/common/completion_queue_cc.cc
  - src/cpp/common/core_codegen.cc
  - src/cpp/common/resource_quota_cc.cc
  - src/cpp/common/rpc_method.cc
  - src/cpp/common/validate_service_config.cc
  - src/cpp/common/version_cc.cc
  - src/cpp/server/async_generic_service.cc
  - src/cpp/server/channel_argument_option.cc
  - src/cpp/server/create_default_thread_pool.cc
  - src/cpp/server/dynamic_thread_pool.cc
  - src/cpp/server/external_connection_acceptor_impl.cc
  - src/cpp/server/health/default_health_check_service.cc
  - src/cpp/server/health/health_check_service.cc
  - src/cpp/server/health/health_check_service_server_builder_option.cc
  - src/cpp/server/server_builder.cc
  - src/cpp/server/server_callback.cc
  - src/cpp/server/server_cc.cc
  - src/cpp/server/server_context.cc
  - src/cpp/server/server_credentials.cc
  - src/cpp/server/server_posix.cc
  - src/cpp/thread_manager/thread_manager.cc
  - src/cpp/util/byte_buffer_cc.cc
  - src/cpp/util/status.cc
  - src/cpp/util/string_ref.cc
  - src/cpp/util/time_cc.cc
  - test/core/transport/binder/endpoint_binder_pool_test.cc
  - test/core/transport/binder/mock_objects.cc
  deps:
  - grpc_test_util
  uses_polling: false
- name: endpoint_config_test
  gtest: true
  build: test
  language: c++
  headers: []
  src:
  - test/core/event_engine/endpoint_config_test.cc
  deps:
  - grpc_test_util
  uses_polling: false
- name: error_details_test
  gtest: true
  build: test
  language: c++
  headers: []
  src:
  - src/proto/grpc/status/status.proto
  - src/proto/grpc/testing/echo_messages.proto
  - test/cpp/util/error_details_test.cc
  deps:
  - grpc++_error_details
  - grpc_test_util
- name: error_test
  gtest: true
  build: test
  language: c++
  headers:
  - test/core/iomgr/endpoint_tests.h
  src:
  - test/core/iomgr/endpoint_tests.cc
  - test/core/iomgr/error_test.cc
  deps:
  - grpc_test_util
  uses_polling: false
- name: error_utils_test
  gtest: true
  build: test
  language: c++
  headers: []
  src:
  - test/core/transport/error_utils_test.cc
  deps:
  - grpc_test_util
- name: evaluate_args_test
  gtest: true
  build: test
  language: c++
  headers: []
  src:
  - test/core/security/evaluate_args_test.cc
  deps:
  - grpc_test_util
- name: examine_stack_test
  gtest: true
  build: test
  language: c++
  headers: []
  src:
  - test/core/gprpp/examine_stack_test.cc
  deps:
  - grpc_test_util
  platforms:
  - linux
  - posix
  - mac
  uses_polling: false
- name: exception_test
  gtest: true
  build: test
  language: c++
  headers: []
  src:
  - src/proto/grpc/testing/echo.proto
  - src/proto/grpc/testing/echo_messages.proto
  - src/proto/grpc/testing/simple_messages.proto
  - test/cpp/end2end/exception_test.cc
  deps:
  - grpc++_test_util
- name: exec_ctx_wakeup_scheduler_test
  gtest: true
  build: test
  language: c++
  headers:
  - src/core/lib/debug/trace.h
  - src/core/lib/gprpp/atomic_utils.h
  - src/core/lib/gprpp/ref_counted.h
  - src/core/lib/gprpp/ref_counted_ptr.h
  - src/core/lib/iomgr/closure.h
  - src/core/lib/iomgr/combiner.h
  - src/core/lib/iomgr/error.h
  - src/core/lib/iomgr/error_internal.h
  - src/core/lib/iomgr/exec_ctx.h
  - src/core/lib/iomgr/executor.h
  - src/core/lib/iomgr/iomgr_internal.h
  - src/core/lib/promise/activity.h
  - src/core/lib/promise/context.h
  - src/core/lib/promise/detail/promise_factory.h
  - src/core/lib/promise/detail/promise_like.h
  - src/core/lib/promise/detail/status.h
  - src/core/lib/promise/exec_ctx_wakeup_scheduler.h
  - src/core/lib/promise/poll.h
  - src/core/lib/slice/slice.h
  - src/core/lib/slice/slice_internal.h
  - src/core/lib/slice/slice_refcount.h
  - src/core/lib/slice/slice_refcount_base.h
  - src/core/lib/slice/slice_string_helpers.h
  src:
  - src/core/lib/debug/trace.cc
  - src/core/lib/iomgr/combiner.cc
  - src/core/lib/iomgr/error.cc
  - src/core/lib/iomgr/exec_ctx.cc
  - src/core/lib/iomgr/executor.cc
  - src/core/lib/iomgr/iomgr_internal.cc
  - src/core/lib/promise/activity.cc
  - src/core/lib/slice/slice.cc
  - src/core/lib/slice/slice_refcount.cc
  - src/core/lib/slice/slice_string_helpers.cc
  - test/core/promise/exec_ctx_wakeup_scheduler_test.cc
  deps:
  - absl/status:statusor
  - absl/types:variant
  - gpr
  uses_polling: false
- name: fake_binder_test
  gtest: true
  build: test
  language: c++
  headers:
  - src/core/ext/transport/binder/client/binder_connector.h
  - src/core/ext/transport/binder/client/channel_create_impl.h
  - src/core/ext/transport/binder/client/connection_id_generator.h
  - src/core/ext/transport/binder/client/endpoint_binder_pool.h
  - src/core/ext/transport/binder/client/jni_utils.h
  - src/core/ext/transport/binder/client/security_policy_setting.h
  - src/core/ext/transport/binder/server/binder_server.h
  - src/core/ext/transport/binder/transport/binder_stream.h
  - src/core/ext/transport/binder/transport/binder_transport.h
  - src/core/ext/transport/binder/utils/binder_auto_utils.h
  - src/core/ext/transport/binder/utils/ndk_binder.h
  - src/core/ext/transport/binder/utils/transport_stream_receiver.h
  - src/core/ext/transport/binder/utils/transport_stream_receiver_impl.h
  - src/core/ext/transport/binder/wire_format/binder.h
  - src/core/ext/transport/binder/wire_format/binder_android.h
  - src/core/ext/transport/binder/wire_format/binder_constants.h
  - src/core/ext/transport/binder/wire_format/transaction.h
  - src/core/ext/transport/binder/wire_format/wire_reader.h
  - src/core/ext/transport/binder/wire_format/wire_reader_impl.h
  - src/core/ext/transport/binder/wire_format/wire_writer.h
  - src/cpp/client/create_channel_internal.h
  - src/cpp/common/channel_filter.h
  - src/cpp/server/dynamic_thread_pool.h
  - src/cpp/server/external_connection_acceptor_impl.h
  - src/cpp/server/health/default_health_check_service.h
  - src/cpp/server/thread_pool_interface.h
  - src/cpp/thread_manager/thread_manager.h
  - test/core/transport/binder/end2end/fake_binder.h
  src:
  - src/core/ext/transport/binder/client/binder_connector.cc
  - src/core/ext/transport/binder/client/channel_create.cc
  - src/core/ext/transport/binder/client/channel_create_impl.cc
  - src/core/ext/transport/binder/client/connection_id_generator.cc
  - src/core/ext/transport/binder/client/endpoint_binder_pool.cc
  - src/core/ext/transport/binder/client/jni_utils.cc
  - src/core/ext/transport/binder/client/security_policy_setting.cc
  - src/core/ext/transport/binder/security_policy/binder_security_policy.cc
  - src/core/ext/transport/binder/server/binder_server.cc
  - src/core/ext/transport/binder/server/binder_server_credentials.cc
  - src/core/ext/transport/binder/transport/binder_transport.cc
  - src/core/ext/transport/binder/utils/ndk_binder.cc
  - src/core/ext/transport/binder/utils/transport_stream_receiver_impl.cc
  - src/core/ext/transport/binder/wire_format/binder_android.cc
  - src/core/ext/transport/binder/wire_format/binder_constants.cc
  - src/core/ext/transport/binder/wire_format/transaction.cc
  - src/core/ext/transport/binder/wire_format/wire_reader_impl.cc
  - src/core/ext/transport/binder/wire_format/wire_writer.cc
  - src/cpp/client/channel_cc.cc
  - src/cpp/client/client_callback.cc
  - src/cpp/client/client_context.cc
  - src/cpp/client/client_interceptor.cc
  - src/cpp/client/create_channel.cc
  - src/cpp/client/create_channel_internal.cc
  - src/cpp/client/create_channel_posix.cc
  - src/cpp/client/credentials_cc.cc
  - src/cpp/codegen/codegen_init.cc
  - src/cpp/common/alarm.cc
  - src/cpp/common/channel_arguments.cc
  - src/cpp/common/channel_filter.cc
  - src/cpp/common/completion_queue_cc.cc
  - src/cpp/common/core_codegen.cc
  - src/cpp/common/resource_quota_cc.cc
  - src/cpp/common/rpc_method.cc
  - src/cpp/common/validate_service_config.cc
  - src/cpp/common/version_cc.cc
  - src/cpp/server/async_generic_service.cc
  - src/cpp/server/channel_argument_option.cc
  - src/cpp/server/create_default_thread_pool.cc
  - src/cpp/server/dynamic_thread_pool.cc
  - src/cpp/server/external_connection_acceptor_impl.cc
  - src/cpp/server/health/default_health_check_service.cc
  - src/cpp/server/health/health_check_service.cc
  - src/cpp/server/health/health_check_service_server_builder_option.cc
  - src/cpp/server/server_builder.cc
  - src/cpp/server/server_callback.cc
  - src/cpp/server/server_cc.cc
  - src/cpp/server/server_context.cc
  - src/cpp/server/server_credentials.cc
  - src/cpp/server/server_posix.cc
  - src/cpp/thread_manager/thread_manager.cc
  - src/cpp/util/byte_buffer_cc.cc
  - src/cpp/util/status.cc
  - src/cpp/util/string_ref.cc
  - src/cpp/util/time_cc.cc
  - test/core/transport/binder/end2end/fake_binder.cc
  - test/core/transport/binder/end2end/fake_binder_test.cc
  deps:
  - grpc_test_util
  uses_polling: false
- name: file_watcher_certificate_provider_factory_test
  gtest: true
  build: test
  language: c++
  headers: []
  src:
  - test/core/xds/file_watcher_certificate_provider_factory_test.cc
  deps:
  - grpc_test_util
- name: filter_end2end_test
  gtest: true
  build: test
  language: c++
  headers: []
  src:
  - src/proto/grpc/testing/duplicate/echo_duplicate.proto
  - src/proto/grpc/testing/echo.proto
  - src/proto/grpc/testing/echo_messages.proto
  - src/proto/grpc/testing/simple_messages.proto
  - test/cpp/end2end/filter_end2end_test.cc
  deps:
  - grpc++_test_util
- name: flaky_network_test
  gtest: true
  build: test
  run: false
  language: c++
  headers:
  - test/cpp/end2end/test_service_impl.h
  src:
  - src/proto/grpc/testing/echo.proto
  - src/proto/grpc/testing/echo_messages.proto
  - src/proto/grpc/testing/simple_messages.proto
  - test/cpp/end2end/flaky_network_test.cc
  - test/cpp/end2end/test_service_impl.cc
  deps:
  - grpc++_test_util
- name: flow_control_test
  gtest: true
  build: test
  language: c++
  headers:
  - test/core/end2end/cq_verifier.h
  src:
  - test/core/end2end/cq_verifier.cc
  - test/core/transport/chttp2/flow_control_test.cc
  deps:
  - grpc_test_util
- name: for_each_test
  gtest: true
  build: test
  language: c++
  headers:
  - src/core/lib/debug/trace.h
  - src/core/lib/gprpp/atomic_utils.h
  - src/core/lib/gprpp/bitset.h
  - src/core/lib/gprpp/cpp_impl_of.h
  - src/core/lib/gprpp/dual_ref_counted.h
  - src/core/lib/gprpp/orphanable.h
  - src/core/lib/gprpp/ref_counted.h
  - src/core/lib/gprpp/ref_counted_ptr.h
  - src/core/lib/iomgr/closure.h
  - src/core/lib/iomgr/combiner.h
  - src/core/lib/iomgr/error.h
  - src/core/lib/iomgr/error_internal.h
  - src/core/lib/iomgr/exec_ctx.h
  - src/core/lib/iomgr/executor.h
  - src/core/lib/iomgr/iomgr_internal.h
  - src/core/lib/promise/activity.h
  - src/core/lib/promise/context.h
  - src/core/lib/promise/detail/basic_join.h
  - src/core/lib/promise/detail/basic_seq.h
  - src/core/lib/promise/detail/promise_factory.h
  - src/core/lib/promise/detail/promise_like.h
  - src/core/lib/promise/detail/status.h
  - src/core/lib/promise/detail/switch.h
  - src/core/lib/promise/exec_ctx_wakeup_scheduler.h
  - src/core/lib/promise/for_each.h
  - src/core/lib/promise/intra_activity_waiter.h
  - src/core/lib/promise/join.h
  - src/core/lib/promise/loop.h
  - src/core/lib/promise/map.h
  - src/core/lib/promise/observable.h
  - src/core/lib/promise/pipe.h
  - src/core/lib/promise/poll.h
  - src/core/lib/promise/race.h
  - src/core/lib/promise/seq.h
  - src/core/lib/promise/wait_set.h
  - src/core/lib/resource_quota/arena.h
  - src/core/lib/resource_quota/memory_quota.h
  - src/core/lib/resource_quota/resource_quota.h
  - src/core/lib/resource_quota/thread_quota.h
  - src/core/lib/resource_quota/trace.h
  - src/core/lib/slice/slice.h
  - src/core/lib/slice/slice_internal.h
  - src/core/lib/slice/slice_refcount.h
  - src/core/lib/slice/slice_refcount_base.h
  - src/core/lib/slice/slice_string_helpers.h
  - test/core/promise/test_wakeup_schedulers.h
  src:
  - src/core/lib/debug/trace.cc
  - src/core/lib/event_engine/memory_allocator.cc
  - src/core/lib/iomgr/combiner.cc
  - src/core/lib/iomgr/error.cc
  - src/core/lib/iomgr/exec_ctx.cc
  - src/core/lib/iomgr/executor.cc
  - src/core/lib/iomgr/iomgr_internal.cc
  - src/core/lib/promise/activity.cc
  - src/core/lib/resource_quota/arena.cc
  - src/core/lib/resource_quota/memory_quota.cc
  - src/core/lib/resource_quota/resource_quota.cc
  - src/core/lib/resource_quota/thread_quota.cc
  - src/core/lib/resource_quota/trace.cc
  - src/core/lib/slice/slice.cc
  - src/core/lib/slice/slice_refcount.cc
  - src/core/lib/slice/slice_string_helpers.cc
  - test/core/promise/for_each_test.cc
  deps:
  - absl/container:flat_hash_set
  - absl/status:statusor
  - absl/types:variant
  - gpr
  uses_polling: false
- name: generic_end2end_test
  gtest: true
  build: test
  language: c++
  headers: []
  src:
  - src/proto/grpc/testing/duplicate/echo_duplicate.proto
  - src/proto/grpc/testing/echo.proto
  - src/proto/grpc/testing/echo_messages.proto
  - src/proto/grpc/testing/simple_messages.proto
  - test/cpp/end2end/generic_end2end_test.cc
  deps:
  - grpc++_test_util
- name: global_config_env_test
  gtest: true
  build: test
  language: c++
  headers: []
  src:
  - test/core/gprpp/global_config_env_test.cc
  deps:
  - grpc_test_util
  platforms:
  - linux
  - posix
  - mac
  uses_polling: false
- name: global_config_test
  gtest: true
  build: test
  language: c++
  headers: []
  src:
  - test/core/gprpp/global_config_test.cc
  deps:
  - grpc_test_util
  uses_polling: false
- name: google_c2p_resolver_test
  gtest: true
  build: test
  language: c++
  headers:
  - test/core/util/fake_udp_and_tcp_server.h
  src:
  - test/core/client_channel/resolvers/google_c2p_resolver_test.cc
  - test/core/util/fake_udp_and_tcp_server.cc
  deps:
  - grpc++_test_util
- name: google_mesh_ca_certificate_provider_factory_test
  gtest: true
  build: test
  language: c++
  headers:
  - src/core/ext/xds/google_mesh_ca_certificate_provider_factory.h
  src:
  - src/core/ext/xds/google_mesh_ca_certificate_provider_factory.cc
  - test/core/xds/google_mesh_ca_certificate_provider_factory_test.cc
  deps:
  - grpc_test_util
- name: grpc_authorization_engine_test
  gtest: true
  build: test
  language: c++
  headers: []
  src:
  - test/core/security/grpc_authorization_engine_test.cc
  deps:
  - grpc_test_util
- name: grpc_authorization_policy_provider_test
  gtest: true
  build: test
  language: c++
  headers:
  - src/core/lib/security/authorization/grpc_authorization_policy_provider.h
  - src/core/lib/security/authorization/rbac_translator.h
  src:
  - src/core/lib/security/authorization/grpc_authorization_policy_provider.cc
  - src/core/lib/security/authorization/rbac_translator.cc
  - test/core/security/grpc_authorization_policy_provider_test.cc
  deps:
  - grpc_test_util
- name: grpc_cli
  build: test
  run: false
  language: c++
  headers:
  - test/cpp/util/cli_call.h
  - test/cpp/util/cli_credentials.h
  - test/cpp/util/config_grpc_cli.h
  - test/cpp/util/grpc_tool.h
  - test/cpp/util/proto_file_parser.h
  - test/cpp/util/proto_reflection_descriptor_database.h
  - test/cpp/util/service_describer.h
  src:
  - src/proto/grpc/reflection/v1alpha/reflection.proto
  - test/cpp/util/cli_call.cc
  - test/cpp/util/cli_credentials.cc
  - test/cpp/util/grpc_cli.cc
  - test/cpp/util/grpc_tool.cc
  - test/cpp/util/proto_file_parser.cc
  - test/cpp/util/proto_reflection_descriptor_database.cc
  - test/cpp/util/service_describer.cc
  deps:
  - absl/flags:flag
  - grpc++
  - grpc++_test_config
- name: grpc_cpp_plugin
  build: protoc
  language: c++
  headers: []
  src:
  - src/compiler/cpp_plugin.cc
  deps:
  - grpc_plugin_support
- name: grpc_csharp_plugin
  build: protoc
  language: c++
  headers: []
  src:
  - src/compiler/csharp_plugin.cc
  deps:
  - grpc_plugin_support
- name: grpc_node_plugin
  build: protoc
  language: c++
  headers: []
  src:
  - src/compiler/node_plugin.cc
  deps:
  - grpc_plugin_support
- name: grpc_objective_c_plugin
  build: protoc
  language: c++
  headers: []
  src:
  - src/compiler/objective_c_plugin.cc
  deps:
  - grpc_plugin_support
- name: grpc_php_plugin
  build: protoc
  language: c++
  headers: []
  src:
  - src/compiler/php_plugin.cc
  deps:
  - grpc_plugin_support
- name: grpc_python_plugin
  build: protoc
  language: c++
  headers: []
  src:
  - src/compiler/python_plugin.cc
  deps:
  - grpc_plugin_support
- name: grpc_ruby_plugin
  build: protoc
  language: c++
  headers: []
  src:
  - src/compiler/ruby_plugin.cc
  deps:
  - grpc_plugin_support
- name: grpc_tls_certificate_distributor_test
  gtest: true
  build: test
  language: c++
  headers: []
  src:
  - test/core/security/grpc_tls_certificate_distributor_test.cc
  deps:
  - grpc_test_util
- name: grpc_tls_certificate_provider_test
  gtest: true
  build: test
  language: c++
  headers: []
  src:
  - test/core/security/grpc_tls_certificate_provider_test.cc
  deps:
  - grpc_test_util
- name: grpc_tls_certificate_verifier_test
  gtest: true
  build: test
  language: c++
  headers: []
  src:
  - test/core/security/grpc_tls_certificate_verifier_test.cc
  deps:
  - grpc_test_util
- name: grpc_tls_credentials_options_test
  gtest: true
  build: test
  language: c++
  headers: []
  src:
  - test/core/security/grpc_tls_credentials_options_test.cc
  deps:
  - grpc_test_util
- name: grpc_tool_test
  gtest: true
  build: test
  language: c++
  headers:
  - test/cpp/util/cli_call.h
  - test/cpp/util/cli_credentials.h
  - test/cpp/util/config_grpc_cli.h
  - test/cpp/util/grpc_tool.h
  - test/cpp/util/proto_file_parser.h
  - test/cpp/util/proto_reflection_descriptor_database.h
  - test/cpp/util/service_describer.h
  src:
  - src/proto/grpc/testing/echo.proto
  - src/proto/grpc/testing/echo_messages.proto
  - src/proto/grpc/testing/simple_messages.proto
  - test/cpp/util/cli_call.cc
  - test/cpp/util/cli_credentials.cc
  - test/cpp/util/grpc_tool.cc
  - test/cpp/util/grpc_tool_test.cc
  - test/cpp/util/proto_file_parser.cc
  - test/cpp/util/proto_reflection_descriptor_database.cc
  - test/cpp/util/service_describer.cc
  deps:
  - grpc++_reflection
  - grpc++_test_config
  - grpc++_test_util
  platforms:
  - linux
  - posix
- name: grpclb_api_test
  gtest: true
  build: test
  language: c++
  headers: []
  src:
  - src/proto/grpc/lb/v1/load_balancer.proto
  - test/cpp/grpclb/grpclb_api_test.cc
  deps:
  - grpc++_test_util
- name: grpclb_end2end_test
  gtest: true
  build: test
  run: false
  language: c++
  headers:
  - test/cpp/end2end/counted_service.h
  - test/cpp/end2end/test_service_impl.h
  src:
  - src/proto/grpc/lb/v1/load_balancer.proto
  - src/proto/grpc/testing/duplicate/echo_duplicate.proto
  - src/proto/grpc/testing/echo.proto
  - src/proto/grpc/testing/echo_messages.proto
  - src/proto/grpc/testing/simple_messages.proto
  - test/cpp/end2end/grpclb_end2end_test.cc
  - test/cpp/end2end/test_service_impl.cc
  deps:
  - grpc++_test_config
  - grpc++_test_util
  platforms:
  - linux
  - posix
  - mac
- name: h2_ssl_session_reuse_test
  gtest: true
  build: test
  language: c++
  headers: []
  src:
  - test/core/end2end/h2_ssl_session_reuse_test.cc
  deps:
  - end2end_tests
- name: head_of_line_blocking_bad_client_test
  gtest: true
  build: test
  language: c++
  headers:
  - test/core/bad_client/bad_client.h
  - test/core/end2end/cq_verifier.h
  src:
  - test/core/bad_client/bad_client.cc
  - test/core/bad_client/tests/head_of_line_blocking.cc
  - test/core/end2end/cq_verifier.cc
  deps:
  - grpc_test_util
- name: headers_bad_client_test
  gtest: true
  build: test
  language: c++
  headers:
  - test/core/bad_client/bad_client.h
  - test/core/end2end/cq_verifier.h
  src:
  - test/core/bad_client/bad_client.cc
  - test/core/bad_client/tests/headers.cc
  - test/core/end2end/cq_verifier.cc
  deps:
  - grpc_test_util
- name: health_service_end2end_test
  gtest: true
  build: test
  language: c++
  headers:
  - test/cpp/end2end/test_health_check_service_impl.h
  - test/cpp/end2end/test_service_impl.h
  src:
  - src/proto/grpc/health/v1/health.proto
  - src/proto/grpc/testing/duplicate/echo_duplicate.proto
  - src/proto/grpc/testing/echo.proto
  - src/proto/grpc/testing/echo_messages.proto
  - src/proto/grpc/testing/simple_messages.proto
  - test/cpp/end2end/health_service_end2end_test.cc
  - test/cpp/end2end/test_health_check_service_impl.cc
  - test/cpp/end2end/test_service_impl.cc
  deps:
  - grpc++_test_util
- name: hpack_parser_table_test
  gtest: true
  build: test
  language: c++
  headers: []
  src:
  - test/core/transport/chttp2/hpack_parser_table_test.cc
  deps:
  - grpc_test_util
  uses_polling: false
- name: hpack_parser_test
  gtest: true
  build: test
  language: c++
  headers: []
  src:
  - test/core/transport/chttp2/hpack_parser_test.cc
  deps:
  - grpc_test_util
  uses_polling: false
- name: http2_client
  build: test
  run: false
  language: c++
  headers: []
  src:
  - src/proto/grpc/testing/empty.proto
  - src/proto/grpc/testing/messages.proto
  - src/proto/grpc/testing/test.proto
  - test/cpp/interop/http2_client.cc
  deps:
  - grpc++_test_config
  - grpc++_test_util
- name: httpcli_test
  gtest: true
  build: test
  language: c++
  headers:
  - test/core/http/httpcli_test_util.h
  - test/core/util/fake_udp_and_tcp_server.h
  src:
  - test/core/http/httpcli_test.cc
  - test/core/http/httpcli_test_util.cc
  - test/core/util/fake_udp_and_tcp_server.cc
  deps:
  - grpc++_test_util
  platforms:
  - linux
  - posix
  - mac
- name: httpscli_test
  gtest: true
  build: test
  language: c++
  headers:
  - test/core/http/httpcli_test_util.h
  - test/core/util/fake_udp_and_tcp_server.h
  src:
  - test/core/http/httpcli_test_util.cc
  - test/core/http/httpscli_test.cc
  - test/core/util/fake_udp_and_tcp_server.cc
  deps:
  - grpc++_test_util
  platforms:
  - linux
  - posix
  - mac
- name: hybrid_end2end_test
  gtest: true
  build: test
  language: c++
  headers:
  - test/cpp/end2end/test_service_impl.h
  src:
  - src/proto/grpc/testing/duplicate/echo_duplicate.proto
  - src/proto/grpc/testing/echo.proto
  - src/proto/grpc/testing/echo_messages.proto
  - src/proto/grpc/testing/simple_messages.proto
  - test/cpp/end2end/hybrid_end2end_test.cc
  - test/cpp/end2end/test_service_impl.cc
  deps:
  - grpc++_test_util
- name: idle_filter_state_test
  gtest: true
  build: test
  language: c++
  headers:
  - src/core/ext/filters/client_idle/idle_filter_state.h
  src:
  - src/core/ext/filters/client_idle/idle_filter_state.cc
  - test/core/client_idle/idle_filter_state_test.cc
  deps: []
  uses_polling: false
- name: if_test
  gtest: true
  build: test
  language: c++
  headers:
  - src/core/lib/promise/detail/promise_factory.h
  - src/core/lib/promise/detail/promise_like.h
  - src/core/lib/promise/if.h
  - src/core/lib/promise/poll.h
  src:
  - test/core/promise/if_test.cc
  deps:
  - absl/status:statusor
  - absl/types:variant
  uses_polling: false
- name: init_test
  gtest: true
  build: test
  language: c++
  headers: []
  src:
  - test/core/surface/init_test.cc
  deps:
  - grpc_test_util
  uses_polling: false
- name: initial_settings_frame_bad_client_test
  gtest: true
  build: test
  language: c++
  headers:
  - test/core/bad_client/bad_client.h
  - test/core/end2end/cq_verifier.h
  src:
  - test/core/bad_client/bad_client.cc
  - test/core/bad_client/tests/initial_settings_frame.cc
  - test/core/end2end/cq_verifier.cc
  deps:
  - grpc_test_util
- name: insecure_security_connector_test
  gtest: true
  build: test
  language: c++
  headers: []
  src:
  - test/core/security/insecure_security_connector_test.cc
  deps:
  - grpc_test_util
- name: interop_client
  build: test
  run: false
  language: c++
  headers:
  - test/core/security/oauth2_utils.h
  - test/cpp/interop/client_helper.h
  - test/cpp/interop/interop_client.h
  src:
  - src/proto/grpc/testing/empty.proto
  - src/proto/grpc/testing/messages.proto
  - src/proto/grpc/testing/test.proto
  - test/core/security/oauth2_utils.cc
  - test/cpp/interop/client.cc
  - test/cpp/interop/client_helper.cc
  - test/cpp/interop/interop_client.cc
  deps:
  - grpc++_test_config
  - grpc++_test_util
- name: interop_server
  build: test
  run: false
  language: c++
  headers:
  - test/cpp/interop/server_helper.h
  src:
  - src/proto/grpc/testing/empty.proto
  - src/proto/grpc/testing/messages.proto
  - src/proto/grpc/testing/test.proto
  - test/cpp/interop/interop_server.cc
  - test/cpp/interop/interop_server_bootstrap.cc
  - test/cpp/interop/server_helper.cc
  deps:
  - grpc++_test_config
  - grpc++_test_util
- name: interop_test
  build: test
  language: c++
  headers: []
  src:
  - test/cpp/interop/interop_test.cc
  deps:
  - grpc++_test_config
  - grpc++_test_util
  platforms:
  - linux
  - posix
  - mac
- name: join_test
  gtest: true
  build: test
  language: c++
  headers:
  - src/core/lib/gpr/useful.h
  - src/core/lib/gprpp/bitset.h
  - src/core/lib/gprpp/construct_destruct.h
  - src/core/lib/promise/detail/basic_join.h
  - src/core/lib/promise/detail/promise_factory.h
  - src/core/lib/promise/detail/promise_like.h
  - src/core/lib/promise/join.h
  - src/core/lib/promise/poll.h
  src:
  - test/core/promise/join_test.cc
  deps:
  - absl/types:variant
  uses_polling: false
- name: json_test
  gtest: true
  build: test
  language: c++
  headers: []
  src:
  - test/core/json/json_test.cc
  deps:
  - grpc_test_util
  uses_polling: false
- name: large_metadata_bad_client_test
  gtest: true
  build: test
  language: c++
  headers:
  - test/core/bad_client/bad_client.h
  - test/core/end2end/cq_verifier.h
  src:
  - test/core/bad_client/bad_client.cc
  - test/core/bad_client/tests/large_metadata.cc
  - test/core/end2end/cq_verifier.cc
  deps:
  - grpc_test_util
- name: latch_test
  gtest: true
  build: test
  language: c++
  headers:
  - src/core/ext/upb-generated/google/protobuf/any.upb.h
  - src/core/ext/upb-generated/google/rpc/status.upb.h
  - src/core/lib/gpr/alloc.h
  - src/core/lib/gpr/env.h
  - src/core/lib/gpr/murmur_hash.h
  - src/core/lib/gpr/spinlock.h
  - src/core/lib/gpr/string.h
  - src/core/lib/gpr/string_windows.h
  - src/core/lib/gpr/time_precise.h
  - src/core/lib/gpr/tls.h
  - src/core/lib/gpr/tmpfile.h
  - src/core/lib/gpr/useful.h
  - src/core/lib/gprpp/atomic_utils.h
  - src/core/lib/gprpp/bitset.h
  - src/core/lib/gprpp/construct_destruct.h
  - src/core/lib/gprpp/debug_location.h
  - src/core/lib/gprpp/examine_stack.h
  - src/core/lib/gprpp/fork.h
  - src/core/lib/gprpp/global_config.h
  - src/core/lib/gprpp/global_config_custom.h
  - src/core/lib/gprpp/global_config_env.h
  - src/core/lib/gprpp/global_config_generic.h
  - src/core/lib/gprpp/host_port.h
  - src/core/lib/gprpp/manual_constructor.h
  - src/core/lib/gprpp/memory.h
  - src/core/lib/gprpp/mpscq.h
  - src/core/lib/gprpp/stat.h
  - src/core/lib/gprpp/status_helper.h
  - src/core/lib/gprpp/sync.h
  - src/core/lib/gprpp/thd.h
  - src/core/lib/gprpp/time_util.h
  - src/core/lib/profiling/timers.h
  - src/core/lib/promise/activity.h
  - src/core/lib/promise/context.h
  - src/core/lib/promise/detail/basic_join.h
  - src/core/lib/promise/detail/basic_seq.h
  - src/core/lib/promise/detail/promise_factory.h
  - src/core/lib/promise/detail/promise_like.h
  - src/core/lib/promise/detail/status.h
  - src/core/lib/promise/detail/switch.h
  - src/core/lib/promise/intra_activity_waiter.h
  - src/core/lib/promise/join.h
  - src/core/lib/promise/latch.h
  - src/core/lib/promise/poll.h
  - src/core/lib/promise/seq.h
  - test/core/promise/test_wakeup_schedulers.h
  src:
  - src/core/ext/upb-generated/google/protobuf/any.upb.c
  - src/core/ext/upb-generated/google/rpc/status.upb.c
  - src/core/lib/gpr/alloc.cc
  - src/core/lib/gpr/atm.cc
  - src/core/lib/gpr/cpu_iphone.cc
  - src/core/lib/gpr/cpu_linux.cc
  - src/core/lib/gpr/cpu_posix.cc
  - src/core/lib/gpr/cpu_windows.cc
  - src/core/lib/gpr/env_linux.cc
  - src/core/lib/gpr/env_posix.cc
  - src/core/lib/gpr/env_windows.cc
  - src/core/lib/gpr/log.cc
  - src/core/lib/gpr/log_android.cc
  - src/core/lib/gpr/log_linux.cc
  - src/core/lib/gpr/log_posix.cc
  - src/core/lib/gpr/log_windows.cc
  - src/core/lib/gpr/murmur_hash.cc
  - src/core/lib/gpr/string.cc
  - src/core/lib/gpr/string_posix.cc
  - src/core/lib/gpr/string_util_windows.cc
  - src/core/lib/gpr/string_windows.cc
  - src/core/lib/gpr/sync.cc
  - src/core/lib/gpr/sync_abseil.cc
  - src/core/lib/gpr/sync_posix.cc
  - src/core/lib/gpr/sync_windows.cc
  - src/core/lib/gpr/time.cc
  - src/core/lib/gpr/time_posix.cc
  - src/core/lib/gpr/time_precise.cc
  - src/core/lib/gpr/time_windows.cc
  - src/core/lib/gpr/tmpfile_msys.cc
  - src/core/lib/gpr/tmpfile_posix.cc
  - src/core/lib/gpr/tmpfile_windows.cc
  - src/core/lib/gpr/wrap_memcpy.cc
  - src/core/lib/gprpp/examine_stack.cc
  - src/core/lib/gprpp/fork.cc
  - src/core/lib/gprpp/global_config_env.cc
  - src/core/lib/gprpp/host_port.cc
  - src/core/lib/gprpp/mpscq.cc
  - src/core/lib/gprpp/stat_posix.cc
  - src/core/lib/gprpp/stat_windows.cc
  - src/core/lib/gprpp/status_helper.cc
  - src/core/lib/gprpp/thd_posix.cc
  - src/core/lib/gprpp/thd_windows.cc
  - src/core/lib/gprpp/time_util.cc
  - src/core/lib/profiling/basic_timers.cc
  - src/core/lib/profiling/stap_timers.cc
  - src/core/lib/promise/activity.cc
  - test/core/promise/latch_test.cc
  deps:
  - absl/base:base
  - absl/base:core_headers
  - absl/memory:memory
  - absl/random:random
  - absl/status:status
  - absl/status:statusor
  - absl/strings:cord
  - absl/strings:str_format
  - absl/strings:strings
  - absl/synchronization:synchronization
  - absl/time:time
  - absl/types:optional
  - absl/types:variant
  - upb
  uses_polling: false
- name: lb_get_cpu_stats_test
  gtest: true
  build: test
  language: c++
  headers:
  - src/cpp/server/load_reporter/get_cpu_stats.h
  src:
  - src/cpp/server/load_reporter/get_cpu_stats_linux.cc
  - src/cpp/server/load_reporter/get_cpu_stats_macos.cc
  - src/cpp/server/load_reporter/get_cpu_stats_unsupported.cc
  - src/cpp/server/load_reporter/get_cpu_stats_windows.cc
  - test/cpp/server/load_reporter/get_cpu_stats_test.cc
  deps:
  - grpc++
  - grpc_test_util
- name: lb_load_data_store_test
  gtest: true
  build: test
  language: c++
  headers:
  - src/cpp/server/load_reporter/constants.h
  - src/cpp/server/load_reporter/load_data_store.h
  src:
  - src/cpp/server/load_reporter/load_data_store.cc
  - test/cpp/server/load_reporter/load_data_store_test.cc
  deps:
  - grpc++
  - grpc_test_util
- name: linux_system_roots_test
  gtest: true
  build: test
  language: c++
  headers: []
  src:
  - test/core/security/linux_system_roots_test.cc
  deps:
  - grpc_test_util
- name: log_test
  gtest: true
  build: test
  language: c++
  headers: []
  src:
  - test/core/gpr/log_test.cc
  deps:
  - grpc_test_util
  uses_polling: false
- name: loop_test
  gtest: true
  build: test
  language: c++
  headers:
  - src/core/lib/gprpp/construct_destruct.h
  - src/core/lib/promise/detail/basic_seq.h
  - src/core/lib/promise/detail/promise_factory.h
  - src/core/lib/promise/detail/promise_like.h
  - src/core/lib/promise/detail/switch.h
  - src/core/lib/promise/loop.h
  - src/core/lib/promise/poll.h
  - src/core/lib/promise/seq.h
  src:
  - test/core/promise/loop_test.cc
  deps:
  - absl/types:variant
  uses_polling: false
- name: match_test
  gtest: true
  build: test
  language: c++
  headers:
  - src/core/lib/gprpp/match.h
  - src/core/lib/gprpp/overload.h
  src:
  - test/core/gprpp/match_test.cc
  deps:
  - absl/types:variant
  uses_polling: false
- name: matchers_test
  gtest: true
  build: test
  language: c++
  headers: []
  src:
  - test/core/security/matchers_test.cc
  deps:
  - grpc_test_util
- name: memory_quota_test
  gtest: true
  build: test
  language: c++
  headers:
  - src/core/lib/debug/trace.h
  - src/core/lib/gprpp/atomic_utils.h
  - src/core/lib/gprpp/dual_ref_counted.h
  - src/core/lib/gprpp/orphanable.h
  - src/core/lib/gprpp/ref_counted.h
  - src/core/lib/gprpp/ref_counted_ptr.h
  - src/core/lib/iomgr/closure.h
  - src/core/lib/iomgr/combiner.h
  - src/core/lib/iomgr/error.h
  - src/core/lib/iomgr/error_internal.h
  - src/core/lib/iomgr/exec_ctx.h
  - src/core/lib/iomgr/executor.h
  - src/core/lib/iomgr/iomgr_internal.h
  - src/core/lib/promise/activity.h
  - src/core/lib/promise/context.h
  - src/core/lib/promise/detail/basic_seq.h
  - src/core/lib/promise/detail/promise_factory.h
  - src/core/lib/promise/detail/promise_like.h
  - src/core/lib/promise/detail/status.h
  - src/core/lib/promise/detail/switch.h
  - src/core/lib/promise/exec_ctx_wakeup_scheduler.h
  - src/core/lib/promise/loop.h
  - src/core/lib/promise/map.h
  - src/core/lib/promise/poll.h
  - src/core/lib/promise/race.h
  - src/core/lib/promise/seq.h
  - src/core/lib/resource_quota/memory_quota.h
  - src/core/lib/resource_quota/trace.h
  - src/core/lib/slice/slice.h
  - src/core/lib/slice/slice_internal.h
  - src/core/lib/slice/slice_refcount.h
  - src/core/lib/slice/slice_refcount_base.h
  - src/core/lib/slice/slice_string_helpers.h
  - test/core/resource_quota/call_checker.h
  src:
  - src/core/lib/debug/trace.cc
  - src/core/lib/event_engine/memory_allocator.cc
  - src/core/lib/iomgr/combiner.cc
  - src/core/lib/iomgr/error.cc
  - src/core/lib/iomgr/exec_ctx.cc
  - src/core/lib/iomgr/executor.cc
  - src/core/lib/iomgr/iomgr_internal.cc
  - src/core/lib/promise/activity.cc
  - src/core/lib/resource_quota/memory_quota.cc
  - src/core/lib/resource_quota/trace.cc
  - src/core/lib/slice/slice.cc
  - src/core/lib/slice/slice_refcount.cc
  - src/core/lib/slice/slice_string_helpers.cc
  - test/core/resource_quota/memory_quota_test.cc
  deps:
  - absl/status:statusor
  - absl/types:variant
  - gpr
  uses_polling: false
- name: message_allocator_end2end_test
  gtest: true
  build: test
  language: c++
  headers:
  - test/cpp/end2end/test_service_impl.h
  src:
  - src/proto/grpc/testing/echo.proto
  - src/proto/grpc/testing/echo_messages.proto
  - src/proto/grpc/testing/simple_messages.proto
  - test/cpp/end2end/message_allocator_end2end_test.cc
  - test/cpp/end2end/test_service_impl.cc
  deps:
  - grpc++_test_util
- name: metadata_map_test
  gtest: true
  build: test
  language: c++
  headers: []
  src:
  - test/core/transport/metadata_map_test.cc
  deps:
  - grpc_test_util
- name: miscompile_with_no_unique_address_test
  gtest: true
  build: test
  language: c++
  headers: []
  src:
  - test/core/compiler_bugs/miscompile_with_no_unique_address_test.cc
  deps: []
  uses_polling: false
- name: mock_stream_test
  gtest: true
  build: test
  language: c++
  headers: []
  src:
  - src/proto/grpc/testing/echo.proto
  - src/proto/grpc/testing/echo_messages.proto
  - src/proto/grpc/testing/simple_messages.proto
  - test/cpp/test/mock_stream_test.cc
  deps:
  - grpc++_test
  - grpc++_test_util
- name: mock_test
  gtest: true
  build: test
  language: c++
  headers: []
  src:
  - src/proto/grpc/testing/duplicate/echo_duplicate.proto
  - src/proto/grpc/testing/echo.proto
  - src/proto/grpc/testing/echo_messages.proto
  - src/proto/grpc/testing/simple_messages.proto
  - test/cpp/end2end/mock_test.cc
  deps:
  - grpc++_test
  - grpc++_test_util
- name: nonblocking_test
  gtest: true
  build: test
  language: c++
  headers: []
  src:
  - src/proto/grpc/testing/echo.proto
  - src/proto/grpc/testing/echo_messages.proto
  - src/proto/grpc/testing/simple_messages.proto
  - test/cpp/end2end/nonblocking_test.cc
  deps:
  - grpc++_test_util
- name: observable_test
  gtest: true
  build: test
  language: c++
  headers:
  - src/core/ext/upb-generated/google/protobuf/any.upb.h
  - src/core/ext/upb-generated/google/rpc/status.upb.h
  - src/core/lib/gpr/alloc.h
  - src/core/lib/gpr/env.h
  - src/core/lib/gpr/murmur_hash.h
  - src/core/lib/gpr/spinlock.h
  - src/core/lib/gpr/string.h
  - src/core/lib/gpr/string_windows.h
  - src/core/lib/gpr/time_precise.h
  - src/core/lib/gpr/tls.h
  - src/core/lib/gpr/tmpfile.h
  - src/core/lib/gpr/useful.h
  - src/core/lib/gprpp/atomic_utils.h
  - src/core/lib/gprpp/construct_destruct.h
  - src/core/lib/gprpp/debug_location.h
  - src/core/lib/gprpp/examine_stack.h
  - src/core/lib/gprpp/fork.h
  - src/core/lib/gprpp/global_config.h
  - src/core/lib/gprpp/global_config_custom.h
  - src/core/lib/gprpp/global_config_env.h
  - src/core/lib/gprpp/global_config_generic.h
  - src/core/lib/gprpp/host_port.h
  - src/core/lib/gprpp/manual_constructor.h
  - src/core/lib/gprpp/memory.h
  - src/core/lib/gprpp/mpscq.h
  - src/core/lib/gprpp/stat.h
  - src/core/lib/gprpp/status_helper.h
  - src/core/lib/gprpp/sync.h
  - src/core/lib/gprpp/thd.h
  - src/core/lib/gprpp/time_util.h
  - src/core/lib/profiling/timers.h
  - src/core/lib/promise/activity.h
  - src/core/lib/promise/context.h
  - src/core/lib/promise/detail/basic_seq.h
  - src/core/lib/promise/detail/promise_factory.h
  - src/core/lib/promise/detail/promise_like.h
  - src/core/lib/promise/detail/status.h
  - src/core/lib/promise/detail/switch.h
  - src/core/lib/promise/observable.h
  - src/core/lib/promise/poll.h
  - src/core/lib/promise/promise.h
  - src/core/lib/promise/seq.h
  - src/core/lib/promise/wait_set.h
  - test/core/promise/test_wakeup_schedulers.h
  src:
  - src/core/ext/upb-generated/google/protobuf/any.upb.c
  - src/core/ext/upb-generated/google/rpc/status.upb.c
  - src/core/lib/gpr/alloc.cc
  - src/core/lib/gpr/atm.cc
  - src/core/lib/gpr/cpu_iphone.cc
  - src/core/lib/gpr/cpu_linux.cc
  - src/core/lib/gpr/cpu_posix.cc
  - src/core/lib/gpr/cpu_windows.cc
  - src/core/lib/gpr/env_linux.cc
  - src/core/lib/gpr/env_posix.cc
  - src/core/lib/gpr/env_windows.cc
  - src/core/lib/gpr/log.cc
  - src/core/lib/gpr/log_android.cc
  - src/core/lib/gpr/log_linux.cc
  - src/core/lib/gpr/log_posix.cc
  - src/core/lib/gpr/log_windows.cc
  - src/core/lib/gpr/murmur_hash.cc
  - src/core/lib/gpr/string.cc
  - src/core/lib/gpr/string_posix.cc
  - src/core/lib/gpr/string_util_windows.cc
  - src/core/lib/gpr/string_windows.cc
  - src/core/lib/gpr/sync.cc
  - src/core/lib/gpr/sync_abseil.cc
  - src/core/lib/gpr/sync_posix.cc
  - src/core/lib/gpr/sync_windows.cc
  - src/core/lib/gpr/time.cc
  - src/core/lib/gpr/time_posix.cc
  - src/core/lib/gpr/time_precise.cc
  - src/core/lib/gpr/time_windows.cc
  - src/core/lib/gpr/tmpfile_msys.cc
  - src/core/lib/gpr/tmpfile_posix.cc
  - src/core/lib/gpr/tmpfile_windows.cc
  - src/core/lib/gpr/wrap_memcpy.cc
  - src/core/lib/gprpp/examine_stack.cc
  - src/core/lib/gprpp/fork.cc
  - src/core/lib/gprpp/global_config_env.cc
  - src/core/lib/gprpp/host_port.cc
  - src/core/lib/gprpp/mpscq.cc
  - src/core/lib/gprpp/stat_posix.cc
  - src/core/lib/gprpp/stat_windows.cc
  - src/core/lib/gprpp/status_helper.cc
  - src/core/lib/gprpp/thd_posix.cc
  - src/core/lib/gprpp/thd_windows.cc
  - src/core/lib/gprpp/time_util.cc
  - src/core/lib/profiling/basic_timers.cc
  - src/core/lib/profiling/stap_timers.cc
  - src/core/lib/promise/activity.cc
  - test/core/promise/observable_test.cc
  deps:
  - absl/base:base
  - absl/base:core_headers
  - absl/container:flat_hash_set
  - absl/memory:memory
  - absl/random:random
  - absl/status:status
  - absl/status:statusor
  - absl/strings:cord
  - absl/strings:str_format
  - absl/strings:strings
  - absl/synchronization:synchronization
  - absl/time:time
  - absl/types:optional
  - absl/types:variant
  - upb
  uses_polling: false
- name: orphanable_test
  gtest: true
  build: test
  language: c++
  headers: []
  src:
  - test/core/gprpp/orphanable_test.cc
  deps:
  - grpc_test_util
- name: out_of_bounds_bad_client_test
  gtest: true
  build: test
  language: c++
  headers:
  - test/core/bad_client/bad_client.h
  - test/core/end2end/cq_verifier.h
  src:
  - test/core/bad_client/bad_client.cc
  - test/core/bad_client/tests/out_of_bounds.cc
  - test/core/end2end/cq_verifier.cc
  deps:
  - grpc_test_util
- name: overload_test
  gtest: true
  build: test
  language: c++
  headers:
  - src/core/lib/gprpp/overload.h
  src:
  - test/core/gprpp/overload_test.cc
  deps: []
  uses_polling: false
- name: parsed_metadata_test
  gtest: true
  build: test
  language: c++
  headers: []
  src:
  - test/core/transport/parsed_metadata_test.cc
  deps:
  - grpc_test_util
- name: pid_controller_test
  gtest: true
  build: test
  language: c++
  headers: []
  src:
  - test/core/transport/pid_controller_test.cc
  deps:
  - grpc_test_util
- name: pipe_test
  gtest: true
  build: test
  language: c++
  headers:
  - src/core/lib/debug/trace.h
  - src/core/lib/gprpp/atomic_utils.h
  - src/core/lib/gprpp/bitset.h
  - src/core/lib/gprpp/cpp_impl_of.h
  - src/core/lib/gprpp/dual_ref_counted.h
  - src/core/lib/gprpp/orphanable.h
  - src/core/lib/gprpp/ref_counted.h
  - src/core/lib/gprpp/ref_counted_ptr.h
  - src/core/lib/iomgr/closure.h
  - src/core/lib/iomgr/combiner.h
  - src/core/lib/iomgr/error.h
  - src/core/lib/iomgr/error_internal.h
  - src/core/lib/iomgr/exec_ctx.h
  - src/core/lib/iomgr/executor.h
  - src/core/lib/iomgr/iomgr_internal.h
  - src/core/lib/promise/activity.h
  - src/core/lib/promise/context.h
  - src/core/lib/promise/detail/basic_join.h
  - src/core/lib/promise/detail/basic_seq.h
  - src/core/lib/promise/detail/promise_factory.h
  - src/core/lib/promise/detail/promise_like.h
  - src/core/lib/promise/detail/status.h
  - src/core/lib/promise/detail/switch.h
  - src/core/lib/promise/exec_ctx_wakeup_scheduler.h
  - src/core/lib/promise/intra_activity_waiter.h
  - src/core/lib/promise/join.h
  - src/core/lib/promise/loop.h
  - src/core/lib/promise/map.h
  - src/core/lib/promise/pipe.h
  - src/core/lib/promise/poll.h
  - src/core/lib/promise/promise.h
  - src/core/lib/promise/race.h
  - src/core/lib/promise/seq.h
  - src/core/lib/resource_quota/arena.h
  - src/core/lib/resource_quota/memory_quota.h
  - src/core/lib/resource_quota/resource_quota.h
  - src/core/lib/resource_quota/thread_quota.h
  - src/core/lib/resource_quota/trace.h
  - src/core/lib/slice/slice.h
  - src/core/lib/slice/slice_internal.h
  - src/core/lib/slice/slice_refcount.h
  - src/core/lib/slice/slice_refcount_base.h
  - src/core/lib/slice/slice_string_helpers.h
  - test/core/promise/test_wakeup_schedulers.h
  src:
  - src/core/lib/debug/trace.cc
  - src/core/lib/event_engine/memory_allocator.cc
  - src/core/lib/iomgr/combiner.cc
  - src/core/lib/iomgr/error.cc
  - src/core/lib/iomgr/exec_ctx.cc
  - src/core/lib/iomgr/executor.cc
  - src/core/lib/iomgr/iomgr_internal.cc
  - src/core/lib/promise/activity.cc
  - src/core/lib/resource_quota/arena.cc
  - src/core/lib/resource_quota/memory_quota.cc
  - src/core/lib/resource_quota/resource_quota.cc
  - src/core/lib/resource_quota/thread_quota.cc
  - src/core/lib/resource_quota/trace.cc
  - src/core/lib/slice/slice.cc
  - src/core/lib/slice/slice_refcount.cc
  - src/core/lib/slice/slice_string_helpers.cc
  - test/core/promise/pipe_test.cc
  deps:
  - absl/status:statusor
  - absl/types:variant
  - gpr
  uses_polling: false
- name: poll_test
  gtest: true
  build: test
  language: c++
  headers:
  - src/core/lib/promise/poll.h
  src:
  - test/core/promise/poll_test.cc
  deps:
  - absl/types:variant
  uses_polling: false
- name: port_sharing_end2end_test
  gtest: true
  build: test
  language: c++
  headers:
  - test/cpp/end2end/test_service_impl.h
  src:
  - src/proto/grpc/testing/echo.proto
  - src/proto/grpc/testing/echo_messages.proto
  - src/proto/grpc/testing/simple_messages.proto
  - test/cpp/end2end/port_sharing_end2end_test.cc
  - test/cpp/end2end/test_service_impl.cc
  deps:
  - grpc++_test_util
- name: promise_factory_test
  gtest: true
  build: test
  language: c++
  headers:
  - src/core/lib/gprpp/capture.h
  - src/core/lib/promise/detail/promise_factory.h
  - src/core/lib/promise/detail/promise_like.h
  - src/core/lib/promise/poll.h
  - src/core/lib/promise/promise.h
  src:
  - test/core/promise/promise_factory_test.cc
  deps:
  - absl/functional:bind_front
  - absl/types:optional
  - absl/types:variant
  - absl/utility:utility
  uses_polling: false
- name: promise_map_test
  gtest: true
  build: test
  language: c++
  headers:
  - src/core/lib/promise/detail/promise_like.h
  - src/core/lib/promise/map.h
  - src/core/lib/promise/poll.h
  - src/core/lib/promise/promise.h
  src:
  - test/core/promise/map_test.cc
  deps:
  - absl/types:optional
  - absl/types:variant
  uses_polling: false
- name: promise_test
  gtest: true
  build: test
  language: c++
  headers:
  - src/core/lib/promise/detail/promise_like.h
  - src/core/lib/promise/poll.h
  - src/core/lib/promise/promise.h
  src:
  - test/core/promise/promise_test.cc
  deps:
  - absl/types:optional
  - absl/types:variant
  uses_polling: false
- name: proto_server_reflection_test
  gtest: true
  build: test
  language: c++
  headers:
  - test/cpp/end2end/test_service_impl.h
  - test/cpp/util/proto_reflection_descriptor_database.h
  src:
  - src/proto/grpc/testing/duplicate/echo_duplicate.proto
  - src/proto/grpc/testing/echo.proto
  - src/proto/grpc/testing/echo_messages.proto
  - src/proto/grpc/testing/simple_messages.proto
  - test/cpp/end2end/proto_server_reflection_test.cc
  - test/cpp/end2end/test_service_impl.cc
  - test/cpp/util/proto_reflection_descriptor_database.cc
  deps:
  - grpc++_reflection
  - grpc++_test_util
- name: proto_utils_test
  gtest: true
  build: test
  language: c++
  headers: []
  src:
  - test/cpp/codegen/proto_utils_test.cc
  deps:
  - grpc++
  - grpc_test_util
  uses_polling: false
- name: qps_json_driver
  build: test
  run: false
  language: c++
  headers:
  - src/cpp/util/core_stats.h
  - test/cpp/qps/benchmark_config.h
  - test/cpp/qps/client.h
  - test/cpp/qps/driver.h
  - test/cpp/qps/histogram.h
  - test/cpp/qps/interarrival.h
  - test/cpp/qps/parse_json.h
  - test/cpp/qps/qps_server_builder.h
  - test/cpp/qps/qps_worker.h
  - test/cpp/qps/report.h
  - test/cpp/qps/server.h
  - test/cpp/qps/stats.h
  - test/cpp/qps/usage_timer.h
  src:
  - src/proto/grpc/core/stats.proto
  - src/proto/grpc/testing/benchmark_service.proto
  - src/proto/grpc/testing/control.proto
  - src/proto/grpc/testing/messages.proto
  - src/proto/grpc/testing/payloads.proto
  - src/proto/grpc/testing/report_qps_scenario_service.proto
  - src/proto/grpc/testing/stats.proto
  - src/proto/grpc/testing/worker_service.proto
  - src/cpp/util/core_stats.cc
  - test/cpp/qps/benchmark_config.cc
  - test/cpp/qps/client_async.cc
  - test/cpp/qps/client_callback.cc
  - test/cpp/qps/client_sync.cc
  - test/cpp/qps/driver.cc
  - test/cpp/qps/parse_json.cc
  - test/cpp/qps/qps_json_driver.cc
  - test/cpp/qps/qps_server_builder.cc
  - test/cpp/qps/qps_worker.cc
  - test/cpp/qps/report.cc
  - test/cpp/qps/server_async.cc
  - test/cpp/qps/server_callback.cc
  - test/cpp/qps/server_sync.cc
  - test/cpp/qps/usage_timer.cc
  deps:
  - grpc++_test_config
  - grpc++_test_util
- name: qps_worker
  build: test
  run: false
  language: c++
  headers:
  - src/cpp/util/core_stats.h
  - test/cpp/qps/client.h
  - test/cpp/qps/histogram.h
  - test/cpp/qps/interarrival.h
  - test/cpp/qps/qps_server_builder.h
  - test/cpp/qps/qps_worker.h
  - test/cpp/qps/server.h
  - test/cpp/qps/stats.h
  - test/cpp/qps/usage_timer.h
  src:
  - src/proto/grpc/core/stats.proto
  - src/proto/grpc/testing/benchmark_service.proto
  - src/proto/grpc/testing/control.proto
  - src/proto/grpc/testing/messages.proto
  - src/proto/grpc/testing/payloads.proto
  - src/proto/grpc/testing/stats.proto
  - src/proto/grpc/testing/worker_service.proto
  - src/cpp/util/core_stats.cc
  - test/cpp/qps/client_async.cc
  - test/cpp/qps/client_callback.cc
  - test/cpp/qps/client_sync.cc
  - test/cpp/qps/qps_server_builder.cc
  - test/cpp/qps/qps_worker.cc
  - test/cpp/qps/server_async.cc
  - test/cpp/qps/server_callback.cc
  - test/cpp/qps/server_sync.cc
  - test/cpp/qps/usage_timer.cc
  - test/cpp/qps/worker.cc
  deps:
  - grpc++_test_config
  - grpc++_test_util
- name: race_test
  gtest: true
  build: test
  language: c++
  headers:
  - src/core/lib/promise/poll.h
  - src/core/lib/promise/race.h
  src:
  - test/core/promise/race_test.cc
  deps:
  - absl/types:variant
  uses_polling: false
- name: raw_end2end_test
  gtest: true
  build: test
  language: c++
  headers:
  - test/cpp/end2end/test_service_impl.h
  src:
  - src/proto/grpc/testing/duplicate/echo_duplicate.proto
  - src/proto/grpc/testing/echo.proto
  - src/proto/grpc/testing/echo_messages.proto
  - src/proto/grpc/testing/simple_messages.proto
  - test/cpp/end2end/raw_end2end_test.cc
  - test/cpp/end2end/test_service_impl.cc
  deps:
  - grpc++_test_util
- name: rbac_service_config_parser_test
  gtest: true
  build: test
  language: c++
  headers: []
  src:
  - test/core/ext/filters/rbac/rbac_service_config_parser_test.cc
  deps:
  - grpc_test_util
  uses_polling: false
- name: rbac_translator_test
  gtest: true
  build: test
  language: c++
  headers:
  - src/core/lib/security/authorization/grpc_authorization_policy_provider.h
  - src/core/lib/security/authorization/rbac_translator.h
  src:
  - src/core/lib/security/authorization/grpc_authorization_policy_provider.cc
  - src/core/lib/security/authorization/rbac_translator.cc
  - test/core/security/rbac_translator_test.cc
  deps:
  - grpc_test_util
- name: ref_counted_ptr_test
  gtest: true
  build: test
  language: c++
  headers: []
  src:
  - test/core/gprpp/ref_counted_ptr_test.cc
  deps:
  - grpc_test_util
- name: ref_counted_test
  gtest: true
  build: test
  language: c++
  headers: []
  src:
  - test/core/gprpp/ref_counted_test.cc
  deps:
  - grpc_test_util
- name: remove_stream_from_stalled_lists_test
  gtest: true
  build: test
  language: c++
  headers: []
  src:
  - test/core/transport/chttp2/remove_stream_from_stalled_lists_test.cc
  deps:
  - grpc_test_util
  platforms:
  - linux
  - posix
  - mac
- name: resolve_address_using_ares_resolver_test
  gtest: true
  build: test
  language: c++
  headers:
  - test/core/util/fake_udp_and_tcp_server.h
  src:
  - test/core/iomgr/resolve_address_test.cc
  - test/core/util/fake_udp_and_tcp_server.cc
  deps:
  - grpc_test_util
  - grpc++_test_config
- name: resolve_address_using_native_resolver_test
  gtest: true
  build: test
  language: c++
  headers:
  - test/core/util/fake_udp_and_tcp_server.h
  src:
  - test/core/iomgr/resolve_address_test.cc
  - test/core/util/fake_udp_and_tcp_server.cc
  deps:
  - grpc_test_util
  - grpc++_test_config
- name: resource_quota_test
  gtest: true
  build: test
  language: c++
  headers:
  - src/core/lib/debug/trace.h
  - src/core/lib/gprpp/atomic_utils.h
  - src/core/lib/gprpp/cpp_impl_of.h
  - src/core/lib/gprpp/dual_ref_counted.h
  - src/core/lib/gprpp/orphanable.h
  - src/core/lib/gprpp/ref_counted.h
  - src/core/lib/gprpp/ref_counted_ptr.h
  - src/core/lib/iomgr/closure.h
  - src/core/lib/iomgr/combiner.h
  - src/core/lib/iomgr/error.h
  - src/core/lib/iomgr/error_internal.h
  - src/core/lib/iomgr/exec_ctx.h
  - src/core/lib/iomgr/executor.h
  - src/core/lib/iomgr/iomgr_internal.h
  - src/core/lib/promise/activity.h
  - src/core/lib/promise/context.h
  - src/core/lib/promise/detail/basic_seq.h
  - src/core/lib/promise/detail/promise_factory.h
  - src/core/lib/promise/detail/promise_like.h
  - src/core/lib/promise/detail/status.h
  - src/core/lib/promise/detail/switch.h
  - src/core/lib/promise/exec_ctx_wakeup_scheduler.h
  - src/core/lib/promise/loop.h
  - src/core/lib/promise/map.h
  - src/core/lib/promise/poll.h
  - src/core/lib/promise/race.h
  - src/core/lib/promise/seq.h
  - src/core/lib/resource_quota/memory_quota.h
  - src/core/lib/resource_quota/resource_quota.h
  - src/core/lib/resource_quota/thread_quota.h
  - src/core/lib/resource_quota/trace.h
  - src/core/lib/slice/slice.h
  - src/core/lib/slice/slice_internal.h
  - src/core/lib/slice/slice_refcount.h
  - src/core/lib/slice/slice_refcount_base.h
  - src/core/lib/slice/slice_string_helpers.h
  src:
  - src/core/lib/debug/trace.cc
  - src/core/lib/event_engine/memory_allocator.cc
  - src/core/lib/iomgr/combiner.cc
  - src/core/lib/iomgr/error.cc
  - src/core/lib/iomgr/exec_ctx.cc
  - src/core/lib/iomgr/executor.cc
  - src/core/lib/iomgr/iomgr_internal.cc
  - src/core/lib/promise/activity.cc
  - src/core/lib/resource_quota/memory_quota.cc
  - src/core/lib/resource_quota/resource_quota.cc
  - src/core/lib/resource_quota/thread_quota.cc
  - src/core/lib/resource_quota/trace.cc
  - src/core/lib/slice/slice.cc
  - src/core/lib/slice/slice_refcount.cc
  - src/core/lib/slice/slice_string_helpers.cc
  - test/core/resource_quota/resource_quota_test.cc
  deps:
  - absl/status:statusor
  - absl/types:variant
  - gpr
  uses_polling: false
- name: retry_throttle_test
  gtest: true
  build: test
  language: c++
  headers: []
  src:
  - test/core/client_channel/retry_throttle_test.cc
  deps:
  - grpc_test_util
  uses_polling: false
- name: rls_end2end_test
  gtest: true
  build: test
  language: c++
  headers:
  - test/core/util/test_lb_policies.h
  - test/cpp/end2end/counted_service.h
  - test/cpp/end2end/test_service_impl.h
  src:
  - src/proto/grpc/lookup/v1/rls.proto
  - src/proto/grpc/testing/duplicate/echo_duplicate.proto
  - src/proto/grpc/testing/echo.proto
  - src/proto/grpc/testing/echo_messages.proto
  - src/proto/grpc/testing/simple_messages.proto
  - test/core/util/test_lb_policies.cc
  - test/cpp/end2end/rls_end2end_test.cc
  - test/cpp/end2end/test_service_impl.cc
  deps:
  - grpc++_test_config
  - grpc++_test_util
- name: rls_lb_config_parser_test
  gtest: true
  build: test
  language: c++
  headers: []
  src:
  - test/core/client_channel/rls_lb_config_parser_test.cc
  deps:
  - grpc_test_util
- name: sdk_authz_end2end_test
  gtest: true
  build: test
  language: c++
  headers:
  - src/core/lib/security/authorization/grpc_authorization_policy_provider.h
  - src/core/lib/security/authorization/rbac_translator.h
  - test/cpp/end2end/test_service_impl.h
  src:
  - src/proto/grpc/testing/echo.proto
  - src/proto/grpc/testing/echo_messages.proto
  - src/proto/grpc/testing/simple_messages.proto
  - src/core/lib/security/authorization/grpc_authorization_policy_provider.cc
  - src/core/lib/security/authorization/rbac_translator.cc
  - src/cpp/server/authorization_policy_provider.cc
  - test/cpp/end2end/sdk_authz_end2end_test.cc
  - test/cpp/end2end/test_service_impl.cc
  deps:
  - grpc++_test_util
- name: secure_auth_context_test
  gtest: true
  build: test
  language: c++
  headers: []
  src:
  - test/cpp/common/secure_auth_context_test.cc
  deps:
  - grpc++_test_util
- name: seq_test
  gtest: true
  build: test
  language: c++
  headers:
  - src/core/lib/gprpp/construct_destruct.h
  - src/core/lib/promise/detail/basic_seq.h
  - src/core/lib/promise/detail/promise_factory.h
  - src/core/lib/promise/detail/promise_like.h
  - src/core/lib/promise/detail/switch.h
  - src/core/lib/promise/poll.h
  - src/core/lib/promise/seq.h
  src:
  - test/core/promise/seq_test.cc
  deps:
  - absl/types:variant
  uses_polling: false
- name: server_builder_plugin_test
  gtest: true
  build: test
  language: c++
  headers:
  - test/cpp/end2end/test_service_impl.h
  src:
  - src/proto/grpc/testing/duplicate/echo_duplicate.proto
  - src/proto/grpc/testing/echo.proto
  - src/proto/grpc/testing/echo_messages.proto
  - src/proto/grpc/testing/simple_messages.proto
  - test/cpp/end2end/server_builder_plugin_test.cc
  - test/cpp/end2end/test_service_impl.cc
  deps:
  - grpc++_test_util
- name: server_builder_test
  gtest: true
  build: test
  language: c++
  headers: []
  src:
  - src/proto/grpc/testing/echo.proto
  - src/proto/grpc/testing/echo_messages.proto
  - src/proto/grpc/testing/simple_messages.proto
  - test/cpp/server/server_builder_test.cc
  deps:
  - grpc++_unsecure
  - grpc_test_util_unsecure
  platforms:
  - linux
  - posix
  - mac
- name: server_builder_with_socket_mutator_test
  gtest: true
  build: test
  language: c++
  headers: []
  src:
  - src/proto/grpc/testing/echo.proto
  - src/proto/grpc/testing/echo_messages.proto
  - src/proto/grpc/testing/simple_messages.proto
  - test/cpp/server/server_builder_with_socket_mutator_test.cc
  deps:
  - grpc++_unsecure
  - grpc_test_util_unsecure
  platforms:
  - linux
  - posix
  - mac
- name: server_chttp2_test
  gtest: true
  build: test
  language: c++
  headers: []
  src:
  - test/core/surface/server_chttp2_test.cc
  deps:
  - grpc_test_util
- name: server_config_selector_test
  gtest: true
  build: test
  language: c++
  headers: []
  src:
  - test/core/server_config_selector/server_config_selector_test.cc
  deps:
  - grpc_test_util
  uses_polling: false
- name: server_context_test_spouse_test
  gtest: true
  build: test
  language: c++
  headers: []
  src:
  - test/cpp/test/server_context_test_spouse_test.cc
  deps:
  - grpc++_test
  - grpc++_test_util
- name: server_early_return_test
  gtest: true
  build: test
  language: c++
  headers: []
  src:
  - src/proto/grpc/testing/echo.proto
  - src/proto/grpc/testing/echo_messages.proto
  - src/proto/grpc/testing/simple_messages.proto
  - test/cpp/end2end/server_early_return_test.cc
  deps:
  - grpc++_test_util
- name: server_interceptors_end2end_test
  gtest: true
  build: test
  language: c++
  headers:
  - test/cpp/end2end/interceptors_util.h
  - test/cpp/end2end/test_service_impl.h
  src:
  - src/proto/grpc/testing/echo.proto
  - src/proto/grpc/testing/echo_messages.proto
  - src/proto/grpc/testing/simple_messages.proto
  - test/cpp/end2end/interceptors_util.cc
  - test/cpp/end2end/server_interceptors_end2end_test.cc
  - test/cpp/end2end/test_service_impl.cc
  deps:
  - grpc++_test_util
- name: server_registered_method_bad_client_test
  gtest: true
  build: test
  language: c++
  headers:
  - test/core/bad_client/bad_client.h
  - test/core/end2end/cq_verifier.h
  src:
  - test/core/bad_client/bad_client.cc
  - test/core/bad_client/tests/server_registered_method.cc
  - test/core/end2end/cq_verifier.cc
  deps:
  - grpc_test_util
- name: server_request_call_test
  gtest: true
  build: test
  language: c++
  headers: []
  src:
  - src/proto/grpc/testing/echo.proto
  - src/proto/grpc/testing/echo_messages.proto
  - src/proto/grpc/testing/simple_messages.proto
  - test/cpp/server/server_request_call_test.cc
  deps:
  - grpc++_unsecure
  - grpc_test_util_unsecure
  platforms:
  - linux
  - posix
  - mac
- name: service_config_end2end_test
  gtest: true
  build: test
  language: c++
  headers:
  - test/cpp/end2end/test_service_impl.h
  src:
  - src/proto/grpc/testing/duplicate/echo_duplicate.proto
  - src/proto/grpc/testing/echo.proto
  - src/proto/grpc/testing/echo_messages.proto
  - src/proto/grpc/testing/simple_messages.proto
  - test/cpp/end2end/service_config_end2end_test.cc
  - test/cpp/end2end/test_service_impl.cc
  deps:
  - grpc++_test_util
- name: service_config_test
  gtest: true
  build: test
  language: c++
  headers: []
  src:
  - test/core/client_channel/service_config_test.cc
  deps:
  - grpc_test_util
- name: settings_timeout_test
  gtest: true
  build: test
  run: false
  language: c++
  headers: []
  src:
  - test/core/transport/chttp2/settings_timeout_test.cc
  deps:
  - grpc_test_util
- name: shutdown_test
  gtest: true
  build: test
  language: c++
  headers: []
  src:
  - src/proto/grpc/testing/duplicate/echo_duplicate.proto
  - src/proto/grpc/testing/echo.proto
  - src/proto/grpc/testing/echo_messages.proto
  - src/proto/grpc/testing/simple_messages.proto
  - test/cpp/end2end/shutdown_test.cc
  deps:
  - grpc++_test_util
- name: simple_request_bad_client_test
  gtest: true
  build: test
  language: c++
  headers:
  - test/core/bad_client/bad_client.h
  - test/core/end2end/cq_verifier.h
  src:
  - test/core/bad_client/bad_client.cc
  - test/core/bad_client/tests/simple_request.cc
  - test/core/end2end/cq_verifier.cc
  deps:
  - grpc_test_util
<<<<<<< HEAD
- name: sleep_test
  gtest: true
  build: test
  language: c++
  headers:
  - src/core/lib/promise/sleep.h
  - test/core/promise/test_wakeup_schedulers.h
  src:
  - src/core/lib/promise/sleep.cc
  - test/core/promise/sleep_test.cc
  deps:
  - grpc
  uses_polling: false
=======
- name: smoke_test
  gtest: true
  build: test
  language: c++
  headers: []
  src:
  - test/core/event_engine/smoke_test.cc
  deps:
  - grpc_test_util
>>>>>>> 20aec3b2
- name: sockaddr_utils_test
  gtest: true
  build: test
  language: c++
  headers: []
  src:
  - test/core/address_utils/sockaddr_utils_test.cc
  deps:
  - grpc_test_util
- name: stack_tracer_test
  gtest: true
  build: test
  language: c++
  headers: []
  src:
  - test/core/util/stack_tracer_test.cc
  deps:
  - grpc_test_util
  platforms:
  - linux
  - posix
  - mac
  uses_polling: false
- name: stat_test
  gtest: true
  build: test
  language: c++
  headers: []
  src:
  - test/core/gprpp/stat_test.cc
  deps:
  - grpc_test_util
  uses_polling: false
- name: stats_test
  gtest: true
  build: test
  language: c++
  headers: []
  src:
  - test/core/debug/stats_test.cc
  deps:
  - grpc_test_util
  uses_polling: false
- name: status_helper_test
  gtest: true
  build: test
  language: c++
  headers: []
  src:
  - test/core/gprpp/status_helper_test.cc
  deps:
  - grpc_test_util
  uses_polling: false
- name: status_util_test
  gtest: true
  build: test
  language: c++
  headers: []
  src:
  - test/core/channel/status_util_test.cc
  deps:
  - grpc_test_util
  uses_polling: false
- name: stranded_event_test
  gtest: true
  build: test
  language: c++
  headers:
  - test/core/end2end/cq_verifier.h
  src:
  - test/core/end2end/cq_verifier.cc
  - test/core/iomgr/stranded_event_test.cc
  deps:
  - grpc_test_util
  platforms:
  - linux
  - posix
  - mac
- name: streaming_throughput_test
  gtest: true
  build: test
  language: c++
  headers: []
  src:
  - src/proto/grpc/testing/duplicate/echo_duplicate.proto
  - src/proto/grpc/testing/echo.proto
  - src/proto/grpc/testing/echo_messages.proto
  - src/proto/grpc/testing/simple_messages.proto
  - test/cpp/end2end/streaming_throughput_test.cc
  deps:
  - grpc++_test_util
  platforms:
  - linux
  - posix
  - mac
- name: streams_not_seen_test
  gtest: true
  build: test
  language: c++
  headers:
  - test/core/end2end/cq_verifier.h
  src:
  - test/core/end2end/cq_verifier.cc
  - test/core/transport/chttp2/streams_not_seen_test.cc
  deps:
  - grpc_test_util
- name: string_ref_test
  gtest: true
  build: test
  language: c++
  headers: []
  src:
  - test/cpp/util/string_ref_test.cc
  deps:
  - grpc++
  - grpc_test_util
  uses_polling: false
- name: table_test
  gtest: true
  build: test
  language: c++
  headers:
  - src/core/lib/gpr/useful.h
  - src/core/lib/gprpp/bitset.h
  - src/core/lib/gprpp/table.h
  src:
  - test/core/gprpp/table_test.cc
  deps:
  - absl/types:optional
  - absl/utility:utility
  uses_polling: false
- name: test_core_slice_slice_test
  gtest: true
  build: test
  language: c++
  headers:
  - src/core/lib/debug/trace.h
  - src/core/lib/gprpp/atomic_utils.h
  - src/core/lib/gprpp/ref_counted.h
  - src/core/lib/gprpp/ref_counted_ptr.h
  - src/core/lib/slice/slice.h
  - src/core/lib/slice/slice_internal.h
  - src/core/lib/slice/slice_refcount.h
  - src/core/lib/slice/slice_refcount_base.h
  - src/core/lib/slice/slice_string_helpers.h
  - test/core/util/build.h
  src:
  - src/core/lib/debug/trace.cc
  - src/core/lib/slice/slice.cc
  - src/core/lib/slice/slice_refcount.cc
  - src/core/lib/slice/slice_string_helpers.cc
  - test/core/slice/slice_test.cc
  - test/core/util/build.cc
  deps:
  - gpr
  uses_polling: false
- name: test_cpp_client_credentials_test
  gtest: true
  build: test
  language: c++
  headers:
  - test/cpp/util/tls_test_utils.h
  src:
  - test/cpp/client/credentials_test.cc
  - test/cpp/util/tls_test_utils.cc
  deps:
  - grpc++
  - grpc_test_util
- name: test_cpp_server_credentials_test
  gtest: true
  build: test
  language: c++
  headers:
  - test/cpp/util/tls_test_utils.h
  src:
  - test/cpp/server/credentials_test.cc
  - test/cpp/util/tls_test_utils.cc
  deps:
  - grpc++
  - grpc_test_util
- name: test_cpp_util_slice_test
  gtest: true
  build: test
  language: c++
  headers: []
  src:
  - test/cpp/util/slice_test.cc
  deps:
  - grpc++_test_util
  uses_polling: false
- name: test_cpp_util_time_test
  gtest: true
  build: test
  language: c++
  headers: []
  src:
  - test/cpp/util/time_test.cc
  deps:
  - grpc++_test_util
  uses_polling: false
- name: thread_manager_test
  gtest: true
  build: test
  language: c++
  headers: []
  src:
  - test/cpp/thread_manager/thread_manager_test.cc
  deps:
  - grpc++_test_config
  - grpc++_test_util
- name: thread_quota_test
  gtest: true
  build: test
  language: c++
  headers:
  - src/core/lib/debug/trace.h
  - src/core/lib/gprpp/atomic_utils.h
  - src/core/lib/gprpp/ref_counted.h
  - src/core/lib/gprpp/ref_counted_ptr.h
  - src/core/lib/resource_quota/thread_quota.h
  src:
  - src/core/lib/debug/trace.cc
  - src/core/lib/resource_quota/thread_quota.cc
  - test/core/resource_quota/thread_quota_test.cc
  deps:
  - gpr
  uses_polling: false
- name: thread_stress_test
  gtest: true
  build: test
  language: c++
  headers: []
  src:
  - src/proto/grpc/testing/duplicate/echo_duplicate.proto
  - src/proto/grpc/testing/echo.proto
  - src/proto/grpc/testing/echo_messages.proto
  - src/proto/grpc/testing/simple_messages.proto
  - test/cpp/end2end/thread_stress_test.cc
  deps:
  - grpc++_test_util
  platforms:
  - linux
  - posix
  - mac
- name: time_jump_test
  gtest: true
  build: test
  run: false
  language: c++
  headers: []
  src:
  - test/cpp/common/time_jump_test.cc
  deps:
  - grpc++
  - grpc_test_util
  platforms:
  - linux
  - posix
  - mac
- name: time_util_test
  gtest: true
  build: test
  language: c++
  headers: []
  src:
  - test/core/gprpp/time_util_test.cc
  deps:
  - grpc_test_util
  uses_polling: false
- name: timeout_encoding_test
  gtest: true
  build: test
  language: c++
  headers: []
  src:
  - test/core/transport/timeout_encoding_test.cc
  deps:
  - grpc_test_util
  uses_polling: false
- name: timer_test
  gtest: true
  build: test
  language: c++
  headers: []
  src:
  - test/cpp/common/timer_test.cc
  deps:
  - grpc++
  - grpc_test_util
- name: tls_certificate_verifier_test
  gtest: true
  build: test
  language: c++
  headers:
  - test/cpp/util/tls_test_utils.h
  src:
  - test/cpp/security/tls_certificate_verifier_test.cc
  - test/cpp/util/tls_test_utils.cc
  deps:
  - grpc++
  - grpc_test_util
- name: tls_key_export_test
  gtest: true
  build: test
  language: c++
  headers: []
  src:
  - src/proto/grpc/testing/echo.proto
  - src/proto/grpc/testing/echo_messages.proto
  - src/proto/grpc/testing/simple_messages.proto
  - test/cpp/end2end/tls_key_export_test.cc
  deps:
  - grpc++_test_util
- name: tls_security_connector_test
  gtest: true
  build: test
  language: c++
  headers: []
  src:
  - test/core/security/tls_security_connector_test.cc
  deps:
  - grpc_test_util
- name: tls_test
  gtest: true
  build: test
  language: c++
  headers: []
  src:
  - test/core/gpr/tls_test.cc
  deps:
  - grpc_test_util
  uses_polling: false
- name: too_many_pings_test
  gtest: true
  build: test
  language: c++
  headers:
  - test/core/end2end/cq_verifier.h
  src:
  - test/core/end2end/cq_verifier.cc
  - test/core/transport/chttp2/too_many_pings_test.cc
  deps:
  - grpc++_test_config
  - grpc++_test_util
- name: transport_stream_receiver_test
  gtest: true
  build: test
  language: c++
  headers:
  - src/core/ext/transport/binder/client/binder_connector.h
  - src/core/ext/transport/binder/client/channel_create_impl.h
  - src/core/ext/transport/binder/client/connection_id_generator.h
  - src/core/ext/transport/binder/client/endpoint_binder_pool.h
  - src/core/ext/transport/binder/client/jni_utils.h
  - src/core/ext/transport/binder/client/security_policy_setting.h
  - src/core/ext/transport/binder/server/binder_server.h
  - src/core/ext/transport/binder/transport/binder_stream.h
  - src/core/ext/transport/binder/transport/binder_transport.h
  - src/core/ext/transport/binder/utils/binder_auto_utils.h
  - src/core/ext/transport/binder/utils/ndk_binder.h
  - src/core/ext/transport/binder/utils/transport_stream_receiver.h
  - src/core/ext/transport/binder/utils/transport_stream_receiver_impl.h
  - src/core/ext/transport/binder/wire_format/binder.h
  - src/core/ext/transport/binder/wire_format/binder_android.h
  - src/core/ext/transport/binder/wire_format/binder_constants.h
  - src/core/ext/transport/binder/wire_format/transaction.h
  - src/core/ext/transport/binder/wire_format/wire_reader.h
  - src/core/ext/transport/binder/wire_format/wire_reader_impl.h
  - src/core/ext/transport/binder/wire_format/wire_writer.h
  - src/cpp/client/create_channel_internal.h
  - src/cpp/common/channel_filter.h
  - src/cpp/server/dynamic_thread_pool.h
  - src/cpp/server/external_connection_acceptor_impl.h
  - src/cpp/server/health/default_health_check_service.h
  - src/cpp/server/thread_pool_interface.h
  - src/cpp/thread_manager/thread_manager.h
  src:
  - src/core/ext/transport/binder/client/binder_connector.cc
  - src/core/ext/transport/binder/client/channel_create.cc
  - src/core/ext/transport/binder/client/channel_create_impl.cc
  - src/core/ext/transport/binder/client/connection_id_generator.cc
  - src/core/ext/transport/binder/client/endpoint_binder_pool.cc
  - src/core/ext/transport/binder/client/jni_utils.cc
  - src/core/ext/transport/binder/client/security_policy_setting.cc
  - src/core/ext/transport/binder/security_policy/binder_security_policy.cc
  - src/core/ext/transport/binder/server/binder_server.cc
  - src/core/ext/transport/binder/server/binder_server_credentials.cc
  - src/core/ext/transport/binder/transport/binder_transport.cc
  - src/core/ext/transport/binder/utils/ndk_binder.cc
  - src/core/ext/transport/binder/utils/transport_stream_receiver_impl.cc
  - src/core/ext/transport/binder/wire_format/binder_android.cc
  - src/core/ext/transport/binder/wire_format/binder_constants.cc
  - src/core/ext/transport/binder/wire_format/transaction.cc
  - src/core/ext/transport/binder/wire_format/wire_reader_impl.cc
  - src/core/ext/transport/binder/wire_format/wire_writer.cc
  - src/cpp/client/channel_cc.cc
  - src/cpp/client/client_callback.cc
  - src/cpp/client/client_context.cc
  - src/cpp/client/client_interceptor.cc
  - src/cpp/client/create_channel.cc
  - src/cpp/client/create_channel_internal.cc
  - src/cpp/client/create_channel_posix.cc
  - src/cpp/client/credentials_cc.cc
  - src/cpp/codegen/codegen_init.cc
  - src/cpp/common/alarm.cc
  - src/cpp/common/channel_arguments.cc
  - src/cpp/common/channel_filter.cc
  - src/cpp/common/completion_queue_cc.cc
  - src/cpp/common/core_codegen.cc
  - src/cpp/common/resource_quota_cc.cc
  - src/cpp/common/rpc_method.cc
  - src/cpp/common/validate_service_config.cc
  - src/cpp/common/version_cc.cc
  - src/cpp/server/async_generic_service.cc
  - src/cpp/server/channel_argument_option.cc
  - src/cpp/server/create_default_thread_pool.cc
  - src/cpp/server/dynamic_thread_pool.cc
  - src/cpp/server/external_connection_acceptor_impl.cc
  - src/cpp/server/health/default_health_check_service.cc
  - src/cpp/server/health/health_check_service.cc
  - src/cpp/server/health/health_check_service_server_builder_option.cc
  - src/cpp/server/server_builder.cc
  - src/cpp/server/server_callback.cc
  - src/cpp/server/server_cc.cc
  - src/cpp/server/server_context.cc
  - src/cpp/server/server_credentials.cc
  - src/cpp/server/server_posix.cc
  - src/cpp/thread_manager/thread_manager.cc
  - src/cpp/util/byte_buffer_cc.cc
  - src/cpp/util/status.cc
  - src/cpp/util/string_ref.cc
  - src/cpp/util/time_cc.cc
  - test/core/transport/binder/transport_stream_receiver_test.cc
  deps:
  - grpc_test_util
  uses_polling: false
- name: try_join_test
  gtest: true
  build: test
  language: c++
  headers:
  - src/core/lib/gpr/useful.h
  - src/core/lib/gprpp/bitset.h
  - src/core/lib/gprpp/construct_destruct.h
  - src/core/lib/promise/detail/basic_join.h
  - src/core/lib/promise/detail/promise_factory.h
  - src/core/lib/promise/detail/promise_like.h
  - src/core/lib/promise/detail/status.h
  - src/core/lib/promise/poll.h
  - src/core/lib/promise/try_join.h
  src:
  - test/core/promise/try_join_test.cc
  deps:
  - absl/status:status
  - absl/status:statusor
  - absl/types:variant
  uses_polling: false
- name: try_seq_metadata_test
  gtest: true
  build: test
  language: c++
  headers:
  - src/core/lib/promise/try_seq.h
  src:
  - test/core/promise/try_seq_metadata_test.cc
  deps:
  - grpc
  uses_polling: false
- name: try_seq_test
  gtest: true
  build: test
  language: c++
  headers:
  - src/core/lib/gprpp/construct_destruct.h
  - src/core/lib/promise/detail/basic_seq.h
  - src/core/lib/promise/detail/promise_factory.h
  - src/core/lib/promise/detail/promise_like.h
  - src/core/lib/promise/detail/status.h
  - src/core/lib/promise/detail/switch.h
  - src/core/lib/promise/poll.h
  - src/core/lib/promise/try_seq.h
  src:
  - test/core/promise/try_seq_test.cc
  deps:
  - absl/status:status
  - absl/status:statusor
  - absl/types:variant
  uses_polling: false
- name: unknown_frame_bad_client_test
  gtest: true
  build: test
  language: c++
  headers:
  - test/core/bad_client/bad_client.h
  - test/core/end2end/cq_verifier.h
  src:
  - test/core/bad_client/bad_client.cc
  - test/core/bad_client/tests/unknown_frame.cc
  - test/core/end2end/cq_verifier.cc
  deps:
  - grpc_test_util
- name: uri_parser_test
  gtest: true
  build: test
  language: c++
  headers: []
  src:
  - test/core/uri/uri_parser_test.cc
  deps:
  - grpc_test_util
- name: useful_test
  gtest: true
  build: test
  language: c++
  headers:
  - src/core/lib/gpr/useful.h
  src:
  - test/core/gpr/useful_test.cc
  deps: []
  uses_polling: false
- name: window_overflow_bad_client_test
  gtest: true
  build: test
  language: c++
  headers:
  - test/core/bad_client/bad_client.h
  - test/core/end2end/cq_verifier.h
  src:
  - test/core/bad_client/bad_client.cc
  - test/core/bad_client/tests/window_overflow.cc
  - test/core/end2end/cq_verifier.cc
  deps:
  - grpc_test_util
- name: wire_reader_test
  gtest: true
  build: test
  language: c++
  headers:
  - src/core/ext/transport/binder/client/binder_connector.h
  - src/core/ext/transport/binder/client/channel_create_impl.h
  - src/core/ext/transport/binder/client/connection_id_generator.h
  - src/core/ext/transport/binder/client/endpoint_binder_pool.h
  - src/core/ext/transport/binder/client/jni_utils.h
  - src/core/ext/transport/binder/client/security_policy_setting.h
  - src/core/ext/transport/binder/server/binder_server.h
  - src/core/ext/transport/binder/transport/binder_stream.h
  - src/core/ext/transport/binder/transport/binder_transport.h
  - src/core/ext/transport/binder/utils/binder_auto_utils.h
  - src/core/ext/transport/binder/utils/ndk_binder.h
  - src/core/ext/transport/binder/utils/transport_stream_receiver.h
  - src/core/ext/transport/binder/utils/transport_stream_receiver_impl.h
  - src/core/ext/transport/binder/wire_format/binder.h
  - src/core/ext/transport/binder/wire_format/binder_android.h
  - src/core/ext/transport/binder/wire_format/binder_constants.h
  - src/core/ext/transport/binder/wire_format/transaction.h
  - src/core/ext/transport/binder/wire_format/wire_reader.h
  - src/core/ext/transport/binder/wire_format/wire_reader_impl.h
  - src/core/ext/transport/binder/wire_format/wire_writer.h
  - src/cpp/client/create_channel_internal.h
  - src/cpp/common/channel_filter.h
  - src/cpp/server/dynamic_thread_pool.h
  - src/cpp/server/external_connection_acceptor_impl.h
  - src/cpp/server/health/default_health_check_service.h
  - src/cpp/server/thread_pool_interface.h
  - src/cpp/thread_manager/thread_manager.h
  - test/core/transport/binder/mock_objects.h
  src:
  - src/core/ext/transport/binder/client/binder_connector.cc
  - src/core/ext/transport/binder/client/channel_create.cc
  - src/core/ext/transport/binder/client/channel_create_impl.cc
  - src/core/ext/transport/binder/client/connection_id_generator.cc
  - src/core/ext/transport/binder/client/endpoint_binder_pool.cc
  - src/core/ext/transport/binder/client/jni_utils.cc
  - src/core/ext/transport/binder/client/security_policy_setting.cc
  - src/core/ext/transport/binder/security_policy/binder_security_policy.cc
  - src/core/ext/transport/binder/server/binder_server.cc
  - src/core/ext/transport/binder/server/binder_server_credentials.cc
  - src/core/ext/transport/binder/transport/binder_transport.cc
  - src/core/ext/transport/binder/utils/ndk_binder.cc
  - src/core/ext/transport/binder/utils/transport_stream_receiver_impl.cc
  - src/core/ext/transport/binder/wire_format/binder_android.cc
  - src/core/ext/transport/binder/wire_format/binder_constants.cc
  - src/core/ext/transport/binder/wire_format/transaction.cc
  - src/core/ext/transport/binder/wire_format/wire_reader_impl.cc
  - src/core/ext/transport/binder/wire_format/wire_writer.cc
  - src/cpp/client/channel_cc.cc
  - src/cpp/client/client_callback.cc
  - src/cpp/client/client_context.cc
  - src/cpp/client/client_interceptor.cc
  - src/cpp/client/create_channel.cc
  - src/cpp/client/create_channel_internal.cc
  - src/cpp/client/create_channel_posix.cc
  - src/cpp/client/credentials_cc.cc
  - src/cpp/codegen/codegen_init.cc
  - src/cpp/common/alarm.cc
  - src/cpp/common/channel_arguments.cc
  - src/cpp/common/channel_filter.cc
  - src/cpp/common/completion_queue_cc.cc
  - src/cpp/common/core_codegen.cc
  - src/cpp/common/resource_quota_cc.cc
  - src/cpp/common/rpc_method.cc
  - src/cpp/common/validate_service_config.cc
  - src/cpp/common/version_cc.cc
  - src/cpp/server/async_generic_service.cc
  - src/cpp/server/channel_argument_option.cc
  - src/cpp/server/create_default_thread_pool.cc
  - src/cpp/server/dynamic_thread_pool.cc
  - src/cpp/server/external_connection_acceptor_impl.cc
  - src/cpp/server/health/default_health_check_service.cc
  - src/cpp/server/health/health_check_service.cc
  - src/cpp/server/health/health_check_service_server_builder_option.cc
  - src/cpp/server/server_builder.cc
  - src/cpp/server/server_callback.cc
  - src/cpp/server/server_cc.cc
  - src/cpp/server/server_context.cc
  - src/cpp/server/server_credentials.cc
  - src/cpp/server/server_posix.cc
  - src/cpp/thread_manager/thread_manager.cc
  - src/cpp/util/byte_buffer_cc.cc
  - src/cpp/util/status.cc
  - src/cpp/util/string_ref.cc
  - src/cpp/util/time_cc.cc
  - test/core/transport/binder/mock_objects.cc
  - test/core/transport/binder/wire_reader_test.cc
  deps:
  - grpc_test_util
  uses_polling: false
- name: wire_writer_test
  gtest: true
  build: test
  language: c++
  headers:
  - src/core/ext/transport/binder/client/binder_connector.h
  - src/core/ext/transport/binder/client/channel_create_impl.h
  - src/core/ext/transport/binder/client/connection_id_generator.h
  - src/core/ext/transport/binder/client/endpoint_binder_pool.h
  - src/core/ext/transport/binder/client/jni_utils.h
  - src/core/ext/transport/binder/client/security_policy_setting.h
  - src/core/ext/transport/binder/server/binder_server.h
  - src/core/ext/transport/binder/transport/binder_stream.h
  - src/core/ext/transport/binder/transport/binder_transport.h
  - src/core/ext/transport/binder/utils/binder_auto_utils.h
  - src/core/ext/transport/binder/utils/ndk_binder.h
  - src/core/ext/transport/binder/utils/transport_stream_receiver.h
  - src/core/ext/transport/binder/utils/transport_stream_receiver_impl.h
  - src/core/ext/transport/binder/wire_format/binder.h
  - src/core/ext/transport/binder/wire_format/binder_android.h
  - src/core/ext/transport/binder/wire_format/binder_constants.h
  - src/core/ext/transport/binder/wire_format/transaction.h
  - src/core/ext/transport/binder/wire_format/wire_reader.h
  - src/core/ext/transport/binder/wire_format/wire_reader_impl.h
  - src/core/ext/transport/binder/wire_format/wire_writer.h
  - src/cpp/client/create_channel_internal.h
  - src/cpp/common/channel_filter.h
  - src/cpp/server/dynamic_thread_pool.h
  - src/cpp/server/external_connection_acceptor_impl.h
  - src/cpp/server/health/default_health_check_service.h
  - src/cpp/server/thread_pool_interface.h
  - src/cpp/thread_manager/thread_manager.h
  - test/core/transport/binder/mock_objects.h
  src:
  - src/core/ext/transport/binder/client/binder_connector.cc
  - src/core/ext/transport/binder/client/channel_create.cc
  - src/core/ext/transport/binder/client/channel_create_impl.cc
  - src/core/ext/transport/binder/client/connection_id_generator.cc
  - src/core/ext/transport/binder/client/endpoint_binder_pool.cc
  - src/core/ext/transport/binder/client/jni_utils.cc
  - src/core/ext/transport/binder/client/security_policy_setting.cc
  - src/core/ext/transport/binder/security_policy/binder_security_policy.cc
  - src/core/ext/transport/binder/server/binder_server.cc
  - src/core/ext/transport/binder/server/binder_server_credentials.cc
  - src/core/ext/transport/binder/transport/binder_transport.cc
  - src/core/ext/transport/binder/utils/ndk_binder.cc
  - src/core/ext/transport/binder/utils/transport_stream_receiver_impl.cc
  - src/core/ext/transport/binder/wire_format/binder_android.cc
  - src/core/ext/transport/binder/wire_format/binder_constants.cc
  - src/core/ext/transport/binder/wire_format/transaction.cc
  - src/core/ext/transport/binder/wire_format/wire_reader_impl.cc
  - src/core/ext/transport/binder/wire_format/wire_writer.cc
  - src/cpp/client/channel_cc.cc
  - src/cpp/client/client_callback.cc
  - src/cpp/client/client_context.cc
  - src/cpp/client/client_interceptor.cc
  - src/cpp/client/create_channel.cc
  - src/cpp/client/create_channel_internal.cc
  - src/cpp/client/create_channel_posix.cc
  - src/cpp/client/credentials_cc.cc
  - src/cpp/codegen/codegen_init.cc
  - src/cpp/common/alarm.cc
  - src/cpp/common/channel_arguments.cc
  - src/cpp/common/channel_filter.cc
  - src/cpp/common/completion_queue_cc.cc
  - src/cpp/common/core_codegen.cc
  - src/cpp/common/resource_quota_cc.cc
  - src/cpp/common/rpc_method.cc
  - src/cpp/common/validate_service_config.cc
  - src/cpp/common/version_cc.cc
  - src/cpp/server/async_generic_service.cc
  - src/cpp/server/channel_argument_option.cc
  - src/cpp/server/create_default_thread_pool.cc
  - src/cpp/server/dynamic_thread_pool.cc
  - src/cpp/server/external_connection_acceptor_impl.cc
  - src/cpp/server/health/default_health_check_service.cc
  - src/cpp/server/health/health_check_service.cc
  - src/cpp/server/health/health_check_service_server_builder_option.cc
  - src/cpp/server/server_builder.cc
  - src/cpp/server/server_callback.cc
  - src/cpp/server/server_cc.cc
  - src/cpp/server/server_context.cc
  - src/cpp/server/server_credentials.cc
  - src/cpp/server/server_posix.cc
  - src/cpp/thread_manager/thread_manager.cc
  - src/cpp/util/byte_buffer_cc.cc
  - src/cpp/util/status.cc
  - src/cpp/util/string_ref.cc
  - src/cpp/util/time_cc.cc
  - test/core/transport/binder/mock_objects.cc
  - test/core/transport/binder/wire_writer_test.cc
  deps:
  - grpc_test_util
  uses_polling: false
- name: work_serializer_test
  gtest: true
  build: test
  language: c++
  headers: []
  src:
  - test/core/iomgr/work_serializer_test.cc
  deps:
  - grpc_test_util
  platforms:
  - linux
  - posix
  - mac
- name: writes_per_rpc_test
  gtest: true
  build: test
  language: c++
  headers:
  - test/core/util/build.h
  - test/core/util/cmdline.h
  - test/core/util/evaluate_args_test_util.h
  - test/core/util/fuzzer_util.h
  - test/core/util/grpc_profiler.h
  - test/core/util/histogram.h
  - test/core/util/memory_counters.h
  - test/core/util/mock_authorization_endpoint.h
  - test/core/util/mock_endpoint.h
  - test/core/util/parse_hexstring.h
  - test/core/util/passthru_endpoint.h
  - test/core/util/port.h
  - test/core/util/port_server_client.h
  - test/core/util/reconnect_server.h
  - test/core/util/resolve_localhost_ip46.h
  - test/core/util/slice_splitter.h
  - test/core/util/stack_tracer.h
  - test/core/util/subprocess.h
  - test/core/util/test_config.h
  - test/core/util/test_tcp_server.h
  - test/core/util/tracer_util.h
  src:
  - src/proto/grpc/testing/echo.proto
  - src/proto/grpc/testing/echo_messages.proto
  - src/proto/grpc/testing/simple_messages.proto
  - test/core/util/build.cc
  - test/core/util/cmdline.cc
  - test/core/util/fuzzer_util.cc
  - test/core/util/grpc_profiler.cc
  - test/core/util/histogram.cc
  - test/core/util/memory_counters.cc
  - test/core/util/mock_endpoint.cc
  - test/core/util/parse_hexstring.cc
  - test/core/util/passthru_endpoint.cc
  - test/core/util/port.cc
  - test/core/util/port_isolated_runtime_environment.cc
  - test/core/util/port_server_client.cc
  - test/core/util/reconnect_server.cc
  - test/core/util/resolve_localhost_ip46.cc
  - test/core/util/slice_splitter.cc
  - test/core/util/stack_tracer.cc
  - test/core/util/subprocess_posix.cc
  - test/core/util/subprocess_windows.cc
  - test/core/util/test_config.cc
  - test/core/util/test_tcp_server.cc
  - test/core/util/tracer_util.cc
  - test/cpp/performance/writes_per_rpc_test.cc
  deps:
  - absl/debugging:failure_signal_handler
  - absl/debugging:stacktrace
  - absl/debugging:symbolize
  - grpc++
  platforms:
  - linux
  - posix
  - mac
- name: xds_bootstrap_test
  gtest: true
  build: test
  language: c++
  headers: []
  src:
  - test/core/xds/xds_bootstrap_test.cc
  deps:
  - grpc_test_util
- name: xds_certificate_provider_test
  gtest: true
  build: test
  language: c++
  headers: []
  src:
  - test/core/xds/xds_certificate_provider_test.cc
  deps:
  - grpc_test_util
- name: xds_credentials_end2end_test
  gtest: true
  build: test
  language: c++
  headers:
  - test/cpp/end2end/test_service_impl.h
  src:
  - src/proto/grpc/testing/echo.proto
  - src/proto/grpc/testing/echo_messages.proto
  - src/proto/grpc/testing/simple_messages.proto
  - test/cpp/end2end/test_service_impl.cc
  - test/cpp/end2end/xds/xds_credentials_end2end_test.cc
  deps:
  - grpc++_test_util
- name: xds_credentials_test
  gtest: true
  build: test
  language: c++
  headers: []
  src:
  - test/core/security/xds_credentials_test.cc
  deps:
  - grpc_test_util
- name: xds_end2end_test
  gtest: true
  build: test
  run: false
  language: c++
  headers:
  - src/cpp/server/csds/csds.h
  - test/cpp/end2end/counted_service.h
  - test/cpp/end2end/test_service_impl.h
  - test/cpp/end2end/xds/xds_server.h
  - test/cpp/util/tls_test_utils.h
  src:
  - src/proto/grpc/testing/duplicate/echo_duplicate.proto
  - src/proto/grpc/testing/echo.proto
  - src/proto/grpc/testing/echo_messages.proto
  - src/proto/grpc/testing/simple_messages.proto
  - src/proto/grpc/testing/xds/ads_for_test.proto
  - src/proto/grpc/testing/xds/cds_for_test.proto
  - src/proto/grpc/testing/xds/eds_for_test.proto
  - src/proto/grpc/testing/xds/lds_rds_for_test.proto
  - src/proto/grpc/testing/xds/lrs_for_test.proto
  - src/proto/grpc/testing/xds/v3/address.proto
  - src/proto/grpc/testing/xds/v3/ads.proto
  - src/proto/grpc/testing/xds/v3/aggregate_cluster.proto
  - src/proto/grpc/testing/xds/v3/base.proto
  - src/proto/grpc/testing/xds/v3/cluster.proto
  - src/proto/grpc/testing/xds/v3/config_dump.proto
  - src/proto/grpc/testing/xds/v3/config_source.proto
  - src/proto/grpc/testing/xds/v3/csds.proto
  - src/proto/grpc/testing/xds/v3/discovery.proto
  - src/proto/grpc/testing/xds/v3/endpoint.proto
  - src/proto/grpc/testing/xds/v3/expr.proto
  - src/proto/grpc/testing/xds/v3/extension.proto
  - src/proto/grpc/testing/xds/v3/fault.proto
  - src/proto/grpc/testing/xds/v3/fault_common.proto
  - src/proto/grpc/testing/xds/v3/http_connection_manager.proto
  - src/proto/grpc/testing/xds/v3/http_filter_rbac.proto
  - src/proto/grpc/testing/xds/v3/listener.proto
  - src/proto/grpc/testing/xds/v3/load_report.proto
  - src/proto/grpc/testing/xds/v3/lrs.proto
  - src/proto/grpc/testing/xds/v3/metadata.proto
  - src/proto/grpc/testing/xds/v3/path.proto
  - src/proto/grpc/testing/xds/v3/percent.proto
  - src/proto/grpc/testing/xds/v3/protocol.proto
  - src/proto/grpc/testing/xds/v3/range.proto
  - src/proto/grpc/testing/xds/v3/rbac.proto
  - src/proto/grpc/testing/xds/v3/regex.proto
  - src/proto/grpc/testing/xds/v3/route.proto
  - src/proto/grpc/testing/xds/v3/router.proto
  - src/proto/grpc/testing/xds/v3/string.proto
  - src/proto/grpc/testing/xds/v3/tls.proto
  - src/cpp/server/csds/csds.cc
  - test/cpp/end2end/test_service_impl.cc
  - test/cpp/end2end/xds/xds_end2end_test.cc
  - test/cpp/end2end/xds/xds_server.cc
  - test/cpp/util/tls_test_utils.cc
  deps:
  - grpc++_test_config
  - grpc++_test_util
  platforms:
  - linux
  - posix
  - mac
- name: xds_interop_client
  build: test
  run: false
  language: c++
  headers:
  - src/cpp/server/csds/csds.h
  src:
  - src/proto/grpc/testing/empty.proto
  - src/proto/grpc/testing/messages.proto
  - src/proto/grpc/testing/test.proto
  - src/proto/grpc/testing/xds/v3/base.proto
  - src/proto/grpc/testing/xds/v3/config_dump.proto
  - src/proto/grpc/testing/xds/v3/csds.proto
  - src/proto/grpc/testing/xds/v3/percent.proto
  - src/cpp/server/admin/admin_services.cc
  - src/cpp/server/csds/csds.cc
  - test/cpp/interop/xds_interop_client.cc
  deps:
  - absl/flags:flag
  - grpc++_reflection
  - grpcpp_channelz
  - grpc_test_util
  - grpc++_test_config
- name: xds_interop_server
  build: test
  run: false
  language: c++
  headers:
  - src/cpp/server/csds/csds.h
  - test/cpp/end2end/test_health_check_service_impl.h
  src:
  - src/proto/grpc/health/v1/health.proto
  - src/proto/grpc/testing/empty.proto
  - src/proto/grpc/testing/messages.proto
  - src/proto/grpc/testing/test.proto
  - src/proto/grpc/testing/xds/v3/base.proto
  - src/proto/grpc/testing/xds/v3/config_dump.proto
  - src/proto/grpc/testing/xds/v3/csds.proto
  - src/proto/grpc/testing/xds/v3/percent.proto
  - src/cpp/server/admin/admin_services.cc
  - src/cpp/server/csds/csds.cc
  - test/cpp/end2end/test_health_check_service_impl.cc
  - test/cpp/interop/xds_interop_server.cc
  deps:
  - absl/flags:flag
  - grpc++_reflection
  - grpcpp_channelz
  - grpc_test_util
  - grpc++_test_config
tests: []<|MERGE_RESOLUTION|>--- conflicted
+++ resolved
@@ -7745,7 +7745,6 @@
   - test/core/end2end/cq_verifier.cc
   deps:
   - grpc_test_util
-<<<<<<< HEAD
 - name: sleep_test
   gtest: true
   build: test
@@ -7759,7 +7758,6 @@
   deps:
   - grpc
   uses_polling: false
-=======
 - name: smoke_test
   gtest: true
   build: test
@@ -7769,7 +7767,6 @@
   - test/core/event_engine/smoke_test.cc
   deps:
   - grpc_test_util
->>>>>>> 20aec3b2
 - name: sockaddr_utils_test
   gtest: true
   build: test
