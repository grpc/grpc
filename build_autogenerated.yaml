--- conflicted
+++ resolved
@@ -311,6 +311,7 @@
   - src/core/lib/gpr/tmpfile.h
   - src/core/lib/gpr/useful.h
   - src/core/lib/gprpp/arena.h
+  - src/core/lib/gprpp/atomic.h
   - src/core/lib/gprpp/construct_destruct.h
   - src/core/lib/gprpp/debug_location.h
   - src/core/lib/gprpp/examine_stack.h
@@ -737,12 +738,8 @@
   - src/core/lib/debug/trace.h
   - src/core/lib/event_engine/endpoint_config_internal.h
   - src/core/lib/event_engine/sockaddr.h
-<<<<<<< HEAD
-  - src/core/lib/gprpp/atomic_utils.h
-=======
   - src/core/lib/gprpp/atomic.h
   - src/core/lib/gprpp/bitset.h
->>>>>>> 5dc93179
   - src/core/lib/gprpp/dual_ref_counted.h
   - src/core/lib/gprpp/match.h
   - src/core/lib/gprpp/orphanable.h
@@ -1783,12 +1780,8 @@
   - src/core/lib/debug/trace.h
   - src/core/lib/event_engine/endpoint_config_internal.h
   - src/core/lib/event_engine/sockaddr.h
-<<<<<<< HEAD
-  - src/core/lib/gprpp/atomic_utils.h
-=======
   - src/core/lib/gprpp/atomic.h
   - src/core/lib/gprpp/bitset.h
->>>>>>> 5dc93179
   - src/core/lib/gprpp/dual_ref_counted.h
   - src/core/lib/gprpp/match.h
   - src/core/lib/gprpp/orphanable.h
