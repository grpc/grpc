filegroups: []
libs:
- name: address_sorting
  build: all
  language: c
  public_headers: []
  headers:
  - third_party/address_sorting/address_sorting_internal.h
  - third_party/address_sorting/include/address_sorting/address_sorting.h
  src:
  - third_party/address_sorting/address_sorting.c
  - third_party/address_sorting/address_sorting_posix.c
  - third_party/address_sorting/address_sorting_windows.c
  deps: []
- name: end2end_tests
  build: private
  language: c
  public_headers:
  - include/grpc/byte_buffer.h
  - include/grpc/byte_buffer_reader.h
  - include/grpc/compression.h
  - include/grpc/fork.h
  - include/grpc/grpc.h
  - include/grpc/grpc_posix.h
  - include/grpc/grpc_security.h
  - include/grpc/grpc_security_constants.h
  - include/grpc/impl/codegen/byte_buffer.h
  - include/grpc/impl/codegen/byte_buffer_reader.h
  - include/grpc/impl/codegen/compression_types.h
  - include/grpc/impl/codegen/connectivity_state.h
  - include/grpc/impl/codegen/grpc_types.h
  - include/grpc/impl/codegen/propagation_bits.h
  - include/grpc/impl/codegen/slice.h
  - include/grpc/impl/codegen/status.h
  - include/grpc/load_reporting.h
  - include/grpc/slice.h
  - include/grpc/slice_buffer.h
  - include/grpc/status.h
  - include/grpc/support/workaround_list.h
  headers:
  - src/core/lib/security/authorization/grpc_authorization_policy_provider.h
  - src/core/lib/security/authorization/rbac_translator.h
  - test/core/compression/args_utils.h
  - test/core/end2end/cq_verifier.h
  - test/core/end2end/data/ssl_test_data.h
  - test/core/end2end/end2end_tests.h
  - test/core/end2end/fixtures/http_proxy_fixture.h
  - test/core/end2end/fixtures/local_util.h
  - test/core/end2end/fixtures/proxy.h
  - test/core/end2end/tests/cancel_test_helpers.h
  - test/core/util/test_lb_policies.h
  src:
  - src/core/lib/security/authorization/grpc_authorization_policy_provider.cc
  - src/core/lib/security/authorization/rbac_translator.cc
  - test/core/compression/args_utils.cc
  - test/core/end2end/cq_verifier.cc
  - test/core/end2end/data/client_certs.cc
  - test/core/end2end/data/server1_cert.cc
  - test/core/end2end/data/server1_key.cc
  - test/core/end2end/data/test_root_cert.cc
  - test/core/end2end/end2end_test_utils.cc
  - test/core/end2end/end2end_tests.cc
  - test/core/end2end/fixtures/http_proxy_fixture.cc
  - test/core/end2end/fixtures/local_util.cc
  - test/core/end2end/fixtures/proxy.cc
  - test/core/end2end/tests/authority_not_supported.cc
  - test/core/end2end/tests/bad_hostname.cc
  - test/core/end2end/tests/bad_ping.cc
  - test/core/end2end/tests/binary_metadata.cc
  - test/core/end2end/tests/call_creds.cc
  - test/core/end2end/tests/call_host_override.cc
  - test/core/end2end/tests/cancel_after_accept.cc
  - test/core/end2end/tests/cancel_after_client_done.cc
  - test/core/end2end/tests/cancel_after_invoke.cc
  - test/core/end2end/tests/cancel_after_round_trip.cc
  - test/core/end2end/tests/cancel_before_invoke.cc
  - test/core/end2end/tests/cancel_in_a_vacuum.cc
  - test/core/end2end/tests/cancel_with_status.cc
  - test/core/end2end/tests/channelz.cc
  - test/core/end2end/tests/client_streaming.cc
  - test/core/end2end/tests/compressed_payload.cc
  - test/core/end2end/tests/connectivity.cc
  - test/core/end2end/tests/default_host.cc
  - test/core/end2end/tests/disappearing_server.cc
  - test/core/end2end/tests/empty_batch.cc
  - test/core/end2end/tests/filter_causes_close.cc
  - test/core/end2end/tests/filter_context.cc
  - test/core/end2end/tests/filter_init_fails.cc
  - test/core/end2end/tests/filter_latency.cc
  - test/core/end2end/tests/filter_status_code.cc
  - test/core/end2end/tests/filtered_metadata.cc
  - test/core/end2end/tests/graceful_server_shutdown.cc
  - test/core/end2end/tests/grpc_authz.cc
  - test/core/end2end/tests/high_initial_seqno.cc
  - test/core/end2end/tests/hpack_size.cc
  - test/core/end2end/tests/invoke_large_request.cc
  - test/core/end2end/tests/keepalive_timeout.cc
  - test/core/end2end/tests/large_metadata.cc
  - test/core/end2end/tests/max_concurrent_streams.cc
  - test/core/end2end/tests/max_connection_age.cc
  - test/core/end2end/tests/max_connection_idle.cc
  - test/core/end2end/tests/max_message_length.cc
  - test/core/end2end/tests/negative_deadline.cc
  - test/core/end2end/tests/no_error_on_hotpath.cc
  - test/core/end2end/tests/no_logging.cc
  - test/core/end2end/tests/no_op.cc
  - test/core/end2end/tests/payload.cc
  - test/core/end2end/tests/ping.cc
  - test/core/end2end/tests/ping_pong_streaming.cc
  - test/core/end2end/tests/proxy_auth.cc
  - test/core/end2end/tests/registered_call.cc
  - test/core/end2end/tests/request_with_flags.cc
  - test/core/end2end/tests/request_with_payload.cc
  - test/core/end2end/tests/resource_quota_server.cc
  - test/core/end2end/tests/retry.cc
  - test/core/end2end/tests/retry_cancel_after_first_attempt_starts.cc
  - test/core/end2end/tests/retry_cancel_during_delay.cc
  - test/core/end2end/tests/retry_cancel_with_multiple_send_batches.cc
  - test/core/end2end/tests/retry_cancellation.cc
  - test/core/end2end/tests/retry_disabled.cc
  - test/core/end2end/tests/retry_exceeds_buffer_size_in_delay.cc
  - test/core/end2end/tests/retry_exceeds_buffer_size_in_initial_batch.cc
  - test/core/end2end/tests/retry_exceeds_buffer_size_in_subsequent_batch.cc
  - test/core/end2end/tests/retry_lb_drop.cc
  - test/core/end2end/tests/retry_lb_fail.cc
  - test/core/end2end/tests/retry_non_retriable_status.cc
  - test/core/end2end/tests/retry_non_retriable_status_before_recv_trailing_metadata_started.cc
  - test/core/end2end/tests/retry_per_attempt_recv_timeout.cc
  - test/core/end2end/tests/retry_per_attempt_recv_timeout_on_last_attempt.cc
  - test/core/end2end/tests/retry_recv_initial_metadata.cc
  - test/core/end2end/tests/retry_recv_message.cc
  - test/core/end2end/tests/retry_recv_message_replay.cc
  - test/core/end2end/tests/retry_recv_trailing_metadata_error.cc
  - test/core/end2end/tests/retry_send_initial_metadata_refs.cc
  - test/core/end2end/tests/retry_send_op_fails.cc
  - test/core/end2end/tests/retry_send_recv_batch.cc
  - test/core/end2end/tests/retry_server_pushback_delay.cc
  - test/core/end2end/tests/retry_server_pushback_disabled.cc
  - test/core/end2end/tests/retry_streaming.cc
  - test/core/end2end/tests/retry_streaming_after_commit.cc
  - test/core/end2end/tests/retry_streaming_succeeds_before_replay_finished.cc
  - test/core/end2end/tests/retry_throttled.cc
  - test/core/end2end/tests/retry_too_many_attempts.cc
  - test/core/end2end/tests/retry_transparent_goaway.cc
  - test/core/end2end/tests/retry_transparent_max_concurrent_streams.cc
  - test/core/end2end/tests/retry_transparent_not_sent_on_wire.cc
  - test/core/end2end/tests/retry_unref_before_finish.cc
  - test/core/end2end/tests/retry_unref_before_recv.cc
  - test/core/end2end/tests/server_finishes_request.cc
  - test/core/end2end/tests/server_streaming.cc
  - test/core/end2end/tests/shutdown_finishes_calls.cc
  - test/core/end2end/tests/shutdown_finishes_tags.cc
  - test/core/end2end/tests/simple_delayed_request.cc
  - test/core/end2end/tests/simple_metadata.cc
  - test/core/end2end/tests/simple_request.cc
  - test/core/end2end/tests/streaming_error_response.cc
  - test/core/end2end/tests/trailing_metadata.cc
  - test/core/end2end/tests/write_buffering.cc
  - test/core/end2end/tests/write_buffering_at_end.cc
  - test/core/util/test_lb_policies.cc
  deps:
  - grpc_test_util
- name: gpr
  build: all
  language: c
  public_headers:
  - include/grpc/impl/codegen/atm.h
  - include/grpc/impl/codegen/atm_gcc_atomic.h
  - include/grpc/impl/codegen/atm_gcc_sync.h
  - include/grpc/impl/codegen/atm_windows.h
  - include/grpc/impl/codegen/byte_buffer.h
  - include/grpc/impl/codegen/byte_buffer_reader.h
  - include/grpc/impl/codegen/compression_types.h
  - include/grpc/impl/codegen/connectivity_state.h
  - include/grpc/impl/codegen/fork.h
  - include/grpc/impl/codegen/gpr_slice.h
  - include/grpc/impl/codegen/gpr_types.h
  - include/grpc/impl/codegen/grpc_types.h
  - include/grpc/impl/codegen/log.h
  - include/grpc/impl/codegen/port_platform.h
  - include/grpc/impl/codegen/propagation_bits.h
  - include/grpc/impl/codegen/slice.h
  - include/grpc/impl/codegen/status.h
  - include/grpc/impl/codegen/sync.h
  - include/grpc/impl/codegen/sync_abseil.h
  - include/grpc/impl/codegen/sync_custom.h
  - include/grpc/impl/codegen/sync_generic.h
  - include/grpc/impl/codegen/sync_posix.h
  - include/grpc/impl/codegen/sync_windows.h
  - include/grpc/support/alloc.h
  - include/grpc/support/atm.h
  - include/grpc/support/atm_gcc_atomic.h
  - include/grpc/support/atm_gcc_sync.h
  - include/grpc/support/atm_windows.h
  - include/grpc/support/cpu.h
  - include/grpc/support/log.h
  - include/grpc/support/log_windows.h
  - include/grpc/support/port_platform.h
  - include/grpc/support/string_util.h
  - include/grpc/support/sync.h
  - include/grpc/support/sync_abseil.h
  - include/grpc/support/sync_custom.h
  - include/grpc/support/sync_generic.h
  - include/grpc/support/sync_posix.h
  - include/grpc/support/sync_windows.h
  - include/grpc/support/thd_id.h
  - include/grpc/support/time.h
  headers:
  - src/core/lib/gpr/alloc.h
  - src/core/lib/gpr/env.h
  - src/core/lib/gpr/string.h
  - src/core/lib/gpr/time_precise.h
  - src/core/lib/gpr/tls.h
  - src/core/lib/gpr/tmpfile.h
  - src/core/lib/gpr/useful.h
  - src/core/lib/gprpp/construct_destruct.h
  - src/core/lib/gprpp/examine_stack.h
  - src/core/lib/gprpp/fork.h
  - src/core/lib/gprpp/global_config.h
  - src/core/lib/gprpp/global_config_custom.h
  - src/core/lib/gprpp/global_config_env.h
  - src/core/lib/gprpp/global_config_generic.h
  - src/core/lib/gprpp/host_port.h
  - src/core/lib/gprpp/memory.h
  - src/core/lib/gprpp/mpscq.h
  - src/core/lib/gprpp/no_destruct.h
  - src/core/lib/gprpp/stat.h
  - src/core/lib/gprpp/sync.h
  - src/core/lib/gprpp/tchar.h
  - src/core/lib/gprpp/thd.h
  - src/core/lib/gprpp/time_util.h
  src:
  - src/core/lib/gpr/alloc.cc
  - src/core/lib/gpr/atm.cc
  - src/core/lib/gpr/cpu_iphone.cc
  - src/core/lib/gpr/cpu_linux.cc
  - src/core/lib/gpr/cpu_posix.cc
  - src/core/lib/gpr/cpu_windows.cc
  - src/core/lib/gpr/env_linux.cc
  - src/core/lib/gpr/env_posix.cc
  - src/core/lib/gpr/env_windows.cc
  - src/core/lib/gpr/log.cc
  - src/core/lib/gpr/log_android.cc
  - src/core/lib/gpr/log_linux.cc
  - src/core/lib/gpr/log_posix.cc
  - src/core/lib/gpr/log_windows.cc
  - src/core/lib/gpr/string.cc
  - src/core/lib/gpr/string_posix.cc
  - src/core/lib/gpr/string_util_windows.cc
  - src/core/lib/gpr/string_windows.cc
  - src/core/lib/gpr/sync.cc
  - src/core/lib/gpr/sync_abseil.cc
  - src/core/lib/gpr/sync_posix.cc
  - src/core/lib/gpr/sync_windows.cc
  - src/core/lib/gpr/time.cc
  - src/core/lib/gpr/time_posix.cc
  - src/core/lib/gpr/time_precise.cc
  - src/core/lib/gpr/time_windows.cc
  - src/core/lib/gpr/tmpfile_msys.cc
  - src/core/lib/gpr/tmpfile_posix.cc
  - src/core/lib/gpr/tmpfile_windows.cc
  - src/core/lib/gpr/wrap_memcpy.cc
  - src/core/lib/gprpp/examine_stack.cc
  - src/core/lib/gprpp/fork.cc
  - src/core/lib/gprpp/global_config_env.cc
  - src/core/lib/gprpp/host_port.cc
  - src/core/lib/gprpp/mpscq.cc
  - src/core/lib/gprpp/stat_posix.cc
  - src/core/lib/gprpp/stat_windows.cc
  - src/core/lib/gprpp/tchar.cc
  - src/core/lib/gprpp/thd_posix.cc
  - src/core/lib/gprpp/thd_windows.cc
  - src/core/lib/gprpp/time_util.cc
  deps:
  - absl/base:base
  - absl/base:core_headers
  - absl/memory:memory
  - absl/random:random
  - absl/status:status
  - absl/strings:cord
  - absl/strings:str_format
  - absl/strings:strings
  - absl/synchronization:synchronization
  - absl/time:time
  - absl/types:optional
  - absl/types:variant
- name: grpc
  build: all
  language: c
  public_headers:
  - include/grpc/byte_buffer.h
  - include/grpc/byte_buffer_reader.h
  - include/grpc/census.h
  - include/grpc/compression.h
  - include/grpc/event_engine/endpoint_config.h
  - include/grpc/event_engine/event_engine.h
  - include/grpc/event_engine/internal/memory_allocator_impl.h
  - include/grpc/event_engine/memory_allocator.h
  - include/grpc/event_engine/memory_request.h
  - include/grpc/event_engine/port.h
  - include/grpc/event_engine/slice.h
  - include/grpc/event_engine/slice_buffer.h
  - include/grpc/fork.h
  - include/grpc/grpc.h
  - include/grpc/grpc_posix.h
  - include/grpc/grpc_security.h
  - include/grpc/grpc_security_constants.h
  - include/grpc/impl/codegen/atm.h
  - include/grpc/impl/codegen/atm_gcc_atomic.h
  - include/grpc/impl/codegen/atm_gcc_sync.h
  - include/grpc/impl/codegen/atm_windows.h
  - include/grpc/impl/codegen/byte_buffer.h
  - include/grpc/impl/codegen/byte_buffer_reader.h
  - include/grpc/impl/codegen/compression_types.h
  - include/grpc/impl/codegen/connectivity_state.h
  - include/grpc/impl/codegen/fork.h
  - include/grpc/impl/codegen/gpr_slice.h
  - include/grpc/impl/codegen/gpr_types.h
  - include/grpc/impl/codegen/grpc_types.h
  - include/grpc/impl/codegen/log.h
  - include/grpc/impl/codegen/port_platform.h
  - include/grpc/impl/codegen/propagation_bits.h
  - include/grpc/impl/codegen/slice.h
  - include/grpc/impl/codegen/status.h
  - include/grpc/impl/codegen/sync.h
  - include/grpc/impl/codegen/sync_abseil.h
  - include/grpc/impl/codegen/sync_custom.h
  - include/grpc/impl/codegen/sync_generic.h
  - include/grpc/impl/codegen/sync_posix.h
  - include/grpc/impl/codegen/sync_windows.h
  - include/grpc/load_reporting.h
  - include/grpc/slice.h
  - include/grpc/slice_buffer.h
  - include/grpc/status.h
  - include/grpc/support/alloc.h
  - include/grpc/support/atm_gcc_atomic.h
  - include/grpc/support/atm_gcc_sync.h
  - include/grpc/support/atm_windows.h
  - include/grpc/support/cpu.h
  - include/grpc/support/log.h
  - include/grpc/support/log_windows.h
  - include/grpc/support/port_platform.h
  - include/grpc/support/string_util.h
  - include/grpc/support/sync.h
  - include/grpc/support/sync_abseil.h
  - include/grpc/support/sync_custom.h
  - include/grpc/support/sync_generic.h
  - include/grpc/support/sync_posix.h
  - include/grpc/support/sync_windows.h
  - include/grpc/support/thd_id.h
  - include/grpc/support/time.h
  - include/grpc/support/workaround_list.h
  headers:
  - src/core/ext/filters/channel_idle/channel_idle_filter.h
  - src/core/ext/filters/channel_idle/idle_filter_state.h
  - src/core/ext/filters/client_channel/backend_metric.h
  - src/core/ext/filters/client_channel/backup_poller.h
  - src/core/ext/filters/client_channel/client_channel.h
  - src/core/ext/filters/client_channel/client_channel_channelz.h
  - src/core/ext/filters/client_channel/client_channel_factory.h
  - src/core/ext/filters/client_channel/config_selector.h
  - src/core/ext/filters/client_channel/connector.h
  - src/core/ext/filters/client_channel/dynamic_filters.h
  - src/core/ext/filters/client_channel/global_subchannel_pool.h
  - src/core/ext/filters/client_channel/health/health_check_client.h
  - src/core/ext/filters/client_channel/http_proxy.h
  - src/core/ext/filters/client_channel/lb_policy/address_filtering.h
  - src/core/ext/filters/client_channel/lb_policy/backend_metric_data.h
  - src/core/ext/filters/client_channel/lb_policy/child_policy_handler.h
  - src/core/ext/filters/client_channel/lb_policy/grpclb/client_load_reporting_filter.h
  - src/core/ext/filters/client_channel/lb_policy/grpclb/grpclb.h
  - src/core/ext/filters/client_channel/lb_policy/grpclb/grpclb_balancer_addresses.h
  - src/core/ext/filters/client_channel/lb_policy/grpclb/grpclb_client_stats.h
  - src/core/ext/filters/client_channel/lb_policy/grpclb/load_balancer_api.h
  - src/core/ext/filters/client_channel/lb_policy/oob_backend_metric.h
  - src/core/ext/filters/client_channel/lb_policy/outlier_detection/outlier_detection.h
  - src/core/ext/filters/client_channel/lb_policy/ring_hash/ring_hash.h
  - src/core/ext/filters/client_channel/lb_policy/subchannel_list.h
  - src/core/ext/filters/client_channel/lb_policy/xds/xds.h
  - src/core/ext/filters/client_channel/lb_policy/xds/xds_channel_args.h
  - src/core/ext/filters/client_channel/local_subchannel_pool.h
  - src/core/ext/filters/client_channel/proxy_mapper.h
  - src/core/ext/filters/client_channel/proxy_mapper_registry.h
  - src/core/ext/filters/client_channel/resolver/dns/c_ares/grpc_ares_ev_driver.h
  - src/core/ext/filters/client_channel/resolver/dns/c_ares/grpc_ares_wrapper.h
  - src/core/ext/filters/client_channel/resolver/dns/dns_resolver_selection.h
  - src/core/ext/filters/client_channel/resolver/fake/fake_resolver.h
  - src/core/ext/filters/client_channel/resolver/polling_resolver.h
  - src/core/ext/filters/client_channel/resolver/xds/xds_resolver.h
  - src/core/ext/filters/client_channel/resolver_result_parsing.h
  - src/core/ext/filters/client_channel/retry_filter.h
  - src/core/ext/filters/client_channel/retry_service_config.h
  - src/core/ext/filters/client_channel/retry_throttle.h
  - src/core/ext/filters/client_channel/subchannel.h
  - src/core/ext/filters/client_channel/subchannel_interface_internal.h
  - src/core/ext/filters/client_channel/subchannel_pool_interface.h
  - src/core/ext/filters/client_channel/subchannel_stream_client.h
  - src/core/ext/filters/deadline/deadline_filter.h
  - src/core/ext/filters/fault_injection/fault_injection_filter.h
  - src/core/ext/filters/fault_injection/service_config_parser.h
  - src/core/ext/filters/http/client/http_client_filter.h
  - src/core/ext/filters/http/client_authority_filter.h
  - src/core/ext/filters/http/message_compress/message_compress_filter.h
  - src/core/ext/filters/http/message_compress/message_decompress_filter.h
  - src/core/ext/filters/http/server/http_server_filter.h
  - src/core/ext/filters/message_size/message_size_filter.h
  - src/core/ext/filters/rbac/rbac_filter.h
  - src/core/ext/filters/rbac/rbac_service_config_parser.h
  - src/core/ext/filters/server_config_selector/server_config_selector.h
  - src/core/ext/filters/server_config_selector/server_config_selector_filter.h
  - src/core/ext/transport/chttp2/alpn/alpn.h
  - src/core/ext/transport/chttp2/client/chttp2_connector.h
  - src/core/ext/transport/chttp2/server/chttp2_server.h
  - src/core/ext/transport/chttp2/transport/bin_decoder.h
  - src/core/ext/transport/chttp2/transport/bin_encoder.h
  - src/core/ext/transport/chttp2/transport/chttp2_transport.h
  - src/core/ext/transport/chttp2/transport/context_list.h
  - src/core/ext/transport/chttp2/transport/flow_control.h
  - src/core/ext/transport/chttp2/transport/frame.h
  - src/core/ext/transport/chttp2/transport/frame_data.h
  - src/core/ext/transport/chttp2/transport/frame_goaway.h
  - src/core/ext/transport/chttp2/transport/frame_ping.h
  - src/core/ext/transport/chttp2/transport/frame_rst_stream.h
  - src/core/ext/transport/chttp2/transport/frame_settings.h
  - src/core/ext/transport/chttp2/transport/frame_window_update.h
  - src/core/ext/transport/chttp2/transport/hpack_constants.h
  - src/core/ext/transport/chttp2/transport/hpack_encoder.h
  - src/core/ext/transport/chttp2/transport/hpack_encoder_table.h
  - src/core/ext/transport/chttp2/transport/hpack_parser.h
  - src/core/ext/transport/chttp2/transport/hpack_parser_table.h
  - src/core/ext/transport/chttp2/transport/http2_settings.h
  - src/core/ext/transport/chttp2/transport/huffsyms.h
  - src/core/ext/transport/chttp2/transport/internal.h
  - src/core/ext/transport/chttp2/transport/stream_map.h
  - src/core/ext/transport/chttp2/transport/varint.h
  - src/core/ext/transport/inproc/inproc_transport.h
  - src/core/ext/upb-generated/envoy/admin/v3/certs.upb.h
  - src/core/ext/upb-generated/envoy/admin/v3/clusters.upb.h
  - src/core/ext/upb-generated/envoy/admin/v3/config_dump.upb.h
  - src/core/ext/upb-generated/envoy/admin/v3/config_dump_shared.upb.h
  - src/core/ext/upb-generated/envoy/admin/v3/init_dump.upb.h
  - src/core/ext/upb-generated/envoy/admin/v3/listeners.upb.h
  - src/core/ext/upb-generated/envoy/admin/v3/memory.upb.h
  - src/core/ext/upb-generated/envoy/admin/v3/metrics.upb.h
  - src/core/ext/upb-generated/envoy/admin/v3/mutex_stats.upb.h
  - src/core/ext/upb-generated/envoy/admin/v3/server_info.upb.h
  - src/core/ext/upb-generated/envoy/admin/v3/tap.upb.h
  - src/core/ext/upb-generated/envoy/annotations/deprecation.upb.h
  - src/core/ext/upb-generated/envoy/annotations/resource.upb.h
  - src/core/ext/upb-generated/envoy/config/accesslog/v3/accesslog.upb.h
  - src/core/ext/upb-generated/envoy/config/bootstrap/v3/bootstrap.upb.h
  - src/core/ext/upb-generated/envoy/config/cluster/v3/circuit_breaker.upb.h
  - src/core/ext/upb-generated/envoy/config/cluster/v3/cluster.upb.h
  - src/core/ext/upb-generated/envoy/config/cluster/v3/filter.upb.h
  - src/core/ext/upb-generated/envoy/config/cluster/v3/outlier_detection.upb.h
  - src/core/ext/upb-generated/envoy/config/common/matcher/v3/matcher.upb.h
  - src/core/ext/upb-generated/envoy/config/core/v3/address.upb.h
  - src/core/ext/upb-generated/envoy/config/core/v3/backoff.upb.h
  - src/core/ext/upb-generated/envoy/config/core/v3/base.upb.h
  - src/core/ext/upb-generated/envoy/config/core/v3/config_source.upb.h
  - src/core/ext/upb-generated/envoy/config/core/v3/event_service_config.upb.h
  - src/core/ext/upb-generated/envoy/config/core/v3/extension.upb.h
  - src/core/ext/upb-generated/envoy/config/core/v3/grpc_method_list.upb.h
  - src/core/ext/upb-generated/envoy/config/core/v3/grpc_service.upb.h
  - src/core/ext/upb-generated/envoy/config/core/v3/health_check.upb.h
  - src/core/ext/upb-generated/envoy/config/core/v3/http_uri.upb.h
  - src/core/ext/upb-generated/envoy/config/core/v3/protocol.upb.h
  - src/core/ext/upb-generated/envoy/config/core/v3/proxy_protocol.upb.h
  - src/core/ext/upb-generated/envoy/config/core/v3/resolver.upb.h
  - src/core/ext/upb-generated/envoy/config/core/v3/socket_option.upb.h
  - src/core/ext/upb-generated/envoy/config/core/v3/substitution_format_string.upb.h
  - src/core/ext/upb-generated/envoy/config/core/v3/udp_socket_config.upb.h
  - src/core/ext/upb-generated/envoy/config/endpoint/v3/endpoint.upb.h
  - src/core/ext/upb-generated/envoy/config/endpoint/v3/endpoint_components.upb.h
  - src/core/ext/upb-generated/envoy/config/endpoint/v3/load_report.upb.h
  - src/core/ext/upb-generated/envoy/config/listener/v3/api_listener.upb.h
  - src/core/ext/upb-generated/envoy/config/listener/v3/listener.upb.h
  - src/core/ext/upb-generated/envoy/config/listener/v3/listener_components.upb.h
  - src/core/ext/upb-generated/envoy/config/listener/v3/quic_config.upb.h
  - src/core/ext/upb-generated/envoy/config/listener/v3/udp_listener_config.upb.h
  - src/core/ext/upb-generated/envoy/config/metrics/v3/metrics_service.upb.h
  - src/core/ext/upb-generated/envoy/config/metrics/v3/stats.upb.h
  - src/core/ext/upb-generated/envoy/config/overload/v3/overload.upb.h
  - src/core/ext/upb-generated/envoy/config/rbac/v3/rbac.upb.h
  - src/core/ext/upb-generated/envoy/config/route/v3/route.upb.h
  - src/core/ext/upb-generated/envoy/config/route/v3/route_components.upb.h
  - src/core/ext/upb-generated/envoy/config/route/v3/scoped_route.upb.h
  - src/core/ext/upb-generated/envoy/config/tap/v3/common.upb.h
  - src/core/ext/upb-generated/envoy/config/trace/v3/datadog.upb.h
  - src/core/ext/upb-generated/envoy/config/trace/v3/dynamic_ot.upb.h
  - src/core/ext/upb-generated/envoy/config/trace/v3/http_tracer.upb.h
  - src/core/ext/upb-generated/envoy/config/trace/v3/lightstep.upb.h
  - src/core/ext/upb-generated/envoy/config/trace/v3/opencensus.upb.h
  - src/core/ext/upb-generated/envoy/config/trace/v3/opentelemetry.upb.h
  - src/core/ext/upb-generated/envoy/config/trace/v3/service.upb.h
  - src/core/ext/upb-generated/envoy/config/trace/v3/skywalking.upb.h
  - src/core/ext/upb-generated/envoy/config/trace/v3/trace.upb.h
  - src/core/ext/upb-generated/envoy/config/trace/v3/xray.upb.h
  - src/core/ext/upb-generated/envoy/config/trace/v3/zipkin.upb.h
  - src/core/ext/upb-generated/envoy/extensions/clusters/aggregate/v3/cluster.upb.h
  - src/core/ext/upb-generated/envoy/extensions/filters/common/fault/v3/fault.upb.h
  - src/core/ext/upb-generated/envoy/extensions/filters/http/fault/v3/fault.upb.h
  - src/core/ext/upb-generated/envoy/extensions/filters/http/rbac/v3/rbac.upb.h
  - src/core/ext/upb-generated/envoy/extensions/filters/http/router/v3/router.upb.h
  - src/core/ext/upb-generated/envoy/extensions/filters/network/http_connection_manager/v3/http_connection_manager.upb.h
  - src/core/ext/upb-generated/envoy/extensions/load_balancing_policies/ring_hash/v3/ring_hash.upb.h
  - src/core/ext/upb-generated/envoy/extensions/load_balancing_policies/wrr_locality/v3/wrr_locality.upb.h
  - src/core/ext/upb-generated/envoy/extensions/transport_sockets/tls/v3/cert.upb.h
  - src/core/ext/upb-generated/envoy/extensions/transport_sockets/tls/v3/common.upb.h
  - src/core/ext/upb-generated/envoy/extensions/transport_sockets/tls/v3/secret.upb.h
  - src/core/ext/upb-generated/envoy/extensions/transport_sockets/tls/v3/tls.upb.h
  - src/core/ext/upb-generated/envoy/extensions/transport_sockets/tls/v3/tls_spiffe_validator_config.upb.h
  - src/core/ext/upb-generated/envoy/service/discovery/v3/ads.upb.h
  - src/core/ext/upb-generated/envoy/service/discovery/v3/discovery.upb.h
  - src/core/ext/upb-generated/envoy/service/load_stats/v3/lrs.upb.h
  - src/core/ext/upb-generated/envoy/service/status/v3/csds.upb.h
  - src/core/ext/upb-generated/envoy/type/http/v3/cookie.upb.h
  - src/core/ext/upb-generated/envoy/type/http/v3/path_transformation.upb.h
  - src/core/ext/upb-generated/envoy/type/matcher/v3/http_inputs.upb.h
  - src/core/ext/upb-generated/envoy/type/matcher/v3/metadata.upb.h
  - src/core/ext/upb-generated/envoy/type/matcher/v3/node.upb.h
  - src/core/ext/upb-generated/envoy/type/matcher/v3/number.upb.h
  - src/core/ext/upb-generated/envoy/type/matcher/v3/path.upb.h
  - src/core/ext/upb-generated/envoy/type/matcher/v3/regex.upb.h
  - src/core/ext/upb-generated/envoy/type/matcher/v3/string.upb.h
  - src/core/ext/upb-generated/envoy/type/matcher/v3/struct.upb.h
  - src/core/ext/upb-generated/envoy/type/matcher/v3/value.upb.h
  - src/core/ext/upb-generated/envoy/type/metadata/v3/metadata.upb.h
  - src/core/ext/upb-generated/envoy/type/tracing/v3/custom_tag.upb.h
  - src/core/ext/upb-generated/envoy/type/v3/hash_policy.upb.h
  - src/core/ext/upb-generated/envoy/type/v3/http.upb.h
  - src/core/ext/upb-generated/envoy/type/v3/http_status.upb.h
  - src/core/ext/upb-generated/envoy/type/v3/percent.upb.h
  - src/core/ext/upb-generated/envoy/type/v3/range.upb.h
  - src/core/ext/upb-generated/envoy/type/v3/ratelimit_strategy.upb.h
  - src/core/ext/upb-generated/envoy/type/v3/ratelimit_unit.upb.h
  - src/core/ext/upb-generated/envoy/type/v3/semantic_version.upb.h
  - src/core/ext/upb-generated/envoy/type/v3/token_bucket.upb.h
  - src/core/ext/upb-generated/google/api/annotations.upb.h
  - src/core/ext/upb-generated/google/api/expr/v1alpha1/checked.upb.h
  - src/core/ext/upb-generated/google/api/expr/v1alpha1/syntax.upb.h
  - src/core/ext/upb-generated/google/api/http.upb.h
  - src/core/ext/upb-generated/google/api/httpbody.upb.h
  - src/core/ext/upb-generated/google/protobuf/any.upb.h
  - src/core/ext/upb-generated/google/protobuf/descriptor.upb.h
  - src/core/ext/upb-generated/google/protobuf/duration.upb.h
  - src/core/ext/upb-generated/google/protobuf/empty.upb.h
  - src/core/ext/upb-generated/google/protobuf/struct.upb.h
  - src/core/ext/upb-generated/google/protobuf/timestamp.upb.h
  - src/core/ext/upb-generated/google/protobuf/wrappers.upb.h
  - src/core/ext/upb-generated/google/rpc/status.upb.h
  - src/core/ext/upb-generated/opencensus/proto/trace/v1/trace_config.upb.h
  - src/core/ext/upb-generated/src/proto/grpc/gcp/altscontext.upb.h
  - src/core/ext/upb-generated/src/proto/grpc/gcp/handshaker.upb.h
  - src/core/ext/upb-generated/src/proto/grpc/gcp/transport_security_common.upb.h
  - src/core/ext/upb-generated/src/proto/grpc/health/v1/health.upb.h
  - src/core/ext/upb-generated/src/proto/grpc/lb/v1/load_balancer.upb.h
  - src/core/ext/upb-generated/src/proto/grpc/lookup/v1/rls.upb.h
  - src/core/ext/upb-generated/src/proto/grpc/lookup/v1/rls_config.upb.h
  - src/core/ext/upb-generated/udpa/annotations/migrate.upb.h
  - src/core/ext/upb-generated/udpa/annotations/security.upb.h
  - src/core/ext/upb-generated/udpa/annotations/sensitive.upb.h
  - src/core/ext/upb-generated/udpa/annotations/status.upb.h
  - src/core/ext/upb-generated/udpa/annotations/versioning.upb.h
  - src/core/ext/upb-generated/validate/validate.upb.h
  - src/core/ext/upb-generated/xds/annotations/v3/migrate.upb.h
  - src/core/ext/upb-generated/xds/annotations/v3/security.upb.h
  - src/core/ext/upb-generated/xds/annotations/v3/sensitive.upb.h
  - src/core/ext/upb-generated/xds/annotations/v3/status.upb.h
  - src/core/ext/upb-generated/xds/annotations/v3/versioning.upb.h
  - src/core/ext/upb-generated/xds/core/v3/authority.upb.h
  - src/core/ext/upb-generated/xds/core/v3/collection_entry.upb.h
  - src/core/ext/upb-generated/xds/core/v3/context_params.upb.h
  - src/core/ext/upb-generated/xds/core/v3/extension.upb.h
  - src/core/ext/upb-generated/xds/core/v3/resource.upb.h
  - src/core/ext/upb-generated/xds/core/v3/resource_locator.upb.h
  - src/core/ext/upb-generated/xds/core/v3/resource_name.upb.h
  - src/core/ext/upb-generated/xds/data/orca/v3/orca_load_report.upb.h
  - src/core/ext/upb-generated/xds/service/orca/v3/orca.upb.h
  - src/core/ext/upb-generated/xds/type/matcher/v3/matcher.upb.h
  - src/core/ext/upb-generated/xds/type/matcher/v3/regex.upb.h
  - src/core/ext/upb-generated/xds/type/matcher/v3/string.upb.h
  - src/core/ext/upb-generated/xds/type/v3/typed_struct.upb.h
  - src/core/ext/upbdefs-generated/envoy/admin/v3/certs.upbdefs.h
  - src/core/ext/upbdefs-generated/envoy/admin/v3/clusters.upbdefs.h
  - src/core/ext/upbdefs-generated/envoy/admin/v3/config_dump.upbdefs.h
  - src/core/ext/upbdefs-generated/envoy/admin/v3/config_dump_shared.upbdefs.h
  - src/core/ext/upbdefs-generated/envoy/admin/v3/init_dump.upbdefs.h
  - src/core/ext/upbdefs-generated/envoy/admin/v3/listeners.upbdefs.h
  - src/core/ext/upbdefs-generated/envoy/admin/v3/memory.upbdefs.h
  - src/core/ext/upbdefs-generated/envoy/admin/v3/metrics.upbdefs.h
  - src/core/ext/upbdefs-generated/envoy/admin/v3/mutex_stats.upbdefs.h
  - src/core/ext/upbdefs-generated/envoy/admin/v3/server_info.upbdefs.h
  - src/core/ext/upbdefs-generated/envoy/admin/v3/tap.upbdefs.h
  - src/core/ext/upbdefs-generated/envoy/annotations/deprecation.upbdefs.h
  - src/core/ext/upbdefs-generated/envoy/annotations/resource.upbdefs.h
  - src/core/ext/upbdefs-generated/envoy/config/accesslog/v3/accesslog.upbdefs.h
  - src/core/ext/upbdefs-generated/envoy/config/bootstrap/v3/bootstrap.upbdefs.h
  - src/core/ext/upbdefs-generated/envoy/config/cluster/v3/circuit_breaker.upbdefs.h
  - src/core/ext/upbdefs-generated/envoy/config/cluster/v3/cluster.upbdefs.h
  - src/core/ext/upbdefs-generated/envoy/config/cluster/v3/filter.upbdefs.h
  - src/core/ext/upbdefs-generated/envoy/config/cluster/v3/outlier_detection.upbdefs.h
  - src/core/ext/upbdefs-generated/envoy/config/common/matcher/v3/matcher.upbdefs.h
  - src/core/ext/upbdefs-generated/envoy/config/core/v3/address.upbdefs.h
  - src/core/ext/upbdefs-generated/envoy/config/core/v3/backoff.upbdefs.h
  - src/core/ext/upbdefs-generated/envoy/config/core/v3/base.upbdefs.h
  - src/core/ext/upbdefs-generated/envoy/config/core/v3/config_source.upbdefs.h
  - src/core/ext/upbdefs-generated/envoy/config/core/v3/event_service_config.upbdefs.h
  - src/core/ext/upbdefs-generated/envoy/config/core/v3/extension.upbdefs.h
  - src/core/ext/upbdefs-generated/envoy/config/core/v3/grpc_method_list.upbdefs.h
  - src/core/ext/upbdefs-generated/envoy/config/core/v3/grpc_service.upbdefs.h
  - src/core/ext/upbdefs-generated/envoy/config/core/v3/health_check.upbdefs.h
  - src/core/ext/upbdefs-generated/envoy/config/core/v3/http_uri.upbdefs.h
  - src/core/ext/upbdefs-generated/envoy/config/core/v3/protocol.upbdefs.h
  - src/core/ext/upbdefs-generated/envoy/config/core/v3/proxy_protocol.upbdefs.h
  - src/core/ext/upbdefs-generated/envoy/config/core/v3/resolver.upbdefs.h
  - src/core/ext/upbdefs-generated/envoy/config/core/v3/socket_option.upbdefs.h
  - src/core/ext/upbdefs-generated/envoy/config/core/v3/substitution_format_string.upbdefs.h
  - src/core/ext/upbdefs-generated/envoy/config/core/v3/udp_socket_config.upbdefs.h
  - src/core/ext/upbdefs-generated/envoy/config/endpoint/v3/endpoint.upbdefs.h
  - src/core/ext/upbdefs-generated/envoy/config/endpoint/v3/endpoint_components.upbdefs.h
  - src/core/ext/upbdefs-generated/envoy/config/endpoint/v3/load_report.upbdefs.h
  - src/core/ext/upbdefs-generated/envoy/config/listener/v3/api_listener.upbdefs.h
  - src/core/ext/upbdefs-generated/envoy/config/listener/v3/listener.upbdefs.h
  - src/core/ext/upbdefs-generated/envoy/config/listener/v3/listener_components.upbdefs.h
  - src/core/ext/upbdefs-generated/envoy/config/listener/v3/quic_config.upbdefs.h
  - src/core/ext/upbdefs-generated/envoy/config/listener/v3/udp_listener_config.upbdefs.h
  - src/core/ext/upbdefs-generated/envoy/config/metrics/v3/metrics_service.upbdefs.h
  - src/core/ext/upbdefs-generated/envoy/config/metrics/v3/stats.upbdefs.h
  - src/core/ext/upbdefs-generated/envoy/config/overload/v3/overload.upbdefs.h
  - src/core/ext/upbdefs-generated/envoy/config/rbac/v3/rbac.upbdefs.h
  - src/core/ext/upbdefs-generated/envoy/config/route/v3/route.upbdefs.h
  - src/core/ext/upbdefs-generated/envoy/config/route/v3/route_components.upbdefs.h
  - src/core/ext/upbdefs-generated/envoy/config/route/v3/scoped_route.upbdefs.h
  - src/core/ext/upbdefs-generated/envoy/config/tap/v3/common.upbdefs.h
  - src/core/ext/upbdefs-generated/envoy/config/trace/v3/datadog.upbdefs.h
  - src/core/ext/upbdefs-generated/envoy/config/trace/v3/dynamic_ot.upbdefs.h
  - src/core/ext/upbdefs-generated/envoy/config/trace/v3/http_tracer.upbdefs.h
  - src/core/ext/upbdefs-generated/envoy/config/trace/v3/lightstep.upbdefs.h
  - src/core/ext/upbdefs-generated/envoy/config/trace/v3/opencensus.upbdefs.h
  - src/core/ext/upbdefs-generated/envoy/config/trace/v3/opentelemetry.upbdefs.h
  - src/core/ext/upbdefs-generated/envoy/config/trace/v3/service.upbdefs.h
  - src/core/ext/upbdefs-generated/envoy/config/trace/v3/skywalking.upbdefs.h
  - src/core/ext/upbdefs-generated/envoy/config/trace/v3/trace.upbdefs.h
  - src/core/ext/upbdefs-generated/envoy/config/trace/v3/xray.upbdefs.h
  - src/core/ext/upbdefs-generated/envoy/config/trace/v3/zipkin.upbdefs.h
  - src/core/ext/upbdefs-generated/envoy/extensions/clusters/aggregate/v3/cluster.upbdefs.h
  - src/core/ext/upbdefs-generated/envoy/extensions/filters/common/fault/v3/fault.upbdefs.h
  - src/core/ext/upbdefs-generated/envoy/extensions/filters/http/fault/v3/fault.upbdefs.h
  - src/core/ext/upbdefs-generated/envoy/extensions/filters/http/rbac/v3/rbac.upbdefs.h
  - src/core/ext/upbdefs-generated/envoy/extensions/filters/http/router/v3/router.upbdefs.h
  - src/core/ext/upbdefs-generated/envoy/extensions/filters/network/http_connection_manager/v3/http_connection_manager.upbdefs.h
  - src/core/ext/upbdefs-generated/envoy/extensions/transport_sockets/tls/v3/cert.upbdefs.h
  - src/core/ext/upbdefs-generated/envoy/extensions/transport_sockets/tls/v3/common.upbdefs.h
  - src/core/ext/upbdefs-generated/envoy/extensions/transport_sockets/tls/v3/secret.upbdefs.h
  - src/core/ext/upbdefs-generated/envoy/extensions/transport_sockets/tls/v3/tls.upbdefs.h
  - src/core/ext/upbdefs-generated/envoy/extensions/transport_sockets/tls/v3/tls_spiffe_validator_config.upbdefs.h
  - src/core/ext/upbdefs-generated/envoy/service/discovery/v3/ads.upbdefs.h
  - src/core/ext/upbdefs-generated/envoy/service/discovery/v3/discovery.upbdefs.h
  - src/core/ext/upbdefs-generated/envoy/service/load_stats/v3/lrs.upbdefs.h
  - src/core/ext/upbdefs-generated/envoy/service/status/v3/csds.upbdefs.h
  - src/core/ext/upbdefs-generated/envoy/type/http/v3/cookie.upbdefs.h
  - src/core/ext/upbdefs-generated/envoy/type/http/v3/path_transformation.upbdefs.h
  - src/core/ext/upbdefs-generated/envoy/type/matcher/v3/http_inputs.upbdefs.h
  - src/core/ext/upbdefs-generated/envoy/type/matcher/v3/metadata.upbdefs.h
  - src/core/ext/upbdefs-generated/envoy/type/matcher/v3/node.upbdefs.h
  - src/core/ext/upbdefs-generated/envoy/type/matcher/v3/number.upbdefs.h
  - src/core/ext/upbdefs-generated/envoy/type/matcher/v3/path.upbdefs.h
  - src/core/ext/upbdefs-generated/envoy/type/matcher/v3/regex.upbdefs.h
  - src/core/ext/upbdefs-generated/envoy/type/matcher/v3/string.upbdefs.h
  - src/core/ext/upbdefs-generated/envoy/type/matcher/v3/struct.upbdefs.h
  - src/core/ext/upbdefs-generated/envoy/type/matcher/v3/value.upbdefs.h
  - src/core/ext/upbdefs-generated/envoy/type/metadata/v3/metadata.upbdefs.h
  - src/core/ext/upbdefs-generated/envoy/type/tracing/v3/custom_tag.upbdefs.h
  - src/core/ext/upbdefs-generated/envoy/type/v3/hash_policy.upbdefs.h
  - src/core/ext/upbdefs-generated/envoy/type/v3/http.upbdefs.h
  - src/core/ext/upbdefs-generated/envoy/type/v3/http_status.upbdefs.h
  - src/core/ext/upbdefs-generated/envoy/type/v3/percent.upbdefs.h
  - src/core/ext/upbdefs-generated/envoy/type/v3/range.upbdefs.h
  - src/core/ext/upbdefs-generated/envoy/type/v3/ratelimit_strategy.upbdefs.h
  - src/core/ext/upbdefs-generated/envoy/type/v3/ratelimit_unit.upbdefs.h
  - src/core/ext/upbdefs-generated/envoy/type/v3/semantic_version.upbdefs.h
  - src/core/ext/upbdefs-generated/envoy/type/v3/token_bucket.upbdefs.h
  - src/core/ext/upbdefs-generated/google/api/annotations.upbdefs.h
  - src/core/ext/upbdefs-generated/google/api/expr/v1alpha1/checked.upbdefs.h
  - src/core/ext/upbdefs-generated/google/api/expr/v1alpha1/syntax.upbdefs.h
  - src/core/ext/upbdefs-generated/google/api/http.upbdefs.h
  - src/core/ext/upbdefs-generated/google/api/httpbody.upbdefs.h
  - src/core/ext/upbdefs-generated/google/protobuf/any.upbdefs.h
  - src/core/ext/upbdefs-generated/google/protobuf/descriptor.upbdefs.h
  - src/core/ext/upbdefs-generated/google/protobuf/duration.upbdefs.h
  - src/core/ext/upbdefs-generated/google/protobuf/empty.upbdefs.h
  - src/core/ext/upbdefs-generated/google/protobuf/struct.upbdefs.h
  - src/core/ext/upbdefs-generated/google/protobuf/timestamp.upbdefs.h
  - src/core/ext/upbdefs-generated/google/protobuf/wrappers.upbdefs.h
  - src/core/ext/upbdefs-generated/google/rpc/status.upbdefs.h
  - src/core/ext/upbdefs-generated/opencensus/proto/trace/v1/trace_config.upbdefs.h
  - src/core/ext/upbdefs-generated/src/proto/grpc/lookup/v1/rls_config.upbdefs.h
  - src/core/ext/upbdefs-generated/udpa/annotations/migrate.upbdefs.h
  - src/core/ext/upbdefs-generated/udpa/annotations/security.upbdefs.h
  - src/core/ext/upbdefs-generated/udpa/annotations/sensitive.upbdefs.h
  - src/core/ext/upbdefs-generated/udpa/annotations/status.upbdefs.h
  - src/core/ext/upbdefs-generated/udpa/annotations/versioning.upbdefs.h
  - src/core/ext/upbdefs-generated/validate/validate.upbdefs.h
  - src/core/ext/upbdefs-generated/xds/annotations/v3/migrate.upbdefs.h
  - src/core/ext/upbdefs-generated/xds/annotations/v3/security.upbdefs.h
  - src/core/ext/upbdefs-generated/xds/annotations/v3/sensitive.upbdefs.h
  - src/core/ext/upbdefs-generated/xds/annotations/v3/status.upbdefs.h
  - src/core/ext/upbdefs-generated/xds/annotations/v3/versioning.upbdefs.h
  - src/core/ext/upbdefs-generated/xds/core/v3/authority.upbdefs.h
  - src/core/ext/upbdefs-generated/xds/core/v3/collection_entry.upbdefs.h
  - src/core/ext/upbdefs-generated/xds/core/v3/context_params.upbdefs.h
  - src/core/ext/upbdefs-generated/xds/core/v3/extension.upbdefs.h
  - src/core/ext/upbdefs-generated/xds/core/v3/resource.upbdefs.h
  - src/core/ext/upbdefs-generated/xds/core/v3/resource_locator.upbdefs.h
  - src/core/ext/upbdefs-generated/xds/core/v3/resource_name.upbdefs.h
  - src/core/ext/upbdefs-generated/xds/type/matcher/v3/matcher.upbdefs.h
  - src/core/ext/upbdefs-generated/xds/type/matcher/v3/regex.upbdefs.h
  - src/core/ext/upbdefs-generated/xds/type/matcher/v3/string.upbdefs.h
  - src/core/ext/upbdefs-generated/xds/type/v3/typed_struct.upbdefs.h
  - src/core/ext/xds/certificate_provider_store.h
  - src/core/ext/xds/file_watcher_certificate_provider_factory.h
  - src/core/ext/xds/upb_utils.h
  - src/core/ext/xds/xds_api.h
  - src/core/ext/xds/xds_bootstrap.h
  - src/core/ext/xds/xds_bootstrap_grpc.h
  - src/core/ext/xds/xds_certificate_provider.h
  - src/core/ext/xds/xds_channel_args.h
  - src/core/ext/xds/xds_channel_stack_modifier.h
  - src/core/ext/xds/xds_client.h
  - src/core/ext/xds/xds_client_grpc.h
  - src/core/ext/xds/xds_client_stats.h
  - src/core/ext/xds/xds_cluster.h
  - src/core/ext/xds/xds_cluster_specifier_plugin.h
  - src/core/ext/xds/xds_common_types.h
  - src/core/ext/xds/xds_endpoint.h
  - src/core/ext/xds/xds_http_fault_filter.h
  - src/core/ext/xds/xds_http_filters.h
  - src/core/ext/xds/xds_http_rbac_filter.h
  - src/core/ext/xds/xds_lb_policy_registry.h
  - src/core/ext/xds/xds_listener.h
  - src/core/ext/xds/xds_resource_type.h
  - src/core/ext/xds/xds_resource_type_impl.h
  - src/core/ext/xds/xds_route_config.h
  - src/core/ext/xds/xds_routing.h
  - src/core/ext/xds/xds_transport.h
  - src/core/ext/xds/xds_transport_grpc.h
  - src/core/lib/address_utils/parse_address.h
  - src/core/lib/address_utils/sockaddr_utils.h
  - src/core/lib/avl/avl.h
  - src/core/lib/backoff/backoff.h
  - src/core/lib/channel/call_finalization.h
  - src/core/lib/channel/call_tracer.h
  - src/core/lib/channel/channel_args.h
  - src/core/lib/channel/channel_args_preconditioning.h
  - src/core/lib/channel/channel_fwd.h
  - src/core/lib/channel/channel_stack.h
  - src/core/lib/channel/channel_stack_builder.h
  - src/core/lib/channel/channel_stack_builder_impl.h
  - src/core/lib/channel/channel_trace.h
  - src/core/lib/channel/channelz.h
  - src/core/lib/channel/channelz_registry.h
  - src/core/lib/channel/connected_channel.h
  - src/core/lib/channel/context.h
  - src/core/lib/channel/promise_based_filter.h
  - src/core/lib/channel/status_util.h
  - src/core/lib/compression/compression_internal.h
  - src/core/lib/compression/message_compress.h
  - src/core/lib/config/core_configuration.h
  - src/core/lib/debug/stats.h
  - src/core/lib/debug/stats_data.h
  - src/core/lib/debug/trace.h
  - src/core/lib/event_engine/channel_args_endpoint_config.h
  - src/core/lib/event_engine/default_event_engine.h
  - src/core/lib/event_engine/default_event_engine_factory.h
  - src/core/lib/event_engine/executor/executor.h
  - src/core/lib/event_engine/executor/threaded_executor.h
  - src/core/lib/event_engine/forkable.h
  - src/core/lib/event_engine/handle_containers.h
  - src/core/lib/event_engine/poller.h
  - src/core/lib/event_engine/posix_engine/posix_engine.h
  - src/core/lib/event_engine/posix_engine/timer.h
  - src/core/lib/event_engine/posix_engine/timer_heap.h
  - src/core/lib/event_engine/posix_engine/timer_manager.h
  - src/core/lib/event_engine/promise.h
  - src/core/lib/event_engine/socket_notifier.h
  - src/core/lib/event_engine/thread_pool.h
  - src/core/lib/event_engine/time_util.h
  - src/core/lib/event_engine/trace.h
  - src/core/lib/event_engine/utils.h
  - src/core/lib/event_engine/windows/iocp.h
  - src/core/lib/event_engine/windows/win_socket.h
  - src/core/lib/event_engine/windows/windows_engine.h
  - src/core/lib/experiments/config.h
  - src/core/lib/experiments/experiments.h
  - src/core/lib/gpr/murmur_hash.h
  - src/core/lib/gpr/spinlock.h
  - src/core/lib/gprpp/atomic_utils.h
  - src/core/lib/gprpp/bitset.h
  - src/core/lib/gprpp/chunked_vector.h
  - src/core/lib/gprpp/cpp_impl_of.h
  - src/core/lib/gprpp/debug_location.h
  - src/core/lib/gprpp/dual_ref_counted.h
  - src/core/lib/gprpp/manual_constructor.h
  - src/core/lib/gprpp/match.h
  - src/core/lib/gprpp/orphanable.h
  - src/core/lib/gprpp/overload.h
  - src/core/lib/gprpp/packed_table.h
  - src/core/lib/gprpp/ref_counted.h
  - src/core/lib/gprpp/ref_counted_ptr.h
  - src/core/lib/gprpp/single_set_ptr.h
  - src/core/lib/gprpp/sorted_pack.h
  - src/core/lib/gprpp/status_helper.h
  - src/core/lib/gprpp/table.h
  - src/core/lib/gprpp/time.h
  - src/core/lib/gprpp/time_averaged_stats.h
  - src/core/lib/gprpp/unique_type_name.h
  - src/core/lib/gprpp/work_serializer.h
  - src/core/lib/http/format_request.h
  - src/core/lib/http/httpcli.h
  - src/core/lib/http/httpcli_ssl_credentials.h
  - src/core/lib/http/parser.h
  - src/core/lib/iomgr/block_annotate.h
  - src/core/lib/iomgr/buffer_list.h
  - src/core/lib/iomgr/call_combiner.h
  - src/core/lib/iomgr/cfstream_handle.h
  - src/core/lib/iomgr/closure.h
  - src/core/lib/iomgr/combiner.h
  - src/core/lib/iomgr/dynamic_annotations.h
  - src/core/lib/iomgr/endpoint.h
  - src/core/lib/iomgr/endpoint_cfstream.h
  - src/core/lib/iomgr/endpoint_pair.h
  - src/core/lib/iomgr/error.h
  - src/core/lib/iomgr/error_cfstream.h
  - src/core/lib/iomgr/ev_apple.h
  - src/core/lib/iomgr/ev_epoll1_linux.h
  - src/core/lib/iomgr/ev_poll_posix.h
  - src/core/lib/iomgr/ev_posix.h
  - src/core/lib/iomgr/exec_ctx.h
  - src/core/lib/iomgr/executor.h
  - src/core/lib/iomgr/gethostname.h
  - src/core/lib/iomgr/grpc_if_nametoindex.h
  - src/core/lib/iomgr/internal_errqueue.h
  - src/core/lib/iomgr/iocp_windows.h
  - src/core/lib/iomgr/iomgr.h
  - src/core/lib/iomgr/iomgr_fwd.h
  - src/core/lib/iomgr/iomgr_internal.h
  - src/core/lib/iomgr/load_file.h
  - src/core/lib/iomgr/lockfree_event.h
  - src/core/lib/iomgr/nameser.h
  - src/core/lib/iomgr/polling_entity.h
  - src/core/lib/iomgr/pollset.h
  - src/core/lib/iomgr/pollset_set.h
  - src/core/lib/iomgr/pollset_set_windows.h
  - src/core/lib/iomgr/pollset_windows.h
  - src/core/lib/iomgr/port.h
  - src/core/lib/iomgr/python_util.h
  - src/core/lib/iomgr/resolve_address.h
  - src/core/lib/iomgr/resolve_address_impl.h
  - src/core/lib/iomgr/resolve_address_posix.h
  - src/core/lib/iomgr/resolve_address_windows.h
  - src/core/lib/iomgr/resolved_address.h
  - src/core/lib/iomgr/sockaddr.h
  - src/core/lib/iomgr/sockaddr_posix.h
  - src/core/lib/iomgr/sockaddr_windows.h
  - src/core/lib/iomgr/socket_factory_posix.h
  - src/core/lib/iomgr/socket_mutator.h
  - src/core/lib/iomgr/socket_utils.h
  - src/core/lib/iomgr/socket_utils_posix.h
  - src/core/lib/iomgr/socket_windows.h
  - src/core/lib/iomgr/tcp_client.h
  - src/core/lib/iomgr/tcp_client_posix.h
  - src/core/lib/iomgr/tcp_posix.h
  - src/core/lib/iomgr/tcp_server.h
  - src/core/lib/iomgr/tcp_server_utils_posix.h
  - src/core/lib/iomgr/tcp_windows.h
  - src/core/lib/iomgr/timer.h
  - src/core/lib/iomgr/timer_generic.h
  - src/core/lib/iomgr/timer_heap.h
  - src/core/lib/iomgr/timer_manager.h
  - src/core/lib/iomgr/unix_sockets_posix.h
  - src/core/lib/iomgr/wakeup_fd_pipe.h
  - src/core/lib/iomgr/wakeup_fd_posix.h
  - src/core/lib/json/json.h
  - src/core/lib/json/json_args.h
  - src/core/lib/json/json_object_loader.h
  - src/core/lib/json/json_util.h
  - src/core/lib/load_balancing/lb_policy.h
  - src/core/lib/load_balancing/lb_policy_factory.h
  - src/core/lib/load_balancing/lb_policy_registry.h
  - src/core/lib/load_balancing/subchannel_interface.h
  - src/core/lib/matchers/matchers.h
  - src/core/lib/promise/activity.h
  - src/core/lib/promise/arena_promise.h
  - src/core/lib/promise/call_push_pull.h
  - src/core/lib/promise/context.h
  - src/core/lib/promise/detail/basic_seq.h
  - src/core/lib/promise/detail/promise_factory.h
  - src/core/lib/promise/detail/promise_like.h
  - src/core/lib/promise/detail/status.h
  - src/core/lib/promise/exec_ctx_wakeup_scheduler.h
  - src/core/lib/promise/intra_activity_waiter.h
  - src/core/lib/promise/latch.h
  - src/core/lib/promise/loop.h
  - src/core/lib/promise/map.h
  - src/core/lib/promise/poll.h
  - src/core/lib/promise/promise.h
  - src/core/lib/promise/race.h
  - src/core/lib/promise/seq.h
  - src/core/lib/promise/sleep.h
  - src/core/lib/promise/try_seq.h
  - src/core/lib/resolver/resolver.h
  - src/core/lib/resolver/resolver_factory.h
  - src/core/lib/resolver/resolver_registry.h
  - src/core/lib/resolver/server_address.h
  - src/core/lib/resource_quota/api.h
  - src/core/lib/resource_quota/arena.h
  - src/core/lib/resource_quota/memory_quota.h
  - src/core/lib/resource_quota/periodic_update.h
  - src/core/lib/resource_quota/resource_quota.h
  - src/core/lib/resource_quota/thread_quota.h
  - src/core/lib/resource_quota/trace.h
  - src/core/lib/security/authorization/authorization_engine.h
  - src/core/lib/security/authorization/authorization_policy_provider.h
  - src/core/lib/security/authorization/evaluate_args.h
  - src/core/lib/security/authorization/grpc_authorization_engine.h
  - src/core/lib/security/authorization/grpc_server_authz_filter.h
  - src/core/lib/security/authorization/matchers.h
  - src/core/lib/security/authorization/rbac_policy.h
  - src/core/lib/security/certificate_provider/certificate_provider_factory.h
  - src/core/lib/security/certificate_provider/certificate_provider_registry.h
  - src/core/lib/security/context/security_context.h
  - src/core/lib/security/credentials/alts/alts_credentials.h
  - src/core/lib/security/credentials/alts/check_gcp_environment.h
  - src/core/lib/security/credentials/alts/grpc_alts_credentials_options.h
  - src/core/lib/security/credentials/call_creds_util.h
  - src/core/lib/security/credentials/channel_creds_registry.h
  - src/core/lib/security/credentials/composite/composite_credentials.h
  - src/core/lib/security/credentials/credentials.h
  - src/core/lib/security/credentials/external/aws_external_account_credentials.h
  - src/core/lib/security/credentials/external/aws_request_signer.h
  - src/core/lib/security/credentials/external/external_account_credentials.h
  - src/core/lib/security/credentials/external/file_external_account_credentials.h
  - src/core/lib/security/credentials/external/url_external_account_credentials.h
  - src/core/lib/security/credentials/fake/fake_credentials.h
  - src/core/lib/security/credentials/google_default/google_default_credentials.h
  - src/core/lib/security/credentials/iam/iam_credentials.h
  - src/core/lib/security/credentials/insecure/insecure_credentials.h
  - src/core/lib/security/credentials/jwt/json_token.h
  - src/core/lib/security/credentials/jwt/jwt_credentials.h
  - src/core/lib/security/credentials/jwt/jwt_verifier.h
  - src/core/lib/security/credentials/local/local_credentials.h
  - src/core/lib/security/credentials/oauth2/oauth2_credentials.h
  - src/core/lib/security/credentials/plugin/plugin_credentials.h
  - src/core/lib/security/credentials/ssl/ssl_credentials.h
  - src/core/lib/security/credentials/tls/grpc_tls_certificate_distributor.h
  - src/core/lib/security/credentials/tls/grpc_tls_certificate_provider.h
  - src/core/lib/security/credentials/tls/grpc_tls_certificate_verifier.h
  - src/core/lib/security/credentials/tls/grpc_tls_credentials_options.h
  - src/core/lib/security/credentials/tls/tls_credentials.h
  - src/core/lib/security/credentials/tls/tls_utils.h
  - src/core/lib/security/credentials/xds/xds_credentials.h
  - src/core/lib/security/security_connector/alts/alts_security_connector.h
  - src/core/lib/security/security_connector/fake/fake_security_connector.h
  - src/core/lib/security/security_connector/insecure/insecure_security_connector.h
  - src/core/lib/security/security_connector/load_system_roots.h
  - src/core/lib/security/security_connector/load_system_roots_supported.h
  - src/core/lib/security/security_connector/local/local_security_connector.h
  - src/core/lib/security/security_connector/security_connector.h
  - src/core/lib/security/security_connector/ssl/ssl_security_connector.h
  - src/core/lib/security/security_connector/ssl_utils.h
  - src/core/lib/security/security_connector/ssl_utils_config.h
  - src/core/lib/security/security_connector/tls/tls_security_connector.h
  - src/core/lib/security/transport/auth_filters.h
  - src/core/lib/security/transport/secure_endpoint.h
  - src/core/lib/security/transport/security_handshaker.h
  - src/core/lib/security/transport/tsi_error.h
  - src/core/lib/security/util/json_util.h
  - src/core/lib/service_config/service_config.h
  - src/core/lib/service_config/service_config_call_data.h
  - src/core/lib/service_config/service_config_impl.h
  - src/core/lib/service_config/service_config_parser.h
  - src/core/lib/slice/b64.h
  - src/core/lib/slice/percent_encoding.h
  - src/core/lib/slice/slice.h
  - src/core/lib/slice/slice_buffer.h
  - src/core/lib/slice/slice_internal.h
  - src/core/lib/slice/slice_refcount.h
  - src/core/lib/slice/slice_refcount_base.h
  - src/core/lib/slice/slice_string_helpers.h
  - src/core/lib/surface/api_trace.h
  - src/core/lib/surface/builtins.h
  - src/core/lib/surface/call.h
  - src/core/lib/surface/call_test_only.h
  - src/core/lib/surface/channel.h
  - src/core/lib/surface/channel_init.h
  - src/core/lib/surface/channel_stack_type.h
  - src/core/lib/surface/completion_queue.h
  - src/core/lib/surface/completion_queue_factory.h
  - src/core/lib/surface/event_string.h
  - src/core/lib/surface/init.h
  - src/core/lib/surface/lame_client.h
  - src/core/lib/surface/server.h
  - src/core/lib/surface/validate_metadata.h
  - src/core/lib/transport/bdp_estimator.h
  - src/core/lib/transport/connectivity_state.h
  - src/core/lib/transport/error_utils.h
  - src/core/lib/transport/handshaker.h
  - src/core/lib/transport/handshaker_factory.h
  - src/core/lib/transport/handshaker_registry.h
  - src/core/lib/transport/http2_errors.h
  - src/core/lib/transport/http_connect_handshaker.h
  - src/core/lib/transport/metadata_batch.h
  - src/core/lib/transport/parsed_metadata.h
  - src/core/lib/transport/pid_controller.h
  - src/core/lib/transport/status_conversion.h
  - src/core/lib/transport/tcp_connect_handshaker.h
  - src/core/lib/transport/timeout_encoding.h
  - src/core/lib/transport/transport.h
  - src/core/lib/transport/transport_fwd.h
  - src/core/lib/transport/transport_impl.h
  - src/core/lib/uri/uri_parser.h
  - src/core/tsi/alts/crypt/gsec.h
  - src/core/tsi/alts/frame_protector/alts_counter.h
  - src/core/tsi/alts/frame_protector/alts_crypter.h
  - src/core/tsi/alts/frame_protector/alts_frame_protector.h
  - src/core/tsi/alts/frame_protector/alts_record_protocol_crypter_common.h
  - src/core/tsi/alts/frame_protector/frame_handler.h
  - src/core/tsi/alts/handshaker/alts_handshaker_client.h
  - src/core/tsi/alts/handshaker/alts_shared_resource.h
  - src/core/tsi/alts/handshaker/alts_tsi_handshaker.h
  - src/core/tsi/alts/handshaker/alts_tsi_handshaker_private.h
  - src/core/tsi/alts/handshaker/alts_tsi_utils.h
  - src/core/tsi/alts/handshaker/transport_security_common_api.h
  - src/core/tsi/alts/zero_copy_frame_protector/alts_grpc_integrity_only_record_protocol.h
  - src/core/tsi/alts/zero_copy_frame_protector/alts_grpc_privacy_integrity_record_protocol.h
  - src/core/tsi/alts/zero_copy_frame_protector/alts_grpc_record_protocol.h
  - src/core/tsi/alts/zero_copy_frame_protector/alts_grpc_record_protocol_common.h
  - src/core/tsi/alts/zero_copy_frame_protector/alts_iovec_record_protocol.h
  - src/core/tsi/alts/zero_copy_frame_protector/alts_zero_copy_grpc_protector.h
  - src/core/tsi/fake_transport_security.h
  - src/core/tsi/local_transport_security.h
  - src/core/tsi/ssl/key_logging/ssl_key_logging.h
  - src/core/tsi/ssl/session_cache/ssl_session.h
  - src/core/tsi/ssl/session_cache/ssl_session_cache.h
  - src/core/tsi/ssl_transport_security.h
  - src/core/tsi/ssl_types.h
  - src/core/tsi/transport_security.h
  - src/core/tsi/transport_security_grpc.h
  - src/core/tsi/transport_security_interface.h
  - third_party/xxhash/xxhash.h
  src:
  - src/core/ext/filters/census/grpc_context.cc
  - src/core/ext/filters/channel_idle/channel_idle_filter.cc
  - src/core/ext/filters/channel_idle/idle_filter_state.cc
  - src/core/ext/filters/client_channel/backend_metric.cc
  - src/core/ext/filters/client_channel/backup_poller.cc
  - src/core/ext/filters/client_channel/channel_connectivity.cc
  - src/core/ext/filters/client_channel/client_channel.cc
  - src/core/ext/filters/client_channel/client_channel_channelz.cc
  - src/core/ext/filters/client_channel/client_channel_factory.cc
  - src/core/ext/filters/client_channel/client_channel_plugin.cc
  - src/core/ext/filters/client_channel/config_selector.cc
  - src/core/ext/filters/client_channel/dynamic_filters.cc
  - src/core/ext/filters/client_channel/global_subchannel_pool.cc
  - src/core/ext/filters/client_channel/health/health_check_client.cc
  - src/core/ext/filters/client_channel/http_proxy.cc
  - src/core/ext/filters/client_channel/lb_policy/address_filtering.cc
  - src/core/ext/filters/client_channel/lb_policy/child_policy_handler.cc
  - src/core/ext/filters/client_channel/lb_policy/grpclb/client_load_reporting_filter.cc
  - src/core/ext/filters/client_channel/lb_policy/grpclb/grpclb.cc
  - src/core/ext/filters/client_channel/lb_policy/grpclb/grpclb_balancer_addresses.cc
  - src/core/ext/filters/client_channel/lb_policy/grpclb/grpclb_client_stats.cc
  - src/core/ext/filters/client_channel/lb_policy/grpclb/load_balancer_api.cc
  - src/core/ext/filters/client_channel/lb_policy/oob_backend_metric.cc
  - src/core/ext/filters/client_channel/lb_policy/outlier_detection/outlier_detection.cc
  - src/core/ext/filters/client_channel/lb_policy/pick_first/pick_first.cc
  - src/core/ext/filters/client_channel/lb_policy/priority/priority.cc
  - src/core/ext/filters/client_channel/lb_policy/ring_hash/ring_hash.cc
  - src/core/ext/filters/client_channel/lb_policy/rls/rls.cc
  - src/core/ext/filters/client_channel/lb_policy/round_robin/round_robin.cc
  - src/core/ext/filters/client_channel/lb_policy/weighted_target/weighted_target.cc
  - src/core/ext/filters/client_channel/lb_policy/xds/cds.cc
  - src/core/ext/filters/client_channel/lb_policy/xds/xds_cluster_impl.cc
  - src/core/ext/filters/client_channel/lb_policy/xds/xds_cluster_manager.cc
  - src/core/ext/filters/client_channel/lb_policy/xds/xds_cluster_resolver.cc
  - src/core/ext/filters/client_channel/local_subchannel_pool.cc
  - src/core/ext/filters/client_channel/proxy_mapper_registry.cc
  - src/core/ext/filters/client_channel/resolver/binder/binder_resolver.cc
  - src/core/ext/filters/client_channel/resolver/dns/c_ares/dns_resolver_ares.cc
  - src/core/ext/filters/client_channel/resolver/dns/c_ares/grpc_ares_ev_driver_posix.cc
  - src/core/ext/filters/client_channel/resolver/dns/c_ares/grpc_ares_ev_driver_windows.cc
  - src/core/ext/filters/client_channel/resolver/dns/c_ares/grpc_ares_wrapper.cc
  - src/core/ext/filters/client_channel/resolver/dns/c_ares/grpc_ares_wrapper_posix.cc
  - src/core/ext/filters/client_channel/resolver/dns/c_ares/grpc_ares_wrapper_windows.cc
  - src/core/ext/filters/client_channel/resolver/dns/dns_resolver_selection.cc
  - src/core/ext/filters/client_channel/resolver/dns/native/dns_resolver.cc
  - src/core/ext/filters/client_channel/resolver/fake/fake_resolver.cc
  - src/core/ext/filters/client_channel/resolver/google_c2p/google_c2p_resolver.cc
  - src/core/ext/filters/client_channel/resolver/polling_resolver.cc
  - src/core/ext/filters/client_channel/resolver/sockaddr/sockaddr_resolver.cc
  - src/core/ext/filters/client_channel/resolver/xds/xds_resolver.cc
  - src/core/ext/filters/client_channel/resolver_result_parsing.cc
  - src/core/ext/filters/client_channel/retry_filter.cc
  - src/core/ext/filters/client_channel/retry_service_config.cc
  - src/core/ext/filters/client_channel/retry_throttle.cc
  - src/core/ext/filters/client_channel/service_config_channel_arg_filter.cc
  - src/core/ext/filters/client_channel/subchannel.cc
  - src/core/ext/filters/client_channel/subchannel_pool_interface.cc
  - src/core/ext/filters/client_channel/subchannel_stream_client.cc
  - src/core/ext/filters/deadline/deadline_filter.cc
  - src/core/ext/filters/fault_injection/fault_injection_filter.cc
  - src/core/ext/filters/fault_injection/service_config_parser.cc
  - src/core/ext/filters/http/client/http_client_filter.cc
  - src/core/ext/filters/http/client_authority_filter.cc
  - src/core/ext/filters/http/http_filters_plugin.cc
  - src/core/ext/filters/http/message_compress/message_compress_filter.cc
  - src/core/ext/filters/http/message_compress/message_decompress_filter.cc
  - src/core/ext/filters/http/server/http_server_filter.cc
  - src/core/ext/filters/message_size/message_size_filter.cc
  - src/core/ext/filters/rbac/rbac_filter.cc
  - src/core/ext/filters/rbac/rbac_service_config_parser.cc
  - src/core/ext/filters/server_config_selector/server_config_selector.cc
  - src/core/ext/filters/server_config_selector/server_config_selector_filter.cc
  - src/core/ext/transport/chttp2/alpn/alpn.cc
  - src/core/ext/transport/chttp2/client/chttp2_connector.cc
  - src/core/ext/transport/chttp2/server/chttp2_server.cc
  - src/core/ext/transport/chttp2/transport/bin_decoder.cc
  - src/core/ext/transport/chttp2/transport/bin_encoder.cc
  - src/core/ext/transport/chttp2/transport/chttp2_transport.cc
  - src/core/ext/transport/chttp2/transport/context_list.cc
  - src/core/ext/transport/chttp2/transport/flow_control.cc
  - src/core/ext/transport/chttp2/transport/frame_data.cc
  - src/core/ext/transport/chttp2/transport/frame_goaway.cc
  - src/core/ext/transport/chttp2/transport/frame_ping.cc
  - src/core/ext/transport/chttp2/transport/frame_rst_stream.cc
  - src/core/ext/transport/chttp2/transport/frame_settings.cc
  - src/core/ext/transport/chttp2/transport/frame_window_update.cc
  - src/core/ext/transport/chttp2/transport/hpack_encoder.cc
  - src/core/ext/transport/chttp2/transport/hpack_encoder_table.cc
  - src/core/ext/transport/chttp2/transport/hpack_parser.cc
  - src/core/ext/transport/chttp2/transport/hpack_parser_table.cc
  - src/core/ext/transport/chttp2/transport/http2_settings.cc
  - src/core/ext/transport/chttp2/transport/huffsyms.cc
  - src/core/ext/transport/chttp2/transport/parsing.cc
  - src/core/ext/transport/chttp2/transport/stream_lists.cc
  - src/core/ext/transport/chttp2/transport/stream_map.cc
  - src/core/ext/transport/chttp2/transport/varint.cc
  - src/core/ext/transport/chttp2/transport/writing.cc
  - src/core/ext/transport/inproc/inproc_plugin.cc
  - src/core/ext/transport/inproc/inproc_transport.cc
  - src/core/ext/upb-generated/envoy/admin/v3/certs.upb.c
  - src/core/ext/upb-generated/envoy/admin/v3/clusters.upb.c
  - src/core/ext/upb-generated/envoy/admin/v3/config_dump.upb.c
  - src/core/ext/upb-generated/envoy/admin/v3/config_dump_shared.upb.c
  - src/core/ext/upb-generated/envoy/admin/v3/init_dump.upb.c
  - src/core/ext/upb-generated/envoy/admin/v3/listeners.upb.c
  - src/core/ext/upb-generated/envoy/admin/v3/memory.upb.c
  - src/core/ext/upb-generated/envoy/admin/v3/metrics.upb.c
  - src/core/ext/upb-generated/envoy/admin/v3/mutex_stats.upb.c
  - src/core/ext/upb-generated/envoy/admin/v3/server_info.upb.c
  - src/core/ext/upb-generated/envoy/admin/v3/tap.upb.c
  - src/core/ext/upb-generated/envoy/annotations/deprecation.upb.c
  - src/core/ext/upb-generated/envoy/annotations/resource.upb.c
  - src/core/ext/upb-generated/envoy/config/accesslog/v3/accesslog.upb.c
  - src/core/ext/upb-generated/envoy/config/bootstrap/v3/bootstrap.upb.c
  - src/core/ext/upb-generated/envoy/config/cluster/v3/circuit_breaker.upb.c
  - src/core/ext/upb-generated/envoy/config/cluster/v3/cluster.upb.c
  - src/core/ext/upb-generated/envoy/config/cluster/v3/filter.upb.c
  - src/core/ext/upb-generated/envoy/config/cluster/v3/outlier_detection.upb.c
  - src/core/ext/upb-generated/envoy/config/common/matcher/v3/matcher.upb.c
  - src/core/ext/upb-generated/envoy/config/core/v3/address.upb.c
  - src/core/ext/upb-generated/envoy/config/core/v3/backoff.upb.c
  - src/core/ext/upb-generated/envoy/config/core/v3/base.upb.c
  - src/core/ext/upb-generated/envoy/config/core/v3/config_source.upb.c
  - src/core/ext/upb-generated/envoy/config/core/v3/event_service_config.upb.c
  - src/core/ext/upb-generated/envoy/config/core/v3/extension.upb.c
  - src/core/ext/upb-generated/envoy/config/core/v3/grpc_method_list.upb.c
  - src/core/ext/upb-generated/envoy/config/core/v3/grpc_service.upb.c
  - src/core/ext/upb-generated/envoy/config/core/v3/health_check.upb.c
  - src/core/ext/upb-generated/envoy/config/core/v3/http_uri.upb.c
  - src/core/ext/upb-generated/envoy/config/core/v3/protocol.upb.c
  - src/core/ext/upb-generated/envoy/config/core/v3/proxy_protocol.upb.c
  - src/core/ext/upb-generated/envoy/config/core/v3/resolver.upb.c
  - src/core/ext/upb-generated/envoy/config/core/v3/socket_option.upb.c
  - src/core/ext/upb-generated/envoy/config/core/v3/substitution_format_string.upb.c
  - src/core/ext/upb-generated/envoy/config/core/v3/udp_socket_config.upb.c
  - src/core/ext/upb-generated/envoy/config/endpoint/v3/endpoint.upb.c
  - src/core/ext/upb-generated/envoy/config/endpoint/v3/endpoint_components.upb.c
  - src/core/ext/upb-generated/envoy/config/endpoint/v3/load_report.upb.c
  - src/core/ext/upb-generated/envoy/config/listener/v3/api_listener.upb.c
  - src/core/ext/upb-generated/envoy/config/listener/v3/listener.upb.c
  - src/core/ext/upb-generated/envoy/config/listener/v3/listener_components.upb.c
  - src/core/ext/upb-generated/envoy/config/listener/v3/quic_config.upb.c
  - src/core/ext/upb-generated/envoy/config/listener/v3/udp_listener_config.upb.c
  - src/core/ext/upb-generated/envoy/config/metrics/v3/metrics_service.upb.c
  - src/core/ext/upb-generated/envoy/config/metrics/v3/stats.upb.c
  - src/core/ext/upb-generated/envoy/config/overload/v3/overload.upb.c
  - src/core/ext/upb-generated/envoy/config/rbac/v3/rbac.upb.c
  - src/core/ext/upb-generated/envoy/config/route/v3/route.upb.c
  - src/core/ext/upb-generated/envoy/config/route/v3/route_components.upb.c
  - src/core/ext/upb-generated/envoy/config/route/v3/scoped_route.upb.c
  - src/core/ext/upb-generated/envoy/config/tap/v3/common.upb.c
  - src/core/ext/upb-generated/envoy/config/trace/v3/datadog.upb.c
  - src/core/ext/upb-generated/envoy/config/trace/v3/dynamic_ot.upb.c
  - src/core/ext/upb-generated/envoy/config/trace/v3/http_tracer.upb.c
  - src/core/ext/upb-generated/envoy/config/trace/v3/lightstep.upb.c
  - src/core/ext/upb-generated/envoy/config/trace/v3/opencensus.upb.c
  - src/core/ext/upb-generated/envoy/config/trace/v3/opentelemetry.upb.c
  - src/core/ext/upb-generated/envoy/config/trace/v3/service.upb.c
  - src/core/ext/upb-generated/envoy/config/trace/v3/skywalking.upb.c
  - src/core/ext/upb-generated/envoy/config/trace/v3/trace.upb.c
  - src/core/ext/upb-generated/envoy/config/trace/v3/xray.upb.c
  - src/core/ext/upb-generated/envoy/config/trace/v3/zipkin.upb.c
  - src/core/ext/upb-generated/envoy/extensions/clusters/aggregate/v3/cluster.upb.c
  - src/core/ext/upb-generated/envoy/extensions/filters/common/fault/v3/fault.upb.c
  - src/core/ext/upb-generated/envoy/extensions/filters/http/fault/v3/fault.upb.c
  - src/core/ext/upb-generated/envoy/extensions/filters/http/rbac/v3/rbac.upb.c
  - src/core/ext/upb-generated/envoy/extensions/filters/http/router/v3/router.upb.c
  - src/core/ext/upb-generated/envoy/extensions/filters/network/http_connection_manager/v3/http_connection_manager.upb.c
  - src/core/ext/upb-generated/envoy/extensions/load_balancing_policies/ring_hash/v3/ring_hash.upb.c
  - src/core/ext/upb-generated/envoy/extensions/load_balancing_policies/wrr_locality/v3/wrr_locality.upb.c
  - src/core/ext/upb-generated/envoy/extensions/transport_sockets/tls/v3/cert.upb.c
  - src/core/ext/upb-generated/envoy/extensions/transport_sockets/tls/v3/common.upb.c
  - src/core/ext/upb-generated/envoy/extensions/transport_sockets/tls/v3/secret.upb.c
  - src/core/ext/upb-generated/envoy/extensions/transport_sockets/tls/v3/tls.upb.c
  - src/core/ext/upb-generated/envoy/extensions/transport_sockets/tls/v3/tls_spiffe_validator_config.upb.c
  - src/core/ext/upb-generated/envoy/service/discovery/v3/ads.upb.c
  - src/core/ext/upb-generated/envoy/service/discovery/v3/discovery.upb.c
  - src/core/ext/upb-generated/envoy/service/load_stats/v3/lrs.upb.c
  - src/core/ext/upb-generated/envoy/service/status/v3/csds.upb.c
  - src/core/ext/upb-generated/envoy/type/http/v3/cookie.upb.c
  - src/core/ext/upb-generated/envoy/type/http/v3/path_transformation.upb.c
  - src/core/ext/upb-generated/envoy/type/matcher/v3/http_inputs.upb.c
  - src/core/ext/upb-generated/envoy/type/matcher/v3/metadata.upb.c
  - src/core/ext/upb-generated/envoy/type/matcher/v3/node.upb.c
  - src/core/ext/upb-generated/envoy/type/matcher/v3/number.upb.c
  - src/core/ext/upb-generated/envoy/type/matcher/v3/path.upb.c
  - src/core/ext/upb-generated/envoy/type/matcher/v3/regex.upb.c
  - src/core/ext/upb-generated/envoy/type/matcher/v3/string.upb.c
  - src/core/ext/upb-generated/envoy/type/matcher/v3/struct.upb.c
  - src/core/ext/upb-generated/envoy/type/matcher/v3/value.upb.c
  - src/core/ext/upb-generated/envoy/type/metadata/v3/metadata.upb.c
  - src/core/ext/upb-generated/envoy/type/tracing/v3/custom_tag.upb.c
  - src/core/ext/upb-generated/envoy/type/v3/hash_policy.upb.c
  - src/core/ext/upb-generated/envoy/type/v3/http.upb.c
  - src/core/ext/upb-generated/envoy/type/v3/http_status.upb.c
  - src/core/ext/upb-generated/envoy/type/v3/percent.upb.c
  - src/core/ext/upb-generated/envoy/type/v3/range.upb.c
  - src/core/ext/upb-generated/envoy/type/v3/ratelimit_strategy.upb.c
  - src/core/ext/upb-generated/envoy/type/v3/ratelimit_unit.upb.c
  - src/core/ext/upb-generated/envoy/type/v3/semantic_version.upb.c
  - src/core/ext/upb-generated/envoy/type/v3/token_bucket.upb.c
  - src/core/ext/upb-generated/google/api/annotations.upb.c
  - src/core/ext/upb-generated/google/api/expr/v1alpha1/checked.upb.c
  - src/core/ext/upb-generated/google/api/expr/v1alpha1/syntax.upb.c
  - src/core/ext/upb-generated/google/api/http.upb.c
  - src/core/ext/upb-generated/google/api/httpbody.upb.c
  - src/core/ext/upb-generated/google/protobuf/any.upb.c
  - src/core/ext/upb-generated/google/protobuf/descriptor.upb.c
  - src/core/ext/upb-generated/google/protobuf/duration.upb.c
  - src/core/ext/upb-generated/google/protobuf/empty.upb.c
  - src/core/ext/upb-generated/google/protobuf/struct.upb.c
  - src/core/ext/upb-generated/google/protobuf/timestamp.upb.c
  - src/core/ext/upb-generated/google/protobuf/wrappers.upb.c
  - src/core/ext/upb-generated/google/rpc/status.upb.c
  - src/core/ext/upb-generated/opencensus/proto/trace/v1/trace_config.upb.c
  - src/core/ext/upb-generated/src/proto/grpc/gcp/altscontext.upb.c
  - src/core/ext/upb-generated/src/proto/grpc/gcp/handshaker.upb.c
  - src/core/ext/upb-generated/src/proto/grpc/gcp/transport_security_common.upb.c
  - src/core/ext/upb-generated/src/proto/grpc/health/v1/health.upb.c
  - src/core/ext/upb-generated/src/proto/grpc/lb/v1/load_balancer.upb.c
  - src/core/ext/upb-generated/src/proto/grpc/lookup/v1/rls.upb.c
  - src/core/ext/upb-generated/src/proto/grpc/lookup/v1/rls_config.upb.c
  - src/core/ext/upb-generated/udpa/annotations/migrate.upb.c
  - src/core/ext/upb-generated/udpa/annotations/security.upb.c
  - src/core/ext/upb-generated/udpa/annotations/sensitive.upb.c
  - src/core/ext/upb-generated/udpa/annotations/status.upb.c
  - src/core/ext/upb-generated/udpa/annotations/versioning.upb.c
  - src/core/ext/upb-generated/validate/validate.upb.c
  - src/core/ext/upb-generated/xds/annotations/v3/migrate.upb.c
  - src/core/ext/upb-generated/xds/annotations/v3/security.upb.c
  - src/core/ext/upb-generated/xds/annotations/v3/sensitive.upb.c
  - src/core/ext/upb-generated/xds/annotations/v3/status.upb.c
  - src/core/ext/upb-generated/xds/annotations/v3/versioning.upb.c
  - src/core/ext/upb-generated/xds/core/v3/authority.upb.c
  - src/core/ext/upb-generated/xds/core/v3/collection_entry.upb.c
  - src/core/ext/upb-generated/xds/core/v3/context_params.upb.c
  - src/core/ext/upb-generated/xds/core/v3/extension.upb.c
  - src/core/ext/upb-generated/xds/core/v3/resource.upb.c
  - src/core/ext/upb-generated/xds/core/v3/resource_locator.upb.c
  - src/core/ext/upb-generated/xds/core/v3/resource_name.upb.c
  - src/core/ext/upb-generated/xds/data/orca/v3/orca_load_report.upb.c
  - src/core/ext/upb-generated/xds/service/orca/v3/orca.upb.c
  - src/core/ext/upb-generated/xds/type/matcher/v3/matcher.upb.c
  - src/core/ext/upb-generated/xds/type/matcher/v3/regex.upb.c
  - src/core/ext/upb-generated/xds/type/matcher/v3/string.upb.c
  - src/core/ext/upb-generated/xds/type/v3/typed_struct.upb.c
  - src/core/ext/upbdefs-generated/envoy/admin/v3/certs.upbdefs.c
  - src/core/ext/upbdefs-generated/envoy/admin/v3/clusters.upbdefs.c
  - src/core/ext/upbdefs-generated/envoy/admin/v3/config_dump.upbdefs.c
  - src/core/ext/upbdefs-generated/envoy/admin/v3/config_dump_shared.upbdefs.c
  - src/core/ext/upbdefs-generated/envoy/admin/v3/init_dump.upbdefs.c
  - src/core/ext/upbdefs-generated/envoy/admin/v3/listeners.upbdefs.c
  - src/core/ext/upbdefs-generated/envoy/admin/v3/memory.upbdefs.c
  - src/core/ext/upbdefs-generated/envoy/admin/v3/metrics.upbdefs.c
  - src/core/ext/upbdefs-generated/envoy/admin/v3/mutex_stats.upbdefs.c
  - src/core/ext/upbdefs-generated/envoy/admin/v3/server_info.upbdefs.c
  - src/core/ext/upbdefs-generated/envoy/admin/v3/tap.upbdefs.c
  - src/core/ext/upbdefs-generated/envoy/annotations/deprecation.upbdefs.c
  - src/core/ext/upbdefs-generated/envoy/annotations/resource.upbdefs.c
  - src/core/ext/upbdefs-generated/envoy/config/accesslog/v3/accesslog.upbdefs.c
  - src/core/ext/upbdefs-generated/envoy/config/bootstrap/v3/bootstrap.upbdefs.c
  - src/core/ext/upbdefs-generated/envoy/config/cluster/v3/circuit_breaker.upbdefs.c
  - src/core/ext/upbdefs-generated/envoy/config/cluster/v3/cluster.upbdefs.c
  - src/core/ext/upbdefs-generated/envoy/config/cluster/v3/filter.upbdefs.c
  - src/core/ext/upbdefs-generated/envoy/config/cluster/v3/outlier_detection.upbdefs.c
  - src/core/ext/upbdefs-generated/envoy/config/common/matcher/v3/matcher.upbdefs.c
  - src/core/ext/upbdefs-generated/envoy/config/core/v3/address.upbdefs.c
  - src/core/ext/upbdefs-generated/envoy/config/core/v3/backoff.upbdefs.c
  - src/core/ext/upbdefs-generated/envoy/config/core/v3/base.upbdefs.c
  - src/core/ext/upbdefs-generated/envoy/config/core/v3/config_source.upbdefs.c
  - src/core/ext/upbdefs-generated/envoy/config/core/v3/event_service_config.upbdefs.c
  - src/core/ext/upbdefs-generated/envoy/config/core/v3/extension.upbdefs.c
  - src/core/ext/upbdefs-generated/envoy/config/core/v3/grpc_method_list.upbdefs.c
  - src/core/ext/upbdefs-generated/envoy/config/core/v3/grpc_service.upbdefs.c
  - src/core/ext/upbdefs-generated/envoy/config/core/v3/health_check.upbdefs.c
  - src/core/ext/upbdefs-generated/envoy/config/core/v3/http_uri.upbdefs.c
  - src/core/ext/upbdefs-generated/envoy/config/core/v3/protocol.upbdefs.c
  - src/core/ext/upbdefs-generated/envoy/config/core/v3/proxy_protocol.upbdefs.c
  - src/core/ext/upbdefs-generated/envoy/config/core/v3/resolver.upbdefs.c
  - src/core/ext/upbdefs-generated/envoy/config/core/v3/socket_option.upbdefs.c
  - src/core/ext/upbdefs-generated/envoy/config/core/v3/substitution_format_string.upbdefs.c
  - src/core/ext/upbdefs-generated/envoy/config/core/v3/udp_socket_config.upbdefs.c
  - src/core/ext/upbdefs-generated/envoy/config/endpoint/v3/endpoint.upbdefs.c
  - src/core/ext/upbdefs-generated/envoy/config/endpoint/v3/endpoint_components.upbdefs.c
  - src/core/ext/upbdefs-generated/envoy/config/endpoint/v3/load_report.upbdefs.c
  - src/core/ext/upbdefs-generated/envoy/config/listener/v3/api_listener.upbdefs.c
  - src/core/ext/upbdefs-generated/envoy/config/listener/v3/listener.upbdefs.c
  - src/core/ext/upbdefs-generated/envoy/config/listener/v3/listener_components.upbdefs.c
  - src/core/ext/upbdefs-generated/envoy/config/listener/v3/quic_config.upbdefs.c
  - src/core/ext/upbdefs-generated/envoy/config/listener/v3/udp_listener_config.upbdefs.c
  - src/core/ext/upbdefs-generated/envoy/config/metrics/v3/metrics_service.upbdefs.c
  - src/core/ext/upbdefs-generated/envoy/config/metrics/v3/stats.upbdefs.c
  - src/core/ext/upbdefs-generated/envoy/config/overload/v3/overload.upbdefs.c
  - src/core/ext/upbdefs-generated/envoy/config/rbac/v3/rbac.upbdefs.c
  - src/core/ext/upbdefs-generated/envoy/config/route/v3/route.upbdefs.c
  - src/core/ext/upbdefs-generated/envoy/config/route/v3/route_components.upbdefs.c
  - src/core/ext/upbdefs-generated/envoy/config/route/v3/scoped_route.upbdefs.c
  - src/core/ext/upbdefs-generated/envoy/config/tap/v3/common.upbdefs.c
  - src/core/ext/upbdefs-generated/envoy/config/trace/v3/datadog.upbdefs.c
  - src/core/ext/upbdefs-generated/envoy/config/trace/v3/dynamic_ot.upbdefs.c
  - src/core/ext/upbdefs-generated/envoy/config/trace/v3/http_tracer.upbdefs.c
  - src/core/ext/upbdefs-generated/envoy/config/trace/v3/lightstep.upbdefs.c
  - src/core/ext/upbdefs-generated/envoy/config/trace/v3/opencensus.upbdefs.c
  - src/core/ext/upbdefs-generated/envoy/config/trace/v3/opentelemetry.upbdefs.c
  - src/core/ext/upbdefs-generated/envoy/config/trace/v3/service.upbdefs.c
  - src/core/ext/upbdefs-generated/envoy/config/trace/v3/skywalking.upbdefs.c
  - src/core/ext/upbdefs-generated/envoy/config/trace/v3/trace.upbdefs.c
  - src/core/ext/upbdefs-generated/envoy/config/trace/v3/xray.upbdefs.c
  - src/core/ext/upbdefs-generated/envoy/config/trace/v3/zipkin.upbdefs.c
  - src/core/ext/upbdefs-generated/envoy/extensions/clusters/aggregate/v3/cluster.upbdefs.c
  - src/core/ext/upbdefs-generated/envoy/extensions/filters/common/fault/v3/fault.upbdefs.c
  - src/core/ext/upbdefs-generated/envoy/extensions/filters/http/fault/v3/fault.upbdefs.c
  - src/core/ext/upbdefs-generated/envoy/extensions/filters/http/rbac/v3/rbac.upbdefs.c
  - src/core/ext/upbdefs-generated/envoy/extensions/filters/http/router/v3/router.upbdefs.c
  - src/core/ext/upbdefs-generated/envoy/extensions/filters/network/http_connection_manager/v3/http_connection_manager.upbdefs.c
  - src/core/ext/upbdefs-generated/envoy/extensions/transport_sockets/tls/v3/cert.upbdefs.c
  - src/core/ext/upbdefs-generated/envoy/extensions/transport_sockets/tls/v3/common.upbdefs.c
  - src/core/ext/upbdefs-generated/envoy/extensions/transport_sockets/tls/v3/secret.upbdefs.c
  - src/core/ext/upbdefs-generated/envoy/extensions/transport_sockets/tls/v3/tls.upbdefs.c
  - src/core/ext/upbdefs-generated/envoy/extensions/transport_sockets/tls/v3/tls_spiffe_validator_config.upbdefs.c
  - src/core/ext/upbdefs-generated/envoy/service/discovery/v3/ads.upbdefs.c
  - src/core/ext/upbdefs-generated/envoy/service/discovery/v3/discovery.upbdefs.c
  - src/core/ext/upbdefs-generated/envoy/service/load_stats/v3/lrs.upbdefs.c
  - src/core/ext/upbdefs-generated/envoy/service/status/v3/csds.upbdefs.c
  - src/core/ext/upbdefs-generated/envoy/type/http/v3/cookie.upbdefs.c
  - src/core/ext/upbdefs-generated/envoy/type/http/v3/path_transformation.upbdefs.c
  - src/core/ext/upbdefs-generated/envoy/type/matcher/v3/http_inputs.upbdefs.c
  - src/core/ext/upbdefs-generated/envoy/type/matcher/v3/metadata.upbdefs.c
  - src/core/ext/upbdefs-generated/envoy/type/matcher/v3/node.upbdefs.c
  - src/core/ext/upbdefs-generated/envoy/type/matcher/v3/number.upbdefs.c
  - src/core/ext/upbdefs-generated/envoy/type/matcher/v3/path.upbdefs.c
  - src/core/ext/upbdefs-generated/envoy/type/matcher/v3/regex.upbdefs.c
  - src/core/ext/upbdefs-generated/envoy/type/matcher/v3/string.upbdefs.c
  - src/core/ext/upbdefs-generated/envoy/type/matcher/v3/struct.upbdefs.c
  - src/core/ext/upbdefs-generated/envoy/type/matcher/v3/value.upbdefs.c
  - src/core/ext/upbdefs-generated/envoy/type/metadata/v3/metadata.upbdefs.c
  - src/core/ext/upbdefs-generated/envoy/type/tracing/v3/custom_tag.upbdefs.c
  - src/core/ext/upbdefs-generated/envoy/type/v3/hash_policy.upbdefs.c
  - src/core/ext/upbdefs-generated/envoy/type/v3/http.upbdefs.c
  - src/core/ext/upbdefs-generated/envoy/type/v3/http_status.upbdefs.c
  - src/core/ext/upbdefs-generated/envoy/type/v3/percent.upbdefs.c
  - src/core/ext/upbdefs-generated/envoy/type/v3/range.upbdefs.c
  - src/core/ext/upbdefs-generated/envoy/type/v3/ratelimit_strategy.upbdefs.c
  - src/core/ext/upbdefs-generated/envoy/type/v3/ratelimit_unit.upbdefs.c
  - src/core/ext/upbdefs-generated/envoy/type/v3/semantic_version.upbdefs.c
  - src/core/ext/upbdefs-generated/envoy/type/v3/token_bucket.upbdefs.c
  - src/core/ext/upbdefs-generated/google/api/annotations.upbdefs.c
  - src/core/ext/upbdefs-generated/google/api/expr/v1alpha1/checked.upbdefs.c
  - src/core/ext/upbdefs-generated/google/api/expr/v1alpha1/syntax.upbdefs.c
  - src/core/ext/upbdefs-generated/google/api/http.upbdefs.c
  - src/core/ext/upbdefs-generated/google/api/httpbody.upbdefs.c
  - src/core/ext/upbdefs-generated/google/protobuf/any.upbdefs.c
  - src/core/ext/upbdefs-generated/google/protobuf/descriptor.upbdefs.c
  - src/core/ext/upbdefs-generated/google/protobuf/duration.upbdefs.c
  - src/core/ext/upbdefs-generated/google/protobuf/empty.upbdefs.c
  - src/core/ext/upbdefs-generated/google/protobuf/struct.upbdefs.c
  - src/core/ext/upbdefs-generated/google/protobuf/timestamp.upbdefs.c
  - src/core/ext/upbdefs-generated/google/protobuf/wrappers.upbdefs.c
  - src/core/ext/upbdefs-generated/google/rpc/status.upbdefs.c
  - src/core/ext/upbdefs-generated/opencensus/proto/trace/v1/trace_config.upbdefs.c
  - src/core/ext/upbdefs-generated/src/proto/grpc/lookup/v1/rls_config.upbdefs.c
  - src/core/ext/upbdefs-generated/udpa/annotations/migrate.upbdefs.c
  - src/core/ext/upbdefs-generated/udpa/annotations/security.upbdefs.c
  - src/core/ext/upbdefs-generated/udpa/annotations/sensitive.upbdefs.c
  - src/core/ext/upbdefs-generated/udpa/annotations/status.upbdefs.c
  - src/core/ext/upbdefs-generated/udpa/annotations/versioning.upbdefs.c
  - src/core/ext/upbdefs-generated/validate/validate.upbdefs.c
  - src/core/ext/upbdefs-generated/xds/annotations/v3/migrate.upbdefs.c
  - src/core/ext/upbdefs-generated/xds/annotations/v3/security.upbdefs.c
  - src/core/ext/upbdefs-generated/xds/annotations/v3/sensitive.upbdefs.c
  - src/core/ext/upbdefs-generated/xds/annotations/v3/status.upbdefs.c
  - src/core/ext/upbdefs-generated/xds/annotations/v3/versioning.upbdefs.c
  - src/core/ext/upbdefs-generated/xds/core/v3/authority.upbdefs.c
  - src/core/ext/upbdefs-generated/xds/core/v3/collection_entry.upbdefs.c
  - src/core/ext/upbdefs-generated/xds/core/v3/context_params.upbdefs.c
  - src/core/ext/upbdefs-generated/xds/core/v3/extension.upbdefs.c
  - src/core/ext/upbdefs-generated/xds/core/v3/resource.upbdefs.c
  - src/core/ext/upbdefs-generated/xds/core/v3/resource_locator.upbdefs.c
  - src/core/ext/upbdefs-generated/xds/core/v3/resource_name.upbdefs.c
  - src/core/ext/upbdefs-generated/xds/type/matcher/v3/matcher.upbdefs.c
  - src/core/ext/upbdefs-generated/xds/type/matcher/v3/regex.upbdefs.c
  - src/core/ext/upbdefs-generated/xds/type/matcher/v3/string.upbdefs.c
  - src/core/ext/upbdefs-generated/xds/type/v3/typed_struct.upbdefs.c
  - src/core/ext/xds/certificate_provider_store.cc
  - src/core/ext/xds/file_watcher_certificate_provider_factory.cc
  - src/core/ext/xds/xds_api.cc
  - src/core/ext/xds/xds_bootstrap.cc
  - src/core/ext/xds/xds_bootstrap_grpc.cc
  - src/core/ext/xds/xds_certificate_provider.cc
  - src/core/ext/xds/xds_channel_stack_modifier.cc
  - src/core/ext/xds/xds_client.cc
  - src/core/ext/xds/xds_client_grpc.cc
  - src/core/ext/xds/xds_client_stats.cc
  - src/core/ext/xds/xds_cluster.cc
  - src/core/ext/xds/xds_cluster_specifier_plugin.cc
  - src/core/ext/xds/xds_common_types.cc
  - src/core/ext/xds/xds_endpoint.cc
  - src/core/ext/xds/xds_http_fault_filter.cc
  - src/core/ext/xds/xds_http_filters.cc
  - src/core/ext/xds/xds_http_rbac_filter.cc
  - src/core/ext/xds/xds_lb_policy_registry.cc
  - src/core/ext/xds/xds_listener.cc
  - src/core/ext/xds/xds_resource_type.cc
  - src/core/ext/xds/xds_route_config.cc
  - src/core/ext/xds/xds_routing.cc
  - src/core/ext/xds/xds_server_config_fetcher.cc
  - src/core/ext/xds/xds_transport_grpc.cc
  - src/core/lib/address_utils/parse_address.cc
  - src/core/lib/address_utils/sockaddr_utils.cc
  - src/core/lib/backoff/backoff.cc
  - src/core/lib/channel/channel_args.cc
  - src/core/lib/channel/channel_args_preconditioning.cc
  - src/core/lib/channel/channel_stack.cc
  - src/core/lib/channel/channel_stack_builder.cc
  - src/core/lib/channel/channel_stack_builder_impl.cc
  - src/core/lib/channel/channel_trace.cc
  - src/core/lib/channel/channelz.cc
  - src/core/lib/channel/channelz_registry.cc
  - src/core/lib/channel/connected_channel.cc
  - src/core/lib/channel/promise_based_filter.cc
  - src/core/lib/channel/status_util.cc
  - src/core/lib/compression/compression.cc
  - src/core/lib/compression/compression_internal.cc
  - src/core/lib/compression/message_compress.cc
  - src/core/lib/config/core_configuration.cc
  - src/core/lib/debug/stats.cc
  - src/core/lib/debug/stats_data.cc
  - src/core/lib/debug/trace.cc
  - src/core/lib/event_engine/channel_args_endpoint_config.cc
  - src/core/lib/event_engine/default_event_engine.cc
  - src/core/lib/event_engine/default_event_engine_factory.cc
  - src/core/lib/event_engine/executor/threaded_executor.cc
  - src/core/lib/event_engine/forkable.cc
  - src/core/lib/event_engine/memory_allocator.cc
  - src/core/lib/event_engine/posix_engine/posix_engine.cc
  - src/core/lib/event_engine/posix_engine/timer.cc
  - src/core/lib/event_engine/posix_engine/timer_heap.cc
  - src/core/lib/event_engine/posix_engine/timer_manager.cc
  - src/core/lib/event_engine/resolved_address.cc
  - src/core/lib/event_engine/slice.cc
  - src/core/lib/event_engine/slice_buffer.cc
  - src/core/lib/event_engine/thread_pool.cc
  - src/core/lib/event_engine/time_util.cc
  - src/core/lib/event_engine/trace.cc
  - src/core/lib/event_engine/utils.cc
  - src/core/lib/event_engine/windows/iocp.cc
  - src/core/lib/event_engine/windows/win_socket.cc
  - src/core/lib/event_engine/windows/windows_engine.cc
  - src/core/lib/experiments/config.cc
  - src/core/lib/experiments/experiments.cc
  - src/core/lib/gpr/murmur_hash.cc
  - src/core/lib/gprpp/status_helper.cc
  - src/core/lib/gprpp/time.cc
  - src/core/lib/gprpp/time_averaged_stats.cc
  - src/core/lib/gprpp/work_serializer.cc
  - src/core/lib/http/format_request.cc
  - src/core/lib/http/httpcli.cc
  - src/core/lib/http/httpcli_security_connector.cc
  - src/core/lib/http/parser.cc
  - src/core/lib/iomgr/buffer_list.cc
  - src/core/lib/iomgr/call_combiner.cc
  - src/core/lib/iomgr/cfstream_handle.cc
  - src/core/lib/iomgr/combiner.cc
  - src/core/lib/iomgr/dualstack_socket_posix.cc
  - src/core/lib/iomgr/endpoint.cc
  - src/core/lib/iomgr/endpoint_cfstream.cc
  - src/core/lib/iomgr/endpoint_pair_posix.cc
  - src/core/lib/iomgr/endpoint_pair_windows.cc
  - src/core/lib/iomgr/error.cc
  - src/core/lib/iomgr/error_cfstream.cc
  - src/core/lib/iomgr/ev_apple.cc
  - src/core/lib/iomgr/ev_epoll1_linux.cc
  - src/core/lib/iomgr/ev_poll_posix.cc
  - src/core/lib/iomgr/ev_posix.cc
  - src/core/lib/iomgr/ev_windows.cc
  - src/core/lib/iomgr/exec_ctx.cc
  - src/core/lib/iomgr/executor.cc
  - src/core/lib/iomgr/fork_posix.cc
  - src/core/lib/iomgr/fork_windows.cc
  - src/core/lib/iomgr/gethostname_fallback.cc
  - src/core/lib/iomgr/gethostname_host_name_max.cc
  - src/core/lib/iomgr/gethostname_sysconf.cc
  - src/core/lib/iomgr/grpc_if_nametoindex_posix.cc
  - src/core/lib/iomgr/grpc_if_nametoindex_unsupported.cc
  - src/core/lib/iomgr/internal_errqueue.cc
  - src/core/lib/iomgr/iocp_windows.cc
  - src/core/lib/iomgr/iomgr.cc
  - src/core/lib/iomgr/iomgr_internal.cc
  - src/core/lib/iomgr/iomgr_posix.cc
  - src/core/lib/iomgr/iomgr_posix_cfstream.cc
  - src/core/lib/iomgr/iomgr_windows.cc
  - src/core/lib/iomgr/load_file.cc
  - src/core/lib/iomgr/lockfree_event.cc
  - src/core/lib/iomgr/polling_entity.cc
  - src/core/lib/iomgr/pollset.cc
  - src/core/lib/iomgr/pollset_set.cc
  - src/core/lib/iomgr/pollset_set_windows.cc
  - src/core/lib/iomgr/pollset_windows.cc
  - src/core/lib/iomgr/resolve_address.cc
  - src/core/lib/iomgr/resolve_address_posix.cc
  - src/core/lib/iomgr/resolve_address_windows.cc
  - src/core/lib/iomgr/sockaddr_utils_posix.cc
  - src/core/lib/iomgr/socket_factory_posix.cc
  - src/core/lib/iomgr/socket_mutator.cc
  - src/core/lib/iomgr/socket_utils_common_posix.cc
  - src/core/lib/iomgr/socket_utils_linux.cc
  - src/core/lib/iomgr/socket_utils_posix.cc
  - src/core/lib/iomgr/socket_utils_windows.cc
  - src/core/lib/iomgr/socket_windows.cc
  - src/core/lib/iomgr/tcp_client.cc
  - src/core/lib/iomgr/tcp_client_cfstream.cc
  - src/core/lib/iomgr/tcp_client_posix.cc
  - src/core/lib/iomgr/tcp_client_windows.cc
  - src/core/lib/iomgr/tcp_posix.cc
  - src/core/lib/iomgr/tcp_server.cc
  - src/core/lib/iomgr/tcp_server_posix.cc
  - src/core/lib/iomgr/tcp_server_utils_posix_common.cc
  - src/core/lib/iomgr/tcp_server_utils_posix_ifaddrs.cc
  - src/core/lib/iomgr/tcp_server_utils_posix_noifaddrs.cc
  - src/core/lib/iomgr/tcp_server_windows.cc
  - src/core/lib/iomgr/tcp_windows.cc
  - src/core/lib/iomgr/timer.cc
  - src/core/lib/iomgr/timer_generic.cc
  - src/core/lib/iomgr/timer_heap.cc
  - src/core/lib/iomgr/timer_manager.cc
  - src/core/lib/iomgr/unix_sockets_posix.cc
  - src/core/lib/iomgr/unix_sockets_posix_noop.cc
  - src/core/lib/iomgr/wakeup_fd_eventfd.cc
  - src/core/lib/iomgr/wakeup_fd_nospecial.cc
  - src/core/lib/iomgr/wakeup_fd_pipe.cc
  - src/core/lib/iomgr/wakeup_fd_posix.cc
  - src/core/lib/json/json_object_loader.cc
  - src/core/lib/json/json_reader.cc
  - src/core/lib/json/json_util.cc
  - src/core/lib/json/json_writer.cc
  - src/core/lib/load_balancing/lb_policy.cc
  - src/core/lib/load_balancing/lb_policy_registry.cc
  - src/core/lib/matchers/matchers.cc
  - src/core/lib/promise/activity.cc
  - src/core/lib/promise/sleep.cc
  - src/core/lib/resolver/resolver.cc
  - src/core/lib/resolver/resolver_registry.cc
  - src/core/lib/resolver/server_address.cc
  - src/core/lib/resource_quota/api.cc
  - src/core/lib/resource_quota/arena.cc
  - src/core/lib/resource_quota/memory_quota.cc
  - src/core/lib/resource_quota/periodic_update.cc
  - src/core/lib/resource_quota/resource_quota.cc
  - src/core/lib/resource_quota/thread_quota.cc
  - src/core/lib/resource_quota/trace.cc
  - src/core/lib/security/authorization/authorization_policy_provider_vtable.cc
  - src/core/lib/security/authorization/evaluate_args.cc
  - src/core/lib/security/authorization/grpc_authorization_engine.cc
  - src/core/lib/security/authorization/grpc_server_authz_filter.cc
  - src/core/lib/security/authorization/matchers.cc
  - src/core/lib/security/authorization/rbac_policy.cc
  - src/core/lib/security/certificate_provider/certificate_provider_registry.cc
  - src/core/lib/security/context/security_context.cc
  - src/core/lib/security/credentials/alts/alts_credentials.cc
  - src/core/lib/security/credentials/alts/check_gcp_environment.cc
  - src/core/lib/security/credentials/alts/check_gcp_environment_linux.cc
  - src/core/lib/security/credentials/alts/check_gcp_environment_no_op.cc
  - src/core/lib/security/credentials/alts/check_gcp_environment_windows.cc
  - src/core/lib/security/credentials/alts/grpc_alts_credentials_client_options.cc
  - src/core/lib/security/credentials/alts/grpc_alts_credentials_options.cc
  - src/core/lib/security/credentials/alts/grpc_alts_credentials_server_options.cc
  - src/core/lib/security/credentials/call_creds_util.cc
  - src/core/lib/security/credentials/channel_creds_registry_init.cc
  - src/core/lib/security/credentials/composite/composite_credentials.cc
  - src/core/lib/security/credentials/credentials.cc
  - src/core/lib/security/credentials/external/aws_external_account_credentials.cc
  - src/core/lib/security/credentials/external/aws_request_signer.cc
  - src/core/lib/security/credentials/external/external_account_credentials.cc
  - src/core/lib/security/credentials/external/file_external_account_credentials.cc
  - src/core/lib/security/credentials/external/url_external_account_credentials.cc
  - src/core/lib/security/credentials/fake/fake_credentials.cc
  - src/core/lib/security/credentials/google_default/credentials_generic.cc
  - src/core/lib/security/credentials/google_default/google_default_credentials.cc
  - src/core/lib/security/credentials/iam/iam_credentials.cc
  - src/core/lib/security/credentials/insecure/insecure_credentials.cc
  - src/core/lib/security/credentials/jwt/json_token.cc
  - src/core/lib/security/credentials/jwt/jwt_credentials.cc
  - src/core/lib/security/credentials/jwt/jwt_verifier.cc
  - src/core/lib/security/credentials/local/local_credentials.cc
  - src/core/lib/security/credentials/oauth2/oauth2_credentials.cc
  - src/core/lib/security/credentials/plugin/plugin_credentials.cc
  - src/core/lib/security/credentials/ssl/ssl_credentials.cc
  - src/core/lib/security/credentials/tls/grpc_tls_certificate_distributor.cc
  - src/core/lib/security/credentials/tls/grpc_tls_certificate_provider.cc
  - src/core/lib/security/credentials/tls/grpc_tls_certificate_verifier.cc
  - src/core/lib/security/credentials/tls/grpc_tls_credentials_options.cc
  - src/core/lib/security/credentials/tls/tls_credentials.cc
  - src/core/lib/security/credentials/tls/tls_utils.cc
  - src/core/lib/security/credentials/xds/xds_credentials.cc
  - src/core/lib/security/security_connector/alts/alts_security_connector.cc
  - src/core/lib/security/security_connector/fake/fake_security_connector.cc
  - src/core/lib/security/security_connector/insecure/insecure_security_connector.cc
  - src/core/lib/security/security_connector/load_system_roots_fallback.cc
  - src/core/lib/security/security_connector/load_system_roots_supported.cc
  - src/core/lib/security/security_connector/local/local_security_connector.cc
  - src/core/lib/security/security_connector/security_connector.cc
  - src/core/lib/security/security_connector/ssl/ssl_security_connector.cc
  - src/core/lib/security/security_connector/ssl_utils.cc
  - src/core/lib/security/security_connector/ssl_utils_config.cc
  - src/core/lib/security/security_connector/tls/tls_security_connector.cc
  - src/core/lib/security/transport/client_auth_filter.cc
  - src/core/lib/security/transport/secure_endpoint.cc
  - src/core/lib/security/transport/security_handshaker.cc
  - src/core/lib/security/transport/server_auth_filter.cc
  - src/core/lib/security/transport/tsi_error.cc
  - src/core/lib/security/util/json_util.cc
  - src/core/lib/service_config/service_config_impl.cc
  - src/core/lib/service_config/service_config_parser.cc
  - src/core/lib/slice/b64.cc
  - src/core/lib/slice/percent_encoding.cc
  - src/core/lib/slice/slice.cc
  - src/core/lib/slice/slice_api.cc
  - src/core/lib/slice/slice_buffer.cc
  - src/core/lib/slice/slice_buffer_api.cc
  - src/core/lib/slice/slice_refcount.cc
  - src/core/lib/slice/slice_string_helpers.cc
  - src/core/lib/surface/api_trace.cc
  - src/core/lib/surface/builtins.cc
  - src/core/lib/surface/byte_buffer.cc
  - src/core/lib/surface/byte_buffer_reader.cc
  - src/core/lib/surface/call.cc
  - src/core/lib/surface/call_details.cc
  - src/core/lib/surface/call_log_batch.cc
  - src/core/lib/surface/channel.cc
  - src/core/lib/surface/channel_init.cc
  - src/core/lib/surface/channel_ping.cc
  - src/core/lib/surface/channel_stack_type.cc
  - src/core/lib/surface/completion_queue.cc
  - src/core/lib/surface/completion_queue_factory.cc
  - src/core/lib/surface/event_string.cc
  - src/core/lib/surface/init.cc
  - src/core/lib/surface/lame_client.cc
  - src/core/lib/surface/metadata_array.cc
  - src/core/lib/surface/server.cc
  - src/core/lib/surface/validate_metadata.cc
  - src/core/lib/surface/version.cc
  - src/core/lib/transport/bdp_estimator.cc
  - src/core/lib/transport/connectivity_state.cc
  - src/core/lib/transport/error_utils.cc
  - src/core/lib/transport/handshaker.cc
  - src/core/lib/transport/handshaker_registry.cc
  - src/core/lib/transport/http_connect_handshaker.cc
  - src/core/lib/transport/metadata_batch.cc
  - src/core/lib/transport/parsed_metadata.cc
  - src/core/lib/transport/pid_controller.cc
  - src/core/lib/transport/status_conversion.cc
  - src/core/lib/transport/tcp_connect_handshaker.cc
  - src/core/lib/transport/timeout_encoding.cc
  - src/core/lib/transport/transport.cc
  - src/core/lib/transport/transport_op_string.cc
  - src/core/lib/uri/uri_parser.cc
  - src/core/plugin_registry/grpc_plugin_registry.cc
  - src/core/plugin_registry/grpc_plugin_registry_extra.cc
  - src/core/tsi/alts/crypt/aes_gcm.cc
  - src/core/tsi/alts/crypt/gsec.cc
  - src/core/tsi/alts/frame_protector/alts_counter.cc
  - src/core/tsi/alts/frame_protector/alts_crypter.cc
  - src/core/tsi/alts/frame_protector/alts_frame_protector.cc
  - src/core/tsi/alts/frame_protector/alts_record_protocol_crypter_common.cc
  - src/core/tsi/alts/frame_protector/alts_seal_privacy_integrity_crypter.cc
  - src/core/tsi/alts/frame_protector/alts_unseal_privacy_integrity_crypter.cc
  - src/core/tsi/alts/frame_protector/frame_handler.cc
  - src/core/tsi/alts/handshaker/alts_handshaker_client.cc
  - src/core/tsi/alts/handshaker/alts_shared_resource.cc
  - src/core/tsi/alts/handshaker/alts_tsi_handshaker.cc
  - src/core/tsi/alts/handshaker/alts_tsi_utils.cc
  - src/core/tsi/alts/handshaker/transport_security_common_api.cc
  - src/core/tsi/alts/zero_copy_frame_protector/alts_grpc_integrity_only_record_protocol.cc
  - src/core/tsi/alts/zero_copy_frame_protector/alts_grpc_privacy_integrity_record_protocol.cc
  - src/core/tsi/alts/zero_copy_frame_protector/alts_grpc_record_protocol_common.cc
  - src/core/tsi/alts/zero_copy_frame_protector/alts_iovec_record_protocol.cc
  - src/core/tsi/alts/zero_copy_frame_protector/alts_zero_copy_grpc_protector.cc
  - src/core/tsi/fake_transport_security.cc
  - src/core/tsi/local_transport_security.cc
  - src/core/tsi/ssl/key_logging/ssl_key_logging.cc
  - src/core/tsi/ssl/session_cache/ssl_session_boringssl.cc
  - src/core/tsi/ssl/session_cache/ssl_session_cache.cc
  - src/core/tsi/ssl/session_cache/ssl_session_openssl.cc
  - src/core/tsi/ssl_transport_security.cc
  - src/core/tsi/transport_security.cc
  - src/core/tsi/transport_security_grpc.cc
  deps:
  - absl/container:flat_hash_map
  - absl/container:flat_hash_set
  - absl/container:inlined_vector
  - absl/functional:any_invocable
  - absl/functional:bind_front
  - absl/functional:function_ref
  - absl/hash:hash
  - absl/meta:type_traits
  - absl/status:statusor
  - absl/types:span
  - absl/utility:utility
  - gpr
  - libssl
  - address_sorting
  - upb
  baselib: true
  generate_plugin_registry: true
- name: grpc_test_util
  build: private
  language: c
  public_headers: []
  headers:
  - test/core/event_engine/test_init.h
  - test/core/util/build.h
  - test/core/util/port.h
  - test/core/util/port_server_client.h
  - test/core/util/reconnect_server.h
  - test/core/util/stack_tracer.h
  - test/core/util/test_config.h
  - test/core/util/test_tcp_server.h
  - test/core/util/tls_utils.h
  src:
  - test/core/event_engine/test_init.cc
  - test/core/util/build.cc
  - test/core/util/port.cc
  - test/core/util/port_isolated_runtime_environment.cc
  - test/core/util/port_server_client.cc
  - test/core/util/reconnect_server.cc
  - test/core/util/stack_tracer.cc
  - test/core/util/test_config.cc
  - test/core/util/test_tcp_server.cc
  - test/core/util/tls_utils.cc
  deps:
  - absl/debugging:failure_signal_handler
  - absl/debugging:stacktrace
  - absl/debugging:symbolize
  - grpc
- name: grpc_test_util_unsecure
  build: private
  language: c
  public_headers: []
  headers:
  - test/core/event_engine/test_init.h
  - test/core/util/build.h
  - test/core/util/port.h
  - test/core/util/port_server_client.h
  - test/core/util/reconnect_server.h
  - test/core/util/stack_tracer.h
  - test/core/util/test_config.h
  - test/core/util/test_tcp_server.h
  src:
  - test/core/event_engine/test_init.cc
  - test/core/util/build.cc
  - test/core/util/port.cc
  - test/core/util/port_isolated_runtime_environment.cc
  - test/core/util/port_server_client.cc
  - test/core/util/reconnect_server.cc
  - test/core/util/stack_tracer.cc
  - test/core/util/test_config.cc
  - test/core/util/test_tcp_server.cc
  deps:
  - absl/debugging:failure_signal_handler
  - absl/debugging:stacktrace
  - absl/debugging:symbolize
  - grpc_unsecure
- name: grpc_unsecure
  build: all
  language: c
  public_headers:
  - include/grpc/byte_buffer.h
  - include/grpc/byte_buffer_reader.h
  - include/grpc/census.h
  - include/grpc/compression.h
  - include/grpc/event_engine/endpoint_config.h
  - include/grpc/event_engine/event_engine.h
  - include/grpc/event_engine/internal/memory_allocator_impl.h
  - include/grpc/event_engine/memory_allocator.h
  - include/grpc/event_engine/memory_request.h
  - include/grpc/event_engine/port.h
  - include/grpc/event_engine/slice.h
  - include/grpc/event_engine/slice_buffer.h
  - include/grpc/fork.h
  - include/grpc/grpc.h
  - include/grpc/grpc_posix.h
  - include/grpc/grpc_security.h
  - include/grpc/grpc_security_constants.h
  - include/grpc/impl/codegen/atm.h
  - include/grpc/impl/codegen/atm_gcc_atomic.h
  - include/grpc/impl/codegen/atm_gcc_sync.h
  - include/grpc/impl/codegen/atm_windows.h
  - include/grpc/impl/codegen/byte_buffer.h
  - include/grpc/impl/codegen/byte_buffer_reader.h
  - include/grpc/impl/codegen/compression_types.h
  - include/grpc/impl/codegen/connectivity_state.h
  - include/grpc/impl/codegen/fork.h
  - include/grpc/impl/codegen/gpr_slice.h
  - include/grpc/impl/codegen/gpr_types.h
  - include/grpc/impl/codegen/grpc_types.h
  - include/grpc/impl/codegen/log.h
  - include/grpc/impl/codegen/port_platform.h
  - include/grpc/impl/codegen/propagation_bits.h
  - include/grpc/impl/codegen/slice.h
  - include/grpc/impl/codegen/status.h
  - include/grpc/impl/codegen/sync.h
  - include/grpc/impl/codegen/sync_abseil.h
  - include/grpc/impl/codegen/sync_custom.h
  - include/grpc/impl/codegen/sync_generic.h
  - include/grpc/impl/codegen/sync_posix.h
  - include/grpc/impl/codegen/sync_windows.h
  - include/grpc/load_reporting.h
  - include/grpc/slice.h
  - include/grpc/slice_buffer.h
  - include/grpc/status.h
  - include/grpc/support/alloc.h
  - include/grpc/support/atm_gcc_atomic.h
  - include/grpc/support/atm_gcc_sync.h
  - include/grpc/support/atm_windows.h
  - include/grpc/support/cpu.h
  - include/grpc/support/log.h
  - include/grpc/support/log_windows.h
  - include/grpc/support/port_platform.h
  - include/grpc/support/string_util.h
  - include/grpc/support/sync.h
  - include/grpc/support/sync_abseil.h
  - include/grpc/support/sync_custom.h
  - include/grpc/support/sync_generic.h
  - include/grpc/support/sync_posix.h
  - include/grpc/support/sync_windows.h
  - include/grpc/support/thd_id.h
  - include/grpc/support/time.h
  - include/grpc/support/workaround_list.h
  headers:
  - src/core/ext/filters/channel_idle/channel_idle_filter.h
  - src/core/ext/filters/channel_idle/idle_filter_state.h
  - src/core/ext/filters/client_channel/backend_metric.h
  - src/core/ext/filters/client_channel/backup_poller.h
  - src/core/ext/filters/client_channel/client_channel.h
  - src/core/ext/filters/client_channel/client_channel_channelz.h
  - src/core/ext/filters/client_channel/client_channel_factory.h
  - src/core/ext/filters/client_channel/config_selector.h
  - src/core/ext/filters/client_channel/connector.h
  - src/core/ext/filters/client_channel/dynamic_filters.h
  - src/core/ext/filters/client_channel/global_subchannel_pool.h
  - src/core/ext/filters/client_channel/health/health_check_client.h
  - src/core/ext/filters/client_channel/http_proxy.h
  - src/core/ext/filters/client_channel/lb_policy/address_filtering.h
  - src/core/ext/filters/client_channel/lb_policy/backend_metric_data.h
  - src/core/ext/filters/client_channel/lb_policy/child_policy_handler.h
  - src/core/ext/filters/client_channel/lb_policy/grpclb/client_load_reporting_filter.h
  - src/core/ext/filters/client_channel/lb_policy/grpclb/grpclb.h
  - src/core/ext/filters/client_channel/lb_policy/grpclb/grpclb_balancer_addresses.h
  - src/core/ext/filters/client_channel/lb_policy/grpclb/grpclb_client_stats.h
  - src/core/ext/filters/client_channel/lb_policy/grpclb/load_balancer_api.h
  - src/core/ext/filters/client_channel/lb_policy/oob_backend_metric.h
  - src/core/ext/filters/client_channel/lb_policy/outlier_detection/outlier_detection.h
  - src/core/ext/filters/client_channel/lb_policy/ring_hash/ring_hash.h
  - src/core/ext/filters/client_channel/lb_policy/subchannel_list.h
  - src/core/ext/filters/client_channel/local_subchannel_pool.h
  - src/core/ext/filters/client_channel/proxy_mapper.h
  - src/core/ext/filters/client_channel/proxy_mapper_registry.h
  - src/core/ext/filters/client_channel/resolver/dns/c_ares/grpc_ares_ev_driver.h
  - src/core/ext/filters/client_channel/resolver/dns/c_ares/grpc_ares_wrapper.h
  - src/core/ext/filters/client_channel/resolver/dns/dns_resolver_selection.h
  - src/core/ext/filters/client_channel/resolver/fake/fake_resolver.h
  - src/core/ext/filters/client_channel/resolver/polling_resolver.h
  - src/core/ext/filters/client_channel/resolver_result_parsing.h
  - src/core/ext/filters/client_channel/retry_filter.h
  - src/core/ext/filters/client_channel/retry_service_config.h
  - src/core/ext/filters/client_channel/retry_throttle.h
  - src/core/ext/filters/client_channel/subchannel.h
  - src/core/ext/filters/client_channel/subchannel_interface_internal.h
  - src/core/ext/filters/client_channel/subchannel_pool_interface.h
  - src/core/ext/filters/client_channel/subchannel_stream_client.h
  - src/core/ext/filters/deadline/deadline_filter.h
  - src/core/ext/filters/fault_injection/fault_injection_filter.h
  - src/core/ext/filters/fault_injection/service_config_parser.h
  - src/core/ext/filters/http/client/http_client_filter.h
  - src/core/ext/filters/http/client_authority_filter.h
  - src/core/ext/filters/http/message_compress/message_compress_filter.h
  - src/core/ext/filters/http/message_compress/message_decompress_filter.h
  - src/core/ext/filters/http/server/http_server_filter.h
  - src/core/ext/filters/message_size/message_size_filter.h
  - src/core/ext/transport/chttp2/client/chttp2_connector.h
  - src/core/ext/transport/chttp2/server/chttp2_server.h
  - src/core/ext/transport/chttp2/transport/bin_decoder.h
  - src/core/ext/transport/chttp2/transport/bin_encoder.h
  - src/core/ext/transport/chttp2/transport/chttp2_transport.h
  - src/core/ext/transport/chttp2/transport/context_list.h
  - src/core/ext/transport/chttp2/transport/flow_control.h
  - src/core/ext/transport/chttp2/transport/frame.h
  - src/core/ext/transport/chttp2/transport/frame_data.h
  - src/core/ext/transport/chttp2/transport/frame_goaway.h
  - src/core/ext/transport/chttp2/transport/frame_ping.h
  - src/core/ext/transport/chttp2/transport/frame_rst_stream.h
  - src/core/ext/transport/chttp2/transport/frame_settings.h
  - src/core/ext/transport/chttp2/transport/frame_window_update.h
  - src/core/ext/transport/chttp2/transport/hpack_constants.h
  - src/core/ext/transport/chttp2/transport/hpack_encoder.h
  - src/core/ext/transport/chttp2/transport/hpack_encoder_table.h
  - src/core/ext/transport/chttp2/transport/hpack_parser.h
  - src/core/ext/transport/chttp2/transport/hpack_parser_table.h
  - src/core/ext/transport/chttp2/transport/http2_settings.h
  - src/core/ext/transport/chttp2/transport/huffsyms.h
  - src/core/ext/transport/chttp2/transport/internal.h
  - src/core/ext/transport/chttp2/transport/stream_map.h
  - src/core/ext/transport/chttp2/transport/varint.h
  - src/core/ext/transport/inproc/inproc_transport.h
  - src/core/ext/upb-generated/google/api/annotations.upb.h
  - src/core/ext/upb-generated/google/api/http.upb.h
  - src/core/ext/upb-generated/google/protobuf/any.upb.h
  - src/core/ext/upb-generated/google/protobuf/descriptor.upb.h
  - src/core/ext/upb-generated/google/protobuf/duration.upb.h
  - src/core/ext/upb-generated/google/protobuf/empty.upb.h
  - src/core/ext/upb-generated/google/protobuf/struct.upb.h
  - src/core/ext/upb-generated/google/protobuf/timestamp.upb.h
  - src/core/ext/upb-generated/google/protobuf/wrappers.upb.h
  - src/core/ext/upb-generated/google/rpc/status.upb.h
  - src/core/ext/upb-generated/src/proto/grpc/health/v1/health.upb.h
  - src/core/ext/upb-generated/src/proto/grpc/lb/v1/load_balancer.upb.h
  - src/core/ext/upb-generated/src/proto/grpc/lookup/v1/rls.upb.h
  - src/core/ext/upb-generated/validate/validate.upb.h
  - src/core/ext/upb-generated/xds/data/orca/v3/orca_load_report.upb.h
  - src/core/ext/upb-generated/xds/service/orca/v3/orca.upb.h
  - src/core/lib/address_utils/parse_address.h
  - src/core/lib/address_utils/sockaddr_utils.h
  - src/core/lib/avl/avl.h
  - src/core/lib/backoff/backoff.h
  - src/core/lib/channel/call_finalization.h
  - src/core/lib/channel/call_tracer.h
  - src/core/lib/channel/channel_args.h
  - src/core/lib/channel/channel_args_preconditioning.h
  - src/core/lib/channel/channel_fwd.h
  - src/core/lib/channel/channel_stack.h
  - src/core/lib/channel/channel_stack_builder.h
  - src/core/lib/channel/channel_stack_builder_impl.h
  - src/core/lib/channel/channel_trace.h
  - src/core/lib/channel/channelz.h
  - src/core/lib/channel/channelz_registry.h
  - src/core/lib/channel/connected_channel.h
  - src/core/lib/channel/context.h
  - src/core/lib/channel/promise_based_filter.h
  - src/core/lib/channel/status_util.h
  - src/core/lib/compression/compression_internal.h
  - src/core/lib/compression/message_compress.h
  - src/core/lib/config/core_configuration.h
  - src/core/lib/debug/stats.h
  - src/core/lib/debug/stats_data.h
  - src/core/lib/debug/trace.h
  - src/core/lib/event_engine/channel_args_endpoint_config.h
  - src/core/lib/event_engine/default_event_engine.h
  - src/core/lib/event_engine/default_event_engine_factory.h
  - src/core/lib/event_engine/executor/executor.h
  - src/core/lib/event_engine/executor/threaded_executor.h
  - src/core/lib/event_engine/forkable.h
  - src/core/lib/event_engine/handle_containers.h
  - src/core/lib/event_engine/poller.h
  - src/core/lib/event_engine/posix_engine/posix_engine.h
  - src/core/lib/event_engine/posix_engine/timer.h
  - src/core/lib/event_engine/posix_engine/timer_heap.h
  - src/core/lib/event_engine/posix_engine/timer_manager.h
  - src/core/lib/event_engine/promise.h
  - src/core/lib/event_engine/socket_notifier.h
  - src/core/lib/event_engine/thread_pool.h
  - src/core/lib/event_engine/time_util.h
  - src/core/lib/event_engine/trace.h
  - src/core/lib/event_engine/utils.h
  - src/core/lib/event_engine/windows/iocp.h
  - src/core/lib/event_engine/windows/win_socket.h
  - src/core/lib/event_engine/windows/windows_engine.h
  - src/core/lib/experiments/config.h
  - src/core/lib/experiments/experiments.h
  - src/core/lib/gpr/murmur_hash.h
  - src/core/lib/gpr/spinlock.h
  - src/core/lib/gprpp/atomic_utils.h
  - src/core/lib/gprpp/bitset.h
  - src/core/lib/gprpp/chunked_vector.h
  - src/core/lib/gprpp/cpp_impl_of.h
  - src/core/lib/gprpp/debug_location.h
  - src/core/lib/gprpp/dual_ref_counted.h
  - src/core/lib/gprpp/manual_constructor.h
  - src/core/lib/gprpp/match.h
  - src/core/lib/gprpp/orphanable.h
  - src/core/lib/gprpp/overload.h
  - src/core/lib/gprpp/packed_table.h
  - src/core/lib/gprpp/ref_counted.h
  - src/core/lib/gprpp/ref_counted_ptr.h
  - src/core/lib/gprpp/single_set_ptr.h
  - src/core/lib/gprpp/sorted_pack.h
  - src/core/lib/gprpp/status_helper.h
  - src/core/lib/gprpp/table.h
  - src/core/lib/gprpp/time.h
  - src/core/lib/gprpp/time_averaged_stats.h
  - src/core/lib/gprpp/unique_type_name.h
  - src/core/lib/gprpp/work_serializer.h
  - src/core/lib/http/format_request.h
  - src/core/lib/http/httpcli.h
  - src/core/lib/http/parser.h
  - src/core/lib/iomgr/block_annotate.h
  - src/core/lib/iomgr/buffer_list.h
  - src/core/lib/iomgr/call_combiner.h
  - src/core/lib/iomgr/cfstream_handle.h
  - src/core/lib/iomgr/closure.h
  - src/core/lib/iomgr/combiner.h
  - src/core/lib/iomgr/dynamic_annotations.h
  - src/core/lib/iomgr/endpoint.h
  - src/core/lib/iomgr/endpoint_cfstream.h
  - src/core/lib/iomgr/endpoint_pair.h
  - src/core/lib/iomgr/error.h
  - src/core/lib/iomgr/error_cfstream.h
  - src/core/lib/iomgr/ev_apple.h
  - src/core/lib/iomgr/ev_epoll1_linux.h
  - src/core/lib/iomgr/ev_poll_posix.h
  - src/core/lib/iomgr/ev_posix.h
  - src/core/lib/iomgr/exec_ctx.h
  - src/core/lib/iomgr/executor.h
  - src/core/lib/iomgr/gethostname.h
  - src/core/lib/iomgr/grpc_if_nametoindex.h
  - src/core/lib/iomgr/internal_errqueue.h
  - src/core/lib/iomgr/iocp_windows.h
  - src/core/lib/iomgr/iomgr.h
  - src/core/lib/iomgr/iomgr_fwd.h
  - src/core/lib/iomgr/iomgr_internal.h
  - src/core/lib/iomgr/load_file.h
  - src/core/lib/iomgr/lockfree_event.h
  - src/core/lib/iomgr/nameser.h
  - src/core/lib/iomgr/polling_entity.h
  - src/core/lib/iomgr/pollset.h
  - src/core/lib/iomgr/pollset_set.h
  - src/core/lib/iomgr/pollset_set_windows.h
  - src/core/lib/iomgr/pollset_windows.h
  - src/core/lib/iomgr/port.h
  - src/core/lib/iomgr/python_util.h
  - src/core/lib/iomgr/resolve_address.h
  - src/core/lib/iomgr/resolve_address_impl.h
  - src/core/lib/iomgr/resolve_address_posix.h
  - src/core/lib/iomgr/resolve_address_windows.h
  - src/core/lib/iomgr/resolved_address.h
  - src/core/lib/iomgr/sockaddr.h
  - src/core/lib/iomgr/sockaddr_posix.h
  - src/core/lib/iomgr/sockaddr_windows.h
  - src/core/lib/iomgr/socket_factory_posix.h
  - src/core/lib/iomgr/socket_mutator.h
  - src/core/lib/iomgr/socket_utils.h
  - src/core/lib/iomgr/socket_utils_posix.h
  - src/core/lib/iomgr/socket_windows.h
  - src/core/lib/iomgr/tcp_client.h
  - src/core/lib/iomgr/tcp_client_posix.h
  - src/core/lib/iomgr/tcp_posix.h
  - src/core/lib/iomgr/tcp_server.h
  - src/core/lib/iomgr/tcp_server_utils_posix.h
  - src/core/lib/iomgr/tcp_windows.h
  - src/core/lib/iomgr/timer.h
  - src/core/lib/iomgr/timer_generic.h
  - src/core/lib/iomgr/timer_heap.h
  - src/core/lib/iomgr/timer_manager.h
  - src/core/lib/iomgr/unix_sockets_posix.h
  - src/core/lib/iomgr/wakeup_fd_pipe.h
  - src/core/lib/iomgr/wakeup_fd_posix.h
  - src/core/lib/json/json.h
  - src/core/lib/json/json_args.h
  - src/core/lib/json/json_object_loader.h
  - src/core/lib/json/json_util.h
  - src/core/lib/load_balancing/lb_policy.h
  - src/core/lib/load_balancing/lb_policy_factory.h
  - src/core/lib/load_balancing/lb_policy_registry.h
  - src/core/lib/load_balancing/subchannel_interface.h
  - src/core/lib/promise/activity.h
  - src/core/lib/promise/arena_promise.h
  - src/core/lib/promise/call_push_pull.h
  - src/core/lib/promise/context.h
  - src/core/lib/promise/detail/basic_seq.h
  - src/core/lib/promise/detail/promise_factory.h
  - src/core/lib/promise/detail/promise_like.h
  - src/core/lib/promise/detail/status.h
  - src/core/lib/promise/exec_ctx_wakeup_scheduler.h
  - src/core/lib/promise/intra_activity_waiter.h
  - src/core/lib/promise/latch.h
  - src/core/lib/promise/loop.h
  - src/core/lib/promise/map.h
  - src/core/lib/promise/poll.h
  - src/core/lib/promise/promise.h
  - src/core/lib/promise/race.h
  - src/core/lib/promise/seq.h
  - src/core/lib/promise/sleep.h
  - src/core/lib/promise/try_seq.h
  - src/core/lib/resolver/resolver.h
  - src/core/lib/resolver/resolver_factory.h
  - src/core/lib/resolver/resolver_registry.h
  - src/core/lib/resolver/server_address.h
  - src/core/lib/resource_quota/api.h
  - src/core/lib/resource_quota/arena.h
  - src/core/lib/resource_quota/memory_quota.h
  - src/core/lib/resource_quota/periodic_update.h
  - src/core/lib/resource_quota/resource_quota.h
  - src/core/lib/resource_quota/thread_quota.h
  - src/core/lib/resource_quota/trace.h
  - src/core/lib/security/authorization/authorization_engine.h
  - src/core/lib/security/authorization/authorization_policy_provider.h
  - src/core/lib/security/authorization/evaluate_args.h
  - src/core/lib/security/authorization/grpc_server_authz_filter.h
  - src/core/lib/security/context/security_context.h
  - src/core/lib/security/credentials/call_creds_util.h
  - src/core/lib/security/credentials/channel_creds_registry.h
  - src/core/lib/security/credentials/composite/composite_credentials.h
  - src/core/lib/security/credentials/credentials.h
  - src/core/lib/security/credentials/fake/fake_credentials.h
  - src/core/lib/security/credentials/insecure/insecure_credentials.h
  - src/core/lib/security/credentials/plugin/plugin_credentials.h
  - src/core/lib/security/credentials/tls/tls_utils.h
  - src/core/lib/security/security_connector/fake/fake_security_connector.h
  - src/core/lib/security/security_connector/insecure/insecure_security_connector.h
  - src/core/lib/security/security_connector/load_system_roots.h
  - src/core/lib/security/security_connector/load_system_roots_supported.h
  - src/core/lib/security/security_connector/security_connector.h
  - src/core/lib/security/transport/auth_filters.h
  - src/core/lib/security/transport/secure_endpoint.h
  - src/core/lib/security/transport/security_handshaker.h
  - src/core/lib/security/transport/tsi_error.h
  - src/core/lib/security/util/json_util.h
  - src/core/lib/service_config/service_config.h
  - src/core/lib/service_config/service_config_call_data.h
  - src/core/lib/service_config/service_config_impl.h
  - src/core/lib/service_config/service_config_parser.h
  - src/core/lib/slice/b64.h
  - src/core/lib/slice/percent_encoding.h
  - src/core/lib/slice/slice.h
  - src/core/lib/slice/slice_buffer.h
  - src/core/lib/slice/slice_internal.h
  - src/core/lib/slice/slice_refcount.h
  - src/core/lib/slice/slice_refcount_base.h
  - src/core/lib/slice/slice_string_helpers.h
  - src/core/lib/surface/api_trace.h
  - src/core/lib/surface/builtins.h
  - src/core/lib/surface/call.h
  - src/core/lib/surface/call_test_only.h
  - src/core/lib/surface/channel.h
  - src/core/lib/surface/channel_init.h
  - src/core/lib/surface/channel_stack_type.h
  - src/core/lib/surface/completion_queue.h
  - src/core/lib/surface/completion_queue_factory.h
  - src/core/lib/surface/event_string.h
  - src/core/lib/surface/init.h
  - src/core/lib/surface/lame_client.h
  - src/core/lib/surface/server.h
  - src/core/lib/surface/validate_metadata.h
  - src/core/lib/transport/bdp_estimator.h
  - src/core/lib/transport/connectivity_state.h
  - src/core/lib/transport/error_utils.h
  - src/core/lib/transport/handshaker.h
  - src/core/lib/transport/handshaker_factory.h
  - src/core/lib/transport/handshaker_registry.h
  - src/core/lib/transport/http2_errors.h
  - src/core/lib/transport/http_connect_handshaker.h
  - src/core/lib/transport/metadata_batch.h
  - src/core/lib/transport/parsed_metadata.h
  - src/core/lib/transport/pid_controller.h
  - src/core/lib/transport/status_conversion.h
  - src/core/lib/transport/tcp_connect_handshaker.h
  - src/core/lib/transport/timeout_encoding.h
  - src/core/lib/transport/transport.h
  - src/core/lib/transport/transport_fwd.h
  - src/core/lib/transport/transport_impl.h
  - src/core/lib/uri/uri_parser.h
  - src/core/tsi/fake_transport_security.h
  - src/core/tsi/local_transport_security.h
  - src/core/tsi/transport_security.h
  - src/core/tsi/transport_security_grpc.h
  - src/core/tsi/transport_security_interface.h
  - third_party/xxhash/xxhash.h
  src:
  - src/core/ext/filters/census/grpc_context.cc
  - src/core/ext/filters/channel_idle/channel_idle_filter.cc
  - src/core/ext/filters/channel_idle/idle_filter_state.cc
  - src/core/ext/filters/client_channel/backend_metric.cc
  - src/core/ext/filters/client_channel/backup_poller.cc
  - src/core/ext/filters/client_channel/channel_connectivity.cc
  - src/core/ext/filters/client_channel/client_channel.cc
  - src/core/ext/filters/client_channel/client_channel_channelz.cc
  - src/core/ext/filters/client_channel/client_channel_factory.cc
  - src/core/ext/filters/client_channel/client_channel_plugin.cc
  - src/core/ext/filters/client_channel/config_selector.cc
  - src/core/ext/filters/client_channel/dynamic_filters.cc
  - src/core/ext/filters/client_channel/global_subchannel_pool.cc
  - src/core/ext/filters/client_channel/health/health_check_client.cc
  - src/core/ext/filters/client_channel/http_proxy.cc
  - src/core/ext/filters/client_channel/lb_policy/address_filtering.cc
  - src/core/ext/filters/client_channel/lb_policy/child_policy_handler.cc
  - src/core/ext/filters/client_channel/lb_policy/grpclb/client_load_reporting_filter.cc
  - src/core/ext/filters/client_channel/lb_policy/grpclb/grpclb.cc
  - src/core/ext/filters/client_channel/lb_policy/grpclb/grpclb_balancer_addresses.cc
  - src/core/ext/filters/client_channel/lb_policy/grpclb/grpclb_client_stats.cc
  - src/core/ext/filters/client_channel/lb_policy/grpclb/load_balancer_api.cc
  - src/core/ext/filters/client_channel/lb_policy/oob_backend_metric.cc
  - src/core/ext/filters/client_channel/lb_policy/outlier_detection/outlier_detection.cc
  - src/core/ext/filters/client_channel/lb_policy/pick_first/pick_first.cc
  - src/core/ext/filters/client_channel/lb_policy/priority/priority.cc
  - src/core/ext/filters/client_channel/lb_policy/ring_hash/ring_hash.cc
  - src/core/ext/filters/client_channel/lb_policy/rls/rls.cc
  - src/core/ext/filters/client_channel/lb_policy/round_robin/round_robin.cc
  - src/core/ext/filters/client_channel/lb_policy/weighted_target/weighted_target.cc
  - src/core/ext/filters/client_channel/local_subchannel_pool.cc
  - src/core/ext/filters/client_channel/proxy_mapper_registry.cc
  - src/core/ext/filters/client_channel/resolver/binder/binder_resolver.cc
  - src/core/ext/filters/client_channel/resolver/dns/c_ares/dns_resolver_ares.cc
  - src/core/ext/filters/client_channel/resolver/dns/c_ares/grpc_ares_ev_driver_posix.cc
  - src/core/ext/filters/client_channel/resolver/dns/c_ares/grpc_ares_ev_driver_windows.cc
  - src/core/ext/filters/client_channel/resolver/dns/c_ares/grpc_ares_wrapper.cc
  - src/core/ext/filters/client_channel/resolver/dns/c_ares/grpc_ares_wrapper_posix.cc
  - src/core/ext/filters/client_channel/resolver/dns/c_ares/grpc_ares_wrapper_windows.cc
  - src/core/ext/filters/client_channel/resolver/dns/dns_resolver_selection.cc
  - src/core/ext/filters/client_channel/resolver/dns/native/dns_resolver.cc
  - src/core/ext/filters/client_channel/resolver/fake/fake_resolver.cc
  - src/core/ext/filters/client_channel/resolver/polling_resolver.cc
  - src/core/ext/filters/client_channel/resolver/sockaddr/sockaddr_resolver.cc
  - src/core/ext/filters/client_channel/resolver_result_parsing.cc
  - src/core/ext/filters/client_channel/retry_filter.cc
  - src/core/ext/filters/client_channel/retry_service_config.cc
  - src/core/ext/filters/client_channel/retry_throttle.cc
  - src/core/ext/filters/client_channel/service_config_channel_arg_filter.cc
  - src/core/ext/filters/client_channel/subchannel.cc
  - src/core/ext/filters/client_channel/subchannel_pool_interface.cc
  - src/core/ext/filters/client_channel/subchannel_stream_client.cc
  - src/core/ext/filters/deadline/deadline_filter.cc
  - src/core/ext/filters/fault_injection/fault_injection_filter.cc
  - src/core/ext/filters/fault_injection/service_config_parser.cc
  - src/core/ext/filters/http/client/http_client_filter.cc
  - src/core/ext/filters/http/client_authority_filter.cc
  - src/core/ext/filters/http/http_filters_plugin.cc
  - src/core/ext/filters/http/message_compress/message_compress_filter.cc
  - src/core/ext/filters/http/message_compress/message_decompress_filter.cc
  - src/core/ext/filters/http/server/http_server_filter.cc
  - src/core/ext/filters/message_size/message_size_filter.cc
  - src/core/ext/transport/chttp2/client/chttp2_connector.cc
  - src/core/ext/transport/chttp2/server/chttp2_server.cc
  - src/core/ext/transport/chttp2/transport/bin_decoder.cc
  - src/core/ext/transport/chttp2/transport/bin_encoder.cc
  - src/core/ext/transport/chttp2/transport/chttp2_transport.cc
  - src/core/ext/transport/chttp2/transport/context_list.cc
  - src/core/ext/transport/chttp2/transport/flow_control.cc
  - src/core/ext/transport/chttp2/transport/frame_data.cc
  - src/core/ext/transport/chttp2/transport/frame_goaway.cc
  - src/core/ext/transport/chttp2/transport/frame_ping.cc
  - src/core/ext/transport/chttp2/transport/frame_rst_stream.cc
  - src/core/ext/transport/chttp2/transport/frame_settings.cc
  - src/core/ext/transport/chttp2/transport/frame_window_update.cc
  - src/core/ext/transport/chttp2/transport/hpack_encoder.cc
  - src/core/ext/transport/chttp2/transport/hpack_encoder_table.cc
  - src/core/ext/transport/chttp2/transport/hpack_parser.cc
  - src/core/ext/transport/chttp2/transport/hpack_parser_table.cc
  - src/core/ext/transport/chttp2/transport/http2_settings.cc
  - src/core/ext/transport/chttp2/transport/huffsyms.cc
  - src/core/ext/transport/chttp2/transport/parsing.cc
  - src/core/ext/transport/chttp2/transport/stream_lists.cc
  - src/core/ext/transport/chttp2/transport/stream_map.cc
  - src/core/ext/transport/chttp2/transport/varint.cc
  - src/core/ext/transport/chttp2/transport/writing.cc
  - src/core/ext/transport/inproc/inproc_plugin.cc
  - src/core/ext/transport/inproc/inproc_transport.cc
  - src/core/ext/upb-generated/google/api/annotations.upb.c
  - src/core/ext/upb-generated/google/api/http.upb.c
  - src/core/ext/upb-generated/google/protobuf/any.upb.c
  - src/core/ext/upb-generated/google/protobuf/descriptor.upb.c
  - src/core/ext/upb-generated/google/protobuf/duration.upb.c
  - src/core/ext/upb-generated/google/protobuf/empty.upb.c
  - src/core/ext/upb-generated/google/protobuf/struct.upb.c
  - src/core/ext/upb-generated/google/protobuf/timestamp.upb.c
  - src/core/ext/upb-generated/google/protobuf/wrappers.upb.c
  - src/core/ext/upb-generated/google/rpc/status.upb.c
  - src/core/ext/upb-generated/src/proto/grpc/health/v1/health.upb.c
  - src/core/ext/upb-generated/src/proto/grpc/lb/v1/load_balancer.upb.c
  - src/core/ext/upb-generated/src/proto/grpc/lookup/v1/rls.upb.c
  - src/core/ext/upb-generated/validate/validate.upb.c
  - src/core/ext/upb-generated/xds/data/orca/v3/orca_load_report.upb.c
  - src/core/ext/upb-generated/xds/service/orca/v3/orca.upb.c
  - src/core/lib/address_utils/parse_address.cc
  - src/core/lib/address_utils/sockaddr_utils.cc
  - src/core/lib/backoff/backoff.cc
  - src/core/lib/channel/channel_args.cc
  - src/core/lib/channel/channel_args_preconditioning.cc
  - src/core/lib/channel/channel_stack.cc
  - src/core/lib/channel/channel_stack_builder.cc
  - src/core/lib/channel/channel_stack_builder_impl.cc
  - src/core/lib/channel/channel_trace.cc
  - src/core/lib/channel/channelz.cc
  - src/core/lib/channel/channelz_registry.cc
  - src/core/lib/channel/connected_channel.cc
  - src/core/lib/channel/promise_based_filter.cc
  - src/core/lib/channel/status_util.cc
  - src/core/lib/compression/compression.cc
  - src/core/lib/compression/compression_internal.cc
  - src/core/lib/compression/message_compress.cc
  - src/core/lib/config/core_configuration.cc
  - src/core/lib/debug/stats.cc
  - src/core/lib/debug/stats_data.cc
  - src/core/lib/debug/trace.cc
  - src/core/lib/event_engine/channel_args_endpoint_config.cc
  - src/core/lib/event_engine/default_event_engine.cc
  - src/core/lib/event_engine/default_event_engine_factory.cc
  - src/core/lib/event_engine/executor/threaded_executor.cc
  - src/core/lib/event_engine/forkable.cc
  - src/core/lib/event_engine/memory_allocator.cc
  - src/core/lib/event_engine/posix_engine/posix_engine.cc
  - src/core/lib/event_engine/posix_engine/timer.cc
  - src/core/lib/event_engine/posix_engine/timer_heap.cc
  - src/core/lib/event_engine/posix_engine/timer_manager.cc
  - src/core/lib/event_engine/resolved_address.cc
  - src/core/lib/event_engine/slice.cc
  - src/core/lib/event_engine/slice_buffer.cc
  - src/core/lib/event_engine/thread_pool.cc
  - src/core/lib/event_engine/time_util.cc
  - src/core/lib/event_engine/trace.cc
  - src/core/lib/event_engine/utils.cc
  - src/core/lib/event_engine/windows/iocp.cc
  - src/core/lib/event_engine/windows/win_socket.cc
  - src/core/lib/event_engine/windows/windows_engine.cc
  - src/core/lib/experiments/config.cc
  - src/core/lib/experiments/experiments.cc
  - src/core/lib/gpr/murmur_hash.cc
  - src/core/lib/gprpp/status_helper.cc
  - src/core/lib/gprpp/time.cc
  - src/core/lib/gprpp/time_averaged_stats.cc
  - src/core/lib/gprpp/work_serializer.cc
  - src/core/lib/http/format_request.cc
  - src/core/lib/http/httpcli.cc
  - src/core/lib/http/parser.cc
  - src/core/lib/iomgr/buffer_list.cc
  - src/core/lib/iomgr/call_combiner.cc
  - src/core/lib/iomgr/cfstream_handle.cc
  - src/core/lib/iomgr/combiner.cc
  - src/core/lib/iomgr/dualstack_socket_posix.cc
  - src/core/lib/iomgr/endpoint.cc
  - src/core/lib/iomgr/endpoint_cfstream.cc
  - src/core/lib/iomgr/endpoint_pair_posix.cc
  - src/core/lib/iomgr/endpoint_pair_windows.cc
  - src/core/lib/iomgr/error.cc
  - src/core/lib/iomgr/error_cfstream.cc
  - src/core/lib/iomgr/ev_apple.cc
  - src/core/lib/iomgr/ev_epoll1_linux.cc
  - src/core/lib/iomgr/ev_poll_posix.cc
  - src/core/lib/iomgr/ev_posix.cc
  - src/core/lib/iomgr/ev_windows.cc
  - src/core/lib/iomgr/exec_ctx.cc
  - src/core/lib/iomgr/executor.cc
  - src/core/lib/iomgr/fork_posix.cc
  - src/core/lib/iomgr/fork_windows.cc
  - src/core/lib/iomgr/gethostname_fallback.cc
  - src/core/lib/iomgr/gethostname_host_name_max.cc
  - src/core/lib/iomgr/gethostname_sysconf.cc
  - src/core/lib/iomgr/grpc_if_nametoindex_posix.cc
  - src/core/lib/iomgr/grpc_if_nametoindex_unsupported.cc
  - src/core/lib/iomgr/internal_errqueue.cc
  - src/core/lib/iomgr/iocp_windows.cc
  - src/core/lib/iomgr/iomgr.cc
  - src/core/lib/iomgr/iomgr_internal.cc
  - src/core/lib/iomgr/iomgr_posix.cc
  - src/core/lib/iomgr/iomgr_posix_cfstream.cc
  - src/core/lib/iomgr/iomgr_windows.cc
  - src/core/lib/iomgr/load_file.cc
  - src/core/lib/iomgr/lockfree_event.cc
  - src/core/lib/iomgr/polling_entity.cc
  - src/core/lib/iomgr/pollset.cc
  - src/core/lib/iomgr/pollset_set.cc
  - src/core/lib/iomgr/pollset_set_windows.cc
  - src/core/lib/iomgr/pollset_windows.cc
  - src/core/lib/iomgr/resolve_address.cc
  - src/core/lib/iomgr/resolve_address_posix.cc
  - src/core/lib/iomgr/resolve_address_windows.cc
  - src/core/lib/iomgr/sockaddr_utils_posix.cc
  - src/core/lib/iomgr/socket_factory_posix.cc
  - src/core/lib/iomgr/socket_mutator.cc
  - src/core/lib/iomgr/socket_utils_common_posix.cc
  - src/core/lib/iomgr/socket_utils_linux.cc
  - src/core/lib/iomgr/socket_utils_posix.cc
  - src/core/lib/iomgr/socket_utils_windows.cc
  - src/core/lib/iomgr/socket_windows.cc
  - src/core/lib/iomgr/tcp_client.cc
  - src/core/lib/iomgr/tcp_client_cfstream.cc
  - src/core/lib/iomgr/tcp_client_posix.cc
  - src/core/lib/iomgr/tcp_client_windows.cc
  - src/core/lib/iomgr/tcp_posix.cc
  - src/core/lib/iomgr/tcp_server.cc
  - src/core/lib/iomgr/tcp_server_posix.cc
  - src/core/lib/iomgr/tcp_server_utils_posix_common.cc
  - src/core/lib/iomgr/tcp_server_utils_posix_ifaddrs.cc
  - src/core/lib/iomgr/tcp_server_utils_posix_noifaddrs.cc
  - src/core/lib/iomgr/tcp_server_windows.cc
  - src/core/lib/iomgr/tcp_windows.cc
  - src/core/lib/iomgr/timer.cc
  - src/core/lib/iomgr/timer_generic.cc
  - src/core/lib/iomgr/timer_heap.cc
  - src/core/lib/iomgr/timer_manager.cc
  - src/core/lib/iomgr/unix_sockets_posix.cc
  - src/core/lib/iomgr/unix_sockets_posix_noop.cc
  - src/core/lib/iomgr/wakeup_fd_eventfd.cc
  - src/core/lib/iomgr/wakeup_fd_nospecial.cc
  - src/core/lib/iomgr/wakeup_fd_pipe.cc
  - src/core/lib/iomgr/wakeup_fd_posix.cc
  - src/core/lib/json/json_object_loader.cc
  - src/core/lib/json/json_reader.cc
  - src/core/lib/json/json_util.cc
  - src/core/lib/json/json_writer.cc
  - src/core/lib/load_balancing/lb_policy.cc
  - src/core/lib/load_balancing/lb_policy_registry.cc
  - src/core/lib/promise/activity.cc
  - src/core/lib/promise/sleep.cc
  - src/core/lib/resolver/resolver.cc
  - src/core/lib/resolver/resolver_registry.cc
  - src/core/lib/resolver/server_address.cc
  - src/core/lib/resource_quota/api.cc
  - src/core/lib/resource_quota/arena.cc
  - src/core/lib/resource_quota/memory_quota.cc
  - src/core/lib/resource_quota/periodic_update.cc
  - src/core/lib/resource_quota/resource_quota.cc
  - src/core/lib/resource_quota/thread_quota.cc
  - src/core/lib/resource_quota/trace.cc
  - src/core/lib/security/authorization/authorization_policy_provider_vtable.cc
  - src/core/lib/security/authorization/evaluate_args.cc
  - src/core/lib/security/authorization/grpc_server_authz_filter.cc
  - src/core/lib/security/context/security_context.cc
  - src/core/lib/security/credentials/call_creds_util.cc
  - src/core/lib/security/credentials/composite/composite_credentials.cc
  - src/core/lib/security/credentials/credentials.cc
  - src/core/lib/security/credentials/fake/fake_credentials.cc
  - src/core/lib/security/credentials/insecure/insecure_credentials.cc
  - src/core/lib/security/credentials/plugin/plugin_credentials.cc
  - src/core/lib/security/credentials/tls/tls_utils.cc
  - src/core/lib/security/security_connector/fake/fake_security_connector.cc
  - src/core/lib/security/security_connector/insecure/insecure_security_connector.cc
  - src/core/lib/security/security_connector/load_system_roots_fallback.cc
  - src/core/lib/security/security_connector/load_system_roots_supported.cc
  - src/core/lib/security/security_connector/security_connector.cc
  - src/core/lib/security/transport/client_auth_filter.cc
  - src/core/lib/security/transport/secure_endpoint.cc
  - src/core/lib/security/transport/security_handshaker.cc
  - src/core/lib/security/transport/server_auth_filter.cc
  - src/core/lib/security/transport/tsi_error.cc
  - src/core/lib/security/util/json_util.cc
  - src/core/lib/service_config/service_config_impl.cc
  - src/core/lib/service_config/service_config_parser.cc
  - src/core/lib/slice/b64.cc
  - src/core/lib/slice/percent_encoding.cc
  - src/core/lib/slice/slice.cc
  - src/core/lib/slice/slice_api.cc
  - src/core/lib/slice/slice_buffer.cc
  - src/core/lib/slice/slice_buffer_api.cc
  - src/core/lib/slice/slice_refcount.cc
  - src/core/lib/slice/slice_string_helpers.cc
  - src/core/lib/surface/api_trace.cc
  - src/core/lib/surface/builtins.cc
  - src/core/lib/surface/byte_buffer.cc
  - src/core/lib/surface/byte_buffer_reader.cc
  - src/core/lib/surface/call.cc
  - src/core/lib/surface/call_details.cc
  - src/core/lib/surface/call_log_batch.cc
  - src/core/lib/surface/channel.cc
  - src/core/lib/surface/channel_init.cc
  - src/core/lib/surface/channel_ping.cc
  - src/core/lib/surface/channel_stack_type.cc
  - src/core/lib/surface/completion_queue.cc
  - src/core/lib/surface/completion_queue_factory.cc
  - src/core/lib/surface/event_string.cc
  - src/core/lib/surface/init.cc
  - src/core/lib/surface/lame_client.cc
  - src/core/lib/surface/metadata_array.cc
  - src/core/lib/surface/server.cc
  - src/core/lib/surface/validate_metadata.cc
  - src/core/lib/surface/version.cc
  - src/core/lib/transport/bdp_estimator.cc
  - src/core/lib/transport/connectivity_state.cc
  - src/core/lib/transport/error_utils.cc
  - src/core/lib/transport/handshaker.cc
  - src/core/lib/transport/handshaker_registry.cc
  - src/core/lib/transport/http_connect_handshaker.cc
  - src/core/lib/transport/metadata_batch.cc
  - src/core/lib/transport/parsed_metadata.cc
  - src/core/lib/transport/pid_controller.cc
  - src/core/lib/transport/status_conversion.cc
  - src/core/lib/transport/tcp_connect_handshaker.cc
  - src/core/lib/transport/timeout_encoding.cc
  - src/core/lib/transport/transport.cc
  - src/core/lib/transport/transport_op_string.cc
  - src/core/lib/uri/uri_parser.cc
  - src/core/plugin_registry/grpc_plugin_registry.cc
  - src/core/plugin_registry/grpc_plugin_registry_noextra.cc
  - src/core/tsi/fake_transport_security.cc
  - src/core/tsi/local_transport_security.cc
  - src/core/tsi/transport_security.cc
  - src/core/tsi/transport_security_grpc.cc
  deps:
  - absl/container:flat_hash_map
  - absl/container:flat_hash_set
  - absl/container:inlined_vector
  - absl/functional:any_invocable
  - absl/functional:bind_front
  - absl/functional:function_ref
  - absl/hash:hash
  - absl/meta:type_traits
  - absl/status:statusor
  - absl/types:span
  - absl/utility:utility
  - gpr
  - address_sorting
  - upb
  baselib: true
  generate_plugin_registry: true
- name: benchmark_helpers
  build: test
  language: c++
  public_headers: []
  headers:
  - test/core/util/cmdline.h
  - test/core/util/evaluate_args_test_util.h
  - test/core/util/fuzzer_util.h
  - test/core/util/grpc_profiler.h
  - test/core/util/histogram.h
  - test/core/util/mock_authorization_endpoint.h
  - test/core/util/mock_endpoint.h
  - test/core/util/parse_hexstring.h
  - test/core/util/passthru_endpoint.h
  - test/core/util/resolve_localhost_ip46.h
  - test/core/util/slice_splitter.h
  - test/core/util/subprocess.h
  - test/core/util/tracer_util.h
  - test/cpp/microbenchmarks/fullstack_context_mutators.h
  - test/cpp/microbenchmarks/fullstack_fixtures.h
  - test/cpp/microbenchmarks/helpers.h
  src:
  - src/proto/grpc/testing/echo.proto
  - src/proto/grpc/testing/echo_messages.proto
  - src/proto/grpc/testing/simple_messages.proto
  - src/proto/grpc/testing/xds/v3/orca_load_report.proto
  - test/core/util/cmdline.cc
  - test/core/util/fuzzer_util.cc
  - test/core/util/grpc_profiler.cc
  - test/core/util/histogram.cc
  - test/core/util/mock_endpoint.cc
  - test/core/util/parse_hexstring.cc
  - test/core/util/passthru_endpoint.cc
  - test/core/util/resolve_localhost_ip46.cc
  - test/core/util/slice_splitter.cc
  - test/core/util/subprocess_posix.cc
  - test/core/util/subprocess_windows.cc
  - test/core/util/tracer_util.cc
  - test/cpp/microbenchmarks/helpers.cc
  deps:
  - benchmark
  - grpc++_unsecure
  - grpc_test_util_unsecure
  - grpc++_test_config
  defaults: benchmark
- name: grpc++
  build: all
  language: c++
  public_headers:
  - include/grpc++/alarm.h
  - include/grpc++/channel.h
  - include/grpc++/client_context.h
  - include/grpc++/completion_queue.h
  - include/grpc++/create_channel.h
  - include/grpc++/create_channel_posix.h
  - include/grpc++/ext/health_check_service_server_builder_option.h
  - include/grpc++/generic/async_generic_service.h
  - include/grpc++/generic/generic_stub.h
  - include/grpc++/grpc++.h
  - include/grpc++/health_check_service_interface.h
  - include/grpc++/impl/call.h
  - include/grpc++/impl/channel_argument_option.h
  - include/grpc++/impl/client_unary_call.h
  - include/grpc++/impl/codegen/async_stream.h
  - include/grpc++/impl/codegen/async_unary_call.h
  - include/grpc++/impl/codegen/byte_buffer.h
  - include/grpc++/impl/codegen/call.h
  - include/grpc++/impl/codegen/call_hook.h
  - include/grpc++/impl/codegen/channel_interface.h
  - include/grpc++/impl/codegen/client_context.h
  - include/grpc++/impl/codegen/client_unary_call.h
  - include/grpc++/impl/codegen/completion_queue.h
  - include/grpc++/impl/codegen/completion_queue_tag.h
  - include/grpc++/impl/codegen/config.h
  - include/grpc++/impl/codegen/config_protobuf.h
  - include/grpc++/impl/codegen/core_codegen.h
  - include/grpc++/impl/codegen/core_codegen_interface.h
  - include/grpc++/impl/codegen/create_auth_context.h
  - include/grpc++/impl/codegen/grpc_library.h
  - include/grpc++/impl/codegen/metadata_map.h
  - include/grpc++/impl/codegen/method_handler_impl.h
  - include/grpc++/impl/codegen/proto_utils.h
  - include/grpc++/impl/codegen/rpc_method.h
  - include/grpc++/impl/codegen/rpc_service_method.h
  - include/grpc++/impl/codegen/security/auth_context.h
  - include/grpc++/impl/codegen/serialization_traits.h
  - include/grpc++/impl/codegen/server_context.h
  - include/grpc++/impl/codegen/server_interface.h
  - include/grpc++/impl/codegen/service_type.h
  - include/grpc++/impl/codegen/slice.h
  - include/grpc++/impl/codegen/status.h
  - include/grpc++/impl/codegen/status_code_enum.h
  - include/grpc++/impl/codegen/string_ref.h
  - include/grpc++/impl/codegen/stub_options.h
  - include/grpc++/impl/codegen/sync_stream.h
  - include/grpc++/impl/codegen/time.h
  - include/grpc++/impl/grpc_library.h
  - include/grpc++/impl/method_handler_impl.h
  - include/grpc++/impl/rpc_method.h
  - include/grpc++/impl/rpc_service_method.h
  - include/grpc++/impl/serialization_traits.h
  - include/grpc++/impl/server_builder_option.h
  - include/grpc++/impl/server_builder_plugin.h
  - include/grpc++/impl/server_initializer.h
  - include/grpc++/impl/service_type.h
  - include/grpc++/resource_quota.h
  - include/grpc++/security/auth_context.h
  - include/grpc++/security/auth_metadata_processor.h
  - include/grpc++/security/credentials.h
  - include/grpc++/security/server_credentials.h
  - include/grpc++/server.h
  - include/grpc++/server_builder.h
  - include/grpc++/server_context.h
  - include/grpc++/server_posix.h
  - include/grpc++/support/async_stream.h
  - include/grpc++/support/async_unary_call.h
  - include/grpc++/support/byte_buffer.h
  - include/grpc++/support/channel_arguments.h
  - include/grpc++/support/config.h
  - include/grpc++/support/slice.h
  - include/grpc++/support/status.h
  - include/grpc++/support/status_code_enum.h
  - include/grpc++/support/string_ref.h
  - include/grpc++/support/stub_options.h
  - include/grpc++/support/sync_stream.h
  - include/grpc++/support/time.h
  - include/grpcpp/alarm.h
  - include/grpcpp/channel.h
  - include/grpcpp/client_context.h
  - include/grpcpp/completion_queue.h
  - include/grpcpp/create_channel.h
  - include/grpcpp/create_channel_binder.h
  - include/grpcpp/create_channel_posix.h
  - include/grpcpp/ext/call_metric_recorder.h
  - include/grpcpp/ext/health_check_service_server_builder_option.h
  - include/grpcpp/generic/async_generic_service.h
  - include/grpcpp/generic/generic_stub.h
  - include/grpcpp/grpcpp.h
  - include/grpcpp/health_check_service_interface.h
  - include/grpcpp/impl/call.h
  - include/grpcpp/impl/channel_argument_option.h
  - include/grpcpp/impl/client_unary_call.h
  - include/grpcpp/impl/codegen/async_generic_service.h
  - include/grpcpp/impl/codegen/async_stream.h
  - include/grpcpp/impl/codegen/async_unary_call.h
  - include/grpcpp/impl/codegen/byte_buffer.h
  - include/grpcpp/impl/codegen/call.h
  - include/grpcpp/impl/codegen/call_hook.h
  - include/grpcpp/impl/codegen/call_op_set.h
  - include/grpcpp/impl/codegen/call_op_set_interface.h
  - include/grpcpp/impl/codegen/callback_common.h
  - include/grpcpp/impl/codegen/channel_interface.h
  - include/grpcpp/impl/codegen/client_callback.h
  - include/grpcpp/impl/codegen/client_context.h
  - include/grpcpp/impl/codegen/client_interceptor.h
  - include/grpcpp/impl/codegen/client_unary_call.h
  - include/grpcpp/impl/codegen/completion_queue.h
  - include/grpcpp/impl/codegen/completion_queue_tag.h
  - include/grpcpp/impl/codegen/config.h
  - include/grpcpp/impl/codegen/config_protobuf.h
  - include/grpcpp/impl/codegen/core_codegen.h
  - include/grpcpp/impl/codegen/core_codegen_interface.h
  - include/grpcpp/impl/codegen/create_auth_context.h
  - include/grpcpp/impl/codegen/delegating_channel.h
  - include/grpcpp/impl/codegen/grpc_library.h
  - include/grpcpp/impl/codegen/intercepted_channel.h
  - include/grpcpp/impl/codegen/interceptor.h
  - include/grpcpp/impl/codegen/interceptor_common.h
  - include/grpcpp/impl/codegen/message_allocator.h
  - include/grpcpp/impl/codegen/metadata_map.h
  - include/grpcpp/impl/codegen/method_handler.h
  - include/grpcpp/impl/codegen/method_handler_impl.h
  - include/grpcpp/impl/codegen/proto_buffer_reader.h
  - include/grpcpp/impl/codegen/proto_buffer_writer.h
  - include/grpcpp/impl/codegen/proto_utils.h
  - include/grpcpp/impl/codegen/rpc_method.h
  - include/grpcpp/impl/codegen/rpc_service_method.h
  - include/grpcpp/impl/codegen/security/auth_context.h
  - include/grpcpp/impl/codegen/serialization_traits.h
  - include/grpcpp/impl/codegen/server_callback.h
  - include/grpcpp/impl/codegen/server_callback_handlers.h
  - include/grpcpp/impl/codegen/server_context.h
  - include/grpcpp/impl/codegen/server_interceptor.h
  - include/grpcpp/impl/codegen/server_interface.h
  - include/grpcpp/impl/codegen/service_type.h
  - include/grpcpp/impl/codegen/slice.h
  - include/grpcpp/impl/codegen/status.h
  - include/grpcpp/impl/codegen/status_code_enum.h
  - include/grpcpp/impl/codegen/string_ref.h
  - include/grpcpp/impl/codegen/stub_options.h
  - include/grpcpp/impl/codegen/sync.h
  - include/grpcpp/impl/codegen/sync_stream.h
  - include/grpcpp/impl/codegen/time.h
  - include/grpcpp/impl/grpc_library.h
  - include/grpcpp/impl/method_handler_impl.h
  - include/grpcpp/impl/rpc_method.h
  - include/grpcpp/impl/rpc_service_method.h
  - include/grpcpp/impl/serialization_traits.h
  - include/grpcpp/impl/server_builder_option.h
  - include/grpcpp/impl/server_builder_plugin.h
  - include/grpcpp/impl/server_initializer.h
  - include/grpcpp/impl/service_type.h
  - include/grpcpp/resource_quota.h
  - include/grpcpp/security/auth_context.h
  - include/grpcpp/security/auth_metadata_processor.h
  - include/grpcpp/security/authorization_policy_provider.h
  - include/grpcpp/security/binder_credentials.h
  - include/grpcpp/security/binder_security_policy.h
  - include/grpcpp/security/credentials.h
  - include/grpcpp/security/server_credentials.h
  - include/grpcpp/security/tls_certificate_provider.h
  - include/grpcpp/security/tls_certificate_verifier.h
  - include/grpcpp/security/tls_credentials_options.h
  - include/grpcpp/server.h
  - include/grpcpp/server_builder.h
  - include/grpcpp/server_context.h
  - include/grpcpp/server_posix.h
  - include/grpcpp/support/async_stream.h
  - include/grpcpp/support/async_unary_call.h
  - include/grpcpp/support/byte_buffer.h
  - include/grpcpp/support/channel_arguments.h
  - include/grpcpp/support/client_callback.h
  - include/grpcpp/support/client_interceptor.h
  - include/grpcpp/support/config.h
  - include/grpcpp/support/interceptor.h
  - include/grpcpp/support/message_allocator.h
  - include/grpcpp/support/method_handler.h
  - include/grpcpp/support/proto_buffer_reader.h
  - include/grpcpp/support/proto_buffer_writer.h
  - include/grpcpp/support/server_callback.h
  - include/grpcpp/support/server_interceptor.h
  - include/grpcpp/support/slice.h
  - include/grpcpp/support/status.h
  - include/grpcpp/support/status_code_enum.h
  - include/grpcpp/support/string_ref.h
  - include/grpcpp/support/stub_options.h
  - include/grpcpp/support/sync_stream.h
  - include/grpcpp/support/time.h
  - include/grpcpp/support/validate_service_config.h
  - include/grpcpp/xds_server_builder.h
  headers:
  - src/core/ext/transport/binder/client/binder_connector.h
  - src/core/ext/transport/binder/client/channel_create_impl.h
  - src/core/ext/transport/binder/client/connection_id_generator.h
  - src/core/ext/transport/binder/client/endpoint_binder_pool.h
  - src/core/ext/transport/binder/client/jni_utils.h
  - src/core/ext/transport/binder/client/security_policy_setting.h
  - src/core/ext/transport/binder/server/binder_server.h
  - src/core/ext/transport/binder/transport/binder_stream.h
  - src/core/ext/transport/binder/transport/binder_transport.h
  - src/core/ext/transport/binder/utils/binder_auto_utils.h
  - src/core/ext/transport/binder/utils/ndk_binder.h
  - src/core/ext/transport/binder/utils/transport_stream_receiver.h
  - src/core/ext/transport/binder/utils/transport_stream_receiver_impl.h
  - src/core/ext/transport/binder/wire_format/binder.h
  - src/core/ext/transport/binder/wire_format/binder_android.h
  - src/core/ext/transport/binder/wire_format/binder_constants.h
  - src/core/ext/transport/binder/wire_format/transaction.h
  - src/core/ext/transport/binder/wire_format/wire_reader.h
  - src/core/ext/transport/binder/wire_format/wire_reader_impl.h
  - src/core/ext/transport/binder/wire_format/wire_writer.h
  - src/cpp/client/create_channel_internal.h
  - src/cpp/client/secure_credentials.h
  - src/cpp/common/channel_filter.h
  - src/cpp/common/secure_auth_context.h
  - src/cpp/server/dynamic_thread_pool.h
  - src/cpp/server/external_connection_acceptor_impl.h
  - src/cpp/server/health/default_health_check_service.h
  - src/cpp/server/secure_server_credentials.h
  - src/cpp/server/thread_pool_interface.h
  - src/cpp/thread_manager/thread_manager.h
  src:
  - src/core/ext/transport/binder/client/binder_connector.cc
  - src/core/ext/transport/binder/client/channel_create.cc
  - src/core/ext/transport/binder/client/channel_create_impl.cc
  - src/core/ext/transport/binder/client/connection_id_generator.cc
  - src/core/ext/transport/binder/client/endpoint_binder_pool.cc
  - src/core/ext/transport/binder/client/jni_utils.cc
  - src/core/ext/transport/binder/client/security_policy_setting.cc
  - src/core/ext/transport/binder/security_policy/binder_security_policy.cc
  - src/core/ext/transport/binder/server/binder_server.cc
  - src/core/ext/transport/binder/server/binder_server_credentials.cc
  - src/core/ext/transport/binder/transport/binder_transport.cc
  - src/core/ext/transport/binder/utils/ndk_binder.cc
  - src/core/ext/transport/binder/utils/transport_stream_receiver_impl.cc
  - src/core/ext/transport/binder/wire_format/binder_android.cc
  - src/core/ext/transport/binder/wire_format/binder_constants.cc
  - src/core/ext/transport/binder/wire_format/transaction.cc
  - src/core/ext/transport/binder/wire_format/wire_reader_impl.cc
  - src/core/ext/transport/binder/wire_format/wire_writer.cc
  - src/cpp/client/channel_cc.cc
  - src/cpp/client/client_callback.cc
  - src/cpp/client/client_context.cc
  - src/cpp/client/client_interceptor.cc
  - src/cpp/client/create_channel.cc
  - src/cpp/client/create_channel_internal.cc
  - src/cpp/client/create_channel_posix.cc
  - src/cpp/client/credentials_cc.cc
  - src/cpp/client/insecure_credentials.cc
  - src/cpp/client/secure_credentials.cc
  - src/cpp/client/xds_credentials.cc
  - src/cpp/codegen/codegen_init.cc
  - src/cpp/common/alarm.cc
  - src/cpp/common/auth_property_iterator.cc
  - src/cpp/common/channel_arguments.cc
  - src/cpp/common/channel_filter.cc
  - src/cpp/common/completion_queue_cc.cc
  - src/cpp/common/core_codegen.cc
  - src/cpp/common/resource_quota_cc.cc
  - src/cpp/common/rpc_method.cc
  - src/cpp/common/secure_auth_context.cc
  - src/cpp/common/secure_channel_arguments.cc
  - src/cpp/common/secure_create_auth_context.cc
  - src/cpp/common/tls_certificate_provider.cc
  - src/cpp/common/tls_certificate_verifier.cc
  - src/cpp/common/tls_credentials_options.cc
  - src/cpp/common/validate_service_config.cc
  - src/cpp/common/version_cc.cc
  - src/cpp/server/async_generic_service.cc
  - src/cpp/server/channel_argument_option.cc
  - src/cpp/server/create_default_thread_pool.cc
  - src/cpp/server/dynamic_thread_pool.cc
  - src/cpp/server/external_connection_acceptor_impl.cc
  - src/cpp/server/health/default_health_check_service.cc
  - src/cpp/server/health/health_check_service.cc
  - src/cpp/server/health/health_check_service_server_builder_option.cc
  - src/cpp/server/insecure_server_credentials.cc
  - src/cpp/server/orca/call_metric_recorder.cc
  - src/cpp/server/secure_server_credentials.cc
  - src/cpp/server/server_builder.cc
  - src/cpp/server/server_callback.cc
  - src/cpp/server/server_cc.cc
  - src/cpp/server/server_context.cc
  - src/cpp/server/server_credentials.cc
  - src/cpp/server/server_posix.cc
  - src/cpp/server/xds_server_credentials.cc
  - src/cpp/thread_manager/thread_manager.cc
  - src/cpp/util/byte_buffer_cc.cc
  - src/cpp/util/status.cc
  - src/cpp/util/string_ref.cc
  - src/cpp/util/time_cc.cc
  deps:
  - absl/cleanup:cleanup
  - grpc
  baselib: true
- name: grpc++_alts
  build: all
  language: c++
  public_headers:
  - include/grpcpp/security/alts_context.h
  - include/grpcpp/security/alts_util.h
  headers: []
  src:
  - src/cpp/common/alts_context.cc
  - src/cpp/common/alts_util.cc
  deps:
  - grpc++
  baselib: true
- name: grpc++_error_details
  build: all
  language: c++
  public_headers:
  - include/grpc++/support/error_details.h
  - include/grpcpp/support/error_details.h
  headers: []
  src:
  - src/cpp/util/error_details.cc
  deps:
  - grpc++
- name: grpc++_reflection
  build: all
  language: c++
  public_headers:
  - include/grpc++/ext/proto_server_reflection_plugin.h
  - include/grpcpp/ext/proto_server_reflection_plugin.h
  headers:
  - src/cpp/ext/proto_server_reflection.h
  src:
  - src/proto/grpc/reflection/v1alpha/reflection.proto
  - src/cpp/ext/proto_server_reflection.cc
  - src/cpp/ext/proto_server_reflection_plugin.cc
  deps:
  - grpc++
- name: grpc++_test
  build: private
  language: c++
  public_headers:
  - include/grpc++/test/mock_stream.h
  - include/grpc++/test/server_context_test_spouse.h
  - include/grpcpp/test/channel_test_peer.h
  - include/grpcpp/test/client_context_test_peer.h
  - include/grpcpp/test/default_reactor_test_peer.h
  - include/grpcpp/test/mock_stream.h
  - include/grpcpp/test/server_context_test_spouse.h
  headers: []
  src:
  - src/cpp/client/channel_test_peer.cc
  deps:
  - grpc++
- name: grpc++_test_config
  build: private
  language: c++
  public_headers: []
  headers:
  - test/cpp/util/test_config.h
  src:
  - test/cpp/util/test_config_cc.cc
  deps:
  - absl/flags:parse
  - gpr
- name: grpc++_test_util
  build: private
  language: c++
  public_headers: []
  headers:
  - test/core/end2end/data/ssl_test_data.h
  - test/core/util/cmdline.h
  - test/core/util/evaluate_args_test_util.h
  - test/core/util/fuzzer_util.h
  - test/core/util/grpc_profiler.h
  - test/core/util/histogram.h
  - test/core/util/mock_authorization_endpoint.h
  - test/core/util/mock_endpoint.h
  - test/core/util/parse_hexstring.h
  - test/core/util/passthru_endpoint.h
  - test/core/util/resolve_localhost_ip46.h
  - test/core/util/slice_splitter.h
  - test/core/util/subprocess.h
  - test/core/util/tracer_util.h
  - test/cpp/util/byte_buffer_proto_helper.h
  - test/cpp/util/create_test_channel.h
  - test/cpp/util/string_ref_helper.h
  - test/cpp/util/subprocess.h
  - test/cpp/util/test_credentials_provider.h
  src:
  - test/core/end2end/data/client_certs.cc
  - test/core/end2end/data/server1_cert.cc
  - test/core/end2end/data/server1_key.cc
  - test/core/end2end/data/test_root_cert.cc
  - test/core/util/cmdline.cc
  - test/core/util/fuzzer_util.cc
  - test/core/util/grpc_profiler.cc
  - test/core/util/histogram.cc
  - test/core/util/mock_endpoint.cc
  - test/core/util/parse_hexstring.cc
  - test/core/util/passthru_endpoint.cc
  - test/core/util/resolve_localhost_ip46.cc
  - test/core/util/slice_splitter.cc
  - test/core/util/subprocess_posix.cc
  - test/core/util/subprocess_windows.cc
  - test/core/util/tracer_util.cc
  - test/cpp/util/byte_buffer_proto_helper.cc
  - test/cpp/util/create_test_channel.cc
  - test/cpp/util/string_ref_helper.cc
  - test/cpp/util/subprocess.cc
  - test/cpp/util/test_credentials_provider.cc
  deps:
  - absl/flags:flag
  - grpc++
  - grpc_test_util
- name: grpc++_unsecure
  build: all
  language: c++
  public_headers:
  - include/grpc++/alarm.h
  - include/grpc++/channel.h
  - include/grpc++/client_context.h
  - include/grpc++/completion_queue.h
  - include/grpc++/create_channel.h
  - include/grpc++/create_channel_posix.h
  - include/grpc++/ext/health_check_service_server_builder_option.h
  - include/grpc++/generic/async_generic_service.h
  - include/grpc++/generic/generic_stub.h
  - include/grpc++/grpc++.h
  - include/grpc++/health_check_service_interface.h
  - include/grpc++/impl/call.h
  - include/grpc++/impl/channel_argument_option.h
  - include/grpc++/impl/client_unary_call.h
  - include/grpc++/impl/codegen/async_stream.h
  - include/grpc++/impl/codegen/async_unary_call.h
  - include/grpc++/impl/codegen/byte_buffer.h
  - include/grpc++/impl/codegen/call.h
  - include/grpc++/impl/codegen/call_hook.h
  - include/grpc++/impl/codegen/channel_interface.h
  - include/grpc++/impl/codegen/client_context.h
  - include/grpc++/impl/codegen/client_unary_call.h
  - include/grpc++/impl/codegen/completion_queue.h
  - include/grpc++/impl/codegen/completion_queue_tag.h
  - include/grpc++/impl/codegen/config.h
  - include/grpc++/impl/codegen/config_protobuf.h
  - include/grpc++/impl/codegen/core_codegen.h
  - include/grpc++/impl/codegen/core_codegen_interface.h
  - include/grpc++/impl/codegen/create_auth_context.h
  - include/grpc++/impl/codegen/grpc_library.h
  - include/grpc++/impl/codegen/metadata_map.h
  - include/grpc++/impl/codegen/method_handler_impl.h
  - include/grpc++/impl/codegen/proto_utils.h
  - include/grpc++/impl/codegen/rpc_method.h
  - include/grpc++/impl/codegen/rpc_service_method.h
  - include/grpc++/impl/codegen/security/auth_context.h
  - include/grpc++/impl/codegen/serialization_traits.h
  - include/grpc++/impl/codegen/server_context.h
  - include/grpc++/impl/codegen/server_interface.h
  - include/grpc++/impl/codegen/service_type.h
  - include/grpc++/impl/codegen/slice.h
  - include/grpc++/impl/codegen/status.h
  - include/grpc++/impl/codegen/status_code_enum.h
  - include/grpc++/impl/codegen/string_ref.h
  - include/grpc++/impl/codegen/stub_options.h
  - include/grpc++/impl/codegen/sync_stream.h
  - include/grpc++/impl/codegen/time.h
  - include/grpc++/impl/grpc_library.h
  - include/grpc++/impl/method_handler_impl.h
  - include/grpc++/impl/rpc_method.h
  - include/grpc++/impl/rpc_service_method.h
  - include/grpc++/impl/serialization_traits.h
  - include/grpc++/impl/server_builder_option.h
  - include/grpc++/impl/server_builder_plugin.h
  - include/grpc++/impl/server_initializer.h
  - include/grpc++/impl/service_type.h
  - include/grpc++/resource_quota.h
  - include/grpc++/security/auth_context.h
  - include/grpc++/security/auth_metadata_processor.h
  - include/grpc++/security/credentials.h
  - include/grpc++/security/server_credentials.h
  - include/grpc++/server.h
  - include/grpc++/server_builder.h
  - include/grpc++/server_context.h
  - include/grpc++/server_posix.h
  - include/grpc++/support/async_stream.h
  - include/grpc++/support/async_unary_call.h
  - include/grpc++/support/byte_buffer.h
  - include/grpc++/support/channel_arguments.h
  - include/grpc++/support/config.h
  - include/grpc++/support/slice.h
  - include/grpc++/support/status.h
  - include/grpc++/support/status_code_enum.h
  - include/grpc++/support/string_ref.h
  - include/grpc++/support/stub_options.h
  - include/grpc++/support/sync_stream.h
  - include/grpc++/support/time.h
  - include/grpcpp/alarm.h
  - include/grpcpp/channel.h
  - include/grpcpp/client_context.h
  - include/grpcpp/completion_queue.h
  - include/grpcpp/create_channel.h
  - include/grpcpp/create_channel_posix.h
  - include/grpcpp/ext/call_metric_recorder.h
  - include/grpcpp/ext/health_check_service_server_builder_option.h
  - include/grpcpp/generic/async_generic_service.h
  - include/grpcpp/generic/generic_stub.h
  - include/grpcpp/grpcpp.h
  - include/grpcpp/health_check_service_interface.h
  - include/grpcpp/impl/call.h
  - include/grpcpp/impl/channel_argument_option.h
  - include/grpcpp/impl/client_unary_call.h
  - include/grpcpp/impl/codegen/async_generic_service.h
  - include/grpcpp/impl/codegen/async_stream.h
  - include/grpcpp/impl/codegen/async_unary_call.h
  - include/grpcpp/impl/codegen/byte_buffer.h
  - include/grpcpp/impl/codegen/call.h
  - include/grpcpp/impl/codegen/call_hook.h
  - include/grpcpp/impl/codegen/call_op_set.h
  - include/grpcpp/impl/codegen/call_op_set_interface.h
  - include/grpcpp/impl/codegen/callback_common.h
  - include/grpcpp/impl/codegen/channel_interface.h
  - include/grpcpp/impl/codegen/client_callback.h
  - include/grpcpp/impl/codegen/client_context.h
  - include/grpcpp/impl/codegen/client_interceptor.h
  - include/grpcpp/impl/codegen/client_unary_call.h
  - include/grpcpp/impl/codegen/completion_queue.h
  - include/grpcpp/impl/codegen/completion_queue_tag.h
  - include/grpcpp/impl/codegen/config.h
  - include/grpcpp/impl/codegen/config_protobuf.h
  - include/grpcpp/impl/codegen/core_codegen.h
  - include/grpcpp/impl/codegen/core_codegen_interface.h
  - include/grpcpp/impl/codegen/create_auth_context.h
  - include/grpcpp/impl/codegen/delegating_channel.h
  - include/grpcpp/impl/codegen/grpc_library.h
  - include/grpcpp/impl/codegen/intercepted_channel.h
  - include/grpcpp/impl/codegen/interceptor.h
  - include/grpcpp/impl/codegen/interceptor_common.h
  - include/grpcpp/impl/codegen/message_allocator.h
  - include/grpcpp/impl/codegen/metadata_map.h
  - include/grpcpp/impl/codegen/method_handler.h
  - include/grpcpp/impl/codegen/method_handler_impl.h
  - include/grpcpp/impl/codegen/proto_buffer_reader.h
  - include/grpcpp/impl/codegen/proto_buffer_writer.h
  - include/grpcpp/impl/codegen/proto_utils.h
  - include/grpcpp/impl/codegen/rpc_method.h
  - include/grpcpp/impl/codegen/rpc_service_method.h
  - include/grpcpp/impl/codegen/security/auth_context.h
  - include/grpcpp/impl/codegen/serialization_traits.h
  - include/grpcpp/impl/codegen/server_callback.h
  - include/grpcpp/impl/codegen/server_callback_handlers.h
  - include/grpcpp/impl/codegen/server_context.h
  - include/grpcpp/impl/codegen/server_interceptor.h
  - include/grpcpp/impl/codegen/server_interface.h
  - include/grpcpp/impl/codegen/service_type.h
  - include/grpcpp/impl/codegen/slice.h
  - include/grpcpp/impl/codegen/status.h
  - include/grpcpp/impl/codegen/status_code_enum.h
  - include/grpcpp/impl/codegen/string_ref.h
  - include/grpcpp/impl/codegen/stub_options.h
  - include/grpcpp/impl/codegen/sync.h
  - include/grpcpp/impl/codegen/sync_stream.h
  - include/grpcpp/impl/codegen/time.h
  - include/grpcpp/impl/grpc_library.h
  - include/grpcpp/impl/method_handler_impl.h
  - include/grpcpp/impl/rpc_method.h
  - include/grpcpp/impl/rpc_service_method.h
  - include/grpcpp/impl/serialization_traits.h
  - include/grpcpp/impl/server_builder_option.h
  - include/grpcpp/impl/server_builder_plugin.h
  - include/grpcpp/impl/server_initializer.h
  - include/grpcpp/impl/service_type.h
  - include/grpcpp/resource_quota.h
  - include/grpcpp/security/auth_context.h
  - include/grpcpp/security/auth_metadata_processor.h
  - include/grpcpp/security/authorization_policy_provider.h
  - include/grpcpp/security/credentials.h
  - include/grpcpp/security/server_credentials.h
  - include/grpcpp/security/tls_certificate_provider.h
  - include/grpcpp/security/tls_certificate_verifier.h
  - include/grpcpp/security/tls_credentials_options.h
  - include/grpcpp/server.h
  - include/grpcpp/server_builder.h
  - include/grpcpp/server_context.h
  - include/grpcpp/server_posix.h
  - include/grpcpp/support/async_stream.h
  - include/grpcpp/support/async_unary_call.h
  - include/grpcpp/support/byte_buffer.h
  - include/grpcpp/support/channel_arguments.h
  - include/grpcpp/support/client_callback.h
  - include/grpcpp/support/client_interceptor.h
  - include/grpcpp/support/config.h
  - include/grpcpp/support/interceptor.h
  - include/grpcpp/support/message_allocator.h
  - include/grpcpp/support/method_handler.h
  - include/grpcpp/support/proto_buffer_reader.h
  - include/grpcpp/support/proto_buffer_writer.h
  - include/grpcpp/support/server_callback.h
  - include/grpcpp/support/server_interceptor.h
  - include/grpcpp/support/slice.h
  - include/grpcpp/support/status.h
  - include/grpcpp/support/status_code_enum.h
  - include/grpcpp/support/string_ref.h
  - include/grpcpp/support/stub_options.h
  - include/grpcpp/support/sync_stream.h
  - include/grpcpp/support/time.h
  - include/grpcpp/support/validate_service_config.h
  headers:
  - src/cpp/client/create_channel_internal.h
  - src/cpp/common/channel_filter.h
  - src/cpp/server/dynamic_thread_pool.h
  - src/cpp/server/external_connection_acceptor_impl.h
  - src/cpp/server/health/default_health_check_service.h
  - src/cpp/server/thread_pool_interface.h
  - src/cpp/thread_manager/thread_manager.h
  src:
  - src/cpp/client/channel_cc.cc
  - src/cpp/client/client_callback.cc
  - src/cpp/client/client_context.cc
  - src/cpp/client/client_interceptor.cc
  - src/cpp/client/create_channel.cc
  - src/cpp/client/create_channel_internal.cc
  - src/cpp/client/create_channel_posix.cc
  - src/cpp/client/credentials_cc.cc
  - src/cpp/client/insecure_credentials.cc
  - src/cpp/codegen/codegen_init.cc
  - src/cpp/common/alarm.cc
  - src/cpp/common/channel_arguments.cc
  - src/cpp/common/channel_filter.cc
  - src/cpp/common/completion_queue_cc.cc
  - src/cpp/common/core_codegen.cc
  - src/cpp/common/insecure_create_auth_context.cc
  - src/cpp/common/resource_quota_cc.cc
  - src/cpp/common/rpc_method.cc
  - src/cpp/common/validate_service_config.cc
  - src/cpp/common/version_cc.cc
  - src/cpp/server/async_generic_service.cc
  - src/cpp/server/channel_argument_option.cc
  - src/cpp/server/create_default_thread_pool.cc
  - src/cpp/server/dynamic_thread_pool.cc
  - src/cpp/server/external_connection_acceptor_impl.cc
  - src/cpp/server/health/default_health_check_service.cc
  - src/cpp/server/health/health_check_service.cc
  - src/cpp/server/health/health_check_service_server_builder_option.cc
  - src/cpp/server/insecure_server_credentials.cc
  - src/cpp/server/orca/call_metric_recorder.cc
  - src/cpp/server/server_builder.cc
  - src/cpp/server/server_callback.cc
  - src/cpp/server/server_cc.cc
  - src/cpp/server/server_context.cc
  - src/cpp/server/server_credentials.cc
  - src/cpp/server/server_posix.cc
  - src/cpp/thread_manager/thread_manager.cc
  - src/cpp/util/byte_buffer_cc.cc
  - src/cpp/util/status.cc
  - src/cpp/util/string_ref.cc
  - src/cpp/util/time_cc.cc
  deps:
  - grpc_unsecure
  baselib: true
- name: grpc_plugin_support
  build: protoc
  language: c++
  public_headers:
  - include/grpc++/impl/codegen/config_protobuf.h
  - include/grpcpp/impl/codegen/config_protobuf.h
  headers:
  - src/compiler/config.h
  - src/compiler/config_protobuf.h
  - src/compiler/cpp_generator.h
  - src/compiler/cpp_generator_helpers.h
  - src/compiler/cpp_plugin.h
  - src/compiler/csharp_generator.h
  - src/compiler/csharp_generator_helpers.h
  - src/compiler/generator_helpers.h
  - src/compiler/node_generator.h
  - src/compiler/node_generator_helpers.h
  - src/compiler/objective_c_generator.h
  - src/compiler/objective_c_generator_helpers.h
  - src/compiler/php_generator.h
  - src/compiler/php_generator_helpers.h
  - src/compiler/protobuf_plugin.h
  - src/compiler/python_generator.h
  - src/compiler/python_generator_helpers.h
  - src/compiler/python_private_generator.h
  - src/compiler/ruby_generator.h
  - src/compiler/ruby_generator_helpers-inl.h
  - src/compiler/ruby_generator_map-inl.h
  - src/compiler/ruby_generator_string-inl.h
  - src/compiler/schema_interface.h
  src:
  - src/compiler/cpp_generator.cc
  - src/compiler/csharp_generator.cc
  - src/compiler/node_generator.cc
  - src/compiler/objective_c_generator.cc
  - src/compiler/php_generator.cc
  - src/compiler/python_generator.cc
  - src/compiler/ruby_generator.cc
  deps: []
- name: grpcpp_channelz
  build: all
  language: c++
  public_headers:
  - include/grpcpp/ext/channelz_service_plugin.h
  headers:
  - src/cpp/server/channelz/channelz_service.h
  src:
  - src/proto/grpc/channelz/channelz.proto
  - src/cpp/server/channelz/channelz_service.cc
  - src/cpp/server/channelz/channelz_service_plugin.cc
  deps:
  - grpc++
targets:
- name: bad_server_response_test
  build: test
  language: c
  headers:
  - test/core/end2end/cq_verifier.h
  src:
  - test/core/end2end/bad_server_response_test.cc
  - test/core/end2end/cq_verifier.cc
  deps:
  - grpc_test_util
- name: bad_ssl_alpn_test
  build: test
  language: c
  headers:
  - test/core/end2end/cq_verifier.h
  - test/core/util/cmdline.h
  - test/core/util/evaluate_args_test_util.h
  - test/core/util/fuzzer_util.h
  - test/core/util/grpc_profiler.h
  - test/core/util/histogram.h
  - test/core/util/mock_authorization_endpoint.h
  - test/core/util/mock_endpoint.h
  - test/core/util/parse_hexstring.h
  - test/core/util/passthru_endpoint.h
  - test/core/util/resolve_localhost_ip46.h
  - test/core/util/slice_splitter.h
  - test/core/util/subprocess.h
  - test/core/util/tracer_util.h
  src:
  - test/core/bad_ssl/bad_ssl_test.cc
  - test/core/end2end/cq_verifier.cc
  - test/core/util/cmdline.cc
  - test/core/util/fuzzer_util.cc
  - test/core/util/grpc_profiler.cc
  - test/core/util/histogram.cc
  - test/core/util/mock_endpoint.cc
  - test/core/util/parse_hexstring.cc
  - test/core/util/passthru_endpoint.cc
  - test/core/util/resolve_localhost_ip46.cc
  - test/core/util/slice_splitter.cc
  - test/core/util/subprocess_posix.cc
  - test/core/util/subprocess_windows.cc
  - test/core/util/tracer_util.cc
  deps:
  - grpc_test_util
  platforms:
  - linux
  - posix
  - mac
- name: bad_ssl_cert_test
  build: test
  language: c
  headers:
  - test/core/end2end/cq_verifier.h
  - test/core/util/cmdline.h
  - test/core/util/evaluate_args_test_util.h
  - test/core/util/fuzzer_util.h
  - test/core/util/grpc_profiler.h
  - test/core/util/histogram.h
  - test/core/util/mock_authorization_endpoint.h
  - test/core/util/mock_endpoint.h
  - test/core/util/parse_hexstring.h
  - test/core/util/passthru_endpoint.h
  - test/core/util/resolve_localhost_ip46.h
  - test/core/util/slice_splitter.h
  - test/core/util/subprocess.h
  - test/core/util/tracer_util.h
  src:
  - test/core/bad_ssl/bad_ssl_test.cc
  - test/core/end2end/cq_verifier.cc
  - test/core/util/cmdline.cc
  - test/core/util/fuzzer_util.cc
  - test/core/util/grpc_profiler.cc
  - test/core/util/histogram.cc
  - test/core/util/mock_endpoint.cc
  - test/core/util/parse_hexstring.cc
  - test/core/util/passthru_endpoint.cc
  - test/core/util/resolve_localhost_ip46.cc
  - test/core/util/slice_splitter.cc
  - test/core/util/subprocess_posix.cc
  - test/core/util/subprocess_windows.cc
  - test/core/util/tracer_util.cc
  deps:
  - grpc_test_util
  platforms:
  - linux
  - posix
  - mac
- name: connection_refused_test
  build: test
  language: c
  headers:
  - test/core/end2end/cq_verifier.h
  src:
  - test/core/end2end/connection_refused_test.cc
  - test/core/end2end/cq_verifier.cc
  deps:
  - grpc_test_util
- name: dualstack_socket_test
  build: test
  language: c
  headers:
  - test/core/end2end/cq_verifier.h
  src:
  - test/core/end2end/cq_verifier.cc
  - test/core/end2end/dualstack_socket_test.cc
  deps:
  - grpc_test_util
  platforms:
  - linux
  - posix
  - mac
- name: fd_conservation_posix_test
  build: test
  language: c
  headers:
  - test/core/util/cmdline.h
  - test/core/util/evaluate_args_test_util.h
  - test/core/util/fuzzer_util.h
  - test/core/util/grpc_profiler.h
  - test/core/util/histogram.h
  - test/core/util/mock_authorization_endpoint.h
  - test/core/util/mock_endpoint.h
  - test/core/util/parse_hexstring.h
  - test/core/util/passthru_endpoint.h
  - test/core/util/resolve_localhost_ip46.h
  - test/core/util/slice_splitter.h
  - test/core/util/subprocess.h
  - test/core/util/tracer_util.h
  src:
  - test/core/iomgr/fd_conservation_posix_test.cc
  - test/core/util/cmdline.cc
  - test/core/util/fuzzer_util.cc
  - test/core/util/grpc_profiler.cc
  - test/core/util/histogram.cc
  - test/core/util/mock_endpoint.cc
  - test/core/util/parse_hexstring.cc
  - test/core/util/passthru_endpoint.cc
  - test/core/util/resolve_localhost_ip46.cc
  - test/core/util/slice_splitter.cc
  - test/core/util/subprocess_posix.cc
  - test/core/util/subprocess_windows.cc
  - test/core/util/tracer_util.cc
  deps:
  - grpc_test_util
  platforms:
  - linux
  - posix
  - mac
- name: fling_stream_test
  build: test
  language: c
  headers:
  - test/core/end2end/data/ssl_test_data.h
  - test/core/util/cmdline.h
  - test/core/util/evaluate_args_test_util.h
  - test/core/util/fuzzer_util.h
  - test/core/util/grpc_profiler.h
  - test/core/util/histogram.h
  - test/core/util/mock_authorization_endpoint.h
  - test/core/util/mock_endpoint.h
  - test/core/util/parse_hexstring.h
  - test/core/util/passthru_endpoint.h
  - test/core/util/resolve_localhost_ip46.h
  - test/core/util/slice_splitter.h
  - test/core/util/subprocess.h
  - test/core/util/tracer_util.h
  src:
  - test/core/end2end/data/client_certs.cc
  - test/core/end2end/data/server1_cert.cc
  - test/core/end2end/data/server1_key.cc
  - test/core/end2end/data/test_root_cert.cc
  - test/core/fling/fling_stream_test.cc
  - test/core/util/cmdline.cc
  - test/core/util/fuzzer_util.cc
  - test/core/util/grpc_profiler.cc
  - test/core/util/histogram.cc
  - test/core/util/mock_endpoint.cc
  - test/core/util/parse_hexstring.cc
  - test/core/util/passthru_endpoint.cc
  - test/core/util/resolve_localhost_ip46.cc
  - test/core/util/slice_splitter.cc
  - test/core/util/subprocess_posix.cc
  - test/core/util/subprocess_windows.cc
  - test/core/util/tracer_util.cc
  deps:
  - grpc_test_util
  platforms:
  - linux
  - posix
  - mac
- name: fling_test
  build: test
  language: c
  headers:
  - test/core/end2end/data/ssl_test_data.h
  - test/core/util/cmdline.h
  - test/core/util/evaluate_args_test_util.h
  - test/core/util/fuzzer_util.h
  - test/core/util/grpc_profiler.h
  - test/core/util/histogram.h
  - test/core/util/mock_authorization_endpoint.h
  - test/core/util/mock_endpoint.h
  - test/core/util/parse_hexstring.h
  - test/core/util/passthru_endpoint.h
  - test/core/util/resolve_localhost_ip46.h
  - test/core/util/slice_splitter.h
  - test/core/util/subprocess.h
  - test/core/util/tracer_util.h
  src:
  - test/core/end2end/data/client_certs.cc
  - test/core/end2end/data/server1_cert.cc
  - test/core/end2end/data/server1_key.cc
  - test/core/end2end/data/test_root_cert.cc
  - test/core/fling/fling_test.cc
  - test/core/util/cmdline.cc
  - test/core/util/fuzzer_util.cc
  - test/core/util/grpc_profiler.cc
  - test/core/util/histogram.cc
  - test/core/util/mock_endpoint.cc
  - test/core/util/parse_hexstring.cc
  - test/core/util/passthru_endpoint.cc
  - test/core/util/resolve_localhost_ip46.cc
  - test/core/util/slice_splitter.cc
  - test/core/util/subprocess_posix.cc
  - test/core/util/subprocess_windows.cc
  - test/core/util/tracer_util.cc
  deps:
  - grpc_test_util
  platforms:
  - linux
  - posix
  - mac
- name: goaway_server_test
  build: test
  language: c
  headers:
  - test/core/end2end/cq_verifier.h
  src:
  - test/core/end2end/cq_verifier.cc
  - test/core/end2end/goaway_server_test.cc
  deps:
  - grpc_test_util
- name: inproc_callback_test
  build: test
  language: c
  headers:
  - test/core/end2end/end2end_tests.h
  - test/core/end2end/fixtures/local_util.h
  src:
  - test/core/end2end/fixtures/local_util.cc
  - test/core/end2end/inproc_callback_test.cc
  deps:
  - grpc_test_util
  uses_polling: false
- name: invalid_call_argument_test
  build: test
  language: c
  headers:
  - test/core/end2end/cq_verifier.h
  src:
  - test/core/end2end/cq_verifier.cc
  - test/core/end2end/invalid_call_argument_test.cc
  deps:
  - grpc_test_util
- name: minimal_stack_is_minimal_test
  build: test
  language: c
  headers: []
  src:
  - test/core/channel/minimal_stack_is_minimal_test.cc
  deps:
  - grpc_test_util
  uses_polling: false
- name: multiple_server_queues_test
  build: test
  language: c
  headers: []
  src:
  - test/core/end2end/multiple_server_queues_test.cc
  deps:
  - grpc_test_util
- name: no_server_test
  build: test
  language: c
  headers:
  - test/core/end2end/cq_verifier.h
  src:
  - test/core/end2end/cq_verifier.cc
  - test/core/end2end/no_server_test.cc
  deps:
  - grpc_test_util
- name: pollset_windows_starvation_test
  build: test
  language: c
  headers: []
  src:
  - test/core/iomgr/pollset_windows_starvation_test.cc
  deps:
  - grpc_test_util
  platforms:
  - linux
  - posix
  - windows
- name: public_headers_must_be_c89
  build: test
  language: c
  headers:
  - src/core/lib/security/authorization/grpc_authorization_policy_provider.h
  - src/core/lib/security/authorization/rbac_translator.h
  src:
  - src/core/lib/security/authorization/grpc_authorization_policy_provider.cc
  - src/core/lib/security/authorization/rbac_translator.cc
  - test/core/surface/public_headers_must_be_c89.c
  deps:
  - grpc_test_util
- name: tcp_posix_test
  build: test
  language: c
  headers:
  - test/core/iomgr/endpoint_tests.h
  - test/core/util/cmdline.h
  - test/core/util/evaluate_args_test_util.h
  - test/core/util/fuzzer_util.h
  - test/core/util/grpc_profiler.h
  - test/core/util/histogram.h
  - test/core/util/mock_authorization_endpoint.h
  - test/core/util/mock_endpoint.h
  - test/core/util/parse_hexstring.h
  - test/core/util/passthru_endpoint.h
  - test/core/util/resolve_localhost_ip46.h
  - test/core/util/slice_splitter.h
  - test/core/util/subprocess.h
  - test/core/util/tracer_util.h
  src:
  - test/core/iomgr/endpoint_tests.cc
  - test/core/iomgr/tcp_posix_test.cc
  - test/core/util/cmdline.cc
  - test/core/util/fuzzer_util.cc
  - test/core/util/grpc_profiler.cc
  - test/core/util/histogram.cc
  - test/core/util/mock_endpoint.cc
  - test/core/util/parse_hexstring.cc
  - test/core/util/passthru_endpoint.cc
  - test/core/util/resolve_localhost_ip46.cc
  - test/core/util/slice_splitter.cc
  - test/core/util/subprocess_posix.cc
  - test/core/util/subprocess_windows.cc
  - test/core/util/tracer_util.cc
  deps:
  - grpc_test_util
  platforms:
  - linux
  - posix
- name: test_core_iomgr_timer_list_test
  build: test
  language: c
  headers:
  - test/core/util/cmdline.h
  - test/core/util/evaluate_args_test_util.h
  - test/core/util/fuzzer_util.h
  - test/core/util/grpc_profiler.h
  - test/core/util/histogram.h
  - test/core/util/mock_authorization_endpoint.h
  - test/core/util/mock_endpoint.h
  - test/core/util/parse_hexstring.h
  - test/core/util/passthru_endpoint.h
  - test/core/util/resolve_localhost_ip46.h
  - test/core/util/slice_splitter.h
  - test/core/util/subprocess.h
  - test/core/util/tracer_util.h
  src:
  - test/core/iomgr/timer_list_test.cc
  - test/core/util/cmdline.cc
  - test/core/util/fuzzer_util.cc
  - test/core/util/grpc_profiler.cc
  - test/core/util/histogram.cc
  - test/core/util/mock_endpoint.cc
  - test/core/util/parse_hexstring.cc
  - test/core/util/passthru_endpoint.cc
  - test/core/util/resolve_localhost_ip46.cc
  - test/core/util/slice_splitter.cc
  - test/core/util/subprocess_posix.cc
  - test/core/util/subprocess_windows.cc
  - test/core/util/tracer_util.cc
  deps:
  - grpc_test_util
  uses_polling: false
- name: activity_test
  gtest: true
  build: test
  run: false
  language: c++
  headers:
  - src/core/lib/gprpp/atomic_utils.h
  - src/core/lib/gprpp/bitset.h
  - src/core/lib/gprpp/debug_location.h
  - src/core/lib/gprpp/orphanable.h
  - src/core/lib/gprpp/ref_counted.h
  - src/core/lib/gprpp/ref_counted_ptr.h
  - src/core/lib/promise/activity.h
  - src/core/lib/promise/context.h
  - src/core/lib/promise/detail/basic_join.h
  - src/core/lib/promise/detail/basic_seq.h
  - src/core/lib/promise/detail/promise_factory.h
  - src/core/lib/promise/detail/promise_like.h
  - src/core/lib/promise/detail/status.h
  - src/core/lib/promise/join.h
  - src/core/lib/promise/poll.h
  - src/core/lib/promise/promise.h
  - src/core/lib/promise/seq.h
  - src/core/lib/promise/wait_set.h
  - test/core/promise/test_wakeup_schedulers.h
  src:
  - src/core/lib/promise/activity.cc
  - test/core/promise/activity_test.cc
  deps:
  - absl/container:flat_hash_set
  - absl/hash:hash
  - absl/meta:type_traits
  - absl/status:statusor
  - absl/utility:utility
  - gpr
  uses_polling: false
- name: address_sorting_test
  gtest: true
  build: test
  language: c++
  headers: []
  src:
  - test/cpp/naming/address_sorting_test.cc
  deps:
  - grpc++_test_config
  - grpc++_test_util
  platforms:
  - linux
  - posix
  - mac
- name: address_sorting_test_unsecure
  gtest: true
  build: test
  language: c++
  headers:
  - test/core/util/cmdline.h
  - test/core/util/evaluate_args_test_util.h
  - test/core/util/fuzzer_util.h
  - test/core/util/grpc_profiler.h
  - test/core/util/histogram.h
  - test/core/util/mock_authorization_endpoint.h
  - test/core/util/mock_endpoint.h
  - test/core/util/parse_hexstring.h
  - test/core/util/passthru_endpoint.h
  - test/core/util/resolve_localhost_ip46.h
  - test/core/util/slice_splitter.h
  - test/core/util/subprocess.h
  - test/core/util/tracer_util.h
  - test/cpp/util/byte_buffer_proto_helper.h
  - test/cpp/util/string_ref_helper.h
  - test/cpp/util/subprocess.h
  src:
  - test/core/util/cmdline.cc
  - test/core/util/fuzzer_util.cc
  - test/core/util/grpc_profiler.cc
  - test/core/util/histogram.cc
  - test/core/util/mock_endpoint.cc
  - test/core/util/parse_hexstring.cc
  - test/core/util/passthru_endpoint.cc
  - test/core/util/resolve_localhost_ip46.cc
  - test/core/util/slice_splitter.cc
  - test/core/util/subprocess_posix.cc
  - test/core/util/subprocess_windows.cc
  - test/core/util/tracer_util.cc
  - test/cpp/naming/address_sorting_test.cc
  - test/cpp/util/byte_buffer_proto_helper.cc
  - test/cpp/util/string_ref_helper.cc
  - test/cpp/util/subprocess.cc
  deps:
  - grpc++_unsecure
  - grpc_test_util_unsecure
  - grpc++_test_config
  platforms:
  - linux
  - posix
  - mac
- name: admin_services_end2end_test
  gtest: true
  build: test
  language: c++
  headers:
  - src/cpp/server/csds/csds.h
  src:
  - src/proto/grpc/testing/xds/v3/base.proto
  - src/proto/grpc/testing/xds/v3/config_dump.proto
  - src/proto/grpc/testing/xds/v3/csds.proto
  - src/proto/grpc/testing/xds/v3/percent.proto
  - src/cpp/server/admin/admin_services.cc
  - src/cpp/server/csds/csds.cc
  - test/cpp/end2end/admin_services_end2end_test.cc
  deps:
  - grpc++_reflection
  - grpcpp_channelz
  - grpc++_test_util
- name: alarm_test
  gtest: true
  build: test
  language: c++
  headers:
  - test/core/util/cmdline.h
  - test/core/util/evaluate_args_test_util.h
  - test/core/util/fuzzer_util.h
  - test/core/util/grpc_profiler.h
  - test/core/util/histogram.h
  - test/core/util/mock_authorization_endpoint.h
  - test/core/util/mock_endpoint.h
  - test/core/util/parse_hexstring.h
  - test/core/util/passthru_endpoint.h
  - test/core/util/resolve_localhost_ip46.h
  - test/core/util/slice_splitter.h
  - test/core/util/subprocess.h
  - test/core/util/tracer_util.h
  src:
  - test/core/util/cmdline.cc
  - test/core/util/fuzzer_util.cc
  - test/core/util/grpc_profiler.cc
  - test/core/util/histogram.cc
  - test/core/util/mock_endpoint.cc
  - test/core/util/parse_hexstring.cc
  - test/core/util/passthru_endpoint.cc
  - test/core/util/resolve_localhost_ip46.cc
  - test/core/util/slice_splitter.cc
  - test/core/util/subprocess_posix.cc
  - test/core/util/subprocess_windows.cc
  - test/core/util/tracer_util.cc
  - test/cpp/common/alarm_test.cc
  deps:
  - grpc++_unsecure
  - grpc_test_util_unsecure
  platforms:
  - linux
  - posix
  - mac
- name: alloc_test
  gtest: true
  build: test
  language: c++
  headers: []
  src:
  - test/core/gpr/alloc_test.cc
  deps:
  - grpc_test_util
  uses_polling: false
- name: alpn_test
  gtest: true
  build: test
  language: c++
  headers: []
  src:
  - test/core/transport/chttp2/alpn_test.cc
  deps:
  - grpc_test_util
- name: alts_concurrent_connectivity_test
  gtest: true
  build: test
  run: false
  language: c++
  headers:
  - test/core/end2end/cq_verifier.h
  - test/core/tsi/alts/fake_handshaker/fake_handshaker_server.h
  - test/core/util/fake_udp_and_tcp_server.h
  src:
  - test/core/tsi/alts/fake_handshaker/handshaker.proto
  - test/core/tsi/alts/fake_handshaker/transport_security_common.proto
  - test/core/end2end/cq_verifier.cc
  - test/core/tsi/alts/fake_handshaker/fake_handshaker_server.cc
  - test/core/tsi/alts/handshaker/alts_concurrent_connectivity_test.cc
  - test/core/util/fake_udp_and_tcp_server.cc
  deps:
  - grpc++
  - grpc_test_util
  platforms:
  - linux
  - posix
- name: alts_counter_test
  gtest: true
  build: test
  language: c++
  headers:
  - test/core/tsi/alts/crypt/gsec_test_util.h
  src:
  - test/core/tsi/alts/crypt/gsec_test_util.cc
  - test/core/tsi/alts/frame_protector/alts_counter_test.cc
  deps:
  - grpc_test_util
- name: alts_crypt_test
  gtest: true
  build: test
  language: c++
  headers:
  - test/core/tsi/alts/crypt/gsec_test_util.h
  src:
  - test/core/tsi/alts/crypt/aes_gcm_test.cc
  - test/core/tsi/alts/crypt/gsec_test_util.cc
  deps:
  - grpc_test_util
- name: alts_crypter_test
  gtest: true
  build: test
  language: c++
  headers:
  - test/core/tsi/alts/crypt/gsec_test_util.h
  src:
  - test/core/tsi/alts/crypt/gsec_test_util.cc
  - test/core/tsi/alts/frame_protector/alts_crypter_test.cc
  deps:
  - grpc_test_util
- name: alts_frame_protector_test
  gtest: true
  build: test
  language: c++
  headers:
  - test/core/tsi/alts/crypt/gsec_test_util.h
  - test/core/tsi/transport_security_test_lib.h
  src:
  - test/core/tsi/alts/crypt/gsec_test_util.cc
  - test/core/tsi/alts/frame_protector/alts_frame_protector_test.cc
  - test/core/tsi/transport_security_test_lib.cc
  deps:
  - grpc_test_util
- name: alts_grpc_record_protocol_test
  gtest: true
  build: test
  language: c++
  headers:
  - test/core/tsi/alts/crypt/gsec_test_util.h
  src:
  - test/core/tsi/alts/crypt/gsec_test_util.cc
  - test/core/tsi/alts/zero_copy_frame_protector/alts_grpc_record_protocol_test.cc
  deps:
  - grpc_test_util
- name: alts_handshaker_client_test
  gtest: true
  build: test
  language: c++
  headers:
  - test/core/tsi/alts/handshaker/alts_handshaker_service_api_test_lib.h
  src:
  - test/core/tsi/alts/handshaker/alts_handshaker_client_test.cc
  - test/core/tsi/alts/handshaker/alts_handshaker_service_api_test_lib.cc
  deps:
  - grpc_test_util
- name: alts_iovec_record_protocol_test
  gtest: true
  build: test
  language: c++
  headers:
  - test/core/tsi/alts/crypt/gsec_test_util.h
  src:
  - test/core/tsi/alts/crypt/gsec_test_util.cc
  - test/core/tsi/alts/zero_copy_frame_protector/alts_iovec_record_protocol_test.cc
  deps:
  - grpc_test_util
- name: alts_security_connector_test
  gtest: true
  build: test
  language: c++
  headers:
  - test/core/util/cmdline.h
  - test/core/util/evaluate_args_test_util.h
  - test/core/util/fuzzer_util.h
  - test/core/util/grpc_profiler.h
  - test/core/util/histogram.h
  - test/core/util/mock_authorization_endpoint.h
  - test/core/util/mock_endpoint.h
  - test/core/util/parse_hexstring.h
  - test/core/util/passthru_endpoint.h
  - test/core/util/resolve_localhost_ip46.h
  - test/core/util/slice_splitter.h
  - test/core/util/subprocess.h
  - test/core/util/tracer_util.h
  src:
  - test/core/security/alts_security_connector_test.cc
  - test/core/util/cmdline.cc
  - test/core/util/fuzzer_util.cc
  - test/core/util/grpc_profiler.cc
  - test/core/util/histogram.cc
  - test/core/util/mock_endpoint.cc
  - test/core/util/parse_hexstring.cc
  - test/core/util/passthru_endpoint.cc
  - test/core/util/resolve_localhost_ip46.cc
  - test/core/util/slice_splitter.cc
  - test/core/util/subprocess_posix.cc
  - test/core/util/subprocess_windows.cc
  - test/core/util/tracer_util.cc
  deps:
  - grpc_test_util
- name: alts_tsi_handshaker_test
  gtest: true
  build: test
  language: c++
  headers:
  - test/core/tsi/alts/handshaker/alts_handshaker_service_api_test_lib.h
  src:
  - test/core/tsi/alts/handshaker/alts_handshaker_service_api_test_lib.cc
  - test/core/tsi/alts/handshaker/alts_tsi_handshaker_test.cc
  deps:
  - grpc_test_util
- name: alts_tsi_utils_test
  gtest: true
  build: test
  language: c++
  headers:
  - test/core/tsi/alts/handshaker/alts_handshaker_service_api_test_lib.h
  src:
  - test/core/tsi/alts/handshaker/alts_handshaker_service_api_test_lib.cc
  - test/core/tsi/alts/handshaker/alts_tsi_utils_test.cc
  deps:
  - grpc_test_util
- name: alts_util_test
  gtest: true
  build: test
  language: c++
  headers: []
  src:
  - test/cpp/common/alts_util_test.cc
  deps:
  - grpc++_alts
  - grpc++_test_util
- name: alts_zero_copy_grpc_protector_test
  gtest: true
  build: test
  language: c++
  headers:
  - test/core/tsi/alts/crypt/gsec_test_util.h
  src:
  - test/core/tsi/alts/crypt/gsec_test_util.cc
  - test/core/tsi/alts/zero_copy_frame_protector/alts_zero_copy_grpc_protector_test.cc
  deps:
  - grpc_test_util
- name: arena_promise_test
  gtest: true
  build: test
  language: c++
  headers:
<<<<<<< HEAD
  - src/core/ext/upb-generated/google/protobuf/any.upb.h
  - src/core/ext/upb-generated/google/rpc/status.upb.h
  - src/core/lib/debug/trace.h
  - src/core/lib/gpr/murmur_hash.h
  - src/core/lib/gpr/spinlock.h
  - src/core/lib/gprpp/atomic_utils.h
  - src/core/lib/gprpp/bitset.h
  - src/core/lib/gprpp/cpp_impl_of.h
  - src/core/lib/gprpp/debug_location.h
  - src/core/lib/gprpp/manual_constructor.h
  - src/core/lib/gprpp/no_destruct.h
  - src/core/lib/gprpp/orphanable.h
  - src/core/lib/gprpp/ref_counted.h
  - src/core/lib/gprpp/ref_counted_ptr.h
  - src/core/lib/gprpp/status_helper.h
  - src/core/lib/gprpp/time.h
  - src/core/lib/iomgr/closure.h
  - src/core/lib/iomgr/combiner.h
  - src/core/lib/iomgr/error.h
  - src/core/lib/iomgr/exec_ctx.h
  - src/core/lib/iomgr/executor.h
  - src/core/lib/iomgr/iomgr_internal.h
  - src/core/lib/promise/activity.h
  - src/core/lib/promise/arena_promise.h
  - src/core/lib/promise/context.h
  - src/core/lib/promise/detail/basic_seq.h
  - src/core/lib/promise/detail/promise_factory.h
  - src/core/lib/promise/detail/promise_like.h
  - src/core/lib/promise/detail/status.h
  - src/core/lib/promise/exec_ctx_wakeup_scheduler.h
  - src/core/lib/promise/loop.h
  - src/core/lib/promise/map.h
  - src/core/lib/promise/poll.h
  - src/core/lib/promise/race.h
  - src/core/lib/promise/seq.h
  - src/core/lib/resource_quota/arena.h
  - src/core/lib/resource_quota/memory_quota.h
  - src/core/lib/resource_quota/periodic_update.h
  - src/core/lib/resource_quota/resource_quota.h
  - src/core/lib/resource_quota/thread_quota.h
  - src/core/lib/resource_quota/trace.h
  - src/core/lib/slice/percent_encoding.h
  - src/core/lib/slice/slice.h
  - src/core/lib/slice/slice_internal.h
  - src/core/lib/slice/slice_refcount.h
  - src/core/lib/slice/slice_refcount_base.h
  - src/core/lib/slice/slice_string_helpers.h
  - test/core/promise/test_context.h
  src:
  - src/core/ext/upb-generated/google/protobuf/any.upb.c
  - src/core/ext/upb-generated/google/rpc/status.upb.c
  - src/core/lib/debug/trace.cc
  - src/core/lib/event_engine/memory_allocator.cc
  - src/core/lib/gpr/murmur_hash.cc
  - src/core/lib/gprpp/status_helper.cc
  - src/core/lib/gprpp/time.cc
  - src/core/lib/iomgr/combiner.cc
  - src/core/lib/iomgr/error.cc
  - src/core/lib/iomgr/exec_ctx.cc
  - src/core/lib/iomgr/executor.cc
  - src/core/lib/iomgr/iomgr_internal.cc
  - src/core/lib/promise/activity.cc
  - src/core/lib/resource_quota/arena.cc
  - src/core/lib/resource_quota/memory_quota.cc
  - src/core/lib/resource_quota/periodic_update.cc
  - src/core/lib/resource_quota/resource_quota.cc
  - src/core/lib/resource_quota/thread_quota.cc
  - src/core/lib/resource_quota/trace.cc
  - src/core/lib/slice/percent_encoding.cc
  - src/core/lib/slice/slice.cc
  - src/core/lib/slice/slice_refcount.cc
  - src/core/lib/slice/slice_string_helpers.cc
=======
  - test/core/promise/test_context.h
  src:
>>>>>>> d547df28
  - test/core/promise/arena_promise_test.cc
  deps:
  - grpc_test_util_unsecure
  uses_polling: false
- name: arena_test
  gtest: true
  build: test
  language: c++
  headers: []
  src:
  - test/core/resource_quota/arena_test.cc
  deps:
  - grpc
  - grpc_test_util_unsecure
  uses_polling: false
- name: async_end2end_test
  gtest: true
  build: test
  language: c++
  headers: []
  src:
  - src/proto/grpc/health/v1/health.proto
  - src/proto/grpc/testing/duplicate/echo_duplicate.proto
  - src/proto/grpc/testing/echo.proto
  - src/proto/grpc/testing/echo_messages.proto
  - src/proto/grpc/testing/simple_messages.proto
  - src/proto/grpc/testing/xds/v3/orca_load_report.proto
  - test/cpp/end2end/async_end2end_test.cc
  deps:
  - grpc++_test_util
- name: auth_context_test
  gtest: true
  build: test
  language: c++
  headers:
  - test/core/util/cmdline.h
  - test/core/util/evaluate_args_test_util.h
  - test/core/util/fuzzer_util.h
  - test/core/util/grpc_profiler.h
  - test/core/util/histogram.h
  - test/core/util/mock_authorization_endpoint.h
  - test/core/util/mock_endpoint.h
  - test/core/util/parse_hexstring.h
  - test/core/util/passthru_endpoint.h
  - test/core/util/resolve_localhost_ip46.h
  - test/core/util/slice_splitter.h
  - test/core/util/subprocess.h
  - test/core/util/tracer_util.h
  src:
  - test/core/security/auth_context_test.cc
  - test/core/util/cmdline.cc
  - test/core/util/fuzzer_util.cc
  - test/core/util/grpc_profiler.cc
  - test/core/util/histogram.cc
  - test/core/util/mock_endpoint.cc
  - test/core/util/parse_hexstring.cc
  - test/core/util/passthru_endpoint.cc
  - test/core/util/resolve_localhost_ip46.cc
  - test/core/util/slice_splitter.cc
  - test/core/util/subprocess_posix.cc
  - test/core/util/subprocess_windows.cc
  - test/core/util/tracer_util.cc
  deps:
  - grpc_test_util
  uses_polling: false
- name: auth_property_iterator_test
  gtest: true
  build: test
  language: c++
  headers: []
  src:
  - test/cpp/common/auth_property_iterator_test.cc
  deps:
  - grpc++_test_util
  uses_polling: false
- name: authorization_matchers_test
  gtest: true
  build: test
  language: c++
  headers:
  - test/core/util/cmdline.h
  - test/core/util/evaluate_args_test_util.h
  - test/core/util/fuzzer_util.h
  - test/core/util/grpc_profiler.h
  - test/core/util/histogram.h
  - test/core/util/mock_authorization_endpoint.h
  - test/core/util/mock_endpoint.h
  - test/core/util/parse_hexstring.h
  - test/core/util/passthru_endpoint.h
  - test/core/util/resolve_localhost_ip46.h
  - test/core/util/slice_splitter.h
  - test/core/util/subprocess.h
  - test/core/util/tracer_util.h
  src:
  - test/core/security/authorization_matchers_test.cc
  - test/core/util/cmdline.cc
  - test/core/util/fuzzer_util.cc
  - test/core/util/grpc_profiler.cc
  - test/core/util/histogram.cc
  - test/core/util/mock_endpoint.cc
  - test/core/util/parse_hexstring.cc
  - test/core/util/passthru_endpoint.cc
  - test/core/util/resolve_localhost_ip46.cc
  - test/core/util/slice_splitter.cc
  - test/core/util/subprocess_posix.cc
  - test/core/util/subprocess_windows.cc
  - test/core/util/tracer_util.cc
  deps:
  - grpc_test_util
- name: authorization_policy_provider_test
  gtest: true
  build: test
  language: c++
  headers:
  - src/core/lib/security/authorization/grpc_authorization_policy_provider.h
  - src/core/lib/security/authorization/rbac_translator.h
  src:
  - src/core/lib/security/authorization/grpc_authorization_policy_provider.cc
  - src/core/lib/security/authorization/rbac_translator.cc
  - src/cpp/server/authorization_policy_provider.cc
  - test/cpp/server/authorization_policy_provider_test.cc
  deps:
  - grpc++
  - grpc_test_util
- name: avl_test
  gtest: true
  build: test
  language: c++
  headers:
  - src/core/lib/avl/avl.h
  - src/core/lib/gpr/useful.h
  src:
  - test/core/avl/avl_test.cc
  deps:
  - absl/strings:strings
  - absl/types:variant
  uses_polling: false
- name: aws_request_signer_test
  gtest: true
  build: test
  language: c++
  headers:
  - test/core/util/cmdline.h
  - test/core/util/evaluate_args_test_util.h
  - test/core/util/fuzzer_util.h
  - test/core/util/grpc_profiler.h
  - test/core/util/histogram.h
  - test/core/util/mock_authorization_endpoint.h
  - test/core/util/mock_endpoint.h
  - test/core/util/parse_hexstring.h
  - test/core/util/passthru_endpoint.h
  - test/core/util/resolve_localhost_ip46.h
  - test/core/util/slice_splitter.h
  - test/core/util/subprocess.h
  - test/core/util/tracer_util.h
  src:
  - test/core/security/aws_request_signer_test.cc
  - test/core/util/cmdline.cc
  - test/core/util/fuzzer_util.cc
  - test/core/util/grpc_profiler.cc
  - test/core/util/histogram.cc
  - test/core/util/mock_endpoint.cc
  - test/core/util/parse_hexstring.cc
  - test/core/util/passthru_endpoint.cc
  - test/core/util/resolve_localhost_ip46.cc
  - test/core/util/slice_splitter.cc
  - test/core/util/subprocess_posix.cc
  - test/core/util/subprocess_windows.cc
  - test/core/util/tracer_util.cc
  deps:
  - grpc_test_util
- name: b64_test
  gtest: true
  build: test
  language: c++
  headers: []
  src:
  - test/core/slice/b64_test.cc
  deps:
  - grpc_test_util
  uses_polling: false
- name: backoff_test
  gtest: true
  build: test
  language: c++
  headers: []
  src:
  - test/core/backoff/backoff_test.cc
  deps:
  - grpc_test_util
  uses_polling: false
- name: bad_streaming_id_bad_client_test
  gtest: true
  build: test
  language: c++
  headers:
  - test/core/bad_client/bad_client.h
  - test/core/end2end/cq_verifier.h
  src:
  - test/core/bad_client/bad_client.cc
  - test/core/bad_client/tests/bad_streaming_id.cc
  - test/core/end2end/cq_verifier.cc
  deps:
  - grpc_test_util
- name: badreq_bad_client_test
  gtest: true
  build: test
  language: c++
  headers:
  - test/core/bad_client/bad_client.h
  - test/core/end2end/cq_verifier.h
  src:
  - test/core/bad_client/bad_client.cc
  - test/core/bad_client/tests/badreq.cc
  - test/core/end2end/cq_verifier.cc
  deps:
  - grpc_test_util
- name: bdp_estimator_test
  gtest: true
  build: test
  language: c++
  headers: []
  src:
  - test/core/transport/bdp_estimator_test.cc
  deps:
  - grpc_test_util
  platforms:
  - linux
  - posix
  - mac
  uses_polling: false
- name: bin_decoder_test
  gtest: true
  build: test
  language: c++
  headers: []
  src:
  - test/core/transport/chttp2/bin_decoder_test.cc
  deps:
  - grpc_test_util
  uses_polling: false
- name: bin_encoder_test
  gtest: true
  build: test
  language: c++
  headers: []
  src:
  - test/core/transport/chttp2/bin_encoder_test.cc
  deps:
  - grpc_test_util
  uses_polling: false
- name: binder_resolver_test
  gtest: true
  build: test
  language: c++
  headers: []
  src:
  - test/core/client_channel/resolvers/binder_resolver_test.cc
  deps:
  - grpc_test_util
- name: binder_server_test
  gtest: true
  build: test
  language: c++
  headers:
  - test/core/transport/binder/end2end/fake_binder.h
  - test/cpp/end2end/test_service_impl.h
  src:
  - src/proto/grpc/testing/echo.proto
  - src/proto/grpc/testing/echo_messages.proto
  - src/proto/grpc/testing/simple_messages.proto
  - src/proto/grpc/testing/xds/v3/orca_load_report.proto
  - test/core/transport/binder/end2end/binder_server_test.cc
  - test/core/transport/binder/end2end/fake_binder.cc
  - test/cpp/end2end/test_service_impl.cc
  deps:
  - grpc++_test_util
- name: binder_transport_test
  gtest: true
  build: test
  language: c++
  headers:
  - src/core/ext/transport/binder/client/binder_connector.h
  - src/core/ext/transport/binder/client/channel_create_impl.h
  - src/core/ext/transport/binder/client/connection_id_generator.h
  - src/core/ext/transport/binder/client/endpoint_binder_pool.h
  - src/core/ext/transport/binder/client/jni_utils.h
  - src/core/ext/transport/binder/client/security_policy_setting.h
  - src/core/ext/transport/binder/server/binder_server.h
  - src/core/ext/transport/binder/transport/binder_stream.h
  - src/core/ext/transport/binder/transport/binder_transport.h
  - src/core/ext/transport/binder/utils/binder_auto_utils.h
  - src/core/ext/transport/binder/utils/ndk_binder.h
  - src/core/ext/transport/binder/utils/transport_stream_receiver.h
  - src/core/ext/transport/binder/utils/transport_stream_receiver_impl.h
  - src/core/ext/transport/binder/wire_format/binder.h
  - src/core/ext/transport/binder/wire_format/binder_android.h
  - src/core/ext/transport/binder/wire_format/binder_constants.h
  - src/core/ext/transport/binder/wire_format/transaction.h
  - src/core/ext/transport/binder/wire_format/wire_reader.h
  - src/core/ext/transport/binder/wire_format/wire_reader_impl.h
  - src/core/ext/transport/binder/wire_format/wire_writer.h
  - src/cpp/client/create_channel_internal.h
  - src/cpp/client/secure_credentials.h
  - src/cpp/common/channel_filter.h
  - src/cpp/common/secure_auth_context.h
  - src/cpp/server/dynamic_thread_pool.h
  - src/cpp/server/external_connection_acceptor_impl.h
  - src/cpp/server/health/default_health_check_service.h
  - src/cpp/server/secure_server_credentials.h
  - src/cpp/server/thread_pool_interface.h
  - src/cpp/thread_manager/thread_manager.h
  - test/core/transport/binder/mock_objects.h
  src:
  - src/core/ext/transport/binder/client/binder_connector.cc
  - src/core/ext/transport/binder/client/channel_create.cc
  - src/core/ext/transport/binder/client/channel_create_impl.cc
  - src/core/ext/transport/binder/client/connection_id_generator.cc
  - src/core/ext/transport/binder/client/endpoint_binder_pool.cc
  - src/core/ext/transport/binder/client/jni_utils.cc
  - src/core/ext/transport/binder/client/security_policy_setting.cc
  - src/core/ext/transport/binder/security_policy/binder_security_policy.cc
  - src/core/ext/transport/binder/server/binder_server.cc
  - src/core/ext/transport/binder/server/binder_server_credentials.cc
  - src/core/ext/transport/binder/transport/binder_transport.cc
  - src/core/ext/transport/binder/utils/ndk_binder.cc
  - src/core/ext/transport/binder/utils/transport_stream_receiver_impl.cc
  - src/core/ext/transport/binder/wire_format/binder_android.cc
  - src/core/ext/transport/binder/wire_format/binder_constants.cc
  - src/core/ext/transport/binder/wire_format/transaction.cc
  - src/core/ext/transport/binder/wire_format/wire_reader_impl.cc
  - src/core/ext/transport/binder/wire_format/wire_writer.cc
  - src/cpp/client/channel_cc.cc
  - src/cpp/client/client_callback.cc
  - src/cpp/client/client_context.cc
  - src/cpp/client/client_interceptor.cc
  - src/cpp/client/create_channel.cc
  - src/cpp/client/create_channel_internal.cc
  - src/cpp/client/create_channel_posix.cc
  - src/cpp/client/credentials_cc.cc
  - src/cpp/client/insecure_credentials.cc
  - src/cpp/client/secure_credentials.cc
  - src/cpp/codegen/codegen_init.cc
  - src/cpp/common/alarm.cc
  - src/cpp/common/auth_property_iterator.cc
  - src/cpp/common/channel_arguments.cc
  - src/cpp/common/channel_filter.cc
  - src/cpp/common/completion_queue_cc.cc
  - src/cpp/common/core_codegen.cc
  - src/cpp/common/resource_quota_cc.cc
  - src/cpp/common/rpc_method.cc
  - src/cpp/common/secure_auth_context.cc
  - src/cpp/common/secure_channel_arguments.cc
  - src/cpp/common/secure_create_auth_context.cc
  - src/cpp/common/tls_certificate_provider.cc
  - src/cpp/common/tls_certificate_verifier.cc
  - src/cpp/common/tls_credentials_options.cc
  - src/cpp/common/validate_service_config.cc
  - src/cpp/common/version_cc.cc
  - src/cpp/server/async_generic_service.cc
  - src/cpp/server/channel_argument_option.cc
  - src/cpp/server/create_default_thread_pool.cc
  - src/cpp/server/dynamic_thread_pool.cc
  - src/cpp/server/external_connection_acceptor_impl.cc
  - src/cpp/server/health/default_health_check_service.cc
  - src/cpp/server/health/health_check_service.cc
  - src/cpp/server/health/health_check_service_server_builder_option.cc
  - src/cpp/server/insecure_server_credentials.cc
  - src/cpp/server/orca/call_metric_recorder.cc
  - src/cpp/server/secure_server_credentials.cc
  - src/cpp/server/server_builder.cc
  - src/cpp/server/server_callback.cc
  - src/cpp/server/server_cc.cc
  - src/cpp/server/server_context.cc
  - src/cpp/server/server_credentials.cc
  - src/cpp/server/server_posix.cc
  - src/cpp/thread_manager/thread_manager.cc
  - src/cpp/util/byte_buffer_cc.cc
  - src/cpp/util/status.cc
  - src/cpp/util/string_ref.cc
  - src/cpp/util/time_cc.cc
  - test/core/transport/binder/binder_transport_test.cc
  - test/core/transport/binder/mock_objects.cc
  deps:
  - absl/cleanup:cleanup
  - grpc_test_util
  uses_polling: false
- name: bitset_test
  gtest: true
  build: test
  language: c++
  headers:
  - src/core/lib/gpr/useful.h
  - src/core/lib/gprpp/bitset.h
  src:
  - test/core/gprpp/bitset_test.cc
  deps:
  - absl/strings:strings
  - absl/types:variant
  uses_polling: false
- name: buffer_list_test
  gtest: true
  build: test
  language: c++
  headers:
  - test/core/util/cmdline.h
  - test/core/util/evaluate_args_test_util.h
  - test/core/util/fuzzer_util.h
  - test/core/util/grpc_profiler.h
  - test/core/util/histogram.h
  - test/core/util/mock_authorization_endpoint.h
  - test/core/util/mock_endpoint.h
  - test/core/util/parse_hexstring.h
  - test/core/util/passthru_endpoint.h
  - test/core/util/resolve_localhost_ip46.h
  - test/core/util/slice_splitter.h
  - test/core/util/subprocess.h
  - test/core/util/tracer_util.h
  src:
  - test/core/iomgr/buffer_list_test.cc
  - test/core/util/cmdline.cc
  - test/core/util/fuzzer_util.cc
  - test/core/util/grpc_profiler.cc
  - test/core/util/histogram.cc
  - test/core/util/mock_endpoint.cc
  - test/core/util/parse_hexstring.cc
  - test/core/util/passthru_endpoint.cc
  - test/core/util/resolve_localhost_ip46.cc
  - test/core/util/slice_splitter.cc
  - test/core/util/subprocess_posix.cc
  - test/core/util/subprocess_windows.cc
  - test/core/util/tracer_util.cc
  deps:
  - grpc_test_util
- name: byte_buffer_test
  gtest: true
  build: test
  language: c++
  headers: []
  src:
  - test/cpp/util/byte_buffer_test.cc
  deps:
  - grpc++_test_util
  uses_polling: false
- name: c_slice_buffer_test
  gtest: true
  build: test
  language: c++
  headers: []
  src:
  - test/core/slice/c_slice_buffer_test.cc
  deps:
  - grpc_test_util
  uses_polling: false
- name: call_finalization_test
  gtest: true
  build: test
  language: c++
  headers:
  - test/core/promise/test_context.h
  src:
  - test/core/channel/call_finalization_test.cc
  deps:
  - grpc_test_util
- name: call_push_pull_test
  gtest: true
  build: test
  language: c++
  headers:
  - src/core/lib/gpr/useful.h
  - src/core/lib/gprpp/bitset.h
  - src/core/lib/gprpp/construct_destruct.h
  - src/core/lib/promise/call_push_pull.h
  - src/core/lib/promise/detail/promise_like.h
  - src/core/lib/promise/detail/status.h
  - src/core/lib/promise/poll.h
  src:
  - test/core/promise/call_push_pull_test.cc
  deps:
  - absl/meta:type_traits
  - absl/status:status
  - absl/status:statusor
  - absl/strings:strings
  - absl/types:variant
  uses_polling: false
- name: cancel_ares_query_test
  gtest: true
  build: test
  language: c++
  headers:
  - test/core/end2end/cq_verifier.h
  - test/core/util/fake_udp_and_tcp_server.h
  src:
  - test/core/end2end/cq_verifier.cc
  - test/core/util/fake_udp_and_tcp_server.cc
  - test/cpp/naming/cancel_ares_query_test.cc
  deps:
  - grpc++_test_config
  - grpc++_test_util
- name: cel_authorization_engine_test
  gtest: true
  build: test
  language: c++
  headers:
  - src/core/ext/upb-generated/google/type/expr.upb.h
  - src/core/lib/security/authorization/cel_authorization_engine.h
  - src/core/lib/security/authorization/mock_cel/activation.h
  - src/core/lib/security/authorization/mock_cel/cel_expr_builder_factory.h
  - src/core/lib/security/authorization/mock_cel/cel_expression.h
  - src/core/lib/security/authorization/mock_cel/cel_value.h
  - src/core/lib/security/authorization/mock_cel/evaluator_core.h
  - src/core/lib/security/authorization/mock_cel/flat_expr_builder.h
  - test/core/util/cmdline.h
  - test/core/util/evaluate_args_test_util.h
  - test/core/util/fuzzer_util.h
  - test/core/util/grpc_profiler.h
  - test/core/util/histogram.h
  - test/core/util/mock_authorization_endpoint.h
  - test/core/util/mock_endpoint.h
  - test/core/util/parse_hexstring.h
  - test/core/util/passthru_endpoint.h
  - test/core/util/resolve_localhost_ip46.h
  - test/core/util/slice_splitter.h
  - test/core/util/subprocess.h
  - test/core/util/tracer_util.h
  src:
  - src/core/ext/upb-generated/google/type/expr.upb.c
  - src/core/lib/security/authorization/cel_authorization_engine.cc
  - test/core/security/cel_authorization_engine_test.cc
  - test/core/util/cmdline.cc
  - test/core/util/fuzzer_util.cc
  - test/core/util/grpc_profiler.cc
  - test/core/util/histogram.cc
  - test/core/util/mock_endpoint.cc
  - test/core/util/parse_hexstring.cc
  - test/core/util/passthru_endpoint.cc
  - test/core/util/resolve_localhost_ip46.cc
  - test/core/util/slice_splitter.cc
  - test/core/util/subprocess_posix.cc
  - test/core/util/subprocess_windows.cc
  - test/core/util/tracer_util.cc
  deps:
  - grpc_test_util
- name: certificate_provider_registry_test
  gtest: true
  build: test
  language: c++
  headers: []
  src:
  - test/core/security/certificate_provider_registry_test.cc
  deps:
  - grpc_test_util
- name: certificate_provider_store_test
  gtest: true
  build: test
  language: c++
  headers: []
  src:
  - test/core/xds/certificate_provider_store_test.cc
  deps:
  - grpc_test_util
- name: cfstream_test
  gtest: true
  build: test
  run: false
  language: c++
  headers:
  - test/cpp/end2end/test_service_impl.h
  src:
  - src/proto/grpc/testing/echo.proto
  - src/proto/grpc/testing/echo_messages.proto
  - src/proto/grpc/testing/simple_messages.proto
  - src/proto/grpc/testing/xds/v3/orca_load_report.proto
  - test/cpp/end2end/cfstream_test.cc
  - test/cpp/end2end/test_service_impl.cc
  deps:
  - grpc++_test_util
- name: channel_args_test
  gtest: true
  build: test
  language: c++
  headers: []
  src:
  - test/core/channel/channel_args_test.cc
  deps:
  - grpc_test_util
  uses_polling: false
- name: channel_arguments_test
  gtest: true
  build: test
  language: c++
  headers: []
  src:
  - test/cpp/common/channel_arguments_test.cc
  deps:
  - grpc++
  - grpc_test_util
  uses_polling: false
- name: channel_creds_registry_test
  gtest: true
  build: test
  language: c++
  headers:
  - test/core/util/cmdline.h
  - test/core/util/evaluate_args_test_util.h
  - test/core/util/fuzzer_util.h
  - test/core/util/grpc_profiler.h
  - test/core/util/histogram.h
  - test/core/util/mock_authorization_endpoint.h
  - test/core/util/mock_endpoint.h
  - test/core/util/parse_hexstring.h
  - test/core/util/passthru_endpoint.h
  - test/core/util/resolve_localhost_ip46.h
  - test/core/util/slice_splitter.h
  - test/core/util/subprocess.h
  - test/core/util/tracer_util.h
  src:
  - test/core/security/channel_creds_registry_test.cc
  - test/core/util/cmdline.cc
  - test/core/util/fuzzer_util.cc
  - test/core/util/grpc_profiler.cc
  - test/core/util/histogram.cc
  - test/core/util/mock_endpoint.cc
  - test/core/util/parse_hexstring.cc
  - test/core/util/passthru_endpoint.cc
  - test/core/util/resolve_localhost_ip46.cc
  - test/core/util/slice_splitter.cc
  - test/core/util/subprocess_posix.cc
  - test/core/util/subprocess_windows.cc
  - test/core/util/tracer_util.cc
  deps:
  - grpc_test_util
- name: channel_filter_test
  gtest: true
  build: test
  language: c++
  headers: []
  src:
  - test/cpp/common/channel_filter_test.cc
  deps:
  - grpc++
  - grpc_test_util
  uses_polling: false
- name: channel_stack_builder_test
  gtest: true
  build: test
  language: c++
  headers: []
  src:
  - test/core/channel/channel_stack_builder_test.cc
  deps:
  - grpc_test_util
- name: channel_stack_test
  gtest: true
  build: test
  language: c++
  headers: []
  src:
  - test/core/channel/channel_stack_test.cc
  deps:
  - grpc_test_util
  uses_polling: false
- name: channel_trace_test
  gtest: true
  build: test
  language: c++
  headers:
  - test/cpp/util/channel_trace_proto_helper.h
  src:
  - src/proto/grpc/channelz/channelz.proto
  - test/core/channel/channel_trace_test.cc
  - test/cpp/util/channel_trace_proto_helper.cc
  deps:
  - grpc++
  - grpc_test_util
- name: channelz_registry_test
  gtest: true
  build: test
  language: c++
  headers: []
  src:
  - test/core/channel/channelz_registry_test.cc
  deps:
  - grpc++
  - grpc_test_util
  uses_polling: false
- name: channelz_service_test
  gtest: true
  build: test
  language: c++
  headers:
  - test/cpp/end2end/test_service_impl.h
  src:
  - src/proto/grpc/testing/echo.proto
  - src/proto/grpc/testing/echo_messages.proto
  - src/proto/grpc/testing/simple_messages.proto
  - src/proto/grpc/testing/xds/v3/orca_load_report.proto
  - test/cpp/end2end/channelz_service_test.cc
  - test/cpp/end2end/test_service_impl.cc
  deps:
  - grpcpp_channelz
  - grpc++_test_util
- name: channelz_test
  gtest: true
  build: test
  language: c++
  headers:
  - test/cpp/util/channel_trace_proto_helper.h
  src:
  - src/proto/grpc/channelz/channelz.proto
  - test/core/channel/channelz_test.cc
  - test/cpp/util/channel_trace_proto_helper.cc
  deps:
  - grpc++
  - grpc_test_util
- name: check_gcp_environment_linux_test
  gtest: true
  build: test
  language: c++
  headers:
  - test/core/util/cmdline.h
  - test/core/util/evaluate_args_test_util.h
  - test/core/util/fuzzer_util.h
  - test/core/util/grpc_profiler.h
  - test/core/util/histogram.h
  - test/core/util/mock_authorization_endpoint.h
  - test/core/util/mock_endpoint.h
  - test/core/util/parse_hexstring.h
  - test/core/util/passthru_endpoint.h
  - test/core/util/resolve_localhost_ip46.h
  - test/core/util/slice_splitter.h
  - test/core/util/subprocess.h
  - test/core/util/tracer_util.h
  src:
  - test/core/security/check_gcp_environment_linux_test.cc
  - test/core/util/cmdline.cc
  - test/core/util/fuzzer_util.cc
  - test/core/util/grpc_profiler.cc
  - test/core/util/histogram.cc
  - test/core/util/mock_endpoint.cc
  - test/core/util/parse_hexstring.cc
  - test/core/util/passthru_endpoint.cc
  - test/core/util/resolve_localhost_ip46.cc
  - test/core/util/slice_splitter.cc
  - test/core/util/subprocess_posix.cc
  - test/core/util/subprocess_windows.cc
  - test/core/util/tracer_util.cc
  deps:
  - grpc_test_util
- name: check_gcp_environment_windows_test
  gtest: true
  build: test
  language: c++
  headers:
  - test/core/util/cmdline.h
  - test/core/util/evaluate_args_test_util.h
  - test/core/util/fuzzer_util.h
  - test/core/util/grpc_profiler.h
  - test/core/util/histogram.h
  - test/core/util/mock_authorization_endpoint.h
  - test/core/util/mock_endpoint.h
  - test/core/util/parse_hexstring.h
  - test/core/util/passthru_endpoint.h
  - test/core/util/resolve_localhost_ip46.h
  - test/core/util/slice_splitter.h
  - test/core/util/subprocess.h
  - test/core/util/tracer_util.h
  src:
  - test/core/security/check_gcp_environment_windows_test.cc
  - test/core/util/cmdline.cc
  - test/core/util/fuzzer_util.cc
  - test/core/util/grpc_profiler.cc
  - test/core/util/histogram.cc
  - test/core/util/mock_endpoint.cc
  - test/core/util/parse_hexstring.cc
  - test/core/util/passthru_endpoint.cc
  - test/core/util/resolve_localhost_ip46.cc
  - test/core/util/slice_splitter.cc
  - test/core/util/subprocess_posix.cc
  - test/core/util/subprocess_windows.cc
  - test/core/util/tracer_util.cc
  deps:
  - grpc_test_util
- name: chunked_vector_test
  gtest: true
  build: test
  language: c++
  headers:
  - src/core/ext/upb-generated/google/protobuf/any.upb.h
  - src/core/ext/upb-generated/google/rpc/status.upb.h
  - src/core/lib/debug/trace.h
<<<<<<< HEAD
  - src/core/lib/gpr/murmur_hash.h
  - src/core/lib/gpr/spinlock.h
=======
  - src/core/lib/experiments/config.h
  - src/core/lib/experiments/experiments.h
>>>>>>> d547df28
  - src/core/lib/gprpp/atomic_utils.h
  - src/core/lib/gprpp/bitset.h
  - src/core/lib/gprpp/chunked_vector.h
  - src/core/lib/gprpp/cpp_impl_of.h
  - src/core/lib/gprpp/debug_location.h
<<<<<<< HEAD
  - src/core/lib/gprpp/manual_constructor.h
  - src/core/lib/gprpp/no_destruct.h
=======
>>>>>>> d547df28
  - src/core/lib/gprpp/orphanable.h
  - src/core/lib/gprpp/ref_counted.h
  - src/core/lib/gprpp/ref_counted_ptr.h
  - src/core/lib/gprpp/status_helper.h
  - src/core/lib/gprpp/time.h
  - src/core/lib/iomgr/closure.h
  - src/core/lib/iomgr/combiner.h
  - src/core/lib/iomgr/error.h
  - src/core/lib/iomgr/exec_ctx.h
  - src/core/lib/iomgr/executor.h
  - src/core/lib/iomgr/iomgr_internal.h
  - src/core/lib/promise/activity.h
  - src/core/lib/promise/context.h
  - src/core/lib/promise/detail/basic_seq.h
  - src/core/lib/promise/detail/promise_factory.h
  - src/core/lib/promise/detail/promise_like.h
  - src/core/lib/promise/detail/status.h
  - src/core/lib/promise/exec_ctx_wakeup_scheduler.h
  - src/core/lib/promise/loop.h
  - src/core/lib/promise/map.h
  - src/core/lib/promise/poll.h
  - src/core/lib/promise/race.h
  - src/core/lib/promise/seq.h
  - src/core/lib/resource_quota/arena.h
  - src/core/lib/resource_quota/memory_quota.h
  - src/core/lib/resource_quota/periodic_update.h
  - src/core/lib/resource_quota/resource_quota.h
  - src/core/lib/resource_quota/thread_quota.h
  - src/core/lib/resource_quota/trace.h
  - src/core/lib/slice/percent_encoding.h
  - src/core/lib/slice/slice.h
  - src/core/lib/slice/slice_internal.h
  - src/core/lib/slice/slice_refcount.h
  - src/core/lib/slice/slice_refcount_base.h
  - src/core/lib/slice/slice_string_helpers.h
  src:
  - src/core/ext/upb-generated/google/protobuf/any.upb.c
  - src/core/ext/upb-generated/google/rpc/status.upb.c
  - src/core/lib/debug/trace.cc
  - src/core/lib/event_engine/memory_allocator.cc
<<<<<<< HEAD
  - src/core/lib/gpr/murmur_hash.cc
=======
  - src/core/lib/experiments/config.cc
  - src/core/lib/experiments/experiments.cc
>>>>>>> d547df28
  - src/core/lib/gprpp/status_helper.cc
  - src/core/lib/gprpp/time.cc
  - src/core/lib/iomgr/combiner.cc
  - src/core/lib/iomgr/error.cc
  - src/core/lib/iomgr/exec_ctx.cc
  - src/core/lib/iomgr/executor.cc
  - src/core/lib/iomgr/iomgr_internal.cc
  - src/core/lib/promise/activity.cc
  - src/core/lib/resource_quota/arena.cc
  - src/core/lib/resource_quota/memory_quota.cc
  - src/core/lib/resource_quota/periodic_update.cc
  - src/core/lib/resource_quota/resource_quota.cc
  - src/core/lib/resource_quota/thread_quota.cc
  - src/core/lib/resource_quota/trace.cc
  - src/core/lib/slice/percent_encoding.cc
  - src/core/lib/slice/slice.cc
  - src/core/lib/slice/slice_refcount.cc
  - src/core/lib/slice/slice_string_helpers.cc
  - test/core/gprpp/chunked_vector_test.cc
  deps:
  - absl/functional:any_invocable
  - absl/functional:function_ref
  - absl/meta:type_traits
  - absl/status:statusor
  - absl/utility:utility
  - gpr
  - upb
  uses_polling: false
- name: cli_call_test
  gtest: true
  build: test
  language: c++
  headers:
  - test/cpp/util/cli_call.h
  - test/cpp/util/cli_credentials.h
  - test/cpp/util/config_grpc_cli.h
  - test/cpp/util/grpc_tool.h
  - test/cpp/util/proto_file_parser.h
  - test/cpp/util/proto_reflection_descriptor_database.h
  - test/cpp/util/service_describer.h
  src:
  - src/proto/grpc/reflection/v1alpha/reflection.proto
  - src/proto/grpc/testing/echo.proto
  - src/proto/grpc/testing/echo_messages.proto
  - src/proto/grpc/testing/simple_messages.proto
  - src/proto/grpc/testing/xds/v3/orca_load_report.proto
  - test/cpp/util/cli_call.cc
  - test/cpp/util/cli_call_test.cc
  - test/cpp/util/cli_credentials.cc
  - test/cpp/util/grpc_tool.cc
  - test/cpp/util/proto_file_parser.cc
  - test/cpp/util/proto_reflection_descriptor_database.cc
  - test/cpp/util/service_describer.cc
  deps:
  - grpc++_test_util
- name: client_auth_filter_test
  gtest: true
  build: test
  language: c++
  headers:
  - test/core/promise/test_context.h
  src:
  - test/core/filters/client_auth_filter_test.cc
  deps:
  - grpc
  uses_polling: false
- name: client_authority_filter_test
  gtest: true
  build: test
  language: c++
  headers:
  - test/core/promise/test_context.h
  src:
  - test/core/filters/client_authority_filter_test.cc
  deps:
  - grpc
  uses_polling: false
- name: client_callback_end2end_test
  gtest: true
  build: test
  language: c++
  headers:
  - test/cpp/end2end/interceptors_util.h
  - test/cpp/end2end/test_service_impl.h
  src:
  - src/proto/grpc/testing/echo.proto
  - src/proto/grpc/testing/echo_messages.proto
  - src/proto/grpc/testing/simple_messages.proto
  - src/proto/grpc/testing/xds/v3/orca_load_report.proto
  - test/cpp/end2end/client_callback_end2end_test.cc
  - test/cpp/end2end/interceptors_util.cc
  - test/cpp/end2end/test_service_impl.cc
  deps:
  - grpc++_test_util
- name: client_channel_stress_test
  gtest: true
  build: test
  run: false
  language: c++
  headers:
  - test/cpp/end2end/test_service_impl.h
  src:
  - src/proto/grpc/lb/v1/load_balancer.proto
  - src/proto/grpc/testing/duplicate/echo_duplicate.proto
  - src/proto/grpc/testing/echo.proto
  - src/proto/grpc/testing/echo_messages.proto
  - src/proto/grpc/testing/simple_messages.proto
  - src/proto/grpc/testing/xds/v3/orca_load_report.proto
  - test/cpp/client/client_channel_stress_test.cc
  - test/cpp/end2end/test_service_impl.cc
  deps:
  - grpc++_test_util
  platforms:
  - linux
  - posix
  - mac
- name: client_channel_test
  gtest: true
  build: test
  language: c++
  headers: []
  src:
  - test/core/client_channel/client_channel_test.cc
  deps:
  - grpc_test_util
- name: client_context_test_peer_test
  gtest: true
  build: test
  language: c++
  headers: []
  src:
  - test/cpp/test/client_context_test_peer_test.cc
  deps:
  - grpc++_test
  - grpc++_test_util
- name: client_interceptors_end2end_test
  gtest: true
  build: test
  language: c++
  headers:
  - test/cpp/end2end/interceptors_util.h
  - test/cpp/end2end/test_service_impl.h
  src:
  - src/proto/grpc/testing/echo.proto
  - src/proto/grpc/testing/echo_messages.proto
  - src/proto/grpc/testing/simple_messages.proto
  - src/proto/grpc/testing/xds/v3/orca_load_report.proto
  - test/cpp/end2end/client_interceptors_end2end_test.cc
  - test/cpp/end2end/interceptors_util.cc
  - test/cpp/end2end/test_service_impl.cc
  deps:
  - grpc++_test_util
- name: client_lb_end2end_test
  gtest: true
  build: test
  run: false
  language: c++
  headers:
  - src/cpp/server/orca/orca_interceptor.h
  - test/core/util/test_lb_policies.h
  - test/cpp/end2end/connection_attempt_injector.h
  - test/cpp/end2end/test_service_impl.h
  src:
  - src/proto/grpc/testing/duplicate/echo_duplicate.proto
  - src/proto/grpc/testing/echo.proto
  - src/proto/grpc/testing/echo_messages.proto
  - src/proto/grpc/testing/simple_messages.proto
  - src/proto/grpc/testing/xds/v3/orca_load_report.proto
  - src/cpp/server/orca/orca_interceptor.cc
  - src/cpp/server/orca/orca_service.cc
  - test/core/util/test_lb_policies.cc
  - test/cpp/end2end/client_lb_end2end_test.cc
  - test/cpp/end2end/connection_attempt_injector.cc
  - test/cpp/end2end/test_service_impl.cc
  deps:
  - grpc++_test_util
  platforms:
  - linux
  - posix
  - mac
- name: client_ssl_test
  gtest: true
  build: test
  language: c++
  headers: []
  src:
  - test/core/handshake/client_ssl.cc
  deps:
  - grpc_test_util
  platforms:
  - linux
  - posix
  - mac
- name: cmdline_test
  gtest: true
  build: test
  language: c++
  headers:
  - test/core/util/cmdline.h
  - test/core/util/evaluate_args_test_util.h
  - test/core/util/fuzzer_util.h
  - test/core/util/grpc_profiler.h
  - test/core/util/histogram.h
  - test/core/util/mock_authorization_endpoint.h
  - test/core/util/mock_endpoint.h
  - test/core/util/parse_hexstring.h
  - test/core/util/passthru_endpoint.h
  - test/core/util/resolve_localhost_ip46.h
  - test/core/util/slice_splitter.h
  - test/core/util/subprocess.h
  - test/core/util/tracer_util.h
  src:
  - test/core/util/cmdline.cc
  - test/core/util/cmdline_test.cc
  - test/core/util/fuzzer_util.cc
  - test/core/util/grpc_profiler.cc
  - test/core/util/histogram.cc
  - test/core/util/mock_endpoint.cc
  - test/core/util/parse_hexstring.cc
  - test/core/util/passthru_endpoint.cc
  - test/core/util/resolve_localhost_ip46.cc
  - test/core/util/slice_splitter.cc
  - test/core/util/subprocess_posix.cc
  - test/core/util/subprocess_windows.cc
  - test/core/util/tracer_util.cc
  deps:
  - grpc_test_util
  uses_polling: false
- name: codegen_test_full
  gtest: true
  build: test
  language: c++
  headers: []
  src:
  - test/cpp/codegen/codegen_test_full.cc
  deps:
  - grpc++
  - grpc_test_util
  uses_polling: false
- name: codegen_test_minimal
  gtest: true
  build: test
  language: c++
  headers: []
  src:
  - test/cpp/codegen/codegen_test_minimal.cc
  deps:
  - grpc++
  - grpc_test_util
  uses_polling: false
- name: combiner_test
  gtest: true
  build: test
  run: false
  language: c++
  headers:
  - test/core/util/cmdline.h
  - test/core/util/evaluate_args_test_util.h
  - test/core/util/fuzzer_util.h
  - test/core/util/grpc_profiler.h
  - test/core/util/histogram.h
  - test/core/util/mock_authorization_endpoint.h
  - test/core/util/mock_endpoint.h
  - test/core/util/parse_hexstring.h
  - test/core/util/passthru_endpoint.h
  - test/core/util/resolve_localhost_ip46.h
  - test/core/util/slice_splitter.h
  - test/core/util/subprocess.h
  - test/core/util/tracer_util.h
  src:
  - test/core/iomgr/combiner_test.cc
  - test/core/util/cmdline.cc
  - test/core/util/fuzzer_util.cc
  - test/core/util/grpc_profiler.cc
  - test/core/util/histogram.cc
  - test/core/util/mock_endpoint.cc
  - test/core/util/parse_hexstring.cc
  - test/core/util/passthru_endpoint.cc
  - test/core/util/resolve_localhost_ip46.cc
  - test/core/util/slice_splitter.cc
  - test/core/util/subprocess_posix.cc
  - test/core/util/subprocess_windows.cc
  - test/core/util/tracer_util.cc
  deps:
  - grpc_test_util
  platforms:
  - linux
  - posix
  - mac
- name: common_closures_test
  gtest: true
  build: test
  language: c++
  headers:
  - src/core/lib/event_engine/common_closures.h
  src:
  - test/core/event_engine/common_closures_test.cc
  deps:
  - grpc
  - grpc_test_util_unsecure
- name: completion_queue_threading_test
  gtest: true
  build: test
  language: c++
  headers: []
  src:
  - test/core/surface/completion_queue_threading_test.cc
  deps:
  - grpc_test_util
- name: compression_test
  gtest: true
  build: test
  language: c++
  headers:
  - test/core/compression/args_utils.h
  src:
  - test/core/compression/args_utils.cc
  - test/core/compression/compression_test.cc
  deps:
  - grpc_test_util
  uses_polling: false
- name: concurrent_connectivity_test
  gtest: true
  build: test
  language: c++
  headers: []
  src:
  - test/core/surface/concurrent_connectivity_test.cc
  deps:
  - grpc_test_util
- name: connection_prefix_bad_client_test
  gtest: true
  build: test
  language: c++
  headers:
  - test/core/bad_client/bad_client.h
  - test/core/end2end/cq_verifier.h
  src:
  - test/core/bad_client/bad_client.cc
  - test/core/bad_client/tests/connection_prefix.cc
  - test/core/end2end/cq_verifier.cc
  deps:
  - grpc_test_util
- name: connectivity_state_test
  gtest: true
  build: test
  language: c++
  headers:
  - test/core/util/cmdline.h
  - test/core/util/evaluate_args_test_util.h
  - test/core/util/fuzzer_util.h
  - test/core/util/grpc_profiler.h
  - test/core/util/histogram.h
  - test/core/util/mock_authorization_endpoint.h
  - test/core/util/mock_endpoint.h
  - test/core/util/parse_hexstring.h
  - test/core/util/passthru_endpoint.h
  - test/core/util/resolve_localhost_ip46.h
  - test/core/util/slice_splitter.h
  - test/core/util/subprocess.h
  - test/core/util/tracer_util.h
  src:
  - test/core/transport/connectivity_state_test.cc
  - test/core/util/cmdline.cc
  - test/core/util/fuzzer_util.cc
  - test/core/util/grpc_profiler.cc
  - test/core/util/histogram.cc
  - test/core/util/mock_endpoint.cc
  - test/core/util/parse_hexstring.cc
  - test/core/util/passthru_endpoint.cc
  - test/core/util/resolve_localhost_ip46.cc
  - test/core/util/slice_splitter.cc
  - test/core/util/subprocess_posix.cc
  - test/core/util/subprocess_windows.cc
  - test/core/util/tracer_util.cc
  deps:
  - grpc_test_util
- name: context_allocator_end2end_test
  gtest: true
  build: test
  language: c++
  headers:
  - test/cpp/end2end/test_service_impl.h
  src:
  - src/proto/grpc/testing/echo.proto
  - src/proto/grpc/testing/echo_messages.proto
  - src/proto/grpc/testing/simple_messages.proto
  - src/proto/grpc/testing/xds/v3/orca_load_report.proto
  - test/cpp/end2end/context_allocator_end2end_test.cc
  - test/cpp/end2end/test_service_impl.cc
  deps:
  - grpc++_test_util
- name: context_list_test
  gtest: true
  build: test
  language: c++
  headers:
  - test/core/util/cmdline.h
  - test/core/util/evaluate_args_test_util.h
  - test/core/util/fuzzer_util.h
  - test/core/util/grpc_profiler.h
  - test/core/util/histogram.h
  - test/core/util/mock_authorization_endpoint.h
  - test/core/util/mock_endpoint.h
  - test/core/util/parse_hexstring.h
  - test/core/util/passthru_endpoint.h
  - test/core/util/resolve_localhost_ip46.h
  - test/core/util/slice_splitter.h
  - test/core/util/subprocess.h
  - test/core/util/tracer_util.h
  src:
  - test/core/transport/chttp2/context_list_test.cc
  - test/core/util/cmdline.cc
  - test/core/util/fuzzer_util.cc
  - test/core/util/grpc_profiler.cc
  - test/core/util/histogram.cc
  - test/core/util/mock_endpoint.cc
  - test/core/util/parse_hexstring.cc
  - test/core/util/passthru_endpoint.cc
  - test/core/util/resolve_localhost_ip46.cc
  - test/core/util/slice_splitter.cc
  - test/core/util/subprocess_posix.cc
  - test/core/util/subprocess_windows.cc
  - test/core/util/tracer_util.cc
  deps:
  - grpc_test_util
  uses_polling: false
- name: context_test
  gtest: true
  build: test
  language: c++
  headers:
  - src/core/lib/gpr/tls.h
  - src/core/lib/promise/context.h
  src:
  - test/core/promise/context_test.cc
  deps: []
  uses_polling: false
- name: core_configuration_test
  gtest: true
  build: test
  language: c++
  headers: []
  src:
  - test/core/config/core_configuration_test.cc
  deps:
  - grpc
  uses_polling: false
- name: cpp_impl_of_test
  gtest: true
  build: test
  language: c++
  headers:
  - src/core/lib/gprpp/cpp_impl_of.h
  src:
  - test/core/gprpp/cpp_impl_of_test.cc
  deps: []
  uses_polling: false
- name: cpu_test
  gtest: true
  build: test
  language: c++
  headers: []
  src:
  - test/core/gpr/cpu_test.cc
  deps:
  - grpc_test_util
  uses_polling: false
- name: crl_ssl_transport_security_test
  gtest: true
  build: test
  language: c++
  headers:
  - test/core/tsi/transport_security_test_lib.h
  src:
  - test/core/tsi/crl_ssl_transport_security_test.cc
  - test/core/tsi/transport_security_test_lib.cc
  deps:
  - grpc_test_util
  platforms:
  - linux
  - posix
  - mac
- name: delegating_channel_test
  gtest: true
  build: test
  language: c++
  headers:
  - test/cpp/end2end/test_service_impl.h
  src:
  - src/proto/grpc/testing/echo.proto
  - src/proto/grpc/testing/echo_messages.proto
  - src/proto/grpc/testing/simple_messages.proto
  - src/proto/grpc/testing/xds/v3/orca_load_report.proto
  - test/cpp/end2end/delegating_channel_test.cc
  - test/cpp/end2end/test_service_impl.cc
  deps:
  - grpc++_test_util
- name: destroy_grpclb_channel_with_active_connect_stress_test
  gtest: true
  build: test
  language: c++
  headers: []
  src:
  - test/cpp/client/destroy_grpclb_channel_with_active_connect_stress_test.cc
  deps:
  - grpc++_test_util
- name: dns_resolver_cooldown_test
  gtest: true
  build: test
  language: c++
  headers: []
  src:
  - test/core/client_channel/resolvers/dns_resolver_cooldown_test.cc
  deps:
  - grpc_test_util
- name: dns_resolver_test
  gtest: true
  build: test
  language: c++
  headers: []
  src:
  - test/core/client_channel/resolvers/dns_resolver_test.cc
  deps:
  - grpc_test_util
- name: dual_ref_counted_test
  gtest: true
  build: test
  language: c++
  headers: []
  src:
  - test/core/gprpp/dual_ref_counted_test.cc
  deps:
  - grpc_test_util
- name: duplicate_header_bad_client_test
  gtest: true
  build: test
  language: c++
  headers:
  - test/core/bad_client/bad_client.h
  - test/core/end2end/cq_verifier.h
  src:
  - test/core/bad_client/bad_client.cc
  - test/core/bad_client/tests/duplicate_header.cc
  - test/core/end2end/cq_verifier.cc
  deps:
  - grpc_test_util
- name: end2end_binder_transport_test
  gtest: true
  build: test
  run: false
  language: c++
  headers:
  - test/core/transport/binder/end2end/fake_binder.h
  - test/core/transport/binder/end2end/testing_channel_create.h
  - test/cpp/end2end/test_service_impl.h
  src:
  - src/proto/grpc/testing/echo.proto
  - src/proto/grpc/testing/echo_messages.proto
  - src/proto/grpc/testing/simple_messages.proto
  - src/proto/grpc/testing/xds/v3/orca_load_report.proto
  - test/core/transport/binder/end2end/end2end_binder_transport_test.cc
  - test/core/transport/binder/end2end/fake_binder.cc
  - test/core/transport/binder/end2end/testing_channel_create.cc
  - test/cpp/end2end/test_service_impl.cc
  deps:
  - grpc++_test_util
  platforms:
  - linux
  - posix
- name: end2end_test
  gtest: true
  build: test
  run: false
  language: c++
  headers:
  - test/cpp/end2end/interceptors_util.h
  - test/cpp/end2end/test_service_impl.h
  src:
  - src/proto/grpc/testing/duplicate/echo_duplicate.proto
  - src/proto/grpc/testing/echo.proto
  - src/proto/grpc/testing/echo_messages.proto
  - src/proto/grpc/testing/simple_messages.proto
  - src/proto/grpc/testing/xds/v3/orca_load_report.proto
  - test/cpp/end2end/end2end_test.cc
  - test/cpp/end2end/interceptors_util.cc
  - test/cpp/end2end/test_service_impl.cc
  deps:
  - grpc++_test
  - grpc++_test_util
- name: endpoint_binder_pool_test
  gtest: true
  build: test
  language: c++
  headers:
  - src/core/ext/transport/binder/client/binder_connector.h
  - src/core/ext/transport/binder/client/channel_create_impl.h
  - src/core/ext/transport/binder/client/connection_id_generator.h
  - src/core/ext/transport/binder/client/endpoint_binder_pool.h
  - src/core/ext/transport/binder/client/jni_utils.h
  - src/core/ext/transport/binder/client/security_policy_setting.h
  - src/core/ext/transport/binder/server/binder_server.h
  - src/core/ext/transport/binder/transport/binder_stream.h
  - src/core/ext/transport/binder/transport/binder_transport.h
  - src/core/ext/transport/binder/utils/binder_auto_utils.h
  - src/core/ext/transport/binder/utils/ndk_binder.h
  - src/core/ext/transport/binder/utils/transport_stream_receiver.h
  - src/core/ext/transport/binder/utils/transport_stream_receiver_impl.h
  - src/core/ext/transport/binder/wire_format/binder.h
  - src/core/ext/transport/binder/wire_format/binder_android.h
  - src/core/ext/transport/binder/wire_format/binder_constants.h
  - src/core/ext/transport/binder/wire_format/transaction.h
  - src/core/ext/transport/binder/wire_format/wire_reader.h
  - src/core/ext/transport/binder/wire_format/wire_reader_impl.h
  - src/core/ext/transport/binder/wire_format/wire_writer.h
  - src/cpp/client/create_channel_internal.h
  - src/cpp/client/secure_credentials.h
  - src/cpp/common/channel_filter.h
  - src/cpp/common/secure_auth_context.h
  - src/cpp/server/dynamic_thread_pool.h
  - src/cpp/server/external_connection_acceptor_impl.h
  - src/cpp/server/health/default_health_check_service.h
  - src/cpp/server/secure_server_credentials.h
  - src/cpp/server/thread_pool_interface.h
  - src/cpp/thread_manager/thread_manager.h
  - test/core/transport/binder/mock_objects.h
  src:
  - src/core/ext/transport/binder/client/binder_connector.cc
  - src/core/ext/transport/binder/client/channel_create.cc
  - src/core/ext/transport/binder/client/channel_create_impl.cc
  - src/core/ext/transport/binder/client/connection_id_generator.cc
  - src/core/ext/transport/binder/client/endpoint_binder_pool.cc
  - src/core/ext/transport/binder/client/jni_utils.cc
  - src/core/ext/transport/binder/client/security_policy_setting.cc
  - src/core/ext/transport/binder/security_policy/binder_security_policy.cc
  - src/core/ext/transport/binder/server/binder_server.cc
  - src/core/ext/transport/binder/server/binder_server_credentials.cc
  - src/core/ext/transport/binder/transport/binder_transport.cc
  - src/core/ext/transport/binder/utils/ndk_binder.cc
  - src/core/ext/transport/binder/utils/transport_stream_receiver_impl.cc
  - src/core/ext/transport/binder/wire_format/binder_android.cc
  - src/core/ext/transport/binder/wire_format/binder_constants.cc
  - src/core/ext/transport/binder/wire_format/transaction.cc
  - src/core/ext/transport/binder/wire_format/wire_reader_impl.cc
  - src/core/ext/transport/binder/wire_format/wire_writer.cc
  - src/cpp/client/channel_cc.cc
  - src/cpp/client/client_callback.cc
  - src/cpp/client/client_context.cc
  - src/cpp/client/client_interceptor.cc
  - src/cpp/client/create_channel.cc
  - src/cpp/client/create_channel_internal.cc
  - src/cpp/client/create_channel_posix.cc
  - src/cpp/client/credentials_cc.cc
  - src/cpp/client/insecure_credentials.cc
  - src/cpp/client/secure_credentials.cc
  - src/cpp/codegen/codegen_init.cc
  - src/cpp/common/alarm.cc
  - src/cpp/common/auth_property_iterator.cc
  - src/cpp/common/channel_arguments.cc
  - src/cpp/common/channel_filter.cc
  - src/cpp/common/completion_queue_cc.cc
  - src/cpp/common/core_codegen.cc
  - src/cpp/common/resource_quota_cc.cc
  - src/cpp/common/rpc_method.cc
  - src/cpp/common/secure_auth_context.cc
  - src/cpp/common/secure_channel_arguments.cc
  - src/cpp/common/secure_create_auth_context.cc
  - src/cpp/common/tls_certificate_provider.cc
  - src/cpp/common/tls_certificate_verifier.cc
  - src/cpp/common/tls_credentials_options.cc
  - src/cpp/common/validate_service_config.cc
  - src/cpp/common/version_cc.cc
  - src/cpp/server/async_generic_service.cc
  - src/cpp/server/channel_argument_option.cc
  - src/cpp/server/create_default_thread_pool.cc
  - src/cpp/server/dynamic_thread_pool.cc
  - src/cpp/server/external_connection_acceptor_impl.cc
  - src/cpp/server/health/default_health_check_service.cc
  - src/cpp/server/health/health_check_service.cc
  - src/cpp/server/health/health_check_service_server_builder_option.cc
  - src/cpp/server/insecure_server_credentials.cc
  - src/cpp/server/orca/call_metric_recorder.cc
  - src/cpp/server/secure_server_credentials.cc
  - src/cpp/server/server_builder.cc
  - src/cpp/server/server_callback.cc
  - src/cpp/server/server_cc.cc
  - src/cpp/server/server_context.cc
  - src/cpp/server/server_credentials.cc
  - src/cpp/server/server_posix.cc
  - src/cpp/thread_manager/thread_manager.cc
  - src/cpp/util/byte_buffer_cc.cc
  - src/cpp/util/status.cc
  - src/cpp/util/string_ref.cc
  - src/cpp/util/time_cc.cc
  - test/core/transport/binder/endpoint_binder_pool_test.cc
  - test/core/transport/binder/mock_objects.cc
  deps:
  - absl/cleanup:cleanup
  - grpc_test_util
  uses_polling: false
- name: endpoint_config_test
  gtest: true
  build: test
  language: c++
  headers: []
  src:
  - test/core/event_engine/endpoint_config_test.cc
  deps:
  - grpc
  - grpc_test_util_unsecure
  uses_polling: false
- name: endpoint_pair_test
  gtest: true
  build: test
  language: c++
  headers:
  - test/core/iomgr/endpoint_tests.h
  - test/core/util/cmdline.h
  - test/core/util/evaluate_args_test_util.h
  - test/core/util/fuzzer_util.h
  - test/core/util/grpc_profiler.h
  - test/core/util/histogram.h
  - test/core/util/mock_authorization_endpoint.h
  - test/core/util/mock_endpoint.h
  - test/core/util/parse_hexstring.h
  - test/core/util/passthru_endpoint.h
  - test/core/util/resolve_localhost_ip46.h
  - test/core/util/slice_splitter.h
  - test/core/util/subprocess.h
  - test/core/util/tracer_util.h
  src:
  - test/core/iomgr/endpoint_pair_test.cc
  - test/core/iomgr/endpoint_tests.cc
  - test/core/util/cmdline.cc
  - test/core/util/fuzzer_util.cc
  - test/core/util/grpc_profiler.cc
  - test/core/util/histogram.cc
  - test/core/util/mock_endpoint.cc
  - test/core/util/parse_hexstring.cc
  - test/core/util/passthru_endpoint.cc
  - test/core/util/resolve_localhost_ip46.cc
  - test/core/util/slice_splitter.cc
  - test/core/util/subprocess_posix.cc
  - test/core/util/subprocess_windows.cc
  - test/core/util/tracer_util.cc
  deps:
  - grpc_test_util
- name: env_test
  gtest: true
  build: test
  language: c++
  headers: []
  src:
  - test/core/gpr/env_test.cc
  deps:
  - grpc_test_util
  uses_polling: false
- name: error_details_test
  gtest: true
  build: test
  language: c++
  headers: []
  src:
  - src/proto/grpc/status/status.proto
  - src/proto/grpc/testing/echo_messages.proto
  - src/proto/grpc/testing/xds/v3/orca_load_report.proto
  - test/cpp/util/error_details_test.cc
  deps:
  - grpc++_error_details
  - grpc_test_util
- name: error_test
  gtest: true
  build: test
  language: c++
  headers:
  - test/core/iomgr/endpoint_tests.h
  - test/core/util/cmdline.h
  - test/core/util/evaluate_args_test_util.h
  - test/core/util/fuzzer_util.h
  - test/core/util/grpc_profiler.h
  - test/core/util/histogram.h
  - test/core/util/mock_authorization_endpoint.h
  - test/core/util/mock_endpoint.h
  - test/core/util/parse_hexstring.h
  - test/core/util/passthru_endpoint.h
  - test/core/util/resolve_localhost_ip46.h
  - test/core/util/slice_splitter.h
  - test/core/util/subprocess.h
  - test/core/util/tracer_util.h
  src:
  - test/core/iomgr/endpoint_tests.cc
  - test/core/iomgr/error_test.cc
  - test/core/util/cmdline.cc
  - test/core/util/fuzzer_util.cc
  - test/core/util/grpc_profiler.cc
  - test/core/util/histogram.cc
  - test/core/util/mock_endpoint.cc
  - test/core/util/parse_hexstring.cc
  - test/core/util/passthru_endpoint.cc
  - test/core/util/resolve_localhost_ip46.cc
  - test/core/util/slice_splitter.cc
  - test/core/util/subprocess_posix.cc
  - test/core/util/subprocess_windows.cc
  - test/core/util/tracer_util.cc
  deps:
  - grpc_test_util
  uses_polling: false
- name: error_utils_test
  gtest: true
  build: test
  language: c++
  headers:
  - test/core/util/cmdline.h
  - test/core/util/evaluate_args_test_util.h
  - test/core/util/fuzzer_util.h
  - test/core/util/grpc_profiler.h
  - test/core/util/histogram.h
  - test/core/util/mock_authorization_endpoint.h
  - test/core/util/mock_endpoint.h
  - test/core/util/parse_hexstring.h
  - test/core/util/passthru_endpoint.h
  - test/core/util/resolve_localhost_ip46.h
  - test/core/util/slice_splitter.h
  - test/core/util/subprocess.h
  - test/core/util/tracer_util.h
  src:
  - test/core/transport/error_utils_test.cc
  - test/core/util/cmdline.cc
  - test/core/util/fuzzer_util.cc
  - test/core/util/grpc_profiler.cc
  - test/core/util/histogram.cc
  - test/core/util/mock_endpoint.cc
  - test/core/util/parse_hexstring.cc
  - test/core/util/passthru_endpoint.cc
  - test/core/util/resolve_localhost_ip46.cc
  - test/core/util/slice_splitter.cc
  - test/core/util/subprocess_posix.cc
  - test/core/util/subprocess_windows.cc
  - test/core/util/tracer_util.cc
  deps:
  - grpc_test_util
- name: evaluate_args_test
  gtest: true
  build: test
  language: c++
  headers:
  - test/core/util/cmdline.h
  - test/core/util/evaluate_args_test_util.h
  - test/core/util/fuzzer_util.h
  - test/core/util/grpc_profiler.h
  - test/core/util/histogram.h
  - test/core/util/mock_authorization_endpoint.h
  - test/core/util/mock_endpoint.h
  - test/core/util/parse_hexstring.h
  - test/core/util/passthru_endpoint.h
  - test/core/util/resolve_localhost_ip46.h
  - test/core/util/slice_splitter.h
  - test/core/util/subprocess.h
  - test/core/util/tracer_util.h
  src:
  - test/core/security/evaluate_args_test.cc
  - test/core/util/cmdline.cc
  - test/core/util/fuzzer_util.cc
  - test/core/util/grpc_profiler.cc
  - test/core/util/histogram.cc
  - test/core/util/mock_endpoint.cc
  - test/core/util/parse_hexstring.cc
  - test/core/util/passthru_endpoint.cc
  - test/core/util/resolve_localhost_ip46.cc
  - test/core/util/slice_splitter.cc
  - test/core/util/subprocess_posix.cc
  - test/core/util/subprocess_windows.cc
  - test/core/util/tracer_util.cc
  deps:
  - grpc_test_util
- name: event_poller_posix_test
  gtest: true
  build: test
  language: c++
  headers:
  - src/core/lib/event_engine/common_closures.h
  - src/core/lib/event_engine/posix_engine/ev_epoll1_linux.h
  - src/core/lib/event_engine/posix_engine/ev_poll_posix.h
  - src/core/lib/event_engine/posix_engine/event_poller.h
  - src/core/lib/event_engine/posix_engine/event_poller_posix_default.h
  - src/core/lib/event_engine/posix_engine/lockfree_event.h
  - src/core/lib/event_engine/posix_engine/posix_engine_closure.h
  - src/core/lib/event_engine/posix_engine/wakeup_fd_eventfd.h
  - src/core/lib/event_engine/posix_engine/wakeup_fd_pipe.h
  - src/core/lib/event_engine/posix_engine/wakeup_fd_posix.h
  - src/core/lib/event_engine/posix_engine/wakeup_fd_posix_default.h
  src:
  - src/core/lib/event_engine/posix_engine/ev_epoll1_linux.cc
  - src/core/lib/event_engine/posix_engine/ev_poll_posix.cc
  - src/core/lib/event_engine/posix_engine/event_poller_posix_default.cc
  - src/core/lib/event_engine/posix_engine/lockfree_event.cc
  - src/core/lib/event_engine/posix_engine/wakeup_fd_eventfd.cc
  - src/core/lib/event_engine/posix_engine/wakeup_fd_pipe.cc
  - src/core/lib/event_engine/posix_engine/wakeup_fd_posix_default.cc
  - test/core/event_engine/posix/event_poller_posix_test.cc
  deps:
  - grpc_test_util
  platforms:
  - linux
  - posix
  - mac
- name: examine_stack_test
  gtest: true
  build: test
  language: c++
  headers: []
  src:
  - test/core/gprpp/examine_stack_test.cc
  deps:
  - grpc_test_util
  platforms:
  - linux
  - posix
  - mac
  uses_polling: false
- name: exception_test
  gtest: true
  build: test
  language: c++
  headers: []
  src:
  - src/proto/grpc/testing/echo.proto
  - src/proto/grpc/testing/echo_messages.proto
  - src/proto/grpc/testing/simple_messages.proto
  - src/proto/grpc/testing/xds/v3/orca_load_report.proto
  - test/cpp/end2end/exception_test.cc
  deps:
  - grpc++_test_util
- name: exec_ctx_wakeup_scheduler_test
  gtest: true
  build: test
  language: c++
  headers:
  - src/core/ext/upb-generated/google/protobuf/any.upb.h
  - src/core/ext/upb-generated/google/rpc/status.upb.h
  - src/core/lib/debug/trace.h
  - src/core/lib/gpr/murmur_hash.h
  - src/core/lib/gpr/spinlock.h
  - src/core/lib/gprpp/atomic_utils.h
  - src/core/lib/gprpp/bitset.h
  - src/core/lib/gprpp/debug_location.h
<<<<<<< HEAD
  - src/core/lib/gprpp/manual_constructor.h
  - src/core/lib/gprpp/no_destruct.h
=======
>>>>>>> d547df28
  - src/core/lib/gprpp/orphanable.h
  - src/core/lib/gprpp/ref_counted.h
  - src/core/lib/gprpp/ref_counted_ptr.h
  - src/core/lib/gprpp/status_helper.h
  - src/core/lib/gprpp/time.h
  - src/core/lib/iomgr/closure.h
  - src/core/lib/iomgr/combiner.h
  - src/core/lib/iomgr/error.h
  - src/core/lib/iomgr/exec_ctx.h
  - src/core/lib/iomgr/executor.h
  - src/core/lib/iomgr/iomgr_internal.h
  - src/core/lib/promise/activity.h
  - src/core/lib/promise/context.h
  - src/core/lib/promise/detail/promise_factory.h
  - src/core/lib/promise/detail/promise_like.h
  - src/core/lib/promise/detail/status.h
  - src/core/lib/promise/exec_ctx_wakeup_scheduler.h
  - src/core/lib/promise/poll.h
  - src/core/lib/slice/percent_encoding.h
  - src/core/lib/slice/slice.h
  - src/core/lib/slice/slice_internal.h
  - src/core/lib/slice/slice_refcount.h
  - src/core/lib/slice/slice_refcount_base.h
  - src/core/lib/slice/slice_string_helpers.h
  src:
  - src/core/ext/upb-generated/google/protobuf/any.upb.c
  - src/core/ext/upb-generated/google/rpc/status.upb.c
  - src/core/lib/debug/trace.cc
  - src/core/lib/gpr/murmur_hash.cc
  - src/core/lib/gprpp/status_helper.cc
  - src/core/lib/gprpp/time.cc
  - src/core/lib/iomgr/combiner.cc
  - src/core/lib/iomgr/error.cc
  - src/core/lib/iomgr/exec_ctx.cc
  - src/core/lib/iomgr/executor.cc
  - src/core/lib/iomgr/iomgr_internal.cc
  - src/core/lib/promise/activity.cc
  - src/core/lib/slice/percent_encoding.cc
  - src/core/lib/slice/slice.cc
  - src/core/lib/slice/slice_refcount.cc
  - src/core/lib/slice/slice_string_helpers.cc
  - test/core/promise/exec_ctx_wakeup_scheduler_test.cc
  deps:
  - absl/functional:any_invocable
  - absl/meta:type_traits
  - absl/status:statusor
  - gpr
  - upb
  uses_polling: false
- name: fake_binder_test
  gtest: true
  build: test
  language: c++
  headers:
  - src/core/ext/transport/binder/client/binder_connector.h
  - src/core/ext/transport/binder/client/channel_create_impl.h
  - src/core/ext/transport/binder/client/connection_id_generator.h
  - src/core/ext/transport/binder/client/endpoint_binder_pool.h
  - src/core/ext/transport/binder/client/jni_utils.h
  - src/core/ext/transport/binder/client/security_policy_setting.h
  - src/core/ext/transport/binder/server/binder_server.h
  - src/core/ext/transport/binder/transport/binder_stream.h
  - src/core/ext/transport/binder/transport/binder_transport.h
  - src/core/ext/transport/binder/utils/binder_auto_utils.h
  - src/core/ext/transport/binder/utils/ndk_binder.h
  - src/core/ext/transport/binder/utils/transport_stream_receiver.h
  - src/core/ext/transport/binder/utils/transport_stream_receiver_impl.h
  - src/core/ext/transport/binder/wire_format/binder.h
  - src/core/ext/transport/binder/wire_format/binder_android.h
  - src/core/ext/transport/binder/wire_format/binder_constants.h
  - src/core/ext/transport/binder/wire_format/transaction.h
  - src/core/ext/transport/binder/wire_format/wire_reader.h
  - src/core/ext/transport/binder/wire_format/wire_reader_impl.h
  - src/core/ext/transport/binder/wire_format/wire_writer.h
  - src/cpp/client/create_channel_internal.h
  - src/cpp/client/secure_credentials.h
  - src/cpp/common/channel_filter.h
  - src/cpp/common/secure_auth_context.h
  - src/cpp/server/dynamic_thread_pool.h
  - src/cpp/server/external_connection_acceptor_impl.h
  - src/cpp/server/health/default_health_check_service.h
  - src/cpp/server/secure_server_credentials.h
  - src/cpp/server/thread_pool_interface.h
  - src/cpp/thread_manager/thread_manager.h
  - test/core/transport/binder/end2end/fake_binder.h
  src:
  - src/core/ext/transport/binder/client/binder_connector.cc
  - src/core/ext/transport/binder/client/channel_create.cc
  - src/core/ext/transport/binder/client/channel_create_impl.cc
  - src/core/ext/transport/binder/client/connection_id_generator.cc
  - src/core/ext/transport/binder/client/endpoint_binder_pool.cc
  - src/core/ext/transport/binder/client/jni_utils.cc
  - src/core/ext/transport/binder/client/security_policy_setting.cc
  - src/core/ext/transport/binder/security_policy/binder_security_policy.cc
  - src/core/ext/transport/binder/server/binder_server.cc
  - src/core/ext/transport/binder/server/binder_server_credentials.cc
  - src/core/ext/transport/binder/transport/binder_transport.cc
  - src/core/ext/transport/binder/utils/ndk_binder.cc
  - src/core/ext/transport/binder/utils/transport_stream_receiver_impl.cc
  - src/core/ext/transport/binder/wire_format/binder_android.cc
  - src/core/ext/transport/binder/wire_format/binder_constants.cc
  - src/core/ext/transport/binder/wire_format/transaction.cc
  - src/core/ext/transport/binder/wire_format/wire_reader_impl.cc
  - src/core/ext/transport/binder/wire_format/wire_writer.cc
  - src/cpp/client/channel_cc.cc
  - src/cpp/client/client_callback.cc
  - src/cpp/client/client_context.cc
  - src/cpp/client/client_interceptor.cc
  - src/cpp/client/create_channel.cc
  - src/cpp/client/create_channel_internal.cc
  - src/cpp/client/create_channel_posix.cc
  - src/cpp/client/credentials_cc.cc
  - src/cpp/client/insecure_credentials.cc
  - src/cpp/client/secure_credentials.cc
  - src/cpp/codegen/codegen_init.cc
  - src/cpp/common/alarm.cc
  - src/cpp/common/auth_property_iterator.cc
  - src/cpp/common/channel_arguments.cc
  - src/cpp/common/channel_filter.cc
  - src/cpp/common/completion_queue_cc.cc
  - src/cpp/common/core_codegen.cc
  - src/cpp/common/resource_quota_cc.cc
  - src/cpp/common/rpc_method.cc
  - src/cpp/common/secure_auth_context.cc
  - src/cpp/common/secure_channel_arguments.cc
  - src/cpp/common/secure_create_auth_context.cc
  - src/cpp/common/tls_certificate_provider.cc
  - src/cpp/common/tls_certificate_verifier.cc
  - src/cpp/common/tls_credentials_options.cc
  - src/cpp/common/validate_service_config.cc
  - src/cpp/common/version_cc.cc
  - src/cpp/server/async_generic_service.cc
  - src/cpp/server/channel_argument_option.cc
  - src/cpp/server/create_default_thread_pool.cc
  - src/cpp/server/dynamic_thread_pool.cc
  - src/cpp/server/external_connection_acceptor_impl.cc
  - src/cpp/server/health/default_health_check_service.cc
  - src/cpp/server/health/health_check_service.cc
  - src/cpp/server/health/health_check_service_server_builder_option.cc
  - src/cpp/server/insecure_server_credentials.cc
  - src/cpp/server/orca/call_metric_recorder.cc
  - src/cpp/server/secure_server_credentials.cc
  - src/cpp/server/server_builder.cc
  - src/cpp/server/server_callback.cc
  - src/cpp/server/server_cc.cc
  - src/cpp/server/server_context.cc
  - src/cpp/server/server_credentials.cc
  - src/cpp/server/server_posix.cc
  - src/cpp/thread_manager/thread_manager.cc
  - src/cpp/util/byte_buffer_cc.cc
  - src/cpp/util/status.cc
  - src/cpp/util/string_ref.cc
  - src/cpp/util/time_cc.cc
  - test/core/transport/binder/end2end/fake_binder.cc
  - test/core/transport/binder/end2end/fake_binder_test.cc
  deps:
  - absl/cleanup:cleanup
  - grpc_test_util
  uses_polling: false
- name: fake_resolver_test
  gtest: true
  build: test
  language: c++
  headers: []
  src:
  - test/core/client_channel/resolvers/fake_resolver_test.cc
  deps:
  - grpc_test_util
- name: fake_transport_security_test
  gtest: true
  build: test
  language: c++
  headers:
  - test/core/tsi/transport_security_test_lib.h
  src:
  - test/core/tsi/fake_transport_security_test.cc
  - test/core/tsi/transport_security_test_lib.cc
  deps:
  - grpc_test_util
- name: fd_posix_test
  gtest: true
  build: test
  language: c++
  headers:
  - test/core/util/cmdline.h
  - test/core/util/evaluate_args_test_util.h
  - test/core/util/fuzzer_util.h
  - test/core/util/grpc_profiler.h
  - test/core/util/histogram.h
  - test/core/util/mock_authorization_endpoint.h
  - test/core/util/mock_endpoint.h
  - test/core/util/parse_hexstring.h
  - test/core/util/passthru_endpoint.h
  - test/core/util/resolve_localhost_ip46.h
  - test/core/util/slice_splitter.h
  - test/core/util/subprocess.h
  - test/core/util/tracer_util.h
  src:
  - test/core/iomgr/fd_posix_test.cc
  - test/core/util/cmdline.cc
  - test/core/util/fuzzer_util.cc
  - test/core/util/grpc_profiler.cc
  - test/core/util/histogram.cc
  - test/core/util/mock_endpoint.cc
  - test/core/util/parse_hexstring.cc
  - test/core/util/passthru_endpoint.cc
  - test/core/util/resolve_localhost_ip46.cc
  - test/core/util/slice_splitter.cc
  - test/core/util/subprocess_posix.cc
  - test/core/util/subprocess_windows.cc
  - test/core/util/tracer_util.cc
  deps:
  - grpc_test_util
  platforms:
  - linux
  - posix
  - mac
- name: file_watcher_certificate_provider_factory_test
  gtest: true
  build: test
  language: c++
  headers: []
  src:
  - test/core/xds/file_watcher_certificate_provider_factory_test.cc
  deps:
  - grpc_test_util
- name: filter_end2end_test
  gtest: true
  build: test
  language: c++
  headers: []
  src:
  - src/proto/grpc/testing/duplicate/echo_duplicate.proto
  - src/proto/grpc/testing/echo.proto
  - src/proto/grpc/testing/echo_messages.proto
  - src/proto/grpc/testing/simple_messages.proto
  - src/proto/grpc/testing/xds/v3/orca_load_report.proto
  - test/cpp/end2end/filter_end2end_test.cc
  deps:
  - grpc++_test_util
- name: flaky_network_test
  gtest: true
  build: test
  run: false
  language: c++
  headers:
  - test/cpp/end2end/test_service_impl.h
  src:
  - src/proto/grpc/testing/echo.proto
  - src/proto/grpc/testing/echo_messages.proto
  - src/proto/grpc/testing/simple_messages.proto
  - src/proto/grpc/testing/xds/v3/orca_load_report.proto
  - test/cpp/end2end/flaky_network_test.cc
  - test/cpp/end2end/test_service_impl.cc
  deps:
  - grpc++_test_util
- name: flow_control_test
  gtest: true
  build: test
  language: c++
  headers:
  - src/core/ext/transport/chttp2/transport/flow_control.h
  - src/core/ext/transport/chttp2/transport/http2_settings.h
  - src/core/ext/upb-generated/google/protobuf/any.upb.h
  - src/core/ext/upb-generated/google/rpc/status.upb.h
  - src/core/lib/debug/trace.h
<<<<<<< HEAD
  - src/core/lib/gpr/murmur_hash.h
  - src/core/lib/gpr/spinlock.h
=======
  - src/core/lib/experiments/config.h
  - src/core/lib/experiments/experiments.h
>>>>>>> d547df28
  - src/core/lib/gprpp/atomic_utils.h
  - src/core/lib/gprpp/bitset.h
  - src/core/lib/gprpp/cpp_impl_of.h
  - src/core/lib/gprpp/debug_location.h
<<<<<<< HEAD
  - src/core/lib/gprpp/manual_constructor.h
  - src/core/lib/gprpp/no_destruct.h
=======
>>>>>>> d547df28
  - src/core/lib/gprpp/orphanable.h
  - src/core/lib/gprpp/ref_counted.h
  - src/core/lib/gprpp/ref_counted_ptr.h
  - src/core/lib/gprpp/status_helper.h
  - src/core/lib/gprpp/time.h
  - src/core/lib/iomgr/closure.h
  - src/core/lib/iomgr/combiner.h
  - src/core/lib/iomgr/error.h
  - src/core/lib/iomgr/exec_ctx.h
  - src/core/lib/iomgr/executor.h
  - src/core/lib/iomgr/iomgr_internal.h
  - src/core/lib/promise/activity.h
  - src/core/lib/promise/context.h
  - src/core/lib/promise/detail/basic_seq.h
  - src/core/lib/promise/detail/promise_factory.h
  - src/core/lib/promise/detail/promise_like.h
  - src/core/lib/promise/detail/status.h
  - src/core/lib/promise/exec_ctx_wakeup_scheduler.h
  - src/core/lib/promise/loop.h
  - src/core/lib/promise/map.h
  - src/core/lib/promise/poll.h
  - src/core/lib/promise/race.h
  - src/core/lib/promise/seq.h
  - src/core/lib/resource_quota/memory_quota.h
  - src/core/lib/resource_quota/periodic_update.h
  - src/core/lib/resource_quota/resource_quota.h
  - src/core/lib/resource_quota/thread_quota.h
  - src/core/lib/resource_quota/trace.h
  - src/core/lib/slice/percent_encoding.h
  - src/core/lib/slice/slice.h
  - src/core/lib/slice/slice_internal.h
  - src/core/lib/slice/slice_refcount.h
  - src/core/lib/slice/slice_refcount_base.h
  - src/core/lib/slice/slice_string_helpers.h
  - src/core/lib/transport/bdp_estimator.h
  - src/core/lib/transport/http2_errors.h
  - src/core/lib/transport/pid_controller.h
  src:
  - src/core/ext/transport/chttp2/transport/flow_control.cc
  - src/core/ext/transport/chttp2/transport/http2_settings.cc
  - src/core/ext/upb-generated/google/protobuf/any.upb.c
  - src/core/ext/upb-generated/google/rpc/status.upb.c
  - src/core/lib/debug/trace.cc
  - src/core/lib/event_engine/memory_allocator.cc
<<<<<<< HEAD
  - src/core/lib/gpr/murmur_hash.cc
=======
  - src/core/lib/experiments/config.cc
  - src/core/lib/experiments/experiments.cc
>>>>>>> d547df28
  - src/core/lib/gprpp/status_helper.cc
  - src/core/lib/gprpp/time.cc
  - src/core/lib/iomgr/combiner.cc
  - src/core/lib/iomgr/error.cc
  - src/core/lib/iomgr/exec_ctx.cc
  - src/core/lib/iomgr/executor.cc
  - src/core/lib/iomgr/iomgr_internal.cc
  - src/core/lib/promise/activity.cc
  - src/core/lib/resource_quota/memory_quota.cc
  - src/core/lib/resource_quota/periodic_update.cc
  - src/core/lib/resource_quota/resource_quota.cc
  - src/core/lib/resource_quota/thread_quota.cc
  - src/core/lib/resource_quota/trace.cc
  - src/core/lib/slice/percent_encoding.cc
  - src/core/lib/slice/slice.cc
  - src/core/lib/slice/slice_refcount.cc
  - src/core/lib/slice/slice_string_helpers.cc
  - src/core/lib/transport/bdp_estimator.cc
  - src/core/lib/transport/pid_controller.cc
  - test/core/transport/chttp2/flow_control_test.cc
  deps:
  - absl/functional:any_invocable
  - absl/functional:function_ref
  - absl/meta:type_traits
  - absl/status:statusor
  - absl/utility:utility
  - gpr
  - upb
  uses_polling: false
- name: for_each_test
  gtest: true
  build: test
  language: c++
  headers:
  - src/core/ext/upb-generated/google/protobuf/any.upb.h
  - src/core/ext/upb-generated/google/rpc/status.upb.h
  - src/core/lib/debug/trace.h
<<<<<<< HEAD
  - src/core/lib/gpr/murmur_hash.h
  - src/core/lib/gpr/spinlock.h
=======
  - src/core/lib/experiments/config.h
  - src/core/lib/experiments/experiments.h
>>>>>>> d547df28
  - src/core/lib/gprpp/atomic_utils.h
  - src/core/lib/gprpp/bitset.h
  - src/core/lib/gprpp/cpp_impl_of.h
  - src/core/lib/gprpp/debug_location.h
<<<<<<< HEAD
  - src/core/lib/gprpp/manual_constructor.h
  - src/core/lib/gprpp/no_destruct.h
=======
>>>>>>> d547df28
  - src/core/lib/gprpp/orphanable.h
  - src/core/lib/gprpp/ref_counted.h
  - src/core/lib/gprpp/ref_counted_ptr.h
  - src/core/lib/gprpp/status_helper.h
  - src/core/lib/gprpp/time.h
  - src/core/lib/iomgr/closure.h
  - src/core/lib/iomgr/combiner.h
  - src/core/lib/iomgr/error.h
  - src/core/lib/iomgr/exec_ctx.h
  - src/core/lib/iomgr/executor.h
  - src/core/lib/iomgr/iomgr_internal.h
  - src/core/lib/promise/activity.h
  - src/core/lib/promise/context.h
  - src/core/lib/promise/detail/basic_join.h
  - src/core/lib/promise/detail/basic_seq.h
  - src/core/lib/promise/detail/promise_factory.h
  - src/core/lib/promise/detail/promise_like.h
  - src/core/lib/promise/detail/status.h
  - src/core/lib/promise/exec_ctx_wakeup_scheduler.h
  - src/core/lib/promise/for_each.h
  - src/core/lib/promise/intra_activity_waiter.h
  - src/core/lib/promise/join.h
  - src/core/lib/promise/loop.h
  - src/core/lib/promise/map.h
  - src/core/lib/promise/observable.h
  - src/core/lib/promise/pipe.h
  - src/core/lib/promise/poll.h
  - src/core/lib/promise/race.h
  - src/core/lib/promise/seq.h
  - src/core/lib/promise/wait_set.h
  - src/core/lib/resource_quota/arena.h
  - src/core/lib/resource_quota/memory_quota.h
  - src/core/lib/resource_quota/periodic_update.h
  - src/core/lib/resource_quota/resource_quota.h
  - src/core/lib/resource_quota/thread_quota.h
  - src/core/lib/resource_quota/trace.h
  - src/core/lib/slice/percent_encoding.h
  - src/core/lib/slice/slice.h
  - src/core/lib/slice/slice_internal.h
  - src/core/lib/slice/slice_refcount.h
  - src/core/lib/slice/slice_refcount_base.h
  - src/core/lib/slice/slice_string_helpers.h
  - test/core/promise/test_wakeup_schedulers.h
  src:
  - src/core/ext/upb-generated/google/protobuf/any.upb.c
  - src/core/ext/upb-generated/google/rpc/status.upb.c
  - src/core/lib/debug/trace.cc
  - src/core/lib/event_engine/memory_allocator.cc
<<<<<<< HEAD
  - src/core/lib/gpr/murmur_hash.cc
=======
  - src/core/lib/experiments/config.cc
  - src/core/lib/experiments/experiments.cc
>>>>>>> d547df28
  - src/core/lib/gprpp/status_helper.cc
  - src/core/lib/gprpp/time.cc
  - src/core/lib/iomgr/combiner.cc
  - src/core/lib/iomgr/error.cc
  - src/core/lib/iomgr/exec_ctx.cc
  - src/core/lib/iomgr/executor.cc
  - src/core/lib/iomgr/iomgr_internal.cc
  - src/core/lib/promise/activity.cc
  - src/core/lib/resource_quota/arena.cc
  - src/core/lib/resource_quota/memory_quota.cc
  - src/core/lib/resource_quota/periodic_update.cc
  - src/core/lib/resource_quota/resource_quota.cc
  - src/core/lib/resource_quota/thread_quota.cc
  - src/core/lib/resource_quota/trace.cc
  - src/core/lib/slice/percent_encoding.cc
  - src/core/lib/slice/slice.cc
  - src/core/lib/slice/slice_refcount.cc
  - src/core/lib/slice/slice_string_helpers.cc
  - test/core/promise/for_each_test.cc
  deps:
  - absl/container:flat_hash_set
  - absl/functional:any_invocable
  - absl/functional:function_ref
  - absl/hash:hash
  - absl/meta:type_traits
  - absl/status:statusor
  - absl/utility:utility
  - gpr
  - upb
  uses_polling: false
- name: fork_test
  gtest: true
  build: test
  language: c++
  headers: []
  src:
  - test/core/gprpp/fork_test.cc
  deps:
  - grpc_test_util
  platforms:
  - linux
  - posix
  - mac
  uses_polling: false
- name: forkable_test
  gtest: true
  build: test
  language: c++
  headers: []
  src:
  - test/core/event_engine/forkable_test.cc
  deps:
  - grpc_unsecure
- name: format_request_test
  gtest: true
  build: test
  language: c++
  headers:
  - test/core/end2end/data/ssl_test_data.h
  - test/core/util/cmdline.h
  - test/core/util/evaluate_args_test_util.h
  - test/core/util/fuzzer_util.h
  - test/core/util/grpc_profiler.h
  - test/core/util/histogram.h
  - test/core/util/mock_authorization_endpoint.h
  - test/core/util/mock_endpoint.h
  - test/core/util/parse_hexstring.h
  - test/core/util/passthru_endpoint.h
  - test/core/util/resolve_localhost_ip46.h
  - test/core/util/slice_splitter.h
  - test/core/util/subprocess.h
  - test/core/util/tracer_util.h
  src:
  - test/core/end2end/data/client_certs.cc
  - test/core/end2end/data/server1_cert.cc
  - test/core/end2end/data/server1_key.cc
  - test/core/end2end/data/test_root_cert.cc
  - test/core/http/format_request_test.cc
  - test/core/util/cmdline.cc
  - test/core/util/fuzzer_util.cc
  - test/core/util/grpc_profiler.cc
  - test/core/util/histogram.cc
  - test/core/util/mock_endpoint.cc
  - test/core/util/parse_hexstring.cc
  - test/core/util/passthru_endpoint.cc
  - test/core/util/resolve_localhost_ip46.cc
  - test/core/util/slice_splitter.cc
  - test/core/util/subprocess_posix.cc
  - test/core/util/subprocess_windows.cc
  - test/core/util/tracer_util.cc
  deps:
  - grpc_test_util
- name: frame_handler_test
  gtest: true
  build: test
  language: c++
  headers:
  - test/core/tsi/alts/crypt/gsec_test_util.h
  src:
  - test/core/tsi/alts/crypt/gsec_test_util.cc
  - test/core/tsi/alts/frame_protector/frame_handler_test.cc
  deps:
  - grpc_test_util
- name: fuzzing_event_engine_test
  gtest: true
  build: test
  language: c++
  headers:
  - test/core/event_engine/fuzzing_event_engine/fuzzing_event_engine.h
  - test/core/event_engine/test_suite/event_engine_test.h
  - test/core/event_engine/test_suite/event_engine_test_utils.h
  src:
  - test/core/event_engine/fuzzing_event_engine/fuzzing_event_engine.proto
  - test/core/event_engine/fuzzing_event_engine/fuzzing_event_engine.cc
  - test/core/event_engine/test_suite/event_engine_test.cc
  - test/core/event_engine/test_suite/event_engine_test_utils.cc
  - test/core/event_engine/test_suite/fuzzing_event_engine_test.cc
  - test/core/event_engine/test_suite/timer_test.cc
  deps:
  - grpc_test_util
  platforms:
  - linux
  - posix
  uses_polling: false
- name: generic_end2end_test
  gtest: true
  build: test
  language: c++
  headers: []
  src:
  - src/proto/grpc/testing/duplicate/echo_duplicate.proto
  - src/proto/grpc/testing/echo.proto
  - src/proto/grpc/testing/echo_messages.proto
  - src/proto/grpc/testing/simple_messages.proto
  - src/proto/grpc/testing/xds/v3/orca_load_report.proto
  - test/cpp/end2end/generic_end2end_test.cc
  deps:
  - grpc++_test_util
- name: global_config_env_test
  gtest: true
  build: test
  language: c++
  headers: []
  src:
  - test/core/gprpp/global_config_env_test.cc
  deps:
  - grpc_test_util
  platforms:
  - linux
  - posix
  - mac
  uses_polling: false
- name: global_config_test
  gtest: true
  build: test
  language: c++
  headers: []
  src:
  - test/core/gprpp/global_config_test.cc
  deps:
  - grpc_test_util
  uses_polling: false
- name: google_c2p_resolver_test
  gtest: true
  build: test
  language: c++
  headers:
  - test/core/util/fake_udp_and_tcp_server.h
  src:
  - test/core/client_channel/resolvers/google_c2p_resolver_test.cc
  - test/core/util/fake_udp_and_tcp_server.cc
  deps:
  - grpc++_test_util
- name: google_mesh_ca_certificate_provider_factory_test
  gtest: true
  build: test
  language: c++
  headers:
  - src/core/ext/xds/google_mesh_ca_certificate_provider_factory.h
  src:
  - src/core/ext/xds/google_mesh_ca_certificate_provider_factory.cc
  - test/core/xds/google_mesh_ca_certificate_provider_factory_test.cc
  deps:
  - grpc_test_util
- name: graceful_shutdown_test
  gtest: true
  build: test
  language: c++
  headers:
  - test/core/end2end/cq_verifier.h
  src:
  - test/core/end2end/cq_verifier.cc
  - test/core/transport/chttp2/graceful_shutdown_test.cc
  deps:
  - grpc_test_util
- name: grpc_alts_credentials_options_test
  gtest: true
  build: test
  language: c++
  headers:
  - test/core/util/cmdline.h
  - test/core/util/evaluate_args_test_util.h
  - test/core/util/fuzzer_util.h
  - test/core/util/grpc_profiler.h
  - test/core/util/histogram.h
  - test/core/util/mock_authorization_endpoint.h
  - test/core/util/mock_endpoint.h
  - test/core/util/parse_hexstring.h
  - test/core/util/passthru_endpoint.h
  - test/core/util/resolve_localhost_ip46.h
  - test/core/util/slice_splitter.h
  - test/core/util/subprocess.h
  - test/core/util/tracer_util.h
  src:
  - test/core/security/grpc_alts_credentials_options_test.cc
  - test/core/util/cmdline.cc
  - test/core/util/fuzzer_util.cc
  - test/core/util/grpc_profiler.cc
  - test/core/util/histogram.cc
  - test/core/util/mock_endpoint.cc
  - test/core/util/parse_hexstring.cc
  - test/core/util/passthru_endpoint.cc
  - test/core/util/resolve_localhost_ip46.cc
  - test/core/util/slice_splitter.cc
  - test/core/util/subprocess_posix.cc
  - test/core/util/subprocess_windows.cc
  - test/core/util/tracer_util.cc
  deps:
  - grpc_test_util
- name: grpc_authorization_engine_test
  gtest: true
  build: test
  language: c++
  headers:
  - test/core/util/cmdline.h
  - test/core/util/evaluate_args_test_util.h
  - test/core/util/fuzzer_util.h
  - test/core/util/grpc_profiler.h
  - test/core/util/histogram.h
  - test/core/util/mock_authorization_endpoint.h
  - test/core/util/mock_endpoint.h
  - test/core/util/parse_hexstring.h
  - test/core/util/passthru_endpoint.h
  - test/core/util/resolve_localhost_ip46.h
  - test/core/util/slice_splitter.h
  - test/core/util/subprocess.h
  - test/core/util/tracer_util.h
  src:
  - test/core/security/grpc_authorization_engine_test.cc
  - test/core/util/cmdline.cc
  - test/core/util/fuzzer_util.cc
  - test/core/util/grpc_profiler.cc
  - test/core/util/histogram.cc
  - test/core/util/mock_endpoint.cc
  - test/core/util/parse_hexstring.cc
  - test/core/util/passthru_endpoint.cc
  - test/core/util/resolve_localhost_ip46.cc
  - test/core/util/slice_splitter.cc
  - test/core/util/subprocess_posix.cc
  - test/core/util/subprocess_windows.cc
  - test/core/util/tracer_util.cc
  deps:
  - grpc_test_util
- name: grpc_authorization_policy_provider_test
  gtest: true
  build: test
  language: c++
  headers:
  - src/core/lib/security/authorization/grpc_authorization_policy_provider.h
  - src/core/lib/security/authorization/rbac_translator.h
  - test/core/util/cmdline.h
  - test/core/util/evaluate_args_test_util.h
  - test/core/util/fuzzer_util.h
  - test/core/util/grpc_profiler.h
  - test/core/util/histogram.h
  - test/core/util/mock_authorization_endpoint.h
  - test/core/util/mock_endpoint.h
  - test/core/util/parse_hexstring.h
  - test/core/util/passthru_endpoint.h
  - test/core/util/resolve_localhost_ip46.h
  - test/core/util/slice_splitter.h
  - test/core/util/subprocess.h
  - test/core/util/tracer_util.h
  src:
  - src/core/lib/security/authorization/grpc_authorization_policy_provider.cc
  - src/core/lib/security/authorization/rbac_translator.cc
  - test/core/security/grpc_authorization_policy_provider_test.cc
  - test/core/util/cmdline.cc
  - test/core/util/fuzzer_util.cc
  - test/core/util/grpc_profiler.cc
  - test/core/util/histogram.cc
  - test/core/util/mock_endpoint.cc
  - test/core/util/parse_hexstring.cc
  - test/core/util/passthru_endpoint.cc
  - test/core/util/resolve_localhost_ip46.cc
  - test/core/util/slice_splitter.cc
  - test/core/util/subprocess_posix.cc
  - test/core/util/subprocess_windows.cc
  - test/core/util/tracer_util.cc
  deps:
  - grpc_test_util
- name: grpc_authz_end2end_test
  gtest: true
  build: test
  language: c++
  headers:
  - src/core/lib/security/authorization/grpc_authorization_policy_provider.h
  - src/core/lib/security/authorization/rbac_translator.h
  - test/cpp/end2end/test_service_impl.h
  src:
  - src/proto/grpc/testing/echo.proto
  - src/proto/grpc/testing/echo_messages.proto
  - src/proto/grpc/testing/simple_messages.proto
  - src/proto/grpc/testing/xds/v3/orca_load_report.proto
  - src/core/lib/security/authorization/grpc_authorization_policy_provider.cc
  - src/core/lib/security/authorization/rbac_translator.cc
  - src/cpp/server/authorization_policy_provider.cc
  - test/cpp/end2end/grpc_authz_end2end_test.cc
  - test/cpp/end2end/test_service_impl.cc
  deps:
  - grpc++_test_util
- name: grpc_byte_buffer_reader_test
  gtest: true
  build: test
  language: c++
  headers: []
  src:
  - test/core/surface/byte_buffer_reader_test.cc
  deps:
  - grpc_test_util
  uses_polling: false
- name: grpc_cli
  build: test
  run: false
  language: c++
  headers:
  - test/cpp/util/cli_call.h
  - test/cpp/util/cli_credentials.h
  - test/cpp/util/config_grpc_cli.h
  - test/cpp/util/grpc_tool.h
  - test/cpp/util/proto_file_parser.h
  - test/cpp/util/proto_reflection_descriptor_database.h
  - test/cpp/util/service_describer.h
  src:
  - src/proto/grpc/reflection/v1alpha/reflection.proto
  - test/cpp/util/cli_call.cc
  - test/cpp/util/cli_credentials.cc
  - test/cpp/util/grpc_cli.cc
  - test/cpp/util/grpc_tool.cc
  - test/cpp/util/proto_file_parser.cc
  - test/cpp/util/proto_reflection_descriptor_database.cc
  - test/cpp/util/service_describer.cc
  deps:
  - absl/flags:flag
  - grpc++
  - grpc++_test_config
- name: grpc_completion_queue_test
  gtest: true
  build: test
  language: c++
  headers: []
  src:
  - test/core/surface/completion_queue_test.cc
  deps:
  - grpc_test_util
- name: grpc_cpp_plugin
  build: protoc
  language: c++
  headers: []
  src:
  - src/compiler/cpp_plugin.cc
  deps:
  - grpc_plugin_support
- name: grpc_csharp_plugin
  build: protoc
  language: c++
  headers: []
  src:
  - src/compiler/csharp_plugin.cc
  deps:
  - grpc_plugin_support
- name: grpc_ipv6_loopback_available_test
  gtest: true
  build: test
  language: c++
  headers:
  - test/core/util/cmdline.h
  - test/core/util/evaluate_args_test_util.h
  - test/core/util/fuzzer_util.h
  - test/core/util/grpc_profiler.h
  - test/core/util/histogram.h
  - test/core/util/mock_authorization_endpoint.h
  - test/core/util/mock_endpoint.h
  - test/core/util/parse_hexstring.h
  - test/core/util/passthru_endpoint.h
  - test/core/util/resolve_localhost_ip46.h
  - test/core/util/slice_splitter.h
  - test/core/util/subprocess.h
  - test/core/util/tracer_util.h
  src:
  - test/core/iomgr/grpc_ipv6_loopback_available_test.cc
  - test/core/util/cmdline.cc
  - test/core/util/fuzzer_util.cc
  - test/core/util/grpc_profiler.cc
  - test/core/util/histogram.cc
  - test/core/util/mock_endpoint.cc
  - test/core/util/parse_hexstring.cc
  - test/core/util/passthru_endpoint.cc
  - test/core/util/resolve_localhost_ip46.cc
  - test/core/util/slice_splitter.cc
  - test/core/util/subprocess_posix.cc
  - test/core/util/subprocess_windows.cc
  - test/core/util/tracer_util.cc
  deps:
  - grpc_test_util
- name: grpc_node_plugin
  build: protoc
  language: c++
  headers: []
  src:
  - src/compiler/node_plugin.cc
  deps:
  - grpc_plugin_support
- name: grpc_objective_c_plugin
  build: protoc
  language: c++
  headers: []
  src:
  - src/compiler/objective_c_plugin.cc
  deps:
  - grpc_plugin_support
- name: grpc_php_plugin
  build: protoc
  language: c++
  headers: []
  src:
  - src/compiler/php_plugin.cc
  deps:
  - grpc_plugin_support
- name: grpc_python_plugin
  build: protoc
  language: c++
  headers: []
  src:
  - src/compiler/python_plugin.cc
  deps:
  - grpc_plugin_support
- name: grpc_ruby_plugin
  build: protoc
  language: c++
  headers: []
  src:
  - src/compiler/ruby_plugin.cc
  deps:
  - grpc_plugin_support
- name: grpc_tls_certificate_distributor_test
  gtest: true
  build: test
  language: c++
  headers:
  - test/core/util/cmdline.h
  - test/core/util/evaluate_args_test_util.h
  - test/core/util/fuzzer_util.h
  - test/core/util/grpc_profiler.h
  - test/core/util/histogram.h
  - test/core/util/mock_authorization_endpoint.h
  - test/core/util/mock_endpoint.h
  - test/core/util/parse_hexstring.h
  - test/core/util/passthru_endpoint.h
  - test/core/util/resolve_localhost_ip46.h
  - test/core/util/slice_splitter.h
  - test/core/util/subprocess.h
  - test/core/util/tracer_util.h
  src:
  - test/core/security/grpc_tls_certificate_distributor_test.cc
  - test/core/util/cmdline.cc
  - test/core/util/fuzzer_util.cc
  - test/core/util/grpc_profiler.cc
  - test/core/util/histogram.cc
  - test/core/util/mock_endpoint.cc
  - test/core/util/parse_hexstring.cc
  - test/core/util/passthru_endpoint.cc
  - test/core/util/resolve_localhost_ip46.cc
  - test/core/util/slice_splitter.cc
  - test/core/util/subprocess_posix.cc
  - test/core/util/subprocess_windows.cc
  - test/core/util/tracer_util.cc
  deps:
  - grpc_test_util
- name: grpc_tls_certificate_provider_test
  gtest: true
  build: test
  language: c++
  headers:
  - test/core/util/cmdline.h
  - test/core/util/evaluate_args_test_util.h
  - test/core/util/fuzzer_util.h
  - test/core/util/grpc_profiler.h
  - test/core/util/histogram.h
  - test/core/util/mock_authorization_endpoint.h
  - test/core/util/mock_endpoint.h
  - test/core/util/parse_hexstring.h
  - test/core/util/passthru_endpoint.h
  - test/core/util/resolve_localhost_ip46.h
  - test/core/util/slice_splitter.h
  - test/core/util/subprocess.h
  - test/core/util/tracer_util.h
  src:
  - test/core/security/grpc_tls_certificate_provider_test.cc
  - test/core/util/cmdline.cc
  - test/core/util/fuzzer_util.cc
  - test/core/util/grpc_profiler.cc
  - test/core/util/histogram.cc
  - test/core/util/mock_endpoint.cc
  - test/core/util/parse_hexstring.cc
  - test/core/util/passthru_endpoint.cc
  - test/core/util/resolve_localhost_ip46.cc
  - test/core/util/slice_splitter.cc
  - test/core/util/subprocess_posix.cc
  - test/core/util/subprocess_windows.cc
  - test/core/util/tracer_util.cc
  deps:
  - grpc_test_util
- name: grpc_tls_certificate_verifier_test
  gtest: true
  build: test
  language: c++
  headers:
  - test/core/util/cmdline.h
  - test/core/util/evaluate_args_test_util.h
  - test/core/util/fuzzer_util.h
  - test/core/util/grpc_profiler.h
  - test/core/util/histogram.h
  - test/core/util/mock_authorization_endpoint.h
  - test/core/util/mock_endpoint.h
  - test/core/util/parse_hexstring.h
  - test/core/util/passthru_endpoint.h
  - test/core/util/resolve_localhost_ip46.h
  - test/core/util/slice_splitter.h
  - test/core/util/subprocess.h
  - test/core/util/tracer_util.h
  src:
  - test/core/security/grpc_tls_certificate_verifier_test.cc
  - test/core/util/cmdline.cc
  - test/core/util/fuzzer_util.cc
  - test/core/util/grpc_profiler.cc
  - test/core/util/histogram.cc
  - test/core/util/mock_endpoint.cc
  - test/core/util/parse_hexstring.cc
  - test/core/util/passthru_endpoint.cc
  - test/core/util/resolve_localhost_ip46.cc
  - test/core/util/slice_splitter.cc
  - test/core/util/subprocess_posix.cc
  - test/core/util/subprocess_windows.cc
  - test/core/util/tracer_util.cc
  deps:
  - grpc_test_util
- name: grpc_tls_credentials_options_comparator_test
  gtest: true
  build: test
  language: c++
  headers:
  - test/core/util/cmdline.h
  - test/core/util/evaluate_args_test_util.h
  - test/core/util/fuzzer_util.h
  - test/core/util/grpc_profiler.h
  - test/core/util/histogram.h
  - test/core/util/mock_authorization_endpoint.h
  - test/core/util/mock_endpoint.h
  - test/core/util/parse_hexstring.h
  - test/core/util/passthru_endpoint.h
  - test/core/util/resolve_localhost_ip46.h
  - test/core/util/slice_splitter.h
  - test/core/util/subprocess.h
  - test/core/util/tracer_util.h
  src:
  - test/core/security/grpc_tls_credentials_options_comparator_test.cc
  - test/core/util/cmdline.cc
  - test/core/util/fuzzer_util.cc
  - test/core/util/grpc_profiler.cc
  - test/core/util/histogram.cc
  - test/core/util/mock_endpoint.cc
  - test/core/util/parse_hexstring.cc
  - test/core/util/passthru_endpoint.cc
  - test/core/util/resolve_localhost_ip46.cc
  - test/core/util/slice_splitter.cc
  - test/core/util/subprocess_posix.cc
  - test/core/util/subprocess_windows.cc
  - test/core/util/tracer_util.cc
  deps:
  - grpc_test_util
- name: grpc_tls_credentials_options_test
  gtest: true
  build: test
  language: c++
  headers:
  - test/core/util/cmdline.h
  - test/core/util/evaluate_args_test_util.h
  - test/core/util/fuzzer_util.h
  - test/core/util/grpc_profiler.h
  - test/core/util/histogram.h
  - test/core/util/mock_authorization_endpoint.h
  - test/core/util/mock_endpoint.h
  - test/core/util/parse_hexstring.h
  - test/core/util/passthru_endpoint.h
  - test/core/util/resolve_localhost_ip46.h
  - test/core/util/slice_splitter.h
  - test/core/util/subprocess.h
  - test/core/util/tracer_util.h
  src:
  - test/core/security/grpc_tls_credentials_options_test.cc
  - test/core/util/cmdline.cc
  - test/core/util/fuzzer_util.cc
  - test/core/util/grpc_profiler.cc
  - test/core/util/histogram.cc
  - test/core/util/mock_endpoint.cc
  - test/core/util/parse_hexstring.cc
  - test/core/util/passthru_endpoint.cc
  - test/core/util/resolve_localhost_ip46.cc
  - test/core/util/slice_splitter.cc
  - test/core/util/subprocess_posix.cc
  - test/core/util/subprocess_windows.cc
  - test/core/util/tracer_util.cc
  deps:
  - grpc_test_util
- name: grpc_tool_test
  gtest: true
  build: test
  language: c++
  headers:
  - test/cpp/util/cli_call.h
  - test/cpp/util/cli_credentials.h
  - test/cpp/util/config_grpc_cli.h
  - test/cpp/util/grpc_tool.h
  - test/cpp/util/proto_file_parser.h
  - test/cpp/util/proto_reflection_descriptor_database.h
  - test/cpp/util/service_describer.h
  src:
  - src/proto/grpc/testing/echo.proto
  - src/proto/grpc/testing/echo_messages.proto
  - src/proto/grpc/testing/simple_messages.proto
  - src/proto/grpc/testing/xds/v3/orca_load_report.proto
  - test/cpp/util/cli_call.cc
  - test/cpp/util/cli_credentials.cc
  - test/cpp/util/grpc_tool.cc
  - test/cpp/util/grpc_tool_test.cc
  - test/cpp/util/proto_file_parser.cc
  - test/cpp/util/proto_reflection_descriptor_database.cc
  - test/cpp/util/service_describer.cc
  deps:
  - grpc++_reflection
  - grpc++_test_config
  - grpc++_test_util
  platforms:
  - linux
  - posix
- name: grpclb_api_test
  gtest: true
  build: test
  language: c++
  headers: []
  src:
  - src/proto/grpc/lb/v1/load_balancer.proto
  - test/cpp/grpclb/grpclb_api_test.cc
  deps:
  - grpc++_test_util
- name: grpclb_end2end_test
  gtest: true
  build: test
  run: false
  language: c++
  headers:
  - test/cpp/end2end/counted_service.h
  - test/cpp/end2end/test_service_impl.h
  src:
  - src/proto/grpc/lb/v1/load_balancer.proto
  - src/proto/grpc/testing/duplicate/echo_duplicate.proto
  - src/proto/grpc/testing/echo.proto
  - src/proto/grpc/testing/echo_messages.proto
  - src/proto/grpc/testing/simple_messages.proto
  - src/proto/grpc/testing/xds/v3/orca_load_report.proto
  - test/cpp/end2end/grpclb_end2end_test.cc
  - test/cpp/end2end/test_service_impl.cc
  deps:
  - grpc++_test_config
  - grpc++_test_util
  platforms:
  - linux
  - posix
  - mac
- name: h2_ssl_session_reuse_test
  gtest: true
  build: test
  language: c++
  headers:
  - test/core/end2end/cq_verifier.h
  src:
  - test/core/end2end/cq_verifier.cc
  - test/core/end2end/h2_ssl_session_reuse_test.cc
  deps:
  - grpc_test_util
- name: handshake_server_with_readahead_handshaker_test
  gtest: true
  build: test
  language: c++
  headers:
  - test/core/handshake/server_ssl_common.h
  src:
  - test/core/handshake/readahead_handshaker_server_ssl.cc
  - test/core/handshake/server_ssl_common.cc
  deps:
  - grpc_test_util
  platforms:
  - linux
  - posix
  - mac
- name: head_of_line_blocking_bad_client_test
  gtest: true
  build: test
  language: c++
  headers:
  - test/core/bad_client/bad_client.h
  - test/core/end2end/cq_verifier.h
  src:
  - test/core/bad_client/bad_client.cc
  - test/core/bad_client/tests/head_of_line_blocking.cc
  - test/core/end2end/cq_verifier.cc
  deps:
  - grpc_test_util
- name: headers_bad_client_test
  gtest: true
  build: test
  language: c++
  headers:
  - test/core/bad_client/bad_client.h
  - test/core/end2end/cq_verifier.h
  src:
  - test/core/bad_client/bad_client.cc
  - test/core/bad_client/tests/headers.cc
  - test/core/end2end/cq_verifier.cc
  deps:
  - grpc_test_util
- name: health_service_end2end_test
  gtest: true
  build: test
  language: c++
  headers:
  - test/cpp/end2end/test_health_check_service_impl.h
  - test/cpp/end2end/test_service_impl.h
  src:
  - src/proto/grpc/health/v1/health.proto
  - src/proto/grpc/testing/duplicate/echo_duplicate.proto
  - src/proto/grpc/testing/echo.proto
  - src/proto/grpc/testing/echo_messages.proto
  - src/proto/grpc/testing/simple_messages.proto
  - src/proto/grpc/testing/xds/v3/orca_load_report.proto
  - test/cpp/end2end/health_service_end2end_test.cc
  - test/cpp/end2end/test_health_check_service_impl.cc
  - test/cpp/end2end/test_service_impl.cc
  deps:
  - grpc++_test_util
- name: histogram_test
  gtest: true
  build: test
  language: c++
  headers:
  - test/core/util/cmdline.h
  - test/core/util/evaluate_args_test_util.h
  - test/core/util/fuzzer_util.h
  - test/core/util/grpc_profiler.h
  - test/core/util/histogram.h
  - test/core/util/mock_authorization_endpoint.h
  - test/core/util/mock_endpoint.h
  - test/core/util/parse_hexstring.h
  - test/core/util/passthru_endpoint.h
  - test/core/util/resolve_localhost_ip46.h
  - test/core/util/slice_splitter.h
  - test/core/util/subprocess.h
  - test/core/util/tracer_util.h
  src:
  - test/core/util/cmdline.cc
  - test/core/util/fuzzer_util.cc
  - test/core/util/grpc_profiler.cc
  - test/core/util/histogram.cc
  - test/core/util/histogram_test.cc
  - test/core/util/mock_endpoint.cc
  - test/core/util/parse_hexstring.cc
  - test/core/util/passthru_endpoint.cc
  - test/core/util/resolve_localhost_ip46.cc
  - test/core/util/slice_splitter.cc
  - test/core/util/subprocess_posix.cc
  - test/core/util/subprocess_windows.cc
  - test/core/util/tracer_util.cc
  deps:
  - grpc_test_util
  uses_polling: false
- name: host_port_test
  gtest: true
  build: test
  language: c++
  headers: []
  src:
  - test/core/gprpp/host_port_test.cc
  deps:
  - grpc_test_util
  uses_polling: false
- name: hpack_encoder_test
  gtest: true
  build: test
  language: c++
  headers:
  - test/core/util/cmdline.h
  - test/core/util/evaluate_args_test_util.h
  - test/core/util/fuzzer_util.h
  - test/core/util/grpc_profiler.h
  - test/core/util/histogram.h
  - test/core/util/mock_authorization_endpoint.h
  - test/core/util/mock_endpoint.h
  - test/core/util/parse_hexstring.h
  - test/core/util/passthru_endpoint.h
  - test/core/util/resolve_localhost_ip46.h
  - test/core/util/slice_splitter.h
  - test/core/util/subprocess.h
  - test/core/util/tracer_util.h
  src:
  - test/core/transport/chttp2/hpack_encoder_test.cc
  - test/core/util/cmdline.cc
  - test/core/util/fuzzer_util.cc
  - test/core/util/grpc_profiler.cc
  - test/core/util/histogram.cc
  - test/core/util/mock_endpoint.cc
  - test/core/util/parse_hexstring.cc
  - test/core/util/passthru_endpoint.cc
  - test/core/util/resolve_localhost_ip46.cc
  - test/core/util/slice_splitter.cc
  - test/core/util/subprocess_posix.cc
  - test/core/util/subprocess_windows.cc
  - test/core/util/tracer_util.cc
  deps:
  - grpc_test_util
  uses_polling: false
- name: hpack_parser_table_test
  gtest: true
  build: test
  language: c++
  headers:
  - test/core/util/cmdline.h
  - test/core/util/evaluate_args_test_util.h
  - test/core/util/fuzzer_util.h
  - test/core/util/grpc_profiler.h
  - test/core/util/histogram.h
  - test/core/util/mock_authorization_endpoint.h
  - test/core/util/mock_endpoint.h
  - test/core/util/parse_hexstring.h
  - test/core/util/passthru_endpoint.h
  - test/core/util/resolve_localhost_ip46.h
  - test/core/util/slice_splitter.h
  - test/core/util/subprocess.h
  - test/core/util/tracer_util.h
  src:
  - test/core/transport/chttp2/hpack_parser_table_test.cc
  - test/core/util/cmdline.cc
  - test/core/util/fuzzer_util.cc
  - test/core/util/grpc_profiler.cc
  - test/core/util/histogram.cc
  - test/core/util/mock_endpoint.cc
  - test/core/util/parse_hexstring.cc
  - test/core/util/passthru_endpoint.cc
  - test/core/util/resolve_localhost_ip46.cc
  - test/core/util/slice_splitter.cc
  - test/core/util/subprocess_posix.cc
  - test/core/util/subprocess_windows.cc
  - test/core/util/tracer_util.cc
  deps:
  - grpc_test_util
  uses_polling: false
- name: hpack_parser_test
  gtest: true
  build: test
  language: c++
  headers:
  - test/core/util/cmdline.h
  - test/core/util/evaluate_args_test_util.h
  - test/core/util/fuzzer_util.h
  - test/core/util/grpc_profiler.h
  - test/core/util/histogram.h
  - test/core/util/mock_authorization_endpoint.h
  - test/core/util/mock_endpoint.h
  - test/core/util/parse_hexstring.h
  - test/core/util/passthru_endpoint.h
  - test/core/util/resolve_localhost_ip46.h
  - test/core/util/slice_splitter.h
  - test/core/util/subprocess.h
  - test/core/util/tracer_util.h
  src:
  - test/core/transport/chttp2/hpack_parser_test.cc
  - test/core/util/cmdline.cc
  - test/core/util/fuzzer_util.cc
  - test/core/util/grpc_profiler.cc
  - test/core/util/histogram.cc
  - test/core/util/mock_endpoint.cc
  - test/core/util/parse_hexstring.cc
  - test/core/util/passthru_endpoint.cc
  - test/core/util/resolve_localhost_ip46.cc
  - test/core/util/slice_splitter.cc
  - test/core/util/subprocess_posix.cc
  - test/core/util/subprocess_windows.cc
  - test/core/util/tracer_util.cc
  deps:
  - grpc_test_util
  uses_polling: false
- name: http2_client
  build: test
  run: false
  language: c++
  headers: []
  src:
  - src/proto/grpc/testing/empty.proto
  - src/proto/grpc/testing/messages.proto
  - src/proto/grpc/testing/test.proto
  - test/cpp/interop/http2_client.cc
  deps:
  - grpc++_test_config
  - grpc++_test_util
- name: http_proxy_mapper_test
  gtest: true
  build: test
  language: c++
  headers: []
  src:
  - test/core/client_channel/http_proxy_mapper_test.cc
  deps:
  - grpc_test_util
  uses_polling: false
- name: httpcli_test
  gtest: true
  build: test
  language: c++
  headers:
  - test/core/http/httpcli_test_util.h
  - test/core/util/fake_udp_and_tcp_server.h
  src:
  - test/core/http/httpcli_test.cc
  - test/core/http/httpcli_test_util.cc
  - test/core/util/fake_udp_and_tcp_server.cc
  deps:
  - grpc++_test_util
  platforms:
  - linux
  - posix
  - mac
- name: httpscli_test
  gtest: true
  build: test
  language: c++
  headers:
  - test/core/http/httpcli_test_util.h
  - test/core/util/fake_udp_and_tcp_server.h
  src:
  - test/core/http/httpcli_test_util.cc
  - test/core/http/httpscli_test.cc
  - test/core/util/fake_udp_and_tcp_server.cc
  deps:
  - grpc++_test_util
  platforms:
  - linux
  - posix
  - mac
- name: hybrid_end2end_test
  gtest: true
  build: test
  language: c++
  headers:
  - test/cpp/end2end/test_service_impl.h
  src:
  - src/proto/grpc/testing/duplicate/echo_duplicate.proto
  - src/proto/grpc/testing/echo.proto
  - src/proto/grpc/testing/echo_messages.proto
  - src/proto/grpc/testing/simple_messages.proto
  - src/proto/grpc/testing/xds/v3/orca_load_report.proto
  - test/cpp/end2end/hybrid_end2end_test.cc
  - test/cpp/end2end/test_service_impl.cc
  deps:
  - grpc++_test_util
- name: idle_filter_state_test
  gtest: true
  build: test
  language: c++
  headers:
  - src/core/ext/filters/channel_idle/idle_filter_state.h
  src:
  - src/core/ext/filters/channel_idle/idle_filter_state.cc
  - test/core/client_idle/idle_filter_state_test.cc
  deps: []
  uses_polling: false
- name: if_test
  gtest: true
  build: test
  language: c++
  headers:
  - src/core/lib/promise/detail/promise_factory.h
  - src/core/lib/promise/detail/promise_like.h
  - src/core/lib/promise/if.h
  - src/core/lib/promise/poll.h
  src:
  - test/core/promise/if_test.cc
  deps:
  - absl/meta:type_traits
  - absl/status:statusor
  - absl/types:variant
  uses_polling: false
- name: init_test
  gtest: true
  build: test
  language: c++
  headers: []
  src:
  - test/core/surface/init_test.cc
  deps:
  - grpc_test_util
  uses_polling: false
- name: initial_settings_frame_bad_client_test
  gtest: true
  build: test
  language: c++
  headers:
  - test/core/bad_client/bad_client.h
  - test/core/end2end/cq_verifier.h
  src:
  - test/core/bad_client/bad_client.cc
  - test/core/bad_client/tests/initial_settings_frame.cc
  - test/core/end2end/cq_verifier.cc
  deps:
  - grpc_test_util
- name: insecure_security_connector_test
  gtest: true
  build: test
  language: c++
  headers:
  - test/core/util/cmdline.h
  - test/core/util/evaluate_args_test_util.h
  - test/core/util/fuzzer_util.h
  - test/core/util/grpc_profiler.h
  - test/core/util/histogram.h
  - test/core/util/mock_authorization_endpoint.h
  - test/core/util/mock_endpoint.h
  - test/core/util/parse_hexstring.h
  - test/core/util/passthru_endpoint.h
  - test/core/util/resolve_localhost_ip46.h
  - test/core/util/slice_splitter.h
  - test/core/util/subprocess.h
  - test/core/util/tracer_util.h
  src:
  - test/core/security/insecure_security_connector_test.cc
  - test/core/util/cmdline.cc
  - test/core/util/fuzzer_util.cc
  - test/core/util/grpc_profiler.cc
  - test/core/util/histogram.cc
  - test/core/util/mock_endpoint.cc
  - test/core/util/parse_hexstring.cc
  - test/core/util/passthru_endpoint.cc
  - test/core/util/resolve_localhost_ip46.cc
  - test/core/util/slice_splitter.cc
  - test/core/util/subprocess_posix.cc
  - test/core/util/subprocess_windows.cc
  - test/core/util/tracer_util.cc
  deps:
  - grpc_test_util
- name: interop_client
  build: test
  run: false
  language: c++
  headers:
  - test/core/security/oauth2_utils.h
  - test/cpp/interop/client_helper.h
  - test/cpp/interop/interop_client.h
  src:
  - src/proto/grpc/testing/empty.proto
  - src/proto/grpc/testing/messages.proto
  - src/proto/grpc/testing/test.proto
  - test/core/security/oauth2_utils.cc
  - test/cpp/interop/client.cc
  - test/cpp/interop/client_helper.cc
  - test/cpp/interop/interop_client.cc
  deps:
  - grpc++_test_config
  - grpc++_test_util
- name: interop_server
  build: test
  run: false
  language: c++
  headers:
  - test/cpp/interop/server_helper.h
  src:
  - src/proto/grpc/testing/empty.proto
  - src/proto/grpc/testing/messages.proto
  - src/proto/grpc/testing/test.proto
  - test/cpp/interop/interop_server.cc
  - test/cpp/interop/interop_server_bootstrap.cc
  - test/cpp/interop/server_helper.cc
  deps:
  - grpc++_test_config
  - grpc++_test_util
- name: iocp_test
  gtest: true
  build: test
  language: c++
  headers:
  - src/core/lib/event_engine/common_closures.h
  - test/core/event_engine/windows/create_sockpair.h
  src:
  - test/core/event_engine/windows/create_sockpair.cc
  - test/core/event_engine/windows/iocp_test.cc
  deps:
  - grpc_test_util
  platforms:
  - linux
  - posix
  - windows
  uses_polling: false
- name: istio_echo_server_test
  gtest: true
  build: test
  language: c++
  headers:
  - test/cpp/interop/istio_echo_server_lib.h
  src:
  - src/proto/grpc/testing/istio_echo.proto
  - test/cpp/interop/istio_echo_server_lib.cc
  - test/cpp/interop/istio_echo_server_test.cc
  deps:
  - grpc++
  - grpc_test_util
  - grpc++_test_config
- name: join_test
  gtest: true
  build: test
  language: c++
  headers:
  - src/core/lib/gpr/useful.h
  - src/core/lib/gprpp/bitset.h
  - src/core/lib/gprpp/construct_destruct.h
  - src/core/lib/promise/detail/basic_join.h
  - src/core/lib/promise/detail/promise_like.h
  - src/core/lib/promise/join.h
  - src/core/lib/promise/poll.h
  src:
  - test/core/promise/join_test.cc
  deps:
  - absl/meta:type_traits
  - absl/strings:strings
  - absl/types:variant
  - absl/utility:utility
  uses_polling: false
- name: json_object_loader_test
  gtest: true
  build: test
  language: c++
  headers: []
  src:
  - test/core/json/json_object_loader_test.cc
  deps:
  - grpc_test_util
  uses_polling: false
- name: json_test
  gtest: true
  build: test
  language: c++
  headers: []
  src:
  - test/core/json/json_test.cc
  deps:
  - grpc_test_util
  uses_polling: false
- name: json_token_test
  gtest: true
  build: test
  language: c++
  headers:
  - test/core/util/cmdline.h
  - test/core/util/evaluate_args_test_util.h
  - test/core/util/fuzzer_util.h
  - test/core/util/grpc_profiler.h
  - test/core/util/histogram.h
  - test/core/util/mock_authorization_endpoint.h
  - test/core/util/mock_endpoint.h
  - test/core/util/parse_hexstring.h
  - test/core/util/passthru_endpoint.h
  - test/core/util/resolve_localhost_ip46.h
  - test/core/util/slice_splitter.h
  - test/core/util/subprocess.h
  - test/core/util/tracer_util.h
  src:
  - test/core/security/json_token_test.cc
  - test/core/util/cmdline.cc
  - test/core/util/fuzzer_util.cc
  - test/core/util/grpc_profiler.cc
  - test/core/util/histogram.cc
  - test/core/util/mock_endpoint.cc
  - test/core/util/parse_hexstring.cc
  - test/core/util/passthru_endpoint.cc
  - test/core/util/resolve_localhost_ip46.cc
  - test/core/util/slice_splitter.cc
  - test/core/util/subprocess_posix.cc
  - test/core/util/subprocess_windows.cc
  - test/core/util/tracer_util.cc
  deps:
  - grpc_test_util
  uses_polling: false
- name: jwt_verifier_test
  gtest: true
  build: test
  language: c++
  headers:
  - test/core/util/cmdline.h
  - test/core/util/evaluate_args_test_util.h
  - test/core/util/fuzzer_util.h
  - test/core/util/grpc_profiler.h
  - test/core/util/histogram.h
  - test/core/util/mock_authorization_endpoint.h
  - test/core/util/mock_endpoint.h
  - test/core/util/parse_hexstring.h
  - test/core/util/passthru_endpoint.h
  - test/core/util/resolve_localhost_ip46.h
  - test/core/util/slice_splitter.h
  - test/core/util/subprocess.h
  - test/core/util/tracer_util.h
  src:
  - test/core/security/jwt_verifier_test.cc
  - test/core/util/cmdline.cc
  - test/core/util/fuzzer_util.cc
  - test/core/util/grpc_profiler.cc
  - test/core/util/histogram.cc
  - test/core/util/mock_endpoint.cc
  - test/core/util/parse_hexstring.cc
  - test/core/util/passthru_endpoint.cc
  - test/core/util/resolve_localhost_ip46.cc
  - test/core/util/slice_splitter.cc
  - test/core/util/subprocess_posix.cc
  - test/core/util/subprocess_windows.cc
  - test/core/util/tracer_util.cc
  deps:
  - grpc_test_util
  uses_polling: false
- name: lame_client_test
  gtest: true
  build: test
  language: c++
  headers:
  - test/core/end2end/cq_verifier.h
  src:
  - test/core/end2end/cq_verifier.cc
  - test/core/surface/lame_client_test.cc
  deps:
  - grpc_test_util
- name: large_metadata_bad_client_test
  gtest: true
  build: test
  language: c++
  headers:
  - test/core/bad_client/bad_client.h
  - test/core/end2end/cq_verifier.h
  src:
  - test/core/bad_client/bad_client.cc
  - test/core/bad_client/tests/large_metadata.cc
  - test/core/end2end/cq_verifier.cc
  deps:
  - grpc_test_util
- name: latch_test
  gtest: true
  build: test
  language: c++
  headers:
  - src/core/lib/gprpp/atomic_utils.h
  - src/core/lib/gprpp/bitset.h
  - src/core/lib/gprpp/debug_location.h
  - src/core/lib/gprpp/orphanable.h
  - src/core/lib/gprpp/ref_counted.h
  - src/core/lib/gprpp/ref_counted_ptr.h
  - src/core/lib/promise/activity.h
  - src/core/lib/promise/context.h
  - src/core/lib/promise/detail/basic_join.h
  - src/core/lib/promise/detail/basic_seq.h
  - src/core/lib/promise/detail/promise_factory.h
  - src/core/lib/promise/detail/promise_like.h
  - src/core/lib/promise/detail/status.h
  - src/core/lib/promise/intra_activity_waiter.h
  - src/core/lib/promise/join.h
  - src/core/lib/promise/latch.h
  - src/core/lib/promise/poll.h
  - src/core/lib/promise/seq.h
  - test/core/promise/test_wakeup_schedulers.h
  src:
  - src/core/lib/promise/activity.cc
  - test/core/promise/latch_test.cc
  deps:
  - absl/meta:type_traits
  - absl/status:statusor
  - absl/utility:utility
  - gpr
  uses_polling: false
- name: lb_get_cpu_stats_test
  gtest: true
  build: test
  language: c++
  headers:
  - src/cpp/server/load_reporter/get_cpu_stats.h
  src:
  - src/cpp/server/load_reporter/get_cpu_stats_linux.cc
  - src/cpp/server/load_reporter/get_cpu_stats_macos.cc
  - src/cpp/server/load_reporter/get_cpu_stats_unsupported.cc
  - src/cpp/server/load_reporter/get_cpu_stats_windows.cc
  - test/cpp/server/load_reporter/get_cpu_stats_test.cc
  deps:
  - grpc_test_util
- name: lb_load_data_store_test
  gtest: true
  build: test
  language: c++
  headers:
  - src/cpp/server/load_reporter/constants.h
  - src/cpp/server/load_reporter/load_data_store.h
  src:
  - src/cpp/server/load_reporter/load_data_store.cc
  - test/cpp/server/load_reporter/load_data_store_test.cc
  deps:
  - grpc++
  - grpc_test_util
- name: load_file_test
  gtest: true
  build: test
  language: c++
  headers:
  - test/core/util/cmdline.h
  - test/core/util/evaluate_args_test_util.h
  - test/core/util/fuzzer_util.h
  - test/core/util/grpc_profiler.h
  - test/core/util/histogram.h
  - test/core/util/mock_authorization_endpoint.h
  - test/core/util/mock_endpoint.h
  - test/core/util/parse_hexstring.h
  - test/core/util/passthru_endpoint.h
  - test/core/util/resolve_localhost_ip46.h
  - test/core/util/slice_splitter.h
  - test/core/util/subprocess.h
  - test/core/util/tracer_util.h
  src:
  - test/core/iomgr/load_file_test.cc
  - test/core/util/cmdline.cc
  - test/core/util/fuzzer_util.cc
  - test/core/util/grpc_profiler.cc
  - test/core/util/histogram.cc
  - test/core/util/mock_endpoint.cc
  - test/core/util/parse_hexstring.cc
  - test/core/util/passthru_endpoint.cc
  - test/core/util/resolve_localhost_ip46.cc
  - test/core/util/slice_splitter.cc
  - test/core/util/subprocess_posix.cc
  - test/core/util/subprocess_windows.cc
  - test/core/util/tracer_util.cc
  deps:
  - grpc_test_util
  uses_polling: false
- name: lock_free_event_test
  gtest: true
  build: test
  language: c++
  headers:
  - src/core/lib/event_engine/posix_engine/event_poller.h
  - src/core/lib/event_engine/posix_engine/lockfree_event.h
  - src/core/lib/event_engine/posix_engine/posix_engine_closure.h
  src:
  - src/core/lib/event_engine/posix_engine/lockfree_event.cc
  - test/core/event_engine/posix/lock_free_event_test.cc
  deps:
  - grpc_test_util
  uses_polling: false
- name: log_test
  gtest: true
  build: test
  language: c++
  headers: []
  src:
  - test/core/gpr/log_test.cc
  deps:
  - grpc_test_util
  uses_polling: false
- name: loop_test
  gtest: true
  build: test
  language: c++
  headers:
  - src/core/lib/gprpp/construct_destruct.h
  - src/core/lib/promise/detail/basic_seq.h
  - src/core/lib/promise/detail/promise_factory.h
  - src/core/lib/promise/detail/promise_like.h
  - src/core/lib/promise/loop.h
  - src/core/lib/promise/poll.h
  - src/core/lib/promise/seq.h
  src:
  - test/core/promise/loop_test.cc
  deps:
  - absl/meta:type_traits
  - absl/status:status
  - absl/status:statusor
  - absl/types:variant
  - absl/utility:utility
  uses_polling: false
- name: match_test
  gtest: true
  build: test
  language: c++
  headers:
  - src/core/lib/gprpp/match.h
  - src/core/lib/gprpp/overload.h
  src:
  - test/core/gprpp/match_test.cc
  deps:
  - absl/types:variant
  uses_polling: false
- name: matchers_test
  gtest: true
  build: test
  language: c++
  headers:
  - test/core/util/cmdline.h
  - test/core/util/evaluate_args_test_util.h
  - test/core/util/fuzzer_util.h
  - test/core/util/grpc_profiler.h
  - test/core/util/histogram.h
  - test/core/util/mock_authorization_endpoint.h
  - test/core/util/mock_endpoint.h
  - test/core/util/parse_hexstring.h
  - test/core/util/passthru_endpoint.h
  - test/core/util/resolve_localhost_ip46.h
  - test/core/util/slice_splitter.h
  - test/core/util/subprocess.h
  - test/core/util/tracer_util.h
  src:
  - test/core/security/matchers_test.cc
  - test/core/util/cmdline.cc
  - test/core/util/fuzzer_util.cc
  - test/core/util/grpc_profiler.cc
  - test/core/util/histogram.cc
  - test/core/util/mock_endpoint.cc
  - test/core/util/parse_hexstring.cc
  - test/core/util/passthru_endpoint.cc
  - test/core/util/resolve_localhost_ip46.cc
  - test/core/util/slice_splitter.cc
  - test/core/util/subprocess_posix.cc
  - test/core/util/subprocess_windows.cc
  - test/core/util/tracer_util.cc
  deps:
  - grpc_test_util
- name: memory_quota_stress_test
  gtest: true
  build: test
  language: c++
<<<<<<< HEAD
  headers:
  - src/core/ext/upb-generated/google/protobuf/any.upb.h
  - src/core/ext/upb-generated/google/rpc/status.upb.h
  - src/core/lib/debug/trace.h
  - src/core/lib/gpr/murmur_hash.h
  - src/core/lib/gpr/spinlock.h
  - src/core/lib/gprpp/atomic_utils.h
  - src/core/lib/gprpp/bitset.h
  - src/core/lib/gprpp/debug_location.h
  - src/core/lib/gprpp/manual_constructor.h
  - src/core/lib/gprpp/no_destruct.h
  - src/core/lib/gprpp/orphanable.h
  - src/core/lib/gprpp/ref_counted.h
  - src/core/lib/gprpp/ref_counted_ptr.h
  - src/core/lib/gprpp/status_helper.h
  - src/core/lib/gprpp/time.h
  - src/core/lib/iomgr/closure.h
  - src/core/lib/iomgr/combiner.h
  - src/core/lib/iomgr/error.h
  - src/core/lib/iomgr/exec_ctx.h
  - src/core/lib/iomgr/executor.h
  - src/core/lib/iomgr/iomgr_internal.h
  - src/core/lib/promise/activity.h
  - src/core/lib/promise/context.h
  - src/core/lib/promise/detail/basic_seq.h
  - src/core/lib/promise/detail/promise_factory.h
  - src/core/lib/promise/detail/promise_like.h
  - src/core/lib/promise/detail/status.h
  - src/core/lib/promise/exec_ctx_wakeup_scheduler.h
  - src/core/lib/promise/loop.h
  - src/core/lib/promise/map.h
  - src/core/lib/promise/poll.h
  - src/core/lib/promise/race.h
  - src/core/lib/promise/seq.h
  - src/core/lib/resource_quota/memory_quota.h
  - src/core/lib/resource_quota/periodic_update.h
  - src/core/lib/resource_quota/trace.h
  - src/core/lib/slice/percent_encoding.h
  - src/core/lib/slice/slice.h
  - src/core/lib/slice/slice_internal.h
  - src/core/lib/slice/slice_refcount.h
  - src/core/lib/slice/slice_refcount_base.h
  - src/core/lib/slice/slice_string_helpers.h
  src:
  - src/core/ext/upb-generated/google/protobuf/any.upb.c
  - src/core/ext/upb-generated/google/rpc/status.upb.c
  - src/core/lib/debug/trace.cc
  - src/core/lib/event_engine/memory_allocator.cc
  - src/core/lib/gpr/murmur_hash.cc
  - src/core/lib/gprpp/status_helper.cc
  - src/core/lib/gprpp/time.cc
  - src/core/lib/iomgr/combiner.cc
  - src/core/lib/iomgr/error.cc
  - src/core/lib/iomgr/exec_ctx.cc
  - src/core/lib/iomgr/executor.cc
  - src/core/lib/iomgr/iomgr_internal.cc
  - src/core/lib/promise/activity.cc
  - src/core/lib/resource_quota/memory_quota.cc
  - src/core/lib/resource_quota/periodic_update.cc
  - src/core/lib/resource_quota/trace.cc
  - src/core/lib/slice/percent_encoding.cc
  - src/core/lib/slice/slice.cc
  - src/core/lib/slice/slice_refcount.cc
  - src/core/lib/slice/slice_string_helpers.cc
=======
  headers: []
  src:
>>>>>>> d547df28
  - test/core/resource_quota/memory_quota_stress_test.cc
  deps:
  - grpc_test_util_unsecure
  platforms:
  - linux
  - posix
  uses_polling: false
- name: memory_quota_test
  gtest: true
  build: test
  language: c++
  headers:
<<<<<<< HEAD
  - src/core/ext/upb-generated/google/protobuf/any.upb.h
  - src/core/ext/upb-generated/google/rpc/status.upb.h
  - src/core/lib/debug/trace.h
  - src/core/lib/gpr/murmur_hash.h
  - src/core/lib/gpr/spinlock.h
  - src/core/lib/gprpp/atomic_utils.h
  - src/core/lib/gprpp/bitset.h
  - src/core/lib/gprpp/debug_location.h
  - src/core/lib/gprpp/manual_constructor.h
  - src/core/lib/gprpp/no_destruct.h
  - src/core/lib/gprpp/orphanable.h
  - src/core/lib/gprpp/ref_counted.h
  - src/core/lib/gprpp/ref_counted_ptr.h
  - src/core/lib/gprpp/status_helper.h
  - src/core/lib/gprpp/time.h
  - src/core/lib/iomgr/closure.h
  - src/core/lib/iomgr/combiner.h
  - src/core/lib/iomgr/error.h
  - src/core/lib/iomgr/exec_ctx.h
  - src/core/lib/iomgr/executor.h
  - src/core/lib/iomgr/iomgr_internal.h
  - src/core/lib/promise/activity.h
  - src/core/lib/promise/context.h
  - src/core/lib/promise/detail/basic_seq.h
  - src/core/lib/promise/detail/promise_factory.h
  - src/core/lib/promise/detail/promise_like.h
  - src/core/lib/promise/detail/status.h
  - src/core/lib/promise/exec_ctx_wakeup_scheduler.h
  - src/core/lib/promise/loop.h
  - src/core/lib/promise/map.h
  - src/core/lib/promise/poll.h
  - src/core/lib/promise/race.h
  - src/core/lib/promise/seq.h
  - src/core/lib/resource_quota/memory_quota.h
  - src/core/lib/resource_quota/periodic_update.h
  - src/core/lib/resource_quota/trace.h
  - src/core/lib/slice/percent_encoding.h
  - src/core/lib/slice/slice.h
  - src/core/lib/slice/slice_internal.h
  - src/core/lib/slice/slice_refcount.h
  - src/core/lib/slice/slice_refcount_base.h
  - src/core/lib/slice/slice_string_helpers.h
  - test/core/resource_quota/call_checker.h
  src:
  - src/core/ext/upb-generated/google/protobuf/any.upb.c
  - src/core/ext/upb-generated/google/rpc/status.upb.c
  - src/core/lib/debug/trace.cc
  - src/core/lib/event_engine/memory_allocator.cc
  - src/core/lib/gpr/murmur_hash.cc
  - src/core/lib/gprpp/status_helper.cc
  - src/core/lib/gprpp/time.cc
  - src/core/lib/iomgr/combiner.cc
  - src/core/lib/iomgr/error.cc
  - src/core/lib/iomgr/exec_ctx.cc
  - src/core/lib/iomgr/executor.cc
  - src/core/lib/iomgr/iomgr_internal.cc
  - src/core/lib/promise/activity.cc
  - src/core/lib/resource_quota/memory_quota.cc
  - src/core/lib/resource_quota/periodic_update.cc
  - src/core/lib/resource_quota/trace.cc
  - src/core/lib/slice/percent_encoding.cc
  - src/core/lib/slice/slice.cc
  - src/core/lib/slice/slice_refcount.cc
  - src/core/lib/slice/slice_string_helpers.cc
=======
  - test/core/resource_quota/call_checker.h
  src:
>>>>>>> d547df28
  - test/core/resource_quota/memory_quota_test.cc
  deps:
  - grpc_test_util_unsecure
  uses_polling: false
- name: message_allocator_end2end_test
  gtest: true
  build: test
  language: c++
  headers:
  - test/cpp/end2end/test_service_impl.h
  src:
  - src/proto/grpc/testing/echo.proto
  - src/proto/grpc/testing/echo_messages.proto
  - src/proto/grpc/testing/simple_messages.proto
  - src/proto/grpc/testing/xds/v3/orca_load_report.proto
  - test/cpp/end2end/message_allocator_end2end_test.cc
  - test/cpp/end2end/test_service_impl.cc
  deps:
  - grpc++_test_util
- name: message_compress_test
  gtest: true
  build: test
  language: c++
  headers:
  - test/core/util/cmdline.h
  - test/core/util/evaluate_args_test_util.h
  - test/core/util/fuzzer_util.h
  - test/core/util/grpc_profiler.h
  - test/core/util/histogram.h
  - test/core/util/mock_authorization_endpoint.h
  - test/core/util/mock_endpoint.h
  - test/core/util/parse_hexstring.h
  - test/core/util/passthru_endpoint.h
  - test/core/util/resolve_localhost_ip46.h
  - test/core/util/slice_splitter.h
  - test/core/util/subprocess.h
  - test/core/util/tracer_util.h
  src:
  - test/core/compression/message_compress_test.cc
  - test/core/util/cmdline.cc
  - test/core/util/fuzzer_util.cc
  - test/core/util/grpc_profiler.cc
  - test/core/util/histogram.cc
  - test/core/util/mock_endpoint.cc
  - test/core/util/parse_hexstring.cc
  - test/core/util/passthru_endpoint.cc
  - test/core/util/resolve_localhost_ip46.cc
  - test/core/util/slice_splitter.cc
  - test/core/util/subprocess_posix.cc
  - test/core/util/subprocess_windows.cc
  - test/core/util/tracer_util.cc
  deps:
  - grpc_test_util
  uses_polling: false
- name: metadata_map_test
  gtest: true
  build: test
  language: c++
  headers:
  - test/core/util/cmdline.h
  - test/core/util/evaluate_args_test_util.h
  - test/core/util/fuzzer_util.h
  - test/core/util/grpc_profiler.h
  - test/core/util/histogram.h
  - test/core/util/mock_authorization_endpoint.h
  - test/core/util/mock_endpoint.h
  - test/core/util/parse_hexstring.h
  - test/core/util/passthru_endpoint.h
  - test/core/util/resolve_localhost_ip46.h
  - test/core/util/slice_splitter.h
  - test/core/util/subprocess.h
  - test/core/util/tracer_util.h
  src:
  - test/core/transport/metadata_map_test.cc
  - test/core/util/cmdline.cc
  - test/core/util/fuzzer_util.cc
  - test/core/util/grpc_profiler.cc
  - test/core/util/histogram.cc
  - test/core/util/mock_endpoint.cc
  - test/core/util/parse_hexstring.cc
  - test/core/util/passthru_endpoint.cc
  - test/core/util/resolve_localhost_ip46.cc
  - test/core/util/slice_splitter.cc
  - test/core/util/subprocess_posix.cc
  - test/core/util/subprocess_windows.cc
  - test/core/util/tracer_util.cc
  deps:
  - grpc_test_util
- name: miscompile_with_no_unique_address_test
  gtest: true
  build: test
  language: c++
  headers: []
  src:
  - test/core/compiler_bugs/miscompile_with_no_unique_address_test.cc
  deps: []
  uses_polling: false
- name: mock_stream_test
  gtest: true
  build: test
  language: c++
  headers: []
  src:
  - src/proto/grpc/testing/echo.proto
  - src/proto/grpc/testing/echo_messages.proto
  - src/proto/grpc/testing/simple_messages.proto
  - src/proto/grpc/testing/xds/v3/orca_load_report.proto
  - test/cpp/test/mock_stream_test.cc
  deps:
  - grpc++_test
  - grpc++_test_util
- name: mock_test
  gtest: true
  build: test
  language: c++
  headers: []
  src:
  - src/proto/grpc/testing/duplicate/echo_duplicate.proto
  - src/proto/grpc/testing/echo.proto
  - src/proto/grpc/testing/echo_messages.proto
  - src/proto/grpc/testing/simple_messages.proto
  - src/proto/grpc/testing/xds/v3/orca_load_report.proto
  - test/cpp/end2end/mock_test.cc
  deps:
  - grpc++_test
  - grpc++_test_util
- name: mpscq_test
  gtest: true
  build: test
  language: c++
  headers: []
  src:
  - test/core/gprpp/mpscq_test.cc
  deps:
  - grpc_test_util
  platforms:
  - linux
  - posix
  - mac
  uses_polling: false
- name: murmur_hash_test
  gtest: true
  build: test
  language: c++
  headers: []
  src:
  - test/core/gpr/murmur_hash_test.cc
  deps:
  - grpc_test_util
  uses_polling: false
- name: no_destruct_test
  gtest: true
  build: test
  language: c++
  headers:
  - src/core/lib/gprpp/construct_destruct.h
  - src/core/lib/gprpp/no_destruct.h
  src:
  - test/core/gprpp/no_destruct_test.cc
  deps: []
  uses_polling: false
- name: nonblocking_test
  gtest: true
  build: test
  language: c++
  headers: []
  src:
  - src/proto/grpc/testing/echo.proto
  - src/proto/grpc/testing/echo_messages.proto
  - src/proto/grpc/testing/simple_messages.proto
  - src/proto/grpc/testing/xds/v3/orca_load_report.proto
  - test/cpp/end2end/nonblocking_test.cc
  deps:
  - grpc++_test_util
- name: num_external_connectivity_watchers_test
  gtest: true
  build: test
  language: c++
  headers: []
  src:
  - test/core/surface/num_external_connectivity_watchers_test.cc
  deps:
  - grpc_test_util
- name: observable_test
  gtest: true
  build: test
  language: c++
  headers:
  - src/core/lib/gprpp/atomic_utils.h
  - src/core/lib/gprpp/debug_location.h
  - src/core/lib/gprpp/orphanable.h
  - src/core/lib/gprpp/ref_counted.h
  - src/core/lib/gprpp/ref_counted_ptr.h
  - src/core/lib/promise/activity.h
  - src/core/lib/promise/context.h
  - src/core/lib/promise/detail/basic_seq.h
  - src/core/lib/promise/detail/promise_factory.h
  - src/core/lib/promise/detail/promise_like.h
  - src/core/lib/promise/detail/status.h
  - src/core/lib/promise/observable.h
  - src/core/lib/promise/poll.h
  - src/core/lib/promise/promise.h
  - src/core/lib/promise/seq.h
  - src/core/lib/promise/wait_set.h
  - test/core/promise/test_wakeup_schedulers.h
  src:
  - src/core/lib/promise/activity.cc
  - test/core/promise/observable_test.cc
  deps:
  - absl/container:flat_hash_set
  - absl/hash:hash
  - absl/meta:type_traits
  - absl/status:statusor
  - absl/utility:utility
  - gpr
  uses_polling: false
- name: oracle_event_engine_posix_test
  gtest: true
  build: test
  language: c++
  headers:
  - test/core/event_engine/test_suite/event_engine_test.h
  - test/core/event_engine/test_suite/event_engine_test_utils.h
  - test/core/event_engine/test_suite/oracle_event_engine_posix.h
  src:
  - test/core/event_engine/test_suite/client_test.cc
  - test/core/event_engine/test_suite/event_engine_test.cc
  - test/core/event_engine/test_suite/event_engine_test_utils.cc
  - test/core/event_engine/test_suite/oracle_event_engine_posix.cc
  - test/core/event_engine/test_suite/oracle_event_engine_posix_test.cc
  deps:
  - grpc_test_util
  platforms:
  - linux
  - posix
  - mac
- name: orca_service_end2end_test
  gtest: true
  build: test
  language: c++
  headers: []
  src:
  - src/proto/grpc/testing/xds/v3/orca_load_report.proto
  - src/proto/grpc/testing/xds/v3/orca_service.proto
  - src/cpp/server/orca/orca_service.cc
  - test/cpp/end2end/orca_service_end2end_test.cc
  deps:
  - grpc++_test_util
- name: orphanable_test
  gtest: true
  build: test
  language: c++
  headers: []
  src:
  - test/core/gprpp/orphanable_test.cc
  deps:
  - grpc_test_util
- name: out_of_bounds_bad_client_test
  gtest: true
  build: test
  language: c++
  headers:
  - test/core/bad_client/bad_client.h
  - test/core/end2end/cq_verifier.h
  src:
  - test/core/bad_client/bad_client.cc
  - test/core/bad_client/tests/out_of_bounds.cc
  - test/core/end2end/cq_verifier.cc
  deps:
  - grpc_test_util
- name: overload_test
  gtest: true
  build: test
  language: c++
  headers:
  - src/core/lib/gprpp/overload.h
  src:
  - test/core/gprpp/overload_test.cc
  deps: []
  uses_polling: false
- name: parse_address_test
  gtest: true
  build: test
  language: c++
  headers: []
  src:
  - test/core/address_utils/parse_address_test.cc
  deps:
  - grpc_test_util
- name: parse_address_with_named_scope_id_test
  gtest: true
  build: test
  language: c++
  headers: []
  src:
  - test/core/address_utils/parse_address_with_named_scope_id_test.cc
  deps:
  - grpc_test_util
  platforms:
  - linux
  - posix
  - mac
  uses_polling: false
- name: parsed_metadata_test
  gtest: true
  build: test
  language: c++
  headers: []
  src:
  - test/core/transport/parsed_metadata_test.cc
  deps:
  - grpc_test_util
- name: parser_test
  gtest: true
  build: test
  language: c++
  headers:
  - test/core/end2end/data/ssl_test_data.h
  - test/core/util/cmdline.h
  - test/core/util/evaluate_args_test_util.h
  - test/core/util/fuzzer_util.h
  - test/core/util/grpc_profiler.h
  - test/core/util/histogram.h
  - test/core/util/mock_authorization_endpoint.h
  - test/core/util/mock_endpoint.h
  - test/core/util/parse_hexstring.h
  - test/core/util/passthru_endpoint.h
  - test/core/util/resolve_localhost_ip46.h
  - test/core/util/slice_splitter.h
  - test/core/util/subprocess.h
  - test/core/util/tracer_util.h
  src:
  - test/core/end2end/data/client_certs.cc
  - test/core/end2end/data/server1_cert.cc
  - test/core/end2end/data/server1_key.cc
  - test/core/end2end/data/test_root_cert.cc
  - test/core/http/parser_test.cc
  - test/core/util/cmdline.cc
  - test/core/util/fuzzer_util.cc
  - test/core/util/grpc_profiler.cc
  - test/core/util/histogram.cc
  - test/core/util/mock_endpoint.cc
  - test/core/util/parse_hexstring.cc
  - test/core/util/passthru_endpoint.cc
  - test/core/util/resolve_localhost_ip46.cc
  - test/core/util/slice_splitter.cc
  - test/core/util/subprocess_posix.cc
  - test/core/util/subprocess_windows.cc
  - test/core/util/tracer_util.cc
  deps:
  - grpc_test_util
  uses_polling: false
- name: percent_encoding_test
  gtest: true
  build: test
  language: c++
  headers: []
  src:
  - test/core/slice/percent_encoding_test.cc
  deps:
  - grpc_test_util
  uses_polling: false
- name: periodic_update_test
  gtest: true
  build: test
  run: false
  language: c++
  headers:
  - src/core/ext/upb-generated/google/protobuf/any.upb.h
  - src/core/ext/upb-generated/google/rpc/status.upb.h
  - src/core/lib/debug/trace.h
  - src/core/lib/gpr/murmur_hash.h
  - src/core/lib/gpr/spinlock.h
  - src/core/lib/gprpp/bitset.h
  - src/core/lib/gprpp/debug_location.h
  - src/core/lib/gprpp/manual_constructor.h
  - src/core/lib/gprpp/status_helper.h
  - src/core/lib/gprpp/time.h
  - src/core/lib/iomgr/closure.h
  - src/core/lib/iomgr/combiner.h
  - src/core/lib/iomgr/error.h
  - src/core/lib/iomgr/exec_ctx.h
  - src/core/lib/iomgr/executor.h
  - src/core/lib/iomgr/iomgr_internal.h
  - src/core/lib/resource_quota/periodic_update.h
  - src/core/lib/slice/percent_encoding.h
  - src/core/lib/slice/slice.h
  - src/core/lib/slice/slice_internal.h
  - src/core/lib/slice/slice_refcount.h
  - src/core/lib/slice/slice_refcount_base.h
  - src/core/lib/slice/slice_string_helpers.h
  src:
  - src/core/ext/upb-generated/google/protobuf/any.upb.c
  - src/core/ext/upb-generated/google/rpc/status.upb.c
  - src/core/lib/debug/trace.cc
  - src/core/lib/gpr/murmur_hash.cc
  - src/core/lib/gprpp/status_helper.cc
  - src/core/lib/gprpp/time.cc
  - src/core/lib/iomgr/combiner.cc
  - src/core/lib/iomgr/error.cc
  - src/core/lib/iomgr/exec_ctx.cc
  - src/core/lib/iomgr/executor.cc
  - src/core/lib/iomgr/iomgr_internal.cc
  - src/core/lib/resource_quota/periodic_update.cc
  - src/core/lib/slice/percent_encoding.cc
  - src/core/lib/slice/slice.cc
  - src/core/lib/slice/slice_refcount.cc
  - src/core/lib/slice/slice_string_helpers.cc
  - test/core/resource_quota/periodic_update_test.cc
  deps:
  - absl/functional:any_invocable
  - absl/functional:function_ref
  - absl/status:statusor
  - gpr
  - upb
  uses_polling: false
- name: pid_controller_test
  gtest: true
  build: test
  language: c++
  headers:
  - test/core/util/cmdline.h
  - test/core/util/evaluate_args_test_util.h
  - test/core/util/fuzzer_util.h
  - test/core/util/grpc_profiler.h
  - test/core/util/histogram.h
  - test/core/util/mock_authorization_endpoint.h
  - test/core/util/mock_endpoint.h
  - test/core/util/parse_hexstring.h
  - test/core/util/passthru_endpoint.h
  - test/core/util/resolve_localhost_ip46.h
  - test/core/util/slice_splitter.h
  - test/core/util/subprocess.h
  - test/core/util/tracer_util.h
  src:
  - test/core/transport/pid_controller_test.cc
  - test/core/util/cmdline.cc
  - test/core/util/fuzzer_util.cc
  - test/core/util/grpc_profiler.cc
  - test/core/util/histogram.cc
  - test/core/util/mock_endpoint.cc
  - test/core/util/parse_hexstring.cc
  - test/core/util/passthru_endpoint.cc
  - test/core/util/resolve_localhost_ip46.cc
  - test/core/util/slice_splitter.cc
  - test/core/util/subprocess_posix.cc
  - test/core/util/subprocess_windows.cc
  - test/core/util/tracer_util.cc
  deps:
  - grpc_test_util
- name: pipe_test
  gtest: true
  build: test
  language: c++
  headers:
  - src/core/ext/upb-generated/google/protobuf/any.upb.h
  - src/core/ext/upb-generated/google/rpc/status.upb.h
  - src/core/lib/debug/trace.h
<<<<<<< HEAD
  - src/core/lib/gpr/murmur_hash.h
  - src/core/lib/gpr/spinlock.h
=======
  - src/core/lib/experiments/config.h
  - src/core/lib/experiments/experiments.h
>>>>>>> d547df28
  - src/core/lib/gprpp/atomic_utils.h
  - src/core/lib/gprpp/bitset.h
  - src/core/lib/gprpp/cpp_impl_of.h
  - src/core/lib/gprpp/debug_location.h
<<<<<<< HEAD
  - src/core/lib/gprpp/manual_constructor.h
  - src/core/lib/gprpp/no_destruct.h
=======
>>>>>>> d547df28
  - src/core/lib/gprpp/orphanable.h
  - src/core/lib/gprpp/ref_counted.h
  - src/core/lib/gprpp/ref_counted_ptr.h
  - src/core/lib/gprpp/status_helper.h
  - src/core/lib/gprpp/time.h
  - src/core/lib/iomgr/closure.h
  - src/core/lib/iomgr/combiner.h
  - src/core/lib/iomgr/error.h
  - src/core/lib/iomgr/exec_ctx.h
  - src/core/lib/iomgr/executor.h
  - src/core/lib/iomgr/iomgr_internal.h
  - src/core/lib/promise/activity.h
  - src/core/lib/promise/context.h
  - src/core/lib/promise/detail/basic_join.h
  - src/core/lib/promise/detail/basic_seq.h
  - src/core/lib/promise/detail/promise_factory.h
  - src/core/lib/promise/detail/promise_like.h
  - src/core/lib/promise/detail/status.h
  - src/core/lib/promise/exec_ctx_wakeup_scheduler.h
  - src/core/lib/promise/intra_activity_waiter.h
  - src/core/lib/promise/join.h
  - src/core/lib/promise/loop.h
  - src/core/lib/promise/map.h
  - src/core/lib/promise/pipe.h
  - src/core/lib/promise/poll.h
  - src/core/lib/promise/promise.h
  - src/core/lib/promise/race.h
  - src/core/lib/promise/seq.h
  - src/core/lib/resource_quota/arena.h
  - src/core/lib/resource_quota/memory_quota.h
  - src/core/lib/resource_quota/periodic_update.h
  - src/core/lib/resource_quota/resource_quota.h
  - src/core/lib/resource_quota/thread_quota.h
  - src/core/lib/resource_quota/trace.h
  - src/core/lib/slice/percent_encoding.h
  - src/core/lib/slice/slice.h
  - src/core/lib/slice/slice_internal.h
  - src/core/lib/slice/slice_refcount.h
  - src/core/lib/slice/slice_refcount_base.h
  - src/core/lib/slice/slice_string_helpers.h
  - test/core/promise/test_wakeup_schedulers.h
  src:
  - src/core/ext/upb-generated/google/protobuf/any.upb.c
  - src/core/ext/upb-generated/google/rpc/status.upb.c
  - src/core/lib/debug/trace.cc
  - src/core/lib/event_engine/memory_allocator.cc
<<<<<<< HEAD
  - src/core/lib/gpr/murmur_hash.cc
=======
  - src/core/lib/experiments/config.cc
  - src/core/lib/experiments/experiments.cc
>>>>>>> d547df28
  - src/core/lib/gprpp/status_helper.cc
  - src/core/lib/gprpp/time.cc
  - src/core/lib/iomgr/combiner.cc
  - src/core/lib/iomgr/error.cc
  - src/core/lib/iomgr/exec_ctx.cc
  - src/core/lib/iomgr/executor.cc
  - src/core/lib/iomgr/iomgr_internal.cc
  - src/core/lib/promise/activity.cc
  - src/core/lib/resource_quota/arena.cc
  - src/core/lib/resource_quota/memory_quota.cc
  - src/core/lib/resource_quota/periodic_update.cc
  - src/core/lib/resource_quota/resource_quota.cc
  - src/core/lib/resource_quota/thread_quota.cc
  - src/core/lib/resource_quota/trace.cc
  - src/core/lib/slice/percent_encoding.cc
  - src/core/lib/slice/slice.cc
  - src/core/lib/slice/slice_refcount.cc
  - src/core/lib/slice/slice_string_helpers.cc
  - test/core/promise/pipe_test.cc
  deps:
  - absl/functional:any_invocable
  - absl/functional:function_ref
  - absl/meta:type_traits
  - absl/status:statusor
  - absl/utility:utility
  - gpr
  - upb
  uses_polling: false
- name: poll_test
  gtest: true
  build: test
  language: c++
  headers:
  - src/core/lib/promise/poll.h
  src:
  - test/core/promise/poll_test.cc
  deps:
  - absl/types:variant
  uses_polling: false
- name: port_sharing_end2end_test
  gtest: true
  build: test
  language: c++
  headers:
  - test/cpp/end2end/test_service_impl.h
  src:
  - src/proto/grpc/testing/echo.proto
  - src/proto/grpc/testing/echo_messages.proto
  - src/proto/grpc/testing/simple_messages.proto
  - src/proto/grpc/testing/xds/v3/orca_load_report.proto
  - test/cpp/end2end/port_sharing_end2end_test.cc
  - test/cpp/end2end/test_service_impl.cc
  deps:
  - grpc++_test_util
- name: posix_event_engine_test
  gtest: true
  build: test
  language: c++
  headers:
  - test/core/event_engine/test_suite/event_engine_test.h
  - test/core/event_engine/test_suite/event_engine_test_utils.h
  src:
  - test/core/event_engine/test_suite/event_engine_test.cc
  - test/core/event_engine/test_suite/event_engine_test_utils.cc
  - test/core/event_engine/test_suite/posix_event_engine_test.cc
  - test/core/event_engine/test_suite/timer_test.cc
  deps:
  - grpc_test_util
  uses_polling: false
- name: promise_factory_test
  gtest: true
  build: test
  language: c++
  headers:
  - src/core/lib/promise/detail/promise_factory.h
  - src/core/lib/promise/detail/promise_like.h
  - src/core/lib/promise/poll.h
  - src/core/lib/promise/promise.h
  src:
  - test/core/promise/promise_factory_test.cc
  deps:
  - absl/functional:bind_front
  - absl/meta:type_traits
  - absl/status:status
  - absl/types:optional
  - absl/types:variant
  uses_polling: false
- name: promise_map_test
  gtest: true
  build: test
  language: c++
  headers:
  - src/core/lib/promise/detail/promise_like.h
  - src/core/lib/promise/map.h
  - src/core/lib/promise/poll.h
  - src/core/lib/promise/promise.h
  src:
  - test/core/promise/map_test.cc
  deps:
  - absl/meta:type_traits
  - absl/status:status
  - absl/types:optional
  - absl/types:variant
  uses_polling: false
- name: promise_test
  gtest: true
  build: test
  language: c++
  headers:
  - src/core/lib/promise/detail/promise_like.h
  - src/core/lib/promise/poll.h
  - src/core/lib/promise/promise.h
  src:
  - test/core/promise/promise_test.cc
  deps:
  - absl/meta:type_traits
  - absl/status:status
  - absl/types:optional
  - absl/types:variant
  uses_polling: false
- name: proto_server_reflection_test
  gtest: true
  build: test
  language: c++
  headers:
  - test/cpp/end2end/test_service_impl.h
  - test/cpp/util/proto_reflection_descriptor_database.h
  src:
  - src/proto/grpc/testing/duplicate/echo_duplicate.proto
  - src/proto/grpc/testing/echo.proto
  - src/proto/grpc/testing/echo_messages.proto
  - src/proto/grpc/testing/simple_messages.proto
  - src/proto/grpc/testing/xds/v3/orca_load_report.proto
  - test/cpp/end2end/proto_server_reflection_test.cc
  - test/cpp/end2end/test_service_impl.cc
  - test/cpp/util/proto_reflection_descriptor_database.cc
  deps:
  - grpc++_reflection
  - grpc++_test_util
- name: proto_utils_test
  gtest: true
  build: test
  language: c++
  headers: []
  src:
  - test/cpp/codegen/proto_utils_test.cc
  deps:
  - grpc++
  - grpc_test_util
  uses_polling: false
- name: qps_json_driver
  build: test
  run: false
  language: c++
  headers:
  - src/cpp/util/core_stats.h
  - test/cpp/qps/benchmark_config.h
  - test/cpp/qps/client.h
  - test/cpp/qps/driver.h
  - test/cpp/qps/histogram.h
  - test/cpp/qps/interarrival.h
  - test/cpp/qps/parse_json.h
  - test/cpp/qps/qps_server_builder.h
  - test/cpp/qps/qps_worker.h
  - test/cpp/qps/report.h
  - test/cpp/qps/server.h
  - test/cpp/qps/stats.h
  - test/cpp/qps/usage_timer.h
  src:
  - src/proto/grpc/core/stats.proto
  - src/proto/grpc/testing/benchmark_service.proto
  - src/proto/grpc/testing/control.proto
  - src/proto/grpc/testing/messages.proto
  - src/proto/grpc/testing/payloads.proto
  - src/proto/grpc/testing/report_qps_scenario_service.proto
  - src/proto/grpc/testing/stats.proto
  - src/proto/grpc/testing/worker_service.proto
  - src/cpp/util/core_stats.cc
  - test/cpp/qps/benchmark_config.cc
  - test/cpp/qps/client_async.cc
  - test/cpp/qps/client_callback.cc
  - test/cpp/qps/client_sync.cc
  - test/cpp/qps/driver.cc
  - test/cpp/qps/parse_json.cc
  - test/cpp/qps/qps_json_driver.cc
  - test/cpp/qps/qps_server_builder.cc
  - test/cpp/qps/qps_worker.cc
  - test/cpp/qps/report.cc
  - test/cpp/qps/server_async.cc
  - test/cpp/qps/server_callback.cc
  - test/cpp/qps/server_sync.cc
  - test/cpp/qps/usage_timer.cc
  deps:
  - grpc++_test_config
  - grpc++_test_util
- name: qps_worker
  build: test
  run: false
  language: c++
  headers:
  - src/cpp/util/core_stats.h
  - test/cpp/qps/client.h
  - test/cpp/qps/histogram.h
  - test/cpp/qps/interarrival.h
  - test/cpp/qps/qps_server_builder.h
  - test/cpp/qps/qps_worker.h
  - test/cpp/qps/server.h
  - test/cpp/qps/stats.h
  - test/cpp/qps/usage_timer.h
  src:
  - src/proto/grpc/core/stats.proto
  - src/proto/grpc/testing/benchmark_service.proto
  - src/proto/grpc/testing/control.proto
  - src/proto/grpc/testing/messages.proto
  - src/proto/grpc/testing/payloads.proto
  - src/proto/grpc/testing/stats.proto
  - src/proto/grpc/testing/worker_service.proto
  - src/cpp/util/core_stats.cc
  - test/cpp/qps/client_async.cc
  - test/cpp/qps/client_callback.cc
  - test/cpp/qps/client_sync.cc
  - test/cpp/qps/qps_server_builder.cc
  - test/cpp/qps/qps_worker.cc
  - test/cpp/qps/server_async.cc
  - test/cpp/qps/server_callback.cc
  - test/cpp/qps/server_sync.cc
  - test/cpp/qps/usage_timer.cc
  - test/cpp/qps/worker.cc
  deps:
  - grpc++_test_config
  - grpc++_test_util
- name: race_test
  gtest: true
  build: test
  language: c++
  headers:
  - src/core/lib/promise/poll.h
  - src/core/lib/promise/race.h
  src:
  - test/core/promise/race_test.cc
  deps:
  - absl/types:variant
  uses_polling: false
- name: raw_end2end_test
  gtest: true
  build: test
  language: c++
  headers:
  - test/cpp/end2end/test_service_impl.h
  src:
  - src/proto/grpc/testing/duplicate/echo_duplicate.proto
  - src/proto/grpc/testing/echo.proto
  - src/proto/grpc/testing/echo_messages.proto
  - src/proto/grpc/testing/simple_messages.proto
  - src/proto/grpc/testing/xds/v3/orca_load_report.proto
  - test/cpp/end2end/raw_end2end_test.cc
  - test/cpp/end2end/test_service_impl.cc
  deps:
  - grpc++_test_util
- name: rbac_service_config_parser_test
  gtest: true
  build: test
  language: c++
  headers: []
  src:
  - test/core/ext/filters/rbac/rbac_service_config_parser_test.cc
  deps:
  - grpc_test_util
  uses_polling: false
- name: rbac_translator_test
  gtest: true
  build: test
  language: c++
  headers:
  - src/core/lib/security/authorization/grpc_authorization_policy_provider.h
  - src/core/lib/security/authorization/rbac_translator.h
  - test/core/util/cmdline.h
  - test/core/util/evaluate_args_test_util.h
  - test/core/util/fuzzer_util.h
  - test/core/util/grpc_profiler.h
  - test/core/util/histogram.h
  - test/core/util/mock_authorization_endpoint.h
  - test/core/util/mock_endpoint.h
  - test/core/util/parse_hexstring.h
  - test/core/util/passthru_endpoint.h
  - test/core/util/resolve_localhost_ip46.h
  - test/core/util/slice_splitter.h
  - test/core/util/subprocess.h
  - test/core/util/tracer_util.h
  src:
  - src/core/lib/security/authorization/grpc_authorization_policy_provider.cc
  - src/core/lib/security/authorization/rbac_translator.cc
  - test/core/security/rbac_translator_test.cc
  - test/core/util/cmdline.cc
  - test/core/util/fuzzer_util.cc
  - test/core/util/grpc_profiler.cc
  - test/core/util/histogram.cc
  - test/core/util/mock_endpoint.cc
  - test/core/util/parse_hexstring.cc
  - test/core/util/passthru_endpoint.cc
  - test/core/util/resolve_localhost_ip46.cc
  - test/core/util/slice_splitter.cc
  - test/core/util/subprocess_posix.cc
  - test/core/util/subprocess_windows.cc
  - test/core/util/tracer_util.cc
  deps:
  - grpc_test_util
- name: ref_counted_ptr_test
  gtest: true
  build: test
  language: c++
  headers: []
  src:
  - test/core/gprpp/ref_counted_ptr_test.cc
  deps:
  - grpc_test_util
- name: ref_counted_test
  gtest: true
  build: test
  language: c++
  headers: []
  src:
  - test/core/gprpp/ref_counted_test.cc
  deps:
  - grpc_test_util
- name: remove_stream_from_stalled_lists_test
  gtest: true
  build: test
  language: c++
  headers: []
  src:
  - test/core/transport/chttp2/remove_stream_from_stalled_lists_test.cc
  deps:
  - grpc_test_util
  platforms:
  - linux
  - posix
  - mac
- name: resolve_address_using_ares_resolver_posix_test
  gtest: true
  build: test
  language: c++
  headers:
  - test/core/util/cmdline.h
  - test/core/util/evaluate_args_test_util.h
  - test/core/util/fuzzer_util.h
  - test/core/util/grpc_profiler.h
  - test/core/util/histogram.h
  - test/core/util/mock_authorization_endpoint.h
  - test/core/util/mock_endpoint.h
  - test/core/util/parse_hexstring.h
  - test/core/util/passthru_endpoint.h
  - test/core/util/resolve_localhost_ip46.h
  - test/core/util/slice_splitter.h
  - test/core/util/subprocess.h
  - test/core/util/tracer_util.h
  src:
  - test/core/iomgr/resolve_address_posix_test.cc
  - test/core/util/cmdline.cc
  - test/core/util/fuzzer_util.cc
  - test/core/util/grpc_profiler.cc
  - test/core/util/histogram.cc
  - test/core/util/mock_endpoint.cc
  - test/core/util/parse_hexstring.cc
  - test/core/util/passthru_endpoint.cc
  - test/core/util/resolve_localhost_ip46.cc
  - test/core/util/slice_splitter.cc
  - test/core/util/subprocess_posix.cc
  - test/core/util/subprocess_windows.cc
  - test/core/util/tracer_util.cc
  deps:
  - absl/flags:flag
  - absl/flags:parse
  - grpc_test_util
  args:
  - --resolver=ares
  platforms:
  - linux
  - posix
  - mac
- name: resolve_address_using_ares_resolver_test
  gtest: true
  build: test
  language: c++
  headers:
  - test/core/util/cmdline.h
  - test/core/util/evaluate_args_test_util.h
  - test/core/util/fake_udp_and_tcp_server.h
  - test/core/util/fuzzer_util.h
  - test/core/util/grpc_profiler.h
  - test/core/util/histogram.h
  - test/core/util/mock_authorization_endpoint.h
  - test/core/util/mock_endpoint.h
  - test/core/util/parse_hexstring.h
  - test/core/util/passthru_endpoint.h
  - test/core/util/resolve_localhost_ip46.h
  - test/core/util/slice_splitter.h
  - test/core/util/subprocess.h
  - test/core/util/tracer_util.h
  src:
  - test/core/iomgr/resolve_address_test.cc
  - test/core/util/cmdline.cc
  - test/core/util/fake_udp_and_tcp_server.cc
  - test/core/util/fuzzer_util.cc
  - test/core/util/grpc_profiler.cc
  - test/core/util/histogram.cc
  - test/core/util/mock_endpoint.cc
  - test/core/util/parse_hexstring.cc
  - test/core/util/passthru_endpoint.cc
  - test/core/util/resolve_localhost_ip46.cc
  - test/core/util/slice_splitter.cc
  - test/core/util/subprocess_posix.cc
  - test/core/util/subprocess_windows.cc
  - test/core/util/tracer_util.cc
  deps:
  - grpc_test_util
  - grpc++_test_config
- name: resolve_address_using_native_resolver_posix_test
  gtest: true
  build: test
  language: c++
  headers:
  - test/core/util/cmdline.h
  - test/core/util/evaluate_args_test_util.h
  - test/core/util/fuzzer_util.h
  - test/core/util/grpc_profiler.h
  - test/core/util/histogram.h
  - test/core/util/mock_authorization_endpoint.h
  - test/core/util/mock_endpoint.h
  - test/core/util/parse_hexstring.h
  - test/core/util/passthru_endpoint.h
  - test/core/util/resolve_localhost_ip46.h
  - test/core/util/slice_splitter.h
  - test/core/util/subprocess.h
  - test/core/util/tracer_util.h
  src:
  - test/core/iomgr/resolve_address_posix_test.cc
  - test/core/util/cmdline.cc
  - test/core/util/fuzzer_util.cc
  - test/core/util/grpc_profiler.cc
  - test/core/util/histogram.cc
  - test/core/util/mock_endpoint.cc
  - test/core/util/parse_hexstring.cc
  - test/core/util/passthru_endpoint.cc
  - test/core/util/resolve_localhost_ip46.cc
  - test/core/util/slice_splitter.cc
  - test/core/util/subprocess_posix.cc
  - test/core/util/subprocess_windows.cc
  - test/core/util/tracer_util.cc
  deps:
  - absl/flags:flag
  - absl/flags:parse
  - grpc_test_util
  args:
  - --resolver=native
  platforms:
  - linux
  - posix
  - mac
- name: resolve_address_using_native_resolver_test
  gtest: true
  build: test
  language: c++
  headers:
  - test/core/util/cmdline.h
  - test/core/util/evaluate_args_test_util.h
  - test/core/util/fake_udp_and_tcp_server.h
  - test/core/util/fuzzer_util.h
  - test/core/util/grpc_profiler.h
  - test/core/util/histogram.h
  - test/core/util/mock_authorization_endpoint.h
  - test/core/util/mock_endpoint.h
  - test/core/util/parse_hexstring.h
  - test/core/util/passthru_endpoint.h
  - test/core/util/resolve_localhost_ip46.h
  - test/core/util/slice_splitter.h
  - test/core/util/subprocess.h
  - test/core/util/tracer_util.h
  src:
  - test/core/iomgr/resolve_address_test.cc
  - test/core/util/cmdline.cc
  - test/core/util/fake_udp_and_tcp_server.cc
  - test/core/util/fuzzer_util.cc
  - test/core/util/grpc_profiler.cc
  - test/core/util/histogram.cc
  - test/core/util/mock_endpoint.cc
  - test/core/util/parse_hexstring.cc
  - test/core/util/passthru_endpoint.cc
  - test/core/util/resolve_localhost_ip46.cc
  - test/core/util/slice_splitter.cc
  - test/core/util/subprocess_posix.cc
  - test/core/util/subprocess_windows.cc
  - test/core/util/tracer_util.cc
  deps:
  - grpc_test_util
  - grpc++_test_config
- name: resource_quota_test
  gtest: true
  build: test
  language: c++
<<<<<<< HEAD
  headers:
  - src/core/ext/upb-generated/google/protobuf/any.upb.h
  - src/core/ext/upb-generated/google/rpc/status.upb.h
  - src/core/lib/debug/trace.h
  - src/core/lib/gpr/murmur_hash.h
  - src/core/lib/gpr/spinlock.h
  - src/core/lib/gprpp/atomic_utils.h
  - src/core/lib/gprpp/bitset.h
  - src/core/lib/gprpp/cpp_impl_of.h
  - src/core/lib/gprpp/debug_location.h
  - src/core/lib/gprpp/manual_constructor.h
  - src/core/lib/gprpp/no_destruct.h
  - src/core/lib/gprpp/orphanable.h
  - src/core/lib/gprpp/ref_counted.h
  - src/core/lib/gprpp/ref_counted_ptr.h
  - src/core/lib/gprpp/status_helper.h
  - src/core/lib/gprpp/time.h
  - src/core/lib/iomgr/closure.h
  - src/core/lib/iomgr/combiner.h
  - src/core/lib/iomgr/error.h
  - src/core/lib/iomgr/exec_ctx.h
  - src/core/lib/iomgr/executor.h
  - src/core/lib/iomgr/iomgr_internal.h
  - src/core/lib/promise/activity.h
  - src/core/lib/promise/context.h
  - src/core/lib/promise/detail/basic_seq.h
  - src/core/lib/promise/detail/promise_factory.h
  - src/core/lib/promise/detail/promise_like.h
  - src/core/lib/promise/detail/status.h
  - src/core/lib/promise/exec_ctx_wakeup_scheduler.h
  - src/core/lib/promise/loop.h
  - src/core/lib/promise/map.h
  - src/core/lib/promise/poll.h
  - src/core/lib/promise/race.h
  - src/core/lib/promise/seq.h
  - src/core/lib/resource_quota/memory_quota.h
  - src/core/lib/resource_quota/periodic_update.h
  - src/core/lib/resource_quota/resource_quota.h
  - src/core/lib/resource_quota/thread_quota.h
  - src/core/lib/resource_quota/trace.h
  - src/core/lib/slice/percent_encoding.h
  - src/core/lib/slice/slice.h
  - src/core/lib/slice/slice_internal.h
  - src/core/lib/slice/slice_refcount.h
  - src/core/lib/slice/slice_refcount_base.h
  - src/core/lib/slice/slice_string_helpers.h
  src:
  - src/core/ext/upb-generated/google/protobuf/any.upb.c
  - src/core/ext/upb-generated/google/rpc/status.upb.c
  - src/core/lib/debug/trace.cc
  - src/core/lib/event_engine/memory_allocator.cc
  - src/core/lib/gpr/murmur_hash.cc
  - src/core/lib/gprpp/status_helper.cc
  - src/core/lib/gprpp/time.cc
  - src/core/lib/iomgr/combiner.cc
  - src/core/lib/iomgr/error.cc
  - src/core/lib/iomgr/exec_ctx.cc
  - src/core/lib/iomgr/executor.cc
  - src/core/lib/iomgr/iomgr_internal.cc
  - src/core/lib/promise/activity.cc
  - src/core/lib/resource_quota/memory_quota.cc
  - src/core/lib/resource_quota/periodic_update.cc
  - src/core/lib/resource_quota/resource_quota.cc
  - src/core/lib/resource_quota/thread_quota.cc
  - src/core/lib/resource_quota/trace.cc
  - src/core/lib/slice/percent_encoding.cc
  - src/core/lib/slice/slice.cc
  - src/core/lib/slice/slice_refcount.cc
  - src/core/lib/slice/slice_string_helpers.cc
=======
  headers: []
  src:
>>>>>>> d547df28
  - test/core/resource_quota/resource_quota_test.cc
  deps:
  - grpc_test_util_unsecure
  uses_polling: false
- name: retry_throttle_test
  gtest: true
  build: test
  language: c++
  headers: []
  src:
  - test/core/client_channel/retry_throttle_test.cc
  deps:
  - grpc_test_util
  uses_polling: false
- name: rls_end2end_test
  gtest: true
  build: test
  run: false
  language: c++
  headers:
  - test/core/util/test_lb_policies.h
  - test/cpp/end2end/counted_service.h
  - test/cpp/end2end/rls_server.h
  - test/cpp/end2end/test_service_impl.h
  src:
  - src/proto/grpc/lookup/v1/rls.proto
  - src/proto/grpc/testing/duplicate/echo_duplicate.proto
  - src/proto/grpc/testing/echo.proto
  - src/proto/grpc/testing/echo_messages.proto
  - src/proto/grpc/testing/simple_messages.proto
  - src/proto/grpc/testing/xds/v3/orca_load_report.proto
  - test/core/util/test_lb_policies.cc
  - test/cpp/end2end/rls_end2end_test.cc
  - test/cpp/end2end/rls_server.cc
  - test/cpp/end2end/test_service_impl.cc
  deps:
  - grpc++_test_config
  - grpc++_test_util
- name: rls_lb_config_parser_test
  gtest: true
  build: test
  language: c++
  headers: []
  src:
  - test/core/client_channel/rls_lb_config_parser_test.cc
  deps:
  - grpc_test_util
- name: secure_auth_context_test
  gtest: true
  build: test
  language: c++
  headers: []
  src:
  - test/cpp/common/secure_auth_context_test.cc
  deps:
  - grpc++_test_util
- name: secure_channel_create_test
  gtest: true
  build: test
  language: c++
  headers: []
  src:
  - test/core/surface/secure_channel_create_test.cc
  deps:
  - grpc_test_util
- name: secure_endpoint_test
  gtest: true
  build: test
  run: false
  language: c++
  headers:
  - test/core/iomgr/endpoint_tests.h
  - test/core/util/cmdline.h
  - test/core/util/evaluate_args_test_util.h
  - test/core/util/fuzzer_util.h
  - test/core/util/grpc_profiler.h
  - test/core/util/histogram.h
  - test/core/util/mock_authorization_endpoint.h
  - test/core/util/mock_endpoint.h
  - test/core/util/parse_hexstring.h
  - test/core/util/passthru_endpoint.h
  - test/core/util/resolve_localhost_ip46.h
  - test/core/util/slice_splitter.h
  - test/core/util/subprocess.h
  - test/core/util/tracer_util.h
  src:
  - test/core/iomgr/endpoint_tests.cc
  - test/core/security/secure_endpoint_test.cc
  - test/core/util/cmdline.cc
  - test/core/util/fuzzer_util.cc
  - test/core/util/grpc_profiler.cc
  - test/core/util/histogram.cc
  - test/core/util/mock_endpoint.cc
  - test/core/util/parse_hexstring.cc
  - test/core/util/passthru_endpoint.cc
  - test/core/util/resolve_localhost_ip46.cc
  - test/core/util/slice_splitter.cc
  - test/core/util/subprocess_posix.cc
  - test/core/util/subprocess_windows.cc
  - test/core/util/tracer_util.cc
  deps:
  - grpc_test_util
- name: security_connector_test
  gtest: true
  build: test
  language: c++
  headers:
  - test/core/util/cmdline.h
  - test/core/util/evaluate_args_test_util.h
  - test/core/util/fuzzer_util.h
  - test/core/util/grpc_profiler.h
  - test/core/util/histogram.h
  - test/core/util/mock_authorization_endpoint.h
  - test/core/util/mock_endpoint.h
  - test/core/util/parse_hexstring.h
  - test/core/util/passthru_endpoint.h
  - test/core/util/resolve_localhost_ip46.h
  - test/core/util/slice_splitter.h
  - test/core/util/subprocess.h
  - test/core/util/tracer_util.h
  src:
  - test/core/security/security_connector_test.cc
  - test/core/util/cmdline.cc
  - test/core/util/fuzzer_util.cc
  - test/core/util/grpc_profiler.cc
  - test/core/util/histogram.cc
  - test/core/util/mock_endpoint.cc
  - test/core/util/parse_hexstring.cc
  - test/core/util/passthru_endpoint.cc
  - test/core/util/resolve_localhost_ip46.cc
  - test/core/util/slice_splitter.cc
  - test/core/util/subprocess_posix.cc
  - test/core/util/subprocess_windows.cc
  - test/core/util/tracer_util.cc
  deps:
  - grpc_test_util
- name: seq_test
  gtest: true
  build: test
  language: c++
  headers:
  - src/core/lib/gprpp/construct_destruct.h
  - src/core/lib/promise/detail/basic_seq.h
  - src/core/lib/promise/detail/promise_factory.h
  - src/core/lib/promise/detail/promise_like.h
  - src/core/lib/promise/poll.h
  - src/core/lib/promise/seq.h
  src:
  - test/core/promise/seq_test.cc
  deps:
  - absl/meta:type_traits
  - absl/types:variant
  - absl/utility:utility
  uses_polling: false
- name: sequential_connectivity_test
  gtest: true
  build: test
  language: c++
  headers: []
  src:
  - test/core/surface/sequential_connectivity_test.cc
  deps:
  - grpc_test_util
- name: server_builder_plugin_test
  gtest: true
  build: test
  language: c++
  headers:
  - test/cpp/end2end/test_service_impl.h
  src:
  - src/proto/grpc/testing/duplicate/echo_duplicate.proto
  - src/proto/grpc/testing/echo.proto
  - src/proto/grpc/testing/echo_messages.proto
  - src/proto/grpc/testing/simple_messages.proto
  - src/proto/grpc/testing/xds/v3/orca_load_report.proto
  - test/cpp/end2end/server_builder_plugin_test.cc
  - test/cpp/end2end/test_service_impl.cc
  deps:
  - grpc++_test_util
- name: server_builder_test
  gtest: true
  build: test
  language: c++
  headers:
  - test/core/util/cmdline.h
  - test/core/util/evaluate_args_test_util.h
  - test/core/util/fuzzer_util.h
  - test/core/util/grpc_profiler.h
  - test/core/util/histogram.h
  - test/core/util/mock_authorization_endpoint.h
  - test/core/util/mock_endpoint.h
  - test/core/util/parse_hexstring.h
  - test/core/util/passthru_endpoint.h
  - test/core/util/resolve_localhost_ip46.h
  - test/core/util/slice_splitter.h
  - test/core/util/subprocess.h
  - test/core/util/tracer_util.h
  src:
  - src/proto/grpc/testing/echo.proto
  - src/proto/grpc/testing/echo_messages.proto
  - src/proto/grpc/testing/simple_messages.proto
  - src/proto/grpc/testing/xds/v3/orca_load_report.proto
  - test/core/util/cmdline.cc
  - test/core/util/fuzzer_util.cc
  - test/core/util/grpc_profiler.cc
  - test/core/util/histogram.cc
  - test/core/util/mock_endpoint.cc
  - test/core/util/parse_hexstring.cc
  - test/core/util/passthru_endpoint.cc
  - test/core/util/resolve_localhost_ip46.cc
  - test/core/util/slice_splitter.cc
  - test/core/util/subprocess_posix.cc
  - test/core/util/subprocess_windows.cc
  - test/core/util/tracer_util.cc
  - test/cpp/server/server_builder_test.cc
  deps:
  - grpc++_unsecure
  - grpc_test_util_unsecure
  platforms:
  - linux
  - posix
  - mac
- name: server_builder_with_socket_mutator_test
  gtest: true
  build: test
  language: c++
  headers:
  - test/core/util/cmdline.h
  - test/core/util/evaluate_args_test_util.h
  - test/core/util/fuzzer_util.h
  - test/core/util/grpc_profiler.h
  - test/core/util/histogram.h
  - test/core/util/mock_authorization_endpoint.h
  - test/core/util/mock_endpoint.h
  - test/core/util/parse_hexstring.h
  - test/core/util/passthru_endpoint.h
  - test/core/util/resolve_localhost_ip46.h
  - test/core/util/slice_splitter.h
  - test/core/util/subprocess.h
  - test/core/util/tracer_util.h
  src:
  - src/proto/grpc/testing/echo.proto
  - src/proto/grpc/testing/echo_messages.proto
  - src/proto/grpc/testing/simple_messages.proto
  - src/proto/grpc/testing/xds/v3/orca_load_report.proto
  - test/core/util/cmdline.cc
  - test/core/util/fuzzer_util.cc
  - test/core/util/grpc_profiler.cc
  - test/core/util/histogram.cc
  - test/core/util/mock_endpoint.cc
  - test/core/util/parse_hexstring.cc
  - test/core/util/passthru_endpoint.cc
  - test/core/util/resolve_localhost_ip46.cc
  - test/core/util/slice_splitter.cc
  - test/core/util/subprocess_posix.cc
  - test/core/util/subprocess_windows.cc
  - test/core/util/tracer_util.cc
  - test/cpp/server/server_builder_with_socket_mutator_test.cc
  deps:
  - grpc++_unsecure
  - grpc_test_util_unsecure
  platforms:
  - linux
  - posix
  - mac
- name: server_chttp2_test
  gtest: true
  build: test
  language: c++
  headers: []
  src:
  - test/core/surface/server_chttp2_test.cc
  deps:
  - grpc_test_util
- name: server_config_selector_test
  gtest: true
  build: test
  language: c++
  headers: []
  src:
  - test/core/server_config_selector/server_config_selector_test.cc
  deps:
  - grpc_test_util
  uses_polling: false
- name: server_context_test_spouse_test
  gtest: true
  build: test
  language: c++
  headers: []
  src:
  - test/cpp/test/server_context_test_spouse_test.cc
  deps:
  - grpc++_test
  - grpc++_test_util
- name: server_early_return_test
  gtest: true
  build: test
  language: c++
  headers: []
  src:
  - src/proto/grpc/testing/echo.proto
  - src/proto/grpc/testing/echo_messages.proto
  - src/proto/grpc/testing/simple_messages.proto
  - src/proto/grpc/testing/xds/v3/orca_load_report.proto
  - test/cpp/end2end/server_early_return_test.cc
  deps:
  - grpc++_test_util
- name: server_interceptors_end2end_test
  gtest: true
  build: test
  language: c++
  headers:
  - test/cpp/end2end/interceptors_util.h
  - test/cpp/end2end/test_service_impl.h
  src:
  - src/proto/grpc/testing/echo.proto
  - src/proto/grpc/testing/echo_messages.proto
  - src/proto/grpc/testing/simple_messages.proto
  - src/proto/grpc/testing/xds/v3/orca_load_report.proto
  - test/cpp/end2end/interceptors_util.cc
  - test/cpp/end2end/server_interceptors_end2end_test.cc
  - test/cpp/end2end/test_service_impl.cc
  deps:
  - grpc++_test_util
- name: server_registered_method_bad_client_test
  gtest: true
  build: test
  language: c++
  headers:
  - test/core/bad_client/bad_client.h
  - test/core/end2end/cq_verifier.h
  src:
  - test/core/bad_client/bad_client.cc
  - test/core/bad_client/tests/server_registered_method.cc
  - test/core/end2end/cq_verifier.cc
  deps:
  - grpc_test_util
- name: server_request_call_test
  gtest: true
  build: test
  language: c++
  headers:
  - test/core/util/cmdline.h
  - test/core/util/evaluate_args_test_util.h
  - test/core/util/fuzzer_util.h
  - test/core/util/grpc_profiler.h
  - test/core/util/histogram.h
  - test/core/util/mock_authorization_endpoint.h
  - test/core/util/mock_endpoint.h
  - test/core/util/parse_hexstring.h
  - test/core/util/passthru_endpoint.h
  - test/core/util/resolve_localhost_ip46.h
  - test/core/util/slice_splitter.h
  - test/core/util/subprocess.h
  - test/core/util/tracer_util.h
  src:
  - src/proto/grpc/testing/echo.proto
  - src/proto/grpc/testing/echo_messages.proto
  - src/proto/grpc/testing/simple_messages.proto
  - src/proto/grpc/testing/xds/v3/orca_load_report.proto
  - test/core/util/cmdline.cc
  - test/core/util/fuzzer_util.cc
  - test/core/util/grpc_profiler.cc
  - test/core/util/histogram.cc
  - test/core/util/mock_endpoint.cc
  - test/core/util/parse_hexstring.cc
  - test/core/util/passthru_endpoint.cc
  - test/core/util/resolve_localhost_ip46.cc
  - test/core/util/slice_splitter.cc
  - test/core/util/subprocess_posix.cc
  - test/core/util/subprocess_windows.cc
  - test/core/util/tracer_util.cc
  - test/cpp/server/server_request_call_test.cc
  deps:
  - grpc++_unsecure
  - grpc_test_util_unsecure
  platforms:
  - linux
  - posix
  - mac
- name: server_ssl_test
  gtest: true
  build: test
  language: c++
  headers:
  - test/core/handshake/server_ssl_common.h
  src:
  - test/core/handshake/server_ssl.cc
  - test/core/handshake/server_ssl_common.cc
  deps:
  - grpc_test_util
  platforms:
  - linux
  - posix
  - mac
- name: server_test
  gtest: true
  build: test
  language: c++
  headers: []
  src:
  - test/core/surface/server_test.cc
  deps:
  - grpc_test_util
- name: service_config_end2end_test
  gtest: true
  build: test
  language: c++
  headers:
  - test/cpp/end2end/test_service_impl.h
  src:
  - src/proto/grpc/testing/duplicate/echo_duplicate.proto
  - src/proto/grpc/testing/echo.proto
  - src/proto/grpc/testing/echo_messages.proto
  - src/proto/grpc/testing/simple_messages.proto
  - src/proto/grpc/testing/xds/v3/orca_load_report.proto
  - test/cpp/end2end/service_config_end2end_test.cc
  - test/cpp/end2end/test_service_impl.cc
  deps:
  - grpc++_test_util
- name: service_config_test
  gtest: true
  build: test
  language: c++
  headers: []
  src:
  - test/core/client_channel/service_config_test.cc
  deps:
  - grpc_test_util
- name: settings_timeout_test
  gtest: true
  build: test
  language: c++
  headers:
  - test/core/util/cmdline.h
  - test/core/util/evaluate_args_test_util.h
  - test/core/util/fuzzer_util.h
  - test/core/util/grpc_profiler.h
  - test/core/util/histogram.h
  - test/core/util/mock_authorization_endpoint.h
  - test/core/util/mock_endpoint.h
  - test/core/util/parse_hexstring.h
  - test/core/util/passthru_endpoint.h
  - test/core/util/resolve_localhost_ip46.h
  - test/core/util/slice_splitter.h
  - test/core/util/subprocess.h
  - test/core/util/tracer_util.h
  src:
  - test/core/transport/chttp2/settings_timeout_test.cc
  - test/core/util/cmdline.cc
  - test/core/util/fuzzer_util.cc
  - test/core/util/grpc_profiler.cc
  - test/core/util/histogram.cc
  - test/core/util/mock_endpoint.cc
  - test/core/util/parse_hexstring.cc
  - test/core/util/passthru_endpoint.cc
  - test/core/util/resolve_localhost_ip46.cc
  - test/core/util/slice_splitter.cc
  - test/core/util/subprocess_posix.cc
  - test/core/util/subprocess_windows.cc
  - test/core/util/tracer_util.cc
  deps:
  - grpc_test_util
- name: shutdown_test
  gtest: true
  build: test
  language: c++
  headers: []
  src:
  - src/proto/grpc/testing/duplicate/echo_duplicate.proto
  - src/proto/grpc/testing/echo.proto
  - src/proto/grpc/testing/echo_messages.proto
  - src/proto/grpc/testing/simple_messages.proto
  - src/proto/grpc/testing/xds/v3/orca_load_report.proto
  - test/cpp/end2end/shutdown_test.cc
  deps:
  - grpc++_test_util
- name: simple_request_bad_client_test
  gtest: true
  build: test
  language: c++
  headers:
  - test/core/bad_client/bad_client.h
  - test/core/end2end/cq_verifier.h
  src:
  - test/core/bad_client/bad_client.cc
  - test/core/bad_client/tests/simple_request.cc
  - test/core/end2end/cq_verifier.cc
  deps:
  - grpc_test_util
- name: single_set_ptr_test
  gtest: true
  build: test
  language: c++
  headers:
  - src/core/lib/gprpp/single_set_ptr.h
  src:
  - test/core/gprpp/single_set_ptr_test.cc
  deps:
  - gpr
  uses_polling: false
- name: sleep_test
  gtest: true
  build: test
  language: c++
  headers:
  - test/core/promise/test_wakeup_schedulers.h
  src:
  - test/core/promise/sleep_test.cc
  deps:
  - grpc
  uses_polling: false
- name: slice_string_helpers_test
  gtest: true
  build: test
  language: c++
  headers:
  - src/core/lib/gpr/murmur_hash.h
  - src/core/lib/slice/slice.h
  - src/core/lib/slice/slice_internal.h
  - src/core/lib/slice/slice_refcount.h
  - src/core/lib/slice/slice_refcount_base.h
  - src/core/lib/slice/slice_string_helpers.h
  src:
  - src/core/lib/gpr/murmur_hash.cc
  - src/core/lib/slice/slice.cc
  - src/core/lib/slice/slice_refcount.cc
  - src/core/lib/slice/slice_string_helpers.cc
  - test/core/slice/slice_string_helpers_test.cc
  deps:
  - gpr
  uses_polling: false
- name: smoke_test
  gtest: true
  build: test
  language: c++
  headers: []
  src:
  - test/core/event_engine/smoke_test.cc
  deps:
  - grpc
  - grpc_test_util_unsecure
- name: sockaddr_resolver_test
  gtest: true
  build: test
  language: c++
  headers: []
  src:
  - test/core/client_channel/resolvers/sockaddr_resolver_test.cc
  deps:
  - grpc_test_util
- name: sockaddr_utils_test
  gtest: true
  build: test
  language: c++
  headers: []
  src:
  - test/core/address_utils/sockaddr_utils_test.cc
  deps:
  - grpc_test_util
- name: socket_utils_test
  gtest: true
  build: test
  language: c++
  headers:
  - test/core/util/cmdline.h
  - test/core/util/evaluate_args_test_util.h
  - test/core/util/fuzzer_util.h
  - test/core/util/grpc_profiler.h
  - test/core/util/histogram.h
  - test/core/util/mock_authorization_endpoint.h
  - test/core/util/mock_endpoint.h
  - test/core/util/parse_hexstring.h
  - test/core/util/passthru_endpoint.h
  - test/core/util/resolve_localhost_ip46.h
  - test/core/util/slice_splitter.h
  - test/core/util/subprocess.h
  - test/core/util/tracer_util.h
  src:
  - test/core/iomgr/socket_utils_test.cc
  - test/core/util/cmdline.cc
  - test/core/util/fuzzer_util.cc
  - test/core/util/grpc_profiler.cc
  - test/core/util/histogram.cc
  - test/core/util/mock_endpoint.cc
  - test/core/util/parse_hexstring.cc
  - test/core/util/passthru_endpoint.cc
  - test/core/util/resolve_localhost_ip46.cc
  - test/core/util/slice_splitter.cc
  - test/core/util/subprocess_posix.cc
  - test/core/util/subprocess_windows.cc
  - test/core/util/tracer_util.cc
  deps:
  - grpc_test_util
  platforms:
  - linux
  - posix
  - mac
- name: sorted_pack_test
  gtest: true
  build: test
  language: c++
  headers:
  - src/core/lib/gprpp/sorted_pack.h
  src:
  - test/core/gprpp/sorted_pack_test.cc
  deps: []
  uses_polling: false
- name: spinlock_test
  gtest: true
  build: test
  language: c++
  headers: []
  src:
  - test/core/gpr/spinlock_test.cc
  deps:
  - grpc_test_util
  uses_polling: false
- name: ssl_credentials_test
  gtest: true
  build: test
  language: c++
  headers:
  - test/core/util/cmdline.h
  - test/core/util/evaluate_args_test_util.h
  - test/core/util/fuzzer_util.h
  - test/core/util/grpc_profiler.h
  - test/core/util/histogram.h
  - test/core/util/mock_authorization_endpoint.h
  - test/core/util/mock_endpoint.h
  - test/core/util/parse_hexstring.h
  - test/core/util/passthru_endpoint.h
  - test/core/util/resolve_localhost_ip46.h
  - test/core/util/slice_splitter.h
  - test/core/util/subprocess.h
  - test/core/util/tracer_util.h
  src:
  - test/core/security/ssl_credentials_test.cc
  - test/core/util/cmdline.cc
  - test/core/util/fuzzer_util.cc
  - test/core/util/grpc_profiler.cc
  - test/core/util/histogram.cc
  - test/core/util/mock_endpoint.cc
  - test/core/util/parse_hexstring.cc
  - test/core/util/passthru_endpoint.cc
  - test/core/util/resolve_localhost_ip46.cc
  - test/core/util/slice_splitter.cc
  - test/core/util/subprocess_posix.cc
  - test/core/util/subprocess_windows.cc
  - test/core/util/tracer_util.cc
  deps:
  - grpc_test_util
- name: ssl_transport_security_test
  gtest: true
  build: test
  language: c++
  headers:
  - test/core/tsi/transport_security_test_lib.h
  src:
  - test/core/tsi/ssl_transport_security_test.cc
  - test/core/tsi/transport_security_test_lib.cc
  deps:
  - grpc_test_util
  platforms:
  - linux
  - posix
  - mac
- name: stack_tracer_test
  gtest: true
  build: test
  language: c++
  headers: []
  src:
  - test/core/util/stack_tracer_test.cc
  deps:
  - grpc_test_util
  platforms:
  - linux
  - posix
  - mac
  uses_polling: false
- name: stat_test
  gtest: true
  build: test
  language: c++
  headers: []
  src:
  - test/core/gprpp/stat_test.cc
  deps:
  - grpc_test_util
  uses_polling: false
- name: stats_test
  gtest: true
  build: test
  language: c++
  headers: []
  src:
  - test/core/debug/stats_test.cc
  deps:
  - grpc_test_util
  uses_polling: false
- name: status_conversion_test
  gtest: true
  build: test
  language: c++
  headers:
  - test/core/util/cmdline.h
  - test/core/util/evaluate_args_test_util.h
  - test/core/util/fuzzer_util.h
  - test/core/util/grpc_profiler.h
  - test/core/util/histogram.h
  - test/core/util/mock_authorization_endpoint.h
  - test/core/util/mock_endpoint.h
  - test/core/util/parse_hexstring.h
  - test/core/util/passthru_endpoint.h
  - test/core/util/resolve_localhost_ip46.h
  - test/core/util/slice_splitter.h
  - test/core/util/subprocess.h
  - test/core/util/tracer_util.h
  src:
  - test/core/transport/status_conversion_test.cc
  - test/core/util/cmdline.cc
  - test/core/util/fuzzer_util.cc
  - test/core/util/grpc_profiler.cc
  - test/core/util/histogram.cc
  - test/core/util/mock_endpoint.cc
  - test/core/util/parse_hexstring.cc
  - test/core/util/passthru_endpoint.cc
  - test/core/util/resolve_localhost_ip46.cc
  - test/core/util/slice_splitter.cc
  - test/core/util/subprocess_posix.cc
  - test/core/util/subprocess_windows.cc
  - test/core/util/tracer_util.cc
  deps:
  - grpc_test_util
  uses_polling: false
- name: status_helper_test
  gtest: true
  build: test
  language: c++
  headers: []
  src:
  - test/core/gprpp/status_helper_test.cc
  deps:
  - grpc_test_util
  uses_polling: false
- name: status_util_test
  gtest: true
  build: test
  language: c++
  headers: []
  src:
  - test/core/channel/status_util_test.cc
  deps:
  - grpc_test_util
  uses_polling: false
- name: stranded_event_test
  gtest: true
  build: test
  language: c++
  headers:
  - test/core/end2end/cq_verifier.h
  - test/core/util/cmdline.h
  - test/core/util/evaluate_args_test_util.h
  - test/core/util/fuzzer_util.h
  - test/core/util/grpc_profiler.h
  - test/core/util/histogram.h
  - test/core/util/mock_authorization_endpoint.h
  - test/core/util/mock_endpoint.h
  - test/core/util/parse_hexstring.h
  - test/core/util/passthru_endpoint.h
  - test/core/util/resolve_localhost_ip46.h
  - test/core/util/slice_splitter.h
  - test/core/util/subprocess.h
  - test/core/util/tracer_util.h
  src:
  - test/core/end2end/cq_verifier.cc
  - test/core/iomgr/stranded_event_test.cc
  - test/core/util/cmdline.cc
  - test/core/util/fuzzer_util.cc
  - test/core/util/grpc_profiler.cc
  - test/core/util/histogram.cc
  - test/core/util/mock_endpoint.cc
  - test/core/util/parse_hexstring.cc
  - test/core/util/passthru_endpoint.cc
  - test/core/util/resolve_localhost_ip46.cc
  - test/core/util/slice_splitter.cc
  - test/core/util/subprocess_posix.cc
  - test/core/util/subprocess_windows.cc
  - test/core/util/tracer_util.cc
  deps:
  - grpc_test_util
  platforms:
  - linux
  - posix
  - mac
- name: stream_map_test
  gtest: true
  build: test
  language: c++
  headers:
  - test/core/util/cmdline.h
  - test/core/util/evaluate_args_test_util.h
  - test/core/util/fuzzer_util.h
  - test/core/util/grpc_profiler.h
  - test/core/util/histogram.h
  - test/core/util/mock_authorization_endpoint.h
  - test/core/util/mock_endpoint.h
  - test/core/util/parse_hexstring.h
  - test/core/util/passthru_endpoint.h
  - test/core/util/resolve_localhost_ip46.h
  - test/core/util/slice_splitter.h
  - test/core/util/subprocess.h
  - test/core/util/tracer_util.h
  src:
  - test/core/transport/chttp2/stream_map_test.cc
  - test/core/util/cmdline.cc
  - test/core/util/fuzzer_util.cc
  - test/core/util/grpc_profiler.cc
  - test/core/util/histogram.cc
  - test/core/util/mock_endpoint.cc
  - test/core/util/parse_hexstring.cc
  - test/core/util/passthru_endpoint.cc
  - test/core/util/resolve_localhost_ip46.cc
  - test/core/util/slice_splitter.cc
  - test/core/util/subprocess_posix.cc
  - test/core/util/subprocess_windows.cc
  - test/core/util/tracer_util.cc
  deps:
  - grpc_test_util
- name: streaming_throughput_test
  gtest: true
  build: test
  language: c++
  headers: []
  src:
  - src/proto/grpc/testing/duplicate/echo_duplicate.proto
  - src/proto/grpc/testing/echo.proto
  - src/proto/grpc/testing/echo_messages.proto
  - src/proto/grpc/testing/simple_messages.proto
  - src/proto/grpc/testing/xds/v3/orca_load_report.proto
  - test/cpp/end2end/streaming_throughput_test.cc
  deps:
  - grpc++_test_util
  platforms:
  - linux
  - posix
  - mac
- name: streams_not_seen_test
  gtest: true
  build: test
  language: c++
  headers:
  - test/core/end2end/cq_verifier.h
  - test/core/util/cmdline.h
  - test/core/util/evaluate_args_test_util.h
  - test/core/util/fuzzer_util.h
  - test/core/util/grpc_profiler.h
  - test/core/util/histogram.h
  - test/core/util/mock_authorization_endpoint.h
  - test/core/util/mock_endpoint.h
  - test/core/util/parse_hexstring.h
  - test/core/util/passthru_endpoint.h
  - test/core/util/resolve_localhost_ip46.h
  - test/core/util/slice_splitter.h
  - test/core/util/subprocess.h
  - test/core/util/tracer_util.h
  src:
  - test/core/end2end/cq_verifier.cc
  - test/core/transport/chttp2/streams_not_seen_test.cc
  - test/core/util/cmdline.cc
  - test/core/util/fuzzer_util.cc
  - test/core/util/grpc_profiler.cc
  - test/core/util/histogram.cc
  - test/core/util/mock_endpoint.cc
  - test/core/util/parse_hexstring.cc
  - test/core/util/passthru_endpoint.cc
  - test/core/util/resolve_localhost_ip46.cc
  - test/core/util/slice_splitter.cc
  - test/core/util/subprocess_posix.cc
  - test/core/util/subprocess_windows.cc
  - test/core/util/tracer_util.cc
  deps:
  - grpc_test_util
- name: string_ref_test
  gtest: true
  build: test
  language: c++
  headers: []
  src:
  - test/cpp/util/string_ref_test.cc
  deps:
  - grpc++
  - grpc_test_util
  uses_polling: false
- name: string_test
  gtest: true
  build: test
  language: c++
  headers: []
  src:
  - test/core/gpr/string_test.cc
  deps:
  - grpc_test_util
  uses_polling: false
- name: sync_test
  gtest: true
  build: test
  language: c++
  headers: []
  src:
  - test/core/gpr/sync_test.cc
  deps:
  - grpc_test_util
  uses_polling: false
- name: system_roots_test
  gtest: true
  build: test
  language: c++
  headers:
  - test/core/util/cmdline.h
  - test/core/util/evaluate_args_test_util.h
  - test/core/util/fuzzer_util.h
  - test/core/util/grpc_profiler.h
  - test/core/util/histogram.h
  - test/core/util/mock_authorization_endpoint.h
  - test/core/util/mock_endpoint.h
  - test/core/util/parse_hexstring.h
  - test/core/util/passthru_endpoint.h
  - test/core/util/resolve_localhost_ip46.h
  - test/core/util/slice_splitter.h
  - test/core/util/subprocess.h
  - test/core/util/tracer_util.h
  src:
  - test/core/security/system_roots_test.cc
  - test/core/util/cmdline.cc
  - test/core/util/fuzzer_util.cc
  - test/core/util/grpc_profiler.cc
  - test/core/util/histogram.cc
  - test/core/util/mock_endpoint.cc
  - test/core/util/parse_hexstring.cc
  - test/core/util/passthru_endpoint.cc
  - test/core/util/resolve_localhost_ip46.cc
  - test/core/util/slice_splitter.cc
  - test/core/util/subprocess_posix.cc
  - test/core/util/subprocess_windows.cc
  - test/core/util/tracer_util.cc
  deps:
  - grpc_test_util
- name: table_test
  gtest: true
  build: test
  language: c++
  headers:
  - src/core/lib/gpr/useful.h
  - src/core/lib/gprpp/bitset.h
  - src/core/lib/gprpp/table.h
  src:
  - test/core/gprpp/table_test.cc
  deps:
  - absl/meta:type_traits
  - absl/strings:strings
  - absl/types:optional
  - absl/types:variant
  - absl/utility:utility
  uses_polling: false
- name: tcp_client_posix_test
  gtest: true
  build: test
  language: c++
  headers:
  - test/core/util/cmdline.h
  - test/core/util/evaluate_args_test_util.h
  - test/core/util/fuzzer_util.h
  - test/core/util/grpc_profiler.h
  - test/core/util/histogram.h
  - test/core/util/mock_authorization_endpoint.h
  - test/core/util/mock_endpoint.h
  - test/core/util/parse_hexstring.h
  - test/core/util/passthru_endpoint.h
  - test/core/util/resolve_localhost_ip46.h
  - test/core/util/slice_splitter.h
  - test/core/util/subprocess.h
  - test/core/util/tracer_util.h
  src:
  - test/core/iomgr/tcp_client_posix_test.cc
  - test/core/util/cmdline.cc
  - test/core/util/fuzzer_util.cc
  - test/core/util/grpc_profiler.cc
  - test/core/util/histogram.cc
  - test/core/util/mock_endpoint.cc
  - test/core/util/parse_hexstring.cc
  - test/core/util/passthru_endpoint.cc
  - test/core/util/resolve_localhost_ip46.cc
  - test/core/util/slice_splitter.cc
  - test/core/util/subprocess_posix.cc
  - test/core/util/subprocess_windows.cc
  - test/core/util/tracer_util.cc
  deps:
  - grpc_test_util
  platforms:
  - linux
  - posix
  - mac
- name: tcp_server_posix_test
  gtest: true
  build: test
  language: c++
  headers:
  - test/core/util/cmdline.h
  - test/core/util/evaluate_args_test_util.h
  - test/core/util/fuzzer_util.h
  - test/core/util/grpc_profiler.h
  - test/core/util/histogram.h
  - test/core/util/mock_authorization_endpoint.h
  - test/core/util/mock_endpoint.h
  - test/core/util/parse_hexstring.h
  - test/core/util/passthru_endpoint.h
  - test/core/util/resolve_localhost_ip46.h
  - test/core/util/slice_splitter.h
  - test/core/util/subprocess.h
  - test/core/util/tracer_util.h
  src:
  - test/core/iomgr/tcp_server_posix_test.cc
  - test/core/util/cmdline.cc
  - test/core/util/fuzzer_util.cc
  - test/core/util/grpc_profiler.cc
  - test/core/util/histogram.cc
  - test/core/util/mock_endpoint.cc
  - test/core/util/parse_hexstring.cc
  - test/core/util/passthru_endpoint.cc
  - test/core/util/resolve_localhost_ip46.cc
  - test/core/util/slice_splitter.cc
  - test/core/util/subprocess_posix.cc
  - test/core/util/subprocess_windows.cc
  - test/core/util/tracer_util.cc
  deps:
  - grpc_test_util
  platforms:
  - linux
  - posix
  - mac
- name: test_core_event_engine_posix_timer_heap_test
  gtest: true
  build: test
  language: c++
  headers:
  - src/core/lib/event_engine/posix_engine/timer.h
  - src/core/lib/event_engine/posix_engine/timer_heap.h
  - src/core/lib/gprpp/bitset.h
  - src/core/lib/gprpp/time.h
  - src/core/lib/gprpp/time_averaged_stats.h
  src:
  - src/core/lib/event_engine/posix_engine/timer.cc
  - src/core/lib/event_engine/posix_engine/timer_heap.cc
  - src/core/lib/gprpp/time.cc
  - src/core/lib/gprpp/time_averaged_stats.cc
  - test/core/event_engine/posix/timer_heap_test.cc
  deps:
  - absl/functional:any_invocable
  - absl/status:statusor
  - gpr
  uses_polling: false
- name: test_core_event_engine_posix_timer_list_test
  gtest: true
  build: test
  language: c++
  headers:
  - src/core/lib/event_engine/posix_engine/timer.h
  - src/core/lib/event_engine/posix_engine/timer_heap.h
  - src/core/lib/gprpp/time.h
  - src/core/lib/gprpp/time_averaged_stats.h
  src:
  - src/core/lib/event_engine/posix_engine/timer.cc
  - src/core/lib/event_engine/posix_engine/timer_heap.cc
  - src/core/lib/gprpp/time.cc
  - src/core/lib/gprpp/time_averaged_stats.cc
  - test/core/event_engine/posix/timer_list_test.cc
  deps:
  - absl/functional:any_invocable
  - absl/status:statusor
  - gpr
  uses_polling: false
- name: test_core_event_engine_slice_buffer_test
  gtest: true
  build: test
  language: c++
  headers: []
  src:
  - test/core/event_engine/slice_buffer_test.cc
  deps:
  - grpc
  - grpc_test_util_unsecure
- name: test_core_gpr_time_test
  gtest: true
  build: test
  language: c++
  headers: []
  src:
  - test/core/gpr/time_test.cc
  deps:
  - grpc_test_util
  uses_polling: false
- name: test_core_gprpp_time_test
  gtest: true
  build: test
  language: c++
  headers:
  - src/core/lib/gprpp/time.h
  src:
  - src/core/lib/gprpp/time.cc
  - test/core/gprpp/time_test.cc
  deps:
  - absl/functional:any_invocable
  - absl/status:statusor
  - gpr
  uses_polling: false
- name: test_core_iomgr_timer_heap_test
  gtest: true
  build: test
  language: c++
  headers:
  - test/core/util/cmdline.h
  - test/core/util/evaluate_args_test_util.h
  - test/core/util/fuzzer_util.h
  - test/core/util/grpc_profiler.h
  - test/core/util/histogram.h
  - test/core/util/mock_authorization_endpoint.h
  - test/core/util/mock_endpoint.h
  - test/core/util/parse_hexstring.h
  - test/core/util/passthru_endpoint.h
  - test/core/util/resolve_localhost_ip46.h
  - test/core/util/slice_splitter.h
  - test/core/util/subprocess.h
  - test/core/util/tracer_util.h
  src:
  - test/core/iomgr/timer_heap_test.cc
  - test/core/util/cmdline.cc
  - test/core/util/fuzzer_util.cc
  - test/core/util/grpc_profiler.cc
  - test/core/util/histogram.cc
  - test/core/util/mock_endpoint.cc
  - test/core/util/parse_hexstring.cc
  - test/core/util/passthru_endpoint.cc
  - test/core/util/resolve_localhost_ip46.cc
  - test/core/util/slice_splitter.cc
  - test/core/util/subprocess_posix.cc
  - test/core/util/subprocess_windows.cc
  - test/core/util/tracer_util.cc
  deps:
  - grpc_test_util
  uses_polling: false
- name: test_core_security_credentials_test
  gtest: true
  build: test
  language: c++
  headers:
  - test/core/util/cmdline.h
  - test/core/util/evaluate_args_test_util.h
  - test/core/util/fuzzer_util.h
  - test/core/util/grpc_profiler.h
  - test/core/util/histogram.h
  - test/core/util/mock_authorization_endpoint.h
  - test/core/util/mock_endpoint.h
  - test/core/util/parse_hexstring.h
  - test/core/util/passthru_endpoint.h
  - test/core/util/resolve_localhost_ip46.h
  - test/core/util/slice_splitter.h
  - test/core/util/subprocess.h
  - test/core/util/tracer_util.h
  src:
  - test/core/security/credentials_test.cc
  - test/core/util/cmdline.cc
  - test/core/util/fuzzer_util.cc
  - test/core/util/grpc_profiler.cc
  - test/core/util/histogram.cc
  - test/core/util/mock_endpoint.cc
  - test/core/util/parse_hexstring.cc
  - test/core/util/passthru_endpoint.cc
  - test/core/util/resolve_localhost_ip46.cc
  - test/core/util/slice_splitter.cc
  - test/core/util/subprocess_posix.cc
  - test/core/util/subprocess_windows.cc
  - test/core/util/tracer_util.cc
  deps:
  - grpc_test_util
- name: test_core_slice_slice_buffer_test
  gtest: true
  build: test
  language: c++
  headers: []
  src:
  - test/core/slice/slice_buffer_test.cc
  deps:
  - grpc_test_util
  uses_polling: false
- name: test_core_slice_slice_test
  gtest: true
  build: test
  language: c++
  headers:
  - test/core/util/build.h
  src:
  - test/core/slice/slice_test.cc
  - test/core/util/build.cc
  deps:
  - grpc
  uses_polling: false
- name: test_cpp_client_credentials_test
  gtest: true
  build: test
  language: c++
  headers:
  - test/cpp/util/tls_test_utils.h
  src:
  - test/cpp/client/credentials_test.cc
  - test/cpp/util/tls_test_utils.cc
  deps:
  - grpc++
  - grpc_test_util
- name: test_cpp_server_credentials_test
  gtest: true
  build: test
  language: c++
  headers:
  - test/cpp/util/tls_test_utils.h
  src:
  - test/cpp/server/credentials_test.cc
  - test/cpp/util/tls_test_utils.cc
  deps:
  - grpc++
  - grpc_test_util
- name: test_cpp_util_slice_test
  gtest: true
  build: test
  language: c++
  headers: []
  src:
  - test/cpp/util/slice_test.cc
  deps:
  - grpc++_test_util
  uses_polling: false
- name: test_cpp_util_time_test
  gtest: true
  build: test
  language: c++
  headers: []
  src:
  - test/cpp/util/time_test.cc
  deps:
  - grpc++_test_util
  uses_polling: false
- name: thd_test
  gtest: true
  build: test
  language: c++
  headers: []
  src:
  - test/core/gprpp/thd_test.cc
  deps:
  - grpc_test_util
  uses_polling: false
- name: thread_manager_test
  gtest: true
  build: test
  language: c++
  headers: []
  src:
  - test/cpp/thread_manager/thread_manager_test.cc
  deps:
  - grpc++_test_config
  - grpc++_test_util
- name: thread_quota_test
  gtest: true
  build: test
  language: c++
  headers:
  - src/core/lib/gprpp/atomic_utils.h
  - src/core/lib/gprpp/debug_location.h
  - src/core/lib/gprpp/ref_counted.h
  - src/core/lib/gprpp/ref_counted_ptr.h
  - src/core/lib/resource_quota/thread_quota.h
  src:
  - src/core/lib/resource_quota/thread_quota.cc
  - test/core/resource_quota/thread_quota_test.cc
  deps:
  - gpr
  uses_polling: false
- name: thread_stress_test
  gtest: true
  build: test
  language: c++
  headers: []
  src:
  - src/proto/grpc/testing/duplicate/echo_duplicate.proto
  - src/proto/grpc/testing/echo.proto
  - src/proto/grpc/testing/echo_messages.proto
  - src/proto/grpc/testing/simple_messages.proto
  - src/proto/grpc/testing/xds/v3/orca_load_report.proto
  - test/cpp/end2end/thread_stress_test.cc
  deps:
  - grpc++_test_util
  platforms:
  - linux
  - posix
  - mac
- name: time_jump_test
  gtest: true
  build: test
  run: false
  language: c++
  headers: []
  src:
  - test/cpp/common/time_jump_test.cc
  deps:
  - grpc++
  - grpc_test_util
  platforms:
  - linux
  - posix
  - mac
- name: time_util_test
  gtest: true
  build: test
  language: c++
  headers: []
  src:
  - test/core/gprpp/time_util_test.cc
  deps:
  - grpc_test_util
  uses_polling: false
- name: timeout_encoding_test
  gtest: true
  build: test
  language: c++
  headers:
  - test/core/util/cmdline.h
  - test/core/util/evaluate_args_test_util.h
  - test/core/util/fuzzer_util.h
  - test/core/util/grpc_profiler.h
  - test/core/util/histogram.h
  - test/core/util/mock_authorization_endpoint.h
  - test/core/util/mock_endpoint.h
  - test/core/util/parse_hexstring.h
  - test/core/util/passthru_endpoint.h
  - test/core/util/resolve_localhost_ip46.h
  - test/core/util/slice_splitter.h
  - test/core/util/subprocess.h
  - test/core/util/tracer_util.h
  src:
  - test/core/transport/timeout_encoding_test.cc
  - test/core/util/cmdline.cc
  - test/core/util/fuzzer_util.cc
  - test/core/util/grpc_profiler.cc
  - test/core/util/histogram.cc
  - test/core/util/mock_endpoint.cc
  - test/core/util/parse_hexstring.cc
  - test/core/util/passthru_endpoint.cc
  - test/core/util/resolve_localhost_ip46.cc
  - test/core/util/slice_splitter.cc
  - test/core/util/subprocess_posix.cc
  - test/core/util/subprocess_windows.cc
  - test/core/util/tracer_util.cc
  deps:
  - grpc_test_util
  uses_polling: false
- name: timer_manager_test
  gtest: true
  build: test
  language: c++
  headers:
  - src/core/lib/event_engine/common_closures.h
  src:
  - test/core/event_engine/posix/timer_manager_test.cc
  deps:
  - grpc_test_util
  uses_polling: false
- name: timer_test
  gtest: true
  build: test
  run: false
  language: c++
  headers: []
  src:
  - test/cpp/common/timer_test.cc
  deps:
  - grpc++
  - grpc_test_util
- name: tls_certificate_verifier_test
  gtest: true
  build: test
  language: c++
  headers:
  - test/cpp/util/tls_test_utils.h
  src:
  - test/cpp/security/tls_certificate_verifier_test.cc
  - test/cpp/util/tls_test_utils.cc
  deps:
  - grpc++
  - grpc_test_util
- name: tls_key_export_test
  gtest: true
  build: test
  language: c++
  headers: []
  src:
  - src/proto/grpc/testing/echo.proto
  - src/proto/grpc/testing/echo_messages.proto
  - src/proto/grpc/testing/simple_messages.proto
  - src/proto/grpc/testing/xds/v3/orca_load_report.proto
  - test/cpp/end2end/tls_key_export_test.cc
  deps:
  - grpc++_test_util
- name: tls_security_connector_test
  gtest: true
  build: test
  language: c++
  headers:
  - test/core/util/cmdline.h
  - test/core/util/evaluate_args_test_util.h
  - test/core/util/fuzzer_util.h
  - test/core/util/grpc_profiler.h
  - test/core/util/histogram.h
  - test/core/util/mock_authorization_endpoint.h
  - test/core/util/mock_endpoint.h
  - test/core/util/parse_hexstring.h
  - test/core/util/passthru_endpoint.h
  - test/core/util/resolve_localhost_ip46.h
  - test/core/util/slice_splitter.h
  - test/core/util/subprocess.h
  - test/core/util/tracer_util.h
  src:
  - test/core/security/tls_security_connector_test.cc
  - test/core/util/cmdline.cc
  - test/core/util/fuzzer_util.cc
  - test/core/util/grpc_profiler.cc
  - test/core/util/histogram.cc
  - test/core/util/mock_endpoint.cc
  - test/core/util/parse_hexstring.cc
  - test/core/util/passthru_endpoint.cc
  - test/core/util/resolve_localhost_ip46.cc
  - test/core/util/slice_splitter.cc
  - test/core/util/subprocess_posix.cc
  - test/core/util/subprocess_windows.cc
  - test/core/util/tracer_util.cc
  deps:
  - grpc_test_util
- name: tls_test
  gtest: true
  build: test
  language: c++
  headers: []
  src:
  - test/core/gpr/tls_test.cc
  deps:
  - grpc_test_util
  uses_polling: false
- name: too_many_pings_test
  gtest: true
  build: test
  run: false
  language: c++
  headers:
  - test/core/end2end/cq_verifier.h
  src:
  - test/core/end2end/cq_verifier.cc
  - test/core/transport/chttp2/too_many_pings_test.cc
  deps:
  - grpc++_test_config
  - grpc++_test_util
- name: traced_buffer_list_test
  gtest: true
  build: test
  language: c++
  headers:
  - src/core/lib/event_engine/posix_engine/internal_errqueue.h
  - src/core/lib/event_engine/posix_engine/traced_buffer_list.h
  src:
  - src/core/lib/event_engine/posix_engine/internal_errqueue.cc
  - src/core/lib/event_engine/posix_engine/traced_buffer_list.cc
  - test/core/event_engine/posix/traced_buffer_list_test.cc
  deps:
  - grpc_test_util
  platforms:
  - linux
  - posix
  - mac
  uses_polling: false
- name: transport_security_common_api_test
  gtest: true
  build: test
  language: c++
  headers: []
  src:
  - test/core/tsi/alts/handshaker/transport_security_common_api_test.cc
  deps:
  - grpc_test_util
- name: transport_security_test
  gtest: true
  build: test
  language: c++
  headers: []
  src:
  - test/core/tsi/transport_security_test.cc
  deps:
  - grpc_test_util
- name: transport_stream_receiver_test
  gtest: true
  build: test
  language: c++
  headers:
  - src/core/ext/transport/binder/client/binder_connector.h
  - src/core/ext/transport/binder/client/channel_create_impl.h
  - src/core/ext/transport/binder/client/connection_id_generator.h
  - src/core/ext/transport/binder/client/endpoint_binder_pool.h
  - src/core/ext/transport/binder/client/jni_utils.h
  - src/core/ext/transport/binder/client/security_policy_setting.h
  - src/core/ext/transport/binder/server/binder_server.h
  - src/core/ext/transport/binder/transport/binder_stream.h
  - src/core/ext/transport/binder/transport/binder_transport.h
  - src/core/ext/transport/binder/utils/binder_auto_utils.h
  - src/core/ext/transport/binder/utils/ndk_binder.h
  - src/core/ext/transport/binder/utils/transport_stream_receiver.h
  - src/core/ext/transport/binder/utils/transport_stream_receiver_impl.h
  - src/core/ext/transport/binder/wire_format/binder.h
  - src/core/ext/transport/binder/wire_format/binder_android.h
  - src/core/ext/transport/binder/wire_format/binder_constants.h
  - src/core/ext/transport/binder/wire_format/transaction.h
  - src/core/ext/transport/binder/wire_format/wire_reader.h
  - src/core/ext/transport/binder/wire_format/wire_reader_impl.h
  - src/core/ext/transport/binder/wire_format/wire_writer.h
  - src/cpp/client/create_channel_internal.h
  - src/cpp/client/secure_credentials.h
  - src/cpp/common/channel_filter.h
  - src/cpp/common/secure_auth_context.h
  - src/cpp/server/dynamic_thread_pool.h
  - src/cpp/server/external_connection_acceptor_impl.h
  - src/cpp/server/health/default_health_check_service.h
  - src/cpp/server/secure_server_credentials.h
  - src/cpp/server/thread_pool_interface.h
  - src/cpp/thread_manager/thread_manager.h
  src:
  - src/core/ext/transport/binder/client/binder_connector.cc
  - src/core/ext/transport/binder/client/channel_create.cc
  - src/core/ext/transport/binder/client/channel_create_impl.cc
  - src/core/ext/transport/binder/client/connection_id_generator.cc
  - src/core/ext/transport/binder/client/endpoint_binder_pool.cc
  - src/core/ext/transport/binder/client/jni_utils.cc
  - src/core/ext/transport/binder/client/security_policy_setting.cc
  - src/core/ext/transport/binder/security_policy/binder_security_policy.cc
  - src/core/ext/transport/binder/server/binder_server.cc
  - src/core/ext/transport/binder/server/binder_server_credentials.cc
  - src/core/ext/transport/binder/transport/binder_transport.cc
  - src/core/ext/transport/binder/utils/ndk_binder.cc
  - src/core/ext/transport/binder/utils/transport_stream_receiver_impl.cc
  - src/core/ext/transport/binder/wire_format/binder_android.cc
  - src/core/ext/transport/binder/wire_format/binder_constants.cc
  - src/core/ext/transport/binder/wire_format/transaction.cc
  - src/core/ext/transport/binder/wire_format/wire_reader_impl.cc
  - src/core/ext/transport/binder/wire_format/wire_writer.cc
  - src/cpp/client/channel_cc.cc
  - src/cpp/client/client_callback.cc
  - src/cpp/client/client_context.cc
  - src/cpp/client/client_interceptor.cc
  - src/cpp/client/create_channel.cc
  - src/cpp/client/create_channel_internal.cc
  - src/cpp/client/create_channel_posix.cc
  - src/cpp/client/credentials_cc.cc
  - src/cpp/client/insecure_credentials.cc
  - src/cpp/client/secure_credentials.cc
  - src/cpp/codegen/codegen_init.cc
  - src/cpp/common/alarm.cc
  - src/cpp/common/auth_property_iterator.cc
  - src/cpp/common/channel_arguments.cc
  - src/cpp/common/channel_filter.cc
  - src/cpp/common/completion_queue_cc.cc
  - src/cpp/common/core_codegen.cc
  - src/cpp/common/resource_quota_cc.cc
  - src/cpp/common/rpc_method.cc
  - src/cpp/common/secure_auth_context.cc
  - src/cpp/common/secure_channel_arguments.cc
  - src/cpp/common/secure_create_auth_context.cc
  - src/cpp/common/tls_certificate_provider.cc
  - src/cpp/common/tls_certificate_verifier.cc
  - src/cpp/common/tls_credentials_options.cc
  - src/cpp/common/validate_service_config.cc
  - src/cpp/common/version_cc.cc
  - src/cpp/server/async_generic_service.cc
  - src/cpp/server/channel_argument_option.cc
  - src/cpp/server/create_default_thread_pool.cc
  - src/cpp/server/dynamic_thread_pool.cc
  - src/cpp/server/external_connection_acceptor_impl.cc
  - src/cpp/server/health/default_health_check_service.cc
  - src/cpp/server/health/health_check_service.cc
  - src/cpp/server/health/health_check_service_server_builder_option.cc
  - src/cpp/server/insecure_server_credentials.cc
  - src/cpp/server/orca/call_metric_recorder.cc
  - src/cpp/server/secure_server_credentials.cc
  - src/cpp/server/server_builder.cc
  - src/cpp/server/server_callback.cc
  - src/cpp/server/server_cc.cc
  - src/cpp/server/server_context.cc
  - src/cpp/server/server_credentials.cc
  - src/cpp/server/server_posix.cc
  - src/cpp/thread_manager/thread_manager.cc
  - src/cpp/util/byte_buffer_cc.cc
  - src/cpp/util/status.cc
  - src/cpp/util/string_ref.cc
  - src/cpp/util/time_cc.cc
  - test/core/transport/binder/transport_stream_receiver_test.cc
  deps:
  - absl/cleanup:cleanup
  - grpc_test_util
  uses_polling: false
- name: try_join_test
  gtest: true
  build: test
  language: c++
  headers:
  - src/core/lib/gpr/useful.h
  - src/core/lib/gprpp/bitset.h
  - src/core/lib/gprpp/construct_destruct.h
  - src/core/lib/promise/detail/basic_join.h
  - src/core/lib/promise/detail/promise_like.h
  - src/core/lib/promise/detail/status.h
  - src/core/lib/promise/poll.h
  - src/core/lib/promise/try_join.h
  src:
  - test/core/promise/try_join_test.cc
  deps:
  - absl/meta:type_traits
  - absl/status:status
  - absl/status:statusor
  - absl/strings:strings
  - absl/types:variant
  - absl/utility:utility
  uses_polling: false
- name: try_seq_metadata_test
  gtest: true
  build: test
  language: c++
  headers: []
  src:
  - test/core/promise/try_seq_metadata_test.cc
  deps:
  - grpc
  uses_polling: false
- name: try_seq_test
  gtest: true
  build: test
  language: c++
  headers:
  - src/core/lib/gprpp/construct_destruct.h
  - src/core/lib/promise/detail/basic_seq.h
  - src/core/lib/promise/detail/promise_factory.h
  - src/core/lib/promise/detail/promise_like.h
  - src/core/lib/promise/detail/status.h
  - src/core/lib/promise/poll.h
  - src/core/lib/promise/try_seq.h
  src:
  - test/core/promise/try_seq_test.cc
  deps:
  - absl/meta:type_traits
  - absl/status:status
  - absl/status:statusor
  - absl/types:variant
  - absl/utility:utility
  uses_polling: false
- name: unique_type_name_test
  gtest: true
  build: test
  language: c++
  headers:
  - src/core/lib/gpr/useful.h
  - src/core/lib/gprpp/unique_type_name.h
  src:
  - test/core/gprpp/unique_type_name_test.cc
  deps:
  - absl/strings:str_format
  - absl/strings:strings
  - absl/types:variant
  uses_polling: false
- name: unknown_frame_bad_client_test
  gtest: true
  build: test
  language: c++
  headers:
  - test/core/bad_client/bad_client.h
  - test/core/end2end/cq_verifier.h
  src:
  - test/core/bad_client/bad_client.cc
  - test/core/bad_client/tests/unknown_frame.cc
  - test/core/end2end/cq_verifier.cc
  deps:
  - grpc_test_util
- name: uri_parser_test
  gtest: true
  build: test
  language: c++
  headers: []
  src:
  - test/core/uri/uri_parser_test.cc
  deps:
  - grpc
  - grpc_test_util_unsecure
- name: useful_test
  gtest: true
  build: test
  language: c++
  headers:
  - src/core/lib/gpr/useful.h
  src:
  - test/core/gpr/useful_test.cc
  deps:
  - absl/strings:strings
  - absl/types:variant
  uses_polling: false
- name: varint_test
  gtest: true
  build: test
  language: c++
  headers: []
  src:
  - test/core/transport/chttp2/varint_test.cc
  deps:
  - grpc_test_util
  uses_polling: false
- name: wakeup_fd_posix_test
  gtest: true
  build: test
  language: c++
  headers:
  - src/core/lib/event_engine/posix_engine/wakeup_fd_eventfd.h
  - src/core/lib/event_engine/posix_engine/wakeup_fd_pipe.h
  - src/core/lib/event_engine/posix_engine/wakeup_fd_posix.h
  src:
  - src/core/lib/event_engine/posix_engine/wakeup_fd_eventfd.cc
  - src/core/lib/event_engine/posix_engine/wakeup_fd_pipe.cc
  - test/core/event_engine/posix/wakeup_fd_posix_test.cc
  deps:
  - grpc_test_util
  platforms:
  - linux
  - posix
  - mac
- name: win_socket_test
  gtest: true
  build: test
  language: c++
  headers:
  - src/core/lib/event_engine/common_closures.h
  - test/core/event_engine/windows/create_sockpair.h
  src:
  - test/core/event_engine/windows/create_sockpair.cc
  - test/core/event_engine/windows/win_socket_test.cc
  deps:
  - grpc_test_util
  platforms:
  - linux
  - posix
  - windows
  uses_polling: false
- name: window_overflow_bad_client_test
  gtest: true
  build: test
  language: c++
  headers:
  - test/core/bad_client/bad_client.h
  - test/core/end2end/cq_verifier.h
  src:
  - test/core/bad_client/bad_client.cc
  - test/core/bad_client/tests/window_overflow.cc
  - test/core/end2end/cq_verifier.cc
  deps:
  - grpc_test_util
- name: wire_reader_test
  gtest: true
  build: test
  language: c++
  headers:
  - src/core/ext/transport/binder/client/binder_connector.h
  - src/core/ext/transport/binder/client/channel_create_impl.h
  - src/core/ext/transport/binder/client/connection_id_generator.h
  - src/core/ext/transport/binder/client/endpoint_binder_pool.h
  - src/core/ext/transport/binder/client/jni_utils.h
  - src/core/ext/transport/binder/client/security_policy_setting.h
  - src/core/ext/transport/binder/server/binder_server.h
  - src/core/ext/transport/binder/transport/binder_stream.h
  - src/core/ext/transport/binder/transport/binder_transport.h
  - src/core/ext/transport/binder/utils/binder_auto_utils.h
  - src/core/ext/transport/binder/utils/ndk_binder.h
  - src/core/ext/transport/binder/utils/transport_stream_receiver.h
  - src/core/ext/transport/binder/utils/transport_stream_receiver_impl.h
  - src/core/ext/transport/binder/wire_format/binder.h
  - src/core/ext/transport/binder/wire_format/binder_android.h
  - src/core/ext/transport/binder/wire_format/binder_constants.h
  - src/core/ext/transport/binder/wire_format/transaction.h
  - src/core/ext/transport/binder/wire_format/wire_reader.h
  - src/core/ext/transport/binder/wire_format/wire_reader_impl.h
  - src/core/ext/transport/binder/wire_format/wire_writer.h
  - src/cpp/client/create_channel_internal.h
  - src/cpp/client/secure_credentials.h
  - src/cpp/common/channel_filter.h
  - src/cpp/common/secure_auth_context.h
  - src/cpp/server/dynamic_thread_pool.h
  - src/cpp/server/external_connection_acceptor_impl.h
  - src/cpp/server/health/default_health_check_service.h
  - src/cpp/server/secure_server_credentials.h
  - src/cpp/server/thread_pool_interface.h
  - src/cpp/thread_manager/thread_manager.h
  - test/core/transport/binder/mock_objects.h
  src:
  - src/core/ext/transport/binder/client/binder_connector.cc
  - src/core/ext/transport/binder/client/channel_create.cc
  - src/core/ext/transport/binder/client/channel_create_impl.cc
  - src/core/ext/transport/binder/client/connection_id_generator.cc
  - src/core/ext/transport/binder/client/endpoint_binder_pool.cc
  - src/core/ext/transport/binder/client/jni_utils.cc
  - src/core/ext/transport/binder/client/security_policy_setting.cc
  - src/core/ext/transport/binder/security_policy/binder_security_policy.cc
  - src/core/ext/transport/binder/server/binder_server.cc
  - src/core/ext/transport/binder/server/binder_server_credentials.cc
  - src/core/ext/transport/binder/transport/binder_transport.cc
  - src/core/ext/transport/binder/utils/ndk_binder.cc
  - src/core/ext/transport/binder/utils/transport_stream_receiver_impl.cc
  - src/core/ext/transport/binder/wire_format/binder_android.cc
  - src/core/ext/transport/binder/wire_format/binder_constants.cc
  - src/core/ext/transport/binder/wire_format/transaction.cc
  - src/core/ext/transport/binder/wire_format/wire_reader_impl.cc
  - src/core/ext/transport/binder/wire_format/wire_writer.cc
  - src/cpp/client/channel_cc.cc
  - src/cpp/client/client_callback.cc
  - src/cpp/client/client_context.cc
  - src/cpp/client/client_interceptor.cc
  - src/cpp/client/create_channel.cc
  - src/cpp/client/create_channel_internal.cc
  - src/cpp/client/create_channel_posix.cc
  - src/cpp/client/credentials_cc.cc
  - src/cpp/client/insecure_credentials.cc
  - src/cpp/client/secure_credentials.cc
  - src/cpp/codegen/codegen_init.cc
  - src/cpp/common/alarm.cc
  - src/cpp/common/auth_property_iterator.cc
  - src/cpp/common/channel_arguments.cc
  - src/cpp/common/channel_filter.cc
  - src/cpp/common/completion_queue_cc.cc
  - src/cpp/common/core_codegen.cc
  - src/cpp/common/resource_quota_cc.cc
  - src/cpp/common/rpc_method.cc
  - src/cpp/common/secure_auth_context.cc
  - src/cpp/common/secure_channel_arguments.cc
  - src/cpp/common/secure_create_auth_context.cc
  - src/cpp/common/tls_certificate_provider.cc
  - src/cpp/common/tls_certificate_verifier.cc
  - src/cpp/common/tls_credentials_options.cc
  - src/cpp/common/validate_service_config.cc
  - src/cpp/common/version_cc.cc
  - src/cpp/server/async_generic_service.cc
  - src/cpp/server/channel_argument_option.cc
  - src/cpp/server/create_default_thread_pool.cc
  - src/cpp/server/dynamic_thread_pool.cc
  - src/cpp/server/external_connection_acceptor_impl.cc
  - src/cpp/server/health/default_health_check_service.cc
  - src/cpp/server/health/health_check_service.cc
  - src/cpp/server/health/health_check_service_server_builder_option.cc
  - src/cpp/server/insecure_server_credentials.cc
  - src/cpp/server/orca/call_metric_recorder.cc
  - src/cpp/server/secure_server_credentials.cc
  - src/cpp/server/server_builder.cc
  - src/cpp/server/server_callback.cc
  - src/cpp/server/server_cc.cc
  - src/cpp/server/server_context.cc
  - src/cpp/server/server_credentials.cc
  - src/cpp/server/server_posix.cc
  - src/cpp/thread_manager/thread_manager.cc
  - src/cpp/util/byte_buffer_cc.cc
  - src/cpp/util/status.cc
  - src/cpp/util/string_ref.cc
  - src/cpp/util/time_cc.cc
  - test/core/transport/binder/mock_objects.cc
  - test/core/transport/binder/wire_reader_test.cc
  deps:
  - absl/cleanup:cleanup
  - grpc_test_util
  uses_polling: false
- name: wire_writer_test
  gtest: true
  build: test
  language: c++
  headers:
  - src/core/ext/transport/binder/client/binder_connector.h
  - src/core/ext/transport/binder/client/channel_create_impl.h
  - src/core/ext/transport/binder/client/connection_id_generator.h
  - src/core/ext/transport/binder/client/endpoint_binder_pool.h
  - src/core/ext/transport/binder/client/jni_utils.h
  - src/core/ext/transport/binder/client/security_policy_setting.h
  - src/core/ext/transport/binder/server/binder_server.h
  - src/core/ext/transport/binder/transport/binder_stream.h
  - src/core/ext/transport/binder/transport/binder_transport.h
  - src/core/ext/transport/binder/utils/binder_auto_utils.h
  - src/core/ext/transport/binder/utils/ndk_binder.h
  - src/core/ext/transport/binder/utils/transport_stream_receiver.h
  - src/core/ext/transport/binder/utils/transport_stream_receiver_impl.h
  - src/core/ext/transport/binder/wire_format/binder.h
  - src/core/ext/transport/binder/wire_format/binder_android.h
  - src/core/ext/transport/binder/wire_format/binder_constants.h
  - src/core/ext/transport/binder/wire_format/transaction.h
  - src/core/ext/transport/binder/wire_format/wire_reader.h
  - src/core/ext/transport/binder/wire_format/wire_reader_impl.h
  - src/core/ext/transport/binder/wire_format/wire_writer.h
  - src/cpp/client/create_channel_internal.h
  - src/cpp/client/secure_credentials.h
  - src/cpp/common/channel_filter.h
  - src/cpp/common/secure_auth_context.h
  - src/cpp/server/dynamic_thread_pool.h
  - src/cpp/server/external_connection_acceptor_impl.h
  - src/cpp/server/health/default_health_check_service.h
  - src/cpp/server/secure_server_credentials.h
  - src/cpp/server/thread_pool_interface.h
  - src/cpp/thread_manager/thread_manager.h
  - test/core/transport/binder/mock_objects.h
  src:
  - src/core/ext/transport/binder/client/binder_connector.cc
  - src/core/ext/transport/binder/client/channel_create.cc
  - src/core/ext/transport/binder/client/channel_create_impl.cc
  - src/core/ext/transport/binder/client/connection_id_generator.cc
  - src/core/ext/transport/binder/client/endpoint_binder_pool.cc
  - src/core/ext/transport/binder/client/jni_utils.cc
  - src/core/ext/transport/binder/client/security_policy_setting.cc
  - src/core/ext/transport/binder/security_policy/binder_security_policy.cc
  - src/core/ext/transport/binder/server/binder_server.cc
  - src/core/ext/transport/binder/server/binder_server_credentials.cc
  - src/core/ext/transport/binder/transport/binder_transport.cc
  - src/core/ext/transport/binder/utils/ndk_binder.cc
  - src/core/ext/transport/binder/utils/transport_stream_receiver_impl.cc
  - src/core/ext/transport/binder/wire_format/binder_android.cc
  - src/core/ext/transport/binder/wire_format/binder_constants.cc
  - src/core/ext/transport/binder/wire_format/transaction.cc
  - src/core/ext/transport/binder/wire_format/wire_reader_impl.cc
  - src/core/ext/transport/binder/wire_format/wire_writer.cc
  - src/cpp/client/channel_cc.cc
  - src/cpp/client/client_callback.cc
  - src/cpp/client/client_context.cc
  - src/cpp/client/client_interceptor.cc
  - src/cpp/client/create_channel.cc
  - src/cpp/client/create_channel_internal.cc
  - src/cpp/client/create_channel_posix.cc
  - src/cpp/client/credentials_cc.cc
  - src/cpp/client/insecure_credentials.cc
  - src/cpp/client/secure_credentials.cc
  - src/cpp/codegen/codegen_init.cc
  - src/cpp/common/alarm.cc
  - src/cpp/common/auth_property_iterator.cc
  - src/cpp/common/channel_arguments.cc
  - src/cpp/common/channel_filter.cc
  - src/cpp/common/completion_queue_cc.cc
  - src/cpp/common/core_codegen.cc
  - src/cpp/common/resource_quota_cc.cc
  - src/cpp/common/rpc_method.cc
  - src/cpp/common/secure_auth_context.cc
  - src/cpp/common/secure_channel_arguments.cc
  - src/cpp/common/secure_create_auth_context.cc
  - src/cpp/common/tls_certificate_provider.cc
  - src/cpp/common/tls_certificate_verifier.cc
  - src/cpp/common/tls_credentials_options.cc
  - src/cpp/common/validate_service_config.cc
  - src/cpp/common/version_cc.cc
  - src/cpp/server/async_generic_service.cc
  - src/cpp/server/channel_argument_option.cc
  - src/cpp/server/create_default_thread_pool.cc
  - src/cpp/server/dynamic_thread_pool.cc
  - src/cpp/server/external_connection_acceptor_impl.cc
  - src/cpp/server/health/default_health_check_service.cc
  - src/cpp/server/health/health_check_service.cc
  - src/cpp/server/health/health_check_service_server_builder_option.cc
  - src/cpp/server/insecure_server_credentials.cc
  - src/cpp/server/orca/call_metric_recorder.cc
  - src/cpp/server/secure_server_credentials.cc
  - src/cpp/server/server_builder.cc
  - src/cpp/server/server_callback.cc
  - src/cpp/server/server_cc.cc
  - src/cpp/server/server_context.cc
  - src/cpp/server/server_credentials.cc
  - src/cpp/server/server_posix.cc
  - src/cpp/thread_manager/thread_manager.cc
  - src/cpp/util/byte_buffer_cc.cc
  - src/cpp/util/status.cc
  - src/cpp/util/string_ref.cc
  - src/cpp/util/time_cc.cc
  - test/core/transport/binder/mock_objects.cc
  - test/core/transport/binder/wire_writer_test.cc
  deps:
  - absl/cleanup:cleanup
  - grpc_test_util
  uses_polling: false
- name: work_serializer_test
  gtest: true
  build: test
  run: false
  language: c++
  headers: []
  src:
  - test/core/gprpp/work_serializer_test.cc
  deps:
  - grpc_test_util
  platforms:
  - linux
  - posix
  - mac
- name: writes_per_rpc_test
  gtest: true
  build: test
  language: c++
  headers:
  - test/core/util/cmdline.h
  - test/core/util/evaluate_args_test_util.h
  - test/core/util/fuzzer_util.h
  - test/core/util/grpc_profiler.h
  - test/core/util/histogram.h
  - test/core/util/mock_authorization_endpoint.h
  - test/core/util/mock_endpoint.h
  - test/core/util/parse_hexstring.h
  - test/core/util/passthru_endpoint.h
  - test/core/util/resolve_localhost_ip46.h
  - test/core/util/slice_splitter.h
  - test/core/util/subprocess.h
  - test/core/util/tracer_util.h
  src:
  - src/proto/grpc/testing/echo.proto
  - src/proto/grpc/testing/echo_messages.proto
  - src/proto/grpc/testing/simple_messages.proto
  - src/proto/grpc/testing/xds/v3/orca_load_report.proto
  - test/core/util/cmdline.cc
  - test/core/util/fuzzer_util.cc
  - test/core/util/grpc_profiler.cc
  - test/core/util/histogram.cc
  - test/core/util/mock_endpoint.cc
  - test/core/util/parse_hexstring.cc
  - test/core/util/passthru_endpoint.cc
  - test/core/util/resolve_localhost_ip46.cc
  - test/core/util/slice_splitter.cc
  - test/core/util/subprocess_posix.cc
  - test/core/util/subprocess_windows.cc
  - test/core/util/tracer_util.cc
  - test/cpp/performance/writes_per_rpc_test.cc
  deps:
  - grpc++
  - grpc_test_util
  platforms:
  - linux
  - posix
  - mac
- name: xds_bootstrap_test
  gtest: true
  build: test
  language: c++
  headers: []
  src:
  - test/core/xds/xds_bootstrap_test.cc
  deps:
  - grpc_test_util
- name: xds_certificate_provider_test
  gtest: true
  build: test
  language: c++
  headers: []
  src:
  - test/core/xds/xds_certificate_provider_test.cc
  deps:
  - grpc_test_util
- name: xds_cluster_end2end_test
  gtest: true
  build: test
  run: false
  language: c++
  headers:
  - test/cpp/end2end/connection_attempt_injector.h
  - test/cpp/end2end/counted_service.h
  - test/cpp/end2end/test_service_impl.h
  - test/cpp/end2end/xds/xds_end2end_test_lib.h
  - test/cpp/end2end/xds/xds_server.h
  - test/cpp/util/tls_test_utils.h
  src:
  - src/proto/grpc/testing/duplicate/echo_duplicate.proto
  - src/proto/grpc/testing/echo.proto
  - src/proto/grpc/testing/echo_messages.proto
  - src/proto/grpc/testing/simple_messages.proto
  - src/proto/grpc/testing/xds/ads_for_test.proto
  - src/proto/grpc/testing/xds/eds_for_test.proto
  - src/proto/grpc/testing/xds/lrs_for_test.proto
  - src/proto/grpc/testing/xds/v3/address.proto
  - src/proto/grpc/testing/xds/v3/ads.proto
  - src/proto/grpc/testing/xds/v3/base.proto
  - src/proto/grpc/testing/xds/v3/cluster.proto
  - src/proto/grpc/testing/xds/v3/config_source.proto
  - src/proto/grpc/testing/xds/v3/discovery.proto
  - src/proto/grpc/testing/xds/v3/endpoint.proto
  - src/proto/grpc/testing/xds/v3/expr.proto
  - src/proto/grpc/testing/xds/v3/extension.proto
  - src/proto/grpc/testing/xds/v3/http_connection_manager.proto
  - src/proto/grpc/testing/xds/v3/http_filter_rbac.proto
  - src/proto/grpc/testing/xds/v3/listener.proto
  - src/proto/grpc/testing/xds/v3/load_report.proto
  - src/proto/grpc/testing/xds/v3/lrs.proto
  - src/proto/grpc/testing/xds/v3/metadata.proto
  - src/proto/grpc/testing/xds/v3/orca_load_report.proto
  - src/proto/grpc/testing/xds/v3/outlier_detection.proto
  - src/proto/grpc/testing/xds/v3/path.proto
  - src/proto/grpc/testing/xds/v3/percent.proto
  - src/proto/grpc/testing/xds/v3/protocol.proto
  - src/proto/grpc/testing/xds/v3/range.proto
  - src/proto/grpc/testing/xds/v3/rbac.proto
  - src/proto/grpc/testing/xds/v3/regex.proto
  - src/proto/grpc/testing/xds/v3/route.proto
  - src/proto/grpc/testing/xds/v3/router.proto
  - src/proto/grpc/testing/xds/v3/string.proto
  - test/cpp/end2end/connection_attempt_injector.cc
  - test/cpp/end2end/test_service_impl.cc
  - test/cpp/end2end/xds/xds_cluster_end2end_test.cc
  - test/cpp/end2end/xds/xds_end2end_test_lib.cc
  - test/cpp/end2end/xds/xds_server.cc
  - test/cpp/util/tls_test_utils.cc
  deps:
  - grpc++_test_util
  platforms:
  - linux
  - posix
  - mac
- name: xds_cluster_type_end2end_test
  gtest: true
  build: test
  run: false
  language: c++
  headers:
  - test/cpp/end2end/connection_attempt_injector.h
  - test/cpp/end2end/counted_service.h
  - test/cpp/end2end/test_service_impl.h
  - test/cpp/end2end/xds/xds_end2end_test_lib.h
  - test/cpp/end2end/xds/xds_server.h
  - test/cpp/util/tls_test_utils.h
  src:
  - src/proto/grpc/testing/duplicate/echo_duplicate.proto
  - src/proto/grpc/testing/echo.proto
  - src/proto/grpc/testing/echo_messages.proto
  - src/proto/grpc/testing/simple_messages.proto
  - src/proto/grpc/testing/xds/ads_for_test.proto
  - src/proto/grpc/testing/xds/eds_for_test.proto
  - src/proto/grpc/testing/xds/lrs_for_test.proto
  - src/proto/grpc/testing/xds/v3/address.proto
  - src/proto/grpc/testing/xds/v3/ads.proto
  - src/proto/grpc/testing/xds/v3/aggregate_cluster.proto
  - src/proto/grpc/testing/xds/v3/base.proto
  - src/proto/grpc/testing/xds/v3/cluster.proto
  - src/proto/grpc/testing/xds/v3/config_source.proto
  - src/proto/grpc/testing/xds/v3/discovery.proto
  - src/proto/grpc/testing/xds/v3/endpoint.proto
  - src/proto/grpc/testing/xds/v3/expr.proto
  - src/proto/grpc/testing/xds/v3/extension.proto
  - src/proto/grpc/testing/xds/v3/http_connection_manager.proto
  - src/proto/grpc/testing/xds/v3/http_filter_rbac.proto
  - src/proto/grpc/testing/xds/v3/listener.proto
  - src/proto/grpc/testing/xds/v3/load_report.proto
  - src/proto/grpc/testing/xds/v3/lrs.proto
  - src/proto/grpc/testing/xds/v3/metadata.proto
  - src/proto/grpc/testing/xds/v3/orca_load_report.proto
  - src/proto/grpc/testing/xds/v3/outlier_detection.proto
  - src/proto/grpc/testing/xds/v3/path.proto
  - src/proto/grpc/testing/xds/v3/percent.proto
  - src/proto/grpc/testing/xds/v3/protocol.proto
  - src/proto/grpc/testing/xds/v3/range.proto
  - src/proto/grpc/testing/xds/v3/rbac.proto
  - src/proto/grpc/testing/xds/v3/regex.proto
  - src/proto/grpc/testing/xds/v3/route.proto
  - src/proto/grpc/testing/xds/v3/router.proto
  - src/proto/grpc/testing/xds/v3/string.proto
  - test/cpp/end2end/connection_attempt_injector.cc
  - test/cpp/end2end/test_service_impl.cc
  - test/cpp/end2end/xds/xds_cluster_type_end2end_test.cc
  - test/cpp/end2end/xds/xds_end2end_test_lib.cc
  - test/cpp/end2end/xds/xds_server.cc
  - test/cpp/util/tls_test_utils.cc
  deps:
  - grpc++_test_util
  platforms:
  - linux
  - posix
  - mac
- name: xds_core_end2end_test
  gtest: true
  build: test
  run: false
  language: c++
  headers:
  - test/cpp/end2end/counted_service.h
  - test/cpp/end2end/test_service_impl.h
  - test/cpp/end2end/xds/xds_end2end_test_lib.h
  - test/cpp/end2end/xds/xds_server.h
  - test/cpp/util/tls_test_utils.h
  src:
  - src/proto/grpc/testing/duplicate/echo_duplicate.proto
  - src/proto/grpc/testing/echo.proto
  - src/proto/grpc/testing/echo_messages.proto
  - src/proto/grpc/testing/simple_messages.proto
  - src/proto/grpc/testing/xds/ads_for_test.proto
  - src/proto/grpc/testing/xds/eds_for_test.proto
  - src/proto/grpc/testing/xds/lrs_for_test.proto
  - src/proto/grpc/testing/xds/v3/address.proto
  - src/proto/grpc/testing/xds/v3/ads.proto
  - src/proto/grpc/testing/xds/v3/base.proto
  - src/proto/grpc/testing/xds/v3/cluster.proto
  - src/proto/grpc/testing/xds/v3/config_source.proto
  - src/proto/grpc/testing/xds/v3/discovery.proto
  - src/proto/grpc/testing/xds/v3/endpoint.proto
  - src/proto/grpc/testing/xds/v3/expr.proto
  - src/proto/grpc/testing/xds/v3/extension.proto
  - src/proto/grpc/testing/xds/v3/http_connection_manager.proto
  - src/proto/grpc/testing/xds/v3/http_filter_rbac.proto
  - src/proto/grpc/testing/xds/v3/listener.proto
  - src/proto/grpc/testing/xds/v3/load_report.proto
  - src/proto/grpc/testing/xds/v3/lrs.proto
  - src/proto/grpc/testing/xds/v3/metadata.proto
  - src/proto/grpc/testing/xds/v3/orca_load_report.proto
  - src/proto/grpc/testing/xds/v3/outlier_detection.proto
  - src/proto/grpc/testing/xds/v3/path.proto
  - src/proto/grpc/testing/xds/v3/percent.proto
  - src/proto/grpc/testing/xds/v3/protocol.proto
  - src/proto/grpc/testing/xds/v3/range.proto
  - src/proto/grpc/testing/xds/v3/rbac.proto
  - src/proto/grpc/testing/xds/v3/regex.proto
  - src/proto/grpc/testing/xds/v3/route.proto
  - src/proto/grpc/testing/xds/v3/router.proto
  - src/proto/grpc/testing/xds/v3/string.proto
  - test/cpp/end2end/test_service_impl.cc
  - test/cpp/end2end/xds/xds_core_end2end_test.cc
  - test/cpp/end2end/xds/xds_end2end_test_lib.cc
  - test/cpp/end2end/xds/xds_server.cc
  - test/cpp/util/tls_test_utils.cc
  deps:
  - grpc++_test_util
  platforms:
  - linux
  - posix
  - mac
- name: xds_credentials_end2end_test
  gtest: true
  build: test
  language: c++
  headers:
  - test/cpp/end2end/test_service_impl.h
  src:
  - src/proto/grpc/testing/echo.proto
  - src/proto/grpc/testing/echo_messages.proto
  - src/proto/grpc/testing/simple_messages.proto
  - src/proto/grpc/testing/xds/v3/orca_load_report.proto
  - test/cpp/end2end/test_service_impl.cc
  - test/cpp/end2end/xds/xds_credentials_end2end_test.cc
  deps:
  - grpc++_test_util
- name: xds_credentials_test
  gtest: true
  build: test
  language: c++
  headers:
  - test/core/util/cmdline.h
  - test/core/util/evaluate_args_test_util.h
  - test/core/util/fuzzer_util.h
  - test/core/util/grpc_profiler.h
  - test/core/util/histogram.h
  - test/core/util/mock_authorization_endpoint.h
  - test/core/util/mock_endpoint.h
  - test/core/util/parse_hexstring.h
  - test/core/util/passthru_endpoint.h
  - test/core/util/resolve_localhost_ip46.h
  - test/core/util/slice_splitter.h
  - test/core/util/subprocess.h
  - test/core/util/tracer_util.h
  src:
  - test/core/security/xds_credentials_test.cc
  - test/core/util/cmdline.cc
  - test/core/util/fuzzer_util.cc
  - test/core/util/grpc_profiler.cc
  - test/core/util/histogram.cc
  - test/core/util/mock_endpoint.cc
  - test/core/util/parse_hexstring.cc
  - test/core/util/passthru_endpoint.cc
  - test/core/util/resolve_localhost_ip46.cc
  - test/core/util/slice_splitter.cc
  - test/core/util/subprocess_posix.cc
  - test/core/util/subprocess_windows.cc
  - test/core/util/tracer_util.cc
  deps:
  - grpc_test_util
- name: xds_csds_end2end_test
  gtest: true
  build: test
  language: c++
  headers:
  - src/cpp/server/csds/csds.h
  - test/cpp/end2end/counted_service.h
  - test/cpp/end2end/test_service_impl.h
  - test/cpp/end2end/xds/xds_end2end_test_lib.h
  - test/cpp/end2end/xds/xds_server.h
  - test/cpp/util/tls_test_utils.h
  src:
  - src/proto/grpc/testing/duplicate/echo_duplicate.proto
  - src/proto/grpc/testing/echo.proto
  - src/proto/grpc/testing/echo_messages.proto
  - src/proto/grpc/testing/simple_messages.proto
  - src/proto/grpc/testing/xds/ads_for_test.proto
  - src/proto/grpc/testing/xds/eds_for_test.proto
  - src/proto/grpc/testing/xds/lrs_for_test.proto
  - src/proto/grpc/testing/xds/v3/address.proto
  - src/proto/grpc/testing/xds/v3/ads.proto
  - src/proto/grpc/testing/xds/v3/base.proto
  - src/proto/grpc/testing/xds/v3/cluster.proto
  - src/proto/grpc/testing/xds/v3/config_dump.proto
  - src/proto/grpc/testing/xds/v3/config_source.proto
  - src/proto/grpc/testing/xds/v3/csds.proto
  - src/proto/grpc/testing/xds/v3/discovery.proto
  - src/proto/grpc/testing/xds/v3/endpoint.proto
  - src/proto/grpc/testing/xds/v3/expr.proto
  - src/proto/grpc/testing/xds/v3/extension.proto
  - src/proto/grpc/testing/xds/v3/http_connection_manager.proto
  - src/proto/grpc/testing/xds/v3/http_filter_rbac.proto
  - src/proto/grpc/testing/xds/v3/listener.proto
  - src/proto/grpc/testing/xds/v3/load_report.proto
  - src/proto/grpc/testing/xds/v3/lrs.proto
  - src/proto/grpc/testing/xds/v3/metadata.proto
  - src/proto/grpc/testing/xds/v3/orca_load_report.proto
  - src/proto/grpc/testing/xds/v3/outlier_detection.proto
  - src/proto/grpc/testing/xds/v3/path.proto
  - src/proto/grpc/testing/xds/v3/percent.proto
  - src/proto/grpc/testing/xds/v3/protocol.proto
  - src/proto/grpc/testing/xds/v3/range.proto
  - src/proto/grpc/testing/xds/v3/rbac.proto
  - src/proto/grpc/testing/xds/v3/regex.proto
  - src/proto/grpc/testing/xds/v3/route.proto
  - src/proto/grpc/testing/xds/v3/router.proto
  - src/proto/grpc/testing/xds/v3/string.proto
  - src/cpp/server/csds/csds.cc
  - test/cpp/end2end/test_service_impl.cc
  - test/cpp/end2end/xds/xds_csds_end2end_test.cc
  - test/cpp/end2end/xds/xds_end2end_test_lib.cc
  - test/cpp/end2end/xds/xds_server.cc
  - test/cpp/util/tls_test_utils.cc
  deps:
  - grpc++_test_util
  platforms:
  - linux
  - posix
  - mac
- name: xds_end2end_test
  gtest: true
  build: test
  run: false
  language: c++
  headers:
  - test/cpp/end2end/counted_service.h
  - test/cpp/end2end/test_service_impl.h
  - test/cpp/end2end/xds/no_op_http_filter.h
  - test/cpp/end2end/xds/xds_end2end_test_lib.h
  - test/cpp/end2end/xds/xds_server.h
  - test/cpp/util/tls_test_utils.h
  src:
  - src/proto/grpc/testing/duplicate/echo_duplicate.proto
  - src/proto/grpc/testing/echo.proto
  - src/proto/grpc/testing/echo_messages.proto
  - src/proto/grpc/testing/simple_messages.proto
  - src/proto/grpc/testing/xds/ads_for_test.proto
  - src/proto/grpc/testing/xds/cds_for_test.proto
  - src/proto/grpc/testing/xds/eds_for_test.proto
  - src/proto/grpc/testing/xds/lds_rds_for_test.proto
  - src/proto/grpc/testing/xds/lrs_for_test.proto
  - src/proto/grpc/testing/xds/v3/address.proto
  - src/proto/grpc/testing/xds/v3/ads.proto
  - src/proto/grpc/testing/xds/v3/aggregate_cluster.proto
  - src/proto/grpc/testing/xds/v3/base.proto
  - src/proto/grpc/testing/xds/v3/cluster.proto
  - src/proto/grpc/testing/xds/v3/config_source.proto
  - src/proto/grpc/testing/xds/v3/discovery.proto
  - src/proto/grpc/testing/xds/v3/endpoint.proto
  - src/proto/grpc/testing/xds/v3/expr.proto
  - src/proto/grpc/testing/xds/v3/extension.proto
  - src/proto/grpc/testing/xds/v3/fault.proto
  - src/proto/grpc/testing/xds/v3/fault_common.proto
  - src/proto/grpc/testing/xds/v3/http_connection_manager.proto
  - src/proto/grpc/testing/xds/v3/http_filter_rbac.proto
  - src/proto/grpc/testing/xds/v3/listener.proto
  - src/proto/grpc/testing/xds/v3/load_report.proto
  - src/proto/grpc/testing/xds/v3/lrs.proto
  - src/proto/grpc/testing/xds/v3/metadata.proto
  - src/proto/grpc/testing/xds/v3/orca_load_report.proto
  - src/proto/grpc/testing/xds/v3/outlier_detection.proto
  - src/proto/grpc/testing/xds/v3/path.proto
  - src/proto/grpc/testing/xds/v3/percent.proto
  - src/proto/grpc/testing/xds/v3/protocol.proto
  - src/proto/grpc/testing/xds/v3/range.proto
  - src/proto/grpc/testing/xds/v3/rbac.proto
  - src/proto/grpc/testing/xds/v3/regex.proto
  - src/proto/grpc/testing/xds/v3/route.proto
  - src/proto/grpc/testing/xds/v3/router.proto
  - src/proto/grpc/testing/xds/v3/string.proto
  - src/proto/grpc/testing/xds/v3/tls.proto
  - test/cpp/end2end/test_service_impl.cc
  - test/cpp/end2end/xds/xds_end2end_test.cc
  - test/cpp/end2end/xds/xds_end2end_test_lib.cc
  - test/cpp/end2end/xds/xds_server.cc
  - test/cpp/util/tls_test_utils.cc
  deps:
  - grpc++_test_config
  - grpc++_test_util
  platforms:
  - linux
  - posix
  - mac
- name: xds_fault_injection_end2end_test
  gtest: true
  build: test
  run: false
  language: c++
  headers:
  - test/cpp/end2end/counted_service.h
  - test/cpp/end2end/test_service_impl.h
  - test/cpp/end2end/xds/xds_end2end_test_lib.h
  - test/cpp/end2end/xds/xds_server.h
  - test/cpp/util/tls_test_utils.h
  src:
  - src/proto/grpc/testing/duplicate/echo_duplicate.proto
  - src/proto/grpc/testing/echo.proto
  - src/proto/grpc/testing/echo_messages.proto
  - src/proto/grpc/testing/simple_messages.proto
  - src/proto/grpc/testing/xds/ads_for_test.proto
  - src/proto/grpc/testing/xds/eds_for_test.proto
  - src/proto/grpc/testing/xds/lrs_for_test.proto
  - src/proto/grpc/testing/xds/v3/address.proto
  - src/proto/grpc/testing/xds/v3/ads.proto
  - src/proto/grpc/testing/xds/v3/base.proto
  - src/proto/grpc/testing/xds/v3/cluster.proto
  - src/proto/grpc/testing/xds/v3/config_source.proto
  - src/proto/grpc/testing/xds/v3/discovery.proto
  - src/proto/grpc/testing/xds/v3/endpoint.proto
  - src/proto/grpc/testing/xds/v3/expr.proto
  - src/proto/grpc/testing/xds/v3/extension.proto
  - src/proto/grpc/testing/xds/v3/fault.proto
  - src/proto/grpc/testing/xds/v3/fault_common.proto
  - src/proto/grpc/testing/xds/v3/http_connection_manager.proto
  - src/proto/grpc/testing/xds/v3/http_filter_rbac.proto
  - src/proto/grpc/testing/xds/v3/listener.proto
  - src/proto/grpc/testing/xds/v3/load_report.proto
  - src/proto/grpc/testing/xds/v3/lrs.proto
  - src/proto/grpc/testing/xds/v3/metadata.proto
  - src/proto/grpc/testing/xds/v3/orca_load_report.proto
  - src/proto/grpc/testing/xds/v3/outlier_detection.proto
  - src/proto/grpc/testing/xds/v3/path.proto
  - src/proto/grpc/testing/xds/v3/percent.proto
  - src/proto/grpc/testing/xds/v3/protocol.proto
  - src/proto/grpc/testing/xds/v3/range.proto
  - src/proto/grpc/testing/xds/v3/rbac.proto
  - src/proto/grpc/testing/xds/v3/regex.proto
  - src/proto/grpc/testing/xds/v3/route.proto
  - src/proto/grpc/testing/xds/v3/router.proto
  - src/proto/grpc/testing/xds/v3/string.proto
  - test/cpp/end2end/test_service_impl.cc
  - test/cpp/end2end/xds/xds_end2end_test_lib.cc
  - test/cpp/end2end/xds/xds_fault_injection_end2end_test.cc
  - test/cpp/end2end/xds/xds_server.cc
  - test/cpp/util/tls_test_utils.cc
  deps:
  - grpc++_test_util
  platforms:
  - linux
  - posix
  - mac
- name: xds_interop_client
  build: test
  run: false
  language: c++
  headers:
  - src/cpp/server/csds/csds.h
  src:
  - src/proto/grpc/testing/empty.proto
  - src/proto/grpc/testing/messages.proto
  - src/proto/grpc/testing/test.proto
  - src/proto/grpc/testing/xds/v3/base.proto
  - src/proto/grpc/testing/xds/v3/config_dump.proto
  - src/proto/grpc/testing/xds/v3/csds.proto
  - src/proto/grpc/testing/xds/v3/percent.proto
  - src/cpp/server/admin/admin_services.cc
  - src/cpp/server/csds/csds.cc
  - test/cpp/interop/xds_interop_client.cc
  deps:
  - absl/flags:flag
  - grpc++_reflection
  - grpcpp_channelz
  - grpc_test_util
  - grpc++_test_config
- name: xds_interop_server
  build: test
  run: false
  language: c++
  headers:
  - src/cpp/server/csds/csds.h
  - test/cpp/end2end/test_health_check_service_impl.h
  src:
  - src/proto/grpc/health/v1/health.proto
  - src/proto/grpc/testing/empty.proto
  - src/proto/grpc/testing/messages.proto
  - src/proto/grpc/testing/test.proto
  - src/proto/grpc/testing/xds/v3/base.proto
  - src/proto/grpc/testing/xds/v3/config_dump.proto
  - src/proto/grpc/testing/xds/v3/csds.proto
  - src/proto/grpc/testing/xds/v3/percent.proto
  - src/cpp/server/admin/admin_services.cc
  - src/cpp/server/csds/csds.cc
  - test/cpp/end2end/test_health_check_service_impl.cc
  - test/cpp/interop/xds_interop_server.cc
  deps:
  - absl/flags:flag
  - grpc++_reflection
  - grpcpp_channelz
  - grpc_test_util
  - grpc++_test_config
- name: xds_lb_policy_registry_test
  gtest: true
  build: test
  language: c++
  headers:
  - test/cpp/util/cli_call.h
  - test/cpp/util/cli_credentials.h
  - test/cpp/util/config_grpc_cli.h
  - test/cpp/util/proto_file_parser.h
  - test/cpp/util/proto_reflection_descriptor_database.h
  - test/cpp/util/service_describer.h
  src:
  - src/proto/grpc/reflection/v1alpha/reflection.proto
  - src/proto/grpc/testing/xds/v3/address.proto
  - src/proto/grpc/testing/xds/v3/base.proto
  - src/proto/grpc/testing/xds/v3/cluster.proto
  - src/proto/grpc/testing/xds/v3/config_source.proto
  - src/proto/grpc/testing/xds/v3/endpoint.proto
  - src/proto/grpc/testing/xds/v3/extension.proto
  - src/proto/grpc/testing/xds/v3/outlier_detection.proto
  - src/proto/grpc/testing/xds/v3/percent.proto
  - src/proto/grpc/testing/xds/v3/ring_hash.proto
  - src/proto/grpc/testing/xds/v3/round_robin.proto
  - src/proto/grpc/testing/xds/v3/typed_struct.proto
  - src/proto/grpc/testing/xds/v3/udpa_typed_struct.proto
  - src/proto/grpc/testing/xds/v3/wrr_locality.proto
  - test/core/xds/xds_lb_policy_registry_test.cc
  - test/cpp/util/cli_call.cc
  - test/cpp/util/cli_credentials.cc
  - test/cpp/util/proto_file_parser.cc
  - test/cpp/util/proto_reflection_descriptor_database.cc
  - test/cpp/util/service_describer.cc
  deps:
  - absl/flags:flag
  - grpc++
  - grpc_test_util
  uses_polling: false
- name: xds_outlier_detection_end2end_test
  gtest: true
  build: test
  run: false
  language: c++
  headers:
  - test/cpp/end2end/counted_service.h
  - test/cpp/end2end/test_service_impl.h
  - test/cpp/end2end/xds/no_op_http_filter.h
  - test/cpp/end2end/xds/xds_end2end_test_lib.h
  - test/cpp/end2end/xds/xds_server.h
  - test/cpp/util/tls_test_utils.h
  src:
  - src/proto/grpc/testing/duplicate/echo_duplicate.proto
  - src/proto/grpc/testing/echo.proto
  - src/proto/grpc/testing/echo_messages.proto
  - src/proto/grpc/testing/simple_messages.proto
  - src/proto/grpc/testing/xds/ads_for_test.proto
  - src/proto/grpc/testing/xds/eds_for_test.proto
  - src/proto/grpc/testing/xds/lrs_for_test.proto
  - src/proto/grpc/testing/xds/v3/address.proto
  - src/proto/grpc/testing/xds/v3/ads.proto
  - src/proto/grpc/testing/xds/v3/base.proto
  - src/proto/grpc/testing/xds/v3/cluster.proto
  - src/proto/grpc/testing/xds/v3/config_source.proto
  - src/proto/grpc/testing/xds/v3/discovery.proto
  - src/proto/grpc/testing/xds/v3/endpoint.proto
  - src/proto/grpc/testing/xds/v3/expr.proto
  - src/proto/grpc/testing/xds/v3/extension.proto
  - src/proto/grpc/testing/xds/v3/fault.proto
  - src/proto/grpc/testing/xds/v3/fault_common.proto
  - src/proto/grpc/testing/xds/v3/http_connection_manager.proto
  - src/proto/grpc/testing/xds/v3/http_filter_rbac.proto
  - src/proto/grpc/testing/xds/v3/listener.proto
  - src/proto/grpc/testing/xds/v3/load_report.proto
  - src/proto/grpc/testing/xds/v3/lrs.proto
  - src/proto/grpc/testing/xds/v3/metadata.proto
  - src/proto/grpc/testing/xds/v3/orca_load_report.proto
  - src/proto/grpc/testing/xds/v3/outlier_detection.proto
  - src/proto/grpc/testing/xds/v3/path.proto
  - src/proto/grpc/testing/xds/v3/percent.proto
  - src/proto/grpc/testing/xds/v3/protocol.proto
  - src/proto/grpc/testing/xds/v3/range.proto
  - src/proto/grpc/testing/xds/v3/rbac.proto
  - src/proto/grpc/testing/xds/v3/regex.proto
  - src/proto/grpc/testing/xds/v3/route.proto
  - src/proto/grpc/testing/xds/v3/router.proto
  - src/proto/grpc/testing/xds/v3/string.proto
  - test/cpp/end2end/test_service_impl.cc
  - test/cpp/end2end/xds/xds_end2end_test_lib.cc
  - test/cpp/end2end/xds/xds_outlier_detection_end2end_test.cc
  - test/cpp/end2end/xds/xds_server.cc
  - test/cpp/util/tls_test_utils.cc
  deps:
  - grpc++_test_util
  platforms:
  - linux
  - posix
  - mac
- name: xds_ring_hash_end2end_test
  gtest: true
  build: test
  run: false
  language: c++
  headers:
  - test/cpp/end2end/connection_attempt_injector.h
  - test/cpp/end2end/counted_service.h
  - test/cpp/end2end/test_service_impl.h
  - test/cpp/end2end/xds/xds_end2end_test_lib.h
  - test/cpp/end2end/xds/xds_server.h
  - test/cpp/util/tls_test_utils.h
  src:
  - src/proto/grpc/testing/duplicate/echo_duplicate.proto
  - src/proto/grpc/testing/echo.proto
  - src/proto/grpc/testing/echo_messages.proto
  - src/proto/grpc/testing/simple_messages.proto
  - src/proto/grpc/testing/xds/ads_for_test.proto
  - src/proto/grpc/testing/xds/eds_for_test.proto
  - src/proto/grpc/testing/xds/lrs_for_test.proto
  - src/proto/grpc/testing/xds/v3/address.proto
  - src/proto/grpc/testing/xds/v3/ads.proto
  - src/proto/grpc/testing/xds/v3/aggregate_cluster.proto
  - src/proto/grpc/testing/xds/v3/base.proto
  - src/proto/grpc/testing/xds/v3/cluster.proto
  - src/proto/grpc/testing/xds/v3/config_source.proto
  - src/proto/grpc/testing/xds/v3/discovery.proto
  - src/proto/grpc/testing/xds/v3/endpoint.proto
  - src/proto/grpc/testing/xds/v3/expr.proto
  - src/proto/grpc/testing/xds/v3/extension.proto
  - src/proto/grpc/testing/xds/v3/http_connection_manager.proto
  - src/proto/grpc/testing/xds/v3/http_filter_rbac.proto
  - src/proto/grpc/testing/xds/v3/listener.proto
  - src/proto/grpc/testing/xds/v3/load_report.proto
  - src/proto/grpc/testing/xds/v3/lrs.proto
  - src/proto/grpc/testing/xds/v3/metadata.proto
  - src/proto/grpc/testing/xds/v3/orca_load_report.proto
  - src/proto/grpc/testing/xds/v3/outlier_detection.proto
  - src/proto/grpc/testing/xds/v3/path.proto
  - src/proto/grpc/testing/xds/v3/percent.proto
  - src/proto/grpc/testing/xds/v3/protocol.proto
  - src/proto/grpc/testing/xds/v3/range.proto
  - src/proto/grpc/testing/xds/v3/rbac.proto
  - src/proto/grpc/testing/xds/v3/regex.proto
  - src/proto/grpc/testing/xds/v3/route.proto
  - src/proto/grpc/testing/xds/v3/router.proto
  - src/proto/grpc/testing/xds/v3/string.proto
  - test/cpp/end2end/connection_attempt_injector.cc
  - test/cpp/end2end/test_service_impl.cc
  - test/cpp/end2end/xds/xds_end2end_test_lib.cc
  - test/cpp/end2end/xds/xds_ring_hash_end2end_test.cc
  - test/cpp/end2end/xds/xds_server.cc
  - test/cpp/util/tls_test_utils.cc
  deps:
  - grpc++_test_util
  platforms:
  - linux
  - posix
  - mac
- name: xds_rls_end2end_test
  gtest: true
  build: test
  language: c++
  headers:
  - test/cpp/end2end/counted_service.h
  - test/cpp/end2end/rls_server.h
  - test/cpp/end2end/test_service_impl.h
  - test/cpp/end2end/xds/xds_end2end_test_lib.h
  - test/cpp/end2end/xds/xds_server.h
  - test/cpp/util/tls_test_utils.h
  src:
  - src/proto/grpc/lookup/v1/rls.proto
  - src/proto/grpc/lookup/v1/rls_config.proto
  - src/proto/grpc/testing/duplicate/echo_duplicate.proto
  - src/proto/grpc/testing/echo.proto
  - src/proto/grpc/testing/echo_messages.proto
  - src/proto/grpc/testing/simple_messages.proto
  - src/proto/grpc/testing/xds/ads_for_test.proto
  - src/proto/grpc/testing/xds/eds_for_test.proto
  - src/proto/grpc/testing/xds/lrs_for_test.proto
  - src/proto/grpc/testing/xds/v3/address.proto
  - src/proto/grpc/testing/xds/v3/ads.proto
  - src/proto/grpc/testing/xds/v3/base.proto
  - src/proto/grpc/testing/xds/v3/cluster.proto
  - src/proto/grpc/testing/xds/v3/config_source.proto
  - src/proto/grpc/testing/xds/v3/discovery.proto
  - src/proto/grpc/testing/xds/v3/endpoint.proto
  - src/proto/grpc/testing/xds/v3/expr.proto
  - src/proto/grpc/testing/xds/v3/extension.proto
  - src/proto/grpc/testing/xds/v3/http_connection_manager.proto
  - src/proto/grpc/testing/xds/v3/http_filter_rbac.proto
  - src/proto/grpc/testing/xds/v3/listener.proto
  - src/proto/grpc/testing/xds/v3/load_report.proto
  - src/proto/grpc/testing/xds/v3/lrs.proto
  - src/proto/grpc/testing/xds/v3/metadata.proto
  - src/proto/grpc/testing/xds/v3/orca_load_report.proto
  - src/proto/grpc/testing/xds/v3/outlier_detection.proto
  - src/proto/grpc/testing/xds/v3/path.proto
  - src/proto/grpc/testing/xds/v3/percent.proto
  - src/proto/grpc/testing/xds/v3/protocol.proto
  - src/proto/grpc/testing/xds/v3/range.proto
  - src/proto/grpc/testing/xds/v3/rbac.proto
  - src/proto/grpc/testing/xds/v3/regex.proto
  - src/proto/grpc/testing/xds/v3/route.proto
  - src/proto/grpc/testing/xds/v3/router.proto
  - src/proto/grpc/testing/xds/v3/string.proto
  - test/cpp/end2end/rls_server.cc
  - test/cpp/end2end/test_service_impl.cc
  - test/cpp/end2end/xds/xds_end2end_test_lib.cc
  - test/cpp/end2end/xds/xds_rls_end2end_test.cc
  - test/cpp/end2end/xds/xds_server.cc
  - test/cpp/util/tls_test_utils.cc
  deps:
  - grpc++_test_util
  platforms:
  - linux
  - posix
  - mac
- name: xds_routing_end2end_test
  gtest: true
  build: test
  run: false
  language: c++
  headers:
  - test/cpp/end2end/counted_service.h
  - test/cpp/end2end/test_service_impl.h
  - test/cpp/end2end/xds/no_op_http_filter.h
  - test/cpp/end2end/xds/xds_end2end_test_lib.h
  - test/cpp/end2end/xds/xds_server.h
  - test/cpp/util/tls_test_utils.h
  src:
  - src/proto/grpc/testing/duplicate/echo_duplicate.proto
  - src/proto/grpc/testing/echo.proto
  - src/proto/grpc/testing/echo_messages.proto
  - src/proto/grpc/testing/simple_messages.proto
  - src/proto/grpc/testing/xds/ads_for_test.proto
  - src/proto/grpc/testing/xds/eds_for_test.proto
  - src/proto/grpc/testing/xds/lrs_for_test.proto
  - src/proto/grpc/testing/xds/v3/address.proto
  - src/proto/grpc/testing/xds/v3/ads.proto
  - src/proto/grpc/testing/xds/v3/base.proto
  - src/proto/grpc/testing/xds/v3/cluster.proto
  - src/proto/grpc/testing/xds/v3/config_source.proto
  - src/proto/grpc/testing/xds/v3/discovery.proto
  - src/proto/grpc/testing/xds/v3/endpoint.proto
  - src/proto/grpc/testing/xds/v3/expr.proto
  - src/proto/grpc/testing/xds/v3/extension.proto
  - src/proto/grpc/testing/xds/v3/fault.proto
  - src/proto/grpc/testing/xds/v3/fault_common.proto
  - src/proto/grpc/testing/xds/v3/http_connection_manager.proto
  - src/proto/grpc/testing/xds/v3/http_filter_rbac.proto
  - src/proto/grpc/testing/xds/v3/listener.proto
  - src/proto/grpc/testing/xds/v3/load_report.proto
  - src/proto/grpc/testing/xds/v3/lrs.proto
  - src/proto/grpc/testing/xds/v3/metadata.proto
  - src/proto/grpc/testing/xds/v3/orca_load_report.proto
  - src/proto/grpc/testing/xds/v3/outlier_detection.proto
  - src/proto/grpc/testing/xds/v3/path.proto
  - src/proto/grpc/testing/xds/v3/percent.proto
  - src/proto/grpc/testing/xds/v3/protocol.proto
  - src/proto/grpc/testing/xds/v3/range.proto
  - src/proto/grpc/testing/xds/v3/rbac.proto
  - src/proto/grpc/testing/xds/v3/regex.proto
  - src/proto/grpc/testing/xds/v3/route.proto
  - src/proto/grpc/testing/xds/v3/router.proto
  - src/proto/grpc/testing/xds/v3/string.proto
  - test/cpp/end2end/test_service_impl.cc
  - test/cpp/end2end/xds/xds_end2end_test_lib.cc
  - test/cpp/end2end/xds/xds_routing_end2end_test.cc
  - test/cpp/end2end/xds/xds_server.cc
  - test/cpp/util/tls_test_utils.cc
  deps:
  - grpc++_test_util
  platforms:
  - linux
  - posix
  - mac
external_proto_libraries:
- destination: third_party/envoy-api
  hash: 0fe4c68dea4423f5880c068abbcbc90ac4b98496cf2af15a1fe3fbc0fdb050fd
  proto_prefix: third_party/envoy-api/
  strip_prefix: data-plane-api-bf6154e482bbd5e6f64032993206e66b6116f2bd
  urls:
  - https://storage.googleapis.com/grpc-bazel-mirror/github.com/envoyproxy/data-plane-api/archive/bf6154e482bbd5e6f64032993206e66b6116f2bd.tar.gz
  - https://github.com/envoyproxy/data-plane-api/archive/bf6154e482bbd5e6f64032993206e66b6116f2bd.tar.gz
- destination: third_party/googleapis
  hash: 5bb6b0253ccf64b53d6c7249625a7e3f6c3bc6402abd52d3778bfa48258703a0
  proto_prefix: third_party/googleapis/
  strip_prefix: googleapis-2f9af297c84c55c8b871ba4495e01ade42476c92
  urls:
  - https://storage.googleapis.com/grpc-bazel-mirror/github.com/googleapis/googleapis/archive/2f9af297c84c55c8b871ba4495e01ade42476c92.tar.gz
  - https://github.com/googleapis/googleapis/archive/2f9af297c84c55c8b871ba4495e01ade42476c92.tar.gz
- destination: third_party/opencensus-proto/src
  hash: b7e13f0b4259e80c3070b583c2f39e53153085a6918718b1c710caf7037572b0
  proto_prefix: third_party/opencensus-proto/src/
  strip_prefix: opencensus-proto-0.3.0/src
  urls:
  - https://storage.googleapis.com/grpc-bazel-mirror/github.com/census-instrumentation/opencensus-proto/archive/v0.3.0.tar.gz
  - https://github.com/census-instrumentation/opencensus-proto/archive/v0.3.0.tar.gz
- destination: third_party/xds
  hash: 5bc8365613fe2f8ce6cc33959b7667b13b7fe56cb9d16ba740c06e1a7c4242fc
  proto_prefix: third_party/xds/
  strip_prefix: xds-cb28da3451f158a947dfc45090fe92b07b243bc1
  urls:
  - https://storage.googleapis.com/grpc-bazel-mirror/github.com/cncf/xds/archive/cb28da3451f158a947dfc45090fe92b07b243bc1.tar.gz
  - https://github.com/cncf/xds/archive/cb28da3451f158a947dfc45090fe92b07b243bc1.tar.gz
tests: []<|MERGE_RESOLUTION|>--- conflicted
+++ resolved
@@ -4052,83 +4052,8 @@
   build: test
   language: c++
   headers:
-<<<<<<< HEAD
-  - src/core/ext/upb-generated/google/protobuf/any.upb.h
-  - src/core/ext/upb-generated/google/rpc/status.upb.h
-  - src/core/lib/debug/trace.h
-  - src/core/lib/gpr/murmur_hash.h
-  - src/core/lib/gpr/spinlock.h
-  - src/core/lib/gprpp/atomic_utils.h
-  - src/core/lib/gprpp/bitset.h
-  - src/core/lib/gprpp/cpp_impl_of.h
-  - src/core/lib/gprpp/debug_location.h
-  - src/core/lib/gprpp/manual_constructor.h
-  - src/core/lib/gprpp/no_destruct.h
-  - src/core/lib/gprpp/orphanable.h
-  - src/core/lib/gprpp/ref_counted.h
-  - src/core/lib/gprpp/ref_counted_ptr.h
-  - src/core/lib/gprpp/status_helper.h
-  - src/core/lib/gprpp/time.h
-  - src/core/lib/iomgr/closure.h
-  - src/core/lib/iomgr/combiner.h
-  - src/core/lib/iomgr/error.h
-  - src/core/lib/iomgr/exec_ctx.h
-  - src/core/lib/iomgr/executor.h
-  - src/core/lib/iomgr/iomgr_internal.h
-  - src/core/lib/promise/activity.h
-  - src/core/lib/promise/arena_promise.h
-  - src/core/lib/promise/context.h
-  - src/core/lib/promise/detail/basic_seq.h
-  - src/core/lib/promise/detail/promise_factory.h
-  - src/core/lib/promise/detail/promise_like.h
-  - src/core/lib/promise/detail/status.h
-  - src/core/lib/promise/exec_ctx_wakeup_scheduler.h
-  - src/core/lib/promise/loop.h
-  - src/core/lib/promise/map.h
-  - src/core/lib/promise/poll.h
-  - src/core/lib/promise/race.h
-  - src/core/lib/promise/seq.h
-  - src/core/lib/resource_quota/arena.h
-  - src/core/lib/resource_quota/memory_quota.h
-  - src/core/lib/resource_quota/periodic_update.h
-  - src/core/lib/resource_quota/resource_quota.h
-  - src/core/lib/resource_quota/thread_quota.h
-  - src/core/lib/resource_quota/trace.h
-  - src/core/lib/slice/percent_encoding.h
-  - src/core/lib/slice/slice.h
-  - src/core/lib/slice/slice_internal.h
-  - src/core/lib/slice/slice_refcount.h
-  - src/core/lib/slice/slice_refcount_base.h
-  - src/core/lib/slice/slice_string_helpers.h
   - test/core/promise/test_context.h
   src:
-  - src/core/ext/upb-generated/google/protobuf/any.upb.c
-  - src/core/ext/upb-generated/google/rpc/status.upb.c
-  - src/core/lib/debug/trace.cc
-  - src/core/lib/event_engine/memory_allocator.cc
-  - src/core/lib/gpr/murmur_hash.cc
-  - src/core/lib/gprpp/status_helper.cc
-  - src/core/lib/gprpp/time.cc
-  - src/core/lib/iomgr/combiner.cc
-  - src/core/lib/iomgr/error.cc
-  - src/core/lib/iomgr/exec_ctx.cc
-  - src/core/lib/iomgr/executor.cc
-  - src/core/lib/iomgr/iomgr_internal.cc
-  - src/core/lib/promise/activity.cc
-  - src/core/lib/resource_quota/arena.cc
-  - src/core/lib/resource_quota/memory_quota.cc
-  - src/core/lib/resource_quota/periodic_update.cc
-  - src/core/lib/resource_quota/resource_quota.cc
-  - src/core/lib/resource_quota/thread_quota.cc
-  - src/core/lib/resource_quota/trace.cc
-  - src/core/lib/slice/percent_encoding.cc
-  - src/core/lib/slice/slice.cc
-  - src/core/lib/slice/slice_refcount.cc
-  - src/core/lib/slice/slice_string_helpers.cc
-=======
-  - test/core/promise/test_context.h
-  src:
->>>>>>> d547df28
   - test/core/promise/arena_promise_test.cc
   deps:
   - grpc_test_util_unsecure
@@ -4920,23 +4845,16 @@
   - src/core/ext/upb-generated/google/protobuf/any.upb.h
   - src/core/ext/upb-generated/google/rpc/status.upb.h
   - src/core/lib/debug/trace.h
-<<<<<<< HEAD
+  - src/core/lib/experiments/config.h
+  - src/core/lib/experiments/experiments.h
   - src/core/lib/gpr/murmur_hash.h
   - src/core/lib/gpr/spinlock.h
-=======
-  - src/core/lib/experiments/config.h
-  - src/core/lib/experiments/experiments.h
->>>>>>> d547df28
   - src/core/lib/gprpp/atomic_utils.h
   - src/core/lib/gprpp/bitset.h
   - src/core/lib/gprpp/chunked_vector.h
   - src/core/lib/gprpp/cpp_impl_of.h
   - src/core/lib/gprpp/debug_location.h
-<<<<<<< HEAD
   - src/core/lib/gprpp/manual_constructor.h
-  - src/core/lib/gprpp/no_destruct.h
-=======
->>>>>>> d547df28
   - src/core/lib/gprpp/orphanable.h
   - src/core/lib/gprpp/ref_counted.h
   - src/core/lib/gprpp/ref_counted_ptr.h
@@ -4977,12 +4895,9 @@
   - src/core/ext/upb-generated/google/rpc/status.upb.c
   - src/core/lib/debug/trace.cc
   - src/core/lib/event_engine/memory_allocator.cc
-<<<<<<< HEAD
-  - src/core/lib/gpr/murmur_hash.cc
-=======
   - src/core/lib/experiments/config.cc
   - src/core/lib/experiments/experiments.cc
->>>>>>> d547df28
+  - src/core/lib/gpr/murmur_hash.cc
   - src/core/lib/gprpp/status_helper.cc
   - src/core/lib/gprpp/time.cc
   - src/core/lib/iomgr/combiner.cc
@@ -5929,11 +5844,7 @@
   - src/core/lib/gprpp/atomic_utils.h
   - src/core/lib/gprpp/bitset.h
   - src/core/lib/gprpp/debug_location.h
-<<<<<<< HEAD
   - src/core/lib/gprpp/manual_constructor.h
-  - src/core/lib/gprpp/no_destruct.h
-=======
->>>>>>> d547df28
   - src/core/lib/gprpp/orphanable.h
   - src/core/lib/gprpp/ref_counted.h
   - src/core/lib/gprpp/ref_counted_ptr.h
@@ -6200,22 +6111,15 @@
   - src/core/ext/upb-generated/google/protobuf/any.upb.h
   - src/core/ext/upb-generated/google/rpc/status.upb.h
   - src/core/lib/debug/trace.h
-<<<<<<< HEAD
+  - src/core/lib/experiments/config.h
+  - src/core/lib/experiments/experiments.h
   - src/core/lib/gpr/murmur_hash.h
   - src/core/lib/gpr/spinlock.h
-=======
-  - src/core/lib/experiments/config.h
-  - src/core/lib/experiments/experiments.h
->>>>>>> d547df28
   - src/core/lib/gprpp/atomic_utils.h
   - src/core/lib/gprpp/bitset.h
   - src/core/lib/gprpp/cpp_impl_of.h
   - src/core/lib/gprpp/debug_location.h
-<<<<<<< HEAD
   - src/core/lib/gprpp/manual_constructor.h
-  - src/core/lib/gprpp/no_destruct.h
-=======
->>>>>>> d547df28
   - src/core/lib/gprpp/orphanable.h
   - src/core/lib/gprpp/ref_counted.h
   - src/core/lib/gprpp/ref_counted_ptr.h
@@ -6260,12 +6164,9 @@
   - src/core/ext/upb-generated/google/rpc/status.upb.c
   - src/core/lib/debug/trace.cc
   - src/core/lib/event_engine/memory_allocator.cc
-<<<<<<< HEAD
-  - src/core/lib/gpr/murmur_hash.cc
-=======
   - src/core/lib/experiments/config.cc
   - src/core/lib/experiments/experiments.cc
->>>>>>> d547df28
+  - src/core/lib/gpr/murmur_hash.cc
   - src/core/lib/gprpp/status_helper.cc
   - src/core/lib/gprpp/time.cc
   - src/core/lib/iomgr/combiner.cc
@@ -6303,22 +6204,15 @@
   - src/core/ext/upb-generated/google/protobuf/any.upb.h
   - src/core/ext/upb-generated/google/rpc/status.upb.h
   - src/core/lib/debug/trace.h
-<<<<<<< HEAD
+  - src/core/lib/experiments/config.h
+  - src/core/lib/experiments/experiments.h
   - src/core/lib/gpr/murmur_hash.h
   - src/core/lib/gpr/spinlock.h
-=======
-  - src/core/lib/experiments/config.h
-  - src/core/lib/experiments/experiments.h
->>>>>>> d547df28
   - src/core/lib/gprpp/atomic_utils.h
   - src/core/lib/gprpp/bitset.h
   - src/core/lib/gprpp/cpp_impl_of.h
   - src/core/lib/gprpp/debug_location.h
-<<<<<<< HEAD
   - src/core/lib/gprpp/manual_constructor.h
-  - src/core/lib/gprpp/no_destruct.h
-=======
->>>>>>> d547df28
   - src/core/lib/gprpp/orphanable.h
   - src/core/lib/gprpp/ref_counted.h
   - src/core/lib/gprpp/ref_counted_ptr.h
@@ -6367,12 +6261,9 @@
   - src/core/ext/upb-generated/google/rpc/status.upb.c
   - src/core/lib/debug/trace.cc
   - src/core/lib/event_engine/memory_allocator.cc
-<<<<<<< HEAD
-  - src/core/lib/gpr/murmur_hash.cc
-=======
   - src/core/lib/experiments/config.cc
   - src/core/lib/experiments/experiments.cc
->>>>>>> d547df28
+  - src/core/lib/gpr/murmur_hash.cc
   - src/core/lib/gprpp/status_helper.cc
   - src/core/lib/gprpp/time.cc
   - src/core/lib/iomgr/combiner.cc
@@ -7831,75 +7722,8 @@
   gtest: true
   build: test
   language: c++
-<<<<<<< HEAD
-  headers:
-  - src/core/ext/upb-generated/google/protobuf/any.upb.h
-  - src/core/ext/upb-generated/google/rpc/status.upb.h
-  - src/core/lib/debug/trace.h
-  - src/core/lib/gpr/murmur_hash.h
-  - src/core/lib/gpr/spinlock.h
-  - src/core/lib/gprpp/atomic_utils.h
-  - src/core/lib/gprpp/bitset.h
-  - src/core/lib/gprpp/debug_location.h
-  - src/core/lib/gprpp/manual_constructor.h
-  - src/core/lib/gprpp/no_destruct.h
-  - src/core/lib/gprpp/orphanable.h
-  - src/core/lib/gprpp/ref_counted.h
-  - src/core/lib/gprpp/ref_counted_ptr.h
-  - src/core/lib/gprpp/status_helper.h
-  - src/core/lib/gprpp/time.h
-  - src/core/lib/iomgr/closure.h
-  - src/core/lib/iomgr/combiner.h
-  - src/core/lib/iomgr/error.h
-  - src/core/lib/iomgr/exec_ctx.h
-  - src/core/lib/iomgr/executor.h
-  - src/core/lib/iomgr/iomgr_internal.h
-  - src/core/lib/promise/activity.h
-  - src/core/lib/promise/context.h
-  - src/core/lib/promise/detail/basic_seq.h
-  - src/core/lib/promise/detail/promise_factory.h
-  - src/core/lib/promise/detail/promise_like.h
-  - src/core/lib/promise/detail/status.h
-  - src/core/lib/promise/exec_ctx_wakeup_scheduler.h
-  - src/core/lib/promise/loop.h
-  - src/core/lib/promise/map.h
-  - src/core/lib/promise/poll.h
-  - src/core/lib/promise/race.h
-  - src/core/lib/promise/seq.h
-  - src/core/lib/resource_quota/memory_quota.h
-  - src/core/lib/resource_quota/periodic_update.h
-  - src/core/lib/resource_quota/trace.h
-  - src/core/lib/slice/percent_encoding.h
-  - src/core/lib/slice/slice.h
-  - src/core/lib/slice/slice_internal.h
-  - src/core/lib/slice/slice_refcount.h
-  - src/core/lib/slice/slice_refcount_base.h
-  - src/core/lib/slice/slice_string_helpers.h
-  src:
-  - src/core/ext/upb-generated/google/protobuf/any.upb.c
-  - src/core/ext/upb-generated/google/rpc/status.upb.c
-  - src/core/lib/debug/trace.cc
-  - src/core/lib/event_engine/memory_allocator.cc
-  - src/core/lib/gpr/murmur_hash.cc
-  - src/core/lib/gprpp/status_helper.cc
-  - src/core/lib/gprpp/time.cc
-  - src/core/lib/iomgr/combiner.cc
-  - src/core/lib/iomgr/error.cc
-  - src/core/lib/iomgr/exec_ctx.cc
-  - src/core/lib/iomgr/executor.cc
-  - src/core/lib/iomgr/iomgr_internal.cc
-  - src/core/lib/promise/activity.cc
-  - src/core/lib/resource_quota/memory_quota.cc
-  - src/core/lib/resource_quota/periodic_update.cc
-  - src/core/lib/resource_quota/trace.cc
-  - src/core/lib/slice/percent_encoding.cc
-  - src/core/lib/slice/slice.cc
-  - src/core/lib/slice/slice_refcount.cc
-  - src/core/lib/slice/slice_string_helpers.cc
-=======
-  headers: []
-  src:
->>>>>>> d547df28
+  headers: []
+  src:
   - test/core/resource_quota/memory_quota_stress_test.cc
   deps:
   - grpc_test_util_unsecure
@@ -7912,75 +7736,8 @@
   build: test
   language: c++
   headers:
-<<<<<<< HEAD
-  - src/core/ext/upb-generated/google/protobuf/any.upb.h
-  - src/core/ext/upb-generated/google/rpc/status.upb.h
-  - src/core/lib/debug/trace.h
-  - src/core/lib/gpr/murmur_hash.h
-  - src/core/lib/gpr/spinlock.h
-  - src/core/lib/gprpp/atomic_utils.h
-  - src/core/lib/gprpp/bitset.h
-  - src/core/lib/gprpp/debug_location.h
-  - src/core/lib/gprpp/manual_constructor.h
-  - src/core/lib/gprpp/no_destruct.h
-  - src/core/lib/gprpp/orphanable.h
-  - src/core/lib/gprpp/ref_counted.h
-  - src/core/lib/gprpp/ref_counted_ptr.h
-  - src/core/lib/gprpp/status_helper.h
-  - src/core/lib/gprpp/time.h
-  - src/core/lib/iomgr/closure.h
-  - src/core/lib/iomgr/combiner.h
-  - src/core/lib/iomgr/error.h
-  - src/core/lib/iomgr/exec_ctx.h
-  - src/core/lib/iomgr/executor.h
-  - src/core/lib/iomgr/iomgr_internal.h
-  - src/core/lib/promise/activity.h
-  - src/core/lib/promise/context.h
-  - src/core/lib/promise/detail/basic_seq.h
-  - src/core/lib/promise/detail/promise_factory.h
-  - src/core/lib/promise/detail/promise_like.h
-  - src/core/lib/promise/detail/status.h
-  - src/core/lib/promise/exec_ctx_wakeup_scheduler.h
-  - src/core/lib/promise/loop.h
-  - src/core/lib/promise/map.h
-  - src/core/lib/promise/poll.h
-  - src/core/lib/promise/race.h
-  - src/core/lib/promise/seq.h
-  - src/core/lib/resource_quota/memory_quota.h
-  - src/core/lib/resource_quota/periodic_update.h
-  - src/core/lib/resource_quota/trace.h
-  - src/core/lib/slice/percent_encoding.h
-  - src/core/lib/slice/slice.h
-  - src/core/lib/slice/slice_internal.h
-  - src/core/lib/slice/slice_refcount.h
-  - src/core/lib/slice/slice_refcount_base.h
-  - src/core/lib/slice/slice_string_helpers.h
   - test/core/resource_quota/call_checker.h
   src:
-  - src/core/ext/upb-generated/google/protobuf/any.upb.c
-  - src/core/ext/upb-generated/google/rpc/status.upb.c
-  - src/core/lib/debug/trace.cc
-  - src/core/lib/event_engine/memory_allocator.cc
-  - src/core/lib/gpr/murmur_hash.cc
-  - src/core/lib/gprpp/status_helper.cc
-  - src/core/lib/gprpp/time.cc
-  - src/core/lib/iomgr/combiner.cc
-  - src/core/lib/iomgr/error.cc
-  - src/core/lib/iomgr/exec_ctx.cc
-  - src/core/lib/iomgr/executor.cc
-  - src/core/lib/iomgr/iomgr_internal.cc
-  - src/core/lib/promise/activity.cc
-  - src/core/lib/resource_quota/memory_quota.cc
-  - src/core/lib/resource_quota/periodic_update.cc
-  - src/core/lib/resource_quota/trace.cc
-  - src/core/lib/slice/percent_encoding.cc
-  - src/core/lib/slice/slice.cc
-  - src/core/lib/slice/slice_refcount.cc
-  - src/core/lib/slice/slice_string_helpers.cc
-=======
-  - test/core/resource_quota/call_checker.h
-  src:
->>>>>>> d547df28
   - test/core/resource_quota/memory_quota_test.cc
   deps:
   - grpc_test_util_unsecure
@@ -8439,22 +8196,15 @@
   - src/core/ext/upb-generated/google/protobuf/any.upb.h
   - src/core/ext/upb-generated/google/rpc/status.upb.h
   - src/core/lib/debug/trace.h
-<<<<<<< HEAD
+  - src/core/lib/experiments/config.h
+  - src/core/lib/experiments/experiments.h
   - src/core/lib/gpr/murmur_hash.h
   - src/core/lib/gpr/spinlock.h
-=======
-  - src/core/lib/experiments/config.h
-  - src/core/lib/experiments/experiments.h
->>>>>>> d547df28
   - src/core/lib/gprpp/atomic_utils.h
   - src/core/lib/gprpp/bitset.h
   - src/core/lib/gprpp/cpp_impl_of.h
   - src/core/lib/gprpp/debug_location.h
-<<<<<<< HEAD
   - src/core/lib/gprpp/manual_constructor.h
-  - src/core/lib/gprpp/no_destruct.h
-=======
->>>>>>> d547df28
   - src/core/lib/gprpp/orphanable.h
   - src/core/lib/gprpp/ref_counted.h
   - src/core/lib/gprpp/ref_counted_ptr.h
@@ -8501,12 +8251,9 @@
   - src/core/ext/upb-generated/google/rpc/status.upb.c
   - src/core/lib/debug/trace.cc
   - src/core/lib/event_engine/memory_allocator.cc
-<<<<<<< HEAD
-  - src/core/lib/gpr/murmur_hash.cc
-=======
   - src/core/lib/experiments/config.cc
   - src/core/lib/experiments/experiments.cc
->>>>>>> d547df28
+  - src/core/lib/gpr/murmur_hash.cc
   - src/core/lib/gprpp/status_helper.cc
   - src/core/lib/gprpp/time.cc
   - src/core/lib/iomgr/combiner.cc
@@ -9007,80 +8754,8 @@
   gtest: true
   build: test
   language: c++
-<<<<<<< HEAD
-  headers:
-  - src/core/ext/upb-generated/google/protobuf/any.upb.h
-  - src/core/ext/upb-generated/google/rpc/status.upb.h
-  - src/core/lib/debug/trace.h
-  - src/core/lib/gpr/murmur_hash.h
-  - src/core/lib/gpr/spinlock.h
-  - src/core/lib/gprpp/atomic_utils.h
-  - src/core/lib/gprpp/bitset.h
-  - src/core/lib/gprpp/cpp_impl_of.h
-  - src/core/lib/gprpp/debug_location.h
-  - src/core/lib/gprpp/manual_constructor.h
-  - src/core/lib/gprpp/no_destruct.h
-  - src/core/lib/gprpp/orphanable.h
-  - src/core/lib/gprpp/ref_counted.h
-  - src/core/lib/gprpp/ref_counted_ptr.h
-  - src/core/lib/gprpp/status_helper.h
-  - src/core/lib/gprpp/time.h
-  - src/core/lib/iomgr/closure.h
-  - src/core/lib/iomgr/combiner.h
-  - src/core/lib/iomgr/error.h
-  - src/core/lib/iomgr/exec_ctx.h
-  - src/core/lib/iomgr/executor.h
-  - src/core/lib/iomgr/iomgr_internal.h
-  - src/core/lib/promise/activity.h
-  - src/core/lib/promise/context.h
-  - src/core/lib/promise/detail/basic_seq.h
-  - src/core/lib/promise/detail/promise_factory.h
-  - src/core/lib/promise/detail/promise_like.h
-  - src/core/lib/promise/detail/status.h
-  - src/core/lib/promise/exec_ctx_wakeup_scheduler.h
-  - src/core/lib/promise/loop.h
-  - src/core/lib/promise/map.h
-  - src/core/lib/promise/poll.h
-  - src/core/lib/promise/race.h
-  - src/core/lib/promise/seq.h
-  - src/core/lib/resource_quota/memory_quota.h
-  - src/core/lib/resource_quota/periodic_update.h
-  - src/core/lib/resource_quota/resource_quota.h
-  - src/core/lib/resource_quota/thread_quota.h
-  - src/core/lib/resource_quota/trace.h
-  - src/core/lib/slice/percent_encoding.h
-  - src/core/lib/slice/slice.h
-  - src/core/lib/slice/slice_internal.h
-  - src/core/lib/slice/slice_refcount.h
-  - src/core/lib/slice/slice_refcount_base.h
-  - src/core/lib/slice/slice_string_helpers.h
-  src:
-  - src/core/ext/upb-generated/google/protobuf/any.upb.c
-  - src/core/ext/upb-generated/google/rpc/status.upb.c
-  - src/core/lib/debug/trace.cc
-  - src/core/lib/event_engine/memory_allocator.cc
-  - src/core/lib/gpr/murmur_hash.cc
-  - src/core/lib/gprpp/status_helper.cc
-  - src/core/lib/gprpp/time.cc
-  - src/core/lib/iomgr/combiner.cc
-  - src/core/lib/iomgr/error.cc
-  - src/core/lib/iomgr/exec_ctx.cc
-  - src/core/lib/iomgr/executor.cc
-  - src/core/lib/iomgr/iomgr_internal.cc
-  - src/core/lib/promise/activity.cc
-  - src/core/lib/resource_quota/memory_quota.cc
-  - src/core/lib/resource_quota/periodic_update.cc
-  - src/core/lib/resource_quota/resource_quota.cc
-  - src/core/lib/resource_quota/thread_quota.cc
-  - src/core/lib/resource_quota/trace.cc
-  - src/core/lib/slice/percent_encoding.cc
-  - src/core/lib/slice/slice.cc
-  - src/core/lib/slice/slice_refcount.cc
-  - src/core/lib/slice/slice_string_helpers.cc
-=======
-  headers: []
-  src:
->>>>>>> d547df28
+  headers: []
+  src:
   - test/core/resource_quota/resource_quota_test.cc
   deps:
   - grpc_test_util_unsecure
