--- conflicted
+++ resolved
@@ -3212,65 +3212,6 @@
   deps:
   - grpc_test_util
   uses_polling: false
-<<<<<<< HEAD
-- name: bin_decoder_test
-  build: test
-  language: c
-  headers: []
-  src:
-  - test/core/transport/chttp2/bin_decoder_test.cc
-  deps:
-  - grpc_test_util
-  uses_polling: false
-- name: bin_encoder_test
-  build: test
-  language: c
-  headers: []
-  src:
-  - test/core/transport/chttp2/bin_encoder_test.cc
-  deps:
-  - grpc_test_util
-  uses_polling: false
-=======
-- name: bad_server_response_test
-  build: test
-  language: c
-  headers:
-  - test/core/end2end/cq_verifier.h
-  src:
-  - test/core/end2end/bad_server_response_test.cc
-  - test/core/end2end/cq_verifier.cc
-  deps:
-  - grpc_test_util
-- name: bad_ssl_alpn_test
-  build: test
-  language: c
-  headers:
-  - test/core/end2end/cq_verifier.h
-  src:
-  - test/core/bad_ssl/bad_ssl_test.cc
-  - test/core/end2end/cq_verifier.cc
-  deps:
-  - grpc_test_util
-  platforms:
-  - linux
-  - posix
-  - mac
-- name: bad_ssl_cert_test
-  build: test
-  language: c
-  headers:
-  - test/core/end2end/cq_verifier.h
-  src:
-  - test/core/bad_ssl/bad_ssl_test.cc
-  - test/core/end2end/cq_verifier.cc
-  deps:
-  - grpc_test_util
-  platforms:
-  - linux
-  - posix
-  - mac
->>>>>>> caf0a49e
 - name: buffer_list_test
   build: test
   language: c
@@ -3418,36 +3359,6 @@
   - test/core/iomgr/grpc_ipv6_loopback_available_test.cc
   deps:
   - grpc_test_util
-<<<<<<< HEAD
-- name: hpack_encoder_test
-=======
-- name: inproc_callback_test
->>>>>>> caf0a49e
-  build: test
-  language: c
-  headers: []
-  src:
-<<<<<<< HEAD
-  - test/core/transport/chttp2/hpack_encoder_test.cc
-  deps:
-  - grpc_test_util
-  uses_polling: false
-=======
-  - test/core/end2end/inproc_callback_test.cc
-  deps:
-  - end2end_tests
-  uses_polling: false
-- name: invalid_call_argument_test
-  build: test
-  language: c
-  headers:
-  - test/core/end2end/cq_verifier.h
-  src:
-  - test/core/end2end/cq_verifier.cc
-  - test/core/end2end/invalid_call_argument_test.cc
-  deps:
-  - grpc_test_util
->>>>>>> caf0a49e
 - name: load_file_test
   build: test
   language: c
