filegroups: []
libs:
- name: address_sorting
  build: all
  language: c
  public_headers: []
  headers:
  - third_party/address_sorting/address_sorting_internal.h
  - third_party/address_sorting/include/address_sorting/address_sorting.h
  src:
  - third_party/address_sorting/address_sorting.c
  - third_party/address_sorting/address_sorting_posix.c
  - third_party/address_sorting/address_sorting_windows.c
  deps: []
- name: end2end_tests
  build: private
  language: c
  public_headers: []
  headers:
  - src/core/lib/security/authorization/grpc_authorization_policy_provider.h
  - src/core/lib/security/authorization/rbac_translator.h
  - test/core/end2end/cq_verifier.h
  - test/core/end2end/data/ssl_test_data.h
  - test/core/end2end/end2end_tests.h
  - test/core/end2end/fixtures/http_proxy_fixture.h
  - test/core/end2end/fixtures/local_util.h
  - test/core/end2end/fixtures/proxy.h
  - test/core/end2end/tests/cancel_test_helpers.h
  - test/core/util/test_lb_policies.h
  src:
  - src/core/lib/security/authorization/grpc_authorization_policy_provider.cc
  - src/core/lib/security/authorization/rbac_translator.cc
  - test/core/end2end/cq_verifier.cc
  - test/core/end2end/data/client_certs.cc
  - test/core/end2end/data/server1_cert.cc
  - test/core/end2end/data/server1_key.cc
  - test/core/end2end/data/test_root_cert.cc
  - test/core/end2end/end2end_test_utils.cc
  - test/core/end2end/end2end_tests.cc
  - test/core/end2end/fixtures/http_proxy_fixture.cc
  - test/core/end2end/fixtures/local_util.cc
  - test/core/end2end/fixtures/proxy.cc
  - test/core/end2end/tests/authority_not_supported.cc
  - test/core/end2end/tests/bad_hostname.cc
  - test/core/end2end/tests/bad_ping.cc
  - test/core/end2end/tests/binary_metadata.cc
  - test/core/end2end/tests/call_creds.cc
  - test/core/end2end/tests/call_host_override.cc
  - test/core/end2end/tests/cancel_after_accept.cc
  - test/core/end2end/tests/cancel_after_client_done.cc
  - test/core/end2end/tests/cancel_after_invoke.cc
  - test/core/end2end/tests/cancel_after_round_trip.cc
  - test/core/end2end/tests/cancel_before_invoke.cc
  - test/core/end2end/tests/cancel_in_a_vacuum.cc
  - test/core/end2end/tests/cancel_with_status.cc
  - test/core/end2end/tests/channelz.cc
  - test/core/end2end/tests/client_streaming.cc
  - test/core/end2end/tests/compressed_payload.cc
  - test/core/end2end/tests/connectivity.cc
  - test/core/end2end/tests/default_host.cc
  - test/core/end2end/tests/disappearing_server.cc
  - test/core/end2end/tests/empty_batch.cc
  - test/core/end2end/tests/filter_causes_close.cc
  - test/core/end2end/tests/filter_context.cc
  - test/core/end2end/tests/filter_init_fails.cc
  - test/core/end2end/tests/filter_latency.cc
  - test/core/end2end/tests/filter_status_code.cc
  - test/core/end2end/tests/filtered_metadata.cc
  - test/core/end2end/tests/graceful_server_shutdown.cc
  - test/core/end2end/tests/grpc_authz.cc
  - test/core/end2end/tests/high_initial_seqno.cc
  - test/core/end2end/tests/hpack_size.cc
  - test/core/end2end/tests/invoke_large_request.cc
  - test/core/end2end/tests/keepalive_timeout.cc
  - test/core/end2end/tests/large_metadata.cc
  - test/core/end2end/tests/max_concurrent_streams.cc
  - test/core/end2end/tests/max_connection_age.cc
  - test/core/end2end/tests/max_connection_idle.cc
  - test/core/end2end/tests/max_message_length.cc
  - test/core/end2end/tests/negative_deadline.cc
  - test/core/end2end/tests/no_logging.cc
  - test/core/end2end/tests/no_op.cc
  - test/core/end2end/tests/payload.cc
  - test/core/end2end/tests/ping.cc
  - test/core/end2end/tests/ping_pong_streaming.cc
  - test/core/end2end/tests/proxy_auth.cc
  - test/core/end2end/tests/registered_call.cc
  - test/core/end2end/tests/request_with_flags.cc
  - test/core/end2end/tests/request_with_payload.cc
  - test/core/end2end/tests/resource_quota_server.cc
  - test/core/end2end/tests/retry.cc
  - test/core/end2end/tests/retry_cancel_after_first_attempt_starts.cc
  - test/core/end2end/tests/retry_cancel_during_delay.cc
  - test/core/end2end/tests/retry_cancel_with_multiple_send_batches.cc
  - test/core/end2end/tests/retry_cancellation.cc
  - test/core/end2end/tests/retry_disabled.cc
  - test/core/end2end/tests/retry_exceeds_buffer_size_in_delay.cc
  - test/core/end2end/tests/retry_exceeds_buffer_size_in_initial_batch.cc
  - test/core/end2end/tests/retry_exceeds_buffer_size_in_subsequent_batch.cc
  - test/core/end2end/tests/retry_lb_drop.cc
  - test/core/end2end/tests/retry_lb_fail.cc
  - test/core/end2end/tests/retry_non_retriable_status.cc
  - test/core/end2end/tests/retry_non_retriable_status_before_recv_trailing_metadata_started.cc
  - test/core/end2end/tests/retry_per_attempt_recv_timeout.cc
  - test/core/end2end/tests/retry_per_attempt_recv_timeout_on_last_attempt.cc
  - test/core/end2end/tests/retry_recv_initial_metadata.cc
  - test/core/end2end/tests/retry_recv_message.cc
  - test/core/end2end/tests/retry_recv_message_replay.cc
  - test/core/end2end/tests/retry_recv_trailing_metadata_error.cc
  - test/core/end2end/tests/retry_send_initial_metadata_refs.cc
  - test/core/end2end/tests/retry_send_op_fails.cc
  - test/core/end2end/tests/retry_send_recv_batch.cc
  - test/core/end2end/tests/retry_server_pushback_delay.cc
  - test/core/end2end/tests/retry_server_pushback_disabled.cc
  - test/core/end2end/tests/retry_streaming.cc
  - test/core/end2end/tests/retry_streaming_after_commit.cc
  - test/core/end2end/tests/retry_streaming_succeeds_before_replay_finished.cc
  - test/core/end2end/tests/retry_throttled.cc
  - test/core/end2end/tests/retry_too_many_attempts.cc
  - test/core/end2end/tests/retry_transparent_goaway.cc
  - test/core/end2end/tests/retry_transparent_max_concurrent_streams.cc
  - test/core/end2end/tests/retry_transparent_not_sent_on_wire.cc
  - test/core/end2end/tests/retry_unref_before_finish.cc
  - test/core/end2end/tests/retry_unref_before_recv.cc
  - test/core/end2end/tests/server_finishes_request.cc
  - test/core/end2end/tests/server_streaming.cc
  - test/core/end2end/tests/shutdown_finishes_calls.cc
  - test/core/end2end/tests/shutdown_finishes_tags.cc
  - test/core/end2end/tests/simple_delayed_request.cc
  - test/core/end2end/tests/simple_metadata.cc
  - test/core/end2end/tests/simple_request.cc
  - test/core/end2end/tests/streaming_error_response.cc
  - test/core/end2end/tests/trailing_metadata.cc
  - test/core/end2end/tests/write_buffering.cc
  - test/core/end2end/tests/write_buffering_at_end.cc
  - test/core/util/test_lb_policies.cc
  deps:
  - grpc_test_util
- name: gpr
  build: all
  language: c
  public_headers:
  - include/grpc/impl/codegen/atm.h
  - include/grpc/impl/codegen/atm_gcc_atomic.h
  - include/grpc/impl/codegen/atm_gcc_sync.h
  - include/grpc/impl/codegen/atm_windows.h
  - include/grpc/impl/codegen/fork.h
  - include/grpc/impl/codegen/gpr_slice.h
  - include/grpc/impl/codegen/gpr_types.h
  - include/grpc/impl/codegen/log.h
  - include/grpc/impl/codegen/port_platform.h
  - include/grpc/impl/codegen/sync.h
  - include/grpc/impl/codegen/sync_abseil.h
  - include/grpc/impl/codegen/sync_custom.h
  - include/grpc/impl/codegen/sync_generic.h
  - include/grpc/impl/codegen/sync_posix.h
  - include/grpc/impl/codegen/sync_windows.h
  - include/grpc/support/alloc.h
  - include/grpc/support/atm.h
  - include/grpc/support/atm_gcc_atomic.h
  - include/grpc/support/atm_gcc_sync.h
  - include/grpc/support/atm_windows.h
  - include/grpc/support/cpu.h
  - include/grpc/support/log.h
  - include/grpc/support/log_windows.h
  - include/grpc/support/port_platform.h
  - include/grpc/support/string_util.h
  - include/grpc/support/sync.h
  - include/grpc/support/sync_abseil.h
  - include/grpc/support/sync_custom.h
  - include/grpc/support/sync_generic.h
  - include/grpc/support/sync_posix.h
  - include/grpc/support/sync_windows.h
  - include/grpc/support/thd_id.h
  - include/grpc/support/time.h
  headers:
  - src/core/lib/gpr/alloc.h
  - src/core/lib/gpr/string.h
  - src/core/lib/gpr/time_precise.h
  - src/core/lib/gpr/tmpfile.h
  - src/core/lib/gpr/useful.h
  - src/core/lib/gprpp/construct_destruct.h
  - src/core/lib/gprpp/env.h
  - src/core/lib/gprpp/examine_stack.h
  - src/core/lib/gprpp/fork.h
  - src/core/lib/gprpp/global_config.h
  - src/core/lib/gprpp/global_config_custom.h
  - src/core/lib/gprpp/global_config_env.h
  - src/core/lib/gprpp/global_config_generic.h
  - src/core/lib/gprpp/host_port.h
  - src/core/lib/gprpp/memory.h
  - src/core/lib/gprpp/mpscq.h
  - src/core/lib/gprpp/no_destruct.h
  - src/core/lib/gprpp/stat.h
  - src/core/lib/gprpp/strerror.h
  - src/core/lib/gprpp/sync.h
  - src/core/lib/gprpp/tchar.h
  - src/core/lib/gprpp/thd.h
  - src/core/lib/gprpp/time_util.h
  src:
  - src/core/lib/gpr/alloc.cc
  - src/core/lib/gpr/atm.cc
  - src/core/lib/gpr/cpu_iphone.cc
  - src/core/lib/gpr/cpu_linux.cc
  - src/core/lib/gpr/cpu_posix.cc
  - src/core/lib/gpr/cpu_windows.cc
  - src/core/lib/gpr/log.cc
  - src/core/lib/gpr/log_android.cc
  - src/core/lib/gpr/log_linux.cc
  - src/core/lib/gpr/log_posix.cc
  - src/core/lib/gpr/log_windows.cc
  - src/core/lib/gpr/string.cc
  - src/core/lib/gpr/string_posix.cc
  - src/core/lib/gpr/string_util_windows.cc
  - src/core/lib/gpr/string_windows.cc
  - src/core/lib/gpr/sync.cc
  - src/core/lib/gpr/sync_abseil.cc
  - src/core/lib/gpr/sync_posix.cc
  - src/core/lib/gpr/sync_windows.cc
  - src/core/lib/gpr/time.cc
  - src/core/lib/gpr/time_posix.cc
  - src/core/lib/gpr/time_precise.cc
  - src/core/lib/gpr/time_windows.cc
  - src/core/lib/gpr/tmpfile_msys.cc
  - src/core/lib/gpr/tmpfile_posix.cc
  - src/core/lib/gpr/tmpfile_windows.cc
  - src/core/lib/gpr/wrap_memcpy.cc
  - src/core/lib/gprpp/env_linux.cc
  - src/core/lib/gprpp/env_posix.cc
  - src/core/lib/gprpp/env_windows.cc
  - src/core/lib/gprpp/examine_stack.cc
  - src/core/lib/gprpp/fork.cc
  - src/core/lib/gprpp/global_config_env.cc
  - src/core/lib/gprpp/host_port.cc
  - src/core/lib/gprpp/mpscq.cc
  - src/core/lib/gprpp/stat_posix.cc
  - src/core/lib/gprpp/stat_windows.cc
  - src/core/lib/gprpp/strerror.cc
  - src/core/lib/gprpp/tchar.cc
  - src/core/lib/gprpp/thd_posix.cc
  - src/core/lib/gprpp/thd_windows.cc
  - src/core/lib/gprpp/time_util.cc
  deps:
  - absl/base:base
  - absl/base:core_headers
  - absl/memory:memory
  - absl/random:random
  - absl/status:status
  - absl/strings:cord
  - absl/strings:str_format
  - absl/strings:strings
  - absl/synchronization:synchronization
  - absl/time:time
  - absl/types:optional
  - absl/types:variant
- name: grpc
  build: all
  language: c
  public_headers:
  - include/grpc/byte_buffer.h
  - include/grpc/byte_buffer_reader.h
  - include/grpc/census.h
  - include/grpc/compression.h
  - include/grpc/event_engine/endpoint_config.h
  - include/grpc/event_engine/event_engine.h
  - include/grpc/event_engine/internal/memory_allocator_impl.h
  - include/grpc/event_engine/memory_allocator.h
  - include/grpc/event_engine/memory_request.h
  - include/grpc/event_engine/port.h
  - include/grpc/event_engine/slice.h
  - include/grpc/event_engine/slice_buffer.h
  - include/grpc/fork.h
  - include/grpc/grpc.h
  - include/grpc/grpc_posix.h
  - include/grpc/grpc_security.h
  - include/grpc/grpc_security_constants.h
  - include/grpc/impl/codegen/atm.h
  - include/grpc/impl/codegen/atm_gcc_atomic.h
  - include/grpc/impl/codegen/atm_gcc_sync.h
  - include/grpc/impl/codegen/atm_windows.h
  - include/grpc/impl/codegen/byte_buffer.h
  - include/grpc/impl/codegen/byte_buffer_reader.h
  - include/grpc/impl/codegen/compression_types.h
  - include/grpc/impl/codegen/connectivity_state.h
  - include/grpc/impl/codegen/fork.h
  - include/grpc/impl/codegen/gpr_slice.h
  - include/grpc/impl/codegen/gpr_types.h
  - include/grpc/impl/codegen/grpc_types.h
  - include/grpc/impl/codegen/log.h
  - include/grpc/impl/codegen/port_platform.h
  - include/grpc/impl/codegen/propagation_bits.h
  - include/grpc/impl/codegen/slice.h
  - include/grpc/impl/codegen/status.h
  - include/grpc/impl/codegen/sync.h
  - include/grpc/impl/codegen/sync_abseil.h
  - include/grpc/impl/codegen/sync_custom.h
  - include/grpc/impl/codegen/sync_generic.h
  - include/grpc/impl/codegen/sync_posix.h
  - include/grpc/impl/codegen/sync_windows.h
  - include/grpc/load_reporting.h
  - include/grpc/slice.h
  - include/grpc/slice_buffer.h
  - include/grpc/status.h
  - include/grpc/support/alloc.h
  - include/grpc/support/atm_gcc_atomic.h
  - include/grpc/support/atm_gcc_sync.h
  - include/grpc/support/atm_windows.h
  - include/grpc/support/cpu.h
  - include/grpc/support/log.h
  - include/grpc/support/log_windows.h
  - include/grpc/support/port_platform.h
  - include/grpc/support/string_util.h
  - include/grpc/support/sync.h
  - include/grpc/support/sync_abseil.h
  - include/grpc/support/sync_custom.h
  - include/grpc/support/sync_generic.h
  - include/grpc/support/sync_posix.h
  - include/grpc/support/sync_windows.h
  - include/grpc/support/thd_id.h
  - include/grpc/support/time.h
  - include/grpc/support/workaround_list.h
  headers:
  - src/core/ext/filters/channel_idle/channel_idle_filter.h
  - src/core/ext/filters/channel_idle/idle_filter_state.h
  - src/core/ext/filters/client_channel/backend_metric.h
  - src/core/ext/filters/client_channel/backup_poller.h
  - src/core/ext/filters/client_channel/client_channel.h
  - src/core/ext/filters/client_channel/client_channel_channelz.h
  - src/core/ext/filters/client_channel/client_channel_factory.h
  - src/core/ext/filters/client_channel/client_channel_service_config.h
  - src/core/ext/filters/client_channel/config_selector.h
  - src/core/ext/filters/client_channel/connector.h
  - src/core/ext/filters/client_channel/dynamic_filters.h
  - src/core/ext/filters/client_channel/global_subchannel_pool.h
  - src/core/ext/filters/client_channel/health/health_check_client.h
  - src/core/ext/filters/client_channel/http_proxy.h
  - src/core/ext/filters/client_channel/lb_policy/address_filtering.h
  - src/core/ext/filters/client_channel/lb_policy/backend_metric_data.h
  - src/core/ext/filters/client_channel/lb_policy/child_policy_handler.h
  - src/core/ext/filters/client_channel/lb_policy/grpclb/client_load_reporting_filter.h
  - src/core/ext/filters/client_channel/lb_policy/grpclb/grpclb.h
  - src/core/ext/filters/client_channel/lb_policy/grpclb/grpclb_balancer_addresses.h
  - src/core/ext/filters/client_channel/lb_policy/grpclb/grpclb_client_stats.h
  - src/core/ext/filters/client_channel/lb_policy/grpclb/load_balancer_api.h
  - src/core/ext/filters/client_channel/lb_policy/oob_backend_metric.h
  - src/core/ext/filters/client_channel/lb_policy/outlier_detection/outlier_detection.h
  - src/core/ext/filters/client_channel/lb_policy/ring_hash/ring_hash.h
  - src/core/ext/filters/client_channel/lb_policy/subchannel_list.h
  - src/core/ext/filters/client_channel/lb_policy/xds/xds_attributes.h
  - src/core/ext/filters/client_channel/lb_policy/xds/xds_channel_args.h
  - src/core/ext/filters/client_channel/local_subchannel_pool.h
  - src/core/ext/filters/client_channel/resolver/dns/c_ares/grpc_ares_ev_driver.h
  - src/core/ext/filters/client_channel/resolver/dns/c_ares/grpc_ares_wrapper.h
  - src/core/ext/filters/client_channel/resolver/dns/dns_resolver_selection.h
  - src/core/ext/filters/client_channel/resolver/fake/fake_resolver.h
  - src/core/ext/filters/client_channel/resolver/polling_resolver.h
  - src/core/ext/filters/client_channel/resolver/xds/xds_resolver.h
  - src/core/ext/filters/client_channel/retry_filter.h
  - src/core/ext/filters/client_channel/retry_service_config.h
  - src/core/ext/filters/client_channel/retry_throttle.h
  - src/core/ext/filters/client_channel/subchannel.h
  - src/core/ext/filters/client_channel/subchannel_interface_internal.h
  - src/core/ext/filters/client_channel/subchannel_pool_interface.h
  - src/core/ext/filters/client_channel/subchannel_stream_client.h
  - src/core/ext/filters/deadline/deadline_filter.h
  - src/core/ext/filters/fault_injection/fault_injection_filter.h
  - src/core/ext/filters/fault_injection/fault_injection_service_config_parser.h
  - src/core/ext/filters/http/client/http_client_filter.h
  - src/core/ext/filters/http/client_authority_filter.h
  - src/core/ext/filters/http/message_compress/compression_filter.h
  - src/core/ext/filters/http/server/http_server_filter.h
  - src/core/ext/filters/message_size/message_size_filter.h
  - src/core/ext/filters/rbac/rbac_filter.h
  - src/core/ext/filters/rbac/rbac_service_config_parser.h
  - src/core/ext/filters/server_config_selector/server_config_selector.h
  - src/core/ext/filters/server_config_selector/server_config_selector_filter.h
  - src/core/ext/transport/chttp2/alpn/alpn.h
  - src/core/ext/transport/chttp2/client/chttp2_connector.h
  - src/core/ext/transport/chttp2/server/chttp2_server.h
  - src/core/ext/transport/chttp2/transport/bin_decoder.h
  - src/core/ext/transport/chttp2/transport/bin_encoder.h
  - src/core/ext/transport/chttp2/transport/chttp2_transport.h
  - src/core/ext/transport/chttp2/transport/context_list.h
  - src/core/ext/transport/chttp2/transport/decode_huff.h
  - src/core/ext/transport/chttp2/transport/flow_control.h
  - src/core/ext/transport/chttp2/transport/frame.h
  - src/core/ext/transport/chttp2/transport/frame_data.h
  - src/core/ext/transport/chttp2/transport/frame_goaway.h
  - src/core/ext/transport/chttp2/transport/frame_ping.h
  - src/core/ext/transport/chttp2/transport/frame_rst_stream.h
  - src/core/ext/transport/chttp2/transport/frame_settings.h
  - src/core/ext/transport/chttp2/transport/frame_window_update.h
  - src/core/ext/transport/chttp2/transport/hpack_constants.h
  - src/core/ext/transport/chttp2/transport/hpack_encoder.h
  - src/core/ext/transport/chttp2/transport/hpack_encoder_table.h
  - src/core/ext/transport/chttp2/transport/hpack_parser.h
  - src/core/ext/transport/chttp2/transport/hpack_parser_table.h
  - src/core/ext/transport/chttp2/transport/http2_settings.h
  - src/core/ext/transport/chttp2/transport/huffsyms.h
  - src/core/ext/transport/chttp2/transport/internal.h
  - src/core/ext/transport/chttp2/transport/stream_map.h
  - src/core/ext/transport/chttp2/transport/varint.h
  - src/core/ext/transport/inproc/inproc_transport.h
  - src/core/ext/upb-generated/envoy/admin/v3/certs.upb.h
  - src/core/ext/upb-generated/envoy/admin/v3/clusters.upb.h
  - src/core/ext/upb-generated/envoy/admin/v3/config_dump.upb.h
  - src/core/ext/upb-generated/envoy/admin/v3/config_dump_shared.upb.h
  - src/core/ext/upb-generated/envoy/admin/v3/init_dump.upb.h
  - src/core/ext/upb-generated/envoy/admin/v3/listeners.upb.h
  - src/core/ext/upb-generated/envoy/admin/v3/memory.upb.h
  - src/core/ext/upb-generated/envoy/admin/v3/metrics.upb.h
  - src/core/ext/upb-generated/envoy/admin/v3/mutex_stats.upb.h
  - src/core/ext/upb-generated/envoy/admin/v3/server_info.upb.h
  - src/core/ext/upb-generated/envoy/admin/v3/tap.upb.h
  - src/core/ext/upb-generated/envoy/annotations/deprecation.upb.h
  - src/core/ext/upb-generated/envoy/annotations/resource.upb.h
  - src/core/ext/upb-generated/envoy/config/accesslog/v3/accesslog.upb.h
  - src/core/ext/upb-generated/envoy/config/bootstrap/v3/bootstrap.upb.h
  - src/core/ext/upb-generated/envoy/config/cluster/v3/circuit_breaker.upb.h
  - src/core/ext/upb-generated/envoy/config/cluster/v3/cluster.upb.h
  - src/core/ext/upb-generated/envoy/config/cluster/v3/filter.upb.h
  - src/core/ext/upb-generated/envoy/config/cluster/v3/outlier_detection.upb.h
  - src/core/ext/upb-generated/envoy/config/common/matcher/v3/matcher.upb.h
  - src/core/ext/upb-generated/envoy/config/core/v3/address.upb.h
  - src/core/ext/upb-generated/envoy/config/core/v3/backoff.upb.h
  - src/core/ext/upb-generated/envoy/config/core/v3/base.upb.h
  - src/core/ext/upb-generated/envoy/config/core/v3/config_source.upb.h
  - src/core/ext/upb-generated/envoy/config/core/v3/event_service_config.upb.h
  - src/core/ext/upb-generated/envoy/config/core/v3/extension.upb.h
  - src/core/ext/upb-generated/envoy/config/core/v3/grpc_method_list.upb.h
  - src/core/ext/upb-generated/envoy/config/core/v3/grpc_service.upb.h
  - src/core/ext/upb-generated/envoy/config/core/v3/health_check.upb.h
  - src/core/ext/upb-generated/envoy/config/core/v3/http_uri.upb.h
  - src/core/ext/upb-generated/envoy/config/core/v3/protocol.upb.h
  - src/core/ext/upb-generated/envoy/config/core/v3/proxy_protocol.upb.h
  - src/core/ext/upb-generated/envoy/config/core/v3/resolver.upb.h
  - src/core/ext/upb-generated/envoy/config/core/v3/socket_option.upb.h
  - src/core/ext/upb-generated/envoy/config/core/v3/substitution_format_string.upb.h
  - src/core/ext/upb-generated/envoy/config/core/v3/udp_socket_config.upb.h
  - src/core/ext/upb-generated/envoy/config/endpoint/v3/endpoint.upb.h
  - src/core/ext/upb-generated/envoy/config/endpoint/v3/endpoint_components.upb.h
  - src/core/ext/upb-generated/envoy/config/endpoint/v3/load_report.upb.h
  - src/core/ext/upb-generated/envoy/config/listener/v3/api_listener.upb.h
  - src/core/ext/upb-generated/envoy/config/listener/v3/listener.upb.h
  - src/core/ext/upb-generated/envoy/config/listener/v3/listener_components.upb.h
  - src/core/ext/upb-generated/envoy/config/listener/v3/quic_config.upb.h
  - src/core/ext/upb-generated/envoy/config/listener/v3/udp_listener_config.upb.h
  - src/core/ext/upb-generated/envoy/config/metrics/v3/metrics_service.upb.h
  - src/core/ext/upb-generated/envoy/config/metrics/v3/stats.upb.h
  - src/core/ext/upb-generated/envoy/config/overload/v3/overload.upb.h
  - src/core/ext/upb-generated/envoy/config/rbac/v3/rbac.upb.h
  - src/core/ext/upb-generated/envoy/config/route/v3/route.upb.h
  - src/core/ext/upb-generated/envoy/config/route/v3/route_components.upb.h
  - src/core/ext/upb-generated/envoy/config/route/v3/scoped_route.upb.h
  - src/core/ext/upb-generated/envoy/config/tap/v3/common.upb.h
  - src/core/ext/upb-generated/envoy/config/trace/v3/datadog.upb.h
  - src/core/ext/upb-generated/envoy/config/trace/v3/dynamic_ot.upb.h
  - src/core/ext/upb-generated/envoy/config/trace/v3/http_tracer.upb.h
  - src/core/ext/upb-generated/envoy/config/trace/v3/lightstep.upb.h
  - src/core/ext/upb-generated/envoy/config/trace/v3/opencensus.upb.h
  - src/core/ext/upb-generated/envoy/config/trace/v3/opentelemetry.upb.h
  - src/core/ext/upb-generated/envoy/config/trace/v3/service.upb.h
  - src/core/ext/upb-generated/envoy/config/trace/v3/skywalking.upb.h
  - src/core/ext/upb-generated/envoy/config/trace/v3/trace.upb.h
  - src/core/ext/upb-generated/envoy/config/trace/v3/xray.upb.h
  - src/core/ext/upb-generated/envoy/config/trace/v3/zipkin.upb.h
  - src/core/ext/upb-generated/envoy/extensions/clusters/aggregate/v3/cluster.upb.h
  - src/core/ext/upb-generated/envoy/extensions/filters/common/fault/v3/fault.upb.h
  - src/core/ext/upb-generated/envoy/extensions/filters/http/fault/v3/fault.upb.h
  - src/core/ext/upb-generated/envoy/extensions/filters/http/rbac/v3/rbac.upb.h
  - src/core/ext/upb-generated/envoy/extensions/filters/http/router/v3/router.upb.h
  - src/core/ext/upb-generated/envoy/extensions/filters/network/http_connection_manager/v3/http_connection_manager.upb.h
  - src/core/ext/upb-generated/envoy/extensions/load_balancing_policies/ring_hash/v3/ring_hash.upb.h
  - src/core/ext/upb-generated/envoy/extensions/load_balancing_policies/wrr_locality/v3/wrr_locality.upb.h
  - src/core/ext/upb-generated/envoy/extensions/transport_sockets/tls/v3/cert.upb.h
  - src/core/ext/upb-generated/envoy/extensions/transport_sockets/tls/v3/common.upb.h
  - src/core/ext/upb-generated/envoy/extensions/transport_sockets/tls/v3/secret.upb.h
  - src/core/ext/upb-generated/envoy/extensions/transport_sockets/tls/v3/tls.upb.h
  - src/core/ext/upb-generated/envoy/extensions/transport_sockets/tls/v3/tls_spiffe_validator_config.upb.h
  - src/core/ext/upb-generated/envoy/service/discovery/v3/ads.upb.h
  - src/core/ext/upb-generated/envoy/service/discovery/v3/discovery.upb.h
  - src/core/ext/upb-generated/envoy/service/load_stats/v3/lrs.upb.h
  - src/core/ext/upb-generated/envoy/service/status/v3/csds.upb.h
  - src/core/ext/upb-generated/envoy/type/http/v3/cookie.upb.h
  - src/core/ext/upb-generated/envoy/type/http/v3/path_transformation.upb.h
  - src/core/ext/upb-generated/envoy/type/matcher/v3/http_inputs.upb.h
  - src/core/ext/upb-generated/envoy/type/matcher/v3/metadata.upb.h
  - src/core/ext/upb-generated/envoy/type/matcher/v3/node.upb.h
  - src/core/ext/upb-generated/envoy/type/matcher/v3/number.upb.h
  - src/core/ext/upb-generated/envoy/type/matcher/v3/path.upb.h
  - src/core/ext/upb-generated/envoy/type/matcher/v3/regex.upb.h
  - src/core/ext/upb-generated/envoy/type/matcher/v3/string.upb.h
  - src/core/ext/upb-generated/envoy/type/matcher/v3/struct.upb.h
  - src/core/ext/upb-generated/envoy/type/matcher/v3/value.upb.h
  - src/core/ext/upb-generated/envoy/type/metadata/v3/metadata.upb.h
  - src/core/ext/upb-generated/envoy/type/tracing/v3/custom_tag.upb.h
  - src/core/ext/upb-generated/envoy/type/v3/hash_policy.upb.h
  - src/core/ext/upb-generated/envoy/type/v3/http.upb.h
  - src/core/ext/upb-generated/envoy/type/v3/http_status.upb.h
  - src/core/ext/upb-generated/envoy/type/v3/percent.upb.h
  - src/core/ext/upb-generated/envoy/type/v3/range.upb.h
  - src/core/ext/upb-generated/envoy/type/v3/ratelimit_strategy.upb.h
  - src/core/ext/upb-generated/envoy/type/v3/ratelimit_unit.upb.h
  - src/core/ext/upb-generated/envoy/type/v3/semantic_version.upb.h
  - src/core/ext/upb-generated/envoy/type/v3/token_bucket.upb.h
  - src/core/ext/upb-generated/google/api/annotations.upb.h
  - src/core/ext/upb-generated/google/api/expr/v1alpha1/checked.upb.h
  - src/core/ext/upb-generated/google/api/expr/v1alpha1/syntax.upb.h
  - src/core/ext/upb-generated/google/api/http.upb.h
  - src/core/ext/upb-generated/google/api/httpbody.upb.h
  - src/core/ext/upb-generated/google/protobuf/any.upb.h
  - src/core/ext/upb-generated/google/protobuf/descriptor.upb.h
  - src/core/ext/upb-generated/google/protobuf/duration.upb.h
  - src/core/ext/upb-generated/google/protobuf/empty.upb.h
  - src/core/ext/upb-generated/google/protobuf/struct.upb.h
  - src/core/ext/upb-generated/google/protobuf/timestamp.upb.h
  - src/core/ext/upb-generated/google/protobuf/wrappers.upb.h
  - src/core/ext/upb-generated/google/rpc/status.upb.h
  - src/core/ext/upb-generated/opencensus/proto/trace/v1/trace_config.upb.h
  - src/core/ext/upb-generated/src/proto/grpc/gcp/altscontext.upb.h
  - src/core/ext/upb-generated/src/proto/grpc/gcp/handshaker.upb.h
  - src/core/ext/upb-generated/src/proto/grpc/gcp/transport_security_common.upb.h
  - src/core/ext/upb-generated/src/proto/grpc/health/v1/health.upb.h
  - src/core/ext/upb-generated/src/proto/grpc/lb/v1/load_balancer.upb.h
  - src/core/ext/upb-generated/src/proto/grpc/lookup/v1/rls.upb.h
  - src/core/ext/upb-generated/src/proto/grpc/lookup/v1/rls_config.upb.h
  - src/core/ext/upb-generated/udpa/annotations/migrate.upb.h
  - src/core/ext/upb-generated/udpa/annotations/security.upb.h
  - src/core/ext/upb-generated/udpa/annotations/sensitive.upb.h
  - src/core/ext/upb-generated/udpa/annotations/status.upb.h
  - src/core/ext/upb-generated/udpa/annotations/versioning.upb.h
  - src/core/ext/upb-generated/validate/validate.upb.h
  - src/core/ext/upb-generated/xds/annotations/v3/migrate.upb.h
  - src/core/ext/upb-generated/xds/annotations/v3/security.upb.h
  - src/core/ext/upb-generated/xds/annotations/v3/sensitive.upb.h
  - src/core/ext/upb-generated/xds/annotations/v3/status.upb.h
  - src/core/ext/upb-generated/xds/annotations/v3/versioning.upb.h
  - src/core/ext/upb-generated/xds/core/v3/authority.upb.h
  - src/core/ext/upb-generated/xds/core/v3/collection_entry.upb.h
  - src/core/ext/upb-generated/xds/core/v3/context_params.upb.h
  - src/core/ext/upb-generated/xds/core/v3/extension.upb.h
  - src/core/ext/upb-generated/xds/core/v3/resource.upb.h
  - src/core/ext/upb-generated/xds/core/v3/resource_locator.upb.h
  - src/core/ext/upb-generated/xds/core/v3/resource_name.upb.h
  - src/core/ext/upb-generated/xds/data/orca/v3/orca_load_report.upb.h
  - src/core/ext/upb-generated/xds/service/orca/v3/orca.upb.h
  - src/core/ext/upb-generated/xds/type/matcher/v3/matcher.upb.h
  - src/core/ext/upb-generated/xds/type/matcher/v3/regex.upb.h
  - src/core/ext/upb-generated/xds/type/matcher/v3/string.upb.h
  - src/core/ext/upb-generated/xds/type/v3/typed_struct.upb.h
  - src/core/ext/upbdefs-generated/envoy/admin/v3/certs.upbdefs.h
  - src/core/ext/upbdefs-generated/envoy/admin/v3/clusters.upbdefs.h
  - src/core/ext/upbdefs-generated/envoy/admin/v3/config_dump.upbdefs.h
  - src/core/ext/upbdefs-generated/envoy/admin/v3/config_dump_shared.upbdefs.h
  - src/core/ext/upbdefs-generated/envoy/admin/v3/init_dump.upbdefs.h
  - src/core/ext/upbdefs-generated/envoy/admin/v3/listeners.upbdefs.h
  - src/core/ext/upbdefs-generated/envoy/admin/v3/memory.upbdefs.h
  - src/core/ext/upbdefs-generated/envoy/admin/v3/metrics.upbdefs.h
  - src/core/ext/upbdefs-generated/envoy/admin/v3/mutex_stats.upbdefs.h
  - src/core/ext/upbdefs-generated/envoy/admin/v3/server_info.upbdefs.h
  - src/core/ext/upbdefs-generated/envoy/admin/v3/tap.upbdefs.h
  - src/core/ext/upbdefs-generated/envoy/annotations/deprecation.upbdefs.h
  - src/core/ext/upbdefs-generated/envoy/annotations/resource.upbdefs.h
  - src/core/ext/upbdefs-generated/envoy/config/accesslog/v3/accesslog.upbdefs.h
  - src/core/ext/upbdefs-generated/envoy/config/bootstrap/v3/bootstrap.upbdefs.h
  - src/core/ext/upbdefs-generated/envoy/config/cluster/v3/circuit_breaker.upbdefs.h
  - src/core/ext/upbdefs-generated/envoy/config/cluster/v3/cluster.upbdefs.h
  - src/core/ext/upbdefs-generated/envoy/config/cluster/v3/filter.upbdefs.h
  - src/core/ext/upbdefs-generated/envoy/config/cluster/v3/outlier_detection.upbdefs.h
  - src/core/ext/upbdefs-generated/envoy/config/common/matcher/v3/matcher.upbdefs.h
  - src/core/ext/upbdefs-generated/envoy/config/core/v3/address.upbdefs.h
  - src/core/ext/upbdefs-generated/envoy/config/core/v3/backoff.upbdefs.h
  - src/core/ext/upbdefs-generated/envoy/config/core/v3/base.upbdefs.h
  - src/core/ext/upbdefs-generated/envoy/config/core/v3/config_source.upbdefs.h
  - src/core/ext/upbdefs-generated/envoy/config/core/v3/event_service_config.upbdefs.h
  - src/core/ext/upbdefs-generated/envoy/config/core/v3/extension.upbdefs.h
  - src/core/ext/upbdefs-generated/envoy/config/core/v3/grpc_method_list.upbdefs.h
  - src/core/ext/upbdefs-generated/envoy/config/core/v3/grpc_service.upbdefs.h
  - src/core/ext/upbdefs-generated/envoy/config/core/v3/health_check.upbdefs.h
  - src/core/ext/upbdefs-generated/envoy/config/core/v3/http_uri.upbdefs.h
  - src/core/ext/upbdefs-generated/envoy/config/core/v3/protocol.upbdefs.h
  - src/core/ext/upbdefs-generated/envoy/config/core/v3/proxy_protocol.upbdefs.h
  - src/core/ext/upbdefs-generated/envoy/config/core/v3/resolver.upbdefs.h
  - src/core/ext/upbdefs-generated/envoy/config/core/v3/socket_option.upbdefs.h
  - src/core/ext/upbdefs-generated/envoy/config/core/v3/substitution_format_string.upbdefs.h
  - src/core/ext/upbdefs-generated/envoy/config/core/v3/udp_socket_config.upbdefs.h
  - src/core/ext/upbdefs-generated/envoy/config/endpoint/v3/endpoint.upbdefs.h
  - src/core/ext/upbdefs-generated/envoy/config/endpoint/v3/endpoint_components.upbdefs.h
  - src/core/ext/upbdefs-generated/envoy/config/endpoint/v3/load_report.upbdefs.h
  - src/core/ext/upbdefs-generated/envoy/config/listener/v3/api_listener.upbdefs.h
  - src/core/ext/upbdefs-generated/envoy/config/listener/v3/listener.upbdefs.h
  - src/core/ext/upbdefs-generated/envoy/config/listener/v3/listener_components.upbdefs.h
  - src/core/ext/upbdefs-generated/envoy/config/listener/v3/quic_config.upbdefs.h
  - src/core/ext/upbdefs-generated/envoy/config/listener/v3/udp_listener_config.upbdefs.h
  - src/core/ext/upbdefs-generated/envoy/config/metrics/v3/metrics_service.upbdefs.h
  - src/core/ext/upbdefs-generated/envoy/config/metrics/v3/stats.upbdefs.h
  - src/core/ext/upbdefs-generated/envoy/config/overload/v3/overload.upbdefs.h
  - src/core/ext/upbdefs-generated/envoy/config/rbac/v3/rbac.upbdefs.h
  - src/core/ext/upbdefs-generated/envoy/config/route/v3/route.upbdefs.h
  - src/core/ext/upbdefs-generated/envoy/config/route/v3/route_components.upbdefs.h
  - src/core/ext/upbdefs-generated/envoy/config/route/v3/scoped_route.upbdefs.h
  - src/core/ext/upbdefs-generated/envoy/config/tap/v3/common.upbdefs.h
  - src/core/ext/upbdefs-generated/envoy/config/trace/v3/datadog.upbdefs.h
  - src/core/ext/upbdefs-generated/envoy/config/trace/v3/dynamic_ot.upbdefs.h
  - src/core/ext/upbdefs-generated/envoy/config/trace/v3/http_tracer.upbdefs.h
  - src/core/ext/upbdefs-generated/envoy/config/trace/v3/lightstep.upbdefs.h
  - src/core/ext/upbdefs-generated/envoy/config/trace/v3/opencensus.upbdefs.h
  - src/core/ext/upbdefs-generated/envoy/config/trace/v3/opentelemetry.upbdefs.h
  - src/core/ext/upbdefs-generated/envoy/config/trace/v3/service.upbdefs.h
  - src/core/ext/upbdefs-generated/envoy/config/trace/v3/skywalking.upbdefs.h
  - src/core/ext/upbdefs-generated/envoy/config/trace/v3/trace.upbdefs.h
  - src/core/ext/upbdefs-generated/envoy/config/trace/v3/xray.upbdefs.h
  - src/core/ext/upbdefs-generated/envoy/config/trace/v3/zipkin.upbdefs.h
  - src/core/ext/upbdefs-generated/envoy/extensions/clusters/aggregate/v3/cluster.upbdefs.h
  - src/core/ext/upbdefs-generated/envoy/extensions/filters/common/fault/v3/fault.upbdefs.h
  - src/core/ext/upbdefs-generated/envoy/extensions/filters/http/fault/v3/fault.upbdefs.h
  - src/core/ext/upbdefs-generated/envoy/extensions/filters/http/rbac/v3/rbac.upbdefs.h
  - src/core/ext/upbdefs-generated/envoy/extensions/filters/http/router/v3/router.upbdefs.h
  - src/core/ext/upbdefs-generated/envoy/extensions/filters/network/http_connection_manager/v3/http_connection_manager.upbdefs.h
  - src/core/ext/upbdefs-generated/envoy/extensions/transport_sockets/tls/v3/cert.upbdefs.h
  - src/core/ext/upbdefs-generated/envoy/extensions/transport_sockets/tls/v3/common.upbdefs.h
  - src/core/ext/upbdefs-generated/envoy/extensions/transport_sockets/tls/v3/secret.upbdefs.h
  - src/core/ext/upbdefs-generated/envoy/extensions/transport_sockets/tls/v3/tls.upbdefs.h
  - src/core/ext/upbdefs-generated/envoy/extensions/transport_sockets/tls/v3/tls_spiffe_validator_config.upbdefs.h
  - src/core/ext/upbdefs-generated/envoy/service/discovery/v3/ads.upbdefs.h
  - src/core/ext/upbdefs-generated/envoy/service/discovery/v3/discovery.upbdefs.h
  - src/core/ext/upbdefs-generated/envoy/service/load_stats/v3/lrs.upbdefs.h
  - src/core/ext/upbdefs-generated/envoy/service/status/v3/csds.upbdefs.h
  - src/core/ext/upbdefs-generated/envoy/type/http/v3/cookie.upbdefs.h
  - src/core/ext/upbdefs-generated/envoy/type/http/v3/path_transformation.upbdefs.h
  - src/core/ext/upbdefs-generated/envoy/type/matcher/v3/http_inputs.upbdefs.h
  - src/core/ext/upbdefs-generated/envoy/type/matcher/v3/metadata.upbdefs.h
  - src/core/ext/upbdefs-generated/envoy/type/matcher/v3/node.upbdefs.h
  - src/core/ext/upbdefs-generated/envoy/type/matcher/v3/number.upbdefs.h
  - src/core/ext/upbdefs-generated/envoy/type/matcher/v3/path.upbdefs.h
  - src/core/ext/upbdefs-generated/envoy/type/matcher/v3/regex.upbdefs.h
  - src/core/ext/upbdefs-generated/envoy/type/matcher/v3/string.upbdefs.h
  - src/core/ext/upbdefs-generated/envoy/type/matcher/v3/struct.upbdefs.h
  - src/core/ext/upbdefs-generated/envoy/type/matcher/v3/value.upbdefs.h
  - src/core/ext/upbdefs-generated/envoy/type/metadata/v3/metadata.upbdefs.h
  - src/core/ext/upbdefs-generated/envoy/type/tracing/v3/custom_tag.upbdefs.h
  - src/core/ext/upbdefs-generated/envoy/type/v3/hash_policy.upbdefs.h
  - src/core/ext/upbdefs-generated/envoy/type/v3/http.upbdefs.h
  - src/core/ext/upbdefs-generated/envoy/type/v3/http_status.upbdefs.h
  - src/core/ext/upbdefs-generated/envoy/type/v3/percent.upbdefs.h
  - src/core/ext/upbdefs-generated/envoy/type/v3/range.upbdefs.h
  - src/core/ext/upbdefs-generated/envoy/type/v3/ratelimit_strategy.upbdefs.h
  - src/core/ext/upbdefs-generated/envoy/type/v3/ratelimit_unit.upbdefs.h
  - src/core/ext/upbdefs-generated/envoy/type/v3/semantic_version.upbdefs.h
  - src/core/ext/upbdefs-generated/envoy/type/v3/token_bucket.upbdefs.h
  - src/core/ext/upbdefs-generated/google/api/annotations.upbdefs.h
  - src/core/ext/upbdefs-generated/google/api/expr/v1alpha1/checked.upbdefs.h
  - src/core/ext/upbdefs-generated/google/api/expr/v1alpha1/syntax.upbdefs.h
  - src/core/ext/upbdefs-generated/google/api/http.upbdefs.h
  - src/core/ext/upbdefs-generated/google/api/httpbody.upbdefs.h
  - src/core/ext/upbdefs-generated/google/protobuf/any.upbdefs.h
  - src/core/ext/upbdefs-generated/google/protobuf/descriptor.upbdefs.h
  - src/core/ext/upbdefs-generated/google/protobuf/duration.upbdefs.h
  - src/core/ext/upbdefs-generated/google/protobuf/empty.upbdefs.h
  - src/core/ext/upbdefs-generated/google/protobuf/struct.upbdefs.h
  - src/core/ext/upbdefs-generated/google/protobuf/timestamp.upbdefs.h
  - src/core/ext/upbdefs-generated/google/protobuf/wrappers.upbdefs.h
  - src/core/ext/upbdefs-generated/google/rpc/status.upbdefs.h
  - src/core/ext/upbdefs-generated/opencensus/proto/trace/v1/trace_config.upbdefs.h
  - src/core/ext/upbdefs-generated/src/proto/grpc/lookup/v1/rls_config.upbdefs.h
  - src/core/ext/upbdefs-generated/udpa/annotations/migrate.upbdefs.h
  - src/core/ext/upbdefs-generated/udpa/annotations/security.upbdefs.h
  - src/core/ext/upbdefs-generated/udpa/annotations/sensitive.upbdefs.h
  - src/core/ext/upbdefs-generated/udpa/annotations/status.upbdefs.h
  - src/core/ext/upbdefs-generated/udpa/annotations/versioning.upbdefs.h
  - src/core/ext/upbdefs-generated/validate/validate.upbdefs.h
  - src/core/ext/upbdefs-generated/xds/annotations/v3/migrate.upbdefs.h
  - src/core/ext/upbdefs-generated/xds/annotations/v3/security.upbdefs.h
  - src/core/ext/upbdefs-generated/xds/annotations/v3/sensitive.upbdefs.h
  - src/core/ext/upbdefs-generated/xds/annotations/v3/status.upbdefs.h
  - src/core/ext/upbdefs-generated/xds/annotations/v3/versioning.upbdefs.h
  - src/core/ext/upbdefs-generated/xds/core/v3/authority.upbdefs.h
  - src/core/ext/upbdefs-generated/xds/core/v3/collection_entry.upbdefs.h
  - src/core/ext/upbdefs-generated/xds/core/v3/context_params.upbdefs.h
  - src/core/ext/upbdefs-generated/xds/core/v3/extension.upbdefs.h
  - src/core/ext/upbdefs-generated/xds/core/v3/resource.upbdefs.h
  - src/core/ext/upbdefs-generated/xds/core/v3/resource_locator.upbdefs.h
  - src/core/ext/upbdefs-generated/xds/core/v3/resource_name.upbdefs.h
  - src/core/ext/upbdefs-generated/xds/type/matcher/v3/matcher.upbdefs.h
  - src/core/ext/upbdefs-generated/xds/type/matcher/v3/regex.upbdefs.h
  - src/core/ext/upbdefs-generated/xds/type/matcher/v3/string.upbdefs.h
  - src/core/ext/upbdefs-generated/xds/type/v3/typed_struct.upbdefs.h
  - src/core/ext/xds/certificate_provider_store.h
  - src/core/ext/xds/file_watcher_certificate_provider_factory.h
  - src/core/ext/xds/upb_utils.h
  - src/core/ext/xds/xds_api.h
  - src/core/ext/xds/xds_bootstrap.h
  - src/core/ext/xds/xds_bootstrap_grpc.h
  - src/core/ext/xds/xds_certificate_provider.h
  - src/core/ext/xds/xds_channel_args.h
  - src/core/ext/xds/xds_channel_stack_modifier.h
  - src/core/ext/xds/xds_client.h
  - src/core/ext/xds/xds_client_grpc.h
  - src/core/ext/xds/xds_client_stats.h
  - src/core/ext/xds/xds_cluster.h
  - src/core/ext/xds/xds_cluster_specifier_plugin.h
  - src/core/ext/xds/xds_common_types.h
  - src/core/ext/xds/xds_endpoint.h
  - src/core/ext/xds/xds_http_fault_filter.h
  - src/core/ext/xds/xds_http_filters.h
  - src/core/ext/xds/xds_http_rbac_filter.h
  - src/core/ext/xds/xds_lb_policy_registry.h
  - src/core/ext/xds/xds_listener.h
  - src/core/ext/xds/xds_resource_type.h
  - src/core/ext/xds/xds_resource_type_impl.h
  - src/core/ext/xds/xds_route_config.h
  - src/core/ext/xds/xds_routing.h
  - src/core/ext/xds/xds_transport.h
  - src/core/ext/xds/xds_transport_grpc.h
  - src/core/lib/address_utils/parse_address.h
  - src/core/lib/address_utils/sockaddr_utils.h
  - src/core/lib/avl/avl.h
  - src/core/lib/backoff/backoff.h
  - src/core/lib/channel/call_finalization.h
  - src/core/lib/channel/call_tracer.h
  - src/core/lib/channel/channel_args.h
  - src/core/lib/channel/channel_args_preconditioning.h
  - src/core/lib/channel/channel_fwd.h
  - src/core/lib/channel/channel_stack.h
  - src/core/lib/channel/channel_stack_builder.h
  - src/core/lib/channel/channel_stack_builder_impl.h
  - src/core/lib/channel/channel_trace.h
  - src/core/lib/channel/channelz.h
  - src/core/lib/channel/channelz_registry.h
  - src/core/lib/channel/connected_channel.h
  - src/core/lib/channel/context.h
  - src/core/lib/channel/promise_based_filter.h
  - src/core/lib/channel/status_util.h
  - src/core/lib/compression/compression_internal.h
  - src/core/lib/compression/message_compress.h
  - src/core/lib/config/core_configuration.h
  - src/core/lib/debug/event_log.h
  - src/core/lib/debug/histogram_view.h
  - src/core/lib/debug/stats.h
  - src/core/lib/debug/stats_data.h
  - src/core/lib/debug/trace.h
  - src/core/lib/event_engine/channel_args_endpoint_config.h
  - src/core/lib/event_engine/common_closures.h
  - src/core/lib/event_engine/default_event_engine.h
  - src/core/lib/event_engine/default_event_engine_factory.h
  - src/core/lib/event_engine/executor/executor.h
  - src/core/lib/event_engine/forkable.h
  - src/core/lib/event_engine/handle_containers.h
  - src/core/lib/event_engine/poller.h
  - src/core/lib/event_engine/posix_engine/ev_epoll1_linux.h
  - src/core/lib/event_engine/posix_engine/ev_poll_posix.h
  - src/core/lib/event_engine/posix_engine/event_poller.h
  - src/core/lib/event_engine/posix_engine/event_poller_posix_default.h
  - src/core/lib/event_engine/posix_engine/internal_errqueue.h
  - src/core/lib/event_engine/posix_engine/lockfree_event.h
  - src/core/lib/event_engine/posix_engine/posix_engine.h
  - src/core/lib/event_engine/posix_engine/posix_engine_closure.h
  - src/core/lib/event_engine/posix_engine/timer.h
  - src/core/lib/event_engine/posix_engine/timer_heap.h
  - src/core/lib/event_engine/posix_engine/timer_manager.h
  - src/core/lib/event_engine/posix_engine/wakeup_fd_eventfd.h
  - src/core/lib/event_engine/posix_engine/wakeup_fd_pipe.h
  - src/core/lib/event_engine/posix_engine/wakeup_fd_posix.h
  - src/core/lib/event_engine/posix_engine/wakeup_fd_posix_default.h
  - src/core/lib/event_engine/socket_notifier.h
  - src/core/lib/event_engine/thread_pool.h
  - src/core/lib/event_engine/time_util.h
  - src/core/lib/event_engine/trace.h
  - src/core/lib/event_engine/utils.h
  - src/core/lib/event_engine/windows/iocp.h
  - src/core/lib/event_engine/windows/win_socket.h
  - src/core/lib/event_engine/windows/windows_engine.h
  - src/core/lib/experiments/config.h
  - src/core/lib/experiments/experiments.h
  - src/core/lib/gpr/spinlock.h
  - src/core/lib/gprpp/atomic_utils.h
  - src/core/lib/gprpp/bitset.h
  - src/core/lib/gprpp/chunked_vector.h
  - src/core/lib/gprpp/cpp_impl_of.h
  - src/core/lib/gprpp/debug_location.h
  - src/core/lib/gprpp/dual_ref_counted.h
  - src/core/lib/gprpp/manual_constructor.h
  - src/core/lib/gprpp/match.h
  - src/core/lib/gprpp/notification.h
  - src/core/lib/gprpp/orphanable.h
  - src/core/lib/gprpp/overload.h
  - src/core/lib/gprpp/packed_table.h
  - src/core/lib/gprpp/per_cpu.h
  - src/core/lib/gprpp/ref_counted.h
  - src/core/lib/gprpp/ref_counted_ptr.h
  - src/core/lib/gprpp/single_set_ptr.h
  - src/core/lib/gprpp/sorted_pack.h
  - src/core/lib/gprpp/status_helper.h
  - src/core/lib/gprpp/table.h
  - src/core/lib/gprpp/time.h
  - src/core/lib/gprpp/time_averaged_stats.h
  - src/core/lib/gprpp/unique_type_name.h
  - src/core/lib/gprpp/validation_errors.h
  - src/core/lib/gprpp/work_serializer.h
  - src/core/lib/handshaker/proxy_mapper.h
  - src/core/lib/handshaker/proxy_mapper_registry.h
  - src/core/lib/http/format_request.h
  - src/core/lib/http/httpcli.h
  - src/core/lib/http/httpcli_ssl_credentials.h
  - src/core/lib/http/parser.h
  - src/core/lib/iomgr/block_annotate.h
  - src/core/lib/iomgr/buffer_list.h
  - src/core/lib/iomgr/call_combiner.h
  - src/core/lib/iomgr/cfstream_handle.h
  - src/core/lib/iomgr/closure.h
  - src/core/lib/iomgr/combiner.h
  - src/core/lib/iomgr/dynamic_annotations.h
  - src/core/lib/iomgr/endpoint.h
  - src/core/lib/iomgr/endpoint_cfstream.h
  - src/core/lib/iomgr/endpoint_pair.h
  - src/core/lib/iomgr/error.h
  - src/core/lib/iomgr/error_cfstream.h
  - src/core/lib/iomgr/ev_apple.h
  - src/core/lib/iomgr/ev_epoll1_linux.h
  - src/core/lib/iomgr/ev_poll_posix.h
  - src/core/lib/iomgr/ev_posix.h
  - src/core/lib/iomgr/exec_ctx.h
  - src/core/lib/iomgr/executor.h
  - src/core/lib/iomgr/gethostname.h
  - src/core/lib/iomgr/grpc_if_nametoindex.h
  - src/core/lib/iomgr/internal_errqueue.h
  - src/core/lib/iomgr/iocp_windows.h
  - src/core/lib/iomgr/iomgr.h
  - src/core/lib/iomgr/iomgr_fwd.h
  - src/core/lib/iomgr/iomgr_internal.h
  - src/core/lib/iomgr/load_file.h
  - src/core/lib/iomgr/lockfree_event.h
  - src/core/lib/iomgr/nameser.h
  - src/core/lib/iomgr/polling_entity.h
  - src/core/lib/iomgr/pollset.h
  - src/core/lib/iomgr/pollset_set.h
  - src/core/lib/iomgr/pollset_set_windows.h
  - src/core/lib/iomgr/pollset_windows.h
  - src/core/lib/iomgr/port.h
  - src/core/lib/iomgr/python_util.h
  - src/core/lib/iomgr/resolve_address.h
  - src/core/lib/iomgr/resolve_address_impl.h
  - src/core/lib/iomgr/resolve_address_posix.h
  - src/core/lib/iomgr/resolve_address_windows.h
  - src/core/lib/iomgr/resolved_address.h
  - src/core/lib/iomgr/sockaddr.h
  - src/core/lib/iomgr/sockaddr_posix.h
  - src/core/lib/iomgr/sockaddr_windows.h
  - src/core/lib/iomgr/socket_factory_posix.h
  - src/core/lib/iomgr/socket_mutator.h
  - src/core/lib/iomgr/socket_utils.h
  - src/core/lib/iomgr/socket_utils_posix.h
  - src/core/lib/iomgr/socket_windows.h
  - src/core/lib/iomgr/tcp_client.h
  - src/core/lib/iomgr/tcp_client_posix.h
  - src/core/lib/iomgr/tcp_posix.h
  - src/core/lib/iomgr/tcp_server.h
  - src/core/lib/iomgr/tcp_server_utils_posix.h
  - src/core/lib/iomgr/tcp_windows.h
  - src/core/lib/iomgr/timer.h
  - src/core/lib/iomgr/timer_generic.h
  - src/core/lib/iomgr/timer_heap.h
  - src/core/lib/iomgr/timer_manager.h
  - src/core/lib/iomgr/unix_sockets_posix.h
  - src/core/lib/iomgr/wakeup_fd_pipe.h
  - src/core/lib/iomgr/wakeup_fd_posix.h
  - src/core/lib/json/json.h
  - src/core/lib/json/json_args.h
  - src/core/lib/json/json_channel_args.h
  - src/core/lib/json/json_object_loader.h
  - src/core/lib/json/json_util.h
  - src/core/lib/load_balancing/lb_policy.h
  - src/core/lib/load_balancing/lb_policy_factory.h
  - src/core/lib/load_balancing/lb_policy_registry.h
  - src/core/lib/load_balancing/subchannel_interface.h
  - src/core/lib/matchers/matchers.h
  - src/core/lib/promise/activity.h
  - src/core/lib/promise/arena_promise.h
  - src/core/lib/promise/context.h
  - src/core/lib/promise/detail/basic_seq.h
  - src/core/lib/promise/detail/promise_factory.h
  - src/core/lib/promise/detail/promise_like.h
  - src/core/lib/promise/detail/status.h
  - src/core/lib/promise/exec_ctx_wakeup_scheduler.h
  - src/core/lib/promise/for_each.h
  - src/core/lib/promise/intra_activity_waiter.h
  - src/core/lib/promise/latch.h
  - src/core/lib/promise/loop.h
  - src/core/lib/promise/map.h
  - src/core/lib/promise/map_pipe.h
  - src/core/lib/promise/pipe.h
  - src/core/lib/promise/poll.h
  - src/core/lib/promise/promise.h
  - src/core/lib/promise/race.h
  - src/core/lib/promise/seq.h
  - src/core/lib/promise/sleep.h
  - src/core/lib/promise/try_concurrently.h
  - src/core/lib/promise/try_seq.h
  - src/core/lib/resolver/resolver.h
  - src/core/lib/resolver/resolver_factory.h
  - src/core/lib/resolver/resolver_registry.h
  - src/core/lib/resolver/server_address.h
  - src/core/lib/resource_quota/api.h
  - src/core/lib/resource_quota/arena.h
  - src/core/lib/resource_quota/memory_quota.h
  - src/core/lib/resource_quota/periodic_update.h
  - src/core/lib/resource_quota/resource_quota.h
  - src/core/lib/resource_quota/thread_quota.h
  - src/core/lib/resource_quota/trace.h
  - src/core/lib/security/authorization/authorization_engine.h
  - src/core/lib/security/authorization/authorization_policy_provider.h
  - src/core/lib/security/authorization/evaluate_args.h
  - src/core/lib/security/authorization/grpc_authorization_engine.h
  - src/core/lib/security/authorization/grpc_server_authz_filter.h
  - src/core/lib/security/authorization/matchers.h
  - src/core/lib/security/authorization/rbac_policy.h
  - src/core/lib/security/certificate_provider/certificate_provider_factory.h
  - src/core/lib/security/certificate_provider/certificate_provider_registry.h
  - src/core/lib/security/context/security_context.h
  - src/core/lib/security/credentials/alts/alts_credentials.h
  - src/core/lib/security/credentials/alts/check_gcp_environment.h
  - src/core/lib/security/credentials/alts/grpc_alts_credentials_options.h
  - src/core/lib/security/credentials/call_creds_util.h
  - src/core/lib/security/credentials/channel_creds_registry.h
  - src/core/lib/security/credentials/composite/composite_credentials.h
  - src/core/lib/security/credentials/credentials.h
  - src/core/lib/security/credentials/external/aws_external_account_credentials.h
  - src/core/lib/security/credentials/external/aws_request_signer.h
  - src/core/lib/security/credentials/external/external_account_credentials.h
  - src/core/lib/security/credentials/external/file_external_account_credentials.h
  - src/core/lib/security/credentials/external/url_external_account_credentials.h
  - src/core/lib/security/credentials/fake/fake_credentials.h
  - src/core/lib/security/credentials/google_default/google_default_credentials.h
  - src/core/lib/security/credentials/iam/iam_credentials.h
  - src/core/lib/security/credentials/insecure/insecure_credentials.h
  - src/core/lib/security/credentials/jwt/json_token.h
  - src/core/lib/security/credentials/jwt/jwt_credentials.h
  - src/core/lib/security/credentials/jwt/jwt_verifier.h
  - src/core/lib/security/credentials/local/local_credentials.h
  - src/core/lib/security/credentials/oauth2/oauth2_credentials.h
  - src/core/lib/security/credentials/plugin/plugin_credentials.h
  - src/core/lib/security/credentials/ssl/ssl_credentials.h
  - src/core/lib/security/credentials/tls/grpc_tls_certificate_distributor.h
  - src/core/lib/security/credentials/tls/grpc_tls_certificate_provider.h
  - src/core/lib/security/credentials/tls/grpc_tls_certificate_verifier.h
  - src/core/lib/security/credentials/tls/grpc_tls_credentials_options.h
  - src/core/lib/security/credentials/tls/tls_credentials.h
  - src/core/lib/security/credentials/tls/tls_utils.h
  - src/core/lib/security/credentials/xds/xds_credentials.h
  - src/core/lib/security/security_connector/alts/alts_security_connector.h
  - src/core/lib/security/security_connector/fake/fake_security_connector.h
  - src/core/lib/security/security_connector/insecure/insecure_security_connector.h
  - src/core/lib/security/security_connector/load_system_roots.h
  - src/core/lib/security/security_connector/load_system_roots_supported.h
  - src/core/lib/security/security_connector/local/local_security_connector.h
  - src/core/lib/security/security_connector/security_connector.h
  - src/core/lib/security/security_connector/ssl/ssl_security_connector.h
  - src/core/lib/security/security_connector/ssl_utils.h
  - src/core/lib/security/security_connector/ssl_utils_config.h
  - src/core/lib/security/security_connector/tls/tls_security_connector.h
  - src/core/lib/security/transport/auth_filters.h
  - src/core/lib/security/transport/secure_endpoint.h
  - src/core/lib/security/transport/security_handshaker.h
  - src/core/lib/security/transport/tsi_error.h
  - src/core/lib/security/util/json_util.h
  - src/core/lib/service_config/service_config.h
  - src/core/lib/service_config/service_config_call_data.h
  - src/core/lib/service_config/service_config_impl.h
  - src/core/lib/service_config/service_config_parser.h
  - src/core/lib/slice/b64.h
  - src/core/lib/slice/percent_encoding.h
  - src/core/lib/slice/slice.h
  - src/core/lib/slice/slice_buffer.h
  - src/core/lib/slice/slice_internal.h
  - src/core/lib/slice/slice_refcount.h
  - src/core/lib/slice/slice_string_helpers.h
  - src/core/lib/surface/api_trace.h
  - src/core/lib/surface/builtins.h
  - src/core/lib/surface/call.h
  - src/core/lib/surface/call_test_only.h
  - src/core/lib/surface/call_trace.h
  - src/core/lib/surface/channel.h
  - src/core/lib/surface/channel_init.h
  - src/core/lib/surface/channel_stack_type.h
  - src/core/lib/surface/completion_queue.h
  - src/core/lib/surface/completion_queue_factory.h
  - src/core/lib/surface/event_string.h
  - src/core/lib/surface/init.h
  - src/core/lib/surface/init_internally.h
  - src/core/lib/surface/lame_client.h
  - src/core/lib/surface/server.h
  - src/core/lib/surface/validate_metadata.h
  - src/core/lib/transport/bdp_estimator.h
  - src/core/lib/transport/connectivity_state.h
  - src/core/lib/transport/error_utils.h
  - src/core/lib/transport/handshaker.h
  - src/core/lib/transport/handshaker_factory.h
  - src/core/lib/transport/handshaker_registry.h
  - src/core/lib/transport/http2_errors.h
  - src/core/lib/transport/http_connect_handshaker.h
  - src/core/lib/transport/metadata_batch.h
  - src/core/lib/transport/parsed_metadata.h
  - src/core/lib/transport/pid_controller.h
  - src/core/lib/transport/status_conversion.h
  - src/core/lib/transport/tcp_connect_handshaker.h
  - src/core/lib/transport/timeout_encoding.h
  - src/core/lib/transport/transport.h
  - src/core/lib/transport/transport_fwd.h
  - src/core/lib/transport/transport_impl.h
  - src/core/lib/uri/uri_parser.h
  - src/core/tsi/alts/crypt/gsec.h
  - src/core/tsi/alts/frame_protector/alts_counter.h
  - src/core/tsi/alts/frame_protector/alts_crypter.h
  - src/core/tsi/alts/frame_protector/alts_frame_protector.h
  - src/core/tsi/alts/frame_protector/alts_record_protocol_crypter_common.h
  - src/core/tsi/alts/frame_protector/frame_handler.h
  - src/core/tsi/alts/handshaker/alts_handshaker_client.h
  - src/core/tsi/alts/handshaker/alts_shared_resource.h
  - src/core/tsi/alts/handshaker/alts_tsi_handshaker.h
  - src/core/tsi/alts/handshaker/alts_tsi_handshaker_private.h
  - src/core/tsi/alts/handshaker/alts_tsi_utils.h
  - src/core/tsi/alts/handshaker/transport_security_common_api.h
  - src/core/tsi/alts/zero_copy_frame_protector/alts_grpc_integrity_only_record_protocol.h
  - src/core/tsi/alts/zero_copy_frame_protector/alts_grpc_privacy_integrity_record_protocol.h
  - src/core/tsi/alts/zero_copy_frame_protector/alts_grpc_record_protocol.h
  - src/core/tsi/alts/zero_copy_frame_protector/alts_grpc_record_protocol_common.h
  - src/core/tsi/alts/zero_copy_frame_protector/alts_iovec_record_protocol.h
  - src/core/tsi/alts/zero_copy_frame_protector/alts_zero_copy_grpc_protector.h
  - src/core/tsi/fake_transport_security.h
  - src/core/tsi/local_transport_security.h
  - src/core/tsi/ssl/key_logging/ssl_key_logging.h
  - src/core/tsi/ssl/session_cache/ssl_session.h
  - src/core/tsi/ssl/session_cache/ssl_session_cache.h
  - src/core/tsi/ssl_transport_security.h
  - src/core/tsi/ssl_types.h
  - src/core/tsi/transport_security.h
  - src/core/tsi/transport_security_grpc.h
  - src/core/tsi/transport_security_interface.h
  - third_party/xxhash/xxhash.h
  src:
  - src/core/ext/filters/census/grpc_context.cc
  - src/core/ext/filters/channel_idle/channel_idle_filter.cc
  - src/core/ext/filters/channel_idle/idle_filter_state.cc
  - src/core/ext/filters/client_channel/backend_metric.cc
  - src/core/ext/filters/client_channel/backup_poller.cc
  - src/core/ext/filters/client_channel/channel_connectivity.cc
  - src/core/ext/filters/client_channel/client_channel.cc
  - src/core/ext/filters/client_channel/client_channel_channelz.cc
  - src/core/ext/filters/client_channel/client_channel_factory.cc
  - src/core/ext/filters/client_channel/client_channel_plugin.cc
  - src/core/ext/filters/client_channel/client_channel_service_config.cc
  - src/core/ext/filters/client_channel/config_selector.cc
  - src/core/ext/filters/client_channel/dynamic_filters.cc
  - src/core/ext/filters/client_channel/global_subchannel_pool.cc
  - src/core/ext/filters/client_channel/health/health_check_client.cc
  - src/core/ext/filters/client_channel/http_proxy.cc
  - src/core/ext/filters/client_channel/lb_policy/address_filtering.cc
  - src/core/ext/filters/client_channel/lb_policy/child_policy_handler.cc
  - src/core/ext/filters/client_channel/lb_policy/grpclb/client_load_reporting_filter.cc
  - src/core/ext/filters/client_channel/lb_policy/grpclb/grpclb.cc
  - src/core/ext/filters/client_channel/lb_policy/grpclb/grpclb_balancer_addresses.cc
  - src/core/ext/filters/client_channel/lb_policy/grpclb/grpclb_client_stats.cc
  - src/core/ext/filters/client_channel/lb_policy/grpclb/load_balancer_api.cc
  - src/core/ext/filters/client_channel/lb_policy/oob_backend_metric.cc
  - src/core/ext/filters/client_channel/lb_policy/outlier_detection/outlier_detection.cc
  - src/core/ext/filters/client_channel/lb_policy/pick_first/pick_first.cc
  - src/core/ext/filters/client_channel/lb_policy/priority/priority.cc
  - src/core/ext/filters/client_channel/lb_policy/ring_hash/ring_hash.cc
  - src/core/ext/filters/client_channel/lb_policy/rls/rls.cc
  - src/core/ext/filters/client_channel/lb_policy/round_robin/round_robin.cc
  - src/core/ext/filters/client_channel/lb_policy/weighted_target/weighted_target.cc
  - src/core/ext/filters/client_channel/lb_policy/xds/cds.cc
  - src/core/ext/filters/client_channel/lb_policy/xds/xds_attributes.cc
  - src/core/ext/filters/client_channel/lb_policy/xds/xds_cluster_impl.cc
  - src/core/ext/filters/client_channel/lb_policy/xds/xds_cluster_manager.cc
  - src/core/ext/filters/client_channel/lb_policy/xds/xds_cluster_resolver.cc
  - src/core/ext/filters/client_channel/lb_policy/xds/xds_wrr_locality.cc
  - src/core/ext/filters/client_channel/local_subchannel_pool.cc
  - src/core/ext/filters/client_channel/resolver/binder/binder_resolver.cc
  - src/core/ext/filters/client_channel/resolver/dns/c_ares/dns_resolver_ares.cc
  - src/core/ext/filters/client_channel/resolver/dns/c_ares/grpc_ares_ev_driver_posix.cc
  - src/core/ext/filters/client_channel/resolver/dns/c_ares/grpc_ares_ev_driver_windows.cc
  - src/core/ext/filters/client_channel/resolver/dns/c_ares/grpc_ares_wrapper.cc
  - src/core/ext/filters/client_channel/resolver/dns/c_ares/grpc_ares_wrapper_posix.cc
  - src/core/ext/filters/client_channel/resolver/dns/c_ares/grpc_ares_wrapper_windows.cc
  - src/core/ext/filters/client_channel/resolver/dns/dns_resolver_selection.cc
  - src/core/ext/filters/client_channel/resolver/dns/native/dns_resolver.cc
  - src/core/ext/filters/client_channel/resolver/fake/fake_resolver.cc
  - src/core/ext/filters/client_channel/resolver/google_c2p/google_c2p_resolver.cc
  - src/core/ext/filters/client_channel/resolver/polling_resolver.cc
  - src/core/ext/filters/client_channel/resolver/sockaddr/sockaddr_resolver.cc
  - src/core/ext/filters/client_channel/resolver/xds/xds_resolver.cc
  - src/core/ext/filters/client_channel/retry_filter.cc
  - src/core/ext/filters/client_channel/retry_service_config.cc
  - src/core/ext/filters/client_channel/retry_throttle.cc
  - src/core/ext/filters/client_channel/service_config_channel_arg_filter.cc
  - src/core/ext/filters/client_channel/subchannel.cc
  - src/core/ext/filters/client_channel/subchannel_pool_interface.cc
  - src/core/ext/filters/client_channel/subchannel_stream_client.cc
  - src/core/ext/filters/deadline/deadline_filter.cc
  - src/core/ext/filters/fault_injection/fault_injection_filter.cc
  - src/core/ext/filters/fault_injection/fault_injection_service_config_parser.cc
  - src/core/ext/filters/http/client/http_client_filter.cc
  - src/core/ext/filters/http/client_authority_filter.cc
  - src/core/ext/filters/http/http_filters_plugin.cc
  - src/core/ext/filters/http/message_compress/compression_filter.cc
  - src/core/ext/filters/http/server/http_server_filter.cc
  - src/core/ext/filters/message_size/message_size_filter.cc
  - src/core/ext/filters/rbac/rbac_filter.cc
  - src/core/ext/filters/rbac/rbac_service_config_parser.cc
  - src/core/ext/filters/server_config_selector/server_config_selector.cc
  - src/core/ext/filters/server_config_selector/server_config_selector_filter.cc
  - src/core/ext/transport/chttp2/alpn/alpn.cc
  - src/core/ext/transport/chttp2/client/chttp2_connector.cc
  - src/core/ext/transport/chttp2/server/chttp2_server.cc
  - src/core/ext/transport/chttp2/transport/bin_decoder.cc
  - src/core/ext/transport/chttp2/transport/bin_encoder.cc
  - src/core/ext/transport/chttp2/transport/chttp2_transport.cc
  - src/core/ext/transport/chttp2/transport/context_list.cc
  - src/core/ext/transport/chttp2/transport/decode_huff.cc
  - src/core/ext/transport/chttp2/transport/flow_control.cc
  - src/core/ext/transport/chttp2/transport/frame_data.cc
  - src/core/ext/transport/chttp2/transport/frame_goaway.cc
  - src/core/ext/transport/chttp2/transport/frame_ping.cc
  - src/core/ext/transport/chttp2/transport/frame_rst_stream.cc
  - src/core/ext/transport/chttp2/transport/frame_settings.cc
  - src/core/ext/transport/chttp2/transport/frame_window_update.cc
  - src/core/ext/transport/chttp2/transport/hpack_encoder.cc
  - src/core/ext/transport/chttp2/transport/hpack_encoder_table.cc
  - src/core/ext/transport/chttp2/transport/hpack_parser.cc
  - src/core/ext/transport/chttp2/transport/hpack_parser_table.cc
  - src/core/ext/transport/chttp2/transport/http2_settings.cc
  - src/core/ext/transport/chttp2/transport/huffsyms.cc
  - src/core/ext/transport/chttp2/transport/parsing.cc
  - src/core/ext/transport/chttp2/transport/stream_lists.cc
  - src/core/ext/transport/chttp2/transport/stream_map.cc
  - src/core/ext/transport/chttp2/transport/varint.cc
  - src/core/ext/transport/chttp2/transport/writing.cc
  - src/core/ext/transport/inproc/inproc_plugin.cc
  - src/core/ext/transport/inproc/inproc_transport.cc
  - src/core/ext/upb-generated/envoy/admin/v3/certs.upb.c
  - src/core/ext/upb-generated/envoy/admin/v3/clusters.upb.c
  - src/core/ext/upb-generated/envoy/admin/v3/config_dump.upb.c
  - src/core/ext/upb-generated/envoy/admin/v3/config_dump_shared.upb.c
  - src/core/ext/upb-generated/envoy/admin/v3/init_dump.upb.c
  - src/core/ext/upb-generated/envoy/admin/v3/listeners.upb.c
  - src/core/ext/upb-generated/envoy/admin/v3/memory.upb.c
  - src/core/ext/upb-generated/envoy/admin/v3/metrics.upb.c
  - src/core/ext/upb-generated/envoy/admin/v3/mutex_stats.upb.c
  - src/core/ext/upb-generated/envoy/admin/v3/server_info.upb.c
  - src/core/ext/upb-generated/envoy/admin/v3/tap.upb.c
  - src/core/ext/upb-generated/envoy/annotations/deprecation.upb.c
  - src/core/ext/upb-generated/envoy/annotations/resource.upb.c
  - src/core/ext/upb-generated/envoy/config/accesslog/v3/accesslog.upb.c
  - src/core/ext/upb-generated/envoy/config/bootstrap/v3/bootstrap.upb.c
  - src/core/ext/upb-generated/envoy/config/cluster/v3/circuit_breaker.upb.c
  - src/core/ext/upb-generated/envoy/config/cluster/v3/cluster.upb.c
  - src/core/ext/upb-generated/envoy/config/cluster/v3/filter.upb.c
  - src/core/ext/upb-generated/envoy/config/cluster/v3/outlier_detection.upb.c
  - src/core/ext/upb-generated/envoy/config/common/matcher/v3/matcher.upb.c
  - src/core/ext/upb-generated/envoy/config/core/v3/address.upb.c
  - src/core/ext/upb-generated/envoy/config/core/v3/backoff.upb.c
  - src/core/ext/upb-generated/envoy/config/core/v3/base.upb.c
  - src/core/ext/upb-generated/envoy/config/core/v3/config_source.upb.c
  - src/core/ext/upb-generated/envoy/config/core/v3/event_service_config.upb.c
  - src/core/ext/upb-generated/envoy/config/core/v3/extension.upb.c
  - src/core/ext/upb-generated/envoy/config/core/v3/grpc_method_list.upb.c
  - src/core/ext/upb-generated/envoy/config/core/v3/grpc_service.upb.c
  - src/core/ext/upb-generated/envoy/config/core/v3/health_check.upb.c
  - src/core/ext/upb-generated/envoy/config/core/v3/http_uri.upb.c
  - src/core/ext/upb-generated/envoy/config/core/v3/protocol.upb.c
  - src/core/ext/upb-generated/envoy/config/core/v3/proxy_protocol.upb.c
  - src/core/ext/upb-generated/envoy/config/core/v3/resolver.upb.c
  - src/core/ext/upb-generated/envoy/config/core/v3/socket_option.upb.c
  - src/core/ext/upb-generated/envoy/config/core/v3/substitution_format_string.upb.c
  - src/core/ext/upb-generated/envoy/config/core/v3/udp_socket_config.upb.c
  - src/core/ext/upb-generated/envoy/config/endpoint/v3/endpoint.upb.c
  - src/core/ext/upb-generated/envoy/config/endpoint/v3/endpoint_components.upb.c
  - src/core/ext/upb-generated/envoy/config/endpoint/v3/load_report.upb.c
  - src/core/ext/upb-generated/envoy/config/listener/v3/api_listener.upb.c
  - src/core/ext/upb-generated/envoy/config/listener/v3/listener.upb.c
  - src/core/ext/upb-generated/envoy/config/listener/v3/listener_components.upb.c
  - src/core/ext/upb-generated/envoy/config/listener/v3/quic_config.upb.c
  - src/core/ext/upb-generated/envoy/config/listener/v3/udp_listener_config.upb.c
  - src/core/ext/upb-generated/envoy/config/metrics/v3/metrics_service.upb.c
  - src/core/ext/upb-generated/envoy/config/metrics/v3/stats.upb.c
  - src/core/ext/upb-generated/envoy/config/overload/v3/overload.upb.c
  - src/core/ext/upb-generated/envoy/config/rbac/v3/rbac.upb.c
  - src/core/ext/upb-generated/envoy/config/route/v3/route.upb.c
  - src/core/ext/upb-generated/envoy/config/route/v3/route_components.upb.c
  - src/core/ext/upb-generated/envoy/config/route/v3/scoped_route.upb.c
  - src/core/ext/upb-generated/envoy/config/tap/v3/common.upb.c
  - src/core/ext/upb-generated/envoy/config/trace/v3/datadog.upb.c
  - src/core/ext/upb-generated/envoy/config/trace/v3/dynamic_ot.upb.c
  - src/core/ext/upb-generated/envoy/config/trace/v3/http_tracer.upb.c
  - src/core/ext/upb-generated/envoy/config/trace/v3/lightstep.upb.c
  - src/core/ext/upb-generated/envoy/config/trace/v3/opencensus.upb.c
  - src/core/ext/upb-generated/envoy/config/trace/v3/opentelemetry.upb.c
  - src/core/ext/upb-generated/envoy/config/trace/v3/service.upb.c
  - src/core/ext/upb-generated/envoy/config/trace/v3/skywalking.upb.c
  - src/core/ext/upb-generated/envoy/config/trace/v3/trace.upb.c
  - src/core/ext/upb-generated/envoy/config/trace/v3/xray.upb.c
  - src/core/ext/upb-generated/envoy/config/trace/v3/zipkin.upb.c
  - src/core/ext/upb-generated/envoy/extensions/clusters/aggregate/v3/cluster.upb.c
  - src/core/ext/upb-generated/envoy/extensions/filters/common/fault/v3/fault.upb.c
  - src/core/ext/upb-generated/envoy/extensions/filters/http/fault/v3/fault.upb.c
  - src/core/ext/upb-generated/envoy/extensions/filters/http/rbac/v3/rbac.upb.c
  - src/core/ext/upb-generated/envoy/extensions/filters/http/router/v3/router.upb.c
  - src/core/ext/upb-generated/envoy/extensions/filters/network/http_connection_manager/v3/http_connection_manager.upb.c
  - src/core/ext/upb-generated/envoy/extensions/load_balancing_policies/ring_hash/v3/ring_hash.upb.c
  - src/core/ext/upb-generated/envoy/extensions/load_balancing_policies/wrr_locality/v3/wrr_locality.upb.c
  - src/core/ext/upb-generated/envoy/extensions/transport_sockets/tls/v3/cert.upb.c
  - src/core/ext/upb-generated/envoy/extensions/transport_sockets/tls/v3/common.upb.c
  - src/core/ext/upb-generated/envoy/extensions/transport_sockets/tls/v3/secret.upb.c
  - src/core/ext/upb-generated/envoy/extensions/transport_sockets/tls/v3/tls.upb.c
  - src/core/ext/upb-generated/envoy/extensions/transport_sockets/tls/v3/tls_spiffe_validator_config.upb.c
  - src/core/ext/upb-generated/envoy/service/discovery/v3/ads.upb.c
  - src/core/ext/upb-generated/envoy/service/discovery/v3/discovery.upb.c
  - src/core/ext/upb-generated/envoy/service/load_stats/v3/lrs.upb.c
  - src/core/ext/upb-generated/envoy/service/status/v3/csds.upb.c
  - src/core/ext/upb-generated/envoy/type/http/v3/cookie.upb.c
  - src/core/ext/upb-generated/envoy/type/http/v3/path_transformation.upb.c
  - src/core/ext/upb-generated/envoy/type/matcher/v3/http_inputs.upb.c
  - src/core/ext/upb-generated/envoy/type/matcher/v3/metadata.upb.c
  - src/core/ext/upb-generated/envoy/type/matcher/v3/node.upb.c
  - src/core/ext/upb-generated/envoy/type/matcher/v3/number.upb.c
  - src/core/ext/upb-generated/envoy/type/matcher/v3/path.upb.c
  - src/core/ext/upb-generated/envoy/type/matcher/v3/regex.upb.c
  - src/core/ext/upb-generated/envoy/type/matcher/v3/string.upb.c
  - src/core/ext/upb-generated/envoy/type/matcher/v3/struct.upb.c
  - src/core/ext/upb-generated/envoy/type/matcher/v3/value.upb.c
  - src/core/ext/upb-generated/envoy/type/metadata/v3/metadata.upb.c
  - src/core/ext/upb-generated/envoy/type/tracing/v3/custom_tag.upb.c
  - src/core/ext/upb-generated/envoy/type/v3/hash_policy.upb.c
  - src/core/ext/upb-generated/envoy/type/v3/http.upb.c
  - src/core/ext/upb-generated/envoy/type/v3/http_status.upb.c
  - src/core/ext/upb-generated/envoy/type/v3/percent.upb.c
  - src/core/ext/upb-generated/envoy/type/v3/range.upb.c
  - src/core/ext/upb-generated/envoy/type/v3/ratelimit_strategy.upb.c
  - src/core/ext/upb-generated/envoy/type/v3/ratelimit_unit.upb.c
  - src/core/ext/upb-generated/envoy/type/v3/semantic_version.upb.c
  - src/core/ext/upb-generated/envoy/type/v3/token_bucket.upb.c
  - src/core/ext/upb-generated/google/api/annotations.upb.c
  - src/core/ext/upb-generated/google/api/expr/v1alpha1/checked.upb.c
  - src/core/ext/upb-generated/google/api/expr/v1alpha1/syntax.upb.c
  - src/core/ext/upb-generated/google/api/http.upb.c
  - src/core/ext/upb-generated/google/api/httpbody.upb.c
  - src/core/ext/upb-generated/google/protobuf/any.upb.c
  - src/core/ext/upb-generated/google/protobuf/descriptor.upb.c
  - src/core/ext/upb-generated/google/protobuf/duration.upb.c
  - src/core/ext/upb-generated/google/protobuf/empty.upb.c
  - src/core/ext/upb-generated/google/protobuf/struct.upb.c
  - src/core/ext/upb-generated/google/protobuf/timestamp.upb.c
  - src/core/ext/upb-generated/google/protobuf/wrappers.upb.c
  - src/core/ext/upb-generated/google/rpc/status.upb.c
  - src/core/ext/upb-generated/opencensus/proto/trace/v1/trace_config.upb.c
  - src/core/ext/upb-generated/src/proto/grpc/gcp/altscontext.upb.c
  - src/core/ext/upb-generated/src/proto/grpc/gcp/handshaker.upb.c
  - src/core/ext/upb-generated/src/proto/grpc/gcp/transport_security_common.upb.c
  - src/core/ext/upb-generated/src/proto/grpc/health/v1/health.upb.c
  - src/core/ext/upb-generated/src/proto/grpc/lb/v1/load_balancer.upb.c
  - src/core/ext/upb-generated/src/proto/grpc/lookup/v1/rls.upb.c
  - src/core/ext/upb-generated/src/proto/grpc/lookup/v1/rls_config.upb.c
  - src/core/ext/upb-generated/udpa/annotations/migrate.upb.c
  - src/core/ext/upb-generated/udpa/annotations/security.upb.c
  - src/core/ext/upb-generated/udpa/annotations/sensitive.upb.c
  - src/core/ext/upb-generated/udpa/annotations/status.upb.c
  - src/core/ext/upb-generated/udpa/annotations/versioning.upb.c
  - src/core/ext/upb-generated/validate/validate.upb.c
  - src/core/ext/upb-generated/xds/annotations/v3/migrate.upb.c
  - src/core/ext/upb-generated/xds/annotations/v3/security.upb.c
  - src/core/ext/upb-generated/xds/annotations/v3/sensitive.upb.c
  - src/core/ext/upb-generated/xds/annotations/v3/status.upb.c
  - src/core/ext/upb-generated/xds/annotations/v3/versioning.upb.c
  - src/core/ext/upb-generated/xds/core/v3/authority.upb.c
  - src/core/ext/upb-generated/xds/core/v3/collection_entry.upb.c
  - src/core/ext/upb-generated/xds/core/v3/context_params.upb.c
  - src/core/ext/upb-generated/xds/core/v3/extension.upb.c
  - src/core/ext/upb-generated/xds/core/v3/resource.upb.c
  - src/core/ext/upb-generated/xds/core/v3/resource_locator.upb.c
  - src/core/ext/upb-generated/xds/core/v3/resource_name.upb.c
  - src/core/ext/upb-generated/xds/data/orca/v3/orca_load_report.upb.c
  - src/core/ext/upb-generated/xds/service/orca/v3/orca.upb.c
  - src/core/ext/upb-generated/xds/type/matcher/v3/matcher.upb.c
  - src/core/ext/upb-generated/xds/type/matcher/v3/regex.upb.c
  - src/core/ext/upb-generated/xds/type/matcher/v3/string.upb.c
  - src/core/ext/upb-generated/xds/type/v3/typed_struct.upb.c
  - src/core/ext/upbdefs-generated/envoy/admin/v3/certs.upbdefs.c
  - src/core/ext/upbdefs-generated/envoy/admin/v3/clusters.upbdefs.c
  - src/core/ext/upbdefs-generated/envoy/admin/v3/config_dump.upbdefs.c
  - src/core/ext/upbdefs-generated/envoy/admin/v3/config_dump_shared.upbdefs.c
  - src/core/ext/upbdefs-generated/envoy/admin/v3/init_dump.upbdefs.c
  - src/core/ext/upbdefs-generated/envoy/admin/v3/listeners.upbdefs.c
  - src/core/ext/upbdefs-generated/envoy/admin/v3/memory.upbdefs.c
  - src/core/ext/upbdefs-generated/envoy/admin/v3/metrics.upbdefs.c
  - src/core/ext/upbdefs-generated/envoy/admin/v3/mutex_stats.upbdefs.c
  - src/core/ext/upbdefs-generated/envoy/admin/v3/server_info.upbdefs.c
  - src/core/ext/upbdefs-generated/envoy/admin/v3/tap.upbdefs.c
  - src/core/ext/upbdefs-generated/envoy/annotations/deprecation.upbdefs.c
  - src/core/ext/upbdefs-generated/envoy/annotations/resource.upbdefs.c
  - src/core/ext/upbdefs-generated/envoy/config/accesslog/v3/accesslog.upbdefs.c
  - src/core/ext/upbdefs-generated/envoy/config/bootstrap/v3/bootstrap.upbdefs.c
  - src/core/ext/upbdefs-generated/envoy/config/cluster/v3/circuit_breaker.upbdefs.c
  - src/core/ext/upbdefs-generated/envoy/config/cluster/v3/cluster.upbdefs.c
  - src/core/ext/upbdefs-generated/envoy/config/cluster/v3/filter.upbdefs.c
  - src/core/ext/upbdefs-generated/envoy/config/cluster/v3/outlier_detection.upbdefs.c
  - src/core/ext/upbdefs-generated/envoy/config/common/matcher/v3/matcher.upbdefs.c
  - src/core/ext/upbdefs-generated/envoy/config/core/v3/address.upbdefs.c
  - src/core/ext/upbdefs-generated/envoy/config/core/v3/backoff.upbdefs.c
  - src/core/ext/upbdefs-generated/envoy/config/core/v3/base.upbdefs.c
  - src/core/ext/upbdefs-generated/envoy/config/core/v3/config_source.upbdefs.c
  - src/core/ext/upbdefs-generated/envoy/config/core/v3/event_service_config.upbdefs.c
  - src/core/ext/upbdefs-generated/envoy/config/core/v3/extension.upbdefs.c
  - src/core/ext/upbdefs-generated/envoy/config/core/v3/grpc_method_list.upbdefs.c
  - src/core/ext/upbdefs-generated/envoy/config/core/v3/grpc_service.upbdefs.c
  - src/core/ext/upbdefs-generated/envoy/config/core/v3/health_check.upbdefs.c
  - src/core/ext/upbdefs-generated/envoy/config/core/v3/http_uri.upbdefs.c
  - src/core/ext/upbdefs-generated/envoy/config/core/v3/protocol.upbdefs.c
  - src/core/ext/upbdefs-generated/envoy/config/core/v3/proxy_protocol.upbdefs.c
  - src/core/ext/upbdefs-generated/envoy/config/core/v3/resolver.upbdefs.c
  - src/core/ext/upbdefs-generated/envoy/config/core/v3/socket_option.upbdefs.c
  - src/core/ext/upbdefs-generated/envoy/config/core/v3/substitution_format_string.upbdefs.c
  - src/core/ext/upbdefs-generated/envoy/config/core/v3/udp_socket_config.upbdefs.c
  - src/core/ext/upbdefs-generated/envoy/config/endpoint/v3/endpoint.upbdefs.c
  - src/core/ext/upbdefs-generated/envoy/config/endpoint/v3/endpoint_components.upbdefs.c
  - src/core/ext/upbdefs-generated/envoy/config/endpoint/v3/load_report.upbdefs.c
  - src/core/ext/upbdefs-generated/envoy/config/listener/v3/api_listener.upbdefs.c
  - src/core/ext/upbdefs-generated/envoy/config/listener/v3/listener.upbdefs.c
  - src/core/ext/upbdefs-generated/envoy/config/listener/v3/listener_components.upbdefs.c
  - src/core/ext/upbdefs-generated/envoy/config/listener/v3/quic_config.upbdefs.c
  - src/core/ext/upbdefs-generated/envoy/config/listener/v3/udp_listener_config.upbdefs.c
  - src/core/ext/upbdefs-generated/envoy/config/metrics/v3/metrics_service.upbdefs.c
  - src/core/ext/upbdefs-generated/envoy/config/metrics/v3/stats.upbdefs.c
  - src/core/ext/upbdefs-generated/envoy/config/overload/v3/overload.upbdefs.c
  - src/core/ext/upbdefs-generated/envoy/config/rbac/v3/rbac.upbdefs.c
  - src/core/ext/upbdefs-generated/envoy/config/route/v3/route.upbdefs.c
  - src/core/ext/upbdefs-generated/envoy/config/route/v3/route_components.upbdefs.c
  - src/core/ext/upbdefs-generated/envoy/config/route/v3/scoped_route.upbdefs.c
  - src/core/ext/upbdefs-generated/envoy/config/tap/v3/common.upbdefs.c
  - src/core/ext/upbdefs-generated/envoy/config/trace/v3/datadog.upbdefs.c
  - src/core/ext/upbdefs-generated/envoy/config/trace/v3/dynamic_ot.upbdefs.c
  - src/core/ext/upbdefs-generated/envoy/config/trace/v3/http_tracer.upbdefs.c
  - src/core/ext/upbdefs-generated/envoy/config/trace/v3/lightstep.upbdefs.c
  - src/core/ext/upbdefs-generated/envoy/config/trace/v3/opencensus.upbdefs.c
  - src/core/ext/upbdefs-generated/envoy/config/trace/v3/opentelemetry.upbdefs.c
  - src/core/ext/upbdefs-generated/envoy/config/trace/v3/service.upbdefs.c
  - src/core/ext/upbdefs-generated/envoy/config/trace/v3/skywalking.upbdefs.c
  - src/core/ext/upbdefs-generated/envoy/config/trace/v3/trace.upbdefs.c
  - src/core/ext/upbdefs-generated/envoy/config/trace/v3/xray.upbdefs.c
  - src/core/ext/upbdefs-generated/envoy/config/trace/v3/zipkin.upbdefs.c
  - src/core/ext/upbdefs-generated/envoy/extensions/clusters/aggregate/v3/cluster.upbdefs.c
  - src/core/ext/upbdefs-generated/envoy/extensions/filters/common/fault/v3/fault.upbdefs.c
  - src/core/ext/upbdefs-generated/envoy/extensions/filters/http/fault/v3/fault.upbdefs.c
  - src/core/ext/upbdefs-generated/envoy/extensions/filters/http/rbac/v3/rbac.upbdefs.c
  - src/core/ext/upbdefs-generated/envoy/extensions/filters/http/router/v3/router.upbdefs.c
  - src/core/ext/upbdefs-generated/envoy/extensions/filters/network/http_connection_manager/v3/http_connection_manager.upbdefs.c
  - src/core/ext/upbdefs-generated/envoy/extensions/transport_sockets/tls/v3/cert.upbdefs.c
  - src/core/ext/upbdefs-generated/envoy/extensions/transport_sockets/tls/v3/common.upbdefs.c
  - src/core/ext/upbdefs-generated/envoy/extensions/transport_sockets/tls/v3/secret.upbdefs.c
  - src/core/ext/upbdefs-generated/envoy/extensions/transport_sockets/tls/v3/tls.upbdefs.c
  - src/core/ext/upbdefs-generated/envoy/extensions/transport_sockets/tls/v3/tls_spiffe_validator_config.upbdefs.c
  - src/core/ext/upbdefs-generated/envoy/service/discovery/v3/ads.upbdefs.c
  - src/core/ext/upbdefs-generated/envoy/service/discovery/v3/discovery.upbdefs.c
  - src/core/ext/upbdefs-generated/envoy/service/load_stats/v3/lrs.upbdefs.c
  - src/core/ext/upbdefs-generated/envoy/service/status/v3/csds.upbdefs.c
  - src/core/ext/upbdefs-generated/envoy/type/http/v3/cookie.upbdefs.c
  - src/core/ext/upbdefs-generated/envoy/type/http/v3/path_transformation.upbdefs.c
  - src/core/ext/upbdefs-generated/envoy/type/matcher/v3/http_inputs.upbdefs.c
  - src/core/ext/upbdefs-generated/envoy/type/matcher/v3/metadata.upbdefs.c
  - src/core/ext/upbdefs-generated/envoy/type/matcher/v3/node.upbdefs.c
  - src/core/ext/upbdefs-generated/envoy/type/matcher/v3/number.upbdefs.c
  - src/core/ext/upbdefs-generated/envoy/type/matcher/v3/path.upbdefs.c
  - src/core/ext/upbdefs-generated/envoy/type/matcher/v3/regex.upbdefs.c
  - src/core/ext/upbdefs-generated/envoy/type/matcher/v3/string.upbdefs.c
  - src/core/ext/upbdefs-generated/envoy/type/matcher/v3/struct.upbdefs.c
  - src/core/ext/upbdefs-generated/envoy/type/matcher/v3/value.upbdefs.c
  - src/core/ext/upbdefs-generated/envoy/type/metadata/v3/metadata.upbdefs.c
  - src/core/ext/upbdefs-generated/envoy/type/tracing/v3/custom_tag.upbdefs.c
  - src/core/ext/upbdefs-generated/envoy/type/v3/hash_policy.upbdefs.c
  - src/core/ext/upbdefs-generated/envoy/type/v3/http.upbdefs.c
  - src/core/ext/upbdefs-generated/envoy/type/v3/http_status.upbdefs.c
  - src/core/ext/upbdefs-generated/envoy/type/v3/percent.upbdefs.c
  - src/core/ext/upbdefs-generated/envoy/type/v3/range.upbdefs.c
  - src/core/ext/upbdefs-generated/envoy/type/v3/ratelimit_strategy.upbdefs.c
  - src/core/ext/upbdefs-generated/envoy/type/v3/ratelimit_unit.upbdefs.c
  - src/core/ext/upbdefs-generated/envoy/type/v3/semantic_version.upbdefs.c
  - src/core/ext/upbdefs-generated/envoy/type/v3/token_bucket.upbdefs.c
  - src/core/ext/upbdefs-generated/google/api/annotations.upbdefs.c
  - src/core/ext/upbdefs-generated/google/api/expr/v1alpha1/checked.upbdefs.c
  - src/core/ext/upbdefs-generated/google/api/expr/v1alpha1/syntax.upbdefs.c
  - src/core/ext/upbdefs-generated/google/api/http.upbdefs.c
  - src/core/ext/upbdefs-generated/google/api/httpbody.upbdefs.c
  - src/core/ext/upbdefs-generated/google/protobuf/any.upbdefs.c
  - src/core/ext/upbdefs-generated/google/protobuf/descriptor.upbdefs.c
  - src/core/ext/upbdefs-generated/google/protobuf/duration.upbdefs.c
  - src/core/ext/upbdefs-generated/google/protobuf/empty.upbdefs.c
  - src/core/ext/upbdefs-generated/google/protobuf/struct.upbdefs.c
  - src/core/ext/upbdefs-generated/google/protobuf/timestamp.upbdefs.c
  - src/core/ext/upbdefs-generated/google/protobuf/wrappers.upbdefs.c
  - src/core/ext/upbdefs-generated/google/rpc/status.upbdefs.c
  - src/core/ext/upbdefs-generated/opencensus/proto/trace/v1/trace_config.upbdefs.c
  - src/core/ext/upbdefs-generated/src/proto/grpc/lookup/v1/rls_config.upbdefs.c
  - src/core/ext/upbdefs-generated/udpa/annotations/migrate.upbdefs.c
  - src/core/ext/upbdefs-generated/udpa/annotations/security.upbdefs.c
  - src/core/ext/upbdefs-generated/udpa/annotations/sensitive.upbdefs.c
  - src/core/ext/upbdefs-generated/udpa/annotations/status.upbdefs.c
  - src/core/ext/upbdefs-generated/udpa/annotations/versioning.upbdefs.c
  - src/core/ext/upbdefs-generated/validate/validate.upbdefs.c
  - src/core/ext/upbdefs-generated/xds/annotations/v3/migrate.upbdefs.c
  - src/core/ext/upbdefs-generated/xds/annotations/v3/security.upbdefs.c
  - src/core/ext/upbdefs-generated/xds/annotations/v3/sensitive.upbdefs.c
  - src/core/ext/upbdefs-generated/xds/annotations/v3/status.upbdefs.c
  - src/core/ext/upbdefs-generated/xds/annotations/v3/versioning.upbdefs.c
  - src/core/ext/upbdefs-generated/xds/core/v3/authority.upbdefs.c
  - src/core/ext/upbdefs-generated/xds/core/v3/collection_entry.upbdefs.c
  - src/core/ext/upbdefs-generated/xds/core/v3/context_params.upbdefs.c
  - src/core/ext/upbdefs-generated/xds/core/v3/extension.upbdefs.c
  - src/core/ext/upbdefs-generated/xds/core/v3/resource.upbdefs.c
  - src/core/ext/upbdefs-generated/xds/core/v3/resource_locator.upbdefs.c
  - src/core/ext/upbdefs-generated/xds/core/v3/resource_name.upbdefs.c
  - src/core/ext/upbdefs-generated/xds/type/matcher/v3/matcher.upbdefs.c
  - src/core/ext/upbdefs-generated/xds/type/matcher/v3/regex.upbdefs.c
  - src/core/ext/upbdefs-generated/xds/type/matcher/v3/string.upbdefs.c
  - src/core/ext/upbdefs-generated/xds/type/v3/typed_struct.upbdefs.c
  - src/core/ext/xds/certificate_provider_store.cc
  - src/core/ext/xds/file_watcher_certificate_provider_factory.cc
  - src/core/ext/xds/xds_api.cc
  - src/core/ext/xds/xds_bootstrap.cc
  - src/core/ext/xds/xds_bootstrap_grpc.cc
  - src/core/ext/xds/xds_certificate_provider.cc
  - src/core/ext/xds/xds_channel_stack_modifier.cc
  - src/core/ext/xds/xds_client.cc
  - src/core/ext/xds/xds_client_grpc.cc
  - src/core/ext/xds/xds_client_stats.cc
  - src/core/ext/xds/xds_cluster.cc
  - src/core/ext/xds/xds_cluster_specifier_plugin.cc
  - src/core/ext/xds/xds_common_types.cc
  - src/core/ext/xds/xds_endpoint.cc
  - src/core/ext/xds/xds_http_fault_filter.cc
  - src/core/ext/xds/xds_http_filters.cc
  - src/core/ext/xds/xds_http_rbac_filter.cc
  - src/core/ext/xds/xds_lb_policy_registry.cc
  - src/core/ext/xds/xds_listener.cc
  - src/core/ext/xds/xds_route_config.cc
  - src/core/ext/xds/xds_routing.cc
  - src/core/ext/xds/xds_server_config_fetcher.cc
  - src/core/ext/xds/xds_transport_grpc.cc
  - src/core/lib/address_utils/parse_address.cc
  - src/core/lib/address_utils/sockaddr_utils.cc
  - src/core/lib/backoff/backoff.cc
  - src/core/lib/channel/channel_args.cc
  - src/core/lib/channel/channel_args_preconditioning.cc
  - src/core/lib/channel/channel_stack.cc
  - src/core/lib/channel/channel_stack_builder.cc
  - src/core/lib/channel/channel_stack_builder_impl.cc
  - src/core/lib/channel/channel_trace.cc
  - src/core/lib/channel/channelz.cc
  - src/core/lib/channel/channelz_registry.cc
  - src/core/lib/channel/connected_channel.cc
  - src/core/lib/channel/promise_based_filter.cc
  - src/core/lib/channel/status_util.cc
  - src/core/lib/compression/compression.cc
  - src/core/lib/compression/compression_internal.cc
  - src/core/lib/compression/message_compress.cc
  - src/core/lib/config/core_configuration.cc
  - src/core/lib/debug/event_log.cc
  - src/core/lib/debug/histogram_view.cc
  - src/core/lib/debug/stats.cc
  - src/core/lib/debug/stats_data.cc
  - src/core/lib/debug/trace.cc
  - src/core/lib/event_engine/channel_args_endpoint_config.cc
  - src/core/lib/event_engine/default_event_engine.cc
  - src/core/lib/event_engine/default_event_engine_factory.cc
  - src/core/lib/event_engine/forkable.cc
  - src/core/lib/event_engine/memory_allocator.cc
  - src/core/lib/event_engine/posix_engine/ev_epoll1_linux.cc
  - src/core/lib/event_engine/posix_engine/ev_poll_posix.cc
  - src/core/lib/event_engine/posix_engine/event_poller_posix_default.cc
  - src/core/lib/event_engine/posix_engine/internal_errqueue.cc
  - src/core/lib/event_engine/posix_engine/lockfree_event.cc
  - src/core/lib/event_engine/posix_engine/posix_engine.cc
  - src/core/lib/event_engine/posix_engine/timer.cc
  - src/core/lib/event_engine/posix_engine/timer_heap.cc
  - src/core/lib/event_engine/posix_engine/timer_manager.cc
  - src/core/lib/event_engine/posix_engine/wakeup_fd_eventfd.cc
  - src/core/lib/event_engine/posix_engine/wakeup_fd_pipe.cc
  - src/core/lib/event_engine/posix_engine/wakeup_fd_posix_default.cc
  - src/core/lib/event_engine/resolved_address.cc
  - src/core/lib/event_engine/slice.cc
  - src/core/lib/event_engine/slice_buffer.cc
  - src/core/lib/event_engine/thread_pool.cc
  - src/core/lib/event_engine/time_util.cc
  - src/core/lib/event_engine/trace.cc
  - src/core/lib/event_engine/utils.cc
  - src/core/lib/event_engine/windows/iocp.cc
  - src/core/lib/event_engine/windows/win_socket.cc
  - src/core/lib/event_engine/windows/windows_engine.cc
  - src/core/lib/experiments/config.cc
  - src/core/lib/experiments/experiments.cc
  - src/core/lib/gprpp/status_helper.cc
  - src/core/lib/gprpp/time.cc
  - src/core/lib/gprpp/time_averaged_stats.cc
  - src/core/lib/gprpp/validation_errors.cc
  - src/core/lib/gprpp/work_serializer.cc
  - src/core/lib/handshaker/proxy_mapper_registry.cc
  - src/core/lib/http/format_request.cc
  - src/core/lib/http/httpcli.cc
  - src/core/lib/http/httpcli_security_connector.cc
  - src/core/lib/http/parser.cc
  - src/core/lib/iomgr/buffer_list.cc
  - src/core/lib/iomgr/call_combiner.cc
  - src/core/lib/iomgr/cfstream_handle.cc
  - src/core/lib/iomgr/combiner.cc
  - src/core/lib/iomgr/dualstack_socket_posix.cc
  - src/core/lib/iomgr/endpoint.cc
  - src/core/lib/iomgr/endpoint_cfstream.cc
  - src/core/lib/iomgr/endpoint_pair_posix.cc
  - src/core/lib/iomgr/endpoint_pair_windows.cc
  - src/core/lib/iomgr/error.cc
  - src/core/lib/iomgr/error_cfstream.cc
  - src/core/lib/iomgr/ev_apple.cc
  - src/core/lib/iomgr/ev_epoll1_linux.cc
  - src/core/lib/iomgr/ev_poll_posix.cc
  - src/core/lib/iomgr/ev_posix.cc
  - src/core/lib/iomgr/ev_windows.cc
  - src/core/lib/iomgr/exec_ctx.cc
  - src/core/lib/iomgr/executor.cc
  - src/core/lib/iomgr/fork_posix.cc
  - src/core/lib/iomgr/fork_windows.cc
  - src/core/lib/iomgr/gethostname_fallback.cc
  - src/core/lib/iomgr/gethostname_host_name_max.cc
  - src/core/lib/iomgr/gethostname_sysconf.cc
  - src/core/lib/iomgr/grpc_if_nametoindex_posix.cc
  - src/core/lib/iomgr/grpc_if_nametoindex_unsupported.cc
  - src/core/lib/iomgr/internal_errqueue.cc
  - src/core/lib/iomgr/iocp_windows.cc
  - src/core/lib/iomgr/iomgr.cc
  - src/core/lib/iomgr/iomgr_internal.cc
  - src/core/lib/iomgr/iomgr_posix.cc
  - src/core/lib/iomgr/iomgr_posix_cfstream.cc
  - src/core/lib/iomgr/iomgr_windows.cc
  - src/core/lib/iomgr/load_file.cc
  - src/core/lib/iomgr/lockfree_event.cc
  - src/core/lib/iomgr/polling_entity.cc
  - src/core/lib/iomgr/pollset.cc
  - src/core/lib/iomgr/pollset_set.cc
  - src/core/lib/iomgr/pollset_set_windows.cc
  - src/core/lib/iomgr/pollset_windows.cc
  - src/core/lib/iomgr/resolve_address.cc
  - src/core/lib/iomgr/resolve_address_posix.cc
  - src/core/lib/iomgr/resolve_address_windows.cc
  - src/core/lib/iomgr/sockaddr_utils_posix.cc
  - src/core/lib/iomgr/socket_factory_posix.cc
  - src/core/lib/iomgr/socket_mutator.cc
  - src/core/lib/iomgr/socket_utils_common_posix.cc
  - src/core/lib/iomgr/socket_utils_linux.cc
  - src/core/lib/iomgr/socket_utils_posix.cc
  - src/core/lib/iomgr/socket_utils_windows.cc
  - src/core/lib/iomgr/socket_windows.cc
  - src/core/lib/iomgr/tcp_client.cc
  - src/core/lib/iomgr/tcp_client_cfstream.cc
  - src/core/lib/iomgr/tcp_client_posix.cc
  - src/core/lib/iomgr/tcp_client_windows.cc
  - src/core/lib/iomgr/tcp_posix.cc
  - src/core/lib/iomgr/tcp_server.cc
  - src/core/lib/iomgr/tcp_server_posix.cc
  - src/core/lib/iomgr/tcp_server_utils_posix_common.cc
  - src/core/lib/iomgr/tcp_server_utils_posix_ifaddrs.cc
  - src/core/lib/iomgr/tcp_server_utils_posix_noifaddrs.cc
  - src/core/lib/iomgr/tcp_server_windows.cc
  - src/core/lib/iomgr/tcp_windows.cc
  - src/core/lib/iomgr/timer.cc
  - src/core/lib/iomgr/timer_generic.cc
  - src/core/lib/iomgr/timer_heap.cc
  - src/core/lib/iomgr/timer_manager.cc
  - src/core/lib/iomgr/unix_sockets_posix.cc
  - src/core/lib/iomgr/unix_sockets_posix_noop.cc
  - src/core/lib/iomgr/wakeup_fd_eventfd.cc
  - src/core/lib/iomgr/wakeup_fd_nospecial.cc
  - src/core/lib/iomgr/wakeup_fd_pipe.cc
  - src/core/lib/iomgr/wakeup_fd_posix.cc
  - src/core/lib/json/json_object_loader.cc
  - src/core/lib/json/json_reader.cc
  - src/core/lib/json/json_util.cc
  - src/core/lib/json/json_writer.cc
  - src/core/lib/load_balancing/lb_policy.cc
  - src/core/lib/load_balancing/lb_policy_registry.cc
  - src/core/lib/matchers/matchers.cc
  - src/core/lib/promise/activity.cc
  - src/core/lib/promise/pipe.cc
  - src/core/lib/promise/sleep.cc
  - src/core/lib/resolver/resolver.cc
  - src/core/lib/resolver/resolver_registry.cc
  - src/core/lib/resolver/server_address.cc
  - src/core/lib/resource_quota/api.cc
  - src/core/lib/resource_quota/arena.cc
  - src/core/lib/resource_quota/memory_quota.cc
  - src/core/lib/resource_quota/periodic_update.cc
  - src/core/lib/resource_quota/resource_quota.cc
  - src/core/lib/resource_quota/thread_quota.cc
  - src/core/lib/resource_quota/trace.cc
  - src/core/lib/security/authorization/authorization_policy_provider_vtable.cc
  - src/core/lib/security/authorization/evaluate_args.cc
  - src/core/lib/security/authorization/grpc_authorization_engine.cc
  - src/core/lib/security/authorization/grpc_server_authz_filter.cc
  - src/core/lib/security/authorization/matchers.cc
  - src/core/lib/security/authorization/rbac_policy.cc
  - src/core/lib/security/certificate_provider/certificate_provider_registry.cc
  - src/core/lib/security/context/security_context.cc
  - src/core/lib/security/credentials/alts/alts_credentials.cc
  - src/core/lib/security/credentials/alts/check_gcp_environment.cc
  - src/core/lib/security/credentials/alts/check_gcp_environment_linux.cc
  - src/core/lib/security/credentials/alts/check_gcp_environment_no_op.cc
  - src/core/lib/security/credentials/alts/check_gcp_environment_windows.cc
  - src/core/lib/security/credentials/alts/grpc_alts_credentials_client_options.cc
  - src/core/lib/security/credentials/alts/grpc_alts_credentials_options.cc
  - src/core/lib/security/credentials/alts/grpc_alts_credentials_server_options.cc
  - src/core/lib/security/credentials/call_creds_util.cc
  - src/core/lib/security/credentials/channel_creds_registry_init.cc
  - src/core/lib/security/credentials/composite/composite_credentials.cc
  - src/core/lib/security/credentials/credentials.cc
  - src/core/lib/security/credentials/external/aws_external_account_credentials.cc
  - src/core/lib/security/credentials/external/aws_request_signer.cc
  - src/core/lib/security/credentials/external/external_account_credentials.cc
  - src/core/lib/security/credentials/external/file_external_account_credentials.cc
  - src/core/lib/security/credentials/external/url_external_account_credentials.cc
  - src/core/lib/security/credentials/fake/fake_credentials.cc
  - src/core/lib/security/credentials/google_default/credentials_generic.cc
  - src/core/lib/security/credentials/google_default/google_default_credentials.cc
  - src/core/lib/security/credentials/iam/iam_credentials.cc
  - src/core/lib/security/credentials/insecure/insecure_credentials.cc
  - src/core/lib/security/credentials/jwt/json_token.cc
  - src/core/lib/security/credentials/jwt/jwt_credentials.cc
  - src/core/lib/security/credentials/jwt/jwt_verifier.cc
  - src/core/lib/security/credentials/local/local_credentials.cc
  - src/core/lib/security/credentials/oauth2/oauth2_credentials.cc
  - src/core/lib/security/credentials/plugin/plugin_credentials.cc
  - src/core/lib/security/credentials/ssl/ssl_credentials.cc
  - src/core/lib/security/credentials/tls/grpc_tls_certificate_distributor.cc
  - src/core/lib/security/credentials/tls/grpc_tls_certificate_provider.cc
  - src/core/lib/security/credentials/tls/grpc_tls_certificate_verifier.cc
  - src/core/lib/security/credentials/tls/grpc_tls_credentials_options.cc
  - src/core/lib/security/credentials/tls/tls_credentials.cc
  - src/core/lib/security/credentials/tls/tls_utils.cc
  - src/core/lib/security/credentials/xds/xds_credentials.cc
  - src/core/lib/security/security_connector/alts/alts_security_connector.cc
  - src/core/lib/security/security_connector/fake/fake_security_connector.cc
  - src/core/lib/security/security_connector/insecure/insecure_security_connector.cc
  - src/core/lib/security/security_connector/load_system_roots_fallback.cc
  - src/core/lib/security/security_connector/load_system_roots_supported.cc
  - src/core/lib/security/security_connector/local/local_security_connector.cc
  - src/core/lib/security/security_connector/security_connector.cc
  - src/core/lib/security/security_connector/ssl/ssl_security_connector.cc
  - src/core/lib/security/security_connector/ssl_utils.cc
  - src/core/lib/security/security_connector/ssl_utils_config.cc
  - src/core/lib/security/security_connector/tls/tls_security_connector.cc
  - src/core/lib/security/transport/client_auth_filter.cc
  - src/core/lib/security/transport/secure_endpoint.cc
  - src/core/lib/security/transport/security_handshaker.cc
  - src/core/lib/security/transport/server_auth_filter.cc
  - src/core/lib/security/transport/tsi_error.cc
  - src/core/lib/security/util/json_util.cc
  - src/core/lib/service_config/service_config_impl.cc
  - src/core/lib/service_config/service_config_parser.cc
  - src/core/lib/slice/b64.cc
  - src/core/lib/slice/percent_encoding.cc
  - src/core/lib/slice/slice.cc
  - src/core/lib/slice/slice_buffer.cc
  - src/core/lib/slice/slice_string_helpers.cc
  - src/core/lib/surface/api_trace.cc
  - src/core/lib/surface/builtins.cc
  - src/core/lib/surface/byte_buffer.cc
  - src/core/lib/surface/byte_buffer_reader.cc
  - src/core/lib/surface/call.cc
  - src/core/lib/surface/call_details.cc
  - src/core/lib/surface/call_log_batch.cc
  - src/core/lib/surface/call_trace.cc
  - src/core/lib/surface/channel.cc
  - src/core/lib/surface/channel_init.cc
  - src/core/lib/surface/channel_ping.cc
  - src/core/lib/surface/channel_stack_type.cc
  - src/core/lib/surface/completion_queue.cc
  - src/core/lib/surface/completion_queue_factory.cc
  - src/core/lib/surface/event_string.cc
  - src/core/lib/surface/init.cc
  - src/core/lib/surface/init_internally.cc
  - src/core/lib/surface/lame_client.cc
  - src/core/lib/surface/metadata_array.cc
  - src/core/lib/surface/server.cc
  - src/core/lib/surface/validate_metadata.cc
  - src/core/lib/surface/version.cc
  - src/core/lib/transport/bdp_estimator.cc
  - src/core/lib/transport/connectivity_state.cc
  - src/core/lib/transport/error_utils.cc
  - src/core/lib/transport/handshaker.cc
  - src/core/lib/transport/handshaker_registry.cc
  - src/core/lib/transport/http_connect_handshaker.cc
  - src/core/lib/transport/metadata_batch.cc
  - src/core/lib/transport/parsed_metadata.cc
  - src/core/lib/transport/pid_controller.cc
  - src/core/lib/transport/status_conversion.cc
  - src/core/lib/transport/tcp_connect_handshaker.cc
  - src/core/lib/transport/timeout_encoding.cc
  - src/core/lib/transport/transport.cc
  - src/core/lib/transport/transport_op_string.cc
  - src/core/lib/uri/uri_parser.cc
  - src/core/plugin_registry/grpc_plugin_registry.cc
  - src/core/plugin_registry/grpc_plugin_registry_extra.cc
  - src/core/tsi/alts/crypt/aes_gcm.cc
  - src/core/tsi/alts/crypt/gsec.cc
  - src/core/tsi/alts/frame_protector/alts_counter.cc
  - src/core/tsi/alts/frame_protector/alts_crypter.cc
  - src/core/tsi/alts/frame_protector/alts_frame_protector.cc
  - src/core/tsi/alts/frame_protector/alts_record_protocol_crypter_common.cc
  - src/core/tsi/alts/frame_protector/alts_seal_privacy_integrity_crypter.cc
  - src/core/tsi/alts/frame_protector/alts_unseal_privacy_integrity_crypter.cc
  - src/core/tsi/alts/frame_protector/frame_handler.cc
  - src/core/tsi/alts/handshaker/alts_handshaker_client.cc
  - src/core/tsi/alts/handshaker/alts_shared_resource.cc
  - src/core/tsi/alts/handshaker/alts_tsi_handshaker.cc
  - src/core/tsi/alts/handshaker/alts_tsi_utils.cc
  - src/core/tsi/alts/handshaker/transport_security_common_api.cc
  - src/core/tsi/alts/zero_copy_frame_protector/alts_grpc_integrity_only_record_protocol.cc
  - src/core/tsi/alts/zero_copy_frame_protector/alts_grpc_privacy_integrity_record_protocol.cc
  - src/core/tsi/alts/zero_copy_frame_protector/alts_grpc_record_protocol_common.cc
  - src/core/tsi/alts/zero_copy_frame_protector/alts_iovec_record_protocol.cc
  - src/core/tsi/alts/zero_copy_frame_protector/alts_zero_copy_grpc_protector.cc
  - src/core/tsi/fake_transport_security.cc
  - src/core/tsi/local_transport_security.cc
  - src/core/tsi/ssl/key_logging/ssl_key_logging.cc
  - src/core/tsi/ssl/session_cache/ssl_session_boringssl.cc
  - src/core/tsi/ssl/session_cache/ssl_session_cache.cc
  - src/core/tsi/ssl/session_cache/ssl_session_openssl.cc
  - src/core/tsi/ssl_transport_security.cc
  - src/core/tsi/transport_security.cc
  - src/core/tsi/transport_security_grpc.cc
  deps:
  - absl/cleanup:cleanup
  - absl/container:flat_hash_map
  - absl/container:flat_hash_set
  - absl/container:inlined_vector
  - absl/functional:any_invocable
  - absl/functional:bind_front
  - absl/functional:function_ref
  - absl/hash:hash
  - absl/meta:type_traits
  - absl/status:statusor
  - absl/types:span
  - absl/utility:utility
  - gpr
  - libssl
  - address_sorting
  - upb
  baselib: true
  generate_plugin_registry: true
- name: grpc_test_util
  build: private
  language: c
  public_headers: []
  headers:
  - test/core/event_engine/test_init.h
  - test/core/util/build.h
  - test/core/util/port.h
  - test/core/util/port_server_client.h
  - test/core/util/reconnect_server.h
  - test/core/util/stack_tracer.h
  - test/core/util/test_config.h
  - test/core/util/test_tcp_server.h
  - test/core/util/tls_utils.h
  src:
  - test/core/event_engine/test_init.cc
  - test/core/util/build.cc
  - test/core/util/port.cc
  - test/core/util/port_isolated_runtime_environment.cc
  - test/core/util/port_server_client.cc
  - test/core/util/reconnect_server.cc
  - test/core/util/stack_tracer.cc
  - test/core/util/test_config.cc
  - test/core/util/test_tcp_server.cc
  - test/core/util/tls_utils.cc
  deps:
  - absl/debugging:failure_signal_handler
  - absl/debugging:stacktrace
  - absl/debugging:symbolize
  - grpc
- name: grpc_test_util_unsecure
  build: private
  language: c
  public_headers: []
  headers:
  - test/core/event_engine/test_init.h
  - test/core/util/build.h
  - test/core/util/port.h
  - test/core/util/port_server_client.h
  - test/core/util/reconnect_server.h
  - test/core/util/stack_tracer.h
  - test/core/util/test_config.h
  - test/core/util/test_tcp_server.h
  src:
  - test/core/event_engine/test_init.cc
  - test/core/util/build.cc
  - test/core/util/port.cc
  - test/core/util/port_isolated_runtime_environment.cc
  - test/core/util/port_server_client.cc
  - test/core/util/reconnect_server.cc
  - test/core/util/stack_tracer.cc
  - test/core/util/test_config.cc
  - test/core/util/test_tcp_server.cc
  deps:
  - absl/debugging:failure_signal_handler
  - absl/debugging:stacktrace
  - absl/debugging:symbolize
  - grpc_unsecure
- name: grpc_unsecure
  build: all
  language: c
  public_headers:
  - include/grpc/byte_buffer.h
  - include/grpc/byte_buffer_reader.h
  - include/grpc/census.h
  - include/grpc/compression.h
  - include/grpc/event_engine/endpoint_config.h
  - include/grpc/event_engine/event_engine.h
  - include/grpc/event_engine/internal/memory_allocator_impl.h
  - include/grpc/event_engine/memory_allocator.h
  - include/grpc/event_engine/memory_request.h
  - include/grpc/event_engine/port.h
  - include/grpc/event_engine/slice.h
  - include/grpc/event_engine/slice_buffer.h
  - include/grpc/fork.h
  - include/grpc/grpc.h
  - include/grpc/grpc_posix.h
  - include/grpc/grpc_security.h
  - include/grpc/grpc_security_constants.h
  - include/grpc/impl/codegen/atm.h
  - include/grpc/impl/codegen/atm_gcc_atomic.h
  - include/grpc/impl/codegen/atm_gcc_sync.h
  - include/grpc/impl/codegen/atm_windows.h
  - include/grpc/impl/codegen/byte_buffer.h
  - include/grpc/impl/codegen/byte_buffer_reader.h
  - include/grpc/impl/codegen/compression_types.h
  - include/grpc/impl/codegen/connectivity_state.h
  - include/grpc/impl/codegen/fork.h
  - include/grpc/impl/codegen/gpr_slice.h
  - include/grpc/impl/codegen/gpr_types.h
  - include/grpc/impl/codegen/grpc_types.h
  - include/grpc/impl/codegen/log.h
  - include/grpc/impl/codegen/port_platform.h
  - include/grpc/impl/codegen/propagation_bits.h
  - include/grpc/impl/codegen/slice.h
  - include/grpc/impl/codegen/status.h
  - include/grpc/impl/codegen/sync.h
  - include/grpc/impl/codegen/sync_abseil.h
  - include/grpc/impl/codegen/sync_custom.h
  - include/grpc/impl/codegen/sync_generic.h
  - include/grpc/impl/codegen/sync_posix.h
  - include/grpc/impl/codegen/sync_windows.h
  - include/grpc/load_reporting.h
  - include/grpc/slice.h
  - include/grpc/slice_buffer.h
  - include/grpc/status.h
  - include/grpc/support/alloc.h
  - include/grpc/support/atm_gcc_atomic.h
  - include/grpc/support/atm_gcc_sync.h
  - include/grpc/support/atm_windows.h
  - include/grpc/support/cpu.h
  - include/grpc/support/log.h
  - include/grpc/support/log_windows.h
  - include/grpc/support/port_platform.h
  - include/grpc/support/string_util.h
  - include/grpc/support/sync.h
  - include/grpc/support/sync_abseil.h
  - include/grpc/support/sync_custom.h
  - include/grpc/support/sync_generic.h
  - include/grpc/support/sync_posix.h
  - include/grpc/support/sync_windows.h
  - include/grpc/support/thd_id.h
  - include/grpc/support/time.h
  - include/grpc/support/workaround_list.h
  headers:
  - src/core/ext/filters/channel_idle/channel_idle_filter.h
  - src/core/ext/filters/channel_idle/idle_filter_state.h
  - src/core/ext/filters/client_channel/backend_metric.h
  - src/core/ext/filters/client_channel/backup_poller.h
  - src/core/ext/filters/client_channel/client_channel.h
  - src/core/ext/filters/client_channel/client_channel_channelz.h
  - src/core/ext/filters/client_channel/client_channel_factory.h
  - src/core/ext/filters/client_channel/client_channel_service_config.h
  - src/core/ext/filters/client_channel/config_selector.h
  - src/core/ext/filters/client_channel/connector.h
  - src/core/ext/filters/client_channel/dynamic_filters.h
  - src/core/ext/filters/client_channel/global_subchannel_pool.h
  - src/core/ext/filters/client_channel/health/health_check_client.h
  - src/core/ext/filters/client_channel/http_proxy.h
  - src/core/ext/filters/client_channel/lb_policy/address_filtering.h
  - src/core/ext/filters/client_channel/lb_policy/backend_metric_data.h
  - src/core/ext/filters/client_channel/lb_policy/child_policy_handler.h
  - src/core/ext/filters/client_channel/lb_policy/grpclb/client_load_reporting_filter.h
  - src/core/ext/filters/client_channel/lb_policy/grpclb/grpclb.h
  - src/core/ext/filters/client_channel/lb_policy/grpclb/grpclb_balancer_addresses.h
  - src/core/ext/filters/client_channel/lb_policy/grpclb/grpclb_client_stats.h
  - src/core/ext/filters/client_channel/lb_policy/grpclb/load_balancer_api.h
  - src/core/ext/filters/client_channel/lb_policy/oob_backend_metric.h
  - src/core/ext/filters/client_channel/lb_policy/outlier_detection/outlier_detection.h
  - src/core/ext/filters/client_channel/lb_policy/ring_hash/ring_hash.h
  - src/core/ext/filters/client_channel/lb_policy/subchannel_list.h
  - src/core/ext/filters/client_channel/local_subchannel_pool.h
  - src/core/ext/filters/client_channel/resolver/dns/c_ares/grpc_ares_ev_driver.h
  - src/core/ext/filters/client_channel/resolver/dns/c_ares/grpc_ares_wrapper.h
  - src/core/ext/filters/client_channel/resolver/dns/dns_resolver_selection.h
  - src/core/ext/filters/client_channel/resolver/fake/fake_resolver.h
  - src/core/ext/filters/client_channel/resolver/polling_resolver.h
  - src/core/ext/filters/client_channel/retry_filter.h
  - src/core/ext/filters/client_channel/retry_service_config.h
  - src/core/ext/filters/client_channel/retry_throttle.h
  - src/core/ext/filters/client_channel/subchannel.h
  - src/core/ext/filters/client_channel/subchannel_interface_internal.h
  - src/core/ext/filters/client_channel/subchannel_pool_interface.h
  - src/core/ext/filters/client_channel/subchannel_stream_client.h
  - src/core/ext/filters/deadline/deadline_filter.h
  - src/core/ext/filters/fault_injection/fault_injection_filter.h
  - src/core/ext/filters/fault_injection/fault_injection_service_config_parser.h
  - src/core/ext/filters/http/client/http_client_filter.h
  - src/core/ext/filters/http/client_authority_filter.h
  - src/core/ext/filters/http/message_compress/compression_filter.h
  - src/core/ext/filters/http/server/http_server_filter.h
  - src/core/ext/filters/message_size/message_size_filter.h
  - src/core/ext/transport/chttp2/client/chttp2_connector.h
  - src/core/ext/transport/chttp2/server/chttp2_server.h
  - src/core/ext/transport/chttp2/transport/bin_decoder.h
  - src/core/ext/transport/chttp2/transport/bin_encoder.h
  - src/core/ext/transport/chttp2/transport/chttp2_transport.h
  - src/core/ext/transport/chttp2/transport/context_list.h
  - src/core/ext/transport/chttp2/transport/decode_huff.h
  - src/core/ext/transport/chttp2/transport/flow_control.h
  - src/core/ext/transport/chttp2/transport/frame.h
  - src/core/ext/transport/chttp2/transport/frame_data.h
  - src/core/ext/transport/chttp2/transport/frame_goaway.h
  - src/core/ext/transport/chttp2/transport/frame_ping.h
  - src/core/ext/transport/chttp2/transport/frame_rst_stream.h
  - src/core/ext/transport/chttp2/transport/frame_settings.h
  - src/core/ext/transport/chttp2/transport/frame_window_update.h
  - src/core/ext/transport/chttp2/transport/hpack_constants.h
  - src/core/ext/transport/chttp2/transport/hpack_encoder.h
  - src/core/ext/transport/chttp2/transport/hpack_encoder_table.h
  - src/core/ext/transport/chttp2/transport/hpack_parser.h
  - src/core/ext/transport/chttp2/transport/hpack_parser_table.h
  - src/core/ext/transport/chttp2/transport/http2_settings.h
  - src/core/ext/transport/chttp2/transport/huffsyms.h
  - src/core/ext/transport/chttp2/transport/internal.h
  - src/core/ext/transport/chttp2/transport/stream_map.h
  - src/core/ext/transport/chttp2/transport/varint.h
  - src/core/ext/transport/inproc/inproc_transport.h
  - src/core/ext/upb-generated/google/api/annotations.upb.h
  - src/core/ext/upb-generated/google/api/http.upb.h
  - src/core/ext/upb-generated/google/protobuf/any.upb.h
  - src/core/ext/upb-generated/google/protobuf/descriptor.upb.h
  - src/core/ext/upb-generated/google/protobuf/duration.upb.h
  - src/core/ext/upb-generated/google/protobuf/empty.upb.h
  - src/core/ext/upb-generated/google/protobuf/struct.upb.h
  - src/core/ext/upb-generated/google/protobuf/timestamp.upb.h
  - src/core/ext/upb-generated/google/protobuf/wrappers.upb.h
  - src/core/ext/upb-generated/google/rpc/status.upb.h
  - src/core/ext/upb-generated/src/proto/grpc/gcp/altscontext.upb.h
  - src/core/ext/upb-generated/src/proto/grpc/gcp/handshaker.upb.h
  - src/core/ext/upb-generated/src/proto/grpc/gcp/transport_security_common.upb.h
  - src/core/ext/upb-generated/src/proto/grpc/health/v1/health.upb.h
  - src/core/ext/upb-generated/src/proto/grpc/lb/v1/load_balancer.upb.h
  - src/core/ext/upb-generated/src/proto/grpc/lookup/v1/rls.upb.h
  - src/core/ext/upb-generated/validate/validate.upb.h
  - src/core/ext/upb-generated/xds/data/orca/v3/orca_load_report.upb.h
  - src/core/ext/upb-generated/xds/service/orca/v3/orca.upb.h
  - src/core/lib/address_utils/parse_address.h
  - src/core/lib/address_utils/sockaddr_utils.h
  - src/core/lib/avl/avl.h
  - src/core/lib/backoff/backoff.h
  - src/core/lib/channel/call_finalization.h
  - src/core/lib/channel/call_tracer.h
  - src/core/lib/channel/channel_args.h
  - src/core/lib/channel/channel_args_preconditioning.h
  - src/core/lib/channel/channel_fwd.h
  - src/core/lib/channel/channel_stack.h
  - src/core/lib/channel/channel_stack_builder.h
  - src/core/lib/channel/channel_stack_builder_impl.h
  - src/core/lib/channel/channel_trace.h
  - src/core/lib/channel/channelz.h
  - src/core/lib/channel/channelz_registry.h
  - src/core/lib/channel/connected_channel.h
  - src/core/lib/channel/context.h
  - src/core/lib/channel/promise_based_filter.h
  - src/core/lib/channel/status_util.h
  - src/core/lib/compression/compression_internal.h
  - src/core/lib/compression/message_compress.h
  - src/core/lib/config/core_configuration.h
  - src/core/lib/debug/event_log.h
  - src/core/lib/debug/histogram_view.h
  - src/core/lib/debug/stats.h
  - src/core/lib/debug/stats_data.h
  - src/core/lib/debug/trace.h
  - src/core/lib/event_engine/channel_args_endpoint_config.h
  - src/core/lib/event_engine/common_closures.h
  - src/core/lib/event_engine/default_event_engine.h
  - src/core/lib/event_engine/default_event_engine_factory.h
  - src/core/lib/event_engine/executor/executor.h
  - src/core/lib/event_engine/forkable.h
  - src/core/lib/event_engine/handle_containers.h
  - src/core/lib/event_engine/poller.h
  - src/core/lib/event_engine/posix_engine/ev_epoll1_linux.h
  - src/core/lib/event_engine/posix_engine/ev_poll_posix.h
  - src/core/lib/event_engine/posix_engine/event_poller.h
  - src/core/lib/event_engine/posix_engine/event_poller_posix_default.h
  - src/core/lib/event_engine/posix_engine/internal_errqueue.h
  - src/core/lib/event_engine/posix_engine/lockfree_event.h
  - src/core/lib/event_engine/posix_engine/posix_engine.h
  - src/core/lib/event_engine/posix_engine/posix_engine_closure.h
  - src/core/lib/event_engine/posix_engine/timer.h
  - src/core/lib/event_engine/posix_engine/timer_heap.h
  - src/core/lib/event_engine/posix_engine/timer_manager.h
  - src/core/lib/event_engine/posix_engine/wakeup_fd_eventfd.h
  - src/core/lib/event_engine/posix_engine/wakeup_fd_pipe.h
  - src/core/lib/event_engine/posix_engine/wakeup_fd_posix.h
  - src/core/lib/event_engine/posix_engine/wakeup_fd_posix_default.h
  - src/core/lib/event_engine/socket_notifier.h
  - src/core/lib/event_engine/thread_pool.h
  - src/core/lib/event_engine/time_util.h
  - src/core/lib/event_engine/trace.h
  - src/core/lib/event_engine/utils.h
  - src/core/lib/event_engine/windows/iocp.h
  - src/core/lib/event_engine/windows/win_socket.h
  - src/core/lib/event_engine/windows/windows_engine.h
  - src/core/lib/experiments/config.h
  - src/core/lib/experiments/experiments.h
  - src/core/lib/gpr/spinlock.h
  - src/core/lib/gprpp/atomic_utils.h
  - src/core/lib/gprpp/bitset.h
  - src/core/lib/gprpp/chunked_vector.h
  - src/core/lib/gprpp/cpp_impl_of.h
  - src/core/lib/gprpp/debug_location.h
  - src/core/lib/gprpp/dual_ref_counted.h
  - src/core/lib/gprpp/manual_constructor.h
  - src/core/lib/gprpp/match.h
  - src/core/lib/gprpp/notification.h
  - src/core/lib/gprpp/orphanable.h
  - src/core/lib/gprpp/overload.h
  - src/core/lib/gprpp/packed_table.h
  - src/core/lib/gprpp/per_cpu.h
  - src/core/lib/gprpp/ref_counted.h
  - src/core/lib/gprpp/ref_counted_ptr.h
  - src/core/lib/gprpp/single_set_ptr.h
  - src/core/lib/gprpp/sorted_pack.h
  - src/core/lib/gprpp/status_helper.h
  - src/core/lib/gprpp/table.h
  - src/core/lib/gprpp/time.h
  - src/core/lib/gprpp/time_averaged_stats.h
  - src/core/lib/gprpp/unique_type_name.h
  - src/core/lib/gprpp/validation_errors.h
  - src/core/lib/gprpp/work_serializer.h
  - src/core/lib/handshaker/proxy_mapper.h
  - src/core/lib/handshaker/proxy_mapper_registry.h
  - src/core/lib/http/format_request.h
  - src/core/lib/http/httpcli.h
  - src/core/lib/http/parser.h
  - src/core/lib/iomgr/block_annotate.h
  - src/core/lib/iomgr/buffer_list.h
  - src/core/lib/iomgr/call_combiner.h
  - src/core/lib/iomgr/cfstream_handle.h
  - src/core/lib/iomgr/closure.h
  - src/core/lib/iomgr/combiner.h
  - src/core/lib/iomgr/dynamic_annotations.h
  - src/core/lib/iomgr/endpoint.h
  - src/core/lib/iomgr/endpoint_cfstream.h
  - src/core/lib/iomgr/endpoint_pair.h
  - src/core/lib/iomgr/error.h
  - src/core/lib/iomgr/error_cfstream.h
  - src/core/lib/iomgr/ev_apple.h
  - src/core/lib/iomgr/ev_epoll1_linux.h
  - src/core/lib/iomgr/ev_poll_posix.h
  - src/core/lib/iomgr/ev_posix.h
  - src/core/lib/iomgr/exec_ctx.h
  - src/core/lib/iomgr/executor.h
  - src/core/lib/iomgr/gethostname.h
  - src/core/lib/iomgr/grpc_if_nametoindex.h
  - src/core/lib/iomgr/internal_errqueue.h
  - src/core/lib/iomgr/iocp_windows.h
  - src/core/lib/iomgr/iomgr.h
  - src/core/lib/iomgr/iomgr_fwd.h
  - src/core/lib/iomgr/iomgr_internal.h
  - src/core/lib/iomgr/load_file.h
  - src/core/lib/iomgr/lockfree_event.h
  - src/core/lib/iomgr/nameser.h
  - src/core/lib/iomgr/polling_entity.h
  - src/core/lib/iomgr/pollset.h
  - src/core/lib/iomgr/pollset_set.h
  - src/core/lib/iomgr/pollset_set_windows.h
  - src/core/lib/iomgr/pollset_windows.h
  - src/core/lib/iomgr/port.h
  - src/core/lib/iomgr/python_util.h
  - src/core/lib/iomgr/resolve_address.h
  - src/core/lib/iomgr/resolve_address_impl.h
  - src/core/lib/iomgr/resolve_address_posix.h
  - src/core/lib/iomgr/resolve_address_windows.h
  - src/core/lib/iomgr/resolved_address.h
  - src/core/lib/iomgr/sockaddr.h
  - src/core/lib/iomgr/sockaddr_posix.h
  - src/core/lib/iomgr/sockaddr_windows.h
  - src/core/lib/iomgr/socket_factory_posix.h
  - src/core/lib/iomgr/socket_mutator.h
  - src/core/lib/iomgr/socket_utils.h
  - src/core/lib/iomgr/socket_utils_posix.h
  - src/core/lib/iomgr/socket_windows.h
  - src/core/lib/iomgr/tcp_client.h
  - src/core/lib/iomgr/tcp_client_posix.h
  - src/core/lib/iomgr/tcp_posix.h
  - src/core/lib/iomgr/tcp_server.h
  - src/core/lib/iomgr/tcp_server_utils_posix.h
  - src/core/lib/iomgr/tcp_windows.h
  - src/core/lib/iomgr/timer.h
  - src/core/lib/iomgr/timer_generic.h
  - src/core/lib/iomgr/timer_heap.h
  - src/core/lib/iomgr/timer_manager.h
  - src/core/lib/iomgr/unix_sockets_posix.h
  - src/core/lib/iomgr/wakeup_fd_pipe.h
  - src/core/lib/iomgr/wakeup_fd_posix.h
  - src/core/lib/json/json.h
  - src/core/lib/json/json_args.h
  - src/core/lib/json/json_channel_args.h
  - src/core/lib/json/json_object_loader.h
  - src/core/lib/load_balancing/lb_policy.h
  - src/core/lib/load_balancing/lb_policy_factory.h
  - src/core/lib/load_balancing/lb_policy_registry.h
  - src/core/lib/load_balancing/subchannel_interface.h
  - src/core/lib/promise/activity.h
  - src/core/lib/promise/arena_promise.h
  - src/core/lib/promise/context.h
  - src/core/lib/promise/detail/basic_seq.h
  - src/core/lib/promise/detail/promise_factory.h
  - src/core/lib/promise/detail/promise_like.h
  - src/core/lib/promise/detail/status.h
  - src/core/lib/promise/exec_ctx_wakeup_scheduler.h
  - src/core/lib/promise/for_each.h
  - src/core/lib/promise/intra_activity_waiter.h
  - src/core/lib/promise/latch.h
  - src/core/lib/promise/loop.h
  - src/core/lib/promise/map.h
  - src/core/lib/promise/map_pipe.h
  - src/core/lib/promise/pipe.h
  - src/core/lib/promise/poll.h
  - src/core/lib/promise/promise.h
  - src/core/lib/promise/race.h
  - src/core/lib/promise/seq.h
  - src/core/lib/promise/sleep.h
  - src/core/lib/promise/try_concurrently.h
  - src/core/lib/promise/try_seq.h
  - src/core/lib/resolver/resolver.h
  - src/core/lib/resolver/resolver_factory.h
  - src/core/lib/resolver/resolver_registry.h
  - src/core/lib/resolver/server_address.h
  - src/core/lib/resource_quota/api.h
  - src/core/lib/resource_quota/arena.h
  - src/core/lib/resource_quota/memory_quota.h
  - src/core/lib/resource_quota/periodic_update.h
  - src/core/lib/resource_quota/resource_quota.h
  - src/core/lib/resource_quota/thread_quota.h
  - src/core/lib/resource_quota/trace.h
  - src/core/lib/security/authorization/authorization_engine.h
  - src/core/lib/security/authorization/authorization_policy_provider.h
  - src/core/lib/security/authorization/evaluate_args.h
  - src/core/lib/security/authorization/grpc_server_authz_filter.h
  - src/core/lib/security/certificate_provider/certificate_provider_factory.h
  - src/core/lib/security/certificate_provider/certificate_provider_registry.h
  - src/core/lib/security/context/security_context.h
  - src/core/lib/security/credentials/alts/check_gcp_environment.h
  - src/core/lib/security/credentials/alts/grpc_alts_credentials_options.h
  - src/core/lib/security/credentials/call_creds_util.h
  - src/core/lib/security/credentials/channel_creds_registry.h
  - src/core/lib/security/credentials/composite/composite_credentials.h
  - src/core/lib/security/credentials/credentials.h
  - src/core/lib/security/credentials/fake/fake_credentials.h
  - src/core/lib/security/credentials/insecure/insecure_credentials.h
  - src/core/lib/security/credentials/plugin/plugin_credentials.h
  - src/core/lib/security/credentials/tls/tls_utils.h
  - src/core/lib/security/security_connector/fake/fake_security_connector.h
  - src/core/lib/security/security_connector/insecure/insecure_security_connector.h
  - src/core/lib/security/security_connector/load_system_roots.h
  - src/core/lib/security/security_connector/load_system_roots_supported.h
  - src/core/lib/security/security_connector/security_connector.h
  - src/core/lib/security/transport/auth_filters.h
  - src/core/lib/security/transport/secure_endpoint.h
  - src/core/lib/security/transport/security_handshaker.h
  - src/core/lib/security/transport/tsi_error.h
  - src/core/lib/security/util/json_util.h
  - src/core/lib/service_config/service_config.h
  - src/core/lib/service_config/service_config_call_data.h
  - src/core/lib/service_config/service_config_impl.h
  - src/core/lib/service_config/service_config_parser.h
  - src/core/lib/slice/b64.h
  - src/core/lib/slice/percent_encoding.h
  - src/core/lib/slice/slice.h
  - src/core/lib/slice/slice_buffer.h
  - src/core/lib/slice/slice_internal.h
  - src/core/lib/slice/slice_refcount.h
  - src/core/lib/slice/slice_string_helpers.h
  - src/core/lib/surface/api_trace.h
  - src/core/lib/surface/builtins.h
  - src/core/lib/surface/call.h
  - src/core/lib/surface/call_test_only.h
  - src/core/lib/surface/call_trace.h
  - src/core/lib/surface/channel.h
  - src/core/lib/surface/channel_init.h
  - src/core/lib/surface/channel_stack_type.h
  - src/core/lib/surface/completion_queue.h
  - src/core/lib/surface/completion_queue_factory.h
  - src/core/lib/surface/event_string.h
  - src/core/lib/surface/init.h
  - src/core/lib/surface/init_internally.h
  - src/core/lib/surface/lame_client.h
  - src/core/lib/surface/server.h
  - src/core/lib/surface/validate_metadata.h
  - src/core/lib/transport/bdp_estimator.h
  - src/core/lib/transport/connectivity_state.h
  - src/core/lib/transport/error_utils.h
  - src/core/lib/transport/handshaker.h
  - src/core/lib/transport/handshaker_factory.h
  - src/core/lib/transport/handshaker_registry.h
  - src/core/lib/transport/http2_errors.h
  - src/core/lib/transport/http_connect_handshaker.h
  - src/core/lib/transport/metadata_batch.h
  - src/core/lib/transport/parsed_metadata.h
  - src/core/lib/transport/pid_controller.h
  - src/core/lib/transport/status_conversion.h
  - src/core/lib/transport/tcp_connect_handshaker.h
  - src/core/lib/transport/timeout_encoding.h
  - src/core/lib/transport/transport.h
  - src/core/lib/transport/transport_fwd.h
  - src/core/lib/transport/transport_impl.h
  - src/core/lib/uri/uri_parser.h
  - src/core/tsi/alts/handshaker/transport_security_common_api.h
  - src/core/tsi/fake_transport_security.h
  - src/core/tsi/local_transport_security.h
  - src/core/tsi/transport_security.h
  - src/core/tsi/transport_security_grpc.h
  - src/core/tsi/transport_security_interface.h
  - third_party/xxhash/xxhash.h
  src:
  - src/core/ext/filters/census/grpc_context.cc
  - src/core/ext/filters/channel_idle/channel_idle_filter.cc
  - src/core/ext/filters/channel_idle/idle_filter_state.cc
  - src/core/ext/filters/client_channel/backend_metric.cc
  - src/core/ext/filters/client_channel/backup_poller.cc
  - src/core/ext/filters/client_channel/channel_connectivity.cc
  - src/core/ext/filters/client_channel/client_channel.cc
  - src/core/ext/filters/client_channel/client_channel_channelz.cc
  - src/core/ext/filters/client_channel/client_channel_factory.cc
  - src/core/ext/filters/client_channel/client_channel_plugin.cc
  - src/core/ext/filters/client_channel/client_channel_service_config.cc
  - src/core/ext/filters/client_channel/config_selector.cc
  - src/core/ext/filters/client_channel/dynamic_filters.cc
  - src/core/ext/filters/client_channel/global_subchannel_pool.cc
  - src/core/ext/filters/client_channel/health/health_check_client.cc
  - src/core/ext/filters/client_channel/http_proxy.cc
  - src/core/ext/filters/client_channel/lb_policy/address_filtering.cc
  - src/core/ext/filters/client_channel/lb_policy/child_policy_handler.cc
  - src/core/ext/filters/client_channel/lb_policy/grpclb/client_load_reporting_filter.cc
  - src/core/ext/filters/client_channel/lb_policy/grpclb/grpclb.cc
  - src/core/ext/filters/client_channel/lb_policy/grpclb/grpclb_balancer_addresses.cc
  - src/core/ext/filters/client_channel/lb_policy/grpclb/grpclb_client_stats.cc
  - src/core/ext/filters/client_channel/lb_policy/grpclb/load_balancer_api.cc
  - src/core/ext/filters/client_channel/lb_policy/oob_backend_metric.cc
  - src/core/ext/filters/client_channel/lb_policy/outlier_detection/outlier_detection.cc
  - src/core/ext/filters/client_channel/lb_policy/pick_first/pick_first.cc
  - src/core/ext/filters/client_channel/lb_policy/priority/priority.cc
  - src/core/ext/filters/client_channel/lb_policy/ring_hash/ring_hash.cc
  - src/core/ext/filters/client_channel/lb_policy/rls/rls.cc
  - src/core/ext/filters/client_channel/lb_policy/round_robin/round_robin.cc
  - src/core/ext/filters/client_channel/lb_policy/weighted_target/weighted_target.cc
  - src/core/ext/filters/client_channel/local_subchannel_pool.cc
  - src/core/ext/filters/client_channel/resolver/binder/binder_resolver.cc
  - src/core/ext/filters/client_channel/resolver/dns/c_ares/dns_resolver_ares.cc
  - src/core/ext/filters/client_channel/resolver/dns/c_ares/grpc_ares_ev_driver_posix.cc
  - src/core/ext/filters/client_channel/resolver/dns/c_ares/grpc_ares_ev_driver_windows.cc
  - src/core/ext/filters/client_channel/resolver/dns/c_ares/grpc_ares_wrapper.cc
  - src/core/ext/filters/client_channel/resolver/dns/c_ares/grpc_ares_wrapper_posix.cc
  - src/core/ext/filters/client_channel/resolver/dns/c_ares/grpc_ares_wrapper_windows.cc
  - src/core/ext/filters/client_channel/resolver/dns/dns_resolver_selection.cc
  - src/core/ext/filters/client_channel/resolver/dns/native/dns_resolver.cc
  - src/core/ext/filters/client_channel/resolver/fake/fake_resolver.cc
  - src/core/ext/filters/client_channel/resolver/polling_resolver.cc
  - src/core/ext/filters/client_channel/resolver/sockaddr/sockaddr_resolver.cc
  - src/core/ext/filters/client_channel/retry_filter.cc
  - src/core/ext/filters/client_channel/retry_service_config.cc
  - src/core/ext/filters/client_channel/retry_throttle.cc
  - src/core/ext/filters/client_channel/service_config_channel_arg_filter.cc
  - src/core/ext/filters/client_channel/subchannel.cc
  - src/core/ext/filters/client_channel/subchannel_pool_interface.cc
  - src/core/ext/filters/client_channel/subchannel_stream_client.cc
  - src/core/ext/filters/deadline/deadline_filter.cc
  - src/core/ext/filters/fault_injection/fault_injection_filter.cc
  - src/core/ext/filters/fault_injection/fault_injection_service_config_parser.cc
  - src/core/ext/filters/http/client/http_client_filter.cc
  - src/core/ext/filters/http/client_authority_filter.cc
  - src/core/ext/filters/http/http_filters_plugin.cc
  - src/core/ext/filters/http/message_compress/compression_filter.cc
  - src/core/ext/filters/http/server/http_server_filter.cc
  - src/core/ext/filters/message_size/message_size_filter.cc
  - src/core/ext/transport/chttp2/client/chttp2_connector.cc
  - src/core/ext/transport/chttp2/server/chttp2_server.cc
  - src/core/ext/transport/chttp2/transport/bin_decoder.cc
  - src/core/ext/transport/chttp2/transport/bin_encoder.cc
  - src/core/ext/transport/chttp2/transport/chttp2_transport.cc
  - src/core/ext/transport/chttp2/transport/context_list.cc
  - src/core/ext/transport/chttp2/transport/decode_huff.cc
  - src/core/ext/transport/chttp2/transport/flow_control.cc
  - src/core/ext/transport/chttp2/transport/frame_data.cc
  - src/core/ext/transport/chttp2/transport/frame_goaway.cc
  - src/core/ext/transport/chttp2/transport/frame_ping.cc
  - src/core/ext/transport/chttp2/transport/frame_rst_stream.cc
  - src/core/ext/transport/chttp2/transport/frame_settings.cc
  - src/core/ext/transport/chttp2/transport/frame_window_update.cc
  - src/core/ext/transport/chttp2/transport/hpack_encoder.cc
  - src/core/ext/transport/chttp2/transport/hpack_encoder_table.cc
  - src/core/ext/transport/chttp2/transport/hpack_parser.cc
  - src/core/ext/transport/chttp2/transport/hpack_parser_table.cc
  - src/core/ext/transport/chttp2/transport/http2_settings.cc
  - src/core/ext/transport/chttp2/transport/huffsyms.cc
  - src/core/ext/transport/chttp2/transport/parsing.cc
  - src/core/ext/transport/chttp2/transport/stream_lists.cc
  - src/core/ext/transport/chttp2/transport/stream_map.cc
  - src/core/ext/transport/chttp2/transport/varint.cc
  - src/core/ext/transport/chttp2/transport/writing.cc
  - src/core/ext/transport/inproc/inproc_plugin.cc
  - src/core/ext/transport/inproc/inproc_transport.cc
  - src/core/ext/upb-generated/google/api/annotations.upb.c
  - src/core/ext/upb-generated/google/api/http.upb.c
  - src/core/ext/upb-generated/google/protobuf/any.upb.c
  - src/core/ext/upb-generated/google/protobuf/descriptor.upb.c
  - src/core/ext/upb-generated/google/protobuf/duration.upb.c
  - src/core/ext/upb-generated/google/protobuf/empty.upb.c
  - src/core/ext/upb-generated/google/protobuf/struct.upb.c
  - src/core/ext/upb-generated/google/protobuf/timestamp.upb.c
  - src/core/ext/upb-generated/google/protobuf/wrappers.upb.c
  - src/core/ext/upb-generated/google/rpc/status.upb.c
  - src/core/ext/upb-generated/src/proto/grpc/gcp/altscontext.upb.c
  - src/core/ext/upb-generated/src/proto/grpc/gcp/handshaker.upb.c
  - src/core/ext/upb-generated/src/proto/grpc/gcp/transport_security_common.upb.c
  - src/core/ext/upb-generated/src/proto/grpc/health/v1/health.upb.c
  - src/core/ext/upb-generated/src/proto/grpc/lb/v1/load_balancer.upb.c
  - src/core/ext/upb-generated/src/proto/grpc/lookup/v1/rls.upb.c
  - src/core/ext/upb-generated/validate/validate.upb.c
  - src/core/ext/upb-generated/xds/data/orca/v3/orca_load_report.upb.c
  - src/core/ext/upb-generated/xds/service/orca/v3/orca.upb.c
  - src/core/lib/address_utils/parse_address.cc
  - src/core/lib/address_utils/sockaddr_utils.cc
  - src/core/lib/backoff/backoff.cc
  - src/core/lib/channel/channel_args.cc
  - src/core/lib/channel/channel_args_preconditioning.cc
  - src/core/lib/channel/channel_stack.cc
  - src/core/lib/channel/channel_stack_builder.cc
  - src/core/lib/channel/channel_stack_builder_impl.cc
  - src/core/lib/channel/channel_trace.cc
  - src/core/lib/channel/channelz.cc
  - src/core/lib/channel/channelz_registry.cc
  - src/core/lib/channel/connected_channel.cc
  - src/core/lib/channel/promise_based_filter.cc
  - src/core/lib/channel/status_util.cc
  - src/core/lib/compression/compression.cc
  - src/core/lib/compression/compression_internal.cc
  - src/core/lib/compression/message_compress.cc
  - src/core/lib/config/core_configuration.cc
  - src/core/lib/debug/event_log.cc
  - src/core/lib/debug/histogram_view.cc
  - src/core/lib/debug/stats.cc
  - src/core/lib/debug/stats_data.cc
  - src/core/lib/debug/trace.cc
  - src/core/lib/event_engine/channel_args_endpoint_config.cc
  - src/core/lib/event_engine/default_event_engine.cc
  - src/core/lib/event_engine/default_event_engine_factory.cc
  - src/core/lib/event_engine/forkable.cc
  - src/core/lib/event_engine/memory_allocator.cc
  - src/core/lib/event_engine/posix_engine/ev_epoll1_linux.cc
  - src/core/lib/event_engine/posix_engine/ev_poll_posix.cc
  - src/core/lib/event_engine/posix_engine/event_poller_posix_default.cc
  - src/core/lib/event_engine/posix_engine/internal_errqueue.cc
  - src/core/lib/event_engine/posix_engine/lockfree_event.cc
  - src/core/lib/event_engine/posix_engine/posix_engine.cc
  - src/core/lib/event_engine/posix_engine/timer.cc
  - src/core/lib/event_engine/posix_engine/timer_heap.cc
  - src/core/lib/event_engine/posix_engine/timer_manager.cc
  - src/core/lib/event_engine/posix_engine/wakeup_fd_eventfd.cc
  - src/core/lib/event_engine/posix_engine/wakeup_fd_pipe.cc
  - src/core/lib/event_engine/posix_engine/wakeup_fd_posix_default.cc
  - src/core/lib/event_engine/resolved_address.cc
  - src/core/lib/event_engine/slice.cc
  - src/core/lib/event_engine/slice_buffer.cc
  - src/core/lib/event_engine/thread_pool.cc
  - src/core/lib/event_engine/time_util.cc
  - src/core/lib/event_engine/trace.cc
  - src/core/lib/event_engine/utils.cc
  - src/core/lib/event_engine/windows/iocp.cc
  - src/core/lib/event_engine/windows/win_socket.cc
  - src/core/lib/event_engine/windows/windows_engine.cc
  - src/core/lib/experiments/config.cc
  - src/core/lib/experiments/experiments.cc
  - src/core/lib/gprpp/status_helper.cc
  - src/core/lib/gprpp/time.cc
  - src/core/lib/gprpp/time_averaged_stats.cc
  - src/core/lib/gprpp/validation_errors.cc
  - src/core/lib/gprpp/work_serializer.cc
  - src/core/lib/handshaker/proxy_mapper_registry.cc
  - src/core/lib/http/format_request.cc
  - src/core/lib/http/httpcli.cc
  - src/core/lib/http/parser.cc
  - src/core/lib/iomgr/buffer_list.cc
  - src/core/lib/iomgr/call_combiner.cc
  - src/core/lib/iomgr/cfstream_handle.cc
  - src/core/lib/iomgr/combiner.cc
  - src/core/lib/iomgr/dualstack_socket_posix.cc
  - src/core/lib/iomgr/endpoint.cc
  - src/core/lib/iomgr/endpoint_cfstream.cc
  - src/core/lib/iomgr/endpoint_pair_posix.cc
  - src/core/lib/iomgr/endpoint_pair_windows.cc
  - src/core/lib/iomgr/error.cc
  - src/core/lib/iomgr/error_cfstream.cc
  - src/core/lib/iomgr/ev_apple.cc
  - src/core/lib/iomgr/ev_epoll1_linux.cc
  - src/core/lib/iomgr/ev_poll_posix.cc
  - src/core/lib/iomgr/ev_posix.cc
  - src/core/lib/iomgr/ev_windows.cc
  - src/core/lib/iomgr/exec_ctx.cc
  - src/core/lib/iomgr/executor.cc
  - src/core/lib/iomgr/fork_posix.cc
  - src/core/lib/iomgr/fork_windows.cc
  - src/core/lib/iomgr/gethostname_fallback.cc
  - src/core/lib/iomgr/gethostname_host_name_max.cc
  - src/core/lib/iomgr/gethostname_sysconf.cc
  - src/core/lib/iomgr/grpc_if_nametoindex_posix.cc
  - src/core/lib/iomgr/grpc_if_nametoindex_unsupported.cc
  - src/core/lib/iomgr/internal_errqueue.cc
  - src/core/lib/iomgr/iocp_windows.cc
  - src/core/lib/iomgr/iomgr.cc
  - src/core/lib/iomgr/iomgr_internal.cc
  - src/core/lib/iomgr/iomgr_posix.cc
  - src/core/lib/iomgr/iomgr_posix_cfstream.cc
  - src/core/lib/iomgr/iomgr_windows.cc
  - src/core/lib/iomgr/load_file.cc
  - src/core/lib/iomgr/lockfree_event.cc
  - src/core/lib/iomgr/polling_entity.cc
  - src/core/lib/iomgr/pollset.cc
  - src/core/lib/iomgr/pollset_set.cc
  - src/core/lib/iomgr/pollset_set_windows.cc
  - src/core/lib/iomgr/pollset_windows.cc
  - src/core/lib/iomgr/resolve_address.cc
  - src/core/lib/iomgr/resolve_address_posix.cc
  - src/core/lib/iomgr/resolve_address_windows.cc
  - src/core/lib/iomgr/sockaddr_utils_posix.cc
  - src/core/lib/iomgr/socket_factory_posix.cc
  - src/core/lib/iomgr/socket_mutator.cc
  - src/core/lib/iomgr/socket_utils_common_posix.cc
  - src/core/lib/iomgr/socket_utils_linux.cc
  - src/core/lib/iomgr/socket_utils_posix.cc
  - src/core/lib/iomgr/socket_utils_windows.cc
  - src/core/lib/iomgr/socket_windows.cc
  - src/core/lib/iomgr/tcp_client.cc
  - src/core/lib/iomgr/tcp_client_cfstream.cc
  - src/core/lib/iomgr/tcp_client_posix.cc
  - src/core/lib/iomgr/tcp_client_windows.cc
  - src/core/lib/iomgr/tcp_posix.cc
  - src/core/lib/iomgr/tcp_server.cc
  - src/core/lib/iomgr/tcp_server_posix.cc
  - src/core/lib/iomgr/tcp_server_utils_posix_common.cc
  - src/core/lib/iomgr/tcp_server_utils_posix_ifaddrs.cc
  - src/core/lib/iomgr/tcp_server_utils_posix_noifaddrs.cc
  - src/core/lib/iomgr/tcp_server_windows.cc
  - src/core/lib/iomgr/tcp_windows.cc
  - src/core/lib/iomgr/timer.cc
  - src/core/lib/iomgr/timer_generic.cc
  - src/core/lib/iomgr/timer_heap.cc
  - src/core/lib/iomgr/timer_manager.cc
  - src/core/lib/iomgr/unix_sockets_posix.cc
  - src/core/lib/iomgr/unix_sockets_posix_noop.cc
  - src/core/lib/iomgr/wakeup_fd_eventfd.cc
  - src/core/lib/iomgr/wakeup_fd_nospecial.cc
  - src/core/lib/iomgr/wakeup_fd_pipe.cc
  - src/core/lib/iomgr/wakeup_fd_posix.cc
  - src/core/lib/json/json_object_loader.cc
  - src/core/lib/json/json_reader.cc
  - src/core/lib/json/json_writer.cc
  - src/core/lib/load_balancing/lb_policy.cc
  - src/core/lib/load_balancing/lb_policy_registry.cc
  - src/core/lib/promise/activity.cc
  - src/core/lib/promise/pipe.cc
  - src/core/lib/promise/sleep.cc
  - src/core/lib/resolver/resolver.cc
  - src/core/lib/resolver/resolver_registry.cc
  - src/core/lib/resolver/server_address.cc
  - src/core/lib/resource_quota/api.cc
  - src/core/lib/resource_quota/arena.cc
  - src/core/lib/resource_quota/memory_quota.cc
  - src/core/lib/resource_quota/periodic_update.cc
  - src/core/lib/resource_quota/resource_quota.cc
  - src/core/lib/resource_quota/thread_quota.cc
  - src/core/lib/resource_quota/trace.cc
  - src/core/lib/security/authorization/authorization_policy_provider_vtable.cc
  - src/core/lib/security/authorization/evaluate_args.cc
  - src/core/lib/security/authorization/grpc_server_authz_filter.cc
  - src/core/lib/security/certificate_provider/certificate_provider_registry.cc
  - src/core/lib/security/context/security_context.cc
  - src/core/lib/security/credentials/alts/check_gcp_environment.cc
  - src/core/lib/security/credentials/alts/check_gcp_environment_linux.cc
  - src/core/lib/security/credentials/alts/check_gcp_environment_no_op.cc
  - src/core/lib/security/credentials/alts/check_gcp_environment_windows.cc
  - src/core/lib/security/credentials/alts/grpc_alts_credentials_client_options.cc
  - src/core/lib/security/credentials/alts/grpc_alts_credentials_options.cc
  - src/core/lib/security/credentials/alts/grpc_alts_credentials_server_options.cc
  - src/core/lib/security/credentials/call_creds_util.cc
  - src/core/lib/security/credentials/composite/composite_credentials.cc
  - src/core/lib/security/credentials/credentials.cc
  - src/core/lib/security/credentials/fake/fake_credentials.cc
  - src/core/lib/security/credentials/insecure/insecure_credentials.cc
  - src/core/lib/security/credentials/plugin/plugin_credentials.cc
  - src/core/lib/security/credentials/tls/tls_utils.cc
  - src/core/lib/security/security_connector/fake/fake_security_connector.cc
  - src/core/lib/security/security_connector/insecure/insecure_security_connector.cc
  - src/core/lib/security/security_connector/load_system_roots_fallback.cc
  - src/core/lib/security/security_connector/load_system_roots_supported.cc
  - src/core/lib/security/security_connector/security_connector.cc
  - src/core/lib/security/transport/client_auth_filter.cc
  - src/core/lib/security/transport/secure_endpoint.cc
  - src/core/lib/security/transport/security_handshaker.cc
  - src/core/lib/security/transport/server_auth_filter.cc
  - src/core/lib/security/transport/tsi_error.cc
  - src/core/lib/security/util/json_util.cc
  - src/core/lib/service_config/service_config_impl.cc
  - src/core/lib/service_config/service_config_parser.cc
  - src/core/lib/slice/b64.cc
  - src/core/lib/slice/percent_encoding.cc
  - src/core/lib/slice/slice.cc
  - src/core/lib/slice/slice_buffer.cc
  - src/core/lib/slice/slice_string_helpers.cc
  - src/core/lib/surface/api_trace.cc
  - src/core/lib/surface/builtins.cc
  - src/core/lib/surface/byte_buffer.cc
  - src/core/lib/surface/byte_buffer_reader.cc
  - src/core/lib/surface/call.cc
  - src/core/lib/surface/call_details.cc
  - src/core/lib/surface/call_log_batch.cc
  - src/core/lib/surface/call_trace.cc
  - src/core/lib/surface/channel.cc
  - src/core/lib/surface/channel_init.cc
  - src/core/lib/surface/channel_ping.cc
  - src/core/lib/surface/channel_stack_type.cc
  - src/core/lib/surface/completion_queue.cc
  - src/core/lib/surface/completion_queue_factory.cc
  - src/core/lib/surface/event_string.cc
  - src/core/lib/surface/init.cc
  - src/core/lib/surface/init_internally.cc
  - src/core/lib/surface/lame_client.cc
  - src/core/lib/surface/metadata_array.cc
  - src/core/lib/surface/server.cc
  - src/core/lib/surface/validate_metadata.cc
  - src/core/lib/surface/version.cc
  - src/core/lib/transport/bdp_estimator.cc
  - src/core/lib/transport/connectivity_state.cc
  - src/core/lib/transport/error_utils.cc
  - src/core/lib/transport/handshaker.cc
  - src/core/lib/transport/handshaker_registry.cc
  - src/core/lib/transport/http_connect_handshaker.cc
  - src/core/lib/transport/metadata_batch.cc
  - src/core/lib/transport/parsed_metadata.cc
  - src/core/lib/transport/pid_controller.cc
  - src/core/lib/transport/status_conversion.cc
  - src/core/lib/transport/tcp_connect_handshaker.cc
  - src/core/lib/transport/timeout_encoding.cc
  - src/core/lib/transport/transport.cc
  - src/core/lib/transport/transport_op_string.cc
  - src/core/lib/uri/uri_parser.cc
  - src/core/plugin_registry/grpc_plugin_registry.cc
  - src/core/plugin_registry/grpc_plugin_registry_noextra.cc
  - src/core/tsi/alts/handshaker/transport_security_common_api.cc
  - src/core/tsi/fake_transport_security.cc
  - src/core/tsi/local_transport_security.cc
  - src/core/tsi/transport_security.cc
  - src/core/tsi/transport_security_grpc.cc
  deps:
  - absl/cleanup:cleanup
  - absl/container:flat_hash_map
  - absl/container:flat_hash_set
  - absl/container:inlined_vector
  - absl/functional:any_invocable
  - absl/functional:bind_front
  - absl/functional:function_ref
  - absl/hash:hash
  - absl/meta:type_traits
  - absl/status:statusor
  - absl/types:span
  - absl/utility:utility
  - gpr
  - address_sorting
  - upb
  baselib: true
  generate_plugin_registry: true
- name: benchmark_helpers
  build: test
  language: c++
  public_headers: []
  headers:
  - test/core/util/cmdline.h
  - test/core/util/evaluate_args_test_util.h
  - test/core/util/fuzzer_util.h
  - test/core/util/grpc_profiler.h
  - test/core/util/histogram.h
  - test/core/util/mock_authorization_endpoint.h
  - test/core/util/mock_endpoint.h
  - test/core/util/parse_hexstring.h
  - test/core/util/passthru_endpoint.h
  - test/core/util/resolve_localhost_ip46.h
  - test/core/util/slice_splitter.h
  - test/core/util/subprocess.h
  - test/core/util/tracer_util.h
  - test/cpp/microbenchmarks/fullstack_context_mutators.h
  - test/cpp/microbenchmarks/fullstack_fixtures.h
  - test/cpp/microbenchmarks/helpers.h
  src:
  - src/proto/grpc/testing/echo.proto
  - src/proto/grpc/testing/echo_messages.proto
  - src/proto/grpc/testing/simple_messages.proto
  - src/proto/grpc/testing/xds/v3/orca_load_report.proto
  - test/core/util/cmdline.cc
  - test/core/util/fuzzer_util.cc
  - test/core/util/grpc_profiler.cc
  - test/core/util/histogram.cc
  - test/core/util/mock_endpoint.cc
  - test/core/util/parse_hexstring.cc
  - test/core/util/passthru_endpoint.cc
  - test/core/util/resolve_localhost_ip46.cc
  - test/core/util/slice_splitter.cc
  - test/core/util/subprocess_posix.cc
  - test/core/util/subprocess_windows.cc
  - test/core/util/tracer_util.cc
  - test/cpp/microbenchmarks/helpers.cc
  deps:
  - benchmark
  - grpc++_unsecure
  - grpc_test_util_unsecure
  - grpc++_test_config
  defaults: benchmark
- name: grpc++
  build: all
  language: c++
  public_headers:
  - include/grpc++/alarm.h
  - include/grpc++/channel.h
  - include/grpc++/client_context.h
  - include/grpc++/completion_queue.h
  - include/grpc++/create_channel.h
  - include/grpc++/create_channel_posix.h
  - include/grpc++/ext/health_check_service_server_builder_option.h
  - include/grpc++/generic/async_generic_service.h
  - include/grpc++/generic/generic_stub.h
  - include/grpc++/grpc++.h
  - include/grpc++/health_check_service_interface.h
  - include/grpc++/impl/call.h
  - include/grpc++/impl/channel_argument_option.h
  - include/grpc++/impl/client_unary_call.h
  - include/grpc++/impl/codegen/async_stream.h
  - include/grpc++/impl/codegen/async_unary_call.h
  - include/grpc++/impl/codegen/byte_buffer.h
  - include/grpc++/impl/codegen/call.h
  - include/grpc++/impl/codegen/call_hook.h
  - include/grpc++/impl/codegen/channel_interface.h
  - include/grpc++/impl/codegen/client_context.h
  - include/grpc++/impl/codegen/client_unary_call.h
  - include/grpc++/impl/codegen/completion_queue.h
  - include/grpc++/impl/codegen/completion_queue_tag.h
  - include/grpc++/impl/codegen/config.h
  - include/grpc++/impl/codegen/config_protobuf.h
  - include/grpc++/impl/codegen/core_codegen.h
  - include/grpc++/impl/codegen/core_codegen_interface.h
  - include/grpc++/impl/codegen/create_auth_context.h
  - include/grpc++/impl/codegen/grpc_library.h
  - include/grpc++/impl/codegen/metadata_map.h
  - include/grpc++/impl/codegen/method_handler_impl.h
  - include/grpc++/impl/codegen/proto_utils.h
  - include/grpc++/impl/codegen/rpc_method.h
  - include/grpc++/impl/codegen/rpc_service_method.h
  - include/grpc++/impl/codegen/security/auth_context.h
  - include/grpc++/impl/codegen/serialization_traits.h
  - include/grpc++/impl/codegen/server_context.h
  - include/grpc++/impl/codegen/server_interface.h
  - include/grpc++/impl/codegen/service_type.h
  - include/grpc++/impl/codegen/slice.h
  - include/grpc++/impl/codegen/status.h
  - include/grpc++/impl/codegen/status_code_enum.h
  - include/grpc++/impl/codegen/string_ref.h
  - include/grpc++/impl/codegen/stub_options.h
  - include/grpc++/impl/codegen/sync_stream.h
  - include/grpc++/impl/codegen/time.h
  - include/grpc++/impl/grpc_library.h
  - include/grpc++/impl/method_handler_impl.h
  - include/grpc++/impl/rpc_method.h
  - include/grpc++/impl/rpc_service_method.h
  - include/grpc++/impl/serialization_traits.h
  - include/grpc++/impl/server_builder_option.h
  - include/grpc++/impl/server_builder_plugin.h
  - include/grpc++/impl/server_initializer.h
  - include/grpc++/impl/service_type.h
  - include/grpc++/resource_quota.h
  - include/grpc++/security/auth_context.h
  - include/grpc++/security/auth_metadata_processor.h
  - include/grpc++/security/credentials.h
  - include/grpc++/security/server_credentials.h
  - include/grpc++/server.h
  - include/grpc++/server_builder.h
  - include/grpc++/server_context.h
  - include/grpc++/server_posix.h
  - include/grpc++/support/async_stream.h
  - include/grpc++/support/async_unary_call.h
  - include/grpc++/support/byte_buffer.h
  - include/grpc++/support/channel_arguments.h
  - include/grpc++/support/config.h
  - include/grpc++/support/slice.h
  - include/grpc++/support/status.h
  - include/grpc++/support/status_code_enum.h
  - include/grpc++/support/string_ref.h
  - include/grpc++/support/stub_options.h
  - include/grpc++/support/sync_stream.h
  - include/grpc++/support/time.h
  - include/grpcpp/alarm.h
  - include/grpcpp/channel.h
  - include/grpcpp/client_context.h
  - include/grpcpp/completion_queue.h
  - include/grpcpp/create_channel.h
  - include/grpcpp/create_channel_binder.h
  - include/grpcpp/create_channel_posix.h
  - include/grpcpp/ext/call_metric_recorder.h
  - include/grpcpp/ext/health_check_service_server_builder_option.h
  - include/grpcpp/generic/async_generic_service.h
  - include/grpcpp/generic/generic_stub.h
  - include/grpcpp/grpcpp.h
  - include/grpcpp/health_check_service_interface.h
  - include/grpcpp/impl/call.h
  - include/grpcpp/impl/call_hook.h
  - include/grpcpp/impl/call_op_set_interface.h
  - include/grpcpp/impl/channel_argument_option.h
  - include/grpcpp/impl/client_unary_call.h
  - include/grpcpp/impl/codegen/async_generic_service.h
  - include/grpcpp/impl/codegen/async_stream.h
  - include/grpcpp/impl/codegen/async_unary_call.h
  - include/grpcpp/impl/codegen/byte_buffer.h
  - include/grpcpp/impl/codegen/call.h
  - include/grpcpp/impl/codegen/call_hook.h
  - include/grpcpp/impl/codegen/call_op_set.h
  - include/grpcpp/impl/codegen/call_op_set_interface.h
  - include/grpcpp/impl/codegen/callback_common.h
  - include/grpcpp/impl/codegen/channel_interface.h
  - include/grpcpp/impl/codegen/client_callback.h
  - include/grpcpp/impl/codegen/client_context.h
  - include/grpcpp/impl/codegen/client_interceptor.h
  - include/grpcpp/impl/codegen/client_unary_call.h
  - include/grpcpp/impl/codegen/completion_queue.h
  - include/grpcpp/impl/codegen/completion_queue_tag.h
  - include/grpcpp/impl/codegen/config.h
  - include/grpcpp/impl/codegen/config_protobuf.h
  - include/grpcpp/impl/codegen/core_codegen.h
  - include/grpcpp/impl/codegen/core_codegen_interface.h
  - include/grpcpp/impl/codegen/create_auth_context.h
  - include/grpcpp/impl/codegen/delegating_channel.h
  - include/grpcpp/impl/codegen/grpc_library.h
  - include/grpcpp/impl/codegen/intercepted_channel.h
  - include/grpcpp/impl/codegen/interceptor.h
  - include/grpcpp/impl/codegen/interceptor_common.h
  - include/grpcpp/impl/codegen/message_allocator.h
  - include/grpcpp/impl/codegen/metadata_map.h
  - include/grpcpp/impl/codegen/method_handler.h
  - include/grpcpp/impl/codegen/method_handler_impl.h
  - include/grpcpp/impl/codegen/proto_buffer_reader.h
  - include/grpcpp/impl/codegen/proto_buffer_writer.h
  - include/grpcpp/impl/codegen/proto_utils.h
  - include/grpcpp/impl/codegen/rpc_method.h
  - include/grpcpp/impl/codegen/rpc_service_method.h
  - include/grpcpp/impl/codegen/security/auth_context.h
  - include/grpcpp/impl/codegen/serialization_traits.h
  - include/grpcpp/impl/codegen/server_callback.h
  - include/grpcpp/impl/codegen/server_callback_handlers.h
  - include/grpcpp/impl/codegen/server_context.h
  - include/grpcpp/impl/codegen/server_interceptor.h
  - include/grpcpp/impl/codegen/server_interface.h
  - include/grpcpp/impl/codegen/service_type.h
  - include/grpcpp/impl/codegen/slice.h
  - include/grpcpp/impl/codegen/status.h
  - include/grpcpp/impl/codegen/status_code_enum.h
  - include/grpcpp/impl/codegen/string_ref.h
  - include/grpcpp/impl/codegen/stub_options.h
  - include/grpcpp/impl/codegen/sync.h
  - include/grpcpp/impl/codegen/sync_stream.h
  - include/grpcpp/impl/codegen/time.h
  - include/grpcpp/impl/grpc_library.h
  - include/grpcpp/impl/method_handler_impl.h
  - include/grpcpp/impl/rpc_method.h
  - include/grpcpp/impl/rpc_service_method.h
  - include/grpcpp/impl/serialization_traits.h
  - include/grpcpp/impl/server_builder_option.h
  - include/grpcpp/impl/server_builder_plugin.h
  - include/grpcpp/impl/server_initializer.h
  - include/grpcpp/impl/service_type.h
  - include/grpcpp/resource_quota.h
  - include/grpcpp/security/auth_context.h
  - include/grpcpp/security/auth_metadata_processor.h
  - include/grpcpp/security/authorization_policy_provider.h
  - include/grpcpp/security/binder_credentials.h
  - include/grpcpp/security/binder_security_policy.h
  - include/grpcpp/security/credentials.h
  - include/grpcpp/security/server_credentials.h
  - include/grpcpp/security/tls_certificate_provider.h
  - include/grpcpp/security/tls_certificate_verifier.h
  - include/grpcpp/security/tls_credentials_options.h
  - include/grpcpp/server.h
  - include/grpcpp/server_builder.h
  - include/grpcpp/server_context.h
  - include/grpcpp/server_posix.h
  - include/grpcpp/support/async_stream.h
  - include/grpcpp/support/async_unary_call.h
  - include/grpcpp/support/byte_buffer.h
  - include/grpcpp/support/channel_arguments.h
  - include/grpcpp/support/client_callback.h
  - include/grpcpp/support/client_interceptor.h
  - include/grpcpp/support/config.h
  - include/grpcpp/support/interceptor.h
  - include/grpcpp/support/message_allocator.h
  - include/grpcpp/support/method_handler.h
  - include/grpcpp/support/proto_buffer_reader.h
  - include/grpcpp/support/proto_buffer_writer.h
  - include/grpcpp/support/server_callback.h
  - include/grpcpp/support/server_interceptor.h
  - include/grpcpp/support/slice.h
  - include/grpcpp/support/status.h
  - include/grpcpp/support/status_code_enum.h
  - include/grpcpp/support/string_ref.h
  - include/grpcpp/support/stub_options.h
  - include/grpcpp/support/sync_stream.h
  - include/grpcpp/support/time.h
  - include/grpcpp/support/validate_service_config.h
  - include/grpcpp/xds_server_builder.h
  headers:
  - src/core/ext/transport/binder/client/binder_connector.h
  - src/core/ext/transport/binder/client/channel_create_impl.h
  - src/core/ext/transport/binder/client/connection_id_generator.h
  - src/core/ext/transport/binder/client/endpoint_binder_pool.h
  - src/core/ext/transport/binder/client/jni_utils.h
  - src/core/ext/transport/binder/client/security_policy_setting.h
  - src/core/ext/transport/binder/server/binder_server.h
  - src/core/ext/transport/binder/transport/binder_stream.h
  - src/core/ext/transport/binder/transport/binder_transport.h
  - src/core/ext/transport/binder/utils/binder_auto_utils.h
  - src/core/ext/transport/binder/utils/ndk_binder.h
  - src/core/ext/transport/binder/utils/transport_stream_receiver.h
  - src/core/ext/transport/binder/utils/transport_stream_receiver_impl.h
  - src/core/ext/transport/binder/wire_format/binder.h
  - src/core/ext/transport/binder/wire_format/binder_android.h
  - src/core/ext/transport/binder/wire_format/binder_constants.h
  - src/core/ext/transport/binder/wire_format/transaction.h
  - src/core/ext/transport/binder/wire_format/wire_reader.h
  - src/core/ext/transport/binder/wire_format/wire_reader_impl.h
  - src/core/ext/transport/binder/wire_format/wire_writer.h
  - src/cpp/client/create_channel_internal.h
  - src/cpp/client/secure_credentials.h
  - src/cpp/common/channel_filter.h
  - src/cpp/common/secure_auth_context.h
  - src/cpp/server/dynamic_thread_pool.h
  - src/cpp/server/external_connection_acceptor_impl.h
  - src/cpp/server/health/default_health_check_service.h
  - src/cpp/server/secure_server_credentials.h
  - src/cpp/server/thread_pool_interface.h
  - src/cpp/thread_manager/thread_manager.h
  src:
  - src/core/ext/transport/binder/client/binder_connector.cc
  - src/core/ext/transport/binder/client/channel_create.cc
  - src/core/ext/transport/binder/client/channel_create_impl.cc
  - src/core/ext/transport/binder/client/connection_id_generator.cc
  - src/core/ext/transport/binder/client/endpoint_binder_pool.cc
  - src/core/ext/transport/binder/client/jni_utils.cc
  - src/core/ext/transport/binder/client/security_policy_setting.cc
  - src/core/ext/transport/binder/security_policy/binder_security_policy.cc
  - src/core/ext/transport/binder/server/binder_server.cc
  - src/core/ext/transport/binder/server/binder_server_credentials.cc
  - src/core/ext/transport/binder/transport/binder_transport.cc
  - src/core/ext/transport/binder/utils/ndk_binder.cc
  - src/core/ext/transport/binder/utils/transport_stream_receiver_impl.cc
  - src/core/ext/transport/binder/wire_format/binder_android.cc
  - src/core/ext/transport/binder/wire_format/binder_constants.cc
  - src/core/ext/transport/binder/wire_format/transaction.cc
  - src/core/ext/transport/binder/wire_format/wire_reader_impl.cc
  - src/core/ext/transport/binder/wire_format/wire_writer.cc
  - src/cpp/client/channel_cc.cc
  - src/cpp/client/client_callback.cc
  - src/cpp/client/client_context.cc
  - src/cpp/client/client_interceptor.cc
  - src/cpp/client/create_channel.cc
  - src/cpp/client/create_channel_internal.cc
  - src/cpp/client/create_channel_posix.cc
  - src/cpp/client/credentials_cc.cc
  - src/cpp/client/insecure_credentials.cc
  - src/cpp/client/secure_credentials.cc
  - src/cpp/client/xds_credentials.cc
  - src/cpp/codegen/codegen_init.cc
  - src/cpp/common/alarm.cc
  - src/cpp/common/auth_property_iterator.cc
  - src/cpp/common/channel_arguments.cc
  - src/cpp/common/channel_filter.cc
  - src/cpp/common/completion_queue_cc.cc
  - src/cpp/common/core_codegen.cc
  - src/cpp/common/resource_quota_cc.cc
  - src/cpp/common/rpc_method.cc
  - src/cpp/common/secure_auth_context.cc
  - src/cpp/common/secure_channel_arguments.cc
  - src/cpp/common/secure_create_auth_context.cc
  - src/cpp/common/tls_certificate_provider.cc
  - src/cpp/common/tls_certificate_verifier.cc
  - src/cpp/common/tls_credentials_options.cc
  - src/cpp/common/validate_service_config.cc
  - src/cpp/common/version_cc.cc
  - src/cpp/server/async_generic_service.cc
  - src/cpp/server/channel_argument_option.cc
  - src/cpp/server/create_default_thread_pool.cc
  - src/cpp/server/external_connection_acceptor_impl.cc
  - src/cpp/server/health/default_health_check_service.cc
  - src/cpp/server/health/health_check_service.cc
  - src/cpp/server/health/health_check_service_server_builder_option.cc
  - src/cpp/server/insecure_server_credentials.cc
  - src/cpp/server/orca/call_metric_recorder.cc
  - src/cpp/server/secure_server_credentials.cc
  - src/cpp/server/server_builder.cc
  - src/cpp/server/server_callback.cc
  - src/cpp/server/server_cc.cc
  - src/cpp/server/server_context.cc
  - src/cpp/server/server_credentials.cc
  - src/cpp/server/server_posix.cc
  - src/cpp/server/xds_server_credentials.cc
  - src/cpp/thread_manager/thread_manager.cc
  - src/cpp/util/byte_buffer_cc.cc
  - src/cpp/util/status.cc
  - src/cpp/util/string_ref.cc
  - src/cpp/util/time_cc.cc
  deps:
  - grpc
  baselib: true
- name: grpc++_alts
  build: all
  language: c++
  public_headers:
  - include/grpcpp/security/alts_context.h
  - include/grpcpp/security/alts_util.h
  headers: []
  src:
  - src/cpp/common/alts_context.cc
  - src/cpp/common/alts_util.cc
  deps:
  - grpc++
  baselib: true
- name: grpc++_error_details
  build: all
  language: c++
  public_headers:
  - include/grpc++/support/error_details.h
  - include/grpcpp/support/error_details.h
  headers: []
  src:
  - src/cpp/util/error_details.cc
  deps:
  - grpc++
- name: grpc++_reflection
  build: all
  language: c++
  public_headers:
  - include/grpc++/ext/proto_server_reflection_plugin.h
  - include/grpcpp/ext/proto_server_reflection_plugin.h
  headers:
  - src/cpp/ext/proto_server_reflection.h
  src:
  - src/proto/grpc/reflection/v1alpha/reflection.proto
  - src/cpp/ext/proto_server_reflection.cc
  - src/cpp/ext/proto_server_reflection_plugin.cc
  deps:
  - grpc++
- name: grpc++_test
  build: private
  language: c++
  public_headers:
  - include/grpc++/test/mock_stream.h
  - include/grpc++/test/server_context_test_spouse.h
  - include/grpcpp/test/channel_test_peer.h
  - include/grpcpp/test/client_context_test_peer.h
  - include/grpcpp/test/default_reactor_test_peer.h
  - include/grpcpp/test/mock_stream.h
  - include/grpcpp/test/server_context_test_spouse.h
  headers: []
  src:
  - src/cpp/client/channel_test_peer.cc
  deps:
  - grpc++
- name: grpc++_test_config
  build: private
  language: c++
  public_headers: []
  headers:
  - test/cpp/util/test_config.h
  src:
  - test/cpp/util/test_config_cc.cc
  deps:
  - absl/flags:parse
  - gpr
- name: grpc++_test_util
  build: private
  language: c++
  public_headers: []
  headers:
  - test/core/end2end/data/ssl_test_data.h
  - test/core/util/cmdline.h
  - test/core/util/evaluate_args_test_util.h
  - test/core/util/fuzzer_util.h
  - test/core/util/grpc_profiler.h
  - test/core/util/histogram.h
  - test/core/util/mock_authorization_endpoint.h
  - test/core/util/mock_endpoint.h
  - test/core/util/parse_hexstring.h
  - test/core/util/passthru_endpoint.h
  - test/core/util/resolve_localhost_ip46.h
  - test/core/util/slice_splitter.h
  - test/core/util/subprocess.h
  - test/core/util/tracer_util.h
  - test/cpp/util/byte_buffer_proto_helper.h
  - test/cpp/util/create_test_channel.h
  - test/cpp/util/string_ref_helper.h
  - test/cpp/util/subprocess.h
  - test/cpp/util/test_credentials_provider.h
  src:
  - test/core/end2end/data/client_certs.cc
  - test/core/end2end/data/server1_cert.cc
  - test/core/end2end/data/server1_key.cc
  - test/core/end2end/data/test_root_cert.cc
  - test/core/util/cmdline.cc
  - test/core/util/fuzzer_util.cc
  - test/core/util/grpc_profiler.cc
  - test/core/util/histogram.cc
  - test/core/util/mock_endpoint.cc
  - test/core/util/parse_hexstring.cc
  - test/core/util/passthru_endpoint.cc
  - test/core/util/resolve_localhost_ip46.cc
  - test/core/util/slice_splitter.cc
  - test/core/util/subprocess_posix.cc
  - test/core/util/subprocess_windows.cc
  - test/core/util/tracer_util.cc
  - test/cpp/util/byte_buffer_proto_helper.cc
  - test/cpp/util/create_test_channel.cc
  - test/cpp/util/string_ref_helper.cc
  - test/cpp/util/subprocess.cc
  - test/cpp/util/test_credentials_provider.cc
  deps:
  - absl/flags:flag
  - grpc++
  - grpc_test_util
- name: grpc++_unsecure
  build: all
  language: c++
  public_headers:
  - include/grpc++/alarm.h
  - include/grpc++/channel.h
  - include/grpc++/client_context.h
  - include/grpc++/completion_queue.h
  - include/grpc++/create_channel.h
  - include/grpc++/create_channel_posix.h
  - include/grpc++/ext/health_check_service_server_builder_option.h
  - include/grpc++/generic/async_generic_service.h
  - include/grpc++/generic/generic_stub.h
  - include/grpc++/grpc++.h
  - include/grpc++/health_check_service_interface.h
  - include/grpc++/impl/call.h
  - include/grpc++/impl/channel_argument_option.h
  - include/grpc++/impl/client_unary_call.h
  - include/grpc++/impl/codegen/async_stream.h
  - include/grpc++/impl/codegen/async_unary_call.h
  - include/grpc++/impl/codegen/byte_buffer.h
  - include/grpc++/impl/codegen/call.h
  - include/grpc++/impl/codegen/call_hook.h
  - include/grpc++/impl/codegen/channel_interface.h
  - include/grpc++/impl/codegen/client_context.h
  - include/grpc++/impl/codegen/client_unary_call.h
  - include/grpc++/impl/codegen/completion_queue.h
  - include/grpc++/impl/codegen/completion_queue_tag.h
  - include/grpc++/impl/codegen/config.h
  - include/grpc++/impl/codegen/config_protobuf.h
  - include/grpc++/impl/codegen/core_codegen.h
  - include/grpc++/impl/codegen/core_codegen_interface.h
  - include/grpc++/impl/codegen/create_auth_context.h
  - include/grpc++/impl/codegen/grpc_library.h
  - include/grpc++/impl/codegen/metadata_map.h
  - include/grpc++/impl/codegen/method_handler_impl.h
  - include/grpc++/impl/codegen/proto_utils.h
  - include/grpc++/impl/codegen/rpc_method.h
  - include/grpc++/impl/codegen/rpc_service_method.h
  - include/grpc++/impl/codegen/security/auth_context.h
  - include/grpc++/impl/codegen/serialization_traits.h
  - include/grpc++/impl/codegen/server_context.h
  - include/grpc++/impl/codegen/server_interface.h
  - include/grpc++/impl/codegen/service_type.h
  - include/grpc++/impl/codegen/slice.h
  - include/grpc++/impl/codegen/status.h
  - include/grpc++/impl/codegen/status_code_enum.h
  - include/grpc++/impl/codegen/string_ref.h
  - include/grpc++/impl/codegen/stub_options.h
  - include/grpc++/impl/codegen/sync_stream.h
  - include/grpc++/impl/codegen/time.h
  - include/grpc++/impl/grpc_library.h
  - include/grpc++/impl/method_handler_impl.h
  - include/grpc++/impl/rpc_method.h
  - include/grpc++/impl/rpc_service_method.h
  - include/grpc++/impl/serialization_traits.h
  - include/grpc++/impl/server_builder_option.h
  - include/grpc++/impl/server_builder_plugin.h
  - include/grpc++/impl/server_initializer.h
  - include/grpc++/impl/service_type.h
  - include/grpc++/resource_quota.h
  - include/grpc++/security/auth_context.h
  - include/grpc++/security/auth_metadata_processor.h
  - include/grpc++/security/credentials.h
  - include/grpc++/security/server_credentials.h
  - include/grpc++/server.h
  - include/grpc++/server_builder.h
  - include/grpc++/server_context.h
  - include/grpc++/server_posix.h
  - include/grpc++/support/async_stream.h
  - include/grpc++/support/async_unary_call.h
  - include/grpc++/support/byte_buffer.h
  - include/grpc++/support/channel_arguments.h
  - include/grpc++/support/config.h
  - include/grpc++/support/slice.h
  - include/grpc++/support/status.h
  - include/grpc++/support/status_code_enum.h
  - include/grpc++/support/string_ref.h
  - include/grpc++/support/stub_options.h
  - include/grpc++/support/sync_stream.h
  - include/grpc++/support/time.h
  - include/grpcpp/alarm.h
  - include/grpcpp/channel.h
  - include/grpcpp/client_context.h
  - include/grpcpp/completion_queue.h
  - include/grpcpp/create_channel.h
  - include/grpcpp/create_channel_posix.h
  - include/grpcpp/ext/call_metric_recorder.h
  - include/grpcpp/ext/health_check_service_server_builder_option.h
  - include/grpcpp/generic/async_generic_service.h
  - include/grpcpp/generic/generic_stub.h
  - include/grpcpp/grpcpp.h
  - include/grpcpp/health_check_service_interface.h
  - include/grpcpp/impl/call.h
  - include/grpcpp/impl/call_hook.h
  - include/grpcpp/impl/call_op_set_interface.h
  - include/grpcpp/impl/channel_argument_option.h
  - include/grpcpp/impl/client_unary_call.h
  - include/grpcpp/impl/codegen/async_generic_service.h
  - include/grpcpp/impl/codegen/async_stream.h
  - include/grpcpp/impl/codegen/async_unary_call.h
  - include/grpcpp/impl/codegen/byte_buffer.h
  - include/grpcpp/impl/codegen/call.h
  - include/grpcpp/impl/codegen/call_hook.h
  - include/grpcpp/impl/codegen/call_op_set.h
  - include/grpcpp/impl/codegen/call_op_set_interface.h
  - include/grpcpp/impl/codegen/callback_common.h
  - include/grpcpp/impl/codegen/channel_interface.h
  - include/grpcpp/impl/codegen/client_callback.h
  - include/grpcpp/impl/codegen/client_context.h
  - include/grpcpp/impl/codegen/client_interceptor.h
  - include/grpcpp/impl/codegen/client_unary_call.h
  - include/grpcpp/impl/codegen/completion_queue.h
  - include/grpcpp/impl/codegen/completion_queue_tag.h
  - include/grpcpp/impl/codegen/config.h
  - include/grpcpp/impl/codegen/config_protobuf.h
  - include/grpcpp/impl/codegen/core_codegen.h
  - include/grpcpp/impl/codegen/core_codegen_interface.h
  - include/grpcpp/impl/codegen/create_auth_context.h
  - include/grpcpp/impl/codegen/delegating_channel.h
  - include/grpcpp/impl/codegen/grpc_library.h
  - include/grpcpp/impl/codegen/intercepted_channel.h
  - include/grpcpp/impl/codegen/interceptor.h
  - include/grpcpp/impl/codegen/interceptor_common.h
  - include/grpcpp/impl/codegen/message_allocator.h
  - include/grpcpp/impl/codegen/metadata_map.h
  - include/grpcpp/impl/codegen/method_handler.h
  - include/grpcpp/impl/codegen/method_handler_impl.h
  - include/grpcpp/impl/codegen/proto_buffer_reader.h
  - include/grpcpp/impl/codegen/proto_buffer_writer.h
  - include/grpcpp/impl/codegen/proto_utils.h
  - include/grpcpp/impl/codegen/rpc_method.h
  - include/grpcpp/impl/codegen/rpc_service_method.h
  - include/grpcpp/impl/codegen/security/auth_context.h
  - include/grpcpp/impl/codegen/serialization_traits.h
  - include/grpcpp/impl/codegen/server_callback.h
  - include/grpcpp/impl/codegen/server_callback_handlers.h
  - include/grpcpp/impl/codegen/server_context.h
  - include/grpcpp/impl/codegen/server_interceptor.h
  - include/grpcpp/impl/codegen/server_interface.h
  - include/grpcpp/impl/codegen/service_type.h
  - include/grpcpp/impl/codegen/slice.h
  - include/grpcpp/impl/codegen/status.h
  - include/grpcpp/impl/codegen/status_code_enum.h
  - include/grpcpp/impl/codegen/string_ref.h
  - include/grpcpp/impl/codegen/stub_options.h
  - include/grpcpp/impl/codegen/sync.h
  - include/grpcpp/impl/codegen/sync_stream.h
  - include/grpcpp/impl/codegen/time.h
  - include/grpcpp/impl/grpc_library.h
  - include/grpcpp/impl/method_handler_impl.h
  - include/grpcpp/impl/rpc_method.h
  - include/grpcpp/impl/rpc_service_method.h
  - include/grpcpp/impl/serialization_traits.h
  - include/grpcpp/impl/server_builder_option.h
  - include/grpcpp/impl/server_builder_plugin.h
  - include/grpcpp/impl/server_initializer.h
  - include/grpcpp/impl/service_type.h
  - include/grpcpp/resource_quota.h
  - include/grpcpp/security/auth_context.h
  - include/grpcpp/security/auth_metadata_processor.h
  - include/grpcpp/security/authorization_policy_provider.h
  - include/grpcpp/security/credentials.h
  - include/grpcpp/security/server_credentials.h
  - include/grpcpp/security/tls_certificate_provider.h
  - include/grpcpp/security/tls_certificate_verifier.h
  - include/grpcpp/security/tls_credentials_options.h
  - include/grpcpp/server.h
  - include/grpcpp/server_builder.h
  - include/grpcpp/server_context.h
  - include/grpcpp/server_posix.h
  - include/grpcpp/support/async_stream.h
  - include/grpcpp/support/async_unary_call.h
  - include/grpcpp/support/byte_buffer.h
  - include/grpcpp/support/channel_arguments.h
  - include/grpcpp/support/client_callback.h
  - include/grpcpp/support/client_interceptor.h
  - include/grpcpp/support/config.h
  - include/grpcpp/support/interceptor.h
  - include/grpcpp/support/message_allocator.h
  - include/grpcpp/support/method_handler.h
  - include/grpcpp/support/proto_buffer_reader.h
  - include/grpcpp/support/proto_buffer_writer.h
  - include/grpcpp/support/server_callback.h
  - include/grpcpp/support/server_interceptor.h
  - include/grpcpp/support/slice.h
  - include/grpcpp/support/status.h
  - include/grpcpp/support/status_code_enum.h
  - include/grpcpp/support/string_ref.h
  - include/grpcpp/support/stub_options.h
  - include/grpcpp/support/sync_stream.h
  - include/grpcpp/support/time.h
  - include/grpcpp/support/validate_service_config.h
  headers:
  - src/cpp/client/create_channel_internal.h
  - src/cpp/common/channel_filter.h
  - src/cpp/server/dynamic_thread_pool.h
  - src/cpp/server/external_connection_acceptor_impl.h
  - src/cpp/server/health/default_health_check_service.h
  - src/cpp/server/thread_pool_interface.h
  - src/cpp/thread_manager/thread_manager.h
  src:
  - src/cpp/client/channel_cc.cc
  - src/cpp/client/client_callback.cc
  - src/cpp/client/client_context.cc
  - src/cpp/client/client_interceptor.cc
  - src/cpp/client/create_channel.cc
  - src/cpp/client/create_channel_internal.cc
  - src/cpp/client/create_channel_posix.cc
  - src/cpp/client/credentials_cc.cc
  - src/cpp/client/insecure_credentials.cc
  - src/cpp/codegen/codegen_init.cc
  - src/cpp/common/alarm.cc
  - src/cpp/common/channel_arguments.cc
  - src/cpp/common/channel_filter.cc
  - src/cpp/common/completion_queue_cc.cc
  - src/cpp/common/core_codegen.cc
  - src/cpp/common/insecure_create_auth_context.cc
  - src/cpp/common/resource_quota_cc.cc
  - src/cpp/common/rpc_method.cc
  - src/cpp/common/validate_service_config.cc
  - src/cpp/common/version_cc.cc
  - src/cpp/server/async_generic_service.cc
  - src/cpp/server/channel_argument_option.cc
  - src/cpp/server/create_default_thread_pool.cc
  - src/cpp/server/external_connection_acceptor_impl.cc
  - src/cpp/server/health/default_health_check_service.cc
  - src/cpp/server/health/health_check_service.cc
  - src/cpp/server/health/health_check_service_server_builder_option.cc
  - src/cpp/server/insecure_server_credentials.cc
  - src/cpp/server/orca/call_metric_recorder.cc
  - src/cpp/server/server_builder.cc
  - src/cpp/server/server_callback.cc
  - src/cpp/server/server_cc.cc
  - src/cpp/server/server_context.cc
  - src/cpp/server/server_credentials.cc
  - src/cpp/server/server_posix.cc
  - src/cpp/thread_manager/thread_manager.cc
  - src/cpp/util/byte_buffer_cc.cc
  - src/cpp/util/status.cc
  - src/cpp/util/string_ref.cc
  - src/cpp/util/time_cc.cc
  deps:
  - grpc_unsecure
  baselib: true
- name: grpc_plugin_support
  build: protoc
  language: c++
  public_headers:
  - include/grpc++/impl/codegen/config_protobuf.h
  - include/grpcpp/impl/codegen/config_protobuf.h
  headers:
  - src/compiler/config.h
  - src/compiler/config_protobuf.h
  - src/compiler/cpp_generator.h
  - src/compiler/cpp_generator_helpers.h
  - src/compiler/cpp_plugin.h
  - src/compiler/csharp_generator.h
  - src/compiler/csharp_generator_helpers.h
  - src/compiler/generator_helpers.h
  - src/compiler/node_generator.h
  - src/compiler/node_generator_helpers.h
  - src/compiler/objective_c_generator.h
  - src/compiler/objective_c_generator_helpers.h
  - src/compiler/php_generator.h
  - src/compiler/php_generator_helpers.h
  - src/compiler/protobuf_plugin.h
  - src/compiler/python_generator.h
  - src/compiler/python_generator_helpers.h
  - src/compiler/python_private_generator.h
  - src/compiler/ruby_generator.h
  - src/compiler/ruby_generator_helpers-inl.h
  - src/compiler/ruby_generator_map-inl.h
  - src/compiler/ruby_generator_string-inl.h
  - src/compiler/schema_interface.h
  src:
  - src/compiler/cpp_generator.cc
  - src/compiler/csharp_generator.cc
  - src/compiler/node_generator.cc
  - src/compiler/objective_c_generator.cc
  - src/compiler/php_generator.cc
  - src/compiler/python_generator.cc
  - src/compiler/ruby_generator.cc
  deps: []
- name: grpcpp_channelz
  build: all
  language: c++
  public_headers:
  - include/grpcpp/ext/channelz_service_plugin.h
  headers:
  - src/cpp/server/channelz/channelz_service.h
  src:
  - src/proto/grpc/channelz/channelz.proto
  - src/cpp/server/channelz/channelz_service.cc
  - src/cpp/server/channelz/channelz_service_plugin.cc
  deps:
  - grpc++
targets:
- name: bad_server_response_test
  build: test
  language: c
  headers:
  - test/core/end2end/cq_verifier.h
  src:
  - test/core/end2end/bad_server_response_test.cc
  - test/core/end2end/cq_verifier.cc
  deps:
  - grpc_test_util
- name: bad_ssl_alpn_test
  build: test
  language: c
  headers:
  - test/core/end2end/cq_verifier.h
  - test/core/util/cmdline.h
  - test/core/util/evaluate_args_test_util.h
  - test/core/util/fuzzer_util.h
  - test/core/util/grpc_profiler.h
  - test/core/util/histogram.h
  - test/core/util/mock_authorization_endpoint.h
  - test/core/util/mock_endpoint.h
  - test/core/util/parse_hexstring.h
  - test/core/util/passthru_endpoint.h
  - test/core/util/resolve_localhost_ip46.h
  - test/core/util/slice_splitter.h
  - test/core/util/subprocess.h
  - test/core/util/tracer_util.h
  src:
  - test/core/bad_ssl/bad_ssl_test.cc
  - test/core/end2end/cq_verifier.cc
  - test/core/util/cmdline.cc
  - test/core/util/fuzzer_util.cc
  - test/core/util/grpc_profiler.cc
  - test/core/util/histogram.cc
  - test/core/util/mock_endpoint.cc
  - test/core/util/parse_hexstring.cc
  - test/core/util/passthru_endpoint.cc
  - test/core/util/resolve_localhost_ip46.cc
  - test/core/util/slice_splitter.cc
  - test/core/util/subprocess_posix.cc
  - test/core/util/subprocess_windows.cc
  - test/core/util/tracer_util.cc
  deps:
  - grpc_test_util
  platforms:
  - linux
  - posix
  - mac
- name: bad_ssl_cert_test
  build: test
  language: c
  headers:
  - test/core/end2end/cq_verifier.h
  - test/core/util/cmdline.h
  - test/core/util/evaluate_args_test_util.h
  - test/core/util/fuzzer_util.h
  - test/core/util/grpc_profiler.h
  - test/core/util/histogram.h
  - test/core/util/mock_authorization_endpoint.h
  - test/core/util/mock_endpoint.h
  - test/core/util/parse_hexstring.h
  - test/core/util/passthru_endpoint.h
  - test/core/util/resolve_localhost_ip46.h
  - test/core/util/slice_splitter.h
  - test/core/util/subprocess.h
  - test/core/util/tracer_util.h
  src:
  - test/core/bad_ssl/bad_ssl_test.cc
  - test/core/end2end/cq_verifier.cc
  - test/core/util/cmdline.cc
  - test/core/util/fuzzer_util.cc
  - test/core/util/grpc_profiler.cc
  - test/core/util/histogram.cc
  - test/core/util/mock_endpoint.cc
  - test/core/util/parse_hexstring.cc
  - test/core/util/passthru_endpoint.cc
  - test/core/util/resolve_localhost_ip46.cc
  - test/core/util/slice_splitter.cc
  - test/core/util/subprocess_posix.cc
  - test/core/util/subprocess_windows.cc
  - test/core/util/tracer_util.cc
  deps:
  - grpc_test_util
  platforms:
  - linux
  - posix
  - mac
- name: connection_refused_test
  build: test
  language: c
  headers:
  - test/core/end2end/cq_verifier.h
  src:
  - test/core/end2end/connection_refused_test.cc
  - test/core/end2end/cq_verifier.cc
  deps:
  - grpc_test_util
- name: dualstack_socket_test
  build: test
  language: c
  headers:
  - test/core/end2end/cq_verifier.h
  src:
  - test/core/end2end/cq_verifier.cc
  - test/core/end2end/dualstack_socket_test.cc
  deps:
  - grpc_test_util
  platforms:
  - linux
  - posix
  - mac
- name: fd_conservation_posix_test
  build: test
  language: c
  headers:
  - test/core/util/cmdline.h
  - test/core/util/evaluate_args_test_util.h
  - test/core/util/fuzzer_util.h
  - test/core/util/grpc_profiler.h
  - test/core/util/histogram.h
  - test/core/util/mock_authorization_endpoint.h
  - test/core/util/mock_endpoint.h
  - test/core/util/parse_hexstring.h
  - test/core/util/passthru_endpoint.h
  - test/core/util/resolve_localhost_ip46.h
  - test/core/util/slice_splitter.h
  - test/core/util/subprocess.h
  - test/core/util/tracer_util.h
  src:
  - test/core/iomgr/fd_conservation_posix_test.cc
  - test/core/util/cmdline.cc
  - test/core/util/fuzzer_util.cc
  - test/core/util/grpc_profiler.cc
  - test/core/util/histogram.cc
  - test/core/util/mock_endpoint.cc
  - test/core/util/parse_hexstring.cc
  - test/core/util/passthru_endpoint.cc
  - test/core/util/resolve_localhost_ip46.cc
  - test/core/util/slice_splitter.cc
  - test/core/util/subprocess_posix.cc
  - test/core/util/subprocess_windows.cc
  - test/core/util/tracer_util.cc
  deps:
  - grpc_test_util
  platforms:
  - linux
  - posix
  - mac
- name: fling_stream_test
  build: test
  language: c
  headers:
  - test/core/end2end/data/ssl_test_data.h
  - test/core/util/cmdline.h
  - test/core/util/evaluate_args_test_util.h
  - test/core/util/fuzzer_util.h
  - test/core/util/grpc_profiler.h
  - test/core/util/histogram.h
  - test/core/util/mock_authorization_endpoint.h
  - test/core/util/mock_endpoint.h
  - test/core/util/parse_hexstring.h
  - test/core/util/passthru_endpoint.h
  - test/core/util/resolve_localhost_ip46.h
  - test/core/util/slice_splitter.h
  - test/core/util/subprocess.h
  - test/core/util/tracer_util.h
  src:
  - test/core/end2end/data/client_certs.cc
  - test/core/end2end/data/server1_cert.cc
  - test/core/end2end/data/server1_key.cc
  - test/core/end2end/data/test_root_cert.cc
  - test/core/fling/fling_stream_test.cc
  - test/core/util/cmdline.cc
  - test/core/util/fuzzer_util.cc
  - test/core/util/grpc_profiler.cc
  - test/core/util/histogram.cc
  - test/core/util/mock_endpoint.cc
  - test/core/util/parse_hexstring.cc
  - test/core/util/passthru_endpoint.cc
  - test/core/util/resolve_localhost_ip46.cc
  - test/core/util/slice_splitter.cc
  - test/core/util/subprocess_posix.cc
  - test/core/util/subprocess_windows.cc
  - test/core/util/tracer_util.cc
  deps:
  - grpc_test_util
  platforms:
  - linux
  - posix
  - mac
- name: fling_test
  build: test
  language: c
  headers:
  - test/core/end2end/data/ssl_test_data.h
  - test/core/util/cmdline.h
  - test/core/util/evaluate_args_test_util.h
  - test/core/util/fuzzer_util.h
  - test/core/util/grpc_profiler.h
  - test/core/util/histogram.h
  - test/core/util/mock_authorization_endpoint.h
  - test/core/util/mock_endpoint.h
  - test/core/util/parse_hexstring.h
  - test/core/util/passthru_endpoint.h
  - test/core/util/resolve_localhost_ip46.h
  - test/core/util/slice_splitter.h
  - test/core/util/subprocess.h
  - test/core/util/tracer_util.h
  src:
  - test/core/end2end/data/client_certs.cc
  - test/core/end2end/data/server1_cert.cc
  - test/core/end2end/data/server1_key.cc
  - test/core/end2end/data/test_root_cert.cc
  - test/core/fling/fling_test.cc
  - test/core/util/cmdline.cc
  - test/core/util/fuzzer_util.cc
  - test/core/util/grpc_profiler.cc
  - test/core/util/histogram.cc
  - test/core/util/mock_endpoint.cc
  - test/core/util/parse_hexstring.cc
  - test/core/util/passthru_endpoint.cc
  - test/core/util/resolve_localhost_ip46.cc
  - test/core/util/slice_splitter.cc
  - test/core/util/subprocess_posix.cc
  - test/core/util/subprocess_windows.cc
  - test/core/util/tracer_util.cc
  deps:
  - grpc_test_util
  platforms:
  - linux
  - posix
  - mac
- name: goaway_server_test
  build: test
  language: c
  headers:
  - test/core/end2end/cq_verifier.h
  src:
  - test/core/end2end/cq_verifier.cc
  - test/core/end2end/goaway_server_test.cc
  deps:
  - grpc_test_util
- name: inproc_callback_test
  build: test
  language: c
  headers:
  - test/core/end2end/end2end_tests.h
  - test/core/end2end/fixtures/local_util.h
  src:
  - test/core/end2end/fixtures/local_util.cc
  - test/core/end2end/inproc_callback_test.cc
  deps:
  - grpc_test_util
  uses_polling: false
- name: invalid_call_argument_test
  build: test
  language: c
  headers:
  - test/core/end2end/cq_verifier.h
  src:
  - test/core/end2end/cq_verifier.cc
  - test/core/end2end/invalid_call_argument_test.cc
  deps:
  - grpc_test_util
- name: multiple_server_queues_test
  build: test
  language: c
  headers: []
  src:
  - test/core/end2end/multiple_server_queues_test.cc
  deps:
  - grpc_test_util
- name: no_server_test
  build: test
  language: c
  headers:
  - test/core/end2end/cq_verifier.h
  src:
  - test/core/end2end/cq_verifier.cc
  - test/core/end2end/no_server_test.cc
  deps:
  - grpc_test_util
- name: pollset_windows_starvation_test
  build: test
  language: c
  headers: []
  src:
  - test/core/iomgr/pollset_windows_starvation_test.cc
  deps:
  - grpc_test_util
  platforms:
  - linux
  - posix
  - windows
- name: public_headers_must_be_c89
  build: test
  language: c
  headers:
  - src/core/lib/security/authorization/grpc_authorization_policy_provider.h
  - src/core/lib/security/authorization/rbac_translator.h
  src:
  - src/core/lib/security/authorization/grpc_authorization_policy_provider.cc
  - src/core/lib/security/authorization/rbac_translator.cc
  - test/core/surface/public_headers_must_be_c89.c
  deps:
  - grpc_test_util
- name: tcp_posix_test
  build: test
  language: c
  headers:
  - test/core/iomgr/endpoint_tests.h
  - test/core/util/cmdline.h
  - test/core/util/evaluate_args_test_util.h
  - test/core/util/fuzzer_util.h
  - test/core/util/grpc_profiler.h
  - test/core/util/histogram.h
  - test/core/util/mock_authorization_endpoint.h
  - test/core/util/mock_endpoint.h
  - test/core/util/parse_hexstring.h
  - test/core/util/passthru_endpoint.h
  - test/core/util/resolve_localhost_ip46.h
  - test/core/util/slice_splitter.h
  - test/core/util/subprocess.h
  - test/core/util/tracer_util.h
  src:
  - test/core/iomgr/endpoint_tests.cc
  - test/core/iomgr/tcp_posix_test.cc
  - test/core/util/cmdline.cc
  - test/core/util/fuzzer_util.cc
  - test/core/util/grpc_profiler.cc
  - test/core/util/histogram.cc
  - test/core/util/mock_endpoint.cc
  - test/core/util/parse_hexstring.cc
  - test/core/util/passthru_endpoint.cc
  - test/core/util/resolve_localhost_ip46.cc
  - test/core/util/slice_splitter.cc
  - test/core/util/subprocess_posix.cc
  - test/core/util/subprocess_windows.cc
  - test/core/util/tracer_util.cc
  deps:
  - grpc_test_util
  platforms:
  - linux
  - posix
- name: test_core_iomgr_timer_list_test
  build: test
  language: c
  headers:
  - test/core/util/cmdline.h
  - test/core/util/evaluate_args_test_util.h
  - test/core/util/fuzzer_util.h
  - test/core/util/grpc_profiler.h
  - test/core/util/histogram.h
  - test/core/util/mock_authorization_endpoint.h
  - test/core/util/mock_endpoint.h
  - test/core/util/parse_hexstring.h
  - test/core/util/passthru_endpoint.h
  - test/core/util/resolve_localhost_ip46.h
  - test/core/util/slice_splitter.h
  - test/core/util/subprocess.h
  - test/core/util/tracer_util.h
  src:
  - test/core/iomgr/timer_list_test.cc
  - test/core/util/cmdline.cc
  - test/core/util/fuzzer_util.cc
  - test/core/util/grpc_profiler.cc
  - test/core/util/histogram.cc
  - test/core/util/mock_endpoint.cc
  - test/core/util/parse_hexstring.cc
  - test/core/util/passthru_endpoint.cc
  - test/core/util/resolve_localhost_ip46.cc
  - test/core/util/slice_splitter.cc
  - test/core/util/subprocess_posix.cc
  - test/core/util/subprocess_windows.cc
  - test/core/util/tracer_util.cc
  deps:
  - grpc_test_util
  uses_polling: false
- name: activity_test
  gtest: true
  build: test
  run: false
  language: c++
  headers:
  - src/core/lib/gprpp/atomic_utils.h
  - src/core/lib/gprpp/bitset.h
  - src/core/lib/gprpp/debug_location.h
  - src/core/lib/gprpp/orphanable.h
  - src/core/lib/gprpp/ref_counted.h
  - src/core/lib/gprpp/ref_counted_ptr.h
  - src/core/lib/promise/activity.h
  - src/core/lib/promise/context.h
  - src/core/lib/promise/detail/basic_join.h
  - src/core/lib/promise/detail/basic_seq.h
  - src/core/lib/promise/detail/promise_factory.h
  - src/core/lib/promise/detail/promise_like.h
  - src/core/lib/promise/detail/status.h
  - src/core/lib/promise/join.h
  - src/core/lib/promise/poll.h
  - src/core/lib/promise/promise.h
  - src/core/lib/promise/seq.h
  - src/core/lib/promise/wait_set.h
  - test/core/promise/test_wakeup_schedulers.h
  src:
  - src/core/lib/promise/activity.cc
  - test/core/promise/activity_test.cc
  deps:
  - absl/container:flat_hash_set
  - absl/hash:hash
  - absl/meta:type_traits
  - absl/status:statusor
  - absl/utility:utility
  - gpr
  uses_polling: false
- name: address_sorting_test
  gtest: true
  build: test
  language: c++
  headers: []
  src:
  - test/cpp/naming/address_sorting_test.cc
  deps:
  - grpc++_test_config
  - grpc++_test_util
  platforms:
  - linux
  - posix
  - mac
- name: address_sorting_test_unsecure
  gtest: true
  build: test
  language: c++
  headers:
  - test/core/util/cmdline.h
  - test/core/util/evaluate_args_test_util.h
  - test/core/util/fuzzer_util.h
  - test/core/util/grpc_profiler.h
  - test/core/util/histogram.h
  - test/core/util/mock_authorization_endpoint.h
  - test/core/util/mock_endpoint.h
  - test/core/util/parse_hexstring.h
  - test/core/util/passthru_endpoint.h
  - test/core/util/resolve_localhost_ip46.h
  - test/core/util/slice_splitter.h
  - test/core/util/subprocess.h
  - test/core/util/tracer_util.h
  - test/cpp/util/byte_buffer_proto_helper.h
  - test/cpp/util/string_ref_helper.h
  - test/cpp/util/subprocess.h
  src:
  - test/core/util/cmdline.cc
  - test/core/util/fuzzer_util.cc
  - test/core/util/grpc_profiler.cc
  - test/core/util/histogram.cc
  - test/core/util/mock_endpoint.cc
  - test/core/util/parse_hexstring.cc
  - test/core/util/passthru_endpoint.cc
  - test/core/util/resolve_localhost_ip46.cc
  - test/core/util/slice_splitter.cc
  - test/core/util/subprocess_posix.cc
  - test/core/util/subprocess_windows.cc
  - test/core/util/tracer_util.cc
  - test/cpp/naming/address_sorting_test.cc
  - test/cpp/util/byte_buffer_proto_helper.cc
  - test/cpp/util/string_ref_helper.cc
  - test/cpp/util/subprocess.cc
  deps:
  - grpc++_unsecure
  - grpc_test_util_unsecure
  - grpc++_test_config
  platforms:
  - linux
  - posix
  - mac
- name: admin_services_end2end_test
  gtest: true
  build: test
  language: c++
  headers:
  - src/cpp/server/csds/csds.h
  src:
  - src/proto/grpc/testing/xds/v3/base.proto
  - src/proto/grpc/testing/xds/v3/config_dump.proto
  - src/proto/grpc/testing/xds/v3/csds.proto
  - src/proto/grpc/testing/xds/v3/percent.proto
  - src/cpp/server/admin/admin_services.cc
  - src/cpp/server/csds/csds.cc
  - test/cpp/end2end/admin_services_end2end_test.cc
  deps:
  - grpc++_reflection
  - grpcpp_channelz
  - grpc++_test_util
- name: alarm_test
  gtest: true
  build: test
  language: c++
  headers:
  - test/core/util/cmdline.h
  - test/core/util/evaluate_args_test_util.h
  - test/core/util/fuzzer_util.h
  - test/core/util/grpc_profiler.h
  - test/core/util/histogram.h
  - test/core/util/mock_authorization_endpoint.h
  - test/core/util/mock_endpoint.h
  - test/core/util/parse_hexstring.h
  - test/core/util/passthru_endpoint.h
  - test/core/util/resolve_localhost_ip46.h
  - test/core/util/slice_splitter.h
  - test/core/util/subprocess.h
  - test/core/util/tracer_util.h
  src:
  - test/core/util/cmdline.cc
  - test/core/util/fuzzer_util.cc
  - test/core/util/grpc_profiler.cc
  - test/core/util/histogram.cc
  - test/core/util/mock_endpoint.cc
  - test/core/util/parse_hexstring.cc
  - test/core/util/passthru_endpoint.cc
  - test/core/util/resolve_localhost_ip46.cc
  - test/core/util/slice_splitter.cc
  - test/core/util/subprocess_posix.cc
  - test/core/util/subprocess_windows.cc
  - test/core/util/tracer_util.cc
  - test/cpp/common/alarm_test.cc
  deps:
  - grpc++_unsecure
  - grpc_test_util_unsecure
  platforms:
  - linux
  - posix
  - mac
- name: alloc_test
  gtest: true
  build: test
  language: c++
  headers: []
  src:
  - test/core/gpr/alloc_test.cc
  deps:
  - grpc_test_util
  uses_polling: false
- name: alpn_test
  gtest: true
  build: test
  language: c++
  headers: []
  src:
  - test/core/transport/chttp2/alpn_test.cc
  deps:
  - grpc_test_util
- name: alts_concurrent_connectivity_test
  gtest: true
  build: test
  run: false
  language: c++
  headers:
  - test/core/end2end/cq_verifier.h
  - test/core/tsi/alts/fake_handshaker/fake_handshaker_server.h
  - test/core/util/fake_udp_and_tcp_server.h
  src:
  - test/core/tsi/alts/fake_handshaker/handshaker.proto
  - test/core/tsi/alts/fake_handshaker/transport_security_common.proto
  - test/core/end2end/cq_verifier.cc
  - test/core/tsi/alts/fake_handshaker/fake_handshaker_server.cc
  - test/core/tsi/alts/handshaker/alts_concurrent_connectivity_test.cc
  - test/core/util/fake_udp_and_tcp_server.cc
  deps:
  - grpc++
  - grpc_test_util
  platforms:
  - linux
  - posix
- name: alts_counter_test
  gtest: true
  build: test
  language: c++
  headers:
  - test/core/tsi/alts/crypt/gsec_test_util.h
  src:
  - test/core/tsi/alts/crypt/gsec_test_util.cc
  - test/core/tsi/alts/frame_protector/alts_counter_test.cc
  deps:
  - grpc_test_util
- name: alts_crypt_test
  gtest: true
  build: test
  language: c++
  headers:
  - test/core/tsi/alts/crypt/gsec_test_util.h
  src:
  - test/core/tsi/alts/crypt/aes_gcm_test.cc
  - test/core/tsi/alts/crypt/gsec_test_util.cc
  deps:
  - grpc_test_util
- name: alts_crypter_test
  gtest: true
  build: test
  language: c++
  headers:
  - test/core/tsi/alts/crypt/gsec_test_util.h
  src:
  - test/core/tsi/alts/crypt/gsec_test_util.cc
  - test/core/tsi/alts/frame_protector/alts_crypter_test.cc
  deps:
  - grpc_test_util
- name: alts_frame_protector_test
  gtest: true
  build: test
  language: c++
  headers:
  - test/core/tsi/alts/crypt/gsec_test_util.h
  - test/core/tsi/transport_security_test_lib.h
  src:
  - test/core/tsi/alts/crypt/gsec_test_util.cc
  - test/core/tsi/alts/frame_protector/alts_frame_protector_test.cc
  - test/core/tsi/transport_security_test_lib.cc
  deps:
  - grpc_test_util
- name: alts_grpc_record_protocol_test
  gtest: true
  build: test
  language: c++
  headers:
  - test/core/tsi/alts/crypt/gsec_test_util.h
  src:
  - test/core/tsi/alts/crypt/gsec_test_util.cc
  - test/core/tsi/alts/zero_copy_frame_protector/alts_grpc_record_protocol_test.cc
  deps:
  - grpc_test_util
- name: alts_handshaker_client_test
  gtest: true
  build: test
  language: c++
  headers:
  - test/core/tsi/alts/handshaker/alts_handshaker_service_api_test_lib.h
  src:
  - test/core/tsi/alts/handshaker/alts_handshaker_client_test.cc
  - test/core/tsi/alts/handshaker/alts_handshaker_service_api_test_lib.cc
  deps:
  - grpc_test_util
- name: alts_iovec_record_protocol_test
  gtest: true
  build: test
  language: c++
  headers:
  - test/core/tsi/alts/crypt/gsec_test_util.h
  src:
  - test/core/tsi/alts/crypt/gsec_test_util.cc
  - test/core/tsi/alts/zero_copy_frame_protector/alts_iovec_record_protocol_test.cc
  deps:
  - grpc_test_util
- name: alts_security_connector_test
  gtest: true
  build: test
  language: c++
  headers:
  - test/core/util/cmdline.h
  - test/core/util/evaluate_args_test_util.h
  - test/core/util/fuzzer_util.h
  - test/core/util/grpc_profiler.h
  - test/core/util/histogram.h
  - test/core/util/mock_authorization_endpoint.h
  - test/core/util/mock_endpoint.h
  - test/core/util/parse_hexstring.h
  - test/core/util/passthru_endpoint.h
  - test/core/util/resolve_localhost_ip46.h
  - test/core/util/slice_splitter.h
  - test/core/util/subprocess.h
  - test/core/util/tracer_util.h
  src:
  - test/core/security/alts_security_connector_test.cc
  - test/core/util/cmdline.cc
  - test/core/util/fuzzer_util.cc
  - test/core/util/grpc_profiler.cc
  - test/core/util/histogram.cc
  - test/core/util/mock_endpoint.cc
  - test/core/util/parse_hexstring.cc
  - test/core/util/passthru_endpoint.cc
  - test/core/util/resolve_localhost_ip46.cc
  - test/core/util/slice_splitter.cc
  - test/core/util/subprocess_posix.cc
  - test/core/util/subprocess_windows.cc
  - test/core/util/tracer_util.cc
  deps:
  - grpc_test_util
- name: alts_tsi_handshaker_test
  gtest: true
  build: test
  language: c++
  headers:
  - test/core/tsi/alts/handshaker/alts_handshaker_service_api_test_lib.h
  src:
  - test/core/tsi/alts/handshaker/alts_handshaker_service_api_test_lib.cc
  - test/core/tsi/alts/handshaker/alts_tsi_handshaker_test.cc
  deps:
  - grpc_test_util
- name: alts_tsi_utils_test
  gtest: true
  build: test
  language: c++
  headers:
  - test/core/tsi/alts/handshaker/alts_handshaker_service_api_test_lib.h
  src:
  - test/core/tsi/alts/handshaker/alts_handshaker_service_api_test_lib.cc
  - test/core/tsi/alts/handshaker/alts_tsi_utils_test.cc
  deps:
  - grpc_test_util
- name: alts_util_test
  gtest: true
  build: test
  language: c++
  headers: []
  src:
  - test/cpp/common/alts_util_test.cc
  deps:
  - grpc++_alts
  - grpc++_test_util
- name: alts_zero_copy_grpc_protector_test
  gtest: true
  build: test
  language: c++
  headers:
  - test/core/tsi/alts/crypt/gsec_test_util.h
  src:
  - test/core/tsi/alts/crypt/gsec_test_util.cc
  - test/core/tsi/alts/zero_copy_frame_protector/alts_zero_copy_grpc_protector_test.cc
  deps:
  - grpc_test_util
- name: arena_promise_test
  gtest: true
  build: test
  language: c++
  headers:
  - test/core/promise/test_context.h
  src:
  - test/core/promise/arena_promise_test.cc
  deps:
  - grpc_test_util_unsecure
  uses_polling: false
- name: arena_test
  gtest: true
  build: test
  language: c++
  headers: []
  src:
  - test/core/resource_quota/arena_test.cc
  deps:
  - grpc_test_util_unsecure
  uses_polling: false
- name: async_end2end_test
  gtest: true
  build: test
  language: c++
  headers: []
  src:
  - src/proto/grpc/health/v1/health.proto
  - src/proto/grpc/testing/duplicate/echo_duplicate.proto
  - src/proto/grpc/testing/echo.proto
  - src/proto/grpc/testing/echo_messages.proto
  - src/proto/grpc/testing/simple_messages.proto
  - src/proto/grpc/testing/xds/v3/orca_load_report.proto
  - test/cpp/end2end/async_end2end_test.cc
  deps:
  - grpc++_test_util
- name: auth_context_test
  gtest: true
  build: test
  language: c++
  headers:
  - test/core/util/cmdline.h
  - test/core/util/evaluate_args_test_util.h
  - test/core/util/fuzzer_util.h
  - test/core/util/grpc_profiler.h
  - test/core/util/histogram.h
  - test/core/util/mock_authorization_endpoint.h
  - test/core/util/mock_endpoint.h
  - test/core/util/parse_hexstring.h
  - test/core/util/passthru_endpoint.h
  - test/core/util/resolve_localhost_ip46.h
  - test/core/util/slice_splitter.h
  - test/core/util/subprocess.h
  - test/core/util/tracer_util.h
  src:
  - test/core/security/auth_context_test.cc
  - test/core/util/cmdline.cc
  - test/core/util/fuzzer_util.cc
  - test/core/util/grpc_profiler.cc
  - test/core/util/histogram.cc
  - test/core/util/mock_endpoint.cc
  - test/core/util/parse_hexstring.cc
  - test/core/util/passthru_endpoint.cc
  - test/core/util/resolve_localhost_ip46.cc
  - test/core/util/slice_splitter.cc
  - test/core/util/subprocess_posix.cc
  - test/core/util/subprocess_windows.cc
  - test/core/util/tracer_util.cc
  deps:
  - grpc_test_util
  uses_polling: false
- name: auth_property_iterator_test
  gtest: true
  build: test
  language: c++
  headers: []
  src:
  - test/cpp/common/auth_property_iterator_test.cc
  deps:
  - grpc++_test_util
  uses_polling: false
- name: authorization_matchers_test
  gtest: true
  build: test
  language: c++
  headers:
  - test/core/util/cmdline.h
  - test/core/util/evaluate_args_test_util.h
  - test/core/util/fuzzer_util.h
  - test/core/util/grpc_profiler.h
  - test/core/util/histogram.h
  - test/core/util/mock_authorization_endpoint.h
  - test/core/util/mock_endpoint.h
  - test/core/util/parse_hexstring.h
  - test/core/util/passthru_endpoint.h
  - test/core/util/resolve_localhost_ip46.h
  - test/core/util/slice_splitter.h
  - test/core/util/subprocess.h
  - test/core/util/tracer_util.h
  src:
  - test/core/security/authorization_matchers_test.cc
  - test/core/util/cmdline.cc
  - test/core/util/fuzzer_util.cc
  - test/core/util/grpc_profiler.cc
  - test/core/util/histogram.cc
  - test/core/util/mock_endpoint.cc
  - test/core/util/parse_hexstring.cc
  - test/core/util/passthru_endpoint.cc
  - test/core/util/resolve_localhost_ip46.cc
  - test/core/util/slice_splitter.cc
  - test/core/util/subprocess_posix.cc
  - test/core/util/subprocess_windows.cc
  - test/core/util/tracer_util.cc
  deps:
  - grpc_test_util
- name: authorization_policy_provider_test
  gtest: true
  build: test
  language: c++
  headers:
  - src/core/lib/security/authorization/grpc_authorization_policy_provider.h
  - src/core/lib/security/authorization/rbac_translator.h
  src:
  - src/core/lib/security/authorization/grpc_authorization_policy_provider.cc
  - src/core/lib/security/authorization/rbac_translator.cc
  - src/cpp/server/authorization_policy_provider.cc
  - test/cpp/server/authorization_policy_provider_test.cc
  deps:
  - grpc++
  - grpc_test_util
- name: avl_test
  gtest: true
  build: test
  language: c++
  headers:
  - src/core/lib/avl/avl.h
  - src/core/lib/gpr/useful.h
  src:
  - test/core/avl/avl_test.cc
  deps:
  - absl/strings:strings
  - absl/types:variant
  uses_polling: false
- name: aws_request_signer_test
  gtest: true
  build: test
  language: c++
  headers:
  - test/core/util/cmdline.h
  - test/core/util/evaluate_args_test_util.h
  - test/core/util/fuzzer_util.h
  - test/core/util/grpc_profiler.h
  - test/core/util/histogram.h
  - test/core/util/mock_authorization_endpoint.h
  - test/core/util/mock_endpoint.h
  - test/core/util/parse_hexstring.h
  - test/core/util/passthru_endpoint.h
  - test/core/util/resolve_localhost_ip46.h
  - test/core/util/slice_splitter.h
  - test/core/util/subprocess.h
  - test/core/util/tracer_util.h
  src:
  - test/core/security/aws_request_signer_test.cc
  - test/core/util/cmdline.cc
  - test/core/util/fuzzer_util.cc
  - test/core/util/grpc_profiler.cc
  - test/core/util/histogram.cc
  - test/core/util/mock_endpoint.cc
  - test/core/util/parse_hexstring.cc
  - test/core/util/passthru_endpoint.cc
  - test/core/util/resolve_localhost_ip46.cc
  - test/core/util/slice_splitter.cc
  - test/core/util/subprocess_posix.cc
  - test/core/util/subprocess_windows.cc
  - test/core/util/tracer_util.cc
  deps:
  - grpc_test_util
- name: b64_test
  gtest: true
  build: test
  language: c++
  headers: []
  src:
  - test/core/slice/b64_test.cc
  deps:
  - grpc_test_util
  uses_polling: false
- name: backoff_test
  gtest: true
  build: test
  language: c++
  headers: []
  src:
  - test/core/backoff/backoff_test.cc
  deps:
  - grpc_test_util
  uses_polling: false
- name: bad_streaming_id_bad_client_test
  gtest: true
  build: test
  language: c++
  headers:
  - test/core/bad_client/bad_client.h
  - test/core/end2end/cq_verifier.h
  src:
  - test/core/bad_client/bad_client.cc
  - test/core/bad_client/tests/bad_streaming_id.cc
  - test/core/end2end/cq_verifier.cc
  deps:
  - grpc_test_util
- name: badreq_bad_client_test
  gtest: true
  build: test
  language: c++
  headers:
  - test/core/bad_client/bad_client.h
  - test/core/end2end/cq_verifier.h
  src:
  - test/core/bad_client/bad_client.cc
  - test/core/bad_client/tests/badreq.cc
  - test/core/end2end/cq_verifier.cc
  deps:
  - grpc_test_util
- name: bdp_estimator_test
  gtest: true
  build: test
  language: c++
  headers: []
  src:
  - test/core/transport/bdp_estimator_test.cc
  deps:
  - grpc_test_util
  platforms:
  - linux
  - posix
  - mac
  uses_polling: false
- name: bin_decoder_test
  gtest: true
  build: test
  language: c++
  headers: []
  src:
  - test/core/transport/chttp2/bin_decoder_test.cc
  deps:
  - grpc_test_util
  uses_polling: false
- name: bin_encoder_test
  gtest: true
  build: test
  language: c++
  headers: []
  src:
  - test/core/transport/chttp2/bin_encoder_test.cc
  deps:
  - grpc_test_util
  uses_polling: false
- name: binder_resolver_test
  gtest: true
  build: test
  language: c++
  headers: []
  src:
  - test/core/client_channel/resolvers/binder_resolver_test.cc
  deps:
  - grpc_test_util
- name: binder_server_test
  gtest: true
  build: test
  language: c++
  headers:
  - test/core/transport/binder/end2end/fake_binder.h
  - test/cpp/end2end/test_service_impl.h
  src:
  - src/proto/grpc/testing/echo.proto
  - src/proto/grpc/testing/echo_messages.proto
  - src/proto/grpc/testing/simple_messages.proto
  - src/proto/grpc/testing/xds/v3/orca_load_report.proto
  - test/core/transport/binder/end2end/binder_server_test.cc
  - test/core/transport/binder/end2end/fake_binder.cc
  - test/cpp/end2end/test_service_impl.cc
  deps:
  - grpc++_test_util
- name: binder_transport_test
  gtest: true
  build: test
  language: c++
  headers:
  - src/core/ext/transport/binder/client/binder_connector.h
  - src/core/ext/transport/binder/client/channel_create_impl.h
  - src/core/ext/transport/binder/client/connection_id_generator.h
  - src/core/ext/transport/binder/client/endpoint_binder_pool.h
  - src/core/ext/transport/binder/client/jni_utils.h
  - src/core/ext/transport/binder/client/security_policy_setting.h
  - src/core/ext/transport/binder/server/binder_server.h
  - src/core/ext/transport/binder/transport/binder_stream.h
  - src/core/ext/transport/binder/transport/binder_transport.h
  - src/core/ext/transport/binder/utils/binder_auto_utils.h
  - src/core/ext/transport/binder/utils/ndk_binder.h
  - src/core/ext/transport/binder/utils/transport_stream_receiver.h
  - src/core/ext/transport/binder/utils/transport_stream_receiver_impl.h
  - src/core/ext/transport/binder/wire_format/binder.h
  - src/core/ext/transport/binder/wire_format/binder_android.h
  - src/core/ext/transport/binder/wire_format/binder_constants.h
  - src/core/ext/transport/binder/wire_format/transaction.h
  - src/core/ext/transport/binder/wire_format/wire_reader.h
  - src/core/ext/transport/binder/wire_format/wire_reader_impl.h
  - src/core/ext/transport/binder/wire_format/wire_writer.h
  - src/cpp/client/create_channel_internal.h
  - src/cpp/client/secure_credentials.h
  - src/cpp/common/channel_filter.h
  - src/cpp/common/secure_auth_context.h
  - src/cpp/server/dynamic_thread_pool.h
  - src/cpp/server/external_connection_acceptor_impl.h
  - src/cpp/server/health/default_health_check_service.h
  - src/cpp/server/secure_server_credentials.h
  - src/cpp/server/thread_pool_interface.h
  - src/cpp/thread_manager/thread_manager.h
  - test/core/transport/binder/mock_objects.h
  src:
  - src/core/ext/transport/binder/client/binder_connector.cc
  - src/core/ext/transport/binder/client/channel_create.cc
  - src/core/ext/transport/binder/client/channel_create_impl.cc
  - src/core/ext/transport/binder/client/connection_id_generator.cc
  - src/core/ext/transport/binder/client/endpoint_binder_pool.cc
  - src/core/ext/transport/binder/client/jni_utils.cc
  - src/core/ext/transport/binder/client/security_policy_setting.cc
  - src/core/ext/transport/binder/security_policy/binder_security_policy.cc
  - src/core/ext/transport/binder/server/binder_server.cc
  - src/core/ext/transport/binder/server/binder_server_credentials.cc
  - src/core/ext/transport/binder/transport/binder_transport.cc
  - src/core/ext/transport/binder/utils/ndk_binder.cc
  - src/core/ext/transport/binder/utils/transport_stream_receiver_impl.cc
  - src/core/ext/transport/binder/wire_format/binder_android.cc
  - src/core/ext/transport/binder/wire_format/binder_constants.cc
  - src/core/ext/transport/binder/wire_format/transaction.cc
  - src/core/ext/transport/binder/wire_format/wire_reader_impl.cc
  - src/core/ext/transport/binder/wire_format/wire_writer.cc
  - src/cpp/client/channel_cc.cc
  - src/cpp/client/client_callback.cc
  - src/cpp/client/client_context.cc
  - src/cpp/client/client_interceptor.cc
  - src/cpp/client/create_channel.cc
  - src/cpp/client/create_channel_internal.cc
  - src/cpp/client/create_channel_posix.cc
  - src/cpp/client/credentials_cc.cc
  - src/cpp/client/insecure_credentials.cc
  - src/cpp/client/secure_credentials.cc
  - src/cpp/codegen/codegen_init.cc
  - src/cpp/common/alarm.cc
  - src/cpp/common/auth_property_iterator.cc
  - src/cpp/common/channel_arguments.cc
  - src/cpp/common/channel_filter.cc
  - src/cpp/common/completion_queue_cc.cc
  - src/cpp/common/core_codegen.cc
  - src/cpp/common/resource_quota_cc.cc
  - src/cpp/common/rpc_method.cc
  - src/cpp/common/secure_auth_context.cc
  - src/cpp/common/secure_channel_arguments.cc
  - src/cpp/common/secure_create_auth_context.cc
  - src/cpp/common/tls_certificate_provider.cc
  - src/cpp/common/tls_certificate_verifier.cc
  - src/cpp/common/tls_credentials_options.cc
  - src/cpp/common/validate_service_config.cc
  - src/cpp/common/version_cc.cc
  - src/cpp/server/async_generic_service.cc
  - src/cpp/server/channel_argument_option.cc
  - src/cpp/server/create_default_thread_pool.cc
  - src/cpp/server/external_connection_acceptor_impl.cc
  - src/cpp/server/health/default_health_check_service.cc
  - src/cpp/server/health/health_check_service.cc
  - src/cpp/server/health/health_check_service_server_builder_option.cc
  - src/cpp/server/insecure_server_credentials.cc
  - src/cpp/server/orca/call_metric_recorder.cc
  - src/cpp/server/secure_server_credentials.cc
  - src/cpp/server/server_builder.cc
  - src/cpp/server/server_callback.cc
  - src/cpp/server/server_cc.cc
  - src/cpp/server/server_context.cc
  - src/cpp/server/server_credentials.cc
  - src/cpp/server/server_posix.cc
  - src/cpp/thread_manager/thread_manager.cc
  - src/cpp/util/byte_buffer_cc.cc
  - src/cpp/util/status.cc
  - src/cpp/util/string_ref.cc
  - src/cpp/util/time_cc.cc
  - test/core/transport/binder/binder_transport_test.cc
  - test/core/transport/binder/mock_objects.cc
  deps:
  - grpc_test_util
  uses_polling: false
- name: bitset_test
  gtest: true
  build: test
  language: c++
  headers:
  - src/core/lib/gpr/useful.h
  - src/core/lib/gprpp/bitset.h
  src:
  - test/core/gprpp/bitset_test.cc
  deps:
  - absl/strings:strings
  - absl/types:variant
  uses_polling: false
- name: buffer_list_test
  gtest: true
  build: test
  language: c++
  headers:
  - test/core/util/cmdline.h
  - test/core/util/evaluate_args_test_util.h
  - test/core/util/fuzzer_util.h
  - test/core/util/grpc_profiler.h
  - test/core/util/histogram.h
  - test/core/util/mock_authorization_endpoint.h
  - test/core/util/mock_endpoint.h
  - test/core/util/parse_hexstring.h
  - test/core/util/passthru_endpoint.h
  - test/core/util/resolve_localhost_ip46.h
  - test/core/util/slice_splitter.h
  - test/core/util/subprocess.h
  - test/core/util/tracer_util.h
  src:
  - test/core/iomgr/buffer_list_test.cc
  - test/core/util/cmdline.cc
  - test/core/util/fuzzer_util.cc
  - test/core/util/grpc_profiler.cc
  - test/core/util/histogram.cc
  - test/core/util/mock_endpoint.cc
  - test/core/util/parse_hexstring.cc
  - test/core/util/passthru_endpoint.cc
  - test/core/util/resolve_localhost_ip46.cc
  - test/core/util/slice_splitter.cc
  - test/core/util/subprocess_posix.cc
  - test/core/util/subprocess_windows.cc
  - test/core/util/tracer_util.cc
  deps:
  - grpc_test_util
- name: byte_buffer_test
  gtest: true
  build: test
  language: c++
  headers: []
  src:
  - test/cpp/util/byte_buffer_test.cc
  deps:
  - grpc++_test_util
  uses_polling: false
- name: c_slice_buffer_test
  gtest: true
  build: test
  language: c++
  headers: []
  src:
  - test/core/slice/c_slice_buffer_test.cc
  deps:
  - grpc_test_util
  uses_polling: false
- name: call_finalization_test
  gtest: true
  build: test
  language: c++
  headers:
  - test/core/promise/test_context.h
  src:
  - test/core/channel/call_finalization_test.cc
  deps:
  - grpc_test_util
- name: cancel_ares_query_test
  gtest: true
  build: test
  language: c++
  headers:
  - test/core/end2end/cq_verifier.h
  - test/core/util/fake_udp_and_tcp_server.h
  src:
  - test/core/end2end/cq_verifier.cc
  - test/core/util/fake_udp_and_tcp_server.cc
  - test/cpp/naming/cancel_ares_query_test.cc
  deps:
  - grpc++_test_config
  - grpc++_test_util
- name: cel_authorization_engine_test
  gtest: true
  build: test
  language: c++
  headers:
  - src/core/ext/upb-generated/envoy/annotations/deprecation.upb.h
  - src/core/ext/upb-generated/envoy/annotations/resource.upb.h
  - src/core/ext/upb-generated/envoy/config/core/v3/address.upb.h
  - src/core/ext/upb-generated/envoy/config/core/v3/backoff.upb.h
  - src/core/ext/upb-generated/envoy/config/core/v3/base.upb.h
  - src/core/ext/upb-generated/envoy/config/core/v3/config_source.upb.h
  - src/core/ext/upb-generated/envoy/config/core/v3/event_service_config.upb.h
  - src/core/ext/upb-generated/envoy/config/core/v3/extension.upb.h
  - src/core/ext/upb-generated/envoy/config/core/v3/grpc_method_list.upb.h
  - src/core/ext/upb-generated/envoy/config/core/v3/grpc_service.upb.h
  - src/core/ext/upb-generated/envoy/config/core/v3/health_check.upb.h
  - src/core/ext/upb-generated/envoy/config/core/v3/http_uri.upb.h
  - src/core/ext/upb-generated/envoy/config/core/v3/protocol.upb.h
  - src/core/ext/upb-generated/envoy/config/core/v3/proxy_protocol.upb.h
  - src/core/ext/upb-generated/envoy/config/core/v3/resolver.upb.h
  - src/core/ext/upb-generated/envoy/config/core/v3/socket_option.upb.h
  - src/core/ext/upb-generated/envoy/config/core/v3/substitution_format_string.upb.h
  - src/core/ext/upb-generated/envoy/config/core/v3/udp_socket_config.upb.h
  - src/core/ext/upb-generated/envoy/config/rbac/v3/rbac.upb.h
  - src/core/ext/upb-generated/envoy/config/route/v3/route.upb.h
  - src/core/ext/upb-generated/envoy/config/route/v3/route_components.upb.h
  - src/core/ext/upb-generated/envoy/config/route/v3/scoped_route.upb.h
  - src/core/ext/upb-generated/envoy/type/matcher/v3/http_inputs.upb.h
  - src/core/ext/upb-generated/envoy/type/matcher/v3/metadata.upb.h
  - src/core/ext/upb-generated/envoy/type/matcher/v3/node.upb.h
  - src/core/ext/upb-generated/envoy/type/matcher/v3/number.upb.h
  - src/core/ext/upb-generated/envoy/type/matcher/v3/path.upb.h
  - src/core/ext/upb-generated/envoy/type/matcher/v3/regex.upb.h
  - src/core/ext/upb-generated/envoy/type/matcher/v3/string.upb.h
  - src/core/ext/upb-generated/envoy/type/matcher/v3/struct.upb.h
  - src/core/ext/upb-generated/envoy/type/matcher/v3/value.upb.h
  - src/core/ext/upb-generated/envoy/type/metadata/v3/metadata.upb.h
  - src/core/ext/upb-generated/envoy/type/tracing/v3/custom_tag.upb.h
  - src/core/ext/upb-generated/envoy/type/v3/hash_policy.upb.h
  - src/core/ext/upb-generated/envoy/type/v3/http.upb.h
  - src/core/ext/upb-generated/envoy/type/v3/http_status.upb.h
  - src/core/ext/upb-generated/envoy/type/v3/percent.upb.h
  - src/core/ext/upb-generated/envoy/type/v3/range.upb.h
  - src/core/ext/upb-generated/envoy/type/v3/ratelimit_strategy.upb.h
  - src/core/ext/upb-generated/envoy/type/v3/ratelimit_unit.upb.h
  - src/core/ext/upb-generated/envoy/type/v3/semantic_version.upb.h
  - src/core/ext/upb-generated/envoy/type/v3/token_bucket.upb.h
  - src/core/ext/upb-generated/google/api/annotations.upb.h
  - src/core/ext/upb-generated/google/api/expr/v1alpha1/checked.upb.h
  - src/core/ext/upb-generated/google/api/expr/v1alpha1/syntax.upb.h
  - src/core/ext/upb-generated/google/api/http.upb.h
  - src/core/ext/upb-generated/google/api/httpbody.upb.h
  - src/core/ext/upb-generated/google/protobuf/any.upb.h
  - src/core/ext/upb-generated/google/protobuf/descriptor.upb.h
  - src/core/ext/upb-generated/google/protobuf/duration.upb.h
  - src/core/ext/upb-generated/google/protobuf/empty.upb.h
  - src/core/ext/upb-generated/google/protobuf/struct.upb.h
  - src/core/ext/upb-generated/google/protobuf/timestamp.upb.h
  - src/core/ext/upb-generated/google/protobuf/wrappers.upb.h
  - src/core/ext/upb-generated/google/rpc/status.upb.h
  - src/core/ext/upb-generated/google/type/expr.upb.h
  - src/core/ext/upb-generated/udpa/annotations/migrate.upb.h
  - src/core/ext/upb-generated/udpa/annotations/security.upb.h
  - src/core/ext/upb-generated/udpa/annotations/sensitive.upb.h
  - src/core/ext/upb-generated/udpa/annotations/status.upb.h
  - src/core/ext/upb-generated/udpa/annotations/versioning.upb.h
  - src/core/ext/upb-generated/validate/validate.upb.h
  - src/core/ext/upb-generated/xds/annotations/v3/migrate.upb.h
  - src/core/ext/upb-generated/xds/annotations/v3/security.upb.h
  - src/core/ext/upb-generated/xds/annotations/v3/sensitive.upb.h
  - src/core/ext/upb-generated/xds/annotations/v3/status.upb.h
  - src/core/ext/upb-generated/xds/annotations/v3/versioning.upb.h
  - src/core/ext/upb-generated/xds/core/v3/authority.upb.h
  - src/core/ext/upb-generated/xds/core/v3/collection_entry.upb.h
  - src/core/ext/upb-generated/xds/core/v3/context_params.upb.h
  - src/core/ext/upb-generated/xds/core/v3/extension.upb.h
  - src/core/ext/upb-generated/xds/core/v3/resource.upb.h
  - src/core/ext/upb-generated/xds/core/v3/resource_locator.upb.h
  - src/core/ext/upb-generated/xds/core/v3/resource_name.upb.h
  - src/core/ext/upb-generated/xds/type/matcher/v3/matcher.upb.h
  - src/core/ext/upb-generated/xds/type/matcher/v3/regex.upb.h
  - src/core/ext/upb-generated/xds/type/matcher/v3/string.upb.h
  - src/core/lib/security/authorization/cel_authorization_engine.h
  - src/core/lib/security/authorization/mock_cel/activation.h
  - src/core/lib/security/authorization/mock_cel/cel_expr_builder_factory.h
  - src/core/lib/security/authorization/mock_cel/cel_expression.h
  - src/core/lib/security/authorization/mock_cel/cel_value.h
  - src/core/lib/security/authorization/mock_cel/evaluator_core.h
  - src/core/lib/security/authorization/mock_cel/flat_expr_builder.h
  - test/core/util/cmdline.h
  - test/core/util/evaluate_args_test_util.h
  - test/core/util/fuzzer_util.h
  - test/core/util/grpc_profiler.h
  - test/core/util/histogram.h
  - test/core/util/mock_authorization_endpoint.h
  - test/core/util/mock_endpoint.h
  - test/core/util/parse_hexstring.h
  - test/core/util/passthru_endpoint.h
  - test/core/util/resolve_localhost_ip46.h
  - test/core/util/slice_splitter.h
  - test/core/util/subprocess.h
  - test/core/util/tracer_util.h
  src:
  - src/core/ext/upb-generated/envoy/annotations/deprecation.upb.c
  - src/core/ext/upb-generated/envoy/annotations/resource.upb.c
  - src/core/ext/upb-generated/envoy/config/core/v3/address.upb.c
  - src/core/ext/upb-generated/envoy/config/core/v3/backoff.upb.c
  - src/core/ext/upb-generated/envoy/config/core/v3/base.upb.c
  - src/core/ext/upb-generated/envoy/config/core/v3/config_source.upb.c
  - src/core/ext/upb-generated/envoy/config/core/v3/event_service_config.upb.c
  - src/core/ext/upb-generated/envoy/config/core/v3/extension.upb.c
  - src/core/ext/upb-generated/envoy/config/core/v3/grpc_method_list.upb.c
  - src/core/ext/upb-generated/envoy/config/core/v3/grpc_service.upb.c
  - src/core/ext/upb-generated/envoy/config/core/v3/health_check.upb.c
  - src/core/ext/upb-generated/envoy/config/core/v3/http_uri.upb.c
  - src/core/ext/upb-generated/envoy/config/core/v3/protocol.upb.c
  - src/core/ext/upb-generated/envoy/config/core/v3/proxy_protocol.upb.c
  - src/core/ext/upb-generated/envoy/config/core/v3/resolver.upb.c
  - src/core/ext/upb-generated/envoy/config/core/v3/socket_option.upb.c
  - src/core/ext/upb-generated/envoy/config/core/v3/substitution_format_string.upb.c
  - src/core/ext/upb-generated/envoy/config/core/v3/udp_socket_config.upb.c
  - src/core/ext/upb-generated/envoy/config/rbac/v3/rbac.upb.c
  - src/core/ext/upb-generated/envoy/config/route/v3/route.upb.c
  - src/core/ext/upb-generated/envoy/config/route/v3/route_components.upb.c
  - src/core/ext/upb-generated/envoy/config/route/v3/scoped_route.upb.c
  - src/core/ext/upb-generated/envoy/type/matcher/v3/http_inputs.upb.c
  - src/core/ext/upb-generated/envoy/type/matcher/v3/metadata.upb.c
  - src/core/ext/upb-generated/envoy/type/matcher/v3/node.upb.c
  - src/core/ext/upb-generated/envoy/type/matcher/v3/number.upb.c
  - src/core/ext/upb-generated/envoy/type/matcher/v3/path.upb.c
  - src/core/ext/upb-generated/envoy/type/matcher/v3/regex.upb.c
  - src/core/ext/upb-generated/envoy/type/matcher/v3/string.upb.c
  - src/core/ext/upb-generated/envoy/type/matcher/v3/struct.upb.c
  - src/core/ext/upb-generated/envoy/type/matcher/v3/value.upb.c
  - src/core/ext/upb-generated/envoy/type/metadata/v3/metadata.upb.c
  - src/core/ext/upb-generated/envoy/type/tracing/v3/custom_tag.upb.c
  - src/core/ext/upb-generated/envoy/type/v3/hash_policy.upb.c
  - src/core/ext/upb-generated/envoy/type/v3/http.upb.c
  - src/core/ext/upb-generated/envoy/type/v3/http_status.upb.c
  - src/core/ext/upb-generated/envoy/type/v3/percent.upb.c
  - src/core/ext/upb-generated/envoy/type/v3/range.upb.c
  - src/core/ext/upb-generated/envoy/type/v3/ratelimit_strategy.upb.c
  - src/core/ext/upb-generated/envoy/type/v3/ratelimit_unit.upb.c
  - src/core/ext/upb-generated/envoy/type/v3/semantic_version.upb.c
  - src/core/ext/upb-generated/envoy/type/v3/token_bucket.upb.c
  - src/core/ext/upb-generated/google/api/annotations.upb.c
  - src/core/ext/upb-generated/google/api/expr/v1alpha1/checked.upb.c
  - src/core/ext/upb-generated/google/api/expr/v1alpha1/syntax.upb.c
  - src/core/ext/upb-generated/google/api/http.upb.c
  - src/core/ext/upb-generated/google/api/httpbody.upb.c
  - src/core/ext/upb-generated/google/protobuf/any.upb.c
  - src/core/ext/upb-generated/google/protobuf/descriptor.upb.c
  - src/core/ext/upb-generated/google/protobuf/duration.upb.c
  - src/core/ext/upb-generated/google/protobuf/empty.upb.c
  - src/core/ext/upb-generated/google/protobuf/struct.upb.c
  - src/core/ext/upb-generated/google/protobuf/timestamp.upb.c
  - src/core/ext/upb-generated/google/protobuf/wrappers.upb.c
  - src/core/ext/upb-generated/google/rpc/status.upb.c
  - src/core/ext/upb-generated/google/type/expr.upb.c
  - src/core/ext/upb-generated/udpa/annotations/migrate.upb.c
  - src/core/ext/upb-generated/udpa/annotations/security.upb.c
  - src/core/ext/upb-generated/udpa/annotations/sensitive.upb.c
  - src/core/ext/upb-generated/udpa/annotations/status.upb.c
  - src/core/ext/upb-generated/udpa/annotations/versioning.upb.c
  - src/core/ext/upb-generated/validate/validate.upb.c
  - src/core/ext/upb-generated/xds/annotations/v3/migrate.upb.c
  - src/core/ext/upb-generated/xds/annotations/v3/security.upb.c
  - src/core/ext/upb-generated/xds/annotations/v3/sensitive.upb.c
  - src/core/ext/upb-generated/xds/annotations/v3/status.upb.c
  - src/core/ext/upb-generated/xds/annotations/v3/versioning.upb.c
  - src/core/ext/upb-generated/xds/core/v3/authority.upb.c
  - src/core/ext/upb-generated/xds/core/v3/collection_entry.upb.c
  - src/core/ext/upb-generated/xds/core/v3/context_params.upb.c
  - src/core/ext/upb-generated/xds/core/v3/extension.upb.c
  - src/core/ext/upb-generated/xds/core/v3/resource.upb.c
  - src/core/ext/upb-generated/xds/core/v3/resource_locator.upb.c
  - src/core/ext/upb-generated/xds/core/v3/resource_name.upb.c
  - src/core/ext/upb-generated/xds/type/matcher/v3/matcher.upb.c
  - src/core/ext/upb-generated/xds/type/matcher/v3/regex.upb.c
  - src/core/ext/upb-generated/xds/type/matcher/v3/string.upb.c
  - src/core/lib/security/authorization/cel_authorization_engine.cc
  - test/core/security/cel_authorization_engine_test.cc
  - test/core/util/cmdline.cc
  - test/core/util/fuzzer_util.cc
  - test/core/util/grpc_profiler.cc
  - test/core/util/histogram.cc
  - test/core/util/mock_endpoint.cc
  - test/core/util/parse_hexstring.cc
  - test/core/util/passthru_endpoint.cc
  - test/core/util/resolve_localhost_ip46.cc
  - test/core/util/slice_splitter.cc
  - test/core/util/subprocess_posix.cc
  - test/core/util/subprocess_windows.cc
  - test/core/util/tracer_util.cc
  deps:
  - grpc_test_util
- name: certificate_provider_registry_test
  gtest: true
  build: test
  language: c++
  headers: []
  src:
  - test/core/security/certificate_provider_registry_test.cc
  deps:
  - grpc_test_util
- name: certificate_provider_store_test
  gtest: true
  build: test
  language: c++
  headers: []
  src:
  - test/core/xds/certificate_provider_store_test.cc
  deps:
  - grpc_test_util
- name: cfstream_test
  gtest: true
  build: test
  run: false
  language: c++
  headers:
  - test/cpp/end2end/test_service_impl.h
  src:
  - src/proto/grpc/testing/echo.proto
  - src/proto/grpc/testing/echo_messages.proto
  - src/proto/grpc/testing/simple_messages.proto
  - src/proto/grpc/testing/xds/v3/orca_load_report.proto
  - test/cpp/end2end/cfstream_test.cc
  - test/cpp/end2end/test_service_impl.cc
  deps:
  - grpc++_test_util
- name: channel_args_test
  gtest: true
  build: test
  language: c++
  headers: []
  src:
  - test/core/channel/channel_args_test.cc
  deps:
  - grpc_test_util
  uses_polling: false
- name: channel_arguments_test
  gtest: true
  build: test
  language: c++
  headers: []
  src:
  - test/cpp/common/channel_arguments_test.cc
  deps:
  - grpc++
  - grpc_test_util
  uses_polling: false
- name: channel_creds_registry_test
  gtest: true
  build: test
  language: c++
  headers:
  - test/core/util/cmdline.h
  - test/core/util/evaluate_args_test_util.h
  - test/core/util/fuzzer_util.h
  - test/core/util/grpc_profiler.h
  - test/core/util/histogram.h
  - test/core/util/mock_authorization_endpoint.h
  - test/core/util/mock_endpoint.h
  - test/core/util/parse_hexstring.h
  - test/core/util/passthru_endpoint.h
  - test/core/util/resolve_localhost_ip46.h
  - test/core/util/slice_splitter.h
  - test/core/util/subprocess.h
  - test/core/util/tracer_util.h
  src:
  - test/core/security/channel_creds_registry_test.cc
  - test/core/util/cmdline.cc
  - test/core/util/fuzzer_util.cc
  - test/core/util/grpc_profiler.cc
  - test/core/util/histogram.cc
  - test/core/util/mock_endpoint.cc
  - test/core/util/parse_hexstring.cc
  - test/core/util/passthru_endpoint.cc
  - test/core/util/resolve_localhost_ip46.cc
  - test/core/util/slice_splitter.cc
  - test/core/util/subprocess_posix.cc
  - test/core/util/subprocess_windows.cc
  - test/core/util/tracer_util.cc
  deps:
  - grpc_test_util
- name: channel_filter_test
  gtest: true
  build: test
  language: c++
  headers: []
  src:
  - test/cpp/common/channel_filter_test.cc
  deps:
  - grpc++
  - grpc_test_util
  uses_polling: false
- name: channel_stack_builder_test
  gtest: true
  build: test
  language: c++
  headers: []
  src:
  - test/core/channel/channel_stack_builder_test.cc
  deps:
  - grpc_test_util
- name: channel_stack_test
  gtest: true
  build: test
  language: c++
  headers: []
  src:
  - test/core/channel/channel_stack_test.cc
  deps:
  - grpc_test_util
  uses_polling: false
- name: channel_trace_test
  gtest: true
  build: test
  language: c++
  headers:
  - test/cpp/util/channel_trace_proto_helper.h
  src:
  - src/proto/grpc/channelz/channelz.proto
  - test/core/channel/channel_trace_test.cc
  - test/cpp/util/channel_trace_proto_helper.cc
  deps:
  - grpc++
  - grpc_test_util
- name: channelz_registry_test
  gtest: true
  build: test
  language: c++
  headers: []
  src:
  - test/core/channel/channelz_registry_test.cc
  deps:
  - grpc++
  - grpc_test_util
  uses_polling: false
- name: channelz_service_test
  gtest: true
  build: test
  language: c++
  headers:
  - test/cpp/end2end/test_service_impl.h
  src:
  - src/proto/grpc/testing/echo.proto
  - src/proto/grpc/testing/echo_messages.proto
  - src/proto/grpc/testing/simple_messages.proto
  - src/proto/grpc/testing/xds/v3/orca_load_report.proto
  - test/cpp/end2end/channelz_service_test.cc
  - test/cpp/end2end/test_service_impl.cc
  deps:
  - grpcpp_channelz
  - grpc++_test_util
- name: channelz_test
  gtest: true
  build: test
  language: c++
  headers:
  - test/cpp/util/channel_trace_proto_helper.h
  src:
  - src/proto/grpc/channelz/channelz.proto
  - test/core/channel/channelz_test.cc
  - test/cpp/util/channel_trace_proto_helper.cc
  deps:
  - grpc++
  - grpc_test_util
- name: check_gcp_environment_linux_test
  gtest: true
  build: test
  language: c++
  headers:
  - test/core/util/cmdline.h
  - test/core/util/evaluate_args_test_util.h
  - test/core/util/fuzzer_util.h
  - test/core/util/grpc_profiler.h
  - test/core/util/histogram.h
  - test/core/util/mock_authorization_endpoint.h
  - test/core/util/mock_endpoint.h
  - test/core/util/parse_hexstring.h
  - test/core/util/passthru_endpoint.h
  - test/core/util/resolve_localhost_ip46.h
  - test/core/util/slice_splitter.h
  - test/core/util/subprocess.h
  - test/core/util/tracer_util.h
  src:
  - test/core/security/check_gcp_environment_linux_test.cc
  - test/core/util/cmdline.cc
  - test/core/util/fuzzer_util.cc
  - test/core/util/grpc_profiler.cc
  - test/core/util/histogram.cc
  - test/core/util/mock_endpoint.cc
  - test/core/util/parse_hexstring.cc
  - test/core/util/passthru_endpoint.cc
  - test/core/util/resolve_localhost_ip46.cc
  - test/core/util/slice_splitter.cc
  - test/core/util/subprocess_posix.cc
  - test/core/util/subprocess_windows.cc
  - test/core/util/tracer_util.cc
  deps:
  - grpc_test_util
- name: check_gcp_environment_windows_test
  gtest: true
  build: test
  language: c++
  headers:
  - test/core/util/cmdline.h
  - test/core/util/evaluate_args_test_util.h
  - test/core/util/fuzzer_util.h
  - test/core/util/grpc_profiler.h
  - test/core/util/histogram.h
  - test/core/util/mock_authorization_endpoint.h
  - test/core/util/mock_endpoint.h
  - test/core/util/parse_hexstring.h
  - test/core/util/passthru_endpoint.h
  - test/core/util/resolve_localhost_ip46.h
  - test/core/util/slice_splitter.h
  - test/core/util/subprocess.h
  - test/core/util/tracer_util.h
  src:
  - test/core/security/check_gcp_environment_windows_test.cc
  - test/core/util/cmdline.cc
  - test/core/util/fuzzer_util.cc
  - test/core/util/grpc_profiler.cc
  - test/core/util/histogram.cc
  - test/core/util/mock_endpoint.cc
  - test/core/util/parse_hexstring.cc
  - test/core/util/passthru_endpoint.cc
  - test/core/util/resolve_localhost_ip46.cc
  - test/core/util/slice_splitter.cc
  - test/core/util/subprocess_posix.cc
  - test/core/util/subprocess_windows.cc
  - test/core/util/tracer_util.cc
  deps:
  - grpc_test_util
- name: chunked_vector_test
  gtest: true
  build: test
  language: c++
  headers:
  - src/core/ext/upb-generated/google/protobuf/any.upb.h
  - src/core/ext/upb-generated/google/rpc/status.upb.h
  - src/core/lib/debug/trace.h
  - src/core/lib/experiments/config.h
  - src/core/lib/experiments/experiments.h
  - src/core/lib/gpr/spinlock.h
  - src/core/lib/gprpp/atomic_utils.h
  - src/core/lib/gprpp/bitset.h
  - src/core/lib/gprpp/chunked_vector.h
  - src/core/lib/gprpp/cpp_impl_of.h
  - src/core/lib/gprpp/debug_location.h
  - src/core/lib/gprpp/manual_constructor.h
  - src/core/lib/gprpp/orphanable.h
  - src/core/lib/gprpp/ref_counted.h
  - src/core/lib/gprpp/ref_counted_ptr.h
  - src/core/lib/gprpp/status_helper.h
  - src/core/lib/gprpp/time.h
  - src/core/lib/iomgr/closure.h
  - src/core/lib/iomgr/combiner.h
  - src/core/lib/iomgr/error.h
  - src/core/lib/iomgr/exec_ctx.h
  - src/core/lib/iomgr/executor.h
  - src/core/lib/iomgr/iomgr_internal.h
  - src/core/lib/promise/activity.h
  - src/core/lib/promise/context.h
  - src/core/lib/promise/detail/basic_seq.h
  - src/core/lib/promise/detail/promise_factory.h
  - src/core/lib/promise/detail/promise_like.h
  - src/core/lib/promise/detail/status.h
  - src/core/lib/promise/exec_ctx_wakeup_scheduler.h
  - src/core/lib/promise/loop.h
  - src/core/lib/promise/map.h
  - src/core/lib/promise/poll.h
  - src/core/lib/promise/race.h
  - src/core/lib/promise/seq.h
  - src/core/lib/resource_quota/arena.h
  - src/core/lib/resource_quota/memory_quota.h
  - src/core/lib/resource_quota/periodic_update.h
  - src/core/lib/resource_quota/resource_quota.h
  - src/core/lib/resource_quota/thread_quota.h
  - src/core/lib/resource_quota/trace.h
  - src/core/lib/slice/percent_encoding.h
  - src/core/lib/slice/slice.h
  - src/core/lib/slice/slice_internal.h
  - src/core/lib/slice/slice_refcount.h
  - src/core/lib/slice/slice_string_helpers.h
  src:
  - src/core/ext/upb-generated/google/protobuf/any.upb.c
  - src/core/ext/upb-generated/google/rpc/status.upb.c
  - src/core/lib/debug/trace.cc
  - src/core/lib/event_engine/memory_allocator.cc
  - src/core/lib/experiments/config.cc
  - src/core/lib/experiments/experiments.cc
  - src/core/lib/gprpp/status_helper.cc
  - src/core/lib/gprpp/time.cc
  - src/core/lib/iomgr/combiner.cc
  - src/core/lib/iomgr/error.cc
  - src/core/lib/iomgr/exec_ctx.cc
  - src/core/lib/iomgr/executor.cc
  - src/core/lib/iomgr/iomgr_internal.cc
  - src/core/lib/promise/activity.cc
  - src/core/lib/resource_quota/arena.cc
  - src/core/lib/resource_quota/memory_quota.cc
  - src/core/lib/resource_quota/periodic_update.cc
  - src/core/lib/resource_quota/resource_quota.cc
  - src/core/lib/resource_quota/thread_quota.cc
  - src/core/lib/resource_quota/trace.cc
  - src/core/lib/slice/percent_encoding.cc
  - src/core/lib/slice/slice.cc
  - src/core/lib/slice/slice_string_helpers.cc
  - test/core/gprpp/chunked_vector_test.cc
  deps:
  - absl/functional:any_invocable
  - absl/functional:function_ref
  - absl/hash:hash
  - absl/meta:type_traits
  - absl/status:statusor
  - absl/utility:utility
  - gpr
  - upb
  uses_polling: false
- name: cli_call_test
  gtest: true
  build: test
  language: c++
  headers:
  - test/cpp/util/cli_call.h
  - test/cpp/util/cli_credentials.h
  - test/cpp/util/config_grpc_cli.h
  - test/cpp/util/grpc_tool.h
  - test/cpp/util/proto_file_parser.h
  - test/cpp/util/proto_reflection_descriptor_database.h
  - test/cpp/util/service_describer.h
  src:
  - src/proto/grpc/reflection/v1alpha/reflection.proto
  - src/proto/grpc/testing/echo.proto
  - src/proto/grpc/testing/echo_messages.proto
  - src/proto/grpc/testing/simple_messages.proto
  - src/proto/grpc/testing/xds/v3/orca_load_report.proto
  - test/cpp/util/cli_call.cc
  - test/cpp/util/cli_call_test.cc
  - test/cpp/util/cli_credentials.cc
  - test/cpp/util/grpc_tool.cc
  - test/cpp/util/proto_file_parser.cc
  - test/cpp/util/proto_reflection_descriptor_database.cc
  - test/cpp/util/service_describer.cc
  deps:
  - grpc++_test_util
- name: client_auth_filter_test
  gtest: true
  build: test
  language: c++
  headers:
  - test/core/promise/test_context.h
  src:
  - test/core/filters/client_auth_filter_test.cc
  deps:
  - grpc
  uses_polling: false
- name: client_authority_filter_test
  gtest: true
  build: test
  language: c++
  headers:
  - test/core/promise/test_context.h
  src:
  - test/core/filters/client_authority_filter_test.cc
  deps:
  - grpc
  uses_polling: false
- name: client_callback_end2end_test
  gtest: true
  build: test
  language: c++
  headers:
  - test/cpp/end2end/interceptors_util.h
  - test/cpp/end2end/test_service_impl.h
  src:
  - src/proto/grpc/testing/echo.proto
  - src/proto/grpc/testing/echo_messages.proto
  - src/proto/grpc/testing/simple_messages.proto
  - src/proto/grpc/testing/xds/v3/orca_load_report.proto
  - test/cpp/end2end/client_callback_end2end_test.cc
  - test/cpp/end2end/interceptors_util.cc
  - test/cpp/end2end/test_service_impl.cc
  deps:
  - grpc++_test_util
- name: client_channel_service_config_test
  gtest: true
  build: test
  language: c++
  headers: []
  src:
  - test/core/client_channel/client_channel_service_config_test.cc
  deps:
  - grpc_test_util
- name: client_channel_stress_test
  gtest: true
  build: test
  run: false
  language: c++
  headers:
  - test/cpp/end2end/test_service_impl.h
  src:
  - src/proto/grpc/lb/v1/load_balancer.proto
  - src/proto/grpc/testing/duplicate/echo_duplicate.proto
  - src/proto/grpc/testing/echo.proto
  - src/proto/grpc/testing/echo_messages.proto
  - src/proto/grpc/testing/simple_messages.proto
  - src/proto/grpc/testing/xds/v3/orca_load_report.proto
  - test/cpp/client/client_channel_stress_test.cc
  - test/cpp/end2end/test_service_impl.cc
  deps:
  - grpc++_test_util
  platforms:
  - linux
  - posix
  - mac
- name: client_channel_test
  gtest: true
  build: test
  language: c++
  headers: []
  src:
  - test/core/client_channel/client_channel_test.cc
  deps:
  - grpc_test_util
- name: client_context_test_peer_test
  gtest: true
  build: test
  language: c++
  headers: []
  src:
  - test/cpp/test/client_context_test_peer_test.cc
  deps:
  - grpc++_test
  - grpc++_test_util
- name: client_interceptors_end2end_test
  gtest: true
  build: test
  language: c++
  headers:
  - test/cpp/end2end/interceptors_util.h
  - test/cpp/end2end/test_service_impl.h
  src:
  - src/proto/grpc/testing/echo.proto
  - src/proto/grpc/testing/echo_messages.proto
  - src/proto/grpc/testing/simple_messages.proto
  - src/proto/grpc/testing/xds/v3/orca_load_report.proto
  - test/cpp/end2end/client_interceptors_end2end_test.cc
  - test/cpp/end2end/interceptors_util.cc
  - test/cpp/end2end/test_service_impl.cc
  deps:
  - grpc++_test_util
- name: client_lb_end2end_test
  gtest: true
  build: test
  run: false
  language: c++
  headers:
  - src/cpp/server/orca/orca_interceptor.h
  - test/core/util/test_lb_policies.h
  - test/cpp/end2end/connection_attempt_injector.h
  - test/cpp/end2end/test_service_impl.h
  src:
  - src/proto/grpc/testing/duplicate/echo_duplicate.proto
  - src/proto/grpc/testing/echo.proto
  - src/proto/grpc/testing/echo_messages.proto
  - src/proto/grpc/testing/simple_messages.proto
  - src/proto/grpc/testing/xds/v3/orca_load_report.proto
  - src/cpp/server/orca/orca_interceptor.cc
  - src/cpp/server/orca/orca_service.cc
  - test/core/util/test_lb_policies.cc
  - test/cpp/end2end/client_lb_end2end_test.cc
  - test/cpp/end2end/connection_attempt_injector.cc
  - test/cpp/end2end/test_service_impl.cc
  deps:
  - grpc++_test_util
  platforms:
  - linux
  - posix
  - mac
- name: client_ssl_test
  gtest: true
  build: test
  language: c++
  headers: []
  src:
  - test/core/handshake/client_ssl.cc
  deps:
  - grpc_test_util
  platforms:
  - linux
  - posix
  - mac
- name: cmdline_test
  gtest: true
  build: test
  language: c++
  headers:
  - test/core/util/cmdline.h
  - test/core/util/evaluate_args_test_util.h
  - test/core/util/fuzzer_util.h
  - test/core/util/grpc_profiler.h
  - test/core/util/histogram.h
  - test/core/util/mock_authorization_endpoint.h
  - test/core/util/mock_endpoint.h
  - test/core/util/parse_hexstring.h
  - test/core/util/passthru_endpoint.h
  - test/core/util/resolve_localhost_ip46.h
  - test/core/util/slice_splitter.h
  - test/core/util/subprocess.h
  - test/core/util/tracer_util.h
  src:
  - test/core/util/cmdline.cc
  - test/core/util/cmdline_test.cc
  - test/core/util/fuzzer_util.cc
  - test/core/util/grpc_profiler.cc
  - test/core/util/histogram.cc
  - test/core/util/mock_endpoint.cc
  - test/core/util/parse_hexstring.cc
  - test/core/util/passthru_endpoint.cc
  - test/core/util/resolve_localhost_ip46.cc
  - test/core/util/slice_splitter.cc
  - test/core/util/subprocess_posix.cc
  - test/core/util/subprocess_windows.cc
  - test/core/util/tracer_util.cc
  deps:
  - grpc_test_util
  uses_polling: false
- name: codegen_test_full
  gtest: true
  build: test
  language: c++
  headers: []
  src:
  - test/cpp/codegen/codegen_test_full.cc
  deps:
  - grpc++
  - grpc_test_util
  uses_polling: false
- name: codegen_test_minimal
  gtest: true
  build: test
  language: c++
  headers: []
  src:
  - test/cpp/codegen/codegen_test_minimal.cc
  deps:
  - grpc++
  - grpc_test_util
  uses_polling: false
- name: combiner_test
  gtest: true
  build: test
  run: false
  language: c++
  headers:
  - test/core/util/cmdline.h
  - test/core/util/evaluate_args_test_util.h
  - test/core/util/fuzzer_util.h
  - test/core/util/grpc_profiler.h
  - test/core/util/histogram.h
  - test/core/util/mock_authorization_endpoint.h
  - test/core/util/mock_endpoint.h
  - test/core/util/parse_hexstring.h
  - test/core/util/passthru_endpoint.h
  - test/core/util/resolve_localhost_ip46.h
  - test/core/util/slice_splitter.h
  - test/core/util/subprocess.h
  - test/core/util/tracer_util.h
  src:
  - test/core/iomgr/combiner_test.cc
  - test/core/util/cmdline.cc
  - test/core/util/fuzzer_util.cc
  - test/core/util/grpc_profiler.cc
  - test/core/util/histogram.cc
  - test/core/util/mock_endpoint.cc
  - test/core/util/parse_hexstring.cc
  - test/core/util/passthru_endpoint.cc
  - test/core/util/resolve_localhost_ip46.cc
  - test/core/util/slice_splitter.cc
  - test/core/util/subprocess_posix.cc
  - test/core/util/subprocess_windows.cc
  - test/core/util/tracer_util.cc
  deps:
  - grpc_test_util
  platforms:
  - linux
  - posix
  - mac
- name: common_closures_test
  gtest: true
  build: test
  language: c++
  headers:
  - src/core/lib/event_engine/common_closures.h
  - src/core/lib/gprpp/notification.h
  src:
  - test/core/event_engine/common_closures_test.cc
  deps:
  - absl/functional:any_invocable
  - absl/status:statusor
  - gpr
- name: completion_queue_threading_test
  gtest: true
  build: test
  language: c++
  headers: []
  src:
  - test/core/surface/completion_queue_threading_test.cc
  deps:
  - grpc_test_util
- name: compression_test
  gtest: true
  build: test
  language: c++
  headers: []
  src:
  - test/core/compression/compression_test.cc
  deps:
  - grpc_test_util
  uses_polling: false
- name: concurrent_connectivity_test
  gtest: true
  build: test
  language: c++
  headers: []
  src:
  - test/core/surface/concurrent_connectivity_test.cc
  deps:
  - grpc_test_util
- name: connection_prefix_bad_client_test
  gtest: true
  build: test
  language: c++
  headers:
  - test/core/bad_client/bad_client.h
  - test/core/end2end/cq_verifier.h
  src:
  - test/core/bad_client/bad_client.cc
  - test/core/bad_client/tests/connection_prefix.cc
  - test/core/end2end/cq_verifier.cc
  deps:
  - grpc_test_util
- name: connectivity_state_test
  gtest: true
  build: test
  language: c++
  headers:
  - test/core/util/cmdline.h
  - test/core/util/evaluate_args_test_util.h
  - test/core/util/fuzzer_util.h
  - test/core/util/grpc_profiler.h
  - test/core/util/histogram.h
  - test/core/util/mock_authorization_endpoint.h
  - test/core/util/mock_endpoint.h
  - test/core/util/parse_hexstring.h
  - test/core/util/passthru_endpoint.h
  - test/core/util/resolve_localhost_ip46.h
  - test/core/util/slice_splitter.h
  - test/core/util/subprocess.h
  - test/core/util/tracer_util.h
  src:
  - test/core/transport/connectivity_state_test.cc
  - test/core/util/cmdline.cc
  - test/core/util/fuzzer_util.cc
  - test/core/util/grpc_profiler.cc
  - test/core/util/histogram.cc
  - test/core/util/mock_endpoint.cc
  - test/core/util/parse_hexstring.cc
  - test/core/util/passthru_endpoint.cc
  - test/core/util/resolve_localhost_ip46.cc
  - test/core/util/slice_splitter.cc
  - test/core/util/subprocess_posix.cc
  - test/core/util/subprocess_windows.cc
  - test/core/util/tracer_util.cc
  deps:
  - grpc_test_util
- name: context_allocator_end2end_test
  gtest: true
  build: test
  language: c++
  headers:
  - test/cpp/end2end/test_service_impl.h
  src:
  - src/proto/grpc/testing/echo.proto
  - src/proto/grpc/testing/echo_messages.proto
  - src/proto/grpc/testing/simple_messages.proto
  - src/proto/grpc/testing/xds/v3/orca_load_report.proto
  - test/cpp/end2end/context_allocator_end2end_test.cc
  - test/cpp/end2end/test_service_impl.cc
  deps:
  - grpc++_test_util
- name: context_list_test
  gtest: true
  build: test
  language: c++
  headers:
  - test/core/util/cmdline.h
  - test/core/util/evaluate_args_test_util.h
  - test/core/util/fuzzer_util.h
  - test/core/util/grpc_profiler.h
  - test/core/util/histogram.h
  - test/core/util/mock_authorization_endpoint.h
  - test/core/util/mock_endpoint.h
  - test/core/util/parse_hexstring.h
  - test/core/util/passthru_endpoint.h
  - test/core/util/resolve_localhost_ip46.h
  - test/core/util/slice_splitter.h
  - test/core/util/subprocess.h
  - test/core/util/tracer_util.h
  src:
  - test/core/transport/chttp2/context_list_test.cc
  - test/core/util/cmdline.cc
  - test/core/util/fuzzer_util.cc
  - test/core/util/grpc_profiler.cc
  - test/core/util/histogram.cc
  - test/core/util/mock_endpoint.cc
  - test/core/util/parse_hexstring.cc
  - test/core/util/passthru_endpoint.cc
  - test/core/util/resolve_localhost_ip46.cc
  - test/core/util/slice_splitter.cc
  - test/core/util/subprocess_posix.cc
  - test/core/util/subprocess_windows.cc
  - test/core/util/tracer_util.cc
  deps:
  - grpc_test_util
  uses_polling: false
- name: context_test
  gtest: true
  build: test
  language: c++
  headers:
  - src/core/lib/promise/context.h
  src:
  - test/core/promise/context_test.cc
  deps:
  - gpr
  uses_polling: false
- name: core_configuration_test
  gtest: true
  build: test
  language: c++
  headers: []
  src:
  - test/core/config/core_configuration_test.cc
  deps:
  - grpc
  uses_polling: false
- name: cpp_impl_of_test
  gtest: true
  build: test
  language: c++
  headers:
  - src/core/lib/gprpp/cpp_impl_of.h
  src:
  - test/core/gprpp/cpp_impl_of_test.cc
  deps: []
  uses_polling: false
- name: cpu_test
  gtest: true
  build: test
  language: c++
  headers: []
  src:
  - test/core/gpr/cpu_test.cc
  deps:
  - grpc_test_util
  uses_polling: false
- name: crl_ssl_transport_security_test
  gtest: true
  build: test
  language: c++
  headers:
  - test/core/tsi/transport_security_test_lib.h
  src:
  - test/core/tsi/crl_ssl_transport_security_test.cc
  - test/core/tsi/transport_security_test_lib.cc
  deps:
  - grpc_test_util
  platforms:
  - linux
  - posix
  - mac
- name: default_engine_methods_test
  gtest: true
  build: test
  language: c++
  headers: []
  src:
  - test/core/event_engine/default_engine_methods_test.cc
  deps:
  - grpc_test_util
- name: delegating_channel_test
  gtest: true
  build: test
  language: c++
  headers:
  - test/cpp/end2end/test_service_impl.h
  src:
  - src/proto/grpc/testing/echo.proto
  - src/proto/grpc/testing/echo_messages.proto
  - src/proto/grpc/testing/simple_messages.proto
  - src/proto/grpc/testing/xds/v3/orca_load_report.proto
  - test/cpp/end2end/delegating_channel_test.cc
  - test/cpp/end2end/test_service_impl.cc
  deps:
  - grpc++_test_util
- name: destroy_grpclb_channel_with_active_connect_stress_test
  gtest: true
  build: test
  language: c++
  headers: []
  src:
  - test/cpp/client/destroy_grpclb_channel_with_active_connect_stress_test.cc
  deps:
  - grpc++_test_util
- name: dns_resolver_cooldown_test
  gtest: true
  build: test
  language: c++
  headers: []
  src:
  - test/core/client_channel/resolvers/dns_resolver_cooldown_test.cc
  deps:
  - grpc_test_util
- name: dns_resolver_test
  gtest: true
  build: test
  language: c++
  headers: []
  src:
  - test/core/client_channel/resolvers/dns_resolver_test.cc
  deps:
  - grpc_test_util
- name: dual_ref_counted_test
  gtest: true
  build: test
  language: c++
  headers: []
  src:
  - test/core/gprpp/dual_ref_counted_test.cc
  deps:
  - grpc_test_util
- name: duplicate_header_bad_client_test
  gtest: true
  build: test
  language: c++
  headers:
  - test/core/bad_client/bad_client.h
  - test/core/end2end/cq_verifier.h
  src:
  - test/core/bad_client/bad_client.cc
  - test/core/bad_client/tests/duplicate_header.cc
  - test/core/end2end/cq_verifier.cc
  deps:
  - grpc_test_util
- name: end2end_binder_transport_test
  gtest: true
  build: test
  run: false
  language: c++
  headers:
  - test/core/transport/binder/end2end/fake_binder.h
  - test/core/transport/binder/end2end/testing_channel_create.h
  - test/cpp/end2end/test_service_impl.h
  src:
  - src/proto/grpc/testing/echo.proto
  - src/proto/grpc/testing/echo_messages.proto
  - src/proto/grpc/testing/simple_messages.proto
  - src/proto/grpc/testing/xds/v3/orca_load_report.proto
  - test/core/transport/binder/end2end/end2end_binder_transport_test.cc
  - test/core/transport/binder/end2end/fake_binder.cc
  - test/core/transport/binder/end2end/testing_channel_create.cc
  - test/cpp/end2end/test_service_impl.cc
  deps:
  - grpc++_test_util
  platforms:
  - linux
  - posix
- name: end2end_test
  gtest: true
  build: test
  run: false
  language: c++
  headers:
  - test/cpp/end2end/interceptors_util.h
  - test/cpp/end2end/test_service_impl.h
  src:
  - src/proto/grpc/testing/duplicate/echo_duplicate.proto
  - src/proto/grpc/testing/echo.proto
  - src/proto/grpc/testing/echo_messages.proto
  - src/proto/grpc/testing/simple_messages.proto
  - src/proto/grpc/testing/xds/v3/orca_load_report.proto
  - test/cpp/end2end/end2end_test.cc
  - test/cpp/end2end/interceptors_util.cc
  - test/cpp/end2end/test_service_impl.cc
  deps:
  - grpc++_test
  - grpc++_test_util
- name: endpoint_binder_pool_test
  gtest: true
  build: test
  language: c++
  headers:
  - src/core/ext/transport/binder/client/binder_connector.h
  - src/core/ext/transport/binder/client/channel_create_impl.h
  - src/core/ext/transport/binder/client/connection_id_generator.h
  - src/core/ext/transport/binder/client/endpoint_binder_pool.h
  - src/core/ext/transport/binder/client/jni_utils.h
  - src/core/ext/transport/binder/client/security_policy_setting.h
  - src/core/ext/transport/binder/server/binder_server.h
  - src/core/ext/transport/binder/transport/binder_stream.h
  - src/core/ext/transport/binder/transport/binder_transport.h
  - src/core/ext/transport/binder/utils/binder_auto_utils.h
  - src/core/ext/transport/binder/utils/ndk_binder.h
  - src/core/ext/transport/binder/utils/transport_stream_receiver.h
  - src/core/ext/transport/binder/utils/transport_stream_receiver_impl.h
  - src/core/ext/transport/binder/wire_format/binder.h
  - src/core/ext/transport/binder/wire_format/binder_android.h
  - src/core/ext/transport/binder/wire_format/binder_constants.h
  - src/core/ext/transport/binder/wire_format/transaction.h
  - src/core/ext/transport/binder/wire_format/wire_reader.h
  - src/core/ext/transport/binder/wire_format/wire_reader_impl.h
  - src/core/ext/transport/binder/wire_format/wire_writer.h
  - src/cpp/client/create_channel_internal.h
  - src/cpp/client/secure_credentials.h
  - src/cpp/common/channel_filter.h
  - src/cpp/common/secure_auth_context.h
  - src/cpp/server/dynamic_thread_pool.h
  - src/cpp/server/external_connection_acceptor_impl.h
  - src/cpp/server/health/default_health_check_service.h
  - src/cpp/server/secure_server_credentials.h
  - src/cpp/server/thread_pool_interface.h
  - src/cpp/thread_manager/thread_manager.h
  - test/core/transport/binder/mock_objects.h
  src:
  - src/core/ext/transport/binder/client/binder_connector.cc
  - src/core/ext/transport/binder/client/channel_create.cc
  - src/core/ext/transport/binder/client/channel_create_impl.cc
  - src/core/ext/transport/binder/client/connection_id_generator.cc
  - src/core/ext/transport/binder/client/endpoint_binder_pool.cc
  - src/core/ext/transport/binder/client/jni_utils.cc
  - src/core/ext/transport/binder/client/security_policy_setting.cc
  - src/core/ext/transport/binder/security_policy/binder_security_policy.cc
  - src/core/ext/transport/binder/server/binder_server.cc
  - src/core/ext/transport/binder/server/binder_server_credentials.cc
  - src/core/ext/transport/binder/transport/binder_transport.cc
  - src/core/ext/transport/binder/utils/ndk_binder.cc
  - src/core/ext/transport/binder/utils/transport_stream_receiver_impl.cc
  - src/core/ext/transport/binder/wire_format/binder_android.cc
  - src/core/ext/transport/binder/wire_format/binder_constants.cc
  - src/core/ext/transport/binder/wire_format/transaction.cc
  - src/core/ext/transport/binder/wire_format/wire_reader_impl.cc
  - src/core/ext/transport/binder/wire_format/wire_writer.cc
  - src/cpp/client/channel_cc.cc
  - src/cpp/client/client_callback.cc
  - src/cpp/client/client_context.cc
  - src/cpp/client/client_interceptor.cc
  - src/cpp/client/create_channel.cc
  - src/cpp/client/create_channel_internal.cc
  - src/cpp/client/create_channel_posix.cc
  - src/cpp/client/credentials_cc.cc
  - src/cpp/client/insecure_credentials.cc
  - src/cpp/client/secure_credentials.cc
  - src/cpp/codegen/codegen_init.cc
  - src/cpp/common/alarm.cc
  - src/cpp/common/auth_property_iterator.cc
  - src/cpp/common/channel_arguments.cc
  - src/cpp/common/channel_filter.cc
  - src/cpp/common/completion_queue_cc.cc
  - src/cpp/common/core_codegen.cc
  - src/cpp/common/resource_quota_cc.cc
  - src/cpp/common/rpc_method.cc
  - src/cpp/common/secure_auth_context.cc
  - src/cpp/common/secure_channel_arguments.cc
  - src/cpp/common/secure_create_auth_context.cc
  - src/cpp/common/tls_certificate_provider.cc
  - src/cpp/common/tls_certificate_verifier.cc
  - src/cpp/common/tls_credentials_options.cc
  - src/cpp/common/validate_service_config.cc
  - src/cpp/common/version_cc.cc
  - src/cpp/server/async_generic_service.cc
  - src/cpp/server/channel_argument_option.cc
  - src/cpp/server/create_default_thread_pool.cc
  - src/cpp/server/external_connection_acceptor_impl.cc
  - src/cpp/server/health/default_health_check_service.cc
  - src/cpp/server/health/health_check_service.cc
  - src/cpp/server/health/health_check_service_server_builder_option.cc
  - src/cpp/server/insecure_server_credentials.cc
  - src/cpp/server/orca/call_metric_recorder.cc
  - src/cpp/server/secure_server_credentials.cc
  - src/cpp/server/server_builder.cc
  - src/cpp/server/server_callback.cc
  - src/cpp/server/server_cc.cc
  - src/cpp/server/server_context.cc
  - src/cpp/server/server_credentials.cc
  - src/cpp/server/server_posix.cc
  - src/cpp/thread_manager/thread_manager.cc
  - src/cpp/util/byte_buffer_cc.cc
  - src/cpp/util/status.cc
  - src/cpp/util/string_ref.cc
  - src/cpp/util/time_cc.cc
  - test/core/transport/binder/endpoint_binder_pool_test.cc
  - test/core/transport/binder/mock_objects.cc
  deps:
  - grpc_test_util
  uses_polling: false
- name: endpoint_config_test
  gtest: true
  build: test
  language: c++
  headers: []
  src:
  - test/core/event_engine/endpoint_config_test.cc
  deps:
  - grpc
  uses_polling: false
- name: endpoint_pair_test
  gtest: true
  build: test
  language: c++
  headers:
  - test/core/iomgr/endpoint_tests.h
  - test/core/util/cmdline.h
  - test/core/util/evaluate_args_test_util.h
  - test/core/util/fuzzer_util.h
  - test/core/util/grpc_profiler.h
  - test/core/util/histogram.h
  - test/core/util/mock_authorization_endpoint.h
  - test/core/util/mock_endpoint.h
  - test/core/util/parse_hexstring.h
  - test/core/util/passthru_endpoint.h
  - test/core/util/resolve_localhost_ip46.h
  - test/core/util/slice_splitter.h
  - test/core/util/subprocess.h
  - test/core/util/tracer_util.h
  src:
  - test/core/iomgr/endpoint_pair_test.cc
  - test/core/iomgr/endpoint_tests.cc
  - test/core/util/cmdline.cc
  - test/core/util/fuzzer_util.cc
  - test/core/util/grpc_profiler.cc
  - test/core/util/histogram.cc
  - test/core/util/mock_endpoint.cc
  - test/core/util/parse_hexstring.cc
  - test/core/util/passthru_endpoint.cc
  - test/core/util/resolve_localhost_ip46.cc
  - test/core/util/slice_splitter.cc
  - test/core/util/subprocess_posix.cc
  - test/core/util/subprocess_windows.cc
  - test/core/util/tracer_util.cc
  deps:
  - grpc_test_util
- name: env_test
  gtest: true
  build: test
  language: c++
  headers: []
  src:
  - test/core/gpr/env_test.cc
  deps:
  - grpc_test_util
  uses_polling: false
- name: error_details_test
  gtest: true
  build: test
  language: c++
  headers: []
  src:
  - src/proto/grpc/status/status.proto
  - src/proto/grpc/testing/echo_messages.proto
  - src/proto/grpc/testing/xds/v3/orca_load_report.proto
  - test/cpp/util/error_details_test.cc
  deps:
  - grpc++_error_details
  - grpc_test_util
- name: error_test
  gtest: true
  build: test
  language: c++
  headers:
  - test/core/iomgr/endpoint_tests.h
  - test/core/util/cmdline.h
  - test/core/util/evaluate_args_test_util.h
  - test/core/util/fuzzer_util.h
  - test/core/util/grpc_profiler.h
  - test/core/util/histogram.h
  - test/core/util/mock_authorization_endpoint.h
  - test/core/util/mock_endpoint.h
  - test/core/util/parse_hexstring.h
  - test/core/util/passthru_endpoint.h
  - test/core/util/resolve_localhost_ip46.h
  - test/core/util/slice_splitter.h
  - test/core/util/subprocess.h
  - test/core/util/tracer_util.h
  src:
  - test/core/iomgr/endpoint_tests.cc
  - test/core/iomgr/error_test.cc
  - test/core/util/cmdline.cc
  - test/core/util/fuzzer_util.cc
  - test/core/util/grpc_profiler.cc
  - test/core/util/histogram.cc
  - test/core/util/mock_endpoint.cc
  - test/core/util/parse_hexstring.cc
  - test/core/util/passthru_endpoint.cc
  - test/core/util/resolve_localhost_ip46.cc
  - test/core/util/slice_splitter.cc
  - test/core/util/subprocess_posix.cc
  - test/core/util/subprocess_windows.cc
  - test/core/util/tracer_util.cc
  deps:
  - grpc_test_util
  uses_polling: false
- name: error_utils_test
  gtest: true
  build: test
  language: c++
  headers:
  - test/core/util/cmdline.h
  - test/core/util/evaluate_args_test_util.h
  - test/core/util/fuzzer_util.h
  - test/core/util/grpc_profiler.h
  - test/core/util/histogram.h
  - test/core/util/mock_authorization_endpoint.h
  - test/core/util/mock_endpoint.h
  - test/core/util/parse_hexstring.h
  - test/core/util/passthru_endpoint.h
  - test/core/util/resolve_localhost_ip46.h
  - test/core/util/slice_splitter.h
  - test/core/util/subprocess.h
  - test/core/util/tracer_util.h
  src:
  - test/core/transport/error_utils_test.cc
  - test/core/util/cmdline.cc
  - test/core/util/fuzzer_util.cc
  - test/core/util/grpc_profiler.cc
  - test/core/util/histogram.cc
  - test/core/util/mock_endpoint.cc
  - test/core/util/parse_hexstring.cc
  - test/core/util/passthru_endpoint.cc
  - test/core/util/resolve_localhost_ip46.cc
  - test/core/util/slice_splitter.cc
  - test/core/util/subprocess_posix.cc
  - test/core/util/subprocess_windows.cc
  - test/core/util/tracer_util.cc
  deps:
  - grpc_test_util
- name: evaluate_args_test
  gtest: true
  build: test
  language: c++
  headers:
  - test/core/util/cmdline.h
  - test/core/util/evaluate_args_test_util.h
  - test/core/util/fuzzer_util.h
  - test/core/util/grpc_profiler.h
  - test/core/util/histogram.h
  - test/core/util/mock_authorization_endpoint.h
  - test/core/util/mock_endpoint.h
  - test/core/util/parse_hexstring.h
  - test/core/util/passthru_endpoint.h
  - test/core/util/resolve_localhost_ip46.h
  - test/core/util/slice_splitter.h
  - test/core/util/subprocess.h
  - test/core/util/tracer_util.h
  src:
  - test/core/security/evaluate_args_test.cc
  - test/core/util/cmdline.cc
  - test/core/util/fuzzer_util.cc
  - test/core/util/grpc_profiler.cc
  - test/core/util/histogram.cc
  - test/core/util/mock_endpoint.cc
  - test/core/util/parse_hexstring.cc
  - test/core/util/passthru_endpoint.cc
  - test/core/util/resolve_localhost_ip46.cc
  - test/core/util/slice_splitter.cc
  - test/core/util/subprocess_posix.cc
  - test/core/util/subprocess_windows.cc
  - test/core/util/tracer_util.cc
  deps:
  - grpc_test_util
- name: event_poller_posix_test
  gtest: true
  build: test
  language: c++
  headers:
  - test/core/event_engine/posix/posix_engine_test_utils.h
  src:
  - test/core/event_engine/posix/event_poller_posix_test.cc
  - test/core/event_engine/posix/posix_engine_test_utils.cc
  deps:
  - grpc_test_util
  platforms:
  - linux
  - posix
  - mac
- name: examine_stack_test
  gtest: true
  build: test
  language: c++
  headers: []
  src:
  - test/core/gprpp/examine_stack_test.cc
  deps:
  - grpc_test_util
  platforms:
  - linux
  - posix
  - mac
  uses_polling: false
- name: exception_test
  gtest: true
  build: test
  language: c++
  headers: []
  src:
  - src/proto/grpc/testing/echo.proto
  - src/proto/grpc/testing/echo_messages.proto
  - src/proto/grpc/testing/simple_messages.proto
  - src/proto/grpc/testing/xds/v3/orca_load_report.proto
  - test/cpp/end2end/exception_test.cc
  deps:
  - grpc++_test_util
- name: exec_ctx_wakeup_scheduler_test
  gtest: true
  build: test
  language: c++
  headers:
  - src/core/ext/upb-generated/google/protobuf/any.upb.h
  - src/core/ext/upb-generated/google/rpc/status.upb.h
  - src/core/lib/debug/trace.h
  - src/core/lib/gpr/spinlock.h
  - src/core/lib/gprpp/atomic_utils.h
  - src/core/lib/gprpp/bitset.h
  - src/core/lib/gprpp/debug_location.h
  - src/core/lib/gprpp/manual_constructor.h
  - src/core/lib/gprpp/orphanable.h
  - src/core/lib/gprpp/ref_counted.h
  - src/core/lib/gprpp/ref_counted_ptr.h
  - src/core/lib/gprpp/status_helper.h
  - src/core/lib/gprpp/time.h
  - src/core/lib/iomgr/closure.h
  - src/core/lib/iomgr/combiner.h
  - src/core/lib/iomgr/error.h
  - src/core/lib/iomgr/exec_ctx.h
  - src/core/lib/iomgr/executor.h
  - src/core/lib/iomgr/iomgr_internal.h
  - src/core/lib/promise/activity.h
  - src/core/lib/promise/context.h
  - src/core/lib/promise/detail/promise_factory.h
  - src/core/lib/promise/detail/promise_like.h
  - src/core/lib/promise/detail/status.h
  - src/core/lib/promise/exec_ctx_wakeup_scheduler.h
  - src/core/lib/promise/poll.h
  - src/core/lib/slice/percent_encoding.h
  - src/core/lib/slice/slice.h
  - src/core/lib/slice/slice_internal.h
  - src/core/lib/slice/slice_refcount.h
  - src/core/lib/slice/slice_string_helpers.h
  src:
  - src/core/ext/upb-generated/google/protobuf/any.upb.c
  - src/core/ext/upb-generated/google/rpc/status.upb.c
  - src/core/lib/debug/trace.cc
  - src/core/lib/gprpp/status_helper.cc
  - src/core/lib/gprpp/time.cc
  - src/core/lib/iomgr/combiner.cc
  - src/core/lib/iomgr/error.cc
  - src/core/lib/iomgr/exec_ctx.cc
  - src/core/lib/iomgr/executor.cc
  - src/core/lib/iomgr/iomgr_internal.cc
  - src/core/lib/promise/activity.cc
  - src/core/lib/slice/percent_encoding.cc
  - src/core/lib/slice/slice.cc
  - src/core/lib/slice/slice_string_helpers.cc
  - test/core/promise/exec_ctx_wakeup_scheduler_test.cc
  deps:
  - absl/functional:any_invocable
  - absl/hash:hash
  - absl/meta:type_traits
  - absl/status:statusor
  - absl/utility:utility
  - gpr
  - upb
  uses_polling: false
- name: factory_test
  gtest: true
  build: test
  language: c++
  headers:
  - test/core/event_engine/util/aborting_event_engine.h
  src:
  - test/core/event_engine/factory_test.cc
  deps:
  - grpc_test_util_unsecure
- name: fake_binder_test
  gtest: true
  build: test
  language: c++
  headers:
  - src/core/ext/transport/binder/client/binder_connector.h
  - src/core/ext/transport/binder/client/channel_create_impl.h
  - src/core/ext/transport/binder/client/connection_id_generator.h
  - src/core/ext/transport/binder/client/endpoint_binder_pool.h
  - src/core/ext/transport/binder/client/jni_utils.h
  - src/core/ext/transport/binder/client/security_policy_setting.h
  - src/core/ext/transport/binder/server/binder_server.h
  - src/core/ext/transport/binder/transport/binder_stream.h
  - src/core/ext/transport/binder/transport/binder_transport.h
  - src/core/ext/transport/binder/utils/binder_auto_utils.h
  - src/core/ext/transport/binder/utils/ndk_binder.h
  - src/core/ext/transport/binder/utils/transport_stream_receiver.h
  - src/core/ext/transport/binder/utils/transport_stream_receiver_impl.h
  - src/core/ext/transport/binder/wire_format/binder.h
  - src/core/ext/transport/binder/wire_format/binder_android.h
  - src/core/ext/transport/binder/wire_format/binder_constants.h
  - src/core/ext/transport/binder/wire_format/transaction.h
  - src/core/ext/transport/binder/wire_format/wire_reader.h
  - src/core/ext/transport/binder/wire_format/wire_reader_impl.h
  - src/core/ext/transport/binder/wire_format/wire_writer.h
  - src/cpp/client/create_channel_internal.h
  - src/cpp/client/secure_credentials.h
  - src/cpp/common/channel_filter.h
  - src/cpp/common/secure_auth_context.h
  - src/cpp/server/dynamic_thread_pool.h
  - src/cpp/server/external_connection_acceptor_impl.h
  - src/cpp/server/health/default_health_check_service.h
  - src/cpp/server/secure_server_credentials.h
  - src/cpp/server/thread_pool_interface.h
  - src/cpp/thread_manager/thread_manager.h
  - test/core/transport/binder/end2end/fake_binder.h
  src:
  - src/core/ext/transport/binder/client/binder_connector.cc
  - src/core/ext/transport/binder/client/channel_create.cc
  - src/core/ext/transport/binder/client/channel_create_impl.cc
  - src/core/ext/transport/binder/client/connection_id_generator.cc
  - src/core/ext/transport/binder/client/endpoint_binder_pool.cc
  - src/core/ext/transport/binder/client/jni_utils.cc
  - src/core/ext/transport/binder/client/security_policy_setting.cc
  - src/core/ext/transport/binder/security_policy/binder_security_policy.cc
  - src/core/ext/transport/binder/server/binder_server.cc
  - src/core/ext/transport/binder/server/binder_server_credentials.cc
  - src/core/ext/transport/binder/transport/binder_transport.cc
  - src/core/ext/transport/binder/utils/ndk_binder.cc
  - src/core/ext/transport/binder/utils/transport_stream_receiver_impl.cc
  - src/core/ext/transport/binder/wire_format/binder_android.cc
  - src/core/ext/transport/binder/wire_format/binder_constants.cc
  - src/core/ext/transport/binder/wire_format/transaction.cc
  - src/core/ext/transport/binder/wire_format/wire_reader_impl.cc
  - src/core/ext/transport/binder/wire_format/wire_writer.cc
  - src/cpp/client/channel_cc.cc
  - src/cpp/client/client_callback.cc
  - src/cpp/client/client_context.cc
  - src/cpp/client/client_interceptor.cc
  - src/cpp/client/create_channel.cc
  - src/cpp/client/create_channel_internal.cc
  - src/cpp/client/create_channel_posix.cc
  - src/cpp/client/credentials_cc.cc
  - src/cpp/client/insecure_credentials.cc
  - src/cpp/client/secure_credentials.cc
  - src/cpp/codegen/codegen_init.cc
  - src/cpp/common/alarm.cc
  - src/cpp/common/auth_property_iterator.cc
  - src/cpp/common/channel_arguments.cc
  - src/cpp/common/channel_filter.cc
  - src/cpp/common/completion_queue_cc.cc
  - src/cpp/common/core_codegen.cc
  - src/cpp/common/resource_quota_cc.cc
  - src/cpp/common/rpc_method.cc
  - src/cpp/common/secure_auth_context.cc
  - src/cpp/common/secure_channel_arguments.cc
  - src/cpp/common/secure_create_auth_context.cc
  - src/cpp/common/tls_certificate_provider.cc
  - src/cpp/common/tls_certificate_verifier.cc
  - src/cpp/common/tls_credentials_options.cc
  - src/cpp/common/validate_service_config.cc
  - src/cpp/common/version_cc.cc
  - src/cpp/server/async_generic_service.cc
  - src/cpp/server/channel_argument_option.cc
  - src/cpp/server/create_default_thread_pool.cc
  - src/cpp/server/external_connection_acceptor_impl.cc
  - src/cpp/server/health/default_health_check_service.cc
  - src/cpp/server/health/health_check_service.cc
  - src/cpp/server/health/health_check_service_server_builder_option.cc
  - src/cpp/server/insecure_server_credentials.cc
  - src/cpp/server/orca/call_metric_recorder.cc
  - src/cpp/server/secure_server_credentials.cc
  - src/cpp/server/server_builder.cc
  - src/cpp/server/server_callback.cc
  - src/cpp/server/server_cc.cc
  - src/cpp/server/server_context.cc
  - src/cpp/server/server_credentials.cc
  - src/cpp/server/server_posix.cc
  - src/cpp/thread_manager/thread_manager.cc
  - src/cpp/util/byte_buffer_cc.cc
  - src/cpp/util/status.cc
  - src/cpp/util/string_ref.cc
  - src/cpp/util/time_cc.cc
  - test/core/transport/binder/end2end/fake_binder.cc
  - test/core/transport/binder/end2end/fake_binder_test.cc
  deps:
  - grpc_test_util
  uses_polling: false
- name: fake_resolver_test
  gtest: true
  build: test
  language: c++
  headers: []
  src:
  - test/core/client_channel/resolvers/fake_resolver_test.cc
  deps:
  - grpc_test_util
- name: fake_transport_security_test
  gtest: true
  build: test
  language: c++
  headers:
  - test/core/tsi/transport_security_test_lib.h
  src:
  - test/core/tsi/fake_transport_security_test.cc
  - test/core/tsi/transport_security_test_lib.cc
  deps:
  - grpc_test_util
- name: fd_posix_test
  gtest: true
  build: test
  language: c++
  headers:
  - test/core/util/cmdline.h
  - test/core/util/evaluate_args_test_util.h
  - test/core/util/fuzzer_util.h
  - test/core/util/grpc_profiler.h
  - test/core/util/histogram.h
  - test/core/util/mock_authorization_endpoint.h
  - test/core/util/mock_endpoint.h
  - test/core/util/parse_hexstring.h
  - test/core/util/passthru_endpoint.h
  - test/core/util/resolve_localhost_ip46.h
  - test/core/util/slice_splitter.h
  - test/core/util/subprocess.h
  - test/core/util/tracer_util.h
  src:
  - test/core/iomgr/fd_posix_test.cc
  - test/core/util/cmdline.cc
  - test/core/util/fuzzer_util.cc
  - test/core/util/grpc_profiler.cc
  - test/core/util/histogram.cc
  - test/core/util/mock_endpoint.cc
  - test/core/util/parse_hexstring.cc
  - test/core/util/passthru_endpoint.cc
  - test/core/util/resolve_localhost_ip46.cc
  - test/core/util/slice_splitter.cc
  - test/core/util/subprocess_posix.cc
  - test/core/util/subprocess_windows.cc
  - test/core/util/tracer_util.cc
  deps:
  - grpc_test_util
  platforms:
  - linux
  - posix
  - mac
- name: file_watcher_certificate_provider_factory_test
  gtest: true
  build: test
  language: c++
  headers: []
  src:
  - test/core/xds/file_watcher_certificate_provider_factory_test.cc
  deps:
  - grpc_test_util
- name: filter_end2end_test
  gtest: true
  build: test
  language: c++
  headers: []
  src:
  - src/proto/grpc/testing/duplicate/echo_duplicate.proto
  - src/proto/grpc/testing/echo.proto
  - src/proto/grpc/testing/echo_messages.proto
  - src/proto/grpc/testing/simple_messages.proto
  - src/proto/grpc/testing/xds/v3/orca_load_report.proto
  - test/cpp/end2end/filter_end2end_test.cc
  deps:
  - grpc++_test_util
- name: flaky_network_test
  gtest: true
  build: test
  run: false
  language: c++
  headers:
  - test/cpp/end2end/test_service_impl.h
  src:
  - src/proto/grpc/testing/echo.proto
  - src/proto/grpc/testing/echo_messages.proto
  - src/proto/grpc/testing/simple_messages.proto
  - src/proto/grpc/testing/xds/v3/orca_load_report.proto
  - test/cpp/end2end/flaky_network_test.cc
  - test/cpp/end2end/test_service_impl.cc
  deps:
  - grpc++_test_util
- name: flow_control_test
  gtest: true
  build: test
  language: c++
  headers:
  - src/core/ext/transport/chttp2/transport/flow_control.h
  - src/core/ext/transport/chttp2/transport/http2_settings.h
  - src/core/ext/upb-generated/google/protobuf/any.upb.h
  - src/core/ext/upb-generated/google/rpc/status.upb.h
  - src/core/lib/debug/trace.h
  - src/core/lib/experiments/config.h
  - src/core/lib/experiments/experiments.h
  - src/core/lib/gpr/spinlock.h
  - src/core/lib/gprpp/atomic_utils.h
  - src/core/lib/gprpp/bitset.h
  - src/core/lib/gprpp/cpp_impl_of.h
  - src/core/lib/gprpp/debug_location.h
  - src/core/lib/gprpp/manual_constructor.h
  - src/core/lib/gprpp/orphanable.h
  - src/core/lib/gprpp/ref_counted.h
  - src/core/lib/gprpp/ref_counted_ptr.h
  - src/core/lib/gprpp/status_helper.h
  - src/core/lib/gprpp/time.h
  - src/core/lib/iomgr/closure.h
  - src/core/lib/iomgr/combiner.h
  - src/core/lib/iomgr/error.h
  - src/core/lib/iomgr/exec_ctx.h
  - src/core/lib/iomgr/executor.h
  - src/core/lib/iomgr/iomgr_internal.h
  - src/core/lib/promise/activity.h
  - src/core/lib/promise/context.h
  - src/core/lib/promise/detail/basic_seq.h
  - src/core/lib/promise/detail/promise_factory.h
  - src/core/lib/promise/detail/promise_like.h
  - src/core/lib/promise/detail/status.h
  - src/core/lib/promise/exec_ctx_wakeup_scheduler.h
  - src/core/lib/promise/loop.h
  - src/core/lib/promise/map.h
  - src/core/lib/promise/poll.h
  - src/core/lib/promise/race.h
  - src/core/lib/promise/seq.h
  - src/core/lib/resource_quota/memory_quota.h
  - src/core/lib/resource_quota/periodic_update.h
  - src/core/lib/resource_quota/resource_quota.h
  - src/core/lib/resource_quota/thread_quota.h
  - src/core/lib/resource_quota/trace.h
  - src/core/lib/slice/percent_encoding.h
  - src/core/lib/slice/slice.h
  - src/core/lib/slice/slice_internal.h
  - src/core/lib/slice/slice_refcount.h
  - src/core/lib/slice/slice_string_helpers.h
  - src/core/lib/transport/bdp_estimator.h
  - src/core/lib/transport/http2_errors.h
  - src/core/lib/transport/pid_controller.h
  src:
  - src/core/ext/transport/chttp2/transport/flow_control.cc
  - src/core/ext/transport/chttp2/transport/http2_settings.cc
  - src/core/ext/upb-generated/google/protobuf/any.upb.c
  - src/core/ext/upb-generated/google/rpc/status.upb.c
  - src/core/lib/debug/trace.cc
  - src/core/lib/event_engine/memory_allocator.cc
  - src/core/lib/experiments/config.cc
  - src/core/lib/experiments/experiments.cc
  - src/core/lib/gprpp/status_helper.cc
  - src/core/lib/gprpp/time.cc
  - src/core/lib/iomgr/combiner.cc
  - src/core/lib/iomgr/error.cc
  - src/core/lib/iomgr/exec_ctx.cc
  - src/core/lib/iomgr/executor.cc
  - src/core/lib/iomgr/iomgr_internal.cc
  - src/core/lib/promise/activity.cc
  - src/core/lib/resource_quota/memory_quota.cc
  - src/core/lib/resource_quota/periodic_update.cc
  - src/core/lib/resource_quota/resource_quota.cc
  - src/core/lib/resource_quota/thread_quota.cc
  - src/core/lib/resource_quota/trace.cc
  - src/core/lib/slice/percent_encoding.cc
  - src/core/lib/slice/slice.cc
  - src/core/lib/slice/slice_string_helpers.cc
  - src/core/lib/transport/bdp_estimator.cc
  - src/core/lib/transport/pid_controller.cc
  - test/core/transport/chttp2/flow_control_test.cc
  deps:
  - absl/functional:any_invocable
  - absl/functional:function_ref
  - absl/hash:hash
  - absl/meta:type_traits
  - absl/status:statusor
  - absl/utility:utility
  - gpr
  - upb
  uses_polling: false
- name: for_each_test
  gtest: true
  build: test
  language: c++
  headers:
  - src/core/ext/upb-generated/google/protobuf/any.upb.h
  - src/core/ext/upb-generated/google/rpc/status.upb.h
  - src/core/lib/debug/trace.h
  - src/core/lib/experiments/config.h
  - src/core/lib/experiments/experiments.h
  - src/core/lib/gpr/spinlock.h
  - src/core/lib/gprpp/atomic_utils.h
  - src/core/lib/gprpp/bitset.h
  - src/core/lib/gprpp/cpp_impl_of.h
  - src/core/lib/gprpp/debug_location.h
  - src/core/lib/gprpp/manual_constructor.h
  - src/core/lib/gprpp/orphanable.h
  - src/core/lib/gprpp/ref_counted.h
  - src/core/lib/gprpp/ref_counted_ptr.h
  - src/core/lib/gprpp/status_helper.h
  - src/core/lib/gprpp/time.h
  - src/core/lib/iomgr/closure.h
  - src/core/lib/iomgr/combiner.h
  - src/core/lib/iomgr/error.h
  - src/core/lib/iomgr/exec_ctx.h
  - src/core/lib/iomgr/executor.h
  - src/core/lib/iomgr/iomgr_internal.h
  - src/core/lib/promise/activity.h
  - src/core/lib/promise/context.h
  - src/core/lib/promise/detail/basic_join.h
  - src/core/lib/promise/detail/basic_seq.h
  - src/core/lib/promise/detail/promise_factory.h
  - src/core/lib/promise/detail/promise_like.h
  - src/core/lib/promise/detail/status.h
  - src/core/lib/promise/exec_ctx_wakeup_scheduler.h
  - src/core/lib/promise/for_each.h
  - src/core/lib/promise/intra_activity_waiter.h
  - src/core/lib/promise/join.h
  - src/core/lib/promise/loop.h
  - src/core/lib/promise/map.h
  - src/core/lib/promise/observable.h
  - src/core/lib/promise/pipe.h
  - src/core/lib/promise/poll.h
  - src/core/lib/promise/race.h
  - src/core/lib/promise/seq.h
  - src/core/lib/promise/try_seq.h
  - src/core/lib/promise/wait_set.h
  - src/core/lib/resource_quota/arena.h
  - src/core/lib/resource_quota/memory_quota.h
  - src/core/lib/resource_quota/periodic_update.h
  - src/core/lib/resource_quota/resource_quota.h
  - src/core/lib/resource_quota/thread_quota.h
  - src/core/lib/resource_quota/trace.h
  - src/core/lib/slice/percent_encoding.h
  - src/core/lib/slice/slice.h
  - src/core/lib/slice/slice_internal.h
  - src/core/lib/slice/slice_refcount.h
  - src/core/lib/slice/slice_string_helpers.h
  - test/core/promise/test_wakeup_schedulers.h
  src:
  - src/core/ext/upb-generated/google/protobuf/any.upb.c
  - src/core/ext/upb-generated/google/rpc/status.upb.c
  - src/core/lib/debug/trace.cc
  - src/core/lib/event_engine/memory_allocator.cc
  - src/core/lib/experiments/config.cc
  - src/core/lib/experiments/experiments.cc
  - src/core/lib/gprpp/status_helper.cc
  - src/core/lib/gprpp/time.cc
  - src/core/lib/iomgr/combiner.cc
  - src/core/lib/iomgr/error.cc
  - src/core/lib/iomgr/exec_ctx.cc
  - src/core/lib/iomgr/executor.cc
  - src/core/lib/iomgr/iomgr_internal.cc
  - src/core/lib/promise/activity.cc
  - src/core/lib/promise/pipe.cc
  - src/core/lib/resource_quota/arena.cc
  - src/core/lib/resource_quota/memory_quota.cc
  - src/core/lib/resource_quota/periodic_update.cc
  - src/core/lib/resource_quota/resource_quota.cc
  - src/core/lib/resource_quota/thread_quota.cc
  - src/core/lib/resource_quota/trace.cc
  - src/core/lib/slice/percent_encoding.cc
  - src/core/lib/slice/slice.cc
  - src/core/lib/slice/slice_string_helpers.cc
  - test/core/promise/for_each_test.cc
  deps:
  - absl/container:flat_hash_set
  - absl/functional:any_invocable
  - absl/functional:function_ref
  - absl/hash:hash
  - absl/meta:type_traits
  - absl/status:statusor
  - absl/utility:utility
  - gpr
  - upb
  uses_polling: false
- name: fork_test
  gtest: true
  build: test
  language: c++
  headers: []
  src:
  - test/core/gprpp/fork_test.cc
  deps:
  - grpc_test_util
  platforms:
  - linux
  - posix
  - mac
  uses_polling: false
- name: forkable_test
  gtest: true
  build: test
  language: c++
  headers:
  - src/core/lib/event_engine/forkable.h
  src:
  - src/core/lib/event_engine/forkable.cc
  - test/core/event_engine/forkable_test.cc
  deps:
  - absl/container:flat_hash_set
  - absl/functional:any_invocable
  - absl/status:statusor
  - gpr
- name: format_request_test
  gtest: true
  build: test
  language: c++
  headers:
  - test/core/end2end/data/ssl_test_data.h
  - test/core/util/cmdline.h
  - test/core/util/evaluate_args_test_util.h
  - test/core/util/fuzzer_util.h
  - test/core/util/grpc_profiler.h
  - test/core/util/histogram.h
  - test/core/util/mock_authorization_endpoint.h
  - test/core/util/mock_endpoint.h
  - test/core/util/parse_hexstring.h
  - test/core/util/passthru_endpoint.h
  - test/core/util/resolve_localhost_ip46.h
  - test/core/util/slice_splitter.h
  - test/core/util/subprocess.h
  - test/core/util/tracer_util.h
  src:
  - test/core/end2end/data/client_certs.cc
  - test/core/end2end/data/server1_cert.cc
  - test/core/end2end/data/server1_key.cc
  - test/core/end2end/data/test_root_cert.cc
  - test/core/http/format_request_test.cc
  - test/core/util/cmdline.cc
  - test/core/util/fuzzer_util.cc
  - test/core/util/grpc_profiler.cc
  - test/core/util/histogram.cc
  - test/core/util/mock_endpoint.cc
  - test/core/util/parse_hexstring.cc
  - test/core/util/passthru_endpoint.cc
  - test/core/util/resolve_localhost_ip46.cc
  - test/core/util/slice_splitter.cc
  - test/core/util/subprocess_posix.cc
  - test/core/util/subprocess_windows.cc
  - test/core/util/tracer_util.cc
  deps:
  - grpc_test_util
- name: frame_handler_test
  gtest: true
  build: test
  language: c++
  headers:
  - test/core/tsi/alts/crypt/gsec_test_util.h
  src:
  - test/core/tsi/alts/crypt/gsec_test_util.cc
  - test/core/tsi/alts/frame_protector/frame_handler_test.cc
  deps:
  - grpc_test_util
- name: fuzzing_event_engine_test
  gtest: true
  build: test
  language: c++
  headers:
  - test/core/event_engine/fuzzing_event_engine/fuzzing_event_engine.h
  - test/core/event_engine/test_suite/event_engine_test.h
  - test/core/event_engine/test_suite/event_engine_test_utils.h
  src:
  - test/core/event_engine/fuzzing_event_engine/fuzzing_event_engine.proto
  - test/core/event_engine/fuzzing_event_engine/fuzzing_event_engine.cc
  - test/core/event_engine/test_suite/event_engine_test.cc
  - test/core/event_engine/test_suite/event_engine_test_utils.cc
  - test/core/event_engine/test_suite/fuzzing_event_engine_test.cc
  - test/core/event_engine/test_suite/timer_test.cc
  deps:
  - grpc_test_util
  platforms:
  - linux
  - posix
  uses_polling: false
- name: generic_end2end_test
  gtest: true
  build: test
  language: c++
  headers: []
  src:
  - src/proto/grpc/testing/duplicate/echo_duplicate.proto
  - src/proto/grpc/testing/echo.proto
  - src/proto/grpc/testing/echo_messages.proto
  - src/proto/grpc/testing/simple_messages.proto
  - src/proto/grpc/testing/xds/v3/orca_load_report.proto
  - test/cpp/end2end/generic_end2end_test.cc
  deps:
  - grpc++_test_util
- name: global_config_env_test
  gtest: true
  build: test
  language: c++
  headers: []
  src:
  - test/core/gprpp/global_config_env_test.cc
  deps:
  - grpc_test_util
  platforms:
  - linux
  - posix
  - mac
  uses_polling: false
- name: global_config_test
  gtest: true
  build: test
  language: c++
  headers: []
  src:
  - test/core/gprpp/global_config_test.cc
  deps:
  - grpc_test_util
  uses_polling: false
- name: google_c2p_resolver_test
  gtest: true
  build: test
  language: c++
  headers:
  - test/core/util/fake_udp_and_tcp_server.h
  src:
  - test/core/client_channel/resolvers/google_c2p_resolver_test.cc
  - test/core/util/fake_udp_and_tcp_server.cc
  deps:
  - grpc++_test_util
- name: google_mesh_ca_certificate_provider_factory_test
  gtest: true
  build: test
  language: c++
  headers:
  - src/core/ext/xds/google_mesh_ca_certificate_provider_factory.h
  src:
  - src/core/ext/xds/google_mesh_ca_certificate_provider_factory.cc
  - test/core/xds/google_mesh_ca_certificate_provider_factory_test.cc
  deps:
  - grpc_test_util
- name: graceful_shutdown_test
  gtest: true
  build: test
  language: c++
  headers:
  - test/core/end2end/cq_verifier.h
  src:
  - test/core/end2end/cq_verifier.cc
  - test/core/transport/chttp2/graceful_shutdown_test.cc
  deps:
  - grpc_test_util
- name: grpc_alts_credentials_options_test
  gtest: true
  build: test
  language: c++
  headers:
  - test/core/util/cmdline.h
  - test/core/util/evaluate_args_test_util.h
  - test/core/util/fuzzer_util.h
  - test/core/util/grpc_profiler.h
  - test/core/util/histogram.h
  - test/core/util/mock_authorization_endpoint.h
  - test/core/util/mock_endpoint.h
  - test/core/util/parse_hexstring.h
  - test/core/util/passthru_endpoint.h
  - test/core/util/resolve_localhost_ip46.h
  - test/core/util/slice_splitter.h
  - test/core/util/subprocess.h
  - test/core/util/tracer_util.h
  src:
  - test/core/security/grpc_alts_credentials_options_test.cc
  - test/core/util/cmdline.cc
  - test/core/util/fuzzer_util.cc
  - test/core/util/grpc_profiler.cc
  - test/core/util/histogram.cc
  - test/core/util/mock_endpoint.cc
  - test/core/util/parse_hexstring.cc
  - test/core/util/passthru_endpoint.cc
  - test/core/util/resolve_localhost_ip46.cc
  - test/core/util/slice_splitter.cc
  - test/core/util/subprocess_posix.cc
  - test/core/util/subprocess_windows.cc
  - test/core/util/tracer_util.cc
  deps:
  - grpc_test_util
- name: grpc_authorization_engine_test
  gtest: true
  build: test
  language: c++
  headers:
  - test/core/util/cmdline.h
  - test/core/util/evaluate_args_test_util.h
  - test/core/util/fuzzer_util.h
  - test/core/util/grpc_profiler.h
  - test/core/util/histogram.h
  - test/core/util/mock_authorization_endpoint.h
  - test/core/util/mock_endpoint.h
  - test/core/util/parse_hexstring.h
  - test/core/util/passthru_endpoint.h
  - test/core/util/resolve_localhost_ip46.h
  - test/core/util/slice_splitter.h
  - test/core/util/subprocess.h
  - test/core/util/tracer_util.h
  src:
  - test/core/security/grpc_authorization_engine_test.cc
  - test/core/util/cmdline.cc
  - test/core/util/fuzzer_util.cc
  - test/core/util/grpc_profiler.cc
  - test/core/util/histogram.cc
  - test/core/util/mock_endpoint.cc
  - test/core/util/parse_hexstring.cc
  - test/core/util/passthru_endpoint.cc
  - test/core/util/resolve_localhost_ip46.cc
  - test/core/util/slice_splitter.cc
  - test/core/util/subprocess_posix.cc
  - test/core/util/subprocess_windows.cc
  - test/core/util/tracer_util.cc
  deps:
  - grpc_test_util
- name: grpc_authorization_policy_provider_test
  gtest: true
  build: test
  language: c++
  headers:
  - src/core/lib/security/authorization/grpc_authorization_policy_provider.h
  - src/core/lib/security/authorization/rbac_translator.h
  - test/core/util/cmdline.h
  - test/core/util/evaluate_args_test_util.h
  - test/core/util/fuzzer_util.h
  - test/core/util/grpc_profiler.h
  - test/core/util/histogram.h
  - test/core/util/mock_authorization_endpoint.h
  - test/core/util/mock_endpoint.h
  - test/core/util/parse_hexstring.h
  - test/core/util/passthru_endpoint.h
  - test/core/util/resolve_localhost_ip46.h
  - test/core/util/slice_splitter.h
  - test/core/util/subprocess.h
  - test/core/util/tracer_util.h
  src:
  - src/core/lib/security/authorization/grpc_authorization_policy_provider.cc
  - src/core/lib/security/authorization/rbac_translator.cc
  - test/core/security/grpc_authorization_policy_provider_test.cc
  - test/core/util/cmdline.cc
  - test/core/util/fuzzer_util.cc
  - test/core/util/grpc_profiler.cc
  - test/core/util/histogram.cc
  - test/core/util/mock_endpoint.cc
  - test/core/util/parse_hexstring.cc
  - test/core/util/passthru_endpoint.cc
  - test/core/util/resolve_localhost_ip46.cc
  - test/core/util/slice_splitter.cc
  - test/core/util/subprocess_posix.cc
  - test/core/util/subprocess_windows.cc
  - test/core/util/tracer_util.cc
  deps:
  - grpc_test_util
- name: grpc_authz_end2end_test
  gtest: true
  build: test
  language: c++
  headers:
  - src/core/lib/security/authorization/grpc_authorization_policy_provider.h
  - src/core/lib/security/authorization/rbac_translator.h
  - test/cpp/end2end/test_service_impl.h
  src:
  - src/proto/grpc/testing/echo.proto
  - src/proto/grpc/testing/echo_messages.proto
  - src/proto/grpc/testing/simple_messages.proto
  - src/proto/grpc/testing/xds/v3/orca_load_report.proto
  - src/core/lib/security/authorization/grpc_authorization_policy_provider.cc
  - src/core/lib/security/authorization/rbac_translator.cc
  - src/cpp/server/authorization_policy_provider.cc
  - test/cpp/end2end/grpc_authz_end2end_test.cc
  - test/cpp/end2end/test_service_impl.cc
  deps:
  - grpc++_test_util
- name: grpc_byte_buffer_reader_test
  gtest: true
  build: test
  language: c++
  headers: []
  src:
  - test/core/surface/byte_buffer_reader_test.cc
  deps:
  - grpc_test_util
  uses_polling: false
- name: grpc_cli
  build: test
  run: false
  language: c++
  headers:
  - test/cpp/util/cli_call.h
  - test/cpp/util/cli_credentials.h
  - test/cpp/util/config_grpc_cli.h
  - test/cpp/util/grpc_tool.h
  - test/cpp/util/proto_file_parser.h
  - test/cpp/util/proto_reflection_descriptor_database.h
  - test/cpp/util/service_describer.h
  src:
  - src/proto/grpc/reflection/v1alpha/reflection.proto
  - test/cpp/util/cli_call.cc
  - test/cpp/util/cli_credentials.cc
  - test/cpp/util/grpc_cli.cc
  - test/cpp/util/grpc_tool.cc
  - test/cpp/util/proto_file_parser.cc
  - test/cpp/util/proto_reflection_descriptor_database.cc
  - test/cpp/util/service_describer.cc
  deps:
  - absl/flags:flag
  - grpc++
  - grpc++_test_config
- name: grpc_completion_queue_test
  gtest: true
  build: test
  language: c++
  headers: []
  src:
  - test/core/surface/completion_queue_test.cc
  deps:
  - grpc_test_util
- name: grpc_cpp_plugin
  build: protoc
  language: c++
  headers: []
  src:
  - src/compiler/cpp_plugin.cc
  deps:
  - grpc_plugin_support
- name: grpc_csharp_plugin
  build: protoc
  language: c++
  headers: []
  src:
  - src/compiler/csharp_plugin.cc
  deps:
  - grpc_plugin_support
- name: grpc_ipv6_loopback_available_test
  gtest: true
  build: test
  language: c++
  headers:
  - test/core/util/cmdline.h
  - test/core/util/evaluate_args_test_util.h
  - test/core/util/fuzzer_util.h
  - test/core/util/grpc_profiler.h
  - test/core/util/histogram.h
  - test/core/util/mock_authorization_endpoint.h
  - test/core/util/mock_endpoint.h
  - test/core/util/parse_hexstring.h
  - test/core/util/passthru_endpoint.h
  - test/core/util/resolve_localhost_ip46.h
  - test/core/util/slice_splitter.h
  - test/core/util/subprocess.h
  - test/core/util/tracer_util.h
  src:
  - test/core/iomgr/grpc_ipv6_loopback_available_test.cc
  - test/core/util/cmdline.cc
  - test/core/util/fuzzer_util.cc
  - test/core/util/grpc_profiler.cc
  - test/core/util/histogram.cc
  - test/core/util/mock_endpoint.cc
  - test/core/util/parse_hexstring.cc
  - test/core/util/passthru_endpoint.cc
  - test/core/util/resolve_localhost_ip46.cc
  - test/core/util/slice_splitter.cc
  - test/core/util/subprocess_posix.cc
  - test/core/util/subprocess_windows.cc
  - test/core/util/tracer_util.cc
  deps:
  - grpc_test_util
- name: grpc_node_plugin
  build: protoc
  language: c++
  headers: []
  src:
  - src/compiler/node_plugin.cc
  deps:
  - grpc_plugin_support
- name: grpc_objective_c_plugin
  build: protoc
  language: c++
  headers: []
  src:
  - src/compiler/objective_c_plugin.cc
  deps:
  - grpc_plugin_support
- name: grpc_php_plugin
  build: protoc
  language: c++
  headers: []
  src:
  - src/compiler/php_plugin.cc
  deps:
  - grpc_plugin_support
- name: grpc_python_plugin
  build: protoc
  language: c++
  headers: []
  src:
  - src/compiler/python_plugin.cc
  deps:
  - grpc_plugin_support
- name: grpc_ruby_plugin
  build: protoc
  language: c++
  headers: []
  src:
  - src/compiler/ruby_plugin.cc
  deps:
  - grpc_plugin_support
- name: grpc_tls_certificate_distributor_test
  gtest: true
  build: test
  language: c++
  headers:
  - test/core/util/cmdline.h
  - test/core/util/evaluate_args_test_util.h
  - test/core/util/fuzzer_util.h
  - test/core/util/grpc_profiler.h
  - test/core/util/histogram.h
  - test/core/util/mock_authorization_endpoint.h
  - test/core/util/mock_endpoint.h
  - test/core/util/parse_hexstring.h
  - test/core/util/passthru_endpoint.h
  - test/core/util/resolve_localhost_ip46.h
  - test/core/util/slice_splitter.h
  - test/core/util/subprocess.h
  - test/core/util/tracer_util.h
  src:
  - test/core/security/grpc_tls_certificate_distributor_test.cc
  - test/core/util/cmdline.cc
  - test/core/util/fuzzer_util.cc
  - test/core/util/grpc_profiler.cc
  - test/core/util/histogram.cc
  - test/core/util/mock_endpoint.cc
  - test/core/util/parse_hexstring.cc
  - test/core/util/passthru_endpoint.cc
  - test/core/util/resolve_localhost_ip46.cc
  - test/core/util/slice_splitter.cc
  - test/core/util/subprocess_posix.cc
  - test/core/util/subprocess_windows.cc
  - test/core/util/tracer_util.cc
  deps:
  - grpc_test_util
- name: grpc_tls_certificate_provider_test
  gtest: true
  build: test
  language: c++
  headers:
  - test/core/util/cmdline.h
  - test/core/util/evaluate_args_test_util.h
  - test/core/util/fuzzer_util.h
  - test/core/util/grpc_profiler.h
  - test/core/util/histogram.h
  - test/core/util/mock_authorization_endpoint.h
  - test/core/util/mock_endpoint.h
  - test/core/util/parse_hexstring.h
  - test/core/util/passthru_endpoint.h
  - test/core/util/resolve_localhost_ip46.h
  - test/core/util/slice_splitter.h
  - test/core/util/subprocess.h
  - test/core/util/tracer_util.h
  src:
  - test/core/security/grpc_tls_certificate_provider_test.cc
  - test/core/util/cmdline.cc
  - test/core/util/fuzzer_util.cc
  - test/core/util/grpc_profiler.cc
  - test/core/util/histogram.cc
  - test/core/util/mock_endpoint.cc
  - test/core/util/parse_hexstring.cc
  - test/core/util/passthru_endpoint.cc
  - test/core/util/resolve_localhost_ip46.cc
  - test/core/util/slice_splitter.cc
  - test/core/util/subprocess_posix.cc
  - test/core/util/subprocess_windows.cc
  - test/core/util/tracer_util.cc
  deps:
  - grpc_test_util
- name: grpc_tls_certificate_verifier_test
  gtest: true
  build: test
  language: c++
  headers:
  - test/core/util/cmdline.h
  - test/core/util/evaluate_args_test_util.h
  - test/core/util/fuzzer_util.h
  - test/core/util/grpc_profiler.h
  - test/core/util/histogram.h
  - test/core/util/mock_authorization_endpoint.h
  - test/core/util/mock_endpoint.h
  - test/core/util/parse_hexstring.h
  - test/core/util/passthru_endpoint.h
  - test/core/util/resolve_localhost_ip46.h
  - test/core/util/slice_splitter.h
  - test/core/util/subprocess.h
  - test/core/util/tracer_util.h
  src:
  - test/core/security/grpc_tls_certificate_verifier_test.cc
  - test/core/util/cmdline.cc
  - test/core/util/fuzzer_util.cc
  - test/core/util/grpc_profiler.cc
  - test/core/util/histogram.cc
  - test/core/util/mock_endpoint.cc
  - test/core/util/parse_hexstring.cc
  - test/core/util/passthru_endpoint.cc
  - test/core/util/resolve_localhost_ip46.cc
  - test/core/util/slice_splitter.cc
  - test/core/util/subprocess_posix.cc
  - test/core/util/subprocess_windows.cc
  - test/core/util/tracer_util.cc
  deps:
  - grpc_test_util
- name: grpc_tls_credentials_options_comparator_test
  gtest: true
  build: test
  language: c++
  headers:
  - test/core/util/cmdline.h
  - test/core/util/evaluate_args_test_util.h
  - test/core/util/fuzzer_util.h
  - test/core/util/grpc_profiler.h
  - test/core/util/histogram.h
  - test/core/util/mock_authorization_endpoint.h
  - test/core/util/mock_endpoint.h
  - test/core/util/parse_hexstring.h
  - test/core/util/passthru_endpoint.h
  - test/core/util/resolve_localhost_ip46.h
  - test/core/util/slice_splitter.h
  - test/core/util/subprocess.h
  - test/core/util/tracer_util.h
  src:
  - test/core/security/grpc_tls_credentials_options_comparator_test.cc
  - test/core/util/cmdline.cc
  - test/core/util/fuzzer_util.cc
  - test/core/util/grpc_profiler.cc
  - test/core/util/histogram.cc
  - test/core/util/mock_endpoint.cc
  - test/core/util/parse_hexstring.cc
  - test/core/util/passthru_endpoint.cc
  - test/core/util/resolve_localhost_ip46.cc
  - test/core/util/slice_splitter.cc
  - test/core/util/subprocess_posix.cc
  - test/core/util/subprocess_windows.cc
  - test/core/util/tracer_util.cc
  deps:
  - grpc_test_util
- name: grpc_tls_credentials_options_test
  gtest: true
  build: test
  language: c++
  headers:
  - test/core/util/cmdline.h
  - test/core/util/evaluate_args_test_util.h
  - test/core/util/fuzzer_util.h
  - test/core/util/grpc_profiler.h
  - test/core/util/histogram.h
  - test/core/util/mock_authorization_endpoint.h
  - test/core/util/mock_endpoint.h
  - test/core/util/parse_hexstring.h
  - test/core/util/passthru_endpoint.h
  - test/core/util/resolve_localhost_ip46.h
  - test/core/util/slice_splitter.h
  - test/core/util/subprocess.h
  - test/core/util/tracer_util.h
  src:
  - test/core/security/grpc_tls_credentials_options_test.cc
  - test/core/util/cmdline.cc
  - test/core/util/fuzzer_util.cc
  - test/core/util/grpc_profiler.cc
  - test/core/util/histogram.cc
  - test/core/util/mock_endpoint.cc
  - test/core/util/parse_hexstring.cc
  - test/core/util/passthru_endpoint.cc
  - test/core/util/resolve_localhost_ip46.cc
  - test/core/util/slice_splitter.cc
  - test/core/util/subprocess_posix.cc
  - test/core/util/subprocess_windows.cc
  - test/core/util/tracer_util.cc
  deps:
  - grpc_test_util
- name: grpc_tool_test
  gtest: true
  build: test
  language: c++
  headers:
  - test/cpp/util/cli_call.h
  - test/cpp/util/cli_credentials.h
  - test/cpp/util/config_grpc_cli.h
  - test/cpp/util/grpc_tool.h
  - test/cpp/util/proto_file_parser.h
  - test/cpp/util/proto_reflection_descriptor_database.h
  - test/cpp/util/service_describer.h
  src:
  - src/proto/grpc/testing/echo.proto
  - src/proto/grpc/testing/echo_messages.proto
  - src/proto/grpc/testing/simple_messages.proto
  - src/proto/grpc/testing/xds/v3/orca_load_report.proto
  - test/cpp/util/cli_call.cc
  - test/cpp/util/cli_credentials.cc
  - test/cpp/util/grpc_tool.cc
  - test/cpp/util/grpc_tool_test.cc
  - test/cpp/util/proto_file_parser.cc
  - test/cpp/util/proto_reflection_descriptor_database.cc
  - test/cpp/util/service_describer.cc
  deps:
  - grpc++_reflection
  - grpc++_test_config
  - grpc++_test_util
  platforms:
  - linux
  - posix
- name: grpclb_api_test
  gtest: true
  build: test
  language: c++
  headers: []
  src:
  - src/proto/grpc/lb/v1/load_balancer.proto
  - test/cpp/grpclb/grpclb_api_test.cc
  deps:
  - grpc++_test_util
- name: grpclb_end2end_test
  gtest: true
  build: test
  run: false
  language: c++
  headers:
  - test/cpp/end2end/counted_service.h
  - test/cpp/end2end/test_service_impl.h
  src:
  - src/proto/grpc/lb/v1/load_balancer.proto
  - src/proto/grpc/testing/duplicate/echo_duplicate.proto
  - src/proto/grpc/testing/echo.proto
  - src/proto/grpc/testing/echo_messages.proto
  - src/proto/grpc/testing/simple_messages.proto
  - src/proto/grpc/testing/xds/v3/orca_load_report.proto
  - test/cpp/end2end/grpclb_end2end_test.cc
  - test/cpp/end2end/test_service_impl.cc
  deps:
  - grpc++_test_config
  - grpc++_test_util
  platforms:
  - linux
  - posix
  - mac
- name: h2_ssl_session_reuse_test
  gtest: true
  build: test
  language: c++
  headers:
  - test/core/end2end/cq_verifier.h
  src:
  - test/core/end2end/cq_verifier.cc
  - test/core/end2end/h2_ssl_session_reuse_test.cc
  deps:
  - grpc_test_util
- name: handshake_server_with_readahead_handshaker_test
  gtest: true
  build: test
  language: c++
  headers:
  - test/core/handshake/server_ssl_common.h
  src:
  - test/core/handshake/readahead_handshaker_server_ssl.cc
  - test/core/handshake/server_ssl_common.cc
  deps:
  - grpc_test_util
  platforms:
  - linux
  - posix
  - mac
- name: head_of_line_blocking_bad_client_test
  gtest: true
  build: test
  language: c++
  headers:
  - test/core/bad_client/bad_client.h
  - test/core/end2end/cq_verifier.h
  src:
  - test/core/bad_client/bad_client.cc
  - test/core/bad_client/tests/head_of_line_blocking.cc
  - test/core/end2end/cq_verifier.cc
  deps:
  - grpc_test_util
- name: headers_bad_client_test
  gtest: true
  build: test
  language: c++
  headers:
  - test/core/bad_client/bad_client.h
  - test/core/end2end/cq_verifier.h
  src:
  - test/core/bad_client/bad_client.cc
  - test/core/bad_client/tests/headers.cc
  - test/core/end2end/cq_verifier.cc
  deps:
  - grpc_test_util
- name: health_service_end2end_test
  gtest: true
  build: test
  language: c++
  headers:
  - test/cpp/end2end/test_health_check_service_impl.h
  - test/cpp/end2end/test_service_impl.h
  src:
  - src/proto/grpc/health/v1/health.proto
  - src/proto/grpc/testing/duplicate/echo_duplicate.proto
  - src/proto/grpc/testing/echo.proto
  - src/proto/grpc/testing/echo_messages.proto
  - src/proto/grpc/testing/simple_messages.proto
  - src/proto/grpc/testing/xds/v3/orca_load_report.proto
  - test/cpp/end2end/health_service_end2end_test.cc
  - test/cpp/end2end/test_health_check_service_impl.cc
  - test/cpp/end2end/test_service_impl.cc
  deps:
  - grpc++_test_util
- name: histogram_test
  gtest: true
  build: test
  language: c++
  headers:
  - test/core/util/cmdline.h
  - test/core/util/evaluate_args_test_util.h
  - test/core/util/fuzzer_util.h
  - test/core/util/grpc_profiler.h
  - test/core/util/histogram.h
  - test/core/util/mock_authorization_endpoint.h
  - test/core/util/mock_endpoint.h
  - test/core/util/parse_hexstring.h
  - test/core/util/passthru_endpoint.h
  - test/core/util/resolve_localhost_ip46.h
  - test/core/util/slice_splitter.h
  - test/core/util/subprocess.h
  - test/core/util/tracer_util.h
  src:
  - test/core/util/cmdline.cc
  - test/core/util/fuzzer_util.cc
  - test/core/util/grpc_profiler.cc
  - test/core/util/histogram.cc
  - test/core/util/histogram_test.cc
  - test/core/util/mock_endpoint.cc
  - test/core/util/parse_hexstring.cc
  - test/core/util/passthru_endpoint.cc
  - test/core/util/resolve_localhost_ip46.cc
  - test/core/util/slice_splitter.cc
  - test/core/util/subprocess_posix.cc
  - test/core/util/subprocess_windows.cc
  - test/core/util/tracer_util.cc
  deps:
  - grpc_test_util
  uses_polling: false
- name: host_port_test
  gtest: true
  build: test
  language: c++
  headers: []
  src:
  - test/core/gprpp/host_port_test.cc
  deps:
  - grpc_test_util
  uses_polling: false
- name: hpack_encoder_test
  gtest: true
  build: test
  language: c++
  headers:
  - test/core/util/cmdline.h
  - test/core/util/evaluate_args_test_util.h
  - test/core/util/fuzzer_util.h
  - test/core/util/grpc_profiler.h
  - test/core/util/histogram.h
  - test/core/util/mock_authorization_endpoint.h
  - test/core/util/mock_endpoint.h
  - test/core/util/parse_hexstring.h
  - test/core/util/passthru_endpoint.h
  - test/core/util/resolve_localhost_ip46.h
  - test/core/util/slice_splitter.h
  - test/core/util/subprocess.h
  - test/core/util/tracer_util.h
  src:
  - test/core/transport/chttp2/hpack_encoder_test.cc
  - test/core/util/cmdline.cc
  - test/core/util/fuzzer_util.cc
  - test/core/util/grpc_profiler.cc
  - test/core/util/histogram.cc
  - test/core/util/mock_endpoint.cc
  - test/core/util/parse_hexstring.cc
  - test/core/util/passthru_endpoint.cc
  - test/core/util/resolve_localhost_ip46.cc
  - test/core/util/slice_splitter.cc
  - test/core/util/subprocess_posix.cc
  - test/core/util/subprocess_windows.cc
  - test/core/util/tracer_util.cc
  deps:
  - grpc_test_util
  uses_polling: false
- name: hpack_parser_table_test
  gtest: true
  build: test
  language: c++
  headers:
  - test/core/util/cmdline.h
  - test/core/util/evaluate_args_test_util.h
  - test/core/util/fuzzer_util.h
  - test/core/util/grpc_profiler.h
  - test/core/util/histogram.h
  - test/core/util/mock_authorization_endpoint.h
  - test/core/util/mock_endpoint.h
  - test/core/util/parse_hexstring.h
  - test/core/util/passthru_endpoint.h
  - test/core/util/resolve_localhost_ip46.h
  - test/core/util/slice_splitter.h
  - test/core/util/subprocess.h
  - test/core/util/tracer_util.h
  src:
  - test/core/transport/chttp2/hpack_parser_table_test.cc
  - test/core/util/cmdline.cc
  - test/core/util/fuzzer_util.cc
  - test/core/util/grpc_profiler.cc
  - test/core/util/histogram.cc
  - test/core/util/mock_endpoint.cc
  - test/core/util/parse_hexstring.cc
  - test/core/util/passthru_endpoint.cc
  - test/core/util/resolve_localhost_ip46.cc
  - test/core/util/slice_splitter.cc
  - test/core/util/subprocess_posix.cc
  - test/core/util/subprocess_windows.cc
  - test/core/util/tracer_util.cc
  deps:
  - grpc_test_util
  uses_polling: false
- name: hpack_parser_test
  gtest: true
  build: test
  language: c++
  headers:
  - test/core/util/cmdline.h
  - test/core/util/evaluate_args_test_util.h
  - test/core/util/fuzzer_util.h
  - test/core/util/grpc_profiler.h
  - test/core/util/histogram.h
  - test/core/util/mock_authorization_endpoint.h
  - test/core/util/mock_endpoint.h
  - test/core/util/parse_hexstring.h
  - test/core/util/passthru_endpoint.h
  - test/core/util/resolve_localhost_ip46.h
  - test/core/util/slice_splitter.h
  - test/core/util/subprocess.h
  - test/core/util/tracer_util.h
  src:
  - test/core/transport/chttp2/hpack_parser_test.cc
  - test/core/util/cmdline.cc
  - test/core/util/fuzzer_util.cc
  - test/core/util/grpc_profiler.cc
  - test/core/util/histogram.cc
  - test/core/util/mock_endpoint.cc
  - test/core/util/parse_hexstring.cc
  - test/core/util/passthru_endpoint.cc
  - test/core/util/resolve_localhost_ip46.cc
  - test/core/util/slice_splitter.cc
  - test/core/util/subprocess_posix.cc
  - test/core/util/subprocess_windows.cc
  - test/core/util/tracer_util.cc
  deps:
  - grpc_test_util
  uses_polling: false
- name: http2_client
  build: test
  run: false
  language: c++
  headers: []
  src:
  - src/proto/grpc/testing/empty.proto
  - src/proto/grpc/testing/messages.proto
  - src/proto/grpc/testing/test.proto
  - test/cpp/interop/http2_client.cc
  deps:
  - grpc++_test_config
  - grpc++_test_util
- name: http_proxy_mapper_test
  gtest: true
  build: test
  language: c++
  headers: []
  src:
  - test/core/client_channel/http_proxy_mapper_test.cc
  deps:
  - grpc_test_util
  uses_polling: false
- name: httpcli_test
  gtest: true
  build: test
  language: c++
  headers:
  - test/core/http/httpcli_test_util.h
  - test/core/util/fake_udp_and_tcp_server.h
  src:
  - test/core/http/httpcli_test.cc
  - test/core/http/httpcli_test_util.cc
  - test/core/util/fake_udp_and_tcp_server.cc
  deps:
  - grpc++_test_util
  platforms:
  - linux
  - posix
  - mac
- name: httpscli_test
  gtest: true
  build: test
  language: c++
  headers:
  - test/core/http/httpcli_test_util.h
  - test/core/util/fake_udp_and_tcp_server.h
  src:
  - test/core/http/httpcli_test_util.cc
  - test/core/http/httpscli_test.cc
  - test/core/util/fake_udp_and_tcp_server.cc
  deps:
  - grpc++_test_util
  platforms:
  - linux
  - posix
  - mac
- name: hybrid_end2end_test
  gtest: true
  build: test
  language: c++
  headers:
  - test/cpp/end2end/test_service_impl.h
  src:
  - src/proto/grpc/testing/duplicate/echo_duplicate.proto
  - src/proto/grpc/testing/echo.proto
  - src/proto/grpc/testing/echo_messages.proto
  - src/proto/grpc/testing/simple_messages.proto
  - src/proto/grpc/testing/xds/v3/orca_load_report.proto
  - test/cpp/end2end/hybrid_end2end_test.cc
  - test/cpp/end2end/test_service_impl.cc
  deps:
  - grpc++_test_util
- name: idle_filter_state_test
  gtest: true
  build: test
  language: c++
  headers:
  - src/core/ext/filters/channel_idle/idle_filter_state.h
  src:
  - src/core/ext/filters/channel_idle/idle_filter_state.cc
  - test/core/client_idle/idle_filter_state_test.cc
  deps: []
  uses_polling: false
- name: if_test
  gtest: true
  build: test
  language: c++
  headers:
  - src/core/lib/promise/detail/promise_factory.h
  - src/core/lib/promise/detail/promise_like.h
  - src/core/lib/promise/if.h
  - src/core/lib/promise/poll.h
  src:
  - test/core/promise/if_test.cc
  deps:
  - absl/meta:type_traits
  - absl/status:statusor
  - absl/types:variant
  uses_polling: false
- name: init_test
  gtest: true
  build: test
  language: c++
  headers: []
  src:
  - test/core/surface/init_test.cc
  deps:
  - grpc_test_util
  uses_polling: false
- name: initial_settings_frame_bad_client_test
  gtest: true
  build: test
  language: c++
  headers:
  - test/core/bad_client/bad_client.h
  - test/core/end2end/cq_verifier.h
  src:
  - test/core/bad_client/bad_client.cc
  - test/core/bad_client/tests/initial_settings_frame.cc
  - test/core/end2end/cq_verifier.cc
  deps:
  - grpc_test_util
- name: insecure_security_connector_test
  gtest: true
  build: test
  language: c++
  headers:
  - test/core/util/cmdline.h
  - test/core/util/evaluate_args_test_util.h
  - test/core/util/fuzzer_util.h
  - test/core/util/grpc_profiler.h
  - test/core/util/histogram.h
  - test/core/util/mock_authorization_endpoint.h
  - test/core/util/mock_endpoint.h
  - test/core/util/parse_hexstring.h
  - test/core/util/passthru_endpoint.h
  - test/core/util/resolve_localhost_ip46.h
  - test/core/util/slice_splitter.h
  - test/core/util/subprocess.h
  - test/core/util/tracer_util.h
  src:
  - test/core/security/insecure_security_connector_test.cc
  - test/core/util/cmdline.cc
  - test/core/util/fuzzer_util.cc
  - test/core/util/grpc_profiler.cc
  - test/core/util/histogram.cc
  - test/core/util/mock_endpoint.cc
  - test/core/util/parse_hexstring.cc
  - test/core/util/passthru_endpoint.cc
  - test/core/util/resolve_localhost_ip46.cc
  - test/core/util/slice_splitter.cc
  - test/core/util/subprocess_posix.cc
  - test/core/util/subprocess_windows.cc
  - test/core/util/tracer_util.cc
  deps:
  - grpc_test_util
- name: interop_client
  build: test
  run: false
  language: c++
  headers:
  - test/core/security/oauth2_utils.h
  - test/cpp/interop/client_helper.h
  - test/cpp/interop/interop_client.h
  src:
  - src/proto/grpc/testing/empty.proto
  - src/proto/grpc/testing/messages.proto
  - src/proto/grpc/testing/test.proto
  - test/core/security/oauth2_utils.cc
  - test/cpp/interop/client.cc
  - test/cpp/interop/client_helper.cc
  - test/cpp/interop/interop_client.cc
  deps:
  - grpc++_test_config
  - grpc++_test_util
- name: interop_server
  build: test
  run: false
  language: c++
  headers:
  - test/cpp/interop/server_helper.h
  src:
  - src/proto/grpc/testing/empty.proto
  - src/proto/grpc/testing/messages.proto
  - src/proto/grpc/testing/test.proto
  - test/cpp/interop/interop_server.cc
  - test/cpp/interop/interop_server_bootstrap.cc
  - test/cpp/interop/server_helper.cc
  deps:
  - grpc++_test_config
  - grpc++_test_util
- name: iocp_test
  gtest: true
  build: test
  language: c++
  headers:
  - test/core/event_engine/windows/create_sockpair.h
  src:
  - test/core/event_engine/windows/create_sockpair.cc
  - test/core/event_engine/windows/iocp_test.cc
  deps:
  - grpc_test_util
  platforms:
  - linux
  - posix
  - windows
  uses_polling: false
- name: istio_echo_server_test
  gtest: true
  build: test
  language: c++
  headers:
  - test/cpp/interop/istio_echo_server_lib.h
  src:
  - src/proto/grpc/testing/istio_echo.proto
  - test/cpp/interop/istio_echo_server_lib.cc
  - test/cpp/interop/istio_echo_server_test.cc
  deps:
  - grpc++
  - grpc_test_util
  - grpc++_test_config
- name: join_test
  gtest: true
  build: test
  language: c++
  headers:
  - src/core/lib/gpr/useful.h
  - src/core/lib/gprpp/bitset.h
  - src/core/lib/gprpp/construct_destruct.h
  - src/core/lib/promise/detail/basic_join.h
  - src/core/lib/promise/detail/promise_like.h
  - src/core/lib/promise/join.h
  - src/core/lib/promise/poll.h
  src:
  - test/core/promise/join_test.cc
  deps:
  - absl/meta:type_traits
  - absl/strings:strings
  - absl/types:variant
  - absl/utility:utility
  uses_polling: false
- name: json_object_loader_test
  gtest: true
  build: test
  language: c++
  headers: []
  src:
  - test/core/json/json_object_loader_test.cc
  deps:
  - grpc_test_util
  uses_polling: false
- name: json_test
  gtest: true
  build: test
  language: c++
  headers: []
  src:
  - test/core/json/json_test.cc
  deps:
  - grpc_test_util
  uses_polling: false
- name: json_token_test
  gtest: true
  build: test
  language: c++
  headers:
  - test/core/util/cmdline.h
  - test/core/util/evaluate_args_test_util.h
  - test/core/util/fuzzer_util.h
  - test/core/util/grpc_profiler.h
  - test/core/util/histogram.h
  - test/core/util/mock_authorization_endpoint.h
  - test/core/util/mock_endpoint.h
  - test/core/util/parse_hexstring.h
  - test/core/util/passthru_endpoint.h
  - test/core/util/resolve_localhost_ip46.h
  - test/core/util/slice_splitter.h
  - test/core/util/subprocess.h
  - test/core/util/tracer_util.h
  src:
  - test/core/security/json_token_test.cc
  - test/core/util/cmdline.cc
  - test/core/util/fuzzer_util.cc
  - test/core/util/grpc_profiler.cc
  - test/core/util/histogram.cc
  - test/core/util/mock_endpoint.cc
  - test/core/util/parse_hexstring.cc
  - test/core/util/passthru_endpoint.cc
  - test/core/util/resolve_localhost_ip46.cc
  - test/core/util/slice_splitter.cc
  - test/core/util/subprocess_posix.cc
  - test/core/util/subprocess_windows.cc
  - test/core/util/tracer_util.cc
  deps:
  - grpc_test_util
  uses_polling: false
- name: jwt_verifier_test
  gtest: true
  build: test
  language: c++
  headers:
  - test/core/util/cmdline.h
  - test/core/util/evaluate_args_test_util.h
  - test/core/util/fuzzer_util.h
  - test/core/util/grpc_profiler.h
  - test/core/util/histogram.h
  - test/core/util/mock_authorization_endpoint.h
  - test/core/util/mock_endpoint.h
  - test/core/util/parse_hexstring.h
  - test/core/util/passthru_endpoint.h
  - test/core/util/resolve_localhost_ip46.h
  - test/core/util/slice_splitter.h
  - test/core/util/subprocess.h
  - test/core/util/tracer_util.h
  src:
  - test/core/security/jwt_verifier_test.cc
  - test/core/util/cmdline.cc
  - test/core/util/fuzzer_util.cc
  - test/core/util/grpc_profiler.cc
  - test/core/util/histogram.cc
  - test/core/util/mock_endpoint.cc
  - test/core/util/parse_hexstring.cc
  - test/core/util/passthru_endpoint.cc
  - test/core/util/resolve_localhost_ip46.cc
  - test/core/util/slice_splitter.cc
  - test/core/util/subprocess_posix.cc
  - test/core/util/subprocess_windows.cc
  - test/core/util/tracer_util.cc
  deps:
  - grpc_test_util
  uses_polling: false
- name: lame_client_test
  gtest: true
  build: test
  language: c++
  headers:
  - test/core/end2end/cq_verifier.h
  src:
  - test/core/end2end/cq_verifier.cc
  - test/core/surface/lame_client_test.cc
  deps:
  - grpc_test_util
- name: large_metadata_bad_client_test
  gtest: true
  build: test
  language: c++
  headers:
  - test/core/bad_client/bad_client.h
  - test/core/end2end/cq_verifier.h
  src:
  - test/core/bad_client/bad_client.cc
  - test/core/bad_client/tests/large_metadata.cc
  - test/core/end2end/cq_verifier.cc
  deps:
  - grpc_test_util
- name: latch_test
  gtest: true
  build: test
  language: c++
  headers:
  - src/core/lib/gprpp/atomic_utils.h
  - src/core/lib/gprpp/bitset.h
  - src/core/lib/gprpp/debug_location.h
  - src/core/lib/gprpp/orphanable.h
  - src/core/lib/gprpp/ref_counted.h
  - src/core/lib/gprpp/ref_counted_ptr.h
  - src/core/lib/promise/activity.h
  - src/core/lib/promise/context.h
  - src/core/lib/promise/detail/basic_join.h
  - src/core/lib/promise/detail/basic_seq.h
  - src/core/lib/promise/detail/promise_factory.h
  - src/core/lib/promise/detail/promise_like.h
  - src/core/lib/promise/detail/status.h
  - src/core/lib/promise/intra_activity_waiter.h
  - src/core/lib/promise/join.h
  - src/core/lib/promise/latch.h
  - src/core/lib/promise/poll.h
  - src/core/lib/promise/seq.h
  - test/core/promise/test_wakeup_schedulers.h
  src:
  - src/core/lib/promise/activity.cc
  - test/core/promise/latch_test.cc
  deps:
  - absl/meta:type_traits
  - absl/status:statusor
  - absl/utility:utility
  - gpr
  uses_polling: false
- name: lb_get_cpu_stats_test
  gtest: true
  build: test
  language: c++
  headers:
  - src/cpp/server/load_reporter/get_cpu_stats.h
  src:
  - src/cpp/server/load_reporter/get_cpu_stats_linux.cc
  - src/cpp/server/load_reporter/get_cpu_stats_macos.cc
  - src/cpp/server/load_reporter/get_cpu_stats_unsupported.cc
  - src/cpp/server/load_reporter/get_cpu_stats_windows.cc
  - test/cpp/server/load_reporter/get_cpu_stats_test.cc
  deps:
  - grpc_test_util
- name: lb_load_data_store_test
  gtest: true
  build: test
  language: c++
  headers:
  - src/cpp/server/load_reporter/constants.h
  - src/cpp/server/load_reporter/load_data_store.h
  src:
  - src/cpp/server/load_reporter/load_data_store.cc
  - test/cpp/server/load_reporter/load_data_store_test.cc
  deps:
  - grpc++
  - grpc_test_util
- name: lock_free_event_test
  gtest: true
  build: test
  language: c++
  headers: []
  src:
  - test/core/event_engine/posix/lock_free_event_test.cc
  deps:
  - grpc_test_util
  uses_polling: false
- name: log_test
  gtest: true
  build: test
  language: c++
  headers: []
  src:
  - test/core/gpr/log_test.cc
  deps:
  - grpc_test_util
  uses_polling: false
- name: loop_test
  gtest: true
  build: test
  language: c++
  headers:
  - src/core/lib/gprpp/construct_destruct.h
  - src/core/lib/promise/detail/basic_seq.h
  - src/core/lib/promise/detail/promise_factory.h
  - src/core/lib/promise/detail/promise_like.h
  - src/core/lib/promise/loop.h
  - src/core/lib/promise/poll.h
  - src/core/lib/promise/seq.h
  src:
  - test/core/promise/loop_test.cc
  deps:
  - absl/meta:type_traits
  - absl/status:status
  - absl/status:statusor
  - absl/types:variant
  - absl/utility:utility
  uses_polling: false
- name: map_pipe_test
  gtest: true
  build: test
  language: c++
  headers:
  - src/core/ext/upb-generated/google/protobuf/any.upb.h
  - src/core/ext/upb-generated/google/rpc/status.upb.h
  - src/core/lib/debug/trace.h
  - src/core/lib/experiments/config.h
  - src/core/lib/experiments/experiments.h
  - src/core/lib/gpr/spinlock.h
  - src/core/lib/gprpp/atomic_utils.h
  - src/core/lib/gprpp/bitset.h
  - src/core/lib/gprpp/cpp_impl_of.h
  - src/core/lib/gprpp/debug_location.h
  - src/core/lib/gprpp/manual_constructor.h
  - src/core/lib/gprpp/orphanable.h
  - src/core/lib/gprpp/ref_counted.h
  - src/core/lib/gprpp/ref_counted_ptr.h
  - src/core/lib/gprpp/status_helper.h
  - src/core/lib/gprpp/time.h
  - src/core/lib/iomgr/closure.h
  - src/core/lib/iomgr/combiner.h
  - src/core/lib/iomgr/error.h
  - src/core/lib/iomgr/exec_ctx.h
  - src/core/lib/iomgr/executor.h
  - src/core/lib/iomgr/iomgr_internal.h
  - src/core/lib/promise/activity.h
  - src/core/lib/promise/context.h
  - src/core/lib/promise/detail/basic_join.h
  - src/core/lib/promise/detail/basic_seq.h
  - src/core/lib/promise/detail/promise_factory.h
  - src/core/lib/promise/detail/promise_like.h
  - src/core/lib/promise/detail/status.h
  - src/core/lib/promise/exec_ctx_wakeup_scheduler.h
  - src/core/lib/promise/for_each.h
  - src/core/lib/promise/intra_activity_waiter.h
  - src/core/lib/promise/join.h
  - src/core/lib/promise/loop.h
  - src/core/lib/promise/map.h
  - src/core/lib/promise/map_pipe.h
  - src/core/lib/promise/observable.h
  - src/core/lib/promise/pipe.h
  - src/core/lib/promise/poll.h
  - src/core/lib/promise/race.h
  - src/core/lib/promise/seq.h
  - src/core/lib/promise/try_seq.h
  - src/core/lib/promise/wait_set.h
  - src/core/lib/resource_quota/arena.h
  - src/core/lib/resource_quota/memory_quota.h
  - src/core/lib/resource_quota/periodic_update.h
  - src/core/lib/resource_quota/resource_quota.h
  - src/core/lib/resource_quota/thread_quota.h
  - src/core/lib/resource_quota/trace.h
  - src/core/lib/slice/percent_encoding.h
  - src/core/lib/slice/slice.h
  - src/core/lib/slice/slice_internal.h
  - src/core/lib/slice/slice_refcount.h
  - src/core/lib/slice/slice_string_helpers.h
  - test/core/promise/test_wakeup_schedulers.h
  src:
  - src/core/ext/upb-generated/google/protobuf/any.upb.c
  - src/core/ext/upb-generated/google/rpc/status.upb.c
  - src/core/lib/debug/trace.cc
  - src/core/lib/event_engine/memory_allocator.cc
  - src/core/lib/experiments/config.cc
  - src/core/lib/experiments/experiments.cc
  - src/core/lib/gprpp/status_helper.cc
  - src/core/lib/gprpp/time.cc
  - src/core/lib/iomgr/combiner.cc
  - src/core/lib/iomgr/error.cc
  - src/core/lib/iomgr/exec_ctx.cc
  - src/core/lib/iomgr/executor.cc
  - src/core/lib/iomgr/iomgr_internal.cc
  - src/core/lib/promise/activity.cc
  - src/core/lib/promise/pipe.cc
  - src/core/lib/resource_quota/arena.cc
  - src/core/lib/resource_quota/memory_quota.cc
  - src/core/lib/resource_quota/periodic_update.cc
  - src/core/lib/resource_quota/resource_quota.cc
  - src/core/lib/resource_quota/thread_quota.cc
  - src/core/lib/resource_quota/trace.cc
  - src/core/lib/slice/percent_encoding.cc
  - src/core/lib/slice/slice.cc
  - src/core/lib/slice/slice_string_helpers.cc
  - test/core/promise/map_pipe_test.cc
  deps:
  - absl/container:flat_hash_set
  - absl/functional:any_invocable
  - absl/functional:function_ref
  - absl/hash:hash
  - absl/meta:type_traits
  - absl/status:statusor
  - absl/utility:utility
  - gpr
  - upb
  uses_polling: false
- name: match_test
  gtest: true
  build: test
  language: c++
  headers:
  - src/core/lib/gprpp/match.h
  - src/core/lib/gprpp/overload.h
  src:
  - test/core/gprpp/match_test.cc
  deps:
  - absl/types:variant
  uses_polling: false
- name: matchers_test
  gtest: true
  build: test
  language: c++
  headers:
  - test/core/util/cmdline.h
  - test/core/util/evaluate_args_test_util.h
  - test/core/util/fuzzer_util.h
  - test/core/util/grpc_profiler.h
  - test/core/util/histogram.h
  - test/core/util/mock_authorization_endpoint.h
  - test/core/util/mock_endpoint.h
  - test/core/util/parse_hexstring.h
  - test/core/util/passthru_endpoint.h
  - test/core/util/resolve_localhost_ip46.h
  - test/core/util/slice_splitter.h
  - test/core/util/subprocess.h
  - test/core/util/tracer_util.h
  src:
  - test/core/security/matchers_test.cc
  - test/core/util/cmdline.cc
  - test/core/util/fuzzer_util.cc
  - test/core/util/grpc_profiler.cc
  - test/core/util/histogram.cc
  - test/core/util/mock_endpoint.cc
  - test/core/util/parse_hexstring.cc
  - test/core/util/passthru_endpoint.cc
  - test/core/util/resolve_localhost_ip46.cc
  - test/core/util/slice_splitter.cc
  - test/core/util/subprocess_posix.cc
  - test/core/util/subprocess_windows.cc
  - test/core/util/tracer_util.cc
  deps:
  - grpc_test_util
- name: memory_quota_stress_test
  gtest: true
  build: test
  language: c++
  headers: []
  src:
  - test/core/resource_quota/memory_quota_stress_test.cc
  deps:
  - grpc_test_util_unsecure
  platforms:
  - linux
  - posix
  uses_polling: false
- name: memory_quota_test
  gtest: true
  build: test
  language: c++
  headers:
  - test/core/resource_quota/call_checker.h
  src:
  - test/core/resource_quota/memory_quota_test.cc
  deps:
  - grpc_test_util_unsecure
  uses_polling: false
- name: message_allocator_end2end_test
  gtest: true
  build: test
  language: c++
  headers:
  - test/cpp/end2end/test_service_impl.h
  src:
  - src/proto/grpc/testing/echo.proto
  - src/proto/grpc/testing/echo_messages.proto
  - src/proto/grpc/testing/simple_messages.proto
  - src/proto/grpc/testing/xds/v3/orca_load_report.proto
  - test/cpp/end2end/message_allocator_end2end_test.cc
  - test/cpp/end2end/test_service_impl.cc
  deps:
  - grpc++_test_util
- name: message_compress_test
  gtest: true
  build: test
  language: c++
  headers:
  - test/core/util/cmdline.h
  - test/core/util/evaluate_args_test_util.h
  - test/core/util/fuzzer_util.h
  - test/core/util/grpc_profiler.h
  - test/core/util/histogram.h
  - test/core/util/mock_authorization_endpoint.h
  - test/core/util/mock_endpoint.h
  - test/core/util/parse_hexstring.h
  - test/core/util/passthru_endpoint.h
  - test/core/util/resolve_localhost_ip46.h
  - test/core/util/slice_splitter.h
  - test/core/util/subprocess.h
  - test/core/util/tracer_util.h
  src:
  - test/core/compression/message_compress_test.cc
  - test/core/util/cmdline.cc
  - test/core/util/fuzzer_util.cc
  - test/core/util/grpc_profiler.cc
  - test/core/util/histogram.cc
  - test/core/util/mock_endpoint.cc
  - test/core/util/parse_hexstring.cc
  - test/core/util/passthru_endpoint.cc
  - test/core/util/resolve_localhost_ip46.cc
  - test/core/util/slice_splitter.cc
  - test/core/util/subprocess_posix.cc
  - test/core/util/subprocess_windows.cc
  - test/core/util/tracer_util.cc
  deps:
  - grpc_test_util
  uses_polling: false
- name: message_size_service_config_test
  gtest: true
  build: test
  language: c++
  headers: []
  src:
  - test/core/message_size/message_size_service_config_test.cc
  deps:
  - grpc_test_util
- name: metadata_map_test
  gtest: true
  build: test
  language: c++
  headers:
  - test/core/util/cmdline.h
  - test/core/util/evaluate_args_test_util.h
  - test/core/util/fuzzer_util.h
  - test/core/util/grpc_profiler.h
  - test/core/util/histogram.h
  - test/core/util/mock_authorization_endpoint.h
  - test/core/util/mock_endpoint.h
  - test/core/util/parse_hexstring.h
  - test/core/util/passthru_endpoint.h
  - test/core/util/resolve_localhost_ip46.h
  - test/core/util/slice_splitter.h
  - test/core/util/subprocess.h
  - test/core/util/tracer_util.h
  src:
  - test/core/transport/metadata_map_test.cc
  - test/core/util/cmdline.cc
  - test/core/util/fuzzer_util.cc
  - test/core/util/grpc_profiler.cc
  - test/core/util/histogram.cc
  - test/core/util/mock_endpoint.cc
  - test/core/util/parse_hexstring.cc
  - test/core/util/passthru_endpoint.cc
  - test/core/util/resolve_localhost_ip46.cc
  - test/core/util/slice_splitter.cc
  - test/core/util/subprocess_posix.cc
  - test/core/util/subprocess_windows.cc
  - test/core/util/tracer_util.cc
  deps:
  - grpc_test_util
- name: minimal_stack_is_minimal_test
  gtest: true
  build: test
  language: c++
  headers: []
  src:
  - test/core/channel/minimal_stack_is_minimal_test.cc
  deps:
  - grpc_test_util
  uses_polling: false
- name: miscompile_with_no_unique_address_test
  gtest: true
  build: test
  language: c++
  headers: []
  src:
  - test/core/compiler_bugs/miscompile_with_no_unique_address_test.cc
  deps: []
  uses_polling: false
- name: mock_stream_test
  gtest: true
  build: test
  language: c++
  headers: []
  src:
  - src/proto/grpc/testing/echo.proto
  - src/proto/grpc/testing/echo_messages.proto
  - src/proto/grpc/testing/simple_messages.proto
  - src/proto/grpc/testing/xds/v3/orca_load_report.proto
  - test/cpp/test/mock_stream_test.cc
  deps:
  - grpc++_test
  - grpc++_test_util
- name: mock_test
  gtest: true
  build: test
  language: c++
  headers: []
  src:
  - src/proto/grpc/testing/duplicate/echo_duplicate.proto
  - src/proto/grpc/testing/echo.proto
  - src/proto/grpc/testing/echo_messages.proto
  - src/proto/grpc/testing/simple_messages.proto
  - src/proto/grpc/testing/xds/v3/orca_load_report.proto
  - test/cpp/end2end/mock_test.cc
  deps:
  - grpc++_test
  - grpc++_test_util
- name: mpscq_test
  gtest: true
  build: test
  language: c++
  headers: []
  src:
  - test/core/gprpp/mpscq_test.cc
  deps:
  - grpc_test_util
  platforms:
  - linux
  - posix
  - mac
  uses_polling: false
- name: no_destruct_test
  gtest: true
  build: test
  language: c++
  headers:
  - src/core/lib/gprpp/construct_destruct.h
  - src/core/lib/gprpp/no_destruct.h
  src:
  - test/core/gprpp/no_destruct_test.cc
  deps: []
  uses_polling: false
- name: nonblocking_test
  gtest: true
  build: test
  language: c++
  headers: []
  src:
  - src/proto/grpc/testing/echo.proto
  - src/proto/grpc/testing/echo_messages.proto
  - src/proto/grpc/testing/simple_messages.proto
  - src/proto/grpc/testing/xds/v3/orca_load_report.proto
  - test/cpp/end2end/nonblocking_test.cc
  deps:
  - grpc++_test_util
- name: notification_test
  gtest: true
  build: test
  language: c++
  headers:
  - src/core/lib/gprpp/notification.h
  src:
  - test/core/gprpp/notification_test.cc
  deps:
  - gpr
  uses_polling: false
- name: num_external_connectivity_watchers_test
  gtest: true
  build: test
  language: c++
  headers: []
  src:
  - test/core/surface/num_external_connectivity_watchers_test.cc
  deps:
  - grpc_test_util
- name: observable_test
  gtest: true
  build: test
  language: c++
  headers:
  - src/core/lib/gprpp/atomic_utils.h
  - src/core/lib/gprpp/debug_location.h
  - src/core/lib/gprpp/orphanable.h
  - src/core/lib/gprpp/ref_counted.h
  - src/core/lib/gprpp/ref_counted_ptr.h
  - src/core/lib/promise/activity.h
  - src/core/lib/promise/context.h
  - src/core/lib/promise/detail/basic_seq.h
  - src/core/lib/promise/detail/promise_factory.h
  - src/core/lib/promise/detail/promise_like.h
  - src/core/lib/promise/detail/status.h
  - src/core/lib/promise/observable.h
  - src/core/lib/promise/poll.h
  - src/core/lib/promise/promise.h
  - src/core/lib/promise/seq.h
  - src/core/lib/promise/wait_set.h
  - test/core/promise/test_wakeup_schedulers.h
  src:
  - src/core/lib/promise/activity.cc
  - test/core/promise/observable_test.cc
  deps:
  - absl/container:flat_hash_set
  - absl/hash:hash
  - absl/meta:type_traits
  - absl/status:statusor
  - absl/utility:utility
  - gpr
  uses_polling: false
- name: oracle_event_engine_posix_test
  gtest: true
  build: test
  language: c++
  headers:
  - test/core/event_engine/test_suite/event_engine_test.h
  - test/core/event_engine/test_suite/event_engine_test_utils.h
  - test/core/event_engine/test_suite/oracle_event_engine_posix.h
  src:
  - test/core/event_engine/test_suite/client_test.cc
  - test/core/event_engine/test_suite/event_engine_test.cc
  - test/core/event_engine/test_suite/event_engine_test_utils.cc
  - test/core/event_engine/test_suite/oracle_event_engine_posix.cc
  - test/core/event_engine/test_suite/oracle_event_engine_posix_test.cc
  deps:
  - grpc_test_util
  platforms:
  - linux
  - posix
  - mac
- name: orca_service_end2end_test
  gtest: true
  build: test
  language: c++
  headers: []
  src:
  - src/proto/grpc/testing/xds/v3/orca_load_report.proto
  - src/proto/grpc/testing/xds/v3/orca_service.proto
  - src/cpp/server/orca/orca_service.cc
  - test/cpp/end2end/orca_service_end2end_test.cc
  deps:
  - grpc++_test_util
- name: orphanable_test
  gtest: true
  build: test
  language: c++
  headers: []
  src:
  - test/core/gprpp/orphanable_test.cc
  deps:
  - grpc_test_util
- name: out_of_bounds_bad_client_test
  gtest: true
  build: test
  language: c++
  headers:
  - test/core/bad_client/bad_client.h
  - test/core/end2end/cq_verifier.h
  src:
  - test/core/bad_client/bad_client.cc
  - test/core/bad_client/tests/out_of_bounds.cc
  - test/core/end2end/cq_verifier.cc
  deps:
  - grpc_test_util
- name: outlier_detection_lb_config_parser_test
  gtest: true
  build: test
  language: c++
  headers:
  - test/core/util/scoped_env_var.h
  src:
  - test/core/client_channel/outlier_detection_lb_config_parser_test.cc
  deps:
  - grpc_test_util
- name: outlier_detection_test
  gtest: true
  build: test
  language: c++
  headers:
  - test/core/client_channel/lb_policy/lb_policy_test_lib.h
  src:
  - test/core/client_channel/lb_policy/outlier_detection_test.cc
  deps:
  - grpc_test_util
- name: overload_test
  gtest: true
  build: test
  language: c++
  headers:
  - src/core/lib/gprpp/overload.h
  src:
  - test/core/gprpp/overload_test.cc
  deps: []
  uses_polling: false
- name: parse_address_test
  gtest: true
  build: test
  language: c++
  headers: []
  src:
  - test/core/address_utils/parse_address_test.cc
  deps:
  - grpc_test_util
- name: parse_address_with_named_scope_id_test
  gtest: true
  build: test
  language: c++
  headers: []
  src:
  - test/core/address_utils/parse_address_with_named_scope_id_test.cc
  deps:
  - grpc_test_util
  platforms:
  - linux
  - posix
  - mac
  uses_polling: false
- name: parsed_metadata_test
  gtest: true
  build: test
  language: c++
  headers: []
  src:
  - test/core/transport/parsed_metadata_test.cc
  deps:
  - grpc_test_util
- name: parser_test
  gtest: true
  build: test
  language: c++
  headers:
  - test/core/end2end/data/ssl_test_data.h
  - test/core/util/cmdline.h
  - test/core/util/evaluate_args_test_util.h
  - test/core/util/fuzzer_util.h
  - test/core/util/grpc_profiler.h
  - test/core/util/histogram.h
  - test/core/util/mock_authorization_endpoint.h
  - test/core/util/mock_endpoint.h
  - test/core/util/parse_hexstring.h
  - test/core/util/passthru_endpoint.h
  - test/core/util/resolve_localhost_ip46.h
  - test/core/util/slice_splitter.h
  - test/core/util/subprocess.h
  - test/core/util/tracer_util.h
  src:
  - test/core/end2end/data/client_certs.cc
  - test/core/end2end/data/server1_cert.cc
  - test/core/end2end/data/server1_key.cc
  - test/core/end2end/data/test_root_cert.cc
  - test/core/http/parser_test.cc
  - test/core/util/cmdline.cc
  - test/core/util/fuzzer_util.cc
  - test/core/util/grpc_profiler.cc
  - test/core/util/histogram.cc
  - test/core/util/mock_endpoint.cc
  - test/core/util/parse_hexstring.cc
  - test/core/util/passthru_endpoint.cc
  - test/core/util/resolve_localhost_ip46.cc
  - test/core/util/slice_splitter.cc
  - test/core/util/subprocess_posix.cc
  - test/core/util/subprocess_windows.cc
  - test/core/util/tracer_util.cc
  deps:
  - grpc_test_util
  uses_polling: false
- name: percent_encoding_test
  gtest: true
  build: test
  language: c++
  headers: []
  src:
  - test/core/slice/percent_encoding_test.cc
  deps:
  - grpc_test_util
  uses_polling: false
- name: periodic_update_test
  gtest: true
  build: test
  run: false
  language: c++
  headers:
  - src/core/ext/upb-generated/google/protobuf/any.upb.h
  - src/core/ext/upb-generated/google/rpc/status.upb.h
  - src/core/lib/debug/trace.h
  - src/core/lib/gpr/spinlock.h
  - src/core/lib/gprpp/bitset.h
  - src/core/lib/gprpp/debug_location.h
  - src/core/lib/gprpp/manual_constructor.h
  - src/core/lib/gprpp/status_helper.h
  - src/core/lib/gprpp/time.h
  - src/core/lib/iomgr/closure.h
  - src/core/lib/iomgr/combiner.h
  - src/core/lib/iomgr/error.h
  - src/core/lib/iomgr/exec_ctx.h
  - src/core/lib/iomgr/executor.h
  - src/core/lib/iomgr/iomgr_internal.h
  - src/core/lib/resource_quota/periodic_update.h
  - src/core/lib/slice/percent_encoding.h
  - src/core/lib/slice/slice.h
  - src/core/lib/slice/slice_internal.h
  - src/core/lib/slice/slice_refcount.h
  - src/core/lib/slice/slice_string_helpers.h
  src:
  - src/core/ext/upb-generated/google/protobuf/any.upb.c
  - src/core/ext/upb-generated/google/rpc/status.upb.c
  - src/core/lib/debug/trace.cc
  - src/core/lib/gprpp/status_helper.cc
  - src/core/lib/gprpp/time.cc
  - src/core/lib/iomgr/combiner.cc
  - src/core/lib/iomgr/error.cc
  - src/core/lib/iomgr/exec_ctx.cc
  - src/core/lib/iomgr/executor.cc
  - src/core/lib/iomgr/iomgr_internal.cc
  - src/core/lib/resource_quota/periodic_update.cc
  - src/core/lib/slice/percent_encoding.cc
  - src/core/lib/slice/slice.cc
  - src/core/lib/slice/slice_string_helpers.cc
  - test/core/resource_quota/periodic_update_test.cc
  deps:
  - absl/functional:any_invocable
  - absl/functional:function_ref
  - absl/hash:hash
  - absl/status:statusor
  - gpr
  - upb
  uses_polling: false
- name: pick_first_test
  gtest: true
  build: test
  language: c++
  headers:
  - test/core/client_channel/lb_policy/lb_policy_test_lib.h
  src:
  - test/core/client_channel/lb_policy/pick_first_test.cc
  deps:
  - grpc_test_util
- name: pid_controller_test
  gtest: true
  build: test
  language: c++
  headers:
  - test/core/util/cmdline.h
  - test/core/util/evaluate_args_test_util.h
  - test/core/util/fuzzer_util.h
  - test/core/util/grpc_profiler.h
  - test/core/util/histogram.h
  - test/core/util/mock_authorization_endpoint.h
  - test/core/util/mock_endpoint.h
  - test/core/util/parse_hexstring.h
  - test/core/util/passthru_endpoint.h
  - test/core/util/resolve_localhost_ip46.h
  - test/core/util/slice_splitter.h
  - test/core/util/subprocess.h
  - test/core/util/tracer_util.h
  src:
  - test/core/transport/pid_controller_test.cc
  - test/core/util/cmdline.cc
  - test/core/util/fuzzer_util.cc
  - test/core/util/grpc_profiler.cc
  - test/core/util/histogram.cc
  - test/core/util/mock_endpoint.cc
  - test/core/util/parse_hexstring.cc
  - test/core/util/passthru_endpoint.cc
  - test/core/util/resolve_localhost_ip46.cc
  - test/core/util/slice_splitter.cc
  - test/core/util/subprocess_posix.cc
  - test/core/util/subprocess_windows.cc
  - test/core/util/tracer_util.cc
  deps:
  - grpc_test_util
- name: pipe_test
  gtest: true
  build: test
  language: c++
  headers:
  - src/core/ext/upb-generated/google/protobuf/any.upb.h
  - src/core/ext/upb-generated/google/rpc/status.upb.h
  - src/core/lib/debug/trace.h
  - src/core/lib/experiments/config.h
  - src/core/lib/experiments/experiments.h
  - src/core/lib/gpr/spinlock.h
  - src/core/lib/gprpp/atomic_utils.h
  - src/core/lib/gprpp/bitset.h
  - src/core/lib/gprpp/cpp_impl_of.h
  - src/core/lib/gprpp/debug_location.h
  - src/core/lib/gprpp/manual_constructor.h
  - src/core/lib/gprpp/orphanable.h
  - src/core/lib/gprpp/ref_counted.h
  - src/core/lib/gprpp/ref_counted_ptr.h
  - src/core/lib/gprpp/status_helper.h
  - src/core/lib/gprpp/time.h
  - src/core/lib/iomgr/closure.h
  - src/core/lib/iomgr/combiner.h
  - src/core/lib/iomgr/error.h
  - src/core/lib/iomgr/exec_ctx.h
  - src/core/lib/iomgr/executor.h
  - src/core/lib/iomgr/iomgr_internal.h
  - src/core/lib/promise/activity.h
  - src/core/lib/promise/context.h
  - src/core/lib/promise/detail/basic_join.h
  - src/core/lib/promise/detail/basic_seq.h
  - src/core/lib/promise/detail/promise_factory.h
  - src/core/lib/promise/detail/promise_like.h
  - src/core/lib/promise/detail/status.h
  - src/core/lib/promise/exec_ctx_wakeup_scheduler.h
  - src/core/lib/promise/intra_activity_waiter.h
  - src/core/lib/promise/join.h
  - src/core/lib/promise/loop.h
  - src/core/lib/promise/map.h
  - src/core/lib/promise/pipe.h
  - src/core/lib/promise/poll.h
  - src/core/lib/promise/promise.h
  - src/core/lib/promise/race.h
  - src/core/lib/promise/seq.h
  - src/core/lib/resource_quota/arena.h
  - src/core/lib/resource_quota/memory_quota.h
  - src/core/lib/resource_quota/periodic_update.h
  - src/core/lib/resource_quota/resource_quota.h
  - src/core/lib/resource_quota/thread_quota.h
  - src/core/lib/resource_quota/trace.h
  - src/core/lib/slice/percent_encoding.h
  - src/core/lib/slice/slice.h
  - src/core/lib/slice/slice_internal.h
  - src/core/lib/slice/slice_refcount.h
  - src/core/lib/slice/slice_string_helpers.h
  - test/core/promise/test_wakeup_schedulers.h
  src:
  - src/core/ext/upb-generated/google/protobuf/any.upb.c
  - src/core/ext/upb-generated/google/rpc/status.upb.c
  - src/core/lib/debug/trace.cc
  - src/core/lib/event_engine/memory_allocator.cc
  - src/core/lib/experiments/config.cc
  - src/core/lib/experiments/experiments.cc
  - src/core/lib/gprpp/status_helper.cc
  - src/core/lib/gprpp/time.cc
  - src/core/lib/iomgr/combiner.cc
  - src/core/lib/iomgr/error.cc
  - src/core/lib/iomgr/exec_ctx.cc
  - src/core/lib/iomgr/executor.cc
  - src/core/lib/iomgr/iomgr_internal.cc
  - src/core/lib/promise/activity.cc
  - src/core/lib/promise/pipe.cc
  - src/core/lib/resource_quota/arena.cc
  - src/core/lib/resource_quota/memory_quota.cc
  - src/core/lib/resource_quota/periodic_update.cc
  - src/core/lib/resource_quota/resource_quota.cc
  - src/core/lib/resource_quota/thread_quota.cc
  - src/core/lib/resource_quota/trace.cc
  - src/core/lib/slice/percent_encoding.cc
  - src/core/lib/slice/slice.cc
  - src/core/lib/slice/slice_string_helpers.cc
  - test/core/promise/pipe_test.cc
  deps:
  - absl/functional:any_invocable
  - absl/functional:function_ref
  - absl/hash:hash
  - absl/meta:type_traits
  - absl/status:statusor
  - absl/utility:utility
  - gpr
  - upb
  uses_polling: false
- name: poll_test
  gtest: true
  build: test
  language: c++
  headers:
  - src/core/lib/promise/poll.h
  src:
  - test/core/promise/poll_test.cc
  deps:
  - absl/types:variant
  uses_polling: false
- name: port_sharing_end2end_test
  gtest: true
  build: test
  language: c++
  headers:
  - test/cpp/end2end/test_service_impl.h
  src:
  - src/proto/grpc/testing/echo.proto
  - src/proto/grpc/testing/echo_messages.proto
  - src/proto/grpc/testing/simple_messages.proto
  - src/proto/grpc/testing/xds/v3/orca_load_report.proto
  - test/cpp/end2end/port_sharing_end2end_test.cc
  - test/cpp/end2end/test_service_impl.cc
  deps:
  - grpc++_test_util
- name: posix_endpoint_test
  gtest: true
  build: test
  language: c++
  headers:
  - src/core/lib/event_engine/posix_engine/posix_endpoint.h
  - src/core/lib/event_engine/posix_engine/tcp_socket_utils.h
  - src/core/lib/event_engine/posix_engine/traced_buffer_list.h
  - src/core/lib/gprpp/load_file.h
  - src/core/lib/iomgr/socket_mutator.h
  - test/core/event_engine/posix/posix_engine_test_utils.h
  - test/core/event_engine/test_suite/event_engine_test.h
  - test/core/event_engine/test_suite/event_engine_test_utils.h
  - test/core/event_engine/test_suite/oracle_event_engine_posix.h
  src:
  - src/core/lib/event_engine/posix_engine/posix_endpoint.cc
  - src/core/lib/event_engine/posix_engine/tcp_socket_utils.cc
  - src/core/lib/event_engine/posix_engine/traced_buffer_list.cc
  - src/core/lib/gprpp/load_file.cc
  - src/core/lib/iomgr/socket_mutator.cc
  - test/core/event_engine/posix/posix_endpoint_test.cc
  - test/core/event_engine/posix/posix_engine_test_utils.cc
  - test/core/event_engine/test_suite/event_engine_test.cc
  - test/core/event_engine/test_suite/event_engine_test_utils.cc
  - test/core/event_engine/test_suite/oracle_event_engine_posix.cc
  deps:
  - grpc_test_util
  platforms:
  - linux
  - posix
  - mac
- name: posix_event_engine_test
  gtest: true
  build: test
  language: c++
  headers:
  - test/core/event_engine/test_suite/event_engine_test.h
  - test/core/event_engine/test_suite/event_engine_test_utils.h
  src:
  - test/core/event_engine/test_suite/event_engine_test.cc
  - test/core/event_engine/test_suite/event_engine_test_utils.cc
  - test/core/event_engine/test_suite/posix_event_engine_test.cc
  - test/core/event_engine/test_suite/timer_test.cc
  deps:
  - grpc_test_util
  platforms:
  - linux
  - posix
  - mac
  uses_polling: false
- name: promise_factory_test
  gtest: true
  build: test
  language: c++
  headers:
  - src/core/lib/promise/detail/promise_factory.h
  - src/core/lib/promise/detail/promise_like.h
  - src/core/lib/promise/poll.h
  - src/core/lib/promise/promise.h
  src:
  - test/core/promise/promise_factory_test.cc
  deps:
  - absl/functional:bind_front
  - absl/meta:type_traits
  - absl/status:status
  - absl/types:optional
  - absl/types:variant
  uses_polling: false
- name: promise_map_test
  gtest: true
  build: test
  language: c++
  headers:
  - src/core/lib/promise/detail/promise_like.h
  - src/core/lib/promise/map.h
  - src/core/lib/promise/poll.h
  - src/core/lib/promise/promise.h
  src:
  - test/core/promise/map_test.cc
  deps:
  - absl/meta:type_traits
  - absl/status:status
  - absl/types:optional
  - absl/types:variant
  uses_polling: false
- name: promise_test
  gtest: true
  build: test
  language: c++
  headers:
  - src/core/lib/promise/detail/promise_like.h
  - src/core/lib/promise/poll.h
  - src/core/lib/promise/promise.h
  src:
  - test/core/promise/promise_test.cc
  deps:
  - absl/meta:type_traits
  - absl/status:status
  - absl/types:optional
  - absl/types:variant
  uses_polling: false
- name: proto_server_reflection_test
  gtest: true
  build: test
  language: c++
  headers:
  - test/cpp/end2end/test_service_impl.h
  - test/cpp/util/proto_reflection_descriptor_database.h
  src:
  - src/proto/grpc/testing/duplicate/echo_duplicate.proto
  - src/proto/grpc/testing/echo.proto
  - src/proto/grpc/testing/echo_messages.proto
  - src/proto/grpc/testing/simple_messages.proto
  - src/proto/grpc/testing/xds/v3/orca_load_report.proto
  - test/cpp/end2end/proto_server_reflection_test.cc
  - test/cpp/end2end/test_service_impl.cc
  - test/cpp/util/proto_reflection_descriptor_database.cc
  deps:
  - grpc++_reflection
  - grpc++_test_util
- name: proto_utils_test
  gtest: true
  build: test
  language: c++
  headers: []
  src:
  - test/cpp/codegen/proto_utils_test.cc
  deps:
  - grpc++
  - grpc_test_util
  uses_polling: false
- name: qps_json_driver
  build: test
  run: false
  language: c++
  headers:
  - test/cpp/qps/benchmark_config.h
  - test/cpp/qps/client.h
  - test/cpp/qps/driver.h
  - test/cpp/qps/histogram.h
  - test/cpp/qps/interarrival.h
  - test/cpp/qps/parse_json.h
  - test/cpp/qps/qps_server_builder.h
  - test/cpp/qps/qps_worker.h
  - test/cpp/qps/report.h
  - test/cpp/qps/server.h
  - test/cpp/qps/stats.h
  - test/cpp/qps/usage_timer.h
  src:
  - src/proto/grpc/testing/benchmark_service.proto
  - src/proto/grpc/testing/control.proto
  - src/proto/grpc/testing/messages.proto
  - src/proto/grpc/testing/payloads.proto
  - src/proto/grpc/testing/report_qps_scenario_service.proto
  - src/proto/grpc/testing/stats.proto
  - src/proto/grpc/testing/worker_service.proto
  - test/cpp/qps/benchmark_config.cc
  - test/cpp/qps/client_async.cc
  - test/cpp/qps/client_callback.cc
  - test/cpp/qps/client_sync.cc
  - test/cpp/qps/driver.cc
  - test/cpp/qps/parse_json.cc
  - test/cpp/qps/qps_json_driver.cc
  - test/cpp/qps/qps_server_builder.cc
  - test/cpp/qps/qps_worker.cc
  - test/cpp/qps/report.cc
  - test/cpp/qps/server_async.cc
  - test/cpp/qps/server_callback.cc
  - test/cpp/qps/server_sync.cc
  - test/cpp/qps/usage_timer.cc
  deps:
  - grpc++_test_config
  - grpc++_test_util
- name: qps_worker
  build: test
  run: false
  language: c++
  headers:
  - test/cpp/qps/client.h
  - test/cpp/qps/histogram.h
  - test/cpp/qps/interarrival.h
  - test/cpp/qps/qps_server_builder.h
  - test/cpp/qps/qps_worker.h
  - test/cpp/qps/server.h
  - test/cpp/qps/stats.h
  - test/cpp/qps/usage_timer.h
  src:
  - src/proto/grpc/testing/benchmark_service.proto
  - src/proto/grpc/testing/control.proto
  - src/proto/grpc/testing/messages.proto
  - src/proto/grpc/testing/payloads.proto
  - src/proto/grpc/testing/stats.proto
  - src/proto/grpc/testing/worker_service.proto
  - test/cpp/qps/client_async.cc
  - test/cpp/qps/client_callback.cc
  - test/cpp/qps/client_sync.cc
  - test/cpp/qps/qps_server_builder.cc
  - test/cpp/qps/qps_worker.cc
  - test/cpp/qps/server_async.cc
  - test/cpp/qps/server_callback.cc
  - test/cpp/qps/server_sync.cc
  - test/cpp/qps/usage_timer.cc
  - test/cpp/qps/worker.cc
  deps:
  - grpc++_test_config
  - grpc++_test_util
- name: race_test
  gtest: true
  build: test
  language: c++
  headers:
  - src/core/lib/promise/poll.h
  - src/core/lib/promise/race.h
  src:
  - test/core/promise/race_test.cc
  deps:
  - absl/types:variant
  uses_polling: false
- name: raw_end2end_test
  gtest: true
  build: test
  language: c++
  headers:
  - test/cpp/end2end/test_service_impl.h
  src:
  - src/proto/grpc/testing/duplicate/echo_duplicate.proto
  - src/proto/grpc/testing/echo.proto
  - src/proto/grpc/testing/echo_messages.proto
  - src/proto/grpc/testing/simple_messages.proto
  - src/proto/grpc/testing/xds/v3/orca_load_report.proto
  - test/cpp/end2end/raw_end2end_test.cc
  - test/cpp/end2end/test_service_impl.cc
  deps:
  - grpc++_test_util
- name: rbac_service_config_parser_test
  gtest: true
  build: test
  language: c++
  headers: []
  src:
  - test/core/ext/filters/rbac/rbac_service_config_parser_test.cc
  deps:
  - grpc_test_util
  uses_polling: false
- name: rbac_translator_test
  gtest: true
  build: test
  language: c++
  headers:
  - src/core/lib/security/authorization/grpc_authorization_policy_provider.h
  - src/core/lib/security/authorization/rbac_translator.h
  - test/core/util/cmdline.h
  - test/core/util/evaluate_args_test_util.h
  - test/core/util/fuzzer_util.h
  - test/core/util/grpc_profiler.h
  - test/core/util/histogram.h
  - test/core/util/mock_authorization_endpoint.h
  - test/core/util/mock_endpoint.h
  - test/core/util/parse_hexstring.h
  - test/core/util/passthru_endpoint.h
  - test/core/util/resolve_localhost_ip46.h
  - test/core/util/slice_splitter.h
  - test/core/util/subprocess.h
  - test/core/util/tracer_util.h
  src:
  - src/core/lib/security/authorization/grpc_authorization_policy_provider.cc
  - src/core/lib/security/authorization/rbac_translator.cc
  - test/core/security/rbac_translator_test.cc
  - test/core/util/cmdline.cc
  - test/core/util/fuzzer_util.cc
  - test/core/util/grpc_profiler.cc
  - test/core/util/histogram.cc
  - test/core/util/mock_endpoint.cc
  - test/core/util/parse_hexstring.cc
  - test/core/util/passthru_endpoint.cc
  - test/core/util/resolve_localhost_ip46.cc
  - test/core/util/slice_splitter.cc
  - test/core/util/subprocess_posix.cc
  - test/core/util/subprocess_windows.cc
  - test/core/util/tracer_util.cc
  deps:
  - grpc_test_util
- name: ref_counted_ptr_test
  gtest: true
  build: test
  language: c++
  headers: []
  src:
  - test/core/gprpp/ref_counted_ptr_test.cc
  deps:
  - grpc_test_util
- name: ref_counted_test
  gtest: true
  build: test
  language: c++
  headers: []
  src:
  - test/core/gprpp/ref_counted_test.cc
  deps:
  - grpc_test_util
- name: remove_stream_from_stalled_lists_test
  gtest: true
  build: test
  language: c++
  headers: []
  src:
  - test/core/transport/chttp2/remove_stream_from_stalled_lists_test.cc
  deps:
  - grpc_test_util
  platforms:
  - linux
  - posix
  - mac
- name: resolve_address_using_ares_resolver_posix_test
  gtest: true
  build: test
  language: c++
  headers:
  - test/core/util/cmdline.h
  - test/core/util/evaluate_args_test_util.h
  - test/core/util/fuzzer_util.h
  - test/core/util/grpc_profiler.h
  - test/core/util/histogram.h
  - test/core/util/mock_authorization_endpoint.h
  - test/core/util/mock_endpoint.h
  - test/core/util/parse_hexstring.h
  - test/core/util/passthru_endpoint.h
  - test/core/util/resolve_localhost_ip46.h
  - test/core/util/slice_splitter.h
  - test/core/util/subprocess.h
  - test/core/util/tracer_util.h
  src:
  - test/core/iomgr/resolve_address_posix_test.cc
  - test/core/util/cmdline.cc
  - test/core/util/fuzzer_util.cc
  - test/core/util/grpc_profiler.cc
  - test/core/util/histogram.cc
  - test/core/util/mock_endpoint.cc
  - test/core/util/parse_hexstring.cc
  - test/core/util/passthru_endpoint.cc
  - test/core/util/resolve_localhost_ip46.cc
  - test/core/util/slice_splitter.cc
  - test/core/util/subprocess_posix.cc
  - test/core/util/subprocess_windows.cc
  - test/core/util/tracer_util.cc
  deps:
  - absl/flags:flag
  - absl/flags:parse
  - grpc_test_util
  args:
  - --resolver=ares
  platforms:
  - linux
  - posix
  - mac
- name: resolve_address_using_ares_resolver_test
  gtest: true
  build: test
  language: c++
  headers:
  - test/core/util/cmdline.h
  - test/core/util/evaluate_args_test_util.h
  - test/core/util/fake_udp_and_tcp_server.h
  - test/core/util/fuzzer_util.h
  - test/core/util/grpc_profiler.h
  - test/core/util/histogram.h
  - test/core/util/mock_authorization_endpoint.h
  - test/core/util/mock_endpoint.h
  - test/core/util/parse_hexstring.h
  - test/core/util/passthru_endpoint.h
  - test/core/util/resolve_localhost_ip46.h
  - test/core/util/slice_splitter.h
  - test/core/util/subprocess.h
  - test/core/util/tracer_util.h
  src:
  - test/core/iomgr/resolve_address_test.cc
  - test/core/util/cmdline.cc
  - test/core/util/fake_udp_and_tcp_server.cc
  - test/core/util/fuzzer_util.cc
  - test/core/util/grpc_profiler.cc
  - test/core/util/histogram.cc
  - test/core/util/mock_endpoint.cc
  - test/core/util/parse_hexstring.cc
  - test/core/util/passthru_endpoint.cc
  - test/core/util/resolve_localhost_ip46.cc
  - test/core/util/slice_splitter.cc
  - test/core/util/subprocess_posix.cc
  - test/core/util/subprocess_windows.cc
  - test/core/util/tracer_util.cc
  deps:
  - grpc_test_util
  - grpc++_test_config
- name: resolve_address_using_native_resolver_posix_test
  gtest: true
  build: test
  language: c++
  headers:
  - test/core/util/cmdline.h
  - test/core/util/evaluate_args_test_util.h
  - test/core/util/fuzzer_util.h
  - test/core/util/grpc_profiler.h
  - test/core/util/histogram.h
  - test/core/util/mock_authorization_endpoint.h
  - test/core/util/mock_endpoint.h
  - test/core/util/parse_hexstring.h
  - test/core/util/passthru_endpoint.h
  - test/core/util/resolve_localhost_ip46.h
  - test/core/util/slice_splitter.h
  - test/core/util/subprocess.h
  - test/core/util/tracer_util.h
  src:
  - test/core/iomgr/resolve_address_posix_test.cc
  - test/core/util/cmdline.cc
  - test/core/util/fuzzer_util.cc
  - test/core/util/grpc_profiler.cc
  - test/core/util/histogram.cc
  - test/core/util/mock_endpoint.cc
  - test/core/util/parse_hexstring.cc
  - test/core/util/passthru_endpoint.cc
  - test/core/util/resolve_localhost_ip46.cc
  - test/core/util/slice_splitter.cc
  - test/core/util/subprocess_posix.cc
  - test/core/util/subprocess_windows.cc
  - test/core/util/tracer_util.cc
  deps:
  - absl/flags:flag
  - absl/flags:parse
  - grpc_test_util
  args:
  - --resolver=native
  platforms:
  - linux
  - posix
  - mac
- name: resolve_address_using_native_resolver_test
  gtest: true
  build: test
  language: c++
  headers:
  - test/core/util/cmdline.h
  - test/core/util/evaluate_args_test_util.h
  - test/core/util/fake_udp_and_tcp_server.h
  - test/core/util/fuzzer_util.h
  - test/core/util/grpc_profiler.h
  - test/core/util/histogram.h
  - test/core/util/mock_authorization_endpoint.h
  - test/core/util/mock_endpoint.h
  - test/core/util/parse_hexstring.h
  - test/core/util/passthru_endpoint.h
  - test/core/util/resolve_localhost_ip46.h
  - test/core/util/slice_splitter.h
  - test/core/util/subprocess.h
  - test/core/util/tracer_util.h
  src:
  - test/core/iomgr/resolve_address_test.cc
  - test/core/util/cmdline.cc
  - test/core/util/fake_udp_and_tcp_server.cc
  - test/core/util/fuzzer_util.cc
  - test/core/util/grpc_profiler.cc
  - test/core/util/histogram.cc
  - test/core/util/mock_endpoint.cc
  - test/core/util/parse_hexstring.cc
  - test/core/util/passthru_endpoint.cc
  - test/core/util/resolve_localhost_ip46.cc
  - test/core/util/slice_splitter.cc
  - test/core/util/subprocess_posix.cc
  - test/core/util/subprocess_windows.cc
  - test/core/util/tracer_util.cc
  deps:
  - grpc_test_util
  - grpc++_test_config
- name: resource_quota_test
  gtest: true
  build: test
  language: c++
  headers: []
  src:
  - test/core/resource_quota/resource_quota_test.cc
  deps:
  - grpc_test_util_unsecure
  uses_polling: false
- name: retry_service_config_test
  gtest: true
  build: test
  language: c++
  headers: []
  src:
  - test/core/client_channel/retry_service_config_test.cc
  deps:
  - grpc_test_util
- name: retry_throttle_test
  gtest: true
  build: test
  language: c++
  headers: []
  src:
  - test/core/client_channel/retry_throttle_test.cc
  deps:
  - grpc_test_util
  uses_polling: false
- name: rls_end2end_test
  gtest: true
  build: test
  run: false
  language: c++
  headers:
  - test/core/util/test_lb_policies.h
  - test/cpp/end2end/counted_service.h
  - test/cpp/end2end/rls_server.h
  - test/cpp/end2end/test_service_impl.h
  src:
  - src/proto/grpc/lookup/v1/rls.proto
  - src/proto/grpc/testing/duplicate/echo_duplicate.proto
  - src/proto/grpc/testing/echo.proto
  - src/proto/grpc/testing/echo_messages.proto
  - src/proto/grpc/testing/simple_messages.proto
  - src/proto/grpc/testing/xds/v3/orca_load_report.proto
  - test/core/util/test_lb_policies.cc
  - test/cpp/end2end/rls_end2end_test.cc
  - test/cpp/end2end/rls_server.cc
  - test/cpp/end2end/test_service_impl.cc
  deps:
  - grpc++_test_config
  - grpc++_test_util
- name: rls_lb_config_parser_test
  gtest: true
  build: test
  language: c++
  headers: []
  src:
  - test/core/client_channel/rls_lb_config_parser_test.cc
  deps:
  - grpc_test_util
- name: secure_auth_context_test
  gtest: true
  build: test
  language: c++
  headers: []
  src:
  - test/cpp/common/secure_auth_context_test.cc
  deps:
  - grpc++_test_util
- name: secure_channel_create_test
  gtest: true
  build: test
  language: c++
  headers: []
  src:
  - test/core/surface/secure_channel_create_test.cc
  deps:
  - grpc_test_util
- name: secure_endpoint_test
  gtest: true
  build: test
  run: false
  language: c++
  headers:
  - test/core/iomgr/endpoint_tests.h
  - test/core/util/cmdline.h
  - test/core/util/evaluate_args_test_util.h
  - test/core/util/fuzzer_util.h
  - test/core/util/grpc_profiler.h
  - test/core/util/histogram.h
  - test/core/util/mock_authorization_endpoint.h
  - test/core/util/mock_endpoint.h
  - test/core/util/parse_hexstring.h
  - test/core/util/passthru_endpoint.h
  - test/core/util/resolve_localhost_ip46.h
  - test/core/util/slice_splitter.h
  - test/core/util/subprocess.h
  - test/core/util/tracer_util.h
  src:
  - test/core/iomgr/endpoint_tests.cc
  - test/core/security/secure_endpoint_test.cc
  - test/core/util/cmdline.cc
  - test/core/util/fuzzer_util.cc
  - test/core/util/grpc_profiler.cc
  - test/core/util/histogram.cc
  - test/core/util/mock_endpoint.cc
  - test/core/util/parse_hexstring.cc
  - test/core/util/passthru_endpoint.cc
  - test/core/util/resolve_localhost_ip46.cc
  - test/core/util/slice_splitter.cc
  - test/core/util/subprocess_posix.cc
  - test/core/util/subprocess_windows.cc
  - test/core/util/tracer_util.cc
  deps:
  - grpc_test_util
- name: security_connector_test
  gtest: true
  build: test
  language: c++
  headers:
  - test/core/util/cmdline.h
  - test/core/util/evaluate_args_test_util.h
  - test/core/util/fuzzer_util.h
  - test/core/util/grpc_profiler.h
  - test/core/util/histogram.h
  - test/core/util/mock_authorization_endpoint.h
  - test/core/util/mock_endpoint.h
  - test/core/util/parse_hexstring.h
  - test/core/util/passthru_endpoint.h
  - test/core/util/resolve_localhost_ip46.h
  - test/core/util/slice_splitter.h
  - test/core/util/subprocess.h
  - test/core/util/tracer_util.h
  src:
  - test/core/security/security_connector_test.cc
  - test/core/util/cmdline.cc
  - test/core/util/fuzzer_util.cc
  - test/core/util/grpc_profiler.cc
  - test/core/util/histogram.cc
  - test/core/util/mock_endpoint.cc
  - test/core/util/parse_hexstring.cc
  - test/core/util/passthru_endpoint.cc
  - test/core/util/resolve_localhost_ip46.cc
  - test/core/util/slice_splitter.cc
  - test/core/util/subprocess_posix.cc
  - test/core/util/subprocess_windows.cc
  - test/core/util/tracer_util.cc
  deps:
  - grpc_test_util
- name: seq_test
  gtest: true
  build: test
  language: c++
  headers:
  - src/core/lib/gprpp/construct_destruct.h
  - src/core/lib/promise/detail/basic_seq.h
  - src/core/lib/promise/detail/promise_factory.h
  - src/core/lib/promise/detail/promise_like.h
  - src/core/lib/promise/poll.h
  - src/core/lib/promise/seq.h
  src:
  - test/core/promise/seq_test.cc
  deps:
  - absl/meta:type_traits
  - absl/types:variant
  - absl/utility:utility
  uses_polling: false
- name: sequential_connectivity_test
  gtest: true
  build: test
  language: c++
  headers: []
  src:
  - test/core/surface/sequential_connectivity_test.cc
  deps:
  - grpc_test_util
- name: server_builder_plugin_test
  gtest: true
  build: test
  language: c++
  headers:
  - test/cpp/end2end/test_service_impl.h
  src:
  - src/proto/grpc/testing/duplicate/echo_duplicate.proto
  - src/proto/grpc/testing/echo.proto
  - src/proto/grpc/testing/echo_messages.proto
  - src/proto/grpc/testing/simple_messages.proto
  - src/proto/grpc/testing/xds/v3/orca_load_report.proto
  - test/cpp/end2end/server_builder_plugin_test.cc
  - test/cpp/end2end/test_service_impl.cc
  deps:
  - grpc++_test_util
- name: server_builder_test
  gtest: true
  build: test
  language: c++
  headers:
  - test/core/util/cmdline.h
  - test/core/util/evaluate_args_test_util.h
  - test/core/util/fuzzer_util.h
  - test/core/util/grpc_profiler.h
  - test/core/util/histogram.h
  - test/core/util/mock_authorization_endpoint.h
  - test/core/util/mock_endpoint.h
  - test/core/util/parse_hexstring.h
  - test/core/util/passthru_endpoint.h
  - test/core/util/resolve_localhost_ip46.h
  - test/core/util/slice_splitter.h
  - test/core/util/subprocess.h
  - test/core/util/tracer_util.h
  src:
  - src/proto/grpc/testing/echo.proto
  - src/proto/grpc/testing/echo_messages.proto
  - src/proto/grpc/testing/simple_messages.proto
  - src/proto/grpc/testing/xds/v3/orca_load_report.proto
  - test/core/util/cmdline.cc
  - test/core/util/fuzzer_util.cc
  - test/core/util/grpc_profiler.cc
  - test/core/util/histogram.cc
  - test/core/util/mock_endpoint.cc
  - test/core/util/parse_hexstring.cc
  - test/core/util/passthru_endpoint.cc
  - test/core/util/resolve_localhost_ip46.cc
  - test/core/util/slice_splitter.cc
  - test/core/util/subprocess_posix.cc
  - test/core/util/subprocess_windows.cc
  - test/core/util/tracer_util.cc
  - test/cpp/server/server_builder_test.cc
  deps:
  - grpc++_unsecure
  - grpc_test_util_unsecure
  platforms:
  - linux
  - posix
  - mac
- name: server_builder_with_socket_mutator_test
  gtest: true
  build: test
  language: c++
  headers:
  - test/core/util/cmdline.h
  - test/core/util/evaluate_args_test_util.h
  - test/core/util/fuzzer_util.h
  - test/core/util/grpc_profiler.h
  - test/core/util/histogram.h
  - test/core/util/mock_authorization_endpoint.h
  - test/core/util/mock_endpoint.h
  - test/core/util/parse_hexstring.h
  - test/core/util/passthru_endpoint.h
  - test/core/util/resolve_localhost_ip46.h
  - test/core/util/slice_splitter.h
  - test/core/util/subprocess.h
  - test/core/util/tracer_util.h
  src:
  - src/proto/grpc/testing/echo.proto
  - src/proto/grpc/testing/echo_messages.proto
  - src/proto/grpc/testing/simple_messages.proto
  - src/proto/grpc/testing/xds/v3/orca_load_report.proto
  - test/core/util/cmdline.cc
  - test/core/util/fuzzer_util.cc
  - test/core/util/grpc_profiler.cc
  - test/core/util/histogram.cc
  - test/core/util/mock_endpoint.cc
  - test/core/util/parse_hexstring.cc
  - test/core/util/passthru_endpoint.cc
  - test/core/util/resolve_localhost_ip46.cc
  - test/core/util/slice_splitter.cc
  - test/core/util/subprocess_posix.cc
  - test/core/util/subprocess_windows.cc
  - test/core/util/tracer_util.cc
  - test/cpp/server/server_builder_with_socket_mutator_test.cc
  deps:
  - grpc++_unsecure
  - grpc_test_util_unsecure
  platforms:
  - linux
  - posix
  - mac
- name: server_chttp2_test
  gtest: true
  build: test
  language: c++
  headers: []
  src:
  - test/core/surface/server_chttp2_test.cc
  deps:
  - grpc_test_util
- name: server_config_selector_test
  gtest: true
  build: test
  language: c++
  headers: []
  src:
  - test/core/server_config_selector/server_config_selector_test.cc
  deps:
  - grpc_test_util
  uses_polling: false
- name: server_context_test_spouse_test
  gtest: true
  build: test
  language: c++
  headers: []
  src:
  - test/cpp/test/server_context_test_spouse_test.cc
  deps:
  - grpc++_test
  - grpc++_test_util
- name: server_early_return_test
  gtest: true
  build: test
  language: c++
  headers: []
  src:
  - src/proto/grpc/testing/echo.proto
  - src/proto/grpc/testing/echo_messages.proto
  - src/proto/grpc/testing/simple_messages.proto
  - src/proto/grpc/testing/xds/v3/orca_load_report.proto
  - test/cpp/end2end/server_early_return_test.cc
  deps:
  - grpc++_test_util
- name: server_interceptors_end2end_test
  gtest: true
  build: test
  language: c++
  headers:
  - test/cpp/end2end/interceptors_util.h
  - test/cpp/end2end/test_service_impl.h
  src:
  - src/proto/grpc/testing/echo.proto
  - src/proto/grpc/testing/echo_messages.proto
  - src/proto/grpc/testing/simple_messages.proto
  - src/proto/grpc/testing/xds/v3/orca_load_report.proto
  - test/cpp/end2end/interceptors_util.cc
  - test/cpp/end2end/server_interceptors_end2end_test.cc
  - test/cpp/end2end/test_service_impl.cc
  deps:
  - grpc++_test_util
- name: server_registered_method_bad_client_test
  gtest: true
  build: test
  language: c++
  headers:
  - test/core/bad_client/bad_client.h
  - test/core/end2end/cq_verifier.h
  src:
  - test/core/bad_client/bad_client.cc
  - test/core/bad_client/tests/server_registered_method.cc
  - test/core/end2end/cq_verifier.cc
  deps:
  - grpc_test_util
- name: server_request_call_test
  gtest: true
  build: test
  language: c++
  headers:
  - test/core/util/cmdline.h
  - test/core/util/evaluate_args_test_util.h
  - test/core/util/fuzzer_util.h
  - test/core/util/grpc_profiler.h
  - test/core/util/histogram.h
  - test/core/util/mock_authorization_endpoint.h
  - test/core/util/mock_endpoint.h
  - test/core/util/parse_hexstring.h
  - test/core/util/passthru_endpoint.h
  - test/core/util/resolve_localhost_ip46.h
  - test/core/util/slice_splitter.h
  - test/core/util/subprocess.h
  - test/core/util/tracer_util.h
  src:
  - src/proto/grpc/testing/echo.proto
  - src/proto/grpc/testing/echo_messages.proto
  - src/proto/grpc/testing/simple_messages.proto
  - src/proto/grpc/testing/xds/v3/orca_load_report.proto
  - test/core/util/cmdline.cc
  - test/core/util/fuzzer_util.cc
  - test/core/util/grpc_profiler.cc
  - test/core/util/histogram.cc
  - test/core/util/mock_endpoint.cc
  - test/core/util/parse_hexstring.cc
  - test/core/util/passthru_endpoint.cc
  - test/core/util/resolve_localhost_ip46.cc
  - test/core/util/slice_splitter.cc
  - test/core/util/subprocess_posix.cc
  - test/core/util/subprocess_windows.cc
  - test/core/util/tracer_util.cc
  - test/cpp/server/server_request_call_test.cc
  deps:
  - grpc++_unsecure
  - grpc_test_util_unsecure
  platforms:
  - linux
  - posix
  - mac
- name: server_ssl_test
  gtest: true
  build: test
  language: c++
  headers:
  - test/core/handshake/server_ssl_common.h
  src:
  - test/core/handshake/server_ssl.cc
  - test/core/handshake/server_ssl_common.cc
  deps:
  - grpc_test_util
  platforms:
  - linux
  - posix
  - mac
- name: server_test
  gtest: true
  build: test
  language: c++
  headers: []
  src:
  - test/core/surface/server_test.cc
  deps:
  - grpc_test_util
- name: service_config_end2end_test
  gtest: true
  build: test
  language: c++
  headers:
  - test/cpp/end2end/test_service_impl.h
  src:
  - src/proto/grpc/testing/duplicate/echo_duplicate.proto
  - src/proto/grpc/testing/echo.proto
  - src/proto/grpc/testing/echo_messages.proto
  - src/proto/grpc/testing/simple_messages.proto
  - src/proto/grpc/testing/xds/v3/orca_load_report.proto
  - test/cpp/end2end/service_config_end2end_test.cc
  - test/cpp/end2end/test_service_impl.cc
  deps:
  - grpc++_test_util
- name: service_config_test
  gtest: true
  build: test
  language: c++
  headers: []
  src:
  - test/core/service_config/service_config_test.cc
  deps:
  - grpc_test_util
- name: settings_timeout_test
  gtest: true
  build: test
  language: c++
  headers:
  - test/core/util/cmdline.h
  - test/core/util/evaluate_args_test_util.h
  - test/core/util/fuzzer_util.h
  - test/core/util/grpc_profiler.h
  - test/core/util/histogram.h
  - test/core/util/mock_authorization_endpoint.h
  - test/core/util/mock_endpoint.h
  - test/core/util/parse_hexstring.h
  - test/core/util/passthru_endpoint.h
  - test/core/util/resolve_localhost_ip46.h
  - test/core/util/slice_splitter.h
  - test/core/util/subprocess.h
  - test/core/util/tracer_util.h
  src:
  - test/core/transport/chttp2/settings_timeout_test.cc
  - test/core/util/cmdline.cc
  - test/core/util/fuzzer_util.cc
  - test/core/util/grpc_profiler.cc
  - test/core/util/histogram.cc
  - test/core/util/mock_endpoint.cc
  - test/core/util/parse_hexstring.cc
  - test/core/util/passthru_endpoint.cc
  - test/core/util/resolve_localhost_ip46.cc
  - test/core/util/slice_splitter.cc
  - test/core/util/subprocess_posix.cc
  - test/core/util/subprocess_windows.cc
  - test/core/util/tracer_util.cc
  deps:
  - grpc_test_util
- name: shutdown_test
  gtest: true
  build: test
  language: c++
  headers: []
  src:
  - src/proto/grpc/testing/duplicate/echo_duplicate.proto
  - src/proto/grpc/testing/echo.proto
  - src/proto/grpc/testing/echo_messages.proto
  - src/proto/grpc/testing/simple_messages.proto
  - src/proto/grpc/testing/xds/v3/orca_load_report.proto
  - test/cpp/end2end/shutdown_test.cc
  deps:
  - grpc++_test_util
- name: simple_request_bad_client_test
  gtest: true
  build: test
  language: c++
  headers:
  - test/core/bad_client/bad_client.h
  - test/core/end2end/cq_verifier.h
  src:
  - test/core/bad_client/bad_client.cc
  - test/core/bad_client/tests/simple_request.cc
  - test/core/end2end/cq_verifier.cc
  deps:
  - grpc_test_util
- name: single_set_ptr_test
  gtest: true
  build: test
  language: c++
  headers:
  - src/core/lib/gprpp/single_set_ptr.h
  src:
  - test/core/gprpp/single_set_ptr_test.cc
  deps:
  - gpr
  uses_polling: false
- name: sleep_test
  gtest: true
  build: test
  language: c++
  headers:
  - test/core/event_engine/mock_event_engine.h
  - test/core/promise/test_wakeup_schedulers.h
  src:
  - test/core/promise/sleep_test.cc
  deps:
  - grpc
  uses_polling: false
- name: slice_string_helpers_test
  gtest: true
  build: test
  language: c++
  headers:
  - src/core/lib/slice/slice.h
  - src/core/lib/slice/slice_internal.h
  - src/core/lib/slice/slice_refcount.h
  - src/core/lib/slice/slice_string_helpers.h
  src:
  - src/core/lib/slice/slice.cc
  - src/core/lib/slice/slice_string_helpers.cc
  - test/core/slice/slice_string_helpers_test.cc
  deps:
  - absl/functional:any_invocable
  - absl/hash:hash
  - absl/status:statusor
  - gpr
  uses_polling: false
- name: smoke_test
  gtest: true
  build: test
  language: c++
  headers: []
  src:
  - test/core/event_engine/smoke_test.cc
  deps:
  - grpc_test_util_unsecure
- name: sockaddr_resolver_test
  gtest: true
  build: test
  language: c++
  headers: []
  src:
  - test/core/client_channel/resolvers/sockaddr_resolver_test.cc
  deps:
  - grpc_test_util
- name: sockaddr_utils_test
  gtest: true
  build: test
  language: c++
  headers: []
  src:
  - test/core/address_utils/sockaddr_utils_test.cc
  deps:
  - grpc_test_util
- name: socket_utils_test
  gtest: true
  build: test
  language: c++
  headers:
  - test/core/util/cmdline.h
  - test/core/util/evaluate_args_test_util.h
  - test/core/util/fuzzer_util.h
  - test/core/util/grpc_profiler.h
  - test/core/util/histogram.h
  - test/core/util/mock_authorization_endpoint.h
  - test/core/util/mock_endpoint.h
  - test/core/util/parse_hexstring.h
  - test/core/util/passthru_endpoint.h
  - test/core/util/resolve_localhost_ip46.h
  - test/core/util/slice_splitter.h
  - test/core/util/subprocess.h
  - test/core/util/tracer_util.h
  src:
  - test/core/iomgr/socket_utils_test.cc
  - test/core/util/cmdline.cc
  - test/core/util/fuzzer_util.cc
  - test/core/util/grpc_profiler.cc
  - test/core/util/histogram.cc
  - test/core/util/mock_endpoint.cc
  - test/core/util/parse_hexstring.cc
  - test/core/util/passthru_endpoint.cc
  - test/core/util/resolve_localhost_ip46.cc
  - test/core/util/slice_splitter.cc
  - test/core/util/subprocess_posix.cc
  - test/core/util/subprocess_windows.cc
  - test/core/util/tracer_util.cc
  deps:
  - grpc_test_util
  platforms:
  - linux
  - posix
  - mac
- name: sorted_pack_test
  gtest: true
  build: test
  language: c++
  headers:
  - src/core/lib/gprpp/sorted_pack.h
  src:
  - test/core/gprpp/sorted_pack_test.cc
  deps: []
  uses_polling: false
- name: spinlock_test
  gtest: true
  build: test
  language: c++
  headers: []
  src:
  - test/core/gpr/spinlock_test.cc
  deps:
  - grpc_test_util
  uses_polling: false
- name: ssl_credentials_test
  gtest: true
  build: test
  language: c++
  headers:
  - test/core/util/cmdline.h
  - test/core/util/evaluate_args_test_util.h
  - test/core/util/fuzzer_util.h
  - test/core/util/grpc_profiler.h
  - test/core/util/histogram.h
  - test/core/util/mock_authorization_endpoint.h
  - test/core/util/mock_endpoint.h
  - test/core/util/parse_hexstring.h
  - test/core/util/passthru_endpoint.h
  - test/core/util/resolve_localhost_ip46.h
  - test/core/util/slice_splitter.h
  - test/core/util/subprocess.h
  - test/core/util/tracer_util.h
  src:
  - test/core/security/ssl_credentials_test.cc
  - test/core/util/cmdline.cc
  - test/core/util/fuzzer_util.cc
  - test/core/util/grpc_profiler.cc
  - test/core/util/histogram.cc
  - test/core/util/mock_endpoint.cc
  - test/core/util/parse_hexstring.cc
  - test/core/util/passthru_endpoint.cc
  - test/core/util/resolve_localhost_ip46.cc
  - test/core/util/slice_splitter.cc
  - test/core/util/subprocess_posix.cc
  - test/core/util/subprocess_windows.cc
  - test/core/util/tracer_util.cc
  deps:
  - grpc_test_util
- name: ssl_transport_security_test
  gtest: true
  build: test
  language: c++
  headers:
  - test/core/tsi/transport_security_test_lib.h
  src:
  - test/core/tsi/ssl_transport_security_test.cc
  - test/core/tsi/transport_security_test_lib.cc
  deps:
  - grpc_test_util
  platforms:
  - linux
  - posix
  - mac
- name: stack_tracer_test
  gtest: true
  build: test
  language: c++
  headers: []
  src:
  - test/core/util/stack_tracer_test.cc
  deps:
  - grpc_test_util
  platforms:
  - linux
  - posix
  - mac
  uses_polling: false
- name: stat_test
  gtest: true
  build: test
  language: c++
  headers: []
  src:
  - test/core/gprpp/stat_test.cc
  deps:
  - grpc_test_util
  uses_polling: false
- name: stats_test
  gtest: true
  build: test
  language: c++
  headers: []
  src:
  - test/core/debug/stats_test.cc
  deps:
  - grpc_test_util
  uses_polling: false
- name: status_conversion_test
  gtest: true
  build: test
  language: c++
  headers:
  - test/core/util/cmdline.h
  - test/core/util/evaluate_args_test_util.h
  - test/core/util/fuzzer_util.h
  - test/core/util/grpc_profiler.h
  - test/core/util/histogram.h
  - test/core/util/mock_authorization_endpoint.h
  - test/core/util/mock_endpoint.h
  - test/core/util/parse_hexstring.h
  - test/core/util/passthru_endpoint.h
  - test/core/util/resolve_localhost_ip46.h
  - test/core/util/slice_splitter.h
  - test/core/util/subprocess.h
  - test/core/util/tracer_util.h
  src:
  - test/core/transport/status_conversion_test.cc
  - test/core/util/cmdline.cc
  - test/core/util/fuzzer_util.cc
  - test/core/util/grpc_profiler.cc
  - test/core/util/histogram.cc
  - test/core/util/mock_endpoint.cc
  - test/core/util/parse_hexstring.cc
  - test/core/util/passthru_endpoint.cc
  - test/core/util/resolve_localhost_ip46.cc
  - test/core/util/slice_splitter.cc
  - test/core/util/subprocess_posix.cc
  - test/core/util/subprocess_windows.cc
  - test/core/util/tracer_util.cc
  deps:
  - grpc_test_util
  uses_polling: false
- name: status_helper_test
  gtest: true
  build: test
  language: c++
  headers: []
  src:
  - test/core/gprpp/status_helper_test.cc
  deps:
  - grpc_test_util
  uses_polling: false
- name: status_util_test
  gtest: true
  build: test
  language: c++
  headers: []
  src:
  - test/core/channel/status_util_test.cc
  deps:
  - grpc_test_util
  uses_polling: false
- name: stranded_event_test
  gtest: true
  build: test
  language: c++
  headers:
  - test/core/end2end/cq_verifier.h
  - test/core/util/cmdline.h
  - test/core/util/evaluate_args_test_util.h
  - test/core/util/fuzzer_util.h
  - test/core/util/grpc_profiler.h
  - test/core/util/histogram.h
  - test/core/util/mock_authorization_endpoint.h
  - test/core/util/mock_endpoint.h
  - test/core/util/parse_hexstring.h
  - test/core/util/passthru_endpoint.h
  - test/core/util/resolve_localhost_ip46.h
  - test/core/util/slice_splitter.h
  - test/core/util/subprocess.h
  - test/core/util/tracer_util.h
  src:
  - test/core/end2end/cq_verifier.cc
  - test/core/iomgr/stranded_event_test.cc
  - test/core/util/cmdline.cc
  - test/core/util/fuzzer_util.cc
  - test/core/util/grpc_profiler.cc
  - test/core/util/histogram.cc
  - test/core/util/mock_endpoint.cc
  - test/core/util/parse_hexstring.cc
  - test/core/util/passthru_endpoint.cc
  - test/core/util/resolve_localhost_ip46.cc
  - test/core/util/slice_splitter.cc
  - test/core/util/subprocess_posix.cc
  - test/core/util/subprocess_windows.cc
  - test/core/util/tracer_util.cc
  deps:
  - grpc_test_util
  platforms:
  - linux
  - posix
  - mac
- name: stream_leak_with_queued_flow_control_update_test
  gtest: true
  build: test
  language: c++
  headers: []
  src:
  - test/core/transport/chttp2/stream_leak_with_queued_flow_control_update_test.cc
  deps:
  - grpc_test_util
- name: stream_map_test
  gtest: true
  build: test
  language: c++
  headers:
  - test/core/util/cmdline.h
  - test/core/util/evaluate_args_test_util.h
  - test/core/util/fuzzer_util.h
  - test/core/util/grpc_profiler.h
  - test/core/util/histogram.h
  - test/core/util/mock_authorization_endpoint.h
  - test/core/util/mock_endpoint.h
  - test/core/util/parse_hexstring.h
  - test/core/util/passthru_endpoint.h
  - test/core/util/resolve_localhost_ip46.h
  - test/core/util/slice_splitter.h
  - test/core/util/subprocess.h
  - test/core/util/tracer_util.h
  src:
  - test/core/transport/chttp2/stream_map_test.cc
  - test/core/util/cmdline.cc
  - test/core/util/fuzzer_util.cc
  - test/core/util/grpc_profiler.cc
  - test/core/util/histogram.cc
  - test/core/util/mock_endpoint.cc
  - test/core/util/parse_hexstring.cc
  - test/core/util/passthru_endpoint.cc
  - test/core/util/resolve_localhost_ip46.cc
  - test/core/util/slice_splitter.cc
  - test/core/util/subprocess_posix.cc
  - test/core/util/subprocess_windows.cc
  - test/core/util/tracer_util.cc
  deps:
  - grpc_test_util
- name: streaming_throughput_test
  gtest: true
  build: test
  language: c++
  headers: []
  src:
  - src/proto/grpc/testing/duplicate/echo_duplicate.proto
  - src/proto/grpc/testing/echo.proto
  - src/proto/grpc/testing/echo_messages.proto
  - src/proto/grpc/testing/simple_messages.proto
  - src/proto/grpc/testing/xds/v3/orca_load_report.proto
  - test/cpp/end2end/streaming_throughput_test.cc
  deps:
  - grpc++_test_util
  platforms:
  - linux
  - posix
  - mac
- name: streams_not_seen_test
  gtest: true
  build: test
  language: c++
  headers:
  - test/core/end2end/cq_verifier.h
  - test/core/util/cmdline.h
  - test/core/util/evaluate_args_test_util.h
  - test/core/util/fuzzer_util.h
  - test/core/util/grpc_profiler.h
  - test/core/util/histogram.h
  - test/core/util/mock_authorization_endpoint.h
  - test/core/util/mock_endpoint.h
  - test/core/util/parse_hexstring.h
  - test/core/util/passthru_endpoint.h
  - test/core/util/resolve_localhost_ip46.h
  - test/core/util/slice_splitter.h
  - test/core/util/subprocess.h
  - test/core/util/tracer_util.h
  src:
  - test/core/end2end/cq_verifier.cc
  - test/core/transport/chttp2/streams_not_seen_test.cc
  - test/core/util/cmdline.cc
  - test/core/util/fuzzer_util.cc
  - test/core/util/grpc_profiler.cc
  - test/core/util/histogram.cc
  - test/core/util/mock_endpoint.cc
  - test/core/util/parse_hexstring.cc
  - test/core/util/passthru_endpoint.cc
  - test/core/util/resolve_localhost_ip46.cc
  - test/core/util/slice_splitter.cc
  - test/core/util/subprocess_posix.cc
  - test/core/util/subprocess_windows.cc
  - test/core/util/tracer_util.cc
  deps:
  - grpc_test_util
- name: string_ref_test
  gtest: true
  build: test
  language: c++
  headers: []
  src:
  - test/cpp/util/string_ref_test.cc
  deps:
  - grpc++
  - grpc_test_util
  uses_polling: false
- name: string_test
  gtest: true
  build: test
  language: c++
  headers: []
  src:
  - test/core/gpr/string_test.cc
  deps:
  - grpc_test_util
  uses_polling: false
- name: sync_test
  gtest: true
  build: test
  language: c++
  headers: []
  src:
  - test/core/gpr/sync_test.cc
  deps:
  - grpc_test_util
  uses_polling: false
- name: system_roots_test
  gtest: true
  build: test
  language: c++
  headers:
  - test/core/util/cmdline.h
  - test/core/util/evaluate_args_test_util.h
  - test/core/util/fuzzer_util.h
  - test/core/util/grpc_profiler.h
  - test/core/util/histogram.h
  - test/core/util/mock_authorization_endpoint.h
  - test/core/util/mock_endpoint.h
  - test/core/util/parse_hexstring.h
  - test/core/util/passthru_endpoint.h
  - test/core/util/resolve_localhost_ip46.h
  - test/core/util/slice_splitter.h
  - test/core/util/subprocess.h
  - test/core/util/tracer_util.h
  src:
  - test/core/security/system_roots_test.cc
  - test/core/util/cmdline.cc
  - test/core/util/fuzzer_util.cc
  - test/core/util/grpc_profiler.cc
  - test/core/util/histogram.cc
  - test/core/util/mock_endpoint.cc
  - test/core/util/parse_hexstring.cc
  - test/core/util/passthru_endpoint.cc
  - test/core/util/resolve_localhost_ip46.cc
  - test/core/util/slice_splitter.cc
  - test/core/util/subprocess_posix.cc
  - test/core/util/subprocess_windows.cc
  - test/core/util/tracer_util.cc
  deps:
  - grpc_test_util
- name: table_test
  gtest: true
  build: test
  language: c++
  headers:
  - src/core/lib/gpr/useful.h
  - src/core/lib/gprpp/bitset.h
  - src/core/lib/gprpp/table.h
  src:
  - test/core/gprpp/table_test.cc
  deps:
  - absl/meta:type_traits
  - absl/strings:strings
  - absl/types:optional
  - absl/types:variant
  - absl/utility:utility
  uses_polling: false
- name: tcp_client_posix_test
  gtest: true
  build: test
  language: c++
  headers:
  - test/core/util/cmdline.h
  - test/core/util/evaluate_args_test_util.h
  - test/core/util/fuzzer_util.h
  - test/core/util/grpc_profiler.h
  - test/core/util/histogram.h
  - test/core/util/mock_authorization_endpoint.h
  - test/core/util/mock_endpoint.h
  - test/core/util/parse_hexstring.h
  - test/core/util/passthru_endpoint.h
  - test/core/util/resolve_localhost_ip46.h
  - test/core/util/slice_splitter.h
  - test/core/util/subprocess.h
  - test/core/util/tracer_util.h
  src:
  - test/core/iomgr/tcp_client_posix_test.cc
  - test/core/util/cmdline.cc
  - test/core/util/fuzzer_util.cc
  - test/core/util/grpc_profiler.cc
  - test/core/util/histogram.cc
  - test/core/util/mock_endpoint.cc
  - test/core/util/parse_hexstring.cc
  - test/core/util/passthru_endpoint.cc
  - test/core/util/resolve_localhost_ip46.cc
  - test/core/util/slice_splitter.cc
  - test/core/util/subprocess_posix.cc
  - test/core/util/subprocess_windows.cc
  - test/core/util/tracer_util.cc
  deps:
  - grpc_test_util
  platforms:
  - linux
  - posix
  - mac
- name: tcp_posix_socket_utils_test
  gtest: true
  build: test
  language: c++
  headers:
  - src/core/lib/event_engine/posix_engine/tcp_socket_utils.h
  - src/core/lib/iomgr/socket_mutator.h
  src:
  - src/core/lib/event_engine/posix_engine/tcp_socket_utils.cc
  - src/core/lib/iomgr/socket_mutator.cc
  - test/core/event_engine/posix/tcp_posix_socket_utils_test.cc
  deps:
  - grpc_test_util
  platforms:
  - linux
  - posix
  - mac
  uses_polling: false
- name: tcp_server_posix_test
  gtest: true
  build: test
  language: c++
  headers:
  - test/core/util/cmdline.h
  - test/core/util/evaluate_args_test_util.h
  - test/core/util/fuzzer_util.h
  - test/core/util/grpc_profiler.h
  - test/core/util/histogram.h
  - test/core/util/mock_authorization_endpoint.h
  - test/core/util/mock_endpoint.h
  - test/core/util/parse_hexstring.h
  - test/core/util/passthru_endpoint.h
  - test/core/util/resolve_localhost_ip46.h
  - test/core/util/slice_splitter.h
  - test/core/util/subprocess.h
  - test/core/util/tracer_util.h
  src:
  - test/core/iomgr/tcp_server_posix_test.cc
  - test/core/util/cmdline.cc
  - test/core/util/fuzzer_util.cc
  - test/core/util/grpc_profiler.cc
  - test/core/util/histogram.cc
  - test/core/util/mock_endpoint.cc
  - test/core/util/parse_hexstring.cc
  - test/core/util/passthru_endpoint.cc
  - test/core/util/resolve_localhost_ip46.cc
  - test/core/util/slice_splitter.cc
  - test/core/util/subprocess_posix.cc
  - test/core/util/subprocess_windows.cc
  - test/core/util/tracer_util.cc
  deps:
  - grpc_test_util
  platforms:
  - linux
  - posix
  - mac
- name: test_core_event_engine_posix_timer_heap_test
  gtest: true
  build: test
  language: c++
  headers:
  - src/core/lib/event_engine/posix_engine/timer.h
  - src/core/lib/event_engine/posix_engine/timer_heap.h
  - src/core/lib/gprpp/bitset.h
  - src/core/lib/gprpp/time.h
  - src/core/lib/gprpp/time_averaged_stats.h
  src:
  - src/core/lib/event_engine/posix_engine/timer.cc
  - src/core/lib/event_engine/posix_engine/timer_heap.cc
  - src/core/lib/gprpp/time.cc
  - src/core/lib/gprpp/time_averaged_stats.cc
  - test/core/event_engine/posix/timer_heap_test.cc
  deps:
  - absl/functional:any_invocable
  - absl/status:statusor
  - gpr
  uses_polling: false
- name: test_core_event_engine_posix_timer_list_test
  gtest: true
  build: test
  language: c++
  headers:
  - src/core/lib/event_engine/posix_engine/timer.h
  - src/core/lib/event_engine/posix_engine/timer_heap.h
  - src/core/lib/gprpp/time.h
  - src/core/lib/gprpp/time_averaged_stats.h
  src:
  - src/core/lib/event_engine/posix_engine/timer.cc
  - src/core/lib/event_engine/posix_engine/timer_heap.cc
  - src/core/lib/gprpp/time.cc
  - src/core/lib/gprpp/time_averaged_stats.cc
  - test/core/event_engine/posix/timer_list_test.cc
  deps:
  - absl/functional:any_invocable
  - absl/status:statusor
  - gpr
  uses_polling: false
- name: test_core_event_engine_slice_buffer_test
  gtest: true
  build: test
  language: c++
  headers:
  - src/core/lib/event_engine/handle_containers.h
  - src/core/lib/slice/slice.h
  - src/core/lib/slice/slice_buffer.h
  - src/core/lib/slice/slice_internal.h
  - src/core/lib/slice/slice_refcount.h
  - src/core/lib/slice/slice_string_helpers.h
  src:
  - src/core/lib/event_engine/resolved_address.cc
  - src/core/lib/event_engine/slice.cc
  - src/core/lib/event_engine/slice_buffer.cc
  - src/core/lib/slice/slice.cc
  - src/core/lib/slice/slice_buffer.cc
  - src/core/lib/slice/slice_string_helpers.cc
  - test/core/event_engine/slice_buffer_test.cc
  deps:
  - absl/container:flat_hash_set
  - absl/functional:any_invocable
  - absl/hash:hash
  - absl/status:statusor
  - absl/utility:utility
  - gpr
- name: test_core_gpr_time_test
  gtest: true
  build: test
  language: c++
  headers: []
  src:
  - test/core/gpr/time_test.cc
  deps:
  - grpc_test_util
  uses_polling: false
- name: test_core_gprpp_load_file_test
  gtest: true
  build: test
  language: c++
  headers:
  - src/core/lib/gprpp/load_file.h
  src:
  - src/core/lib/gprpp/load_file.cc
  - test/core/gprpp/load_file_test.cc
  deps:
  - grpc_test_util
  uses_polling: false
- name: test_core_gprpp_time_test
  gtest: true
  build: test
  language: c++
  headers:
  - src/core/lib/gprpp/time.h
  src:
  - src/core/lib/gprpp/time.cc
  - test/core/gprpp/time_test.cc
  deps:
  - absl/functional:any_invocable
  - absl/status:statusor
  - gpr
  uses_polling: false
- name: test_core_iomgr_load_file_test
  gtest: true
  build: test
  language: c++
  headers:
  - test/core/util/cmdline.h
  - test/core/util/evaluate_args_test_util.h
  - test/core/util/fuzzer_util.h
  - test/core/util/grpc_profiler.h
  - test/core/util/histogram.h
  - test/core/util/mock_authorization_endpoint.h
  - test/core/util/mock_endpoint.h
  - test/core/util/parse_hexstring.h
  - test/core/util/passthru_endpoint.h
  - test/core/util/resolve_localhost_ip46.h
  - test/core/util/slice_splitter.h
  - test/core/util/subprocess.h
  - test/core/util/tracer_util.h
  src:
  - test/core/iomgr/load_file_test.cc
  - test/core/util/cmdline.cc
  - test/core/util/fuzzer_util.cc
  - test/core/util/grpc_profiler.cc
  - test/core/util/histogram.cc
  - test/core/util/mock_endpoint.cc
  - test/core/util/parse_hexstring.cc
  - test/core/util/passthru_endpoint.cc
  - test/core/util/resolve_localhost_ip46.cc
  - test/core/util/slice_splitter.cc
  - test/core/util/subprocess_posix.cc
  - test/core/util/subprocess_windows.cc
  - test/core/util/tracer_util.cc
  deps:
  - grpc_test_util
  uses_polling: false
- name: test_core_iomgr_timer_heap_test
  gtest: true
  build: test
  language: c++
  headers:
  - test/core/util/cmdline.h
  - test/core/util/evaluate_args_test_util.h
  - test/core/util/fuzzer_util.h
  - test/core/util/grpc_profiler.h
  - test/core/util/histogram.h
  - test/core/util/mock_authorization_endpoint.h
  - test/core/util/mock_endpoint.h
  - test/core/util/parse_hexstring.h
  - test/core/util/passthru_endpoint.h
  - test/core/util/resolve_localhost_ip46.h
  - test/core/util/slice_splitter.h
  - test/core/util/subprocess.h
  - test/core/util/tracer_util.h
  src:
  - test/core/iomgr/timer_heap_test.cc
  - test/core/util/cmdline.cc
  - test/core/util/fuzzer_util.cc
  - test/core/util/grpc_profiler.cc
  - test/core/util/histogram.cc
  - test/core/util/mock_endpoint.cc
  - test/core/util/parse_hexstring.cc
  - test/core/util/passthru_endpoint.cc
  - test/core/util/resolve_localhost_ip46.cc
  - test/core/util/slice_splitter.cc
  - test/core/util/subprocess_posix.cc
  - test/core/util/subprocess_windows.cc
  - test/core/util/tracer_util.cc
  deps:
  - grpc_test_util
  uses_polling: false
- name: test_core_security_credentials_test
  gtest: true
  build: test
  language: c++
  headers:
  - test/core/util/cmdline.h
  - test/core/util/evaluate_args_test_util.h
  - test/core/util/fuzzer_util.h
  - test/core/util/grpc_profiler.h
  - test/core/util/histogram.h
  - test/core/util/mock_authorization_endpoint.h
  - test/core/util/mock_endpoint.h
  - test/core/util/parse_hexstring.h
  - test/core/util/passthru_endpoint.h
  - test/core/util/resolve_localhost_ip46.h
  - test/core/util/slice_splitter.h
  - test/core/util/subprocess.h
  - test/core/util/tracer_util.h
  src:
  - test/core/security/credentials_test.cc
  - test/core/util/cmdline.cc
  - test/core/util/fuzzer_util.cc
  - test/core/util/grpc_profiler.cc
  - test/core/util/histogram.cc
  - test/core/util/mock_endpoint.cc
  - test/core/util/parse_hexstring.cc
  - test/core/util/passthru_endpoint.cc
  - test/core/util/resolve_localhost_ip46.cc
  - test/core/util/slice_splitter.cc
  - test/core/util/subprocess_posix.cc
  - test/core/util/subprocess_windows.cc
  - test/core/util/tracer_util.cc
  deps:
  - grpc_test_util
- name: test_core_slice_slice_buffer_test
  gtest: true
  build: test
  language: c++
  headers: []
  src:
  - test/core/slice/slice_buffer_test.cc
  deps:
  - grpc_test_util
  uses_polling: false
- name: test_core_slice_slice_test
  gtest: true
  build: test
  language: c++
  headers:
  - test/core/util/build.h
  src:
  - test/core/slice/slice_test.cc
  - test/core/util/build.cc
  deps:
  - grpc
  uses_polling: false
- name: test_cpp_client_credentials_test
  gtest: true
  build: test
  language: c++
  headers:
  - test/cpp/util/tls_test_utils.h
  src:
  - test/cpp/client/credentials_test.cc
  - test/cpp/util/tls_test_utils.cc
  deps:
  - grpc++
  - grpc_test_util
- name: test_cpp_server_credentials_test
  gtest: true
  build: test
  language: c++
  headers:
  - test/cpp/util/tls_test_utils.h
  src:
  - test/cpp/server/credentials_test.cc
  - test/cpp/util/tls_test_utils.cc
  deps:
  - grpc++
  - grpc_test_util
- name: test_cpp_util_slice_test
  gtest: true
  build: test
  language: c++
  headers: []
  src:
  - test/cpp/util/slice_test.cc
  deps:
  - grpc++_test_util
  uses_polling: false
- name: test_cpp_util_time_test
  gtest: true
  build: test
  language: c++
  headers: []
  src:
  - test/cpp/util/time_test.cc
  deps:
  - grpc++_test_util
  uses_polling: false
- name: thd_test
  gtest: true
  build: test
  language: c++
  headers: []
  src:
  - test/core/gprpp/thd_test.cc
  deps:
  - grpc_test_util
  uses_polling: false
- name: thread_manager_test
  gtest: true
  build: test
  language: c++
  headers: []
  src:
  - test/cpp/thread_manager/thread_manager_test.cc
  deps:
  - grpc++_test_config
  - grpc++_test_util
- name: thread_pool_test
  gtest: true
  build: test
  language: c++
  headers:
  - src/core/lib/event_engine/executor/executor.h
  - src/core/lib/event_engine/forkable.h
  - src/core/lib/event_engine/thread_pool.h
  - src/core/lib/gprpp/notification.h
  - src/core/lib/gprpp/time.h
  src:
  - src/core/lib/event_engine/forkable.cc
  - src/core/lib/event_engine/thread_pool.cc
  - src/core/lib/gprpp/time.cc
  - test/core/event_engine/thread_pool_test.cc
  deps:
  - absl/container:flat_hash_set
  - absl/functional:any_invocable
  - absl/status:statusor
  - gpr
- name: thread_quota_test
  gtest: true
  build: test
  language: c++
  headers:
  - src/core/lib/gprpp/atomic_utils.h
  - src/core/lib/gprpp/debug_location.h
  - src/core/lib/gprpp/ref_counted.h
  - src/core/lib/gprpp/ref_counted_ptr.h
  - src/core/lib/resource_quota/thread_quota.h
  src:
  - src/core/lib/resource_quota/thread_quota.cc
  - test/core/resource_quota/thread_quota_test.cc
  deps:
  - gpr
  uses_polling: false
- name: thread_stress_test
  gtest: true
  build: test
  language: c++
  headers: []
  src:
  - src/proto/grpc/testing/duplicate/echo_duplicate.proto
  - src/proto/grpc/testing/echo.proto
  - src/proto/grpc/testing/echo_messages.proto
  - src/proto/grpc/testing/simple_messages.proto
  - src/proto/grpc/testing/xds/v3/orca_load_report.proto
  - test/cpp/end2end/thread_stress_test.cc
  deps:
  - grpc++_test_util
  platforms:
  - linux
  - posix
  - mac
- name: time_jump_test
  gtest: true
  build: test
  run: false
  language: c++
  headers: []
  src:
  - test/cpp/common/time_jump_test.cc
  deps:
  - grpc++
  - grpc_test_util
  platforms:
  - linux
  - posix
  - mac
- name: time_util_test
  gtest: true
  build: test
  language: c++
  headers: []
  src:
  - test/core/gprpp/time_util_test.cc
  deps:
  - grpc_test_util
  uses_polling: false
- name: timeout_encoding_test
  gtest: true
  build: test
  language: c++
  headers:
  - test/core/util/cmdline.h
  - test/core/util/evaluate_args_test_util.h
  - test/core/util/fuzzer_util.h
  - test/core/util/grpc_profiler.h
  - test/core/util/histogram.h
  - test/core/util/mock_authorization_endpoint.h
  - test/core/util/mock_endpoint.h
  - test/core/util/parse_hexstring.h
  - test/core/util/passthru_endpoint.h
  - test/core/util/resolve_localhost_ip46.h
  - test/core/util/slice_splitter.h
  - test/core/util/subprocess.h
  - test/core/util/tracer_util.h
  src:
  - test/core/transport/timeout_encoding_test.cc
  - test/core/util/cmdline.cc
  - test/core/util/fuzzer_util.cc
  - test/core/util/grpc_profiler.cc
  - test/core/util/histogram.cc
  - test/core/util/mock_endpoint.cc
  - test/core/util/parse_hexstring.cc
  - test/core/util/passthru_endpoint.cc
  - test/core/util/resolve_localhost_ip46.cc
  - test/core/util/slice_splitter.cc
  - test/core/util/subprocess_posix.cc
  - test/core/util/subprocess_windows.cc
  - test/core/util/tracer_util.cc
  deps:
  - grpc_test_util
  uses_polling: false
- name: timer_manager_test
  gtest: true
  build: test
  language: c++
  headers: []
  src:
  - test/core/event_engine/posix/timer_manager_test.cc
  deps:
  - grpc_test_util
  uses_polling: false
- name: timer_test
  gtest: true
  build: test
  run: false
  language: c++
  headers: []
  src:
  - test/cpp/common/timer_test.cc
  deps:
  - grpc++
  - grpc_test_util
- name: tls_certificate_verifier_test
  gtest: true
  build: test
  language: c++
  headers:
  - test/cpp/util/tls_test_utils.h
  src:
  - test/cpp/security/tls_certificate_verifier_test.cc
  - test/cpp/util/tls_test_utils.cc
  deps:
  - grpc++
  - grpc_test_util
- name: tls_key_export_test
  gtest: true
  build: test
  language: c++
  headers: []
  src:
  - src/proto/grpc/testing/echo.proto
  - src/proto/grpc/testing/echo_messages.proto
  - src/proto/grpc/testing/simple_messages.proto
  - src/proto/grpc/testing/xds/v3/orca_load_report.proto
  - test/cpp/end2end/tls_key_export_test.cc
  deps:
  - grpc++_test_util
- name: tls_security_connector_test
  gtest: true
  build: test
  language: c++
  headers:
  - test/core/util/cmdline.h
  - test/core/util/evaluate_args_test_util.h
  - test/core/util/fuzzer_util.h
  - test/core/util/grpc_profiler.h
  - test/core/util/histogram.h
  - test/core/util/mock_authorization_endpoint.h
  - test/core/util/mock_endpoint.h
  - test/core/util/parse_hexstring.h
  - test/core/util/passthru_endpoint.h
  - test/core/util/resolve_localhost_ip46.h
  - test/core/util/slice_splitter.h
  - test/core/util/subprocess.h
  - test/core/util/tracer_util.h
  src:
  - test/core/security/tls_security_connector_test.cc
  - test/core/util/cmdline.cc
  - test/core/util/fuzzer_util.cc
  - test/core/util/grpc_profiler.cc
  - test/core/util/histogram.cc
  - test/core/util/mock_endpoint.cc
  - test/core/util/parse_hexstring.cc
  - test/core/util/passthru_endpoint.cc
  - test/core/util/resolve_localhost_ip46.cc
  - test/core/util/slice_splitter.cc
  - test/core/util/subprocess_posix.cc
  - test/core/util/subprocess_windows.cc
  - test/core/util/tracer_util.cc
  deps:
  - grpc_test_util
- name: too_many_pings_test
  gtest: true
  build: test
  run: false
  language: c++
  headers:
  - test/core/end2end/cq_verifier.h
  src:
  - test/core/end2end/cq_verifier.cc
  - test/core/transport/chttp2/too_many_pings_test.cc
  deps:
  - grpc++_test_config
  - grpc++_test_util
- name: traced_buffer_list_test
  gtest: true
  build: test
  language: c++
  headers:
  - src/core/lib/event_engine/posix_engine/traced_buffer_list.h
  src:
  - src/core/lib/event_engine/posix_engine/traced_buffer_list.cc
  - test/core/event_engine/posix/traced_buffer_list_test.cc
  deps:
  - grpc_test_util
  platforms:
  - linux
  - posix
  - mac
  uses_polling: false
- name: transport_security_common_api_test
  gtest: true
  build: test
  language: c++
  headers: []
  src:
  - test/core/tsi/alts/handshaker/transport_security_common_api_test.cc
  deps:
  - grpc_test_util
- name: transport_security_test
  gtest: true
  build: test
  language: c++
  headers: []
  src:
  - test/core/tsi/transport_security_test.cc
  deps:
  - grpc_test_util
- name: transport_stream_receiver_test
  gtest: true
  build: test
  language: c++
  headers:
  - src/core/ext/transport/binder/client/binder_connector.h
  - src/core/ext/transport/binder/client/channel_create_impl.h
  - src/core/ext/transport/binder/client/connection_id_generator.h
  - src/core/ext/transport/binder/client/endpoint_binder_pool.h
  - src/core/ext/transport/binder/client/jni_utils.h
  - src/core/ext/transport/binder/client/security_policy_setting.h
  - src/core/ext/transport/binder/server/binder_server.h
  - src/core/ext/transport/binder/transport/binder_stream.h
  - src/core/ext/transport/binder/transport/binder_transport.h
  - src/core/ext/transport/binder/utils/binder_auto_utils.h
  - src/core/ext/transport/binder/utils/ndk_binder.h
  - src/core/ext/transport/binder/utils/transport_stream_receiver.h
  - src/core/ext/transport/binder/utils/transport_stream_receiver_impl.h
  - src/core/ext/transport/binder/wire_format/binder.h
  - src/core/ext/transport/binder/wire_format/binder_android.h
  - src/core/ext/transport/binder/wire_format/binder_constants.h
  - src/core/ext/transport/binder/wire_format/transaction.h
  - src/core/ext/transport/binder/wire_format/wire_reader.h
  - src/core/ext/transport/binder/wire_format/wire_reader_impl.h
  - src/core/ext/transport/binder/wire_format/wire_writer.h
  - src/cpp/client/create_channel_internal.h
  - src/cpp/client/secure_credentials.h
  - src/cpp/common/channel_filter.h
  - src/cpp/common/secure_auth_context.h
  - src/cpp/server/dynamic_thread_pool.h
  - src/cpp/server/external_connection_acceptor_impl.h
  - src/cpp/server/health/default_health_check_service.h
  - src/cpp/server/secure_server_credentials.h
  - src/cpp/server/thread_pool_interface.h
  - src/cpp/thread_manager/thread_manager.h
  src:
  - src/core/ext/transport/binder/client/binder_connector.cc
  - src/core/ext/transport/binder/client/channel_create.cc
  - src/core/ext/transport/binder/client/channel_create_impl.cc
  - src/core/ext/transport/binder/client/connection_id_generator.cc
  - src/core/ext/transport/binder/client/endpoint_binder_pool.cc
  - src/core/ext/transport/binder/client/jni_utils.cc
  - src/core/ext/transport/binder/client/security_policy_setting.cc
  - src/core/ext/transport/binder/security_policy/binder_security_policy.cc
  - src/core/ext/transport/binder/server/binder_server.cc
  - src/core/ext/transport/binder/server/binder_server_credentials.cc
  - src/core/ext/transport/binder/transport/binder_transport.cc
  - src/core/ext/transport/binder/utils/ndk_binder.cc
  - src/core/ext/transport/binder/utils/transport_stream_receiver_impl.cc
  - src/core/ext/transport/binder/wire_format/binder_android.cc
  - src/core/ext/transport/binder/wire_format/binder_constants.cc
  - src/core/ext/transport/binder/wire_format/transaction.cc
  - src/core/ext/transport/binder/wire_format/wire_reader_impl.cc
  - src/core/ext/transport/binder/wire_format/wire_writer.cc
  - src/cpp/client/channel_cc.cc
  - src/cpp/client/client_callback.cc
  - src/cpp/client/client_context.cc
  - src/cpp/client/client_interceptor.cc
  - src/cpp/client/create_channel.cc
  - src/cpp/client/create_channel_internal.cc
  - src/cpp/client/create_channel_posix.cc
  - src/cpp/client/credentials_cc.cc
  - src/cpp/client/insecure_credentials.cc
  - src/cpp/client/secure_credentials.cc
  - src/cpp/codegen/codegen_init.cc
  - src/cpp/common/alarm.cc
  - src/cpp/common/auth_property_iterator.cc
  - src/cpp/common/channel_arguments.cc
  - src/cpp/common/channel_filter.cc
  - src/cpp/common/completion_queue_cc.cc
  - src/cpp/common/core_codegen.cc
  - src/cpp/common/resource_quota_cc.cc
  - src/cpp/common/rpc_method.cc
  - src/cpp/common/secure_auth_context.cc
  - src/cpp/common/secure_channel_arguments.cc
  - src/cpp/common/secure_create_auth_context.cc
  - src/cpp/common/tls_certificate_provider.cc
  - src/cpp/common/tls_certificate_verifier.cc
  - src/cpp/common/tls_credentials_options.cc
  - src/cpp/common/validate_service_config.cc
  - src/cpp/common/version_cc.cc
  - src/cpp/server/async_generic_service.cc
  - src/cpp/server/channel_argument_option.cc
  - src/cpp/server/create_default_thread_pool.cc
  - src/cpp/server/external_connection_acceptor_impl.cc
  - src/cpp/server/health/default_health_check_service.cc
  - src/cpp/server/health/health_check_service.cc
  - src/cpp/server/health/health_check_service_server_builder_option.cc
  - src/cpp/server/insecure_server_credentials.cc
  - src/cpp/server/orca/call_metric_recorder.cc
  - src/cpp/server/secure_server_credentials.cc
  - src/cpp/server/server_builder.cc
  - src/cpp/server/server_callback.cc
  - src/cpp/server/server_cc.cc
  - src/cpp/server/server_context.cc
  - src/cpp/server/server_credentials.cc
  - src/cpp/server/server_posix.cc
  - src/cpp/thread_manager/thread_manager.cc
  - src/cpp/util/byte_buffer_cc.cc
  - src/cpp/util/status.cc
  - src/cpp/util/string_ref.cc
  - src/cpp/util/time_cc.cc
  - test/core/transport/binder/transport_stream_receiver_test.cc
  deps:
  - grpc_test_util
  uses_polling: false
- name: try_concurrently_test
  gtest: true
  build: test
  language: c++
  headers:
<<<<<<< HEAD
  - src/core/lib/promise/detail/promise_like.h
  - src/core/lib/promise/detail/status.h
  - src/core/lib/promise/poll.h
  - src/core/lib/promise/try_concurrently.h
  src:
  - test/core/promise/try_concurrently_test.cc
  deps:
  - absl/meta:type_traits
  - absl/status:statusor
  - gpr
=======
  - src/core/ext/upb-generated/google/protobuf/any.upb.h
  - src/core/ext/upb-generated/google/rpc/status.upb.h
  - src/core/lib/debug/trace.h
  - src/core/lib/experiments/config.h
  - src/core/lib/experiments/experiments.h
  - src/core/lib/gpr/spinlock.h
  - src/core/lib/gprpp/atomic_utils.h
  - src/core/lib/gprpp/bitset.h
  - src/core/lib/gprpp/debug_location.h
  - src/core/lib/gprpp/manual_constructor.h
  - src/core/lib/gprpp/orphanable.h
  - src/core/lib/gprpp/ref_counted.h
  - src/core/lib/gprpp/ref_counted_ptr.h
  - src/core/lib/gprpp/status_helper.h
  - src/core/lib/gprpp/time.h
  - src/core/lib/iomgr/closure.h
  - src/core/lib/iomgr/combiner.h
  - src/core/lib/iomgr/error.h
  - src/core/lib/iomgr/exec_ctx.h
  - src/core/lib/iomgr/executor.h
  - src/core/lib/iomgr/iomgr_internal.h
  - src/core/lib/promise/activity.h
  - src/core/lib/promise/context.h
  - src/core/lib/promise/detail/basic_seq.h
  - src/core/lib/promise/detail/promise_factory.h
  - src/core/lib/promise/detail/promise_like.h
  - src/core/lib/promise/detail/status.h
  - src/core/lib/promise/exec_ctx_wakeup_scheduler.h
  - src/core/lib/promise/for_each.h
  - src/core/lib/promise/intra_activity_waiter.h
  - src/core/lib/promise/loop.h
  - src/core/lib/promise/map.h
  - src/core/lib/promise/map_pipe.h
  - src/core/lib/promise/pipe.h
  - src/core/lib/promise/poll.h
  - src/core/lib/promise/race.h
  - src/core/lib/promise/seq.h
  - src/core/lib/promise/try_concurrently.h
  - src/core/lib/resource_quota/arena.h
  - src/core/lib/resource_quota/memory_quota.h
  - src/core/lib/resource_quota/periodic_update.h
  - src/core/lib/resource_quota/trace.h
  - src/core/lib/slice/percent_encoding.h
  - src/core/lib/slice/slice.h
  - src/core/lib/slice/slice_internal.h
  - src/core/lib/slice/slice_refcount.h
  - src/core/lib/slice/slice_string_helpers.h
  src:
  - src/core/ext/upb-generated/google/protobuf/any.upb.c
  - src/core/ext/upb-generated/google/rpc/status.upb.c
  - src/core/lib/debug/trace.cc
  - src/core/lib/event_engine/memory_allocator.cc
  - src/core/lib/experiments/config.cc
  - src/core/lib/experiments/experiments.cc
  - src/core/lib/gprpp/status_helper.cc
  - src/core/lib/gprpp/time.cc
  - src/core/lib/iomgr/combiner.cc
  - src/core/lib/iomgr/error.cc
  - src/core/lib/iomgr/exec_ctx.cc
  - src/core/lib/iomgr/executor.cc
  - src/core/lib/iomgr/iomgr_internal.cc
  - src/core/lib/promise/activity.cc
  - src/core/lib/promise/pipe.cc
  - src/core/lib/resource_quota/arena.cc
  - src/core/lib/resource_quota/memory_quota.cc
  - src/core/lib/resource_quota/periodic_update.cc
  - src/core/lib/resource_quota/trace.cc
  - src/core/lib/slice/percent_encoding.cc
  - src/core/lib/slice/slice.cc
  - src/core/lib/slice/slice_string_helpers.cc
  - test/core/promise/try_concurrently_test.cc
  deps:
  - absl/functional:any_invocable
  - absl/functional:function_ref
  - absl/hash:hash
  - absl/meta:type_traits
  - absl/status:statusor
  - absl/utility:utility
  - gpr
  - upb
>>>>>>> 2820734f
  uses_polling: false
- name: try_join_test
  gtest: true
  build: test
  language: c++
  headers:
  - src/core/lib/gpr/useful.h
  - src/core/lib/gprpp/bitset.h
  - src/core/lib/gprpp/construct_destruct.h
  - src/core/lib/promise/detail/basic_join.h
  - src/core/lib/promise/detail/promise_like.h
  - src/core/lib/promise/detail/status.h
  - src/core/lib/promise/poll.h
  - src/core/lib/promise/try_join.h
  src:
  - test/core/promise/try_join_test.cc
  deps:
  - absl/meta:type_traits
  - absl/status:status
  - absl/status:statusor
  - absl/strings:strings
  - absl/types:variant
  - absl/utility:utility
  uses_polling: false
- name: try_seq_metadata_test
  gtest: true
  build: test
  language: c++
  headers: []
  src:
  - test/core/promise/try_seq_metadata_test.cc
  deps:
  - grpc
  uses_polling: false
- name: try_seq_test
  gtest: true
  build: test
  language: c++
  headers:
  - src/core/lib/gprpp/construct_destruct.h
  - src/core/lib/promise/detail/basic_seq.h
  - src/core/lib/promise/detail/promise_factory.h
  - src/core/lib/promise/detail/promise_like.h
  - src/core/lib/promise/detail/status.h
  - src/core/lib/promise/poll.h
  - src/core/lib/promise/try_seq.h
  src:
  - test/core/promise/try_seq_test.cc
  deps:
  - absl/meta:type_traits
  - absl/status:status
  - absl/status:statusor
  - absl/types:variant
  - absl/utility:utility
  uses_polling: false
- name: unique_type_name_test
  gtest: true
  build: test
  language: c++
  headers:
  - src/core/lib/gpr/useful.h
  - src/core/lib/gprpp/unique_type_name.h
  src:
  - test/core/gprpp/unique_type_name_test.cc
  deps:
  - absl/strings:str_format
  - absl/strings:strings
  - absl/types:variant
  uses_polling: false
- name: unknown_frame_bad_client_test
  gtest: true
  build: test
  language: c++
  headers:
  - test/core/bad_client/bad_client.h
  - test/core/end2end/cq_verifier.h
  src:
  - test/core/bad_client/bad_client.cc
  - test/core/bad_client/tests/unknown_frame.cc
  - test/core/end2end/cq_verifier.cc
  deps:
  - grpc_test_util
- name: uri_parser_test
  gtest: true
  build: test
  language: c++
  headers: []
  src:
  - test/core/uri/uri_parser_test.cc
  deps:
  - grpc_test_util_unsecure
- name: useful_test
  gtest: true
  build: test
  language: c++
  headers:
  - src/core/lib/gpr/useful.h
  src:
  - test/core/gpr/useful_test.cc
  deps:
  - absl/strings:strings
  - absl/types:variant
  uses_polling: false
- name: validation_errors_test
  gtest: true
  build: test
  language: c++
  headers: []
  src:
  - test/core/gprpp/validation_errors_test.cc
  deps:
  - grpc_test_util
- name: varint_test
  gtest: true
  build: test
  language: c++
  headers: []
  src:
  - test/core/transport/chttp2/varint_test.cc
  deps:
  - grpc_test_util
  uses_polling: false
- name: wakeup_fd_posix_test
  gtest: true
  build: test
  language: c++
  headers: []
  src:
  - test/core/event_engine/posix/wakeup_fd_posix_test.cc
  deps:
  - grpc_test_util
  platforms:
  - linux
  - posix
  - mac
- name: win_socket_test
  gtest: true
  build: test
  language: c++
  headers:
  - test/core/event_engine/windows/create_sockpair.h
  src:
  - test/core/event_engine/windows/create_sockpair.cc
  - test/core/event_engine/windows/win_socket_test.cc
  deps:
  - grpc_test_util
  platforms:
  - linux
  - posix
  - windows
  uses_polling: false
- name: window_overflow_bad_client_test
  gtest: true
  build: test
  language: c++
  headers:
  - test/core/bad_client/bad_client.h
  - test/core/end2end/cq_verifier.h
  src:
  - test/core/bad_client/bad_client.cc
  - test/core/bad_client/tests/window_overflow.cc
  - test/core/end2end/cq_verifier.cc
  deps:
  - grpc_test_util
- name: wire_reader_test
  gtest: true
  build: test
  language: c++
  headers:
  - src/core/ext/transport/binder/client/binder_connector.h
  - src/core/ext/transport/binder/client/channel_create_impl.h
  - src/core/ext/transport/binder/client/connection_id_generator.h
  - src/core/ext/transport/binder/client/endpoint_binder_pool.h
  - src/core/ext/transport/binder/client/jni_utils.h
  - src/core/ext/transport/binder/client/security_policy_setting.h
  - src/core/ext/transport/binder/server/binder_server.h
  - src/core/ext/transport/binder/transport/binder_stream.h
  - src/core/ext/transport/binder/transport/binder_transport.h
  - src/core/ext/transport/binder/utils/binder_auto_utils.h
  - src/core/ext/transport/binder/utils/ndk_binder.h
  - src/core/ext/transport/binder/utils/transport_stream_receiver.h
  - src/core/ext/transport/binder/utils/transport_stream_receiver_impl.h
  - src/core/ext/transport/binder/wire_format/binder.h
  - src/core/ext/transport/binder/wire_format/binder_android.h
  - src/core/ext/transport/binder/wire_format/binder_constants.h
  - src/core/ext/transport/binder/wire_format/transaction.h
  - src/core/ext/transport/binder/wire_format/wire_reader.h
  - src/core/ext/transport/binder/wire_format/wire_reader_impl.h
  - src/core/ext/transport/binder/wire_format/wire_writer.h
  - src/cpp/client/create_channel_internal.h
  - src/cpp/client/secure_credentials.h
  - src/cpp/common/channel_filter.h
  - src/cpp/common/secure_auth_context.h
  - src/cpp/server/dynamic_thread_pool.h
  - src/cpp/server/external_connection_acceptor_impl.h
  - src/cpp/server/health/default_health_check_service.h
  - src/cpp/server/secure_server_credentials.h
  - src/cpp/server/thread_pool_interface.h
  - src/cpp/thread_manager/thread_manager.h
  - test/core/transport/binder/mock_objects.h
  src:
  - src/core/ext/transport/binder/client/binder_connector.cc
  - src/core/ext/transport/binder/client/channel_create.cc
  - src/core/ext/transport/binder/client/channel_create_impl.cc
  - src/core/ext/transport/binder/client/connection_id_generator.cc
  - src/core/ext/transport/binder/client/endpoint_binder_pool.cc
  - src/core/ext/transport/binder/client/jni_utils.cc
  - src/core/ext/transport/binder/client/security_policy_setting.cc
  - src/core/ext/transport/binder/security_policy/binder_security_policy.cc
  - src/core/ext/transport/binder/server/binder_server.cc
  - src/core/ext/transport/binder/server/binder_server_credentials.cc
  - src/core/ext/transport/binder/transport/binder_transport.cc
  - src/core/ext/transport/binder/utils/ndk_binder.cc
  - src/core/ext/transport/binder/utils/transport_stream_receiver_impl.cc
  - src/core/ext/transport/binder/wire_format/binder_android.cc
  - src/core/ext/transport/binder/wire_format/binder_constants.cc
  - src/core/ext/transport/binder/wire_format/transaction.cc
  - src/core/ext/transport/binder/wire_format/wire_reader_impl.cc
  - src/core/ext/transport/binder/wire_format/wire_writer.cc
  - src/cpp/client/channel_cc.cc
  - src/cpp/client/client_callback.cc
  - src/cpp/client/client_context.cc
  - src/cpp/client/client_interceptor.cc
  - src/cpp/client/create_channel.cc
  - src/cpp/client/create_channel_internal.cc
  - src/cpp/client/create_channel_posix.cc
  - src/cpp/client/credentials_cc.cc
  - src/cpp/client/insecure_credentials.cc
  - src/cpp/client/secure_credentials.cc
  - src/cpp/codegen/codegen_init.cc
  - src/cpp/common/alarm.cc
  - src/cpp/common/auth_property_iterator.cc
  - src/cpp/common/channel_arguments.cc
  - src/cpp/common/channel_filter.cc
  - src/cpp/common/completion_queue_cc.cc
  - src/cpp/common/core_codegen.cc
  - src/cpp/common/resource_quota_cc.cc
  - src/cpp/common/rpc_method.cc
  - src/cpp/common/secure_auth_context.cc
  - src/cpp/common/secure_channel_arguments.cc
  - src/cpp/common/secure_create_auth_context.cc
  - src/cpp/common/tls_certificate_provider.cc
  - src/cpp/common/tls_certificate_verifier.cc
  - src/cpp/common/tls_credentials_options.cc
  - src/cpp/common/validate_service_config.cc
  - src/cpp/common/version_cc.cc
  - src/cpp/server/async_generic_service.cc
  - src/cpp/server/channel_argument_option.cc
  - src/cpp/server/create_default_thread_pool.cc
  - src/cpp/server/external_connection_acceptor_impl.cc
  - src/cpp/server/health/default_health_check_service.cc
  - src/cpp/server/health/health_check_service.cc
  - src/cpp/server/health/health_check_service_server_builder_option.cc
  - src/cpp/server/insecure_server_credentials.cc
  - src/cpp/server/orca/call_metric_recorder.cc
  - src/cpp/server/secure_server_credentials.cc
  - src/cpp/server/server_builder.cc
  - src/cpp/server/server_callback.cc
  - src/cpp/server/server_cc.cc
  - src/cpp/server/server_context.cc
  - src/cpp/server/server_credentials.cc
  - src/cpp/server/server_posix.cc
  - src/cpp/thread_manager/thread_manager.cc
  - src/cpp/util/byte_buffer_cc.cc
  - src/cpp/util/status.cc
  - src/cpp/util/string_ref.cc
  - src/cpp/util/time_cc.cc
  - test/core/transport/binder/mock_objects.cc
  - test/core/transport/binder/wire_reader_test.cc
  deps:
  - grpc_test_util
  uses_polling: false
- name: wire_writer_test
  gtest: true
  build: test
  language: c++
  headers:
  - src/core/ext/transport/binder/client/binder_connector.h
  - src/core/ext/transport/binder/client/channel_create_impl.h
  - src/core/ext/transport/binder/client/connection_id_generator.h
  - src/core/ext/transport/binder/client/endpoint_binder_pool.h
  - src/core/ext/transport/binder/client/jni_utils.h
  - src/core/ext/transport/binder/client/security_policy_setting.h
  - src/core/ext/transport/binder/server/binder_server.h
  - src/core/ext/transport/binder/transport/binder_stream.h
  - src/core/ext/transport/binder/transport/binder_transport.h
  - src/core/ext/transport/binder/utils/binder_auto_utils.h
  - src/core/ext/transport/binder/utils/ndk_binder.h
  - src/core/ext/transport/binder/utils/transport_stream_receiver.h
  - src/core/ext/transport/binder/utils/transport_stream_receiver_impl.h
  - src/core/ext/transport/binder/wire_format/binder.h
  - src/core/ext/transport/binder/wire_format/binder_android.h
  - src/core/ext/transport/binder/wire_format/binder_constants.h
  - src/core/ext/transport/binder/wire_format/transaction.h
  - src/core/ext/transport/binder/wire_format/wire_reader.h
  - src/core/ext/transport/binder/wire_format/wire_reader_impl.h
  - src/core/ext/transport/binder/wire_format/wire_writer.h
  - src/cpp/client/create_channel_internal.h
  - src/cpp/client/secure_credentials.h
  - src/cpp/common/channel_filter.h
  - src/cpp/common/secure_auth_context.h
  - src/cpp/server/dynamic_thread_pool.h
  - src/cpp/server/external_connection_acceptor_impl.h
  - src/cpp/server/health/default_health_check_service.h
  - src/cpp/server/secure_server_credentials.h
  - src/cpp/server/thread_pool_interface.h
  - src/cpp/thread_manager/thread_manager.h
  - test/core/transport/binder/mock_objects.h
  src:
  - src/core/ext/transport/binder/client/binder_connector.cc
  - src/core/ext/transport/binder/client/channel_create.cc
  - src/core/ext/transport/binder/client/channel_create_impl.cc
  - src/core/ext/transport/binder/client/connection_id_generator.cc
  - src/core/ext/transport/binder/client/endpoint_binder_pool.cc
  - src/core/ext/transport/binder/client/jni_utils.cc
  - src/core/ext/transport/binder/client/security_policy_setting.cc
  - src/core/ext/transport/binder/security_policy/binder_security_policy.cc
  - src/core/ext/transport/binder/server/binder_server.cc
  - src/core/ext/transport/binder/server/binder_server_credentials.cc
  - src/core/ext/transport/binder/transport/binder_transport.cc
  - src/core/ext/transport/binder/utils/ndk_binder.cc
  - src/core/ext/transport/binder/utils/transport_stream_receiver_impl.cc
  - src/core/ext/transport/binder/wire_format/binder_android.cc
  - src/core/ext/transport/binder/wire_format/binder_constants.cc
  - src/core/ext/transport/binder/wire_format/transaction.cc
  - src/core/ext/transport/binder/wire_format/wire_reader_impl.cc
  - src/core/ext/transport/binder/wire_format/wire_writer.cc
  - src/cpp/client/channel_cc.cc
  - src/cpp/client/client_callback.cc
  - src/cpp/client/client_context.cc
  - src/cpp/client/client_interceptor.cc
  - src/cpp/client/create_channel.cc
  - src/cpp/client/create_channel_internal.cc
  - src/cpp/client/create_channel_posix.cc
  - src/cpp/client/credentials_cc.cc
  - src/cpp/client/insecure_credentials.cc
  - src/cpp/client/secure_credentials.cc
  - src/cpp/codegen/codegen_init.cc
  - src/cpp/common/alarm.cc
  - src/cpp/common/auth_property_iterator.cc
  - src/cpp/common/channel_arguments.cc
  - src/cpp/common/channel_filter.cc
  - src/cpp/common/completion_queue_cc.cc
  - src/cpp/common/core_codegen.cc
  - src/cpp/common/resource_quota_cc.cc
  - src/cpp/common/rpc_method.cc
  - src/cpp/common/secure_auth_context.cc
  - src/cpp/common/secure_channel_arguments.cc
  - src/cpp/common/secure_create_auth_context.cc
  - src/cpp/common/tls_certificate_provider.cc
  - src/cpp/common/tls_certificate_verifier.cc
  - src/cpp/common/tls_credentials_options.cc
  - src/cpp/common/validate_service_config.cc
  - src/cpp/common/version_cc.cc
  - src/cpp/server/async_generic_service.cc
  - src/cpp/server/channel_argument_option.cc
  - src/cpp/server/create_default_thread_pool.cc
  - src/cpp/server/external_connection_acceptor_impl.cc
  - src/cpp/server/health/default_health_check_service.cc
  - src/cpp/server/health/health_check_service.cc
  - src/cpp/server/health/health_check_service_server_builder_option.cc
  - src/cpp/server/insecure_server_credentials.cc
  - src/cpp/server/orca/call_metric_recorder.cc
  - src/cpp/server/secure_server_credentials.cc
  - src/cpp/server/server_builder.cc
  - src/cpp/server/server_callback.cc
  - src/cpp/server/server_cc.cc
  - src/cpp/server/server_context.cc
  - src/cpp/server/server_credentials.cc
  - src/cpp/server/server_posix.cc
  - src/cpp/thread_manager/thread_manager.cc
  - src/cpp/util/byte_buffer_cc.cc
  - src/cpp/util/status.cc
  - src/cpp/util/string_ref.cc
  - src/cpp/util/time_cc.cc
  - test/core/transport/binder/mock_objects.cc
  - test/core/transport/binder/wire_writer_test.cc
  deps:
  - grpc_test_util
  uses_polling: false
- name: work_queue_test
  gtest: true
  build: test
  language: c++
  headers:
  - src/core/lib/event_engine/work_queue.h
  src:
  - src/core/lib/event_engine/work_queue.cc
  - test/core/event_engine/work_queue/work_queue_test.cc
  deps:
  - grpc_test_util_unsecure
- name: work_serializer_test
  gtest: true
  build: test
  run: false
  language: c++
  headers: []
  src:
  - test/core/gprpp/work_serializer_test.cc
  deps:
  - grpc_test_util
  platforms:
  - linux
  - posix
  - mac
- name: writes_per_rpc_test
  gtest: true
  build: test
  language: c++
  headers:
  - test/core/util/cmdline.h
  - test/core/util/evaluate_args_test_util.h
  - test/core/util/fuzzer_util.h
  - test/core/util/grpc_profiler.h
  - test/core/util/histogram.h
  - test/core/util/mock_authorization_endpoint.h
  - test/core/util/mock_endpoint.h
  - test/core/util/parse_hexstring.h
  - test/core/util/passthru_endpoint.h
  - test/core/util/resolve_localhost_ip46.h
  - test/core/util/slice_splitter.h
  - test/core/util/subprocess.h
  - test/core/util/tracer_util.h
  src:
  - src/proto/grpc/testing/echo.proto
  - src/proto/grpc/testing/echo_messages.proto
  - src/proto/grpc/testing/simple_messages.proto
  - src/proto/grpc/testing/xds/v3/orca_load_report.proto
  - test/core/util/cmdline.cc
  - test/core/util/fuzzer_util.cc
  - test/core/util/grpc_profiler.cc
  - test/core/util/histogram.cc
  - test/core/util/mock_endpoint.cc
  - test/core/util/parse_hexstring.cc
  - test/core/util/passthru_endpoint.cc
  - test/core/util/resolve_localhost_ip46.cc
  - test/core/util/slice_splitter.cc
  - test/core/util/subprocess_posix.cc
  - test/core/util/subprocess_windows.cc
  - test/core/util/tracer_util.cc
  - test/cpp/performance/writes_per_rpc_test.cc
  deps:
  - grpc++
  - grpc_test_util
  platforms:
  - linux
  - posix
  - mac
- name: xds_bootstrap_test
  gtest: true
  build: test
  language: c++
  headers: []
  src:
  - test/core/xds/xds_bootstrap_test.cc
  deps:
  - grpc_test_util
- name: xds_certificate_provider_test
  gtest: true
  build: test
  language: c++
  headers: []
  src:
  - test/core/xds/xds_certificate_provider_test.cc
  deps:
  - grpc_test_util
- name: xds_client_test
  gtest: true
  build: test
  language: c++
  headers:
  - test/core/xds/xds_transport_fake.h
  src:
  - src/proto/grpc/testing/xds/v3/base.proto
  - src/proto/grpc/testing/xds/v3/discovery.proto
  - src/proto/grpc/testing/xds/v3/percent.proto
  - test/core/xds/xds_client_test.cc
  - test/core/xds/xds_transport_fake.cc
  deps:
  - grpc_test_util
  uses_polling: false
- name: xds_cluster_end2end_test
  gtest: true
  build: test
  run: false
  language: c++
  headers:
  - test/cpp/end2end/connection_attempt_injector.h
  - test/cpp/end2end/counted_service.h
  - test/cpp/end2end/test_service_impl.h
  - test/cpp/end2end/xds/xds_end2end_test_lib.h
  - test/cpp/end2end/xds/xds_server.h
  - test/cpp/util/tls_test_utils.h
  src:
  - src/proto/grpc/testing/duplicate/echo_duplicate.proto
  - src/proto/grpc/testing/echo.proto
  - src/proto/grpc/testing/echo_messages.proto
  - src/proto/grpc/testing/simple_messages.proto
  - src/proto/grpc/testing/xds/v3/address.proto
  - src/proto/grpc/testing/xds/v3/ads.proto
  - src/proto/grpc/testing/xds/v3/base.proto
  - src/proto/grpc/testing/xds/v3/cluster.proto
  - src/proto/grpc/testing/xds/v3/config_source.proto
  - src/proto/grpc/testing/xds/v3/discovery.proto
  - src/proto/grpc/testing/xds/v3/endpoint.proto
  - src/proto/grpc/testing/xds/v3/expr.proto
  - src/proto/grpc/testing/xds/v3/extension.proto
  - src/proto/grpc/testing/xds/v3/http_connection_manager.proto
  - src/proto/grpc/testing/xds/v3/http_filter_rbac.proto
  - src/proto/grpc/testing/xds/v3/listener.proto
  - src/proto/grpc/testing/xds/v3/load_report.proto
  - src/proto/grpc/testing/xds/v3/lrs.proto
  - src/proto/grpc/testing/xds/v3/metadata.proto
  - src/proto/grpc/testing/xds/v3/orca_load_report.proto
  - src/proto/grpc/testing/xds/v3/outlier_detection.proto
  - src/proto/grpc/testing/xds/v3/path.proto
  - src/proto/grpc/testing/xds/v3/percent.proto
  - src/proto/grpc/testing/xds/v3/protocol.proto
  - src/proto/grpc/testing/xds/v3/range.proto
  - src/proto/grpc/testing/xds/v3/rbac.proto
  - src/proto/grpc/testing/xds/v3/regex.proto
  - src/proto/grpc/testing/xds/v3/route.proto
  - src/proto/grpc/testing/xds/v3/router.proto
  - src/proto/grpc/testing/xds/v3/string.proto
  - test/cpp/end2end/connection_attempt_injector.cc
  - test/cpp/end2end/test_service_impl.cc
  - test/cpp/end2end/xds/xds_cluster_end2end_test.cc
  - test/cpp/end2end/xds/xds_end2end_test_lib.cc
  - test/cpp/end2end/xds/xds_server.cc
  - test/cpp/util/tls_test_utils.cc
  deps:
  - grpc++_test_util
  platforms:
  - linux
  - posix
  - mac
- name: xds_cluster_resource_type_test
  gtest: true
  build: test
  language: c++
  headers:
  - test/core/util/scoped_env_var.h
  src:
  - src/proto/grpc/testing/xds/v3/address.proto
  - src/proto/grpc/testing/xds/v3/aggregate_cluster.proto
  - src/proto/grpc/testing/xds/v3/base.proto
  - src/proto/grpc/testing/xds/v3/cluster.proto
  - src/proto/grpc/testing/xds/v3/config_source.proto
  - src/proto/grpc/testing/xds/v3/endpoint.proto
  - src/proto/grpc/testing/xds/v3/extension.proto
  - src/proto/grpc/testing/xds/v3/outlier_detection.proto
  - src/proto/grpc/testing/xds/v3/percent.proto
  - src/proto/grpc/testing/xds/v3/regex.proto
  - src/proto/grpc/testing/xds/v3/round_robin.proto
  - src/proto/grpc/testing/xds/v3/string.proto
  - src/proto/grpc/testing/xds/v3/tls.proto
  - src/proto/grpc/testing/xds/v3/typed_struct.proto
  - src/proto/grpc/testing/xds/v3/wrr_locality.proto
  - test/core/xds/xds_cluster_resource_type_test.cc
  deps:
  - grpc_test_util
  uses_polling: false
- name: xds_cluster_type_end2end_test
  gtest: true
  build: test
  run: false
  language: c++
  headers:
  - test/cpp/end2end/connection_attempt_injector.h
  - test/cpp/end2end/counted_service.h
  - test/cpp/end2end/test_service_impl.h
  - test/cpp/end2end/xds/xds_end2end_test_lib.h
  - test/cpp/end2end/xds/xds_server.h
  - test/cpp/util/tls_test_utils.h
  src:
  - src/proto/grpc/testing/duplicate/echo_duplicate.proto
  - src/proto/grpc/testing/echo.proto
  - src/proto/grpc/testing/echo_messages.proto
  - src/proto/grpc/testing/simple_messages.proto
  - src/proto/grpc/testing/xds/v3/address.proto
  - src/proto/grpc/testing/xds/v3/ads.proto
  - src/proto/grpc/testing/xds/v3/aggregate_cluster.proto
  - src/proto/grpc/testing/xds/v3/base.proto
  - src/proto/grpc/testing/xds/v3/cluster.proto
  - src/proto/grpc/testing/xds/v3/config_source.proto
  - src/proto/grpc/testing/xds/v3/discovery.proto
  - src/proto/grpc/testing/xds/v3/endpoint.proto
  - src/proto/grpc/testing/xds/v3/expr.proto
  - src/proto/grpc/testing/xds/v3/extension.proto
  - src/proto/grpc/testing/xds/v3/http_connection_manager.proto
  - src/proto/grpc/testing/xds/v3/http_filter_rbac.proto
  - src/proto/grpc/testing/xds/v3/listener.proto
  - src/proto/grpc/testing/xds/v3/load_report.proto
  - src/proto/grpc/testing/xds/v3/lrs.proto
  - src/proto/grpc/testing/xds/v3/metadata.proto
  - src/proto/grpc/testing/xds/v3/orca_load_report.proto
  - src/proto/grpc/testing/xds/v3/outlier_detection.proto
  - src/proto/grpc/testing/xds/v3/path.proto
  - src/proto/grpc/testing/xds/v3/percent.proto
  - src/proto/grpc/testing/xds/v3/protocol.proto
  - src/proto/grpc/testing/xds/v3/range.proto
  - src/proto/grpc/testing/xds/v3/rbac.proto
  - src/proto/grpc/testing/xds/v3/regex.proto
  - src/proto/grpc/testing/xds/v3/route.proto
  - src/proto/grpc/testing/xds/v3/router.proto
  - src/proto/grpc/testing/xds/v3/string.proto
  - test/cpp/end2end/connection_attempt_injector.cc
  - test/cpp/end2end/test_service_impl.cc
  - test/cpp/end2end/xds/xds_cluster_type_end2end_test.cc
  - test/cpp/end2end/xds/xds_end2end_test_lib.cc
  - test/cpp/end2end/xds/xds_server.cc
  - test/cpp/util/tls_test_utils.cc
  deps:
  - grpc++_test_util
  platforms:
  - linux
  - posix
  - mac
- name: xds_common_types_test
  gtest: true
  build: test
  language: c++
  headers:
  - test/cpp/util/cli_call.h
  - test/cpp/util/cli_credentials.h
  - test/cpp/util/config_grpc_cli.h
  - test/cpp/util/proto_file_parser.h
  - test/cpp/util/proto_reflection_descriptor_database.h
  - test/cpp/util/service_describer.h
  src:
  - src/proto/grpc/reflection/v1alpha/reflection.proto
  - src/proto/grpc/testing/xds/v3/base.proto
  - src/proto/grpc/testing/xds/v3/extension.proto
  - src/proto/grpc/testing/xds/v3/percent.proto
  - src/proto/grpc/testing/xds/v3/regex.proto
  - src/proto/grpc/testing/xds/v3/string.proto
  - src/proto/grpc/testing/xds/v3/tls.proto
  - src/proto/grpc/testing/xds/v3/typed_struct.proto
  - src/proto/grpc/testing/xds/v3/udpa_typed_struct.proto
  - test/core/xds/xds_common_types_test.cc
  - test/cpp/util/cli_call.cc
  - test/cpp/util/cli_credentials.cc
  - test/cpp/util/proto_file_parser.cc
  - test/cpp/util/proto_reflection_descriptor_database.cc
  - test/cpp/util/service_describer.cc
  deps:
  - absl/flags:flag
  - grpc++
  - grpc_test_util
  uses_polling: false
- name: xds_core_end2end_test
  gtest: true
  build: test
  run: false
  language: c++
  headers:
  - test/core/util/scoped_env_var.h
  - test/cpp/end2end/counted_service.h
  - test/cpp/end2end/test_service_impl.h
  - test/cpp/end2end/xds/xds_end2end_test_lib.h
  - test/cpp/end2end/xds/xds_server.h
  - test/cpp/util/tls_test_utils.h
  src:
  - src/proto/grpc/testing/duplicate/echo_duplicate.proto
  - src/proto/grpc/testing/echo.proto
  - src/proto/grpc/testing/echo_messages.proto
  - src/proto/grpc/testing/simple_messages.proto
  - src/proto/grpc/testing/xds/v3/address.proto
  - src/proto/grpc/testing/xds/v3/ads.proto
  - src/proto/grpc/testing/xds/v3/base.proto
  - src/proto/grpc/testing/xds/v3/cluster.proto
  - src/proto/grpc/testing/xds/v3/config_source.proto
  - src/proto/grpc/testing/xds/v3/discovery.proto
  - src/proto/grpc/testing/xds/v3/endpoint.proto
  - src/proto/grpc/testing/xds/v3/expr.proto
  - src/proto/grpc/testing/xds/v3/extension.proto
  - src/proto/grpc/testing/xds/v3/http_connection_manager.proto
  - src/proto/grpc/testing/xds/v3/http_filter_rbac.proto
  - src/proto/grpc/testing/xds/v3/listener.proto
  - src/proto/grpc/testing/xds/v3/load_report.proto
  - src/proto/grpc/testing/xds/v3/lrs.proto
  - src/proto/grpc/testing/xds/v3/metadata.proto
  - src/proto/grpc/testing/xds/v3/orca_load_report.proto
  - src/proto/grpc/testing/xds/v3/outlier_detection.proto
  - src/proto/grpc/testing/xds/v3/path.proto
  - src/proto/grpc/testing/xds/v3/percent.proto
  - src/proto/grpc/testing/xds/v3/protocol.proto
  - src/proto/grpc/testing/xds/v3/range.proto
  - src/proto/grpc/testing/xds/v3/rbac.proto
  - src/proto/grpc/testing/xds/v3/regex.proto
  - src/proto/grpc/testing/xds/v3/route.proto
  - src/proto/grpc/testing/xds/v3/router.proto
  - src/proto/grpc/testing/xds/v3/string.proto
  - test/cpp/end2end/test_service_impl.cc
  - test/cpp/end2end/xds/xds_core_end2end_test.cc
  - test/cpp/end2end/xds/xds_end2end_test_lib.cc
  - test/cpp/end2end/xds/xds_server.cc
  - test/cpp/util/tls_test_utils.cc
  deps:
  - grpc++_test_util
  platforms:
  - linux
  - posix
  - mac
- name: xds_credentials_end2end_test
  gtest: true
  build: test
  language: c++
  headers:
  - test/cpp/end2end/test_service_impl.h
  src:
  - src/proto/grpc/testing/echo.proto
  - src/proto/grpc/testing/echo_messages.proto
  - src/proto/grpc/testing/simple_messages.proto
  - src/proto/grpc/testing/xds/v3/orca_load_report.proto
  - test/cpp/end2end/test_service_impl.cc
  - test/cpp/end2end/xds/xds_credentials_end2end_test.cc
  deps:
  - grpc++_test_util
- name: xds_credentials_test
  gtest: true
  build: test
  language: c++
  headers:
  - test/core/util/cmdline.h
  - test/core/util/evaluate_args_test_util.h
  - test/core/util/fuzzer_util.h
  - test/core/util/grpc_profiler.h
  - test/core/util/histogram.h
  - test/core/util/mock_authorization_endpoint.h
  - test/core/util/mock_endpoint.h
  - test/core/util/parse_hexstring.h
  - test/core/util/passthru_endpoint.h
  - test/core/util/resolve_localhost_ip46.h
  - test/core/util/slice_splitter.h
  - test/core/util/subprocess.h
  - test/core/util/tracer_util.h
  src:
  - test/core/security/xds_credentials_test.cc
  - test/core/util/cmdline.cc
  - test/core/util/fuzzer_util.cc
  - test/core/util/grpc_profiler.cc
  - test/core/util/histogram.cc
  - test/core/util/mock_endpoint.cc
  - test/core/util/parse_hexstring.cc
  - test/core/util/passthru_endpoint.cc
  - test/core/util/resolve_localhost_ip46.cc
  - test/core/util/slice_splitter.cc
  - test/core/util/subprocess_posix.cc
  - test/core/util/subprocess_windows.cc
  - test/core/util/tracer_util.cc
  deps:
  - grpc_test_util
- name: xds_csds_end2end_test
  gtest: true
  build: test
  language: c++
  headers:
  - src/cpp/server/csds/csds.h
  - test/cpp/end2end/counted_service.h
  - test/cpp/end2end/test_service_impl.h
  - test/cpp/end2end/xds/xds_end2end_test_lib.h
  - test/cpp/end2end/xds/xds_server.h
  - test/cpp/util/tls_test_utils.h
  src:
  - src/proto/grpc/testing/duplicate/echo_duplicate.proto
  - src/proto/grpc/testing/echo.proto
  - src/proto/grpc/testing/echo_messages.proto
  - src/proto/grpc/testing/simple_messages.proto
  - src/proto/grpc/testing/xds/v3/address.proto
  - src/proto/grpc/testing/xds/v3/ads.proto
  - src/proto/grpc/testing/xds/v3/base.proto
  - src/proto/grpc/testing/xds/v3/cluster.proto
  - src/proto/grpc/testing/xds/v3/config_dump.proto
  - src/proto/grpc/testing/xds/v3/config_source.proto
  - src/proto/grpc/testing/xds/v3/csds.proto
  - src/proto/grpc/testing/xds/v3/discovery.proto
  - src/proto/grpc/testing/xds/v3/endpoint.proto
  - src/proto/grpc/testing/xds/v3/expr.proto
  - src/proto/grpc/testing/xds/v3/extension.proto
  - src/proto/grpc/testing/xds/v3/http_connection_manager.proto
  - src/proto/grpc/testing/xds/v3/http_filter_rbac.proto
  - src/proto/grpc/testing/xds/v3/listener.proto
  - src/proto/grpc/testing/xds/v3/load_report.proto
  - src/proto/grpc/testing/xds/v3/lrs.proto
  - src/proto/grpc/testing/xds/v3/metadata.proto
  - src/proto/grpc/testing/xds/v3/orca_load_report.proto
  - src/proto/grpc/testing/xds/v3/outlier_detection.proto
  - src/proto/grpc/testing/xds/v3/path.proto
  - src/proto/grpc/testing/xds/v3/percent.proto
  - src/proto/grpc/testing/xds/v3/protocol.proto
  - src/proto/grpc/testing/xds/v3/range.proto
  - src/proto/grpc/testing/xds/v3/rbac.proto
  - src/proto/grpc/testing/xds/v3/regex.proto
  - src/proto/grpc/testing/xds/v3/route.proto
  - src/proto/grpc/testing/xds/v3/router.proto
  - src/proto/grpc/testing/xds/v3/string.proto
  - src/cpp/server/csds/csds.cc
  - test/cpp/end2end/test_service_impl.cc
  - test/cpp/end2end/xds/xds_csds_end2end_test.cc
  - test/cpp/end2end/xds/xds_end2end_test_lib.cc
  - test/cpp/end2end/xds/xds_server.cc
  - test/cpp/util/tls_test_utils.cc
  deps:
  - grpc++_test_util
  platforms:
  - linux
  - posix
  - mac
- name: xds_end2end_test
  gtest: true
  build: test
  run: false
  language: c++
  headers:
  - test/cpp/end2end/counted_service.h
  - test/cpp/end2end/test_service_impl.h
  - test/cpp/end2end/xds/xds_end2end_test_lib.h
  - test/cpp/end2end/xds/xds_server.h
  - test/cpp/util/tls_test_utils.h
  src:
  - src/proto/grpc/testing/duplicate/echo_duplicate.proto
  - src/proto/grpc/testing/echo.proto
  - src/proto/grpc/testing/echo_messages.proto
  - src/proto/grpc/testing/simple_messages.proto
  - src/proto/grpc/testing/xds/v3/address.proto
  - src/proto/grpc/testing/xds/v3/ads.proto
  - src/proto/grpc/testing/xds/v3/aggregate_cluster.proto
  - src/proto/grpc/testing/xds/v3/base.proto
  - src/proto/grpc/testing/xds/v3/cluster.proto
  - src/proto/grpc/testing/xds/v3/config_source.proto
  - src/proto/grpc/testing/xds/v3/discovery.proto
  - src/proto/grpc/testing/xds/v3/endpoint.proto
  - src/proto/grpc/testing/xds/v3/expr.proto
  - src/proto/grpc/testing/xds/v3/extension.proto
  - src/proto/grpc/testing/xds/v3/fault.proto
  - src/proto/grpc/testing/xds/v3/fault_common.proto
  - src/proto/grpc/testing/xds/v3/http_connection_manager.proto
  - src/proto/grpc/testing/xds/v3/http_filter_rbac.proto
  - src/proto/grpc/testing/xds/v3/listener.proto
  - src/proto/grpc/testing/xds/v3/load_report.proto
  - src/proto/grpc/testing/xds/v3/lrs.proto
  - src/proto/grpc/testing/xds/v3/metadata.proto
  - src/proto/grpc/testing/xds/v3/orca_load_report.proto
  - src/proto/grpc/testing/xds/v3/outlier_detection.proto
  - src/proto/grpc/testing/xds/v3/path.proto
  - src/proto/grpc/testing/xds/v3/percent.proto
  - src/proto/grpc/testing/xds/v3/protocol.proto
  - src/proto/grpc/testing/xds/v3/range.proto
  - src/proto/grpc/testing/xds/v3/rbac.proto
  - src/proto/grpc/testing/xds/v3/regex.proto
  - src/proto/grpc/testing/xds/v3/route.proto
  - src/proto/grpc/testing/xds/v3/router.proto
  - src/proto/grpc/testing/xds/v3/string.proto
  - src/proto/grpc/testing/xds/v3/tls.proto
  - test/cpp/end2end/test_service_impl.cc
  - test/cpp/end2end/xds/xds_end2end_test.cc
  - test/cpp/end2end/xds/xds_end2end_test_lib.cc
  - test/cpp/end2end/xds/xds_server.cc
  - test/cpp/util/tls_test_utils.cc
  deps:
  - grpc++_test_config
  - grpc++_test_util
  platforms:
  - linux
  - posix
  - mac
- name: xds_endpoint_resource_type_test
  gtest: true
  build: test
  language: c++
  headers: []
  src:
  - src/proto/grpc/testing/xds/v3/address.proto
  - src/proto/grpc/testing/xds/v3/base.proto
  - src/proto/grpc/testing/xds/v3/endpoint.proto
  - src/proto/grpc/testing/xds/v3/percent.proto
  - test/core/xds/xds_endpoint_resource_type_test.cc
  deps:
  - grpc_test_util
  uses_polling: false
- name: xds_fault_injection_end2end_test
  gtest: true
  build: test
  run: false
  language: c++
  headers:
  - test/cpp/end2end/counted_service.h
  - test/cpp/end2end/test_service_impl.h
  - test/cpp/end2end/xds/xds_end2end_test_lib.h
  - test/cpp/end2end/xds/xds_server.h
  - test/cpp/util/tls_test_utils.h
  src:
  - src/proto/grpc/testing/duplicate/echo_duplicate.proto
  - src/proto/grpc/testing/echo.proto
  - src/proto/grpc/testing/echo_messages.proto
  - src/proto/grpc/testing/simple_messages.proto
  - src/proto/grpc/testing/xds/v3/address.proto
  - src/proto/grpc/testing/xds/v3/ads.proto
  - src/proto/grpc/testing/xds/v3/base.proto
  - src/proto/grpc/testing/xds/v3/cluster.proto
  - src/proto/grpc/testing/xds/v3/config_source.proto
  - src/proto/grpc/testing/xds/v3/discovery.proto
  - src/proto/grpc/testing/xds/v3/endpoint.proto
  - src/proto/grpc/testing/xds/v3/expr.proto
  - src/proto/grpc/testing/xds/v3/extension.proto
  - src/proto/grpc/testing/xds/v3/fault.proto
  - src/proto/grpc/testing/xds/v3/fault_common.proto
  - src/proto/grpc/testing/xds/v3/http_connection_manager.proto
  - src/proto/grpc/testing/xds/v3/http_filter_rbac.proto
  - src/proto/grpc/testing/xds/v3/listener.proto
  - src/proto/grpc/testing/xds/v3/load_report.proto
  - src/proto/grpc/testing/xds/v3/lrs.proto
  - src/proto/grpc/testing/xds/v3/metadata.proto
  - src/proto/grpc/testing/xds/v3/orca_load_report.proto
  - src/proto/grpc/testing/xds/v3/outlier_detection.proto
  - src/proto/grpc/testing/xds/v3/path.proto
  - src/proto/grpc/testing/xds/v3/percent.proto
  - src/proto/grpc/testing/xds/v3/protocol.proto
  - src/proto/grpc/testing/xds/v3/range.proto
  - src/proto/grpc/testing/xds/v3/rbac.proto
  - src/proto/grpc/testing/xds/v3/regex.proto
  - src/proto/grpc/testing/xds/v3/route.proto
  - src/proto/grpc/testing/xds/v3/router.proto
  - src/proto/grpc/testing/xds/v3/string.proto
  - test/cpp/end2end/test_service_impl.cc
  - test/cpp/end2end/xds/xds_end2end_test_lib.cc
  - test/cpp/end2end/xds/xds_fault_injection_end2end_test.cc
  - test/cpp/end2end/xds/xds_server.cc
  - test/cpp/util/tls_test_utils.cc
  deps:
  - grpc++_test_util
  platforms:
  - linux
  - posix
  - mac
- name: xds_http_filters_test
  gtest: true
  build: test
  language: c++
  headers:
  - test/cpp/util/cli_call.h
  - test/cpp/util/cli_credentials.h
  - test/cpp/util/config_grpc_cli.h
  - test/cpp/util/proto_file_parser.h
  - test/cpp/util/proto_reflection_descriptor_database.h
  - test/cpp/util/service_describer.h
  src:
  - src/proto/grpc/reflection/v1alpha/reflection.proto
  - src/proto/grpc/testing/xds/v3/address.proto
  - src/proto/grpc/testing/xds/v3/base.proto
  - src/proto/grpc/testing/xds/v3/expr.proto
  - src/proto/grpc/testing/xds/v3/extension.proto
  - src/proto/grpc/testing/xds/v3/fault.proto
  - src/proto/grpc/testing/xds/v3/fault_common.proto
  - src/proto/grpc/testing/xds/v3/http_filter_rbac.proto
  - src/proto/grpc/testing/xds/v3/metadata.proto
  - src/proto/grpc/testing/xds/v3/path.proto
  - src/proto/grpc/testing/xds/v3/percent.proto
  - src/proto/grpc/testing/xds/v3/range.proto
  - src/proto/grpc/testing/xds/v3/rbac.proto
  - src/proto/grpc/testing/xds/v3/regex.proto
  - src/proto/grpc/testing/xds/v3/route.proto
  - src/proto/grpc/testing/xds/v3/router.proto
  - src/proto/grpc/testing/xds/v3/string.proto
  - test/core/xds/xds_http_filters_test.cc
  - test/cpp/util/cli_call.cc
  - test/cpp/util/cli_credentials.cc
  - test/cpp/util/proto_file_parser.cc
  - test/cpp/util/proto_reflection_descriptor_database.cc
  - test/cpp/util/service_describer.cc
  deps:
  - absl/flags:flag
  - grpc++
  - grpc_test_util
  uses_polling: false
- name: xds_interop_client
  build: test
  run: false
  language: c++
  headers:
  - src/cpp/server/csds/csds.h
  src:
  - src/proto/grpc/testing/empty.proto
  - src/proto/grpc/testing/messages.proto
  - src/proto/grpc/testing/test.proto
  - src/proto/grpc/testing/xds/v3/base.proto
  - src/proto/grpc/testing/xds/v3/config_dump.proto
  - src/proto/grpc/testing/xds/v3/csds.proto
  - src/proto/grpc/testing/xds/v3/percent.proto
  - src/cpp/server/admin/admin_services.cc
  - src/cpp/server/csds/csds.cc
  - test/cpp/interop/xds_interop_client.cc
  deps:
  - absl/flags:flag
  - grpc++_reflection
  - grpcpp_channelz
  - grpc_test_util
  - grpc++_test_config
- name: xds_interop_server
  build: test
  run: false
  language: c++
  headers:
  - src/cpp/server/csds/csds.h
  - test/cpp/end2end/test_health_check_service_impl.h
  src:
  - src/proto/grpc/health/v1/health.proto
  - src/proto/grpc/testing/empty.proto
  - src/proto/grpc/testing/messages.proto
  - src/proto/grpc/testing/test.proto
  - src/proto/grpc/testing/xds/v3/base.proto
  - src/proto/grpc/testing/xds/v3/config_dump.proto
  - src/proto/grpc/testing/xds/v3/csds.proto
  - src/proto/grpc/testing/xds/v3/percent.proto
  - src/cpp/server/admin/admin_services.cc
  - src/cpp/server/csds/csds.cc
  - test/cpp/end2end/test_health_check_service_impl.cc
  - test/cpp/interop/xds_interop_server.cc
  deps:
  - absl/flags:flag
  - grpc++_reflection
  - grpcpp_channelz
  - grpc_test_util
  - grpc++_test_config
- name: xds_lb_policy_registry_test
  gtest: true
  build: test
  language: c++
  headers:
  - test/cpp/util/cli_call.h
  - test/cpp/util/cli_credentials.h
  - test/cpp/util/config_grpc_cli.h
  - test/cpp/util/proto_file_parser.h
  - test/cpp/util/proto_reflection_descriptor_database.h
  - test/cpp/util/service_describer.h
  src:
  - src/proto/grpc/reflection/v1alpha/reflection.proto
  - src/proto/grpc/testing/xds/v3/address.proto
  - src/proto/grpc/testing/xds/v3/base.proto
  - src/proto/grpc/testing/xds/v3/cluster.proto
  - src/proto/grpc/testing/xds/v3/config_source.proto
  - src/proto/grpc/testing/xds/v3/endpoint.proto
  - src/proto/grpc/testing/xds/v3/extension.proto
  - src/proto/grpc/testing/xds/v3/outlier_detection.proto
  - src/proto/grpc/testing/xds/v3/percent.proto
  - src/proto/grpc/testing/xds/v3/ring_hash.proto
  - src/proto/grpc/testing/xds/v3/round_robin.proto
  - src/proto/grpc/testing/xds/v3/typed_struct.proto
  - src/proto/grpc/testing/xds/v3/udpa_typed_struct.proto
  - src/proto/grpc/testing/xds/v3/wrr_locality.proto
  - test/core/xds/xds_lb_policy_registry_test.cc
  - test/cpp/util/cli_call.cc
  - test/cpp/util/cli_credentials.cc
  - test/cpp/util/proto_file_parser.cc
  - test/cpp/util/proto_reflection_descriptor_database.cc
  - test/cpp/util/service_describer.cc
  deps:
  - absl/flags:flag
  - grpc++
  - grpc_test_util
  uses_polling: false
- name: xds_listener_resource_type_test
  gtest: true
  build: test
  language: c++
  headers:
  - test/cpp/util/cli_call.h
  - test/cpp/util/cli_credentials.h
  - test/cpp/util/config_grpc_cli.h
  - test/cpp/util/proto_file_parser.h
  - test/cpp/util/proto_reflection_descriptor_database.h
  - test/cpp/util/service_describer.h
  src:
  - src/proto/grpc/reflection/v1alpha/reflection.proto
  - src/proto/grpc/testing/xds/v3/address.proto
  - src/proto/grpc/testing/xds/v3/base.proto
  - src/proto/grpc/testing/xds/v3/config_source.proto
  - src/proto/grpc/testing/xds/v3/expr.proto
  - src/proto/grpc/testing/xds/v3/extension.proto
  - src/proto/grpc/testing/xds/v3/fault.proto
  - src/proto/grpc/testing/xds/v3/fault_common.proto
  - src/proto/grpc/testing/xds/v3/http_connection_manager.proto
  - src/proto/grpc/testing/xds/v3/http_filter_rbac.proto
  - src/proto/grpc/testing/xds/v3/listener.proto
  - src/proto/grpc/testing/xds/v3/metadata.proto
  - src/proto/grpc/testing/xds/v3/path.proto
  - src/proto/grpc/testing/xds/v3/percent.proto
  - src/proto/grpc/testing/xds/v3/protocol.proto
  - src/proto/grpc/testing/xds/v3/range.proto
  - src/proto/grpc/testing/xds/v3/rbac.proto
  - src/proto/grpc/testing/xds/v3/regex.proto
  - src/proto/grpc/testing/xds/v3/route.proto
  - src/proto/grpc/testing/xds/v3/router.proto
  - src/proto/grpc/testing/xds/v3/string.proto
  - src/proto/grpc/testing/xds/v3/tls.proto
  - src/proto/grpc/testing/xds/v3/typed_struct.proto
  - test/core/xds/xds_listener_resource_type_test.cc
  - test/cpp/util/cli_call.cc
  - test/cpp/util/cli_credentials.cc
  - test/cpp/util/proto_file_parser.cc
  - test/cpp/util/proto_reflection_descriptor_database.cc
  - test/cpp/util/service_describer.cc
  deps:
  - absl/flags:flag
  - grpc++
  - grpc_test_util
  uses_polling: false
- name: xds_outlier_detection_end2end_test
  gtest: true
  build: test
  run: false
  language: c++
  headers:
  - test/cpp/end2end/counted_service.h
  - test/cpp/end2end/test_service_impl.h
  - test/cpp/end2end/xds/xds_end2end_test_lib.h
  - test/cpp/end2end/xds/xds_server.h
  - test/cpp/util/tls_test_utils.h
  src:
  - src/proto/grpc/testing/duplicate/echo_duplicate.proto
  - src/proto/grpc/testing/echo.proto
  - src/proto/grpc/testing/echo_messages.proto
  - src/proto/grpc/testing/simple_messages.proto
  - src/proto/grpc/testing/xds/v3/address.proto
  - src/proto/grpc/testing/xds/v3/ads.proto
  - src/proto/grpc/testing/xds/v3/base.proto
  - src/proto/grpc/testing/xds/v3/cluster.proto
  - src/proto/grpc/testing/xds/v3/config_source.proto
  - src/proto/grpc/testing/xds/v3/discovery.proto
  - src/proto/grpc/testing/xds/v3/endpoint.proto
  - src/proto/grpc/testing/xds/v3/expr.proto
  - src/proto/grpc/testing/xds/v3/extension.proto
  - src/proto/grpc/testing/xds/v3/fault.proto
  - src/proto/grpc/testing/xds/v3/fault_common.proto
  - src/proto/grpc/testing/xds/v3/http_connection_manager.proto
  - src/proto/grpc/testing/xds/v3/http_filter_rbac.proto
  - src/proto/grpc/testing/xds/v3/listener.proto
  - src/proto/grpc/testing/xds/v3/load_report.proto
  - src/proto/grpc/testing/xds/v3/lrs.proto
  - src/proto/grpc/testing/xds/v3/metadata.proto
  - src/proto/grpc/testing/xds/v3/orca_load_report.proto
  - src/proto/grpc/testing/xds/v3/outlier_detection.proto
  - src/proto/grpc/testing/xds/v3/path.proto
  - src/proto/grpc/testing/xds/v3/percent.proto
  - src/proto/grpc/testing/xds/v3/protocol.proto
  - src/proto/grpc/testing/xds/v3/range.proto
  - src/proto/grpc/testing/xds/v3/rbac.proto
  - src/proto/grpc/testing/xds/v3/regex.proto
  - src/proto/grpc/testing/xds/v3/route.proto
  - src/proto/grpc/testing/xds/v3/router.proto
  - src/proto/grpc/testing/xds/v3/string.proto
  - test/cpp/end2end/test_service_impl.cc
  - test/cpp/end2end/xds/xds_end2end_test_lib.cc
  - test/cpp/end2end/xds/xds_outlier_detection_end2end_test.cc
  - test/cpp/end2end/xds/xds_server.cc
  - test/cpp/util/tls_test_utils.cc
  deps:
  - grpc++_test_util
  platforms:
  - linux
  - posix
  - mac
- name: xds_ring_hash_end2end_test
  gtest: true
  build: test
  run: false
  language: c++
  headers:
  - test/cpp/end2end/connection_attempt_injector.h
  - test/cpp/end2end/counted_service.h
  - test/cpp/end2end/test_service_impl.h
  - test/cpp/end2end/xds/xds_end2end_test_lib.h
  - test/cpp/end2end/xds/xds_server.h
  - test/cpp/util/tls_test_utils.h
  src:
  - src/proto/grpc/testing/duplicate/echo_duplicate.proto
  - src/proto/grpc/testing/echo.proto
  - src/proto/grpc/testing/echo_messages.proto
  - src/proto/grpc/testing/simple_messages.proto
  - src/proto/grpc/testing/xds/v3/address.proto
  - src/proto/grpc/testing/xds/v3/ads.proto
  - src/proto/grpc/testing/xds/v3/aggregate_cluster.proto
  - src/proto/grpc/testing/xds/v3/base.proto
  - src/proto/grpc/testing/xds/v3/cluster.proto
  - src/proto/grpc/testing/xds/v3/config_source.proto
  - src/proto/grpc/testing/xds/v3/discovery.proto
  - src/proto/grpc/testing/xds/v3/endpoint.proto
  - src/proto/grpc/testing/xds/v3/expr.proto
  - src/proto/grpc/testing/xds/v3/extension.proto
  - src/proto/grpc/testing/xds/v3/http_connection_manager.proto
  - src/proto/grpc/testing/xds/v3/http_filter_rbac.proto
  - src/proto/grpc/testing/xds/v3/listener.proto
  - src/proto/grpc/testing/xds/v3/load_report.proto
  - src/proto/grpc/testing/xds/v3/lrs.proto
  - src/proto/grpc/testing/xds/v3/metadata.proto
  - src/proto/grpc/testing/xds/v3/orca_load_report.proto
  - src/proto/grpc/testing/xds/v3/outlier_detection.proto
  - src/proto/grpc/testing/xds/v3/path.proto
  - src/proto/grpc/testing/xds/v3/percent.proto
  - src/proto/grpc/testing/xds/v3/protocol.proto
  - src/proto/grpc/testing/xds/v3/range.proto
  - src/proto/grpc/testing/xds/v3/rbac.proto
  - src/proto/grpc/testing/xds/v3/regex.proto
  - src/proto/grpc/testing/xds/v3/route.proto
  - src/proto/grpc/testing/xds/v3/router.proto
  - src/proto/grpc/testing/xds/v3/string.proto
  - test/cpp/end2end/connection_attempt_injector.cc
  - test/cpp/end2end/test_service_impl.cc
  - test/cpp/end2end/xds/xds_end2end_test_lib.cc
  - test/cpp/end2end/xds/xds_ring_hash_end2end_test.cc
  - test/cpp/end2end/xds/xds_server.cc
  - test/cpp/util/tls_test_utils.cc
  deps:
  - grpc++_test_util
  platforms:
  - linux
  - posix
  - mac
- name: xds_rls_end2end_test
  gtest: true
  build: test
  language: c++
  headers:
  - test/core/util/scoped_env_var.h
  - test/cpp/end2end/counted_service.h
  - test/cpp/end2end/rls_server.h
  - test/cpp/end2end/test_service_impl.h
  - test/cpp/end2end/xds/xds_end2end_test_lib.h
  - test/cpp/end2end/xds/xds_server.h
  - test/cpp/util/tls_test_utils.h
  src:
  - src/proto/grpc/lookup/v1/rls.proto
  - src/proto/grpc/lookup/v1/rls_config.proto
  - src/proto/grpc/testing/duplicate/echo_duplicate.proto
  - src/proto/grpc/testing/echo.proto
  - src/proto/grpc/testing/echo_messages.proto
  - src/proto/grpc/testing/simple_messages.proto
  - src/proto/grpc/testing/xds/v3/address.proto
  - src/proto/grpc/testing/xds/v3/ads.proto
  - src/proto/grpc/testing/xds/v3/base.proto
  - src/proto/grpc/testing/xds/v3/cluster.proto
  - src/proto/grpc/testing/xds/v3/config_source.proto
  - src/proto/grpc/testing/xds/v3/discovery.proto
  - src/proto/grpc/testing/xds/v3/endpoint.proto
  - src/proto/grpc/testing/xds/v3/expr.proto
  - src/proto/grpc/testing/xds/v3/extension.proto
  - src/proto/grpc/testing/xds/v3/http_connection_manager.proto
  - src/proto/grpc/testing/xds/v3/http_filter_rbac.proto
  - src/proto/grpc/testing/xds/v3/listener.proto
  - src/proto/grpc/testing/xds/v3/load_report.proto
  - src/proto/grpc/testing/xds/v3/lrs.proto
  - src/proto/grpc/testing/xds/v3/metadata.proto
  - src/proto/grpc/testing/xds/v3/orca_load_report.proto
  - src/proto/grpc/testing/xds/v3/outlier_detection.proto
  - src/proto/grpc/testing/xds/v3/path.proto
  - src/proto/grpc/testing/xds/v3/percent.proto
  - src/proto/grpc/testing/xds/v3/protocol.proto
  - src/proto/grpc/testing/xds/v3/range.proto
  - src/proto/grpc/testing/xds/v3/rbac.proto
  - src/proto/grpc/testing/xds/v3/regex.proto
  - src/proto/grpc/testing/xds/v3/route.proto
  - src/proto/grpc/testing/xds/v3/router.proto
  - src/proto/grpc/testing/xds/v3/string.proto
  - test/cpp/end2end/rls_server.cc
  - test/cpp/end2end/test_service_impl.cc
  - test/cpp/end2end/xds/xds_end2end_test_lib.cc
  - test/cpp/end2end/xds/xds_rls_end2end_test.cc
  - test/cpp/end2end/xds/xds_server.cc
  - test/cpp/util/tls_test_utils.cc
  deps:
  - grpc++_test_util
  platforms:
  - linux
  - posix
  - mac
- name: xds_routing_end2end_test
  gtest: true
  build: test
  run: false
  language: c++
  headers:
  - test/cpp/end2end/counted_service.h
  - test/cpp/end2end/test_service_impl.h
  - test/cpp/end2end/xds/xds_end2end_test_lib.h
  - test/cpp/end2end/xds/xds_server.h
  - test/cpp/util/tls_test_utils.h
  src:
  - src/proto/grpc/testing/duplicate/echo_duplicate.proto
  - src/proto/grpc/testing/echo.proto
  - src/proto/grpc/testing/echo_messages.proto
  - src/proto/grpc/testing/simple_messages.proto
  - src/proto/grpc/testing/xds/v3/address.proto
  - src/proto/grpc/testing/xds/v3/ads.proto
  - src/proto/grpc/testing/xds/v3/base.proto
  - src/proto/grpc/testing/xds/v3/cluster.proto
  - src/proto/grpc/testing/xds/v3/config_source.proto
  - src/proto/grpc/testing/xds/v3/discovery.proto
  - src/proto/grpc/testing/xds/v3/endpoint.proto
  - src/proto/grpc/testing/xds/v3/expr.proto
  - src/proto/grpc/testing/xds/v3/extension.proto
  - src/proto/grpc/testing/xds/v3/http_connection_manager.proto
  - src/proto/grpc/testing/xds/v3/http_filter_rbac.proto
  - src/proto/grpc/testing/xds/v3/listener.proto
  - src/proto/grpc/testing/xds/v3/load_report.proto
  - src/proto/grpc/testing/xds/v3/lrs.proto
  - src/proto/grpc/testing/xds/v3/metadata.proto
  - src/proto/grpc/testing/xds/v3/orca_load_report.proto
  - src/proto/grpc/testing/xds/v3/outlier_detection.proto
  - src/proto/grpc/testing/xds/v3/path.proto
  - src/proto/grpc/testing/xds/v3/percent.proto
  - src/proto/grpc/testing/xds/v3/protocol.proto
  - src/proto/grpc/testing/xds/v3/range.proto
  - src/proto/grpc/testing/xds/v3/rbac.proto
  - src/proto/grpc/testing/xds/v3/regex.proto
  - src/proto/grpc/testing/xds/v3/route.proto
  - src/proto/grpc/testing/xds/v3/router.proto
  - src/proto/grpc/testing/xds/v3/string.proto
  - test/cpp/end2end/test_service_impl.cc
  - test/cpp/end2end/xds/xds_end2end_test_lib.cc
  - test/cpp/end2end/xds/xds_routing_end2end_test.cc
  - test/cpp/end2end/xds/xds_server.cc
  - test/cpp/util/tls_test_utils.cc
  deps:
  - grpc++_test_util
  platforms:
  - linux
  - posix
  - mac
external_proto_libraries:
- destination: third_party/envoy-api
  hash: 0fe4c68dea4423f5880c068abbcbc90ac4b98496cf2af15a1fe3fbc0fdb050fd
  proto_prefix: third_party/envoy-api/
  strip_prefix: data-plane-api-bf6154e482bbd5e6f64032993206e66b6116f2bd
  urls:
  - https://storage.googleapis.com/grpc-bazel-mirror/github.com/envoyproxy/data-plane-api/archive/bf6154e482bbd5e6f64032993206e66b6116f2bd.tar.gz
  - https://github.com/envoyproxy/data-plane-api/archive/bf6154e482bbd5e6f64032993206e66b6116f2bd.tar.gz
- destination: third_party/googleapis
  hash: 5bb6b0253ccf64b53d6c7249625a7e3f6c3bc6402abd52d3778bfa48258703a0
  proto_prefix: third_party/googleapis/
  strip_prefix: googleapis-2f9af297c84c55c8b871ba4495e01ade42476c92
  urls:
  - https://storage.googleapis.com/grpc-bazel-mirror/github.com/googleapis/googleapis/archive/2f9af297c84c55c8b871ba4495e01ade42476c92.tar.gz
  - https://github.com/googleapis/googleapis/archive/2f9af297c84c55c8b871ba4495e01ade42476c92.tar.gz
- destination: third_party/opencensus-proto/src
  hash: b7e13f0b4259e80c3070b583c2f39e53153085a6918718b1c710caf7037572b0
  proto_prefix: third_party/opencensus-proto/src/
  strip_prefix: opencensus-proto-0.3.0/src
  urls:
  - https://storage.googleapis.com/grpc-bazel-mirror/github.com/census-instrumentation/opencensus-proto/archive/v0.3.0.tar.gz
  - https://github.com/census-instrumentation/opencensus-proto/archive/v0.3.0.tar.gz
- destination: third_party/xds
  hash: 5bc8365613fe2f8ce6cc33959b7667b13b7fe56cb9d16ba740c06e1a7c4242fc
  proto_prefix: third_party/xds/
  strip_prefix: xds-cb28da3451f158a947dfc45090fe92b07b243bc1
  urls:
  - https://storage.googleapis.com/grpc-bazel-mirror/github.com/cncf/xds/archive/cb28da3451f158a947dfc45090fe92b07b243bc1.tar.gz
  - https://github.com/cncf/xds/archive/cb28da3451f158a947dfc45090fe92b07b243bc1.tar.gz
tests: []<|MERGE_RESOLUTION|>--- conflicted
+++ resolved
@@ -10777,18 +10777,6 @@
   build: test
   language: c++
   headers:
-<<<<<<< HEAD
-  - src/core/lib/promise/detail/promise_like.h
-  - src/core/lib/promise/detail/status.h
-  - src/core/lib/promise/poll.h
-  - src/core/lib/promise/try_concurrently.h
-  src:
-  - test/core/promise/try_concurrently_test.cc
-  deps:
-  - absl/meta:type_traits
-  - absl/status:statusor
-  - gpr
-=======
   - src/core/ext/upb-generated/google/protobuf/any.upb.h
   - src/core/ext/upb-generated/google/rpc/status.upb.h
   - src/core/lib/debug/trace.h
@@ -10869,7 +10857,6 @@
   - absl/utility:utility
   - gpr
   - upb
->>>>>>> 2820734f
   uses_polling: false
 - name: try_join_test
   gtest: true
