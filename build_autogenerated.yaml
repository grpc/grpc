filegroups: []
libs:
- name: address_sorting
  build: all
  language: c
  public_headers: []
  headers:
  - third_party/address_sorting/address_sorting_internal.h
  - third_party/address_sorting/include/address_sorting/address_sorting.h
  src:
  - third_party/address_sorting/address_sorting.c
  - third_party/address_sorting/address_sorting_posix.c
  - third_party/address_sorting/address_sorting_windows.c
  deps: []
- name: end2end_tests
  build: private
  language: c
  public_headers: []
  headers:
  - test/core/end2end/cq_verifier.h
  - test/core/end2end/data/ssl_test_data.h
  - test/core/end2end/end2end_tests.h
  - test/core/end2end/fixtures/http_proxy_fixture.h
  - test/core/end2end/fixtures/local_util.h
  - test/core/end2end/fixtures/proxy.h
  - test/core/end2end/tests/cancel_test_helpers.h
  - test/core/util/test_lb_policies.h
  src:
  - test/core/end2end/cq_verifier.cc
  - test/core/end2end/data/client_certs.cc
  - test/core/end2end/data/server1_cert.cc
  - test/core/end2end/data/server1_key.cc
  - test/core/end2end/data/test_root_cert.cc
  - test/core/end2end/end2end_test_utils.cc
  - test/core/end2end/end2end_tests.cc
  - test/core/end2end/fixtures/http_proxy_fixture.cc
  - test/core/end2end/fixtures/local_util.cc
  - test/core/end2end/fixtures/proxy.cc
  - test/core/end2end/tests/authority_not_supported.cc
  - test/core/end2end/tests/bad_hostname.cc
  - test/core/end2end/tests/bad_ping.cc
  - test/core/end2end/tests/binary_metadata.cc
  - test/core/end2end/tests/call_creds.cc
  - test/core/end2end/tests/call_host_override.cc
  - test/core/end2end/tests/cancel_after_accept.cc
  - test/core/end2end/tests/cancel_after_client_done.cc
  - test/core/end2end/tests/cancel_after_invoke.cc
  - test/core/end2end/tests/cancel_after_round_trip.cc
  - test/core/end2end/tests/cancel_before_invoke.cc
  - test/core/end2end/tests/cancel_in_a_vacuum.cc
  - test/core/end2end/tests/cancel_with_status.cc
  - test/core/end2end/tests/channelz.cc
  - test/core/end2end/tests/client_streaming.cc
  - test/core/end2end/tests/compressed_payload.cc
  - test/core/end2end/tests/connectivity.cc
  - test/core/end2end/tests/default_host.cc
  - test/core/end2end/tests/disappearing_server.cc
  - test/core/end2end/tests/empty_batch.cc
  - test/core/end2end/tests/filter_causes_close.cc
  - test/core/end2end/tests/filter_context.cc
  - test/core/end2end/tests/filter_init_fails.cc
  - test/core/end2end/tests/filter_latency.cc
  - test/core/end2end/tests/filter_status_code.cc
  - test/core/end2end/tests/filtered_metadata.cc
  - test/core/end2end/tests/graceful_server_shutdown.cc
  - test/core/end2end/tests/grpc_authz.cc
  - test/core/end2end/tests/high_initial_seqno.cc
  - test/core/end2end/tests/hpack_size.cc
  - test/core/end2end/tests/invoke_large_request.cc
  - test/core/end2end/tests/keepalive_timeout.cc
  - test/core/end2end/tests/large_metadata.cc
  - test/core/end2end/tests/max_concurrent_streams.cc
  - test/core/end2end/tests/max_connection_age.cc
  - test/core/end2end/tests/max_connection_idle.cc
  - test/core/end2end/tests/max_message_length.cc
  - test/core/end2end/tests/negative_deadline.cc
  - test/core/end2end/tests/no_logging.cc
  - test/core/end2end/tests/no_op.cc
  - test/core/end2end/tests/payload.cc
  - test/core/end2end/tests/ping.cc
  - test/core/end2end/tests/ping_pong_streaming.cc
  - test/core/end2end/tests/proxy_auth.cc
  - test/core/end2end/tests/registered_call.cc
  - test/core/end2end/tests/request_with_flags.cc
  - test/core/end2end/tests/request_with_payload.cc
  - test/core/end2end/tests/resource_quota_server.cc
  - test/core/end2end/tests/retry.cc
  - test/core/end2end/tests/retry_cancel_after_first_attempt_starts.cc
  - test/core/end2end/tests/retry_cancel_during_delay.cc
  - test/core/end2end/tests/retry_cancel_with_multiple_send_batches.cc
  - test/core/end2end/tests/retry_cancellation.cc
  - test/core/end2end/tests/retry_disabled.cc
  - test/core/end2end/tests/retry_exceeds_buffer_size_in_delay.cc
  - test/core/end2end/tests/retry_exceeds_buffer_size_in_initial_batch.cc
  - test/core/end2end/tests/retry_exceeds_buffer_size_in_subsequent_batch.cc
  - test/core/end2end/tests/retry_lb_drop.cc
  - test/core/end2end/tests/retry_lb_fail.cc
  - test/core/end2end/tests/retry_non_retriable_status.cc
  - test/core/end2end/tests/retry_non_retriable_status_before_recv_trailing_metadata_started.cc
  - test/core/end2end/tests/retry_per_attempt_recv_timeout.cc
  - test/core/end2end/tests/retry_per_attempt_recv_timeout_on_last_attempt.cc
  - test/core/end2end/tests/retry_recv_initial_metadata.cc
  - test/core/end2end/tests/retry_recv_message.cc
  - test/core/end2end/tests/retry_recv_message_replay.cc
  - test/core/end2end/tests/retry_recv_trailing_metadata_error.cc
  - test/core/end2end/tests/retry_send_initial_metadata_refs.cc
  - test/core/end2end/tests/retry_send_op_fails.cc
  - test/core/end2end/tests/retry_send_recv_batch.cc
  - test/core/end2end/tests/retry_server_pushback_delay.cc
  - test/core/end2end/tests/retry_server_pushback_disabled.cc
  - test/core/end2end/tests/retry_streaming.cc
  - test/core/end2end/tests/retry_streaming_after_commit.cc
  - test/core/end2end/tests/retry_streaming_succeeds_before_replay_finished.cc
  - test/core/end2end/tests/retry_throttled.cc
  - test/core/end2end/tests/retry_too_many_attempts.cc
  - test/core/end2end/tests/retry_transparent_goaway.cc
  - test/core/end2end/tests/retry_transparent_max_concurrent_streams.cc
  - test/core/end2end/tests/retry_transparent_not_sent_on_wire.cc
  - test/core/end2end/tests/retry_unref_before_finish.cc
  - test/core/end2end/tests/retry_unref_before_recv.cc
  - test/core/end2end/tests/server_finishes_request.cc
  - test/core/end2end/tests/server_streaming.cc
  - test/core/end2end/tests/shutdown_finishes_calls.cc
  - test/core/end2end/tests/shutdown_finishes_tags.cc
  - test/core/end2end/tests/simple_delayed_request.cc
  - test/core/end2end/tests/simple_metadata.cc
  - test/core/end2end/tests/simple_request.cc
  - test/core/end2end/tests/streaming_error_response.cc
  - test/core/end2end/tests/trailing_metadata.cc
  - test/core/end2end/tests/write_buffering.cc
  - test/core/end2end/tests/write_buffering_at_end.cc
  - test/core/util/test_lb_policies.cc
  deps:
  - grpc_authorization_provider
  - grpc_test_util
- name: gpr
  build: all
  language: c
  public_headers:
  - include/grpc/impl/codegen/atm.h
  - include/grpc/impl/codegen/atm_gcc_atomic.h
  - include/grpc/impl/codegen/atm_gcc_sync.h
  - include/grpc/impl/codegen/atm_windows.h
  - include/grpc/impl/codegen/fork.h
  - include/grpc/impl/codegen/gpr_slice.h
  - include/grpc/impl/codegen/gpr_types.h
  - include/grpc/impl/codegen/log.h
  - include/grpc/impl/codegen/port_platform.h
  - include/grpc/impl/codegen/sync.h
  - include/grpc/impl/codegen/sync_abseil.h
  - include/grpc/impl/codegen/sync_custom.h
  - include/grpc/impl/codegen/sync_generic.h
  - include/grpc/impl/codegen/sync_posix.h
  - include/grpc/impl/codegen/sync_windows.h
  - include/grpc/support/alloc.h
  - include/grpc/support/atm.h
  - include/grpc/support/atm_gcc_atomic.h
  - include/grpc/support/atm_gcc_sync.h
  - include/grpc/support/atm_windows.h
  - include/grpc/support/cpu.h
  - include/grpc/support/log.h
  - include/grpc/support/log_windows.h
  - include/grpc/support/port_platform.h
  - include/grpc/support/string_util.h
  - include/grpc/support/sync.h
  - include/grpc/support/sync_abseil.h
  - include/grpc/support/sync_custom.h
  - include/grpc/support/sync_generic.h
  - include/grpc/support/sync_posix.h
  - include/grpc/support/sync_windows.h
  - include/grpc/support/thd_id.h
  - include/grpc/support/time.h
  headers:
  - src/core/lib/gpr/alloc.h
  - src/core/lib/gpr/string.h
  - src/core/lib/gpr/time_precise.h
  - src/core/lib/gpr/tmpfile.h
  - src/core/lib/gpr/useful.h
  - src/core/lib/gprpp/construct_destruct.h
  - src/core/lib/gprpp/env.h
  - src/core/lib/gprpp/examine_stack.h
  - src/core/lib/gprpp/fork.h
  - src/core/lib/gprpp/global_config.h
  - src/core/lib/gprpp/global_config_custom.h
  - src/core/lib/gprpp/global_config_env.h
  - src/core/lib/gprpp/global_config_generic.h
  - src/core/lib/gprpp/host_port.h
  - src/core/lib/gprpp/memory.h
  - src/core/lib/gprpp/mpscq.h
  - src/core/lib/gprpp/no_destruct.h
  - src/core/lib/gprpp/stat.h
  - src/core/lib/gprpp/strerror.h
  - src/core/lib/gprpp/sync.h
  - src/core/lib/gprpp/tchar.h
  - src/core/lib/gprpp/thd.h
  - src/core/lib/gprpp/time_util.h
  src:
  - src/core/lib/gpr/alloc.cc
  - src/core/lib/gpr/atm.cc
  - src/core/lib/gpr/cpu_iphone.cc
  - src/core/lib/gpr/cpu_linux.cc
  - src/core/lib/gpr/cpu_posix.cc
  - src/core/lib/gpr/cpu_windows.cc
  - src/core/lib/gpr/log.cc
  - src/core/lib/gpr/log_android.cc
  - src/core/lib/gpr/log_linux.cc
  - src/core/lib/gpr/log_posix.cc
  - src/core/lib/gpr/log_windows.cc
  - src/core/lib/gpr/string.cc
  - src/core/lib/gpr/string_posix.cc
  - src/core/lib/gpr/string_util_windows.cc
  - src/core/lib/gpr/string_windows.cc
  - src/core/lib/gpr/sync.cc
  - src/core/lib/gpr/sync_abseil.cc
  - src/core/lib/gpr/sync_posix.cc
  - src/core/lib/gpr/sync_windows.cc
  - src/core/lib/gpr/time.cc
  - src/core/lib/gpr/time_posix.cc
  - src/core/lib/gpr/time_precise.cc
  - src/core/lib/gpr/time_windows.cc
  - src/core/lib/gpr/tmpfile_msys.cc
  - src/core/lib/gpr/tmpfile_posix.cc
  - src/core/lib/gpr/tmpfile_windows.cc
  - src/core/lib/gpr/wrap_memcpy.cc
  - src/core/lib/gprpp/env_linux.cc
  - src/core/lib/gprpp/env_posix.cc
  - src/core/lib/gprpp/env_windows.cc
  - src/core/lib/gprpp/examine_stack.cc
  - src/core/lib/gprpp/fork.cc
  - src/core/lib/gprpp/global_config_env.cc
  - src/core/lib/gprpp/host_port.cc
  - src/core/lib/gprpp/mpscq.cc
  - src/core/lib/gprpp/stat_posix.cc
  - src/core/lib/gprpp/stat_windows.cc
  - src/core/lib/gprpp/strerror.cc
  - src/core/lib/gprpp/tchar.cc
  - src/core/lib/gprpp/thd_posix.cc
  - src/core/lib/gprpp/thd_windows.cc
  - src/core/lib/gprpp/time_util.cc
  deps:
  - absl/base:base
  - absl/base:core_headers
  - absl/memory:memory
  - absl/random:random
  - absl/status:status
  - absl/strings:cord
  - absl/strings:str_format
  - absl/strings:strings
  - absl/synchronization:synchronization
  - absl/time:time
  - absl/types:optional
  - absl/types:variant
- name: grpc
  build: all
  language: c
  public_headers:
  - include/grpc/byte_buffer.h
  - include/grpc/byte_buffer_reader.h
  - include/grpc/census.h
  - include/grpc/compression.h
  - include/grpc/event_engine/endpoint_config.h
  - include/grpc/event_engine/event_engine.h
  - include/grpc/event_engine/internal/memory_allocator_impl.h
  - include/grpc/event_engine/memory_allocator.h
  - include/grpc/event_engine/memory_request.h
  - include/grpc/event_engine/port.h
  - include/grpc/event_engine/slice.h
  - include/grpc/event_engine/slice_buffer.h
  - include/grpc/fork.h
  - include/grpc/grpc.h
  - include/grpc/grpc_posix.h
  - include/grpc/grpc_security.h
  - include/grpc/grpc_security_constants.h
  - include/grpc/impl/codegen/atm.h
  - include/grpc/impl/codegen/atm_gcc_atomic.h
  - include/grpc/impl/codegen/atm_gcc_sync.h
  - include/grpc/impl/codegen/atm_windows.h
  - include/grpc/impl/codegen/byte_buffer.h
  - include/grpc/impl/codegen/byte_buffer_reader.h
  - include/grpc/impl/codegen/compression_types.h
  - include/grpc/impl/codegen/connectivity_state.h
  - include/grpc/impl/codegen/fork.h
  - include/grpc/impl/codegen/gpr_slice.h
  - include/grpc/impl/codegen/gpr_types.h
  - include/grpc/impl/codegen/grpc_types.h
  - include/grpc/impl/codegen/log.h
  - include/grpc/impl/codegen/port_platform.h
  - include/grpc/impl/codegen/propagation_bits.h
  - include/grpc/impl/codegen/slice.h
  - include/grpc/impl/codegen/status.h
  - include/grpc/impl/codegen/sync.h
  - include/grpc/impl/codegen/sync_abseil.h
  - include/grpc/impl/codegen/sync_custom.h
  - include/grpc/impl/codegen/sync_generic.h
  - include/grpc/impl/codegen/sync_posix.h
  - include/grpc/impl/codegen/sync_windows.h
  - include/grpc/load_reporting.h
  - include/grpc/slice.h
  - include/grpc/slice_buffer.h
  - include/grpc/status.h
  - include/grpc/support/alloc.h
  - include/grpc/support/atm_gcc_atomic.h
  - include/grpc/support/atm_gcc_sync.h
  - include/grpc/support/atm_windows.h
  - include/grpc/support/cpu.h
  - include/grpc/support/log.h
  - include/grpc/support/log_windows.h
  - include/grpc/support/port_platform.h
  - include/grpc/support/string_util.h
  - include/grpc/support/sync.h
  - include/grpc/support/sync_abseil.h
  - include/grpc/support/sync_custom.h
  - include/grpc/support/sync_generic.h
  - include/grpc/support/sync_posix.h
  - include/grpc/support/sync_windows.h
  - include/grpc/support/thd_id.h
  - include/grpc/support/time.h
  - include/grpc/support/workaround_list.h
  headers:
  - src/core/ext/filters/channel_idle/channel_idle_filter.h
  - src/core/ext/filters/channel_idle/idle_filter_state.h
  - src/core/ext/filters/client_channel/backend_metric.h
  - src/core/ext/filters/client_channel/backup_poller.h
  - src/core/ext/filters/client_channel/client_channel.h
  - src/core/ext/filters/client_channel/client_channel_channelz.h
  - src/core/ext/filters/client_channel/client_channel_factory.h
  - src/core/ext/filters/client_channel/client_channel_service_config.h
  - src/core/ext/filters/client_channel/config_selector.h
  - src/core/ext/filters/client_channel/connector.h
  - src/core/ext/filters/client_channel/dynamic_filters.h
  - src/core/ext/filters/client_channel/global_subchannel_pool.h
  - src/core/ext/filters/client_channel/health/health_check_client.h
  - src/core/ext/filters/client_channel/http_proxy.h
  - src/core/ext/filters/client_channel/lb_policy/address_filtering.h
  - src/core/ext/filters/client_channel/lb_policy/backend_metric_data.h
  - src/core/ext/filters/client_channel/lb_policy/child_policy_handler.h
  - src/core/ext/filters/client_channel/lb_policy/grpclb/client_load_reporting_filter.h
  - src/core/ext/filters/client_channel/lb_policy/grpclb/grpclb.h
  - src/core/ext/filters/client_channel/lb_policy/grpclb/grpclb_balancer_addresses.h
  - src/core/ext/filters/client_channel/lb_policy/grpclb/grpclb_client_stats.h
  - src/core/ext/filters/client_channel/lb_policy/grpclb/load_balancer_api.h
  - src/core/ext/filters/client_channel/lb_policy/oob_backend_metric.h
  - src/core/ext/filters/client_channel/lb_policy/outlier_detection/outlier_detection.h
  - src/core/ext/filters/client_channel/lb_policy/ring_hash/ring_hash.h
  - src/core/ext/filters/client_channel/lb_policy/subchannel_list.h
  - src/core/ext/filters/client_channel/lb_policy/xds/xds_attributes.h
  - src/core/ext/filters/client_channel/lb_policy/xds/xds_channel_args.h
  - src/core/ext/filters/client_channel/local_subchannel_pool.h
  - src/core/ext/filters/client_channel/resolver/dns/c_ares/grpc_ares_ev_driver.h
  - src/core/ext/filters/client_channel/resolver/dns/c_ares/grpc_ares_wrapper.h
  - src/core/ext/filters/client_channel/resolver/dns/dns_resolver_selection.h
  - src/core/ext/filters/client_channel/resolver/fake/fake_resolver.h
  - src/core/ext/filters/client_channel/resolver/polling_resolver.h
  - src/core/ext/filters/client_channel/resolver/xds/xds_resolver.h
  - src/core/ext/filters/client_channel/retry_filter.h
  - src/core/ext/filters/client_channel/retry_service_config.h
  - src/core/ext/filters/client_channel/retry_throttle.h
  - src/core/ext/filters/client_channel/subchannel.h
  - src/core/ext/filters/client_channel/subchannel_interface_internal.h
  - src/core/ext/filters/client_channel/subchannel_pool_interface.h
  - src/core/ext/filters/client_channel/subchannel_stream_client.h
  - src/core/ext/filters/deadline/deadline_filter.h
  - src/core/ext/filters/fault_injection/fault_injection_filter.h
  - src/core/ext/filters/fault_injection/fault_injection_service_config_parser.h
  - src/core/ext/filters/http/client/http_client_filter.h
  - src/core/ext/filters/http/client_authority_filter.h
  - src/core/ext/filters/http/message_compress/compression_filter.h
  - src/core/ext/filters/http/server/http_server_filter.h
  - src/core/ext/filters/message_size/message_size_filter.h
  - src/core/ext/filters/rbac/rbac_filter.h
  - src/core/ext/filters/rbac/rbac_service_config_parser.h
  - src/core/ext/filters/server_config_selector/server_config_selector.h
  - src/core/ext/filters/server_config_selector/server_config_selector_filter.h
  - src/core/ext/transport/chttp2/alpn/alpn.h
  - src/core/ext/transport/chttp2/client/chttp2_connector.h
  - src/core/ext/transport/chttp2/server/chttp2_server.h
  - src/core/ext/transport/chttp2/transport/bin_decoder.h
  - src/core/ext/transport/chttp2/transport/bin_encoder.h
  - src/core/ext/transport/chttp2/transport/chttp2_transport.h
  - src/core/ext/transport/chttp2/transport/context_list.h
  - src/core/ext/transport/chttp2/transport/decode_huff.h
  - src/core/ext/transport/chttp2/transport/flow_control.h
  - src/core/ext/transport/chttp2/transport/frame.h
  - src/core/ext/transport/chttp2/transport/frame_data.h
  - src/core/ext/transport/chttp2/transport/frame_goaway.h
  - src/core/ext/transport/chttp2/transport/frame_ping.h
  - src/core/ext/transport/chttp2/transport/frame_rst_stream.h
  - src/core/ext/transport/chttp2/transport/frame_settings.h
  - src/core/ext/transport/chttp2/transport/frame_window_update.h
  - src/core/ext/transport/chttp2/transport/hpack_constants.h
  - src/core/ext/transport/chttp2/transport/hpack_encoder.h
  - src/core/ext/transport/chttp2/transport/hpack_encoder_table.h
  - src/core/ext/transport/chttp2/transport/hpack_parser.h
  - src/core/ext/transport/chttp2/transport/hpack_parser_table.h
  - src/core/ext/transport/chttp2/transport/http2_settings.h
  - src/core/ext/transport/chttp2/transport/http_trace.h
  - src/core/ext/transport/chttp2/transport/huffsyms.h
  - src/core/ext/transport/chttp2/transport/internal.h
  - src/core/ext/transport/chttp2/transport/stream_map.h
  - src/core/ext/transport/chttp2/transport/varint.h
  - src/core/ext/transport/inproc/inproc_transport.h
  - src/core/ext/upb-generated/envoy/admin/v3/certs.upb.h
  - src/core/ext/upb-generated/envoy/admin/v3/clusters.upb.h
  - src/core/ext/upb-generated/envoy/admin/v3/config_dump.upb.h
  - src/core/ext/upb-generated/envoy/admin/v3/config_dump_shared.upb.h
  - src/core/ext/upb-generated/envoy/admin/v3/init_dump.upb.h
  - src/core/ext/upb-generated/envoy/admin/v3/listeners.upb.h
  - src/core/ext/upb-generated/envoy/admin/v3/memory.upb.h
  - src/core/ext/upb-generated/envoy/admin/v3/metrics.upb.h
  - src/core/ext/upb-generated/envoy/admin/v3/mutex_stats.upb.h
  - src/core/ext/upb-generated/envoy/admin/v3/server_info.upb.h
  - src/core/ext/upb-generated/envoy/admin/v3/tap.upb.h
  - src/core/ext/upb-generated/envoy/annotations/deprecation.upb.h
  - src/core/ext/upb-generated/envoy/annotations/resource.upb.h
  - src/core/ext/upb-generated/envoy/config/accesslog/v3/accesslog.upb.h
  - src/core/ext/upb-generated/envoy/config/bootstrap/v3/bootstrap.upb.h
  - src/core/ext/upb-generated/envoy/config/cluster/v3/circuit_breaker.upb.h
  - src/core/ext/upb-generated/envoy/config/cluster/v3/cluster.upb.h
  - src/core/ext/upb-generated/envoy/config/cluster/v3/filter.upb.h
  - src/core/ext/upb-generated/envoy/config/cluster/v3/outlier_detection.upb.h
  - src/core/ext/upb-generated/envoy/config/common/matcher/v3/matcher.upb.h
  - src/core/ext/upb-generated/envoy/config/core/v3/address.upb.h
  - src/core/ext/upb-generated/envoy/config/core/v3/backoff.upb.h
  - src/core/ext/upb-generated/envoy/config/core/v3/base.upb.h
  - src/core/ext/upb-generated/envoy/config/core/v3/config_source.upb.h
  - src/core/ext/upb-generated/envoy/config/core/v3/event_service_config.upb.h
  - src/core/ext/upb-generated/envoy/config/core/v3/extension.upb.h
  - src/core/ext/upb-generated/envoy/config/core/v3/grpc_method_list.upb.h
  - src/core/ext/upb-generated/envoy/config/core/v3/grpc_service.upb.h
  - src/core/ext/upb-generated/envoy/config/core/v3/health_check.upb.h
  - src/core/ext/upb-generated/envoy/config/core/v3/http_uri.upb.h
  - src/core/ext/upb-generated/envoy/config/core/v3/protocol.upb.h
  - src/core/ext/upb-generated/envoy/config/core/v3/proxy_protocol.upb.h
  - src/core/ext/upb-generated/envoy/config/core/v3/resolver.upb.h
  - src/core/ext/upb-generated/envoy/config/core/v3/socket_option.upb.h
  - src/core/ext/upb-generated/envoy/config/core/v3/substitution_format_string.upb.h
  - src/core/ext/upb-generated/envoy/config/core/v3/udp_socket_config.upb.h
  - src/core/ext/upb-generated/envoy/config/endpoint/v3/endpoint.upb.h
  - src/core/ext/upb-generated/envoy/config/endpoint/v3/endpoint_components.upb.h
  - src/core/ext/upb-generated/envoy/config/endpoint/v3/load_report.upb.h
  - src/core/ext/upb-generated/envoy/config/listener/v3/api_listener.upb.h
  - src/core/ext/upb-generated/envoy/config/listener/v3/listener.upb.h
  - src/core/ext/upb-generated/envoy/config/listener/v3/listener_components.upb.h
  - src/core/ext/upb-generated/envoy/config/listener/v3/quic_config.upb.h
  - src/core/ext/upb-generated/envoy/config/listener/v3/udp_listener_config.upb.h
  - src/core/ext/upb-generated/envoy/config/metrics/v3/metrics_service.upb.h
  - src/core/ext/upb-generated/envoy/config/metrics/v3/stats.upb.h
  - src/core/ext/upb-generated/envoy/config/overload/v3/overload.upb.h
  - src/core/ext/upb-generated/envoy/config/rbac/v3/rbac.upb.h
  - src/core/ext/upb-generated/envoy/config/route/v3/route.upb.h
  - src/core/ext/upb-generated/envoy/config/route/v3/route_components.upb.h
  - src/core/ext/upb-generated/envoy/config/route/v3/scoped_route.upb.h
  - src/core/ext/upb-generated/envoy/config/tap/v3/common.upb.h
  - src/core/ext/upb-generated/envoy/config/trace/v3/datadog.upb.h
  - src/core/ext/upb-generated/envoy/config/trace/v3/dynamic_ot.upb.h
  - src/core/ext/upb-generated/envoy/config/trace/v3/http_tracer.upb.h
  - src/core/ext/upb-generated/envoy/config/trace/v3/lightstep.upb.h
  - src/core/ext/upb-generated/envoy/config/trace/v3/opencensus.upb.h
  - src/core/ext/upb-generated/envoy/config/trace/v3/opentelemetry.upb.h
  - src/core/ext/upb-generated/envoy/config/trace/v3/service.upb.h
  - src/core/ext/upb-generated/envoy/config/trace/v3/skywalking.upb.h
  - src/core/ext/upb-generated/envoy/config/trace/v3/trace.upb.h
  - src/core/ext/upb-generated/envoy/config/trace/v3/xray.upb.h
  - src/core/ext/upb-generated/envoy/config/trace/v3/zipkin.upb.h
  - src/core/ext/upb-generated/envoy/extensions/clusters/aggregate/v3/cluster.upb.h
  - src/core/ext/upb-generated/envoy/extensions/filters/common/fault/v3/fault.upb.h
  - src/core/ext/upb-generated/envoy/extensions/filters/http/fault/v3/fault.upb.h
  - src/core/ext/upb-generated/envoy/extensions/filters/http/rbac/v3/rbac.upb.h
  - src/core/ext/upb-generated/envoy/extensions/filters/http/router/v3/router.upb.h
  - src/core/ext/upb-generated/envoy/extensions/filters/network/http_connection_manager/v3/http_connection_manager.upb.h
  - src/core/ext/upb-generated/envoy/extensions/load_balancing_policies/ring_hash/v3/ring_hash.upb.h
  - src/core/ext/upb-generated/envoy/extensions/load_balancing_policies/wrr_locality/v3/wrr_locality.upb.h
  - src/core/ext/upb-generated/envoy/extensions/transport_sockets/tls/v3/cert.upb.h
  - src/core/ext/upb-generated/envoy/extensions/transport_sockets/tls/v3/common.upb.h
  - src/core/ext/upb-generated/envoy/extensions/transport_sockets/tls/v3/secret.upb.h
  - src/core/ext/upb-generated/envoy/extensions/transport_sockets/tls/v3/tls.upb.h
  - src/core/ext/upb-generated/envoy/extensions/transport_sockets/tls/v3/tls_spiffe_validator_config.upb.h
  - src/core/ext/upb-generated/envoy/service/discovery/v3/ads.upb.h
  - src/core/ext/upb-generated/envoy/service/discovery/v3/discovery.upb.h
  - src/core/ext/upb-generated/envoy/service/load_stats/v3/lrs.upb.h
  - src/core/ext/upb-generated/envoy/service/status/v3/csds.upb.h
  - src/core/ext/upb-generated/envoy/type/http/v3/cookie.upb.h
  - src/core/ext/upb-generated/envoy/type/http/v3/path_transformation.upb.h
  - src/core/ext/upb-generated/envoy/type/matcher/v3/http_inputs.upb.h
  - src/core/ext/upb-generated/envoy/type/matcher/v3/metadata.upb.h
  - src/core/ext/upb-generated/envoy/type/matcher/v3/node.upb.h
  - src/core/ext/upb-generated/envoy/type/matcher/v3/number.upb.h
  - src/core/ext/upb-generated/envoy/type/matcher/v3/path.upb.h
  - src/core/ext/upb-generated/envoy/type/matcher/v3/regex.upb.h
  - src/core/ext/upb-generated/envoy/type/matcher/v3/string.upb.h
  - src/core/ext/upb-generated/envoy/type/matcher/v3/struct.upb.h
  - src/core/ext/upb-generated/envoy/type/matcher/v3/value.upb.h
  - src/core/ext/upb-generated/envoy/type/metadata/v3/metadata.upb.h
  - src/core/ext/upb-generated/envoy/type/tracing/v3/custom_tag.upb.h
  - src/core/ext/upb-generated/envoy/type/v3/hash_policy.upb.h
  - src/core/ext/upb-generated/envoy/type/v3/http.upb.h
  - src/core/ext/upb-generated/envoy/type/v3/http_status.upb.h
  - src/core/ext/upb-generated/envoy/type/v3/percent.upb.h
  - src/core/ext/upb-generated/envoy/type/v3/range.upb.h
  - src/core/ext/upb-generated/envoy/type/v3/ratelimit_strategy.upb.h
  - src/core/ext/upb-generated/envoy/type/v3/ratelimit_unit.upb.h
  - src/core/ext/upb-generated/envoy/type/v3/semantic_version.upb.h
  - src/core/ext/upb-generated/envoy/type/v3/token_bucket.upb.h
  - src/core/ext/upb-generated/google/api/annotations.upb.h
  - src/core/ext/upb-generated/google/api/expr/v1alpha1/checked.upb.h
  - src/core/ext/upb-generated/google/api/expr/v1alpha1/syntax.upb.h
  - src/core/ext/upb-generated/google/api/http.upb.h
  - src/core/ext/upb-generated/google/api/httpbody.upb.h
  - src/core/ext/upb-generated/google/protobuf/any.upb.h
  - src/core/ext/upb-generated/google/protobuf/descriptor.upb.h
  - src/core/ext/upb-generated/google/protobuf/duration.upb.h
  - src/core/ext/upb-generated/google/protobuf/empty.upb.h
  - src/core/ext/upb-generated/google/protobuf/struct.upb.h
  - src/core/ext/upb-generated/google/protobuf/timestamp.upb.h
  - src/core/ext/upb-generated/google/protobuf/wrappers.upb.h
  - src/core/ext/upb-generated/google/rpc/status.upb.h
  - src/core/ext/upb-generated/opencensus/proto/trace/v1/trace_config.upb.h
  - src/core/ext/upb-generated/src/proto/grpc/gcp/altscontext.upb.h
  - src/core/ext/upb-generated/src/proto/grpc/gcp/handshaker.upb.h
  - src/core/ext/upb-generated/src/proto/grpc/gcp/transport_security_common.upb.h
  - src/core/ext/upb-generated/src/proto/grpc/health/v1/health.upb.h
  - src/core/ext/upb-generated/src/proto/grpc/lb/v1/load_balancer.upb.h
  - src/core/ext/upb-generated/src/proto/grpc/lookup/v1/rls.upb.h
  - src/core/ext/upb-generated/src/proto/grpc/lookup/v1/rls_config.upb.h
  - src/core/ext/upb-generated/udpa/annotations/migrate.upb.h
  - src/core/ext/upb-generated/udpa/annotations/security.upb.h
  - src/core/ext/upb-generated/udpa/annotations/sensitive.upb.h
  - src/core/ext/upb-generated/udpa/annotations/status.upb.h
  - src/core/ext/upb-generated/udpa/annotations/versioning.upb.h
  - src/core/ext/upb-generated/validate/validate.upb.h
  - src/core/ext/upb-generated/xds/annotations/v3/migrate.upb.h
  - src/core/ext/upb-generated/xds/annotations/v3/security.upb.h
  - src/core/ext/upb-generated/xds/annotations/v3/sensitive.upb.h
  - src/core/ext/upb-generated/xds/annotations/v3/status.upb.h
  - src/core/ext/upb-generated/xds/annotations/v3/versioning.upb.h
  - src/core/ext/upb-generated/xds/core/v3/authority.upb.h
  - src/core/ext/upb-generated/xds/core/v3/collection_entry.upb.h
  - src/core/ext/upb-generated/xds/core/v3/context_params.upb.h
  - src/core/ext/upb-generated/xds/core/v3/extension.upb.h
  - src/core/ext/upb-generated/xds/core/v3/resource.upb.h
  - src/core/ext/upb-generated/xds/core/v3/resource_locator.upb.h
  - src/core/ext/upb-generated/xds/core/v3/resource_name.upb.h
  - src/core/ext/upb-generated/xds/data/orca/v3/orca_load_report.upb.h
  - src/core/ext/upb-generated/xds/service/orca/v3/orca.upb.h
  - src/core/ext/upb-generated/xds/type/matcher/v3/matcher.upb.h
  - src/core/ext/upb-generated/xds/type/matcher/v3/regex.upb.h
  - src/core/ext/upb-generated/xds/type/matcher/v3/string.upb.h
  - src/core/ext/upb-generated/xds/type/v3/typed_struct.upb.h
  - src/core/ext/upbdefs-generated/envoy/admin/v3/certs.upbdefs.h
  - src/core/ext/upbdefs-generated/envoy/admin/v3/clusters.upbdefs.h
  - src/core/ext/upbdefs-generated/envoy/admin/v3/config_dump.upbdefs.h
  - src/core/ext/upbdefs-generated/envoy/admin/v3/config_dump_shared.upbdefs.h
  - src/core/ext/upbdefs-generated/envoy/admin/v3/init_dump.upbdefs.h
  - src/core/ext/upbdefs-generated/envoy/admin/v3/listeners.upbdefs.h
  - src/core/ext/upbdefs-generated/envoy/admin/v3/memory.upbdefs.h
  - src/core/ext/upbdefs-generated/envoy/admin/v3/metrics.upbdefs.h
  - src/core/ext/upbdefs-generated/envoy/admin/v3/mutex_stats.upbdefs.h
  - src/core/ext/upbdefs-generated/envoy/admin/v3/server_info.upbdefs.h
  - src/core/ext/upbdefs-generated/envoy/admin/v3/tap.upbdefs.h
  - src/core/ext/upbdefs-generated/envoy/annotations/deprecation.upbdefs.h
  - src/core/ext/upbdefs-generated/envoy/annotations/resource.upbdefs.h
  - src/core/ext/upbdefs-generated/envoy/config/accesslog/v3/accesslog.upbdefs.h
  - src/core/ext/upbdefs-generated/envoy/config/bootstrap/v3/bootstrap.upbdefs.h
  - src/core/ext/upbdefs-generated/envoy/config/cluster/v3/circuit_breaker.upbdefs.h
  - src/core/ext/upbdefs-generated/envoy/config/cluster/v3/cluster.upbdefs.h
  - src/core/ext/upbdefs-generated/envoy/config/cluster/v3/filter.upbdefs.h
  - src/core/ext/upbdefs-generated/envoy/config/cluster/v3/outlier_detection.upbdefs.h
  - src/core/ext/upbdefs-generated/envoy/config/common/matcher/v3/matcher.upbdefs.h
  - src/core/ext/upbdefs-generated/envoy/config/core/v3/address.upbdefs.h
  - src/core/ext/upbdefs-generated/envoy/config/core/v3/backoff.upbdefs.h
  - src/core/ext/upbdefs-generated/envoy/config/core/v3/base.upbdefs.h
  - src/core/ext/upbdefs-generated/envoy/config/core/v3/config_source.upbdefs.h
  - src/core/ext/upbdefs-generated/envoy/config/core/v3/event_service_config.upbdefs.h
  - src/core/ext/upbdefs-generated/envoy/config/core/v3/extension.upbdefs.h
  - src/core/ext/upbdefs-generated/envoy/config/core/v3/grpc_method_list.upbdefs.h
  - src/core/ext/upbdefs-generated/envoy/config/core/v3/grpc_service.upbdefs.h
  - src/core/ext/upbdefs-generated/envoy/config/core/v3/health_check.upbdefs.h
  - src/core/ext/upbdefs-generated/envoy/config/core/v3/http_uri.upbdefs.h
  - src/core/ext/upbdefs-generated/envoy/config/core/v3/protocol.upbdefs.h
  - src/core/ext/upbdefs-generated/envoy/config/core/v3/proxy_protocol.upbdefs.h
  - src/core/ext/upbdefs-generated/envoy/config/core/v3/resolver.upbdefs.h
  - src/core/ext/upbdefs-generated/envoy/config/core/v3/socket_option.upbdefs.h
  - src/core/ext/upbdefs-generated/envoy/config/core/v3/substitution_format_string.upbdefs.h
  - src/core/ext/upbdefs-generated/envoy/config/core/v3/udp_socket_config.upbdefs.h
  - src/core/ext/upbdefs-generated/envoy/config/endpoint/v3/endpoint.upbdefs.h
  - src/core/ext/upbdefs-generated/envoy/config/endpoint/v3/endpoint_components.upbdefs.h
  - src/core/ext/upbdefs-generated/envoy/config/endpoint/v3/load_report.upbdefs.h
  - src/core/ext/upbdefs-generated/envoy/config/listener/v3/api_listener.upbdefs.h
  - src/core/ext/upbdefs-generated/envoy/config/listener/v3/listener.upbdefs.h
  - src/core/ext/upbdefs-generated/envoy/config/listener/v3/listener_components.upbdefs.h
  - src/core/ext/upbdefs-generated/envoy/config/listener/v3/quic_config.upbdefs.h
  - src/core/ext/upbdefs-generated/envoy/config/listener/v3/udp_listener_config.upbdefs.h
  - src/core/ext/upbdefs-generated/envoy/config/metrics/v3/metrics_service.upbdefs.h
  - src/core/ext/upbdefs-generated/envoy/config/metrics/v3/stats.upbdefs.h
  - src/core/ext/upbdefs-generated/envoy/config/overload/v3/overload.upbdefs.h
  - src/core/ext/upbdefs-generated/envoy/config/rbac/v3/rbac.upbdefs.h
  - src/core/ext/upbdefs-generated/envoy/config/route/v3/route.upbdefs.h
  - src/core/ext/upbdefs-generated/envoy/config/route/v3/route_components.upbdefs.h
  - src/core/ext/upbdefs-generated/envoy/config/route/v3/scoped_route.upbdefs.h
  - src/core/ext/upbdefs-generated/envoy/config/tap/v3/common.upbdefs.h
  - src/core/ext/upbdefs-generated/envoy/config/trace/v3/datadog.upbdefs.h
  - src/core/ext/upbdefs-generated/envoy/config/trace/v3/dynamic_ot.upbdefs.h
  - src/core/ext/upbdefs-generated/envoy/config/trace/v3/http_tracer.upbdefs.h
  - src/core/ext/upbdefs-generated/envoy/config/trace/v3/lightstep.upbdefs.h
  - src/core/ext/upbdefs-generated/envoy/config/trace/v3/opencensus.upbdefs.h
  - src/core/ext/upbdefs-generated/envoy/config/trace/v3/opentelemetry.upbdefs.h
  - src/core/ext/upbdefs-generated/envoy/config/trace/v3/service.upbdefs.h
  - src/core/ext/upbdefs-generated/envoy/config/trace/v3/skywalking.upbdefs.h
  - src/core/ext/upbdefs-generated/envoy/config/trace/v3/trace.upbdefs.h
  - src/core/ext/upbdefs-generated/envoy/config/trace/v3/xray.upbdefs.h
  - src/core/ext/upbdefs-generated/envoy/config/trace/v3/zipkin.upbdefs.h
  - src/core/ext/upbdefs-generated/envoy/extensions/clusters/aggregate/v3/cluster.upbdefs.h
  - src/core/ext/upbdefs-generated/envoy/extensions/filters/common/fault/v3/fault.upbdefs.h
  - src/core/ext/upbdefs-generated/envoy/extensions/filters/http/fault/v3/fault.upbdefs.h
  - src/core/ext/upbdefs-generated/envoy/extensions/filters/http/rbac/v3/rbac.upbdefs.h
  - src/core/ext/upbdefs-generated/envoy/extensions/filters/http/router/v3/router.upbdefs.h
  - src/core/ext/upbdefs-generated/envoy/extensions/filters/network/http_connection_manager/v3/http_connection_manager.upbdefs.h
  - src/core/ext/upbdefs-generated/envoy/extensions/transport_sockets/tls/v3/cert.upbdefs.h
  - src/core/ext/upbdefs-generated/envoy/extensions/transport_sockets/tls/v3/common.upbdefs.h
  - src/core/ext/upbdefs-generated/envoy/extensions/transport_sockets/tls/v3/secret.upbdefs.h
  - src/core/ext/upbdefs-generated/envoy/extensions/transport_sockets/tls/v3/tls.upbdefs.h
  - src/core/ext/upbdefs-generated/envoy/extensions/transport_sockets/tls/v3/tls_spiffe_validator_config.upbdefs.h
  - src/core/ext/upbdefs-generated/envoy/service/discovery/v3/ads.upbdefs.h
  - src/core/ext/upbdefs-generated/envoy/service/discovery/v3/discovery.upbdefs.h
  - src/core/ext/upbdefs-generated/envoy/service/load_stats/v3/lrs.upbdefs.h
  - src/core/ext/upbdefs-generated/envoy/service/status/v3/csds.upbdefs.h
  - src/core/ext/upbdefs-generated/envoy/type/http/v3/cookie.upbdefs.h
  - src/core/ext/upbdefs-generated/envoy/type/http/v3/path_transformation.upbdefs.h
  - src/core/ext/upbdefs-generated/envoy/type/matcher/v3/http_inputs.upbdefs.h
  - src/core/ext/upbdefs-generated/envoy/type/matcher/v3/metadata.upbdefs.h
  - src/core/ext/upbdefs-generated/envoy/type/matcher/v3/node.upbdefs.h
  - src/core/ext/upbdefs-generated/envoy/type/matcher/v3/number.upbdefs.h
  - src/core/ext/upbdefs-generated/envoy/type/matcher/v3/path.upbdefs.h
  - src/core/ext/upbdefs-generated/envoy/type/matcher/v3/regex.upbdefs.h
  - src/core/ext/upbdefs-generated/envoy/type/matcher/v3/string.upbdefs.h
  - src/core/ext/upbdefs-generated/envoy/type/matcher/v3/struct.upbdefs.h
  - src/core/ext/upbdefs-generated/envoy/type/matcher/v3/value.upbdefs.h
  - src/core/ext/upbdefs-generated/envoy/type/metadata/v3/metadata.upbdefs.h
  - src/core/ext/upbdefs-generated/envoy/type/tracing/v3/custom_tag.upbdefs.h
  - src/core/ext/upbdefs-generated/envoy/type/v3/hash_policy.upbdefs.h
  - src/core/ext/upbdefs-generated/envoy/type/v3/http.upbdefs.h
  - src/core/ext/upbdefs-generated/envoy/type/v3/http_status.upbdefs.h
  - src/core/ext/upbdefs-generated/envoy/type/v3/percent.upbdefs.h
  - src/core/ext/upbdefs-generated/envoy/type/v3/range.upbdefs.h
  - src/core/ext/upbdefs-generated/envoy/type/v3/ratelimit_strategy.upbdefs.h
  - src/core/ext/upbdefs-generated/envoy/type/v3/ratelimit_unit.upbdefs.h
  - src/core/ext/upbdefs-generated/envoy/type/v3/semantic_version.upbdefs.h
  - src/core/ext/upbdefs-generated/envoy/type/v3/token_bucket.upbdefs.h
  - src/core/ext/upbdefs-generated/google/api/annotations.upbdefs.h
  - src/core/ext/upbdefs-generated/google/api/expr/v1alpha1/checked.upbdefs.h
  - src/core/ext/upbdefs-generated/google/api/expr/v1alpha1/syntax.upbdefs.h
  - src/core/ext/upbdefs-generated/google/api/http.upbdefs.h
  - src/core/ext/upbdefs-generated/google/api/httpbody.upbdefs.h
  - src/core/ext/upbdefs-generated/google/protobuf/any.upbdefs.h
  - src/core/ext/upbdefs-generated/google/protobuf/descriptor.upbdefs.h
  - src/core/ext/upbdefs-generated/google/protobuf/duration.upbdefs.h
  - src/core/ext/upbdefs-generated/google/protobuf/empty.upbdefs.h
  - src/core/ext/upbdefs-generated/google/protobuf/struct.upbdefs.h
  - src/core/ext/upbdefs-generated/google/protobuf/timestamp.upbdefs.h
  - src/core/ext/upbdefs-generated/google/protobuf/wrappers.upbdefs.h
  - src/core/ext/upbdefs-generated/google/rpc/status.upbdefs.h
  - src/core/ext/upbdefs-generated/opencensus/proto/trace/v1/trace_config.upbdefs.h
  - src/core/ext/upbdefs-generated/src/proto/grpc/lookup/v1/rls_config.upbdefs.h
  - src/core/ext/upbdefs-generated/udpa/annotations/migrate.upbdefs.h
  - src/core/ext/upbdefs-generated/udpa/annotations/security.upbdefs.h
  - src/core/ext/upbdefs-generated/udpa/annotations/sensitive.upbdefs.h
  - src/core/ext/upbdefs-generated/udpa/annotations/status.upbdefs.h
  - src/core/ext/upbdefs-generated/udpa/annotations/versioning.upbdefs.h
  - src/core/ext/upbdefs-generated/validate/validate.upbdefs.h
  - src/core/ext/upbdefs-generated/xds/annotations/v3/migrate.upbdefs.h
  - src/core/ext/upbdefs-generated/xds/annotations/v3/security.upbdefs.h
  - src/core/ext/upbdefs-generated/xds/annotations/v3/sensitive.upbdefs.h
  - src/core/ext/upbdefs-generated/xds/annotations/v3/status.upbdefs.h
  - src/core/ext/upbdefs-generated/xds/annotations/v3/versioning.upbdefs.h
  - src/core/ext/upbdefs-generated/xds/core/v3/authority.upbdefs.h
  - src/core/ext/upbdefs-generated/xds/core/v3/collection_entry.upbdefs.h
  - src/core/ext/upbdefs-generated/xds/core/v3/context_params.upbdefs.h
  - src/core/ext/upbdefs-generated/xds/core/v3/extension.upbdefs.h
  - src/core/ext/upbdefs-generated/xds/core/v3/resource.upbdefs.h
  - src/core/ext/upbdefs-generated/xds/core/v3/resource_locator.upbdefs.h
  - src/core/ext/upbdefs-generated/xds/core/v3/resource_name.upbdefs.h
  - src/core/ext/upbdefs-generated/xds/type/matcher/v3/matcher.upbdefs.h
  - src/core/ext/upbdefs-generated/xds/type/matcher/v3/regex.upbdefs.h
  - src/core/ext/upbdefs-generated/xds/type/matcher/v3/string.upbdefs.h
  - src/core/ext/upbdefs-generated/xds/type/v3/typed_struct.upbdefs.h
  - src/core/ext/xds/certificate_provider_store.h
  - src/core/ext/xds/file_watcher_certificate_provider_factory.h
  - src/core/ext/xds/upb_utils.h
  - src/core/ext/xds/xds_api.h
  - src/core/ext/xds/xds_bootstrap.h
  - src/core/ext/xds/xds_bootstrap_grpc.h
  - src/core/ext/xds/xds_certificate_provider.h
  - src/core/ext/xds/xds_channel_args.h
  - src/core/ext/xds/xds_channel_stack_modifier.h
  - src/core/ext/xds/xds_client.h
  - src/core/ext/xds/xds_client_grpc.h
  - src/core/ext/xds/xds_client_stats.h
  - src/core/ext/xds/xds_cluster.h
  - src/core/ext/xds/xds_cluster_specifier_plugin.h
  - src/core/ext/xds/xds_common_types.h
  - src/core/ext/xds/xds_endpoint.h
  - src/core/ext/xds/xds_http_fault_filter.h
  - src/core/ext/xds/xds_http_filters.h
  - src/core/ext/xds/xds_http_rbac_filter.h
  - src/core/ext/xds/xds_lb_policy_registry.h
  - src/core/ext/xds/xds_listener.h
  - src/core/ext/xds/xds_resource_type.h
  - src/core/ext/xds/xds_resource_type_impl.h
  - src/core/ext/xds/xds_route_config.h
  - src/core/ext/xds/xds_routing.h
  - src/core/ext/xds/xds_transport.h
  - src/core/ext/xds/xds_transport_grpc.h
  - src/core/lib/address_utils/parse_address.h
  - src/core/lib/address_utils/sockaddr_utils.h
  - src/core/lib/avl/avl.h
  - src/core/lib/backoff/backoff.h
  - src/core/lib/channel/call_finalization.h
  - src/core/lib/channel/call_tracer.h
  - src/core/lib/channel/channel_args.h
  - src/core/lib/channel/channel_args_preconditioning.h
  - src/core/lib/channel/channel_fwd.h
  - src/core/lib/channel/channel_stack.h
  - src/core/lib/channel/channel_stack_builder.h
  - src/core/lib/channel/channel_stack_builder_impl.h
  - src/core/lib/channel/channel_trace.h
  - src/core/lib/channel/channelz.h
  - src/core/lib/channel/channelz_registry.h
  - src/core/lib/channel/connected_channel.h
  - src/core/lib/channel/context.h
  - src/core/lib/channel/promise_based_filter.h
  - src/core/lib/channel/status_util.h
  - src/core/lib/compression/compression_internal.h
  - src/core/lib/compression/message_compress.h
  - src/core/lib/config/core_configuration.h
  - src/core/lib/debug/event_log.h
  - src/core/lib/debug/histogram_view.h
  - src/core/lib/debug/stats.h
  - src/core/lib/debug/stats_data.h
  - src/core/lib/debug/trace.h
  - src/core/lib/event_engine/channel_args_endpoint_config.h
  - src/core/lib/event_engine/common_closures.h
  - src/core/lib/event_engine/default_event_engine.h
  - src/core/lib/event_engine/default_event_engine_factory.h
  - src/core/lib/event_engine/executor/executor.h
  - src/core/lib/event_engine/forkable.h
  - src/core/lib/event_engine/handle_containers.h
  - src/core/lib/event_engine/poller.h
  - src/core/lib/event_engine/posix_engine/ev_epoll1_linux.h
  - src/core/lib/event_engine/posix_engine/ev_poll_posix.h
  - src/core/lib/event_engine/posix_engine/event_poller.h
  - src/core/lib/event_engine/posix_engine/event_poller_posix_default.h
  - src/core/lib/event_engine/posix_engine/internal_errqueue.h
  - src/core/lib/event_engine/posix_engine/lockfree_event.h
  - src/core/lib/event_engine/posix_engine/posix_endpoint.h
  - src/core/lib/event_engine/posix_engine/posix_engine.h
  - src/core/lib/event_engine/posix_engine/posix_engine_closure.h
  - src/core/lib/event_engine/posix_engine/posix_engine_listener.h
  - src/core/lib/event_engine/posix_engine/posix_engine_listener_utils.h
  - src/core/lib/event_engine/posix_engine/tcp_socket_utils.h
  - src/core/lib/event_engine/posix_engine/timer.h
  - src/core/lib/event_engine/posix_engine/timer_heap.h
  - src/core/lib/event_engine/posix_engine/timer_manager.h
  - src/core/lib/event_engine/posix_engine/traced_buffer_list.h
  - src/core/lib/event_engine/posix_engine/wakeup_fd_eventfd.h
  - src/core/lib/event_engine/posix_engine/wakeup_fd_pipe.h
  - src/core/lib/event_engine/posix_engine/wakeup_fd_posix.h
  - src/core/lib/event_engine/posix_engine/wakeup_fd_posix_default.h
  - src/core/lib/event_engine/socket_notifier.h
  - src/core/lib/event_engine/thread_pool.h
  - src/core/lib/event_engine/time_util.h
  - src/core/lib/event_engine/trace.h
  - src/core/lib/event_engine/utils.h
  - src/core/lib/event_engine/windows/iocp.h
  - src/core/lib/event_engine/windows/win_socket.h
  - src/core/lib/event_engine/windows/windows_engine.h
  - src/core/lib/experiments/config.h
  - src/core/lib/experiments/experiments.h
  - src/core/lib/gpr/spinlock.h
  - src/core/lib/gprpp/atomic_utils.h
  - src/core/lib/gprpp/bitset.h
  - src/core/lib/gprpp/chunked_vector.h
  - src/core/lib/gprpp/cpp_impl_of.h
  - src/core/lib/gprpp/debug_location.h
  - src/core/lib/gprpp/dual_ref_counted.h
  - src/core/lib/gprpp/load_file.h
  - src/core/lib/gprpp/manual_constructor.h
  - src/core/lib/gprpp/match.h
  - src/core/lib/gprpp/notification.h
  - src/core/lib/gprpp/orphanable.h
  - src/core/lib/gprpp/overload.h
  - src/core/lib/gprpp/packed_table.h
  - src/core/lib/gprpp/per_cpu.h
  - src/core/lib/gprpp/ref_counted.h
  - src/core/lib/gprpp/ref_counted_ptr.h
  - src/core/lib/gprpp/single_set_ptr.h
  - src/core/lib/gprpp/sorted_pack.h
  - src/core/lib/gprpp/status_helper.h
  - src/core/lib/gprpp/table.h
  - src/core/lib/gprpp/time.h
  - src/core/lib/gprpp/time_averaged_stats.h
  - src/core/lib/gprpp/unique_type_name.h
  - src/core/lib/gprpp/validation_errors.h
  - src/core/lib/gprpp/work_serializer.h
  - src/core/lib/handshaker/proxy_mapper.h
  - src/core/lib/handshaker/proxy_mapper_registry.h
  - src/core/lib/http/format_request.h
  - src/core/lib/http/httpcli.h
  - src/core/lib/http/httpcli_ssl_credentials.h
  - src/core/lib/http/parser.h
  - src/core/lib/iomgr/block_annotate.h
  - src/core/lib/iomgr/buffer_list.h
  - src/core/lib/iomgr/call_combiner.h
  - src/core/lib/iomgr/cfstream_handle.h
  - src/core/lib/iomgr/closure.h
  - src/core/lib/iomgr/combiner.h
  - src/core/lib/iomgr/dynamic_annotations.h
  - src/core/lib/iomgr/endpoint.h
  - src/core/lib/iomgr/endpoint_cfstream.h
  - src/core/lib/iomgr/endpoint_pair.h
  - src/core/lib/iomgr/error.h
  - src/core/lib/iomgr/error_cfstream.h
  - src/core/lib/iomgr/ev_apple.h
  - src/core/lib/iomgr/ev_epoll1_linux.h
  - src/core/lib/iomgr/ev_poll_posix.h
  - src/core/lib/iomgr/ev_posix.h
  - src/core/lib/iomgr/exec_ctx.h
  - src/core/lib/iomgr/executor.h
  - src/core/lib/iomgr/gethostname.h
  - src/core/lib/iomgr/grpc_if_nametoindex.h
  - src/core/lib/iomgr/internal_errqueue.h
  - src/core/lib/iomgr/iocp_windows.h
  - src/core/lib/iomgr/iomgr.h
  - src/core/lib/iomgr/iomgr_fwd.h
  - src/core/lib/iomgr/iomgr_internal.h
  - src/core/lib/iomgr/load_file.h
  - src/core/lib/iomgr/lockfree_event.h
  - src/core/lib/iomgr/nameser.h
  - src/core/lib/iomgr/polling_entity.h
  - src/core/lib/iomgr/pollset.h
  - src/core/lib/iomgr/pollset_set.h
  - src/core/lib/iomgr/pollset_set_windows.h
  - src/core/lib/iomgr/pollset_windows.h
  - src/core/lib/iomgr/port.h
  - src/core/lib/iomgr/python_util.h
  - src/core/lib/iomgr/resolve_address.h
  - src/core/lib/iomgr/resolve_address_impl.h
  - src/core/lib/iomgr/resolve_address_posix.h
  - src/core/lib/iomgr/resolve_address_windows.h
  - src/core/lib/iomgr/resolved_address.h
  - src/core/lib/iomgr/sockaddr.h
  - src/core/lib/iomgr/sockaddr_posix.h
  - src/core/lib/iomgr/sockaddr_windows.h
  - src/core/lib/iomgr/socket_factory_posix.h
  - src/core/lib/iomgr/socket_mutator.h
  - src/core/lib/iomgr/socket_utils.h
  - src/core/lib/iomgr/socket_utils_posix.h
  - src/core/lib/iomgr/socket_windows.h
  - src/core/lib/iomgr/tcp_client.h
  - src/core/lib/iomgr/tcp_client_posix.h
  - src/core/lib/iomgr/tcp_posix.h
  - src/core/lib/iomgr/tcp_server.h
  - src/core/lib/iomgr/tcp_server_utils_posix.h
  - src/core/lib/iomgr/tcp_windows.h
  - src/core/lib/iomgr/timer.h
  - src/core/lib/iomgr/timer_generic.h
  - src/core/lib/iomgr/timer_heap.h
  - src/core/lib/iomgr/timer_manager.h
  - src/core/lib/iomgr/unix_sockets_posix.h
  - src/core/lib/iomgr/wakeup_fd_pipe.h
  - src/core/lib/iomgr/wakeup_fd_posix.h
  - src/core/lib/json/json.h
  - src/core/lib/json/json_args.h
  - src/core/lib/json/json_channel_args.h
  - src/core/lib/json/json_object_loader.h
  - src/core/lib/json/json_util.h
  - src/core/lib/load_balancing/lb_policy.h
  - src/core/lib/load_balancing/lb_policy_factory.h
  - src/core/lib/load_balancing/lb_policy_registry.h
  - src/core/lib/load_balancing/subchannel_interface.h
  - src/core/lib/matchers/matchers.h
  - src/core/lib/promise/activity.h
  - src/core/lib/promise/arena_promise.h
  - src/core/lib/promise/context.h
  - src/core/lib/promise/detail/basic_seq.h
  - src/core/lib/promise/detail/promise_factory.h
  - src/core/lib/promise/detail/promise_like.h
  - src/core/lib/promise/detail/status.h
  - src/core/lib/promise/detail/switch.h
  - src/core/lib/promise/exec_ctx_wakeup_scheduler.h
  - src/core/lib/promise/for_each.h
  - src/core/lib/promise/intra_activity_waiter.h
  - src/core/lib/promise/latch.h
  - src/core/lib/promise/loop.h
  - src/core/lib/promise/map.h
  - src/core/lib/promise/map_pipe.h
  - src/core/lib/promise/pipe.h
  - src/core/lib/promise/poll.h
  - src/core/lib/promise/promise.h
  - src/core/lib/promise/race.h
  - src/core/lib/promise/seq.h
  - src/core/lib/promise/sleep.h
  - src/core/lib/promise/try_concurrently.h
  - src/core/lib/promise/try_seq.h
  - src/core/lib/resolver/resolver.h
  - src/core/lib/resolver/resolver_factory.h
  - src/core/lib/resolver/resolver_registry.h
  - src/core/lib/resolver/server_address.h
  - src/core/lib/resource_quota/api.h
  - src/core/lib/resource_quota/arena.h
  - src/core/lib/resource_quota/memory_quota.h
  - src/core/lib/resource_quota/periodic_update.h
  - src/core/lib/resource_quota/resource_quota.h
  - src/core/lib/resource_quota/thread_quota.h
  - src/core/lib/resource_quota/trace.h
  - src/core/lib/security/authorization/authorization_engine.h
  - src/core/lib/security/authorization/authorization_policy_provider.h
  - src/core/lib/security/authorization/evaluate_args.h
  - src/core/lib/security/authorization/grpc_authorization_engine.h
  - src/core/lib/security/authorization/grpc_server_authz_filter.h
  - src/core/lib/security/authorization/matchers.h
  - src/core/lib/security/authorization/rbac_policy.h
  - src/core/lib/security/certificate_provider/certificate_provider_factory.h
  - src/core/lib/security/certificate_provider/certificate_provider_registry.h
  - src/core/lib/security/context/security_context.h
  - src/core/lib/security/credentials/alts/alts_credentials.h
  - src/core/lib/security/credentials/alts/check_gcp_environment.h
  - src/core/lib/security/credentials/alts/grpc_alts_credentials_options.h
  - src/core/lib/security/credentials/call_creds_util.h
  - src/core/lib/security/credentials/channel_creds_registry.h
  - src/core/lib/security/credentials/composite/composite_credentials.h
  - src/core/lib/security/credentials/credentials.h
  - src/core/lib/security/credentials/external/aws_external_account_credentials.h
  - src/core/lib/security/credentials/external/aws_request_signer.h
  - src/core/lib/security/credentials/external/external_account_credentials.h
  - src/core/lib/security/credentials/external/file_external_account_credentials.h
  - src/core/lib/security/credentials/external/url_external_account_credentials.h
  - src/core/lib/security/credentials/fake/fake_credentials.h
  - src/core/lib/security/credentials/google_default/google_default_credentials.h
  - src/core/lib/security/credentials/iam/iam_credentials.h
  - src/core/lib/security/credentials/insecure/insecure_credentials.h
  - src/core/lib/security/credentials/jwt/json_token.h
  - src/core/lib/security/credentials/jwt/jwt_credentials.h
  - src/core/lib/security/credentials/jwt/jwt_verifier.h
  - src/core/lib/security/credentials/local/local_credentials.h
  - src/core/lib/security/credentials/oauth2/oauth2_credentials.h
  - src/core/lib/security/credentials/plugin/plugin_credentials.h
  - src/core/lib/security/credentials/ssl/ssl_credentials.h
  - src/core/lib/security/credentials/tls/grpc_tls_certificate_distributor.h
  - src/core/lib/security/credentials/tls/grpc_tls_certificate_provider.h
  - src/core/lib/security/credentials/tls/grpc_tls_certificate_verifier.h
  - src/core/lib/security/credentials/tls/grpc_tls_credentials_options.h
  - src/core/lib/security/credentials/tls/tls_credentials.h
  - src/core/lib/security/credentials/tls/tls_utils.h
  - src/core/lib/security/credentials/xds/xds_credentials.h
  - src/core/lib/security/security_connector/alts/alts_security_connector.h
  - src/core/lib/security/security_connector/fake/fake_security_connector.h
  - src/core/lib/security/security_connector/insecure/insecure_security_connector.h
  - src/core/lib/security/security_connector/load_system_roots.h
  - src/core/lib/security/security_connector/load_system_roots_supported.h
  - src/core/lib/security/security_connector/local/local_security_connector.h
  - src/core/lib/security/security_connector/security_connector.h
  - src/core/lib/security/security_connector/ssl/ssl_security_connector.h
  - src/core/lib/security/security_connector/ssl_utils.h
  - src/core/lib/security/security_connector/ssl_utils_config.h
  - src/core/lib/security/security_connector/tls/tls_security_connector.h
  - src/core/lib/security/transport/auth_filters.h
  - src/core/lib/security/transport/secure_endpoint.h
  - src/core/lib/security/transport/security_handshaker.h
  - src/core/lib/security/transport/tsi_error.h
  - src/core/lib/security/util/json_util.h
  - src/core/lib/service_config/service_config.h
  - src/core/lib/service_config/service_config_call_data.h
  - src/core/lib/service_config/service_config_impl.h
  - src/core/lib/service_config/service_config_parser.h
  - src/core/lib/slice/b64.h
  - src/core/lib/slice/percent_encoding.h
  - src/core/lib/slice/slice.h
  - src/core/lib/slice/slice_buffer.h
  - src/core/lib/slice/slice_internal.h
  - src/core/lib/slice/slice_refcount.h
  - src/core/lib/slice/slice_string_helpers.h
  - src/core/lib/surface/api_trace.h
  - src/core/lib/surface/builtins.h
  - src/core/lib/surface/call.h
  - src/core/lib/surface/call_test_only.h
  - src/core/lib/surface/call_trace.h
  - src/core/lib/surface/channel.h
  - src/core/lib/surface/channel_init.h
  - src/core/lib/surface/channel_stack_type.h
  - src/core/lib/surface/completion_queue.h
  - src/core/lib/surface/completion_queue_factory.h
  - src/core/lib/surface/event_string.h
  - src/core/lib/surface/init.h
  - src/core/lib/surface/init_internally.h
  - src/core/lib/surface/lame_client.h
  - src/core/lib/surface/server.h
  - src/core/lib/surface/validate_metadata.h
  - src/core/lib/transport/bdp_estimator.h
  - src/core/lib/transport/connectivity_state.h
  - src/core/lib/transport/error_utils.h
  - src/core/lib/transport/handshaker.h
  - src/core/lib/transport/handshaker_factory.h
  - src/core/lib/transport/handshaker_registry.h
  - src/core/lib/transport/http2_errors.h
  - src/core/lib/transport/http_connect_handshaker.h
  - src/core/lib/transport/metadata_batch.h
  - src/core/lib/transport/parsed_metadata.h
  - src/core/lib/transport/pid_controller.h
  - src/core/lib/transport/status_conversion.h
  - src/core/lib/transport/tcp_connect_handshaker.h
  - src/core/lib/transport/timeout_encoding.h
  - src/core/lib/transport/transport.h
  - src/core/lib/transport/transport_fwd.h
  - src/core/lib/transport/transport_impl.h
  - src/core/lib/uri/uri_parser.h
  - src/core/tsi/alts/crypt/gsec.h
  - src/core/tsi/alts/frame_protector/alts_counter.h
  - src/core/tsi/alts/frame_protector/alts_crypter.h
  - src/core/tsi/alts/frame_protector/alts_frame_protector.h
  - src/core/tsi/alts/frame_protector/alts_record_protocol_crypter_common.h
  - src/core/tsi/alts/frame_protector/frame_handler.h
  - src/core/tsi/alts/handshaker/alts_handshaker_client.h
  - src/core/tsi/alts/handshaker/alts_shared_resource.h
  - src/core/tsi/alts/handshaker/alts_tsi_handshaker.h
  - src/core/tsi/alts/handshaker/alts_tsi_handshaker_private.h
  - src/core/tsi/alts/handshaker/alts_tsi_utils.h
  - src/core/tsi/alts/handshaker/transport_security_common_api.h
  - src/core/tsi/alts/zero_copy_frame_protector/alts_grpc_integrity_only_record_protocol.h
  - src/core/tsi/alts/zero_copy_frame_protector/alts_grpc_privacy_integrity_record_protocol.h
  - src/core/tsi/alts/zero_copy_frame_protector/alts_grpc_record_protocol.h
  - src/core/tsi/alts/zero_copy_frame_protector/alts_grpc_record_protocol_common.h
  - src/core/tsi/alts/zero_copy_frame_protector/alts_iovec_record_protocol.h
  - src/core/tsi/alts/zero_copy_frame_protector/alts_zero_copy_grpc_protector.h
  - src/core/tsi/fake_transport_security.h
  - src/core/tsi/local_transport_security.h
  - src/core/tsi/ssl/key_logging/ssl_key_logging.h
  - src/core/tsi/ssl/session_cache/ssl_session.h
  - src/core/tsi/ssl/session_cache/ssl_session_cache.h
  - src/core/tsi/ssl_transport_security.h
  - src/core/tsi/ssl_types.h
  - src/core/tsi/transport_security.h
  - src/core/tsi/transport_security_grpc.h
  - src/core/tsi/transport_security_interface.h
  - third_party/xxhash/xxhash.h
  src:
  - src/core/ext/filters/census/grpc_context.cc
  - src/core/ext/filters/channel_idle/channel_idle_filter.cc
  - src/core/ext/filters/channel_idle/idle_filter_state.cc
  - src/core/ext/filters/client_channel/backend_metric.cc
  - src/core/ext/filters/client_channel/backup_poller.cc
  - src/core/ext/filters/client_channel/channel_connectivity.cc
  - src/core/ext/filters/client_channel/client_channel.cc
  - src/core/ext/filters/client_channel/client_channel_channelz.cc
  - src/core/ext/filters/client_channel/client_channel_factory.cc
  - src/core/ext/filters/client_channel/client_channel_plugin.cc
  - src/core/ext/filters/client_channel/client_channel_service_config.cc
  - src/core/ext/filters/client_channel/config_selector.cc
  - src/core/ext/filters/client_channel/dynamic_filters.cc
  - src/core/ext/filters/client_channel/global_subchannel_pool.cc
  - src/core/ext/filters/client_channel/health/health_check_client.cc
  - src/core/ext/filters/client_channel/http_proxy.cc
  - src/core/ext/filters/client_channel/lb_policy/address_filtering.cc
  - src/core/ext/filters/client_channel/lb_policy/child_policy_handler.cc
  - src/core/ext/filters/client_channel/lb_policy/grpclb/client_load_reporting_filter.cc
  - src/core/ext/filters/client_channel/lb_policy/grpclb/grpclb.cc
  - src/core/ext/filters/client_channel/lb_policy/grpclb/grpclb_balancer_addresses.cc
  - src/core/ext/filters/client_channel/lb_policy/grpclb/grpclb_client_stats.cc
  - src/core/ext/filters/client_channel/lb_policy/grpclb/load_balancer_api.cc
  - src/core/ext/filters/client_channel/lb_policy/oob_backend_metric.cc
  - src/core/ext/filters/client_channel/lb_policy/outlier_detection/outlier_detection.cc
  - src/core/ext/filters/client_channel/lb_policy/pick_first/pick_first.cc
  - src/core/ext/filters/client_channel/lb_policy/priority/priority.cc
  - src/core/ext/filters/client_channel/lb_policy/ring_hash/ring_hash.cc
  - src/core/ext/filters/client_channel/lb_policy/rls/rls.cc
  - src/core/ext/filters/client_channel/lb_policy/round_robin/round_robin.cc
  - src/core/ext/filters/client_channel/lb_policy/weighted_target/weighted_target.cc
  - src/core/ext/filters/client_channel/lb_policy/xds/cds.cc
  - src/core/ext/filters/client_channel/lb_policy/xds/xds_attributes.cc
  - src/core/ext/filters/client_channel/lb_policy/xds/xds_cluster_impl.cc
  - src/core/ext/filters/client_channel/lb_policy/xds/xds_cluster_manager.cc
  - src/core/ext/filters/client_channel/lb_policy/xds/xds_cluster_resolver.cc
  - src/core/ext/filters/client_channel/lb_policy/xds/xds_wrr_locality.cc
  - src/core/ext/filters/client_channel/local_subchannel_pool.cc
  - src/core/ext/filters/client_channel/resolver/binder/binder_resolver.cc
  - src/core/ext/filters/client_channel/resolver/dns/c_ares/dns_resolver_ares.cc
  - src/core/ext/filters/client_channel/resolver/dns/c_ares/grpc_ares_ev_driver_posix.cc
  - src/core/ext/filters/client_channel/resolver/dns/c_ares/grpc_ares_ev_driver_windows.cc
  - src/core/ext/filters/client_channel/resolver/dns/c_ares/grpc_ares_wrapper.cc
  - src/core/ext/filters/client_channel/resolver/dns/c_ares/grpc_ares_wrapper_posix.cc
  - src/core/ext/filters/client_channel/resolver/dns/c_ares/grpc_ares_wrapper_windows.cc
  - src/core/ext/filters/client_channel/resolver/dns/dns_resolver_selection.cc
  - src/core/ext/filters/client_channel/resolver/dns/native/dns_resolver.cc
  - src/core/ext/filters/client_channel/resolver/fake/fake_resolver.cc
  - src/core/ext/filters/client_channel/resolver/google_c2p/google_c2p_resolver.cc
  - src/core/ext/filters/client_channel/resolver/polling_resolver.cc
  - src/core/ext/filters/client_channel/resolver/sockaddr/sockaddr_resolver.cc
  - src/core/ext/filters/client_channel/resolver/xds/xds_resolver.cc
  - src/core/ext/filters/client_channel/retry_filter.cc
  - src/core/ext/filters/client_channel/retry_service_config.cc
  - src/core/ext/filters/client_channel/retry_throttle.cc
  - src/core/ext/filters/client_channel/service_config_channel_arg_filter.cc
  - src/core/ext/filters/client_channel/subchannel.cc
  - src/core/ext/filters/client_channel/subchannel_pool_interface.cc
  - src/core/ext/filters/client_channel/subchannel_stream_client.cc
  - src/core/ext/filters/deadline/deadline_filter.cc
  - src/core/ext/filters/fault_injection/fault_injection_filter.cc
  - src/core/ext/filters/fault_injection/fault_injection_service_config_parser.cc
  - src/core/ext/filters/http/client/http_client_filter.cc
  - src/core/ext/filters/http/client_authority_filter.cc
  - src/core/ext/filters/http/http_filters_plugin.cc
  - src/core/ext/filters/http/message_compress/compression_filter.cc
  - src/core/ext/filters/http/server/http_server_filter.cc
  - src/core/ext/filters/message_size/message_size_filter.cc
  - src/core/ext/filters/rbac/rbac_filter.cc
  - src/core/ext/filters/rbac/rbac_service_config_parser.cc
  - src/core/ext/filters/server_config_selector/server_config_selector.cc
  - src/core/ext/filters/server_config_selector/server_config_selector_filter.cc
  - src/core/ext/transport/chttp2/alpn/alpn.cc
  - src/core/ext/transport/chttp2/client/chttp2_connector.cc
  - src/core/ext/transport/chttp2/server/chttp2_server.cc
  - src/core/ext/transport/chttp2/transport/bin_decoder.cc
  - src/core/ext/transport/chttp2/transport/bin_encoder.cc
  - src/core/ext/transport/chttp2/transport/chttp2_transport.cc
  - src/core/ext/transport/chttp2/transport/context_list.cc
  - src/core/ext/transport/chttp2/transport/decode_huff.cc
  - src/core/ext/transport/chttp2/transport/flow_control.cc
  - src/core/ext/transport/chttp2/transport/frame_data.cc
  - src/core/ext/transport/chttp2/transport/frame_goaway.cc
  - src/core/ext/transport/chttp2/transport/frame_ping.cc
  - src/core/ext/transport/chttp2/transport/frame_rst_stream.cc
  - src/core/ext/transport/chttp2/transport/frame_settings.cc
  - src/core/ext/transport/chttp2/transport/frame_window_update.cc
  - src/core/ext/transport/chttp2/transport/hpack_encoder.cc
  - src/core/ext/transport/chttp2/transport/hpack_encoder_table.cc
  - src/core/ext/transport/chttp2/transport/hpack_parser.cc
  - src/core/ext/transport/chttp2/transport/hpack_parser_table.cc
  - src/core/ext/transport/chttp2/transport/http2_settings.cc
  - src/core/ext/transport/chttp2/transport/http_trace.cc
  - src/core/ext/transport/chttp2/transport/huffsyms.cc
  - src/core/ext/transport/chttp2/transport/parsing.cc
  - src/core/ext/transport/chttp2/transport/stream_lists.cc
  - src/core/ext/transport/chttp2/transport/stream_map.cc
  - src/core/ext/transport/chttp2/transport/varint.cc
  - src/core/ext/transport/chttp2/transport/writing.cc
  - src/core/ext/transport/inproc/inproc_plugin.cc
  - src/core/ext/transport/inproc/inproc_transport.cc
  - src/core/ext/upb-generated/envoy/admin/v3/certs.upb.c
  - src/core/ext/upb-generated/envoy/admin/v3/clusters.upb.c
  - src/core/ext/upb-generated/envoy/admin/v3/config_dump.upb.c
  - src/core/ext/upb-generated/envoy/admin/v3/config_dump_shared.upb.c
  - src/core/ext/upb-generated/envoy/admin/v3/init_dump.upb.c
  - src/core/ext/upb-generated/envoy/admin/v3/listeners.upb.c
  - src/core/ext/upb-generated/envoy/admin/v3/memory.upb.c
  - src/core/ext/upb-generated/envoy/admin/v3/metrics.upb.c
  - src/core/ext/upb-generated/envoy/admin/v3/mutex_stats.upb.c
  - src/core/ext/upb-generated/envoy/admin/v3/server_info.upb.c
  - src/core/ext/upb-generated/envoy/admin/v3/tap.upb.c
  - src/core/ext/upb-generated/envoy/annotations/deprecation.upb.c
  - src/core/ext/upb-generated/envoy/annotations/resource.upb.c
  - src/core/ext/upb-generated/envoy/config/accesslog/v3/accesslog.upb.c
  - src/core/ext/upb-generated/envoy/config/bootstrap/v3/bootstrap.upb.c
  - src/core/ext/upb-generated/envoy/config/cluster/v3/circuit_breaker.upb.c
  - src/core/ext/upb-generated/envoy/config/cluster/v3/cluster.upb.c
  - src/core/ext/upb-generated/envoy/config/cluster/v3/filter.upb.c
  - src/core/ext/upb-generated/envoy/config/cluster/v3/outlier_detection.upb.c
  - src/core/ext/upb-generated/envoy/config/common/matcher/v3/matcher.upb.c
  - src/core/ext/upb-generated/envoy/config/core/v3/address.upb.c
  - src/core/ext/upb-generated/envoy/config/core/v3/backoff.upb.c
  - src/core/ext/upb-generated/envoy/config/core/v3/base.upb.c
  - src/core/ext/upb-generated/envoy/config/core/v3/config_source.upb.c
  - src/core/ext/upb-generated/envoy/config/core/v3/event_service_config.upb.c
  - src/core/ext/upb-generated/envoy/config/core/v3/extension.upb.c
  - src/core/ext/upb-generated/envoy/config/core/v3/grpc_method_list.upb.c
  - src/core/ext/upb-generated/envoy/config/core/v3/grpc_service.upb.c
  - src/core/ext/upb-generated/envoy/config/core/v3/health_check.upb.c
  - src/core/ext/upb-generated/envoy/config/core/v3/http_uri.upb.c
  - src/core/ext/upb-generated/envoy/config/core/v3/protocol.upb.c
  - src/core/ext/upb-generated/envoy/config/core/v3/proxy_protocol.upb.c
  - src/core/ext/upb-generated/envoy/config/core/v3/resolver.upb.c
  - src/core/ext/upb-generated/envoy/config/core/v3/socket_option.upb.c
  - src/core/ext/upb-generated/envoy/config/core/v3/substitution_format_string.upb.c
  - src/core/ext/upb-generated/envoy/config/core/v3/udp_socket_config.upb.c
  - src/core/ext/upb-generated/envoy/config/endpoint/v3/endpoint.upb.c
  - src/core/ext/upb-generated/envoy/config/endpoint/v3/endpoint_components.upb.c
  - src/core/ext/upb-generated/envoy/config/endpoint/v3/load_report.upb.c
  - src/core/ext/upb-generated/envoy/config/listener/v3/api_listener.upb.c
  - src/core/ext/upb-generated/envoy/config/listener/v3/listener.upb.c
  - src/core/ext/upb-generated/envoy/config/listener/v3/listener_components.upb.c
  - src/core/ext/upb-generated/envoy/config/listener/v3/quic_config.upb.c
  - src/core/ext/upb-generated/envoy/config/listener/v3/udp_listener_config.upb.c
  - src/core/ext/upb-generated/envoy/config/metrics/v3/metrics_service.upb.c
  - src/core/ext/upb-generated/envoy/config/metrics/v3/stats.upb.c
  - src/core/ext/upb-generated/envoy/config/overload/v3/overload.upb.c
  - src/core/ext/upb-generated/envoy/config/rbac/v3/rbac.upb.c
  - src/core/ext/upb-generated/envoy/config/route/v3/route.upb.c
  - src/core/ext/upb-generated/envoy/config/route/v3/route_components.upb.c
  - src/core/ext/upb-generated/envoy/config/route/v3/scoped_route.upb.c
  - src/core/ext/upb-generated/envoy/config/tap/v3/common.upb.c
  - src/core/ext/upb-generated/envoy/config/trace/v3/datadog.upb.c
  - src/core/ext/upb-generated/envoy/config/trace/v3/dynamic_ot.upb.c
  - src/core/ext/upb-generated/envoy/config/trace/v3/http_tracer.upb.c
  - src/core/ext/upb-generated/envoy/config/trace/v3/lightstep.upb.c
  - src/core/ext/upb-generated/envoy/config/trace/v3/opencensus.upb.c
  - src/core/ext/upb-generated/envoy/config/trace/v3/opentelemetry.upb.c
  - src/core/ext/upb-generated/envoy/config/trace/v3/service.upb.c
  - src/core/ext/upb-generated/envoy/config/trace/v3/skywalking.upb.c
  - src/core/ext/upb-generated/envoy/config/trace/v3/trace.upb.c
  - src/core/ext/upb-generated/envoy/config/trace/v3/xray.upb.c
  - src/core/ext/upb-generated/envoy/config/trace/v3/zipkin.upb.c
  - src/core/ext/upb-generated/envoy/extensions/clusters/aggregate/v3/cluster.upb.c
  - src/core/ext/upb-generated/envoy/extensions/filters/common/fault/v3/fault.upb.c
  - src/core/ext/upb-generated/envoy/extensions/filters/http/fault/v3/fault.upb.c
  - src/core/ext/upb-generated/envoy/extensions/filters/http/rbac/v3/rbac.upb.c
  - src/core/ext/upb-generated/envoy/extensions/filters/http/router/v3/router.upb.c
  - src/core/ext/upb-generated/envoy/extensions/filters/network/http_connection_manager/v3/http_connection_manager.upb.c
  - src/core/ext/upb-generated/envoy/extensions/load_balancing_policies/ring_hash/v3/ring_hash.upb.c
  - src/core/ext/upb-generated/envoy/extensions/load_balancing_policies/wrr_locality/v3/wrr_locality.upb.c
  - src/core/ext/upb-generated/envoy/extensions/transport_sockets/tls/v3/cert.upb.c
  - src/core/ext/upb-generated/envoy/extensions/transport_sockets/tls/v3/common.upb.c
  - src/core/ext/upb-generated/envoy/extensions/transport_sockets/tls/v3/secret.upb.c
  - src/core/ext/upb-generated/envoy/extensions/transport_sockets/tls/v3/tls.upb.c
  - src/core/ext/upb-generated/envoy/extensions/transport_sockets/tls/v3/tls_spiffe_validator_config.upb.c
  - src/core/ext/upb-generated/envoy/service/discovery/v3/ads.upb.c
  - src/core/ext/upb-generated/envoy/service/discovery/v3/discovery.upb.c
  - src/core/ext/upb-generated/envoy/service/load_stats/v3/lrs.upb.c
  - src/core/ext/upb-generated/envoy/service/status/v3/csds.upb.c
  - src/core/ext/upb-generated/envoy/type/http/v3/cookie.upb.c
  - src/core/ext/upb-generated/envoy/type/http/v3/path_transformation.upb.c
  - src/core/ext/upb-generated/envoy/type/matcher/v3/http_inputs.upb.c
  - src/core/ext/upb-generated/envoy/type/matcher/v3/metadata.upb.c
  - src/core/ext/upb-generated/envoy/type/matcher/v3/node.upb.c
  - src/core/ext/upb-generated/envoy/type/matcher/v3/number.upb.c
  - src/core/ext/upb-generated/envoy/type/matcher/v3/path.upb.c
  - src/core/ext/upb-generated/envoy/type/matcher/v3/regex.upb.c
  - src/core/ext/upb-generated/envoy/type/matcher/v3/string.upb.c
  - src/core/ext/upb-generated/envoy/type/matcher/v3/struct.upb.c
  - src/core/ext/upb-generated/envoy/type/matcher/v3/value.upb.c
  - src/core/ext/upb-generated/envoy/type/metadata/v3/metadata.upb.c
  - src/core/ext/upb-generated/envoy/type/tracing/v3/custom_tag.upb.c
  - src/core/ext/upb-generated/envoy/type/v3/hash_policy.upb.c
  - src/core/ext/upb-generated/envoy/type/v3/http.upb.c
  - src/core/ext/upb-generated/envoy/type/v3/http_status.upb.c
  - src/core/ext/upb-generated/envoy/type/v3/percent.upb.c
  - src/core/ext/upb-generated/envoy/type/v3/range.upb.c
  - src/core/ext/upb-generated/envoy/type/v3/ratelimit_strategy.upb.c
  - src/core/ext/upb-generated/envoy/type/v3/ratelimit_unit.upb.c
  - src/core/ext/upb-generated/envoy/type/v3/semantic_version.upb.c
  - src/core/ext/upb-generated/envoy/type/v3/token_bucket.upb.c
  - src/core/ext/upb-generated/google/api/annotations.upb.c
  - src/core/ext/upb-generated/google/api/expr/v1alpha1/checked.upb.c
  - src/core/ext/upb-generated/google/api/expr/v1alpha1/syntax.upb.c
  - src/core/ext/upb-generated/google/api/http.upb.c
  - src/core/ext/upb-generated/google/api/httpbody.upb.c
  - src/core/ext/upb-generated/google/protobuf/any.upb.c
  - src/core/ext/upb-generated/google/protobuf/descriptor.upb.c
  - src/core/ext/upb-generated/google/protobuf/duration.upb.c
  - src/core/ext/upb-generated/google/protobuf/empty.upb.c
  - src/core/ext/upb-generated/google/protobuf/struct.upb.c
  - src/core/ext/upb-generated/google/protobuf/timestamp.upb.c
  - src/core/ext/upb-generated/google/protobuf/wrappers.upb.c
  - src/core/ext/upb-generated/google/rpc/status.upb.c
  - src/core/ext/upb-generated/opencensus/proto/trace/v1/trace_config.upb.c
  - src/core/ext/upb-generated/src/proto/grpc/gcp/altscontext.upb.c
  - src/core/ext/upb-generated/src/proto/grpc/gcp/handshaker.upb.c
  - src/core/ext/upb-generated/src/proto/grpc/gcp/transport_security_common.upb.c
  - src/core/ext/upb-generated/src/proto/grpc/health/v1/health.upb.c
  - src/core/ext/upb-generated/src/proto/grpc/lb/v1/load_balancer.upb.c
  - src/core/ext/upb-generated/src/proto/grpc/lookup/v1/rls.upb.c
  - src/core/ext/upb-generated/src/proto/grpc/lookup/v1/rls_config.upb.c
  - src/core/ext/upb-generated/udpa/annotations/migrate.upb.c
  - src/core/ext/upb-generated/udpa/annotations/security.upb.c
  - src/core/ext/upb-generated/udpa/annotations/sensitive.upb.c
  - src/core/ext/upb-generated/udpa/annotations/status.upb.c
  - src/core/ext/upb-generated/udpa/annotations/versioning.upb.c
  - src/core/ext/upb-generated/validate/validate.upb.c
  - src/core/ext/upb-generated/xds/annotations/v3/migrate.upb.c
  - src/core/ext/upb-generated/xds/annotations/v3/security.upb.c
  - src/core/ext/upb-generated/xds/annotations/v3/sensitive.upb.c
  - src/core/ext/upb-generated/xds/annotations/v3/status.upb.c
  - src/core/ext/upb-generated/xds/annotations/v3/versioning.upb.c
  - src/core/ext/upb-generated/xds/core/v3/authority.upb.c
  - src/core/ext/upb-generated/xds/core/v3/collection_entry.upb.c
  - src/core/ext/upb-generated/xds/core/v3/context_params.upb.c
  - src/core/ext/upb-generated/xds/core/v3/extension.upb.c
  - src/core/ext/upb-generated/xds/core/v3/resource.upb.c
  - src/core/ext/upb-generated/xds/core/v3/resource_locator.upb.c
  - src/core/ext/upb-generated/xds/core/v3/resource_name.upb.c
  - src/core/ext/upb-generated/xds/data/orca/v3/orca_load_report.upb.c
  - src/core/ext/upb-generated/xds/service/orca/v3/orca.upb.c
  - src/core/ext/upb-generated/xds/type/matcher/v3/matcher.upb.c
  - src/core/ext/upb-generated/xds/type/matcher/v3/regex.upb.c
  - src/core/ext/upb-generated/xds/type/matcher/v3/string.upb.c
  - src/core/ext/upb-generated/xds/type/v3/typed_struct.upb.c
  - src/core/ext/upbdefs-generated/envoy/admin/v3/certs.upbdefs.c
  - src/core/ext/upbdefs-generated/envoy/admin/v3/clusters.upbdefs.c
  - src/core/ext/upbdefs-generated/envoy/admin/v3/config_dump.upbdefs.c
  - src/core/ext/upbdefs-generated/envoy/admin/v3/config_dump_shared.upbdefs.c
  - src/core/ext/upbdefs-generated/envoy/admin/v3/init_dump.upbdefs.c
  - src/core/ext/upbdefs-generated/envoy/admin/v3/listeners.upbdefs.c
  - src/core/ext/upbdefs-generated/envoy/admin/v3/memory.upbdefs.c
  - src/core/ext/upbdefs-generated/envoy/admin/v3/metrics.upbdefs.c
  - src/core/ext/upbdefs-generated/envoy/admin/v3/mutex_stats.upbdefs.c
  - src/core/ext/upbdefs-generated/envoy/admin/v3/server_info.upbdefs.c
  - src/core/ext/upbdefs-generated/envoy/admin/v3/tap.upbdefs.c
  - src/core/ext/upbdefs-generated/envoy/annotations/deprecation.upbdefs.c
  - src/core/ext/upbdefs-generated/envoy/annotations/resource.upbdefs.c
  - src/core/ext/upbdefs-generated/envoy/config/accesslog/v3/accesslog.upbdefs.c
  - src/core/ext/upbdefs-generated/envoy/config/bootstrap/v3/bootstrap.upbdefs.c
  - src/core/ext/upbdefs-generated/envoy/config/cluster/v3/circuit_breaker.upbdefs.c
  - src/core/ext/upbdefs-generated/envoy/config/cluster/v3/cluster.upbdefs.c
  - src/core/ext/upbdefs-generated/envoy/config/cluster/v3/filter.upbdefs.c
  - src/core/ext/upbdefs-generated/envoy/config/cluster/v3/outlier_detection.upbdefs.c
  - src/core/ext/upbdefs-generated/envoy/config/common/matcher/v3/matcher.upbdefs.c
  - src/core/ext/upbdefs-generated/envoy/config/core/v3/address.upbdefs.c
  - src/core/ext/upbdefs-generated/envoy/config/core/v3/backoff.upbdefs.c
  - src/core/ext/upbdefs-generated/envoy/config/core/v3/base.upbdefs.c
  - src/core/ext/upbdefs-generated/envoy/config/core/v3/config_source.upbdefs.c
  - src/core/ext/upbdefs-generated/envoy/config/core/v3/event_service_config.upbdefs.c
  - src/core/ext/upbdefs-generated/envoy/config/core/v3/extension.upbdefs.c
  - src/core/ext/upbdefs-generated/envoy/config/core/v3/grpc_method_list.upbdefs.c
  - src/core/ext/upbdefs-generated/envoy/config/core/v3/grpc_service.upbdefs.c
  - src/core/ext/upbdefs-generated/envoy/config/core/v3/health_check.upbdefs.c
  - src/core/ext/upbdefs-generated/envoy/config/core/v3/http_uri.upbdefs.c
  - src/core/ext/upbdefs-generated/envoy/config/core/v3/protocol.upbdefs.c
  - src/core/ext/upbdefs-generated/envoy/config/core/v3/proxy_protocol.upbdefs.c
  - src/core/ext/upbdefs-generated/envoy/config/core/v3/resolver.upbdefs.c
  - src/core/ext/upbdefs-generated/envoy/config/core/v3/socket_option.upbdefs.c
  - src/core/ext/upbdefs-generated/envoy/config/core/v3/substitution_format_string.upbdefs.c
  - src/core/ext/upbdefs-generated/envoy/config/core/v3/udp_socket_config.upbdefs.c
  - src/core/ext/upbdefs-generated/envoy/config/endpoint/v3/endpoint.upbdefs.c
  - src/core/ext/upbdefs-generated/envoy/config/endpoint/v3/endpoint_components.upbdefs.c
  - src/core/ext/upbdefs-generated/envoy/config/endpoint/v3/load_report.upbdefs.c
  - src/core/ext/upbdefs-generated/envoy/config/listener/v3/api_listener.upbdefs.c
  - src/core/ext/upbdefs-generated/envoy/config/listener/v3/listener.upbdefs.c
  - src/core/ext/upbdefs-generated/envoy/config/listener/v3/listener_components.upbdefs.c
  - src/core/ext/upbdefs-generated/envoy/config/listener/v3/quic_config.upbdefs.c
  - src/core/ext/upbdefs-generated/envoy/config/listener/v3/udp_listener_config.upbdefs.c
  - src/core/ext/upbdefs-generated/envoy/config/metrics/v3/metrics_service.upbdefs.c
  - src/core/ext/upbdefs-generated/envoy/config/metrics/v3/stats.upbdefs.c
  - src/core/ext/upbdefs-generated/envoy/config/overload/v3/overload.upbdefs.c
  - src/core/ext/upbdefs-generated/envoy/config/rbac/v3/rbac.upbdefs.c
  - src/core/ext/upbdefs-generated/envoy/config/route/v3/route.upbdefs.c
  - src/core/ext/upbdefs-generated/envoy/config/route/v3/route_components.upbdefs.c
  - src/core/ext/upbdefs-generated/envoy/config/route/v3/scoped_route.upbdefs.c
  - src/core/ext/upbdefs-generated/envoy/config/tap/v3/common.upbdefs.c
  - src/core/ext/upbdefs-generated/envoy/config/trace/v3/datadog.upbdefs.c
  - src/core/ext/upbdefs-generated/envoy/config/trace/v3/dynamic_ot.upbdefs.c
  - src/core/ext/upbdefs-generated/envoy/config/trace/v3/http_tracer.upbdefs.c
  - src/core/ext/upbdefs-generated/envoy/config/trace/v3/lightstep.upbdefs.c
  - src/core/ext/upbdefs-generated/envoy/config/trace/v3/opencensus.upbdefs.c
  - src/core/ext/upbdefs-generated/envoy/config/trace/v3/opentelemetry.upbdefs.c
  - src/core/ext/upbdefs-generated/envoy/config/trace/v3/service.upbdefs.c
  - src/core/ext/upbdefs-generated/envoy/config/trace/v3/skywalking.upbdefs.c
  - src/core/ext/upbdefs-generated/envoy/config/trace/v3/trace.upbdefs.c
  - src/core/ext/upbdefs-generated/envoy/config/trace/v3/xray.upbdefs.c
  - src/core/ext/upbdefs-generated/envoy/config/trace/v3/zipkin.upbdefs.c
  - src/core/ext/upbdefs-generated/envoy/extensions/clusters/aggregate/v3/cluster.upbdefs.c
  - src/core/ext/upbdefs-generated/envoy/extensions/filters/common/fault/v3/fault.upbdefs.c
  - src/core/ext/upbdefs-generated/envoy/extensions/filters/http/fault/v3/fault.upbdefs.c
  - src/core/ext/upbdefs-generated/envoy/extensions/filters/http/rbac/v3/rbac.upbdefs.c
  - src/core/ext/upbdefs-generated/envoy/extensions/filters/http/router/v3/router.upbdefs.c
  - src/core/ext/upbdefs-generated/envoy/extensions/filters/network/http_connection_manager/v3/http_connection_manager.upbdefs.c
  - src/core/ext/upbdefs-generated/envoy/extensions/transport_sockets/tls/v3/cert.upbdefs.c
  - src/core/ext/upbdefs-generated/envoy/extensions/transport_sockets/tls/v3/common.upbdefs.c
  - src/core/ext/upbdefs-generated/envoy/extensions/transport_sockets/tls/v3/secret.upbdefs.c
  - src/core/ext/upbdefs-generated/envoy/extensions/transport_sockets/tls/v3/tls.upbdefs.c
  - src/core/ext/upbdefs-generated/envoy/extensions/transport_sockets/tls/v3/tls_spiffe_validator_config.upbdefs.c
  - src/core/ext/upbdefs-generated/envoy/service/discovery/v3/ads.upbdefs.c
  - src/core/ext/upbdefs-generated/envoy/service/discovery/v3/discovery.upbdefs.c
  - src/core/ext/upbdefs-generated/envoy/service/load_stats/v3/lrs.upbdefs.c
  - src/core/ext/upbdefs-generated/envoy/service/status/v3/csds.upbdefs.c
  - src/core/ext/upbdefs-generated/envoy/type/http/v3/cookie.upbdefs.c
  - src/core/ext/upbdefs-generated/envoy/type/http/v3/path_transformation.upbdefs.c
  - src/core/ext/upbdefs-generated/envoy/type/matcher/v3/http_inputs.upbdefs.c
  - src/core/ext/upbdefs-generated/envoy/type/matcher/v3/metadata.upbdefs.c
  - src/core/ext/upbdefs-generated/envoy/type/matcher/v3/node.upbdefs.c
  - src/core/ext/upbdefs-generated/envoy/type/matcher/v3/number.upbdefs.c
  - src/core/ext/upbdefs-generated/envoy/type/matcher/v3/path.upbdefs.c
  - src/core/ext/upbdefs-generated/envoy/type/matcher/v3/regex.upbdefs.c
  - src/core/ext/upbdefs-generated/envoy/type/matcher/v3/string.upbdefs.c
  - src/core/ext/upbdefs-generated/envoy/type/matcher/v3/struct.upbdefs.c
  - src/core/ext/upbdefs-generated/envoy/type/matcher/v3/value.upbdefs.c
  - src/core/ext/upbdefs-generated/envoy/type/metadata/v3/metadata.upbdefs.c
  - src/core/ext/upbdefs-generated/envoy/type/tracing/v3/custom_tag.upbdefs.c
  - src/core/ext/upbdefs-generated/envoy/type/v3/hash_policy.upbdefs.c
  - src/core/ext/upbdefs-generated/envoy/type/v3/http.upbdefs.c
  - src/core/ext/upbdefs-generated/envoy/type/v3/http_status.upbdefs.c
  - src/core/ext/upbdefs-generated/envoy/type/v3/percent.upbdefs.c
  - src/core/ext/upbdefs-generated/envoy/type/v3/range.upbdefs.c
  - src/core/ext/upbdefs-generated/envoy/type/v3/ratelimit_strategy.upbdefs.c
  - src/core/ext/upbdefs-generated/envoy/type/v3/ratelimit_unit.upbdefs.c
  - src/core/ext/upbdefs-generated/envoy/type/v3/semantic_version.upbdefs.c
  - src/core/ext/upbdefs-generated/envoy/type/v3/token_bucket.upbdefs.c
  - src/core/ext/upbdefs-generated/google/api/annotations.upbdefs.c
  - src/core/ext/upbdefs-generated/google/api/expr/v1alpha1/checked.upbdefs.c
  - src/core/ext/upbdefs-generated/google/api/expr/v1alpha1/syntax.upbdefs.c
  - src/core/ext/upbdefs-generated/google/api/http.upbdefs.c
  - src/core/ext/upbdefs-generated/google/api/httpbody.upbdefs.c
  - src/core/ext/upbdefs-generated/google/protobuf/any.upbdefs.c
  - src/core/ext/upbdefs-generated/google/protobuf/descriptor.upbdefs.c
  - src/core/ext/upbdefs-generated/google/protobuf/duration.upbdefs.c
  - src/core/ext/upbdefs-generated/google/protobuf/empty.upbdefs.c
  - src/core/ext/upbdefs-generated/google/protobuf/struct.upbdefs.c
  - src/core/ext/upbdefs-generated/google/protobuf/timestamp.upbdefs.c
  - src/core/ext/upbdefs-generated/google/protobuf/wrappers.upbdefs.c
  - src/core/ext/upbdefs-generated/google/rpc/status.upbdefs.c
  - src/core/ext/upbdefs-generated/opencensus/proto/trace/v1/trace_config.upbdefs.c
  - src/core/ext/upbdefs-generated/src/proto/grpc/lookup/v1/rls_config.upbdefs.c
  - src/core/ext/upbdefs-generated/udpa/annotations/migrate.upbdefs.c
  - src/core/ext/upbdefs-generated/udpa/annotations/security.upbdefs.c
  - src/core/ext/upbdefs-generated/udpa/annotations/sensitive.upbdefs.c
  - src/core/ext/upbdefs-generated/udpa/annotations/status.upbdefs.c
  - src/core/ext/upbdefs-generated/udpa/annotations/versioning.upbdefs.c
  - src/core/ext/upbdefs-generated/validate/validate.upbdefs.c
  - src/core/ext/upbdefs-generated/xds/annotations/v3/migrate.upbdefs.c
  - src/core/ext/upbdefs-generated/xds/annotations/v3/security.upbdefs.c
  - src/core/ext/upbdefs-generated/xds/annotations/v3/sensitive.upbdefs.c
  - src/core/ext/upbdefs-generated/xds/annotations/v3/status.upbdefs.c
  - src/core/ext/upbdefs-generated/xds/annotations/v3/versioning.upbdefs.c
  - src/core/ext/upbdefs-generated/xds/core/v3/authority.upbdefs.c
  - src/core/ext/upbdefs-generated/xds/core/v3/collection_entry.upbdefs.c
  - src/core/ext/upbdefs-generated/xds/core/v3/context_params.upbdefs.c
  - src/core/ext/upbdefs-generated/xds/core/v3/extension.upbdefs.c
  - src/core/ext/upbdefs-generated/xds/core/v3/resource.upbdefs.c
  - src/core/ext/upbdefs-generated/xds/core/v3/resource_locator.upbdefs.c
  - src/core/ext/upbdefs-generated/xds/core/v3/resource_name.upbdefs.c
  - src/core/ext/upbdefs-generated/xds/type/matcher/v3/matcher.upbdefs.c
  - src/core/ext/upbdefs-generated/xds/type/matcher/v3/regex.upbdefs.c
  - src/core/ext/upbdefs-generated/xds/type/matcher/v3/string.upbdefs.c
  - src/core/ext/upbdefs-generated/xds/type/v3/typed_struct.upbdefs.c
  - src/core/ext/xds/certificate_provider_store.cc
  - src/core/ext/xds/file_watcher_certificate_provider_factory.cc
  - src/core/ext/xds/xds_api.cc
  - src/core/ext/xds/xds_bootstrap.cc
  - src/core/ext/xds/xds_bootstrap_grpc.cc
  - src/core/ext/xds/xds_certificate_provider.cc
  - src/core/ext/xds/xds_channel_stack_modifier.cc
  - src/core/ext/xds/xds_client.cc
  - src/core/ext/xds/xds_client_grpc.cc
  - src/core/ext/xds/xds_client_stats.cc
  - src/core/ext/xds/xds_cluster.cc
  - src/core/ext/xds/xds_cluster_specifier_plugin.cc
  - src/core/ext/xds/xds_common_types.cc
  - src/core/ext/xds/xds_endpoint.cc
  - src/core/ext/xds/xds_http_fault_filter.cc
  - src/core/ext/xds/xds_http_filters.cc
  - src/core/ext/xds/xds_http_rbac_filter.cc
  - src/core/ext/xds/xds_lb_policy_registry.cc
  - src/core/ext/xds/xds_listener.cc
  - src/core/ext/xds/xds_route_config.cc
  - src/core/ext/xds/xds_routing.cc
  - src/core/ext/xds/xds_server_config_fetcher.cc
  - src/core/ext/xds/xds_transport_grpc.cc
  - src/core/lib/address_utils/parse_address.cc
  - src/core/lib/address_utils/sockaddr_utils.cc
  - src/core/lib/backoff/backoff.cc
  - src/core/lib/channel/channel_args.cc
  - src/core/lib/channel/channel_args_preconditioning.cc
  - src/core/lib/channel/channel_stack.cc
  - src/core/lib/channel/channel_stack_builder.cc
  - src/core/lib/channel/channel_stack_builder_impl.cc
  - src/core/lib/channel/channel_trace.cc
  - src/core/lib/channel/channelz.cc
  - src/core/lib/channel/channelz_registry.cc
  - src/core/lib/channel/connected_channel.cc
  - src/core/lib/channel/promise_based_filter.cc
  - src/core/lib/channel/status_util.cc
  - src/core/lib/compression/compression.cc
  - src/core/lib/compression/compression_internal.cc
  - src/core/lib/compression/message_compress.cc
  - src/core/lib/config/core_configuration.cc
  - src/core/lib/debug/event_log.cc
  - src/core/lib/debug/histogram_view.cc
  - src/core/lib/debug/stats.cc
  - src/core/lib/debug/stats_data.cc
  - src/core/lib/debug/trace.cc
  - src/core/lib/event_engine/channel_args_endpoint_config.cc
  - src/core/lib/event_engine/default_event_engine.cc
  - src/core/lib/event_engine/default_event_engine_factory.cc
  - src/core/lib/event_engine/forkable.cc
  - src/core/lib/event_engine/memory_allocator.cc
  - src/core/lib/event_engine/posix_engine/ev_epoll1_linux.cc
  - src/core/lib/event_engine/posix_engine/ev_poll_posix.cc
  - src/core/lib/event_engine/posix_engine/event_poller_posix_default.cc
  - src/core/lib/event_engine/posix_engine/internal_errqueue.cc
  - src/core/lib/event_engine/posix_engine/lockfree_event.cc
  - src/core/lib/event_engine/posix_engine/posix_endpoint.cc
  - src/core/lib/event_engine/posix_engine/posix_engine.cc
  - src/core/lib/event_engine/posix_engine/posix_engine_listener.cc
  - src/core/lib/event_engine/posix_engine/posix_engine_listener_utils.cc
  - src/core/lib/event_engine/posix_engine/tcp_socket_utils.cc
  - src/core/lib/event_engine/posix_engine/timer.cc
  - src/core/lib/event_engine/posix_engine/timer_heap.cc
  - src/core/lib/event_engine/posix_engine/timer_manager.cc
  - src/core/lib/event_engine/posix_engine/traced_buffer_list.cc
  - src/core/lib/event_engine/posix_engine/wakeup_fd_eventfd.cc
  - src/core/lib/event_engine/posix_engine/wakeup_fd_pipe.cc
  - src/core/lib/event_engine/posix_engine/wakeup_fd_posix_default.cc
  - src/core/lib/event_engine/resolved_address.cc
  - src/core/lib/event_engine/slice.cc
  - src/core/lib/event_engine/slice_buffer.cc
  - src/core/lib/event_engine/thread_pool.cc
  - src/core/lib/event_engine/time_util.cc
  - src/core/lib/event_engine/trace.cc
  - src/core/lib/event_engine/utils.cc
  - src/core/lib/event_engine/windows/iocp.cc
  - src/core/lib/event_engine/windows/win_socket.cc
  - src/core/lib/event_engine/windows/windows_engine.cc
  - src/core/lib/experiments/config.cc
  - src/core/lib/experiments/experiments.cc
  - src/core/lib/gprpp/load_file.cc
  - src/core/lib/gprpp/status_helper.cc
  - src/core/lib/gprpp/time.cc
  - src/core/lib/gprpp/time_averaged_stats.cc
  - src/core/lib/gprpp/validation_errors.cc
  - src/core/lib/gprpp/work_serializer.cc
  - src/core/lib/handshaker/proxy_mapper_registry.cc
  - src/core/lib/http/format_request.cc
  - src/core/lib/http/httpcli.cc
  - src/core/lib/http/httpcli_security_connector.cc
  - src/core/lib/http/parser.cc
  - src/core/lib/iomgr/buffer_list.cc
  - src/core/lib/iomgr/call_combiner.cc
  - src/core/lib/iomgr/cfstream_handle.cc
  - src/core/lib/iomgr/combiner.cc
  - src/core/lib/iomgr/dualstack_socket_posix.cc
  - src/core/lib/iomgr/endpoint.cc
  - src/core/lib/iomgr/endpoint_cfstream.cc
  - src/core/lib/iomgr/endpoint_pair_posix.cc
  - src/core/lib/iomgr/endpoint_pair_windows.cc
  - src/core/lib/iomgr/error.cc
  - src/core/lib/iomgr/error_cfstream.cc
  - src/core/lib/iomgr/ev_apple.cc
  - src/core/lib/iomgr/ev_epoll1_linux.cc
  - src/core/lib/iomgr/ev_poll_posix.cc
  - src/core/lib/iomgr/ev_posix.cc
  - src/core/lib/iomgr/ev_windows.cc
  - src/core/lib/iomgr/exec_ctx.cc
  - src/core/lib/iomgr/executor.cc
  - src/core/lib/iomgr/fork_posix.cc
  - src/core/lib/iomgr/fork_windows.cc
  - src/core/lib/iomgr/gethostname_fallback.cc
  - src/core/lib/iomgr/gethostname_host_name_max.cc
  - src/core/lib/iomgr/gethostname_sysconf.cc
  - src/core/lib/iomgr/grpc_if_nametoindex_posix.cc
  - src/core/lib/iomgr/grpc_if_nametoindex_unsupported.cc
  - src/core/lib/iomgr/internal_errqueue.cc
  - src/core/lib/iomgr/iocp_windows.cc
  - src/core/lib/iomgr/iomgr.cc
  - src/core/lib/iomgr/iomgr_internal.cc
  - src/core/lib/iomgr/iomgr_posix.cc
  - src/core/lib/iomgr/iomgr_posix_cfstream.cc
  - src/core/lib/iomgr/iomgr_windows.cc
  - src/core/lib/iomgr/load_file.cc
  - src/core/lib/iomgr/lockfree_event.cc
  - src/core/lib/iomgr/polling_entity.cc
  - src/core/lib/iomgr/pollset.cc
  - src/core/lib/iomgr/pollset_set.cc
  - src/core/lib/iomgr/pollset_set_windows.cc
  - src/core/lib/iomgr/pollset_windows.cc
  - src/core/lib/iomgr/resolve_address.cc
  - src/core/lib/iomgr/resolve_address_posix.cc
  - src/core/lib/iomgr/resolve_address_windows.cc
  - src/core/lib/iomgr/sockaddr_utils_posix.cc
  - src/core/lib/iomgr/socket_factory_posix.cc
  - src/core/lib/iomgr/socket_mutator.cc
  - src/core/lib/iomgr/socket_utils_common_posix.cc
  - src/core/lib/iomgr/socket_utils_linux.cc
  - src/core/lib/iomgr/socket_utils_posix.cc
  - src/core/lib/iomgr/socket_utils_windows.cc
  - src/core/lib/iomgr/socket_windows.cc
  - src/core/lib/iomgr/tcp_client.cc
  - src/core/lib/iomgr/tcp_client_cfstream.cc
  - src/core/lib/iomgr/tcp_client_posix.cc
  - src/core/lib/iomgr/tcp_client_windows.cc
  - src/core/lib/iomgr/tcp_posix.cc
  - src/core/lib/iomgr/tcp_server.cc
  - src/core/lib/iomgr/tcp_server_posix.cc
  - src/core/lib/iomgr/tcp_server_utils_posix_common.cc
  - src/core/lib/iomgr/tcp_server_utils_posix_ifaddrs.cc
  - src/core/lib/iomgr/tcp_server_utils_posix_noifaddrs.cc
  - src/core/lib/iomgr/tcp_server_windows.cc
  - src/core/lib/iomgr/tcp_windows.cc
  - src/core/lib/iomgr/timer.cc
  - src/core/lib/iomgr/timer_generic.cc
  - src/core/lib/iomgr/timer_heap.cc
  - src/core/lib/iomgr/timer_manager.cc
  - src/core/lib/iomgr/unix_sockets_posix.cc
  - src/core/lib/iomgr/unix_sockets_posix_noop.cc
  - src/core/lib/iomgr/wakeup_fd_eventfd.cc
  - src/core/lib/iomgr/wakeup_fd_nospecial.cc
  - src/core/lib/iomgr/wakeup_fd_pipe.cc
  - src/core/lib/iomgr/wakeup_fd_posix.cc
  - src/core/lib/json/json_object_loader.cc
  - src/core/lib/json/json_reader.cc
  - src/core/lib/json/json_util.cc
  - src/core/lib/json/json_writer.cc
  - src/core/lib/load_balancing/lb_policy.cc
  - src/core/lib/load_balancing/lb_policy_registry.cc
  - src/core/lib/matchers/matchers.cc
  - src/core/lib/promise/activity.cc
  - src/core/lib/promise/pipe.cc
  - src/core/lib/promise/sleep.cc
  - src/core/lib/resolver/resolver.cc
  - src/core/lib/resolver/resolver_registry.cc
  - src/core/lib/resolver/server_address.cc
  - src/core/lib/resource_quota/api.cc
  - src/core/lib/resource_quota/arena.cc
  - src/core/lib/resource_quota/memory_quota.cc
  - src/core/lib/resource_quota/periodic_update.cc
  - src/core/lib/resource_quota/resource_quota.cc
  - src/core/lib/resource_quota/thread_quota.cc
  - src/core/lib/resource_quota/trace.cc
  - src/core/lib/security/authorization/authorization_policy_provider_vtable.cc
  - src/core/lib/security/authorization/evaluate_args.cc
  - src/core/lib/security/authorization/grpc_authorization_engine.cc
  - src/core/lib/security/authorization/grpc_server_authz_filter.cc
  - src/core/lib/security/authorization/matchers.cc
  - src/core/lib/security/authorization/rbac_policy.cc
  - src/core/lib/security/certificate_provider/certificate_provider_registry.cc
  - src/core/lib/security/context/security_context.cc
  - src/core/lib/security/credentials/alts/alts_credentials.cc
  - src/core/lib/security/credentials/alts/check_gcp_environment.cc
  - src/core/lib/security/credentials/alts/check_gcp_environment_linux.cc
  - src/core/lib/security/credentials/alts/check_gcp_environment_no_op.cc
  - src/core/lib/security/credentials/alts/check_gcp_environment_windows.cc
  - src/core/lib/security/credentials/alts/grpc_alts_credentials_client_options.cc
  - src/core/lib/security/credentials/alts/grpc_alts_credentials_options.cc
  - src/core/lib/security/credentials/alts/grpc_alts_credentials_server_options.cc
  - src/core/lib/security/credentials/call_creds_util.cc
  - src/core/lib/security/credentials/channel_creds_registry_init.cc
  - src/core/lib/security/credentials/composite/composite_credentials.cc
  - src/core/lib/security/credentials/credentials.cc
  - src/core/lib/security/credentials/external/aws_external_account_credentials.cc
  - src/core/lib/security/credentials/external/aws_request_signer.cc
  - src/core/lib/security/credentials/external/external_account_credentials.cc
  - src/core/lib/security/credentials/external/file_external_account_credentials.cc
  - src/core/lib/security/credentials/external/url_external_account_credentials.cc
  - src/core/lib/security/credentials/fake/fake_credentials.cc
  - src/core/lib/security/credentials/google_default/credentials_generic.cc
  - src/core/lib/security/credentials/google_default/google_default_credentials.cc
  - src/core/lib/security/credentials/iam/iam_credentials.cc
  - src/core/lib/security/credentials/insecure/insecure_credentials.cc
  - src/core/lib/security/credentials/jwt/json_token.cc
  - src/core/lib/security/credentials/jwt/jwt_credentials.cc
  - src/core/lib/security/credentials/jwt/jwt_verifier.cc
  - src/core/lib/security/credentials/local/local_credentials.cc
  - src/core/lib/security/credentials/oauth2/oauth2_credentials.cc
  - src/core/lib/security/credentials/plugin/plugin_credentials.cc
  - src/core/lib/security/credentials/ssl/ssl_credentials.cc
  - src/core/lib/security/credentials/tls/grpc_tls_certificate_distributor.cc
  - src/core/lib/security/credentials/tls/grpc_tls_certificate_provider.cc
  - src/core/lib/security/credentials/tls/grpc_tls_certificate_verifier.cc
  - src/core/lib/security/credentials/tls/grpc_tls_credentials_options.cc
  - src/core/lib/security/credentials/tls/tls_credentials.cc
  - src/core/lib/security/credentials/tls/tls_utils.cc
  - src/core/lib/security/credentials/xds/xds_credentials.cc
  - src/core/lib/security/security_connector/alts/alts_security_connector.cc
  - src/core/lib/security/security_connector/fake/fake_security_connector.cc
  - src/core/lib/security/security_connector/insecure/insecure_security_connector.cc
  - src/core/lib/security/security_connector/load_system_roots_fallback.cc
  - src/core/lib/security/security_connector/load_system_roots_supported.cc
  - src/core/lib/security/security_connector/local/local_security_connector.cc
  - src/core/lib/security/security_connector/security_connector.cc
  - src/core/lib/security/security_connector/ssl/ssl_security_connector.cc
  - src/core/lib/security/security_connector/ssl_utils.cc
  - src/core/lib/security/security_connector/ssl_utils_config.cc
  - src/core/lib/security/security_connector/tls/tls_security_connector.cc
  - src/core/lib/security/transport/client_auth_filter.cc
  - src/core/lib/security/transport/secure_endpoint.cc
  - src/core/lib/security/transport/security_handshaker.cc
  - src/core/lib/security/transport/server_auth_filter.cc
  - src/core/lib/security/transport/tsi_error.cc
  - src/core/lib/security/util/json_util.cc
  - src/core/lib/service_config/service_config_impl.cc
  - src/core/lib/service_config/service_config_parser.cc
  - src/core/lib/slice/b64.cc
  - src/core/lib/slice/percent_encoding.cc
  - src/core/lib/slice/slice.cc
  - src/core/lib/slice/slice_buffer.cc
  - src/core/lib/slice/slice_string_helpers.cc
  - src/core/lib/surface/api_trace.cc
  - src/core/lib/surface/builtins.cc
  - src/core/lib/surface/byte_buffer.cc
  - src/core/lib/surface/byte_buffer_reader.cc
  - src/core/lib/surface/call.cc
  - src/core/lib/surface/call_details.cc
  - src/core/lib/surface/call_log_batch.cc
  - src/core/lib/surface/call_trace.cc
  - src/core/lib/surface/channel.cc
  - src/core/lib/surface/channel_init.cc
  - src/core/lib/surface/channel_ping.cc
  - src/core/lib/surface/channel_stack_type.cc
  - src/core/lib/surface/completion_queue.cc
  - src/core/lib/surface/completion_queue_factory.cc
  - src/core/lib/surface/event_string.cc
  - src/core/lib/surface/init.cc
  - src/core/lib/surface/init_internally.cc
  - src/core/lib/surface/lame_client.cc
  - src/core/lib/surface/metadata_array.cc
  - src/core/lib/surface/server.cc
  - src/core/lib/surface/validate_metadata.cc
  - src/core/lib/surface/version.cc
  - src/core/lib/transport/bdp_estimator.cc
  - src/core/lib/transport/connectivity_state.cc
  - src/core/lib/transport/error_utils.cc
  - src/core/lib/transport/handshaker.cc
  - src/core/lib/transport/handshaker_registry.cc
  - src/core/lib/transport/http_connect_handshaker.cc
  - src/core/lib/transport/metadata_batch.cc
  - src/core/lib/transport/parsed_metadata.cc
  - src/core/lib/transport/pid_controller.cc
  - src/core/lib/transport/status_conversion.cc
  - src/core/lib/transport/tcp_connect_handshaker.cc
  - src/core/lib/transport/timeout_encoding.cc
  - src/core/lib/transport/transport.cc
  - src/core/lib/transport/transport_op_string.cc
  - src/core/lib/uri/uri_parser.cc
  - src/core/plugin_registry/grpc_plugin_registry.cc
  - src/core/plugin_registry/grpc_plugin_registry_extra.cc
  - src/core/tsi/alts/crypt/aes_gcm.cc
  - src/core/tsi/alts/crypt/gsec.cc
  - src/core/tsi/alts/frame_protector/alts_counter.cc
  - src/core/tsi/alts/frame_protector/alts_crypter.cc
  - src/core/tsi/alts/frame_protector/alts_frame_protector.cc
  - src/core/tsi/alts/frame_protector/alts_record_protocol_crypter_common.cc
  - src/core/tsi/alts/frame_protector/alts_seal_privacy_integrity_crypter.cc
  - src/core/tsi/alts/frame_protector/alts_unseal_privacy_integrity_crypter.cc
  - src/core/tsi/alts/frame_protector/frame_handler.cc
  - src/core/tsi/alts/handshaker/alts_handshaker_client.cc
  - src/core/tsi/alts/handshaker/alts_shared_resource.cc
  - src/core/tsi/alts/handshaker/alts_tsi_handshaker.cc
  - src/core/tsi/alts/handshaker/alts_tsi_utils.cc
  - src/core/tsi/alts/handshaker/transport_security_common_api.cc
  - src/core/tsi/alts/zero_copy_frame_protector/alts_grpc_integrity_only_record_protocol.cc
  - src/core/tsi/alts/zero_copy_frame_protector/alts_grpc_privacy_integrity_record_protocol.cc
  - src/core/tsi/alts/zero_copy_frame_protector/alts_grpc_record_protocol_common.cc
  - src/core/tsi/alts/zero_copy_frame_protector/alts_iovec_record_protocol.cc
  - src/core/tsi/alts/zero_copy_frame_protector/alts_zero_copy_grpc_protector.cc
  - src/core/tsi/fake_transport_security.cc
  - src/core/tsi/local_transport_security.cc
  - src/core/tsi/ssl/key_logging/ssl_key_logging.cc
  - src/core/tsi/ssl/session_cache/ssl_session_boringssl.cc
  - src/core/tsi/ssl/session_cache/ssl_session_cache.cc
  - src/core/tsi/ssl/session_cache/ssl_session_openssl.cc
  - src/core/tsi/ssl_transport_security.cc
  - src/core/tsi/transport_security.cc
  - src/core/tsi/transport_security_grpc.cc
  deps:
  - absl/cleanup:cleanup
  - absl/container:flat_hash_map
  - absl/container:flat_hash_set
  - absl/container:inlined_vector
  - absl/functional:any_invocable
  - absl/functional:bind_front
  - absl/functional:function_ref
  - absl/hash:hash
  - absl/meta:type_traits
  - absl/status:statusor
  - absl/types:span
  - absl/utility:utility
  - gpr
  - libssl
  - address_sorting
  - upb
  baselib: true
  generate_plugin_registry: true
- name: grpc_test_util
  build: private
  language: c
  public_headers: []
  headers:
  - test/core/event_engine/test_init.h
  - test/core/util/build.h
  - test/core/util/port.h
  - test/core/util/port_server_client.h
  - test/core/util/reconnect_server.h
  - test/core/util/stack_tracer.h
  - test/core/util/test_config.h
  - test/core/util/test_tcp_server.h
  - test/core/util/tls_utils.h
  src:
  - test/core/event_engine/test_init.cc
  - test/core/util/build.cc
  - test/core/util/port.cc
  - test/core/util/port_isolated_runtime_environment.cc
  - test/core/util/port_server_client.cc
  - test/core/util/reconnect_server.cc
  - test/core/util/stack_tracer.cc
  - test/core/util/test_config.cc
  - test/core/util/test_tcp_server.cc
  - test/core/util/tls_utils.cc
  deps:
  - absl/debugging:failure_signal_handler
  - absl/debugging:stacktrace
  - absl/debugging:symbolize
  - grpc
- name: grpc_test_util_unsecure
  build: private
  language: c
  public_headers: []
  headers:
  - test/core/event_engine/test_init.h
  - test/core/util/build.h
  - test/core/util/port.h
  - test/core/util/port_server_client.h
  - test/core/util/reconnect_server.h
  - test/core/util/stack_tracer.h
  - test/core/util/test_config.h
  - test/core/util/test_tcp_server.h
  src:
  - test/core/event_engine/test_init.cc
  - test/core/util/build.cc
  - test/core/util/port.cc
  - test/core/util/port_isolated_runtime_environment.cc
  - test/core/util/port_server_client.cc
  - test/core/util/reconnect_server.cc
  - test/core/util/stack_tracer.cc
  - test/core/util/test_config.cc
  - test/core/util/test_tcp_server.cc
  deps:
  - absl/debugging:failure_signal_handler
  - absl/debugging:stacktrace
  - absl/debugging:symbolize
  - grpc_unsecure
- name: grpc_unsecure
  build: all
  language: c
  public_headers:
  - include/grpc/byte_buffer.h
  - include/grpc/byte_buffer_reader.h
  - include/grpc/census.h
  - include/grpc/compression.h
  - include/grpc/event_engine/endpoint_config.h
  - include/grpc/event_engine/event_engine.h
  - include/grpc/event_engine/internal/memory_allocator_impl.h
  - include/grpc/event_engine/memory_allocator.h
  - include/grpc/event_engine/memory_request.h
  - include/grpc/event_engine/port.h
  - include/grpc/event_engine/slice.h
  - include/grpc/event_engine/slice_buffer.h
  - include/grpc/fork.h
  - include/grpc/grpc.h
  - include/grpc/grpc_posix.h
  - include/grpc/grpc_security.h
  - include/grpc/grpc_security_constants.h
  - include/grpc/impl/codegen/atm.h
  - include/grpc/impl/codegen/atm_gcc_atomic.h
  - include/grpc/impl/codegen/atm_gcc_sync.h
  - include/grpc/impl/codegen/atm_windows.h
  - include/grpc/impl/codegen/byte_buffer.h
  - include/grpc/impl/codegen/byte_buffer_reader.h
  - include/grpc/impl/codegen/compression_types.h
  - include/grpc/impl/codegen/connectivity_state.h
  - include/grpc/impl/codegen/fork.h
  - include/grpc/impl/codegen/gpr_slice.h
  - include/grpc/impl/codegen/gpr_types.h
  - include/grpc/impl/codegen/grpc_types.h
  - include/grpc/impl/codegen/log.h
  - include/grpc/impl/codegen/port_platform.h
  - include/grpc/impl/codegen/propagation_bits.h
  - include/grpc/impl/codegen/slice.h
  - include/grpc/impl/codegen/status.h
  - include/grpc/impl/codegen/sync.h
  - include/grpc/impl/codegen/sync_abseil.h
  - include/grpc/impl/codegen/sync_custom.h
  - include/grpc/impl/codegen/sync_generic.h
  - include/grpc/impl/codegen/sync_posix.h
  - include/grpc/impl/codegen/sync_windows.h
  - include/grpc/load_reporting.h
  - include/grpc/slice.h
  - include/grpc/slice_buffer.h
  - include/grpc/status.h
  - include/grpc/support/alloc.h
  - include/grpc/support/atm_gcc_atomic.h
  - include/grpc/support/atm_gcc_sync.h
  - include/grpc/support/atm_windows.h
  - include/grpc/support/cpu.h
  - include/grpc/support/log.h
  - include/grpc/support/log_windows.h
  - include/grpc/support/port_platform.h
  - include/grpc/support/string_util.h
  - include/grpc/support/sync.h
  - include/grpc/support/sync_abseil.h
  - include/grpc/support/sync_custom.h
  - include/grpc/support/sync_generic.h
  - include/grpc/support/sync_posix.h
  - include/grpc/support/sync_windows.h
  - include/grpc/support/thd_id.h
  - include/grpc/support/time.h
  - include/grpc/support/workaround_list.h
  headers:
  - src/core/ext/filters/channel_idle/channel_idle_filter.h
  - src/core/ext/filters/channel_idle/idle_filter_state.h
  - src/core/ext/filters/client_channel/backend_metric.h
  - src/core/ext/filters/client_channel/backup_poller.h
  - src/core/ext/filters/client_channel/client_channel.h
  - src/core/ext/filters/client_channel/client_channel_channelz.h
  - src/core/ext/filters/client_channel/client_channel_factory.h
  - src/core/ext/filters/client_channel/client_channel_service_config.h
  - src/core/ext/filters/client_channel/config_selector.h
  - src/core/ext/filters/client_channel/connector.h
  - src/core/ext/filters/client_channel/dynamic_filters.h
  - src/core/ext/filters/client_channel/global_subchannel_pool.h
  - src/core/ext/filters/client_channel/health/health_check_client.h
  - src/core/ext/filters/client_channel/http_proxy.h
  - src/core/ext/filters/client_channel/lb_policy/address_filtering.h
  - src/core/ext/filters/client_channel/lb_policy/backend_metric_data.h
  - src/core/ext/filters/client_channel/lb_policy/child_policy_handler.h
  - src/core/ext/filters/client_channel/lb_policy/grpclb/client_load_reporting_filter.h
  - src/core/ext/filters/client_channel/lb_policy/grpclb/grpclb.h
  - src/core/ext/filters/client_channel/lb_policy/grpclb/grpclb_balancer_addresses.h
  - src/core/ext/filters/client_channel/lb_policy/grpclb/grpclb_client_stats.h
  - src/core/ext/filters/client_channel/lb_policy/grpclb/load_balancer_api.h
  - src/core/ext/filters/client_channel/lb_policy/oob_backend_metric.h
  - src/core/ext/filters/client_channel/lb_policy/outlier_detection/outlier_detection.h
  - src/core/ext/filters/client_channel/lb_policy/ring_hash/ring_hash.h
  - src/core/ext/filters/client_channel/lb_policy/subchannel_list.h
  - src/core/ext/filters/client_channel/local_subchannel_pool.h
  - src/core/ext/filters/client_channel/resolver/dns/c_ares/grpc_ares_ev_driver.h
  - src/core/ext/filters/client_channel/resolver/dns/c_ares/grpc_ares_wrapper.h
  - src/core/ext/filters/client_channel/resolver/dns/dns_resolver_selection.h
  - src/core/ext/filters/client_channel/resolver/fake/fake_resolver.h
  - src/core/ext/filters/client_channel/resolver/polling_resolver.h
  - src/core/ext/filters/client_channel/retry_filter.h
  - src/core/ext/filters/client_channel/retry_service_config.h
  - src/core/ext/filters/client_channel/retry_throttle.h
  - src/core/ext/filters/client_channel/subchannel.h
  - src/core/ext/filters/client_channel/subchannel_interface_internal.h
  - src/core/ext/filters/client_channel/subchannel_pool_interface.h
  - src/core/ext/filters/client_channel/subchannel_stream_client.h
  - src/core/ext/filters/deadline/deadline_filter.h
  - src/core/ext/filters/fault_injection/fault_injection_filter.h
  - src/core/ext/filters/fault_injection/fault_injection_service_config_parser.h
  - src/core/ext/filters/http/client/http_client_filter.h
  - src/core/ext/filters/http/client_authority_filter.h
  - src/core/ext/filters/http/message_compress/compression_filter.h
  - src/core/ext/filters/http/server/http_server_filter.h
  - src/core/ext/filters/message_size/message_size_filter.h
  - src/core/ext/transport/chttp2/client/chttp2_connector.h
  - src/core/ext/transport/chttp2/server/chttp2_server.h
  - src/core/ext/transport/chttp2/transport/bin_decoder.h
  - src/core/ext/transport/chttp2/transport/bin_encoder.h
  - src/core/ext/transport/chttp2/transport/chttp2_transport.h
  - src/core/ext/transport/chttp2/transport/context_list.h
  - src/core/ext/transport/chttp2/transport/decode_huff.h
  - src/core/ext/transport/chttp2/transport/flow_control.h
  - src/core/ext/transport/chttp2/transport/frame.h
  - src/core/ext/transport/chttp2/transport/frame_data.h
  - src/core/ext/transport/chttp2/transport/frame_goaway.h
  - src/core/ext/transport/chttp2/transport/frame_ping.h
  - src/core/ext/transport/chttp2/transport/frame_rst_stream.h
  - src/core/ext/transport/chttp2/transport/frame_settings.h
  - src/core/ext/transport/chttp2/transport/frame_window_update.h
  - src/core/ext/transport/chttp2/transport/hpack_constants.h
  - src/core/ext/transport/chttp2/transport/hpack_encoder.h
  - src/core/ext/transport/chttp2/transport/hpack_encoder_table.h
  - src/core/ext/transport/chttp2/transport/hpack_parser.h
  - src/core/ext/transport/chttp2/transport/hpack_parser_table.h
  - src/core/ext/transport/chttp2/transport/http2_settings.h
  - src/core/ext/transport/chttp2/transport/http_trace.h
  - src/core/ext/transport/chttp2/transport/huffsyms.h
  - src/core/ext/transport/chttp2/transport/internal.h
  - src/core/ext/transport/chttp2/transport/stream_map.h
  - src/core/ext/transport/chttp2/transport/varint.h
  - src/core/ext/transport/inproc/inproc_transport.h
  - src/core/ext/upb-generated/google/api/annotations.upb.h
  - src/core/ext/upb-generated/google/api/http.upb.h
  - src/core/ext/upb-generated/google/protobuf/any.upb.h
  - src/core/ext/upb-generated/google/protobuf/descriptor.upb.h
  - src/core/ext/upb-generated/google/protobuf/duration.upb.h
  - src/core/ext/upb-generated/google/protobuf/empty.upb.h
  - src/core/ext/upb-generated/google/protobuf/struct.upb.h
  - src/core/ext/upb-generated/google/protobuf/timestamp.upb.h
  - src/core/ext/upb-generated/google/protobuf/wrappers.upb.h
  - src/core/ext/upb-generated/google/rpc/status.upb.h
  - src/core/ext/upb-generated/src/proto/grpc/gcp/altscontext.upb.h
  - src/core/ext/upb-generated/src/proto/grpc/gcp/handshaker.upb.h
  - src/core/ext/upb-generated/src/proto/grpc/gcp/transport_security_common.upb.h
  - src/core/ext/upb-generated/src/proto/grpc/health/v1/health.upb.h
  - src/core/ext/upb-generated/src/proto/grpc/lb/v1/load_balancer.upb.h
  - src/core/ext/upb-generated/src/proto/grpc/lookup/v1/rls.upb.h
  - src/core/ext/upb-generated/validate/validate.upb.h
  - src/core/ext/upb-generated/xds/data/orca/v3/orca_load_report.upb.h
  - src/core/ext/upb-generated/xds/service/orca/v3/orca.upb.h
  - src/core/lib/address_utils/parse_address.h
  - src/core/lib/address_utils/sockaddr_utils.h
  - src/core/lib/avl/avl.h
  - src/core/lib/backoff/backoff.h
  - src/core/lib/channel/call_finalization.h
  - src/core/lib/channel/call_tracer.h
  - src/core/lib/channel/channel_args.h
  - src/core/lib/channel/channel_args_preconditioning.h
  - src/core/lib/channel/channel_fwd.h
  - src/core/lib/channel/channel_stack.h
  - src/core/lib/channel/channel_stack_builder.h
  - src/core/lib/channel/channel_stack_builder_impl.h
  - src/core/lib/channel/channel_trace.h
  - src/core/lib/channel/channelz.h
  - src/core/lib/channel/channelz_registry.h
  - src/core/lib/channel/connected_channel.h
  - src/core/lib/channel/context.h
  - src/core/lib/channel/promise_based_filter.h
  - src/core/lib/channel/status_util.h
  - src/core/lib/compression/compression_internal.h
  - src/core/lib/compression/message_compress.h
  - src/core/lib/config/core_configuration.h
  - src/core/lib/debug/event_log.h
  - src/core/lib/debug/histogram_view.h
  - src/core/lib/debug/stats.h
  - src/core/lib/debug/stats_data.h
  - src/core/lib/debug/trace.h
  - src/core/lib/event_engine/channel_args_endpoint_config.h
  - src/core/lib/event_engine/common_closures.h
  - src/core/lib/event_engine/default_event_engine.h
  - src/core/lib/event_engine/default_event_engine_factory.h
  - src/core/lib/event_engine/executor/executor.h
  - src/core/lib/event_engine/forkable.h
  - src/core/lib/event_engine/handle_containers.h
  - src/core/lib/event_engine/poller.h
  - src/core/lib/event_engine/posix_engine/ev_epoll1_linux.h
  - src/core/lib/event_engine/posix_engine/ev_poll_posix.h
  - src/core/lib/event_engine/posix_engine/event_poller.h
  - src/core/lib/event_engine/posix_engine/event_poller_posix_default.h
  - src/core/lib/event_engine/posix_engine/internal_errqueue.h
  - src/core/lib/event_engine/posix_engine/lockfree_event.h
  - src/core/lib/event_engine/posix_engine/posix_endpoint.h
  - src/core/lib/event_engine/posix_engine/posix_engine.h
  - src/core/lib/event_engine/posix_engine/posix_engine_closure.h
  - src/core/lib/event_engine/posix_engine/posix_engine_listener.h
  - src/core/lib/event_engine/posix_engine/posix_engine_listener_utils.h
  - src/core/lib/event_engine/posix_engine/tcp_socket_utils.h
  - src/core/lib/event_engine/posix_engine/timer.h
  - src/core/lib/event_engine/posix_engine/timer_heap.h
  - src/core/lib/event_engine/posix_engine/timer_manager.h
  - src/core/lib/event_engine/posix_engine/traced_buffer_list.h
  - src/core/lib/event_engine/posix_engine/wakeup_fd_eventfd.h
  - src/core/lib/event_engine/posix_engine/wakeup_fd_pipe.h
  - src/core/lib/event_engine/posix_engine/wakeup_fd_posix.h
  - src/core/lib/event_engine/posix_engine/wakeup_fd_posix_default.h
  - src/core/lib/event_engine/socket_notifier.h
  - src/core/lib/event_engine/thread_pool.h
  - src/core/lib/event_engine/time_util.h
  - src/core/lib/event_engine/trace.h
  - src/core/lib/event_engine/utils.h
  - src/core/lib/event_engine/windows/iocp.h
  - src/core/lib/event_engine/windows/win_socket.h
  - src/core/lib/event_engine/windows/windows_engine.h
  - src/core/lib/experiments/config.h
  - src/core/lib/experiments/experiments.h
  - src/core/lib/gpr/spinlock.h
  - src/core/lib/gprpp/atomic_utils.h
  - src/core/lib/gprpp/bitset.h
  - src/core/lib/gprpp/chunked_vector.h
  - src/core/lib/gprpp/cpp_impl_of.h
  - src/core/lib/gprpp/debug_location.h
  - src/core/lib/gprpp/dual_ref_counted.h
  - src/core/lib/gprpp/load_file.h
  - src/core/lib/gprpp/manual_constructor.h
  - src/core/lib/gprpp/match.h
  - src/core/lib/gprpp/notification.h
  - src/core/lib/gprpp/orphanable.h
  - src/core/lib/gprpp/overload.h
  - src/core/lib/gprpp/packed_table.h
  - src/core/lib/gprpp/per_cpu.h
  - src/core/lib/gprpp/ref_counted.h
  - src/core/lib/gprpp/ref_counted_ptr.h
  - src/core/lib/gprpp/single_set_ptr.h
  - src/core/lib/gprpp/sorted_pack.h
  - src/core/lib/gprpp/status_helper.h
  - src/core/lib/gprpp/table.h
  - src/core/lib/gprpp/time.h
  - src/core/lib/gprpp/time_averaged_stats.h
  - src/core/lib/gprpp/unique_type_name.h
  - src/core/lib/gprpp/validation_errors.h
  - src/core/lib/gprpp/work_serializer.h
  - src/core/lib/handshaker/proxy_mapper.h
  - src/core/lib/handshaker/proxy_mapper_registry.h
  - src/core/lib/http/format_request.h
  - src/core/lib/http/httpcli.h
  - src/core/lib/http/parser.h
  - src/core/lib/iomgr/block_annotate.h
  - src/core/lib/iomgr/buffer_list.h
  - src/core/lib/iomgr/call_combiner.h
  - src/core/lib/iomgr/cfstream_handle.h
  - src/core/lib/iomgr/closure.h
  - src/core/lib/iomgr/combiner.h
  - src/core/lib/iomgr/dynamic_annotations.h
  - src/core/lib/iomgr/endpoint.h
  - src/core/lib/iomgr/endpoint_cfstream.h
  - src/core/lib/iomgr/endpoint_pair.h
  - src/core/lib/iomgr/error.h
  - src/core/lib/iomgr/error_cfstream.h
  - src/core/lib/iomgr/ev_apple.h
  - src/core/lib/iomgr/ev_epoll1_linux.h
  - src/core/lib/iomgr/ev_poll_posix.h
  - src/core/lib/iomgr/ev_posix.h
  - src/core/lib/iomgr/exec_ctx.h
  - src/core/lib/iomgr/executor.h
  - src/core/lib/iomgr/gethostname.h
  - src/core/lib/iomgr/grpc_if_nametoindex.h
  - src/core/lib/iomgr/internal_errqueue.h
  - src/core/lib/iomgr/iocp_windows.h
  - src/core/lib/iomgr/iomgr.h
  - src/core/lib/iomgr/iomgr_fwd.h
  - src/core/lib/iomgr/iomgr_internal.h
  - src/core/lib/iomgr/load_file.h
  - src/core/lib/iomgr/lockfree_event.h
  - src/core/lib/iomgr/nameser.h
  - src/core/lib/iomgr/polling_entity.h
  - src/core/lib/iomgr/pollset.h
  - src/core/lib/iomgr/pollset_set.h
  - src/core/lib/iomgr/pollset_set_windows.h
  - src/core/lib/iomgr/pollset_windows.h
  - src/core/lib/iomgr/port.h
  - src/core/lib/iomgr/python_util.h
  - src/core/lib/iomgr/resolve_address.h
  - src/core/lib/iomgr/resolve_address_impl.h
  - src/core/lib/iomgr/resolve_address_posix.h
  - src/core/lib/iomgr/resolve_address_windows.h
  - src/core/lib/iomgr/resolved_address.h
  - src/core/lib/iomgr/sockaddr.h
  - src/core/lib/iomgr/sockaddr_posix.h
  - src/core/lib/iomgr/sockaddr_windows.h
  - src/core/lib/iomgr/socket_factory_posix.h
  - src/core/lib/iomgr/socket_mutator.h
  - src/core/lib/iomgr/socket_utils.h
  - src/core/lib/iomgr/socket_utils_posix.h
  - src/core/lib/iomgr/socket_windows.h
  - src/core/lib/iomgr/tcp_client.h
  - src/core/lib/iomgr/tcp_client_posix.h
  - src/core/lib/iomgr/tcp_posix.h
  - src/core/lib/iomgr/tcp_server.h
  - src/core/lib/iomgr/tcp_server_utils_posix.h
  - src/core/lib/iomgr/tcp_windows.h
  - src/core/lib/iomgr/timer.h
  - src/core/lib/iomgr/timer_generic.h
  - src/core/lib/iomgr/timer_heap.h
  - src/core/lib/iomgr/timer_manager.h
  - src/core/lib/iomgr/unix_sockets_posix.h
  - src/core/lib/iomgr/wakeup_fd_pipe.h
  - src/core/lib/iomgr/wakeup_fd_posix.h
  - src/core/lib/json/json.h
  - src/core/lib/json/json_args.h
  - src/core/lib/json/json_channel_args.h
  - src/core/lib/json/json_object_loader.h
  - src/core/lib/load_balancing/lb_policy.h
  - src/core/lib/load_balancing/lb_policy_factory.h
  - src/core/lib/load_balancing/lb_policy_registry.h
  - src/core/lib/load_balancing/subchannel_interface.h
  - src/core/lib/promise/activity.h
  - src/core/lib/promise/arena_promise.h
  - src/core/lib/promise/context.h
  - src/core/lib/promise/detail/basic_seq.h
  - src/core/lib/promise/detail/promise_factory.h
  - src/core/lib/promise/detail/promise_like.h
  - src/core/lib/promise/detail/status.h
  - src/core/lib/promise/detail/switch.h
  - src/core/lib/promise/exec_ctx_wakeup_scheduler.h
  - src/core/lib/promise/for_each.h
  - src/core/lib/promise/intra_activity_waiter.h
  - src/core/lib/promise/latch.h
  - src/core/lib/promise/loop.h
  - src/core/lib/promise/map.h
  - src/core/lib/promise/map_pipe.h
  - src/core/lib/promise/pipe.h
  - src/core/lib/promise/poll.h
  - src/core/lib/promise/promise.h
  - src/core/lib/promise/race.h
  - src/core/lib/promise/seq.h
  - src/core/lib/promise/sleep.h
  - src/core/lib/promise/try_concurrently.h
  - src/core/lib/promise/try_seq.h
  - src/core/lib/resolver/resolver.h
  - src/core/lib/resolver/resolver_factory.h
  - src/core/lib/resolver/resolver_registry.h
  - src/core/lib/resolver/server_address.h
  - src/core/lib/resource_quota/api.h
  - src/core/lib/resource_quota/arena.h
  - src/core/lib/resource_quota/memory_quota.h
  - src/core/lib/resource_quota/periodic_update.h
  - src/core/lib/resource_quota/resource_quota.h
  - src/core/lib/resource_quota/thread_quota.h
  - src/core/lib/resource_quota/trace.h
  - src/core/lib/security/authorization/authorization_engine.h
  - src/core/lib/security/authorization/authorization_policy_provider.h
  - src/core/lib/security/authorization/evaluate_args.h
  - src/core/lib/security/authorization/grpc_server_authz_filter.h
  - src/core/lib/security/certificate_provider/certificate_provider_factory.h
  - src/core/lib/security/certificate_provider/certificate_provider_registry.h
  - src/core/lib/security/context/security_context.h
  - src/core/lib/security/credentials/alts/check_gcp_environment.h
  - src/core/lib/security/credentials/alts/grpc_alts_credentials_options.h
  - src/core/lib/security/credentials/call_creds_util.h
  - src/core/lib/security/credentials/channel_creds_registry.h
  - src/core/lib/security/credentials/composite/composite_credentials.h
  - src/core/lib/security/credentials/credentials.h
  - src/core/lib/security/credentials/fake/fake_credentials.h
  - src/core/lib/security/credentials/insecure/insecure_credentials.h
  - src/core/lib/security/credentials/plugin/plugin_credentials.h
  - src/core/lib/security/credentials/tls/tls_utils.h
  - src/core/lib/security/security_connector/fake/fake_security_connector.h
  - src/core/lib/security/security_connector/insecure/insecure_security_connector.h
  - src/core/lib/security/security_connector/load_system_roots.h
  - src/core/lib/security/security_connector/load_system_roots_supported.h
  - src/core/lib/security/security_connector/security_connector.h
  - src/core/lib/security/transport/auth_filters.h
  - src/core/lib/security/transport/secure_endpoint.h
  - src/core/lib/security/transport/security_handshaker.h
  - src/core/lib/security/transport/tsi_error.h
  - src/core/lib/security/util/json_util.h
  - src/core/lib/service_config/service_config.h
  - src/core/lib/service_config/service_config_call_data.h
  - src/core/lib/service_config/service_config_impl.h
  - src/core/lib/service_config/service_config_parser.h
  - src/core/lib/slice/b64.h
  - src/core/lib/slice/percent_encoding.h
  - src/core/lib/slice/slice.h
  - src/core/lib/slice/slice_buffer.h
  - src/core/lib/slice/slice_internal.h
  - src/core/lib/slice/slice_refcount.h
  - src/core/lib/slice/slice_string_helpers.h
  - src/core/lib/surface/api_trace.h
  - src/core/lib/surface/builtins.h
  - src/core/lib/surface/call.h
  - src/core/lib/surface/call_test_only.h
  - src/core/lib/surface/call_trace.h
  - src/core/lib/surface/channel.h
  - src/core/lib/surface/channel_init.h
  - src/core/lib/surface/channel_stack_type.h
  - src/core/lib/surface/completion_queue.h
  - src/core/lib/surface/completion_queue_factory.h
  - src/core/lib/surface/event_string.h
  - src/core/lib/surface/init.h
  - src/core/lib/surface/init_internally.h
  - src/core/lib/surface/lame_client.h
  - src/core/lib/surface/server.h
  - src/core/lib/surface/validate_metadata.h
  - src/core/lib/transport/bdp_estimator.h
  - src/core/lib/transport/connectivity_state.h
  - src/core/lib/transport/error_utils.h
  - src/core/lib/transport/handshaker.h
  - src/core/lib/transport/handshaker_factory.h
  - src/core/lib/transport/handshaker_registry.h
  - src/core/lib/transport/http2_errors.h
  - src/core/lib/transport/http_connect_handshaker.h
  - src/core/lib/transport/metadata_batch.h
  - src/core/lib/transport/parsed_metadata.h
  - src/core/lib/transport/pid_controller.h
  - src/core/lib/transport/status_conversion.h
  - src/core/lib/transport/tcp_connect_handshaker.h
  - src/core/lib/transport/timeout_encoding.h
  - src/core/lib/transport/transport.h
  - src/core/lib/transport/transport_fwd.h
  - src/core/lib/transport/transport_impl.h
  - src/core/lib/uri/uri_parser.h
  - src/core/tsi/alts/handshaker/transport_security_common_api.h
  - src/core/tsi/fake_transport_security.h
  - src/core/tsi/local_transport_security.h
  - src/core/tsi/transport_security.h
  - src/core/tsi/transport_security_grpc.h
  - src/core/tsi/transport_security_interface.h
  - third_party/xxhash/xxhash.h
  src:
  - src/core/ext/filters/census/grpc_context.cc
  - src/core/ext/filters/channel_idle/channel_idle_filter.cc
  - src/core/ext/filters/channel_idle/idle_filter_state.cc
  - src/core/ext/filters/client_channel/backend_metric.cc
  - src/core/ext/filters/client_channel/backup_poller.cc
  - src/core/ext/filters/client_channel/channel_connectivity.cc
  - src/core/ext/filters/client_channel/client_channel.cc
  - src/core/ext/filters/client_channel/client_channel_channelz.cc
  - src/core/ext/filters/client_channel/client_channel_factory.cc
  - src/core/ext/filters/client_channel/client_channel_plugin.cc
  - src/core/ext/filters/client_channel/client_channel_service_config.cc
  - src/core/ext/filters/client_channel/config_selector.cc
  - src/core/ext/filters/client_channel/dynamic_filters.cc
  - src/core/ext/filters/client_channel/global_subchannel_pool.cc
  - src/core/ext/filters/client_channel/health/health_check_client.cc
  - src/core/ext/filters/client_channel/http_proxy.cc
  - src/core/ext/filters/client_channel/lb_policy/address_filtering.cc
  - src/core/ext/filters/client_channel/lb_policy/child_policy_handler.cc
  - src/core/ext/filters/client_channel/lb_policy/grpclb/client_load_reporting_filter.cc
  - src/core/ext/filters/client_channel/lb_policy/grpclb/grpclb.cc
  - src/core/ext/filters/client_channel/lb_policy/grpclb/grpclb_balancer_addresses.cc
  - src/core/ext/filters/client_channel/lb_policy/grpclb/grpclb_client_stats.cc
  - src/core/ext/filters/client_channel/lb_policy/grpclb/load_balancer_api.cc
  - src/core/ext/filters/client_channel/lb_policy/oob_backend_metric.cc
  - src/core/ext/filters/client_channel/lb_policy/outlier_detection/outlier_detection.cc
  - src/core/ext/filters/client_channel/lb_policy/pick_first/pick_first.cc
  - src/core/ext/filters/client_channel/lb_policy/priority/priority.cc
  - src/core/ext/filters/client_channel/lb_policy/ring_hash/ring_hash.cc
  - src/core/ext/filters/client_channel/lb_policy/rls/rls.cc
  - src/core/ext/filters/client_channel/lb_policy/round_robin/round_robin.cc
  - src/core/ext/filters/client_channel/lb_policy/weighted_target/weighted_target.cc
  - src/core/ext/filters/client_channel/local_subchannel_pool.cc
  - src/core/ext/filters/client_channel/resolver/binder/binder_resolver.cc
  - src/core/ext/filters/client_channel/resolver/dns/c_ares/dns_resolver_ares.cc
  - src/core/ext/filters/client_channel/resolver/dns/c_ares/grpc_ares_ev_driver_posix.cc
  - src/core/ext/filters/client_channel/resolver/dns/c_ares/grpc_ares_ev_driver_windows.cc
  - src/core/ext/filters/client_channel/resolver/dns/c_ares/grpc_ares_wrapper.cc
  - src/core/ext/filters/client_channel/resolver/dns/c_ares/grpc_ares_wrapper_posix.cc
  - src/core/ext/filters/client_channel/resolver/dns/c_ares/grpc_ares_wrapper_windows.cc
  - src/core/ext/filters/client_channel/resolver/dns/dns_resolver_selection.cc
  - src/core/ext/filters/client_channel/resolver/dns/native/dns_resolver.cc
  - src/core/ext/filters/client_channel/resolver/fake/fake_resolver.cc
  - src/core/ext/filters/client_channel/resolver/polling_resolver.cc
  - src/core/ext/filters/client_channel/resolver/sockaddr/sockaddr_resolver.cc
  - src/core/ext/filters/client_channel/retry_filter.cc
  - src/core/ext/filters/client_channel/retry_service_config.cc
  - src/core/ext/filters/client_channel/retry_throttle.cc
  - src/core/ext/filters/client_channel/service_config_channel_arg_filter.cc
  - src/core/ext/filters/client_channel/subchannel.cc
  - src/core/ext/filters/client_channel/subchannel_pool_interface.cc
  - src/core/ext/filters/client_channel/subchannel_stream_client.cc
  - src/core/ext/filters/deadline/deadline_filter.cc
  - src/core/ext/filters/fault_injection/fault_injection_filter.cc
  - src/core/ext/filters/fault_injection/fault_injection_service_config_parser.cc
  - src/core/ext/filters/http/client/http_client_filter.cc
  - src/core/ext/filters/http/client_authority_filter.cc
  - src/core/ext/filters/http/http_filters_plugin.cc
  - src/core/ext/filters/http/message_compress/compression_filter.cc
  - src/core/ext/filters/http/server/http_server_filter.cc
  - src/core/ext/filters/message_size/message_size_filter.cc
  - src/core/ext/transport/chttp2/client/chttp2_connector.cc
  - src/core/ext/transport/chttp2/server/chttp2_server.cc
  - src/core/ext/transport/chttp2/transport/bin_decoder.cc
  - src/core/ext/transport/chttp2/transport/bin_encoder.cc
  - src/core/ext/transport/chttp2/transport/chttp2_transport.cc
  - src/core/ext/transport/chttp2/transport/context_list.cc
  - src/core/ext/transport/chttp2/transport/decode_huff.cc
  - src/core/ext/transport/chttp2/transport/flow_control.cc
  - src/core/ext/transport/chttp2/transport/frame_data.cc
  - src/core/ext/transport/chttp2/transport/frame_goaway.cc
  - src/core/ext/transport/chttp2/transport/frame_ping.cc
  - src/core/ext/transport/chttp2/transport/frame_rst_stream.cc
  - src/core/ext/transport/chttp2/transport/frame_settings.cc
  - src/core/ext/transport/chttp2/transport/frame_window_update.cc
  - src/core/ext/transport/chttp2/transport/hpack_encoder.cc
  - src/core/ext/transport/chttp2/transport/hpack_encoder_table.cc
  - src/core/ext/transport/chttp2/transport/hpack_parser.cc
  - src/core/ext/transport/chttp2/transport/hpack_parser_table.cc
  - src/core/ext/transport/chttp2/transport/http2_settings.cc
  - src/core/ext/transport/chttp2/transport/http_trace.cc
  - src/core/ext/transport/chttp2/transport/huffsyms.cc
  - src/core/ext/transport/chttp2/transport/parsing.cc
  - src/core/ext/transport/chttp2/transport/stream_lists.cc
  - src/core/ext/transport/chttp2/transport/stream_map.cc
  - src/core/ext/transport/chttp2/transport/varint.cc
  - src/core/ext/transport/chttp2/transport/writing.cc
  - src/core/ext/transport/inproc/inproc_plugin.cc
  - src/core/ext/transport/inproc/inproc_transport.cc
  - src/core/ext/upb-generated/google/api/annotations.upb.c
  - src/core/ext/upb-generated/google/api/http.upb.c
  - src/core/ext/upb-generated/google/protobuf/any.upb.c
  - src/core/ext/upb-generated/google/protobuf/descriptor.upb.c
  - src/core/ext/upb-generated/google/protobuf/duration.upb.c
  - src/core/ext/upb-generated/google/protobuf/empty.upb.c
  - src/core/ext/upb-generated/google/protobuf/struct.upb.c
  - src/core/ext/upb-generated/google/protobuf/timestamp.upb.c
  - src/core/ext/upb-generated/google/protobuf/wrappers.upb.c
  - src/core/ext/upb-generated/google/rpc/status.upb.c
  - src/core/ext/upb-generated/src/proto/grpc/gcp/altscontext.upb.c
  - src/core/ext/upb-generated/src/proto/grpc/gcp/handshaker.upb.c
  - src/core/ext/upb-generated/src/proto/grpc/gcp/transport_security_common.upb.c
  - src/core/ext/upb-generated/src/proto/grpc/health/v1/health.upb.c
  - src/core/ext/upb-generated/src/proto/grpc/lb/v1/load_balancer.upb.c
  - src/core/ext/upb-generated/src/proto/grpc/lookup/v1/rls.upb.c
  - src/core/ext/upb-generated/validate/validate.upb.c
  - src/core/ext/upb-generated/xds/data/orca/v3/orca_load_report.upb.c
  - src/core/ext/upb-generated/xds/service/orca/v3/orca.upb.c
  - src/core/lib/address_utils/parse_address.cc
  - src/core/lib/address_utils/sockaddr_utils.cc
  - src/core/lib/backoff/backoff.cc
  - src/core/lib/channel/channel_args.cc
  - src/core/lib/channel/channel_args_preconditioning.cc
  - src/core/lib/channel/channel_stack.cc
  - src/core/lib/channel/channel_stack_builder.cc
  - src/core/lib/channel/channel_stack_builder_impl.cc
  - src/core/lib/channel/channel_trace.cc
  - src/core/lib/channel/channelz.cc
  - src/core/lib/channel/channelz_registry.cc
  - src/core/lib/channel/connected_channel.cc
  - src/core/lib/channel/promise_based_filter.cc
  - src/core/lib/channel/status_util.cc
  - src/core/lib/compression/compression.cc
  - src/core/lib/compression/compression_internal.cc
  - src/core/lib/compression/message_compress.cc
  - src/core/lib/config/core_configuration.cc
  - src/core/lib/debug/event_log.cc
  - src/core/lib/debug/histogram_view.cc
  - src/core/lib/debug/stats.cc
  - src/core/lib/debug/stats_data.cc
  - src/core/lib/debug/trace.cc
  - src/core/lib/event_engine/channel_args_endpoint_config.cc
  - src/core/lib/event_engine/default_event_engine.cc
  - src/core/lib/event_engine/default_event_engine_factory.cc
  - src/core/lib/event_engine/forkable.cc
  - src/core/lib/event_engine/memory_allocator.cc
  - src/core/lib/event_engine/posix_engine/ev_epoll1_linux.cc
  - src/core/lib/event_engine/posix_engine/ev_poll_posix.cc
  - src/core/lib/event_engine/posix_engine/event_poller_posix_default.cc
  - src/core/lib/event_engine/posix_engine/internal_errqueue.cc
  - src/core/lib/event_engine/posix_engine/lockfree_event.cc
  - src/core/lib/event_engine/posix_engine/posix_endpoint.cc
  - src/core/lib/event_engine/posix_engine/posix_engine.cc
  - src/core/lib/event_engine/posix_engine/posix_engine_listener.cc
  - src/core/lib/event_engine/posix_engine/posix_engine_listener_utils.cc
  - src/core/lib/event_engine/posix_engine/tcp_socket_utils.cc
  - src/core/lib/event_engine/posix_engine/timer.cc
  - src/core/lib/event_engine/posix_engine/timer_heap.cc
  - src/core/lib/event_engine/posix_engine/timer_manager.cc
  - src/core/lib/event_engine/posix_engine/traced_buffer_list.cc
  - src/core/lib/event_engine/posix_engine/wakeup_fd_eventfd.cc
  - src/core/lib/event_engine/posix_engine/wakeup_fd_pipe.cc
  - src/core/lib/event_engine/posix_engine/wakeup_fd_posix_default.cc
  - src/core/lib/event_engine/resolved_address.cc
  - src/core/lib/event_engine/slice.cc
  - src/core/lib/event_engine/slice_buffer.cc
  - src/core/lib/event_engine/thread_pool.cc
  - src/core/lib/event_engine/time_util.cc
  - src/core/lib/event_engine/trace.cc
  - src/core/lib/event_engine/utils.cc
  - src/core/lib/event_engine/windows/iocp.cc
  - src/core/lib/event_engine/windows/win_socket.cc
  - src/core/lib/event_engine/windows/windows_engine.cc
  - src/core/lib/experiments/config.cc
  - src/core/lib/experiments/experiments.cc
  - src/core/lib/gprpp/load_file.cc
  - src/core/lib/gprpp/status_helper.cc
  - src/core/lib/gprpp/time.cc
  - src/core/lib/gprpp/time_averaged_stats.cc
  - src/core/lib/gprpp/validation_errors.cc
  - src/core/lib/gprpp/work_serializer.cc
  - src/core/lib/handshaker/proxy_mapper_registry.cc
  - src/core/lib/http/format_request.cc
  - src/core/lib/http/httpcli.cc
  - src/core/lib/http/parser.cc
  - src/core/lib/iomgr/buffer_list.cc
  - src/core/lib/iomgr/call_combiner.cc
  - src/core/lib/iomgr/cfstream_handle.cc
  - src/core/lib/iomgr/combiner.cc
  - src/core/lib/iomgr/dualstack_socket_posix.cc
  - src/core/lib/iomgr/endpoint.cc
  - src/core/lib/iomgr/endpoint_cfstream.cc
  - src/core/lib/iomgr/endpoint_pair_posix.cc
  - src/core/lib/iomgr/endpoint_pair_windows.cc
  - src/core/lib/iomgr/error.cc
  - src/core/lib/iomgr/error_cfstream.cc
  - src/core/lib/iomgr/ev_apple.cc
  - src/core/lib/iomgr/ev_epoll1_linux.cc
  - src/core/lib/iomgr/ev_poll_posix.cc
  - src/core/lib/iomgr/ev_posix.cc
  - src/core/lib/iomgr/ev_windows.cc
  - src/core/lib/iomgr/exec_ctx.cc
  - src/core/lib/iomgr/executor.cc
  - src/core/lib/iomgr/fork_posix.cc
  - src/core/lib/iomgr/fork_windows.cc
  - src/core/lib/iomgr/gethostname_fallback.cc
  - src/core/lib/iomgr/gethostname_host_name_max.cc
  - src/core/lib/iomgr/gethostname_sysconf.cc
  - src/core/lib/iomgr/grpc_if_nametoindex_posix.cc
  - src/core/lib/iomgr/grpc_if_nametoindex_unsupported.cc
  - src/core/lib/iomgr/internal_errqueue.cc
  - src/core/lib/iomgr/iocp_windows.cc
  - src/core/lib/iomgr/iomgr.cc
  - src/core/lib/iomgr/iomgr_internal.cc
  - src/core/lib/iomgr/iomgr_posix.cc
  - src/core/lib/iomgr/iomgr_posix_cfstream.cc
  - src/core/lib/iomgr/iomgr_windows.cc
  - src/core/lib/iomgr/load_file.cc
  - src/core/lib/iomgr/lockfree_event.cc
  - src/core/lib/iomgr/polling_entity.cc
  - src/core/lib/iomgr/pollset.cc
  - src/core/lib/iomgr/pollset_set.cc
  - src/core/lib/iomgr/pollset_set_windows.cc
  - src/core/lib/iomgr/pollset_windows.cc
  - src/core/lib/iomgr/resolve_address.cc
  - src/core/lib/iomgr/resolve_address_posix.cc
  - src/core/lib/iomgr/resolve_address_windows.cc
  - src/core/lib/iomgr/sockaddr_utils_posix.cc
  - src/core/lib/iomgr/socket_factory_posix.cc
  - src/core/lib/iomgr/socket_mutator.cc
  - src/core/lib/iomgr/socket_utils_common_posix.cc
  - src/core/lib/iomgr/socket_utils_linux.cc
  - src/core/lib/iomgr/socket_utils_posix.cc
  - src/core/lib/iomgr/socket_utils_windows.cc
  - src/core/lib/iomgr/socket_windows.cc
  - src/core/lib/iomgr/tcp_client.cc
  - src/core/lib/iomgr/tcp_client_cfstream.cc
  - src/core/lib/iomgr/tcp_client_posix.cc
  - src/core/lib/iomgr/tcp_client_windows.cc
  - src/core/lib/iomgr/tcp_posix.cc
  - src/core/lib/iomgr/tcp_server.cc
  - src/core/lib/iomgr/tcp_server_posix.cc
  - src/core/lib/iomgr/tcp_server_utils_posix_common.cc
  - src/core/lib/iomgr/tcp_server_utils_posix_ifaddrs.cc
  - src/core/lib/iomgr/tcp_server_utils_posix_noifaddrs.cc
  - src/core/lib/iomgr/tcp_server_windows.cc
  - src/core/lib/iomgr/tcp_windows.cc
  - src/core/lib/iomgr/timer.cc
  - src/core/lib/iomgr/timer_generic.cc
  - src/core/lib/iomgr/timer_heap.cc
  - src/core/lib/iomgr/timer_manager.cc
  - src/core/lib/iomgr/unix_sockets_posix.cc
  - src/core/lib/iomgr/unix_sockets_posix_noop.cc
  - src/core/lib/iomgr/wakeup_fd_eventfd.cc
  - src/core/lib/iomgr/wakeup_fd_nospecial.cc
  - src/core/lib/iomgr/wakeup_fd_pipe.cc
  - src/core/lib/iomgr/wakeup_fd_posix.cc
  - src/core/lib/json/json_object_loader.cc
  - src/core/lib/json/json_reader.cc
  - src/core/lib/json/json_writer.cc
  - src/core/lib/load_balancing/lb_policy.cc
  - src/core/lib/load_balancing/lb_policy_registry.cc
  - src/core/lib/promise/activity.cc
  - src/core/lib/promise/pipe.cc
  - src/core/lib/promise/sleep.cc
  - src/core/lib/resolver/resolver.cc
  - src/core/lib/resolver/resolver_registry.cc
  - src/core/lib/resolver/server_address.cc
  - src/core/lib/resource_quota/api.cc
  - src/core/lib/resource_quota/arena.cc
  - src/core/lib/resource_quota/memory_quota.cc
  - src/core/lib/resource_quota/periodic_update.cc
  - src/core/lib/resource_quota/resource_quota.cc
  - src/core/lib/resource_quota/thread_quota.cc
  - src/core/lib/resource_quota/trace.cc
  - src/core/lib/security/authorization/authorization_policy_provider_vtable.cc
  - src/core/lib/security/authorization/evaluate_args.cc
  - src/core/lib/security/authorization/grpc_server_authz_filter.cc
  - src/core/lib/security/certificate_provider/certificate_provider_registry.cc
  - src/core/lib/security/context/security_context.cc
  - src/core/lib/security/credentials/alts/check_gcp_environment.cc
  - src/core/lib/security/credentials/alts/check_gcp_environment_linux.cc
  - src/core/lib/security/credentials/alts/check_gcp_environment_no_op.cc
  - src/core/lib/security/credentials/alts/check_gcp_environment_windows.cc
  - src/core/lib/security/credentials/alts/grpc_alts_credentials_client_options.cc
  - src/core/lib/security/credentials/alts/grpc_alts_credentials_options.cc
  - src/core/lib/security/credentials/alts/grpc_alts_credentials_server_options.cc
  - src/core/lib/security/credentials/call_creds_util.cc
  - src/core/lib/security/credentials/composite/composite_credentials.cc
  - src/core/lib/security/credentials/credentials.cc
  - src/core/lib/security/credentials/fake/fake_credentials.cc
  - src/core/lib/security/credentials/insecure/insecure_credentials.cc
  - src/core/lib/security/credentials/plugin/plugin_credentials.cc
  - src/core/lib/security/credentials/tls/tls_utils.cc
  - src/core/lib/security/security_connector/fake/fake_security_connector.cc
  - src/core/lib/security/security_connector/insecure/insecure_security_connector.cc
  - src/core/lib/security/security_connector/load_system_roots_fallback.cc
  - src/core/lib/security/security_connector/load_system_roots_supported.cc
  - src/core/lib/security/security_connector/security_connector.cc
  - src/core/lib/security/transport/client_auth_filter.cc
  - src/core/lib/security/transport/secure_endpoint.cc
  - src/core/lib/security/transport/security_handshaker.cc
  - src/core/lib/security/transport/server_auth_filter.cc
  - src/core/lib/security/transport/tsi_error.cc
  - src/core/lib/security/util/json_util.cc
  - src/core/lib/service_config/service_config_impl.cc
  - src/core/lib/service_config/service_config_parser.cc
  - src/core/lib/slice/b64.cc
  - src/core/lib/slice/percent_encoding.cc
  - src/core/lib/slice/slice.cc
  - src/core/lib/slice/slice_buffer.cc
  - src/core/lib/slice/slice_string_helpers.cc
  - src/core/lib/surface/api_trace.cc
  - src/core/lib/surface/builtins.cc
  - src/core/lib/surface/byte_buffer.cc
  - src/core/lib/surface/byte_buffer_reader.cc
  - src/core/lib/surface/call.cc
  - src/core/lib/surface/call_details.cc
  - src/core/lib/surface/call_log_batch.cc
  - src/core/lib/surface/call_trace.cc
  - src/core/lib/surface/channel.cc
  - src/core/lib/surface/channel_init.cc
  - src/core/lib/surface/channel_ping.cc
  - src/core/lib/surface/channel_stack_type.cc
  - src/core/lib/surface/completion_queue.cc
  - src/core/lib/surface/completion_queue_factory.cc
  - src/core/lib/surface/event_string.cc
  - src/core/lib/surface/init.cc
  - src/core/lib/surface/init_internally.cc
  - src/core/lib/surface/lame_client.cc
  - src/core/lib/surface/metadata_array.cc
  - src/core/lib/surface/server.cc
  - src/core/lib/surface/validate_metadata.cc
  - src/core/lib/surface/version.cc
  - src/core/lib/transport/bdp_estimator.cc
  - src/core/lib/transport/connectivity_state.cc
  - src/core/lib/transport/error_utils.cc
  - src/core/lib/transport/handshaker.cc
  - src/core/lib/transport/handshaker_registry.cc
  - src/core/lib/transport/http_connect_handshaker.cc
  - src/core/lib/transport/metadata_batch.cc
  - src/core/lib/transport/parsed_metadata.cc
  - src/core/lib/transport/pid_controller.cc
  - src/core/lib/transport/status_conversion.cc
  - src/core/lib/transport/tcp_connect_handshaker.cc
  - src/core/lib/transport/timeout_encoding.cc
  - src/core/lib/transport/transport.cc
  - src/core/lib/transport/transport_op_string.cc
  - src/core/lib/uri/uri_parser.cc
  - src/core/plugin_registry/grpc_plugin_registry.cc
  - src/core/plugin_registry/grpc_plugin_registry_noextra.cc
  - src/core/tsi/alts/handshaker/transport_security_common_api.cc
  - src/core/tsi/fake_transport_security.cc
  - src/core/tsi/local_transport_security.cc
  - src/core/tsi/transport_security.cc
  - src/core/tsi/transport_security_grpc.cc
  deps:
  - absl/cleanup:cleanup
  - absl/container:flat_hash_map
  - absl/container:flat_hash_set
  - absl/container:inlined_vector
  - absl/functional:any_invocable
  - absl/functional:bind_front
  - absl/functional:function_ref
  - absl/hash:hash
  - absl/meta:type_traits
  - absl/status:statusor
  - absl/types:span
  - absl/utility:utility
  - gpr
  - address_sorting
  - upb
  baselib: true
  generate_plugin_registry: true
- name: benchmark_helpers
  build: test
  language: c++
  public_headers: []
  headers:
  - test/core/util/cmdline.h
  - test/core/util/evaluate_args_test_util.h
  - test/core/util/fuzzer_util.h
  - test/core/util/grpc_profiler.h
  - test/core/util/histogram.h
  - test/core/util/mock_authorization_endpoint.h
  - test/core/util/mock_endpoint.h
  - test/core/util/parse_hexstring.h
  - test/core/util/passthru_endpoint.h
  - test/core/util/resolve_localhost_ip46.h
  - test/core/util/slice_splitter.h
  - test/core/util/subprocess.h
  - test/core/util/tracer_util.h
  - test/cpp/microbenchmarks/fullstack_context_mutators.h
  - test/cpp/microbenchmarks/fullstack_fixtures.h
  - test/cpp/microbenchmarks/helpers.h
  src:
  - src/proto/grpc/testing/echo.proto
  - src/proto/grpc/testing/echo_messages.proto
  - src/proto/grpc/testing/simple_messages.proto
  - src/proto/grpc/testing/xds/v3/orca_load_report.proto
  - test/core/util/cmdline.cc
  - test/core/util/fuzzer_util.cc
  - test/core/util/grpc_profiler.cc
  - test/core/util/histogram.cc
  - test/core/util/mock_endpoint.cc
  - test/core/util/parse_hexstring.cc
  - test/core/util/passthru_endpoint.cc
  - test/core/util/resolve_localhost_ip46.cc
  - test/core/util/slice_splitter.cc
  - test/core/util/subprocess_posix.cc
  - test/core/util/subprocess_windows.cc
  - test/core/util/tracer_util.cc
  - test/cpp/microbenchmarks/helpers.cc
  deps:
  - benchmark
  - grpc++_unsecure
  - grpc_test_util_unsecure
  - grpc++_test_config
  defaults: benchmark
- name: grpc++
  build: all
  language: c++
  public_headers:
  - include/grpc++/alarm.h
  - include/grpc++/channel.h
  - include/grpc++/client_context.h
  - include/grpc++/completion_queue.h
  - include/grpc++/create_channel.h
  - include/grpc++/create_channel_posix.h
  - include/grpc++/ext/health_check_service_server_builder_option.h
  - include/grpc++/generic/async_generic_service.h
  - include/grpc++/generic/generic_stub.h
  - include/grpc++/grpc++.h
  - include/grpc++/health_check_service_interface.h
  - include/grpc++/impl/call.h
  - include/grpc++/impl/channel_argument_option.h
  - include/grpc++/impl/client_unary_call.h
  - include/grpc++/impl/codegen/async_stream.h
  - include/grpc++/impl/codegen/async_unary_call.h
  - include/grpc++/impl/codegen/byte_buffer.h
  - include/grpc++/impl/codegen/call.h
  - include/grpc++/impl/codegen/call_hook.h
  - include/grpc++/impl/codegen/channel_interface.h
  - include/grpc++/impl/codegen/client_context.h
  - include/grpc++/impl/codegen/client_unary_call.h
  - include/grpc++/impl/codegen/completion_queue.h
  - include/grpc++/impl/codegen/completion_queue_tag.h
  - include/grpc++/impl/codegen/config.h
  - include/grpc++/impl/codegen/config_protobuf.h
  - include/grpc++/impl/codegen/core_codegen.h
  - include/grpc++/impl/codegen/core_codegen_interface.h
  - include/grpc++/impl/codegen/create_auth_context.h
  - include/grpc++/impl/codegen/metadata_map.h
  - include/grpc++/impl/codegen/method_handler_impl.h
  - include/grpc++/impl/codegen/proto_utils.h
  - include/grpc++/impl/codegen/rpc_method.h
  - include/grpc++/impl/codegen/rpc_service_method.h
  - include/grpc++/impl/codegen/security/auth_context.h
  - include/grpc++/impl/codegen/serialization_traits.h
  - include/grpc++/impl/codegen/server_context.h
  - include/grpc++/impl/codegen/server_interface.h
  - include/grpc++/impl/codegen/service_type.h
  - include/grpc++/impl/codegen/slice.h
  - include/grpc++/impl/codegen/status.h
  - include/grpc++/impl/codegen/status_code_enum.h
  - include/grpc++/impl/codegen/string_ref.h
  - include/grpc++/impl/codegen/stub_options.h
  - include/grpc++/impl/codegen/sync_stream.h
  - include/grpc++/impl/codegen/time.h
  - include/grpc++/impl/grpc_library.h
  - include/grpc++/impl/method_handler_impl.h
  - include/grpc++/impl/rpc_method.h
  - include/grpc++/impl/rpc_service_method.h
  - include/grpc++/impl/serialization_traits.h
  - include/grpc++/impl/server_builder_option.h
  - include/grpc++/impl/server_builder_plugin.h
  - include/grpc++/impl/server_initializer.h
  - include/grpc++/impl/service_type.h
  - include/grpc++/resource_quota.h
  - include/grpc++/security/auth_context.h
  - include/grpc++/security/auth_metadata_processor.h
  - include/grpc++/security/credentials.h
  - include/grpc++/security/server_credentials.h
  - include/grpc++/server.h
  - include/grpc++/server_builder.h
  - include/grpc++/server_context.h
  - include/grpc++/server_posix.h
  - include/grpc++/support/async_stream.h
  - include/grpc++/support/async_unary_call.h
  - include/grpc++/support/byte_buffer.h
  - include/grpc++/support/channel_arguments.h
  - include/grpc++/support/config.h
  - include/grpc++/support/slice.h
  - include/grpc++/support/status.h
  - include/grpc++/support/status_code_enum.h
  - include/grpc++/support/string_ref.h
  - include/grpc++/support/stub_options.h
  - include/grpc++/support/sync_stream.h
  - include/grpc++/support/time.h
  - include/grpcpp/alarm.h
  - include/grpcpp/channel.h
  - include/grpcpp/client_context.h
  - include/grpcpp/completion_queue.h
  - include/grpcpp/create_channel.h
  - include/grpcpp/create_channel_binder.h
  - include/grpcpp/create_channel_posix.h
  - include/grpcpp/ext/call_metric_recorder.h
  - include/grpcpp/ext/health_check_service_server_builder_option.h
  - include/grpcpp/generic/async_generic_service.h
  - include/grpcpp/generic/generic_stub.h
  - include/grpcpp/grpcpp.h
  - include/grpcpp/health_check_service_interface.h
  - include/grpcpp/impl/call.h
  - include/grpcpp/impl/call_hook.h
  - include/grpcpp/impl/call_op_set.h
  - include/grpcpp/impl/call_op_set_interface.h
  - include/grpcpp/impl/channel_argument_option.h
  - include/grpcpp/impl/channel_interface.h
  - include/grpcpp/impl/client_unary_call.h
  - include/grpcpp/impl/codegen/async_generic_service.h
  - include/grpcpp/impl/codegen/async_stream.h
  - include/grpcpp/impl/codegen/async_unary_call.h
  - include/grpcpp/impl/codegen/byte_buffer.h
  - include/grpcpp/impl/codegen/call.h
  - include/grpcpp/impl/codegen/call_hook.h
  - include/grpcpp/impl/codegen/call_op_set.h
  - include/grpcpp/impl/codegen/call_op_set_interface.h
  - include/grpcpp/impl/codegen/callback_common.h
  - include/grpcpp/impl/codegen/channel_interface.h
  - include/grpcpp/impl/codegen/client_callback.h
  - include/grpcpp/impl/codegen/client_context.h
  - include/grpcpp/impl/codegen/client_interceptor.h
  - include/grpcpp/impl/codegen/client_unary_call.h
  - include/grpcpp/impl/codegen/completion_queue.h
  - include/grpcpp/impl/codegen/completion_queue_tag.h
  - include/grpcpp/impl/codegen/config.h
  - include/grpcpp/impl/codegen/config_protobuf.h
  - include/grpcpp/impl/codegen/core_codegen.h
  - include/grpcpp/impl/codegen/core_codegen_interface.h
  - include/grpcpp/impl/codegen/create_auth_context.h
  - include/grpcpp/impl/codegen/delegating_channel.h
  - include/grpcpp/impl/codegen/intercepted_channel.h
  - include/grpcpp/impl/codegen/interceptor.h
  - include/grpcpp/impl/codegen/interceptor_common.h
  - include/grpcpp/impl/codegen/message_allocator.h
  - include/grpcpp/impl/codegen/metadata_map.h
  - include/grpcpp/impl/codegen/method_handler.h
  - include/grpcpp/impl/codegen/method_handler_impl.h
  - include/grpcpp/impl/codegen/proto_buffer_reader.h
  - include/grpcpp/impl/codegen/proto_buffer_writer.h
  - include/grpcpp/impl/codegen/proto_utils.h
  - include/grpcpp/impl/codegen/rpc_method.h
  - include/grpcpp/impl/codegen/rpc_service_method.h
  - include/grpcpp/impl/codegen/security/auth_context.h
  - include/grpcpp/impl/codegen/serialization_traits.h
  - include/grpcpp/impl/codegen/server_callback.h
  - include/grpcpp/impl/codegen/server_callback_handlers.h
  - include/grpcpp/impl/codegen/server_context.h
  - include/grpcpp/impl/codegen/server_interceptor.h
  - include/grpcpp/impl/codegen/server_interface.h
  - include/grpcpp/impl/codegen/service_type.h
  - include/grpcpp/impl/codegen/slice.h
  - include/grpcpp/impl/codegen/status.h
  - include/grpcpp/impl/codegen/status_code_enum.h
  - include/grpcpp/impl/codegen/string_ref.h
  - include/grpcpp/impl/codegen/stub_options.h
  - include/grpcpp/impl/codegen/sync.h
  - include/grpcpp/impl/codegen/sync_stream.h
  - include/grpcpp/impl/codegen/time.h
  - include/grpcpp/impl/completion_queue_tag.h
  - include/grpcpp/impl/delegating_channel.h
  - include/grpcpp/impl/grpc_library.h
  - include/grpcpp/impl/method_handler_impl.h
  - include/grpcpp/impl/rpc_method.h
  - include/grpcpp/impl/rpc_service_method.h
  - include/grpcpp/impl/serialization_traits.h
  - include/grpcpp/impl/server_builder_option.h
  - include/grpcpp/impl/server_builder_plugin.h
  - include/grpcpp/impl/server_initializer.h
  - include/grpcpp/impl/service_type.h
<<<<<<< HEAD
  - include/grpcpp/impl/sync.h
=======
  - include/grpcpp/impl/status.h
>>>>>>> a02cc7d8
  - include/grpcpp/resource_quota.h
  - include/grpcpp/security/auth_context.h
  - include/grpcpp/security/auth_metadata_processor.h
  - include/grpcpp/security/authorization_policy_provider.h
  - include/grpcpp/security/binder_credentials.h
  - include/grpcpp/security/binder_security_policy.h
  - include/grpcpp/security/credentials.h
  - include/grpcpp/security/server_credentials.h
  - include/grpcpp/security/tls_certificate_provider.h
  - include/grpcpp/security/tls_certificate_verifier.h
  - include/grpcpp/security/tls_credentials_options.h
  - include/grpcpp/server.h
  - include/grpcpp/server_builder.h
  - include/grpcpp/server_context.h
  - include/grpcpp/server_posix.h
  - include/grpcpp/support/async_stream.h
  - include/grpcpp/support/async_unary_call.h
  - include/grpcpp/support/byte_buffer.h
  - include/grpcpp/support/callback_common.h
  - include/grpcpp/support/channel_arguments.h
  - include/grpcpp/support/client_callback.h
  - include/grpcpp/support/client_interceptor.h
  - include/grpcpp/support/config.h
  - include/grpcpp/support/interceptor.h
  - include/grpcpp/support/message_allocator.h
  - include/grpcpp/support/method_handler.h
  - include/grpcpp/support/proto_buffer_reader.h
  - include/grpcpp/support/proto_buffer_writer.h
  - include/grpcpp/support/server_callback.h
  - include/grpcpp/support/server_interceptor.h
  - include/grpcpp/support/slice.h
  - include/grpcpp/support/status.h
  - include/grpcpp/support/status_code_enum.h
  - include/grpcpp/support/string_ref.h
  - include/grpcpp/support/stub_options.h
  - include/grpcpp/support/sync_stream.h
  - include/grpcpp/support/time.h
  - include/grpcpp/support/validate_service_config.h
  - include/grpcpp/version_info.h
  - include/grpcpp/xds_server_builder.h
  headers:
  - src/core/ext/transport/binder/client/binder_connector.h
  - src/core/ext/transport/binder/client/channel_create_impl.h
  - src/core/ext/transport/binder/client/connection_id_generator.h
  - src/core/ext/transport/binder/client/endpoint_binder_pool.h
  - src/core/ext/transport/binder/client/jni_utils.h
  - src/core/ext/transport/binder/client/security_policy_setting.h
  - src/core/ext/transport/binder/server/binder_server.h
  - src/core/ext/transport/binder/transport/binder_stream.h
  - src/core/ext/transport/binder/transport/binder_transport.h
  - src/core/ext/transport/binder/utils/binder_auto_utils.h
  - src/core/ext/transport/binder/utils/ndk_binder.h
  - src/core/ext/transport/binder/utils/transport_stream_receiver.h
  - src/core/ext/transport/binder/utils/transport_stream_receiver_impl.h
  - src/core/ext/transport/binder/wire_format/binder.h
  - src/core/ext/transport/binder/wire_format/binder_android.h
  - src/core/ext/transport/binder/wire_format/binder_constants.h
  - src/core/ext/transport/binder/wire_format/transaction.h
  - src/core/ext/transport/binder/wire_format/wire_reader.h
  - src/core/ext/transport/binder/wire_format/wire_reader_impl.h
  - src/core/ext/transport/binder/wire_format/wire_writer.h
  - src/cpp/client/create_channel_internal.h
  - src/cpp/client/secure_credentials.h
  - src/cpp/common/channel_filter.h
  - src/cpp/common/secure_auth_context.h
  - src/cpp/server/dynamic_thread_pool.h
  - src/cpp/server/external_connection_acceptor_impl.h
  - src/cpp/server/health/default_health_check_service.h
  - src/cpp/server/secure_server_credentials.h
  - src/cpp/server/thread_pool_interface.h
  - src/cpp/thread_manager/thread_manager.h
  src:
  - src/core/ext/transport/binder/client/binder_connector.cc
  - src/core/ext/transport/binder/client/channel_create.cc
  - src/core/ext/transport/binder/client/channel_create_impl.cc
  - src/core/ext/transport/binder/client/connection_id_generator.cc
  - src/core/ext/transport/binder/client/endpoint_binder_pool.cc
  - src/core/ext/transport/binder/client/jni_utils.cc
  - src/core/ext/transport/binder/client/security_policy_setting.cc
  - src/core/ext/transport/binder/security_policy/binder_security_policy.cc
  - src/core/ext/transport/binder/server/binder_server.cc
  - src/core/ext/transport/binder/server/binder_server_credentials.cc
  - src/core/ext/transport/binder/transport/binder_transport.cc
  - src/core/ext/transport/binder/utils/ndk_binder.cc
  - src/core/ext/transport/binder/utils/transport_stream_receiver_impl.cc
  - src/core/ext/transport/binder/wire_format/binder_android.cc
  - src/core/ext/transport/binder/wire_format/binder_constants.cc
  - src/core/ext/transport/binder/wire_format/transaction.cc
  - src/core/ext/transport/binder/wire_format/wire_reader_impl.cc
  - src/core/ext/transport/binder/wire_format/wire_writer.cc
  - src/cpp/client/channel_cc.cc
  - src/cpp/client/client_callback.cc
  - src/cpp/client/client_context.cc
  - src/cpp/client/client_interceptor.cc
  - src/cpp/client/create_channel.cc
  - src/cpp/client/create_channel_internal.cc
  - src/cpp/client/create_channel_posix.cc
  - src/cpp/client/credentials_cc.cc
  - src/cpp/client/insecure_credentials.cc
  - src/cpp/client/secure_credentials.cc
  - src/cpp/client/xds_credentials.cc
  - src/cpp/codegen/codegen_init.cc
  - src/cpp/common/alarm.cc
  - src/cpp/common/auth_property_iterator.cc
  - src/cpp/common/channel_arguments.cc
  - src/cpp/common/channel_filter.cc
  - src/cpp/common/completion_queue_cc.cc
  - src/cpp/common/core_codegen.cc
  - src/cpp/common/resource_quota_cc.cc
  - src/cpp/common/rpc_method.cc
  - src/cpp/common/secure_auth_context.cc
  - src/cpp/common/secure_channel_arguments.cc
  - src/cpp/common/secure_create_auth_context.cc
  - src/cpp/common/tls_certificate_provider.cc
  - src/cpp/common/tls_certificate_verifier.cc
  - src/cpp/common/tls_credentials_options.cc
  - src/cpp/common/validate_service_config.cc
  - src/cpp/common/version_cc.cc
  - src/cpp/server/async_generic_service.cc
  - src/cpp/server/channel_argument_option.cc
  - src/cpp/server/create_default_thread_pool.cc
  - src/cpp/server/external_connection_acceptor_impl.cc
  - src/cpp/server/health/default_health_check_service.cc
  - src/cpp/server/health/health_check_service.cc
  - src/cpp/server/health/health_check_service_server_builder_option.cc
  - src/cpp/server/insecure_server_credentials.cc
  - src/cpp/server/orca/call_metric_recorder.cc
  - src/cpp/server/secure_server_credentials.cc
  - src/cpp/server/server_builder.cc
  - src/cpp/server/server_callback.cc
  - src/cpp/server/server_cc.cc
  - src/cpp/server/server_context.cc
  - src/cpp/server/server_credentials.cc
  - src/cpp/server/server_posix.cc
  - src/cpp/server/xds_server_credentials.cc
  - src/cpp/thread_manager/thread_manager.cc
  - src/cpp/util/byte_buffer_cc.cc
  - src/cpp/util/status.cc
  - src/cpp/util/string_ref.cc
  - src/cpp/util/time_cc.cc
  deps:
  - grpc
  baselib: true
- name: grpc++_alts
  build: all
  language: c++
  public_headers:
  - include/grpcpp/security/alts_context.h
  - include/grpcpp/security/alts_util.h
  headers: []
  src:
  - src/cpp/common/alts_context.cc
  - src/cpp/common/alts_util.cc
  deps:
  - grpc++
  baselib: true
- name: grpc++_error_details
  build: all
  language: c++
  public_headers:
  - include/grpc++/support/error_details.h
  - include/grpcpp/support/error_details.h
  headers: []
  src:
  - src/cpp/util/error_details.cc
  deps:
  - grpc++
- name: grpc++_reflection
  build: all
  language: c++
  public_headers:
  - include/grpc++/ext/proto_server_reflection_plugin.h
  - include/grpcpp/ext/proto_server_reflection_plugin.h
  headers:
  - src/cpp/ext/proto_server_reflection.h
  src:
  - src/proto/grpc/reflection/v1alpha/reflection.proto
  - src/cpp/ext/proto_server_reflection.cc
  - src/cpp/ext/proto_server_reflection_plugin.cc
  deps:
  - grpc++
- name: grpc++_test
  build: private
  language: c++
  public_headers:
  - include/grpc++/test/mock_stream.h
  - include/grpc++/test/server_context_test_spouse.h
  - include/grpcpp/test/channel_test_peer.h
  - include/grpcpp/test/client_context_test_peer.h
  - include/grpcpp/test/default_reactor_test_peer.h
  - include/grpcpp/test/mock_stream.h
  - include/grpcpp/test/server_context_test_spouse.h
  headers: []
  src:
  - src/cpp/client/channel_test_peer.cc
  deps:
  - grpc++
- name: grpc++_test_config
  build: private
  language: c++
  public_headers: []
  headers:
  - test/cpp/util/test_config.h
  src:
  - test/cpp/util/test_config_cc.cc
  deps:
  - absl/flags:parse
  - gpr
- name: grpc++_test_util
  build: private
  language: c++
  public_headers: []
  headers:
  - test/core/end2end/data/ssl_test_data.h
  - test/core/util/cmdline.h
  - test/core/util/evaluate_args_test_util.h
  - test/core/util/fuzzer_util.h
  - test/core/util/grpc_profiler.h
  - test/core/util/histogram.h
  - test/core/util/mock_authorization_endpoint.h
  - test/core/util/mock_endpoint.h
  - test/core/util/parse_hexstring.h
  - test/core/util/passthru_endpoint.h
  - test/core/util/resolve_localhost_ip46.h
  - test/core/util/slice_splitter.h
  - test/core/util/subprocess.h
  - test/core/util/tracer_util.h
  - test/cpp/util/byte_buffer_proto_helper.h
  - test/cpp/util/create_test_channel.h
  - test/cpp/util/string_ref_helper.h
  - test/cpp/util/subprocess.h
  - test/cpp/util/test_credentials_provider.h
  src:
  - test/core/end2end/data/client_certs.cc
  - test/core/end2end/data/server1_cert.cc
  - test/core/end2end/data/server1_key.cc
  - test/core/end2end/data/test_root_cert.cc
  - test/core/util/cmdline.cc
  - test/core/util/fuzzer_util.cc
  - test/core/util/grpc_profiler.cc
  - test/core/util/histogram.cc
  - test/core/util/mock_endpoint.cc
  - test/core/util/parse_hexstring.cc
  - test/core/util/passthru_endpoint.cc
  - test/core/util/resolve_localhost_ip46.cc
  - test/core/util/slice_splitter.cc
  - test/core/util/subprocess_posix.cc
  - test/core/util/subprocess_windows.cc
  - test/core/util/tracer_util.cc
  - test/cpp/util/byte_buffer_proto_helper.cc
  - test/cpp/util/create_test_channel.cc
  - test/cpp/util/string_ref_helper.cc
  - test/cpp/util/subprocess.cc
  - test/cpp/util/test_credentials_provider.cc
  deps:
  - absl/flags:flag
  - grpc++
  - grpc_test_util
- name: grpc++_unsecure
  build: all
  language: c++
  public_headers:
  - include/grpc++/alarm.h
  - include/grpc++/channel.h
  - include/grpc++/client_context.h
  - include/grpc++/completion_queue.h
  - include/grpc++/create_channel.h
  - include/grpc++/create_channel_posix.h
  - include/grpc++/ext/health_check_service_server_builder_option.h
  - include/grpc++/generic/async_generic_service.h
  - include/grpc++/generic/generic_stub.h
  - include/grpc++/grpc++.h
  - include/grpc++/health_check_service_interface.h
  - include/grpc++/impl/call.h
  - include/grpc++/impl/channel_argument_option.h
  - include/grpc++/impl/client_unary_call.h
  - include/grpc++/impl/codegen/async_stream.h
  - include/grpc++/impl/codegen/async_unary_call.h
  - include/grpc++/impl/codegen/byte_buffer.h
  - include/grpc++/impl/codegen/call.h
  - include/grpc++/impl/codegen/call_hook.h
  - include/grpc++/impl/codegen/channel_interface.h
  - include/grpc++/impl/codegen/client_context.h
  - include/grpc++/impl/codegen/client_unary_call.h
  - include/grpc++/impl/codegen/completion_queue.h
  - include/grpc++/impl/codegen/completion_queue_tag.h
  - include/grpc++/impl/codegen/config.h
  - include/grpc++/impl/codegen/config_protobuf.h
  - include/grpc++/impl/codegen/core_codegen.h
  - include/grpc++/impl/codegen/core_codegen_interface.h
  - include/grpc++/impl/codegen/create_auth_context.h
  - include/grpc++/impl/codegen/metadata_map.h
  - include/grpc++/impl/codegen/method_handler_impl.h
  - include/grpc++/impl/codegen/proto_utils.h
  - include/grpc++/impl/codegen/rpc_method.h
  - include/grpc++/impl/codegen/rpc_service_method.h
  - include/grpc++/impl/codegen/security/auth_context.h
  - include/grpc++/impl/codegen/serialization_traits.h
  - include/grpc++/impl/codegen/server_context.h
  - include/grpc++/impl/codegen/server_interface.h
  - include/grpc++/impl/codegen/service_type.h
  - include/grpc++/impl/codegen/slice.h
  - include/grpc++/impl/codegen/status.h
  - include/grpc++/impl/codegen/status_code_enum.h
  - include/grpc++/impl/codegen/string_ref.h
  - include/grpc++/impl/codegen/stub_options.h
  - include/grpc++/impl/codegen/sync_stream.h
  - include/grpc++/impl/codegen/time.h
  - include/grpc++/impl/grpc_library.h
  - include/grpc++/impl/method_handler_impl.h
  - include/grpc++/impl/rpc_method.h
  - include/grpc++/impl/rpc_service_method.h
  - include/grpc++/impl/serialization_traits.h
  - include/grpc++/impl/server_builder_option.h
  - include/grpc++/impl/server_builder_plugin.h
  - include/grpc++/impl/server_initializer.h
  - include/grpc++/impl/service_type.h
  - include/grpc++/resource_quota.h
  - include/grpc++/security/auth_context.h
  - include/grpc++/security/auth_metadata_processor.h
  - include/grpc++/security/credentials.h
  - include/grpc++/security/server_credentials.h
  - include/grpc++/server.h
  - include/grpc++/server_builder.h
  - include/grpc++/server_context.h
  - include/grpc++/server_posix.h
  - include/grpc++/support/async_stream.h
  - include/grpc++/support/async_unary_call.h
  - include/grpc++/support/byte_buffer.h
  - include/grpc++/support/channel_arguments.h
  - include/grpc++/support/config.h
  - include/grpc++/support/slice.h
  - include/grpc++/support/status.h
  - include/grpc++/support/status_code_enum.h
  - include/grpc++/support/string_ref.h
  - include/grpc++/support/stub_options.h
  - include/grpc++/support/sync_stream.h
  - include/grpc++/support/time.h
  - include/grpcpp/alarm.h
  - include/grpcpp/channel.h
  - include/grpcpp/client_context.h
  - include/grpcpp/completion_queue.h
  - include/grpcpp/create_channel.h
  - include/grpcpp/create_channel_posix.h
  - include/grpcpp/ext/call_metric_recorder.h
  - include/grpcpp/ext/health_check_service_server_builder_option.h
  - include/grpcpp/generic/async_generic_service.h
  - include/grpcpp/generic/generic_stub.h
  - include/grpcpp/grpcpp.h
  - include/grpcpp/health_check_service_interface.h
  - include/grpcpp/impl/call.h
  - include/grpcpp/impl/call_hook.h
  - include/grpcpp/impl/call_op_set.h
  - include/grpcpp/impl/call_op_set_interface.h
  - include/grpcpp/impl/channel_argument_option.h
  - include/grpcpp/impl/channel_interface.h
  - include/grpcpp/impl/client_unary_call.h
  - include/grpcpp/impl/codegen/async_generic_service.h
  - include/grpcpp/impl/codegen/async_stream.h
  - include/grpcpp/impl/codegen/async_unary_call.h
  - include/grpcpp/impl/codegen/byte_buffer.h
  - include/grpcpp/impl/codegen/call.h
  - include/grpcpp/impl/codegen/call_hook.h
  - include/grpcpp/impl/codegen/call_op_set.h
  - include/grpcpp/impl/codegen/call_op_set_interface.h
  - include/grpcpp/impl/codegen/callback_common.h
  - include/grpcpp/impl/codegen/channel_interface.h
  - include/grpcpp/impl/codegen/client_callback.h
  - include/grpcpp/impl/codegen/client_context.h
  - include/grpcpp/impl/codegen/client_interceptor.h
  - include/grpcpp/impl/codegen/client_unary_call.h
  - include/grpcpp/impl/codegen/completion_queue.h
  - include/grpcpp/impl/codegen/completion_queue_tag.h
  - include/grpcpp/impl/codegen/config.h
  - include/grpcpp/impl/codegen/config_protobuf.h
  - include/grpcpp/impl/codegen/core_codegen.h
  - include/grpcpp/impl/codegen/core_codegen_interface.h
  - include/grpcpp/impl/codegen/create_auth_context.h
  - include/grpcpp/impl/codegen/delegating_channel.h
  - include/grpcpp/impl/codegen/intercepted_channel.h
  - include/grpcpp/impl/codegen/interceptor.h
  - include/grpcpp/impl/codegen/interceptor_common.h
  - include/grpcpp/impl/codegen/message_allocator.h
  - include/grpcpp/impl/codegen/metadata_map.h
  - include/grpcpp/impl/codegen/method_handler.h
  - include/grpcpp/impl/codegen/method_handler_impl.h
  - include/grpcpp/impl/codegen/proto_buffer_reader.h
  - include/grpcpp/impl/codegen/proto_buffer_writer.h
  - include/grpcpp/impl/codegen/proto_utils.h
  - include/grpcpp/impl/codegen/rpc_method.h
  - include/grpcpp/impl/codegen/rpc_service_method.h
  - include/grpcpp/impl/codegen/security/auth_context.h
  - include/grpcpp/impl/codegen/serialization_traits.h
  - include/grpcpp/impl/codegen/server_callback.h
  - include/grpcpp/impl/codegen/server_callback_handlers.h
  - include/grpcpp/impl/codegen/server_context.h
  - include/grpcpp/impl/codegen/server_interceptor.h
  - include/grpcpp/impl/codegen/server_interface.h
  - include/grpcpp/impl/codegen/service_type.h
  - include/grpcpp/impl/codegen/slice.h
  - include/grpcpp/impl/codegen/status.h
  - include/grpcpp/impl/codegen/status_code_enum.h
  - include/grpcpp/impl/codegen/string_ref.h
  - include/grpcpp/impl/codegen/stub_options.h
  - include/grpcpp/impl/codegen/sync.h
  - include/grpcpp/impl/codegen/sync_stream.h
  - include/grpcpp/impl/codegen/time.h
  - include/grpcpp/impl/completion_queue_tag.h
  - include/grpcpp/impl/delegating_channel.h
  - include/grpcpp/impl/grpc_library.h
  - include/grpcpp/impl/method_handler_impl.h
  - include/grpcpp/impl/rpc_method.h
  - include/grpcpp/impl/rpc_service_method.h
  - include/grpcpp/impl/serialization_traits.h
  - include/grpcpp/impl/server_builder_option.h
  - include/grpcpp/impl/server_builder_plugin.h
  - include/grpcpp/impl/server_initializer.h
  - include/grpcpp/impl/service_type.h
<<<<<<< HEAD
  - include/grpcpp/impl/sync.h
=======
  - include/grpcpp/impl/status.h
>>>>>>> a02cc7d8
  - include/grpcpp/resource_quota.h
  - include/grpcpp/security/auth_context.h
  - include/grpcpp/security/auth_metadata_processor.h
  - include/grpcpp/security/authorization_policy_provider.h
  - include/grpcpp/security/credentials.h
  - include/grpcpp/security/server_credentials.h
  - include/grpcpp/security/tls_certificate_provider.h
  - include/grpcpp/security/tls_certificate_verifier.h
  - include/grpcpp/security/tls_credentials_options.h
  - include/grpcpp/server.h
  - include/grpcpp/server_builder.h
  - include/grpcpp/server_context.h
  - include/grpcpp/server_posix.h
  - include/grpcpp/support/async_stream.h
  - include/grpcpp/support/async_unary_call.h
  - include/grpcpp/support/byte_buffer.h
  - include/grpcpp/support/callback_common.h
  - include/grpcpp/support/channel_arguments.h
  - include/grpcpp/support/client_callback.h
  - include/grpcpp/support/client_interceptor.h
  - include/grpcpp/support/config.h
  - include/grpcpp/support/interceptor.h
  - include/grpcpp/support/message_allocator.h
  - include/grpcpp/support/method_handler.h
  - include/grpcpp/support/proto_buffer_reader.h
  - include/grpcpp/support/proto_buffer_writer.h
  - include/grpcpp/support/server_callback.h
  - include/grpcpp/support/server_interceptor.h
  - include/grpcpp/support/slice.h
  - include/grpcpp/support/status.h
  - include/grpcpp/support/status_code_enum.h
  - include/grpcpp/support/string_ref.h
  - include/grpcpp/support/stub_options.h
  - include/grpcpp/support/sync_stream.h
  - include/grpcpp/support/time.h
  - include/grpcpp/support/validate_service_config.h
  - include/grpcpp/version_info.h
  headers:
  - src/cpp/client/create_channel_internal.h
  - src/cpp/common/channel_filter.h
  - src/cpp/server/dynamic_thread_pool.h
  - src/cpp/server/external_connection_acceptor_impl.h
  - src/cpp/server/health/default_health_check_service.h
  - src/cpp/server/thread_pool_interface.h
  - src/cpp/thread_manager/thread_manager.h
  src:
  - src/cpp/client/channel_cc.cc
  - src/cpp/client/client_callback.cc
  - src/cpp/client/client_context.cc
  - src/cpp/client/client_interceptor.cc
  - src/cpp/client/create_channel.cc
  - src/cpp/client/create_channel_internal.cc
  - src/cpp/client/create_channel_posix.cc
  - src/cpp/client/credentials_cc.cc
  - src/cpp/client/insecure_credentials.cc
  - src/cpp/codegen/codegen_init.cc
  - src/cpp/common/alarm.cc
  - src/cpp/common/channel_arguments.cc
  - src/cpp/common/channel_filter.cc
  - src/cpp/common/completion_queue_cc.cc
  - src/cpp/common/core_codegen.cc
  - src/cpp/common/insecure_create_auth_context.cc
  - src/cpp/common/resource_quota_cc.cc
  - src/cpp/common/rpc_method.cc
  - src/cpp/common/validate_service_config.cc
  - src/cpp/common/version_cc.cc
  - src/cpp/server/async_generic_service.cc
  - src/cpp/server/channel_argument_option.cc
  - src/cpp/server/create_default_thread_pool.cc
  - src/cpp/server/external_connection_acceptor_impl.cc
  - src/cpp/server/health/default_health_check_service.cc
  - src/cpp/server/health/health_check_service.cc
  - src/cpp/server/health/health_check_service_server_builder_option.cc
  - src/cpp/server/insecure_server_credentials.cc
  - src/cpp/server/orca/call_metric_recorder.cc
  - src/cpp/server/server_builder.cc
  - src/cpp/server/server_callback.cc
  - src/cpp/server/server_cc.cc
  - src/cpp/server/server_context.cc
  - src/cpp/server/server_credentials.cc
  - src/cpp/server/server_posix.cc
  - src/cpp/thread_manager/thread_manager.cc
  - src/cpp/util/byte_buffer_cc.cc
  - src/cpp/util/status.cc
  - src/cpp/util/string_ref.cc
  - src/cpp/util/time_cc.cc
  deps:
  - grpc_unsecure
  baselib: true
- name: grpc_authorization_provider
  build: all
  language: c++
  public_headers:
  - include/grpc/byte_buffer.h
  - include/grpc/byte_buffer_reader.h
  - include/grpc/compression.h
  - include/grpc/event_engine/endpoint_config.h
  - include/grpc/event_engine/event_engine.h
  - include/grpc/event_engine/internal/memory_allocator_impl.h
  - include/grpc/event_engine/memory_allocator.h
  - include/grpc/event_engine/memory_request.h
  - include/grpc/event_engine/port.h
  - include/grpc/event_engine/slice.h
  - include/grpc/event_engine/slice_buffer.h
  - include/grpc/fork.h
  - include/grpc/grpc.h
  - include/grpc/grpc_posix.h
  - include/grpc/grpc_security.h
  - include/grpc/grpc_security_constants.h
  - include/grpc/impl/codegen/atm.h
  - include/grpc/impl/codegen/atm_gcc_atomic.h
  - include/grpc/impl/codegen/atm_gcc_sync.h
  - include/grpc/impl/codegen/atm_windows.h
  - include/grpc/impl/codegen/byte_buffer.h
  - include/grpc/impl/codegen/byte_buffer_reader.h
  - include/grpc/impl/codegen/compression_types.h
  - include/grpc/impl/codegen/connectivity_state.h
  - include/grpc/impl/codegen/fork.h
  - include/grpc/impl/codegen/gpr_slice.h
  - include/grpc/impl/codegen/gpr_types.h
  - include/grpc/impl/codegen/grpc_types.h
  - include/grpc/impl/codegen/log.h
  - include/grpc/impl/codegen/port_platform.h
  - include/grpc/impl/codegen/propagation_bits.h
  - include/grpc/impl/codegen/slice.h
  - include/grpc/impl/codegen/status.h
  - include/grpc/impl/codegen/sync.h
  - include/grpc/impl/codegen/sync_abseil.h
  - include/grpc/impl/codegen/sync_custom.h
  - include/grpc/impl/codegen/sync_generic.h
  - include/grpc/impl/codegen/sync_posix.h
  - include/grpc/impl/codegen/sync_windows.h
  - include/grpc/load_reporting.h
  - include/grpc/slice.h
  - include/grpc/slice_buffer.h
  - include/grpc/status.h
  - include/grpc/support/alloc.h
  - include/grpc/support/atm_gcc_atomic.h
  - include/grpc/support/atm_gcc_sync.h
  - include/grpc/support/atm_windows.h
  - include/grpc/support/cpu.h
  - include/grpc/support/log.h
  - include/grpc/support/log_windows.h
  - include/grpc/support/port_platform.h
  - include/grpc/support/string_util.h
  - include/grpc/support/sync.h
  - include/grpc/support/sync_abseil.h
  - include/grpc/support/sync_custom.h
  - include/grpc/support/sync_generic.h
  - include/grpc/support/sync_posix.h
  - include/grpc/support/sync_windows.h
  - include/grpc/support/thd_id.h
  - include/grpc/support/time.h
  - include/grpc/support/workaround_list.h
  headers:
  - src/core/ext/filters/client_channel/lb_policy/backend_metric_data.h
  - src/core/ext/upb-generated/google/protobuf/any.upb.h
  - src/core/ext/upb-generated/google/rpc/status.upb.h
  - src/core/ext/upb-generated/src/proto/grpc/gcp/altscontext.upb.h
  - src/core/ext/upb-generated/src/proto/grpc/gcp/handshaker.upb.h
  - src/core/ext/upb-generated/src/proto/grpc/gcp/transport_security_common.upb.h
  - src/core/lib/address_utils/parse_address.h
  - src/core/lib/address_utils/sockaddr_utils.h
  - src/core/lib/avl/avl.h
  - src/core/lib/channel/call_finalization.h
  - src/core/lib/channel/call_tracer.h
  - src/core/lib/channel/channel_args.h
  - src/core/lib/channel/channel_args_preconditioning.h
  - src/core/lib/channel/channel_fwd.h
  - src/core/lib/channel/channel_stack.h
  - src/core/lib/channel/channel_stack_builder.h
  - src/core/lib/channel/channel_stack_builder_impl.h
  - src/core/lib/channel/channel_trace.h
  - src/core/lib/channel/channelz.h
  - src/core/lib/channel/channelz_registry.h
  - src/core/lib/channel/connected_channel.h
  - src/core/lib/channel/context.h
  - src/core/lib/channel/promise_based_filter.h
  - src/core/lib/channel/status_util.h
  - src/core/lib/compression/compression_internal.h
  - src/core/lib/compression/message_compress.h
  - src/core/lib/config/core_configuration.h
  - src/core/lib/debug/event_log.h
  - src/core/lib/debug/histogram_view.h
  - src/core/lib/debug/stats.h
  - src/core/lib/debug/stats_data.h
  - src/core/lib/debug/trace.h
  - src/core/lib/event_engine/channel_args_endpoint_config.h
  - src/core/lib/event_engine/common_closures.h
  - src/core/lib/event_engine/default_event_engine.h
  - src/core/lib/event_engine/default_event_engine_factory.h
  - src/core/lib/event_engine/executor/executor.h
  - src/core/lib/event_engine/forkable.h
  - src/core/lib/event_engine/handle_containers.h
  - src/core/lib/event_engine/poller.h
  - src/core/lib/event_engine/posix_engine/ev_epoll1_linux.h
  - src/core/lib/event_engine/posix_engine/ev_poll_posix.h
  - src/core/lib/event_engine/posix_engine/event_poller.h
  - src/core/lib/event_engine/posix_engine/event_poller_posix_default.h
  - src/core/lib/event_engine/posix_engine/internal_errqueue.h
  - src/core/lib/event_engine/posix_engine/lockfree_event.h
  - src/core/lib/event_engine/posix_engine/posix_endpoint.h
  - src/core/lib/event_engine/posix_engine/posix_engine.h
  - src/core/lib/event_engine/posix_engine/posix_engine_closure.h
  - src/core/lib/event_engine/posix_engine/posix_engine_listener.h
  - src/core/lib/event_engine/posix_engine/posix_engine_listener_utils.h
  - src/core/lib/event_engine/posix_engine/tcp_socket_utils.h
  - src/core/lib/event_engine/posix_engine/timer.h
  - src/core/lib/event_engine/posix_engine/timer_heap.h
  - src/core/lib/event_engine/posix_engine/timer_manager.h
  - src/core/lib/event_engine/posix_engine/traced_buffer_list.h
  - src/core/lib/event_engine/posix_engine/wakeup_fd_eventfd.h
  - src/core/lib/event_engine/posix_engine/wakeup_fd_pipe.h
  - src/core/lib/event_engine/posix_engine/wakeup_fd_posix.h
  - src/core/lib/event_engine/posix_engine/wakeup_fd_posix_default.h
  - src/core/lib/event_engine/socket_notifier.h
  - src/core/lib/event_engine/thread_pool.h
  - src/core/lib/event_engine/time_util.h
  - src/core/lib/event_engine/trace.h
  - src/core/lib/event_engine/utils.h
  - src/core/lib/event_engine/windows/iocp.h
  - src/core/lib/event_engine/windows/win_socket.h
  - src/core/lib/event_engine/windows/windows_engine.h
  - src/core/lib/experiments/config.h
  - src/core/lib/experiments/experiments.h
  - src/core/lib/gpr/spinlock.h
  - src/core/lib/gprpp/atomic_utils.h
  - src/core/lib/gprpp/bitset.h
  - src/core/lib/gprpp/chunked_vector.h
  - src/core/lib/gprpp/cpp_impl_of.h
  - src/core/lib/gprpp/debug_location.h
  - src/core/lib/gprpp/dual_ref_counted.h
  - src/core/lib/gprpp/load_file.h
  - src/core/lib/gprpp/manual_constructor.h
  - src/core/lib/gprpp/match.h
  - src/core/lib/gprpp/notification.h
  - src/core/lib/gprpp/orphanable.h
  - src/core/lib/gprpp/overload.h
  - src/core/lib/gprpp/packed_table.h
  - src/core/lib/gprpp/per_cpu.h
  - src/core/lib/gprpp/ref_counted.h
  - src/core/lib/gprpp/ref_counted_ptr.h
  - src/core/lib/gprpp/sorted_pack.h
  - src/core/lib/gprpp/status_helper.h
  - src/core/lib/gprpp/table.h
  - src/core/lib/gprpp/time.h
  - src/core/lib/gprpp/time_averaged_stats.h
  - src/core/lib/gprpp/unique_type_name.h
  - src/core/lib/gprpp/validation_errors.h
  - src/core/lib/gprpp/work_serializer.h
  - src/core/lib/handshaker/proxy_mapper.h
  - src/core/lib/handshaker/proxy_mapper_registry.h
  - src/core/lib/iomgr/block_annotate.h
  - src/core/lib/iomgr/buffer_list.h
  - src/core/lib/iomgr/call_combiner.h
  - src/core/lib/iomgr/cfstream_handle.h
  - src/core/lib/iomgr/closure.h
  - src/core/lib/iomgr/combiner.h
  - src/core/lib/iomgr/dynamic_annotations.h
  - src/core/lib/iomgr/endpoint.h
  - src/core/lib/iomgr/endpoint_cfstream.h
  - src/core/lib/iomgr/endpoint_pair.h
  - src/core/lib/iomgr/error.h
  - src/core/lib/iomgr/error_cfstream.h
  - src/core/lib/iomgr/ev_apple.h
  - src/core/lib/iomgr/ev_epoll1_linux.h
  - src/core/lib/iomgr/ev_poll_posix.h
  - src/core/lib/iomgr/ev_posix.h
  - src/core/lib/iomgr/exec_ctx.h
  - src/core/lib/iomgr/executor.h
  - src/core/lib/iomgr/gethostname.h
  - src/core/lib/iomgr/grpc_if_nametoindex.h
  - src/core/lib/iomgr/internal_errqueue.h
  - src/core/lib/iomgr/iocp_windows.h
  - src/core/lib/iomgr/iomgr.h
  - src/core/lib/iomgr/iomgr_fwd.h
  - src/core/lib/iomgr/iomgr_internal.h
  - src/core/lib/iomgr/load_file.h
  - src/core/lib/iomgr/lockfree_event.h
  - src/core/lib/iomgr/nameser.h
  - src/core/lib/iomgr/polling_entity.h
  - src/core/lib/iomgr/pollset.h
  - src/core/lib/iomgr/pollset_set.h
  - src/core/lib/iomgr/pollset_set_windows.h
  - src/core/lib/iomgr/pollset_windows.h
  - src/core/lib/iomgr/port.h
  - src/core/lib/iomgr/python_util.h
  - src/core/lib/iomgr/resolve_address.h
  - src/core/lib/iomgr/resolve_address_impl.h
  - src/core/lib/iomgr/resolve_address_posix.h
  - src/core/lib/iomgr/resolve_address_windows.h
  - src/core/lib/iomgr/resolved_address.h
  - src/core/lib/iomgr/sockaddr.h
  - src/core/lib/iomgr/sockaddr_posix.h
  - src/core/lib/iomgr/sockaddr_windows.h
  - src/core/lib/iomgr/socket_factory_posix.h
  - src/core/lib/iomgr/socket_mutator.h
  - src/core/lib/iomgr/socket_utils.h
  - src/core/lib/iomgr/socket_utils_posix.h
  - src/core/lib/iomgr/socket_windows.h
  - src/core/lib/iomgr/tcp_client.h
  - src/core/lib/iomgr/tcp_client_posix.h
  - src/core/lib/iomgr/tcp_posix.h
  - src/core/lib/iomgr/tcp_server.h
  - src/core/lib/iomgr/tcp_server_utils_posix.h
  - src/core/lib/iomgr/tcp_windows.h
  - src/core/lib/iomgr/timer.h
  - src/core/lib/iomgr/timer_generic.h
  - src/core/lib/iomgr/timer_heap.h
  - src/core/lib/iomgr/timer_manager.h
  - src/core/lib/iomgr/unix_sockets_posix.h
  - src/core/lib/iomgr/wakeup_fd_pipe.h
  - src/core/lib/iomgr/wakeup_fd_posix.h
  - src/core/lib/json/json.h
  - src/core/lib/load_balancing/lb_policy.h
  - src/core/lib/load_balancing/lb_policy_factory.h
  - src/core/lib/load_balancing/lb_policy_registry.h
  - src/core/lib/load_balancing/subchannel_interface.h
  - src/core/lib/matchers/matchers.h
  - src/core/lib/promise/activity.h
  - src/core/lib/promise/arena_promise.h
  - src/core/lib/promise/context.h
  - src/core/lib/promise/detail/basic_seq.h
  - src/core/lib/promise/detail/promise_factory.h
  - src/core/lib/promise/detail/promise_like.h
  - src/core/lib/promise/detail/status.h
  - src/core/lib/promise/detail/switch.h
  - src/core/lib/promise/exec_ctx_wakeup_scheduler.h
  - src/core/lib/promise/intra_activity_waiter.h
  - src/core/lib/promise/latch.h
  - src/core/lib/promise/loop.h
  - src/core/lib/promise/map.h
  - src/core/lib/promise/pipe.h
  - src/core/lib/promise/poll.h
  - src/core/lib/promise/promise.h
  - src/core/lib/promise/race.h
  - src/core/lib/promise/seq.h
  - src/core/lib/promise/try_seq.h
  - src/core/lib/resolver/resolver.h
  - src/core/lib/resolver/resolver_factory.h
  - src/core/lib/resolver/resolver_registry.h
  - src/core/lib/resolver/server_address.h
  - src/core/lib/resource_quota/api.h
  - src/core/lib/resource_quota/arena.h
  - src/core/lib/resource_quota/memory_quota.h
  - src/core/lib/resource_quota/periodic_update.h
  - src/core/lib/resource_quota/resource_quota.h
  - src/core/lib/resource_quota/thread_quota.h
  - src/core/lib/resource_quota/trace.h
  - src/core/lib/security/authorization/authorization_engine.h
  - src/core/lib/security/authorization/authorization_policy_provider.h
  - src/core/lib/security/authorization/evaluate_args.h
  - src/core/lib/security/authorization/grpc_authorization_engine.h
  - src/core/lib/security/authorization/grpc_authorization_policy_provider.h
  - src/core/lib/security/authorization/grpc_server_authz_filter.h
  - src/core/lib/security/authorization/matchers.h
  - src/core/lib/security/authorization/rbac_policy.h
  - src/core/lib/security/authorization/rbac_translator.h
  - src/core/lib/security/certificate_provider/certificate_provider_factory.h
  - src/core/lib/security/certificate_provider/certificate_provider_registry.h
  - src/core/lib/security/context/security_context.h
  - src/core/lib/security/credentials/alts/check_gcp_environment.h
  - src/core/lib/security/credentials/alts/grpc_alts_credentials_options.h
  - src/core/lib/security/credentials/call_creds_util.h
  - src/core/lib/security/credentials/channel_creds_registry.h
  - src/core/lib/security/credentials/composite/composite_credentials.h
  - src/core/lib/security/credentials/credentials.h
  - src/core/lib/security/credentials/plugin/plugin_credentials.h
  - src/core/lib/security/credentials/tls/tls_utils.h
  - src/core/lib/security/security_connector/load_system_roots.h
  - src/core/lib/security/security_connector/load_system_roots_supported.h
  - src/core/lib/security/security_connector/security_connector.h
  - src/core/lib/security/transport/auth_filters.h
  - src/core/lib/security/transport/secure_endpoint.h
  - src/core/lib/security/transport/security_handshaker.h
  - src/core/lib/security/transport/tsi_error.h
  - src/core/lib/security/util/json_util.h
  - src/core/lib/service_config/service_config.h
  - src/core/lib/service_config/service_config_call_data.h
  - src/core/lib/service_config/service_config_parser.h
  - src/core/lib/slice/b64.h
  - src/core/lib/slice/percent_encoding.h
  - src/core/lib/slice/slice.h
  - src/core/lib/slice/slice_buffer.h
  - src/core/lib/slice/slice_internal.h
  - src/core/lib/slice/slice_refcount.h
  - src/core/lib/slice/slice_string_helpers.h
  - src/core/lib/surface/api_trace.h
  - src/core/lib/surface/builtins.h
  - src/core/lib/surface/call.h
  - src/core/lib/surface/call_test_only.h
  - src/core/lib/surface/call_trace.h
  - src/core/lib/surface/channel.h
  - src/core/lib/surface/channel_init.h
  - src/core/lib/surface/channel_stack_type.h
  - src/core/lib/surface/completion_queue.h
  - src/core/lib/surface/completion_queue_factory.h
  - src/core/lib/surface/event_string.h
  - src/core/lib/surface/init.h
  - src/core/lib/surface/init_internally.h
  - src/core/lib/surface/lame_client.h
  - src/core/lib/surface/server.h
  - src/core/lib/surface/validate_metadata.h
  - src/core/lib/transport/connectivity_state.h
  - src/core/lib/transport/error_utils.h
  - src/core/lib/transport/handshaker.h
  - src/core/lib/transport/handshaker_factory.h
  - src/core/lib/transport/handshaker_registry.h
  - src/core/lib/transport/http2_errors.h
  - src/core/lib/transport/metadata_batch.h
  - src/core/lib/transport/parsed_metadata.h
  - src/core/lib/transport/status_conversion.h
  - src/core/lib/transport/timeout_encoding.h
  - src/core/lib/transport/transport.h
  - src/core/lib/transport/transport_fwd.h
  - src/core/lib/transport/transport_impl.h
  - src/core/lib/uri/uri_parser.h
  - src/core/tsi/alts/handshaker/transport_security_common_api.h
  - src/core/tsi/transport_security.h
  - src/core/tsi/transport_security_grpc.h
  - src/core/tsi/transport_security_interface.h
  src:
  - src/core/ext/upb-generated/google/protobuf/any.upb.c
  - src/core/ext/upb-generated/google/rpc/status.upb.c
  - src/core/ext/upb-generated/src/proto/grpc/gcp/altscontext.upb.c
  - src/core/ext/upb-generated/src/proto/grpc/gcp/handshaker.upb.c
  - src/core/ext/upb-generated/src/proto/grpc/gcp/transport_security_common.upb.c
  - src/core/lib/address_utils/parse_address.cc
  - src/core/lib/address_utils/sockaddr_utils.cc
  - src/core/lib/channel/channel_args.cc
  - src/core/lib/channel/channel_args_preconditioning.cc
  - src/core/lib/channel/channel_stack.cc
  - src/core/lib/channel/channel_stack_builder.cc
  - src/core/lib/channel/channel_stack_builder_impl.cc
  - src/core/lib/channel/channel_trace.cc
  - src/core/lib/channel/channelz.cc
  - src/core/lib/channel/channelz_registry.cc
  - src/core/lib/channel/connected_channel.cc
  - src/core/lib/channel/promise_based_filter.cc
  - src/core/lib/channel/status_util.cc
  - src/core/lib/compression/compression.cc
  - src/core/lib/compression/compression_internal.cc
  - src/core/lib/compression/message_compress.cc
  - src/core/lib/config/core_configuration.cc
  - src/core/lib/debug/event_log.cc
  - src/core/lib/debug/histogram_view.cc
  - src/core/lib/debug/stats.cc
  - src/core/lib/debug/stats_data.cc
  - src/core/lib/debug/trace.cc
  - src/core/lib/event_engine/channel_args_endpoint_config.cc
  - src/core/lib/event_engine/default_event_engine.cc
  - src/core/lib/event_engine/default_event_engine_factory.cc
  - src/core/lib/event_engine/forkable.cc
  - src/core/lib/event_engine/memory_allocator.cc
  - src/core/lib/event_engine/posix_engine/ev_epoll1_linux.cc
  - src/core/lib/event_engine/posix_engine/ev_poll_posix.cc
  - src/core/lib/event_engine/posix_engine/event_poller_posix_default.cc
  - src/core/lib/event_engine/posix_engine/internal_errqueue.cc
  - src/core/lib/event_engine/posix_engine/lockfree_event.cc
  - src/core/lib/event_engine/posix_engine/posix_endpoint.cc
  - src/core/lib/event_engine/posix_engine/posix_engine.cc
  - src/core/lib/event_engine/posix_engine/posix_engine_listener.cc
  - src/core/lib/event_engine/posix_engine/posix_engine_listener_utils.cc
  - src/core/lib/event_engine/posix_engine/tcp_socket_utils.cc
  - src/core/lib/event_engine/posix_engine/timer.cc
  - src/core/lib/event_engine/posix_engine/timer_heap.cc
  - src/core/lib/event_engine/posix_engine/timer_manager.cc
  - src/core/lib/event_engine/posix_engine/traced_buffer_list.cc
  - src/core/lib/event_engine/posix_engine/wakeup_fd_eventfd.cc
  - src/core/lib/event_engine/posix_engine/wakeup_fd_pipe.cc
  - src/core/lib/event_engine/posix_engine/wakeup_fd_posix_default.cc
  - src/core/lib/event_engine/resolved_address.cc
  - src/core/lib/event_engine/slice.cc
  - src/core/lib/event_engine/slice_buffer.cc
  - src/core/lib/event_engine/thread_pool.cc
  - src/core/lib/event_engine/time_util.cc
  - src/core/lib/event_engine/trace.cc
  - src/core/lib/event_engine/utils.cc
  - src/core/lib/event_engine/windows/iocp.cc
  - src/core/lib/event_engine/windows/win_socket.cc
  - src/core/lib/event_engine/windows/windows_engine.cc
  - src/core/lib/experiments/config.cc
  - src/core/lib/experiments/experiments.cc
  - src/core/lib/gprpp/load_file.cc
  - src/core/lib/gprpp/status_helper.cc
  - src/core/lib/gprpp/time.cc
  - src/core/lib/gprpp/time_averaged_stats.cc
  - src/core/lib/gprpp/validation_errors.cc
  - src/core/lib/gprpp/work_serializer.cc
  - src/core/lib/handshaker/proxy_mapper_registry.cc
  - src/core/lib/iomgr/buffer_list.cc
  - src/core/lib/iomgr/call_combiner.cc
  - src/core/lib/iomgr/cfstream_handle.cc
  - src/core/lib/iomgr/combiner.cc
  - src/core/lib/iomgr/dualstack_socket_posix.cc
  - src/core/lib/iomgr/endpoint.cc
  - src/core/lib/iomgr/endpoint_cfstream.cc
  - src/core/lib/iomgr/endpoint_pair_posix.cc
  - src/core/lib/iomgr/endpoint_pair_windows.cc
  - src/core/lib/iomgr/error.cc
  - src/core/lib/iomgr/error_cfstream.cc
  - src/core/lib/iomgr/ev_apple.cc
  - src/core/lib/iomgr/ev_epoll1_linux.cc
  - src/core/lib/iomgr/ev_poll_posix.cc
  - src/core/lib/iomgr/ev_posix.cc
  - src/core/lib/iomgr/ev_windows.cc
  - src/core/lib/iomgr/exec_ctx.cc
  - src/core/lib/iomgr/executor.cc
  - src/core/lib/iomgr/fork_posix.cc
  - src/core/lib/iomgr/fork_windows.cc
  - src/core/lib/iomgr/gethostname_fallback.cc
  - src/core/lib/iomgr/gethostname_host_name_max.cc
  - src/core/lib/iomgr/gethostname_sysconf.cc
  - src/core/lib/iomgr/grpc_if_nametoindex_posix.cc
  - src/core/lib/iomgr/grpc_if_nametoindex_unsupported.cc
  - src/core/lib/iomgr/internal_errqueue.cc
  - src/core/lib/iomgr/iocp_windows.cc
  - src/core/lib/iomgr/iomgr.cc
  - src/core/lib/iomgr/iomgr_internal.cc
  - src/core/lib/iomgr/iomgr_posix.cc
  - src/core/lib/iomgr/iomgr_posix_cfstream.cc
  - src/core/lib/iomgr/iomgr_windows.cc
  - src/core/lib/iomgr/load_file.cc
  - src/core/lib/iomgr/lockfree_event.cc
  - src/core/lib/iomgr/polling_entity.cc
  - src/core/lib/iomgr/pollset.cc
  - src/core/lib/iomgr/pollset_set.cc
  - src/core/lib/iomgr/pollset_set_windows.cc
  - src/core/lib/iomgr/pollset_windows.cc
  - src/core/lib/iomgr/resolve_address.cc
  - src/core/lib/iomgr/resolve_address_posix.cc
  - src/core/lib/iomgr/resolve_address_windows.cc
  - src/core/lib/iomgr/sockaddr_utils_posix.cc
  - src/core/lib/iomgr/socket_factory_posix.cc
  - src/core/lib/iomgr/socket_mutator.cc
  - src/core/lib/iomgr/socket_utils_common_posix.cc
  - src/core/lib/iomgr/socket_utils_linux.cc
  - src/core/lib/iomgr/socket_utils_posix.cc
  - src/core/lib/iomgr/socket_utils_windows.cc
  - src/core/lib/iomgr/socket_windows.cc
  - src/core/lib/iomgr/tcp_client.cc
  - src/core/lib/iomgr/tcp_client_cfstream.cc
  - src/core/lib/iomgr/tcp_client_posix.cc
  - src/core/lib/iomgr/tcp_client_windows.cc
  - src/core/lib/iomgr/tcp_posix.cc
  - src/core/lib/iomgr/tcp_server.cc
  - src/core/lib/iomgr/tcp_server_posix.cc
  - src/core/lib/iomgr/tcp_server_utils_posix_common.cc
  - src/core/lib/iomgr/tcp_server_utils_posix_ifaddrs.cc
  - src/core/lib/iomgr/tcp_server_utils_posix_noifaddrs.cc
  - src/core/lib/iomgr/tcp_server_windows.cc
  - src/core/lib/iomgr/tcp_windows.cc
  - src/core/lib/iomgr/timer.cc
  - src/core/lib/iomgr/timer_generic.cc
  - src/core/lib/iomgr/timer_heap.cc
  - src/core/lib/iomgr/timer_manager.cc
  - src/core/lib/iomgr/unix_sockets_posix.cc
  - src/core/lib/iomgr/unix_sockets_posix_noop.cc
  - src/core/lib/iomgr/wakeup_fd_eventfd.cc
  - src/core/lib/iomgr/wakeup_fd_nospecial.cc
  - src/core/lib/iomgr/wakeup_fd_pipe.cc
  - src/core/lib/iomgr/wakeup_fd_posix.cc
  - src/core/lib/json/json_reader.cc
  - src/core/lib/json/json_writer.cc
  - src/core/lib/load_balancing/lb_policy.cc
  - src/core/lib/load_balancing/lb_policy_registry.cc
  - src/core/lib/matchers/matchers.cc
  - src/core/lib/promise/activity.cc
  - src/core/lib/promise/pipe.cc
  - src/core/lib/resolver/resolver.cc
  - src/core/lib/resolver/resolver_registry.cc
  - src/core/lib/resolver/server_address.cc
  - src/core/lib/resource_quota/api.cc
  - src/core/lib/resource_quota/arena.cc
  - src/core/lib/resource_quota/memory_quota.cc
  - src/core/lib/resource_quota/periodic_update.cc
  - src/core/lib/resource_quota/resource_quota.cc
  - src/core/lib/resource_quota/thread_quota.cc
  - src/core/lib/resource_quota/trace.cc
  - src/core/lib/security/authorization/authorization_policy_provider_vtable.cc
  - src/core/lib/security/authorization/evaluate_args.cc
  - src/core/lib/security/authorization/grpc_authorization_engine.cc
  - src/core/lib/security/authorization/grpc_authorization_policy_provider.cc
  - src/core/lib/security/authorization/grpc_server_authz_filter.cc
  - src/core/lib/security/authorization/matchers.cc
  - src/core/lib/security/authorization/rbac_policy.cc
  - src/core/lib/security/authorization/rbac_translator.cc
  - src/core/lib/security/certificate_provider/certificate_provider_registry.cc
  - src/core/lib/security/context/security_context.cc
  - src/core/lib/security/credentials/alts/check_gcp_environment.cc
  - src/core/lib/security/credentials/alts/check_gcp_environment_linux.cc
  - src/core/lib/security/credentials/alts/check_gcp_environment_no_op.cc
  - src/core/lib/security/credentials/alts/check_gcp_environment_windows.cc
  - src/core/lib/security/credentials/alts/grpc_alts_credentials_client_options.cc
  - src/core/lib/security/credentials/alts/grpc_alts_credentials_options.cc
  - src/core/lib/security/credentials/alts/grpc_alts_credentials_server_options.cc
  - src/core/lib/security/credentials/call_creds_util.cc
  - src/core/lib/security/credentials/composite/composite_credentials.cc
  - src/core/lib/security/credentials/credentials.cc
  - src/core/lib/security/credentials/plugin/plugin_credentials.cc
  - src/core/lib/security/credentials/tls/tls_utils.cc
  - src/core/lib/security/security_connector/load_system_roots_fallback.cc
  - src/core/lib/security/security_connector/load_system_roots_supported.cc
  - src/core/lib/security/security_connector/security_connector.cc
  - src/core/lib/security/transport/client_auth_filter.cc
  - src/core/lib/security/transport/secure_endpoint.cc
  - src/core/lib/security/transport/security_handshaker.cc
  - src/core/lib/security/transport/server_auth_filter.cc
  - src/core/lib/security/transport/tsi_error.cc
  - src/core/lib/security/util/json_util.cc
  - src/core/lib/service_config/service_config_parser.cc
  - src/core/lib/slice/b64.cc
  - src/core/lib/slice/percent_encoding.cc
  - src/core/lib/slice/slice.cc
  - src/core/lib/slice/slice_buffer.cc
  - src/core/lib/slice/slice_string_helpers.cc
  - src/core/lib/surface/api_trace.cc
  - src/core/lib/surface/builtins.cc
  - src/core/lib/surface/byte_buffer.cc
  - src/core/lib/surface/byte_buffer_reader.cc
  - src/core/lib/surface/call.cc
  - src/core/lib/surface/call_details.cc
  - src/core/lib/surface/call_log_batch.cc
  - src/core/lib/surface/call_trace.cc
  - src/core/lib/surface/channel.cc
  - src/core/lib/surface/channel_init.cc
  - src/core/lib/surface/channel_ping.cc
  - src/core/lib/surface/channel_stack_type.cc
  - src/core/lib/surface/completion_queue.cc
  - src/core/lib/surface/completion_queue_factory.cc
  - src/core/lib/surface/event_string.cc
  - src/core/lib/surface/init_internally.cc
  - src/core/lib/surface/lame_client.cc
  - src/core/lib/surface/metadata_array.cc
  - src/core/lib/surface/server.cc
  - src/core/lib/surface/validate_metadata.cc
  - src/core/lib/surface/version.cc
  - src/core/lib/transport/connectivity_state.cc
  - src/core/lib/transport/error_utils.cc
  - src/core/lib/transport/handshaker.cc
  - src/core/lib/transport/handshaker_registry.cc
  - src/core/lib/transport/metadata_batch.cc
  - src/core/lib/transport/parsed_metadata.cc
  - src/core/lib/transport/status_conversion.cc
  - src/core/lib/transport/timeout_encoding.cc
  - src/core/lib/transport/transport.cc
  - src/core/lib/transport/transport_op_string.cc
  - src/core/lib/uri/uri_parser.cc
  - src/core/tsi/alts/handshaker/transport_security_common_api.cc
  - src/core/tsi/transport_security.cc
  - src/core/tsi/transport_security_grpc.cc
  deps:
  - absl/cleanup:cleanup
  - absl/container:flat_hash_map
  - absl/container:flat_hash_set
  - absl/container:inlined_vector
  - absl/functional:any_invocable
  - absl/functional:function_ref
  - absl/hash:hash
  - absl/meta:type_traits
  - absl/status:statusor
  - absl/types:span
  - absl/utility:utility
  - gpr
  - upb
- name: grpc_plugin_support
  build: protoc
  language: c++
  public_headers:
  - include/grpc++/impl/codegen/config_protobuf.h
  - include/grpcpp/impl/codegen/config_protobuf.h
  headers:
  - src/compiler/config.h
  - src/compiler/config_protobuf.h
  - src/compiler/cpp_generator.h
  - src/compiler/cpp_generator_helpers.h
  - src/compiler/cpp_plugin.h
  - src/compiler/csharp_generator.h
  - src/compiler/csharp_generator_helpers.h
  - src/compiler/generator_helpers.h
  - src/compiler/node_generator.h
  - src/compiler/node_generator_helpers.h
  - src/compiler/objective_c_generator.h
  - src/compiler/objective_c_generator_helpers.h
  - src/compiler/php_generator.h
  - src/compiler/php_generator_helpers.h
  - src/compiler/protobuf_plugin.h
  - src/compiler/python_generator.h
  - src/compiler/python_generator_helpers.h
  - src/compiler/python_private_generator.h
  - src/compiler/ruby_generator.h
  - src/compiler/ruby_generator_helpers-inl.h
  - src/compiler/ruby_generator_map-inl.h
  - src/compiler/ruby_generator_string-inl.h
  - src/compiler/schema_interface.h
  src:
  - src/compiler/cpp_generator.cc
  - src/compiler/csharp_generator.cc
  - src/compiler/node_generator.cc
  - src/compiler/objective_c_generator.cc
  - src/compiler/php_generator.cc
  - src/compiler/python_generator.cc
  - src/compiler/ruby_generator.cc
  deps: []
- name: grpcpp_channelz
  build: all
  language: c++
  public_headers:
  - include/grpcpp/ext/channelz_service_plugin.h
  headers:
  - src/cpp/server/channelz/channelz_service.h
  src:
  - src/proto/grpc/channelz/channelz.proto
  - src/cpp/server/channelz/channelz_service.cc
  - src/cpp/server/channelz/channelz_service_plugin.cc
  deps:
  - grpc++
targets:
- name: bad_server_response_test
  build: test
  language: c
  headers:
  - test/core/end2end/cq_verifier.h
  src:
  - test/core/end2end/bad_server_response_test.cc
  - test/core/end2end/cq_verifier.cc
  deps:
  - grpc_test_util
- name: bad_ssl_alpn_test
  build: test
  language: c
  headers:
  - test/core/end2end/cq_verifier.h
  - test/core/util/cmdline.h
  - test/core/util/evaluate_args_test_util.h
  - test/core/util/fuzzer_util.h
  - test/core/util/grpc_profiler.h
  - test/core/util/histogram.h
  - test/core/util/mock_authorization_endpoint.h
  - test/core/util/mock_endpoint.h
  - test/core/util/parse_hexstring.h
  - test/core/util/passthru_endpoint.h
  - test/core/util/resolve_localhost_ip46.h
  - test/core/util/slice_splitter.h
  - test/core/util/subprocess.h
  - test/core/util/tracer_util.h
  src:
  - test/core/bad_ssl/bad_ssl_test.cc
  - test/core/end2end/cq_verifier.cc
  - test/core/util/cmdline.cc
  - test/core/util/fuzzer_util.cc
  - test/core/util/grpc_profiler.cc
  - test/core/util/histogram.cc
  - test/core/util/mock_endpoint.cc
  - test/core/util/parse_hexstring.cc
  - test/core/util/passthru_endpoint.cc
  - test/core/util/resolve_localhost_ip46.cc
  - test/core/util/slice_splitter.cc
  - test/core/util/subprocess_posix.cc
  - test/core/util/subprocess_windows.cc
  - test/core/util/tracer_util.cc
  deps:
  - grpc_test_util
  platforms:
  - linux
  - posix
  - mac
- name: bad_ssl_cert_test
  build: test
  language: c
  headers:
  - test/core/end2end/cq_verifier.h
  - test/core/util/cmdline.h
  - test/core/util/evaluate_args_test_util.h
  - test/core/util/fuzzer_util.h
  - test/core/util/grpc_profiler.h
  - test/core/util/histogram.h
  - test/core/util/mock_authorization_endpoint.h
  - test/core/util/mock_endpoint.h
  - test/core/util/parse_hexstring.h
  - test/core/util/passthru_endpoint.h
  - test/core/util/resolve_localhost_ip46.h
  - test/core/util/slice_splitter.h
  - test/core/util/subprocess.h
  - test/core/util/tracer_util.h
  src:
  - test/core/bad_ssl/bad_ssl_test.cc
  - test/core/end2end/cq_verifier.cc
  - test/core/util/cmdline.cc
  - test/core/util/fuzzer_util.cc
  - test/core/util/grpc_profiler.cc
  - test/core/util/histogram.cc
  - test/core/util/mock_endpoint.cc
  - test/core/util/parse_hexstring.cc
  - test/core/util/passthru_endpoint.cc
  - test/core/util/resolve_localhost_ip46.cc
  - test/core/util/slice_splitter.cc
  - test/core/util/subprocess_posix.cc
  - test/core/util/subprocess_windows.cc
  - test/core/util/tracer_util.cc
  deps:
  - grpc_test_util
  platforms:
  - linux
  - posix
  - mac
- name: connection_refused_test
  build: test
  language: c
  headers:
  - test/core/end2end/cq_verifier.h
  src:
  - test/core/end2end/connection_refused_test.cc
  - test/core/end2end/cq_verifier.cc
  deps:
  - grpc_test_util
- name: dualstack_socket_test
  build: test
  language: c
  headers:
  - test/core/end2end/cq_verifier.h
  src:
  - test/core/end2end/cq_verifier.cc
  - test/core/end2end/dualstack_socket_test.cc
  deps:
  - grpc_test_util
  platforms:
  - linux
  - posix
  - mac
- name: fd_conservation_posix_test
  build: test
  language: c
  headers:
  - test/core/util/cmdline.h
  - test/core/util/evaluate_args_test_util.h
  - test/core/util/fuzzer_util.h
  - test/core/util/grpc_profiler.h
  - test/core/util/histogram.h
  - test/core/util/mock_authorization_endpoint.h
  - test/core/util/mock_endpoint.h
  - test/core/util/parse_hexstring.h
  - test/core/util/passthru_endpoint.h
  - test/core/util/resolve_localhost_ip46.h
  - test/core/util/slice_splitter.h
  - test/core/util/subprocess.h
  - test/core/util/tracer_util.h
  src:
  - test/core/iomgr/fd_conservation_posix_test.cc
  - test/core/util/cmdline.cc
  - test/core/util/fuzzer_util.cc
  - test/core/util/grpc_profiler.cc
  - test/core/util/histogram.cc
  - test/core/util/mock_endpoint.cc
  - test/core/util/parse_hexstring.cc
  - test/core/util/passthru_endpoint.cc
  - test/core/util/resolve_localhost_ip46.cc
  - test/core/util/slice_splitter.cc
  - test/core/util/subprocess_posix.cc
  - test/core/util/subprocess_windows.cc
  - test/core/util/tracer_util.cc
  deps:
  - grpc_test_util
  platforms:
  - linux
  - posix
  - mac
- name: goaway_server_test
  build: test
  language: c
  headers:
  - test/core/end2end/cq_verifier.h
  src:
  - test/core/end2end/cq_verifier.cc
  - test/core/end2end/goaway_server_test.cc
  deps:
  - grpc_test_util
- name: inproc_callback_test
  build: test
  language: c
  headers:
  - test/core/end2end/end2end_tests.h
  - test/core/end2end/fixtures/local_util.h
  src:
  - test/core/end2end/fixtures/local_util.cc
  - test/core/end2end/inproc_callback_test.cc
  deps:
  - grpc_test_util
  uses_polling: false
- name: invalid_call_argument_test
  build: test
  language: c
  headers:
  - test/core/end2end/cq_verifier.h
  src:
  - test/core/end2end/cq_verifier.cc
  - test/core/end2end/invalid_call_argument_test.cc
  deps:
  - grpc_test_util
- name: multiple_server_queues_test
  build: test
  language: c
  headers: []
  src:
  - test/core/end2end/multiple_server_queues_test.cc
  deps:
  - grpc_test_util
- name: no_server_test
  build: test
  language: c
  headers:
  - test/core/end2end/cq_verifier.h
  src:
  - test/core/end2end/cq_verifier.cc
  - test/core/end2end/no_server_test.cc
  deps:
  - grpc_test_util
- name: pollset_windows_starvation_test
  build: test
  language: c
  headers: []
  src:
  - test/core/iomgr/pollset_windows_starvation_test.cc
  deps:
  - grpc_test_util
  platforms:
  - linux
  - posix
  - windows
- name: public_headers_must_be_c89
  build: test
  language: c
  headers: []
  src:
  - test/core/surface/public_headers_must_be_c89.c
  deps:
  - grpc_authorization_provider
  - grpc_test_util
- name: tcp_posix_test
  build: test
  language: c
  headers:
  - test/core/iomgr/endpoint_tests.h
  - test/core/util/cmdline.h
  - test/core/util/evaluate_args_test_util.h
  - test/core/util/fuzzer_util.h
  - test/core/util/grpc_profiler.h
  - test/core/util/histogram.h
  - test/core/util/mock_authorization_endpoint.h
  - test/core/util/mock_endpoint.h
  - test/core/util/parse_hexstring.h
  - test/core/util/passthru_endpoint.h
  - test/core/util/resolve_localhost_ip46.h
  - test/core/util/slice_splitter.h
  - test/core/util/subprocess.h
  - test/core/util/tracer_util.h
  src:
  - test/core/iomgr/endpoint_tests.cc
  - test/core/iomgr/tcp_posix_test.cc
  - test/core/util/cmdline.cc
  - test/core/util/fuzzer_util.cc
  - test/core/util/grpc_profiler.cc
  - test/core/util/histogram.cc
  - test/core/util/mock_endpoint.cc
  - test/core/util/parse_hexstring.cc
  - test/core/util/passthru_endpoint.cc
  - test/core/util/resolve_localhost_ip46.cc
  - test/core/util/slice_splitter.cc
  - test/core/util/subprocess_posix.cc
  - test/core/util/subprocess_windows.cc
  - test/core/util/tracer_util.cc
  deps:
  - grpc_test_util
  platforms:
  - linux
  - posix
- name: test_core_iomgr_timer_list_test
  build: test
  language: c
  headers:
  - test/core/util/cmdline.h
  - test/core/util/evaluate_args_test_util.h
  - test/core/util/fuzzer_util.h
  - test/core/util/grpc_profiler.h
  - test/core/util/histogram.h
  - test/core/util/mock_authorization_endpoint.h
  - test/core/util/mock_endpoint.h
  - test/core/util/parse_hexstring.h
  - test/core/util/passthru_endpoint.h
  - test/core/util/resolve_localhost_ip46.h
  - test/core/util/slice_splitter.h
  - test/core/util/subprocess.h
  - test/core/util/tracer_util.h
  src:
  - test/core/iomgr/timer_list_test.cc
  - test/core/util/cmdline.cc
  - test/core/util/fuzzer_util.cc
  - test/core/util/grpc_profiler.cc
  - test/core/util/histogram.cc
  - test/core/util/mock_endpoint.cc
  - test/core/util/parse_hexstring.cc
  - test/core/util/passthru_endpoint.cc
  - test/core/util/resolve_localhost_ip46.cc
  - test/core/util/slice_splitter.cc
  - test/core/util/subprocess_posix.cc
  - test/core/util/subprocess_windows.cc
  - test/core/util/tracer_util.cc
  deps:
  - grpc_test_util
  uses_polling: false
- name: activity_test
  gtest: true
  build: test
  run: false
  language: c++
  headers:
  - src/core/lib/gprpp/atomic_utils.h
  - src/core/lib/gprpp/bitset.h
  - src/core/lib/gprpp/debug_location.h
  - src/core/lib/gprpp/orphanable.h
  - src/core/lib/gprpp/ref_counted.h
  - src/core/lib/gprpp/ref_counted_ptr.h
  - src/core/lib/promise/activity.h
  - src/core/lib/promise/context.h
  - src/core/lib/promise/detail/basic_join.h
  - src/core/lib/promise/detail/basic_seq.h
  - src/core/lib/promise/detail/promise_factory.h
  - src/core/lib/promise/detail/promise_like.h
  - src/core/lib/promise/detail/status.h
  - src/core/lib/promise/detail/switch.h
  - src/core/lib/promise/join.h
  - src/core/lib/promise/poll.h
  - src/core/lib/promise/promise.h
  - src/core/lib/promise/seq.h
  - src/core/lib/promise/wait_set.h
  - test/core/promise/test_wakeup_schedulers.h
  src:
  - src/core/lib/promise/activity.cc
  - test/core/promise/activity_test.cc
  deps:
  - absl/container:flat_hash_set
  - absl/hash:hash
  - absl/meta:type_traits
  - absl/status:statusor
  - absl/utility:utility
  - gpr
  uses_polling: false
- name: address_sorting_test
  gtest: true
  build: test
  language: c++
  headers: []
  src:
  - test/cpp/naming/address_sorting_test.cc
  deps:
  - grpc++_test_config
  - grpc++_test_util
  platforms:
  - linux
  - posix
  - mac
- name: address_sorting_test_unsecure
  gtest: true
  build: test
  language: c++
  headers:
  - test/core/util/cmdline.h
  - test/core/util/evaluate_args_test_util.h
  - test/core/util/fuzzer_util.h
  - test/core/util/grpc_profiler.h
  - test/core/util/histogram.h
  - test/core/util/mock_authorization_endpoint.h
  - test/core/util/mock_endpoint.h
  - test/core/util/parse_hexstring.h
  - test/core/util/passthru_endpoint.h
  - test/core/util/resolve_localhost_ip46.h
  - test/core/util/slice_splitter.h
  - test/core/util/subprocess.h
  - test/core/util/tracer_util.h
  - test/cpp/util/byte_buffer_proto_helper.h
  - test/cpp/util/string_ref_helper.h
  - test/cpp/util/subprocess.h
  src:
  - test/core/util/cmdline.cc
  - test/core/util/fuzzer_util.cc
  - test/core/util/grpc_profiler.cc
  - test/core/util/histogram.cc
  - test/core/util/mock_endpoint.cc
  - test/core/util/parse_hexstring.cc
  - test/core/util/passthru_endpoint.cc
  - test/core/util/resolve_localhost_ip46.cc
  - test/core/util/slice_splitter.cc
  - test/core/util/subprocess_posix.cc
  - test/core/util/subprocess_windows.cc
  - test/core/util/tracer_util.cc
  - test/cpp/naming/address_sorting_test.cc
  - test/cpp/util/byte_buffer_proto_helper.cc
  - test/cpp/util/string_ref_helper.cc
  - test/cpp/util/subprocess.cc
  deps:
  - grpc++_unsecure
  - grpc_test_util_unsecure
  - grpc++_test_config
  platforms:
  - linux
  - posix
  - mac
- name: admin_services_end2end_test
  gtest: true
  build: test
  language: c++
  headers:
  - src/cpp/server/csds/csds.h
  src:
  - src/proto/grpc/testing/xds/v3/base.proto
  - src/proto/grpc/testing/xds/v3/config_dump.proto
  - src/proto/grpc/testing/xds/v3/csds.proto
  - src/proto/grpc/testing/xds/v3/percent.proto
  - src/cpp/server/admin/admin_services.cc
  - src/cpp/server/csds/csds.cc
  - test/cpp/end2end/admin_services_end2end_test.cc
  deps:
  - grpc++_reflection
  - grpcpp_channelz
  - grpc++_test_util
- name: alarm_test
  gtest: true
  build: test
  language: c++
  headers:
  - test/core/util/cmdline.h
  - test/core/util/evaluate_args_test_util.h
  - test/core/util/fuzzer_util.h
  - test/core/util/grpc_profiler.h
  - test/core/util/histogram.h
  - test/core/util/mock_authorization_endpoint.h
  - test/core/util/mock_endpoint.h
  - test/core/util/parse_hexstring.h
  - test/core/util/passthru_endpoint.h
  - test/core/util/resolve_localhost_ip46.h
  - test/core/util/slice_splitter.h
  - test/core/util/subprocess.h
  - test/core/util/tracer_util.h
  src:
  - test/core/util/cmdline.cc
  - test/core/util/fuzzer_util.cc
  - test/core/util/grpc_profiler.cc
  - test/core/util/histogram.cc
  - test/core/util/mock_endpoint.cc
  - test/core/util/parse_hexstring.cc
  - test/core/util/passthru_endpoint.cc
  - test/core/util/resolve_localhost_ip46.cc
  - test/core/util/slice_splitter.cc
  - test/core/util/subprocess_posix.cc
  - test/core/util/subprocess_windows.cc
  - test/core/util/tracer_util.cc
  - test/cpp/common/alarm_test.cc
  deps:
  - grpc++_unsecure
  - grpc_test_util_unsecure
  platforms:
  - linux
  - posix
  - mac
- name: alloc_test
  gtest: true
  build: test
  language: c++
  headers: []
  src:
  - test/core/gpr/alloc_test.cc
  deps:
  - grpc_test_util
  uses_polling: false
- name: alpn_test
  gtest: true
  build: test
  language: c++
  headers: []
  src:
  - test/core/transport/chttp2/alpn_test.cc
  deps:
  - grpc_test_util
- name: alts_concurrent_connectivity_test
  gtest: true
  build: test
  run: false
  language: c++
  headers:
  - test/core/end2end/cq_verifier.h
  - test/core/tsi/alts/fake_handshaker/fake_handshaker_server.h
  - test/core/util/fake_udp_and_tcp_server.h
  src:
  - test/core/tsi/alts/fake_handshaker/handshaker.proto
  - test/core/tsi/alts/fake_handshaker/transport_security_common.proto
  - test/core/end2end/cq_verifier.cc
  - test/core/tsi/alts/fake_handshaker/fake_handshaker_server.cc
  - test/core/tsi/alts/handshaker/alts_concurrent_connectivity_test.cc
  - test/core/util/fake_udp_and_tcp_server.cc
  deps:
  - grpc++
  - grpc_test_util
  platforms:
  - linux
  - posix
- name: alts_counter_test
  gtest: true
  build: test
  language: c++
  headers:
  - test/core/tsi/alts/crypt/gsec_test_util.h
  src:
  - test/core/tsi/alts/crypt/gsec_test_util.cc
  - test/core/tsi/alts/frame_protector/alts_counter_test.cc
  deps:
  - grpc_test_util
- name: alts_crypt_test
  gtest: true
  build: test
  language: c++
  headers:
  - test/core/tsi/alts/crypt/gsec_test_util.h
  src:
  - test/core/tsi/alts/crypt/aes_gcm_test.cc
  - test/core/tsi/alts/crypt/gsec_test_util.cc
  deps:
  - grpc_test_util
- name: alts_crypter_test
  gtest: true
  build: test
  language: c++
  headers:
  - test/core/tsi/alts/crypt/gsec_test_util.h
  src:
  - test/core/tsi/alts/crypt/gsec_test_util.cc
  - test/core/tsi/alts/frame_protector/alts_crypter_test.cc
  deps:
  - grpc_test_util
- name: alts_frame_protector_test
  gtest: true
  build: test
  language: c++
  headers:
  - test/core/tsi/alts/crypt/gsec_test_util.h
  - test/core/tsi/transport_security_test_lib.h
  src:
  - test/core/tsi/alts/crypt/gsec_test_util.cc
  - test/core/tsi/alts/frame_protector/alts_frame_protector_test.cc
  - test/core/tsi/transport_security_test_lib.cc
  deps:
  - grpc_test_util
- name: alts_grpc_record_protocol_test
  gtest: true
  build: test
  language: c++
  headers:
  - test/core/tsi/alts/crypt/gsec_test_util.h
  src:
  - test/core/tsi/alts/crypt/gsec_test_util.cc
  - test/core/tsi/alts/zero_copy_frame_protector/alts_grpc_record_protocol_test.cc
  deps:
  - grpc_test_util
- name: alts_handshaker_client_test
  gtest: true
  build: test
  language: c++
  headers:
  - test/core/tsi/alts/handshaker/alts_handshaker_service_api_test_lib.h
  src:
  - test/core/tsi/alts/handshaker/alts_handshaker_client_test.cc
  - test/core/tsi/alts/handshaker/alts_handshaker_service_api_test_lib.cc
  deps:
  - grpc_test_util
- name: alts_iovec_record_protocol_test
  gtest: true
  build: test
  language: c++
  headers:
  - test/core/tsi/alts/crypt/gsec_test_util.h
  src:
  - test/core/tsi/alts/crypt/gsec_test_util.cc
  - test/core/tsi/alts/zero_copy_frame_protector/alts_iovec_record_protocol_test.cc
  deps:
  - grpc_test_util
- name: alts_security_connector_test
  gtest: true
  build: test
  language: c++
  headers:
  - test/core/util/cmdline.h
  - test/core/util/evaluate_args_test_util.h
  - test/core/util/fuzzer_util.h
  - test/core/util/grpc_profiler.h
  - test/core/util/histogram.h
  - test/core/util/mock_authorization_endpoint.h
  - test/core/util/mock_endpoint.h
  - test/core/util/parse_hexstring.h
  - test/core/util/passthru_endpoint.h
  - test/core/util/resolve_localhost_ip46.h
  - test/core/util/slice_splitter.h
  - test/core/util/subprocess.h
  - test/core/util/tracer_util.h
  src:
  - test/core/security/alts_security_connector_test.cc
  - test/core/util/cmdline.cc
  - test/core/util/fuzzer_util.cc
  - test/core/util/grpc_profiler.cc
  - test/core/util/histogram.cc
  - test/core/util/mock_endpoint.cc
  - test/core/util/parse_hexstring.cc
  - test/core/util/passthru_endpoint.cc
  - test/core/util/resolve_localhost_ip46.cc
  - test/core/util/slice_splitter.cc
  - test/core/util/subprocess_posix.cc
  - test/core/util/subprocess_windows.cc
  - test/core/util/tracer_util.cc
  deps:
  - grpc_test_util
- name: alts_tsi_handshaker_test
  gtest: true
  build: test
  language: c++
  headers:
  - test/core/tsi/alts/handshaker/alts_handshaker_service_api_test_lib.h
  src:
  - test/core/tsi/alts/handshaker/alts_handshaker_service_api_test_lib.cc
  - test/core/tsi/alts/handshaker/alts_tsi_handshaker_test.cc
  deps:
  - grpc_test_util
- name: alts_tsi_utils_test
  gtest: true
  build: test
  language: c++
  headers:
  - test/core/tsi/alts/handshaker/alts_handshaker_service_api_test_lib.h
  src:
  - test/core/tsi/alts/handshaker/alts_handshaker_service_api_test_lib.cc
  - test/core/tsi/alts/handshaker/alts_tsi_utils_test.cc
  deps:
  - grpc_test_util
- name: alts_util_test
  gtest: true
  build: test
  language: c++
  headers: []
  src:
  - test/cpp/common/alts_util_test.cc
  deps:
  - grpc++_alts
  - grpc++_test_util
- name: alts_zero_copy_grpc_protector_test
  gtest: true
  build: test
  language: c++
  headers:
  - test/core/tsi/alts/crypt/gsec_test_util.h
  src:
  - test/core/tsi/alts/crypt/gsec_test_util.cc
  - test/core/tsi/alts/zero_copy_frame_protector/alts_zero_copy_grpc_protector_test.cc
  deps:
  - grpc_test_util
- name: arena_promise_test
  gtest: true
  build: test
  language: c++
  headers:
  - test/core/promise/test_context.h
  src:
  - test/core/promise/arena_promise_test.cc
  deps:
  - grpc_test_util_unsecure
  uses_polling: false
- name: arena_test
  gtest: true
  build: test
  language: c++
  headers: []
  src:
  - test/core/resource_quota/arena_test.cc
  deps:
  - grpc_test_util_unsecure
  uses_polling: false
- name: async_end2end_test
  gtest: true
  build: test
  language: c++
  headers: []
  src:
  - src/proto/grpc/health/v1/health.proto
  - src/proto/grpc/testing/duplicate/echo_duplicate.proto
  - src/proto/grpc/testing/echo.proto
  - src/proto/grpc/testing/echo_messages.proto
  - src/proto/grpc/testing/simple_messages.proto
  - src/proto/grpc/testing/xds/v3/orca_load_report.proto
  - test/cpp/end2end/async_end2end_test.cc
  deps:
  - grpc++_test_util
- name: auth_context_test
  gtest: true
  build: test
  language: c++
  headers:
  - test/core/util/cmdline.h
  - test/core/util/evaluate_args_test_util.h
  - test/core/util/fuzzer_util.h
  - test/core/util/grpc_profiler.h
  - test/core/util/histogram.h
  - test/core/util/mock_authorization_endpoint.h
  - test/core/util/mock_endpoint.h
  - test/core/util/parse_hexstring.h
  - test/core/util/passthru_endpoint.h
  - test/core/util/resolve_localhost_ip46.h
  - test/core/util/slice_splitter.h
  - test/core/util/subprocess.h
  - test/core/util/tracer_util.h
  src:
  - test/core/security/auth_context_test.cc
  - test/core/util/cmdline.cc
  - test/core/util/fuzzer_util.cc
  - test/core/util/grpc_profiler.cc
  - test/core/util/histogram.cc
  - test/core/util/mock_endpoint.cc
  - test/core/util/parse_hexstring.cc
  - test/core/util/passthru_endpoint.cc
  - test/core/util/resolve_localhost_ip46.cc
  - test/core/util/slice_splitter.cc
  - test/core/util/subprocess_posix.cc
  - test/core/util/subprocess_windows.cc
  - test/core/util/tracer_util.cc
  deps:
  - grpc_test_util
  uses_polling: false
- name: auth_property_iterator_test
  gtest: true
  build: test
  language: c++
  headers: []
  src:
  - test/cpp/common/auth_property_iterator_test.cc
  deps:
  - grpc++_test_util
  uses_polling: false
- name: authorization_matchers_test
  gtest: true
  build: test
  language: c++
  headers:
  - test/core/util/cmdline.h
  - test/core/util/evaluate_args_test_util.h
  - test/core/util/fuzzer_util.h
  - test/core/util/grpc_profiler.h
  - test/core/util/histogram.h
  - test/core/util/mock_authorization_endpoint.h
  - test/core/util/mock_endpoint.h
  - test/core/util/parse_hexstring.h
  - test/core/util/passthru_endpoint.h
  - test/core/util/resolve_localhost_ip46.h
  - test/core/util/slice_splitter.h
  - test/core/util/subprocess.h
  - test/core/util/tracer_util.h
  src:
  - test/core/security/authorization_matchers_test.cc
  - test/core/util/cmdline.cc
  - test/core/util/fuzzer_util.cc
  - test/core/util/grpc_profiler.cc
  - test/core/util/histogram.cc
  - test/core/util/mock_endpoint.cc
  - test/core/util/parse_hexstring.cc
  - test/core/util/passthru_endpoint.cc
  - test/core/util/resolve_localhost_ip46.cc
  - test/core/util/slice_splitter.cc
  - test/core/util/subprocess_posix.cc
  - test/core/util/subprocess_windows.cc
  - test/core/util/tracer_util.cc
  deps:
  - grpc_test_util
- name: authorization_policy_provider_test
  gtest: true
  build: test
  language: c++
  headers: []
  src:
  - src/cpp/server/authorization_policy_provider.cc
  - test/cpp/server/authorization_policy_provider_test.cc
  deps:
  - grpc++
  - grpc_authorization_provider
  - grpc_test_util
- name: avl_test
  gtest: true
  build: test
  language: c++
  headers:
  - src/core/lib/avl/avl.h
  - src/core/lib/gpr/useful.h
  src:
  - test/core/avl/avl_test.cc
  deps:
  - absl/strings:strings
  - absl/types:variant
  uses_polling: false
- name: aws_request_signer_test
  gtest: true
  build: test
  language: c++
  headers:
  - test/core/util/cmdline.h
  - test/core/util/evaluate_args_test_util.h
  - test/core/util/fuzzer_util.h
  - test/core/util/grpc_profiler.h
  - test/core/util/histogram.h
  - test/core/util/mock_authorization_endpoint.h
  - test/core/util/mock_endpoint.h
  - test/core/util/parse_hexstring.h
  - test/core/util/passthru_endpoint.h
  - test/core/util/resolve_localhost_ip46.h
  - test/core/util/slice_splitter.h
  - test/core/util/subprocess.h
  - test/core/util/tracer_util.h
  src:
  - test/core/security/aws_request_signer_test.cc
  - test/core/util/cmdline.cc
  - test/core/util/fuzzer_util.cc
  - test/core/util/grpc_profiler.cc
  - test/core/util/histogram.cc
  - test/core/util/mock_endpoint.cc
  - test/core/util/parse_hexstring.cc
  - test/core/util/passthru_endpoint.cc
  - test/core/util/resolve_localhost_ip46.cc
  - test/core/util/slice_splitter.cc
  - test/core/util/subprocess_posix.cc
  - test/core/util/subprocess_windows.cc
  - test/core/util/tracer_util.cc
  deps:
  - grpc_test_util
- name: b64_test
  gtest: true
  build: test
  language: c++
  headers: []
  src:
  - test/core/slice/b64_test.cc
  deps:
  - grpc_test_util
  uses_polling: false
- name: backoff_test
  gtest: true
  build: test
  language: c++
  headers: []
  src:
  - test/core/backoff/backoff_test.cc
  deps:
  - grpc_test_util
  uses_polling: false
- name: bad_streaming_id_bad_client_test
  gtest: true
  build: test
  language: c++
  headers:
  - test/core/bad_client/bad_client.h
  - test/core/end2end/cq_verifier.h
  src:
  - test/core/bad_client/bad_client.cc
  - test/core/bad_client/tests/bad_streaming_id.cc
  - test/core/end2end/cq_verifier.cc
  deps:
  - grpc_test_util
- name: badreq_bad_client_test
  gtest: true
  build: test
  language: c++
  headers:
  - test/core/bad_client/bad_client.h
  - test/core/end2end/cq_verifier.h
  src:
  - test/core/bad_client/bad_client.cc
  - test/core/bad_client/tests/badreq.cc
  - test/core/end2end/cq_verifier.cc
  deps:
  - grpc_test_util
- name: bdp_estimator_test
  gtest: true
  build: test
  language: c++
  headers: []
  src:
  - test/core/transport/bdp_estimator_test.cc
  deps:
  - grpc_test_util
  platforms:
  - linux
  - posix
  - mac
  uses_polling: false
- name: bin_decoder_test
  gtest: true
  build: test
  language: c++
  headers: []
  src:
  - test/core/transport/chttp2/bin_decoder_test.cc
  deps:
  - grpc_test_util
  uses_polling: false
- name: bin_encoder_test
  gtest: true
  build: test
  language: c++
  headers: []
  src:
  - test/core/transport/chttp2/bin_encoder_test.cc
  deps:
  - grpc_test_util
  uses_polling: false
- name: binder_resolver_test
  gtest: true
  build: test
  language: c++
  headers: []
  src:
  - test/core/client_channel/resolvers/binder_resolver_test.cc
  deps:
  - grpc_test_util
- name: binder_server_test
  gtest: true
  build: test
  language: c++
  headers:
  - test/core/transport/binder/end2end/fake_binder.h
  - test/cpp/end2end/test_service_impl.h
  src:
  - src/proto/grpc/testing/echo.proto
  - src/proto/grpc/testing/echo_messages.proto
  - src/proto/grpc/testing/simple_messages.proto
  - src/proto/grpc/testing/xds/v3/orca_load_report.proto
  - test/core/transport/binder/end2end/binder_server_test.cc
  - test/core/transport/binder/end2end/fake_binder.cc
  - test/cpp/end2end/test_service_impl.cc
  deps:
  - grpc++_test_util
- name: binder_transport_test
  gtest: true
  build: test
  language: c++
  headers:
  - src/core/ext/transport/binder/client/binder_connector.h
  - src/core/ext/transport/binder/client/channel_create_impl.h
  - src/core/ext/transport/binder/client/connection_id_generator.h
  - src/core/ext/transport/binder/client/endpoint_binder_pool.h
  - src/core/ext/transport/binder/client/jni_utils.h
  - src/core/ext/transport/binder/client/security_policy_setting.h
  - src/core/ext/transport/binder/server/binder_server.h
  - src/core/ext/transport/binder/transport/binder_stream.h
  - src/core/ext/transport/binder/transport/binder_transport.h
  - src/core/ext/transport/binder/utils/binder_auto_utils.h
  - src/core/ext/transport/binder/utils/ndk_binder.h
  - src/core/ext/transport/binder/utils/transport_stream_receiver.h
  - src/core/ext/transport/binder/utils/transport_stream_receiver_impl.h
  - src/core/ext/transport/binder/wire_format/binder.h
  - src/core/ext/transport/binder/wire_format/binder_android.h
  - src/core/ext/transport/binder/wire_format/binder_constants.h
  - src/core/ext/transport/binder/wire_format/transaction.h
  - src/core/ext/transport/binder/wire_format/wire_reader.h
  - src/core/ext/transport/binder/wire_format/wire_reader_impl.h
  - src/core/ext/transport/binder/wire_format/wire_writer.h
  - src/cpp/client/create_channel_internal.h
  - src/cpp/client/secure_credentials.h
  - src/cpp/common/channel_filter.h
  - src/cpp/common/secure_auth_context.h
  - src/cpp/server/dynamic_thread_pool.h
  - src/cpp/server/external_connection_acceptor_impl.h
  - src/cpp/server/health/default_health_check_service.h
  - src/cpp/server/secure_server_credentials.h
  - src/cpp/server/thread_pool_interface.h
  - src/cpp/thread_manager/thread_manager.h
  - test/core/transport/binder/mock_objects.h
  src:
  - src/core/ext/transport/binder/client/binder_connector.cc
  - src/core/ext/transport/binder/client/channel_create.cc
  - src/core/ext/transport/binder/client/channel_create_impl.cc
  - src/core/ext/transport/binder/client/connection_id_generator.cc
  - src/core/ext/transport/binder/client/endpoint_binder_pool.cc
  - src/core/ext/transport/binder/client/jni_utils.cc
  - src/core/ext/transport/binder/client/security_policy_setting.cc
  - src/core/ext/transport/binder/security_policy/binder_security_policy.cc
  - src/core/ext/transport/binder/server/binder_server.cc
  - src/core/ext/transport/binder/server/binder_server_credentials.cc
  - src/core/ext/transport/binder/transport/binder_transport.cc
  - src/core/ext/transport/binder/utils/ndk_binder.cc
  - src/core/ext/transport/binder/utils/transport_stream_receiver_impl.cc
  - src/core/ext/transport/binder/wire_format/binder_android.cc
  - src/core/ext/transport/binder/wire_format/binder_constants.cc
  - src/core/ext/transport/binder/wire_format/transaction.cc
  - src/core/ext/transport/binder/wire_format/wire_reader_impl.cc
  - src/core/ext/transport/binder/wire_format/wire_writer.cc
  - src/cpp/client/channel_cc.cc
  - src/cpp/client/client_callback.cc
  - src/cpp/client/client_context.cc
  - src/cpp/client/client_interceptor.cc
  - src/cpp/client/create_channel.cc
  - src/cpp/client/create_channel_internal.cc
  - src/cpp/client/create_channel_posix.cc
  - src/cpp/client/credentials_cc.cc
  - src/cpp/client/insecure_credentials.cc
  - src/cpp/client/secure_credentials.cc
  - src/cpp/codegen/codegen_init.cc
  - src/cpp/common/alarm.cc
  - src/cpp/common/auth_property_iterator.cc
  - src/cpp/common/channel_arguments.cc
  - src/cpp/common/channel_filter.cc
  - src/cpp/common/completion_queue_cc.cc
  - src/cpp/common/core_codegen.cc
  - src/cpp/common/resource_quota_cc.cc
  - src/cpp/common/rpc_method.cc
  - src/cpp/common/secure_auth_context.cc
  - src/cpp/common/secure_channel_arguments.cc
  - src/cpp/common/secure_create_auth_context.cc
  - src/cpp/common/tls_certificate_provider.cc
  - src/cpp/common/tls_certificate_verifier.cc
  - src/cpp/common/tls_credentials_options.cc
  - src/cpp/common/validate_service_config.cc
  - src/cpp/common/version_cc.cc
  - src/cpp/server/async_generic_service.cc
  - src/cpp/server/channel_argument_option.cc
  - src/cpp/server/create_default_thread_pool.cc
  - src/cpp/server/external_connection_acceptor_impl.cc
  - src/cpp/server/health/default_health_check_service.cc
  - src/cpp/server/health/health_check_service.cc
  - src/cpp/server/health/health_check_service_server_builder_option.cc
  - src/cpp/server/insecure_server_credentials.cc
  - src/cpp/server/orca/call_metric_recorder.cc
  - src/cpp/server/secure_server_credentials.cc
  - src/cpp/server/server_builder.cc
  - src/cpp/server/server_callback.cc
  - src/cpp/server/server_cc.cc
  - src/cpp/server/server_context.cc
  - src/cpp/server/server_credentials.cc
  - src/cpp/server/server_posix.cc
  - src/cpp/thread_manager/thread_manager.cc
  - src/cpp/util/byte_buffer_cc.cc
  - src/cpp/util/status.cc
  - src/cpp/util/string_ref.cc
  - src/cpp/util/time_cc.cc
  - test/core/transport/binder/binder_transport_test.cc
  - test/core/transport/binder/mock_objects.cc
  deps:
  - grpc_test_util
  uses_polling: false
- name: bitset_test
  gtest: true
  build: test
  language: c++
  headers:
  - src/core/lib/gpr/useful.h
  - src/core/lib/gprpp/bitset.h
  src:
  - test/core/gprpp/bitset_test.cc
  deps:
  - absl/strings:strings
  - absl/types:variant
  uses_polling: false
- name: buffer_list_test
  gtest: true
  build: test
  language: c++
  headers:
  - test/core/util/cmdline.h
  - test/core/util/evaluate_args_test_util.h
  - test/core/util/fuzzer_util.h
  - test/core/util/grpc_profiler.h
  - test/core/util/histogram.h
  - test/core/util/mock_authorization_endpoint.h
  - test/core/util/mock_endpoint.h
  - test/core/util/parse_hexstring.h
  - test/core/util/passthru_endpoint.h
  - test/core/util/resolve_localhost_ip46.h
  - test/core/util/slice_splitter.h
  - test/core/util/subprocess.h
  - test/core/util/tracer_util.h
  src:
  - test/core/iomgr/buffer_list_test.cc
  - test/core/util/cmdline.cc
  - test/core/util/fuzzer_util.cc
  - test/core/util/grpc_profiler.cc
  - test/core/util/histogram.cc
  - test/core/util/mock_endpoint.cc
  - test/core/util/parse_hexstring.cc
  - test/core/util/passthru_endpoint.cc
  - test/core/util/resolve_localhost_ip46.cc
  - test/core/util/slice_splitter.cc
  - test/core/util/subprocess_posix.cc
  - test/core/util/subprocess_windows.cc
  - test/core/util/tracer_util.cc
  deps:
  - grpc_test_util
- name: byte_buffer_test
  gtest: true
  build: test
  language: c++
  headers: []
  src:
  - test/cpp/util/byte_buffer_test.cc
  deps:
  - grpc++_test_util
  uses_polling: false
- name: c_slice_buffer_test
  gtest: true
  build: test
  language: c++
  headers: []
  src:
  - test/core/slice/c_slice_buffer_test.cc
  deps:
  - grpc_test_util
  uses_polling: false
- name: call_finalization_test
  gtest: true
  build: test
  language: c++
  headers:
  - test/core/promise/test_context.h
  src:
  - test/core/channel/call_finalization_test.cc
  deps:
  - grpc_test_util
- name: cancel_ares_query_test
  gtest: true
  build: test
  language: c++
  headers:
  - test/core/end2end/cq_verifier.h
  - test/core/util/fake_udp_and_tcp_server.h
  src:
  - test/core/end2end/cq_verifier.cc
  - test/core/util/fake_udp_and_tcp_server.cc
  - test/cpp/naming/cancel_ares_query_test.cc
  deps:
  - grpc++_test_config
  - grpc++_test_util
- name: cel_authorization_engine_test
  gtest: true
  build: test
  language: c++
  headers:
  - src/core/ext/upb-generated/envoy/annotations/deprecation.upb.h
  - src/core/ext/upb-generated/envoy/annotations/resource.upb.h
  - src/core/ext/upb-generated/envoy/config/core/v3/address.upb.h
  - src/core/ext/upb-generated/envoy/config/core/v3/backoff.upb.h
  - src/core/ext/upb-generated/envoy/config/core/v3/base.upb.h
  - src/core/ext/upb-generated/envoy/config/core/v3/config_source.upb.h
  - src/core/ext/upb-generated/envoy/config/core/v3/event_service_config.upb.h
  - src/core/ext/upb-generated/envoy/config/core/v3/extension.upb.h
  - src/core/ext/upb-generated/envoy/config/core/v3/grpc_method_list.upb.h
  - src/core/ext/upb-generated/envoy/config/core/v3/grpc_service.upb.h
  - src/core/ext/upb-generated/envoy/config/core/v3/health_check.upb.h
  - src/core/ext/upb-generated/envoy/config/core/v3/http_uri.upb.h
  - src/core/ext/upb-generated/envoy/config/core/v3/protocol.upb.h
  - src/core/ext/upb-generated/envoy/config/core/v3/proxy_protocol.upb.h
  - src/core/ext/upb-generated/envoy/config/core/v3/resolver.upb.h
  - src/core/ext/upb-generated/envoy/config/core/v3/socket_option.upb.h
  - src/core/ext/upb-generated/envoy/config/core/v3/substitution_format_string.upb.h
  - src/core/ext/upb-generated/envoy/config/core/v3/udp_socket_config.upb.h
  - src/core/ext/upb-generated/envoy/config/rbac/v3/rbac.upb.h
  - src/core/ext/upb-generated/envoy/config/route/v3/route.upb.h
  - src/core/ext/upb-generated/envoy/config/route/v3/route_components.upb.h
  - src/core/ext/upb-generated/envoy/config/route/v3/scoped_route.upb.h
  - src/core/ext/upb-generated/envoy/type/matcher/v3/http_inputs.upb.h
  - src/core/ext/upb-generated/envoy/type/matcher/v3/metadata.upb.h
  - src/core/ext/upb-generated/envoy/type/matcher/v3/node.upb.h
  - src/core/ext/upb-generated/envoy/type/matcher/v3/number.upb.h
  - src/core/ext/upb-generated/envoy/type/matcher/v3/path.upb.h
  - src/core/ext/upb-generated/envoy/type/matcher/v3/regex.upb.h
  - src/core/ext/upb-generated/envoy/type/matcher/v3/string.upb.h
  - src/core/ext/upb-generated/envoy/type/matcher/v3/struct.upb.h
  - src/core/ext/upb-generated/envoy/type/matcher/v3/value.upb.h
  - src/core/ext/upb-generated/envoy/type/metadata/v3/metadata.upb.h
  - src/core/ext/upb-generated/envoy/type/tracing/v3/custom_tag.upb.h
  - src/core/ext/upb-generated/envoy/type/v3/hash_policy.upb.h
  - src/core/ext/upb-generated/envoy/type/v3/http.upb.h
  - src/core/ext/upb-generated/envoy/type/v3/http_status.upb.h
  - src/core/ext/upb-generated/envoy/type/v3/percent.upb.h
  - src/core/ext/upb-generated/envoy/type/v3/range.upb.h
  - src/core/ext/upb-generated/envoy/type/v3/ratelimit_strategy.upb.h
  - src/core/ext/upb-generated/envoy/type/v3/ratelimit_unit.upb.h
  - src/core/ext/upb-generated/envoy/type/v3/semantic_version.upb.h
  - src/core/ext/upb-generated/envoy/type/v3/token_bucket.upb.h
  - src/core/ext/upb-generated/google/api/annotations.upb.h
  - src/core/ext/upb-generated/google/api/expr/v1alpha1/checked.upb.h
  - src/core/ext/upb-generated/google/api/expr/v1alpha1/syntax.upb.h
  - src/core/ext/upb-generated/google/api/http.upb.h
  - src/core/ext/upb-generated/google/api/httpbody.upb.h
  - src/core/ext/upb-generated/google/protobuf/any.upb.h
  - src/core/ext/upb-generated/google/protobuf/descriptor.upb.h
  - src/core/ext/upb-generated/google/protobuf/duration.upb.h
  - src/core/ext/upb-generated/google/protobuf/empty.upb.h
  - src/core/ext/upb-generated/google/protobuf/struct.upb.h
  - src/core/ext/upb-generated/google/protobuf/timestamp.upb.h
  - src/core/ext/upb-generated/google/protobuf/wrappers.upb.h
  - src/core/ext/upb-generated/google/rpc/status.upb.h
  - src/core/ext/upb-generated/google/type/expr.upb.h
  - src/core/ext/upb-generated/udpa/annotations/migrate.upb.h
  - src/core/ext/upb-generated/udpa/annotations/security.upb.h
  - src/core/ext/upb-generated/udpa/annotations/sensitive.upb.h
  - src/core/ext/upb-generated/udpa/annotations/status.upb.h
  - src/core/ext/upb-generated/udpa/annotations/versioning.upb.h
  - src/core/ext/upb-generated/validate/validate.upb.h
  - src/core/ext/upb-generated/xds/annotations/v3/migrate.upb.h
  - src/core/ext/upb-generated/xds/annotations/v3/security.upb.h
  - src/core/ext/upb-generated/xds/annotations/v3/sensitive.upb.h
  - src/core/ext/upb-generated/xds/annotations/v3/status.upb.h
  - src/core/ext/upb-generated/xds/annotations/v3/versioning.upb.h
  - src/core/ext/upb-generated/xds/core/v3/authority.upb.h
  - src/core/ext/upb-generated/xds/core/v3/collection_entry.upb.h
  - src/core/ext/upb-generated/xds/core/v3/context_params.upb.h
  - src/core/ext/upb-generated/xds/core/v3/extension.upb.h
  - src/core/ext/upb-generated/xds/core/v3/resource.upb.h
  - src/core/ext/upb-generated/xds/core/v3/resource_locator.upb.h
  - src/core/ext/upb-generated/xds/core/v3/resource_name.upb.h
  - src/core/ext/upb-generated/xds/type/matcher/v3/matcher.upb.h
  - src/core/ext/upb-generated/xds/type/matcher/v3/regex.upb.h
  - src/core/ext/upb-generated/xds/type/matcher/v3/string.upb.h
  - src/core/lib/security/authorization/cel_authorization_engine.h
  - src/core/lib/security/authorization/mock_cel/activation.h
  - src/core/lib/security/authorization/mock_cel/cel_expr_builder_factory.h
  - src/core/lib/security/authorization/mock_cel/cel_expression.h
  - src/core/lib/security/authorization/mock_cel/cel_value.h
  - src/core/lib/security/authorization/mock_cel/evaluator_core.h
  - src/core/lib/security/authorization/mock_cel/flat_expr_builder.h
  - test/core/util/cmdline.h
  - test/core/util/evaluate_args_test_util.h
  - test/core/util/fuzzer_util.h
  - test/core/util/grpc_profiler.h
  - test/core/util/histogram.h
  - test/core/util/mock_authorization_endpoint.h
  - test/core/util/mock_endpoint.h
  - test/core/util/parse_hexstring.h
  - test/core/util/passthru_endpoint.h
  - test/core/util/resolve_localhost_ip46.h
  - test/core/util/slice_splitter.h
  - test/core/util/subprocess.h
  - test/core/util/tracer_util.h
  src:
  - src/core/ext/upb-generated/envoy/annotations/deprecation.upb.c
  - src/core/ext/upb-generated/envoy/annotations/resource.upb.c
  - src/core/ext/upb-generated/envoy/config/core/v3/address.upb.c
  - src/core/ext/upb-generated/envoy/config/core/v3/backoff.upb.c
  - src/core/ext/upb-generated/envoy/config/core/v3/base.upb.c
  - src/core/ext/upb-generated/envoy/config/core/v3/config_source.upb.c
  - src/core/ext/upb-generated/envoy/config/core/v3/event_service_config.upb.c
  - src/core/ext/upb-generated/envoy/config/core/v3/extension.upb.c
  - src/core/ext/upb-generated/envoy/config/core/v3/grpc_method_list.upb.c
  - src/core/ext/upb-generated/envoy/config/core/v3/grpc_service.upb.c
  - src/core/ext/upb-generated/envoy/config/core/v3/health_check.upb.c
  - src/core/ext/upb-generated/envoy/config/core/v3/http_uri.upb.c
  - src/core/ext/upb-generated/envoy/config/core/v3/protocol.upb.c
  - src/core/ext/upb-generated/envoy/config/core/v3/proxy_protocol.upb.c
  - src/core/ext/upb-generated/envoy/config/core/v3/resolver.upb.c
  - src/core/ext/upb-generated/envoy/config/core/v3/socket_option.upb.c
  - src/core/ext/upb-generated/envoy/config/core/v3/substitution_format_string.upb.c
  - src/core/ext/upb-generated/envoy/config/core/v3/udp_socket_config.upb.c
  - src/core/ext/upb-generated/envoy/config/rbac/v3/rbac.upb.c
  - src/core/ext/upb-generated/envoy/config/route/v3/route.upb.c
  - src/core/ext/upb-generated/envoy/config/route/v3/route_components.upb.c
  - src/core/ext/upb-generated/envoy/config/route/v3/scoped_route.upb.c
  - src/core/ext/upb-generated/envoy/type/matcher/v3/http_inputs.upb.c
  - src/core/ext/upb-generated/envoy/type/matcher/v3/metadata.upb.c
  - src/core/ext/upb-generated/envoy/type/matcher/v3/node.upb.c
  - src/core/ext/upb-generated/envoy/type/matcher/v3/number.upb.c
  - src/core/ext/upb-generated/envoy/type/matcher/v3/path.upb.c
  - src/core/ext/upb-generated/envoy/type/matcher/v3/regex.upb.c
  - src/core/ext/upb-generated/envoy/type/matcher/v3/string.upb.c
  - src/core/ext/upb-generated/envoy/type/matcher/v3/struct.upb.c
  - src/core/ext/upb-generated/envoy/type/matcher/v3/value.upb.c
  - src/core/ext/upb-generated/envoy/type/metadata/v3/metadata.upb.c
  - src/core/ext/upb-generated/envoy/type/tracing/v3/custom_tag.upb.c
  - src/core/ext/upb-generated/envoy/type/v3/hash_policy.upb.c
  - src/core/ext/upb-generated/envoy/type/v3/http.upb.c
  - src/core/ext/upb-generated/envoy/type/v3/http_status.upb.c
  - src/core/ext/upb-generated/envoy/type/v3/percent.upb.c
  - src/core/ext/upb-generated/envoy/type/v3/range.upb.c
  - src/core/ext/upb-generated/envoy/type/v3/ratelimit_strategy.upb.c
  - src/core/ext/upb-generated/envoy/type/v3/ratelimit_unit.upb.c
  - src/core/ext/upb-generated/envoy/type/v3/semantic_version.upb.c
  - src/core/ext/upb-generated/envoy/type/v3/token_bucket.upb.c
  - src/core/ext/upb-generated/google/api/annotations.upb.c
  - src/core/ext/upb-generated/google/api/expr/v1alpha1/checked.upb.c
  - src/core/ext/upb-generated/google/api/expr/v1alpha1/syntax.upb.c
  - src/core/ext/upb-generated/google/api/http.upb.c
  - src/core/ext/upb-generated/google/api/httpbody.upb.c
  - src/core/ext/upb-generated/google/protobuf/any.upb.c
  - src/core/ext/upb-generated/google/protobuf/descriptor.upb.c
  - src/core/ext/upb-generated/google/protobuf/duration.upb.c
  - src/core/ext/upb-generated/google/protobuf/empty.upb.c
  - src/core/ext/upb-generated/google/protobuf/struct.upb.c
  - src/core/ext/upb-generated/google/protobuf/timestamp.upb.c
  - src/core/ext/upb-generated/google/protobuf/wrappers.upb.c
  - src/core/ext/upb-generated/google/rpc/status.upb.c
  - src/core/ext/upb-generated/google/type/expr.upb.c
  - src/core/ext/upb-generated/udpa/annotations/migrate.upb.c
  - src/core/ext/upb-generated/udpa/annotations/security.upb.c
  - src/core/ext/upb-generated/udpa/annotations/sensitive.upb.c
  - src/core/ext/upb-generated/udpa/annotations/status.upb.c
  - src/core/ext/upb-generated/udpa/annotations/versioning.upb.c
  - src/core/ext/upb-generated/validate/validate.upb.c
  - src/core/ext/upb-generated/xds/annotations/v3/migrate.upb.c
  - src/core/ext/upb-generated/xds/annotations/v3/security.upb.c
  - src/core/ext/upb-generated/xds/annotations/v3/sensitive.upb.c
  - src/core/ext/upb-generated/xds/annotations/v3/status.upb.c
  - src/core/ext/upb-generated/xds/annotations/v3/versioning.upb.c
  - src/core/ext/upb-generated/xds/core/v3/authority.upb.c
  - src/core/ext/upb-generated/xds/core/v3/collection_entry.upb.c
  - src/core/ext/upb-generated/xds/core/v3/context_params.upb.c
  - src/core/ext/upb-generated/xds/core/v3/extension.upb.c
  - src/core/ext/upb-generated/xds/core/v3/resource.upb.c
  - src/core/ext/upb-generated/xds/core/v3/resource_locator.upb.c
  - src/core/ext/upb-generated/xds/core/v3/resource_name.upb.c
  - src/core/ext/upb-generated/xds/type/matcher/v3/matcher.upb.c
  - src/core/ext/upb-generated/xds/type/matcher/v3/regex.upb.c
  - src/core/ext/upb-generated/xds/type/matcher/v3/string.upb.c
  - src/core/lib/security/authorization/cel_authorization_engine.cc
  - test/core/security/cel_authorization_engine_test.cc
  - test/core/util/cmdline.cc
  - test/core/util/fuzzer_util.cc
  - test/core/util/grpc_profiler.cc
  - test/core/util/histogram.cc
  - test/core/util/mock_endpoint.cc
  - test/core/util/parse_hexstring.cc
  - test/core/util/passthru_endpoint.cc
  - test/core/util/resolve_localhost_ip46.cc
  - test/core/util/slice_splitter.cc
  - test/core/util/subprocess_posix.cc
  - test/core/util/subprocess_windows.cc
  - test/core/util/tracer_util.cc
  deps:
  - grpc_test_util
- name: certificate_provider_registry_test
  gtest: true
  build: test
  language: c++
  headers: []
  src:
  - test/core/security/certificate_provider_registry_test.cc
  deps:
  - grpc_test_util
- name: certificate_provider_store_test
  gtest: true
  build: test
  language: c++
  headers: []
  src:
  - test/core/xds/certificate_provider_store_test.cc
  deps:
  - grpc_test_util
- name: cfstream_test
  gtest: true
  build: test
  run: false
  language: c++
  headers:
  - test/cpp/end2end/test_service_impl.h
  src:
  - src/proto/grpc/testing/echo.proto
  - src/proto/grpc/testing/echo_messages.proto
  - src/proto/grpc/testing/simple_messages.proto
  - src/proto/grpc/testing/xds/v3/orca_load_report.proto
  - test/cpp/end2end/cfstream_test.cc
  - test/cpp/end2end/test_service_impl.cc
  deps:
  - grpc++_test_util
- name: channel_args_test
  gtest: true
  build: test
  language: c++
  headers: []
  src:
  - test/core/channel/channel_args_test.cc
  deps:
  - grpc_test_util
  uses_polling: false
- name: channel_arguments_test
  gtest: true
  build: test
  language: c++
  headers: []
  src:
  - test/cpp/common/channel_arguments_test.cc
  deps:
  - grpc++
  - grpc_test_util
  uses_polling: false
- name: channel_creds_registry_test
  gtest: true
  build: test
  language: c++
  headers:
  - test/core/util/cmdline.h
  - test/core/util/evaluate_args_test_util.h
  - test/core/util/fuzzer_util.h
  - test/core/util/grpc_profiler.h
  - test/core/util/histogram.h
  - test/core/util/mock_authorization_endpoint.h
  - test/core/util/mock_endpoint.h
  - test/core/util/parse_hexstring.h
  - test/core/util/passthru_endpoint.h
  - test/core/util/resolve_localhost_ip46.h
  - test/core/util/slice_splitter.h
  - test/core/util/subprocess.h
  - test/core/util/tracer_util.h
  src:
  - test/core/security/channel_creds_registry_test.cc
  - test/core/util/cmdline.cc
  - test/core/util/fuzzer_util.cc
  - test/core/util/grpc_profiler.cc
  - test/core/util/histogram.cc
  - test/core/util/mock_endpoint.cc
  - test/core/util/parse_hexstring.cc
  - test/core/util/passthru_endpoint.cc
  - test/core/util/resolve_localhost_ip46.cc
  - test/core/util/slice_splitter.cc
  - test/core/util/subprocess_posix.cc
  - test/core/util/subprocess_windows.cc
  - test/core/util/tracer_util.cc
  deps:
  - grpc_test_util
- name: channel_filter_test
  gtest: true
  build: test
  language: c++
  headers: []
  src:
  - test/cpp/common/channel_filter_test.cc
  deps:
  - grpc++
  - grpc_test_util
  uses_polling: false
- name: channel_stack_builder_test
  gtest: true
  build: test
  language: c++
  headers: []
  src:
  - test/core/channel/channel_stack_builder_test.cc
  deps:
  - grpc_test_util
- name: channel_stack_test
  gtest: true
  build: test
  language: c++
  headers: []
  src:
  - test/core/channel/channel_stack_test.cc
  deps:
  - grpc_test_util
  uses_polling: false
- name: channel_trace_test
  gtest: true
  build: test
  language: c++
  headers:
  - test/cpp/util/channel_trace_proto_helper.h
  src:
  - src/proto/grpc/channelz/channelz.proto
  - test/core/channel/channel_trace_test.cc
  - test/cpp/util/channel_trace_proto_helper.cc
  deps:
  - grpc++
  - grpc_test_util
- name: channelz_registry_test
  gtest: true
  build: test
  language: c++
  headers: []
  src:
  - test/core/channel/channelz_registry_test.cc
  deps:
  - grpc++
  - grpc_test_util
  uses_polling: false
- name: channelz_service_test
  gtest: true
  build: test
  language: c++
  headers:
  - test/cpp/end2end/test_service_impl.h
  src:
  - src/proto/grpc/testing/echo.proto
  - src/proto/grpc/testing/echo_messages.proto
  - src/proto/grpc/testing/simple_messages.proto
  - src/proto/grpc/testing/xds/v3/orca_load_report.proto
  - test/cpp/end2end/channelz_service_test.cc
  - test/cpp/end2end/test_service_impl.cc
  deps:
  - grpcpp_channelz
  - grpc++_test_util
- name: channelz_test
  gtest: true
  build: test
  language: c++
  headers:
  - test/cpp/util/channel_trace_proto_helper.h
  src:
  - src/proto/grpc/channelz/channelz.proto
  - test/core/channel/channelz_test.cc
  - test/cpp/util/channel_trace_proto_helper.cc
  deps:
  - grpc++
  - grpc_test_util
- name: check_gcp_environment_linux_test
  gtest: true
  build: test
  language: c++
  headers:
  - test/core/util/cmdline.h
  - test/core/util/evaluate_args_test_util.h
  - test/core/util/fuzzer_util.h
  - test/core/util/grpc_profiler.h
  - test/core/util/histogram.h
  - test/core/util/mock_authorization_endpoint.h
  - test/core/util/mock_endpoint.h
  - test/core/util/parse_hexstring.h
  - test/core/util/passthru_endpoint.h
  - test/core/util/resolve_localhost_ip46.h
  - test/core/util/slice_splitter.h
  - test/core/util/subprocess.h
  - test/core/util/tracer_util.h
  src:
  - test/core/security/check_gcp_environment_linux_test.cc
  - test/core/util/cmdline.cc
  - test/core/util/fuzzer_util.cc
  - test/core/util/grpc_profiler.cc
  - test/core/util/histogram.cc
  - test/core/util/mock_endpoint.cc
  - test/core/util/parse_hexstring.cc
  - test/core/util/passthru_endpoint.cc
  - test/core/util/resolve_localhost_ip46.cc
  - test/core/util/slice_splitter.cc
  - test/core/util/subprocess_posix.cc
  - test/core/util/subprocess_windows.cc
  - test/core/util/tracer_util.cc
  deps:
  - grpc_test_util
- name: check_gcp_environment_windows_test
  gtest: true
  build: test
  language: c++
  headers:
  - test/core/util/cmdline.h
  - test/core/util/evaluate_args_test_util.h
  - test/core/util/fuzzer_util.h
  - test/core/util/grpc_profiler.h
  - test/core/util/histogram.h
  - test/core/util/mock_authorization_endpoint.h
  - test/core/util/mock_endpoint.h
  - test/core/util/parse_hexstring.h
  - test/core/util/passthru_endpoint.h
  - test/core/util/resolve_localhost_ip46.h
  - test/core/util/slice_splitter.h
  - test/core/util/subprocess.h
  - test/core/util/tracer_util.h
  src:
  - test/core/security/check_gcp_environment_windows_test.cc
  - test/core/util/cmdline.cc
  - test/core/util/fuzzer_util.cc
  - test/core/util/grpc_profiler.cc
  - test/core/util/histogram.cc
  - test/core/util/mock_endpoint.cc
  - test/core/util/parse_hexstring.cc
  - test/core/util/passthru_endpoint.cc
  - test/core/util/resolve_localhost_ip46.cc
  - test/core/util/slice_splitter.cc
  - test/core/util/subprocess_posix.cc
  - test/core/util/subprocess_windows.cc
  - test/core/util/tracer_util.cc
  deps:
  - grpc_test_util
- name: chunked_vector_test
  gtest: true
  build: test
  language: c++
  headers:
  - src/core/ext/upb-generated/google/protobuf/any.upb.h
  - src/core/ext/upb-generated/google/rpc/status.upb.h
  - src/core/lib/debug/trace.h
  - src/core/lib/experiments/config.h
  - src/core/lib/experiments/experiments.h
  - src/core/lib/gpr/spinlock.h
  - src/core/lib/gprpp/atomic_utils.h
  - src/core/lib/gprpp/bitset.h
  - src/core/lib/gprpp/chunked_vector.h
  - src/core/lib/gprpp/cpp_impl_of.h
  - src/core/lib/gprpp/debug_location.h
  - src/core/lib/gprpp/manual_constructor.h
  - src/core/lib/gprpp/orphanable.h
  - src/core/lib/gprpp/ref_counted.h
  - src/core/lib/gprpp/ref_counted_ptr.h
  - src/core/lib/gprpp/status_helper.h
  - src/core/lib/gprpp/time.h
  - src/core/lib/iomgr/closure.h
  - src/core/lib/iomgr/combiner.h
  - src/core/lib/iomgr/error.h
  - src/core/lib/iomgr/exec_ctx.h
  - src/core/lib/iomgr/executor.h
  - src/core/lib/iomgr/iomgr_internal.h
  - src/core/lib/promise/activity.h
  - src/core/lib/promise/context.h
  - src/core/lib/promise/detail/basic_seq.h
  - src/core/lib/promise/detail/promise_factory.h
  - src/core/lib/promise/detail/promise_like.h
  - src/core/lib/promise/detail/status.h
  - src/core/lib/promise/detail/switch.h
  - src/core/lib/promise/exec_ctx_wakeup_scheduler.h
  - src/core/lib/promise/loop.h
  - src/core/lib/promise/map.h
  - src/core/lib/promise/poll.h
  - src/core/lib/promise/race.h
  - src/core/lib/promise/seq.h
  - src/core/lib/resource_quota/arena.h
  - src/core/lib/resource_quota/memory_quota.h
  - src/core/lib/resource_quota/periodic_update.h
  - src/core/lib/resource_quota/resource_quota.h
  - src/core/lib/resource_quota/thread_quota.h
  - src/core/lib/resource_quota/trace.h
  - src/core/lib/slice/percent_encoding.h
  - src/core/lib/slice/slice.h
  - src/core/lib/slice/slice_internal.h
  - src/core/lib/slice/slice_refcount.h
  - src/core/lib/slice/slice_string_helpers.h
  src:
  - src/core/ext/upb-generated/google/protobuf/any.upb.c
  - src/core/ext/upb-generated/google/rpc/status.upb.c
  - src/core/lib/debug/trace.cc
  - src/core/lib/event_engine/memory_allocator.cc
  - src/core/lib/experiments/config.cc
  - src/core/lib/experiments/experiments.cc
  - src/core/lib/gprpp/status_helper.cc
  - src/core/lib/gprpp/time.cc
  - src/core/lib/iomgr/combiner.cc
  - src/core/lib/iomgr/error.cc
  - src/core/lib/iomgr/exec_ctx.cc
  - src/core/lib/iomgr/executor.cc
  - src/core/lib/iomgr/iomgr_internal.cc
  - src/core/lib/promise/activity.cc
  - src/core/lib/resource_quota/arena.cc
  - src/core/lib/resource_quota/memory_quota.cc
  - src/core/lib/resource_quota/periodic_update.cc
  - src/core/lib/resource_quota/resource_quota.cc
  - src/core/lib/resource_quota/thread_quota.cc
  - src/core/lib/resource_quota/trace.cc
  - src/core/lib/slice/percent_encoding.cc
  - src/core/lib/slice/slice.cc
  - src/core/lib/slice/slice_string_helpers.cc
  - test/core/gprpp/chunked_vector_test.cc
  deps:
  - absl/functional:any_invocable
  - absl/functional:function_ref
  - absl/hash:hash
  - absl/meta:type_traits
  - absl/status:statusor
  - absl/utility:utility
  - gpr
  - upb
  uses_polling: false
- name: cli_call_test
  gtest: true
  build: test
  language: c++
  headers:
  - test/cpp/util/cli_call.h
  - test/cpp/util/cli_credentials.h
  - test/cpp/util/config_grpc_cli.h
  - test/cpp/util/grpc_tool.h
  - test/cpp/util/proto_file_parser.h
  - test/cpp/util/proto_reflection_descriptor_database.h
  - test/cpp/util/service_describer.h
  src:
  - src/proto/grpc/reflection/v1alpha/reflection.proto
  - src/proto/grpc/testing/echo.proto
  - src/proto/grpc/testing/echo_messages.proto
  - src/proto/grpc/testing/simple_messages.proto
  - src/proto/grpc/testing/xds/v3/orca_load_report.proto
  - test/cpp/util/cli_call.cc
  - test/cpp/util/cli_call_test.cc
  - test/cpp/util/cli_credentials.cc
  - test/cpp/util/grpc_tool.cc
  - test/cpp/util/proto_file_parser.cc
  - test/cpp/util/proto_reflection_descriptor_database.cc
  - test/cpp/util/service_describer.cc
  deps:
  - grpc++_test_util
- name: client_auth_filter_test
  gtest: true
  build: test
  language: c++
  headers:
  - test/core/promise/test_context.h
  src:
  - test/core/filters/client_auth_filter_test.cc
  deps:
  - grpc
  uses_polling: false
- name: client_authority_filter_test
  gtest: true
  build: test
  language: c++
  headers:
  - test/core/promise/test_context.h
  src:
  - test/core/filters/client_authority_filter_test.cc
  deps:
  - grpc
  uses_polling: false
- name: client_callback_end2end_test
  gtest: true
  build: test
  language: c++
  headers:
  - test/cpp/end2end/interceptors_util.h
  - test/cpp/end2end/test_service_impl.h
  src:
  - src/proto/grpc/testing/echo.proto
  - src/proto/grpc/testing/echo_messages.proto
  - src/proto/grpc/testing/simple_messages.proto
  - src/proto/grpc/testing/xds/v3/orca_load_report.proto
  - test/cpp/end2end/client_callback_end2end_test.cc
  - test/cpp/end2end/interceptors_util.cc
  - test/cpp/end2end/test_service_impl.cc
  deps:
  - grpc++_test_util
- name: client_channel_service_config_test
  gtest: true
  build: test
  language: c++
  headers: []
  src:
  - test/core/client_channel/client_channel_service_config_test.cc
  deps:
  - grpc_test_util
- name: client_channel_stress_test
  gtest: true
  build: test
  run: false
  language: c++
  headers:
  - test/cpp/end2end/test_service_impl.h
  src:
  - src/proto/grpc/lb/v1/load_balancer.proto
  - src/proto/grpc/testing/duplicate/echo_duplicate.proto
  - src/proto/grpc/testing/echo.proto
  - src/proto/grpc/testing/echo_messages.proto
  - src/proto/grpc/testing/simple_messages.proto
  - src/proto/grpc/testing/xds/v3/orca_load_report.proto
  - test/cpp/client/client_channel_stress_test.cc
  - test/cpp/end2end/test_service_impl.cc
  deps:
  - grpc++_test_util
  platforms:
  - linux
  - posix
  - mac
- name: client_channel_test
  gtest: true
  build: test
  language: c++
  headers: []
  src:
  - test/core/client_channel/client_channel_test.cc
  deps:
  - grpc_test_util
- name: client_context_test_peer_test
  gtest: true
  build: test
  language: c++
  headers: []
  src:
  - test/cpp/test/client_context_test_peer_test.cc
  deps:
  - grpc++_test
  - grpc++_test_util
- name: client_interceptors_end2end_test
  gtest: true
  build: test
  language: c++
  headers:
  - test/cpp/end2end/interceptors_util.h
  - test/cpp/end2end/test_service_impl.h
  src:
  - src/proto/grpc/testing/echo.proto
  - src/proto/grpc/testing/echo_messages.proto
  - src/proto/grpc/testing/simple_messages.proto
  - src/proto/grpc/testing/xds/v3/orca_load_report.proto
  - test/cpp/end2end/client_interceptors_end2end_test.cc
  - test/cpp/end2end/interceptors_util.cc
  - test/cpp/end2end/test_service_impl.cc
  deps:
  - grpc++_test_util
- name: client_lb_end2end_test
  gtest: true
  build: test
  run: false
  language: c++
  headers:
  - src/cpp/server/orca/orca_interceptor.h
  - test/core/util/test_lb_policies.h
  - test/cpp/end2end/connection_attempt_injector.h
  - test/cpp/end2end/test_service_impl.h
  src:
  - src/proto/grpc/testing/duplicate/echo_duplicate.proto
  - src/proto/grpc/testing/echo.proto
  - src/proto/grpc/testing/echo_messages.proto
  - src/proto/grpc/testing/simple_messages.proto
  - src/proto/grpc/testing/xds/v3/orca_load_report.proto
  - src/cpp/server/orca/orca_interceptor.cc
  - src/cpp/server/orca/orca_service.cc
  - test/core/util/test_lb_policies.cc
  - test/cpp/end2end/client_lb_end2end_test.cc
  - test/cpp/end2end/connection_attempt_injector.cc
  - test/cpp/end2end/test_service_impl.cc
  deps:
  - grpc++_test_util
  platforms:
  - linux
  - posix
  - mac
- name: client_ssl_test
  gtest: true
  build: test
  language: c++
  headers: []
  src:
  - test/core/handshake/client_ssl.cc
  deps:
  - grpc_test_util
  platforms:
  - linux
  - posix
  - mac
- name: cmdline_test
  gtest: true
  build: test
  language: c++
  headers:
  - test/core/util/cmdline.h
  - test/core/util/evaluate_args_test_util.h
  - test/core/util/fuzzer_util.h
  - test/core/util/grpc_profiler.h
  - test/core/util/histogram.h
  - test/core/util/mock_authorization_endpoint.h
  - test/core/util/mock_endpoint.h
  - test/core/util/parse_hexstring.h
  - test/core/util/passthru_endpoint.h
  - test/core/util/resolve_localhost_ip46.h
  - test/core/util/slice_splitter.h
  - test/core/util/subprocess.h
  - test/core/util/tracer_util.h
  src:
  - test/core/util/cmdline.cc
  - test/core/util/cmdline_test.cc
  - test/core/util/fuzzer_util.cc
  - test/core/util/grpc_profiler.cc
  - test/core/util/histogram.cc
  - test/core/util/mock_endpoint.cc
  - test/core/util/parse_hexstring.cc
  - test/core/util/passthru_endpoint.cc
  - test/core/util/resolve_localhost_ip46.cc
  - test/core/util/slice_splitter.cc
  - test/core/util/subprocess_posix.cc
  - test/core/util/subprocess_windows.cc
  - test/core/util/tracer_util.cc
  deps:
  - grpc_test_util
  uses_polling: false
- name: codegen_test_full
  gtest: true
  build: test
  language: c++
  headers: []
  src:
  - test/cpp/codegen/codegen_test_full.cc
  deps:
  - grpc++
  - grpc_test_util
  uses_polling: false
- name: codegen_test_minimal
  gtest: true
  build: test
  language: c++
  headers: []
  src:
  - test/cpp/codegen/codegen_test_minimal.cc
  deps:
  - grpc++
  - grpc_test_util
  uses_polling: false
- name: combiner_test
  gtest: true
  build: test
  run: false
  language: c++
  headers:
  - test/core/util/cmdline.h
  - test/core/util/evaluate_args_test_util.h
  - test/core/util/fuzzer_util.h
  - test/core/util/grpc_profiler.h
  - test/core/util/histogram.h
  - test/core/util/mock_authorization_endpoint.h
  - test/core/util/mock_endpoint.h
  - test/core/util/parse_hexstring.h
  - test/core/util/passthru_endpoint.h
  - test/core/util/resolve_localhost_ip46.h
  - test/core/util/slice_splitter.h
  - test/core/util/subprocess.h
  - test/core/util/tracer_util.h
  src:
  - test/core/iomgr/combiner_test.cc
  - test/core/util/cmdline.cc
  - test/core/util/fuzzer_util.cc
  - test/core/util/grpc_profiler.cc
  - test/core/util/histogram.cc
  - test/core/util/mock_endpoint.cc
  - test/core/util/parse_hexstring.cc
  - test/core/util/passthru_endpoint.cc
  - test/core/util/resolve_localhost_ip46.cc
  - test/core/util/slice_splitter.cc
  - test/core/util/subprocess_posix.cc
  - test/core/util/subprocess_windows.cc
  - test/core/util/tracer_util.cc
  deps:
  - grpc_test_util
  platforms:
  - linux
  - posix
  - mac
- name: common_closures_test
  gtest: true
  build: test
  language: c++
  headers:
  - src/core/lib/event_engine/common_closures.h
  - src/core/lib/gprpp/notification.h
  src:
  - test/core/event_engine/common_closures_test.cc
  deps:
  - absl/functional:any_invocable
  - absl/status:statusor
  - gpr
- name: completion_queue_threading_test
  gtest: true
  build: test
  language: c++
  headers: []
  src:
  - test/core/surface/completion_queue_threading_test.cc
  deps:
  - grpc_test_util
- name: compression_test
  gtest: true
  build: test
  language: c++
  headers: []
  src:
  - test/core/compression/compression_test.cc
  deps:
  - grpc_test_util
  uses_polling: false
- name: concurrent_connectivity_test
  gtest: true
  build: test
  language: c++
  headers: []
  src:
  - test/core/surface/concurrent_connectivity_test.cc
  deps:
  - grpc_test_util
- name: connection_prefix_bad_client_test
  gtest: true
  build: test
  language: c++
  headers:
  - test/core/bad_client/bad_client.h
  - test/core/end2end/cq_verifier.h
  src:
  - test/core/bad_client/bad_client.cc
  - test/core/bad_client/tests/connection_prefix.cc
  - test/core/end2end/cq_verifier.cc
  deps:
  - grpc_test_util
- name: connectivity_state_test
  gtest: true
  build: test
  language: c++
  headers:
  - test/core/util/cmdline.h
  - test/core/util/evaluate_args_test_util.h
  - test/core/util/fuzzer_util.h
  - test/core/util/grpc_profiler.h
  - test/core/util/histogram.h
  - test/core/util/mock_authorization_endpoint.h
  - test/core/util/mock_endpoint.h
  - test/core/util/parse_hexstring.h
  - test/core/util/passthru_endpoint.h
  - test/core/util/resolve_localhost_ip46.h
  - test/core/util/slice_splitter.h
  - test/core/util/subprocess.h
  - test/core/util/tracer_util.h
  src:
  - test/core/transport/connectivity_state_test.cc
  - test/core/util/cmdline.cc
  - test/core/util/fuzzer_util.cc
  - test/core/util/grpc_profiler.cc
  - test/core/util/histogram.cc
  - test/core/util/mock_endpoint.cc
  - test/core/util/parse_hexstring.cc
  - test/core/util/passthru_endpoint.cc
  - test/core/util/resolve_localhost_ip46.cc
  - test/core/util/slice_splitter.cc
  - test/core/util/subprocess_posix.cc
  - test/core/util/subprocess_windows.cc
  - test/core/util/tracer_util.cc
  deps:
  - grpc_test_util
- name: context_allocator_end2end_test
  gtest: true
  build: test
  language: c++
  headers:
  - test/cpp/end2end/test_service_impl.h
  src:
  - src/proto/grpc/testing/echo.proto
  - src/proto/grpc/testing/echo_messages.proto
  - src/proto/grpc/testing/simple_messages.proto
  - src/proto/grpc/testing/xds/v3/orca_load_report.proto
  - test/cpp/end2end/context_allocator_end2end_test.cc
  - test/cpp/end2end/test_service_impl.cc
  deps:
  - grpc++_test_util
- name: context_list_test
  gtest: true
  build: test
  language: c++
  headers:
  - test/core/util/cmdline.h
  - test/core/util/evaluate_args_test_util.h
  - test/core/util/fuzzer_util.h
  - test/core/util/grpc_profiler.h
  - test/core/util/histogram.h
  - test/core/util/mock_authorization_endpoint.h
  - test/core/util/mock_endpoint.h
  - test/core/util/parse_hexstring.h
  - test/core/util/passthru_endpoint.h
  - test/core/util/resolve_localhost_ip46.h
  - test/core/util/slice_splitter.h
  - test/core/util/subprocess.h
  - test/core/util/tracer_util.h
  src:
  - test/core/transport/chttp2/context_list_test.cc
  - test/core/util/cmdline.cc
  - test/core/util/fuzzer_util.cc
  - test/core/util/grpc_profiler.cc
  - test/core/util/histogram.cc
  - test/core/util/mock_endpoint.cc
  - test/core/util/parse_hexstring.cc
  - test/core/util/passthru_endpoint.cc
  - test/core/util/resolve_localhost_ip46.cc
  - test/core/util/slice_splitter.cc
  - test/core/util/subprocess_posix.cc
  - test/core/util/subprocess_windows.cc
  - test/core/util/tracer_util.cc
  deps:
  - grpc_test_util
  uses_polling: false
- name: context_test
  gtest: true
  build: test
  language: c++
  headers:
  - src/core/lib/promise/context.h
  src:
  - test/core/promise/context_test.cc
  deps:
  - gpr
  uses_polling: false
- name: core_configuration_test
  gtest: true
  build: test
  language: c++
  headers: []
  src:
  - test/core/config/core_configuration_test.cc
  deps:
  - grpc
  uses_polling: false
- name: cpp_impl_of_test
  gtest: true
  build: test
  language: c++
  headers:
  - src/core/lib/gprpp/cpp_impl_of.h
  src:
  - test/core/gprpp/cpp_impl_of_test.cc
  deps: []
  uses_polling: false
- name: cpu_test
  gtest: true
  build: test
  language: c++
  headers: []
  src:
  - test/core/gpr/cpu_test.cc
  deps:
  - grpc_test_util
  uses_polling: false
- name: crl_ssl_transport_security_test
  gtest: true
  build: test
  language: c++
  headers:
  - test/core/tsi/transport_security_test_lib.h
  src:
  - test/core/tsi/crl_ssl_transport_security_test.cc
  - test/core/tsi/transport_security_test_lib.cc
  deps:
  - grpc_test_util
  platforms:
  - linux
  - posix
  - mac
- name: default_engine_methods_test
  gtest: true
  build: test
  language: c++
  headers: []
  src:
  - test/core/event_engine/default_engine_methods_test.cc
  deps:
  - grpc_test_util
- name: delegating_channel_test
  gtest: true
  build: test
  language: c++
  headers:
  - test/cpp/end2end/test_service_impl.h
  src:
  - src/proto/grpc/testing/echo.proto
  - src/proto/grpc/testing/echo_messages.proto
  - src/proto/grpc/testing/simple_messages.proto
  - src/proto/grpc/testing/xds/v3/orca_load_report.proto
  - test/cpp/end2end/delegating_channel_test.cc
  - test/cpp/end2end/test_service_impl.cc
  deps:
  - grpc++_test_util
- name: destroy_grpclb_channel_with_active_connect_stress_test
  gtest: true
  build: test
  language: c++
  headers: []
  src:
  - test/cpp/client/destroy_grpclb_channel_with_active_connect_stress_test.cc
  deps:
  - grpc++_test_util
- name: dns_resolver_cooldown_test
  gtest: true
  build: test
  language: c++
  headers: []
  src:
  - test/core/client_channel/resolvers/dns_resolver_cooldown_test.cc
  deps:
  - grpc_test_util
- name: dns_resolver_test
  gtest: true
  build: test
  language: c++
  headers: []
  src:
  - test/core/client_channel/resolvers/dns_resolver_test.cc
  deps:
  - grpc_test_util
- name: dual_ref_counted_test
  gtest: true
  build: test
  language: c++
  headers: []
  src:
  - test/core/gprpp/dual_ref_counted_test.cc
  deps:
  - grpc_test_util
- name: duplicate_header_bad_client_test
  gtest: true
  build: test
  language: c++
  headers:
  - test/core/bad_client/bad_client.h
  - test/core/end2end/cq_verifier.h
  src:
  - test/core/bad_client/bad_client.cc
  - test/core/bad_client/tests/duplicate_header.cc
  - test/core/end2end/cq_verifier.cc
  deps:
  - grpc_test_util
- name: end2end_binder_transport_test
  gtest: true
  build: test
  run: false
  language: c++
  headers:
  - test/core/transport/binder/end2end/fake_binder.h
  - test/core/transport/binder/end2end/testing_channel_create.h
  - test/cpp/end2end/test_service_impl.h
  src:
  - src/proto/grpc/testing/echo.proto
  - src/proto/grpc/testing/echo_messages.proto
  - src/proto/grpc/testing/simple_messages.proto
  - src/proto/grpc/testing/xds/v3/orca_load_report.proto
  - test/core/transport/binder/end2end/end2end_binder_transport_test.cc
  - test/core/transport/binder/end2end/fake_binder.cc
  - test/core/transport/binder/end2end/testing_channel_create.cc
  - test/cpp/end2end/test_service_impl.cc
  deps:
  - grpc++_test_util
  platforms:
  - linux
  - posix
- name: end2end_test
  gtest: true
  build: test
  run: false
  language: c++
  headers:
  - test/cpp/end2end/interceptors_util.h
  - test/cpp/end2end/test_service_impl.h
  src:
  - src/proto/grpc/testing/duplicate/echo_duplicate.proto
  - src/proto/grpc/testing/echo.proto
  - src/proto/grpc/testing/echo_messages.proto
  - src/proto/grpc/testing/simple_messages.proto
  - src/proto/grpc/testing/xds/v3/orca_load_report.proto
  - test/cpp/end2end/end2end_test.cc
  - test/cpp/end2end/interceptors_util.cc
  - test/cpp/end2end/test_service_impl.cc
  deps:
  - grpc++_test
  - grpc++_test_util
- name: endpoint_binder_pool_test
  gtest: true
  build: test
  language: c++
  headers:
  - src/core/ext/transport/binder/client/binder_connector.h
  - src/core/ext/transport/binder/client/channel_create_impl.h
  - src/core/ext/transport/binder/client/connection_id_generator.h
  - src/core/ext/transport/binder/client/endpoint_binder_pool.h
  - src/core/ext/transport/binder/client/jni_utils.h
  - src/core/ext/transport/binder/client/security_policy_setting.h
  - src/core/ext/transport/binder/server/binder_server.h
  - src/core/ext/transport/binder/transport/binder_stream.h
  - src/core/ext/transport/binder/transport/binder_transport.h
  - src/core/ext/transport/binder/utils/binder_auto_utils.h
  - src/core/ext/transport/binder/utils/ndk_binder.h
  - src/core/ext/transport/binder/utils/transport_stream_receiver.h
  - src/core/ext/transport/binder/utils/transport_stream_receiver_impl.h
  - src/core/ext/transport/binder/wire_format/binder.h
  - src/core/ext/transport/binder/wire_format/binder_android.h
  - src/core/ext/transport/binder/wire_format/binder_constants.h
  - src/core/ext/transport/binder/wire_format/transaction.h
  - src/core/ext/transport/binder/wire_format/wire_reader.h
  - src/core/ext/transport/binder/wire_format/wire_reader_impl.h
  - src/core/ext/transport/binder/wire_format/wire_writer.h
  - src/cpp/client/create_channel_internal.h
  - src/cpp/client/secure_credentials.h
  - src/cpp/common/channel_filter.h
  - src/cpp/common/secure_auth_context.h
  - src/cpp/server/dynamic_thread_pool.h
  - src/cpp/server/external_connection_acceptor_impl.h
  - src/cpp/server/health/default_health_check_service.h
  - src/cpp/server/secure_server_credentials.h
  - src/cpp/server/thread_pool_interface.h
  - src/cpp/thread_manager/thread_manager.h
  - test/core/transport/binder/mock_objects.h
  src:
  - src/core/ext/transport/binder/client/binder_connector.cc
  - src/core/ext/transport/binder/client/channel_create.cc
  - src/core/ext/transport/binder/client/channel_create_impl.cc
  - src/core/ext/transport/binder/client/connection_id_generator.cc
  - src/core/ext/transport/binder/client/endpoint_binder_pool.cc
  - src/core/ext/transport/binder/client/jni_utils.cc
  - src/core/ext/transport/binder/client/security_policy_setting.cc
  - src/core/ext/transport/binder/security_policy/binder_security_policy.cc
  - src/core/ext/transport/binder/server/binder_server.cc
  - src/core/ext/transport/binder/server/binder_server_credentials.cc
  - src/core/ext/transport/binder/transport/binder_transport.cc
  - src/core/ext/transport/binder/utils/ndk_binder.cc
  - src/core/ext/transport/binder/utils/transport_stream_receiver_impl.cc
  - src/core/ext/transport/binder/wire_format/binder_android.cc
  - src/core/ext/transport/binder/wire_format/binder_constants.cc
  - src/core/ext/transport/binder/wire_format/transaction.cc
  - src/core/ext/transport/binder/wire_format/wire_reader_impl.cc
  - src/core/ext/transport/binder/wire_format/wire_writer.cc
  - src/cpp/client/channel_cc.cc
  - src/cpp/client/client_callback.cc
  - src/cpp/client/client_context.cc
  - src/cpp/client/client_interceptor.cc
  - src/cpp/client/create_channel.cc
  - src/cpp/client/create_channel_internal.cc
  - src/cpp/client/create_channel_posix.cc
  - src/cpp/client/credentials_cc.cc
  - src/cpp/client/insecure_credentials.cc
  - src/cpp/client/secure_credentials.cc
  - src/cpp/codegen/codegen_init.cc
  - src/cpp/common/alarm.cc
  - src/cpp/common/auth_property_iterator.cc
  - src/cpp/common/channel_arguments.cc
  - src/cpp/common/channel_filter.cc
  - src/cpp/common/completion_queue_cc.cc
  - src/cpp/common/core_codegen.cc
  - src/cpp/common/resource_quota_cc.cc
  - src/cpp/common/rpc_method.cc
  - src/cpp/common/secure_auth_context.cc
  - src/cpp/common/secure_channel_arguments.cc
  - src/cpp/common/secure_create_auth_context.cc
  - src/cpp/common/tls_certificate_provider.cc
  - src/cpp/common/tls_certificate_verifier.cc
  - src/cpp/common/tls_credentials_options.cc
  - src/cpp/common/validate_service_config.cc
  - src/cpp/common/version_cc.cc
  - src/cpp/server/async_generic_service.cc
  - src/cpp/server/channel_argument_option.cc
  - src/cpp/server/create_default_thread_pool.cc
  - src/cpp/server/external_connection_acceptor_impl.cc
  - src/cpp/server/health/default_health_check_service.cc
  - src/cpp/server/health/health_check_service.cc
  - src/cpp/server/health/health_check_service_server_builder_option.cc
  - src/cpp/server/insecure_server_credentials.cc
  - src/cpp/server/orca/call_metric_recorder.cc
  - src/cpp/server/secure_server_credentials.cc
  - src/cpp/server/server_builder.cc
  - src/cpp/server/server_callback.cc
  - src/cpp/server/server_cc.cc
  - src/cpp/server/server_context.cc
  - src/cpp/server/server_credentials.cc
  - src/cpp/server/server_posix.cc
  - src/cpp/thread_manager/thread_manager.cc
  - src/cpp/util/byte_buffer_cc.cc
  - src/cpp/util/status.cc
  - src/cpp/util/string_ref.cc
  - src/cpp/util/time_cc.cc
  - test/core/transport/binder/endpoint_binder_pool_test.cc
  - test/core/transport/binder/mock_objects.cc
  deps:
  - grpc_test_util
  uses_polling: false
- name: endpoint_config_test
  gtest: true
  build: test
  language: c++
  headers: []
  src:
  - test/core/event_engine/endpoint_config_test.cc
  deps:
  - grpc
  uses_polling: false
- name: endpoint_pair_test
  gtest: true
  build: test
  language: c++
  headers:
  - test/core/iomgr/endpoint_tests.h
  - test/core/util/cmdline.h
  - test/core/util/evaluate_args_test_util.h
  - test/core/util/fuzzer_util.h
  - test/core/util/grpc_profiler.h
  - test/core/util/histogram.h
  - test/core/util/mock_authorization_endpoint.h
  - test/core/util/mock_endpoint.h
  - test/core/util/parse_hexstring.h
  - test/core/util/passthru_endpoint.h
  - test/core/util/resolve_localhost_ip46.h
  - test/core/util/slice_splitter.h
  - test/core/util/subprocess.h
  - test/core/util/tracer_util.h
  src:
  - test/core/iomgr/endpoint_pair_test.cc
  - test/core/iomgr/endpoint_tests.cc
  - test/core/util/cmdline.cc
  - test/core/util/fuzzer_util.cc
  - test/core/util/grpc_profiler.cc
  - test/core/util/histogram.cc
  - test/core/util/mock_endpoint.cc
  - test/core/util/parse_hexstring.cc
  - test/core/util/passthru_endpoint.cc
  - test/core/util/resolve_localhost_ip46.cc
  - test/core/util/slice_splitter.cc
  - test/core/util/subprocess_posix.cc
  - test/core/util/subprocess_windows.cc
  - test/core/util/tracer_util.cc
  deps:
  - grpc_test_util
- name: env_test
  gtest: true
  build: test
  language: c++
  headers: []
  src:
  - test/core/gpr/env_test.cc
  deps:
  - grpc_test_util
  uses_polling: false
- name: error_details_test
  gtest: true
  build: test
  language: c++
  headers: []
  src:
  - src/proto/grpc/status/status.proto
  - src/proto/grpc/testing/echo_messages.proto
  - src/proto/grpc/testing/xds/v3/orca_load_report.proto
  - test/cpp/util/error_details_test.cc
  deps:
  - grpc++_error_details
  - grpc_test_util
- name: error_test
  gtest: true
  build: test
  language: c++
  headers:
  - test/core/iomgr/endpoint_tests.h
  - test/core/util/cmdline.h
  - test/core/util/evaluate_args_test_util.h
  - test/core/util/fuzzer_util.h
  - test/core/util/grpc_profiler.h
  - test/core/util/histogram.h
  - test/core/util/mock_authorization_endpoint.h
  - test/core/util/mock_endpoint.h
  - test/core/util/parse_hexstring.h
  - test/core/util/passthru_endpoint.h
  - test/core/util/resolve_localhost_ip46.h
  - test/core/util/slice_splitter.h
  - test/core/util/subprocess.h
  - test/core/util/tracer_util.h
  src:
  - test/core/iomgr/endpoint_tests.cc
  - test/core/iomgr/error_test.cc
  - test/core/util/cmdline.cc
  - test/core/util/fuzzer_util.cc
  - test/core/util/grpc_profiler.cc
  - test/core/util/histogram.cc
  - test/core/util/mock_endpoint.cc
  - test/core/util/parse_hexstring.cc
  - test/core/util/passthru_endpoint.cc
  - test/core/util/resolve_localhost_ip46.cc
  - test/core/util/slice_splitter.cc
  - test/core/util/subprocess_posix.cc
  - test/core/util/subprocess_windows.cc
  - test/core/util/tracer_util.cc
  deps:
  - grpc_test_util
  uses_polling: false
- name: error_utils_test
  gtest: true
  build: test
  language: c++
  headers:
  - test/core/util/cmdline.h
  - test/core/util/evaluate_args_test_util.h
  - test/core/util/fuzzer_util.h
  - test/core/util/grpc_profiler.h
  - test/core/util/histogram.h
  - test/core/util/mock_authorization_endpoint.h
  - test/core/util/mock_endpoint.h
  - test/core/util/parse_hexstring.h
  - test/core/util/passthru_endpoint.h
  - test/core/util/resolve_localhost_ip46.h
  - test/core/util/slice_splitter.h
  - test/core/util/subprocess.h
  - test/core/util/tracer_util.h
  src:
  - test/core/transport/error_utils_test.cc
  - test/core/util/cmdline.cc
  - test/core/util/fuzzer_util.cc
  - test/core/util/grpc_profiler.cc
  - test/core/util/histogram.cc
  - test/core/util/mock_endpoint.cc
  - test/core/util/parse_hexstring.cc
  - test/core/util/passthru_endpoint.cc
  - test/core/util/resolve_localhost_ip46.cc
  - test/core/util/slice_splitter.cc
  - test/core/util/subprocess_posix.cc
  - test/core/util/subprocess_windows.cc
  - test/core/util/tracer_util.cc
  deps:
  - grpc_test_util
- name: evaluate_args_test
  gtest: true
  build: test
  language: c++
  headers:
  - test/core/util/cmdline.h
  - test/core/util/evaluate_args_test_util.h
  - test/core/util/fuzzer_util.h
  - test/core/util/grpc_profiler.h
  - test/core/util/histogram.h
  - test/core/util/mock_authorization_endpoint.h
  - test/core/util/mock_endpoint.h
  - test/core/util/parse_hexstring.h
  - test/core/util/passthru_endpoint.h
  - test/core/util/resolve_localhost_ip46.h
  - test/core/util/slice_splitter.h
  - test/core/util/subprocess.h
  - test/core/util/tracer_util.h
  src:
  - test/core/security/evaluate_args_test.cc
  - test/core/util/cmdline.cc
  - test/core/util/fuzzer_util.cc
  - test/core/util/grpc_profiler.cc
  - test/core/util/histogram.cc
  - test/core/util/mock_endpoint.cc
  - test/core/util/parse_hexstring.cc
  - test/core/util/passthru_endpoint.cc
  - test/core/util/resolve_localhost_ip46.cc
  - test/core/util/slice_splitter.cc
  - test/core/util/subprocess_posix.cc
  - test/core/util/subprocess_windows.cc
  - test/core/util/tracer_util.cc
  deps:
  - grpc_test_util
- name: event_poller_posix_test
  gtest: true
  build: test
  language: c++
  headers:
  - test/core/event_engine/posix/posix_engine_test_utils.h
  src:
  - test/core/event_engine/posix/event_poller_posix_test.cc
  - test/core/event_engine/posix/posix_engine_test_utils.cc
  deps:
  - grpc_test_util
  platforms:
  - linux
  - posix
  - mac
- name: examine_stack_test
  gtest: true
  build: test
  language: c++
  headers: []
  src:
  - test/core/gprpp/examine_stack_test.cc
  deps:
  - grpc_test_util
  platforms:
  - linux
  - posix
  - mac
  uses_polling: false
- name: exception_test
  gtest: true
  build: test
  language: c++
  headers: []
  src:
  - src/proto/grpc/testing/echo.proto
  - src/proto/grpc/testing/echo_messages.proto
  - src/proto/grpc/testing/simple_messages.proto
  - src/proto/grpc/testing/xds/v3/orca_load_report.proto
  - test/cpp/end2end/exception_test.cc
  deps:
  - grpc++_test_util
- name: exec_ctx_wakeup_scheduler_test
  gtest: true
  build: test
  language: c++
  headers:
  - src/core/ext/upb-generated/google/protobuf/any.upb.h
  - src/core/ext/upb-generated/google/rpc/status.upb.h
  - src/core/lib/debug/trace.h
  - src/core/lib/gpr/spinlock.h
  - src/core/lib/gprpp/atomic_utils.h
  - src/core/lib/gprpp/bitset.h
  - src/core/lib/gprpp/debug_location.h
  - src/core/lib/gprpp/manual_constructor.h
  - src/core/lib/gprpp/orphanable.h
  - src/core/lib/gprpp/ref_counted.h
  - src/core/lib/gprpp/ref_counted_ptr.h
  - src/core/lib/gprpp/status_helper.h
  - src/core/lib/gprpp/time.h
  - src/core/lib/iomgr/closure.h
  - src/core/lib/iomgr/combiner.h
  - src/core/lib/iomgr/error.h
  - src/core/lib/iomgr/exec_ctx.h
  - src/core/lib/iomgr/executor.h
  - src/core/lib/iomgr/iomgr_internal.h
  - src/core/lib/promise/activity.h
  - src/core/lib/promise/context.h
  - src/core/lib/promise/detail/promise_factory.h
  - src/core/lib/promise/detail/promise_like.h
  - src/core/lib/promise/detail/status.h
  - src/core/lib/promise/exec_ctx_wakeup_scheduler.h
  - src/core/lib/promise/poll.h
  - src/core/lib/slice/percent_encoding.h
  - src/core/lib/slice/slice.h
  - src/core/lib/slice/slice_internal.h
  - src/core/lib/slice/slice_refcount.h
  - src/core/lib/slice/slice_string_helpers.h
  src:
  - src/core/ext/upb-generated/google/protobuf/any.upb.c
  - src/core/ext/upb-generated/google/rpc/status.upb.c
  - src/core/lib/debug/trace.cc
  - src/core/lib/gprpp/status_helper.cc
  - src/core/lib/gprpp/time.cc
  - src/core/lib/iomgr/combiner.cc
  - src/core/lib/iomgr/error.cc
  - src/core/lib/iomgr/exec_ctx.cc
  - src/core/lib/iomgr/executor.cc
  - src/core/lib/iomgr/iomgr_internal.cc
  - src/core/lib/promise/activity.cc
  - src/core/lib/slice/percent_encoding.cc
  - src/core/lib/slice/slice.cc
  - src/core/lib/slice/slice_string_helpers.cc
  - test/core/promise/exec_ctx_wakeup_scheduler_test.cc
  deps:
  - absl/functional:any_invocable
  - absl/hash:hash
  - absl/meta:type_traits
  - absl/status:statusor
  - absl/utility:utility
  - gpr
  - upb
  uses_polling: false
- name: factory_test
  gtest: true
  build: test
  language: c++
  headers:
  - test/core/event_engine/util/aborting_event_engine.h
  src:
  - test/core/event_engine/factory_test.cc
  deps:
  - grpc_test_util_unsecure
- name: fake_binder_test
  gtest: true
  build: test
  language: c++
  headers:
  - src/core/ext/transport/binder/client/binder_connector.h
  - src/core/ext/transport/binder/client/channel_create_impl.h
  - src/core/ext/transport/binder/client/connection_id_generator.h
  - src/core/ext/transport/binder/client/endpoint_binder_pool.h
  - src/core/ext/transport/binder/client/jni_utils.h
  - src/core/ext/transport/binder/client/security_policy_setting.h
  - src/core/ext/transport/binder/server/binder_server.h
  - src/core/ext/transport/binder/transport/binder_stream.h
  - src/core/ext/transport/binder/transport/binder_transport.h
  - src/core/ext/transport/binder/utils/binder_auto_utils.h
  - src/core/ext/transport/binder/utils/ndk_binder.h
  - src/core/ext/transport/binder/utils/transport_stream_receiver.h
  - src/core/ext/transport/binder/utils/transport_stream_receiver_impl.h
  - src/core/ext/transport/binder/wire_format/binder.h
  - src/core/ext/transport/binder/wire_format/binder_android.h
  - src/core/ext/transport/binder/wire_format/binder_constants.h
  - src/core/ext/transport/binder/wire_format/transaction.h
  - src/core/ext/transport/binder/wire_format/wire_reader.h
  - src/core/ext/transport/binder/wire_format/wire_reader_impl.h
  - src/core/ext/transport/binder/wire_format/wire_writer.h
  - src/cpp/client/create_channel_internal.h
  - src/cpp/client/secure_credentials.h
  - src/cpp/common/channel_filter.h
  - src/cpp/common/secure_auth_context.h
  - src/cpp/server/dynamic_thread_pool.h
  - src/cpp/server/external_connection_acceptor_impl.h
  - src/cpp/server/health/default_health_check_service.h
  - src/cpp/server/secure_server_credentials.h
  - src/cpp/server/thread_pool_interface.h
  - src/cpp/thread_manager/thread_manager.h
  - test/core/transport/binder/end2end/fake_binder.h
  src:
  - src/core/ext/transport/binder/client/binder_connector.cc
  - src/core/ext/transport/binder/client/channel_create.cc
  - src/core/ext/transport/binder/client/channel_create_impl.cc
  - src/core/ext/transport/binder/client/connection_id_generator.cc
  - src/core/ext/transport/binder/client/endpoint_binder_pool.cc
  - src/core/ext/transport/binder/client/jni_utils.cc
  - src/core/ext/transport/binder/client/security_policy_setting.cc
  - src/core/ext/transport/binder/security_policy/binder_security_policy.cc
  - src/core/ext/transport/binder/server/binder_server.cc
  - src/core/ext/transport/binder/server/binder_server_credentials.cc
  - src/core/ext/transport/binder/transport/binder_transport.cc
  - src/core/ext/transport/binder/utils/ndk_binder.cc
  - src/core/ext/transport/binder/utils/transport_stream_receiver_impl.cc
  - src/core/ext/transport/binder/wire_format/binder_android.cc
  - src/core/ext/transport/binder/wire_format/binder_constants.cc
  - src/core/ext/transport/binder/wire_format/transaction.cc
  - src/core/ext/transport/binder/wire_format/wire_reader_impl.cc
  - src/core/ext/transport/binder/wire_format/wire_writer.cc
  - src/cpp/client/channel_cc.cc
  - src/cpp/client/client_callback.cc
  - src/cpp/client/client_context.cc
  - src/cpp/client/client_interceptor.cc
  - src/cpp/client/create_channel.cc
  - src/cpp/client/create_channel_internal.cc
  - src/cpp/client/create_channel_posix.cc
  - src/cpp/client/credentials_cc.cc
  - src/cpp/client/insecure_credentials.cc
  - src/cpp/client/secure_credentials.cc
  - src/cpp/codegen/codegen_init.cc
  - src/cpp/common/alarm.cc
  - src/cpp/common/auth_property_iterator.cc
  - src/cpp/common/channel_arguments.cc
  - src/cpp/common/channel_filter.cc
  - src/cpp/common/completion_queue_cc.cc
  - src/cpp/common/core_codegen.cc
  - src/cpp/common/resource_quota_cc.cc
  - src/cpp/common/rpc_method.cc
  - src/cpp/common/secure_auth_context.cc
  - src/cpp/common/secure_channel_arguments.cc
  - src/cpp/common/secure_create_auth_context.cc
  - src/cpp/common/tls_certificate_provider.cc
  - src/cpp/common/tls_certificate_verifier.cc
  - src/cpp/common/tls_credentials_options.cc
  - src/cpp/common/validate_service_config.cc
  - src/cpp/common/version_cc.cc
  - src/cpp/server/async_generic_service.cc
  - src/cpp/server/channel_argument_option.cc
  - src/cpp/server/create_default_thread_pool.cc
  - src/cpp/server/external_connection_acceptor_impl.cc
  - src/cpp/server/health/default_health_check_service.cc
  - src/cpp/server/health/health_check_service.cc
  - src/cpp/server/health/health_check_service_server_builder_option.cc
  - src/cpp/server/insecure_server_credentials.cc
  - src/cpp/server/orca/call_metric_recorder.cc
  - src/cpp/server/secure_server_credentials.cc
  - src/cpp/server/server_builder.cc
  - src/cpp/server/server_callback.cc
  - src/cpp/server/server_cc.cc
  - src/cpp/server/server_context.cc
  - src/cpp/server/server_credentials.cc
  - src/cpp/server/server_posix.cc
  - src/cpp/thread_manager/thread_manager.cc
  - src/cpp/util/byte_buffer_cc.cc
  - src/cpp/util/status.cc
  - src/cpp/util/string_ref.cc
  - src/cpp/util/time_cc.cc
  - test/core/transport/binder/end2end/fake_binder.cc
  - test/core/transport/binder/end2end/fake_binder_test.cc
  deps:
  - grpc_test_util
  uses_polling: false
- name: fake_resolver_test
  gtest: true
  build: test
  language: c++
  headers: []
  src:
  - test/core/client_channel/resolvers/fake_resolver_test.cc
  deps:
  - grpc_test_util
- name: fake_transport_security_test
  gtest: true
  build: test
  language: c++
  headers:
  - test/core/tsi/transport_security_test_lib.h
  src:
  - test/core/tsi/fake_transport_security_test.cc
  - test/core/tsi/transport_security_test_lib.cc
  deps:
  - grpc_test_util
- name: fd_posix_test
  gtest: true
  build: test
  language: c++
  headers:
  - test/core/util/cmdline.h
  - test/core/util/evaluate_args_test_util.h
  - test/core/util/fuzzer_util.h
  - test/core/util/grpc_profiler.h
  - test/core/util/histogram.h
  - test/core/util/mock_authorization_endpoint.h
  - test/core/util/mock_endpoint.h
  - test/core/util/parse_hexstring.h
  - test/core/util/passthru_endpoint.h
  - test/core/util/resolve_localhost_ip46.h
  - test/core/util/slice_splitter.h
  - test/core/util/subprocess.h
  - test/core/util/tracer_util.h
  src:
  - test/core/iomgr/fd_posix_test.cc
  - test/core/util/cmdline.cc
  - test/core/util/fuzzer_util.cc
  - test/core/util/grpc_profiler.cc
  - test/core/util/histogram.cc
  - test/core/util/mock_endpoint.cc
  - test/core/util/parse_hexstring.cc
  - test/core/util/passthru_endpoint.cc
  - test/core/util/resolve_localhost_ip46.cc
  - test/core/util/slice_splitter.cc
  - test/core/util/subprocess_posix.cc
  - test/core/util/subprocess_windows.cc
  - test/core/util/tracer_util.cc
  deps:
  - grpc_test_util
  platforms:
  - linux
  - posix
  - mac
- name: file_watcher_certificate_provider_factory_test
  gtest: true
  build: test
  language: c++
  headers: []
  src:
  - test/core/xds/file_watcher_certificate_provider_factory_test.cc
  deps:
  - grpc_test_util
- name: filter_end2end_test
  gtest: true
  build: test
  language: c++
  headers: []
  src:
  - src/proto/grpc/testing/duplicate/echo_duplicate.proto
  - src/proto/grpc/testing/echo.proto
  - src/proto/grpc/testing/echo_messages.proto
  - src/proto/grpc/testing/simple_messages.proto
  - src/proto/grpc/testing/xds/v3/orca_load_report.proto
  - test/cpp/end2end/filter_end2end_test.cc
  deps:
  - grpc++_test_util
- name: flaky_network_test
  gtest: true
  build: test
  run: false
  language: c++
  headers:
  - test/cpp/end2end/test_service_impl.h
  src:
  - src/proto/grpc/testing/echo.proto
  - src/proto/grpc/testing/echo_messages.proto
  - src/proto/grpc/testing/simple_messages.proto
  - src/proto/grpc/testing/xds/v3/orca_load_report.proto
  - test/cpp/end2end/flaky_network_test.cc
  - test/cpp/end2end/test_service_impl.cc
  deps:
  - grpc++_test_util
- name: flow_control_test
  gtest: true
  build: test
  language: c++
  headers:
  - src/core/ext/transport/chttp2/transport/flow_control.h
  - src/core/ext/transport/chttp2/transport/http2_settings.h
  - src/core/ext/upb-generated/google/protobuf/any.upb.h
  - src/core/ext/upb-generated/google/rpc/status.upb.h
  - src/core/lib/debug/trace.h
  - src/core/lib/experiments/config.h
  - src/core/lib/experiments/experiments.h
  - src/core/lib/gpr/spinlock.h
  - src/core/lib/gprpp/atomic_utils.h
  - src/core/lib/gprpp/bitset.h
  - src/core/lib/gprpp/cpp_impl_of.h
  - src/core/lib/gprpp/debug_location.h
  - src/core/lib/gprpp/manual_constructor.h
  - src/core/lib/gprpp/orphanable.h
  - src/core/lib/gprpp/ref_counted.h
  - src/core/lib/gprpp/ref_counted_ptr.h
  - src/core/lib/gprpp/status_helper.h
  - src/core/lib/gprpp/time.h
  - src/core/lib/iomgr/closure.h
  - src/core/lib/iomgr/combiner.h
  - src/core/lib/iomgr/error.h
  - src/core/lib/iomgr/exec_ctx.h
  - src/core/lib/iomgr/executor.h
  - src/core/lib/iomgr/iomgr_internal.h
  - src/core/lib/promise/activity.h
  - src/core/lib/promise/context.h
  - src/core/lib/promise/detail/basic_seq.h
  - src/core/lib/promise/detail/promise_factory.h
  - src/core/lib/promise/detail/promise_like.h
  - src/core/lib/promise/detail/status.h
  - src/core/lib/promise/detail/switch.h
  - src/core/lib/promise/exec_ctx_wakeup_scheduler.h
  - src/core/lib/promise/loop.h
  - src/core/lib/promise/map.h
  - src/core/lib/promise/poll.h
  - src/core/lib/promise/race.h
  - src/core/lib/promise/seq.h
  - src/core/lib/resource_quota/memory_quota.h
  - src/core/lib/resource_quota/periodic_update.h
  - src/core/lib/resource_quota/resource_quota.h
  - src/core/lib/resource_quota/thread_quota.h
  - src/core/lib/resource_quota/trace.h
  - src/core/lib/slice/percent_encoding.h
  - src/core/lib/slice/slice.h
  - src/core/lib/slice/slice_internal.h
  - src/core/lib/slice/slice_refcount.h
  - src/core/lib/slice/slice_string_helpers.h
  - src/core/lib/transport/bdp_estimator.h
  - src/core/lib/transport/http2_errors.h
  - src/core/lib/transport/pid_controller.h
  src:
  - src/core/ext/transport/chttp2/transport/flow_control.cc
  - src/core/ext/transport/chttp2/transport/http2_settings.cc
  - src/core/ext/upb-generated/google/protobuf/any.upb.c
  - src/core/ext/upb-generated/google/rpc/status.upb.c
  - src/core/lib/debug/trace.cc
  - src/core/lib/event_engine/memory_allocator.cc
  - src/core/lib/experiments/config.cc
  - src/core/lib/experiments/experiments.cc
  - src/core/lib/gprpp/status_helper.cc
  - src/core/lib/gprpp/time.cc
  - src/core/lib/iomgr/combiner.cc
  - src/core/lib/iomgr/error.cc
  - src/core/lib/iomgr/exec_ctx.cc
  - src/core/lib/iomgr/executor.cc
  - src/core/lib/iomgr/iomgr_internal.cc
  - src/core/lib/promise/activity.cc
  - src/core/lib/resource_quota/memory_quota.cc
  - src/core/lib/resource_quota/periodic_update.cc
  - src/core/lib/resource_quota/resource_quota.cc
  - src/core/lib/resource_quota/thread_quota.cc
  - src/core/lib/resource_quota/trace.cc
  - src/core/lib/slice/percent_encoding.cc
  - src/core/lib/slice/slice.cc
  - src/core/lib/slice/slice_string_helpers.cc
  - src/core/lib/transport/bdp_estimator.cc
  - src/core/lib/transport/pid_controller.cc
  - test/core/transport/chttp2/flow_control_test.cc
  deps:
  - absl/functional:any_invocable
  - absl/functional:function_ref
  - absl/hash:hash
  - absl/meta:type_traits
  - absl/status:statusor
  - absl/utility:utility
  - gpr
  - upb
  uses_polling: false
- name: for_each_test
  gtest: true
  build: test
  language: c++
  headers:
  - src/core/ext/upb-generated/google/protobuf/any.upb.h
  - src/core/ext/upb-generated/google/rpc/status.upb.h
  - src/core/lib/debug/trace.h
  - src/core/lib/experiments/config.h
  - src/core/lib/experiments/experiments.h
  - src/core/lib/gpr/spinlock.h
  - src/core/lib/gprpp/atomic_utils.h
  - src/core/lib/gprpp/bitset.h
  - src/core/lib/gprpp/cpp_impl_of.h
  - src/core/lib/gprpp/debug_location.h
  - src/core/lib/gprpp/manual_constructor.h
  - src/core/lib/gprpp/orphanable.h
  - src/core/lib/gprpp/ref_counted.h
  - src/core/lib/gprpp/ref_counted_ptr.h
  - src/core/lib/gprpp/status_helper.h
  - src/core/lib/gprpp/time.h
  - src/core/lib/iomgr/closure.h
  - src/core/lib/iomgr/combiner.h
  - src/core/lib/iomgr/error.h
  - src/core/lib/iomgr/exec_ctx.h
  - src/core/lib/iomgr/executor.h
  - src/core/lib/iomgr/iomgr_internal.h
  - src/core/lib/promise/activity.h
  - src/core/lib/promise/context.h
  - src/core/lib/promise/detail/basic_join.h
  - src/core/lib/promise/detail/basic_seq.h
  - src/core/lib/promise/detail/promise_factory.h
  - src/core/lib/promise/detail/promise_like.h
  - src/core/lib/promise/detail/status.h
  - src/core/lib/promise/detail/switch.h
  - src/core/lib/promise/exec_ctx_wakeup_scheduler.h
  - src/core/lib/promise/for_each.h
  - src/core/lib/promise/intra_activity_waiter.h
  - src/core/lib/promise/join.h
  - src/core/lib/promise/loop.h
  - src/core/lib/promise/map.h
  - src/core/lib/promise/pipe.h
  - src/core/lib/promise/poll.h
  - src/core/lib/promise/race.h
  - src/core/lib/promise/seq.h
  - src/core/lib/promise/try_seq.h
  - src/core/lib/resource_quota/arena.h
  - src/core/lib/resource_quota/memory_quota.h
  - src/core/lib/resource_quota/periodic_update.h
  - src/core/lib/resource_quota/resource_quota.h
  - src/core/lib/resource_quota/thread_quota.h
  - src/core/lib/resource_quota/trace.h
  - src/core/lib/slice/percent_encoding.h
  - src/core/lib/slice/slice.h
  - src/core/lib/slice/slice_internal.h
  - src/core/lib/slice/slice_refcount.h
  - src/core/lib/slice/slice_string_helpers.h
  - test/core/promise/test_wakeup_schedulers.h
  src:
  - src/core/ext/upb-generated/google/protobuf/any.upb.c
  - src/core/ext/upb-generated/google/rpc/status.upb.c
  - src/core/lib/debug/trace.cc
  - src/core/lib/event_engine/memory_allocator.cc
  - src/core/lib/experiments/config.cc
  - src/core/lib/experiments/experiments.cc
  - src/core/lib/gprpp/status_helper.cc
  - src/core/lib/gprpp/time.cc
  - src/core/lib/iomgr/combiner.cc
  - src/core/lib/iomgr/error.cc
  - src/core/lib/iomgr/exec_ctx.cc
  - src/core/lib/iomgr/executor.cc
  - src/core/lib/iomgr/iomgr_internal.cc
  - src/core/lib/promise/activity.cc
  - src/core/lib/promise/pipe.cc
  - src/core/lib/resource_quota/arena.cc
  - src/core/lib/resource_quota/memory_quota.cc
  - src/core/lib/resource_quota/periodic_update.cc
  - src/core/lib/resource_quota/resource_quota.cc
  - src/core/lib/resource_quota/thread_quota.cc
  - src/core/lib/resource_quota/trace.cc
  - src/core/lib/slice/percent_encoding.cc
  - src/core/lib/slice/slice.cc
  - src/core/lib/slice/slice_string_helpers.cc
  - test/core/promise/for_each_test.cc
  deps:
  - absl/functional:any_invocable
  - absl/functional:function_ref
  - absl/hash:hash
  - absl/meta:type_traits
  - absl/status:statusor
  - absl/utility:utility
  - gpr
  - upb
  uses_polling: false
- name: fork_test
  gtest: true
  build: test
  language: c++
  headers: []
  src:
  - test/core/gprpp/fork_test.cc
  deps:
  - grpc_test_util
  platforms:
  - linux
  - posix
  - mac
  uses_polling: false
- name: forkable_test
  gtest: true
  build: test
  language: c++
  headers:
  - src/core/lib/event_engine/forkable.h
  src:
  - src/core/lib/event_engine/forkable.cc
  - test/core/event_engine/forkable_test.cc
  deps:
  - absl/container:flat_hash_set
  - absl/functional:any_invocable
  - absl/status:statusor
  - gpr
- name: format_request_test
  gtest: true
  build: test
  language: c++
  headers:
  - test/core/end2end/data/ssl_test_data.h
  - test/core/util/cmdline.h
  - test/core/util/evaluate_args_test_util.h
  - test/core/util/fuzzer_util.h
  - test/core/util/grpc_profiler.h
  - test/core/util/histogram.h
  - test/core/util/mock_authorization_endpoint.h
  - test/core/util/mock_endpoint.h
  - test/core/util/parse_hexstring.h
  - test/core/util/passthru_endpoint.h
  - test/core/util/resolve_localhost_ip46.h
  - test/core/util/slice_splitter.h
  - test/core/util/subprocess.h
  - test/core/util/tracer_util.h
  src:
  - test/core/end2end/data/client_certs.cc
  - test/core/end2end/data/server1_cert.cc
  - test/core/end2end/data/server1_key.cc
  - test/core/end2end/data/test_root_cert.cc
  - test/core/http/format_request_test.cc
  - test/core/util/cmdline.cc
  - test/core/util/fuzzer_util.cc
  - test/core/util/grpc_profiler.cc
  - test/core/util/histogram.cc
  - test/core/util/mock_endpoint.cc
  - test/core/util/parse_hexstring.cc
  - test/core/util/passthru_endpoint.cc
  - test/core/util/resolve_localhost_ip46.cc
  - test/core/util/slice_splitter.cc
  - test/core/util/subprocess_posix.cc
  - test/core/util/subprocess_windows.cc
  - test/core/util/tracer_util.cc
  deps:
  - grpc_test_util
- name: frame_handler_test
  gtest: true
  build: test
  language: c++
  headers:
  - test/core/tsi/alts/crypt/gsec_test_util.h
  src:
  - test/core/tsi/alts/crypt/gsec_test_util.cc
  - test/core/tsi/alts/frame_protector/frame_handler_test.cc
  deps:
  - grpc_test_util
- name: frame_header_test
  gtest: true
  build: test
  language: c++
  headers:
  - src/core/ext/transport/chaotic_good/frame_header.h
  - src/core/lib/gpr/useful.h
  - src/core/lib/gprpp/bitset.h
  src:
  - src/core/ext/transport/chaotic_good/frame_header.cc
  - test/core/transport/chaotic_good/frame_header_test.cc
  deps:
  - absl/status:status
  - absl/status:statusor
  - absl/strings:strings
  - absl/types:variant
- name: frame_test
  gtest: true
  build: test
  language: c++
  headers:
  - src/core/ext/filters/client_channel/lb_policy/backend_metric_data.h
  - src/core/ext/transport/chaotic_good/frame.h
  - src/core/ext/transport/chaotic_good/frame_header.h
  - src/core/ext/transport/chttp2/transport/bin_encoder.h
  - src/core/ext/transport/chttp2/transport/decode_huff.h
  - src/core/ext/transport/chttp2/transport/frame.h
  - src/core/ext/transport/chttp2/transport/hpack_constants.h
  - src/core/ext/transport/chttp2/transport/hpack_encoder.h
  - src/core/ext/transport/chttp2/transport/hpack_encoder_table.h
  - src/core/ext/transport/chttp2/transport/hpack_parser.h
  - src/core/ext/transport/chttp2/transport/hpack_parser_table.h
  - src/core/ext/transport/chttp2/transport/http_trace.h
  - src/core/ext/transport/chttp2/transport/huffsyms.h
  - src/core/ext/transport/chttp2/transport/varint.h
  - src/core/ext/upb-generated/google/protobuf/any.upb.h
  - src/core/ext/upb-generated/google/rpc/status.upb.h
  - src/core/ext/upb-generated/src/proto/grpc/gcp/altscontext.upb.h
  - src/core/ext/upb-generated/src/proto/grpc/gcp/handshaker.upb.h
  - src/core/ext/upb-generated/src/proto/grpc/gcp/transport_security_common.upb.h
  - src/core/lib/address_utils/parse_address.h
  - src/core/lib/address_utils/sockaddr_utils.h
  - src/core/lib/avl/avl.h
  - src/core/lib/channel/call_finalization.h
  - src/core/lib/channel/call_tracer.h
  - src/core/lib/channel/channel_args.h
  - src/core/lib/channel/channel_args_preconditioning.h
  - src/core/lib/channel/channel_fwd.h
  - src/core/lib/channel/channel_stack.h
  - src/core/lib/channel/channel_stack_builder.h
  - src/core/lib/channel/channel_stack_builder_impl.h
  - src/core/lib/channel/channel_trace.h
  - src/core/lib/channel/channelz.h
  - src/core/lib/channel/channelz_registry.h
  - src/core/lib/channel/connected_channel.h
  - src/core/lib/channel/context.h
  - src/core/lib/channel/promise_based_filter.h
  - src/core/lib/channel/status_util.h
  - src/core/lib/compression/compression_internal.h
  - src/core/lib/compression/message_compress.h
  - src/core/lib/config/core_configuration.h
  - src/core/lib/debug/event_log.h
  - src/core/lib/debug/histogram_view.h
  - src/core/lib/debug/stats.h
  - src/core/lib/debug/stats_data.h
  - src/core/lib/debug/trace.h
  - src/core/lib/event_engine/channel_args_endpoint_config.h
  - src/core/lib/event_engine/common_closures.h
  - src/core/lib/event_engine/default_event_engine.h
  - src/core/lib/event_engine/default_event_engine_factory.h
  - src/core/lib/event_engine/executor/executor.h
  - src/core/lib/event_engine/forkable.h
  - src/core/lib/event_engine/handle_containers.h
  - src/core/lib/event_engine/poller.h
  - src/core/lib/event_engine/posix_engine/ev_epoll1_linux.h
  - src/core/lib/event_engine/posix_engine/ev_poll_posix.h
  - src/core/lib/event_engine/posix_engine/event_poller.h
  - src/core/lib/event_engine/posix_engine/event_poller_posix_default.h
  - src/core/lib/event_engine/posix_engine/internal_errqueue.h
  - src/core/lib/event_engine/posix_engine/lockfree_event.h
  - src/core/lib/event_engine/posix_engine/posix_endpoint.h
  - src/core/lib/event_engine/posix_engine/posix_engine.h
  - src/core/lib/event_engine/posix_engine/posix_engine_closure.h
  - src/core/lib/event_engine/posix_engine/posix_engine_listener.h
  - src/core/lib/event_engine/posix_engine/posix_engine_listener_utils.h
  - src/core/lib/event_engine/posix_engine/tcp_socket_utils.h
  - src/core/lib/event_engine/posix_engine/timer.h
  - src/core/lib/event_engine/posix_engine/timer_heap.h
  - src/core/lib/event_engine/posix_engine/timer_manager.h
  - src/core/lib/event_engine/posix_engine/traced_buffer_list.h
  - src/core/lib/event_engine/posix_engine/wakeup_fd_eventfd.h
  - src/core/lib/event_engine/posix_engine/wakeup_fd_pipe.h
  - src/core/lib/event_engine/posix_engine/wakeup_fd_posix.h
  - src/core/lib/event_engine/posix_engine/wakeup_fd_posix_default.h
  - src/core/lib/event_engine/socket_notifier.h
  - src/core/lib/event_engine/thread_pool.h
  - src/core/lib/event_engine/time_util.h
  - src/core/lib/event_engine/trace.h
  - src/core/lib/event_engine/utils.h
  - src/core/lib/event_engine/windows/iocp.h
  - src/core/lib/event_engine/windows/win_socket.h
  - src/core/lib/event_engine/windows/windows_engine.h
  - src/core/lib/experiments/config.h
  - src/core/lib/experiments/experiments.h
  - src/core/lib/gpr/spinlock.h
  - src/core/lib/gprpp/atomic_utils.h
  - src/core/lib/gprpp/bitset.h
  - src/core/lib/gprpp/chunked_vector.h
  - src/core/lib/gprpp/cpp_impl_of.h
  - src/core/lib/gprpp/debug_location.h
  - src/core/lib/gprpp/dual_ref_counted.h
  - src/core/lib/gprpp/load_file.h
  - src/core/lib/gprpp/manual_constructor.h
  - src/core/lib/gprpp/match.h
  - src/core/lib/gprpp/notification.h
  - src/core/lib/gprpp/orphanable.h
  - src/core/lib/gprpp/overload.h
  - src/core/lib/gprpp/packed_table.h
  - src/core/lib/gprpp/per_cpu.h
  - src/core/lib/gprpp/ref_counted.h
  - src/core/lib/gprpp/ref_counted_ptr.h
  - src/core/lib/gprpp/sorted_pack.h
  - src/core/lib/gprpp/status_helper.h
  - src/core/lib/gprpp/table.h
  - src/core/lib/gprpp/time.h
  - src/core/lib/gprpp/time_averaged_stats.h
  - src/core/lib/gprpp/unique_type_name.h
  - src/core/lib/gprpp/validation_errors.h
  - src/core/lib/gprpp/work_serializer.h
  - src/core/lib/handshaker/proxy_mapper.h
  - src/core/lib/handshaker/proxy_mapper_registry.h
  - src/core/lib/iomgr/block_annotate.h
  - src/core/lib/iomgr/buffer_list.h
  - src/core/lib/iomgr/call_combiner.h
  - src/core/lib/iomgr/cfstream_handle.h
  - src/core/lib/iomgr/closure.h
  - src/core/lib/iomgr/combiner.h
  - src/core/lib/iomgr/dynamic_annotations.h
  - src/core/lib/iomgr/endpoint.h
  - src/core/lib/iomgr/endpoint_cfstream.h
  - src/core/lib/iomgr/endpoint_pair.h
  - src/core/lib/iomgr/error.h
  - src/core/lib/iomgr/error_cfstream.h
  - src/core/lib/iomgr/ev_apple.h
  - src/core/lib/iomgr/ev_epoll1_linux.h
  - src/core/lib/iomgr/ev_poll_posix.h
  - src/core/lib/iomgr/ev_posix.h
  - src/core/lib/iomgr/exec_ctx.h
  - src/core/lib/iomgr/executor.h
  - src/core/lib/iomgr/gethostname.h
  - src/core/lib/iomgr/grpc_if_nametoindex.h
  - src/core/lib/iomgr/internal_errqueue.h
  - src/core/lib/iomgr/iocp_windows.h
  - src/core/lib/iomgr/iomgr.h
  - src/core/lib/iomgr/iomgr_fwd.h
  - src/core/lib/iomgr/iomgr_internal.h
  - src/core/lib/iomgr/load_file.h
  - src/core/lib/iomgr/lockfree_event.h
  - src/core/lib/iomgr/nameser.h
  - src/core/lib/iomgr/polling_entity.h
  - src/core/lib/iomgr/pollset.h
  - src/core/lib/iomgr/pollset_set.h
  - src/core/lib/iomgr/pollset_set_windows.h
  - src/core/lib/iomgr/pollset_windows.h
  - src/core/lib/iomgr/port.h
  - src/core/lib/iomgr/python_util.h
  - src/core/lib/iomgr/resolve_address.h
  - src/core/lib/iomgr/resolve_address_impl.h
  - src/core/lib/iomgr/resolve_address_posix.h
  - src/core/lib/iomgr/resolve_address_windows.h
  - src/core/lib/iomgr/resolved_address.h
  - src/core/lib/iomgr/sockaddr.h
  - src/core/lib/iomgr/sockaddr_posix.h
  - src/core/lib/iomgr/sockaddr_windows.h
  - src/core/lib/iomgr/socket_factory_posix.h
  - src/core/lib/iomgr/socket_mutator.h
  - src/core/lib/iomgr/socket_utils.h
  - src/core/lib/iomgr/socket_utils_posix.h
  - src/core/lib/iomgr/socket_windows.h
  - src/core/lib/iomgr/tcp_client.h
  - src/core/lib/iomgr/tcp_client_posix.h
  - src/core/lib/iomgr/tcp_posix.h
  - src/core/lib/iomgr/tcp_server.h
  - src/core/lib/iomgr/tcp_server_utils_posix.h
  - src/core/lib/iomgr/tcp_windows.h
  - src/core/lib/iomgr/timer.h
  - src/core/lib/iomgr/timer_generic.h
  - src/core/lib/iomgr/timer_heap.h
  - src/core/lib/iomgr/timer_manager.h
  - src/core/lib/iomgr/unix_sockets_posix.h
  - src/core/lib/iomgr/wakeup_fd_pipe.h
  - src/core/lib/iomgr/wakeup_fd_posix.h
  - src/core/lib/json/json.h
  - src/core/lib/load_balancing/lb_policy.h
  - src/core/lib/load_balancing/lb_policy_factory.h
  - src/core/lib/load_balancing/lb_policy_registry.h
  - src/core/lib/load_balancing/subchannel_interface.h
  - src/core/lib/promise/activity.h
  - src/core/lib/promise/arena_promise.h
  - src/core/lib/promise/context.h
  - src/core/lib/promise/detail/basic_seq.h
  - src/core/lib/promise/detail/promise_factory.h
  - src/core/lib/promise/detail/promise_like.h
  - src/core/lib/promise/detail/status.h
  - src/core/lib/promise/detail/switch.h
  - src/core/lib/promise/exec_ctx_wakeup_scheduler.h
  - src/core/lib/promise/intra_activity_waiter.h
  - src/core/lib/promise/latch.h
  - src/core/lib/promise/loop.h
  - src/core/lib/promise/map.h
  - src/core/lib/promise/pipe.h
  - src/core/lib/promise/poll.h
  - src/core/lib/promise/promise.h
  - src/core/lib/promise/race.h
  - src/core/lib/promise/seq.h
  - src/core/lib/resolver/resolver.h
  - src/core/lib/resolver/resolver_factory.h
  - src/core/lib/resolver/resolver_registry.h
  - src/core/lib/resolver/server_address.h
  - src/core/lib/resource_quota/api.h
  - src/core/lib/resource_quota/arena.h
  - src/core/lib/resource_quota/memory_quota.h
  - src/core/lib/resource_quota/periodic_update.h
  - src/core/lib/resource_quota/resource_quota.h
  - src/core/lib/resource_quota/thread_quota.h
  - src/core/lib/resource_quota/trace.h
  - src/core/lib/security/certificate_provider/certificate_provider_factory.h
  - src/core/lib/security/certificate_provider/certificate_provider_registry.h
  - src/core/lib/security/credentials/alts/check_gcp_environment.h
  - src/core/lib/security/credentials/alts/grpc_alts_credentials_options.h
  - src/core/lib/security/credentials/channel_creds_registry.h
  - src/core/lib/service_config/service_config.h
  - src/core/lib/service_config/service_config_call_data.h
  - src/core/lib/service_config/service_config_parser.h
  - src/core/lib/slice/b64.h
  - src/core/lib/slice/percent_encoding.h
  - src/core/lib/slice/slice.h
  - src/core/lib/slice/slice_buffer.h
  - src/core/lib/slice/slice_internal.h
  - src/core/lib/slice/slice_refcount.h
  - src/core/lib/slice/slice_string_helpers.h
  - src/core/lib/surface/api_trace.h
  - src/core/lib/surface/builtins.h
  - src/core/lib/surface/call.h
  - src/core/lib/surface/call_test_only.h
  - src/core/lib/surface/call_trace.h
  - src/core/lib/surface/channel.h
  - src/core/lib/surface/channel_init.h
  - src/core/lib/surface/channel_stack_type.h
  - src/core/lib/surface/completion_queue.h
  - src/core/lib/surface/completion_queue_factory.h
  - src/core/lib/surface/event_string.h
  - src/core/lib/surface/init.h
  - src/core/lib/surface/init_internally.h
  - src/core/lib/surface/lame_client.h
  - src/core/lib/surface/server.h
  - src/core/lib/surface/validate_metadata.h
  - src/core/lib/transport/connectivity_state.h
  - src/core/lib/transport/error_utils.h
  - src/core/lib/transport/handshaker_factory.h
  - src/core/lib/transport/handshaker_registry.h
  - src/core/lib/transport/http2_errors.h
  - src/core/lib/transport/metadata_batch.h
  - src/core/lib/transport/parsed_metadata.h
  - src/core/lib/transport/status_conversion.h
  - src/core/lib/transport/timeout_encoding.h
  - src/core/lib/transport/transport.h
  - src/core/lib/transport/transport_fwd.h
  - src/core/lib/transport/transport_impl.h
  - src/core/lib/uri/uri_parser.h
  - src/core/tsi/alts/handshaker/transport_security_common_api.h
  src:
  - src/core/ext/transport/chaotic_good/frame.cc
  - src/core/ext/transport/chaotic_good/frame_header.cc
  - src/core/ext/transport/chttp2/transport/bin_encoder.cc
  - src/core/ext/transport/chttp2/transport/decode_huff.cc
  - src/core/ext/transport/chttp2/transport/hpack_encoder.cc
  - src/core/ext/transport/chttp2/transport/hpack_encoder_table.cc
  - src/core/ext/transport/chttp2/transport/hpack_parser.cc
  - src/core/ext/transport/chttp2/transport/hpack_parser_table.cc
  - src/core/ext/transport/chttp2/transport/http_trace.cc
  - src/core/ext/transport/chttp2/transport/huffsyms.cc
  - src/core/ext/transport/chttp2/transport/varint.cc
  - src/core/ext/upb-generated/google/protobuf/any.upb.c
  - src/core/ext/upb-generated/google/rpc/status.upb.c
  - src/core/ext/upb-generated/src/proto/grpc/gcp/altscontext.upb.c
  - src/core/ext/upb-generated/src/proto/grpc/gcp/handshaker.upb.c
  - src/core/ext/upb-generated/src/proto/grpc/gcp/transport_security_common.upb.c
  - src/core/lib/address_utils/parse_address.cc
  - src/core/lib/address_utils/sockaddr_utils.cc
  - src/core/lib/channel/channel_args.cc
  - src/core/lib/channel/channel_args_preconditioning.cc
  - src/core/lib/channel/channel_stack.cc
  - src/core/lib/channel/channel_stack_builder.cc
  - src/core/lib/channel/channel_stack_builder_impl.cc
  - src/core/lib/channel/channel_trace.cc
  - src/core/lib/channel/channelz.cc
  - src/core/lib/channel/channelz_registry.cc
  - src/core/lib/channel/connected_channel.cc
  - src/core/lib/channel/promise_based_filter.cc
  - src/core/lib/channel/status_util.cc
  - src/core/lib/compression/compression.cc
  - src/core/lib/compression/compression_internal.cc
  - src/core/lib/compression/message_compress.cc
  - src/core/lib/config/core_configuration.cc
  - src/core/lib/debug/event_log.cc
  - src/core/lib/debug/histogram_view.cc
  - src/core/lib/debug/stats.cc
  - src/core/lib/debug/stats_data.cc
  - src/core/lib/debug/trace.cc
  - src/core/lib/event_engine/channel_args_endpoint_config.cc
  - src/core/lib/event_engine/default_event_engine.cc
  - src/core/lib/event_engine/default_event_engine_factory.cc
  - src/core/lib/event_engine/forkable.cc
  - src/core/lib/event_engine/memory_allocator.cc
  - src/core/lib/event_engine/posix_engine/ev_epoll1_linux.cc
  - src/core/lib/event_engine/posix_engine/ev_poll_posix.cc
  - src/core/lib/event_engine/posix_engine/event_poller_posix_default.cc
  - src/core/lib/event_engine/posix_engine/internal_errqueue.cc
  - src/core/lib/event_engine/posix_engine/lockfree_event.cc
  - src/core/lib/event_engine/posix_engine/posix_endpoint.cc
  - src/core/lib/event_engine/posix_engine/posix_engine.cc
  - src/core/lib/event_engine/posix_engine/posix_engine_listener.cc
  - src/core/lib/event_engine/posix_engine/posix_engine_listener_utils.cc
  - src/core/lib/event_engine/posix_engine/tcp_socket_utils.cc
  - src/core/lib/event_engine/posix_engine/timer.cc
  - src/core/lib/event_engine/posix_engine/timer_heap.cc
  - src/core/lib/event_engine/posix_engine/timer_manager.cc
  - src/core/lib/event_engine/posix_engine/traced_buffer_list.cc
  - src/core/lib/event_engine/posix_engine/wakeup_fd_eventfd.cc
  - src/core/lib/event_engine/posix_engine/wakeup_fd_pipe.cc
  - src/core/lib/event_engine/posix_engine/wakeup_fd_posix_default.cc
  - src/core/lib/event_engine/resolved_address.cc
  - src/core/lib/event_engine/slice.cc
  - src/core/lib/event_engine/slice_buffer.cc
  - src/core/lib/event_engine/thread_pool.cc
  - src/core/lib/event_engine/time_util.cc
  - src/core/lib/event_engine/trace.cc
  - src/core/lib/event_engine/utils.cc
  - src/core/lib/event_engine/windows/iocp.cc
  - src/core/lib/event_engine/windows/win_socket.cc
  - src/core/lib/event_engine/windows/windows_engine.cc
  - src/core/lib/experiments/config.cc
  - src/core/lib/experiments/experiments.cc
  - src/core/lib/gprpp/load_file.cc
  - src/core/lib/gprpp/status_helper.cc
  - src/core/lib/gprpp/time.cc
  - src/core/lib/gprpp/time_averaged_stats.cc
  - src/core/lib/gprpp/validation_errors.cc
  - src/core/lib/gprpp/work_serializer.cc
  - src/core/lib/handshaker/proxy_mapper_registry.cc
  - src/core/lib/iomgr/buffer_list.cc
  - src/core/lib/iomgr/call_combiner.cc
  - src/core/lib/iomgr/cfstream_handle.cc
  - src/core/lib/iomgr/combiner.cc
  - src/core/lib/iomgr/dualstack_socket_posix.cc
  - src/core/lib/iomgr/endpoint.cc
  - src/core/lib/iomgr/endpoint_cfstream.cc
  - src/core/lib/iomgr/endpoint_pair_posix.cc
  - src/core/lib/iomgr/endpoint_pair_windows.cc
  - src/core/lib/iomgr/error.cc
  - src/core/lib/iomgr/error_cfstream.cc
  - src/core/lib/iomgr/ev_apple.cc
  - src/core/lib/iomgr/ev_epoll1_linux.cc
  - src/core/lib/iomgr/ev_poll_posix.cc
  - src/core/lib/iomgr/ev_posix.cc
  - src/core/lib/iomgr/ev_windows.cc
  - src/core/lib/iomgr/exec_ctx.cc
  - src/core/lib/iomgr/executor.cc
  - src/core/lib/iomgr/fork_posix.cc
  - src/core/lib/iomgr/fork_windows.cc
  - src/core/lib/iomgr/gethostname_fallback.cc
  - src/core/lib/iomgr/gethostname_host_name_max.cc
  - src/core/lib/iomgr/gethostname_sysconf.cc
  - src/core/lib/iomgr/grpc_if_nametoindex_posix.cc
  - src/core/lib/iomgr/grpc_if_nametoindex_unsupported.cc
  - src/core/lib/iomgr/internal_errqueue.cc
  - src/core/lib/iomgr/iocp_windows.cc
  - src/core/lib/iomgr/iomgr.cc
  - src/core/lib/iomgr/iomgr_internal.cc
  - src/core/lib/iomgr/iomgr_posix.cc
  - src/core/lib/iomgr/iomgr_posix_cfstream.cc
  - src/core/lib/iomgr/iomgr_windows.cc
  - src/core/lib/iomgr/load_file.cc
  - src/core/lib/iomgr/lockfree_event.cc
  - src/core/lib/iomgr/polling_entity.cc
  - src/core/lib/iomgr/pollset.cc
  - src/core/lib/iomgr/pollset_set.cc
  - src/core/lib/iomgr/pollset_set_windows.cc
  - src/core/lib/iomgr/pollset_windows.cc
  - src/core/lib/iomgr/resolve_address.cc
  - src/core/lib/iomgr/resolve_address_posix.cc
  - src/core/lib/iomgr/resolve_address_windows.cc
  - src/core/lib/iomgr/sockaddr_utils_posix.cc
  - src/core/lib/iomgr/socket_factory_posix.cc
  - src/core/lib/iomgr/socket_mutator.cc
  - src/core/lib/iomgr/socket_utils_common_posix.cc
  - src/core/lib/iomgr/socket_utils_linux.cc
  - src/core/lib/iomgr/socket_utils_posix.cc
  - src/core/lib/iomgr/socket_utils_windows.cc
  - src/core/lib/iomgr/socket_windows.cc
  - src/core/lib/iomgr/tcp_client.cc
  - src/core/lib/iomgr/tcp_client_cfstream.cc
  - src/core/lib/iomgr/tcp_client_posix.cc
  - src/core/lib/iomgr/tcp_client_windows.cc
  - src/core/lib/iomgr/tcp_posix.cc
  - src/core/lib/iomgr/tcp_server.cc
  - src/core/lib/iomgr/tcp_server_posix.cc
  - src/core/lib/iomgr/tcp_server_utils_posix_common.cc
  - src/core/lib/iomgr/tcp_server_utils_posix_ifaddrs.cc
  - src/core/lib/iomgr/tcp_server_utils_posix_noifaddrs.cc
  - src/core/lib/iomgr/tcp_server_windows.cc
  - src/core/lib/iomgr/tcp_windows.cc
  - src/core/lib/iomgr/timer.cc
  - src/core/lib/iomgr/timer_generic.cc
  - src/core/lib/iomgr/timer_heap.cc
  - src/core/lib/iomgr/timer_manager.cc
  - src/core/lib/iomgr/unix_sockets_posix.cc
  - src/core/lib/iomgr/unix_sockets_posix_noop.cc
  - src/core/lib/iomgr/wakeup_fd_eventfd.cc
  - src/core/lib/iomgr/wakeup_fd_nospecial.cc
  - src/core/lib/iomgr/wakeup_fd_pipe.cc
  - src/core/lib/iomgr/wakeup_fd_posix.cc
  - src/core/lib/json/json_reader.cc
  - src/core/lib/json/json_writer.cc
  - src/core/lib/load_balancing/lb_policy.cc
  - src/core/lib/load_balancing/lb_policy_registry.cc
  - src/core/lib/promise/activity.cc
  - src/core/lib/promise/pipe.cc
  - src/core/lib/resolver/resolver.cc
  - src/core/lib/resolver/resolver_registry.cc
  - src/core/lib/resolver/server_address.cc
  - src/core/lib/resource_quota/api.cc
  - src/core/lib/resource_quota/arena.cc
  - src/core/lib/resource_quota/memory_quota.cc
  - src/core/lib/resource_quota/periodic_update.cc
  - src/core/lib/resource_quota/resource_quota.cc
  - src/core/lib/resource_quota/thread_quota.cc
  - src/core/lib/resource_quota/trace.cc
  - src/core/lib/security/certificate_provider/certificate_provider_registry.cc
  - src/core/lib/security/credentials/alts/check_gcp_environment.cc
  - src/core/lib/security/credentials/alts/check_gcp_environment_linux.cc
  - src/core/lib/security/credentials/alts/check_gcp_environment_no_op.cc
  - src/core/lib/security/credentials/alts/check_gcp_environment_windows.cc
  - src/core/lib/security/credentials/alts/grpc_alts_credentials_client_options.cc
  - src/core/lib/security/credentials/alts/grpc_alts_credentials_options.cc
  - src/core/lib/security/credentials/alts/grpc_alts_credentials_server_options.cc
  - src/core/lib/service_config/service_config_parser.cc
  - src/core/lib/slice/b64.cc
  - src/core/lib/slice/percent_encoding.cc
  - src/core/lib/slice/slice.cc
  - src/core/lib/slice/slice_buffer.cc
  - src/core/lib/slice/slice_string_helpers.cc
  - src/core/lib/surface/api_trace.cc
  - src/core/lib/surface/builtins.cc
  - src/core/lib/surface/byte_buffer.cc
  - src/core/lib/surface/byte_buffer_reader.cc
  - src/core/lib/surface/call.cc
  - src/core/lib/surface/call_details.cc
  - src/core/lib/surface/call_log_batch.cc
  - src/core/lib/surface/call_trace.cc
  - src/core/lib/surface/channel.cc
  - src/core/lib/surface/channel_init.cc
  - src/core/lib/surface/channel_ping.cc
  - src/core/lib/surface/channel_stack_type.cc
  - src/core/lib/surface/completion_queue.cc
  - src/core/lib/surface/completion_queue_factory.cc
  - src/core/lib/surface/event_string.cc
  - src/core/lib/surface/init_internally.cc
  - src/core/lib/surface/lame_client.cc
  - src/core/lib/surface/metadata_array.cc
  - src/core/lib/surface/server.cc
  - src/core/lib/surface/validate_metadata.cc
  - src/core/lib/surface/version.cc
  - src/core/lib/transport/connectivity_state.cc
  - src/core/lib/transport/error_utils.cc
  - src/core/lib/transport/handshaker_registry.cc
  - src/core/lib/transport/metadata_batch.cc
  - src/core/lib/transport/parsed_metadata.cc
  - src/core/lib/transport/status_conversion.cc
  - src/core/lib/transport/timeout_encoding.cc
  - src/core/lib/transport/transport.cc
  - src/core/lib/transport/transport_op_string.cc
  - src/core/lib/uri/uri_parser.cc
  - src/core/tsi/alts/handshaker/transport_security_common_api.cc
  - test/core/transport/chaotic_good/frame_test.cc
  deps:
  - absl/cleanup:cleanup
  - absl/container:flat_hash_map
  - absl/container:flat_hash_set
  - absl/container:inlined_vector
  - absl/functional:any_invocable
  - absl/functional:function_ref
  - absl/hash:hash
  - absl/meta:type_traits
  - absl/status:statusor
  - absl/types:span
  - absl/utility:utility
  - gpr
  - upb
- name: fuzzing_event_engine_test
  gtest: true
  build: test
  language: c++
  headers:
  - test/core/event_engine/fuzzing_event_engine/fuzzing_event_engine.h
  - test/core/event_engine/test_suite/event_engine_test.h
  - test/core/event_engine/test_suite/event_engine_test_utils.h
  src:
  - test/core/event_engine/fuzzing_event_engine/fuzzing_event_engine.proto
  - test/core/event_engine/fuzzing_event_engine/fuzzing_event_engine.cc
  - test/core/event_engine/test_suite/event_engine_test.cc
  - test/core/event_engine/test_suite/event_engine_test_utils.cc
  - test/core/event_engine/test_suite/fuzzing_event_engine_test.cc
  - test/core/event_engine/test_suite/timer_test.cc
  deps:
  - grpc_test_util
  platforms:
  - linux
  - posix
  uses_polling: false
- name: generic_end2end_test
  gtest: true
  build: test
  language: c++
  headers: []
  src:
  - src/proto/grpc/testing/duplicate/echo_duplicate.proto
  - src/proto/grpc/testing/echo.proto
  - src/proto/grpc/testing/echo_messages.proto
  - src/proto/grpc/testing/simple_messages.proto
  - src/proto/grpc/testing/xds/v3/orca_load_report.proto
  - test/cpp/end2end/generic_end2end_test.cc
  deps:
  - grpc++_test_util
- name: global_config_env_test
  gtest: true
  build: test
  language: c++
  headers: []
  src:
  - test/core/gprpp/global_config_env_test.cc
  deps:
  - grpc_test_util
  platforms:
  - linux
  - posix
  - mac
  uses_polling: false
- name: global_config_test
  gtest: true
  build: test
  language: c++
  headers: []
  src:
  - test/core/gprpp/global_config_test.cc
  deps:
  - grpc_test_util
  uses_polling: false
- name: google_c2p_resolver_test
  gtest: true
  build: test
  language: c++
  headers:
  - test/core/util/fake_udp_and_tcp_server.h
  src:
  - test/core/client_channel/resolvers/google_c2p_resolver_test.cc
  - test/core/util/fake_udp_and_tcp_server.cc
  deps:
  - grpc++_test_util
- name: google_mesh_ca_certificate_provider_factory_test
  gtest: true
  build: test
  language: c++
  headers:
  - src/core/ext/xds/google_mesh_ca_certificate_provider_factory.h
  src:
  - src/core/ext/xds/google_mesh_ca_certificate_provider_factory.cc
  - test/core/xds/google_mesh_ca_certificate_provider_factory_test.cc
  deps:
  - grpc_test_util
- name: graceful_shutdown_test
  gtest: true
  build: test
  language: c++
  headers:
  - test/core/end2end/cq_verifier.h
  src:
  - test/core/end2end/cq_verifier.cc
  - test/core/transport/chttp2/graceful_shutdown_test.cc
  deps:
  - grpc_test_util
- name: grpc_alts_credentials_options_test
  gtest: true
  build: test
  language: c++
  headers:
  - test/core/util/cmdline.h
  - test/core/util/evaluate_args_test_util.h
  - test/core/util/fuzzer_util.h
  - test/core/util/grpc_profiler.h
  - test/core/util/histogram.h
  - test/core/util/mock_authorization_endpoint.h
  - test/core/util/mock_endpoint.h
  - test/core/util/parse_hexstring.h
  - test/core/util/passthru_endpoint.h
  - test/core/util/resolve_localhost_ip46.h
  - test/core/util/slice_splitter.h
  - test/core/util/subprocess.h
  - test/core/util/tracer_util.h
  src:
  - test/core/security/grpc_alts_credentials_options_test.cc
  - test/core/util/cmdline.cc
  - test/core/util/fuzzer_util.cc
  - test/core/util/grpc_profiler.cc
  - test/core/util/histogram.cc
  - test/core/util/mock_endpoint.cc
  - test/core/util/parse_hexstring.cc
  - test/core/util/passthru_endpoint.cc
  - test/core/util/resolve_localhost_ip46.cc
  - test/core/util/slice_splitter.cc
  - test/core/util/subprocess_posix.cc
  - test/core/util/subprocess_windows.cc
  - test/core/util/tracer_util.cc
  deps:
  - grpc_test_util
- name: grpc_authorization_engine_test
  gtest: true
  build: test
  language: c++
  headers:
  - test/core/util/cmdline.h
  - test/core/util/evaluate_args_test_util.h
  - test/core/util/fuzzer_util.h
  - test/core/util/grpc_profiler.h
  - test/core/util/histogram.h
  - test/core/util/mock_authorization_endpoint.h
  - test/core/util/mock_endpoint.h
  - test/core/util/parse_hexstring.h
  - test/core/util/passthru_endpoint.h
  - test/core/util/resolve_localhost_ip46.h
  - test/core/util/slice_splitter.h
  - test/core/util/subprocess.h
  - test/core/util/tracer_util.h
  src:
  - test/core/security/grpc_authorization_engine_test.cc
  - test/core/util/cmdline.cc
  - test/core/util/fuzzer_util.cc
  - test/core/util/grpc_profiler.cc
  - test/core/util/histogram.cc
  - test/core/util/mock_endpoint.cc
  - test/core/util/parse_hexstring.cc
  - test/core/util/passthru_endpoint.cc
  - test/core/util/resolve_localhost_ip46.cc
  - test/core/util/slice_splitter.cc
  - test/core/util/subprocess_posix.cc
  - test/core/util/subprocess_windows.cc
  - test/core/util/tracer_util.cc
  deps:
  - grpc_test_util
- name: grpc_authorization_policy_provider_test
  gtest: true
  build: test
  language: c++
  headers:
  - test/core/util/cmdline.h
  - test/core/util/evaluate_args_test_util.h
  - test/core/util/fuzzer_util.h
  - test/core/util/grpc_profiler.h
  - test/core/util/histogram.h
  - test/core/util/mock_authorization_endpoint.h
  - test/core/util/mock_endpoint.h
  - test/core/util/parse_hexstring.h
  - test/core/util/passthru_endpoint.h
  - test/core/util/resolve_localhost_ip46.h
  - test/core/util/slice_splitter.h
  - test/core/util/subprocess.h
  - test/core/util/tracer_util.h
  src:
  - test/core/security/grpc_authorization_policy_provider_test.cc
  - test/core/util/cmdline.cc
  - test/core/util/fuzzer_util.cc
  - test/core/util/grpc_profiler.cc
  - test/core/util/histogram.cc
  - test/core/util/mock_endpoint.cc
  - test/core/util/parse_hexstring.cc
  - test/core/util/passthru_endpoint.cc
  - test/core/util/resolve_localhost_ip46.cc
  - test/core/util/slice_splitter.cc
  - test/core/util/subprocess_posix.cc
  - test/core/util/subprocess_windows.cc
  - test/core/util/tracer_util.cc
  deps:
  - grpc_authorization_provider
  - grpc_test_util
- name: grpc_authz_end2end_test
  gtest: true
  build: test
  language: c++
  headers:
  - test/cpp/end2end/test_service_impl.h
  src:
  - src/proto/grpc/testing/echo.proto
  - src/proto/grpc/testing/echo_messages.proto
  - src/proto/grpc/testing/simple_messages.proto
  - src/proto/grpc/testing/xds/v3/orca_load_report.proto
  - src/cpp/server/authorization_policy_provider.cc
  - test/cpp/end2end/grpc_authz_end2end_test.cc
  - test/cpp/end2end/test_service_impl.cc
  deps:
  - grpc_authorization_provider
  - grpc++_test_util
- name: grpc_byte_buffer_reader_test
  gtest: true
  build: test
  language: c++
  headers: []
  src:
  - test/core/surface/byte_buffer_reader_test.cc
  deps:
  - grpc_test_util
  uses_polling: false
- name: grpc_cli
  build: test
  run: false
  language: c++
  headers:
  - test/cpp/util/cli_call.h
  - test/cpp/util/cli_credentials.h
  - test/cpp/util/config_grpc_cli.h
  - test/cpp/util/grpc_tool.h
  - test/cpp/util/proto_file_parser.h
  - test/cpp/util/proto_reflection_descriptor_database.h
  - test/cpp/util/service_describer.h
  src:
  - src/proto/grpc/reflection/v1alpha/reflection.proto
  - test/cpp/util/cli_call.cc
  - test/cpp/util/cli_credentials.cc
  - test/cpp/util/grpc_cli.cc
  - test/cpp/util/grpc_tool.cc
  - test/cpp/util/proto_file_parser.cc
  - test/cpp/util/proto_reflection_descriptor_database.cc
  - test/cpp/util/service_describer.cc
  deps:
  - absl/flags:flag
  - grpc++
  - grpc++_test_config
- name: grpc_completion_queue_test
  gtest: true
  build: test
  language: c++
  headers: []
  src:
  - test/core/surface/completion_queue_test.cc
  deps:
  - grpc_test_util
- name: grpc_cpp_plugin
  build: protoc
  language: c++
  headers: []
  src:
  - src/compiler/cpp_plugin.cc
  deps:
  - grpc_plugin_support
- name: grpc_csharp_plugin
  build: protoc
  language: c++
  headers: []
  src:
  - src/compiler/csharp_plugin.cc
  deps:
  - grpc_plugin_support
- name: grpc_ipv6_loopback_available_test
  gtest: true
  build: test
  language: c++
  headers:
  - test/core/util/cmdline.h
  - test/core/util/evaluate_args_test_util.h
  - test/core/util/fuzzer_util.h
  - test/core/util/grpc_profiler.h
  - test/core/util/histogram.h
  - test/core/util/mock_authorization_endpoint.h
  - test/core/util/mock_endpoint.h
  - test/core/util/parse_hexstring.h
  - test/core/util/passthru_endpoint.h
  - test/core/util/resolve_localhost_ip46.h
  - test/core/util/slice_splitter.h
  - test/core/util/subprocess.h
  - test/core/util/tracer_util.h
  src:
  - test/core/iomgr/grpc_ipv6_loopback_available_test.cc
  - test/core/util/cmdline.cc
  - test/core/util/fuzzer_util.cc
  - test/core/util/grpc_profiler.cc
  - test/core/util/histogram.cc
  - test/core/util/mock_endpoint.cc
  - test/core/util/parse_hexstring.cc
  - test/core/util/passthru_endpoint.cc
  - test/core/util/resolve_localhost_ip46.cc
  - test/core/util/slice_splitter.cc
  - test/core/util/subprocess_posix.cc
  - test/core/util/subprocess_windows.cc
  - test/core/util/tracer_util.cc
  deps:
  - grpc_test_util
- name: grpc_node_plugin
  build: protoc
  language: c++
  headers: []
  src:
  - src/compiler/node_plugin.cc
  deps:
  - grpc_plugin_support
- name: grpc_objective_c_plugin
  build: protoc
  language: c++
  headers: []
  src:
  - src/compiler/objective_c_plugin.cc
  deps:
  - grpc_plugin_support
- name: grpc_php_plugin
  build: protoc
  language: c++
  headers: []
  src:
  - src/compiler/php_plugin.cc
  deps:
  - grpc_plugin_support
- name: grpc_python_plugin
  build: protoc
  language: c++
  headers: []
  src:
  - src/compiler/python_plugin.cc
  deps:
  - grpc_plugin_support
- name: grpc_ruby_plugin
  build: protoc
  language: c++
  headers: []
  src:
  - src/compiler/ruby_plugin.cc
  deps:
  - grpc_plugin_support
- name: grpc_tls_certificate_distributor_test
  gtest: true
  build: test
  language: c++
  headers:
  - test/core/util/cmdline.h
  - test/core/util/evaluate_args_test_util.h
  - test/core/util/fuzzer_util.h
  - test/core/util/grpc_profiler.h
  - test/core/util/histogram.h
  - test/core/util/mock_authorization_endpoint.h
  - test/core/util/mock_endpoint.h
  - test/core/util/parse_hexstring.h
  - test/core/util/passthru_endpoint.h
  - test/core/util/resolve_localhost_ip46.h
  - test/core/util/slice_splitter.h
  - test/core/util/subprocess.h
  - test/core/util/tracer_util.h
  src:
  - test/core/security/grpc_tls_certificate_distributor_test.cc
  - test/core/util/cmdline.cc
  - test/core/util/fuzzer_util.cc
  - test/core/util/grpc_profiler.cc
  - test/core/util/histogram.cc
  - test/core/util/mock_endpoint.cc
  - test/core/util/parse_hexstring.cc
  - test/core/util/passthru_endpoint.cc
  - test/core/util/resolve_localhost_ip46.cc
  - test/core/util/slice_splitter.cc
  - test/core/util/subprocess_posix.cc
  - test/core/util/subprocess_windows.cc
  - test/core/util/tracer_util.cc
  deps:
  - grpc_test_util
- name: grpc_tls_certificate_provider_test
  gtest: true
  build: test
  language: c++
  headers:
  - test/core/util/cmdline.h
  - test/core/util/evaluate_args_test_util.h
  - test/core/util/fuzzer_util.h
  - test/core/util/grpc_profiler.h
  - test/core/util/histogram.h
  - test/core/util/mock_authorization_endpoint.h
  - test/core/util/mock_endpoint.h
  - test/core/util/parse_hexstring.h
  - test/core/util/passthru_endpoint.h
  - test/core/util/resolve_localhost_ip46.h
  - test/core/util/slice_splitter.h
  - test/core/util/subprocess.h
  - test/core/util/tracer_util.h
  src:
  - test/core/security/grpc_tls_certificate_provider_test.cc
  - test/core/util/cmdline.cc
  - test/core/util/fuzzer_util.cc
  - test/core/util/grpc_profiler.cc
  - test/core/util/histogram.cc
  - test/core/util/mock_endpoint.cc
  - test/core/util/parse_hexstring.cc
  - test/core/util/passthru_endpoint.cc
  - test/core/util/resolve_localhost_ip46.cc
  - test/core/util/slice_splitter.cc
  - test/core/util/subprocess_posix.cc
  - test/core/util/subprocess_windows.cc
  - test/core/util/tracer_util.cc
  deps:
  - grpc_test_util
- name: grpc_tls_certificate_verifier_test
  gtest: true
  build: test
  language: c++
  headers:
  - test/core/util/cmdline.h
  - test/core/util/evaluate_args_test_util.h
  - test/core/util/fuzzer_util.h
  - test/core/util/grpc_profiler.h
  - test/core/util/histogram.h
  - test/core/util/mock_authorization_endpoint.h
  - test/core/util/mock_endpoint.h
  - test/core/util/parse_hexstring.h
  - test/core/util/passthru_endpoint.h
  - test/core/util/resolve_localhost_ip46.h
  - test/core/util/slice_splitter.h
  - test/core/util/subprocess.h
  - test/core/util/tracer_util.h
  src:
  - test/core/security/grpc_tls_certificate_verifier_test.cc
  - test/core/util/cmdline.cc
  - test/core/util/fuzzer_util.cc
  - test/core/util/grpc_profiler.cc
  - test/core/util/histogram.cc
  - test/core/util/mock_endpoint.cc
  - test/core/util/parse_hexstring.cc
  - test/core/util/passthru_endpoint.cc
  - test/core/util/resolve_localhost_ip46.cc
  - test/core/util/slice_splitter.cc
  - test/core/util/subprocess_posix.cc
  - test/core/util/subprocess_windows.cc
  - test/core/util/tracer_util.cc
  deps:
  - grpc_test_util
- name: grpc_tls_credentials_options_comparator_test
  gtest: true
  build: test
  language: c++
  headers:
  - test/core/util/cmdline.h
  - test/core/util/evaluate_args_test_util.h
  - test/core/util/fuzzer_util.h
  - test/core/util/grpc_profiler.h
  - test/core/util/histogram.h
  - test/core/util/mock_authorization_endpoint.h
  - test/core/util/mock_endpoint.h
  - test/core/util/parse_hexstring.h
  - test/core/util/passthru_endpoint.h
  - test/core/util/resolve_localhost_ip46.h
  - test/core/util/slice_splitter.h
  - test/core/util/subprocess.h
  - test/core/util/tracer_util.h
  src:
  - test/core/security/grpc_tls_credentials_options_comparator_test.cc
  - test/core/util/cmdline.cc
  - test/core/util/fuzzer_util.cc
  - test/core/util/grpc_profiler.cc
  - test/core/util/histogram.cc
  - test/core/util/mock_endpoint.cc
  - test/core/util/parse_hexstring.cc
  - test/core/util/passthru_endpoint.cc
  - test/core/util/resolve_localhost_ip46.cc
  - test/core/util/slice_splitter.cc
  - test/core/util/subprocess_posix.cc
  - test/core/util/subprocess_windows.cc
  - test/core/util/tracer_util.cc
  deps:
  - grpc_test_util
- name: grpc_tls_credentials_options_test
  gtest: true
  build: test
  language: c++
  headers:
  - test/core/util/cmdline.h
  - test/core/util/evaluate_args_test_util.h
  - test/core/util/fuzzer_util.h
  - test/core/util/grpc_profiler.h
  - test/core/util/histogram.h
  - test/core/util/mock_authorization_endpoint.h
  - test/core/util/mock_endpoint.h
  - test/core/util/parse_hexstring.h
  - test/core/util/passthru_endpoint.h
  - test/core/util/resolve_localhost_ip46.h
  - test/core/util/slice_splitter.h
  - test/core/util/subprocess.h
  - test/core/util/tracer_util.h
  src:
  - test/core/security/grpc_tls_credentials_options_test.cc
  - test/core/util/cmdline.cc
  - test/core/util/fuzzer_util.cc
  - test/core/util/grpc_profiler.cc
  - test/core/util/histogram.cc
  - test/core/util/mock_endpoint.cc
  - test/core/util/parse_hexstring.cc
  - test/core/util/passthru_endpoint.cc
  - test/core/util/resolve_localhost_ip46.cc
  - test/core/util/slice_splitter.cc
  - test/core/util/subprocess_posix.cc
  - test/core/util/subprocess_windows.cc
  - test/core/util/tracer_util.cc
  deps:
  - grpc_test_util
- name: grpc_tool_test
  gtest: true
  build: test
  language: c++
  headers:
  - test/cpp/util/cli_call.h
  - test/cpp/util/cli_credentials.h
  - test/cpp/util/config_grpc_cli.h
  - test/cpp/util/grpc_tool.h
  - test/cpp/util/proto_file_parser.h
  - test/cpp/util/proto_reflection_descriptor_database.h
  - test/cpp/util/service_describer.h
  src:
  - src/proto/grpc/testing/echo.proto
  - src/proto/grpc/testing/echo_messages.proto
  - src/proto/grpc/testing/simple_messages.proto
  - src/proto/grpc/testing/xds/v3/orca_load_report.proto
  - test/cpp/util/cli_call.cc
  - test/cpp/util/cli_credentials.cc
  - test/cpp/util/grpc_tool.cc
  - test/cpp/util/grpc_tool_test.cc
  - test/cpp/util/proto_file_parser.cc
  - test/cpp/util/proto_reflection_descriptor_database.cc
  - test/cpp/util/service_describer.cc
  deps:
  - grpc++_reflection
  - grpc++_test_config
  - grpc++_test_util
  platforms:
  - linux
  - posix
- name: grpclb_api_test
  gtest: true
  build: test
  language: c++
  headers: []
  src:
  - src/proto/grpc/lb/v1/load_balancer.proto
  - test/cpp/grpclb/grpclb_api_test.cc
  deps:
  - grpc++_test_util
- name: grpclb_end2end_test
  gtest: true
  build: test
  run: false
  language: c++
  headers:
  - test/cpp/end2end/counted_service.h
  - test/cpp/end2end/test_service_impl.h
  src:
  - src/proto/grpc/lb/v1/load_balancer.proto
  - src/proto/grpc/testing/duplicate/echo_duplicate.proto
  - src/proto/grpc/testing/echo.proto
  - src/proto/grpc/testing/echo_messages.proto
  - src/proto/grpc/testing/simple_messages.proto
  - src/proto/grpc/testing/xds/v3/orca_load_report.proto
  - test/cpp/end2end/grpclb_end2end_test.cc
  - test/cpp/end2end/test_service_impl.cc
  deps:
  - grpc++_test_config
  - grpc++_test_util
  platforms:
  - linux
  - posix
  - mac
- name: h2_ssl_session_reuse_test
  gtest: true
  build: test
  language: c++
  headers:
  - test/core/end2end/cq_verifier.h
  src:
  - test/core/end2end/cq_verifier.cc
  - test/core/end2end/h2_ssl_session_reuse_test.cc
  deps:
  - grpc_test_util
- name: handshake_server_with_readahead_handshaker_test
  gtest: true
  build: test
  language: c++
  headers:
  - test/core/handshake/server_ssl_common.h
  src:
  - test/core/handshake/readahead_handshaker_server_ssl.cc
  - test/core/handshake/server_ssl_common.cc
  deps:
  - grpc_test_util
  platforms:
  - linux
  - posix
  - mac
- name: head_of_line_blocking_bad_client_test
  gtest: true
  build: test
  language: c++
  headers:
  - test/core/bad_client/bad_client.h
  - test/core/end2end/cq_verifier.h
  src:
  - test/core/bad_client/bad_client.cc
  - test/core/bad_client/tests/head_of_line_blocking.cc
  - test/core/end2end/cq_verifier.cc
  deps:
  - grpc_test_util
- name: headers_bad_client_test
  gtest: true
  build: test
  language: c++
  headers:
  - test/core/bad_client/bad_client.h
  - test/core/end2end/cq_verifier.h
  src:
  - test/core/bad_client/bad_client.cc
  - test/core/bad_client/tests/headers.cc
  - test/core/end2end/cq_verifier.cc
  deps:
  - grpc_test_util
- name: health_service_end2end_test
  gtest: true
  build: test
  language: c++
  headers:
  - test/cpp/end2end/test_health_check_service_impl.h
  - test/cpp/end2end/test_service_impl.h
  src:
  - src/proto/grpc/health/v1/health.proto
  - src/proto/grpc/testing/duplicate/echo_duplicate.proto
  - src/proto/grpc/testing/echo.proto
  - src/proto/grpc/testing/echo_messages.proto
  - src/proto/grpc/testing/simple_messages.proto
  - src/proto/grpc/testing/xds/v3/orca_load_report.proto
  - test/cpp/end2end/health_service_end2end_test.cc
  - test/cpp/end2end/test_health_check_service_impl.cc
  - test/cpp/end2end/test_service_impl.cc
  deps:
  - grpc++_test_util
- name: histogram_test
  gtest: true
  build: test
  language: c++
  headers:
  - test/core/util/cmdline.h
  - test/core/util/evaluate_args_test_util.h
  - test/core/util/fuzzer_util.h
  - test/core/util/grpc_profiler.h
  - test/core/util/histogram.h
  - test/core/util/mock_authorization_endpoint.h
  - test/core/util/mock_endpoint.h
  - test/core/util/parse_hexstring.h
  - test/core/util/passthru_endpoint.h
  - test/core/util/resolve_localhost_ip46.h
  - test/core/util/slice_splitter.h
  - test/core/util/subprocess.h
  - test/core/util/tracer_util.h
  src:
  - test/core/util/cmdline.cc
  - test/core/util/fuzzer_util.cc
  - test/core/util/grpc_profiler.cc
  - test/core/util/histogram.cc
  - test/core/util/histogram_test.cc
  - test/core/util/mock_endpoint.cc
  - test/core/util/parse_hexstring.cc
  - test/core/util/passthru_endpoint.cc
  - test/core/util/resolve_localhost_ip46.cc
  - test/core/util/slice_splitter.cc
  - test/core/util/subprocess_posix.cc
  - test/core/util/subprocess_windows.cc
  - test/core/util/tracer_util.cc
  deps:
  - grpc_test_util
  uses_polling: false
- name: host_port_test
  gtest: true
  build: test
  language: c++
  headers: []
  src:
  - test/core/gprpp/host_port_test.cc
  deps:
  - grpc_test_util
  uses_polling: false
- name: hpack_encoder_test
  gtest: true
  build: test
  language: c++
  headers:
  - test/core/util/cmdline.h
  - test/core/util/evaluate_args_test_util.h
  - test/core/util/fuzzer_util.h
  - test/core/util/grpc_profiler.h
  - test/core/util/histogram.h
  - test/core/util/mock_authorization_endpoint.h
  - test/core/util/mock_endpoint.h
  - test/core/util/parse_hexstring.h
  - test/core/util/passthru_endpoint.h
  - test/core/util/resolve_localhost_ip46.h
  - test/core/util/slice_splitter.h
  - test/core/util/subprocess.h
  - test/core/util/tracer_util.h
  src:
  - test/core/transport/chttp2/hpack_encoder_test.cc
  - test/core/util/cmdline.cc
  - test/core/util/fuzzer_util.cc
  - test/core/util/grpc_profiler.cc
  - test/core/util/histogram.cc
  - test/core/util/mock_endpoint.cc
  - test/core/util/parse_hexstring.cc
  - test/core/util/passthru_endpoint.cc
  - test/core/util/resolve_localhost_ip46.cc
  - test/core/util/slice_splitter.cc
  - test/core/util/subprocess_posix.cc
  - test/core/util/subprocess_windows.cc
  - test/core/util/tracer_util.cc
  deps:
  - grpc_test_util
  uses_polling: false
- name: hpack_parser_table_test
  gtest: true
  build: test
  language: c++
  headers:
  - test/core/util/cmdline.h
  - test/core/util/evaluate_args_test_util.h
  - test/core/util/fuzzer_util.h
  - test/core/util/grpc_profiler.h
  - test/core/util/histogram.h
  - test/core/util/mock_authorization_endpoint.h
  - test/core/util/mock_endpoint.h
  - test/core/util/parse_hexstring.h
  - test/core/util/passthru_endpoint.h
  - test/core/util/resolve_localhost_ip46.h
  - test/core/util/slice_splitter.h
  - test/core/util/subprocess.h
  - test/core/util/tracer_util.h
  src:
  - test/core/transport/chttp2/hpack_parser_table_test.cc
  - test/core/util/cmdline.cc
  - test/core/util/fuzzer_util.cc
  - test/core/util/grpc_profiler.cc
  - test/core/util/histogram.cc
  - test/core/util/mock_endpoint.cc
  - test/core/util/parse_hexstring.cc
  - test/core/util/passthru_endpoint.cc
  - test/core/util/resolve_localhost_ip46.cc
  - test/core/util/slice_splitter.cc
  - test/core/util/subprocess_posix.cc
  - test/core/util/subprocess_windows.cc
  - test/core/util/tracer_util.cc
  deps:
  - grpc_test_util
  uses_polling: false
- name: hpack_parser_test
  gtest: true
  build: test
  language: c++
  headers:
  - test/core/util/cmdline.h
  - test/core/util/evaluate_args_test_util.h
  - test/core/util/fuzzer_util.h
  - test/core/util/grpc_profiler.h
  - test/core/util/histogram.h
  - test/core/util/mock_authorization_endpoint.h
  - test/core/util/mock_endpoint.h
  - test/core/util/parse_hexstring.h
  - test/core/util/passthru_endpoint.h
  - test/core/util/resolve_localhost_ip46.h
  - test/core/util/slice_splitter.h
  - test/core/util/subprocess.h
  - test/core/util/tracer_util.h
  src:
  - test/core/transport/chttp2/hpack_parser_test.cc
  - test/core/util/cmdline.cc
  - test/core/util/fuzzer_util.cc
  - test/core/util/grpc_profiler.cc
  - test/core/util/histogram.cc
  - test/core/util/mock_endpoint.cc
  - test/core/util/parse_hexstring.cc
  - test/core/util/passthru_endpoint.cc
  - test/core/util/resolve_localhost_ip46.cc
  - test/core/util/slice_splitter.cc
  - test/core/util/subprocess_posix.cc
  - test/core/util/subprocess_windows.cc
  - test/core/util/tracer_util.cc
  deps:
  - grpc_test_util
  uses_polling: false
- name: http2_client
  build: test
  run: false
  language: c++
  headers: []
  src:
  - src/proto/grpc/testing/empty.proto
  - src/proto/grpc/testing/messages.proto
  - src/proto/grpc/testing/test.proto
  - test/cpp/interop/http2_client.cc
  deps:
  - grpc++_test_config
  - grpc++_test_util
- name: http_proxy_mapper_test
  gtest: true
  build: test
  language: c++
  headers: []
  src:
  - test/core/client_channel/http_proxy_mapper_test.cc
  deps:
  - grpc_test_util
  uses_polling: false
- name: httpcli_test
  gtest: true
  build: test
  language: c++
  headers:
  - test/core/http/httpcli_test_util.h
  - test/core/util/fake_udp_and_tcp_server.h
  src:
  - test/core/http/httpcli_test.cc
  - test/core/http/httpcli_test_util.cc
  - test/core/util/fake_udp_and_tcp_server.cc
  deps:
  - grpc++_test_util
  platforms:
  - linux
  - posix
  - mac
- name: httpscli_test
  gtest: true
  build: test
  language: c++
  headers:
  - test/core/http/httpcli_test_util.h
  - test/core/util/fake_udp_and_tcp_server.h
  src:
  - test/core/http/httpcli_test_util.cc
  - test/core/http/httpscli_test.cc
  - test/core/util/fake_udp_and_tcp_server.cc
  deps:
  - grpc++_test_util
  platforms:
  - linux
  - posix
  - mac
- name: hybrid_end2end_test
  gtest: true
  build: test
  language: c++
  headers:
  - test/cpp/end2end/test_service_impl.h
  src:
  - src/proto/grpc/testing/duplicate/echo_duplicate.proto
  - src/proto/grpc/testing/echo.proto
  - src/proto/grpc/testing/echo_messages.proto
  - src/proto/grpc/testing/simple_messages.proto
  - src/proto/grpc/testing/xds/v3/orca_load_report.proto
  - test/cpp/end2end/hybrid_end2end_test.cc
  - test/cpp/end2end/test_service_impl.cc
  deps:
  - grpc++_test_util
- name: idle_filter_state_test
  gtest: true
  build: test
  language: c++
  headers:
  - src/core/ext/filters/channel_idle/idle_filter_state.h
  src:
  - src/core/ext/filters/channel_idle/idle_filter_state.cc
  - test/core/client_idle/idle_filter_state_test.cc
  deps: []
  uses_polling: false
- name: if_test
  gtest: true
  build: test
  language: c++
  headers:
  - src/core/lib/promise/detail/promise_factory.h
  - src/core/lib/promise/detail/promise_like.h
  - src/core/lib/promise/if.h
  - src/core/lib/promise/poll.h
  src:
  - test/core/promise/if_test.cc
  deps:
  - absl/meta:type_traits
  - absl/status:statusor
  - absl/types:variant
  uses_polling: false
- name: init_test
  gtest: true
  build: test
  language: c++
  headers: []
  src:
  - test/core/surface/init_test.cc
  deps:
  - grpc_test_util
  uses_polling: false
- name: initial_settings_frame_bad_client_test
  gtest: true
  build: test
  language: c++
  headers:
  - test/core/bad_client/bad_client.h
  - test/core/end2end/cq_verifier.h
  src:
  - test/core/bad_client/bad_client.cc
  - test/core/bad_client/tests/initial_settings_frame.cc
  - test/core/end2end/cq_verifier.cc
  deps:
  - grpc_test_util
- name: insecure_security_connector_test
  gtest: true
  build: test
  language: c++
  headers:
  - test/core/util/cmdline.h
  - test/core/util/evaluate_args_test_util.h
  - test/core/util/fuzzer_util.h
  - test/core/util/grpc_profiler.h
  - test/core/util/histogram.h
  - test/core/util/mock_authorization_endpoint.h
  - test/core/util/mock_endpoint.h
  - test/core/util/parse_hexstring.h
  - test/core/util/passthru_endpoint.h
  - test/core/util/resolve_localhost_ip46.h
  - test/core/util/slice_splitter.h
  - test/core/util/subprocess.h
  - test/core/util/tracer_util.h
  src:
  - test/core/security/insecure_security_connector_test.cc
  - test/core/util/cmdline.cc
  - test/core/util/fuzzer_util.cc
  - test/core/util/grpc_profiler.cc
  - test/core/util/histogram.cc
  - test/core/util/mock_endpoint.cc
  - test/core/util/parse_hexstring.cc
  - test/core/util/passthru_endpoint.cc
  - test/core/util/resolve_localhost_ip46.cc
  - test/core/util/slice_splitter.cc
  - test/core/util/subprocess_posix.cc
  - test/core/util/subprocess_windows.cc
  - test/core/util/tracer_util.cc
  deps:
  - grpc_test_util
- name: interop_client
  build: test
  run: false
  language: c++
  headers:
  - test/core/security/oauth2_utils.h
  - test/cpp/interop/client_helper.h
  - test/cpp/interop/interop_client.h
  src:
  - src/proto/grpc/testing/empty.proto
  - src/proto/grpc/testing/messages.proto
  - src/proto/grpc/testing/test.proto
  - test/core/security/oauth2_utils.cc
  - test/cpp/interop/client.cc
  - test/cpp/interop/client_helper.cc
  - test/cpp/interop/interop_client.cc
  deps:
  - grpc++_test_config
  - grpc++_test_util
- name: interop_server
  build: test
  run: false
  language: c++
  headers:
  - test/cpp/interop/server_helper.h
  src:
  - src/proto/grpc/testing/empty.proto
  - src/proto/grpc/testing/messages.proto
  - src/proto/grpc/testing/test.proto
  - test/cpp/interop/interop_server.cc
  - test/cpp/interop/interop_server_bootstrap.cc
  - test/cpp/interop/server_helper.cc
  deps:
  - grpc++_test_config
  - grpc++_test_util
- name: iocp_test
  gtest: true
  build: test
  language: c++
  headers:
  - test/core/event_engine/windows/create_sockpair.h
  src:
  - test/core/event_engine/windows/create_sockpair.cc
  - test/core/event_engine/windows/iocp_test.cc
  deps:
  - grpc_test_util
  platforms:
  - linux
  - posix
  - windows
  uses_polling: false
- name: istio_echo_server_test
  gtest: true
  build: test
  language: c++
  headers:
  - test/cpp/interop/istio_echo_server_lib.h
  src:
  - src/proto/grpc/testing/istio_echo.proto
  - test/cpp/interop/istio_echo_server_lib.cc
  - test/cpp/interop/istio_echo_server_test.cc
  deps:
  - grpc++
  - grpc_test_util
  - grpc++_test_config
- name: join_test
  gtest: true
  build: test
  language: c++
  headers:
  - src/core/lib/gpr/useful.h
  - src/core/lib/gprpp/bitset.h
  - src/core/lib/gprpp/construct_destruct.h
  - src/core/lib/promise/detail/basic_join.h
  - src/core/lib/promise/detail/promise_like.h
  - src/core/lib/promise/join.h
  - src/core/lib/promise/poll.h
  src:
  - test/core/promise/join_test.cc
  deps:
  - absl/meta:type_traits
  - absl/strings:strings
  - absl/types:variant
  - absl/utility:utility
  uses_polling: false
- name: json_object_loader_test
  gtest: true
  build: test
  language: c++
  headers: []
  src:
  - test/core/json/json_object_loader_test.cc
  deps:
  - grpc_test_util
  uses_polling: false
- name: json_test
  gtest: true
  build: test
  language: c++
  headers: []
  src:
  - test/core/json/json_test.cc
  deps:
  - grpc_test_util
  uses_polling: false
- name: json_token_test
  gtest: true
  build: test
  language: c++
  headers:
  - test/core/util/cmdline.h
  - test/core/util/evaluate_args_test_util.h
  - test/core/util/fuzzer_util.h
  - test/core/util/grpc_profiler.h
  - test/core/util/histogram.h
  - test/core/util/mock_authorization_endpoint.h
  - test/core/util/mock_endpoint.h
  - test/core/util/parse_hexstring.h
  - test/core/util/passthru_endpoint.h
  - test/core/util/resolve_localhost_ip46.h
  - test/core/util/slice_splitter.h
  - test/core/util/subprocess.h
  - test/core/util/tracer_util.h
  src:
  - test/core/security/json_token_test.cc
  - test/core/util/cmdline.cc
  - test/core/util/fuzzer_util.cc
  - test/core/util/grpc_profiler.cc
  - test/core/util/histogram.cc
  - test/core/util/mock_endpoint.cc
  - test/core/util/parse_hexstring.cc
  - test/core/util/passthru_endpoint.cc
  - test/core/util/resolve_localhost_ip46.cc
  - test/core/util/slice_splitter.cc
  - test/core/util/subprocess_posix.cc
  - test/core/util/subprocess_windows.cc
  - test/core/util/tracer_util.cc
  deps:
  - grpc_test_util
  uses_polling: false
- name: jwt_verifier_test
  gtest: true
  build: test
  language: c++
  headers:
  - test/core/util/cmdline.h
  - test/core/util/evaluate_args_test_util.h
  - test/core/util/fuzzer_util.h
  - test/core/util/grpc_profiler.h
  - test/core/util/histogram.h
  - test/core/util/mock_authorization_endpoint.h
  - test/core/util/mock_endpoint.h
  - test/core/util/parse_hexstring.h
  - test/core/util/passthru_endpoint.h
  - test/core/util/resolve_localhost_ip46.h
  - test/core/util/slice_splitter.h
  - test/core/util/subprocess.h
  - test/core/util/tracer_util.h
  src:
  - test/core/security/jwt_verifier_test.cc
  - test/core/util/cmdline.cc
  - test/core/util/fuzzer_util.cc
  - test/core/util/grpc_profiler.cc
  - test/core/util/histogram.cc
  - test/core/util/mock_endpoint.cc
  - test/core/util/parse_hexstring.cc
  - test/core/util/passthru_endpoint.cc
  - test/core/util/resolve_localhost_ip46.cc
  - test/core/util/slice_splitter.cc
  - test/core/util/subprocess_posix.cc
  - test/core/util/subprocess_windows.cc
  - test/core/util/tracer_util.cc
  deps:
  - grpc_test_util
  uses_polling: false
- name: lame_client_test
  gtest: true
  build: test
  language: c++
  headers:
  - test/core/end2end/cq_verifier.h
  src:
  - test/core/end2end/cq_verifier.cc
  - test/core/surface/lame_client_test.cc
  deps:
  - grpc_test_util
- name: large_metadata_bad_client_test
  gtest: true
  build: test
  language: c++
  headers:
  - test/core/bad_client/bad_client.h
  - test/core/end2end/cq_verifier.h
  src:
  - test/core/bad_client/bad_client.cc
  - test/core/bad_client/tests/large_metadata.cc
  - test/core/end2end/cq_verifier.cc
  deps:
  - grpc_test_util
- name: latch_test
  gtest: true
  build: test
  language: c++
  headers:
  - src/core/lib/gprpp/atomic_utils.h
  - src/core/lib/gprpp/bitset.h
  - src/core/lib/gprpp/debug_location.h
  - src/core/lib/gprpp/orphanable.h
  - src/core/lib/gprpp/ref_counted.h
  - src/core/lib/gprpp/ref_counted_ptr.h
  - src/core/lib/promise/activity.h
  - src/core/lib/promise/context.h
  - src/core/lib/promise/detail/basic_join.h
  - src/core/lib/promise/detail/basic_seq.h
  - src/core/lib/promise/detail/promise_factory.h
  - src/core/lib/promise/detail/promise_like.h
  - src/core/lib/promise/detail/status.h
  - src/core/lib/promise/detail/switch.h
  - src/core/lib/promise/intra_activity_waiter.h
  - src/core/lib/promise/join.h
  - src/core/lib/promise/latch.h
  - src/core/lib/promise/poll.h
  - src/core/lib/promise/seq.h
  - test/core/promise/test_wakeup_schedulers.h
  src:
  - src/core/lib/promise/activity.cc
  - test/core/promise/latch_test.cc
  deps:
  - absl/meta:type_traits
  - absl/status:statusor
  - absl/utility:utility
  - gpr
  uses_polling: false
- name: lb_get_cpu_stats_test
  gtest: true
  build: test
  language: c++
  headers:
  - src/cpp/server/load_reporter/get_cpu_stats.h
  src:
  - src/cpp/server/load_reporter/get_cpu_stats_linux.cc
  - src/cpp/server/load_reporter/get_cpu_stats_macos.cc
  - src/cpp/server/load_reporter/get_cpu_stats_unsupported.cc
  - src/cpp/server/load_reporter/get_cpu_stats_windows.cc
  - test/cpp/server/load_reporter/get_cpu_stats_test.cc
  deps:
  - grpc_test_util
- name: lb_load_data_store_test
  gtest: true
  build: test
  language: c++
  headers:
  - src/cpp/server/load_reporter/constants.h
  - src/cpp/server/load_reporter/load_data_store.h
  src:
  - src/cpp/server/load_reporter/load_data_store.cc
  - test/cpp/server/load_reporter/load_data_store_test.cc
  deps:
  - grpc++
  - grpc_test_util
- name: lock_free_event_test
  gtest: true
  build: test
  language: c++
  headers: []
  src:
  - test/core/event_engine/posix/lock_free_event_test.cc
  deps:
  - grpc_test_util
  platforms:
  - linux
  - posix
  - mac
  uses_polling: false
- name: log_test
  gtest: true
  build: test
  language: c++
  headers: []
  src:
  - test/core/gpr/log_test.cc
  deps:
  - grpc_test_util
  uses_polling: false
- name: loop_test
  gtest: true
  build: test
  language: c++
  headers:
  - src/core/lib/gprpp/construct_destruct.h
  - src/core/lib/promise/detail/basic_seq.h
  - src/core/lib/promise/detail/promise_factory.h
  - src/core/lib/promise/detail/promise_like.h
  - src/core/lib/promise/detail/switch.h
  - src/core/lib/promise/loop.h
  - src/core/lib/promise/poll.h
  - src/core/lib/promise/seq.h
  src:
  - test/core/promise/loop_test.cc
  deps:
  - absl/meta:type_traits
  - absl/status:status
  - absl/status:statusor
  - absl/types:variant
  - absl/utility:utility
  uses_polling: false
- name: map_pipe_test
  gtest: true
  build: test
  language: c++
  headers:
  - src/core/ext/upb-generated/google/protobuf/any.upb.h
  - src/core/ext/upb-generated/google/rpc/status.upb.h
  - src/core/lib/debug/trace.h
  - src/core/lib/experiments/config.h
  - src/core/lib/experiments/experiments.h
  - src/core/lib/gpr/spinlock.h
  - src/core/lib/gprpp/atomic_utils.h
  - src/core/lib/gprpp/bitset.h
  - src/core/lib/gprpp/cpp_impl_of.h
  - src/core/lib/gprpp/debug_location.h
  - src/core/lib/gprpp/manual_constructor.h
  - src/core/lib/gprpp/orphanable.h
  - src/core/lib/gprpp/ref_counted.h
  - src/core/lib/gprpp/ref_counted_ptr.h
  - src/core/lib/gprpp/status_helper.h
  - src/core/lib/gprpp/time.h
  - src/core/lib/iomgr/closure.h
  - src/core/lib/iomgr/combiner.h
  - src/core/lib/iomgr/error.h
  - src/core/lib/iomgr/exec_ctx.h
  - src/core/lib/iomgr/executor.h
  - src/core/lib/iomgr/iomgr_internal.h
  - src/core/lib/promise/activity.h
  - src/core/lib/promise/context.h
  - src/core/lib/promise/detail/basic_join.h
  - src/core/lib/promise/detail/basic_seq.h
  - src/core/lib/promise/detail/promise_factory.h
  - src/core/lib/promise/detail/promise_like.h
  - src/core/lib/promise/detail/status.h
  - src/core/lib/promise/detail/switch.h
  - src/core/lib/promise/exec_ctx_wakeup_scheduler.h
  - src/core/lib/promise/for_each.h
  - src/core/lib/promise/intra_activity_waiter.h
  - src/core/lib/promise/join.h
  - src/core/lib/promise/loop.h
  - src/core/lib/promise/map.h
  - src/core/lib/promise/map_pipe.h
  - src/core/lib/promise/pipe.h
  - src/core/lib/promise/poll.h
  - src/core/lib/promise/race.h
  - src/core/lib/promise/seq.h
  - src/core/lib/promise/try_seq.h
  - src/core/lib/resource_quota/arena.h
  - src/core/lib/resource_quota/memory_quota.h
  - src/core/lib/resource_quota/periodic_update.h
  - src/core/lib/resource_quota/resource_quota.h
  - src/core/lib/resource_quota/thread_quota.h
  - src/core/lib/resource_quota/trace.h
  - src/core/lib/slice/percent_encoding.h
  - src/core/lib/slice/slice.h
  - src/core/lib/slice/slice_internal.h
  - src/core/lib/slice/slice_refcount.h
  - src/core/lib/slice/slice_string_helpers.h
  - test/core/promise/test_wakeup_schedulers.h
  src:
  - src/core/ext/upb-generated/google/protobuf/any.upb.c
  - src/core/ext/upb-generated/google/rpc/status.upb.c
  - src/core/lib/debug/trace.cc
  - src/core/lib/event_engine/memory_allocator.cc
  - src/core/lib/experiments/config.cc
  - src/core/lib/experiments/experiments.cc
  - src/core/lib/gprpp/status_helper.cc
  - src/core/lib/gprpp/time.cc
  - src/core/lib/iomgr/combiner.cc
  - src/core/lib/iomgr/error.cc
  - src/core/lib/iomgr/exec_ctx.cc
  - src/core/lib/iomgr/executor.cc
  - src/core/lib/iomgr/iomgr_internal.cc
  - src/core/lib/promise/activity.cc
  - src/core/lib/promise/pipe.cc
  - src/core/lib/resource_quota/arena.cc
  - src/core/lib/resource_quota/memory_quota.cc
  - src/core/lib/resource_quota/periodic_update.cc
  - src/core/lib/resource_quota/resource_quota.cc
  - src/core/lib/resource_quota/thread_quota.cc
  - src/core/lib/resource_quota/trace.cc
  - src/core/lib/slice/percent_encoding.cc
  - src/core/lib/slice/slice.cc
  - src/core/lib/slice/slice_string_helpers.cc
  - test/core/promise/map_pipe_test.cc
  deps:
  - absl/functional:any_invocable
  - absl/functional:function_ref
  - absl/hash:hash
  - absl/meta:type_traits
  - absl/status:statusor
  - absl/utility:utility
  - gpr
  - upb
  uses_polling: false
- name: match_test
  gtest: true
  build: test
  language: c++
  headers:
  - src/core/lib/gprpp/match.h
  - src/core/lib/gprpp/overload.h
  src:
  - test/core/gprpp/match_test.cc
  deps:
  - absl/types:variant
  uses_polling: false
- name: matchers_test
  gtest: true
  build: test
  language: c++
  headers:
  - test/core/util/cmdline.h
  - test/core/util/evaluate_args_test_util.h
  - test/core/util/fuzzer_util.h
  - test/core/util/grpc_profiler.h
  - test/core/util/histogram.h
  - test/core/util/mock_authorization_endpoint.h
  - test/core/util/mock_endpoint.h
  - test/core/util/parse_hexstring.h
  - test/core/util/passthru_endpoint.h
  - test/core/util/resolve_localhost_ip46.h
  - test/core/util/slice_splitter.h
  - test/core/util/subprocess.h
  - test/core/util/tracer_util.h
  src:
  - test/core/security/matchers_test.cc
  - test/core/util/cmdline.cc
  - test/core/util/fuzzer_util.cc
  - test/core/util/grpc_profiler.cc
  - test/core/util/histogram.cc
  - test/core/util/mock_endpoint.cc
  - test/core/util/parse_hexstring.cc
  - test/core/util/passthru_endpoint.cc
  - test/core/util/resolve_localhost_ip46.cc
  - test/core/util/slice_splitter.cc
  - test/core/util/subprocess_posix.cc
  - test/core/util/subprocess_windows.cc
  - test/core/util/tracer_util.cc
  deps:
  - grpc_test_util
- name: memory_quota_stress_test
  gtest: true
  build: test
  language: c++
  headers: []
  src:
  - test/core/resource_quota/memory_quota_stress_test.cc
  deps:
  - grpc_test_util_unsecure
  platforms:
  - linux
  - posix
  uses_polling: false
- name: memory_quota_test
  gtest: true
  build: test
  language: c++
  headers:
  - test/core/resource_quota/call_checker.h
  src:
  - test/core/resource_quota/memory_quota_test.cc
  deps:
  - grpc_test_util_unsecure
  uses_polling: false
- name: message_allocator_end2end_test
  gtest: true
  build: test
  language: c++
  headers:
  - test/cpp/end2end/test_service_impl.h
  src:
  - src/proto/grpc/testing/echo.proto
  - src/proto/grpc/testing/echo_messages.proto
  - src/proto/grpc/testing/simple_messages.proto
  - src/proto/grpc/testing/xds/v3/orca_load_report.proto
  - test/cpp/end2end/message_allocator_end2end_test.cc
  - test/cpp/end2end/test_service_impl.cc
  deps:
  - grpc++_test_util
- name: message_compress_test
  gtest: true
  build: test
  language: c++
  headers:
  - test/core/util/cmdline.h
  - test/core/util/evaluate_args_test_util.h
  - test/core/util/fuzzer_util.h
  - test/core/util/grpc_profiler.h
  - test/core/util/histogram.h
  - test/core/util/mock_authorization_endpoint.h
  - test/core/util/mock_endpoint.h
  - test/core/util/parse_hexstring.h
  - test/core/util/passthru_endpoint.h
  - test/core/util/resolve_localhost_ip46.h
  - test/core/util/slice_splitter.h
  - test/core/util/subprocess.h
  - test/core/util/tracer_util.h
  src:
  - test/core/compression/message_compress_test.cc
  - test/core/util/cmdline.cc
  - test/core/util/fuzzer_util.cc
  - test/core/util/grpc_profiler.cc
  - test/core/util/histogram.cc
  - test/core/util/mock_endpoint.cc
  - test/core/util/parse_hexstring.cc
  - test/core/util/passthru_endpoint.cc
  - test/core/util/resolve_localhost_ip46.cc
  - test/core/util/slice_splitter.cc
  - test/core/util/subprocess_posix.cc
  - test/core/util/subprocess_windows.cc
  - test/core/util/tracer_util.cc
  deps:
  - grpc_test_util
  uses_polling: false
- name: message_size_service_config_test
  gtest: true
  build: test
  language: c++
  headers: []
  src:
  - test/core/message_size/message_size_service_config_test.cc
  deps:
  - grpc_test_util
- name: metadata_map_test
  gtest: true
  build: test
  language: c++
  headers:
  - test/core/util/cmdline.h
  - test/core/util/evaluate_args_test_util.h
  - test/core/util/fuzzer_util.h
  - test/core/util/grpc_profiler.h
  - test/core/util/histogram.h
  - test/core/util/mock_authorization_endpoint.h
  - test/core/util/mock_endpoint.h
  - test/core/util/parse_hexstring.h
  - test/core/util/passthru_endpoint.h
  - test/core/util/resolve_localhost_ip46.h
  - test/core/util/slice_splitter.h
  - test/core/util/subprocess.h
  - test/core/util/tracer_util.h
  src:
  - test/core/transport/metadata_map_test.cc
  - test/core/util/cmdline.cc
  - test/core/util/fuzzer_util.cc
  - test/core/util/grpc_profiler.cc
  - test/core/util/histogram.cc
  - test/core/util/mock_endpoint.cc
  - test/core/util/parse_hexstring.cc
  - test/core/util/passthru_endpoint.cc
  - test/core/util/resolve_localhost_ip46.cc
  - test/core/util/slice_splitter.cc
  - test/core/util/subprocess_posix.cc
  - test/core/util/subprocess_windows.cc
  - test/core/util/tracer_util.cc
  deps:
  - grpc_test_util
- name: minimal_stack_is_minimal_test
  gtest: true
  build: test
  language: c++
  headers: []
  src:
  - test/core/channel/minimal_stack_is_minimal_test.cc
  deps:
  - grpc_test_util
  uses_polling: false
- name: miscompile_with_no_unique_address_test
  gtest: true
  build: test
  language: c++
  headers: []
  src:
  - test/core/compiler_bugs/miscompile_with_no_unique_address_test.cc
  deps: []
  uses_polling: false
- name: mock_stream_test
  gtest: true
  build: test
  language: c++
  headers: []
  src:
  - src/proto/grpc/testing/echo.proto
  - src/proto/grpc/testing/echo_messages.proto
  - src/proto/grpc/testing/simple_messages.proto
  - src/proto/grpc/testing/xds/v3/orca_load_report.proto
  - test/cpp/test/mock_stream_test.cc
  deps:
  - grpc++_test
  - grpc++_test_util
- name: mock_test
  gtest: true
  build: test
  language: c++
  headers: []
  src:
  - src/proto/grpc/testing/duplicate/echo_duplicate.proto
  - src/proto/grpc/testing/echo.proto
  - src/proto/grpc/testing/echo_messages.proto
  - src/proto/grpc/testing/simple_messages.proto
  - src/proto/grpc/testing/xds/v3/orca_load_report.proto
  - test/cpp/end2end/mock_test.cc
  deps:
  - grpc++_test
  - grpc++_test_util
- name: mpscq_test
  gtest: true
  build: test
  language: c++
  headers: []
  src:
  - test/core/gprpp/mpscq_test.cc
  deps:
  - grpc_test_util
  platforms:
  - linux
  - posix
  - mac
  uses_polling: false
- name: no_destruct_test
  gtest: true
  build: test
  language: c++
  headers:
  - src/core/lib/gprpp/construct_destruct.h
  - src/core/lib/gprpp/no_destruct.h
  src:
  - test/core/gprpp/no_destruct_test.cc
  deps: []
  uses_polling: false
- name: nonblocking_test
  gtest: true
  build: test
  language: c++
  headers: []
  src:
  - src/proto/grpc/testing/echo.proto
  - src/proto/grpc/testing/echo_messages.proto
  - src/proto/grpc/testing/simple_messages.proto
  - src/proto/grpc/testing/xds/v3/orca_load_report.proto
  - test/cpp/end2end/nonblocking_test.cc
  deps:
  - grpc++_test_util
- name: notification_test
  gtest: true
  build: test
  language: c++
  headers:
  - src/core/lib/gprpp/notification.h
  src:
  - test/core/gprpp/notification_test.cc
  deps:
  - gpr
  uses_polling: false
- name: num_external_connectivity_watchers_test
  gtest: true
  build: test
  language: c++
  headers: []
  src:
  - test/core/surface/num_external_connectivity_watchers_test.cc
  deps:
  - grpc_test_util
- name: observable_test
  gtest: true
  build: test
  language: c++
  headers:
  - src/core/lib/gprpp/atomic_utils.h
  - src/core/lib/gprpp/debug_location.h
  - src/core/lib/gprpp/orphanable.h
  - src/core/lib/gprpp/ref_counted.h
  - src/core/lib/gprpp/ref_counted_ptr.h
  - src/core/lib/promise/activity.h
  - src/core/lib/promise/context.h
  - src/core/lib/promise/detail/basic_seq.h
  - src/core/lib/promise/detail/promise_factory.h
  - src/core/lib/promise/detail/promise_like.h
  - src/core/lib/promise/detail/status.h
  - src/core/lib/promise/detail/switch.h
  - src/core/lib/promise/observable.h
  - src/core/lib/promise/poll.h
  - src/core/lib/promise/promise.h
  - src/core/lib/promise/seq.h
  - src/core/lib/promise/wait_set.h
  - test/core/promise/test_wakeup_schedulers.h
  src:
  - src/core/lib/promise/activity.cc
  - test/core/promise/observable_test.cc
  deps:
  - absl/container:flat_hash_set
  - absl/hash:hash
  - absl/meta:type_traits
  - absl/status:statusor
  - absl/utility:utility
  - gpr
  uses_polling: false
- name: oracle_event_engine_posix_test
  gtest: true
  build: test
  language: c++
  headers:
  - test/core/event_engine/test_suite/event_engine_test.h
  - test/core/event_engine/test_suite/event_engine_test_utils.h
  - test/core/event_engine/test_suite/oracle_event_engine_posix.h
  src:
  - test/core/event_engine/test_suite/client_test.cc
  - test/core/event_engine/test_suite/event_engine_test.cc
  - test/core/event_engine/test_suite/event_engine_test_utils.cc
  - test/core/event_engine/test_suite/oracle_event_engine_posix.cc
  - test/core/event_engine/test_suite/oracle_event_engine_posix_test.cc
  - test/core/event_engine/test_suite/server_test.cc
  deps:
  - grpc_test_util
  platforms:
  - linux
  - posix
  - mac
- name: orca_service_end2end_test
  gtest: true
  build: test
  language: c++
  headers: []
  src:
  - src/proto/grpc/testing/xds/v3/orca_load_report.proto
  - src/proto/grpc/testing/xds/v3/orca_service.proto
  - src/cpp/server/orca/orca_service.cc
  - test/cpp/end2end/orca_service_end2end_test.cc
  deps:
  - grpc++_test_util
- name: orphanable_test
  gtest: true
  build: test
  language: c++
  headers: []
  src:
  - test/core/gprpp/orphanable_test.cc
  deps:
  - grpc_test_util
- name: out_of_bounds_bad_client_test
  gtest: true
  build: test
  language: c++
  headers:
  - test/core/bad_client/bad_client.h
  - test/core/end2end/cq_verifier.h
  src:
  - test/core/bad_client/bad_client.cc
  - test/core/bad_client/tests/out_of_bounds.cc
  - test/core/end2end/cq_verifier.cc
  deps:
  - grpc_test_util
- name: outlier_detection_lb_config_parser_test
  gtest: true
  build: test
  language: c++
  headers:
  - test/core/util/scoped_env_var.h
  src:
  - test/core/client_channel/outlier_detection_lb_config_parser_test.cc
  deps:
  - grpc_test_util
- name: outlier_detection_test
  gtest: true
  build: test
  language: c++
  headers:
  - test/core/client_channel/lb_policy/lb_policy_test_lib.h
  src:
  - test/core/client_channel/lb_policy/outlier_detection_test.cc
  deps:
  - grpc_test_util
- name: overload_test
  gtest: true
  build: test
  language: c++
  headers:
  - src/core/lib/gprpp/overload.h
  src:
  - test/core/gprpp/overload_test.cc
  deps: []
  uses_polling: false
- name: parse_address_test
  gtest: true
  build: test
  language: c++
  headers: []
  src:
  - test/core/address_utils/parse_address_test.cc
  deps:
  - grpc_test_util
- name: parse_address_with_named_scope_id_test
  gtest: true
  build: test
  language: c++
  headers: []
  src:
  - test/core/address_utils/parse_address_with_named_scope_id_test.cc
  deps:
  - grpc_test_util
  platforms:
  - linux
  - posix
  - mac
  uses_polling: false
- name: parsed_metadata_test
  gtest: true
  build: test
  language: c++
  headers: []
  src:
  - test/core/transport/parsed_metadata_test.cc
  deps:
  - grpc_test_util
- name: parser_test
  gtest: true
  build: test
  language: c++
  headers:
  - test/core/end2end/data/ssl_test_data.h
  - test/core/util/cmdline.h
  - test/core/util/evaluate_args_test_util.h
  - test/core/util/fuzzer_util.h
  - test/core/util/grpc_profiler.h
  - test/core/util/histogram.h
  - test/core/util/mock_authorization_endpoint.h
  - test/core/util/mock_endpoint.h
  - test/core/util/parse_hexstring.h
  - test/core/util/passthru_endpoint.h
  - test/core/util/resolve_localhost_ip46.h
  - test/core/util/slice_splitter.h
  - test/core/util/subprocess.h
  - test/core/util/tracer_util.h
  src:
  - test/core/end2end/data/client_certs.cc
  - test/core/end2end/data/server1_cert.cc
  - test/core/end2end/data/server1_key.cc
  - test/core/end2end/data/test_root_cert.cc
  - test/core/http/parser_test.cc
  - test/core/util/cmdline.cc
  - test/core/util/fuzzer_util.cc
  - test/core/util/grpc_profiler.cc
  - test/core/util/histogram.cc
  - test/core/util/mock_endpoint.cc
  - test/core/util/parse_hexstring.cc
  - test/core/util/passthru_endpoint.cc
  - test/core/util/resolve_localhost_ip46.cc
  - test/core/util/slice_splitter.cc
  - test/core/util/subprocess_posix.cc
  - test/core/util/subprocess_windows.cc
  - test/core/util/tracer_util.cc
  deps:
  - grpc_test_util
  uses_polling: false
- name: percent_encoding_test
  gtest: true
  build: test
  language: c++
  headers: []
  src:
  - test/core/slice/percent_encoding_test.cc
  deps:
  - grpc_test_util
  uses_polling: false
- name: periodic_update_test
  gtest: true
  build: test
  run: false
  language: c++
  headers:
  - src/core/ext/upb-generated/google/protobuf/any.upb.h
  - src/core/ext/upb-generated/google/rpc/status.upb.h
  - src/core/lib/debug/trace.h
  - src/core/lib/gpr/spinlock.h
  - src/core/lib/gprpp/bitset.h
  - src/core/lib/gprpp/debug_location.h
  - src/core/lib/gprpp/manual_constructor.h
  - src/core/lib/gprpp/status_helper.h
  - src/core/lib/gprpp/time.h
  - src/core/lib/iomgr/closure.h
  - src/core/lib/iomgr/combiner.h
  - src/core/lib/iomgr/error.h
  - src/core/lib/iomgr/exec_ctx.h
  - src/core/lib/iomgr/executor.h
  - src/core/lib/iomgr/iomgr_internal.h
  - src/core/lib/resource_quota/periodic_update.h
  - src/core/lib/slice/percent_encoding.h
  - src/core/lib/slice/slice.h
  - src/core/lib/slice/slice_internal.h
  - src/core/lib/slice/slice_refcount.h
  - src/core/lib/slice/slice_string_helpers.h
  src:
  - src/core/ext/upb-generated/google/protobuf/any.upb.c
  - src/core/ext/upb-generated/google/rpc/status.upb.c
  - src/core/lib/debug/trace.cc
  - src/core/lib/gprpp/status_helper.cc
  - src/core/lib/gprpp/time.cc
  - src/core/lib/iomgr/combiner.cc
  - src/core/lib/iomgr/error.cc
  - src/core/lib/iomgr/exec_ctx.cc
  - src/core/lib/iomgr/executor.cc
  - src/core/lib/iomgr/iomgr_internal.cc
  - src/core/lib/resource_quota/periodic_update.cc
  - src/core/lib/slice/percent_encoding.cc
  - src/core/lib/slice/slice.cc
  - src/core/lib/slice/slice_string_helpers.cc
  - test/core/resource_quota/periodic_update_test.cc
  deps:
  - absl/functional:any_invocable
  - absl/functional:function_ref
  - absl/hash:hash
  - absl/status:statusor
  - gpr
  - upb
  uses_polling: false
- name: pick_first_test
  gtest: true
  build: test
  language: c++
  headers:
  - test/core/client_channel/lb_policy/lb_policy_test_lib.h
  src:
  - test/core/client_channel/lb_policy/pick_first_test.cc
  deps:
  - grpc_test_util
- name: pid_controller_test
  gtest: true
  build: test
  language: c++
  headers:
  - test/core/util/cmdline.h
  - test/core/util/evaluate_args_test_util.h
  - test/core/util/fuzzer_util.h
  - test/core/util/grpc_profiler.h
  - test/core/util/histogram.h
  - test/core/util/mock_authorization_endpoint.h
  - test/core/util/mock_endpoint.h
  - test/core/util/parse_hexstring.h
  - test/core/util/passthru_endpoint.h
  - test/core/util/resolve_localhost_ip46.h
  - test/core/util/slice_splitter.h
  - test/core/util/subprocess.h
  - test/core/util/tracer_util.h
  src:
  - test/core/transport/pid_controller_test.cc
  - test/core/util/cmdline.cc
  - test/core/util/fuzzer_util.cc
  - test/core/util/grpc_profiler.cc
  - test/core/util/histogram.cc
  - test/core/util/mock_endpoint.cc
  - test/core/util/parse_hexstring.cc
  - test/core/util/passthru_endpoint.cc
  - test/core/util/resolve_localhost_ip46.cc
  - test/core/util/slice_splitter.cc
  - test/core/util/subprocess_posix.cc
  - test/core/util/subprocess_windows.cc
  - test/core/util/tracer_util.cc
  deps:
  - grpc_test_util
- name: pipe_test
  gtest: true
  build: test
  language: c++
  headers:
  - src/core/ext/upb-generated/google/protobuf/any.upb.h
  - src/core/ext/upb-generated/google/rpc/status.upb.h
  - src/core/lib/debug/trace.h
  - src/core/lib/experiments/config.h
  - src/core/lib/experiments/experiments.h
  - src/core/lib/gpr/spinlock.h
  - src/core/lib/gprpp/atomic_utils.h
  - src/core/lib/gprpp/bitset.h
  - src/core/lib/gprpp/cpp_impl_of.h
  - src/core/lib/gprpp/debug_location.h
  - src/core/lib/gprpp/manual_constructor.h
  - src/core/lib/gprpp/orphanable.h
  - src/core/lib/gprpp/ref_counted.h
  - src/core/lib/gprpp/ref_counted_ptr.h
  - src/core/lib/gprpp/status_helper.h
  - src/core/lib/gprpp/time.h
  - src/core/lib/iomgr/closure.h
  - src/core/lib/iomgr/combiner.h
  - src/core/lib/iomgr/error.h
  - src/core/lib/iomgr/exec_ctx.h
  - src/core/lib/iomgr/executor.h
  - src/core/lib/iomgr/iomgr_internal.h
  - src/core/lib/promise/activity.h
  - src/core/lib/promise/context.h
  - src/core/lib/promise/detail/basic_join.h
  - src/core/lib/promise/detail/basic_seq.h
  - src/core/lib/promise/detail/promise_factory.h
  - src/core/lib/promise/detail/promise_like.h
  - src/core/lib/promise/detail/status.h
  - src/core/lib/promise/detail/switch.h
  - src/core/lib/promise/exec_ctx_wakeup_scheduler.h
  - src/core/lib/promise/intra_activity_waiter.h
  - src/core/lib/promise/join.h
  - src/core/lib/promise/loop.h
  - src/core/lib/promise/map.h
  - src/core/lib/promise/pipe.h
  - src/core/lib/promise/poll.h
  - src/core/lib/promise/race.h
  - src/core/lib/promise/seq.h
  - src/core/lib/resource_quota/arena.h
  - src/core/lib/resource_quota/memory_quota.h
  - src/core/lib/resource_quota/periodic_update.h
  - src/core/lib/resource_quota/resource_quota.h
  - src/core/lib/resource_quota/thread_quota.h
  - src/core/lib/resource_quota/trace.h
  - src/core/lib/slice/percent_encoding.h
  - src/core/lib/slice/slice.h
  - src/core/lib/slice/slice_internal.h
  - src/core/lib/slice/slice_refcount.h
  - src/core/lib/slice/slice_string_helpers.h
  - test/core/promise/test_wakeup_schedulers.h
  src:
  - src/core/ext/upb-generated/google/protobuf/any.upb.c
  - src/core/ext/upb-generated/google/rpc/status.upb.c
  - src/core/lib/debug/trace.cc
  - src/core/lib/event_engine/memory_allocator.cc
  - src/core/lib/experiments/config.cc
  - src/core/lib/experiments/experiments.cc
  - src/core/lib/gprpp/status_helper.cc
  - src/core/lib/gprpp/time.cc
  - src/core/lib/iomgr/combiner.cc
  - src/core/lib/iomgr/error.cc
  - src/core/lib/iomgr/exec_ctx.cc
  - src/core/lib/iomgr/executor.cc
  - src/core/lib/iomgr/iomgr_internal.cc
  - src/core/lib/promise/activity.cc
  - src/core/lib/promise/pipe.cc
  - src/core/lib/resource_quota/arena.cc
  - src/core/lib/resource_quota/memory_quota.cc
  - src/core/lib/resource_quota/periodic_update.cc
  - src/core/lib/resource_quota/resource_quota.cc
  - src/core/lib/resource_quota/thread_quota.cc
  - src/core/lib/resource_quota/trace.cc
  - src/core/lib/slice/percent_encoding.cc
  - src/core/lib/slice/slice.cc
  - src/core/lib/slice/slice_string_helpers.cc
  - test/core/promise/pipe_test.cc
  deps:
  - absl/functional:any_invocable
  - absl/functional:function_ref
  - absl/hash:hash
  - absl/meta:type_traits
  - absl/status:statusor
  - absl/utility:utility
  - gpr
  - upb
  uses_polling: false
- name: poll_test
  gtest: true
  build: test
  language: c++
  headers:
  - src/core/lib/promise/poll.h
  src:
  - test/core/promise/poll_test.cc
  deps:
  - absl/types:variant
  uses_polling: false
- name: port_sharing_end2end_test
  gtest: true
  build: test
  language: c++
  headers:
  - test/cpp/end2end/test_service_impl.h
  src:
  - src/proto/grpc/testing/echo.proto
  - src/proto/grpc/testing/echo_messages.proto
  - src/proto/grpc/testing/simple_messages.proto
  - src/proto/grpc/testing/xds/v3/orca_load_report.proto
  - test/cpp/end2end/port_sharing_end2end_test.cc
  - test/cpp/end2end/test_service_impl.cc
  deps:
  - grpc++_test_util
- name: posix_endpoint_test
  gtest: true
  build: test
  language: c++
  headers:
  - test/core/event_engine/posix/posix_engine_test_utils.h
  - test/core/event_engine/test_suite/event_engine_test.h
  - test/core/event_engine/test_suite/event_engine_test_utils.h
  - test/core/event_engine/test_suite/oracle_event_engine_posix.h
  src:
  - test/core/event_engine/posix/posix_endpoint_test.cc
  - test/core/event_engine/posix/posix_engine_test_utils.cc
  - test/core/event_engine/test_suite/event_engine_test.cc
  - test/core/event_engine/test_suite/event_engine_test_utils.cc
  - test/core/event_engine/test_suite/oracle_event_engine_posix.cc
  deps:
  - grpc_test_util
  platforms:
  - linux
  - posix
  - mac
- name: posix_engine_listener_utils_test
  gtest: true
  build: test
  language: c++
  headers: []
  src:
  - test/core/event_engine/posix/posix_engine_listener_utils_test.cc
  deps:
  - grpc_test_util
  platforms:
  - linux
  - posix
  - mac
- name: posix_event_engine_connect_test
  gtest: true
  build: test
  language: c++
  headers:
  - test/core/event_engine/test_suite/event_engine_test.h
  - test/core/event_engine/test_suite/event_engine_test_utils.h
  - test/core/event_engine/test_suite/oracle_event_engine_posix.h
  src:
  - test/core/event_engine/posix/posix_event_engine_connect_test.cc
  - test/core/event_engine/test_suite/event_engine_test.cc
  - test/core/event_engine/test_suite/event_engine_test_utils.cc
  - test/core/event_engine/test_suite/oracle_event_engine_posix.cc
  deps:
  - grpc_test_util
  platforms:
  - linux
  - posix
  - mac
- name: posix_event_engine_test
  gtest: true
  build: test
  language: c++
  headers:
  - test/core/event_engine/test_suite/event_engine_test.h
  - test/core/event_engine/test_suite/event_engine_test_utils.h
  - test/core/event_engine/test_suite/oracle_event_engine_posix.h
  src:
  - test/core/event_engine/test_suite/client_test.cc
  - test/core/event_engine/test_suite/event_engine_test.cc
  - test/core/event_engine/test_suite/event_engine_test_utils.cc
  - test/core/event_engine/test_suite/oracle_event_engine_posix.cc
  - test/core/event_engine/test_suite/posix_event_engine_test.cc
  - test/core/event_engine/test_suite/server_test.cc
  - test/core/event_engine/test_suite/timer_test.cc
  deps:
  - grpc_test_util
  platforms:
  - linux
  - posix
  - mac
- name: promise_factory_test
  gtest: true
  build: test
  language: c++
  headers:
  - src/core/lib/promise/detail/promise_factory.h
  - src/core/lib/promise/detail/promise_like.h
  - src/core/lib/promise/poll.h
  - src/core/lib/promise/promise.h
  src:
  - test/core/promise/promise_factory_test.cc
  deps:
  - absl/functional:bind_front
  - absl/meta:type_traits
  - absl/status:status
  - absl/types:optional
  - absl/types:variant
  uses_polling: false
- name: promise_map_test
  gtest: true
  build: test
  language: c++
  headers:
  - src/core/lib/promise/detail/promise_like.h
  - src/core/lib/promise/map.h
  - src/core/lib/promise/poll.h
  - src/core/lib/promise/promise.h
  src:
  - test/core/promise/map_test.cc
  deps:
  - absl/meta:type_traits
  - absl/status:status
  - absl/types:optional
  - absl/types:variant
  uses_polling: false
- name: promise_test
  gtest: true
  build: test
  language: c++
  headers:
  - src/core/lib/promise/detail/promise_like.h
  - src/core/lib/promise/poll.h
  - src/core/lib/promise/promise.h
  src:
  - test/core/promise/promise_test.cc
  deps:
  - absl/meta:type_traits
  - absl/status:status
  - absl/types:optional
  - absl/types:variant
  uses_polling: false
- name: proto_server_reflection_test
  gtest: true
  build: test
  language: c++
  headers:
  - test/cpp/end2end/test_service_impl.h
  - test/cpp/util/proto_reflection_descriptor_database.h
  src:
  - src/proto/grpc/testing/duplicate/echo_duplicate.proto
  - src/proto/grpc/testing/echo.proto
  - src/proto/grpc/testing/echo_messages.proto
  - src/proto/grpc/testing/simple_messages.proto
  - src/proto/grpc/testing/xds/v3/orca_load_report.proto
  - test/cpp/end2end/proto_server_reflection_test.cc
  - test/cpp/end2end/test_service_impl.cc
  - test/cpp/util/proto_reflection_descriptor_database.cc
  deps:
  - grpc++_reflection
  - grpc++_test_util
- name: proto_utils_test
  gtest: true
  build: test
  language: c++
  headers: []
  src:
  - test/cpp/codegen/proto_utils_test.cc
  deps:
  - grpc++
  - grpc_test_util
  uses_polling: false
- name: qps_json_driver
  build: test
  run: false
  language: c++
  headers:
  - test/cpp/qps/benchmark_config.h
  - test/cpp/qps/client.h
  - test/cpp/qps/driver.h
  - test/cpp/qps/histogram.h
  - test/cpp/qps/interarrival.h
  - test/cpp/qps/parse_json.h
  - test/cpp/qps/qps_server_builder.h
  - test/cpp/qps/qps_worker.h
  - test/cpp/qps/report.h
  - test/cpp/qps/server.h
  - test/cpp/qps/stats.h
  - test/cpp/qps/usage_timer.h
  src:
  - src/proto/grpc/testing/benchmark_service.proto
  - src/proto/grpc/testing/control.proto
  - src/proto/grpc/testing/messages.proto
  - src/proto/grpc/testing/payloads.proto
  - src/proto/grpc/testing/report_qps_scenario_service.proto
  - src/proto/grpc/testing/stats.proto
  - src/proto/grpc/testing/worker_service.proto
  - test/cpp/qps/benchmark_config.cc
  - test/cpp/qps/client_async.cc
  - test/cpp/qps/client_callback.cc
  - test/cpp/qps/client_sync.cc
  - test/cpp/qps/driver.cc
  - test/cpp/qps/parse_json.cc
  - test/cpp/qps/qps_json_driver.cc
  - test/cpp/qps/qps_server_builder.cc
  - test/cpp/qps/qps_worker.cc
  - test/cpp/qps/report.cc
  - test/cpp/qps/server_async.cc
  - test/cpp/qps/server_callback.cc
  - test/cpp/qps/server_sync.cc
  - test/cpp/qps/usage_timer.cc
  deps:
  - grpc++_test_config
  - grpc++_test_util
- name: qps_worker
  build: test
  run: false
  language: c++
  headers:
  - test/cpp/qps/client.h
  - test/cpp/qps/histogram.h
  - test/cpp/qps/interarrival.h
  - test/cpp/qps/qps_server_builder.h
  - test/cpp/qps/qps_worker.h
  - test/cpp/qps/server.h
  - test/cpp/qps/stats.h
  - test/cpp/qps/usage_timer.h
  src:
  - src/proto/grpc/testing/benchmark_service.proto
  - src/proto/grpc/testing/control.proto
  - src/proto/grpc/testing/messages.proto
  - src/proto/grpc/testing/payloads.proto
  - src/proto/grpc/testing/stats.proto
  - src/proto/grpc/testing/worker_service.proto
  - test/cpp/qps/client_async.cc
  - test/cpp/qps/client_callback.cc
  - test/cpp/qps/client_sync.cc
  - test/cpp/qps/qps_server_builder.cc
  - test/cpp/qps/qps_worker.cc
  - test/cpp/qps/server_async.cc
  - test/cpp/qps/server_callback.cc
  - test/cpp/qps/server_sync.cc
  - test/cpp/qps/usage_timer.cc
  - test/cpp/qps/worker.cc
  deps:
  - grpc++_test_config
  - grpc++_test_util
- name: race_test
  gtest: true
  build: test
  language: c++
  headers:
  - src/core/lib/promise/poll.h
  - src/core/lib/promise/race.h
  src:
  - test/core/promise/race_test.cc
  deps:
  - absl/types:variant
  uses_polling: false
- name: raw_end2end_test
  gtest: true
  build: test
  language: c++
  headers:
  - test/cpp/end2end/test_service_impl.h
  src:
  - src/proto/grpc/testing/duplicate/echo_duplicate.proto
  - src/proto/grpc/testing/echo.proto
  - src/proto/grpc/testing/echo_messages.proto
  - src/proto/grpc/testing/simple_messages.proto
  - src/proto/grpc/testing/xds/v3/orca_load_report.proto
  - test/cpp/end2end/raw_end2end_test.cc
  - test/cpp/end2end/test_service_impl.cc
  deps:
  - grpc++_test_util
- name: rbac_service_config_parser_test
  gtest: true
  build: test
  language: c++
  headers: []
  src:
  - test/core/ext/filters/rbac/rbac_service_config_parser_test.cc
  deps:
  - grpc_test_util
  uses_polling: false
- name: rbac_translator_test
  gtest: true
  build: test
  language: c++
  headers:
  - test/core/util/cmdline.h
  - test/core/util/evaluate_args_test_util.h
  - test/core/util/fuzzer_util.h
  - test/core/util/grpc_profiler.h
  - test/core/util/histogram.h
  - test/core/util/mock_authorization_endpoint.h
  - test/core/util/mock_endpoint.h
  - test/core/util/parse_hexstring.h
  - test/core/util/passthru_endpoint.h
  - test/core/util/resolve_localhost_ip46.h
  - test/core/util/slice_splitter.h
  - test/core/util/subprocess.h
  - test/core/util/tracer_util.h
  src:
  - test/core/security/rbac_translator_test.cc
  - test/core/util/cmdline.cc
  - test/core/util/fuzzer_util.cc
  - test/core/util/grpc_profiler.cc
  - test/core/util/histogram.cc
  - test/core/util/mock_endpoint.cc
  - test/core/util/parse_hexstring.cc
  - test/core/util/passthru_endpoint.cc
  - test/core/util/resolve_localhost_ip46.cc
  - test/core/util/slice_splitter.cc
  - test/core/util/subprocess_posix.cc
  - test/core/util/subprocess_windows.cc
  - test/core/util/tracer_util.cc
  deps:
  - grpc_authorization_provider
  - grpc_test_util
- name: ref_counted_ptr_test
  gtest: true
  build: test
  language: c++
  headers: []
  src:
  - test/core/gprpp/ref_counted_ptr_test.cc
  deps:
  - grpc_test_util
- name: ref_counted_test
  gtest: true
  build: test
  language: c++
  headers: []
  src:
  - test/core/gprpp/ref_counted_test.cc
  deps:
  - grpc_test_util
- name: remove_stream_from_stalled_lists_test
  gtest: true
  build: test
  language: c++
  headers: []
  src:
  - test/core/transport/chttp2/remove_stream_from_stalled_lists_test.cc
  deps:
  - grpc_test_util
  platforms:
  - linux
  - posix
  - mac
- name: resolve_address_using_ares_resolver_posix_test
  gtest: true
  build: test
  language: c++
  headers:
  - test/core/util/cmdline.h
  - test/core/util/evaluate_args_test_util.h
  - test/core/util/fuzzer_util.h
  - test/core/util/grpc_profiler.h
  - test/core/util/histogram.h
  - test/core/util/mock_authorization_endpoint.h
  - test/core/util/mock_endpoint.h
  - test/core/util/parse_hexstring.h
  - test/core/util/passthru_endpoint.h
  - test/core/util/resolve_localhost_ip46.h
  - test/core/util/slice_splitter.h
  - test/core/util/subprocess.h
  - test/core/util/tracer_util.h
  src:
  - test/core/iomgr/resolve_address_posix_test.cc
  - test/core/util/cmdline.cc
  - test/core/util/fuzzer_util.cc
  - test/core/util/grpc_profiler.cc
  - test/core/util/histogram.cc
  - test/core/util/mock_endpoint.cc
  - test/core/util/parse_hexstring.cc
  - test/core/util/passthru_endpoint.cc
  - test/core/util/resolve_localhost_ip46.cc
  - test/core/util/slice_splitter.cc
  - test/core/util/subprocess_posix.cc
  - test/core/util/subprocess_windows.cc
  - test/core/util/tracer_util.cc
  deps:
  - absl/flags:flag
  - absl/flags:parse
  - grpc_test_util
  args:
  - --resolver=ares
  platforms:
  - linux
  - posix
  - mac
- name: resolve_address_using_ares_resolver_test
  gtest: true
  build: test
  language: c++
  headers:
  - test/core/util/cmdline.h
  - test/core/util/evaluate_args_test_util.h
  - test/core/util/fake_udp_and_tcp_server.h
  - test/core/util/fuzzer_util.h
  - test/core/util/grpc_profiler.h
  - test/core/util/histogram.h
  - test/core/util/mock_authorization_endpoint.h
  - test/core/util/mock_endpoint.h
  - test/core/util/parse_hexstring.h
  - test/core/util/passthru_endpoint.h
  - test/core/util/resolve_localhost_ip46.h
  - test/core/util/slice_splitter.h
  - test/core/util/subprocess.h
  - test/core/util/tracer_util.h
  src:
  - test/core/iomgr/resolve_address_test.cc
  - test/core/util/cmdline.cc
  - test/core/util/fake_udp_and_tcp_server.cc
  - test/core/util/fuzzer_util.cc
  - test/core/util/grpc_profiler.cc
  - test/core/util/histogram.cc
  - test/core/util/mock_endpoint.cc
  - test/core/util/parse_hexstring.cc
  - test/core/util/passthru_endpoint.cc
  - test/core/util/resolve_localhost_ip46.cc
  - test/core/util/slice_splitter.cc
  - test/core/util/subprocess_posix.cc
  - test/core/util/subprocess_windows.cc
  - test/core/util/tracer_util.cc
  deps:
  - grpc_test_util
  - grpc++_test_config
- name: resolve_address_using_native_resolver_posix_test
  gtest: true
  build: test
  language: c++
  headers:
  - test/core/util/cmdline.h
  - test/core/util/evaluate_args_test_util.h
  - test/core/util/fuzzer_util.h
  - test/core/util/grpc_profiler.h
  - test/core/util/histogram.h
  - test/core/util/mock_authorization_endpoint.h
  - test/core/util/mock_endpoint.h
  - test/core/util/parse_hexstring.h
  - test/core/util/passthru_endpoint.h
  - test/core/util/resolve_localhost_ip46.h
  - test/core/util/slice_splitter.h
  - test/core/util/subprocess.h
  - test/core/util/tracer_util.h
  src:
  - test/core/iomgr/resolve_address_posix_test.cc
  - test/core/util/cmdline.cc
  - test/core/util/fuzzer_util.cc
  - test/core/util/grpc_profiler.cc
  - test/core/util/histogram.cc
  - test/core/util/mock_endpoint.cc
  - test/core/util/parse_hexstring.cc
  - test/core/util/passthru_endpoint.cc
  - test/core/util/resolve_localhost_ip46.cc
  - test/core/util/slice_splitter.cc
  - test/core/util/subprocess_posix.cc
  - test/core/util/subprocess_windows.cc
  - test/core/util/tracer_util.cc
  deps:
  - absl/flags:flag
  - absl/flags:parse
  - grpc_test_util
  args:
  - --resolver=native
  platforms:
  - linux
  - posix
  - mac
- name: resolve_address_using_native_resolver_test
  gtest: true
  build: test
  language: c++
  headers:
  - test/core/util/cmdline.h
  - test/core/util/evaluate_args_test_util.h
  - test/core/util/fake_udp_and_tcp_server.h
  - test/core/util/fuzzer_util.h
  - test/core/util/grpc_profiler.h
  - test/core/util/histogram.h
  - test/core/util/mock_authorization_endpoint.h
  - test/core/util/mock_endpoint.h
  - test/core/util/parse_hexstring.h
  - test/core/util/passthru_endpoint.h
  - test/core/util/resolve_localhost_ip46.h
  - test/core/util/slice_splitter.h
  - test/core/util/subprocess.h
  - test/core/util/tracer_util.h
  src:
  - test/core/iomgr/resolve_address_test.cc
  - test/core/util/cmdline.cc
  - test/core/util/fake_udp_and_tcp_server.cc
  - test/core/util/fuzzer_util.cc
  - test/core/util/grpc_profiler.cc
  - test/core/util/histogram.cc
  - test/core/util/mock_endpoint.cc
  - test/core/util/parse_hexstring.cc
  - test/core/util/passthru_endpoint.cc
  - test/core/util/resolve_localhost_ip46.cc
  - test/core/util/slice_splitter.cc
  - test/core/util/subprocess_posix.cc
  - test/core/util/subprocess_windows.cc
  - test/core/util/tracer_util.cc
  deps:
  - grpc_test_util
  - grpc++_test_config
- name: resource_quota_test
  gtest: true
  build: test
  language: c++
  headers: []
  src:
  - test/core/resource_quota/resource_quota_test.cc
  deps:
  - grpc_test_util_unsecure
  uses_polling: false
- name: retry_service_config_test
  gtest: true
  build: test
  language: c++
  headers: []
  src:
  - test/core/client_channel/retry_service_config_test.cc
  deps:
  - grpc_test_util
- name: retry_throttle_test
  gtest: true
  build: test
  language: c++
  headers: []
  src:
  - test/core/client_channel/retry_throttle_test.cc
  deps:
  - grpc_test_util
  uses_polling: false
- name: rls_end2end_test
  gtest: true
  build: test
  run: false
  language: c++
  headers:
  - test/core/util/test_lb_policies.h
  - test/cpp/end2end/counted_service.h
  - test/cpp/end2end/rls_server.h
  - test/cpp/end2end/test_service_impl.h
  src:
  - src/proto/grpc/lookup/v1/rls.proto
  - src/proto/grpc/testing/duplicate/echo_duplicate.proto
  - src/proto/grpc/testing/echo.proto
  - src/proto/grpc/testing/echo_messages.proto
  - src/proto/grpc/testing/simple_messages.proto
  - src/proto/grpc/testing/xds/v3/orca_load_report.proto
  - test/core/util/test_lb_policies.cc
  - test/cpp/end2end/rls_end2end_test.cc
  - test/cpp/end2end/rls_server.cc
  - test/cpp/end2end/test_service_impl.cc
  deps:
  - grpc++_test_config
  - grpc++_test_util
- name: rls_lb_config_parser_test
  gtest: true
  build: test
  language: c++
  headers: []
  src:
  - test/core/client_channel/rls_lb_config_parser_test.cc
  deps:
  - grpc_test_util
- name: secure_auth_context_test
  gtest: true
  build: test
  language: c++
  headers: []
  src:
  - test/cpp/common/secure_auth_context_test.cc
  deps:
  - grpc++_test_util
- name: secure_channel_create_test
  gtest: true
  build: test
  language: c++
  headers: []
  src:
  - test/core/surface/secure_channel_create_test.cc
  deps:
  - grpc_test_util
- name: secure_endpoint_test
  gtest: true
  build: test
  run: false
  language: c++
  headers:
  - test/core/iomgr/endpoint_tests.h
  - test/core/util/cmdline.h
  - test/core/util/evaluate_args_test_util.h
  - test/core/util/fuzzer_util.h
  - test/core/util/grpc_profiler.h
  - test/core/util/histogram.h
  - test/core/util/mock_authorization_endpoint.h
  - test/core/util/mock_endpoint.h
  - test/core/util/parse_hexstring.h
  - test/core/util/passthru_endpoint.h
  - test/core/util/resolve_localhost_ip46.h
  - test/core/util/slice_splitter.h
  - test/core/util/subprocess.h
  - test/core/util/tracer_util.h
  src:
  - test/core/iomgr/endpoint_tests.cc
  - test/core/security/secure_endpoint_test.cc
  - test/core/util/cmdline.cc
  - test/core/util/fuzzer_util.cc
  - test/core/util/grpc_profiler.cc
  - test/core/util/histogram.cc
  - test/core/util/mock_endpoint.cc
  - test/core/util/parse_hexstring.cc
  - test/core/util/passthru_endpoint.cc
  - test/core/util/resolve_localhost_ip46.cc
  - test/core/util/slice_splitter.cc
  - test/core/util/subprocess_posix.cc
  - test/core/util/subprocess_windows.cc
  - test/core/util/tracer_util.cc
  deps:
  - grpc_test_util
- name: security_connector_test
  gtest: true
  build: test
  language: c++
  headers:
  - test/core/util/cmdline.h
  - test/core/util/evaluate_args_test_util.h
  - test/core/util/fuzzer_util.h
  - test/core/util/grpc_profiler.h
  - test/core/util/histogram.h
  - test/core/util/mock_authorization_endpoint.h
  - test/core/util/mock_endpoint.h
  - test/core/util/parse_hexstring.h
  - test/core/util/passthru_endpoint.h
  - test/core/util/resolve_localhost_ip46.h
  - test/core/util/slice_splitter.h
  - test/core/util/subprocess.h
  - test/core/util/tracer_util.h
  src:
  - test/core/security/security_connector_test.cc
  - test/core/util/cmdline.cc
  - test/core/util/fuzzer_util.cc
  - test/core/util/grpc_profiler.cc
  - test/core/util/histogram.cc
  - test/core/util/mock_endpoint.cc
  - test/core/util/parse_hexstring.cc
  - test/core/util/passthru_endpoint.cc
  - test/core/util/resolve_localhost_ip46.cc
  - test/core/util/slice_splitter.cc
  - test/core/util/subprocess_posix.cc
  - test/core/util/subprocess_windows.cc
  - test/core/util/tracer_util.cc
  deps:
  - grpc_test_util
- name: seq_test
  gtest: true
  build: test
  language: c++
  headers:
  - src/core/lib/gprpp/construct_destruct.h
  - src/core/lib/promise/detail/basic_seq.h
  - src/core/lib/promise/detail/promise_factory.h
  - src/core/lib/promise/detail/promise_like.h
  - src/core/lib/promise/detail/switch.h
  - src/core/lib/promise/poll.h
  - src/core/lib/promise/seq.h
  src:
  - test/core/promise/seq_test.cc
  deps:
  - absl/meta:type_traits
  - absl/types:variant
  - absl/utility:utility
  uses_polling: false
- name: sequential_connectivity_test
  gtest: true
  build: test
  language: c++
  headers: []
  src:
  - test/core/surface/sequential_connectivity_test.cc
  deps:
  - grpc_test_util
- name: server_builder_plugin_test
  gtest: true
  build: test
  language: c++
  headers:
  - test/cpp/end2end/test_service_impl.h
  src:
  - src/proto/grpc/testing/duplicate/echo_duplicate.proto
  - src/proto/grpc/testing/echo.proto
  - src/proto/grpc/testing/echo_messages.proto
  - src/proto/grpc/testing/simple_messages.proto
  - src/proto/grpc/testing/xds/v3/orca_load_report.proto
  - test/cpp/end2end/server_builder_plugin_test.cc
  - test/cpp/end2end/test_service_impl.cc
  deps:
  - grpc++_test_util
- name: server_builder_test
  gtest: true
  build: test
  language: c++
  headers:
  - test/core/util/cmdline.h
  - test/core/util/evaluate_args_test_util.h
  - test/core/util/fuzzer_util.h
  - test/core/util/grpc_profiler.h
  - test/core/util/histogram.h
  - test/core/util/mock_authorization_endpoint.h
  - test/core/util/mock_endpoint.h
  - test/core/util/parse_hexstring.h
  - test/core/util/passthru_endpoint.h
  - test/core/util/resolve_localhost_ip46.h
  - test/core/util/slice_splitter.h
  - test/core/util/subprocess.h
  - test/core/util/tracer_util.h
  src:
  - src/proto/grpc/testing/echo.proto
  - src/proto/grpc/testing/echo_messages.proto
  - src/proto/grpc/testing/simple_messages.proto
  - src/proto/grpc/testing/xds/v3/orca_load_report.proto
  - test/core/util/cmdline.cc
  - test/core/util/fuzzer_util.cc
  - test/core/util/grpc_profiler.cc
  - test/core/util/histogram.cc
  - test/core/util/mock_endpoint.cc
  - test/core/util/parse_hexstring.cc
  - test/core/util/passthru_endpoint.cc
  - test/core/util/resolve_localhost_ip46.cc
  - test/core/util/slice_splitter.cc
  - test/core/util/subprocess_posix.cc
  - test/core/util/subprocess_windows.cc
  - test/core/util/tracer_util.cc
  - test/cpp/server/server_builder_test.cc
  deps:
  - grpc++_unsecure
  - grpc_test_util_unsecure
  platforms:
  - linux
  - posix
  - mac
- name: server_builder_with_socket_mutator_test
  gtest: true
  build: test
  language: c++
  headers:
  - test/core/util/cmdline.h
  - test/core/util/evaluate_args_test_util.h
  - test/core/util/fuzzer_util.h
  - test/core/util/grpc_profiler.h
  - test/core/util/histogram.h
  - test/core/util/mock_authorization_endpoint.h
  - test/core/util/mock_endpoint.h
  - test/core/util/parse_hexstring.h
  - test/core/util/passthru_endpoint.h
  - test/core/util/resolve_localhost_ip46.h
  - test/core/util/slice_splitter.h
  - test/core/util/subprocess.h
  - test/core/util/tracer_util.h
  src:
  - src/proto/grpc/testing/echo.proto
  - src/proto/grpc/testing/echo_messages.proto
  - src/proto/grpc/testing/simple_messages.proto
  - src/proto/grpc/testing/xds/v3/orca_load_report.proto
  - test/core/util/cmdline.cc
  - test/core/util/fuzzer_util.cc
  - test/core/util/grpc_profiler.cc
  - test/core/util/histogram.cc
  - test/core/util/mock_endpoint.cc
  - test/core/util/parse_hexstring.cc
  - test/core/util/passthru_endpoint.cc
  - test/core/util/resolve_localhost_ip46.cc
  - test/core/util/slice_splitter.cc
  - test/core/util/subprocess_posix.cc
  - test/core/util/subprocess_windows.cc
  - test/core/util/tracer_util.cc
  - test/cpp/server/server_builder_with_socket_mutator_test.cc
  deps:
  - grpc++_unsecure
  - grpc_test_util_unsecure
  platforms:
  - linux
  - posix
  - mac
- name: server_chttp2_test
  gtest: true
  build: test
  language: c++
  headers: []
  src:
  - test/core/surface/server_chttp2_test.cc
  deps:
  - grpc_test_util
- name: server_config_selector_test
  gtest: true
  build: test
  language: c++
  headers: []
  src:
  - test/core/server_config_selector/server_config_selector_test.cc
  deps:
  - grpc_test_util
  uses_polling: false
- name: server_context_test_spouse_test
  gtest: true
  build: test
  language: c++
  headers: []
  src:
  - test/cpp/test/server_context_test_spouse_test.cc
  deps:
  - grpc++_test
  - grpc++_test_util
- name: server_early_return_test
  gtest: true
  build: test
  language: c++
  headers: []
  src:
  - src/proto/grpc/testing/echo.proto
  - src/proto/grpc/testing/echo_messages.proto
  - src/proto/grpc/testing/simple_messages.proto
  - src/proto/grpc/testing/xds/v3/orca_load_report.proto
  - test/cpp/end2end/server_early_return_test.cc
  deps:
  - grpc++_test_util
- name: server_interceptors_end2end_test
  gtest: true
  build: test
  language: c++
  headers:
  - test/cpp/end2end/interceptors_util.h
  - test/cpp/end2end/test_service_impl.h
  src:
  - src/proto/grpc/testing/echo.proto
  - src/proto/grpc/testing/echo_messages.proto
  - src/proto/grpc/testing/simple_messages.proto
  - src/proto/grpc/testing/xds/v3/orca_load_report.proto
  - test/cpp/end2end/interceptors_util.cc
  - test/cpp/end2end/server_interceptors_end2end_test.cc
  - test/cpp/end2end/test_service_impl.cc
  deps:
  - grpc++_test_util
- name: server_registered_method_bad_client_test
  gtest: true
  build: test
  language: c++
  headers:
  - test/core/bad_client/bad_client.h
  - test/core/end2end/cq_verifier.h
  src:
  - test/core/bad_client/bad_client.cc
  - test/core/bad_client/tests/server_registered_method.cc
  - test/core/end2end/cq_verifier.cc
  deps:
  - grpc_test_util
- name: server_request_call_test
  gtest: true
  build: test
  language: c++
  headers:
  - test/core/util/cmdline.h
  - test/core/util/evaluate_args_test_util.h
  - test/core/util/fuzzer_util.h
  - test/core/util/grpc_profiler.h
  - test/core/util/histogram.h
  - test/core/util/mock_authorization_endpoint.h
  - test/core/util/mock_endpoint.h
  - test/core/util/parse_hexstring.h
  - test/core/util/passthru_endpoint.h
  - test/core/util/resolve_localhost_ip46.h
  - test/core/util/slice_splitter.h
  - test/core/util/subprocess.h
  - test/core/util/tracer_util.h
  src:
  - src/proto/grpc/testing/echo.proto
  - src/proto/grpc/testing/echo_messages.proto
  - src/proto/grpc/testing/simple_messages.proto
  - src/proto/grpc/testing/xds/v3/orca_load_report.proto
  - test/core/util/cmdline.cc
  - test/core/util/fuzzer_util.cc
  - test/core/util/grpc_profiler.cc
  - test/core/util/histogram.cc
  - test/core/util/mock_endpoint.cc
  - test/core/util/parse_hexstring.cc
  - test/core/util/passthru_endpoint.cc
  - test/core/util/resolve_localhost_ip46.cc
  - test/core/util/slice_splitter.cc
  - test/core/util/subprocess_posix.cc
  - test/core/util/subprocess_windows.cc
  - test/core/util/tracer_util.cc
  - test/cpp/server/server_request_call_test.cc
  deps:
  - grpc++_unsecure
  - grpc_test_util_unsecure
  platforms:
  - linux
  - posix
  - mac
- name: server_ssl_test
  gtest: true
  build: test
  language: c++
  headers:
  - test/core/handshake/server_ssl_common.h
  src:
  - test/core/handshake/server_ssl.cc
  - test/core/handshake/server_ssl_common.cc
  deps:
  - grpc_test_util
  platforms:
  - linux
  - posix
  - mac
- name: server_test
  gtest: true
  build: test
  language: c++
  headers: []
  src:
  - test/core/surface/server_test.cc
  deps:
  - grpc_test_util
- name: service_config_end2end_test
  gtest: true
  build: test
  language: c++
  headers:
  - test/cpp/end2end/test_service_impl.h
  src:
  - src/proto/grpc/testing/duplicate/echo_duplicate.proto
  - src/proto/grpc/testing/echo.proto
  - src/proto/grpc/testing/echo_messages.proto
  - src/proto/grpc/testing/simple_messages.proto
  - src/proto/grpc/testing/xds/v3/orca_load_report.proto
  - test/cpp/end2end/service_config_end2end_test.cc
  - test/cpp/end2end/test_service_impl.cc
  deps:
  - grpc++_test_util
- name: service_config_test
  gtest: true
  build: test
  language: c++
  headers: []
  src:
  - test/core/service_config/service_config_test.cc
  deps:
  - grpc_test_util
- name: settings_timeout_test
  gtest: true
  build: test
  language: c++
  headers:
  - test/core/util/cmdline.h
  - test/core/util/evaluate_args_test_util.h
  - test/core/util/fuzzer_util.h
  - test/core/util/grpc_profiler.h
  - test/core/util/histogram.h
  - test/core/util/mock_authorization_endpoint.h
  - test/core/util/mock_endpoint.h
  - test/core/util/parse_hexstring.h
  - test/core/util/passthru_endpoint.h
  - test/core/util/resolve_localhost_ip46.h
  - test/core/util/slice_splitter.h
  - test/core/util/subprocess.h
  - test/core/util/tracer_util.h
  src:
  - test/core/transport/chttp2/settings_timeout_test.cc
  - test/core/util/cmdline.cc
  - test/core/util/fuzzer_util.cc
  - test/core/util/grpc_profiler.cc
  - test/core/util/histogram.cc
  - test/core/util/mock_endpoint.cc
  - test/core/util/parse_hexstring.cc
  - test/core/util/passthru_endpoint.cc
  - test/core/util/resolve_localhost_ip46.cc
  - test/core/util/slice_splitter.cc
  - test/core/util/subprocess_posix.cc
  - test/core/util/subprocess_windows.cc
  - test/core/util/tracer_util.cc
  deps:
  - grpc_test_util
- name: shutdown_test
  gtest: true
  build: test
  language: c++
  headers: []
  src:
  - src/proto/grpc/testing/duplicate/echo_duplicate.proto
  - src/proto/grpc/testing/echo.proto
  - src/proto/grpc/testing/echo_messages.proto
  - src/proto/grpc/testing/simple_messages.proto
  - src/proto/grpc/testing/xds/v3/orca_load_report.proto
  - test/cpp/end2end/shutdown_test.cc
  deps:
  - grpc++_test_util
- name: simple_request_bad_client_test
  gtest: true
  build: test
  language: c++
  headers:
  - test/core/bad_client/bad_client.h
  - test/core/end2end/cq_verifier.h
  src:
  - test/core/bad_client/bad_client.cc
  - test/core/bad_client/tests/simple_request.cc
  - test/core/end2end/cq_verifier.cc
  deps:
  - grpc_test_util
- name: single_set_ptr_test
  gtest: true
  build: test
  language: c++
  headers:
  - src/core/lib/gprpp/single_set_ptr.h
  src:
  - test/core/gprpp/single_set_ptr_test.cc
  deps:
  - gpr
  uses_polling: false
- name: sleep_test
  gtest: true
  build: test
  language: c++
  headers:
  - test/core/event_engine/mock_event_engine.h
  - test/core/promise/test_wakeup_schedulers.h
  src:
  - test/core/promise/sleep_test.cc
  deps:
  - grpc
  uses_polling: false
- name: slice_string_helpers_test
  gtest: true
  build: test
  language: c++
  headers:
  - src/core/lib/slice/slice.h
  - src/core/lib/slice/slice_internal.h
  - src/core/lib/slice/slice_refcount.h
  - src/core/lib/slice/slice_string_helpers.h
  src:
  - src/core/lib/slice/slice.cc
  - src/core/lib/slice/slice_string_helpers.cc
  - test/core/slice/slice_string_helpers_test.cc
  deps:
  - absl/functional:any_invocable
  - absl/hash:hash
  - absl/status:statusor
  - gpr
  uses_polling: false
- name: smoke_test
  gtest: true
  build: test
  language: c++
  headers: []
  src:
  - test/core/event_engine/smoke_test.cc
  deps:
  - grpc_test_util_unsecure
- name: sockaddr_resolver_test
  gtest: true
  build: test
  language: c++
  headers: []
  src:
  - test/core/client_channel/resolvers/sockaddr_resolver_test.cc
  deps:
  - grpc_test_util
- name: sockaddr_utils_test
  gtest: true
  build: test
  language: c++
  headers: []
  src:
  - test/core/address_utils/sockaddr_utils_test.cc
  deps:
  - grpc_test_util
- name: socket_utils_test
  gtest: true
  build: test
  language: c++
  headers:
  - test/core/util/cmdline.h
  - test/core/util/evaluate_args_test_util.h
  - test/core/util/fuzzer_util.h
  - test/core/util/grpc_profiler.h
  - test/core/util/histogram.h
  - test/core/util/mock_authorization_endpoint.h
  - test/core/util/mock_endpoint.h
  - test/core/util/parse_hexstring.h
  - test/core/util/passthru_endpoint.h
  - test/core/util/resolve_localhost_ip46.h
  - test/core/util/slice_splitter.h
  - test/core/util/subprocess.h
  - test/core/util/tracer_util.h
  src:
  - test/core/iomgr/socket_utils_test.cc
  - test/core/util/cmdline.cc
  - test/core/util/fuzzer_util.cc
  - test/core/util/grpc_profiler.cc
  - test/core/util/histogram.cc
  - test/core/util/mock_endpoint.cc
  - test/core/util/parse_hexstring.cc
  - test/core/util/passthru_endpoint.cc
  - test/core/util/resolve_localhost_ip46.cc
  - test/core/util/slice_splitter.cc
  - test/core/util/subprocess_posix.cc
  - test/core/util/subprocess_windows.cc
  - test/core/util/tracer_util.cc
  deps:
  - grpc_test_util
  platforms:
  - linux
  - posix
  - mac
- name: sorted_pack_test
  gtest: true
  build: test
  language: c++
  headers:
  - src/core/lib/gprpp/sorted_pack.h
  src:
  - test/core/gprpp/sorted_pack_test.cc
  deps: []
  uses_polling: false
- name: spinlock_test
  gtest: true
  build: test
  language: c++
  headers: []
  src:
  - test/core/gpr/spinlock_test.cc
  deps:
  - grpc_test_util
  uses_polling: false
- name: ssl_credentials_test
  gtest: true
  build: test
  language: c++
  headers:
  - test/core/util/cmdline.h
  - test/core/util/evaluate_args_test_util.h
  - test/core/util/fuzzer_util.h
  - test/core/util/grpc_profiler.h
  - test/core/util/histogram.h
  - test/core/util/mock_authorization_endpoint.h
  - test/core/util/mock_endpoint.h
  - test/core/util/parse_hexstring.h
  - test/core/util/passthru_endpoint.h
  - test/core/util/resolve_localhost_ip46.h
  - test/core/util/slice_splitter.h
  - test/core/util/subprocess.h
  - test/core/util/tracer_util.h
  src:
  - test/core/security/ssl_credentials_test.cc
  - test/core/util/cmdline.cc
  - test/core/util/fuzzer_util.cc
  - test/core/util/grpc_profiler.cc
  - test/core/util/histogram.cc
  - test/core/util/mock_endpoint.cc
  - test/core/util/parse_hexstring.cc
  - test/core/util/passthru_endpoint.cc
  - test/core/util/resolve_localhost_ip46.cc
  - test/core/util/slice_splitter.cc
  - test/core/util/subprocess_posix.cc
  - test/core/util/subprocess_windows.cc
  - test/core/util/tracer_util.cc
  deps:
  - grpc_test_util
- name: ssl_transport_security_test
  gtest: true
  build: test
  language: c++
  headers:
  - test/core/tsi/transport_security_test_lib.h
  src:
  - test/core/tsi/ssl_transport_security_test.cc
  - test/core/tsi/transport_security_test_lib.cc
  deps:
  - grpc_test_util
  platforms:
  - linux
  - posix
  - mac
- name: stack_tracer_test
  gtest: true
  build: test
  language: c++
  headers: []
  src:
  - test/core/util/stack_tracer_test.cc
  deps:
  - grpc_test_util
  platforms:
  - linux
  - posix
  - mac
  uses_polling: false
- name: stat_test
  gtest: true
  build: test
  language: c++
  headers: []
  src:
  - test/core/gprpp/stat_test.cc
  deps:
  - grpc_test_util
  uses_polling: false
- name: stats_test
  gtest: true
  build: test
  language: c++
  headers: []
  src:
  - test/core/debug/stats_test.cc
  deps:
  - grpc_test_util
  uses_polling: false
- name: status_conversion_test
  gtest: true
  build: test
  language: c++
  headers:
  - test/core/util/cmdline.h
  - test/core/util/evaluate_args_test_util.h
  - test/core/util/fuzzer_util.h
  - test/core/util/grpc_profiler.h
  - test/core/util/histogram.h
  - test/core/util/mock_authorization_endpoint.h
  - test/core/util/mock_endpoint.h
  - test/core/util/parse_hexstring.h
  - test/core/util/passthru_endpoint.h
  - test/core/util/resolve_localhost_ip46.h
  - test/core/util/slice_splitter.h
  - test/core/util/subprocess.h
  - test/core/util/tracer_util.h
  src:
  - test/core/transport/status_conversion_test.cc
  - test/core/util/cmdline.cc
  - test/core/util/fuzzer_util.cc
  - test/core/util/grpc_profiler.cc
  - test/core/util/histogram.cc
  - test/core/util/mock_endpoint.cc
  - test/core/util/parse_hexstring.cc
  - test/core/util/passthru_endpoint.cc
  - test/core/util/resolve_localhost_ip46.cc
  - test/core/util/slice_splitter.cc
  - test/core/util/subprocess_posix.cc
  - test/core/util/subprocess_windows.cc
  - test/core/util/tracer_util.cc
  deps:
  - grpc_test_util
  uses_polling: false
- name: status_helper_test
  gtest: true
  build: test
  language: c++
  headers: []
  src:
  - test/core/gprpp/status_helper_test.cc
  deps:
  - grpc_test_util
  uses_polling: false
- name: status_util_test
  gtest: true
  build: test
  language: c++
  headers: []
  src:
  - test/core/channel/status_util_test.cc
  deps:
  - grpc_test_util
  uses_polling: false
- name: stranded_event_test
  gtest: true
  build: test
  language: c++
  headers:
  - test/core/end2end/cq_verifier.h
  - test/core/util/cmdline.h
  - test/core/util/evaluate_args_test_util.h
  - test/core/util/fuzzer_util.h
  - test/core/util/grpc_profiler.h
  - test/core/util/histogram.h
  - test/core/util/mock_authorization_endpoint.h
  - test/core/util/mock_endpoint.h
  - test/core/util/parse_hexstring.h
  - test/core/util/passthru_endpoint.h
  - test/core/util/resolve_localhost_ip46.h
  - test/core/util/slice_splitter.h
  - test/core/util/subprocess.h
  - test/core/util/tracer_util.h
  src:
  - test/core/end2end/cq_verifier.cc
  - test/core/iomgr/stranded_event_test.cc
  - test/core/util/cmdline.cc
  - test/core/util/fuzzer_util.cc
  - test/core/util/grpc_profiler.cc
  - test/core/util/histogram.cc
  - test/core/util/mock_endpoint.cc
  - test/core/util/parse_hexstring.cc
  - test/core/util/passthru_endpoint.cc
  - test/core/util/resolve_localhost_ip46.cc
  - test/core/util/slice_splitter.cc
  - test/core/util/subprocess_posix.cc
  - test/core/util/subprocess_windows.cc
  - test/core/util/tracer_util.cc
  deps:
  - grpc_test_util
  platforms:
  - linux
  - posix
  - mac
- name: stream_leak_with_queued_flow_control_update_test
  gtest: true
  build: test
  language: c++
  headers: []
  src:
  - test/core/transport/chttp2/stream_leak_with_queued_flow_control_update_test.cc
  deps:
  - grpc_test_util
- name: stream_map_test
  gtest: true
  build: test
  language: c++
  headers:
  - test/core/util/cmdline.h
  - test/core/util/evaluate_args_test_util.h
  - test/core/util/fuzzer_util.h
  - test/core/util/grpc_profiler.h
  - test/core/util/histogram.h
  - test/core/util/mock_authorization_endpoint.h
  - test/core/util/mock_endpoint.h
  - test/core/util/parse_hexstring.h
  - test/core/util/passthru_endpoint.h
  - test/core/util/resolve_localhost_ip46.h
  - test/core/util/slice_splitter.h
  - test/core/util/subprocess.h
  - test/core/util/tracer_util.h
  src:
  - test/core/transport/chttp2/stream_map_test.cc
  - test/core/util/cmdline.cc
  - test/core/util/fuzzer_util.cc
  - test/core/util/grpc_profiler.cc
  - test/core/util/histogram.cc
  - test/core/util/mock_endpoint.cc
  - test/core/util/parse_hexstring.cc
  - test/core/util/passthru_endpoint.cc
  - test/core/util/resolve_localhost_ip46.cc
  - test/core/util/slice_splitter.cc
  - test/core/util/subprocess_posix.cc
  - test/core/util/subprocess_windows.cc
  - test/core/util/tracer_util.cc
  deps:
  - grpc_test_util
- name: streaming_throughput_test
  gtest: true
  build: test
  language: c++
  headers: []
  src:
  - src/proto/grpc/testing/duplicate/echo_duplicate.proto
  - src/proto/grpc/testing/echo.proto
  - src/proto/grpc/testing/echo_messages.proto
  - src/proto/grpc/testing/simple_messages.proto
  - src/proto/grpc/testing/xds/v3/orca_load_report.proto
  - test/cpp/end2end/streaming_throughput_test.cc
  deps:
  - grpc++_test_util
  platforms:
  - linux
  - posix
  - mac
- name: streams_not_seen_test
  gtest: true
  build: test
  language: c++
  headers:
  - test/core/end2end/cq_verifier.h
  - test/core/util/cmdline.h
  - test/core/util/evaluate_args_test_util.h
  - test/core/util/fuzzer_util.h
  - test/core/util/grpc_profiler.h
  - test/core/util/histogram.h
  - test/core/util/mock_authorization_endpoint.h
  - test/core/util/mock_endpoint.h
  - test/core/util/parse_hexstring.h
  - test/core/util/passthru_endpoint.h
  - test/core/util/resolve_localhost_ip46.h
  - test/core/util/slice_splitter.h
  - test/core/util/subprocess.h
  - test/core/util/tracer_util.h
  src:
  - test/core/end2end/cq_verifier.cc
  - test/core/transport/chttp2/streams_not_seen_test.cc
  - test/core/util/cmdline.cc
  - test/core/util/fuzzer_util.cc
  - test/core/util/grpc_profiler.cc
  - test/core/util/histogram.cc
  - test/core/util/mock_endpoint.cc
  - test/core/util/parse_hexstring.cc
  - test/core/util/passthru_endpoint.cc
  - test/core/util/resolve_localhost_ip46.cc
  - test/core/util/slice_splitter.cc
  - test/core/util/subprocess_posix.cc
  - test/core/util/subprocess_windows.cc
  - test/core/util/tracer_util.cc
  deps:
  - grpc_test_util
- name: string_ref_test
  gtest: true
  build: test
  language: c++
  headers: []
  src:
  - test/cpp/util/string_ref_test.cc
  deps:
  - grpc++
  - grpc_test_util
  uses_polling: false
- name: string_test
  gtest: true
  build: test
  language: c++
  headers: []
  src:
  - test/core/gpr/string_test.cc
  deps:
  - grpc_test_util
  uses_polling: false
- name: sync_test
  gtest: true
  build: test
  language: c++
  headers: []
  src:
  - test/core/gpr/sync_test.cc
  deps:
  - grpc_test_util
  uses_polling: false
- name: system_roots_test
  gtest: true
  build: test
  language: c++
  headers:
  - test/core/util/cmdline.h
  - test/core/util/evaluate_args_test_util.h
  - test/core/util/fuzzer_util.h
  - test/core/util/grpc_profiler.h
  - test/core/util/histogram.h
  - test/core/util/mock_authorization_endpoint.h
  - test/core/util/mock_endpoint.h
  - test/core/util/parse_hexstring.h
  - test/core/util/passthru_endpoint.h
  - test/core/util/resolve_localhost_ip46.h
  - test/core/util/slice_splitter.h
  - test/core/util/subprocess.h
  - test/core/util/tracer_util.h
  src:
  - test/core/security/system_roots_test.cc
  - test/core/util/cmdline.cc
  - test/core/util/fuzzer_util.cc
  - test/core/util/grpc_profiler.cc
  - test/core/util/histogram.cc
  - test/core/util/mock_endpoint.cc
  - test/core/util/parse_hexstring.cc
  - test/core/util/passthru_endpoint.cc
  - test/core/util/resolve_localhost_ip46.cc
  - test/core/util/slice_splitter.cc
  - test/core/util/subprocess_posix.cc
  - test/core/util/subprocess_windows.cc
  - test/core/util/tracer_util.cc
  deps:
  - grpc_test_util
- name: table_test
  gtest: true
  build: test
  language: c++
  headers:
  - src/core/lib/gpr/useful.h
  - src/core/lib/gprpp/bitset.h
  - src/core/lib/gprpp/table.h
  src:
  - test/core/gprpp/table_test.cc
  deps:
  - absl/meta:type_traits
  - absl/strings:strings
  - absl/types:optional
  - absl/types:variant
  - absl/utility:utility
  uses_polling: false
- name: tcp_client_posix_test
  gtest: true
  build: test
  language: c++
  headers:
  - test/core/util/cmdline.h
  - test/core/util/evaluate_args_test_util.h
  - test/core/util/fuzzer_util.h
  - test/core/util/grpc_profiler.h
  - test/core/util/histogram.h
  - test/core/util/mock_authorization_endpoint.h
  - test/core/util/mock_endpoint.h
  - test/core/util/parse_hexstring.h
  - test/core/util/passthru_endpoint.h
  - test/core/util/resolve_localhost_ip46.h
  - test/core/util/slice_splitter.h
  - test/core/util/subprocess.h
  - test/core/util/tracer_util.h
  src:
  - test/core/iomgr/tcp_client_posix_test.cc
  - test/core/util/cmdline.cc
  - test/core/util/fuzzer_util.cc
  - test/core/util/grpc_profiler.cc
  - test/core/util/histogram.cc
  - test/core/util/mock_endpoint.cc
  - test/core/util/parse_hexstring.cc
  - test/core/util/passthru_endpoint.cc
  - test/core/util/resolve_localhost_ip46.cc
  - test/core/util/slice_splitter.cc
  - test/core/util/subprocess_posix.cc
  - test/core/util/subprocess_windows.cc
  - test/core/util/tracer_util.cc
  deps:
  - grpc_test_util
  platforms:
  - linux
  - posix
  - mac
- name: tcp_posix_socket_utils_test
  gtest: true
  build: test
  language: c++
  headers: []
  src:
  - test/core/event_engine/posix/tcp_posix_socket_utils_test.cc
  deps:
  - grpc_test_util
  platforms:
  - linux
  - posix
  - mac
  uses_polling: false
- name: tcp_server_posix_test
  gtest: true
  build: test
  language: c++
  headers:
  - test/core/util/cmdline.h
  - test/core/util/evaluate_args_test_util.h
  - test/core/util/fuzzer_util.h
  - test/core/util/grpc_profiler.h
  - test/core/util/histogram.h
  - test/core/util/mock_authorization_endpoint.h
  - test/core/util/mock_endpoint.h
  - test/core/util/parse_hexstring.h
  - test/core/util/passthru_endpoint.h
  - test/core/util/resolve_localhost_ip46.h
  - test/core/util/slice_splitter.h
  - test/core/util/subprocess.h
  - test/core/util/tracer_util.h
  src:
  - test/core/iomgr/tcp_server_posix_test.cc
  - test/core/util/cmdline.cc
  - test/core/util/fuzzer_util.cc
  - test/core/util/grpc_profiler.cc
  - test/core/util/histogram.cc
  - test/core/util/mock_endpoint.cc
  - test/core/util/parse_hexstring.cc
  - test/core/util/passthru_endpoint.cc
  - test/core/util/resolve_localhost_ip46.cc
  - test/core/util/slice_splitter.cc
  - test/core/util/subprocess_posix.cc
  - test/core/util/subprocess_windows.cc
  - test/core/util/tracer_util.cc
  deps:
  - grpc_test_util
  platforms:
  - linux
  - posix
  - mac
- name: test_core_event_engine_posix_timer_heap_test
  gtest: true
  build: test
  language: c++
  headers:
  - src/core/lib/event_engine/posix_engine/timer.h
  - src/core/lib/event_engine/posix_engine/timer_heap.h
  - src/core/lib/gprpp/bitset.h
  - src/core/lib/gprpp/time.h
  - src/core/lib/gprpp/time_averaged_stats.h
  src:
  - src/core/lib/event_engine/posix_engine/timer.cc
  - src/core/lib/event_engine/posix_engine/timer_heap.cc
  - src/core/lib/gprpp/time.cc
  - src/core/lib/gprpp/time_averaged_stats.cc
  - test/core/event_engine/posix/timer_heap_test.cc
  deps:
  - absl/functional:any_invocable
  - absl/status:statusor
  - gpr
  uses_polling: false
- name: test_core_event_engine_posix_timer_list_test
  gtest: true
  build: test
  language: c++
  headers:
  - src/core/lib/event_engine/posix_engine/timer.h
  - src/core/lib/event_engine/posix_engine/timer_heap.h
  - src/core/lib/gprpp/time.h
  - src/core/lib/gprpp/time_averaged_stats.h
  src:
  - src/core/lib/event_engine/posix_engine/timer.cc
  - src/core/lib/event_engine/posix_engine/timer_heap.cc
  - src/core/lib/gprpp/time.cc
  - src/core/lib/gprpp/time_averaged_stats.cc
  - test/core/event_engine/posix/timer_list_test.cc
  deps:
  - absl/functional:any_invocable
  - absl/status:statusor
  - gpr
  uses_polling: false
- name: test_core_event_engine_slice_buffer_test
  gtest: true
  build: test
  language: c++
  headers:
  - src/core/lib/event_engine/handle_containers.h
  - src/core/lib/slice/slice.h
  - src/core/lib/slice/slice_buffer.h
  - src/core/lib/slice/slice_internal.h
  - src/core/lib/slice/slice_refcount.h
  - src/core/lib/slice/slice_string_helpers.h
  src:
  - src/core/lib/event_engine/resolved_address.cc
  - src/core/lib/event_engine/slice.cc
  - src/core/lib/event_engine/slice_buffer.cc
  - src/core/lib/slice/slice.cc
  - src/core/lib/slice/slice_buffer.cc
  - src/core/lib/slice/slice_string_helpers.cc
  - test/core/event_engine/slice_buffer_test.cc
  deps:
  - absl/container:flat_hash_set
  - absl/functional:any_invocable
  - absl/hash:hash
  - absl/status:statusor
  - absl/utility:utility
  - gpr
- name: test_core_gpr_time_test
  gtest: true
  build: test
  language: c++
  headers: []
  src:
  - test/core/gpr/time_test.cc
  deps:
  - grpc_test_util
  uses_polling: false
- name: test_core_gprpp_load_file_test
  gtest: true
  build: test
  language: c++
  headers: []
  src:
  - test/core/gprpp/load_file_test.cc
  deps:
  - grpc_test_util
  uses_polling: false
- name: test_core_gprpp_time_test
  gtest: true
  build: test
  language: c++
  headers:
  - src/core/lib/gprpp/time.h
  src:
  - src/core/lib/gprpp/time.cc
  - test/core/gprpp/time_test.cc
  deps:
  - absl/functional:any_invocable
  - absl/status:statusor
  - gpr
  uses_polling: false
- name: test_core_iomgr_load_file_test
  gtest: true
  build: test
  language: c++
  headers:
  - test/core/util/cmdline.h
  - test/core/util/evaluate_args_test_util.h
  - test/core/util/fuzzer_util.h
  - test/core/util/grpc_profiler.h
  - test/core/util/histogram.h
  - test/core/util/mock_authorization_endpoint.h
  - test/core/util/mock_endpoint.h
  - test/core/util/parse_hexstring.h
  - test/core/util/passthru_endpoint.h
  - test/core/util/resolve_localhost_ip46.h
  - test/core/util/slice_splitter.h
  - test/core/util/subprocess.h
  - test/core/util/tracer_util.h
  src:
  - test/core/iomgr/load_file_test.cc
  - test/core/util/cmdline.cc
  - test/core/util/fuzzer_util.cc
  - test/core/util/grpc_profiler.cc
  - test/core/util/histogram.cc
  - test/core/util/mock_endpoint.cc
  - test/core/util/parse_hexstring.cc
  - test/core/util/passthru_endpoint.cc
  - test/core/util/resolve_localhost_ip46.cc
  - test/core/util/slice_splitter.cc
  - test/core/util/subprocess_posix.cc
  - test/core/util/subprocess_windows.cc
  - test/core/util/tracer_util.cc
  deps:
  - grpc_test_util
  uses_polling: false
- name: test_core_iomgr_timer_heap_test
  gtest: true
  build: test
  language: c++
  headers:
  - test/core/util/cmdline.h
  - test/core/util/evaluate_args_test_util.h
  - test/core/util/fuzzer_util.h
  - test/core/util/grpc_profiler.h
  - test/core/util/histogram.h
  - test/core/util/mock_authorization_endpoint.h
  - test/core/util/mock_endpoint.h
  - test/core/util/parse_hexstring.h
  - test/core/util/passthru_endpoint.h
  - test/core/util/resolve_localhost_ip46.h
  - test/core/util/slice_splitter.h
  - test/core/util/subprocess.h
  - test/core/util/tracer_util.h
  src:
  - test/core/iomgr/timer_heap_test.cc
  - test/core/util/cmdline.cc
  - test/core/util/fuzzer_util.cc
  - test/core/util/grpc_profiler.cc
  - test/core/util/histogram.cc
  - test/core/util/mock_endpoint.cc
  - test/core/util/parse_hexstring.cc
  - test/core/util/passthru_endpoint.cc
  - test/core/util/resolve_localhost_ip46.cc
  - test/core/util/slice_splitter.cc
  - test/core/util/subprocess_posix.cc
  - test/core/util/subprocess_windows.cc
  - test/core/util/tracer_util.cc
  deps:
  - grpc_test_util
  uses_polling: false
- name: test_core_security_credentials_test
  gtest: true
  build: test
  language: c++
  headers:
  - test/core/util/cmdline.h
  - test/core/util/evaluate_args_test_util.h
  - test/core/util/fuzzer_util.h
  - test/core/util/grpc_profiler.h
  - test/core/util/histogram.h
  - test/core/util/mock_authorization_endpoint.h
  - test/core/util/mock_endpoint.h
  - test/core/util/parse_hexstring.h
  - test/core/util/passthru_endpoint.h
  - test/core/util/resolve_localhost_ip46.h
  - test/core/util/slice_splitter.h
  - test/core/util/subprocess.h
  - test/core/util/tracer_util.h
  src:
  - test/core/security/credentials_test.cc
  - test/core/util/cmdline.cc
  - test/core/util/fuzzer_util.cc
  - test/core/util/grpc_profiler.cc
  - test/core/util/histogram.cc
  - test/core/util/mock_endpoint.cc
  - test/core/util/parse_hexstring.cc
  - test/core/util/passthru_endpoint.cc
  - test/core/util/resolve_localhost_ip46.cc
  - test/core/util/slice_splitter.cc
  - test/core/util/subprocess_posix.cc
  - test/core/util/subprocess_windows.cc
  - test/core/util/tracer_util.cc
  deps:
  - grpc_test_util
- name: test_core_slice_slice_buffer_test
  gtest: true
  build: test
  language: c++
  headers: []
  src:
  - test/core/slice/slice_buffer_test.cc
  deps:
  - grpc_test_util
  uses_polling: false
- name: test_core_slice_slice_test
  gtest: true
  build: test
  language: c++
  headers:
  - test/core/util/build.h
  src:
  - test/core/slice/slice_test.cc
  - test/core/util/build.cc
  deps:
  - grpc
  uses_polling: false
- name: test_cpp_client_credentials_test
  gtest: true
  build: test
  language: c++
  headers:
  - test/cpp/util/tls_test_utils.h
  src:
  - test/cpp/client/credentials_test.cc
  - test/cpp/util/tls_test_utils.cc
  deps:
  - grpc++
  - grpc_test_util
- name: test_cpp_server_credentials_test
  gtest: true
  build: test
  language: c++
  headers:
  - test/cpp/util/tls_test_utils.h
  src:
  - test/cpp/server/credentials_test.cc
  - test/cpp/util/tls_test_utils.cc
  deps:
  - grpc++
  - grpc_test_util
- name: test_cpp_util_slice_test
  gtest: true
  build: test
  language: c++
  headers: []
  src:
  - test/cpp/util/slice_test.cc
  deps:
  - grpc++_test_util
  uses_polling: false
- name: test_cpp_util_time_test
  gtest: true
  build: test
  language: c++
  headers: []
  src:
  - test/cpp/util/time_test.cc
  deps:
  - grpc++_test_util
  uses_polling: false
- name: thd_test
  gtest: true
  build: test
  language: c++
  headers: []
  src:
  - test/core/gprpp/thd_test.cc
  deps:
  - grpc_test_util
  uses_polling: false
- name: thread_manager_test
  gtest: true
  build: test
  language: c++
  headers: []
  src:
  - test/cpp/thread_manager/thread_manager_test.cc
  deps:
  - grpc++_test_config
  - grpc++_test_util
- name: thread_pool_test
  gtest: true
  build: test
  language: c++
  headers:
  - src/core/lib/event_engine/executor/executor.h
  - src/core/lib/event_engine/forkable.h
  - src/core/lib/event_engine/thread_pool.h
  - src/core/lib/gprpp/notification.h
  - src/core/lib/gprpp/time.h
  src:
  - src/core/lib/event_engine/forkable.cc
  - src/core/lib/event_engine/thread_pool.cc
  - src/core/lib/gprpp/time.cc
  - test/core/event_engine/thread_pool_test.cc
  deps:
  - absl/container:flat_hash_set
  - absl/functional:any_invocable
  - absl/status:statusor
  - gpr
- name: thread_quota_test
  gtest: true
  build: test
  language: c++
  headers:
  - src/core/lib/gprpp/atomic_utils.h
  - src/core/lib/gprpp/debug_location.h
  - src/core/lib/gprpp/ref_counted.h
  - src/core/lib/gprpp/ref_counted_ptr.h
  - src/core/lib/resource_quota/thread_quota.h
  src:
  - src/core/lib/resource_quota/thread_quota.cc
  - test/core/resource_quota/thread_quota_test.cc
  deps:
  - gpr
  uses_polling: false
- name: thread_stress_test
  gtest: true
  build: test
  language: c++
  headers: []
  src:
  - src/proto/grpc/testing/duplicate/echo_duplicate.proto
  - src/proto/grpc/testing/echo.proto
  - src/proto/grpc/testing/echo_messages.proto
  - src/proto/grpc/testing/simple_messages.proto
  - src/proto/grpc/testing/xds/v3/orca_load_report.proto
  - test/cpp/end2end/thread_stress_test.cc
  deps:
  - grpc++_test_util
  platforms:
  - linux
  - posix
  - mac
- name: time_jump_test
  gtest: true
  build: test
  run: false
  language: c++
  headers: []
  src:
  - test/cpp/common/time_jump_test.cc
  deps:
  - grpc++
  - grpc_test_util
  platforms:
  - linux
  - posix
  - mac
- name: time_util_test
  gtest: true
  build: test
  language: c++
  headers: []
  src:
  - test/core/gprpp/time_util_test.cc
  deps:
  - grpc_test_util
  uses_polling: false
- name: timeout_encoding_test
  gtest: true
  build: test
  language: c++
  headers:
  - test/core/util/cmdline.h
  - test/core/util/evaluate_args_test_util.h
  - test/core/util/fuzzer_util.h
  - test/core/util/grpc_profiler.h
  - test/core/util/histogram.h
  - test/core/util/mock_authorization_endpoint.h
  - test/core/util/mock_endpoint.h
  - test/core/util/parse_hexstring.h
  - test/core/util/passthru_endpoint.h
  - test/core/util/resolve_localhost_ip46.h
  - test/core/util/slice_splitter.h
  - test/core/util/subprocess.h
  - test/core/util/tracer_util.h
  src:
  - test/core/transport/timeout_encoding_test.cc
  - test/core/util/cmdline.cc
  - test/core/util/fuzzer_util.cc
  - test/core/util/grpc_profiler.cc
  - test/core/util/histogram.cc
  - test/core/util/mock_endpoint.cc
  - test/core/util/parse_hexstring.cc
  - test/core/util/passthru_endpoint.cc
  - test/core/util/resolve_localhost_ip46.cc
  - test/core/util/slice_splitter.cc
  - test/core/util/subprocess_posix.cc
  - test/core/util/subprocess_windows.cc
  - test/core/util/tracer_util.cc
  deps:
  - grpc_test_util
  uses_polling: false
- name: timer_manager_test
  gtest: true
  build: test
  language: c++
  headers: []
  src:
  - test/core/event_engine/posix/timer_manager_test.cc
  deps:
  - grpc_test_util
  uses_polling: false
- name: timer_test
  gtest: true
  build: test
  run: false
  language: c++
  headers: []
  src:
  - test/cpp/common/timer_test.cc
  deps:
  - grpc++
  - grpc_test_util
- name: tls_certificate_verifier_test
  gtest: true
  build: test
  language: c++
  headers:
  - test/cpp/util/tls_test_utils.h
  src:
  - test/cpp/security/tls_certificate_verifier_test.cc
  - test/cpp/util/tls_test_utils.cc
  deps:
  - grpc++
  - grpc_test_util
- name: tls_key_export_test
  gtest: true
  build: test
  language: c++
  headers: []
  src:
  - src/proto/grpc/testing/echo.proto
  - src/proto/grpc/testing/echo_messages.proto
  - src/proto/grpc/testing/simple_messages.proto
  - src/proto/grpc/testing/xds/v3/orca_load_report.proto
  - test/cpp/end2end/tls_key_export_test.cc
  deps:
  - grpc++_test_util
- name: tls_security_connector_test
  gtest: true
  build: test
  language: c++
  headers:
  - test/core/util/cmdline.h
  - test/core/util/evaluate_args_test_util.h
  - test/core/util/fuzzer_util.h
  - test/core/util/grpc_profiler.h
  - test/core/util/histogram.h
  - test/core/util/mock_authorization_endpoint.h
  - test/core/util/mock_endpoint.h
  - test/core/util/parse_hexstring.h
  - test/core/util/passthru_endpoint.h
  - test/core/util/resolve_localhost_ip46.h
  - test/core/util/slice_splitter.h
  - test/core/util/subprocess.h
  - test/core/util/tracer_util.h
  src:
  - test/core/security/tls_security_connector_test.cc
  - test/core/util/cmdline.cc
  - test/core/util/fuzzer_util.cc
  - test/core/util/grpc_profiler.cc
  - test/core/util/histogram.cc
  - test/core/util/mock_endpoint.cc
  - test/core/util/parse_hexstring.cc
  - test/core/util/passthru_endpoint.cc
  - test/core/util/resolve_localhost_ip46.cc
  - test/core/util/slice_splitter.cc
  - test/core/util/subprocess_posix.cc
  - test/core/util/subprocess_windows.cc
  - test/core/util/tracer_util.cc
  deps:
  - grpc_test_util
- name: too_many_pings_test
  gtest: true
  build: test
  run: false
  language: c++
  headers:
  - test/core/end2end/cq_verifier.h
  src:
  - test/core/end2end/cq_verifier.cc
  - test/core/transport/chttp2/too_many_pings_test.cc
  deps:
  - grpc++_test_config
  - grpc++_test_util
- name: traced_buffer_list_test
  gtest: true
  build: test
  language: c++
  headers: []
  src:
  - test/core/event_engine/posix/traced_buffer_list_test.cc
  deps:
  - grpc_test_util
  platforms:
  - linux
  - posix
  - mac
  uses_polling: false
- name: transport_security_common_api_test
  gtest: true
  build: test
  language: c++
  headers: []
  src:
  - test/core/tsi/alts/handshaker/transport_security_common_api_test.cc
  deps:
  - grpc_test_util
- name: transport_security_test
  gtest: true
  build: test
  language: c++
  headers: []
  src:
  - test/core/tsi/transport_security_test.cc
  deps:
  - grpc_test_util
- name: transport_stream_receiver_test
  gtest: true
  build: test
  language: c++
  headers:
  - src/core/ext/transport/binder/client/binder_connector.h
  - src/core/ext/transport/binder/client/channel_create_impl.h
  - src/core/ext/transport/binder/client/connection_id_generator.h
  - src/core/ext/transport/binder/client/endpoint_binder_pool.h
  - src/core/ext/transport/binder/client/jni_utils.h
  - src/core/ext/transport/binder/client/security_policy_setting.h
  - src/core/ext/transport/binder/server/binder_server.h
  - src/core/ext/transport/binder/transport/binder_stream.h
  - src/core/ext/transport/binder/transport/binder_transport.h
  - src/core/ext/transport/binder/utils/binder_auto_utils.h
  - src/core/ext/transport/binder/utils/ndk_binder.h
  - src/core/ext/transport/binder/utils/transport_stream_receiver.h
  - src/core/ext/transport/binder/utils/transport_stream_receiver_impl.h
  - src/core/ext/transport/binder/wire_format/binder.h
  - src/core/ext/transport/binder/wire_format/binder_android.h
  - src/core/ext/transport/binder/wire_format/binder_constants.h
  - src/core/ext/transport/binder/wire_format/transaction.h
  - src/core/ext/transport/binder/wire_format/wire_reader.h
  - src/core/ext/transport/binder/wire_format/wire_reader_impl.h
  - src/core/ext/transport/binder/wire_format/wire_writer.h
  - src/cpp/client/create_channel_internal.h
  - src/cpp/client/secure_credentials.h
  - src/cpp/common/channel_filter.h
  - src/cpp/common/secure_auth_context.h
  - src/cpp/server/dynamic_thread_pool.h
  - src/cpp/server/external_connection_acceptor_impl.h
  - src/cpp/server/health/default_health_check_service.h
  - src/cpp/server/secure_server_credentials.h
  - src/cpp/server/thread_pool_interface.h
  - src/cpp/thread_manager/thread_manager.h
  src:
  - src/core/ext/transport/binder/client/binder_connector.cc
  - src/core/ext/transport/binder/client/channel_create.cc
  - src/core/ext/transport/binder/client/channel_create_impl.cc
  - src/core/ext/transport/binder/client/connection_id_generator.cc
  - src/core/ext/transport/binder/client/endpoint_binder_pool.cc
  - src/core/ext/transport/binder/client/jni_utils.cc
  - src/core/ext/transport/binder/client/security_policy_setting.cc
  - src/core/ext/transport/binder/security_policy/binder_security_policy.cc
  - src/core/ext/transport/binder/server/binder_server.cc
  - src/core/ext/transport/binder/server/binder_server_credentials.cc
  - src/core/ext/transport/binder/transport/binder_transport.cc
  - src/core/ext/transport/binder/utils/ndk_binder.cc
  - src/core/ext/transport/binder/utils/transport_stream_receiver_impl.cc
  - src/core/ext/transport/binder/wire_format/binder_android.cc
  - src/core/ext/transport/binder/wire_format/binder_constants.cc
  - src/core/ext/transport/binder/wire_format/transaction.cc
  - src/core/ext/transport/binder/wire_format/wire_reader_impl.cc
  - src/core/ext/transport/binder/wire_format/wire_writer.cc
  - src/cpp/client/channel_cc.cc
  - src/cpp/client/client_callback.cc
  - src/cpp/client/client_context.cc
  - src/cpp/client/client_interceptor.cc
  - src/cpp/client/create_channel.cc
  - src/cpp/client/create_channel_internal.cc
  - src/cpp/client/create_channel_posix.cc
  - src/cpp/client/credentials_cc.cc
  - src/cpp/client/insecure_credentials.cc
  - src/cpp/client/secure_credentials.cc
  - src/cpp/codegen/codegen_init.cc
  - src/cpp/common/alarm.cc
  - src/cpp/common/auth_property_iterator.cc
  - src/cpp/common/channel_arguments.cc
  - src/cpp/common/channel_filter.cc
  - src/cpp/common/completion_queue_cc.cc
  - src/cpp/common/core_codegen.cc
  - src/cpp/common/resource_quota_cc.cc
  - src/cpp/common/rpc_method.cc
  - src/cpp/common/secure_auth_context.cc
  - src/cpp/common/secure_channel_arguments.cc
  - src/cpp/common/secure_create_auth_context.cc
  - src/cpp/common/tls_certificate_provider.cc
  - src/cpp/common/tls_certificate_verifier.cc
  - src/cpp/common/tls_credentials_options.cc
  - src/cpp/common/validate_service_config.cc
  - src/cpp/common/version_cc.cc
  - src/cpp/server/async_generic_service.cc
  - src/cpp/server/channel_argument_option.cc
  - src/cpp/server/create_default_thread_pool.cc
  - src/cpp/server/external_connection_acceptor_impl.cc
  - src/cpp/server/health/default_health_check_service.cc
  - src/cpp/server/health/health_check_service.cc
  - src/cpp/server/health/health_check_service_server_builder_option.cc
  - src/cpp/server/insecure_server_credentials.cc
  - src/cpp/server/orca/call_metric_recorder.cc
  - src/cpp/server/secure_server_credentials.cc
  - src/cpp/server/server_builder.cc
  - src/cpp/server/server_callback.cc
  - src/cpp/server/server_cc.cc
  - src/cpp/server/server_context.cc
  - src/cpp/server/server_credentials.cc
  - src/cpp/server/server_posix.cc
  - src/cpp/thread_manager/thread_manager.cc
  - src/cpp/util/byte_buffer_cc.cc
  - src/cpp/util/status.cc
  - src/cpp/util/string_ref.cc
  - src/cpp/util/time_cc.cc
  - test/core/transport/binder/transport_stream_receiver_test.cc
  deps:
  - grpc_test_util
  uses_polling: false
- name: try_concurrently_test
  gtest: true
  build: test
  language: c++
  headers:
  - src/core/ext/upb-generated/google/protobuf/any.upb.h
  - src/core/ext/upb-generated/google/rpc/status.upb.h
  - src/core/lib/debug/trace.h
  - src/core/lib/experiments/config.h
  - src/core/lib/experiments/experiments.h
  - src/core/lib/gpr/spinlock.h
  - src/core/lib/gprpp/atomic_utils.h
  - src/core/lib/gprpp/bitset.h
  - src/core/lib/gprpp/debug_location.h
  - src/core/lib/gprpp/manual_constructor.h
  - src/core/lib/gprpp/orphanable.h
  - src/core/lib/gprpp/ref_counted.h
  - src/core/lib/gprpp/ref_counted_ptr.h
  - src/core/lib/gprpp/status_helper.h
  - src/core/lib/gprpp/time.h
  - src/core/lib/iomgr/closure.h
  - src/core/lib/iomgr/combiner.h
  - src/core/lib/iomgr/error.h
  - src/core/lib/iomgr/exec_ctx.h
  - src/core/lib/iomgr/executor.h
  - src/core/lib/iomgr/iomgr_internal.h
  - src/core/lib/promise/activity.h
  - src/core/lib/promise/context.h
  - src/core/lib/promise/detail/basic_seq.h
  - src/core/lib/promise/detail/promise_factory.h
  - src/core/lib/promise/detail/promise_like.h
  - src/core/lib/promise/detail/status.h
  - src/core/lib/promise/detail/switch.h
  - src/core/lib/promise/exec_ctx_wakeup_scheduler.h
  - src/core/lib/promise/for_each.h
  - src/core/lib/promise/intra_activity_waiter.h
  - src/core/lib/promise/loop.h
  - src/core/lib/promise/map.h
  - src/core/lib/promise/map_pipe.h
  - src/core/lib/promise/pipe.h
  - src/core/lib/promise/poll.h
  - src/core/lib/promise/race.h
  - src/core/lib/promise/seq.h
  - src/core/lib/promise/try_concurrently.h
  - src/core/lib/resource_quota/arena.h
  - src/core/lib/resource_quota/memory_quota.h
  - src/core/lib/resource_quota/periodic_update.h
  - src/core/lib/resource_quota/trace.h
  - src/core/lib/slice/percent_encoding.h
  - src/core/lib/slice/slice.h
  - src/core/lib/slice/slice_internal.h
  - src/core/lib/slice/slice_refcount.h
  - src/core/lib/slice/slice_string_helpers.h
  src:
  - src/core/ext/upb-generated/google/protobuf/any.upb.c
  - src/core/ext/upb-generated/google/rpc/status.upb.c
  - src/core/lib/debug/trace.cc
  - src/core/lib/event_engine/memory_allocator.cc
  - src/core/lib/experiments/config.cc
  - src/core/lib/experiments/experiments.cc
  - src/core/lib/gprpp/status_helper.cc
  - src/core/lib/gprpp/time.cc
  - src/core/lib/iomgr/combiner.cc
  - src/core/lib/iomgr/error.cc
  - src/core/lib/iomgr/exec_ctx.cc
  - src/core/lib/iomgr/executor.cc
  - src/core/lib/iomgr/iomgr_internal.cc
  - src/core/lib/promise/activity.cc
  - src/core/lib/promise/pipe.cc
  - src/core/lib/resource_quota/arena.cc
  - src/core/lib/resource_quota/memory_quota.cc
  - src/core/lib/resource_quota/periodic_update.cc
  - src/core/lib/resource_quota/trace.cc
  - src/core/lib/slice/percent_encoding.cc
  - src/core/lib/slice/slice.cc
  - src/core/lib/slice/slice_string_helpers.cc
  - test/core/promise/try_concurrently_test.cc
  deps:
  - absl/functional:any_invocable
  - absl/functional:function_ref
  - absl/hash:hash
  - absl/meta:type_traits
  - absl/status:statusor
  - absl/utility:utility
  - gpr
  - upb
  uses_polling: false
- name: try_join_test
  gtest: true
  build: test
  language: c++
  headers:
  - src/core/lib/gpr/useful.h
  - src/core/lib/gprpp/bitset.h
  - src/core/lib/gprpp/construct_destruct.h
  - src/core/lib/promise/detail/basic_join.h
  - src/core/lib/promise/detail/promise_like.h
  - src/core/lib/promise/detail/status.h
  - src/core/lib/promise/poll.h
  - src/core/lib/promise/try_join.h
  src:
  - test/core/promise/try_join_test.cc
  deps:
  - absl/meta:type_traits
  - absl/status:status
  - absl/status:statusor
  - absl/strings:strings
  - absl/types:variant
  - absl/utility:utility
  uses_polling: false
- name: try_seq_metadata_test
  gtest: true
  build: test
  language: c++
  headers: []
  src:
  - test/core/promise/try_seq_metadata_test.cc
  deps:
  - grpc
  uses_polling: false
- name: try_seq_test
  gtest: true
  build: test
  language: c++
  headers:
  - src/core/lib/gprpp/construct_destruct.h
  - src/core/lib/promise/detail/basic_seq.h
  - src/core/lib/promise/detail/promise_factory.h
  - src/core/lib/promise/detail/promise_like.h
  - src/core/lib/promise/detail/status.h
  - src/core/lib/promise/detail/switch.h
  - src/core/lib/promise/poll.h
  - src/core/lib/promise/try_seq.h
  src:
  - test/core/promise/try_seq_test.cc
  deps:
  - absl/meta:type_traits
  - absl/status:status
  - absl/status:statusor
  - absl/types:variant
  - absl/utility:utility
  uses_polling: false
- name: unique_type_name_test
  gtest: true
  build: test
  language: c++
  headers:
  - src/core/lib/gpr/useful.h
  - src/core/lib/gprpp/unique_type_name.h
  src:
  - test/core/gprpp/unique_type_name_test.cc
  deps:
  - absl/strings:str_format
  - absl/strings:strings
  - absl/types:variant
  uses_polling: false
- name: unknown_frame_bad_client_test
  gtest: true
  build: test
  language: c++
  headers:
  - test/core/bad_client/bad_client.h
  - test/core/end2end/cq_verifier.h
  src:
  - test/core/bad_client/bad_client.cc
  - test/core/bad_client/tests/unknown_frame.cc
  - test/core/end2end/cq_verifier.cc
  deps:
  - grpc_test_util
- name: uri_parser_test
  gtest: true
  build: test
  language: c++
  headers: []
  src:
  - test/core/uri/uri_parser_test.cc
  deps:
  - grpc_test_util_unsecure
- name: useful_test
  gtest: true
  build: test
  language: c++
  headers:
  - src/core/lib/gpr/useful.h
  src:
  - test/core/gpr/useful_test.cc
  deps:
  - absl/strings:strings
  - absl/types:variant
  uses_polling: false
- name: validation_errors_test
  gtest: true
  build: test
  language: c++
  headers: []
  src:
  - test/core/gprpp/validation_errors_test.cc
  deps:
  - grpc_test_util
- name: varint_test
  gtest: true
  build: test
  language: c++
  headers: []
  src:
  - test/core/transport/chttp2/varint_test.cc
  deps:
  - grpc_test_util
  uses_polling: false
- name: wakeup_fd_posix_test
  gtest: true
  build: test
  language: c++
  headers: []
  src:
  - test/core/event_engine/posix/wakeup_fd_posix_test.cc
  deps:
  - grpc_test_util
  platforms:
  - linux
  - posix
  - mac
- name: win_socket_test
  gtest: true
  build: test
  language: c++
  headers:
  - test/core/event_engine/windows/create_sockpair.h
  src:
  - test/core/event_engine/windows/create_sockpair.cc
  - test/core/event_engine/windows/win_socket_test.cc
  deps:
  - grpc_test_util
  platforms:
  - linux
  - posix
  - windows
  uses_polling: false
- name: window_overflow_bad_client_test
  gtest: true
  build: test
  language: c++
  headers:
  - test/core/bad_client/bad_client.h
  - test/core/end2end/cq_verifier.h
  src:
  - test/core/bad_client/bad_client.cc
  - test/core/bad_client/tests/window_overflow.cc
  - test/core/end2end/cq_verifier.cc
  deps:
  - grpc_test_util
- name: wire_reader_test
  gtest: true
  build: test
  language: c++
  headers:
  - src/core/ext/transport/binder/client/binder_connector.h
  - src/core/ext/transport/binder/client/channel_create_impl.h
  - src/core/ext/transport/binder/client/connection_id_generator.h
  - src/core/ext/transport/binder/client/endpoint_binder_pool.h
  - src/core/ext/transport/binder/client/jni_utils.h
  - src/core/ext/transport/binder/client/security_policy_setting.h
  - src/core/ext/transport/binder/server/binder_server.h
  - src/core/ext/transport/binder/transport/binder_stream.h
  - src/core/ext/transport/binder/transport/binder_transport.h
  - src/core/ext/transport/binder/utils/binder_auto_utils.h
  - src/core/ext/transport/binder/utils/ndk_binder.h
  - src/core/ext/transport/binder/utils/transport_stream_receiver.h
  - src/core/ext/transport/binder/utils/transport_stream_receiver_impl.h
  - src/core/ext/transport/binder/wire_format/binder.h
  - src/core/ext/transport/binder/wire_format/binder_android.h
  - src/core/ext/transport/binder/wire_format/binder_constants.h
  - src/core/ext/transport/binder/wire_format/transaction.h
  - src/core/ext/transport/binder/wire_format/wire_reader.h
  - src/core/ext/transport/binder/wire_format/wire_reader_impl.h
  - src/core/ext/transport/binder/wire_format/wire_writer.h
  - src/cpp/client/create_channel_internal.h
  - src/cpp/client/secure_credentials.h
  - src/cpp/common/channel_filter.h
  - src/cpp/common/secure_auth_context.h
  - src/cpp/server/dynamic_thread_pool.h
  - src/cpp/server/external_connection_acceptor_impl.h
  - src/cpp/server/health/default_health_check_service.h
  - src/cpp/server/secure_server_credentials.h
  - src/cpp/server/thread_pool_interface.h
  - src/cpp/thread_manager/thread_manager.h
  - test/core/transport/binder/mock_objects.h
  src:
  - src/core/ext/transport/binder/client/binder_connector.cc
  - src/core/ext/transport/binder/client/channel_create.cc
  - src/core/ext/transport/binder/client/channel_create_impl.cc
  - src/core/ext/transport/binder/client/connection_id_generator.cc
  - src/core/ext/transport/binder/client/endpoint_binder_pool.cc
  - src/core/ext/transport/binder/client/jni_utils.cc
  - src/core/ext/transport/binder/client/security_policy_setting.cc
  - src/core/ext/transport/binder/security_policy/binder_security_policy.cc
  - src/core/ext/transport/binder/server/binder_server.cc
  - src/core/ext/transport/binder/server/binder_server_credentials.cc
  - src/core/ext/transport/binder/transport/binder_transport.cc
  - src/core/ext/transport/binder/utils/ndk_binder.cc
  - src/core/ext/transport/binder/utils/transport_stream_receiver_impl.cc
  - src/core/ext/transport/binder/wire_format/binder_android.cc
  - src/core/ext/transport/binder/wire_format/binder_constants.cc
  - src/core/ext/transport/binder/wire_format/transaction.cc
  - src/core/ext/transport/binder/wire_format/wire_reader_impl.cc
  - src/core/ext/transport/binder/wire_format/wire_writer.cc
  - src/cpp/client/channel_cc.cc
  - src/cpp/client/client_callback.cc
  - src/cpp/client/client_context.cc
  - src/cpp/client/client_interceptor.cc
  - src/cpp/client/create_channel.cc
  - src/cpp/client/create_channel_internal.cc
  - src/cpp/client/create_channel_posix.cc
  - src/cpp/client/credentials_cc.cc
  - src/cpp/client/insecure_credentials.cc
  - src/cpp/client/secure_credentials.cc
  - src/cpp/codegen/codegen_init.cc
  - src/cpp/common/alarm.cc
  - src/cpp/common/auth_property_iterator.cc
  - src/cpp/common/channel_arguments.cc
  - src/cpp/common/channel_filter.cc
  - src/cpp/common/completion_queue_cc.cc
  - src/cpp/common/core_codegen.cc
  - src/cpp/common/resource_quota_cc.cc
  - src/cpp/common/rpc_method.cc
  - src/cpp/common/secure_auth_context.cc
  - src/cpp/common/secure_channel_arguments.cc
  - src/cpp/common/secure_create_auth_context.cc
  - src/cpp/common/tls_certificate_provider.cc
  - src/cpp/common/tls_certificate_verifier.cc
  - src/cpp/common/tls_credentials_options.cc
  - src/cpp/common/validate_service_config.cc
  - src/cpp/common/version_cc.cc
  - src/cpp/server/async_generic_service.cc
  - src/cpp/server/channel_argument_option.cc
  - src/cpp/server/create_default_thread_pool.cc
  - src/cpp/server/external_connection_acceptor_impl.cc
  - src/cpp/server/health/default_health_check_service.cc
  - src/cpp/server/health/health_check_service.cc
  - src/cpp/server/health/health_check_service_server_builder_option.cc
  - src/cpp/server/insecure_server_credentials.cc
  - src/cpp/server/orca/call_metric_recorder.cc
  - src/cpp/server/secure_server_credentials.cc
  - src/cpp/server/server_builder.cc
  - src/cpp/server/server_callback.cc
  - src/cpp/server/server_cc.cc
  - src/cpp/server/server_context.cc
  - src/cpp/server/server_credentials.cc
  - src/cpp/server/server_posix.cc
  - src/cpp/thread_manager/thread_manager.cc
  - src/cpp/util/byte_buffer_cc.cc
  - src/cpp/util/status.cc
  - src/cpp/util/string_ref.cc
  - src/cpp/util/time_cc.cc
  - test/core/transport/binder/mock_objects.cc
  - test/core/transport/binder/wire_reader_test.cc
  deps:
  - grpc_test_util
  uses_polling: false
- name: wire_writer_test
  gtest: true
  build: test
  language: c++
  headers:
  - src/core/ext/transport/binder/client/binder_connector.h
  - src/core/ext/transport/binder/client/channel_create_impl.h
  - src/core/ext/transport/binder/client/connection_id_generator.h
  - src/core/ext/transport/binder/client/endpoint_binder_pool.h
  - src/core/ext/transport/binder/client/jni_utils.h
  - src/core/ext/transport/binder/client/security_policy_setting.h
  - src/core/ext/transport/binder/server/binder_server.h
  - src/core/ext/transport/binder/transport/binder_stream.h
  - src/core/ext/transport/binder/transport/binder_transport.h
  - src/core/ext/transport/binder/utils/binder_auto_utils.h
  - src/core/ext/transport/binder/utils/ndk_binder.h
  - src/core/ext/transport/binder/utils/transport_stream_receiver.h
  - src/core/ext/transport/binder/utils/transport_stream_receiver_impl.h
  - src/core/ext/transport/binder/wire_format/binder.h
  - src/core/ext/transport/binder/wire_format/binder_android.h
  - src/core/ext/transport/binder/wire_format/binder_constants.h
  - src/core/ext/transport/binder/wire_format/transaction.h
  - src/core/ext/transport/binder/wire_format/wire_reader.h
  - src/core/ext/transport/binder/wire_format/wire_reader_impl.h
  - src/core/ext/transport/binder/wire_format/wire_writer.h
  - src/cpp/client/create_channel_internal.h
  - src/cpp/client/secure_credentials.h
  - src/cpp/common/channel_filter.h
  - src/cpp/common/secure_auth_context.h
  - src/cpp/server/dynamic_thread_pool.h
  - src/cpp/server/external_connection_acceptor_impl.h
  - src/cpp/server/health/default_health_check_service.h
  - src/cpp/server/secure_server_credentials.h
  - src/cpp/server/thread_pool_interface.h
  - src/cpp/thread_manager/thread_manager.h
  - test/core/transport/binder/mock_objects.h
  src:
  - src/core/ext/transport/binder/client/binder_connector.cc
  - src/core/ext/transport/binder/client/channel_create.cc
  - src/core/ext/transport/binder/client/channel_create_impl.cc
  - src/core/ext/transport/binder/client/connection_id_generator.cc
  - src/core/ext/transport/binder/client/endpoint_binder_pool.cc
  - src/core/ext/transport/binder/client/jni_utils.cc
  - src/core/ext/transport/binder/client/security_policy_setting.cc
  - src/core/ext/transport/binder/security_policy/binder_security_policy.cc
  - src/core/ext/transport/binder/server/binder_server.cc
  - src/core/ext/transport/binder/server/binder_server_credentials.cc
  - src/core/ext/transport/binder/transport/binder_transport.cc
  - src/core/ext/transport/binder/utils/ndk_binder.cc
  - src/core/ext/transport/binder/utils/transport_stream_receiver_impl.cc
  - src/core/ext/transport/binder/wire_format/binder_android.cc
  - src/core/ext/transport/binder/wire_format/binder_constants.cc
  - src/core/ext/transport/binder/wire_format/transaction.cc
  - src/core/ext/transport/binder/wire_format/wire_reader_impl.cc
  - src/core/ext/transport/binder/wire_format/wire_writer.cc
  - src/cpp/client/channel_cc.cc
  - src/cpp/client/client_callback.cc
  - src/cpp/client/client_context.cc
  - src/cpp/client/client_interceptor.cc
  - src/cpp/client/create_channel.cc
  - src/cpp/client/create_channel_internal.cc
  - src/cpp/client/create_channel_posix.cc
  - src/cpp/client/credentials_cc.cc
  - src/cpp/client/insecure_credentials.cc
  - src/cpp/client/secure_credentials.cc
  - src/cpp/codegen/codegen_init.cc
  - src/cpp/common/alarm.cc
  - src/cpp/common/auth_property_iterator.cc
  - src/cpp/common/channel_arguments.cc
  - src/cpp/common/channel_filter.cc
  - src/cpp/common/completion_queue_cc.cc
  - src/cpp/common/core_codegen.cc
  - src/cpp/common/resource_quota_cc.cc
  - src/cpp/common/rpc_method.cc
  - src/cpp/common/secure_auth_context.cc
  - src/cpp/common/secure_channel_arguments.cc
  - src/cpp/common/secure_create_auth_context.cc
  - src/cpp/common/tls_certificate_provider.cc
  - src/cpp/common/tls_certificate_verifier.cc
  - src/cpp/common/tls_credentials_options.cc
  - src/cpp/common/validate_service_config.cc
  - src/cpp/common/version_cc.cc
  - src/cpp/server/async_generic_service.cc
  - src/cpp/server/channel_argument_option.cc
  - src/cpp/server/create_default_thread_pool.cc
  - src/cpp/server/external_connection_acceptor_impl.cc
  - src/cpp/server/health/default_health_check_service.cc
  - src/cpp/server/health/health_check_service.cc
  - src/cpp/server/health/health_check_service_server_builder_option.cc
  - src/cpp/server/insecure_server_credentials.cc
  - src/cpp/server/orca/call_metric_recorder.cc
  - src/cpp/server/secure_server_credentials.cc
  - src/cpp/server/server_builder.cc
  - src/cpp/server/server_callback.cc
  - src/cpp/server/server_cc.cc
  - src/cpp/server/server_context.cc
  - src/cpp/server/server_credentials.cc
  - src/cpp/server/server_posix.cc
  - src/cpp/thread_manager/thread_manager.cc
  - src/cpp/util/byte_buffer_cc.cc
  - src/cpp/util/status.cc
  - src/cpp/util/string_ref.cc
  - src/cpp/util/time_cc.cc
  - test/core/transport/binder/mock_objects.cc
  - test/core/transport/binder/wire_writer_test.cc
  deps:
  - grpc_test_util
  uses_polling: false
- name: work_queue_test
  gtest: true
  build: test
  language: c++
  headers:
  - src/core/lib/event_engine/work_queue.h
  src:
  - src/core/lib/event_engine/work_queue.cc
  - test/core/event_engine/work_queue/work_queue_test.cc
  deps:
  - grpc_test_util_unsecure
- name: work_serializer_test
  gtest: true
  build: test
  run: false
  language: c++
  headers: []
  src:
  - test/core/gprpp/work_serializer_test.cc
  deps:
  - grpc_test_util
  platforms:
  - linux
  - posix
  - mac
- name: writes_per_rpc_test
  gtest: true
  build: test
  language: c++
  headers:
  - test/core/util/cmdline.h
  - test/core/util/evaluate_args_test_util.h
  - test/core/util/fuzzer_util.h
  - test/core/util/grpc_profiler.h
  - test/core/util/histogram.h
  - test/core/util/mock_authorization_endpoint.h
  - test/core/util/mock_endpoint.h
  - test/core/util/parse_hexstring.h
  - test/core/util/passthru_endpoint.h
  - test/core/util/resolve_localhost_ip46.h
  - test/core/util/slice_splitter.h
  - test/core/util/subprocess.h
  - test/core/util/tracer_util.h
  src:
  - src/proto/grpc/testing/echo.proto
  - src/proto/grpc/testing/echo_messages.proto
  - src/proto/grpc/testing/simple_messages.proto
  - src/proto/grpc/testing/xds/v3/orca_load_report.proto
  - test/core/util/cmdline.cc
  - test/core/util/fuzzer_util.cc
  - test/core/util/grpc_profiler.cc
  - test/core/util/histogram.cc
  - test/core/util/mock_endpoint.cc
  - test/core/util/parse_hexstring.cc
  - test/core/util/passthru_endpoint.cc
  - test/core/util/resolve_localhost_ip46.cc
  - test/core/util/slice_splitter.cc
  - test/core/util/subprocess_posix.cc
  - test/core/util/subprocess_windows.cc
  - test/core/util/tracer_util.cc
  - test/cpp/performance/writes_per_rpc_test.cc
  deps:
  - grpc++
  - grpc_test_util
  platforms:
  - linux
  - posix
  - mac
- name: xds_bootstrap_test
  gtest: true
  build: test
  language: c++
  headers: []
  src:
  - test/core/xds/xds_bootstrap_test.cc
  deps:
  - grpc_test_util
- name: xds_certificate_provider_test
  gtest: true
  build: test
  language: c++
  headers: []
  src:
  - test/core/xds/xds_certificate_provider_test.cc
  deps:
  - grpc_test_util
- name: xds_client_test
  gtest: true
  build: test
  language: c++
  headers:
  - test/core/xds/xds_transport_fake.h
  src:
  - src/proto/grpc/testing/xds/v3/base.proto
  - src/proto/grpc/testing/xds/v3/discovery.proto
  - src/proto/grpc/testing/xds/v3/percent.proto
  - test/core/xds/xds_client_test.cc
  - test/core/xds/xds_transport_fake.cc
  deps:
  - grpc_test_util
  uses_polling: false
- name: xds_cluster_end2end_test
  gtest: true
  build: test
  run: false
  language: c++
  headers:
  - test/cpp/end2end/connection_attempt_injector.h
  - test/cpp/end2end/counted_service.h
  - test/cpp/end2end/test_service_impl.h
  - test/cpp/end2end/xds/xds_end2end_test_lib.h
  - test/cpp/end2end/xds/xds_server.h
  - test/cpp/util/tls_test_utils.h
  src:
  - src/proto/grpc/testing/duplicate/echo_duplicate.proto
  - src/proto/grpc/testing/echo.proto
  - src/proto/grpc/testing/echo_messages.proto
  - src/proto/grpc/testing/simple_messages.proto
  - src/proto/grpc/testing/xds/v3/address.proto
  - src/proto/grpc/testing/xds/v3/ads.proto
  - src/proto/grpc/testing/xds/v3/base.proto
  - src/proto/grpc/testing/xds/v3/cluster.proto
  - src/proto/grpc/testing/xds/v3/config_source.proto
  - src/proto/grpc/testing/xds/v3/discovery.proto
  - src/proto/grpc/testing/xds/v3/endpoint.proto
  - src/proto/grpc/testing/xds/v3/expr.proto
  - src/proto/grpc/testing/xds/v3/extension.proto
  - src/proto/grpc/testing/xds/v3/http_connection_manager.proto
  - src/proto/grpc/testing/xds/v3/http_filter_rbac.proto
  - src/proto/grpc/testing/xds/v3/listener.proto
  - src/proto/grpc/testing/xds/v3/load_report.proto
  - src/proto/grpc/testing/xds/v3/lrs.proto
  - src/proto/grpc/testing/xds/v3/metadata.proto
  - src/proto/grpc/testing/xds/v3/orca_load_report.proto
  - src/proto/grpc/testing/xds/v3/outlier_detection.proto
  - src/proto/grpc/testing/xds/v3/path.proto
  - src/proto/grpc/testing/xds/v3/percent.proto
  - src/proto/grpc/testing/xds/v3/protocol.proto
  - src/proto/grpc/testing/xds/v3/range.proto
  - src/proto/grpc/testing/xds/v3/rbac.proto
  - src/proto/grpc/testing/xds/v3/regex.proto
  - src/proto/grpc/testing/xds/v3/route.proto
  - src/proto/grpc/testing/xds/v3/router.proto
  - src/proto/grpc/testing/xds/v3/string.proto
  - test/cpp/end2end/connection_attempt_injector.cc
  - test/cpp/end2end/test_service_impl.cc
  - test/cpp/end2end/xds/xds_cluster_end2end_test.cc
  - test/cpp/end2end/xds/xds_end2end_test_lib.cc
  - test/cpp/end2end/xds/xds_server.cc
  - test/cpp/util/tls_test_utils.cc
  deps:
  - grpc++_test_util
  platforms:
  - linux
  - posix
  - mac
- name: xds_cluster_resource_type_test
  gtest: true
  build: test
  language: c++
  headers:
  - test/core/util/scoped_env_var.h
  src:
  - src/proto/grpc/testing/xds/v3/address.proto
  - src/proto/grpc/testing/xds/v3/aggregate_cluster.proto
  - src/proto/grpc/testing/xds/v3/base.proto
  - src/proto/grpc/testing/xds/v3/cluster.proto
  - src/proto/grpc/testing/xds/v3/config_source.proto
  - src/proto/grpc/testing/xds/v3/endpoint.proto
  - src/proto/grpc/testing/xds/v3/extension.proto
  - src/proto/grpc/testing/xds/v3/outlier_detection.proto
  - src/proto/grpc/testing/xds/v3/percent.proto
  - src/proto/grpc/testing/xds/v3/regex.proto
  - src/proto/grpc/testing/xds/v3/round_robin.proto
  - src/proto/grpc/testing/xds/v3/string.proto
  - src/proto/grpc/testing/xds/v3/tls.proto
  - src/proto/grpc/testing/xds/v3/typed_struct.proto
  - src/proto/grpc/testing/xds/v3/wrr_locality.proto
  - test/core/xds/xds_cluster_resource_type_test.cc
  deps:
  - grpc_test_util
  uses_polling: false
- name: xds_cluster_type_end2end_test
  gtest: true
  build: test
  run: false
  language: c++
  headers:
  - test/cpp/end2end/connection_attempt_injector.h
  - test/cpp/end2end/counted_service.h
  - test/cpp/end2end/test_service_impl.h
  - test/cpp/end2end/xds/xds_end2end_test_lib.h
  - test/cpp/end2end/xds/xds_server.h
  - test/cpp/util/tls_test_utils.h
  src:
  - src/proto/grpc/testing/duplicate/echo_duplicate.proto
  - src/proto/grpc/testing/echo.proto
  - src/proto/grpc/testing/echo_messages.proto
  - src/proto/grpc/testing/simple_messages.proto
  - src/proto/grpc/testing/xds/v3/address.proto
  - src/proto/grpc/testing/xds/v3/ads.proto
  - src/proto/grpc/testing/xds/v3/aggregate_cluster.proto
  - src/proto/grpc/testing/xds/v3/base.proto
  - src/proto/grpc/testing/xds/v3/cluster.proto
  - src/proto/grpc/testing/xds/v3/config_source.proto
  - src/proto/grpc/testing/xds/v3/discovery.proto
  - src/proto/grpc/testing/xds/v3/endpoint.proto
  - src/proto/grpc/testing/xds/v3/expr.proto
  - src/proto/grpc/testing/xds/v3/extension.proto
  - src/proto/grpc/testing/xds/v3/http_connection_manager.proto
  - src/proto/grpc/testing/xds/v3/http_filter_rbac.proto
  - src/proto/grpc/testing/xds/v3/listener.proto
  - src/proto/grpc/testing/xds/v3/load_report.proto
  - src/proto/grpc/testing/xds/v3/lrs.proto
  - src/proto/grpc/testing/xds/v3/metadata.proto
  - src/proto/grpc/testing/xds/v3/orca_load_report.proto
  - src/proto/grpc/testing/xds/v3/outlier_detection.proto
  - src/proto/grpc/testing/xds/v3/path.proto
  - src/proto/grpc/testing/xds/v3/percent.proto
  - src/proto/grpc/testing/xds/v3/protocol.proto
  - src/proto/grpc/testing/xds/v3/range.proto
  - src/proto/grpc/testing/xds/v3/rbac.proto
  - src/proto/grpc/testing/xds/v3/regex.proto
  - src/proto/grpc/testing/xds/v3/route.proto
  - src/proto/grpc/testing/xds/v3/router.proto
  - src/proto/grpc/testing/xds/v3/string.proto
  - test/cpp/end2end/connection_attempt_injector.cc
  - test/cpp/end2end/test_service_impl.cc
  - test/cpp/end2end/xds/xds_cluster_type_end2end_test.cc
  - test/cpp/end2end/xds/xds_end2end_test_lib.cc
  - test/cpp/end2end/xds/xds_server.cc
  - test/cpp/util/tls_test_utils.cc
  deps:
  - grpc++_test_util
  platforms:
  - linux
  - posix
  - mac
- name: xds_common_types_test
  gtest: true
  build: test
  language: c++
  headers:
  - test/cpp/util/cli_call.h
  - test/cpp/util/cli_credentials.h
  - test/cpp/util/config_grpc_cli.h
  - test/cpp/util/proto_file_parser.h
  - test/cpp/util/proto_reflection_descriptor_database.h
  - test/cpp/util/service_describer.h
  src:
  - src/proto/grpc/reflection/v1alpha/reflection.proto
  - src/proto/grpc/testing/xds/v3/base.proto
  - src/proto/grpc/testing/xds/v3/extension.proto
  - src/proto/grpc/testing/xds/v3/percent.proto
  - src/proto/grpc/testing/xds/v3/regex.proto
  - src/proto/grpc/testing/xds/v3/string.proto
  - src/proto/grpc/testing/xds/v3/tls.proto
  - src/proto/grpc/testing/xds/v3/typed_struct.proto
  - src/proto/grpc/testing/xds/v3/udpa_typed_struct.proto
  - test/core/xds/xds_common_types_test.cc
  - test/cpp/util/cli_call.cc
  - test/cpp/util/cli_credentials.cc
  - test/cpp/util/proto_file_parser.cc
  - test/cpp/util/proto_reflection_descriptor_database.cc
  - test/cpp/util/service_describer.cc
  deps:
  - absl/flags:flag
  - grpc++
  - grpc_test_util
  uses_polling: false
- name: xds_core_end2end_test
  gtest: true
  build: test
  run: false
  language: c++
  headers:
  - test/core/util/scoped_env_var.h
  - test/cpp/end2end/counted_service.h
  - test/cpp/end2end/test_service_impl.h
  - test/cpp/end2end/xds/xds_end2end_test_lib.h
  - test/cpp/end2end/xds/xds_server.h
  - test/cpp/util/tls_test_utils.h
  src:
  - src/proto/grpc/testing/duplicate/echo_duplicate.proto
  - src/proto/grpc/testing/echo.proto
  - src/proto/grpc/testing/echo_messages.proto
  - src/proto/grpc/testing/simple_messages.proto
  - src/proto/grpc/testing/xds/v3/address.proto
  - src/proto/grpc/testing/xds/v3/ads.proto
  - src/proto/grpc/testing/xds/v3/base.proto
  - src/proto/grpc/testing/xds/v3/cluster.proto
  - src/proto/grpc/testing/xds/v3/config_source.proto
  - src/proto/grpc/testing/xds/v3/discovery.proto
  - src/proto/grpc/testing/xds/v3/endpoint.proto
  - src/proto/grpc/testing/xds/v3/expr.proto
  - src/proto/grpc/testing/xds/v3/extension.proto
  - src/proto/grpc/testing/xds/v3/http_connection_manager.proto
  - src/proto/grpc/testing/xds/v3/http_filter_rbac.proto
  - src/proto/grpc/testing/xds/v3/listener.proto
  - src/proto/grpc/testing/xds/v3/load_report.proto
  - src/proto/grpc/testing/xds/v3/lrs.proto
  - src/proto/grpc/testing/xds/v3/metadata.proto
  - src/proto/grpc/testing/xds/v3/orca_load_report.proto
  - src/proto/grpc/testing/xds/v3/outlier_detection.proto
  - src/proto/grpc/testing/xds/v3/path.proto
  - src/proto/grpc/testing/xds/v3/percent.proto
  - src/proto/grpc/testing/xds/v3/protocol.proto
  - src/proto/grpc/testing/xds/v3/range.proto
  - src/proto/grpc/testing/xds/v3/rbac.proto
  - src/proto/grpc/testing/xds/v3/regex.proto
  - src/proto/grpc/testing/xds/v3/route.proto
  - src/proto/grpc/testing/xds/v3/router.proto
  - src/proto/grpc/testing/xds/v3/string.proto
  - test/cpp/end2end/test_service_impl.cc
  - test/cpp/end2end/xds/xds_core_end2end_test.cc
  - test/cpp/end2end/xds/xds_end2end_test_lib.cc
  - test/cpp/end2end/xds/xds_server.cc
  - test/cpp/util/tls_test_utils.cc
  deps:
  - grpc++_test_util
  platforms:
  - linux
  - posix
  - mac
- name: xds_credentials_end2end_test
  gtest: true
  build: test
  language: c++
  headers:
  - test/cpp/end2end/test_service_impl.h
  src:
  - src/proto/grpc/testing/echo.proto
  - src/proto/grpc/testing/echo_messages.proto
  - src/proto/grpc/testing/simple_messages.proto
  - src/proto/grpc/testing/xds/v3/orca_load_report.proto
  - test/cpp/end2end/test_service_impl.cc
  - test/cpp/end2end/xds/xds_credentials_end2end_test.cc
  deps:
  - grpc++_test_util
- name: xds_credentials_test
  gtest: true
  build: test
  language: c++
  headers:
  - test/core/util/cmdline.h
  - test/core/util/evaluate_args_test_util.h
  - test/core/util/fuzzer_util.h
  - test/core/util/grpc_profiler.h
  - test/core/util/histogram.h
  - test/core/util/mock_authorization_endpoint.h
  - test/core/util/mock_endpoint.h
  - test/core/util/parse_hexstring.h
  - test/core/util/passthru_endpoint.h
  - test/core/util/resolve_localhost_ip46.h
  - test/core/util/slice_splitter.h
  - test/core/util/subprocess.h
  - test/core/util/tracer_util.h
  src:
  - test/core/security/xds_credentials_test.cc
  - test/core/util/cmdline.cc
  - test/core/util/fuzzer_util.cc
  - test/core/util/grpc_profiler.cc
  - test/core/util/histogram.cc
  - test/core/util/mock_endpoint.cc
  - test/core/util/parse_hexstring.cc
  - test/core/util/passthru_endpoint.cc
  - test/core/util/resolve_localhost_ip46.cc
  - test/core/util/slice_splitter.cc
  - test/core/util/subprocess_posix.cc
  - test/core/util/subprocess_windows.cc
  - test/core/util/tracer_util.cc
  deps:
  - grpc_test_util
- name: xds_csds_end2end_test
  gtest: true
  build: test
  language: c++
  headers:
  - src/cpp/server/csds/csds.h
  - test/cpp/end2end/counted_service.h
  - test/cpp/end2end/test_service_impl.h
  - test/cpp/end2end/xds/xds_end2end_test_lib.h
  - test/cpp/end2end/xds/xds_server.h
  - test/cpp/util/tls_test_utils.h
  src:
  - src/proto/grpc/testing/duplicate/echo_duplicate.proto
  - src/proto/grpc/testing/echo.proto
  - src/proto/grpc/testing/echo_messages.proto
  - src/proto/grpc/testing/simple_messages.proto
  - src/proto/grpc/testing/xds/v3/address.proto
  - src/proto/grpc/testing/xds/v3/ads.proto
  - src/proto/grpc/testing/xds/v3/base.proto
  - src/proto/grpc/testing/xds/v3/cluster.proto
  - src/proto/grpc/testing/xds/v3/config_dump.proto
  - src/proto/grpc/testing/xds/v3/config_source.proto
  - src/proto/grpc/testing/xds/v3/csds.proto
  - src/proto/grpc/testing/xds/v3/discovery.proto
  - src/proto/grpc/testing/xds/v3/endpoint.proto
  - src/proto/grpc/testing/xds/v3/expr.proto
  - src/proto/grpc/testing/xds/v3/extension.proto
  - src/proto/grpc/testing/xds/v3/http_connection_manager.proto
  - src/proto/grpc/testing/xds/v3/http_filter_rbac.proto
  - src/proto/grpc/testing/xds/v3/listener.proto
  - src/proto/grpc/testing/xds/v3/load_report.proto
  - src/proto/grpc/testing/xds/v3/lrs.proto
  - src/proto/grpc/testing/xds/v3/metadata.proto
  - src/proto/grpc/testing/xds/v3/orca_load_report.proto
  - src/proto/grpc/testing/xds/v3/outlier_detection.proto
  - src/proto/grpc/testing/xds/v3/path.proto
  - src/proto/grpc/testing/xds/v3/percent.proto
  - src/proto/grpc/testing/xds/v3/protocol.proto
  - src/proto/grpc/testing/xds/v3/range.proto
  - src/proto/grpc/testing/xds/v3/rbac.proto
  - src/proto/grpc/testing/xds/v3/regex.proto
  - src/proto/grpc/testing/xds/v3/route.proto
  - src/proto/grpc/testing/xds/v3/router.proto
  - src/proto/grpc/testing/xds/v3/string.proto
  - src/cpp/server/csds/csds.cc
  - test/cpp/end2end/test_service_impl.cc
  - test/cpp/end2end/xds/xds_csds_end2end_test.cc
  - test/cpp/end2end/xds/xds_end2end_test_lib.cc
  - test/cpp/end2end/xds/xds_server.cc
  - test/cpp/util/tls_test_utils.cc
  deps:
  - grpc++_test_util
  platforms:
  - linux
  - posix
  - mac
- name: xds_end2end_test
  gtest: true
  build: test
  run: false
  language: c++
  headers:
  - test/cpp/end2end/counted_service.h
  - test/cpp/end2end/test_service_impl.h
  - test/cpp/end2end/xds/xds_end2end_test_lib.h
  - test/cpp/end2end/xds/xds_server.h
  - test/cpp/util/tls_test_utils.h
  src:
  - src/proto/grpc/testing/duplicate/echo_duplicate.proto
  - src/proto/grpc/testing/echo.proto
  - src/proto/grpc/testing/echo_messages.proto
  - src/proto/grpc/testing/simple_messages.proto
  - src/proto/grpc/testing/xds/v3/address.proto
  - src/proto/grpc/testing/xds/v3/ads.proto
  - src/proto/grpc/testing/xds/v3/aggregate_cluster.proto
  - src/proto/grpc/testing/xds/v3/base.proto
  - src/proto/grpc/testing/xds/v3/cluster.proto
  - src/proto/grpc/testing/xds/v3/config_source.proto
  - src/proto/grpc/testing/xds/v3/discovery.proto
  - src/proto/grpc/testing/xds/v3/endpoint.proto
  - src/proto/grpc/testing/xds/v3/expr.proto
  - src/proto/grpc/testing/xds/v3/extension.proto
  - src/proto/grpc/testing/xds/v3/fault.proto
  - src/proto/grpc/testing/xds/v3/fault_common.proto
  - src/proto/grpc/testing/xds/v3/http_connection_manager.proto
  - src/proto/grpc/testing/xds/v3/http_filter_rbac.proto
  - src/proto/grpc/testing/xds/v3/listener.proto
  - src/proto/grpc/testing/xds/v3/load_report.proto
  - src/proto/grpc/testing/xds/v3/lrs.proto
  - src/proto/grpc/testing/xds/v3/metadata.proto
  - src/proto/grpc/testing/xds/v3/orca_load_report.proto
  - src/proto/grpc/testing/xds/v3/outlier_detection.proto
  - src/proto/grpc/testing/xds/v3/path.proto
  - src/proto/grpc/testing/xds/v3/percent.proto
  - src/proto/grpc/testing/xds/v3/protocol.proto
  - src/proto/grpc/testing/xds/v3/range.proto
  - src/proto/grpc/testing/xds/v3/rbac.proto
  - src/proto/grpc/testing/xds/v3/regex.proto
  - src/proto/grpc/testing/xds/v3/route.proto
  - src/proto/grpc/testing/xds/v3/router.proto
  - src/proto/grpc/testing/xds/v3/string.proto
  - src/proto/grpc/testing/xds/v3/tls.proto
  - test/cpp/end2end/test_service_impl.cc
  - test/cpp/end2end/xds/xds_end2end_test.cc
  - test/cpp/end2end/xds/xds_end2end_test_lib.cc
  - test/cpp/end2end/xds/xds_server.cc
  - test/cpp/util/tls_test_utils.cc
  deps:
  - grpc++_test_config
  - grpc++_test_util
  platforms:
  - linux
  - posix
  - mac
- name: xds_endpoint_resource_type_test
  gtest: true
  build: test
  language: c++
  headers: []
  src:
  - src/proto/grpc/testing/xds/v3/address.proto
  - src/proto/grpc/testing/xds/v3/base.proto
  - src/proto/grpc/testing/xds/v3/endpoint.proto
  - src/proto/grpc/testing/xds/v3/percent.proto
  - test/core/xds/xds_endpoint_resource_type_test.cc
  deps:
  - grpc_test_util
  uses_polling: false
- name: xds_fault_injection_end2end_test
  gtest: true
  build: test
  run: false
  language: c++
  headers:
  - test/cpp/end2end/counted_service.h
  - test/cpp/end2end/test_service_impl.h
  - test/cpp/end2end/xds/xds_end2end_test_lib.h
  - test/cpp/end2end/xds/xds_server.h
  - test/cpp/util/tls_test_utils.h
  src:
  - src/proto/grpc/testing/duplicate/echo_duplicate.proto
  - src/proto/grpc/testing/echo.proto
  - src/proto/grpc/testing/echo_messages.proto
  - src/proto/grpc/testing/simple_messages.proto
  - src/proto/grpc/testing/xds/v3/address.proto
  - src/proto/grpc/testing/xds/v3/ads.proto
  - src/proto/grpc/testing/xds/v3/base.proto
  - src/proto/grpc/testing/xds/v3/cluster.proto
  - src/proto/grpc/testing/xds/v3/config_source.proto
  - src/proto/grpc/testing/xds/v3/discovery.proto
  - src/proto/grpc/testing/xds/v3/endpoint.proto
  - src/proto/grpc/testing/xds/v3/expr.proto
  - src/proto/grpc/testing/xds/v3/extension.proto
  - src/proto/grpc/testing/xds/v3/fault.proto
  - src/proto/grpc/testing/xds/v3/fault_common.proto
  - src/proto/grpc/testing/xds/v3/http_connection_manager.proto
  - src/proto/grpc/testing/xds/v3/http_filter_rbac.proto
  - src/proto/grpc/testing/xds/v3/listener.proto
  - src/proto/grpc/testing/xds/v3/load_report.proto
  - src/proto/grpc/testing/xds/v3/lrs.proto
  - src/proto/grpc/testing/xds/v3/metadata.proto
  - src/proto/grpc/testing/xds/v3/orca_load_report.proto
  - src/proto/grpc/testing/xds/v3/outlier_detection.proto
  - src/proto/grpc/testing/xds/v3/path.proto
  - src/proto/grpc/testing/xds/v3/percent.proto
  - src/proto/grpc/testing/xds/v3/protocol.proto
  - src/proto/grpc/testing/xds/v3/range.proto
  - src/proto/grpc/testing/xds/v3/rbac.proto
  - src/proto/grpc/testing/xds/v3/regex.proto
  - src/proto/grpc/testing/xds/v3/route.proto
  - src/proto/grpc/testing/xds/v3/router.proto
  - src/proto/grpc/testing/xds/v3/string.proto
  - test/cpp/end2end/test_service_impl.cc
  - test/cpp/end2end/xds/xds_end2end_test_lib.cc
  - test/cpp/end2end/xds/xds_fault_injection_end2end_test.cc
  - test/cpp/end2end/xds/xds_server.cc
  - test/cpp/util/tls_test_utils.cc
  deps:
  - grpc++_test_util
  platforms:
  - linux
  - posix
  - mac
- name: xds_http_filters_test
  gtest: true
  build: test
  language: c++
  headers:
  - test/cpp/util/cli_call.h
  - test/cpp/util/cli_credentials.h
  - test/cpp/util/config_grpc_cli.h
  - test/cpp/util/proto_file_parser.h
  - test/cpp/util/proto_reflection_descriptor_database.h
  - test/cpp/util/service_describer.h
  src:
  - src/proto/grpc/reflection/v1alpha/reflection.proto
  - src/proto/grpc/testing/xds/v3/address.proto
  - src/proto/grpc/testing/xds/v3/base.proto
  - src/proto/grpc/testing/xds/v3/expr.proto
  - src/proto/grpc/testing/xds/v3/extension.proto
  - src/proto/grpc/testing/xds/v3/fault.proto
  - src/proto/grpc/testing/xds/v3/fault_common.proto
  - src/proto/grpc/testing/xds/v3/http_filter_rbac.proto
  - src/proto/grpc/testing/xds/v3/metadata.proto
  - src/proto/grpc/testing/xds/v3/path.proto
  - src/proto/grpc/testing/xds/v3/percent.proto
  - src/proto/grpc/testing/xds/v3/range.proto
  - src/proto/grpc/testing/xds/v3/rbac.proto
  - src/proto/grpc/testing/xds/v3/regex.proto
  - src/proto/grpc/testing/xds/v3/route.proto
  - src/proto/grpc/testing/xds/v3/router.proto
  - src/proto/grpc/testing/xds/v3/string.proto
  - test/core/xds/xds_http_filters_test.cc
  - test/cpp/util/cli_call.cc
  - test/cpp/util/cli_credentials.cc
  - test/cpp/util/proto_file_parser.cc
  - test/cpp/util/proto_reflection_descriptor_database.cc
  - test/cpp/util/service_describer.cc
  deps:
  - absl/flags:flag
  - grpc++
  - grpc_test_util
  uses_polling: false
- name: xds_interop_client
  build: test
  run: false
  language: c++
  headers:
  - src/cpp/server/csds/csds.h
  src:
  - src/proto/grpc/testing/empty.proto
  - src/proto/grpc/testing/messages.proto
  - src/proto/grpc/testing/test.proto
  - src/proto/grpc/testing/xds/v3/base.proto
  - src/proto/grpc/testing/xds/v3/config_dump.proto
  - src/proto/grpc/testing/xds/v3/csds.proto
  - src/proto/grpc/testing/xds/v3/percent.proto
  - src/cpp/server/admin/admin_services.cc
  - src/cpp/server/csds/csds.cc
  - test/cpp/interop/xds_interop_client.cc
  deps:
  - absl/flags:flag
  - grpc++_reflection
  - grpcpp_channelz
  - grpc_test_util
  - grpc++_test_config
- name: xds_interop_server
  build: test
  run: false
  language: c++
  headers:
  - src/cpp/server/csds/csds.h
  - test/cpp/end2end/test_health_check_service_impl.h
  src:
  - src/proto/grpc/health/v1/health.proto
  - src/proto/grpc/testing/empty.proto
  - src/proto/grpc/testing/messages.proto
  - src/proto/grpc/testing/test.proto
  - src/proto/grpc/testing/xds/v3/base.proto
  - src/proto/grpc/testing/xds/v3/config_dump.proto
  - src/proto/grpc/testing/xds/v3/csds.proto
  - src/proto/grpc/testing/xds/v3/percent.proto
  - src/cpp/server/admin/admin_services.cc
  - src/cpp/server/csds/csds.cc
  - test/cpp/end2end/test_health_check_service_impl.cc
  - test/cpp/interop/xds_interop_server.cc
  deps:
  - absl/flags:flag
  - grpc++_reflection
  - grpcpp_channelz
  - grpc_test_util
  - grpc++_test_config
- name: xds_lb_policy_registry_test
  gtest: true
  build: test
  language: c++
  headers:
  - test/cpp/util/cli_call.h
  - test/cpp/util/cli_credentials.h
  - test/cpp/util/config_grpc_cli.h
  - test/cpp/util/proto_file_parser.h
  - test/cpp/util/proto_reflection_descriptor_database.h
  - test/cpp/util/service_describer.h
  src:
  - src/proto/grpc/reflection/v1alpha/reflection.proto
  - src/proto/grpc/testing/xds/v3/address.proto
  - src/proto/grpc/testing/xds/v3/base.proto
  - src/proto/grpc/testing/xds/v3/cluster.proto
  - src/proto/grpc/testing/xds/v3/config_source.proto
  - src/proto/grpc/testing/xds/v3/endpoint.proto
  - src/proto/grpc/testing/xds/v3/extension.proto
  - src/proto/grpc/testing/xds/v3/outlier_detection.proto
  - src/proto/grpc/testing/xds/v3/percent.proto
  - src/proto/grpc/testing/xds/v3/ring_hash.proto
  - src/proto/grpc/testing/xds/v3/round_robin.proto
  - src/proto/grpc/testing/xds/v3/typed_struct.proto
  - src/proto/grpc/testing/xds/v3/udpa_typed_struct.proto
  - src/proto/grpc/testing/xds/v3/wrr_locality.proto
  - test/core/xds/xds_lb_policy_registry_test.cc
  - test/cpp/util/cli_call.cc
  - test/cpp/util/cli_credentials.cc
  - test/cpp/util/proto_file_parser.cc
  - test/cpp/util/proto_reflection_descriptor_database.cc
  - test/cpp/util/service_describer.cc
  deps:
  - absl/flags:flag
  - grpc++
  - grpc_test_util
  uses_polling: false
- name: xds_listener_resource_type_test
  gtest: true
  build: test
  language: c++
  headers:
  - test/cpp/util/cli_call.h
  - test/cpp/util/cli_credentials.h
  - test/cpp/util/config_grpc_cli.h
  - test/cpp/util/proto_file_parser.h
  - test/cpp/util/proto_reflection_descriptor_database.h
  - test/cpp/util/service_describer.h
  src:
  - src/proto/grpc/reflection/v1alpha/reflection.proto
  - src/proto/grpc/testing/xds/v3/address.proto
  - src/proto/grpc/testing/xds/v3/base.proto
  - src/proto/grpc/testing/xds/v3/config_source.proto
  - src/proto/grpc/testing/xds/v3/expr.proto
  - src/proto/grpc/testing/xds/v3/extension.proto
  - src/proto/grpc/testing/xds/v3/fault.proto
  - src/proto/grpc/testing/xds/v3/fault_common.proto
  - src/proto/grpc/testing/xds/v3/http_connection_manager.proto
  - src/proto/grpc/testing/xds/v3/http_filter_rbac.proto
  - src/proto/grpc/testing/xds/v3/listener.proto
  - src/proto/grpc/testing/xds/v3/metadata.proto
  - src/proto/grpc/testing/xds/v3/path.proto
  - src/proto/grpc/testing/xds/v3/percent.proto
  - src/proto/grpc/testing/xds/v3/protocol.proto
  - src/proto/grpc/testing/xds/v3/range.proto
  - src/proto/grpc/testing/xds/v3/rbac.proto
  - src/proto/grpc/testing/xds/v3/regex.proto
  - src/proto/grpc/testing/xds/v3/route.proto
  - src/proto/grpc/testing/xds/v3/router.proto
  - src/proto/grpc/testing/xds/v3/string.proto
  - src/proto/grpc/testing/xds/v3/tls.proto
  - src/proto/grpc/testing/xds/v3/typed_struct.proto
  - test/core/xds/xds_listener_resource_type_test.cc
  - test/cpp/util/cli_call.cc
  - test/cpp/util/cli_credentials.cc
  - test/cpp/util/proto_file_parser.cc
  - test/cpp/util/proto_reflection_descriptor_database.cc
  - test/cpp/util/service_describer.cc
  deps:
  - absl/flags:flag
  - grpc++
  - grpc_test_util
  uses_polling: false
- name: xds_outlier_detection_end2end_test
  gtest: true
  build: test
  run: false
  language: c++
  headers:
  - test/cpp/end2end/counted_service.h
  - test/cpp/end2end/test_service_impl.h
  - test/cpp/end2end/xds/xds_end2end_test_lib.h
  - test/cpp/end2end/xds/xds_server.h
  - test/cpp/util/tls_test_utils.h
  src:
  - src/proto/grpc/testing/duplicate/echo_duplicate.proto
  - src/proto/grpc/testing/echo.proto
  - src/proto/grpc/testing/echo_messages.proto
  - src/proto/grpc/testing/simple_messages.proto
  - src/proto/grpc/testing/xds/v3/address.proto
  - src/proto/grpc/testing/xds/v3/ads.proto
  - src/proto/grpc/testing/xds/v3/base.proto
  - src/proto/grpc/testing/xds/v3/cluster.proto
  - src/proto/grpc/testing/xds/v3/config_source.proto
  - src/proto/grpc/testing/xds/v3/discovery.proto
  - src/proto/grpc/testing/xds/v3/endpoint.proto
  - src/proto/grpc/testing/xds/v3/expr.proto
  - src/proto/grpc/testing/xds/v3/extension.proto
  - src/proto/grpc/testing/xds/v3/fault.proto
  - src/proto/grpc/testing/xds/v3/fault_common.proto
  - src/proto/grpc/testing/xds/v3/http_connection_manager.proto
  - src/proto/grpc/testing/xds/v3/http_filter_rbac.proto
  - src/proto/grpc/testing/xds/v3/listener.proto
  - src/proto/grpc/testing/xds/v3/load_report.proto
  - src/proto/grpc/testing/xds/v3/lrs.proto
  - src/proto/grpc/testing/xds/v3/metadata.proto
  - src/proto/grpc/testing/xds/v3/orca_load_report.proto
  - src/proto/grpc/testing/xds/v3/outlier_detection.proto
  - src/proto/grpc/testing/xds/v3/path.proto
  - src/proto/grpc/testing/xds/v3/percent.proto
  - src/proto/grpc/testing/xds/v3/protocol.proto
  - src/proto/grpc/testing/xds/v3/range.proto
  - src/proto/grpc/testing/xds/v3/rbac.proto
  - src/proto/grpc/testing/xds/v3/regex.proto
  - src/proto/grpc/testing/xds/v3/route.proto
  - src/proto/grpc/testing/xds/v3/router.proto
  - src/proto/grpc/testing/xds/v3/string.proto
  - test/cpp/end2end/test_service_impl.cc
  - test/cpp/end2end/xds/xds_end2end_test_lib.cc
  - test/cpp/end2end/xds/xds_outlier_detection_end2end_test.cc
  - test/cpp/end2end/xds/xds_server.cc
  - test/cpp/util/tls_test_utils.cc
  deps:
  - grpc++_test_util
  platforms:
  - linux
  - posix
  - mac
- name: xds_ring_hash_end2end_test
  gtest: true
  build: test
  run: false
  language: c++
  headers:
  - test/cpp/end2end/connection_attempt_injector.h
  - test/cpp/end2end/counted_service.h
  - test/cpp/end2end/test_service_impl.h
  - test/cpp/end2end/xds/xds_end2end_test_lib.h
  - test/cpp/end2end/xds/xds_server.h
  - test/cpp/util/tls_test_utils.h
  src:
  - src/proto/grpc/testing/duplicate/echo_duplicate.proto
  - src/proto/grpc/testing/echo.proto
  - src/proto/grpc/testing/echo_messages.proto
  - src/proto/grpc/testing/simple_messages.proto
  - src/proto/grpc/testing/xds/v3/address.proto
  - src/proto/grpc/testing/xds/v3/ads.proto
  - src/proto/grpc/testing/xds/v3/aggregate_cluster.proto
  - src/proto/grpc/testing/xds/v3/base.proto
  - src/proto/grpc/testing/xds/v3/cluster.proto
  - src/proto/grpc/testing/xds/v3/config_source.proto
  - src/proto/grpc/testing/xds/v3/discovery.proto
  - src/proto/grpc/testing/xds/v3/endpoint.proto
  - src/proto/grpc/testing/xds/v3/expr.proto
  - src/proto/grpc/testing/xds/v3/extension.proto
  - src/proto/grpc/testing/xds/v3/http_connection_manager.proto
  - src/proto/grpc/testing/xds/v3/http_filter_rbac.proto
  - src/proto/grpc/testing/xds/v3/listener.proto
  - src/proto/grpc/testing/xds/v3/load_report.proto
  - src/proto/grpc/testing/xds/v3/lrs.proto
  - src/proto/grpc/testing/xds/v3/metadata.proto
  - src/proto/grpc/testing/xds/v3/orca_load_report.proto
  - src/proto/grpc/testing/xds/v3/outlier_detection.proto
  - src/proto/grpc/testing/xds/v3/path.proto
  - src/proto/grpc/testing/xds/v3/percent.proto
  - src/proto/grpc/testing/xds/v3/protocol.proto
  - src/proto/grpc/testing/xds/v3/range.proto
  - src/proto/grpc/testing/xds/v3/rbac.proto
  - src/proto/grpc/testing/xds/v3/regex.proto
  - src/proto/grpc/testing/xds/v3/route.proto
  - src/proto/grpc/testing/xds/v3/router.proto
  - src/proto/grpc/testing/xds/v3/string.proto
  - test/cpp/end2end/connection_attempt_injector.cc
  - test/cpp/end2end/test_service_impl.cc
  - test/cpp/end2end/xds/xds_end2end_test_lib.cc
  - test/cpp/end2end/xds/xds_ring_hash_end2end_test.cc
  - test/cpp/end2end/xds/xds_server.cc
  - test/cpp/util/tls_test_utils.cc
  deps:
  - grpc++_test_util
  platforms:
  - linux
  - posix
  - mac
- name: xds_rls_end2end_test
  gtest: true
  build: test
  language: c++
  headers:
  - test/core/util/scoped_env_var.h
  - test/cpp/end2end/counted_service.h
  - test/cpp/end2end/rls_server.h
  - test/cpp/end2end/test_service_impl.h
  - test/cpp/end2end/xds/xds_end2end_test_lib.h
  - test/cpp/end2end/xds/xds_server.h
  - test/cpp/util/tls_test_utils.h
  src:
  - src/proto/grpc/lookup/v1/rls.proto
  - src/proto/grpc/lookup/v1/rls_config.proto
  - src/proto/grpc/testing/duplicate/echo_duplicate.proto
  - src/proto/grpc/testing/echo.proto
  - src/proto/grpc/testing/echo_messages.proto
  - src/proto/grpc/testing/simple_messages.proto
  - src/proto/grpc/testing/xds/v3/address.proto
  - src/proto/grpc/testing/xds/v3/ads.proto
  - src/proto/grpc/testing/xds/v3/base.proto
  - src/proto/grpc/testing/xds/v3/cluster.proto
  - src/proto/grpc/testing/xds/v3/config_source.proto
  - src/proto/grpc/testing/xds/v3/discovery.proto
  - src/proto/grpc/testing/xds/v3/endpoint.proto
  - src/proto/grpc/testing/xds/v3/expr.proto
  - src/proto/grpc/testing/xds/v3/extension.proto
  - src/proto/grpc/testing/xds/v3/http_connection_manager.proto
  - src/proto/grpc/testing/xds/v3/http_filter_rbac.proto
  - src/proto/grpc/testing/xds/v3/listener.proto
  - src/proto/grpc/testing/xds/v3/load_report.proto
  - src/proto/grpc/testing/xds/v3/lrs.proto
  - src/proto/grpc/testing/xds/v3/metadata.proto
  - src/proto/grpc/testing/xds/v3/orca_load_report.proto
  - src/proto/grpc/testing/xds/v3/outlier_detection.proto
  - src/proto/grpc/testing/xds/v3/path.proto
  - src/proto/grpc/testing/xds/v3/percent.proto
  - src/proto/grpc/testing/xds/v3/protocol.proto
  - src/proto/grpc/testing/xds/v3/range.proto
  - src/proto/grpc/testing/xds/v3/rbac.proto
  - src/proto/grpc/testing/xds/v3/regex.proto
  - src/proto/grpc/testing/xds/v3/route.proto
  - src/proto/grpc/testing/xds/v3/router.proto
  - src/proto/grpc/testing/xds/v3/string.proto
  - test/cpp/end2end/rls_server.cc
  - test/cpp/end2end/test_service_impl.cc
  - test/cpp/end2end/xds/xds_end2end_test_lib.cc
  - test/cpp/end2end/xds/xds_rls_end2end_test.cc
  - test/cpp/end2end/xds/xds_server.cc
  - test/cpp/util/tls_test_utils.cc
  deps:
  - grpc++_test_util
  platforms:
  - linux
  - posix
  - mac
- name: xds_route_config_resource_type_test
  gtest: true
  build: test
  language: c++
  headers:
  - test/core/util/scoped_env_var.h
  - test/cpp/util/cli_call.h
  - test/cpp/util/cli_credentials.h
  - test/cpp/util/config_grpc_cli.h
  - test/cpp/util/proto_file_parser.h
  - test/cpp/util/proto_reflection_descriptor_database.h
  - test/cpp/util/service_describer.h
  src:
  - src/proto/grpc/lookup/v1/rls_config.proto
  - src/proto/grpc/reflection/v1alpha/reflection.proto
  - src/proto/grpc/testing/xds/v3/address.proto
  - src/proto/grpc/testing/xds/v3/base.proto
  - src/proto/grpc/testing/xds/v3/expr.proto
  - src/proto/grpc/testing/xds/v3/extension.proto
  - src/proto/grpc/testing/xds/v3/fault.proto
  - src/proto/grpc/testing/xds/v3/fault_common.proto
  - src/proto/grpc/testing/xds/v3/http_filter_rbac.proto
  - src/proto/grpc/testing/xds/v3/metadata.proto
  - src/proto/grpc/testing/xds/v3/path.proto
  - src/proto/grpc/testing/xds/v3/percent.proto
  - src/proto/grpc/testing/xds/v3/range.proto
  - src/proto/grpc/testing/xds/v3/rbac.proto
  - src/proto/grpc/testing/xds/v3/regex.proto
  - src/proto/grpc/testing/xds/v3/route.proto
  - src/proto/grpc/testing/xds/v3/string.proto
  - src/proto/grpc/testing/xds/v3/typed_struct.proto
  - test/core/xds/xds_route_config_resource_type_test.cc
  - test/cpp/util/cli_call.cc
  - test/cpp/util/cli_credentials.cc
  - test/cpp/util/proto_file_parser.cc
  - test/cpp/util/proto_reflection_descriptor_database.cc
  - test/cpp/util/service_describer.cc
  deps:
  - absl/flags:flag
  - grpc++
  - grpc_test_util
  uses_polling: false
- name: xds_routing_end2end_test
  gtest: true
  build: test
  run: false
  language: c++
  headers:
  - test/cpp/end2end/counted_service.h
  - test/cpp/end2end/test_service_impl.h
  - test/cpp/end2end/xds/xds_end2end_test_lib.h
  - test/cpp/end2end/xds/xds_server.h
  - test/cpp/util/tls_test_utils.h
  src:
  - src/proto/grpc/testing/duplicate/echo_duplicate.proto
  - src/proto/grpc/testing/echo.proto
  - src/proto/grpc/testing/echo_messages.proto
  - src/proto/grpc/testing/simple_messages.proto
  - src/proto/grpc/testing/xds/v3/address.proto
  - src/proto/grpc/testing/xds/v3/ads.proto
  - src/proto/grpc/testing/xds/v3/base.proto
  - src/proto/grpc/testing/xds/v3/cluster.proto
  - src/proto/grpc/testing/xds/v3/config_source.proto
  - src/proto/grpc/testing/xds/v3/discovery.proto
  - src/proto/grpc/testing/xds/v3/endpoint.proto
  - src/proto/grpc/testing/xds/v3/expr.proto
  - src/proto/grpc/testing/xds/v3/extension.proto
  - src/proto/grpc/testing/xds/v3/fault.proto
  - src/proto/grpc/testing/xds/v3/fault_common.proto
  - src/proto/grpc/testing/xds/v3/http_connection_manager.proto
  - src/proto/grpc/testing/xds/v3/http_filter_rbac.proto
  - src/proto/grpc/testing/xds/v3/listener.proto
  - src/proto/grpc/testing/xds/v3/load_report.proto
  - src/proto/grpc/testing/xds/v3/lrs.proto
  - src/proto/grpc/testing/xds/v3/metadata.proto
  - src/proto/grpc/testing/xds/v3/orca_load_report.proto
  - src/proto/grpc/testing/xds/v3/outlier_detection.proto
  - src/proto/grpc/testing/xds/v3/path.proto
  - src/proto/grpc/testing/xds/v3/percent.proto
  - src/proto/grpc/testing/xds/v3/protocol.proto
  - src/proto/grpc/testing/xds/v3/range.proto
  - src/proto/grpc/testing/xds/v3/rbac.proto
  - src/proto/grpc/testing/xds/v3/regex.proto
  - src/proto/grpc/testing/xds/v3/route.proto
  - src/proto/grpc/testing/xds/v3/router.proto
  - src/proto/grpc/testing/xds/v3/string.proto
  - test/cpp/end2end/test_service_impl.cc
  - test/cpp/end2end/xds/xds_end2end_test_lib.cc
  - test/cpp/end2end/xds/xds_routing_end2end_test.cc
  - test/cpp/end2end/xds/xds_server.cc
  - test/cpp/util/tls_test_utils.cc
  deps:
  - grpc++_test_util
  platforms:
  - linux
  - posix
  - mac
external_proto_libraries:
- destination: third_party/envoy-api
  hash: 0fe4c68dea4423f5880c068abbcbc90ac4b98496cf2af15a1fe3fbc0fdb050fd
  proto_prefix: third_party/envoy-api/
  strip_prefix: data-plane-api-bf6154e482bbd5e6f64032993206e66b6116f2bd
  urls:
  - https://storage.googleapis.com/grpc-bazel-mirror/github.com/envoyproxy/data-plane-api/archive/bf6154e482bbd5e6f64032993206e66b6116f2bd.tar.gz
  - https://github.com/envoyproxy/data-plane-api/archive/bf6154e482bbd5e6f64032993206e66b6116f2bd.tar.gz
- destination: third_party/googleapis
  hash: 5bb6b0253ccf64b53d6c7249625a7e3f6c3bc6402abd52d3778bfa48258703a0
  proto_prefix: third_party/googleapis/
  strip_prefix: googleapis-2f9af297c84c55c8b871ba4495e01ade42476c92
  urls:
  - https://storage.googleapis.com/grpc-bazel-mirror/github.com/googleapis/googleapis/archive/2f9af297c84c55c8b871ba4495e01ade42476c92.tar.gz
  - https://github.com/googleapis/googleapis/archive/2f9af297c84c55c8b871ba4495e01ade42476c92.tar.gz
- destination: third_party/opencensus-proto/src
  hash: b7e13f0b4259e80c3070b583c2f39e53153085a6918718b1c710caf7037572b0
  proto_prefix: third_party/opencensus-proto/src/
  strip_prefix: opencensus-proto-0.3.0/src
  urls:
  - https://storage.googleapis.com/grpc-bazel-mirror/github.com/census-instrumentation/opencensus-proto/archive/v0.3.0.tar.gz
  - https://github.com/census-instrumentation/opencensus-proto/archive/v0.3.0.tar.gz
- destination: third_party/xds
  hash: 5bc8365613fe2f8ce6cc33959b7667b13b7fe56cb9d16ba740c06e1a7c4242fc
  proto_prefix: third_party/xds/
  strip_prefix: xds-cb28da3451f158a947dfc45090fe92b07b243bc1
  urls:
  - https://storage.googleapis.com/grpc-bazel-mirror/github.com/cncf/xds/archive/cb28da3451f158a947dfc45090fe92b07b243bc1.tar.gz
  - https://github.com/cncf/xds/archive/cb28da3451f158a947dfc45090fe92b07b243bc1.tar.gz
tests: []<|MERGE_RESOLUTION|>--- conflicted
+++ resolved
@@ -2831,11 +2831,8 @@
   - include/grpcpp/impl/server_builder_plugin.h
   - include/grpcpp/impl/server_initializer.h
   - include/grpcpp/impl/service_type.h
-<<<<<<< HEAD
+  - include/grpcpp/impl/status.h
   - include/grpcpp/impl/sync.h
-=======
-  - include/grpcpp/impl/status.h
->>>>>>> a02cc7d8
   - include/grpcpp/resource_quota.h
   - include/grpcpp/security/auth_context.h
   - include/grpcpp/security/auth_metadata_processor.h
@@ -3254,11 +3251,8 @@
   - include/grpcpp/impl/server_builder_plugin.h
   - include/grpcpp/impl/server_initializer.h
   - include/grpcpp/impl/service_type.h
-<<<<<<< HEAD
+  - include/grpcpp/impl/status.h
   - include/grpcpp/impl/sync.h
-=======
-  - include/grpcpp/impl/status.h
->>>>>>> a02cc7d8
   - include/grpcpp/resource_quota.h
   - include/grpcpp/security/auth_context.h
   - include/grpcpp/security/auth_metadata_processor.h
