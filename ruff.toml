--- conflicted
+++ resolved
@@ -83,13 +83,6 @@
     "S101",    # Use of assert detected
     "S105",    # Possible hardcoded password assigned to: "{}"
     "S110",    # try-except-pass detected, consider logging the exception
-<<<<<<< HEAD
-    "S311",    # Standard pseudo-random generators are not suitable for cryptographic purposes
-    "S603",    # subprocess call: check for execution of untrusted input
-    "SIM102",  # Use a single if statement instead of nested if statements
-    "SIM103",  # Return the condition {condition} directly
-=======
->>>>>>> 6f0ad5e6
     "SIM105",  # Use contextlib.suppress({exception}) instead of try-except-pass
     "SLF001",  # Private member accessed: {access}
     "SLOT002", # Subclasses of {namedtuple_kind} should define __slots__
