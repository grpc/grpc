--- conflicted
+++ resolved
@@ -1383,21 +1383,18 @@
   - grpc
   - gpr_test_util
   - gpr
-<<<<<<< HEAD
-- name: bdp_estimator_test
-  build: test
-  language: c
-  src:
-  - test/core/transport/bdp_estimator_test.c
-  deps:
-  - grpc_test_util
-  - grpc
-  - gpr_test_util
-  - gpr
-=======
   exclude_iomgrs:
   - uv
->>>>>>> 6628e36a
+- name: bdp_estimator_test
+  build: test
+  language: c
+  src:
+  - test/core/transport/bdp_estimator_test.c
+  deps:
+  - grpc_test_util
+  - grpc
+  - gpr_test_util
+  - gpr
 - name: bin_decoder_test
   build: test
   language: c
