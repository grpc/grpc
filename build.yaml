--- conflicted
+++ resolved
@@ -108,13 +108,6 @@
   - test/core/util/cmdline.cc
   uses:
   - gpr_base_headers
-<<<<<<< HEAD
-- name: envoy_orca_upb
-  headers:
-  - src/core/ext/upb-generated/udpa/data/orca/v1/orca_load_report.upb.h
-  src:
-  - src/core/ext/upb-generated/udpa/data/orca/v1/orca_load_report.upb.c
-=======
 - name: envoy_ads_upb
   headers:
   - src/core/ext/upb-generated/envoy/api/v2/auth/cert.upb.h
@@ -162,6 +155,14 @@
   - envoy_type_upb
   - google_api_upb
   - proto_gen_validate_upb
+- name: envoy_orca_upb
+  headers:
+  - src/core/ext/upb-generated/udpa/data/orca/v1/orca_load_report.upb.h
+  src:
+  - src/core/ext/upb-generated/udpa/data/orca/v1/orca_load_report.upb.c
+  uses:
+  - proto_gen_validate_upb
+  - upb
 - name: envoy_type_upb
   headers:
   - src/core/ext/upb-generated/envoy/type/percent.upb.h
@@ -172,7 +173,6 @@
   uses:
   - google_api_upb
   - proto_gen_validate_upb
->>>>>>> ea3f4dd8
 - name: google_api_upb
   headers:
   - src/core/ext/upb-generated/google/api/annotations.upb.h
@@ -484,7 +484,6 @@
   - src/core/lib/uri/uri_parser.cc
   deps:
   - gpr
-  - upb
   filegroups:
   - grpc_base_headers
   uses:
@@ -723,12 +722,8 @@
   uses:
   - grpc_base
   - grpc_deadline_filter
-<<<<<<< HEAD
-  - health_proto
   - envoy_orca_upb
-=======
   - grpc_health_upb
->>>>>>> ea3f4dd8
 - name: grpc_client_idle_filter
   src:
   - src/core/ext/filters/client_idle/client_idle_filter.cc
@@ -6261,17 +6256,11 @@
     CXXFLAGS: $(W_NO_CXX14_COMPAT)
   global:
     COREFLAGS: -fno-rtti -fno-exceptions
-<<<<<<< HEAD
-    CPPFLAGS: -g -Wall -Wextra -Werror -Wno-long-long -Wno-unused-parameter -DOSATOMIC_USE_INLINED=1
-      -Wno-deprecated-declarations -Ithird_party/nanopb -Ithird_party/upb -Isrc/core/ext/upb-generated
-      -DPB_FIELD_32BIT
-=======
     CPPFLAGS: -g -Wall -Wextra -Werror -Wno-unknown-warning-option -Wno-long-long
       -Wno-unused-parameter -Wno-deprecated-declarations -Wno-sign-conversion -Wno-shadow
       -Wno-conversion -Wno-implicit-fallthrough -Wno-sign-compare -Wno-missing-field-initializers
       -Wno-maybe-uninitialized -DPB_FIELD_32BIT -DOSATOMIC_USE_INLINED=1 -Ithird_party/nanopb
       -Ithird_party/upb -Isrc/core/ext/upb-generated
->>>>>>> ea3f4dd8
     CXXFLAGS: -Wnon-virtual-dtor
     LDFLAGS: -g
   zlib:
