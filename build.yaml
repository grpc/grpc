--- conflicted
+++ resolved
@@ -113,33 +113,13 @@
   - src/core/lib/gpr/time_precise.h
   - src/core/lib/gpr/tmpfile.h
   - src/core/lib/gprpp/abstract.h
+  - src/core/lib/gprpp/any.h
   - src/core/lib/gprpp/atomic.h
   - src/core/lib/gprpp/atomic_with_atm.h
   - src/core/lib/gprpp/atomic_with_std.h
   - src/core/lib/gprpp/manual_constructor.h
   - src/core/lib/gprpp/memory.h
   - src/core/lib/profiling/timers.h
-<<<<<<< HEAD
-  - src/core/lib/support/abstract.h
-  - src/core/lib/support/any.h
-  - src/core/lib/support/arena.h
-  - src/core/lib/support/atomic.h
-  - src/core/lib/support/atomic_with_atm.h
-  - src/core/lib/support/atomic_with_std.h
-  - src/core/lib/support/env.h
-  - src/core/lib/support/fork.h
-  - src/core/lib/support/manual_constructor.h
-  - src/core/lib/support/memory.h
-  - src/core/lib/support/mpscq.h
-  - src/core/lib/support/murmur_hash.h
-  - src/core/lib/support/spinlock.h
-  - src/core/lib/support/string.h
-  - src/core/lib/support/string_windows.h
-  - src/core/lib/support/thd_internal.h
-  - src/core/lib/support/time_precise.h
-  - src/core/lib/support/tmpfile.h
-=======
->>>>>>> ac0808b1
   uses:
   - gpr_codegen
 - name: gpr_codegen
