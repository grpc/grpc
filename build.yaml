--- conflicted
+++ resolved
@@ -1099,13 +1099,13 @@
   uses:
   - grpc_base
   - grpc_server_backward_compatibility
-<<<<<<< HEAD
 - name: health_proto
   headers:
   - src/core/ext/filters/client_channel/health/health.pb.h
   src:
   - src/core/ext/filters/client_channel/health/health.pb.c
-=======
+  uses:
+  - nanopb
 - name: grpclb_proto
   headers:
   - src/core/ext/filters/client_channel/lb_policy/grpclb/proto/grpc/lb/v1/google/protobuf/duration.pb.h
@@ -1117,7 +1117,6 @@
   - src/core/ext/filters/client_channel/lb_policy/grpclb/proto/grpc/lb/v1/load_balancer.pb.c
   uses:
   - nanopb
->>>>>>> cc3f5283
 - name: nanopb
   src:
   - third_party/nanopb/pb_common.c
