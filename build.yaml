--- conflicted
+++ resolved
@@ -4455,11 +4455,8 @@
   - test/cpp/end2end/utils_common.h
   src:
   - test/cpp/end2end/client_callback_end2end_test.cc
-<<<<<<< HEAD
   - test/cpp/end2end/utils_common.cc
-=======
   - test/cpp/end2end/interceptors_util.cc
->>>>>>> 2e7d0717
   deps:
   - grpc++_test_util
   - grpc_test_util
