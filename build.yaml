--- conflicted
+++ resolved
@@ -859,17 +859,6 @@
   - src/c/unary_blocking_call.c
   deps:
   - grpc
-<<<<<<< HEAD
-=======
-  filegroups:
-  - grpc_test_util_base
-  - grpc_base
-  vs_project_guid: '{17BCAFC0-5FDC-4C94-AEB9-95F3E220614B}'
-- name: grpc_test_util_unsecure
-  build: private
-  language: c
-  deps:
->>>>>>> 5c648dc5
   - gpr
   baselib: true
   dll: true
@@ -1379,22 +1368,8 @@
   - grpc
   - gpr_test_util
   - gpr
-<<<<<<< HEAD
 - name: auth_property_iterator_test
   gtest: true
-=======
-- name: census_resource_test
-  build: test
-  language: c
-  src:
-  - test/core/census/resource_test.c
-  deps:
-  - grpc_test_util
-  - grpc
-  - gpr_test_util
-  - gpr
-- name: channel_create_test
->>>>>>> 5c648dc5
   build: test
   language: c++
   src:
@@ -1673,6 +1648,26 @@
   secure: false
   vs_config_type: Application
   vs_project_guid: '{7E51A25F-AC59-488F-906C-C60FAAE706AA}'
+- name: grpc_cpp_plugin
+  build: protoc
+  language: c++
+  src:
+  - src/compiler/cpp_plugin.cc
+  deps:
+  - grpc_plugin_support
+  secure: false
+  vs_config_type: Application
+  vs_project_guid: '{7E51A25F-AC59-488F-906C-C60FAAE706AA}'
+- name: grpc_csharp_plugin
+  build: protoc
+  language: c++
+  src:
+  - src/compiler/csharp_plugin.cc
+  deps:
+  - grpc_plugin_support
+  secure: false
+  vs_config_type: Application
+  vs_project_guid: '{3C813052-A49A-4662-B90A-1ADBEC7EE453}'
 - name: grpc_csharp_plugin
   build: protoc
   language: c++
@@ -1692,6 +1687,25 @@
   - grpc_plugin_support
   secure: false
   vs_config_type: Application
+- name: grpc_node_plugin
+  build: protoc
+  language: c++
+  src:
+  - src/compiler/node_plugin.cc
+  deps:
+  - grpc_plugin_support
+  secure: false
+  vs_config_type: Application
+- name: grpc_objective_c_plugin
+  build: protoc
+  language: c++
+  src:
+  - src/compiler/objective_c_plugin.cc
+  deps:
+  - grpc_plugin_support
+  secure: false
+  vs_config_type: Application
+  vs_project_guid: '{19564640-CEE6-4921-ABA5-676ED79A36F6}'
 - name: grpc_objective_c_plugin
   build: protoc
   language: c++
@@ -1712,6 +1726,16 @@
   secure: false
   vs_config_type: Application
   vs_project_guid: '{DF52D501-A6CF-4E6F-BA38-6EBE2E8DAFB2}'
+- name: grpc_python_plugin
+  build: protoc
+  language: c++
+  src:
+  - src/compiler/python_plugin.cc
+  deps:
+  - grpc_plugin_support
+  secure: false
+  vs_config_type: Application
+  vs_project_guid: '{DF52D501-A6CF-4E6F-BA38-6EBE2E8DAFB2}'
 - name: grpc_ruby_plugin
   build: protoc
   language: c++
@@ -1722,6 +1746,38 @@
   secure: false
   vs_config_type: Application
   vs_project_guid: '{069E9D05-B78B-4751-9252-D21EBAE7DE8E}'
+- name: grpc_ruby_plugin
+  build: protoc
+  language: c++
+  src:
+  - src/compiler/ruby_plugin.cc
+  deps:
+  - grpc_plugin_support
+  secure: false
+  vs_config_type: Application
+  vs_project_guid: '{069E9D05-B78B-4751-9252-D21EBAE7DE8E}'
+- name: grpc_tool_test
+  gtest: true
+  build: test
+  language: c++
+  headers:
+  - test/cpp/util/string_ref_helper.h
+  src:
+  - src/proto/grpc/testing/echo.proto
+  - src/proto/grpc/testing/echo_messages.proto
+  - test/cpp/util/grpc_tool_test.cc
+  - test/cpp/util/string_ref_helper.cc
+  deps:
+  - grpc_cli_libs
+  - grpc++_reflection
+  - grpc_test_util
+  - grpc++
+  - grpc
+  - gpr_test_util
+  - gpr
+  filegroups:
+  - grpc++_codegen_proto
+  - grpc++_config_proto
 - name: grpclb_api_test
   gtest: true
   build: test
@@ -2758,11 +2814,7 @@
   build: tool
   language: core
   src:
-<<<<<<< HEAD
   - test/core/security/print_google_default_creds_token.c
-=======
-  - test/core/transport/timeout_encoding_test.c
->>>>>>> 5c648dc5
   deps:
   - grpc
   - gpr
@@ -2988,25 +3040,7 @@
   - grpc
   - gpr_test_util
   - gpr
-<<<<<<< HEAD
 - name: json_test
-=======
-- name: filter_end2end_test
-  gtest: true
-  build: test
-  language: c++
-  src:
-  - test/cpp/end2end/filter_end2end_test.cc
-  deps:
-  - grpc++_test_util
-  - grpc_test_util
-  - grpc++
-  - grpc
-  - gpr_test_util
-  - gpr
-- name: generic_end2end_test
-  gtest: true
->>>>>>> 5c648dc5
   build: test
   language: core
   src:
@@ -3034,14 +3068,9 @@
   src:
   - test/core/client_config/lb_policies_test.c
   deps:
-<<<<<<< HEAD
-  - grpc_test_util
-=======
-  - grpc_cli_libs
-  - grpc++_reflection
-  - grpc++
->>>>>>> 5c648dc5
-  - grpc
+  - grpc_test_util
+  - grpc
+  - gpr_test_util
   - gpr
 - name: load_file_test
   build: test
@@ -3085,9 +3114,12 @@
   - test/core/census/mlog_test.c
   deps:
   - grpc_test_util
-  - grpc
-  - gpr_test_util
-  - gpr
+  - grpc_cli_libs
+  - grpc++_reflection
+  - grpc++
+  - grpc
+  - gpr
+  - grpc++_test_config
 - name: multiple_server_queues_test
   build: test
   language: core
@@ -3104,50 +3136,16 @@
   src:
   - test/core/support/murmur_hash_test.c
   deps:
-<<<<<<< HEAD
   - gpr_test_util
   - gpr
 - name: nanopb_fuzzer_response_test
   build: fuzzer
   language: core
-=======
-  - grpc_plugin_support
-  secure: false
-  vs_config_type: Application
-  vs_project_guid: '{069E9D05-B78B-4751-9252-D21EBAE7DE8E}'
-- name: grpc_tool_test
-  gtest: true
-  build: test
-  language: c++
-  headers:
-  - test/cpp/util/string_ref_helper.h
-  src:
-  - src/proto/grpc/testing/echo.proto
-  - src/proto/grpc/testing/echo_messages.proto
-  - test/cpp/util/grpc_tool_test.cc
-  - test/cpp/util/string_ref_helper.cc
-  deps:
-  - grpc_cli_libs
-  - grpc++_reflection
-  - grpc_test_util
-  - grpc++
-  - grpc
-  - gpr_test_util
-  - gpr
-  filegroups:
-  - grpc++_codegen_proto
-  - grpc++_config_proto
-- name: grpclb_api_test
-  gtest: true
-  build: test
-  language: c++
->>>>>>> 5c648dc5
   src:
   - test/core/nanopb/fuzzer_response.c
   deps:
   - grpc_test_util
   - grpc
-<<<<<<< HEAD
   - gpr_test_util
   - gpr
   corpus_dirs:
@@ -3156,26 +3154,6 @@
 - name: nanopb_fuzzer_serverlist_test
   build: fuzzer
   language: core
-=======
-- name: grpclb_test
-  gtest: false
-  build: test
-  language: c++
-  src:
-  - src/proto/grpc/lb/v1/load_balancer.proto
-  - test/cpp/grpclb/grpclb_test.cc
-  deps:
-  - gpr
-  - gpr_test_util
-  - grpc
-  - grpc++
-  - grpc++_test_util
-  - grpc_test_util
-- name: hybrid_end2end_test
-  gtest: true
-  build: test
-  language: c++
->>>>>>> 5c648dc5
   src:
   - test/core/nanopb/fuzzer_serverlist.c
   deps:
@@ -3203,13 +3181,6 @@
   src:
   - test/core/iomgr/resolve_address_test.c
   deps:
-<<<<<<< HEAD
-=======
-  - interop_server_main
-  - interop_server_helper
-  - interop_server_lib
-  - grpc++_test_util
->>>>>>> 5c648dc5
   - grpc_test_util
   - grpc
   - gpr_test_util
