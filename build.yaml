--- conflicted
+++ resolved
@@ -4818,20 +4818,24 @@
   - grpc
   - gpr_test_util
   - gpr
-<<<<<<< HEAD
+- name: slice_hash_table_test
+  gtest: true
+  build: test
+  language: c++
+  src:
+  - test/core/slice/slice_hash_table_test.cc
+  deps:
+  - grpc_test_util
+  - grpc
+  - gpr_test_util
+  - gpr
+  uses_polling: false
 - name: slice_weak_hash_table_test
-=======
-- name: slice_hash_table_test
->>>>>>> 0fc97adc
   gtest: true
   build: test
   language: c++
   src:
-<<<<<<< HEAD
   - test/core/slice/slice_weak_hash_table_test.cc
-=======
-  - test/core/slice/slice_hash_table_test.cc
->>>>>>> 0fc97adc
   deps:
   - grpc_test_util
   - grpc
