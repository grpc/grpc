'#1': This file describes the list of targets and dependencies.
'#2': It is used among other things to generate all of our project files.
'#3': Please refer to the templates directory for more information.
settings:
  '#1': The public version number of the library.
  '#2': Master always has a "-dev" suffix
  '#3': Use "-preN" suffixes to identify pre-release versions
  '#4': Per-language overrides are possible with (eg) ruby_version tag here
  '#5': See the expand_version.py for all the quirks here
  version: 0.16.0-dev
filegroups:
- name: census
  public_headers:
  - include/grpc/census.h
  headers:
  - src/core/ext/census/aggregation.h
  - src/core/ext/census/census_interface.h
  - src/core/ext/census/census_rpc_stats.h
  - src/core/ext/census/gen/census.pb.h
  - src/core/ext/census/grpc_filter.h
  - src/core/ext/census/mlog.h
  - src/core/ext/census/rpc_metric_id.h
  src:
  - src/core/ext/census/context.c
  - src/core/ext/census/gen/census.pb.c
  - src/core/ext/census/grpc_context.c
  - src/core/ext/census/grpc_filter.c
  - src/core/ext/census/grpc_plugin.c
  - src/core/ext/census/initialize.c
  - src/core/ext/census/mlog.c
  - src/core/ext/census/operation.c
  - src/core/ext/census/placeholders.c
  - src/core/ext/census/tracing.c
  plugin: census_grpc_plugin
  uses:
  - grpc_base
  - nanopb
- name: gpr_base
  public_headers:
  - include/grpc/support/alloc.h
  - include/grpc/support/atm.h
  - include/grpc/support/atm_gcc_atomic.h
  - include/grpc/support/atm_gcc_sync.h
  - include/grpc/support/atm_windows.h
  - include/grpc/support/avl.h
  - include/grpc/support/cmdline.h
  - include/grpc/support/cpu.h
  - include/grpc/support/histogram.h
  - include/grpc/support/host_port.h
  - include/grpc/support/log.h
  - include/grpc/support/log_windows.h
  - include/grpc/support/port_platform.h
  - include/grpc/support/slice.h
  - include/grpc/support/slice_buffer.h
  - include/grpc/support/string_util.h
  - include/grpc/support/subprocess.h
  - include/grpc/support/sync.h
  - include/grpc/support/sync_generic.h
  - include/grpc/support/sync_posix.h
  - include/grpc/support/sync_windows.h
  - include/grpc/support/thd.h
  - include/grpc/support/time.h
  - include/grpc/support/tls.h
  - include/grpc/support/tls_gcc.h
  - include/grpc/support/tls_msvc.h
  - include/grpc/support/tls_pthread.h
  - include/grpc/support/useful.h
  headers:
  - src/core/lib/profiling/timers.h
  - src/core/lib/support/backoff.h
  - src/core/lib/support/block_annotate.h
  - src/core/lib/support/env.h
  - src/core/lib/support/murmur_hash.h
  - src/core/lib/support/stack_lockfree.h
  - src/core/lib/support/string.h
  - src/core/lib/support/string_windows.h
  - src/core/lib/support/thd_internal.h
  - src/core/lib/support/time_precise.h
  - src/core/lib/support/tmpfile.h
  src:
  - src/core/lib/profiling/basic_timers.c
  - src/core/lib/profiling/stap_timers.c
  - src/core/lib/support/alloc.c
  - src/core/lib/support/avl.c
  - src/core/lib/support/backoff.c
  - src/core/lib/support/cmdline.c
  - src/core/lib/support/cpu_iphone.c
  - src/core/lib/support/cpu_linux.c
  - src/core/lib/support/cpu_posix.c
  - src/core/lib/support/cpu_windows.c
  - src/core/lib/support/env_linux.c
  - src/core/lib/support/env_posix.c
  - src/core/lib/support/env_windows.c
  - src/core/lib/support/histogram.c
  - src/core/lib/support/host_port.c
  - src/core/lib/support/log.c
  - src/core/lib/support/log_android.c
  - src/core/lib/support/log_linux.c
  - src/core/lib/support/log_posix.c
  - src/core/lib/support/log_windows.c
  - src/core/lib/support/murmur_hash.c
  - src/core/lib/support/slice.c
  - src/core/lib/support/slice_buffer.c
  - src/core/lib/support/stack_lockfree.c
  - src/core/lib/support/string.c
  - src/core/lib/support/string_posix.c
  - src/core/lib/support/string_util_windows.c
  - src/core/lib/support/string_windows.c
  - src/core/lib/support/subprocess_posix.c
  - src/core/lib/support/subprocess_windows.c
  - src/core/lib/support/sync.c
  - src/core/lib/support/sync_posix.c
  - src/core/lib/support/sync_windows.c
  - src/core/lib/support/thd.c
  - src/core/lib/support/thd_posix.c
  - src/core/lib/support/thd_windows.c
  - src/core/lib/support/time.c
  - src/core/lib/support/time_posix.c
  - src/core/lib/support/time_precise.c
  - src/core/lib/support/time_windows.c
  - src/core/lib/support/tls_pthread.c
  - src/core/lib/support/tmpfile_msys.c
  - src/core/lib/support/tmpfile_posix.c
  - src/core/lib/support/tmpfile_windows.c
  - src/core/lib/support/wrap_memcpy.c
  uses:
  - gpr_codegen
- name: gpr_codegen
  public_headers:
  - include/grpc/impl/codegen/alloc.h
  - include/grpc/impl/codegen/atm.h
  - include/grpc/impl/codegen/atm_gcc_atomic.h
  - include/grpc/impl/codegen/atm_gcc_sync.h
  - include/grpc/impl/codegen/atm_windows.h
  - include/grpc/impl/codegen/log.h
  - include/grpc/impl/codegen/port_platform.h
  - include/grpc/impl/codegen/slice.h
  - include/grpc/impl/codegen/slice_buffer.h
  - include/grpc/impl/codegen/sync.h
  - include/grpc/impl/codegen/sync_generic.h
  - include/grpc/impl/codegen/sync_posix.h
  - include/grpc/impl/codegen/sync_windows.h
  - include/grpc/impl/codegen/time.h
- name: grpc++_codegen_base_src
  src:
  - src/cpp/codegen/codegen_init.cc
  uses:
  - grpc++_codegen_base
- name: grpc_base
  public_headers:
  - include/grpc/byte_buffer.h
  - include/grpc/byte_buffer_reader.h
  - include/grpc/compression.h
  - include/grpc/grpc.h
  - include/grpc/grpc_posix.h
  - include/grpc/status.h
  headers:
  - src/core/lib/channel/channel_args.h
  - src/core/lib/channel/channel_stack.h
  - src/core/lib/channel/channel_stack_builder.h
  - src/core/lib/channel/compress_filter.h
  - src/core/lib/channel/connected_channel.h
  - src/core/lib/channel/context.h
  - src/core/lib/channel/http_client_filter.h
  - src/core/lib/channel/http_server_filter.h
  - src/core/lib/compression/algorithm_metadata.h
  - src/core/lib/compression/message_compress.h
  - src/core/lib/debug/trace.h
  - src/core/lib/http/format_request.h
  - src/core/lib/http/httpcli.h
  - src/core/lib/http/parser.h
  - src/core/lib/iomgr/closure.h
  - src/core/lib/iomgr/endpoint.h
  - src/core/lib/iomgr/endpoint_pair.h
  - src/core/lib/iomgr/error.h
  - src/core/lib/iomgr/ev_epoll_linux.h
  - src/core/lib/iomgr/ev_poll_and_epoll_posix.h
  - src/core/lib/iomgr/ev_poll_posix.h
  - src/core/lib/iomgr/ev_posix.h
  - src/core/lib/iomgr/exec_ctx.h
  - src/core/lib/iomgr/executor.h
  - src/core/lib/iomgr/iocp_windows.h
  - src/core/lib/iomgr/iomgr.h
  - src/core/lib/iomgr/iomgr_internal.h
  - src/core/lib/iomgr/iomgr_posix.h
<<<<<<< HEAD
  - src/core/lib/iomgr/network_monitor.h
=======
  - src/core/lib/iomgr/load_file.h
  - src/core/lib/iomgr/network_status_tracker.h
  - src/core/lib/iomgr/polling_entity.h
>>>>>>> a9df5d10
  - src/core/lib/iomgr/pollset.h
  - src/core/lib/iomgr/pollset_set.h
  - src/core/lib/iomgr/pollset_set_windows.h
  - src/core/lib/iomgr/pollset_windows.h
  - src/core/lib/iomgr/resolve_address.h
  - src/core/lib/iomgr/sockaddr.h
  - src/core/lib/iomgr/sockaddr_posix.h
  - src/core/lib/iomgr/sockaddr_utils.h
  - src/core/lib/iomgr/sockaddr_windows.h
  - src/core/lib/iomgr/socket_utils_posix.h
  - src/core/lib/iomgr/socket_windows.h
  - src/core/lib/iomgr/tcp_client.h
  - src/core/lib/iomgr/tcp_posix.h
  - src/core/lib/iomgr/tcp_server.h
  - src/core/lib/iomgr/tcp_windows.h
  - src/core/lib/iomgr/time_averaged_stats.h
  - src/core/lib/iomgr/timer.h
  - src/core/lib/iomgr/timer_heap.h
  - src/core/lib/iomgr/udp_server.h
  - src/core/lib/iomgr/unix_sockets_posix.h
  - src/core/lib/iomgr/wakeup_fd_pipe.h
  - src/core/lib/iomgr/wakeup_fd_posix.h
  - src/core/lib/iomgr/workqueue.h
  - src/core/lib/iomgr/workqueue_posix.h
  - src/core/lib/iomgr/workqueue_windows.h
  - src/core/lib/json/json.h
  - src/core/lib/json/json_common.h
  - src/core/lib/json/json_reader.h
  - src/core/lib/json/json_writer.h
  - src/core/lib/surface/api_trace.h
  - src/core/lib/surface/call.h
  - src/core/lib/surface/call_test_only.h
  - src/core/lib/surface/channel.h
  - src/core/lib/surface/channel_init.h
  - src/core/lib/surface/channel_stack_type.h
  - src/core/lib/surface/completion_queue.h
  - src/core/lib/surface/event_string.h
  - src/core/lib/surface/init.h
  - src/core/lib/surface/lame_client.h
  - src/core/lib/surface/server.h
  - src/core/lib/surface/surface_trace.h
  - src/core/lib/transport/byte_stream.h
  - src/core/lib/transport/connectivity_state.h
  - src/core/lib/transport/metadata.h
  - src/core/lib/transport/metadata_batch.h
  - src/core/lib/transport/static_metadata.h
  - src/core/lib/transport/transport.h
  - src/core/lib/transport/transport_impl.h
  src:
  - src/core/lib/channel/channel_args.c
  - src/core/lib/channel/channel_stack.c
  - src/core/lib/channel/channel_stack_builder.c
  - src/core/lib/channel/compress_filter.c
  - src/core/lib/channel/connected_channel.c
  - src/core/lib/channel/http_client_filter.c
  - src/core/lib/channel/http_server_filter.c
  - src/core/lib/compression/compression.c
  - src/core/lib/compression/message_compress.c
  - src/core/lib/debug/trace.c
  - src/core/lib/http/format_request.c
  - src/core/lib/http/httpcli.c
  - src/core/lib/http/parser.c
  - src/core/lib/iomgr/closure.c
  - src/core/lib/iomgr/endpoint.c
  - src/core/lib/iomgr/endpoint_pair_posix.c
  - src/core/lib/iomgr/endpoint_pair_windows.c
  - src/core/lib/iomgr/error.c
  - src/core/lib/iomgr/ev_epoll_linux.c
  - src/core/lib/iomgr/ev_poll_and_epoll_posix.c
  - src/core/lib/iomgr/ev_poll_posix.c
  - src/core/lib/iomgr/ev_posix.c
  - src/core/lib/iomgr/exec_ctx.c
  - src/core/lib/iomgr/executor.c
  - src/core/lib/iomgr/iocp_windows.c
  - src/core/lib/iomgr/iomgr.c
  - src/core/lib/iomgr/iomgr_posix.c
  - src/core/lib/iomgr/iomgr_windows.c
<<<<<<< HEAD
  - src/core/lib/iomgr/network_monitor_darwin.c
=======
  - src/core/lib/iomgr/load_file.c
  - src/core/lib/iomgr/network_status_tracker.c
  - src/core/lib/iomgr/polling_entity.c
>>>>>>> a9df5d10
  - src/core/lib/iomgr/pollset_set_windows.c
  - src/core/lib/iomgr/pollset_windows.c
  - src/core/lib/iomgr/resolve_address_posix.c
  - src/core/lib/iomgr/resolve_address_windows.c
  - src/core/lib/iomgr/sockaddr_utils.c
  - src/core/lib/iomgr/socket_utils_common_posix.c
  - src/core/lib/iomgr/socket_utils_linux.c
  - src/core/lib/iomgr/socket_utils_posix.c
  - src/core/lib/iomgr/socket_windows.c
  - src/core/lib/iomgr/tcp_client_posix.c
  - src/core/lib/iomgr/tcp_client_windows.c
  - src/core/lib/iomgr/tcp_posix.c
  - src/core/lib/iomgr/tcp_server_posix.c
  - src/core/lib/iomgr/tcp_server_windows.c
  - src/core/lib/iomgr/tcp_windows.c
  - src/core/lib/iomgr/time_averaged_stats.c
  - src/core/lib/iomgr/timer.c
  - src/core/lib/iomgr/timer_heap.c
  - src/core/lib/iomgr/udp_server.c
  - src/core/lib/iomgr/unix_sockets_posix.c
  - src/core/lib/iomgr/unix_sockets_posix_noop.c
  - src/core/lib/iomgr/wakeup_fd_eventfd.c
  - src/core/lib/iomgr/wakeup_fd_nospecial.c
  - src/core/lib/iomgr/wakeup_fd_pipe.c
  - src/core/lib/iomgr/wakeup_fd_posix.c
  - src/core/lib/iomgr/workqueue_posix.c
  - src/core/lib/iomgr/workqueue_windows.c
  - src/core/lib/json/json.c
  - src/core/lib/json/json_reader.c
  - src/core/lib/json/json_string.c
  - src/core/lib/json/json_writer.c
  - src/core/lib/surface/alarm.c
  - src/core/lib/surface/api_trace.c
  - src/core/lib/surface/byte_buffer.c
  - src/core/lib/surface/byte_buffer_reader.c
  - src/core/lib/surface/call.c
  - src/core/lib/surface/call_details.c
  - src/core/lib/surface/call_log_batch.c
  - src/core/lib/surface/channel.c
  - src/core/lib/surface/channel_init.c
  - src/core/lib/surface/channel_ping.c
  - src/core/lib/surface/channel_stack_type.c
  - src/core/lib/surface/completion_queue.c
  - src/core/lib/surface/event_string.c
  - src/core/lib/surface/lame_client.c
  - src/core/lib/surface/metadata_array.c
  - src/core/lib/surface/server.c
  - src/core/lib/surface/validate_metadata.c
  - src/core/lib/surface/version.c
  - src/core/lib/transport/byte_stream.c
  - src/core/lib/transport/connectivity_state.c
  - src/core/lib/transport/metadata.c
  - src/core/lib/transport/metadata_batch.c
  - src/core/lib/transport/static_metadata.c
  - src/core/lib/transport/transport.c
  - src/core/lib/transport/transport_op_string.c
  deps:
  - gpr
  uses:
  - grpc_codegen
- name: grpc_client_config
  headers:
  - src/core/ext/client_config/client_channel.h
  - src/core/ext/client_config/client_channel_factory.h
  - src/core/ext/client_config/client_config.h
  - src/core/ext/client_config/connector.h
  - src/core/ext/client_config/initial_connect_string.h
  - src/core/ext/client_config/lb_policy.h
  - src/core/ext/client_config/lb_policy_factory.h
  - src/core/ext/client_config/lb_policy_registry.h
  - src/core/ext/client_config/parse_address.h
  - src/core/ext/client_config/resolver.h
  - src/core/ext/client_config/resolver_factory.h
  - src/core/ext/client_config/resolver_registry.h
  - src/core/ext/client_config/subchannel.h
  - src/core/ext/client_config/subchannel_call_holder.h
  - src/core/ext/client_config/subchannel_index.h
  - src/core/ext/client_config/uri_parser.h
  src:
  - src/core/ext/client_config/channel_connectivity.c
  - src/core/ext/client_config/client_channel.c
  - src/core/ext/client_config/client_channel_factory.c
  - src/core/ext/client_config/client_config.c
  - src/core/ext/client_config/client_config_plugin.c
  - src/core/ext/client_config/connector.c
  - src/core/ext/client_config/default_initial_connect_string.c
  - src/core/ext/client_config/initial_connect_string.c
  - src/core/ext/client_config/lb_policy.c
  - src/core/ext/client_config/lb_policy_factory.c
  - src/core/ext/client_config/lb_policy_registry.c
  - src/core/ext/client_config/parse_address.c
  - src/core/ext/client_config/resolver.c
  - src/core/ext/client_config/resolver_factory.c
  - src/core/ext/client_config/resolver_registry.c
  - src/core/ext/client_config/subchannel.c
  - src/core/ext/client_config/subchannel_call_holder.c
  - src/core/ext/client_config/subchannel_index.c
  - src/core/ext/client_config/uri_parser.c
  plugin: grpc_client_config
  uses:
  - grpc_base
- name: grpc_codegen
  public_headers:
  - include/grpc/impl/codegen/byte_buffer.h
  - include/grpc/impl/codegen/byte_buffer_reader.h
  - include/grpc/impl/codegen/compression_types.h
  - include/grpc/impl/codegen/connectivity_state.h
  - include/grpc/impl/codegen/grpc_types.h
  - include/grpc/impl/codegen/propagation_bits.h
  - include/grpc/impl/codegen/status.h
  uses:
  - gpr_codegen
- name: grpc_lb_policy_grpclb
  headers:
  - src/core/ext/lb_policy/grpclb/load_balancer_api.h
  - src/core/ext/lb_policy/grpclb/proto/grpc/lb/v1/load_balancer.pb.h
  src:
  - src/core/ext/lb_policy/grpclb/load_balancer_api.c
  - src/core/ext/lb_policy/grpclb/proto/grpc/lb/v1/load_balancer.pb.c
  uses:
  - grpc_base
  - grpc_client_config
  - nanopb
- name: grpc_lb_policy_pick_first
  src:
  - src/core/ext/lb_policy/pick_first/pick_first.c
  plugin: grpc_lb_policy_pick_first
  uses:
  - grpc_base
  - grpc_client_config
- name: grpc_lb_policy_round_robin
  src:
  - src/core/ext/lb_policy/round_robin/round_robin.c
  plugin: grpc_lb_policy_round_robin
  uses:
  - grpc_base
  - grpc_client_config
- name: grpc_load_reporting
  headers:
  - src/core/ext/load_reporting/load_reporting.h
  - src/core/ext/load_reporting/load_reporting_filter.h
  src:
  - src/core/ext/load_reporting/load_reporting.c
  - src/core/ext/load_reporting/load_reporting_filter.c
  plugin: grpc_load_reporting_plugin
  uses:
  - grpc_base
- name: grpc_resolver_dns_native
  src:
  - src/core/ext/resolver/dns/native/dns_resolver.c
  plugin: grpc_resolver_dns_native
  uses:
  - grpc_base
  - grpc_client_config
- name: grpc_resolver_sockaddr
  src:
  - src/core/ext/resolver/sockaddr/sockaddr_resolver.c
  plugin: grpc_resolver_sockaddr
  uses:
  - grpc_base
  - grpc_client_config
- name: grpc_secure
  public_headers:
  - include/grpc/grpc_security.h
  - include/grpc/grpc_security_constants.h
  headers:
  - src/core/lib/security/context/security_context.h
  - src/core/lib/security/credentials/composite/composite_credentials.h
  - src/core/lib/security/credentials/credentials.h
  - src/core/lib/security/credentials/fake/fake_credentials.h
  - src/core/lib/security/credentials/google_default/google_default_credentials.h
  - src/core/lib/security/credentials/iam/iam_credentials.h
  - src/core/lib/security/credentials/jwt/json_token.h
  - src/core/lib/security/credentials/jwt/jwt_credentials.h
  - src/core/lib/security/credentials/jwt/jwt_verifier.h
  - src/core/lib/security/credentials/oauth2/oauth2_credentials.h
  - src/core/lib/security/credentials/plugin/plugin_credentials.h
  - src/core/lib/security/credentials/ssl/ssl_credentials.h
  - src/core/lib/security/transport/auth_filters.h
  - src/core/lib/security/transport/handshake.h
  - src/core/lib/security/transport/secure_endpoint.h
  - src/core/lib/security/transport/security_connector.h
  - src/core/lib/security/transport/tsi_error.h
  - src/core/lib/security/util/b64.h
  - src/core/lib/security/util/json_util.h
  src:
  - src/core/lib/http/httpcli_security_connector.c
  - src/core/lib/security/context/security_context.c
  - src/core/lib/security/credentials/composite/composite_credentials.c
  - src/core/lib/security/credentials/credentials.c
  - src/core/lib/security/credentials/credentials_metadata.c
  - src/core/lib/security/credentials/fake/fake_credentials.c
  - src/core/lib/security/credentials/google_default/credentials_posix.c
  - src/core/lib/security/credentials/google_default/credentials_windows.c
  - src/core/lib/security/credentials/google_default/google_default_credentials.c
  - src/core/lib/security/credentials/iam/iam_credentials.c
  - src/core/lib/security/credentials/jwt/json_token.c
  - src/core/lib/security/credentials/jwt/jwt_credentials.c
  - src/core/lib/security/credentials/jwt/jwt_verifier.c
  - src/core/lib/security/credentials/oauth2/oauth2_credentials.c
  - src/core/lib/security/credentials/plugin/plugin_credentials.c
  - src/core/lib/security/credentials/ssl/ssl_credentials.c
  - src/core/lib/security/transport/client_auth_filter.c
  - src/core/lib/security/transport/handshake.c
  - src/core/lib/security/transport/secure_endpoint.c
  - src/core/lib/security/transport/security_connector.c
  - src/core/lib/security/transport/server_auth_filter.c
  - src/core/lib/security/transport/tsi_error.c
  - src/core/lib/security/util/b64.c
  - src/core/lib/security/util/json_util.c
  - src/core/lib/surface/init_secure.c
  secure: true
  uses:
  - grpc_base
  - grpc_transport_chttp2_alpn
  - tsi
- name: grpc_test_util_base
  build: test
  headers:
  - test/core/end2end/cq_verifier.h
  - test/core/end2end/fixtures/proxy.h
  - test/core/iomgr/endpoint_tests.h
  - test/core/util/grpc_profiler.h
  - test/core/util/memory_counters.h
  - test/core/util/mock_endpoint.h
  - test/core/util/parse_hexstring.h
  - test/core/util/passthru_endpoint.h
  - test/core/util/port.h
  - test/core/util/port_server_client.h
  - test/core/util/slice_splitter.h
  src:
  - test/core/end2end/cq_verifier.c
  - test/core/end2end/fixtures/proxy.c
  - test/core/iomgr/endpoint_tests.c
  - test/core/util/grpc_profiler.c
  - test/core/util/memory_counters.c
  - test/core/util/mock_endpoint.c
  - test/core/util/parse_hexstring.c
  - test/core/util/passthru_endpoint.c
  - test/core/util/port_posix.c
  - test/core/util/port_server_client.c
  - test/core/util/port_windows.c
  - test/core/util/slice_splitter.c
  deps:
  - grpc
  - gpr_test_util
- name: grpc_transport_chttp2
  headers:
  - src/core/ext/transport/chttp2/transport/bin_decoder.h
  - src/core/ext/transport/chttp2/transport/bin_encoder.h
  - src/core/ext/transport/chttp2/transport/chttp2_transport.h
  - src/core/ext/transport/chttp2/transport/frame.h
  - src/core/ext/transport/chttp2/transport/frame_data.h
  - src/core/ext/transport/chttp2/transport/frame_goaway.h
  - src/core/ext/transport/chttp2/transport/frame_ping.h
  - src/core/ext/transport/chttp2/transport/frame_rst_stream.h
  - src/core/ext/transport/chttp2/transport/frame_settings.h
  - src/core/ext/transport/chttp2/transport/frame_window_update.h
  - src/core/ext/transport/chttp2/transport/hpack_encoder.h
  - src/core/ext/transport/chttp2/transport/hpack_parser.h
  - src/core/ext/transport/chttp2/transport/hpack_table.h
  - src/core/ext/transport/chttp2/transport/http2_errors.h
  - src/core/ext/transport/chttp2/transport/huffsyms.h
  - src/core/ext/transport/chttp2/transport/incoming_metadata.h
  - src/core/ext/transport/chttp2/transport/internal.h
  - src/core/ext/transport/chttp2/transport/status_conversion.h
  - src/core/ext/transport/chttp2/transport/stream_map.h
  - src/core/ext/transport/chttp2/transport/timeout_encoding.h
  - src/core/ext/transport/chttp2/transport/varint.h
  src:
  - src/core/ext/transport/chttp2/transport/bin_decoder.c
  - src/core/ext/transport/chttp2/transport/bin_encoder.c
  - src/core/ext/transport/chttp2/transport/chttp2_plugin.c
  - src/core/ext/transport/chttp2/transport/chttp2_transport.c
  - src/core/ext/transport/chttp2/transport/frame_data.c
  - src/core/ext/transport/chttp2/transport/frame_goaway.c
  - src/core/ext/transport/chttp2/transport/frame_ping.c
  - src/core/ext/transport/chttp2/transport/frame_rst_stream.c
  - src/core/ext/transport/chttp2/transport/frame_settings.c
  - src/core/ext/transport/chttp2/transport/frame_window_update.c
  - src/core/ext/transport/chttp2/transport/hpack_encoder.c
  - src/core/ext/transport/chttp2/transport/hpack_parser.c
  - src/core/ext/transport/chttp2/transport/hpack_table.c
  - src/core/ext/transport/chttp2/transport/huffsyms.c
  - src/core/ext/transport/chttp2/transport/incoming_metadata.c
  - src/core/ext/transport/chttp2/transport/parsing.c
  - src/core/ext/transport/chttp2/transport/status_conversion.c
  - src/core/ext/transport/chttp2/transport/stream_lists.c
  - src/core/ext/transport/chttp2/transport/stream_map.c
  - src/core/ext/transport/chttp2/transport/timeout_encoding.c
  - src/core/ext/transport/chttp2/transport/varint.c
  - src/core/ext/transport/chttp2/transport/writing.c
  plugin: grpc_chttp2_plugin
  uses:
  - grpc_base
  - grpc_transport_chttp2_alpn
- name: grpc_transport_chttp2_alpn
  headers:
  - src/core/ext/transport/chttp2/alpn/alpn.h
  src:
  - src/core/ext/transport/chttp2/alpn/alpn.c
  deps:
  - gpr
- name: grpc_transport_chttp2_client_insecure
  src:
  - src/core/ext/transport/chttp2/client/insecure/channel_create.c
  - src/core/ext/transport/chttp2/client/insecure/channel_create_posix.c
  uses:
  - grpc_transport_chttp2
  - grpc_base
  - grpc_client_config
- name: grpc_transport_chttp2_client_secure
  src:
  - src/core/ext/transport/chttp2/client/secure/secure_channel_create.c
  uses:
  - grpc_transport_chttp2
  - grpc_base
  - grpc_client_config
  - grpc_secure
- name: grpc_transport_chttp2_server_insecure
  src:
  - src/core/ext/transport/chttp2/server/insecure/server_chttp2.c
  - src/core/ext/transport/chttp2/server/insecure/server_chttp2_posix.c
  uses:
  - grpc_transport_chttp2
  - grpc_base
- name: grpc_transport_chttp2_server_secure
  src:
  - src/core/ext/transport/chttp2/server/secure/server_secure_chttp2.c
  uses:
  - grpc_transport_chttp2
  - grpc_base
  - grpc_secure
- name: grpc_transport_cronet_client_secure
  public_headers:
  - include/grpc/grpc_cronet.h
  - include/grpc/grpc_security.h
  - include/grpc/grpc_security_constants.h
  headers:
  - third_party/objective_c/Cronet/cronet_c_for_grpc.h
  src:
  - src/core/ext/transport/cronet/client/secure/cronet_channel_create.c
  - src/core/ext/transport/cronet/transport/cronet_api_dummy.c
  - src/core/ext/transport/cronet/transport/cronet_transport.c
  filegroups:
  - grpc_base
  - grpc_transport_chttp2
- name: nanopb
  headers:
  - third_party/nanopb/pb.h
  - third_party/nanopb/pb_common.h
  - third_party/nanopb/pb_decode.h
  - third_party/nanopb/pb_encode.h
  src:
  - third_party/nanopb/pb_common.c
  - third_party/nanopb/pb_decode.c
  - third_party/nanopb/pb_encode.c
- name: tsi
  headers:
  - src/core/lib/tsi/fake_transport_security.h
  - src/core/lib/tsi/ssl_transport_security.h
  - src/core/lib/tsi/ssl_types.h
  - src/core/lib/tsi/transport_security.h
  - src/core/lib/tsi/transport_security_interface.h
  src:
  - src/core/lib/tsi/fake_transport_security.c
  - src/core/lib/tsi/ssl_transport_security.c
  - src/core/lib/tsi/transport_security.c
  deps:
  - gpr
  secure: true
- name: grpc++_base
  language: c++
  public_headers:
  - include/grpc++/alarm.h
  - include/grpc++/channel.h
  - include/grpc++/client_context.h
  - include/grpc++/completion_queue.h
  - include/grpc++/create_channel.h
  - include/grpc++/create_channel_posix.h
  - include/grpc++/generic/async_generic_service.h
  - include/grpc++/generic/generic_stub.h
  - include/grpc++/grpc++.h
  - include/grpc++/impl/call.h
  - include/grpc++/impl/client_unary_call.h
  - include/grpc++/impl/codegen/core_codegen.h
  - include/grpc++/impl/grpc_library.h
  - include/grpc++/impl/method_handler_impl.h
  - include/grpc++/impl/rpc_method.h
  - include/grpc++/impl/rpc_service_method.h
  - include/grpc++/impl/serialization_traits.h
  - include/grpc++/impl/server_builder_option.h
  - include/grpc++/impl/server_builder_plugin.h
  - include/grpc++/impl/server_initializer.h
  - include/grpc++/impl/service_type.h
  - include/grpc++/impl/sync.h
  - include/grpc++/impl/sync_cxx11.h
  - include/grpc++/impl/sync_no_cxx11.h
  - include/grpc++/impl/thd.h
  - include/grpc++/impl/thd_cxx11.h
  - include/grpc++/impl/thd_no_cxx11.h
  - include/grpc++/security/auth_context.h
  - include/grpc++/security/auth_metadata_processor.h
  - include/grpc++/security/credentials.h
  - include/grpc++/security/server_credentials.h
  - include/grpc++/server.h
  - include/grpc++/server_builder.h
  - include/grpc++/server_context.h
  - include/grpc++/server_posix.h
  - include/grpc++/support/async_stream.h
  - include/grpc++/support/async_unary_call.h
  - include/grpc++/support/byte_buffer.h
  - include/grpc++/support/channel_arguments.h
  - include/grpc++/support/config.h
  - include/grpc++/support/slice.h
  - include/grpc++/support/status.h
  - include/grpc++/support/status_code_enum.h
  - include/grpc++/support/string_ref.h
  - include/grpc++/support/stub_options.h
  - include/grpc++/support/sync_stream.h
  - include/grpc++/support/time.h
  headers:
  - src/cpp/client/create_channel_internal.h
  - src/cpp/server/dynamic_thread_pool.h
  - src/cpp/server/thread_pool_interface.h
  src:
  - src/cpp/client/channel.cc
  - src/cpp/client/client_context.cc
  - src/cpp/client/create_channel.cc
  - src/cpp/client/create_channel_internal.cc
  - src/cpp/client/create_channel_posix.cc
  - src/cpp/client/credentials.cc
  - src/cpp/client/generic_stub.cc
  - src/cpp/client/insecure_credentials.cc
  - src/cpp/common/channel_arguments.cc
  - src/cpp/common/completion_queue.cc
  - src/cpp/common/core_codegen.cc
  - src/cpp/common/rpc_method.cc
  - src/cpp/server/async_generic_service.cc
  - src/cpp/server/create_default_thread_pool.cc
  - src/cpp/server/dynamic_thread_pool.cc
  - src/cpp/server/insecure_server_credentials.cc
  - src/cpp/server/server.cc
  - src/cpp/server/server_builder.cc
  - src/cpp/server/server_context.cc
  - src/cpp/server/server_credentials.cc
  - src/cpp/server/server_posix.cc
  - src/cpp/util/byte_buffer.cc
  - src/cpp/util/slice.cc
  - src/cpp/util/status.cc
  - src/cpp/util/string_ref.cc
  - src/cpp/util/time.cc
  deps:
  - grpc
  uses:
  - grpc++_codegen_base
- name: grpc++_codegen_base
  language: c++
  public_headers:
  - include/grpc++/impl/codegen/async_stream.h
  - include/grpc++/impl/codegen/async_unary_call.h
  - include/grpc++/impl/codegen/call.h
  - include/grpc++/impl/codegen/call_hook.h
  - include/grpc++/impl/codegen/channel_interface.h
  - include/grpc++/impl/codegen/client_context.h
  - include/grpc++/impl/codegen/client_unary_call.h
  - include/grpc++/impl/codegen/completion_queue.h
  - include/grpc++/impl/codegen/completion_queue_tag.h
  - include/grpc++/impl/codegen/config.h
  - include/grpc++/impl/codegen/core_codegen_interface.h
  - include/grpc++/impl/codegen/create_auth_context.h
  - include/grpc++/impl/codegen/grpc_library.h
  - include/grpc++/impl/codegen/method_handler_impl.h
  - include/grpc++/impl/codegen/rpc_method.h
  - include/grpc++/impl/codegen/rpc_service_method.h
  - include/grpc++/impl/codegen/security/auth_context.h
  - include/grpc++/impl/codegen/serialization_traits.h
  - include/grpc++/impl/codegen/server_context.h
  - include/grpc++/impl/codegen/server_interface.h
  - include/grpc++/impl/codegen/service_type.h
  - include/grpc++/impl/codegen/status.h
  - include/grpc++/impl/codegen/status_code_enum.h
  - include/grpc++/impl/codegen/string_ref.h
  - include/grpc++/impl/codegen/stub_options.h
  - include/grpc++/impl/codegen/sync.h
  - include/grpc++/impl/codegen/sync_cxx11.h
  - include/grpc++/impl/codegen/sync_no_cxx11.h
  - include/grpc++/impl/codegen/sync_stream.h
  - include/grpc++/impl/codegen/time.h
  uses:
  - grpc_codegen
- name: grpc++_codegen_proto
  language: c++
  public_headers:
  - include/grpc++/impl/codegen/proto_utils.h
  uses:
  - grpc++_codegen_base
  - grpc++_config_proto
- name: grpc++_config_proto
  language: c++
  public_headers:
  - include/grpc++/impl/codegen/config_protobuf.h
libs:
- name: gpr
  build: all
  language: c
  filegroups:
  - gpr_base
  secure: false
  vs_project_guid: '{B23D3D1A-9438-4EDA-BEB6-9A0A03D17792}'
- name: gpr_test_util
  build: private
  language: c
  headers:
  - test/core/util/test_config.h
  src:
  - test/core/util/test_config.c
  deps:
  - gpr
  secure: false
  vs_project_guid: '{EAB0A629-17A9-44DB-B5FF-E91A721FE037}'
- name: grpc
  build: all
  language: c
  src:
  - src/core/lib/surface/init.c
  LDFLAGS: $(if $(subst Darwin,,$(SYSTEM)),,-framework CoreFoundation -framework SystemConfiguration)
  baselib: true
  deps_linkage: static
  dll: true
  filegroups:
  - grpc_base
  - grpc_transport_chttp2_server_secure
  - grpc_transport_chttp2_client_secure
  - grpc_transport_chttp2_server_insecure
  - grpc_transport_chttp2_client_insecure
  - grpc_lb_policy_grpclb
  - grpc_lb_policy_pick_first
  - grpc_lb_policy_round_robin
  - grpc_resolver_dns_native
  - grpc_resolver_sockaddr
  - grpc_load_reporting
  - grpc_secure
  - census
  generate_plugin_registry: true
  secure: true
  vs_packages:
  - grpc.dependencies.openssl
  - grpc.dependencies.zlib
  vs_project_guid: '{29D16885-7228-4C31-81ED-5F9187C7F2A9}'
- name: grpc_cronet
  build: all
  language: c
  src:
  - src/core/lib/surface/init.c
  baselib: true
  deps_linkage: static
  dll: true
  filegroups:
  - grpc_base
  - grpc_transport_cronet_client_secure
  - grpc_transport_chttp2_client_secure
  generate_plugin_registry: true
  platforms:
  - linux
  secure: true
- name: grpc_dll
  build: private
  language: c
  src: []
  deps:
  - gpr
  - grpc
  build_system:
  - visual_studio
  deps_linkage: static
  dll_def: grpc.def
  vs_config_type: DynamicLibrary
  vs_packages:
  - grpc.dependencies.openssl
  - grpc.dependencies.zlib
  vs_project_guid: '{A2F6CBBA-A553-41B3-A7DE-F26DECCC27F0}'
  vs_props:
  - zlib
  - openssl
  - winsock
  - global
- name: grpc_test_util
  build: private
  language: c
  headers:
  - test/core/end2end/data/ssl_test_data.h
  - test/core/security/oauth2_utils.h
  src:
  - test/core/end2end/data/client_certs.c
  - test/core/end2end/data/server1_cert.c
  - test/core/end2end/data/server1_key.c
  - test/core/end2end/data/test_root_cert.c
  - test/core/security/oauth2_utils.c
  deps:
  - gpr_test_util
  - gpr
  - grpc
  filegroups:
  - grpc_test_util_base
  vs_project_guid: '{17BCAFC0-5FDC-4C94-AEB9-95F3E220614B}'
- name: grpc_test_util_unsecure
  build: private
  language: c
  deps:
  - gpr
  - gpr_test_util
  - grpc_unsecure
  filegroups:
  - grpc_test_util_base
  secure: false
  vs_project_guid: '{0A7E7F92-FDEA-40F1-A9EC-3BA484F98BBF}'
- name: grpc_unsecure
  build: all
  language: c
  src:
  - src/core/lib/surface/init.c
  - src/core/lib/surface/init_unsecure.c
  LDFLAGS: $(if $(subst Darwin,,$(SYSTEM)),,-framework CoreFoundation -framework SystemConfiguration)
  baselib: true
  deps_linkage: static
  dll: true
  filegroups:
  - grpc_base
  - grpc_transport_chttp2_server_insecure
  - grpc_transport_chttp2_client_insecure
  - grpc_resolver_dns_native
  - grpc_resolver_sockaddr
  - grpc_load_reporting
  - grpc_lb_policy_grpclb
  - grpc_lb_policy_pick_first
  - grpc_lb_policy_round_robin
  - census
  generate_plugin_registry: true
  secure: false
  vs_project_guid: '{46CEDFFF-9692-456A-AA24-38B5D6BCF4C5}'
- name: reconnect_server
  build: private
  language: c
  headers:
  - test/core/util/reconnect_server.h
  src:
  - test/core/util/reconnect_server.c
  deps:
  - test_tcp_server
  - grpc_test_util
  - grpc
  - gpr_test_util
  - gpr
- name: test_tcp_server
  build: private
  language: c
  headers:
  - test/core/util/test_tcp_server.h
  src:
  - test/core/util/test_tcp_server.c
  deps:
  - grpc_test_util
  - grpc
  - gpr_test_util
  - gpr
- name: grpc++
  build: all
  language: c++
  headers:
  - include/grpc++/impl/codegen/core_codegen.h
  - src/cpp/client/secure_credentials.h
  - src/cpp/common/secure_auth_context.h
  - src/cpp/server/secure_server_credentials.h
  src:
  - src/cpp/client/secure_credentials.cc
  - src/cpp/common/auth_property_iterator.cc
  - src/cpp/common/secure_auth_context.cc
  - src/cpp/common/secure_channel_arguments.cc
  - src/cpp/common/secure_create_auth_context.cc
  - src/cpp/server/secure_server_credentials.cc
  deps:
  - grpc
  baselib: true
  dll: true
  filegroups:
  - grpc++_base
  - grpc++_codegen_base
  - grpc++_codegen_base_src
  secure: check
  vs_project_guid: '{C187A093-A0FE-489D-A40A-6E33DE0F9FEB}'
- name: grpc++_reflection
  build: all
  language: c++
  public_headers:
  - include/grpc++/ext/proto_server_reflection_plugin.h
  - include/grpc++/ext/reflection.grpc.pb.h
  - include/grpc++/ext/reflection.pb.h
  headers:
  - src/cpp/ext/proto_server_reflection.h
  src:
  - src/cpp/ext/proto_server_reflection.cc
  - src/cpp/ext/proto_server_reflection_plugin.cc
  - src/cpp/ext/reflection.grpc.pb.cc
  - src/cpp/ext/reflection.pb.cc
  deps:
  - grpc++
  filegroups:
  - grpc++_codegen_proto
- name: grpc++_test_config
  build: private
  language: c++
  headers:
  - test/cpp/util/test_config.h
  src:
  - test/cpp/util/test_config.cc
- name: grpc++_test_util
  build: private
  language: c++
  headers:
  - test/cpp/end2end/test_service_impl.h
  - test/cpp/util/byte_buffer_proto_helper.h
  - test/cpp/util/create_test_channel.h
  - test/cpp/util/string_ref_helper.h
  - test/cpp/util/subprocess.h
  - test/cpp/util/test_credentials_provider.h
  src:
  - src/proto/grpc/testing/echo_messages.proto
  - src/proto/grpc/testing/echo.proto
  - src/proto/grpc/testing/duplicate/echo_duplicate.proto
  - test/cpp/end2end/test_service_impl.cc
  - test/cpp/util/byte_buffer_proto_helper.cc
  - test/cpp/util/create_test_channel.cc
  - test/cpp/util/string_ref_helper.cc
  - test/cpp/util/subprocess.cc
  - test/cpp/util/test_credentials_provider.cc
  deps:
  - grpc++
  - grpc_test_util
  filegroups:
  - grpc++_codegen_base
  - grpc++_codegen_base_src
  - grpc++_codegen_proto
  - grpc++_config_proto
- name: grpc++_unsecure
  build: all
  language: c++
  src:
  - src/cpp/common/insecure_create_auth_context.cc
  deps:
  - gpr
  - grpc_unsecure
  baselib: true
  dll: true
  filegroups:
  - grpc++_base
  - grpc++_codegen_base
  - grpc++_codegen_base_src
  secure: false
  vs_project_guid: '{6EE56155-DF7C-4F6E-BFC4-F6F776BEB211}'
- name: grpc_cli_libs
  build: private
  language: c++
  headers:
  - test/cpp/util/cli_call.h
  - test/cpp/util/proto_file_parser.h
  src:
  - test/cpp/util/cli_call.cc
  - test/cpp/util/proto_file_parser.cc
  deps:
  - grpc++
  - grpc_plugin_support
- name: grpc_plugin_support
  build: protoc
  language: c++
  headers:
  - src/compiler/config.h
  - src/compiler/cpp_generator.h
  - src/compiler/cpp_generator_helpers.h
  - src/compiler/csharp_generator.h
  - src/compiler/csharp_generator_helpers.h
  - src/compiler/generator_helpers.h
  - src/compiler/node_generator.h
  - src/compiler/node_generator_helpers.h
  - src/compiler/objective_c_generator.h
  - src/compiler/objective_c_generator_helpers.h
  - src/compiler/python_generator.h
  - src/compiler/ruby_generator.h
  - src/compiler/ruby_generator_helpers-inl.h
  - src/compiler/ruby_generator_map-inl.h
  - src/compiler/ruby_generator_string-inl.h
  src:
  - src/compiler/cpp_generator.cc
  - src/compiler/csharp_generator.cc
  - src/compiler/node_generator.cc
  - src/compiler/objective_c_generator.cc
  - src/compiler/python_generator.cc
  - src/compiler/ruby_generator.cc
  filegroups:
  - grpc++_config_proto
  secure: false
  vs_project_guid: '{B6E81D84-2ACB-41B8-8781-493A944C7817}'
  vs_props:
  - protoc
- name: interop_client_helper
  build: private
  language: c++
  headers:
  - test/cpp/interop/client_helper.h
  src:
  - src/proto/grpc/testing/messages.proto
  - test/cpp/interop/client_helper.cc
  deps:
  - grpc++_test_util
  - grpc_test_util
  - grpc++
  - grpc
  - gpr
- name: interop_client_main
  build: private
  language: c++
  headers:
  - test/cpp/interop/interop_client.h
  src:
  - src/proto/grpc/testing/empty.proto
  - src/proto/grpc/testing/messages.proto
  - src/proto/grpc/testing/test.proto
  - test/cpp/interop/client.cc
  - test/cpp/interop/interop_client.cc
  deps:
  - interop_client_helper
  - grpc++_test_util
  - grpc_test_util
  - grpc++
  - grpc
  - gpr_test_util
  - gpr
  - grpc++_test_config
- name: interop_server_helper
  build: private
  language: c++
  headers:
  - test/cpp/interop/server_helper.h
  src:
  - test/cpp/interop/server_helper.cc
  deps:
  - grpc_test_util
  - grpc++
  - grpc
  - gpr
- name: interop_server_main
  build: private
  language: c++
  src:
  - src/proto/grpc/testing/empty.proto
  - src/proto/grpc/testing/messages.proto
  - src/proto/grpc/testing/test.proto
  - test/cpp/interop/interop_server.cc
  deps:
  - interop_server_helper
  - grpc++_test_util
  - grpc_test_util
  - grpc++
  - grpc
  - gpr_test_util
  - gpr
  - grpc++_test_config
- name: qps
  build: private
  language: c++
  headers:
  - test/cpp/qps/client.h
  - test/cpp/qps/driver.h
  - test/cpp/qps/histogram.h
  - test/cpp/qps/interarrival.h
  - test/cpp/qps/limit_cores.h
  - test/cpp/qps/parse_json.h
  - test/cpp/qps/qps_worker.h
  - test/cpp/qps/report.h
  - test/cpp/qps/server.h
  - test/cpp/qps/stats.h
  - test/cpp/qps/usage_timer.h
  - test/cpp/util/benchmark_config.h
  src:
  - src/proto/grpc/testing/messages.proto
  - src/proto/grpc/testing/payloads.proto
  - src/proto/grpc/testing/stats.proto
  - src/proto/grpc/testing/control.proto
  - src/proto/grpc/testing/services.proto
  - test/cpp/qps/client_async.cc
  - test/cpp/qps/client_sync.cc
  - test/cpp/qps/driver.cc
  - test/cpp/qps/limit_cores.cc
  - test/cpp/qps/parse_json.cc
  - test/cpp/qps/qps_worker.cc
  - test/cpp/qps/report.cc
  - test/cpp/qps/server_async.cc
  - test/cpp/qps/server_sync.cc
  - test/cpp/qps/usage_timer.cc
  - test/cpp/util/benchmark_config.cc
  deps:
  - grpc_test_util
  - grpc++_test_util
  - grpc++
- name: grpc_csharp_ext
  build: all
  language: csharp
  src:
  - src/csharp/ext/grpc_csharp_ext.c
  deps:
  - grpc
  - gpr
  LDFLAGS: $(if $(subst Linux,,$(SYSTEM)),,-Wl$(comma)-wrap$(comma)memcpy)
  deps_linkage: static
  dll: only
  vs_config_type: DynamicLibrary
  vs_packages:
  - grpc.dependencies.openssl
  - grpc.dependencies.zlib
  vs_project_guid: '{D64C6D63-4458-4A88-AB38-35678384A7E4}'
  vs_props:
  - zlib
  - openssl
  - winsock
  - global
targets:
- name: alarm_test
  build: test
  language: c
  src:
  - test/core/surface/alarm_test.c
  deps:
  - grpc_test_util
  - grpc
  - gpr_test_util
  - gpr
- name: algorithm_test
  build: test
  language: c
  src:
  - test/core/compression/algorithm_test.c
  deps:
  - grpc_test_util
  - grpc
  - gpr_test_util
  - gpr
- name: alloc_test
  build: test
  language: c
  src:
  - test/core/support/alloc_test.c
  deps:
  - gpr_test_util
  - gpr
- name: alpn_test
  build: test
  language: c
  src:
  - test/core/transport/chttp2/alpn_test.c
  deps:
  - grpc_test_util
  - grpc
  - gpr_test_util
  - gpr
- name: api_fuzzer
  build: fuzzer
  language: c
  src:
  - test/core/end2end/fuzzers/api_fuzzer.c
  deps:
  - grpc_test_util
  - grpc
  - gpr_test_util
  - gpr
  corpus_dirs:
  - test/core/end2end/fuzzers/api_fuzzer_corpus
  dict: test/core/end2end/fuzzers/api_fuzzer.dictionary
  maxlen: 2048
- name: bin_decoder_test
  build: test
  language: c
  src:
  - test/core/transport/chttp2/bin_decoder_test.c
  deps:
  - grpc_test_util
  - grpc
- name: bin_encoder_test
  build: test
  language: c
  src:
  - test/core/transport/chttp2/bin_encoder_test.c
  deps:
  - grpc_test_util
  - grpc
- name: census_context_test
  build: test
  language: c
  src:
  - test/core/census/context_test.c
  deps:
  - grpc_test_util
  - grpc
  - gpr_test_util
  - gpr
- name: channel_create_test
  build: test
  language: c
  src:
  - test/core/surface/channel_create_test.c
  deps:
  - grpc_test_util
  - grpc
  - gpr_test_util
  - gpr
- name: chttp2_hpack_encoder_test
  build: test
  language: c
  src:
  - test/core/transport/chttp2/hpack_encoder_test.c
  deps:
  - grpc_test_util
  - grpc
  - gpr_test_util
  - gpr
- name: chttp2_status_conversion_test
  build: test
  language: c
  src:
  - test/core/transport/chttp2/status_conversion_test.c
  deps:
  - grpc_test_util
  - grpc
  - gpr_test_util
  - gpr
- name: chttp2_stream_map_test
  build: test
  language: c
  src:
  - test/core/transport/chttp2/stream_map_test.c
  deps:
  - grpc_test_util
  - grpc
  - gpr_test_util
  - gpr
- name: chttp2_varint_test
  build: test
  language: c
  src:
  - test/core/transport/chttp2/varint_test.c
  deps:
  - grpc_test_util
  - grpc
  - gpr_test_util
  - gpr
- name: client_fuzzer
  build: fuzzer
  language: c
  src:
  - test/core/end2end/fuzzers/client_fuzzer.c
  deps:
  - grpc_test_util
  - grpc
  - gpr_test_util
  - gpr
  corpus_dirs:
  - test/core/end2end/fuzzers/client_fuzzer_corpus
  dict: test/core/end2end/fuzzers/hpack.dictionary
  maxlen: 2048
- name: compression_test
  build: test
  language: c
  src:
  - test/core/compression/compression_test.c
  deps:
  - grpc_test_util
  - grpc
  - gpr_test_util
  - gpr
- name: concurrent_connectivity_test
  build: test
  language: c
  src:
  - test/core/surface/concurrent_connectivity_test.c
  deps:
  - grpc_test_util
  - grpc
  - gpr_test_util
  - gpr
- name: dns_resolver_connectivity_test
  cpu_cost: 0.1
  build: test
  language: c
  src:
  - test/core/client_config/resolvers/dns_resolver_connectivity_test.c
  deps:
  - grpc_test_util
  - grpc
  - gpr_test_util
  - gpr
- name: dns_resolver_test
  build: test
  language: c
  src:
  - test/core/client_config/resolvers/dns_resolver_test.c
  deps:
  - grpc_test_util
  - grpc
  - gpr_test_util
  - gpr
- name: dualstack_socket_test
  cpu_cost: 0.1
  build: test
  language: c
  src:
  - test/core/end2end/dualstack_socket_test.c
  deps:
  - grpc_test_util
  - grpc
  - gpr_test_util
  - gpr
  platforms:
  - mac
  - linux
  - posix
- name: endpoint_pair_test
  build: test
  language: c
  src:
  - test/core/iomgr/endpoint_pair_test.c
  deps:
  - grpc_test_util
  - grpc
  - gpr_test_util
  - gpr
- name: ev_epoll_linux_test
  build: test
  language: c
  src:
  - test/core/iomgr/ev_epoll_linux_test.c
  deps:
  - grpc_test_util
  - grpc
  - gpr_test_util
  - gpr
  platforms:
  - linux
- name: fd_conservation_posix_test
  build: test
  language: c
  src:
  - test/core/iomgr/fd_conservation_posix_test.c
  deps:
  - grpc_test_util
  - grpc
  - gpr_test_util
  - gpr
  platforms:
  - mac
  - linux
  - posix
- name: fd_posix_test
  build: test
  language: c
  src:
  - test/core/iomgr/fd_posix_test.c
  deps:
  - grpc_test_util
  - grpc
  - gpr_test_util
  - gpr
  platforms:
  - mac
  - linux
  - posix
- name: fling_client
  build: test
  run: false
  language: c
  src:
  - test/core/fling/client.c
  deps:
  - grpc_test_util
  - grpc
  - gpr_test_util
  - gpr
- name: fling_server
  build: test
  run: false
  language: c
  src:
  - test/core/fling/server.c
  deps:
  - grpc_test_util
  - grpc
  - gpr_test_util
  - gpr
- name: fling_stream_test
  cpu_cost: 1.5
  build: test
  language: c
  src:
  - test/core/fling/fling_stream_test.c
  deps:
  - grpc_test_util
  - grpc
  - gpr_test_util
  - gpr
  platforms:
  - mac
  - linux
  - posix
- name: fling_test
  cpu_cost: 1.5
  build: test
  language: c
  src:
  - test/core/fling/fling_test.c
  deps:
  - grpc_test_util
  - grpc
  - gpr_test_util
  - gpr
  platforms:
  - mac
  - linux
  - posix
- name: gen_hpack_tables
  build: tool
  language: c
  src:
  - tools/codegen/core/gen_hpack_tables.c
  deps:
  - gpr
  - grpc
- name: gen_legal_metadata_characters
  build: tool
  language: c
  src:
  - tools/codegen/core/gen_legal_metadata_characters.c
  deps: []
- name: goaway_server_test
  cpu_cost: 0.1
  build: test
  language: c
  src:
  - test/core/end2end/goaway_server_test.c
  deps:
  - grpc_test_util
  - grpc
  - gpr_test_util
  - gpr
  platforms:
  - mac
  - linux
  - posix
- name: gpr_avl_test
  build: test
  language: c
  src:
  - test/core/support/avl_test.c
  deps:
  - gpr_test_util
  - gpr
- name: gpr_backoff_test
  build: test
  language: c
  src:
  - test/core/support/backoff_test.c
  deps:
  - gpr_test_util
  - gpr
- name: gpr_cmdline_test
  build: test
  language: c
  src:
  - test/core/support/cmdline_test.c
  deps:
  - gpr_test_util
  - gpr
- name: gpr_cpu_test
  build: test
  language: c
  src:
  - test/core/support/cpu_test.c
  deps:
  - gpr_test_util
  - gpr
- name: gpr_env_test
  build: test
  language: c
  src:
  - test/core/support/env_test.c
  deps:
  - gpr_test_util
  - gpr
- name: gpr_histogram_test
  build: test
  language: c
  src:
  - test/core/support/histogram_test.c
  deps:
  - gpr_test_util
  - gpr
- name: gpr_host_port_test
  build: test
  language: c
  src:
  - test/core/support/host_port_test.c
  deps:
  - gpr_test_util
  - gpr
- name: gpr_log_test
  build: test
  language: c
  src:
  - test/core/support/log_test.c
  deps:
  - gpr_test_util
  - gpr
- name: gpr_slice_buffer_test
  build: test
  language: c
  src:
  - test/core/support/slice_buffer_test.c
  deps:
  - gpr_test_util
  - gpr
- name: gpr_slice_test
  build: test
  language: c
  src:
  - test/core/support/slice_test.c
  deps:
  - gpr_test_util
  - gpr
- name: gpr_stack_lockfree_test
  cpu_cost: 7
  build: test
  language: c
  src:
  - test/core/support/stack_lockfree_test.c
  deps:
  - gpr_test_util
  - gpr
- name: gpr_string_test
  build: test
  language: c
  src:
  - test/core/support/string_test.c
  deps:
  - gpr_test_util
  - gpr
- name: gpr_sync_test
  cpu_cost: 10
  build: test
  language: c
  src:
  - test/core/support/sync_test.c
  deps:
  - gpr_test_util
  - gpr
- name: gpr_thd_test
  cpu_cost: 10
  build: test
  language: c
  src:
  - test/core/support/thd_test.c
  deps:
  - gpr_test_util
  - gpr
- name: gpr_time_test
  build: test
  language: c
  src:
  - test/core/support/time_test.c
  deps:
  - gpr_test_util
  - gpr
- name: gpr_tls_test
  build: test
  language: c
  src:
  - test/core/support/tls_test.c
  deps:
  - gpr_test_util
  - gpr
- name: gpr_useful_test
  build: test
  language: c
  src:
  - test/core/support/useful_test.c
  deps:
  - gpr_test_util
  - gpr
- name: grpc_auth_context_test
  build: test
  language: c
  src:
  - test/core/security/auth_context_test.c
  deps:
  - grpc_test_util
  - grpc
  - gpr_test_util
  - gpr
- name: grpc_b64_test
  build: test
  language: c
  src:
  - test/core/security/b64_test.c
  deps:
  - grpc_test_util
  - grpc
  - gpr_test_util
  - gpr
- name: grpc_byte_buffer_reader_test
  build: test
  language: c
  src:
  - test/core/surface/byte_buffer_reader_test.c
  deps:
  - grpc_test_util
  - grpc
  - gpr_test_util
  - gpr
- name: grpc_channel_args_test
  build: test
  language: c
  src:
  - test/core/channel/channel_args_test.c
  deps:
  - grpc_test_util
  - grpc
  - gpr_test_util
  - gpr
- name: grpc_channel_stack_test
  build: test
  language: c
  src:
  - test/core/channel/channel_stack_test.c
  deps:
  - grpc_test_util
  - grpc
  - gpr_test_util
  - gpr
- name: grpc_completion_queue_test
  build: test
  language: c
  src:
  - test/core/surface/completion_queue_test.c
  deps:
  - grpc_test_util
  - grpc
  - gpr_test_util
  - gpr
- name: grpc_create_jwt
  build: tool
  language: c
  src:
  - test/core/security/create_jwt.c
  deps:
  - grpc_test_util
  - grpc
  - gpr_test_util
  - gpr
- name: grpc_credentials_test
  build: test
  language: c
  src:
  - test/core/security/credentials_test.c
  deps:
  - grpc_test_util
  - grpc
  - gpr_test_util
  - gpr
- name: grpc_fetch_oauth2
  build: tool
  language: c
  src:
  - test/core/security/fetch_oauth2.c
  deps:
  - grpc_test_util
  - grpc
  - gpr_test_util
  - gpr
- name: grpc_invalid_channel_args_test
  build: test
  language: c
  src:
  - test/core/surface/invalid_channel_args_test.c
  deps:
  - grpc_test_util
  - grpc
  - gpr_test_util
  - gpr
- name: grpc_json_token_test
  build: test
  language: c
  src:
  - test/core/security/json_token_test.c
  deps:
  - grpc_test_util
  - grpc
  - gpr_test_util
  - gpr
  platforms:
  - linux
  - posix
  - mac
- name: grpc_jwt_verifier_test
  build: test
  language: c
  src:
  - test/core/security/jwt_verifier_test.c
  deps:
  - grpc_test_util
  - grpc
  - gpr_test_util
  - gpr
- name: grpc_print_google_default_creds_token
  build: tool
  language: c
  src:
  - test/core/security/print_google_default_creds_token.c
  deps:
  - grpc_test_util
  - grpc
  - gpr_test_util
  - gpr
- name: grpc_security_connector_test
  build: test
  language: c
  src:
  - test/core/security/security_connector_test.c
  deps:
  - grpc_test_util
  - grpc
  - gpr_test_util
  - gpr
- name: grpc_verify_jwt
  build: tool
  language: c
  src:
  - test/core/security/verify_jwt.c
  deps:
  - grpc_test_util
  - grpc
  - gpr_test_util
  - gpr
- name: hpack_parser_fuzzer_test
  build: fuzzer
  language: c
  src:
  - test/core/transport/chttp2/hpack_parser_fuzzer_test.c
  deps:
  - grpc_test_util
  - grpc
  - gpr_test_util
  - gpr
  corpus_dirs:
  - test/core/transport/chttp2/hpack_parser_corpus
  dict: test/core/end2end/fuzzers/hpack.dictionary
  maxlen: 512
- name: hpack_parser_test
  build: test
  language: c
  src:
  - test/core/transport/chttp2/hpack_parser_test.c
  deps:
  - grpc_test_util
  - grpc
  - gpr_test_util
  - gpr
- name: hpack_table_test
  build: test
  language: c
  src:
  - test/core/transport/chttp2/hpack_table_test.c
  deps:
  - grpc_test_util
  - grpc
  - gpr_test_util
  - gpr
- name: http_parser_test
  build: test
  language: c
  src:
  - test/core/http/parser_test.c
  deps:
  - grpc_test_util
  - grpc
  - gpr_test_util
  - gpr
- name: http_request_fuzzer_test
  build: fuzzer
  language: c
  src:
  - test/core/http/request_fuzzer.c
  deps:
  - grpc_test_util
  - grpc
  - gpr_test_util
  - gpr
  corpus_dirs:
  - test/core/http/corpus
  maxlen: 2048
- name: http_response_fuzzer_test
  build: fuzzer
  language: c
  src:
  - test/core/http/response_fuzzer.c
  deps:
  - grpc_test_util
  - grpc
  - gpr_test_util
  - gpr
  corpus_dirs:
  - test/core/http/corpus
  maxlen: 2048
- name: httpcli_format_request_test
  build: test
  language: c
  src:
  - test/core/http/format_request_test.c
  deps:
  - grpc_test_util
  - grpc
  - gpr_test_util
  - gpr
- name: httpcli_test
  cpu_cost: 0.5
  build: test
  language: c
  src:
  - test/core/http/httpcli_test.c
  deps:
  - grpc_test_util
  - grpc
  - gpr_test_util
  - gpr
  platforms:
  - mac
  - linux
  - posix
- name: httpscli_test
  cpu_cost: 0.5
  build: test
  language: c
  src:
  - test/core/http/httpscli_test.c
  deps:
  - grpc_test_util
  - grpc
  - gpr_test_util
  - gpr
  platforms:
  - linux
- name: init_test
  build: test
  language: c
  src:
  - test/core/surface/init_test.c
  deps:
  - grpc_test_util
  - grpc
  - gpr_test_util
  - gpr
- name: internal_api_canary_iomgr_test
  build: test
  run: false
  language: c
  src:
  - test/core/internal_api_canaries/iomgr.c
  deps:
  - grpc_test_util
  - grpc
  - gpr_test_util
  - gpr
- name: internal_api_canary_support_test
  build: test
  run: false
  language: c
  src:
  - test/core/internal_api_canaries/iomgr.c
  deps:
  - grpc_test_util
  - grpc
  - gpr_test_util
  - gpr
- name: internal_api_canary_transport_test
  build: test
  run: false
  language: c
  src:
  - test/core/internal_api_canaries/iomgr.c
  deps:
  - grpc_test_util
  - grpc
  - gpr_test_util
  - gpr
- name: invalid_call_argument_test
  cpu_cost: 0.1
  build: test
  language: c
  src:
  - test/core/end2end/invalid_call_argument_test.c
  deps:
  - grpc_test_util
  - grpc
  - gpr_test_util
  - gpr
- name: json_fuzzer_test
  build: fuzzer
  language: c
  src:
  - test/core/json/fuzzer.c
  deps:
  - grpc_test_util
  - grpc
  - gpr_test_util
  - gpr
  corpus_dirs:
  - test/core/json/corpus
  maxlen: 512
- name: json_rewrite
  build: test
  run: false
  language: c
  src:
  - test/core/json/json_rewrite.c
  deps:
  - grpc
  - gpr
- name: json_rewrite_test
  build: test
  language: c
  src:
  - test/core/json/json_rewrite_test.c
  deps:
  - grpc_test_util
  - grpc
  - gpr_test_util
  - gpr
- name: json_stream_error_test
  build: test
  language: c
  src:
  - test/core/json/json_stream_error_test.c
  deps:
  - grpc_test_util
  - grpc
  - gpr_test_util
  - gpr
- name: json_test
  build: test
  language: c
  src:
  - test/core/json/json_test.c
  deps:
  - grpc_test_util
  - grpc
  - gpr_test_util
  - gpr
- name: lame_client_test
  build: test
  language: c
  src:
  - test/core/surface/lame_client_test.c
  deps:
  - grpc_test_util
  - grpc
  - gpr_test_util
  - gpr
- name: lb_policies_test
  cpu_cost: 0.1
  flaky: true
  build: test
  language: c
  src:
  - test/core/client_config/lb_policies_test.c
  deps:
  - grpc_test_util
  - grpc
  - gpr_test_util
  - gpr
- name: load_file_test
  build: test
  language: c
  src:
  - test/core/iomgr/load_file_test.c
  deps:
  - grpc_test_util
  - grpc
  - gpr_test_util
  - gpr
- name: low_level_ping_pong_benchmark
  build: benchmark
  language: c
  src:
  - test/core/network_benchmarks/low_level_ping_pong.c
  deps:
  - grpc_test_util
  - grpc
  - gpr_test_util
  - gpr
  platforms:
  - mac
  - linux
  - posix
- name: message_compress_test
  build: test
  language: c
  src:
  - test/core/compression/message_compress_test.c
  deps:
  - grpc_test_util
  - grpc
  - gpr_test_util
  - gpr
- name: mlog_test
  flaky: true
  build: test
  language: c
  src:
  - test/core/census/mlog_test.c
  deps:
  - grpc_test_util
  - grpc
  - gpr_test_util
  - gpr
- name: multiple_server_queues_test
  build: test
  language: c
  src:
  - test/core/end2end/multiple_server_queues_test.c
  deps:
  - grpc_test_util
  - grpc
  - gpr_test_util
  - gpr
- name: murmur_hash_test
  build: test
  language: c
  src:
  - test/core/support/murmur_hash_test.c
  deps:
  - gpr_test_util
  - gpr
- name: nanopb_fuzzer_response_test
  build: fuzzer
  language: c
  src:
  - test/core/nanopb/fuzzer_response.c
  deps:
  - grpc_test_util
  - grpc
  - gpr_test_util
  - gpr
  corpus_dirs:
  - test/core/nanopb/corpus_response
  maxlen: 128
- name: nanopb_fuzzer_serverlist_test
  build: fuzzer
  language: c
  src:
  - test/core/nanopb/fuzzer_serverlist.c
  deps:
  - grpc_test_util
  - grpc
  - gpr_test_util
  - gpr
  corpus_dirs:
  - test/core/nanopb/corpus_serverlist
  maxlen: 128
- name: no_server_test
  cpu_cost: 0.1
  build: test
  language: c
  src:
  - test/core/end2end/no_server_test.c
  deps:
  - grpc_test_util
  - grpc
  - gpr_test_util
  - gpr
- name: resolve_address_test
  build: test
  language: c
  src:
  - test/core/iomgr/resolve_address_test.c
  deps:
  - grpc_test_util
  - grpc
  - gpr_test_util
  - gpr
- name: secure_channel_create_test
  build: test
  language: c
  src:
  - test/core/surface/secure_channel_create_test.c
  deps:
  - grpc_test_util
  - grpc
  - gpr_test_util
  - gpr
- name: secure_endpoint_test
  build: test
  language: c
  src:
  - test/core/security/secure_endpoint_test.c
  deps:
  - grpc_test_util
  - grpc
  - gpr_test_util
  - gpr
- name: sequential_connectivity_test
  build: test
  language: c
  src:
  - test/core/surface/sequential_connectivity_test.c
  deps:
  - grpc_test_util
  - grpc
  - gpr_test_util
  - gpr
- name: server_chttp2_test
  build: test
  language: c
  src:
  - test/core/surface/server_chttp2_test.c
  deps:
  - grpc_test_util
  - grpc
  - gpr_test_util
  - gpr
- name: server_fuzzer
  build: fuzzer
  language: c
  src:
  - test/core/end2end/fuzzers/server_fuzzer.c
  deps:
  - grpc_test_util
  - grpc
  - gpr_test_util
  - gpr
  corpus_dirs:
  - test/core/end2end/fuzzers/server_fuzzer_corpus
  dict: test/core/end2end/fuzzers/hpack.dictionary
  maxlen: 2048
- name: server_test
  build: test
  language: c
  src:
  - test/core/surface/server_test.c
  deps:
  - grpc_test_util
  - grpc
  - gpr_test_util
  - gpr
- name: set_initial_connect_string_test
  cpu_cost: 0.1
  build: test
  language: c
  src:
  - test/core/client_config/set_initial_connect_string_test.c
  deps:
  - test_tcp_server
  - grpc_test_util
  - grpc
  - gpr_test_util
  - gpr
- name: sockaddr_resolver_test
  build: test
  language: c
  src:
  - test/core/client_config/resolvers/sockaddr_resolver_test.c
  deps:
  - grpc_test_util
  - grpc
  - gpr_test_util
  - gpr
- name: sockaddr_utils_test
  build: test
  language: c
  src:
  - test/core/iomgr/sockaddr_utils_test.c
  deps:
  - grpc_test_util
  - grpc
  - gpr_test_util
  - gpr
- name: socket_utils_test
  build: test
  language: c
  src:
  - test/core/iomgr/socket_utils_test.c
  deps:
  - grpc_test_util
  - grpc
  - gpr_test_util
  - gpr
  platforms:
  - mac
  - linux
  - posix
- name: tcp_client_posix_test
  cpu_cost: 0.5
  build: test
  language: c
  src:
  - test/core/iomgr/tcp_client_posix_test.c
  deps:
  - grpc_test_util
  - grpc
  - gpr_test_util
  - gpr
  platforms:
  - mac
  - linux
  - posix
- name: tcp_posix_test
  cpu_cost: 0.2
  build: test
  language: c
  src:
  - test/core/iomgr/tcp_posix_test.c
  deps:
  - grpc_test_util
  - grpc
  - gpr_test_util
  - gpr
  platforms:
  - mac
  - linux
  - posix
- name: tcp_server_posix_test
  build: test
  language: c
  src:
  - test/core/iomgr/tcp_server_posix_test.c
  deps:
  - grpc_test_util
  - grpc
  - gpr_test_util
  - gpr
  platforms:
  - mac
  - linux
  - posix
- name: time_averaged_stats_test
  build: test
  language: c
  src:
  - test/core/iomgr/time_averaged_stats_test.c
  deps:
  - grpc_test_util
  - grpc
  - gpr_test_util
  - gpr
- name: timeout_encoding_test
  build: test
  language: c
  src:
  - test/core/transport/chttp2/timeout_encoding_test.c
  deps:
  - grpc_test_util
  - grpc
  - gpr_test_util
  - gpr
- name: timer_heap_test
  build: test
  language: c
  src:
  - test/core/iomgr/timer_heap_test.c
  deps:
  - grpc_test_util
  - grpc
  - gpr_test_util
  - gpr
- name: timer_list_test
  build: test
  language: c
  src:
  - test/core/iomgr/timer_list_test.c
  deps:
  - grpc_test_util
  - grpc
  - gpr_test_util
  - gpr
- name: timers_test
  build: test
  language: c
  src:
  - test/core/profiling/timers_test.c
  deps:
  - grpc_test_util
  - grpc
  - gpr_test_util
  - gpr
- name: transport_connectivity_state_test
  build: test
  language: c
  src:
  - test/core/transport/connectivity_state_test.c
  deps:
  - grpc_test_util
  - grpc
  - gpr_test_util
  - gpr
- name: transport_metadata_test
  build: test
  language: c
  src:
  - test/core/transport/metadata_test.c
  deps:
  - grpc_test_util
  - grpc
  - gpr_test_util
  - gpr
- name: transport_security_test
  build: test
  language: c
  src:
  - test/core/tsi/transport_security_test.c
  deps:
  - grpc_test_util
  - grpc
  - gpr_test_util
  - gpr
  platforms:
  - linux
  - posix
  - mac
- name: udp_server_test
  build: test
  language: c
  src:
  - test/core/iomgr/udp_server_test.c
  deps:
  - grpc_test_util
  - grpc
  - gpr_test_util
  - gpr
  platforms:
  - mac
  - linux
  - posix
- name: uri_fuzzer_test
  build: fuzzer
  language: c
  src:
  - test/core/client_config/uri_fuzzer_test.c
  deps:
  - grpc_test_util
  - grpc
  - gpr_test_util
  - gpr
  corpus_dirs:
  - test/core/client_config/uri_corpus
  maxlen: 128
- name: uri_parser_test
  build: test
  language: c
  src:
  - test/core/client_config/uri_parser_test.c
  deps:
  - grpc_test_util
  - grpc
  - gpr_test_util
  - gpr
- name: workqueue_test
  build: test
  language: c
  src:
  - test/core/iomgr/workqueue_test.c
  deps:
  - grpc_test_util
  - grpc
  - gpr_test_util
  - gpr
  platforms:
  - mac
  - linux
  - posix
- name: alarm_cpp_test
  gtest: true
  build: test
  language: c++
  src:
  - test/cpp/common/alarm_cpp_test.cc
  deps:
  - grpc++_test_util
  - grpc_test_util
  - grpc++
  - grpc
  - gpr_test_util
  - gpr
- name: async_end2end_test
  gtest: true
  build: test
  language: c++
  src:
  - test/cpp/end2end/async_end2end_test.cc
  deps:
  - grpc++_test_util
  - grpc_test_util
  - grpc++
  - grpc
  - gpr_test_util
  - gpr
- name: auth_property_iterator_test
  gtest: true
  build: test
  language: c++
  src:
  - test/cpp/common/auth_property_iterator_test.cc
  deps:
  - grpc++_test_util
  - grpc_test_util
  - grpc++
  - grpc
  - gpr_test_util
  - gpr
- name: channel_arguments_test
  gtest: true
  build: test
  language: c++
  src:
  - test/cpp/common/channel_arguments_test.cc
  deps:
  - grpc++
  - grpc
  - gpr
- name: cli_call_test
  gtest: true
  build: test
  language: c++
  src:
  - test/cpp/util/cli_call_test.cc
  deps:
  - grpc_cli_libs
  - grpc++_test_util
  - grpc_test_util
  - grpc++
  - grpc
  - gpr_test_util
  - gpr
- name: client_crash_test
  gtest: true
  cpu_cost: 0.1
  build: test
  language: c++
  src:
  - test/cpp/end2end/client_crash_test.cc
  deps:
  - grpc++_test_util
  - grpc_test_util
  - grpc++
  - grpc
  - gpr_test_util
  - gpr
  platforms:
  - mac
  - linux
  - posix
- name: client_crash_test_server
  build: test
  run: false
  language: c++
  src:
  - test/cpp/end2end/client_crash_test_server.cc
  deps:
  - grpc++_test_util
  - grpc_test_util
  - grpc++
  - grpc
  - gpr_test_util
  - gpr
- name: codegen_test_full
  gtest: true
  build: test
  language: c++
  src:
  - src/proto/grpc/testing/control.proto
  - src/proto/grpc/testing/messages.proto
  - src/proto/grpc/testing/payloads.proto
  - src/proto/grpc/testing/services.proto
  - src/proto/grpc/testing/stats.proto
  - test/cpp/codegen/codegen_test_full.cc
  deps:
  - grpc++
  - grpc
  - gpr
  filegroups:
  - grpc++_codegen_base
- name: codegen_test_minimal
  gtest: true
  build: test
  language: c++
  src:
  - src/proto/grpc/testing/control.proto
  - src/proto/grpc/testing/messages.proto
  - src/proto/grpc/testing/payloads.proto
  - src/proto/grpc/testing/services.proto
  - src/proto/grpc/testing/stats.proto
  - test/cpp/codegen/codegen_test_minimal.cc
  filegroups:
  - grpc++_codegen_base
  - grpc++_codegen_base_src
- name: credentials_test
  gtest: true
  build: test
  language: c++
  src:
  - test/cpp/client/credentials_test.cc
  deps:
  - grpc++
  - grpc
  - gpr
- name: cxx_byte_buffer_test
  gtest: true
  build: test
  language: c++
  src:
  - test/cpp/util/byte_buffer_test.cc
  deps:
  - grpc_test_util
  - grpc++
  - grpc
  - gpr_test_util
  - gpr
- name: cxx_slice_test
  gtest: true
  build: test
  language: c++
  src:
  - test/cpp/util/slice_test.cc
  deps:
  - grpc_test_util
  - grpc++
  - grpc
  - gpr_test_util
  - gpr
- name: cxx_string_ref_test
  gtest: true
  build: test
  language: c++
  src:
  - test/cpp/util/string_ref_test.cc
  deps:
  - grpc++
- name: cxx_time_test
  gtest: true
  build: test
  language: c++
  src:
  - test/cpp/util/time_test.cc
  deps:
  - grpc_test_util
  - grpc++
  - grpc
  - gpr_test_util
  - gpr
- name: end2end_test
  gtest: true
  cpu_cost: 0.5
  build: test
  language: c++
  src:
  - test/cpp/end2end/end2end_test.cc
  deps:
  - grpc++_test_util
  - grpc_test_util
  - grpc++
  - grpc
  - gpr_test_util
  - gpr
- name: generic_end2end_test
  gtest: true
  build: test
  language: c++
  src:
  - test/cpp/end2end/generic_end2end_test.cc
  deps:
  - grpc++_test_util
  - grpc_test_util
  - grpc++
  - grpc
  - gpr_test_util
  - gpr
- name: golden_file_test
  gtest: true
  build: test
  language: c++
  src:
  - src/proto/grpc/testing/compiler_test.proto
  - test/cpp/codegen/golden_file_test.cc
  deps:
  - grpc++
  - grpc
  - gpr
- name: grpc_cli
  build: test
  run: false
  language: c++
  src:
  - test/cpp/util/grpc_cli.cc
  deps:
  - grpc_cli_libs
  - grpc++_test_util
  - grpc_test_util
  - grpc++
  - grpc
  - gpr_test_util
  - gpr
  - grpc++_test_config
- name: grpc_cpp_plugin
  build: protoc
  language: c++
  src:
  - src/compiler/cpp_plugin.cc
  deps:
  - grpc_plugin_support
  secure: false
  vs_config_type: Application
  vs_project_guid: '{7E51A25F-AC59-488F-906C-C60FAAE706AA}'
- name: grpc_csharp_plugin
  build: protoc
  language: c++
  src:
  - src/compiler/csharp_plugin.cc
  deps:
  - grpc_plugin_support
  secure: false
  vs_config_type: Application
  vs_project_guid: '{3C813052-A49A-4662-B90A-1ADBEC7EE453}'
- name: grpc_node_plugin
  build: protoc
  language: c++
  src:
  - src/compiler/node_plugin.cc
  deps:
  - grpc_plugin_support
  secure: false
  vs_config_type: Application
- name: grpc_objective_c_plugin
  build: protoc
  language: c++
  src:
  - src/compiler/objective_c_plugin.cc
  deps:
  - grpc_plugin_support
  secure: false
  vs_config_type: Application
  vs_project_guid: '{19564640-CEE6-4921-ABA5-676ED79A36F6}'
- name: grpc_python_plugin
  build: protoc
  language: c++
  src:
  - src/compiler/python_plugin.cc
  deps:
  - grpc_plugin_support
  secure: false
  vs_config_type: Application
  vs_project_guid: '{DF52D501-A6CF-4E6F-BA38-6EBE2E8DAFB2}'
- name: grpc_ruby_plugin
  build: protoc
  language: c++
  src:
  - src/compiler/ruby_plugin.cc
  deps:
  - grpc_plugin_support
  secure: false
  vs_config_type: Application
  vs_project_guid: '{069E9D05-B78B-4751-9252-D21EBAE7DE8E}'
- name: grpclb_api_test
  gtest: true
  build: test
  language: c++
  src:
  - src/proto/grpc/lb/v1/load_balancer.proto
  - test/cpp/grpclb/grpclb_api_test.cc
  deps:
  - grpc++_test_util
  - grpc_test_util
  - grpc++
  - grpc
- name: hybrid_end2end_test
  gtest: true
  build: test
  language: c++
  src:
  - test/cpp/end2end/hybrid_end2end_test.cc
  deps:
  - grpc++_test_util
  - grpc_test_util
  - grpc++
  - grpc
  - gpr_test_util
  - gpr
- name: interop_client
  build: test
  run: false
  language: c++
  src: []
  deps:
  - interop_client_main
  - interop_client_helper
  - grpc++_test_util
  - grpc_test_util
  - grpc++
  - grpc
  - gpr_test_util
  - gpr
  - grpc++_test_config
  platforms:
  - mac
  - linux
  - posix
- name: interop_server
  build: test
  run: false
  language: c++
  src: []
  deps:
  - interop_server_main
  - interop_server_helper
  - grpc++_test_util
  - grpc_test_util
  - grpc++
  - grpc
  - gpr_test_util
  - gpr
  - grpc++_test_config
  platforms:
  - mac
  - linux
  - posix
- name: interop_test
  cpu_cost: 0.1
  build: test
  language: c++
  src:
  - test/cpp/interop/interop_test.cc
  deps:
  - grpc_test_util
  - grpc
  - gpr_test_util
  - gpr
  platforms:
  - mac
  - linux
  - posix
- name: json_run_localhost
  build: test
  run: false
  language: c++
  src:
  - test/cpp/qps/json_run_localhost.cc
  deps:
  - grpc++_test_util
  - grpc_test_util
  - grpc++
  - grpc
  - gpr_test_util
  - gpr
  - grpc++_test_config
- name: metrics_client
  build: test
  run: false
  language: c++
  headers:
  - test/cpp/util/metrics_server.h
  src:
  - src/proto/grpc/testing/metrics.proto
  - test/cpp/interop/metrics_client.cc
  deps:
  - grpc++
  - grpc
  - gpr
  - grpc++_test_config
- name: mock_test
  gtest: true
  build: test
  language: c++
  src:
  - test/cpp/end2end/mock_test.cc
  deps:
  - grpc++_test_util
  - grpc_test_util
  - grpc++
  - grpc
  - gpr_test_util
  - gpr
- name: proto_server_reflection_test
  gtest: true
  build: test
  language: c++
  headers:
  - test/cpp/util/proto_reflection_descriptor_database.h
  src:
  - test/cpp/end2end/proto_server_reflection_test.cc
  - test/cpp/util/proto_reflection_descriptor_database.cc
  deps:
  - grpc++_reflection
  - grpc++_test_util
  - grpc_test_util
  - grpc++
  - grpc
  - gpr_test_util
  - gpr
- name: qps_interarrival_test
  build: test
  run: false
  language: c++
  src:
  - test/cpp/qps/qps_interarrival_test.cc
  deps:
  - qps
  - grpc++_test_util
  - grpc_test_util
  - grpc++
  - grpc
  - gpr_test_util
  - gpr
  platforms:
  - mac
  - linux
  - posix
- name: qps_json_driver
  build: test
  run: false
  language: c++
  src:
  - test/cpp/qps/qps_json_driver.cc
  deps:
  - qps
  - grpc++_test_util
  - grpc_test_util
  - grpc++
  - grpc
  - gpr_test_util
  - gpr
  - grpc++_test_config
- name: qps_openloop_test
  cpu_cost: 0.5
  build: test
  language: c++
  src:
  - test/cpp/qps/qps_openloop_test.cc
  deps:
  - qps
  - grpc++_test_util
  - grpc_test_util
  - grpc++
  - grpc
  - gpr_test_util
  - gpr
  - grpc++_test_config
  platforms:
  - mac
  - linux
  - posix
- name: qps_worker
  build: test
  run: false
  language: c++
  headers:
  - test/cpp/qps/client.h
  - test/cpp/qps/server.h
  src:
  - test/cpp/qps/worker.cc
  deps:
  - qps
  - grpc++_test_util
  - grpc_test_util
  - grpc++
  - grpc
  - gpr_test_util
  - gpr
  - grpc++_test_config
- name: reconnect_interop_client
  build: test
  run: false
  language: c++
  src:
  - src/proto/grpc/testing/empty.proto
  - src/proto/grpc/testing/messages.proto
  - src/proto/grpc/testing/test.proto
  - test/cpp/interop/reconnect_interop_client.cc
  deps:
  - grpc++_test_util
  - grpc_test_util
  - grpc++
  - grpc
  - gpr_test_util
  - gpr
  - grpc++_test_config
- name: reconnect_interop_server
  build: test
  run: false
  language: c++
  src:
  - src/proto/grpc/testing/empty.proto
  - src/proto/grpc/testing/messages.proto
  - src/proto/grpc/testing/test.proto
  - test/cpp/interop/reconnect_interop_server.cc
  deps:
  - reconnect_server
  - test_tcp_server
  - grpc++_test_util
  - grpc_test_util
  - grpc++
  - grpc
  - gpr_test_util
  - gpr
  - grpc++_test_config
- name: secure_auth_context_test
  gtest: true
  build: test
  language: c++
  src:
  - test/cpp/common/secure_auth_context_test.cc
  deps:
  - grpc++_test_util
  - grpc_test_util
  - grpc++
  - grpc
  - gpr_test_util
  - gpr
- name: secure_sync_unary_ping_pong_test
  build: test
  language: c++
  src:
  - test/cpp/qps/secure_sync_unary_ping_pong_test.cc
  deps:
  - qps
  - grpc++_test_util
  - grpc_test_util
  - grpc++
  - grpc
  - gpr_test_util
  - gpr
  platforms:
  - mac
  - linux
  - posix
- name: server_builder_plugin_test
  gtest: true
  build: test
  language: c++
  src:
  - test/cpp/end2end/server_builder_plugin_test.cc
  deps:
  - grpc++_test_util
  - grpc_test_util
  - grpc++
  - grpc
  - gpr_test_util
  - gpr
- name: server_crash_test
  gtest: true
  cpu_cost: 0.1
  build: test
  language: c++
  src:
  - test/cpp/end2end/server_crash_test.cc
  deps:
  - grpc++_test_util
  - grpc_test_util
  - grpc++
  - grpc
  - gpr_test_util
  - gpr
  platforms:
  - mac
  - linux
  - posix
- name: server_crash_test_client
  build: test
  run: false
  language: c++
  src:
  - test/cpp/end2end/server_crash_test_client.cc
  deps:
  - grpc++_test_util
  - grpc_test_util
  - grpc++
  - grpc
  - gpr_test_util
  - gpr
- name: shutdown_test
  gtest: true
  build: test
  language: c++
  src:
  - test/cpp/end2end/shutdown_test.cc
  deps:
  - grpc++_test_util
  - grpc_test_util
  - grpc++
  - grpc
  - gpr_test_util
  - gpr
- name: status_test
  build: test
  language: c++
  src:
  - test/cpp/util/status_test.cc
  deps:
  - grpc_test_util
  - grpc++
  - grpc
  - gpr_test_util
  - gpr
- name: streaming_throughput_test
  gtest: true
  build: test
  language: c++
  src:
  - test/cpp/end2end/streaming_throughput_test.cc
  deps:
  - grpc++_test_util
  - grpc_test_util
  - grpc++
  - grpc
  - gpr_test_util
  - gpr
  platforms:
  - mac
  - linux
  - posix
- name: stress_test
  build: test
  run: false
  language: c++
  headers:
  - test/cpp/interop/client_helper.h
  - test/cpp/interop/interop_client.h
  - test/cpp/interop/stress_interop_client.h
  - test/cpp/util/metrics_server.h
  src:
  - src/proto/grpc/testing/empty.proto
  - src/proto/grpc/testing/messages.proto
  - src/proto/grpc/testing/metrics.proto
  - src/proto/grpc/testing/test.proto
  - test/cpp/interop/interop_client.cc
  - test/cpp/interop/stress_interop_client.cc
  - test/cpp/interop/stress_test.cc
  - test/cpp/util/metrics_server.cc
  deps:
  - grpc++_test_util
  - grpc_test_util
  - grpc++
  - grpc
  - gpr_test_util
  - gpr
  - grpc++_test_config
- name: thread_stress_test
  gtest: true
  cpu_cost: 100
  build: test
  language: c++
  src:
  - test/cpp/end2end/thread_stress_test.cc
  deps:
  - grpc++_test_util
  - grpc_test_util
  - grpc++
  - grpc
  - gpr_test_util
  - gpr
- name: public_headers_must_be_c89
  build: test
  language: c89
  src:
  - test/core/surface/public_headers_must_be_c89.c
  deps:
  - grpc
  - gpr
vspackages:
- linkage: static
  name: grpc.dependencies.zlib
  props: false
  redist: true
  version: 1.2.8.10
- linkage: static
  name: grpc.dependencies.openssl
  props: true
  redist: true
  version: 1.0.204.1
- name: gflags
  props: false
  redist: false
  version: 2.1.2.1
- name: gtest
  props: false
  redist: false
  version: 1.7.0.1
configs:
  asan:
    CC: clang
    CPPFLAGS: -O0 -fsanitize-coverage=edge -fsanitize=address -fno-omit-frame-pointer
      -Wno-unused-command-line-argument -DGPR_NO_DIRECT_SYSCALLS
    CXX: clang++
    LD: clang
    LDFLAGS: -fsanitize=address
    LDXX: clang++
    compile_the_world: true
    test_environ:
      ASAN_OPTIONS: detect_leaks=1:color=always
      LSAN_OPTIONS: suppressions=tools/lsan_suppressions.txt:report_objects=1
    timeout_multiplier: 3
  asan-noleaks:
    CC: clang
    CPPFLAGS: -O0 -fsanitize-coverage=edge -fsanitize=address -fno-omit-frame-pointer
      -Wno-unused-command-line-argument -DGPR_NO_DIRECT_SYSCALLS
    CXX: clang++
    LD: clang
    LDFLAGS: -fsanitize=address
    LDXX: clang++
    compile_the_world: true
    test_environ:
      ASAN_OPTIONS: detect_leaks=0:color=always
    timeout_multiplier: 3
  asan-trace-cmp:
    CC: clang
    CPPFLAGS: -O0 -fsanitize-coverage=edge -fsanitize-coverage=trace-cmp -fsanitize=address
      -fno-omit-frame-pointer -Wno-unused-command-line-argument -DGPR_NO_DIRECT_SYSCALLS
    CXX: clang++
    LD: clang
    LDFLAGS: -fsanitize=address
    LDXX: clang++
    compile_the_world: true
    test_environ:
      ASAN_OPTIONS: detect_leaks=1:color=always
      LSAN_OPTIONS: suppressions=tools/lsan_suppressions.txt:report_objects=1
    timeout_multiplier: 3
  basicprof:
    CPPFLAGS: -O2 -DGRPC_BASIC_PROFILER -DGRPC_TIMERS_RDTSC
    DEFINES: NDEBUG
  dbg:
    CPPFLAGS: -O0
    DEFINES: _DEBUG DEBUG
  easan:
    CC: clang
    CPPFLAGS: -O0 -fsanitize-coverage=edge -fsanitize=address -fno-omit-frame-pointer
      -Wno-unused-command-line-argument -DGPR_NO_DIRECT_SYSCALLS
    CXX: clang++
    DEFINES: _DEBUG DEBUG GRPC_EXECUTION_CONTEXT_SANITIZER
    LD: clang
    LDFLAGS: -fsanitize=address
    LDXX: clang++
    compile_the_world: true
    test_environ:
      ASAN_OPTIONS: detect_leaks=1:color=always
      LSAN_OPTIONS: suppressions=tools/lsan_suppressions.txt:report_objects=1
    timeout_multiplier: 3
  edbg:
    CPPFLAGS: -O0
    DEFINES: _DEBUG DEBUG GRPC_EXECUTION_CONTEXT_SANITIZER
  etsan:
    CC: clang
    CPPFLAGS: -O0 -fsanitize=thread -fno-omit-frame-pointer -Wno-unused-command-line-argument
      -DGPR_NO_DIRECT_SYSCALLS
    CXX: clang++
    DEFINES: _DEBUG DEBUG GRPC_EXECUTION_CONTEXT_SANITIZER
    LD: clang
    LDFLAGS: -fsanitize=thread
    LDXX: clang++
    compile_the_world: true
    test_environ:
      TSAN_OPTIONS: suppressions=tools/tsan_suppressions.txt:halt_on_error=1:second_deadlock_stack=1
    timeout_multiplier: 5
  gcov:
    CC: gcc
    CPPFLAGS: -O0 -fprofile-arcs -ftest-coverage -Wno-return-type
    CXX: g++
    DEFINES: _DEBUG DEBUG GPR_GCOV
    LD: gcc
    LDFLAGS: -fprofile-arcs -ftest-coverage -rdynamic
    LDXX: g++
  helgrind:
    CPPFLAGS: -O0
    DEFINES: _DEBUG DEBUG
    LDFLAGS: -rdynamic
    timeout_multiplier: 20
    valgrind: --tool=helgrind
  memcheck:
    CPPFLAGS: -O0
    DEFINES: _DEBUG DEBUG
    LDFLAGS: -rdynamic
    timeout_multiplier: 10
    valgrind: --tool=memcheck --leak-check=full
  msan:
    CC: clang
    CPPFLAGS: -O0 -fsanitize-coverage=edge -fsanitize=memory -fsanitize-memory-track-origins
      -fno-omit-frame-pointer -DGTEST_HAS_TR1_TUPLE=0 -DGTEST_USE_OWN_TR1_TUPLE=1
      -Wno-unused-command-line-argument -fPIE -pie -DGPR_NO_DIRECT_SYSCALLS
    CXX: clang++
    DEFINES: NDEBUG
    LD: clang
    LDFLAGS: -fsanitize=memory -DGTEST_HAS_TR1_TUPLE=0 -DGTEST_USE_OWN_TR1_TUPLE=1
      -fPIE -pie $(if $(JENKINS_BUILD),-Wl$(comma)-Ttext-segment=0x7e0000000000,)
    LDXX: clang++
    compile_the_world: true
    timeout_multiplier: 4
  mutrace:
    CPPFLAGS: -O3 -fno-omit-frame-pointer
    DEFINES: NDEBUG
    LDFLAGS: -rdynamic
  opt:
    CPPFLAGS: -O2
    DEFINES: NDEBUG
  stapprof:
    CPPFLAGS: -O2 -DGRPC_STAP_PROFILER
    DEFINES: NDEBUG
  tsan:
    CC: clang
    CPPFLAGS: -O0 -fsanitize=thread -fno-omit-frame-pointer -Wno-unused-command-line-argument
      -DGPR_NO_DIRECT_SYSCALLS
    CXX: clang++
    DEFINES: GRPC_TSAN
    LD: clang
    LDFLAGS: -fsanitize=thread
    LDXX: clang++
    compile_the_world: true
    test_environ:
      TSAN_OPTIONS: suppressions=tools/tsan_suppressions.txt:halt_on_error=1:second_deadlock_stack=1
    timeout_multiplier: 5
  ubsan:
    CC: clang
    CPPFLAGS: -O0 -fsanitize-coverage=edge -fsanitize=undefined,unsigned-integer-overflow
      -fno-omit-frame-pointer -Wno-unused-command-line-argument -Wvarargs
    CXX: clang++
    DEFINES: NDEBUG
    LD: clang
    LDFLAGS: -fsanitize=undefined,unsigned-integer-overflow
    LDXX: clang++
    compile_the_world: true
    test_environ:
      UBSAN_OPTIONS: halt_on_error=1:print_stacktrace=1
    timeout_multiplier: 1.5
defaults:
  boringssl:
    CFLAGS: -Wno-sign-conversion -Wno-conversion -Wno-unused-value -Wno-unknown-pragmas
      -Wno-implicit-function-declaration -Wno-unused-variable -Wno-sign-compare $(NO_W_EXTRA_SEMI)
    CPPFLAGS: -Ithird_party/boringssl/include -fvisibility=hidden -DOPENSSL_NO_ASM
      -D_GNU_SOURCE -DWIN32_LEAN_AND_MEAN -D_HAS_EXCEPTIONS=0 -DNOMINMAX
  global:
    CPPFLAGS: -g -Wall -Wextra -Werror -Wno-long-long -Wno-unused-parameter
    LDFLAGS: -g
  zlib:
    CFLAGS: -Wno-sign-conversion -Wno-conversion -Wno-unused-value -Wno-implicit-function-declaration
      $(W_NO_SHIFT_NEGATIVE_VALUE) -fvisibility=hidden
node_modules:
- deps:
  - grpc
  - gpr
  - boringssl
  - z
  headers:
  - src/node/ext/byte_buffer.h
  - src/node/ext/call.h
  - src/node/ext/call_credentials.h
  - src/node/ext/channel.h
  - src/node/ext/channel_credentials.h
  - src/node/ext/completion_queue_async_worker.h
  - src/node/ext/server.h
  - src/node/ext/server_credentials.h
  - src/node/ext/timeval.h
  js:
  - src/node/index.js
  - src/node/src/client.js
  - src/node/src/common.js
  - src/node/src/credentials.js
  - src/node/src/grpc_extension.js
  - src/node/src/metadata.js
  - src/node/src/server.js
  name: grpc_node
  src:
  - src/node/ext/byte_buffer.cc
  - src/node/ext/call.cc
  - src/node/ext/call_credentials.cc
  - src/node/ext/channel.cc
  - src/node/ext/channel_credentials.cc
  - src/node/ext/completion_queue_async_worker.cc
  - src/node/ext/node_grpc.cc
  - src/node/ext/server.cc
  - src/node/ext/server_credentials.cc
  - src/node/ext/timeval.cc
openssl_fallback:
  base_uri: https://openssl.org/source/old/1.0.2/
  extraction_dir: openssl-1.0.2f
  tarball: openssl-1.0.2f.tar.gz
php_config_m4:
  deps:
  - grpc
  - gpr
  - boringssl
  headers:
  - src/php/ext/grpc/byte_buffer.h
  - src/php/ext/grpc/call.h
  - src/php/ext/grpc/call_credentials.h
  - src/php/ext/grpc/channel.h
  - src/php/ext/grpc/channel_credentials.h
  - src/php/ext/grpc/completion_queue.h
  - src/php/ext/grpc/php_grpc.h
  - src/php/ext/grpc/server.h
  - src/php/ext/grpc/server_credentials.h
  - src/php/ext/grpc/timeval.h
  src:
  - src/php/ext/grpc/byte_buffer.c
  - src/php/ext/grpc/call.c
  - src/php/ext/grpc/call_credentials.c
  - src/php/ext/grpc/channel.c
  - src/php/ext/grpc/channel_credentials.c
  - src/php/ext/grpc/completion_queue.c
  - src/php/ext/grpc/php_grpc.c
  - src/php/ext/grpc/server.c
  - src/php/ext/grpc/server_credentials.c
  - src/php/ext/grpc/timeval.c
python_dependencies:
  deps:
  - grpc
  - gpr
  - boringssl
  - z
ruby_gem:
  deps:
  - grpc
  - gpr
  - boringssl
  - z<|MERGE_RESOLUTION|>--- conflicted
+++ resolved
@@ -183,13 +183,10 @@
   - src/core/lib/iomgr/iomgr.h
   - src/core/lib/iomgr/iomgr_internal.h
   - src/core/lib/iomgr/iomgr_posix.h
-<<<<<<< HEAD
+  - src/core/lib/iomgr/load_file.h
   - src/core/lib/iomgr/network_monitor.h
-=======
-  - src/core/lib/iomgr/load_file.h
   - src/core/lib/iomgr/network_status_tracker.h
   - src/core/lib/iomgr/polling_entity.h
->>>>>>> a9df5d10
   - src/core/lib/iomgr/pollset.h
   - src/core/lib/iomgr/pollset_set.h
   - src/core/lib/iomgr/pollset_set_windows.h
@@ -267,13 +264,10 @@
   - src/core/lib/iomgr/iomgr.c
   - src/core/lib/iomgr/iomgr_posix.c
   - src/core/lib/iomgr/iomgr_windows.c
-<<<<<<< HEAD
+  - src/core/lib/iomgr/load_file.c
   - src/core/lib/iomgr/network_monitor_darwin.c
-=======
-  - src/core/lib/iomgr/load_file.c
   - src/core/lib/iomgr/network_status_tracker.c
   - src/core/lib/iomgr/polling_entity.c
->>>>>>> a9df5d10
   - src/core/lib/iomgr/pollset_set_windows.c
   - src/core/lib/iomgr/pollset_windows.c
   - src/core/lib/iomgr/resolve_address_posix.c
