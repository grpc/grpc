--- conflicted
+++ resolved
@@ -36,11 +36,6 @@
   - src/core/lib/gpr/alloc.cc
   - src/core/lib/gpr/arena.cc
   - src/core/lib/gpr/atm.cc
-<<<<<<< HEAD
-  - src/core/lib/gpr/cmdline.cc
-=======
-  - src/core/lib/gpr/avl.cc
->>>>>>> d3fb421f
   - src/core/lib/gpr/cpu_iphone.cc
   - src/core/lib/gpr/cpu_linux.cc
   - src/core/lib/gpr/cpu_posix.cc
@@ -87,11 +82,6 @@
   - include/grpc/support/atm_gcc_atomic.h
   - include/grpc/support/atm_gcc_sync.h
   - include/grpc/support/atm_windows.h
-<<<<<<< HEAD
-  - include/grpc/support/cmdline.h
-=======
-  - include/grpc/support/avl.h
->>>>>>> d3fb421f
   - include/grpc/support/cpu.h
   - include/grpc/support/log.h
   - include/grpc/support/log_windows.h
@@ -2164,23 +2154,6 @@
   - mac
   - linux
   - posix
-<<<<<<< HEAD
-- name: gpr_cmdline_test
-  build: test
-  language: c
-  src:
-  - test/core/gpr/cmdline_test.cc
-=======
-- name: gpr_avl_test
-  build: test
-  language: c
-  src:
-  - test/core/gpr/avl_test.cc
->>>>>>> d3fb421f
-  deps:
-  - gpr_test_util
-  - gpr
-  uses_polling: false
 - name: gpr_cpu_test
   cpu_cost: 30
   build: test
