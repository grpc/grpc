--- conflicted
+++ resolved
@@ -4804,7 +4804,6 @@
   - gpr_test_util
   - gpr
   timeout_seconds: 1200
-<<<<<<< HEAD
 - name: transport_pid_controller_test
   build: test
   language: c++
@@ -4817,7 +4816,6 @@
   - grpc
   - gpr_test_util
   - gpr
-=======
 - name: vector_test
   gtest: true
   build: test
@@ -4832,7 +4830,6 @@
   - gpr
   uses:
   - grpc++_test
->>>>>>> 8afeb836
 - name: writes_per_rpc_test
   gtest: true
   cpu_cost: 0.5
