--- conflicted
+++ resolved
@@ -14,11 +14,7 @@
   - include/grpc/census.h
   headers:
   - src/core/census/aggregation.h
-<<<<<<< HEAD
-  - src/core/census/context.h
   - src/core/census/log.h
-=======
->>>>>>> b59b1427
   - src/core/census/rpc_metric_id.h
   src:
   - src/core/census/context.c
@@ -900,7 +896,16 @@
   deps:
   - grpc_test_util
   - grpc
-<<<<<<< HEAD
+  - gpr_test_util
+  - gpr
+- name: census_context_test
+  build: test
+  language: c
+  src:
+  - test/core/census/context_test.c
+  deps:
+  - grpc_test_util
+  - grpc
   - gpr_test_util
   - gpr
 - name: census_log_test
@@ -913,16 +918,6 @@
   - grpc
   - gpr_test_util
   - gpr
-=======
-- name: census_context_test
-  build: test
-  language: c
-  src:
-  - test/core/census/context_test.c
-  deps:
-  - grpc_test_util
-  - grpc
->>>>>>> b59b1427
 - name: channel_create_test
   build: test
   language: c
