--- conflicted
+++ resolved
@@ -63,17 +63,11 @@
 
         public void SetCredentials(CallCredentialsSafeHandle credentials)
         {
-            pinvoke.grpcsharp_call_set_credentials(this, credentials).CheckOk();
+            grpcsharp_call_set_credentials(this, credentials).CheckOk();
         }
 
         public void StartUnary(UnaryResponseClientHandler callback, byte[] payload, MetadataArraySafeHandle metadataArray, WriteFlags writeFlags)
         {
-<<<<<<< HEAD
-            var ctx = BatchContextSafeHandle.Create();
-            completionRegistry.RegisterBatchCompletion(ctx, (success, context) => callback(success, context.GetReceivedStatusOnClient(), context.GetReceivedMessage(), context.GetReceivedInitialMetadata()));
-            pinvoke.grpcsharp_call_start_unary(this, ctx, payload, new UIntPtr((ulong)payload.Length), metadataArray, writeFlags)
-                .CheckOk();
-=======
             using (completionQueue.NewScope())
             {
                 var ctx = BatchContextSafeHandle.Create();
@@ -81,176 +75,115 @@
                 grpcsharp_call_start_unary(this, ctx, payload, new UIntPtr((ulong)payload.Length), metadataArray, writeFlags)
                     .CheckOk();
             }
->>>>>>> 2dd2e895
         }
 
         public void StartUnary(BatchContextSafeHandle ctx, byte[] payload, MetadataArraySafeHandle metadataArray, WriteFlags writeFlags)
         {
             using (Profilers.ForCurrentThread().NewScope("CallSafeHandle.StartUnary"))
             {
-                pinvoke.grpcsharp_call_start_unary(this, ctx, payload, new UIntPtr((ulong)payload.Length), metadataArray, writeFlags)
+                grpcsharp_call_start_unary(this, ctx, payload, new UIntPtr((ulong)payload.Length), metadataArray, writeFlags)
                     .CheckOk();
             }
         }
 
         public void StartClientStreaming(UnaryResponseClientHandler callback, MetadataArraySafeHandle metadataArray)
         {
-<<<<<<< HEAD
-            var ctx = BatchContextSafeHandle.Create();
-            completionRegistry.RegisterBatchCompletion(ctx, (success, context) => callback(success, context.GetReceivedStatusOnClient(), context.GetReceivedMessage(), context.GetReceivedInitialMetadata()));
-            pinvoke.grpcsharp_call_start_client_streaming(this, ctx, metadataArray).CheckOk();
-=======
             using (completionQueue.NewScope())
             {
                 var ctx = BatchContextSafeHandle.Create();
                 completionRegistry.RegisterBatchCompletion(ctx, (success, context) => callback(success, context.GetReceivedStatusOnClient(), context.GetReceivedMessage(), context.GetReceivedInitialMetadata()));
                 grpcsharp_call_start_client_streaming(this, ctx, metadataArray).CheckOk();
             }
->>>>>>> 2dd2e895
         }
 
         public void StartServerStreaming(ReceivedStatusOnClientHandler callback, byte[] payload, MetadataArraySafeHandle metadataArray, WriteFlags writeFlags)
         {
-<<<<<<< HEAD
-            var ctx = BatchContextSafeHandle.Create();
-            completionRegistry.RegisterBatchCompletion(ctx, (success, context) => callback(success, context.GetReceivedStatusOnClient()));
-            pinvoke.grpcsharp_call_start_server_streaming(this, ctx, payload, new UIntPtr((ulong)payload.Length), metadataArray, writeFlags).CheckOk();
-=======
             using (completionQueue.NewScope())
             {
                 var ctx = BatchContextSafeHandle.Create();
                 completionRegistry.RegisterBatchCompletion(ctx, (success, context) => callback(success, context.GetReceivedStatusOnClient()));
                 grpcsharp_call_start_server_streaming(this, ctx, payload, new UIntPtr((ulong)payload.Length), metadataArray, writeFlags).CheckOk();
             }
->>>>>>> 2dd2e895
         }
 
         public void StartDuplexStreaming(ReceivedStatusOnClientHandler callback, MetadataArraySafeHandle metadataArray)
         {
-<<<<<<< HEAD
-            var ctx = BatchContextSafeHandle.Create();
-            completionRegistry.RegisterBatchCompletion(ctx, (success, context) => callback(success, context.GetReceivedStatusOnClient()));
-            pinvoke.grpcsharp_call_start_duplex_streaming(this, ctx, metadataArray).CheckOk();
-=======
             using (completionQueue.NewScope())
             {
                 var ctx = BatchContextSafeHandle.Create();
                 completionRegistry.RegisterBatchCompletion(ctx, (success, context) => callback(success, context.GetReceivedStatusOnClient()));
                 grpcsharp_call_start_duplex_streaming(this, ctx, metadataArray).CheckOk();
             }
->>>>>>> 2dd2e895
         }
 
         public void StartSendMessage(SendCompletionHandler callback, byte[] payload, WriteFlags writeFlags, bool sendEmptyInitialMetadata)
         {
-<<<<<<< HEAD
-            var ctx = BatchContextSafeHandle.Create();
-            completionRegistry.RegisterBatchCompletion(ctx, (success, context) => callback(success));
-            pinvoke.grpcsharp_call_send_message(this, ctx, payload, new UIntPtr((ulong)payload.Length), writeFlags, sendEmptyInitialMetadata).CheckOk();
-=======
             using (completionQueue.NewScope())
             {
                 var ctx = BatchContextSafeHandle.Create();
                 completionRegistry.RegisterBatchCompletion(ctx, (success, context) => callback(success));
                 grpcsharp_call_send_message(this, ctx, payload, new UIntPtr((ulong)payload.Length), writeFlags, sendEmptyInitialMetadata).CheckOk();
             }
->>>>>>> 2dd2e895
         }
 
         public void StartSendCloseFromClient(SendCompletionHandler callback)
         {
-<<<<<<< HEAD
-            var ctx = BatchContextSafeHandle.Create();
-            completionRegistry.RegisterBatchCompletion(ctx, (success, context) => callback(success));
-            pinvoke.grpcsharp_call_send_close_from_client(this, ctx).CheckOk();
-=======
             using (completionQueue.NewScope())
             {
                 var ctx = BatchContextSafeHandle.Create();
                 completionRegistry.RegisterBatchCompletion(ctx, (success, context) => callback(success));
                 grpcsharp_call_send_close_from_client(this, ctx).CheckOk();
             }
->>>>>>> 2dd2e895
         }
 
         public void StartSendStatusFromServer(SendCompletionHandler callback, Status status, MetadataArraySafeHandle metadataArray, bool sendEmptyInitialMetadata)
         {
-<<<<<<< HEAD
-            var ctx = BatchContextSafeHandle.Create();
-            completionRegistry.RegisterBatchCompletion(ctx, (success, context) => callback(success));
-            pinvoke.grpcsharp_call_send_status_from_server(this, ctx, status.StatusCode, status.Detail, metadataArray, sendEmptyInitialMetadata).CheckOk();
-=======
             using (completionQueue.NewScope())
             {
                 var ctx = BatchContextSafeHandle.Create();
                 completionRegistry.RegisterBatchCompletion(ctx, (success, context) => callback(success));
                 grpcsharp_call_send_status_from_server(this, ctx, status.StatusCode, status.Detail, metadataArray, sendEmptyInitialMetadata).CheckOk();
             }
->>>>>>> 2dd2e895
         }
 
         public void StartReceiveMessage(ReceivedMessageHandler callback)
         {
-<<<<<<< HEAD
-            var ctx = BatchContextSafeHandle.Create();
-            completionRegistry.RegisterBatchCompletion(ctx, (success, context) => callback(success, context.GetReceivedMessage()));
-            pinvoke.grpcsharp_call_recv_message(this, ctx).CheckOk();
-=======
             using (completionQueue.NewScope())
             {
                 var ctx = BatchContextSafeHandle.Create();
                 completionRegistry.RegisterBatchCompletion(ctx, (success, context) => callback(success, context.GetReceivedMessage()));
                 grpcsharp_call_recv_message(this, ctx).CheckOk();
             }
->>>>>>> 2dd2e895
         }
 
         public void StartReceiveInitialMetadata(ReceivedResponseHeadersHandler callback)
         {
-<<<<<<< HEAD
-            var ctx = BatchContextSafeHandle.Create();
-            completionRegistry.RegisterBatchCompletion(ctx, (success, context) => callback(success, context.GetReceivedInitialMetadata()));
-            pinvoke.grpcsharp_call_recv_initial_metadata(this, ctx).CheckOk();
-=======
             using (completionQueue.NewScope())
             {
                 var ctx = BatchContextSafeHandle.Create();
                 completionRegistry.RegisterBatchCompletion(ctx, (success, context) => callback(success, context.GetReceivedInitialMetadata()));
                 grpcsharp_call_recv_initial_metadata(this, ctx).CheckOk();
             }
->>>>>>> 2dd2e895
         }
 
         public void StartServerSide(ReceivedCloseOnServerHandler callback)
         {
-<<<<<<< HEAD
-            var ctx = BatchContextSafeHandle.Create();
-            completionRegistry.RegisterBatchCompletion(ctx, (success, context) => callback(success, context.GetReceivedCloseOnServerCancelled()));
-            pinvoke.grpcsharp_call_start_serverside(this, ctx).CheckOk();
-=======
             using (completionQueue.NewScope())
             {
                 var ctx = BatchContextSafeHandle.Create();
                 completionRegistry.RegisterBatchCompletion(ctx, (success, context) => callback(success, context.GetReceivedCloseOnServerCancelled()));
                 grpcsharp_call_start_serverside(this, ctx).CheckOk();
             }
->>>>>>> 2dd2e895
         }
 
         public void StartSendInitialMetadata(SendCompletionHandler callback, MetadataArraySafeHandle metadataArray)
         {
-<<<<<<< HEAD
-            var ctx = BatchContextSafeHandle.Create();
-            completionRegistry.RegisterBatchCompletion(ctx, (success, context) => callback(success));
-            pinvoke.grpcsharp_call_send_initial_metadata(this, ctx, metadataArray).CheckOk();
-=======
             using (completionQueue.NewScope())
             {
                 var ctx = BatchContextSafeHandle.Create();
                 completionRegistry.RegisterBatchCompletion(ctx, (success, context) => callback(success));
                 grpcsharp_call_send_initial_metadata(this, ctx, metadataArray).CheckOk();
             }
->>>>>>> 2dd2e895
         }
 
         public void Cancel()
