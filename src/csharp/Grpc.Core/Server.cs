#region Copyright notice and license

// Copyright 2015 gRPC authors.
//
// Licensed under the Apache License, Version 2.0 (the "License");
// you may not use this file except in compliance with the License.
// You may obtain a copy of the License at
//
//     http://www.apache.org/licenses/LICENSE-2.0
//
// Unless required by applicable law or agreed to in writing, software
// distributed under the License is distributed on an "AS IS" BASIS,
// WITHOUT WARRANTIES OR CONDITIONS OF ANY KIND, either express or implied.
// See the License for the specific language governing permissions and
// limitations under the License.

#endregion

using System;
using System.Collections;
using System.Collections.Generic;
using System.IO;
using System.Linq;
using System.Threading.Tasks;
using Grpc.Core.Internal;
using Grpc.Core.Logging;
using Grpc.Core.Utils;

namespace Grpc.Core
{
    /// <summary>
    /// gRPC server. A single server can serve an arbitrary number of services and can listen on more than one port.
    /// </summary>
    public class Server
    {
        const int DefaultRequestCallTokensPerCq = 2000;
        static readonly ILogger Logger = GrpcEnvironment.Logger.ForType<Server>();

        readonly AtomicCounter activeCallCounter = new AtomicCounter();

        readonly ServiceDefinitionCollection serviceDefinitions;
        readonly ServerPortCollection ports;
        readonly GrpcEnvironment environment;
        readonly List<ChannelOption> options;
        readonly ServerSafeHandle handle;
        readonly object myLock = new object();

        readonly List<ServerServiceDefinition> serviceDefinitionsList = new List<ServerServiceDefinition>();
        readonly List<ServerPort> serverPortList = new List<ServerPort>();

        private struct CallHandlerStub // basic tuple for named call-handler values
        {
            public readonly StringLike Name;
            public readonly IServerCallHandler Handler;
            public CallHandlerStub(StringLike name, IServerCallHandler handler)
            {
                Name = name;
                Handler = handler;
            }
        }

        readonly Dictionary<StringLike, CallHandlerStub> callHandlers = new Dictionary<StringLike, CallHandlerStub>();
        readonly TaskCompletionSource<object> shutdownTcs = new TaskCompletionSource<object>();

        bool startRequested;
        volatile bool shutdownRequested;
        int requestCallTokensPerCq = DefaultRequestCallTokensPerCq;

        /// <summary>
        /// Creates a new server.
        /// </summary>
        public Server() : this(null)
        {
        }

        /// <summary>
        /// Creates a new server.
        /// </summary>
        /// <param name="options">Channel options.</param>
        public Server(IEnumerable<ChannelOption> options)
        {
            this.serviceDefinitions = new ServiceDefinitionCollection(this);
            this.ports = new ServerPortCollection(this);
            this.environment = GrpcEnvironment.AddRef();
            this.options = options != null ? new List<ChannelOption>(options) : new List<ChannelOption>();
            using (var channelArgs = ChannelOptions.CreateChannelArgs(this.options))
            {
                this.handle = ServerSafeHandle.NewServer(channelArgs);
            }

            foreach (var cq in environment.CompletionQueues)
            {
                this.handle.RegisterCompletionQueue(cq);
            }
            GrpcEnvironment.RegisterServer(this);
        }

        /// <summary>
        /// Services that will be exported by the server once started. Register a service with this
        /// server by adding its definition to this collection.
        /// </summary>
        public ServiceDefinitionCollection Services
        {
            get
            {
                return serviceDefinitions;
            }
        }

        /// <summary>
        /// Ports on which the server will listen once started. Register a port with this
        /// server by adding its definition to this collection.
        /// </summary>
        public ServerPortCollection Ports
        {
            get
            {
                return ports;
            }
        }

        /// <summary>
        /// To allow awaiting termination of the server.
        /// </summary>
        public Task ShutdownTask
        {
            get
            {
                return shutdownTcs.Task;
            }
        }

        /// <summary>
        /// Experimental API. Might anytime change without prior notice.
        /// Number or calls requested via grpc_server_request_call at any given time for each completion queue.
        /// </summary>
        public int RequestCallTokensPerCompletionQueue
        {
            get
            {
                return requestCallTokensPerCq;
            }
            set
            {
                lock (myLock)
                {
                    GrpcPreconditions.CheckState(!startRequested);
                    GrpcPreconditions.CheckArgument(value > 0);
                    requestCallTokensPerCq = value;
                }
            }
        }

        /// <summary>
        /// Starts the server.
        /// Throws <c>IOException</c> if not successful.
        /// </summary>
        public void Start()
        {
            lock (myLock)
            {
                GrpcPreconditions.CheckState(!startRequested);
                GrpcPreconditions.CheckState(!shutdownRequested);
                startRequested = true;

                CheckPortsBoundSuccessfully();
                handle.Start();

                for (int i = 0; i < requestCallTokensPerCq; i++)
                {
                    foreach (var cq in environment.CompletionQueues)
                    {
                        AllowOneRpc(cq);
                    }
                }
            }
        }

        /// <summary>
        /// Requests server shutdown and when there are no more calls being serviced,
        /// cleans up used resources. The returned task finishes when shutdown procedure
        /// is complete.
        /// </summary>
        /// <remarks>
        /// It is strongly recommended to shutdown all previously created servers before exiting from the process.
        /// </remarks>
        public Task ShutdownAsync()
        {
            return ShutdownInternalAsync(false);
        }

        /// <summary>
        /// Requests server shutdown while cancelling all the in-progress calls.
        /// The returned task finishes when shutdown procedure is complete.
        /// </summary>
        /// <remarks>
        /// It is strongly recommended to shutdown all previously created servers before exiting from the process.
        /// </remarks>
        public Task KillAsync()
        {
            return ShutdownInternalAsync(true);
        }

        internal void AddCallReference(object call)
        {
            activeCallCounter.Increment();

            bool success = false;
            handle.DangerousAddRef(ref success);
            GrpcPreconditions.CheckState(success);
        }

        internal void RemoveCallReference(object call)
        {
            handle.DangerousRelease();
            activeCallCounter.Decrement();
        }

        /// <summary>
        /// Shuts down the server.
        /// </summary>
        private async Task ShutdownInternalAsync(bool kill)
        {
            lock (myLock)
            {
                GrpcPreconditions.CheckState(!shutdownRequested);
                shutdownRequested = true;
            }
            GrpcEnvironment.UnregisterServer(this);

            var cq = environment.CompletionQueues.First();  // any cq will do
            handle.ShutdownAndNotify(HandleServerShutdown, cq);
            if (kill)
            {
                handle.CancelAllCalls();
            }
            await ShutdownCompleteOrEnvironmentDeadAsync().ConfigureAwait(false);

            DisposeHandle();

            await GrpcEnvironment.ReleaseAsync().ConfigureAwait(false);
        }

        /// <summary>
        /// In case the environment's threadpool becomes dead, the shutdown completion will
        /// never be delivered, but we need to release the environment's handle anyway.
        /// </summary>
        private async Task ShutdownCompleteOrEnvironmentDeadAsync()
        {
            while (true)
            {
                var task = await Task.WhenAny(shutdownTcs.Task, Task.Delay(20)).ConfigureAwait(false);
                if (shutdownTcs.Task == task)
                {
                    return;
                }
                if (!environment.IsAlive)
                {
                    return;
                }
            }
        }

        /// <summary>
        /// Adds a service definition.
        /// </summary>
        private void AddServiceDefinitionInternal(ServerServiceDefinition serviceDefinition)
        {
            lock (myLock)
            {
                GrpcPreconditions.CheckState(!startRequested);
                foreach (var entry in serviceDefinition.GetCallHandlers())
                {
                    var stringLike = StringLike.Create(entry.Key);
                    callHandlers.Add(stringLike, new CallHandlerStub(stringLike, entry.Value));
                }
                serviceDefinitionsList.Add(serviceDefinition);
            }
        }

        /// <summary>
        /// Adds a listening port.
        /// </summary>
        private int AddPortInternal(ServerPort serverPort)
        {
            lock (myLock)
            {
                GrpcPreconditions.CheckNotNull(serverPort.Credentials, "serverPort");
                GrpcPreconditions.CheckState(!startRequested);
                var address = string.Format("{0}:{1}", serverPort.Host, serverPort.Port);
                int boundPort;
                using (var nativeCredentials = serverPort.Credentials.ToNativeCredentials())
                {
                    if (nativeCredentials != null)
                    {
                        boundPort = handle.AddSecurePort(address, nativeCredentials);
                    }
                    else
                    {
                        boundPort = handle.AddInsecurePort(address);
                    }
                }
                var newServerPort = new ServerPort(serverPort, boundPort);
                this.serverPortList.Add(newServerPort);
                return boundPort;
            }
        }

        /// <summary>
        /// Allows one new RPC call to be received by server.
        /// </summary>
        private void AllowOneRpc(CompletionQueueSafeHandle cq)
        {
            if (!shutdownRequested)
            {
                // TODO(jtattermusch): avoid unnecessary delegate allocation
                handle.RequestCall((success, ctx) => HandleNewServerRpc(success, ctx, cq), cq);
            }
        }

        /// <summary>
        /// Checks that all ports have been bound successfully.
        /// </summary>
        private void CheckPortsBoundSuccessfully()
        {
            lock (myLock)
            {
                var unboundPort = ports.FirstOrDefault(port => port.BoundPort == 0);
                if (unboundPort != null)
                {
                    throw new IOException(
                        string.Format("Failed to bind port \"{0}:{1}\"", unboundPort.Host, unboundPort.Port));
                }
            }
        }

        private void DisposeHandle()
        {
            var activeCallCount = activeCallCounter.Count;
            if (activeCallCount > 0)
            {
                Logger.Warning("Server shutdown has finished but there are still {0} active calls for that server.", activeCallCount);
            }
            handle.Dispose();
        }

        // most servers only answer to one host; optimize for that
        // (note: needs to be a ref because of atomicity; StringLike
        // is too big to avoid torn reads when multi-threaded)
        private StringLike.Boxed firstHost;

        private IServerCallHandler ResolveCallHandlerAndHost(ref ServerRpcNew newRpc)
        {
            CallHandlerStub stub;
            var first = firstHost;
            if (first == null)
            {
                // store the FIRST host, and update
                // newRpc since this will materialize
                // the string
                firstHost = first = newRpc.Host.Box();
                newRpc = newRpc.WithHost(first.Value);
            }
            else if (newRpc.Host.Equals(first.Value))
            {
                // same as first; use that
                newRpc = newRpc.WithHost(first.Value);
            }
            // otherwise: multiple hosts... sorry, I can't help with that

            if (callHandlers.TryGetValue(newRpc.Method, out stub))
            {
                newRpc = newRpc.WithMethod(stub.Name);
                return stub.Handler;
            }
            else
            {
                return UnimplementedMethodCallHandler.Instance;
            }
        }

        /// <summary>
        /// Selects corresponding handler for given call and handles the call.
        /// </summary>
        private async Task HandleCallAsync(ServerRpcNew newRpc, CompletionQueueSafeHandle cq, Action<Server, CompletionQueueSafeHandle> continuation)
        {
            try
            {
                var callHandler = ResolveCallHandlerAndHost(ref newRpc);
                await callHandler.HandleCall(newRpc, cq).ConfigureAwait(false);
            }
            catch (Exception e)
            {
                Logger.Warning(e, "Exception while handling RPC.");
            }
            finally
            {
<<<<<<< HEAD
                continuation();
                newRpc.Recycle();
=======
                continuation(this, cq);
>>>>>>> 3914de0b
            }
        }

        /// <summary>
        /// Handles the native callback.
        /// </summary>
        private void HandleNewServerRpc(bool success, RequestCallContextSafeHandle ctx, CompletionQueueSafeHandle cq)
        {
            bool nextRpcRequested = false;
            if (success)
            {
                var newRpc = ctx.GetServerRpcNew(this);

                // after server shutdown, the callback returns with null call
                if (newRpc.Call.IsInvalid)
                {
                    newRpc.Recycle();
                }
                else
                {
                    nextRpcRequested = true;

                    // Start asynchronous handler for the call.
                    // Don't await, the continuations will run on gRPC thread pool once triggered
                    // by cq.Next().
                    #pragma warning disable 4014
                    HandleCallAsync(newRpc, cq, (server, state) => server.AllowOneRpc(state));
                    #pragma warning restore 4014
                }
            }

            if (!nextRpcRequested)
            {
                AllowOneRpc(cq);
            }
        }

        /// <summary>
        /// Handles native callback.
        /// </summary>
        private void HandleServerShutdown(bool success, BatchContextSafeHandle ctx, object state)
        {
            shutdownTcs.SetResult(null);
        }

        /// <summary>
        /// Collection of service definitions.
        /// </summary>
        public class ServiceDefinitionCollection : IEnumerable<ServerServiceDefinition>
        {
            readonly Server server;

            internal ServiceDefinitionCollection(Server server)
            {
                this.server = server;
            }

            /// <summary>
            /// Adds a service definition to the server. This is how you register
            /// handlers for a service with the server. Only call this before Start().
            /// </summary>
            public void Add(ServerServiceDefinition serviceDefinition)
            {
                server.AddServiceDefinitionInternal(serviceDefinition);
            }

            /// <summary>
            /// Gets enumerator for this collection.
            /// </summary>
            public IEnumerator<ServerServiceDefinition> GetEnumerator()
            {
                return server.serviceDefinitionsList.GetEnumerator();
            }

            IEnumerator IEnumerable.GetEnumerator()
            {
                return server.serviceDefinitionsList.GetEnumerator();
            }
        }

        /// <summary>
        /// Collection of server ports.
        /// </summary>
        public class ServerPortCollection : IEnumerable<ServerPort>
        {
            readonly Server server;

            internal ServerPortCollection(Server server)
            {
                this.server = server;
            }

            /// <summary>
            /// Adds a new port on which server should listen.
            /// Only call this before Start().
            /// <returns>The port on which server will be listening.</returns>
            /// </summary>
            public int Add(ServerPort serverPort)
            {
                return server.AddPortInternal(serverPort);
            }

            /// <summary>
            /// Adds a new port on which server should listen.
            /// <returns>The port on which server will be listening.</returns>
            /// </summary>
            /// <param name="host">the host</param>
            /// <param name="port">the port. If zero, an unused port is chosen automatically.</param>
            /// <param name="credentials">credentials to use to secure this port.</param>
            public int Add(string host, int port, ServerCredentials credentials)
            {
                return Add(new ServerPort(host, port, credentials));
            }

            /// <summary>
            /// Gets enumerator for this collection.
            /// </summary>
            public IEnumerator<ServerPort> GetEnumerator()
            {
                return server.serverPortList.GetEnumerator();
            }

            IEnumerator IEnumerable.GetEnumerator()
            {
                return server.serverPortList.GetEnumerator();
            }
        }
    }
}<|MERGE_RESOLUTION|>--- conflicted
+++ resolved
@@ -395,12 +395,8 @@
             }
             finally
             {
-<<<<<<< HEAD
-                continuation();
+                continuation(this, cq);
                 newRpc.Recycle();
-=======
-                continuation(this, cq);
->>>>>>> 3914de0b
             }
         }
 
