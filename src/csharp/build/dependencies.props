--- conflicted
+++ resolved
@@ -1,12 +1,7 @@
 <!-- This file is generated -->
 <Project>
   <PropertyGroup>
-<<<<<<< HEAD
     <GrpcCsharpVersion>2.48.2</GrpcCsharpVersion>
-    <GoogleProtobufVersion>3.19.4</GoogleProtobufVersion>
-=======
-    <GrpcCsharpVersion>2.48.1</GrpcCsharpVersion>
     <GoogleProtobufVersion>3.19.5</GoogleProtobufVersion>
->>>>>>> cfd2819e
   </PropertyGroup>
 </Project>