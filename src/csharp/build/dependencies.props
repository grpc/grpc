--- conflicted
+++ resolved
@@ -1,12 +1,7 @@
 <!-- This file is generated -->
 <Project>
   <PropertyGroup>
-<<<<<<< HEAD
-    <GrpcCsharpVersion>2.24.0-dev</GrpcCsharpVersion>
+    <GrpcCsharpVersion>2.25.0-dev</GrpcCsharpVersion>
     <GoogleProtobufVersion>3.10.0-rc1</GoogleProtobufVersion>
-=======
-    <GrpcCsharpVersion>2.25.0-dev</GrpcCsharpVersion>
-    <GoogleProtobufVersion>3.8.0</GoogleProtobufVersion>
->>>>>>> 939830aa
   </PropertyGroup>
 </Project>