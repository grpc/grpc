<!-- This file is generated -->
<Project>
  <PropertyGroup>
<<<<<<< HEAD
    <GrpcCsharpVersion>2.49.1</GrpcCsharpVersion>
    <GoogleProtobufVersion>3.21.5</GoogleProtobufVersion>
=======
    <GrpcCsharpVersion>2.49.0</GrpcCsharpVersion>
    <GoogleProtobufVersion>3.21.6</GoogleProtobufVersion>
>>>>>>> ceaa9b3c
  </PropertyGroup>
</Project><|MERGE_RESOLUTION|>--- conflicted
+++ resolved
@@ -1,12 +1,7 @@
 <!-- This file is generated -->
 <Project>
   <PropertyGroup>
-<<<<<<< HEAD
     <GrpcCsharpVersion>2.49.1</GrpcCsharpVersion>
-    <GoogleProtobufVersion>3.21.5</GoogleProtobufVersion>
-=======
-    <GrpcCsharpVersion>2.49.0</GrpcCsharpVersion>
     <GoogleProtobufVersion>3.21.6</GoogleProtobufVersion>
->>>>>>> ceaa9b3c
   </PropertyGroup>
 </Project>