<!-- This file is generated -->
<Project>
  <PropertyGroup>
<<<<<<< HEAD
    <GrpcCsharpVersion>2.47.2</GrpcCsharpVersion>
    <GoogleProtobufVersion>3.19.4</GoogleProtobufVersion>
=======
    <GrpcCsharpVersion>2.47.1</GrpcCsharpVersion>
    <GoogleProtobufVersion>3.19.5</GoogleProtobufVersion>
>>>>>>> d1e5a8f1
  </PropertyGroup>
</Project><|MERGE_RESOLUTION|>--- conflicted
+++ resolved
@@ -1,12 +1,7 @@
 <!-- This file is generated -->
 <Project>
   <PropertyGroup>
-<<<<<<< HEAD
     <GrpcCsharpVersion>2.47.2</GrpcCsharpVersion>
-    <GoogleProtobufVersion>3.19.4</GoogleProtobufVersion>
-=======
-    <GrpcCsharpVersion>2.47.1</GrpcCsharpVersion>
     <GoogleProtobufVersion>3.19.5</GoogleProtobufVersion>
->>>>>>> d1e5a8f1
   </PropertyGroup>
 </Project>