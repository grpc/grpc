<!-- This file is generated -->
<Project>
  <PropertyGroup>
<<<<<<< HEAD
    <GrpcCsharpVersion>2.38.0</GrpcCsharpVersion>
=======
    <GrpcCsharpVersion>2.39.0-dev</GrpcCsharpVersion>
>>>>>>> b5191d09
    <GoogleProtobufVersion>3.15.8</GoogleProtobufVersion>
  </PropertyGroup>
</Project><|MERGE_RESOLUTION|>--- conflicted
+++ resolved
@@ -1,11 +1,7 @@
 <!-- This file is generated -->
 <Project>
   <PropertyGroup>
-<<<<<<< HEAD
-    <GrpcCsharpVersion>2.38.0</GrpcCsharpVersion>
-=======
     <GrpcCsharpVersion>2.39.0-dev</GrpcCsharpVersion>
->>>>>>> b5191d09
     <GoogleProtobufVersion>3.15.8</GoogleProtobufVersion>
   </PropertyGroup>
 </Project>