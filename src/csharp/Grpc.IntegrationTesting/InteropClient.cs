--- conflicted
+++ resolved
@@ -143,22 +143,14 @@
             {
                 var googleCredential = await GoogleCredential.GetApplicationDefaultAsync();
                 Assert.IsTrue(googleCredential.IsCreateScopedRequired);
-<<<<<<< HEAD
-                credentials = ChannelCredentials.Create(credentials, googleCredential.ToGrpcCredentials());
-=======
                 credentials = ChannelCredentials.Create(credentials, googleCredential.ToCallCredentials());
->>>>>>> ca7ed0f9
             }
 
             if (options.TestCase == "compute_engine_creds")
             {
                 var googleCredential = await GoogleCredential.GetApplicationDefaultAsync();
                 Assert.IsFalse(googleCredential.IsCreateScopedRequired);
-<<<<<<< HEAD
-                credentials = ChannelCredentials.Create(credentials, googleCredential.ToGrpcCredentials());
-=======
                 credentials = ChannelCredentials.Create(credentials, googleCredential.ToCallCredentials());
->>>>>>> ca7ed0f9
             }
             return credentials;
         }
@@ -400,11 +392,7 @@
             ITokenAccess credential = (await GoogleCredential.GetApplicationDefaultAsync()).CreateScoped(new[] { oauthScope });
             string oauth2Token = await credential.GetAccessTokenForRequestAsync();
 
-<<<<<<< HEAD
-            var credentials = GrpcCredentials.FromAccessToken(oauth2Token);
-=======
             var credentials = GoogleGrpcCredentials.FromAccessToken(oauth2Token);
->>>>>>> ca7ed0f9
             var request = new SimpleRequest
             {
                 FillUsername = true,
@@ -424,11 +412,7 @@
             Console.WriteLine("running per_rpc_creds");
             ITokenAccess googleCredential = await GoogleCredential.GetApplicationDefaultAsync();
 
-<<<<<<< HEAD
-            var credentials = GrpcCredentials.Create(googleCredential);
-=======
             var credentials = googleCredential.ToCallCredentials();
->>>>>>> ca7ed0f9
             var request = new SimpleRequest
             {
                 FillUsername = true,
