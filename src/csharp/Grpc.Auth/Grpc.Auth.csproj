--- conflicted
+++ resolved
@@ -78,11 +78,7 @@
     <Compile Include="..\Grpc.Core\Version.cs">
       <Link>Version.cs</Link>
     </Compile>
-<<<<<<< HEAD
-    <Compile Include="GrpcCredentials.cs" />
-=======
     <Compile Include="GoogleGrpcCredentials.cs" />
->>>>>>> ca7ed0f9
     <Compile Include="Properties\AssemblyInfo.cs" />
     <Compile Include="GoogleAuthInterceptors.cs" />
   </ItemGroup>
