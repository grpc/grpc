#region Copyright notice and license

// Copyright 2015 gRPC authors.
//
// Licensed under the Apache License, Version 2.0 (the "License");
// you may not use this file except in compliance with the License.
// You may obtain a copy of the License at
//
//     http://www.apache.org/licenses/LICENSE-2.0
//
// Unless required by applicable law or agreed to in writing, software
// distributed under the License is distributed on an "AS IS" BASIS,
// WITHOUT WARRANTIES OR CONDITIONS OF ANY KIND, either express or implied.
// See the License for the specific language governing permissions and
// limitations under the License.

#endregion

namespace Grpc.Core
{
    /// <summary>
    /// Provides info about current version of gRPC.
    /// See https://codingforsmarties.wordpress.com/2016/01/21/how-to-version-assemblies-destined-for-nuget/
    /// for rationale about assembly versioning.
    /// </summary>
    public static class VersionInfo
    {
        /// <summary>
        /// Current <c>AssemblyVersion</c> attribute of gRPC C# assemblies
        /// </summary>
        public const string CurrentAssemblyVersion = "2.0.0.0";

        /// <summary>
        /// Current <c>AssemblyFileVersion</c> of gRPC C# assemblies
        /// </summary>
        public const string CurrentAssemblyFileVersion = "2.39.0.0";

        /// <summary>
        /// Current version of gRPC C#
        /// </summary>
<<<<<<< HEAD
        public const string CurrentVersion = "2.38.0";
=======
        public const string CurrentVersion = "2.39.0-dev";
>>>>>>> b5191d09
    }
}<|MERGE_RESOLUTION|>--- conflicted
+++ resolved
@@ -38,10 +38,6 @@
         /// <summary>
         /// Current version of gRPC C#
         /// </summary>
-<<<<<<< HEAD
-        public const string CurrentVersion = "2.38.0";
-=======
         public const string CurrentVersion = "2.39.0-dev";
->>>>>>> b5191d09
     }
 }