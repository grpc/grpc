--- conflicted
+++ resolved
@@ -8,11 +8,11 @@
 
 ## Getting Started
 
-The package [Grpc.Tools](https://www.nuget.org/packages/Grpc.Tools) is used automatically to generate the C# code for protocol buffer messages and gRPC service stubs rom
+The package [Grpc.Tools](https://www.nuget.org/packages/Grpc.Tools) is used automatically to generate the C# code for protocol buffer messages and gRPC service stubs from
 `.proto` files. These files:
 * are generated on an as-needed basis each time the project is built.
 * aren't added to the project or checked into source control.
-* are a build artifact usually contained in the `obj` directory.
+* are a build artifact usually contained in the obj directory.
 
 This package is optional. You may instead choose to generate the C# source files from
 `.proto` files by running the `protoc` compiler manually or from a script.
@@ -239,7 +239,7 @@
 
 These are explained in an example below.
 
-For `.proto` files under the project directory `ProtoRoot` is by default set to “.”.
+For `.proto` files under the project directory `ProtoRoot` is by default set to `.`.
 It can also be explicitly set.
 
 For `.proto` files outside of the project then you must set `ProtoRoot` to give the 
@@ -248,12 +248,8 @@
 In either case if you are importing a `.proto` file from within another file then you should set
 `ProtoRoot` so that the import paths can be found. (See also `AdditionalImportDirs` below.)
 
-<<<<<<< HEAD
 Generated files in the output directory will have the same directory structure as the
 `.proto` files under `ProtoRoot`.
-=======
-For `.proto` files under the project directory `ProtoRoot` is by default set to `.`. It can also be explicitly set.
->>>>>>> 66e1a4e8
 
 By default the output directory for generated files is `obj\RELEASE\FRAMEWORK\` (e.g. `obj\Debug\net6.0\`) unless `OutputDir` or `GrpcOutputDir` are specified.
 ### Example use of `ProtoRoot`
