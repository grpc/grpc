@rem Copyright 2018 The gRPC Authors
@rem
@rem Licensed under the Apache License, Version 2.0 (the "License");
@rem you may not use this file except in compliance with the License.
@rem You may obtain a copy of the License at
@rem
@rem     http://www.apache.org/licenses/LICENSE-2.0
@rem
@rem Unless required by applicable law or agreed to in writing, software
@rem distributed under the License is distributed on an "AS IS" BASIS,
@rem WITHOUT WARRANTIES OR CONDITIONS OF ANY KIND, either express or implied.
@rem See the License for the specific language governing permissions and
@rem limitations under the License.

@rem Current package versions
<<<<<<< HEAD
set VERSION=2.28.0-dev
=======
set VERSION=2.29.0-dev
>>>>>>> 8ea36891

@rem Adjust the location of nuget.exe
set NUGET=C:\nuget\nuget.exe
set DOTNET=dotnet

mkdir ..\..\artifacts

@rem Collect the artifacts built by the previous build step
mkdir nativelibs
powershell -Command "cp -r ..\..\input_artifacts\csharp_ext_* nativelibs"

@rem Collect protoc artifacts built by the previous build step
mkdir protoc_plugins
powershell -Command "cp -r ..\..\input_artifacts\protoc_* protoc_plugins"

%DOTNET% restore Grpc.sln || goto :error

@rem To be able to build, we also need to put grpc_csharp_ext to its normal location
xcopy /Y /I nativelibs\csharp_ext_windows_x64\grpc_csharp_ext.dll ..\..\cmake\build\x64\Release\

%DOTNET% build --configuration Release Grpc.Core || goto :error
@rem build HealthCheck to get hold of Google.Protobuf.dll assembly
%DOTNET% build --configuration Release Grpc.HealthCheck || goto :error

@rem copy Grpc assemblies to the unity package skeleton
@rem TODO(jtattermusch): Add Grpc.Auth assembly and its dependencies
copy /Y Grpc.Core.Api\bin\Release\net45\Grpc.Core.Api.dll unitypackage\unitypackage_skeleton\Plugins\Grpc.Core.Api\lib\net45\Grpc.Core.Api.dll || goto :error
copy /Y Grpc.Core.Api\bin\Release\net45\Grpc.Core.Api.pdb unitypackage\unitypackage_skeleton\Plugins\Grpc.Core.Api\lib\net45\Grpc.Core.Api.pdb || goto :error
copy /Y Grpc.Core.Api\bin\Release\net45\Grpc.Core.Api.xml unitypackage\unitypackage_skeleton\Plugins\Grpc.Core.Api\lib\net45\Grpc.Core.Api.xml || goto :error
copy /Y Grpc.Core\bin\Release\net45\Grpc.Core.dll unitypackage\unitypackage_skeleton\Plugins\Grpc.Core\lib\net45\Grpc.Core.dll || goto :error
copy /Y Grpc.Core\bin\Release\net45\Grpc.Core.pdb unitypackage\unitypackage_skeleton\Plugins\Grpc.Core\lib\net45\Grpc.Core.pdb || goto :error
copy /Y Grpc.Core\bin\Release\net45\Grpc.Core.xml unitypackage\unitypackage_skeleton\Plugins\Grpc.Core\lib\net45\Grpc.Core.xml || goto :error

@rem copy desktop native libraries to the unity package skeleton
copy /Y nativelibs\csharp_ext_linux_x86\libgrpc_csharp_ext.so unitypackage\unitypackage_skeleton\Plugins\Grpc.Core\runtimes\linux\x86\libgrpc_csharp_ext.so || goto :error
copy /Y nativelibs\csharp_ext_linux_x64\libgrpc_csharp_ext.so unitypackage\unitypackage_skeleton\Plugins\Grpc.Core\runtimes\linux\x64\libgrpc_csharp_ext.so || goto :error
copy /Y nativelibs\csharp_ext_macos_x86\libgrpc_csharp_ext.dylib unitypackage\unitypackage_skeleton\Plugins\Grpc.Core\runtimes\osx\x86\grpc_csharp_ext.bundle || goto :error
copy /Y nativelibs\csharp_ext_macos_x64\libgrpc_csharp_ext.dylib unitypackage\unitypackage_skeleton\Plugins\Grpc.Core\runtimes\osx\x64\grpc_csharp_ext.bundle || goto :error
copy /Y nativelibs\csharp_ext_windows_x86\grpc_csharp_ext.dll unitypackage\unitypackage_skeleton\Plugins\Grpc.Core\runtimes\win\x86\grpc_csharp_ext.dll || goto :error
copy /Y nativelibs\csharp_ext_windows_x64\grpc_csharp_ext.dll unitypackage\unitypackage_skeleton\Plugins\Grpc.Core\runtimes\win\x64\grpc_csharp_ext.dll || goto :error

@rem add Android and iOS native libraries
copy /Y nativelibs\csharp_ext_linux_android_armeabi-v7a\libgrpc_csharp_ext.so unitypackage\unitypackage_skeleton\Plugins\Grpc.Core\runtimes\android\armeabi-v7a\libgrpc_csharp_ext.so || goto :error
copy /Y nativelibs\csharp_ext_linux_android_arm64-v8a\libgrpc_csharp_ext.so unitypackage\unitypackage_skeleton\Plugins\Grpc.Core\runtimes\android\arm64-v8a\libgrpc_csharp_ext.so || goto :error
copy /Y nativelibs\csharp_ext_linux_android_x86\libgrpc_csharp_ext.so unitypackage\unitypackage_skeleton\Plugins\Grpc.Core\runtimes\android\x86\libgrpc_csharp_ext.so || goto :error
copy /Y nativelibs\csharp_ext_macos_ios\libgrpc_csharp_ext.a unitypackage\unitypackage_skeleton\Plugins\Grpc.Core\runtimes\ios\libgrpc_csharp_ext.a || goto :error
copy /Y nativelibs\csharp_ext_macos_ios\libgrpc.a unitypackage\unitypackage_skeleton\Plugins\Grpc.Core\runtimes\ios\libgrpc.a || goto :error

@rem add gRPC dependencies
@rem TODO(jtattermusch): also include XMLdoc
copy /Y Grpc.Core\bin\Release\net45\System.Runtime.CompilerServices.Unsafe.dll unitypackage\unitypackage_skeleton\Plugins\System.Runtime.CompilerServices.Unsafe\lib\net45\System.Runtime.CompilerServices.Unsafe.dll || goto :error
copy /Y Grpc.Core\bin\Release\net45\System.Buffers.dll unitypackage\unitypackage_skeleton\Plugins\System.Buffers\lib\net45\System.Buffers.dll || goto :error
copy /Y Grpc.Core\bin\Release\net45\System.Memory.dll unitypackage\unitypackage_skeleton\Plugins\System.Memory\lib\net45\System.Memory.dll || goto :error

@rem add Google.Protobuf
@rem TODO(jtattermusch): also include XMLdoc
copy /Y Grpc.HealthCheck\bin\Release\net45\Google.Protobuf.dll unitypackage\unitypackage_skeleton\Plugins\Google.Protobuf\lib\net45\Google.Protobuf.dll || goto :error

@rem create a zipfile that will act as a Unity package
cd unitypackage\unitypackage_skeleton
zip -r ..\..\grpc_unity_package.zip Plugins
cd ..\..
copy /Y grpc_unity_package.zip ..\..\artifacts\grpc_unity_package.%VERSION%.zip || goto :error

goto :EOF

:error
echo Failed!
exit /b %errorlevel%<|MERGE_RESOLUTION|>--- conflicted
+++ resolved
@@ -13,11 +13,7 @@
 @rem limitations under the License.
 
 @rem Current package versions
-<<<<<<< HEAD
-set VERSION=2.28.0-dev
-=======
 set VERSION=2.29.0-dev
->>>>>>> 8ea36891
 
 @rem Adjust the location of nuget.exe
 set NUGET=C:\nuget\nuget.exe
