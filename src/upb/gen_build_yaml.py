--- conflicted
+++ resolved
@@ -78,7 +78,7 @@
             "third_party/upb/upb/port_undef.inc",
             "third_party/upb/upb/table.int.h",
             "third_party/upb/upb/upb.h",
-<<<<<<< HEAD
+            "third_party/upb/upb/upb.hpp",
             "third_party/upb/upb/def.h",
             "third_party/upb/upb/reflection.h",
             "third_party/upb/upb/text_encode.h",
@@ -111,9 +111,6 @@
 "src/core/ext/upb-generated/google/protobuf/timestamp.upbdefs.h",
 "src/core/ext/upb-generated/google/protobuf/wrappers.upb.h",
 "src/core/ext/upb-generated/google/protobuf/wrappers.upbdefs.h",
-=======
-            "third_party/upb/upb/upb.hpp",
->>>>>>> ffb507aa
         ],
         'secure': False,
     }]
