{
  "name": "grpc/grpc-dev",
  "description": "gRPC library for PHP - for Development use only",
  "license": "Apache-2.0",
<<<<<<< HEAD
  "version": "1.28.0",
=======
  "version": "1.29.0",
>>>>>>> 8ea36891
  "require": {
    "php": ">=5.5.0",
    "google/protobuf": "^v3.3.0"
  },
  "require-dev": {
    "google/auth": "^v1.3.0"
  },
  "autoload": {
    "psr-4": {
      "Grpc\\": "lib/Grpc/",
      "": ["tests/interop/",
           "tests/generated_code/"]
    }
  }
}<|MERGE_RESOLUTION|>--- conflicted
+++ resolved
@@ -2,11 +2,7 @@
   "name": "grpc/grpc-dev",
   "description": "gRPC library for PHP - for Development use only",
   "license": "Apache-2.0",
-<<<<<<< HEAD
-  "version": "1.28.0",
-=======
   "version": "1.29.0",
->>>>>>> 8ea36891
   "require": {
     "php": ">=5.5.0",
     "google/protobuf": "^v3.3.0"
