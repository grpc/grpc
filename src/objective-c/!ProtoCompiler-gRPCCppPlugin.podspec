# This file has been automatically generated from a template file.
# Please make modifications to
# `templates/src/objective-c/!ProtoCompiler-gRPCCppPlugin.podspec.template`
# instead. This file can be regenerated from the template by running
# `tools/buildgen/generate_projects.sh`.

# CocoaPods podspec for the gRPC Proto Compiler Plugin
#
# Copyright 2019, Google Inc.
# All rights reserved.
#
# Redistribution and use in source and binary forms, with or without
# modification, are permitted provided that the following conditions are
# met:
#
#     * Redistributions of source code must retain the above copyright
# notice, this list of conditions and the following disclaimer.
#     * Redistributions in binary form must reproduce the above
# copyright notice, this list of conditions and the following disclaimer
# in the documentation and/or other materials provided with the
# distribution.
#     * Neither the name of Google Inc. nor the names of its
# contributors may be used to endorse or promote products derived from
# this software without specific prior written permission.
#
# THIS SOFTWARE IS PROVIDED BY THE COPYRIGHT HOLDERS AND CONTRIBUTORS
# "AS IS" AND ANY EXPRESS OR IMPLIED WARRANTIES, INCLUDING, BUT NOT
# LIMITED TO, THE IMPLIED WARRANTIES OF MERCHANTABILITY AND FITNESS FOR
# A PARTICULAR PURPOSE ARE DISCLAIMED. IN NO EVENT SHALL THE COPYRIGHT
# OWNER OR CONTRIBUTORS BE LIABLE FOR ANY DIRECT, INDIRECT, INCIDENTAL,
# SPECIAL, EXEMPLARY, OR CONSEQUENTIAL DAMAGES (INCLUDING, BUT NOT
# LIMITED TO, PROCUREMENT OF SUBSTITUTE GOODS OR SERVICES; LOSS OF USE,
# DATA, OR PROFITS; OR BUSINESS INTERRUPTION) HOWEVER CAUSED AND ON ANY
# THEORY OF LIABILITY, WHETHER IN CONTRACT, STRICT LIABILITY, OR TORT
# (INCLUDING NEGLIGENCE OR OTHERWISE) ARISING IN ANY WAY OUT OF THE USE
# OF THIS SOFTWARE, EVEN IF ADVISED OF THE POSSIBILITY OF SUCH DAMAGE.

Pod::Spec.new do |s|
  # This pod is only a utility that will be used by other pods _at install time_ (not at compile
  # time). Other pods can access it in their `prepare_command` script, under <pods_root>/<pod name>.
  # Because CocoaPods installs pods in alphabetical order, beginning this pod's name with an
  # exclamation mark ensures that other "regular" pods will be able to find it as it'll be installed
  # before them.
  s.name     = '!ProtoCompiler-gRPCCppPlugin'
<<<<<<< HEAD
  v = '1.38.0'
=======
  v = '1.39.0-dev'
>>>>>>> b5191d09
  s.version  = v
  s.summary  = 'The gRPC ProtoC plugin generates C++ files from .proto services.'
  s.description = <<-DESC
    This podspec only downloads the gRPC protoc plugin so that local pods generating protos can use
    it in their invocation of protoc, as part of their prepare_command.
  DESC
  s.homepage = 'https://grpc.io'
  s.license  = {
    :type => 'Apache License, Version 2.0',
    :text => <<-LICENSE
      Copyright 2019, Google Inc.
      All rights reserved.

      Redistribution and use in source and binary forms, with or without
      modification, are permitted provided that the following conditions are
      met:

          * Redistributions of source code must retain the above copyright
      notice, this list of conditions and the following disclaimer.
          * Redistributions in binary form must reproduce the above
      copyright notice, this list of conditions and the following disclaimer
      in the documentation and/or other materials provided with the
      distribution.
          * Neither the name of Google Inc. nor the names of its
      contributors may be used to endorse or promote products derived from
      this software without specific prior written permission.

      THIS SOFTWARE IS PROVIDED BY THE COPYRIGHT HOLDERS AND CONTRIBUTORS
      "AS IS" AND ANY EXPRESS OR IMPLIED WARRANTIES, INCLUDING, BUT NOT
      LIMITED TO, THE IMPLIED WARRANTIES OF MERCHANTABILITY AND FITNESS FOR
      A PARTICULAR PURPOSE ARE DISCLAIMED. IN NO EVENT SHALL THE COPYRIGHT
      OWNER OR CONTRIBUTORS BE LIABLE FOR ANY DIRECT, INDIRECT, INCIDENTAL,
      SPECIAL, EXEMPLARY, OR CONSEQUENTIAL DAMAGES (INCLUDING, BUT NOT
      LIMITED TO, PROCUREMENT OF SUBSTITUTE GOODS OR SERVICES; LOSS OF USE,
      DATA, OR PROFITS; OR BUSINESS INTERRUPTION) HOWEVER CAUSED AND ON ANY
      THEORY OF LIABILITY, WHETHER IN CONTRACT, STRICT LIABILITY, OR TORT
      (INCLUDING NEGLIGENCE OR OTHERWISE) ARISING IN ANY WAY OUT OF THE USE
      OF THIS SOFTWARE, EVEN IF ADVISED OF THE POSSIBILITY OF SUCH DAMAGE.
    LICENSE
  }
  s.authors  = { 'The gRPC contributors' => 'grpc-packages@google.com' }

  repo = 'grpc/grpc'
  file = "grpc_cpp_plugin-#{v}-macos-x86_64.zip"
  s.source = {
    :http => "https://github.com/#{repo}/releases/download/v#{v}/#{file}",
    # TODO(jcanizales): Add sha1 or sha256
    # :sha1 => '??',
  }

  repo_root = '../..'
  bazel = "#{repo_root}/tools/bazel"
  plugin = 'grpc_cpp_plugin'

  s.preserve_paths = plugin

  # Restrict the protoc version to the one supported by this plugin.
  s.dependency '!ProtoCompiler', '3.15.8'
  # For the Protobuf dependency not to complain:
  s.ios.deployment_target = '9.0'
  s.osx.deployment_target = '10.10'
  s.tvos.deployment_target = '10.0'
  s.watchos.deployment_target = '2.0'

  # This is only for local development of the plugin: If the Podfile brings this pod from a local
  # directory using `:path`, CocoaPods won't download the zip file and so the plugin won't be
  # present in this pod's directory. We use that knowledge to check for the existence of the file
  # and, if absent, compile the plugin from the local sources.
  s.prepare_command = <<-CMD
    #{bazel} build //src/compiler:grpc_cpp_plugin
  CMD
end<|MERGE_RESOLUTION|>--- conflicted
+++ resolved
@@ -42,11 +42,7 @@
   # exclamation mark ensures that other "regular" pods will be able to find it as it'll be installed
   # before them.
   s.name     = '!ProtoCompiler-gRPCCppPlugin'
-<<<<<<< HEAD
-  v = '1.38.0'
-=======
   v = '1.39.0-dev'
->>>>>>> b5191d09
   s.version  = v
   s.summary  = 'The gRPC ProtoC plugin generates C++ files from .proto services.'
   s.description = <<-DESC
