--- conflicted
+++ resolved
@@ -5,79 +5,6 @@
     "objc_grpc_lib",
 )
 
-<<<<<<< HEAD
-proto_library(
-    name = "messages_proto",
-    srcs = ["RemoteTest/messages.proto"],
-)
-
-proto_library(
-    name = "test_proto",
-    srcs = ["RemoteTest/test.proto"],
-    deps = [
-        ":messages_proto",
-    ]
-)
-
-objc_proto_lib(
-    name = "messages_proto_objc",
-    srcs = [":messages_proto"],
-    deps = ["//third_party/protobuf:protobuf_objc"]
-)
-
-objc_proto_lib(
-    name = "test_proto_objc",
-    srcs = [":test_proto"],
-    use_well_known_protos = True,
-    deps = [
-        "//third_party/protobuf:protobuf_objc",
-        ":messages_proto_objc"
-    ]
-)
-
-objc_grpc_lib(
-    name = "test_grpc_objc",
-    srcs = [":test_proto"],
-    use_well_known_protos = True,
-    deps = [
-        ":messages_proto_objc",
-        ":test_proto_objc"
-    ]
-)
-
-objc_library(
-    name = "grpc_objc",
-    srcs = glob([
-            "GRPCClient/**/*.m", 
-            "RxLibrary/**/*.m"
-        ],
-        exclude = ["GRPCClient/GRPCCall+GID.m"]
-    ),
-    hdrs = glob([
-            "GRPCClient/**/*.h", 
-            "RxLibrary/**/*.h"
-        ], 
-        exclude = ["GRPCClient/GRPCCall+GID.h"]
-    ),
-    includes = ["."],
-    sdk_frameworks = ["SystemConfiguration"],
-    deps = ["//:grpc"]
-)
-
-objc_library(
-    name = "grpc_objc_protoRPC",
-    srcs = glob(["ProtoRPC/*.m"]),
-    hdrs = glob(["ProtoRPC/*.h"]),
-    defines = ["GPB_USE_PROTOBUF_FRAMEWORK_IMPORTS=0"],
-    includes = [
-        ".",
-        "@protobuf/objectivec"
-    ],
-    deps = [
-        "//:grpc",
-        ":grpc_objc",
-        "//third_party/protobuf:protobuf_objc"
-=======
 objc_library(
     name = "grpc_objc",
     srcs = glob([
@@ -145,7 +72,6 @@
     deps = [
         ":messages_proto_objc",
         ":test_proto_objc"
->>>>>>> 4dea72c5
     ]
 )
 
@@ -161,10 +87,6 @@
         ":messages_proto_objc",
         ":test_proto_objc",
         ":test_grpc_objc",
-<<<<<<< HEAD
-        ":grpc_objc_protoRPC",
-=======
->>>>>>> 4dea72c5
         "//:gRPCCertificates"
     ]
 )
