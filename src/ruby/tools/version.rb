--- conflicted
+++ resolved
@@ -14,10 +14,6 @@
 
 module GRPC
   module Tools
-<<<<<<< HEAD
-    VERSION = '1.38.0'
-=======
     VERSION = '1.39.0.dev'
->>>>>>> b5191d09
   end
 end