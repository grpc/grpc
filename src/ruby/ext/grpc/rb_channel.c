--- conflicted
+++ resolved
@@ -319,265 +319,6 @@
   return res;
 }
 
-<<<<<<< HEAD
-/* Needs to be called under global_connection_polling_mu */
-static int bg_watched_channel_list_lookup(bg_watched_channel* target) {
-  bg_watched_channel* cur = bg_watched_channel_list_head;
-
-  while (cur != NULL) {
-    if (cur == target) {
-      return 1;
-    }
-    cur = cur->next;
-  }
-
-  return 0;
-}
-
-/* Needs to be called under global_connection_polling_mu */
-static bg_watched_channel* bg_watched_channel_list_create_and_add(
-    grpc_channel* channel) {
-  bg_watched_channel* watched = gpr_zalloc(sizeof(bg_watched_channel));
-
-  watched->channel = channel;
-  watched->next = bg_watched_channel_list_head;
-  watched->refcount = 1;
-  bg_watched_channel_list_head = watched;
-  return watched;
-}
-
-/* Needs to be called under global_connection_polling_mu */
-static void bg_watched_channel_list_free_and_remove(
-    bg_watched_channel* target) {
-  bg_watched_channel* bg = NULL;
-
-  GRPC_RUBY_ASSERT(bg_watched_channel_list_lookup(target));
-  GRPC_RUBY_ASSERT(target->channel_destroyed && target->refcount == 0);
-  if (bg_watched_channel_list_head == target) {
-    bg_watched_channel_list_head = target->next;
-    gpr_free(target);
-    return;
-  }
-  bg = bg_watched_channel_list_head;
-  while (bg != NULL && bg->next != NULL) {
-    if (bg->next == target) {
-      bg->next = bg->next->next;
-      gpr_free(target);
-      return;
-    }
-    bg = bg->next;
-  }
-  GRPC_RUBY_ASSERT(0);
-}
-
-/* Initialize a grpc_rb_channel's "protected grpc_channel" and try to push
- * it onto the background thread for constant watches. */
-static void* channel_init_try_register_connection_polling_without_gil(
-    void* arg) {
-  channel_init_try_register_stack* stack =
-      (channel_init_try_register_stack*)arg;
-
-  gpr_mu_lock(&global_connection_polling_mu);
-  stack->wrapper->bg_wrapped =
-      bg_watched_channel_list_create_and_add(stack->channel);
-  grpc_rb_channel_try_register_connection_polling(stack->wrapper->bg_wrapped);
-  gpr_mu_unlock(&global_connection_polling_mu);
-  return NULL;
-}
-
-// Needs to be called under global_connection_poolling_mu
-static void grpc_rb_channel_try_register_connection_polling(
-    bg_watched_channel* bg) {
-  grpc_connectivity_state conn_state;
-  watch_state_op* op = NULL;
-  if (bg->refcount == 0) {
-    GRPC_RUBY_ASSERT(bg->channel_destroyed);
-    bg_watched_channel_list_free_and_remove(bg);
-    return;
-  }
-  GRPC_RUBY_ASSERT(bg->refcount == 1);
-  if (bg->channel_destroyed || g_abort_channel_polling) {
-    return;
-  }
-  conn_state = grpc_channel_check_connectivity_state(bg->channel, 0);
-  if (conn_state == GRPC_CHANNEL_SHUTDOWN) {
-    return;
-  }
-  GRPC_RUBY_ASSERT(bg_watched_channel_list_lookup(bg));
-  // prevent bg from being free'd by GC while background thread is watching it
-  bg->refcount++;
-  op = gpr_zalloc(sizeof(watch_state_op));
-  op->op_type = CONTINUOUS_WATCH;
-  op->op.continuous_watch_callback_args.bg = bg;
-  grpc_channel_watch_connectivity_state(bg->channel, conn_state,
-                                        gpr_inf_future(GPR_CLOCK_REALTIME),
-                                        g_channel_polling_cq, op);
-}
-
-// Note this loop breaks out with a single call of
-// "run_poll_channels_loop_no_gil".
-// This assumes that a ruby call the unblocking func
-// indicates process shutdown.
-// In the worst case, this stops polling channel connectivity
-// early and falls back to current behavior.
-static void* run_poll_channels_loop_no_gil(void* arg) {
-  grpc_event event;
-  watch_state_op* op = NULL;
-  bg_watched_channel* bg = NULL;
-  (void)arg;
-  grpc_absl_log(GPR_DEBUG, "GRPC_RUBY: run_poll_channels_loop_no_gil - begin");
-
-  gpr_mu_lock(&global_connection_polling_mu);
-  gpr_cv_broadcast(&global_connection_polling_cv);
-  gpr_mu_unlock(&global_connection_polling_mu);
-
-  for (;;) {
-    event = grpc_completion_queue_next(
-        g_channel_polling_cq, gpr_inf_future(GPR_CLOCK_REALTIME), NULL);
-    if (event.type == GRPC_QUEUE_SHUTDOWN) {
-      break;
-    }
-    gpr_mu_lock(&global_connection_polling_mu);
-    if (event.type == GRPC_OP_COMPLETE) {
-      op = (watch_state_op*)event.tag;
-      if (op->op_type == CONTINUOUS_WATCH) {
-        bg = (bg_watched_channel*)op->op.continuous_watch_callback_args.bg;
-        bg->refcount--;
-        grpc_rb_channel_try_register_connection_polling(bg);
-        gpr_free(op);
-      } else if (op->op_type == WATCH_STATE_API) {
-        grpc_rb_channel_watch_connection_state_op_complete(
-            (watch_state_op*)event.tag, event.success);
-      } else {
-        GRPC_RUBY_ASSERT(0);
-      }
-    }
-    gpr_mu_unlock(&global_connection_polling_mu);
-  }
-  grpc_completion_queue_destroy(g_channel_polling_cq);
-  grpc_absl_log(
-      GPR_DEBUG,
-      "GRPC_RUBY: run_poll_channels_loop_no_gil - exit connection polling "
-      "loop");
-  return NULL;
-}
-
-static void run_poll_channels_loop_unblocking_func(void* arg) {
-  run_poll_channels_loop_unblocking_func_wrapper(arg);
-}
-
-// Notify the channel polling loop to cleanup and shutdown.
-static void* run_poll_channels_loop_unblocking_func_wrapper(void* arg) {
-  bg_watched_channel* bg = NULL;
-  (void)arg;
-
-  gpr_mu_lock(&global_connection_polling_mu);
-  grpc_absl_log(
-      GPR_DEBUG,
-      "GRPC_RUBY: run_poll_channels_loop_unblocking_func - begin aborting "
-      "connection polling");
-  // early out after first time through
-  if (g_abort_channel_polling) {
-    gpr_mu_unlock(&global_connection_polling_mu);
-    return NULL;
-  }
-  g_abort_channel_polling = 1;
-
-  // force pending watches to end by switching to shutdown state
-  bg = bg_watched_channel_list_head;
-  while (bg != NULL) {
-    if (!bg->channel_destroyed) {
-      grpc_channel_destroy(bg->channel);
-      bg->channel_destroyed = 1;
-    }
-    bg = bg->next;
-  }
-
-  grpc_absl_log_int(
-      GPR_DEBUG,
-      "GRPC_RUBY: cq shutdown on global polling cq. pid: ", getpid());
-  grpc_completion_queue_shutdown(g_channel_polling_cq);
-  gpr_cv_broadcast(&global_connection_polling_cv);
-  gpr_mu_unlock(&global_connection_polling_mu);
-  grpc_absl_log(
-      GPR_DEBUG,
-      "GRPC_RUBY: run_poll_channels_loop_unblocking_func - end aborting "
-      "connection polling");
-  return NULL;
-}
-
-// Poll channel connectivity states in background thread without the GIL.
-static VALUE run_poll_channels_loop(void* arg) {
-  (void)arg;
-  grpc_absl_log(
-      GPR_DEBUG,
-      "GRPC_RUBY: run_poll_channels_loop - create connection polling thread");
-  rb_thread_call_without_gvl(run_poll_channels_loop_no_gil, NULL,
-                             run_poll_channels_loop_unblocking_func, NULL);
-  return Qnil;
-}
-
-static void* set_abort_channel_polling_without_gil(void* arg) {
-  (void)arg;
-  gpr_mu_lock(&global_connection_polling_mu);
-  g_abort_channel_polling = 1;
-  gpr_cv_broadcast(&global_connection_polling_cv);
-  gpr_mu_unlock(&global_connection_polling_mu);
-  return NULL;
-}
-
-static void do_basic_init() {
-  gpr_mu_init(&global_connection_polling_mu);
-  gpr_cv_init(&global_connection_polling_cv);
-}
-
-/* Temporary fix for
- * https://github.com/GoogleCloudPlatform/google-cloud-ruby/issues/899.
- * Transports in idle channels can get destroyed. Normally c-core re-connects,
- * but in grpc-ruby core never gets a thread until an RPC is made, because ruby
- * only calls c-core's "completion_queue_pluck" API.
- * This uses a global background thread that calls
- * "completion_queue_next" on registered "watch_channel_connectivity_state"
- * calls - so that c-core can reconnect if needed, when there aren't any RPC's.
- * TODO(apolcyn) remove this when core handles new RPCs on dead connections.
- */
-void grpc_rb_channel_polling_thread_start() {
-  gpr_once_init(&g_once_init, do_basic_init);
-  GRPC_RUBY_ASSERT(!RTEST(g_channel_polling_thread));
-  GRPC_RUBY_ASSERT(!g_abort_channel_polling);
-  GRPC_RUBY_ASSERT(g_channel_polling_cq == NULL);
-
-  g_channel_polling_cq = grpc_completion_queue_create_for_next(NULL);
-  g_channel_polling_thread = rb_thread_create(run_poll_channels_loop, NULL);
-
-  if (!RTEST(g_channel_polling_thread)) {
-    grpc_absl_log(GPR_ERROR,
-                  "GRPC_RUBY: failed to spawn channel polling thread");
-    rb_thread_call_without_gvl(set_abort_channel_polling_without_gil, NULL,
-                               NULL, NULL);
-    return;
-  }
-}
-
-void grpc_rb_channel_polling_thread_stop() {
-  if (!RTEST(g_channel_polling_thread)) {
-    grpc_absl_log(
-        GPR_ERROR,
-        "GRPC_RUBY: channel polling thread stop: thread was not started");
-    return;
-  }
-  rb_thread_call_without_gvl(run_poll_channels_loop_unblocking_func_wrapper,
-                             NULL, NULL, NULL);
-  rb_funcall(g_channel_polling_thread, rb_intern("join"), 0);
-  // state associated with the channel polling thread is destroyed, reset so
-  // we can start again later
-  g_channel_polling_thread = Qnil;
-  g_abort_channel_polling = false;
-  g_channel_polling_cq = NULL;
-}
-
-=======
->>>>>>> 5dfeafa5
 static void Init_grpc_propagate_masks() {
   /* Constants representing call propagation masks in grpc.h */
   VALUE grpc_rb_mPropagateMasks =
