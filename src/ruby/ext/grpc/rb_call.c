--- conflicted
+++ resolved
@@ -809,11 +809,7 @@
 };
 
 static void cancel_call_unblock_func(void* arg) {
-<<<<<<< HEAD
-  absl_log_info(GPR_LOCATION, "GRPC_RUBY: cancel_call_unblock_func");
-=======
-  gpr_log(GPR_DEBUG, "GRPC_RUBY: cancel_call_unblock_func");
->>>>>>> d7861e82
+  grpc_absl_log_info(GPR_LOCATION, "GRPC_RUBY: cancel_call_unblock_func");
   grpc_call* call = (grpc_call*)arg;
   grpc_call_cancel(call, NULL);
 }
