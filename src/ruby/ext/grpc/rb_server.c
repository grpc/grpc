--- conflicted
+++ resolved
@@ -68,14 +68,7 @@
           server->queue, tag, gpr_inf_future(GPR_CLOCK_REALTIME), NULL, NULL);
     }
     if (ev.type != GRPC_OP_COMPLETE) {
-<<<<<<< HEAD
-      absl_log_info_int(GPR_LOCATION,
-              "GRPC_RUBY: bad grpc_server_shutdown_and_notify result:",
-=======
-      gpr_log(GPR_DEBUG,
-              "GRPC_RUBY: bad grpc_server_shutdown_and_notify result:%d",
->>>>>>> d7861e82
-              ev.type);
+      grpc_absl_log_info_int(GPR_LOCATION,"GRPC_RUBY: bad grpc_server_shutdown_and_notify result:", ev.type);
     }
   }
 }
@@ -197,11 +190,7 @@
 
 static void shutdown_server_unblock_func(void* arg) {
   grpc_rb_server* server = (grpc_rb_server*)arg;
-<<<<<<< HEAD
-  absl_log_info(GPR_LOCATION, "GRPC_RUBY: shutdown_server_unblock_func");
-=======
-  gpr_log(GPR_DEBUG, "GRPC_RUBY: shutdown_server_unblock_func");
->>>>>>> d7861e82
+  grpc_absl_log_info(GPR_LOCATION, "GRPC_RUBY: shutdown_server_unblock_func");
   GRPC_RUBY_ASSERT(server->wrapped != NULL);
   grpc_event event;
   void* tag = &event;
