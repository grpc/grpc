--- conflicted
+++ resolved
@@ -328,13 +328,8 @@
   // in gpr_once_init. In general, it appears to be unsafe to call
   // into the ruby library while holding a non-ruby mutex, because a gil yield
   // could end up trying to lock onto that same mutex and deadlocking.
-<<<<<<< HEAD
-  absl_log_info_int(GPR_LOCATION,
+  grpc_absl_log_info_int(GPR_LOCATION,
           "GRPC_RUBY: grpc_ruby_init_threads g_bg_thread_init_done=",
-=======
-  gpr_log(GPR_DEBUG,
-          "GRPC_RUBY: grpc_ruby_init_threads g_bg_thread_init_done=%d",
->>>>>>> d7861e82
           g_bg_thread_init_done);
   rb_mutex_lock(g_bg_thread_init_rb_mu);
   if (!g_bg_thread_init_done) {
@@ -352,10 +347,10 @@
   grpc_ruby_fork_guard();
   grpc_init();
   grpc_ruby_init_threads();
-  // (only gpr_log after logging has been initialized)
-  absl_vlog_int(GPR_LOCATION,
+  // (only log after logging has been initialized)
+  grpc_absl_vlog_int(GPR_LOCATION,
           "GRPC_RUBY: grpc_ruby_init - g_enable_fork_support=",g_enable_fork_support);
-  absl_vlog_int(GPR_LOCATION,"prev g_grpc_ruby_init_count:" ,
+  grpc_absl_vlog_int(GPR_LOCATION,"prev g_grpc_ruby_init_count:" ,
           g_grpc_ruby_init_count++);
 }
 
