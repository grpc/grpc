//
// Copyright 2018 gRPC authors.
//
// Licensed under the Apache License, Version 2.0 (the "License");
// you may not use this file except in compliance with the License.
// You may obtain a copy of the License at
//
//     http://www.apache.org/licenses/LICENSE-2.0
//
// Unless required by applicable law or agreed to in writing, software
// distributed under the License is distributed on an "AS IS" BASIS,
// WITHOUT WARRANTIES OR CONDITIONS OF ANY KIND, either express or implied.
// See the License for the specific language governing permissions and
// limitations under the License.
//
//

#include <grpc/event_engine/event_engine.h>
#include <grpc/grpc.h>
#include <grpc/support/port_platform.h>
#include <grpc/support/sync.h>
#include <grpc/support/time.h>
#include <grpcpp/alarm.h>
#include <grpcpp/completion_queue.h>
#include <grpcpp/impl/completion_queue_tag.h>

#include <atomic>
#include <functional>
#include <memory>
#include <utility>

#include "absl/log/check.h"
#include "absl/status/status.h"
#include "src/core/lib/event_engine/default_event_engine.h"
#include "src/core/lib/iomgr/error.h"
#include "src/core/lib/iomgr/exec_ctx.h"
#include "src/core/lib/surface/completion_queue.h"
#include "src/core/util/notification.h"
#include "src/core/util/time.h"

namespace grpc {

namespace internal {

namespace {
using grpc_event_engine::experimental::EventEngine;
}  // namespace

class AlarmImpl : public grpc::internal::CompletionQueueTag {
 public:
  AlarmImpl()
      : event_engine_(grpc_event_engine::experimental::GetDefaultEventEngine()),
        cq_(nullptr),
        tag_(nullptr),
        notify_(std::make_unique<grpc_core::Notification>()) {
    gpr_ref_init(&refs_, 1);
  }
  ~AlarmImpl() override {}
  bool FinalizeResult(void** tag, bool* /*status*/) override {
    *tag = tag_;
    executed_++;
    Unref();
    return true;
  }
  void Set(grpc::CompletionQueue* cq, gpr_timespec deadline, void* tag) {
    if (queued_.load() != executed_.load()) {
      // Slow path on cancellation. If the timer can't be cancelled, wait
      // until it has completed.
      // TODO(C++20): atomic wait?
      while (queued_.load() != executed_.load()) {
        absl::SleepFor(absl::Milliseconds(10));
      }
    }
    grpc_core::ExecCtx exec_ctx;
    GRPC_CQ_INTERNAL_REF(cq->cq(), "alarm");
    cq_ = cq->cq();
    tag_ = tag;
    queued_++;
    CHECK(grpc_cq_begin_op(cq_, this));
    Ref();
    CHECK(cq_armed_.exchange(true) == false);
    CHECK(!callback_armed_.load());
    cq_timer_handle_ = event_engine_->RunAfter(
        grpc_core::Timestamp::FromTimespecRoundUp(deadline) -
            grpc_core::ExecCtx::Get()->Now(),
        [this] { OnCQAlarm(absl::OkStatus()); });
  }
  void Set(gpr_timespec deadline, std::function<void(bool)> f) {
    grpc_core::ExecCtx exec_ctx;
    // Don't use any CQ at all. Instead just use the timer to fire the function
    callback_ = std::move(f);
    Ref();
    CHECK(callback_armed_.exchange(true) == false);
    CHECK(!cq_armed_.load());
    callback_timer_handle_ = event_engine_->RunAfter(
        grpc_core::Timestamp::FromTimespecRoundUp(deadline) -
            grpc_core::ExecCtx::Get()->Now(),
        [this] { OnCallbackAlarm(true); });
  }
  void Cancel() {
    grpc_core::ExecCtx exec_ctx;
    if (callback_armed_.load()) {
      if (event_engine_->Cancel(callback_timer_handle_)) {
        event_engine_->Run([this] { OnCallbackAlarm(/*is_ok=*/false); });
      }
      notify_->WaitForNotification();
      notify_ = std::make_unique<grpc_core::Notification>();
    }
    if (cq_armed_.load()) {
      if (event_engine_->Cancel(cq_timer_handle_)) {
<<<<<<< HEAD
        event_engine_->Run(
            [this] { OnCQAlarm(absl::CancelledError("cancelled")); });
      }
      notify_->WaitForNotification();
      notify_ = std::make_unique<grpc_core::Notification>();
=======
        OnCQAlarm(absl::CancelledError("cancelled"));
      }
>>>>>>> 882555a0
    }
  }
  void Destroy() {
    Cancel();
    Unref();
  }

 private:
  void OnCQAlarm(grpc_error_handle error) {
    cq_armed_.store(false);
    grpc_core::ApplicationCallbackExecCtx callback_exec_ctx;
    grpc_core::ExecCtx exec_ctx;
    // Preserve the cq and reset the cq_ so that the alarm
    // can be reset when the alarm tag is delivered.
    grpc_completion_queue* cq = cq_;
    cq_ = nullptr;
<<<<<<< HEAD
    grpc_cq_completion* completion = new grpc_cq_completion;
=======
    grpc_cq_completion* completion = new grpc_cq_completion();
>>>>>>> 882555a0
    grpc_cq_end_op(
        cq, this, error,
        [](void* /*arg*/, grpc_cq_completion* completion) {
          delete completion;
        },
        nullptr, completion);
    GRPC_CQ_INTERNAL_UNREF(cq, "alarm");
    notify_->Notify();
  }

  void OnCallbackAlarm(bool is_ok) {
    callback_armed_.store(false);
    grpc_core::ApplicationCallbackExecCtx callback_exec_ctx;
    grpc_core::ExecCtx exec_ctx;
    callback_(is_ok);
    notify_->Notify();
    Unref();
  }

  void Ref() { gpr_ref(&refs_); }
  void Unref() {
    if (gpr_unref(&refs_)) {
      delete this;
    }
  }

  std::shared_ptr<grpc_event_engine::experimental::EventEngine> event_engine_;
  std::atomic<bool> cq_armed_{false};
  EventEngine::TaskHandle cq_timer_handle_ = EventEngine::TaskHandle::kInvalid;
  std::atomic<bool> callback_armed_{false};
  EventEngine::TaskHandle callback_timer_handle_ =
      EventEngine::TaskHandle::kInvalid;
  gpr_refcount refs_;
<<<<<<< HEAD
=======
  std::atomic<int> queued_{0};
  std::atomic<int> executed_{0};
>>>>>>> 882555a0
  // completion queue where events about this alarm will be posted
  grpc_completion_queue* cq_;
  void* tag_;
  std::function<void(bool)> callback_;
  std::unique_ptr<grpc_core::Notification> notify_;
};
}  // namespace internal

Alarm::Alarm() {}

void Alarm::SetInternal(grpc::CompletionQueue* cq, gpr_timespec deadline,
                        void* tag) {
  if (alarm_ != nullptr) {
    static_cast<internal::AlarmImpl*>(alarm_)->Destroy();
  }
  alarm_ = new internal::AlarmImpl();
  // Note that we know that alarm_ is actually an internal::AlarmImpl
  // but we declared it as the base pointer to avoid a forward declaration
  // or exposing core data structures in the C++ public headers.
  // Thus it is safe to use a static_cast to the subclass here, and the
  // C++ style guide allows us to do so in this case
  static_cast<internal::AlarmImpl*>(alarm_)->Set(cq, deadline, tag);
}

void Alarm::SetInternal(gpr_timespec deadline, std::function<void(bool)> f) {
  if (alarm_ == nullptr) {
    alarm_ = new internal::AlarmImpl();
  }
  // Note that we know that alarm_ is actually an internal::AlarmImpl
  // but we declared it as the base pointer to avoid a forward declaration
  // or exposing core data structures in the C++ public headers.
  // Thus it is safe to use a static_cast to the subclass here, and the
  // C++ style guide allows us to do so in this case
  static_cast<internal::AlarmImpl*>(alarm_)->Set(deadline, std::move(f));
}

Alarm::~Alarm() {
  if (alarm_ != nullptr) {
    static_cast<internal::AlarmImpl*>(alarm_)->Destroy();
  }
}

void Alarm::Cancel() { static_cast<internal::AlarmImpl*>(alarm_)->Cancel(); }
}  // namespace grpc<|MERGE_RESOLUTION|>--- conflicted
+++ resolved
@@ -51,8 +51,7 @@
   AlarmImpl()
       : event_engine_(grpc_event_engine::experimental::GetDefaultEventEngine()),
         cq_(nullptr),
-        tag_(nullptr),
-        notify_(std::make_unique<grpc_core::Notification>()) {
+        tag_(nullptr) {
     gpr_ref_init(&refs_, 1);
   }
   ~AlarmImpl() override {}
@@ -99,25 +98,12 @@
   }
   void Cancel() {
     grpc_core::ExecCtx exec_ctx;
-    if (callback_armed_.load()) {
-      if (event_engine_->Cancel(callback_timer_handle_)) {
-        event_engine_->Run([this] { OnCallbackAlarm(/*is_ok=*/false); });
-      }
-      notify_->WaitForNotification();
-      notify_ = std::make_unique<grpc_core::Notification>();
+    if (callback_armed_.load() &&
+        event_engine_->Cancel(callback_timer_handle_)) {
+      event_engine_->Run([this] { OnCallbackAlarm(/*is_ok=*/false); });
     }
-    if (cq_armed_.load()) {
-      if (event_engine_->Cancel(cq_timer_handle_)) {
-<<<<<<< HEAD
-        event_engine_->Run(
-            [this] { OnCQAlarm(absl::CancelledError("cancelled")); });
-      }
-      notify_->WaitForNotification();
-      notify_ = std::make_unique<grpc_core::Notification>();
-=======
-        OnCQAlarm(absl::CancelledError("cancelled"));
-      }
->>>>>>> 882555a0
+    if (cq_armed_.load() && event_engine_->Cancel(cq_timer_handle_)) {
+      OnCQAlarm(absl::CancelledError("cancelled"));
     }
   }
   void Destroy() {
@@ -134,11 +120,7 @@
     // can be reset when the alarm tag is delivered.
     grpc_completion_queue* cq = cq_;
     cq_ = nullptr;
-<<<<<<< HEAD
-    grpc_cq_completion* completion = new grpc_cq_completion;
-=======
     grpc_cq_completion* completion = new grpc_cq_completion();
->>>>>>> 882555a0
     grpc_cq_end_op(
         cq, this, error,
         [](void* /*arg*/, grpc_cq_completion* completion) {
@@ -146,7 +128,6 @@
         },
         nullptr, completion);
     GRPC_CQ_INTERNAL_UNREF(cq, "alarm");
-    notify_->Notify();
   }
 
   void OnCallbackAlarm(bool is_ok) {
@@ -154,7 +135,6 @@
     grpc_core::ApplicationCallbackExecCtx callback_exec_ctx;
     grpc_core::ExecCtx exec_ctx;
     callback_(is_ok);
-    notify_->Notify();
     Unref();
   }
 
@@ -172,27 +152,19 @@
   EventEngine::TaskHandle callback_timer_handle_ =
       EventEngine::TaskHandle::kInvalid;
   gpr_refcount refs_;
-<<<<<<< HEAD
-=======
   std::atomic<int> queued_{0};
   std::atomic<int> executed_{0};
->>>>>>> 882555a0
   // completion queue where events about this alarm will be posted
   grpc_completion_queue* cq_;
   void* tag_;
   std::function<void(bool)> callback_;
-  std::unique_ptr<grpc_core::Notification> notify_;
 };
 }  // namespace internal
 
-Alarm::Alarm() {}
+Alarm::Alarm() : alarm_(new internal::AlarmImpl()) {}
 
 void Alarm::SetInternal(grpc::CompletionQueue* cq, gpr_timespec deadline,
                         void* tag) {
-  if (alarm_ != nullptr) {
-    static_cast<internal::AlarmImpl*>(alarm_)->Destroy();
-  }
-  alarm_ = new internal::AlarmImpl();
   // Note that we know that alarm_ is actually an internal::AlarmImpl
   // but we declared it as the base pointer to avoid a forward declaration
   // or exposing core data structures in the C++ public headers.
@@ -202,9 +174,6 @@
 }
 
 void Alarm::SetInternal(gpr_timespec deadline, std::function<void(bool)> f) {
-  if (alarm_ == nullptr) {
-    alarm_ = new internal::AlarmImpl();
-  }
   // Note that we know that alarm_ is actually an internal::AlarmImpl
   // but we declared it as the base pointer to avoid a forward declaration
   // or exposing core data structures in the C++ public headers.
