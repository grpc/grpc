/*
 * Copyright 2018 gRPC authors.
 *
 * Licensed under the Apache License, Version 2.0 (the "License");
 * you may not use this file except in compliance with the License.
 * You may obtain a copy of the License at
 *
 *     http://www.apache.org/licenses/LICENSE-2.0
 *
 * Unless required by applicable law or agreed to in writing, software
 * distributed under the License is distributed on an "AS IS" BASIS,
 * WITHOUT WARRANTIES OR CONDITIONS OF ANY KIND, either express or implied.
 * See the License for the specific language governing permissions and
 * limitations under the License.
 *
 */

#include <grpc/support/port_platform.h>

#include <memory>

#include <grpc/support/log.h>
#include <grpcpp/alarm.h>
#include <grpcpp/completion_queue.h>
#include <grpcpp/impl/grpc_library.h>
#include <grpcpp/support/time.h>

#include "src/core/lib/debug/trace.h"
#include "src/core/lib/iomgr/exec_ctx.h"
#include "src/core/lib/iomgr/executor.h"
#include "src/core/lib/iomgr/timer.h"
#include "src/core/lib/surface/completion_queue.h"

namespace grpc {

namespace internal {
class AlarmImpl : public ::grpc::internal::CompletionQueueTag {
 public:
  AlarmImpl() : cq_(nullptr), tag_(nullptr) {
    gpr_ref_init(&refs_, 1);
    grpc_timer_init_unset(&timer_);
  }
  ~AlarmImpl() override {}
  bool FinalizeResult(void** tag, bool* /*status*/) override {
    *tag = tag_;
    Unref();
    return true;
  }
  void Set(::grpc::CompletionQueue* cq, gpr_timespec deadline, void* tag) {
    grpc_core::ApplicationCallbackExecCtx callback_exec_ctx;
    grpc_core::ExecCtx exec_ctx;
    GRPC_CQ_INTERNAL_REF(cq->cq(), "alarm");
    cq_ = cq->cq();
    tag_ = tag;
    GPR_ASSERT(grpc_cq_begin_op(cq_, this));
    GRPC_CLOSURE_INIT(
        &on_alarm_,
        [](void* arg, grpc_error_handle error) {
          // queue the op on the completion queue
          AlarmImpl* alarm = static_cast<AlarmImpl*>(arg);
          alarm->Ref();
          // Preserve the cq and reset the cq_ so that the alarm
          // can be reset when the alarm tag is delivered.
          grpc_completion_queue* cq = alarm->cq_;
          alarm->cq_ = nullptr;
          grpc_cq_end_op(
              cq, alarm, error,
              [](void* /*arg*/, grpc_cq_completion* /*completion*/) {}, arg,
              &alarm->completion_);
          GRPC_CQ_INTERNAL_UNREF(cq, "alarm");
        },
        this, grpc_schedule_on_exec_ctx);
<<<<<<< HEAD
    grpc_timer_init(&timer_, grpc_core::Timestamp(deadline), &on_alarm_);
=======
    grpc_timer_init(&timer_,
                    grpc_core::Timestamp::FromTimespecRoundUp(deadline),
                    &on_alarm_);
>>>>>>> 918b8a75
  }
  void Set(gpr_timespec deadline, std::function<void(bool)> f) {
    grpc_core::ApplicationCallbackExecCtx callback_exec_ctx;
    grpc_core::ExecCtx exec_ctx;
    // Don't use any CQ at all. Instead just use the timer to fire the function
    callback_ = std::move(f);
    Ref();
    GRPC_CLOSURE_INIT(
        &on_alarm_,
        [](void* arg, grpc_error_handle error) {
          grpc_core::Executor::Run(
              GRPC_CLOSURE_CREATE(
                  [](void* arg, grpc_error_handle error) {
                    AlarmImpl* alarm = static_cast<AlarmImpl*>(arg);
                    alarm->callback_(error == GRPC_ERROR_NONE);
                    alarm->Unref();
                  },
                  arg, nullptr),
              error);
        },
        this, grpc_schedule_on_exec_ctx);
<<<<<<< HEAD
    grpc_timer_init(&timer_, grpc_core::Timestamp(deadline), &on_alarm_);
=======
    grpc_timer_init(&timer_,
                    grpc_core::Timestamp::FromTimespecRoundUp(deadline),
                    &on_alarm_);
>>>>>>> 918b8a75
  }
  void Cancel() {
    grpc_core::ApplicationCallbackExecCtx callback_exec_ctx;
    grpc_core::ExecCtx exec_ctx;
    grpc_timer_cancel(&timer_);
  }
  void Destroy() {
    Cancel();
    Unref();
  }

 private:
  void Ref() { gpr_ref(&refs_); }
  void Unref() {
    if (gpr_unref(&refs_)) {
      delete this;
    }
  }

  grpc_timer timer_;
  gpr_refcount refs_;
  grpc_closure on_alarm_;
  grpc_cq_completion completion_;
  // completion queue where events about this alarm will be posted
  grpc_completion_queue* cq_;
  void* tag_;
  std::function<void(bool)> callback_;
};
}  // namespace internal

static ::grpc::internal::GrpcLibraryInitializer g_gli_initializer;

Alarm::Alarm() : alarm_(new internal::AlarmImpl()) {
  g_gli_initializer.summon();
}

void Alarm::SetInternal(::grpc::CompletionQueue* cq, gpr_timespec deadline,
                        void* tag) {
  // Note that we know that alarm_ is actually an internal::AlarmImpl
  // but we declared it as the base pointer to avoid a forward declaration
  // or exposing core data structures in the C++ public headers.
  // Thus it is safe to use a static_cast to the subclass here, and the
  // C++ style guide allows us to do so in this case
  static_cast<internal::AlarmImpl*>(alarm_)->Set(cq, deadline, tag);
}

void Alarm::SetInternal(gpr_timespec deadline, std::function<void(bool)> f) {
  // Note that we know that alarm_ is actually an internal::AlarmImpl
  // but we declared it as the base pointer to avoid a forward declaration
  // or exposing core data structures in the C++ public headers.
  // Thus it is safe to use a static_cast to the subclass here, and the
  // C++ style guide allows us to do so in this case
  static_cast<internal::AlarmImpl*>(alarm_)->Set(deadline, std::move(f));
}

Alarm::~Alarm() {
  if (alarm_ != nullptr) {
    static_cast<internal::AlarmImpl*>(alarm_)->Destroy();
  }
}

void Alarm::Cancel() { static_cast<internal::AlarmImpl*>(alarm_)->Cancel(); }
}  // namespace grpc<|MERGE_RESOLUTION|>--- conflicted
+++ resolved
@@ -70,13 +70,9 @@
           GRPC_CQ_INTERNAL_UNREF(cq, "alarm");
         },
         this, grpc_schedule_on_exec_ctx);
-<<<<<<< HEAD
-    grpc_timer_init(&timer_, grpc_core::Timestamp(deadline), &on_alarm_);
-=======
     grpc_timer_init(&timer_,
                     grpc_core::Timestamp::FromTimespecRoundUp(deadline),
                     &on_alarm_);
->>>>>>> 918b8a75
   }
   void Set(gpr_timespec deadline, std::function<void(bool)> f) {
     grpc_core::ApplicationCallbackExecCtx callback_exec_ctx;
@@ -98,13 +94,9 @@
               error);
         },
         this, grpc_schedule_on_exec_ctx);
-<<<<<<< HEAD
-    grpc_timer_init(&timer_, grpc_core::Timestamp(deadline), &on_alarm_);
-=======
     grpc_timer_init(&timer_,
                     grpc_core::Timestamp::FromTimespecRoundUp(deadline),
                     &on_alarm_);
->>>>>>> 918b8a75
   }
   void Cancel() {
     grpc_core::ApplicationCallbackExecCtx callback_exec_ctx;
