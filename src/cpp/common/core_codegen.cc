--- conflicted
+++ resolved
@@ -18,20 +18,13 @@
 
 #include <grpc/support/port_platform.h>
 
-#include <stdlib.h>
+#include "absl/strings/str_cat.h"
 
-<<<<<<< HEAD
-=======
-#include <grpc/byte_buffer.h>
-#include <grpc/grpc.h>
-#include <grpc/impl/codegen/grpc_types.h>
-#include <grpc/slice.h>
-#include <grpc/slice_buffer.h>
-#include <grpc/status.h>
->>>>>>> 221d6b58
-#include <grpc/support/log.h>
 #include <grpcpp/impl/codegen/core_codegen.h>
 #include <grpcpp/support/status.h>
+
+#include "src/core/lib/gprpp/crash.h"
+#include "src/core/lib/gprpp/debug_location.h"
 
 namespace grpc {
 
@@ -41,9 +34,8 @@
 
 void CoreCodegen::assert_fail(const char* failed_assertion, const char* file,
                               int line) {
-  gpr_log(file, line, GPR_LOG_SEVERITY_ERROR, "assertion failed: %s",
-          failed_assertion);
-  abort();
+  grpc_core::Crash(absl::StrCat("Assertion failed: ", failed_assertion),
+                   grpc_core::SourceLocation(file, line));
 }
 
 }  // namespace grpc