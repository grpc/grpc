--- conflicted
+++ resolved
@@ -18,7 +18,6 @@
 
 #include "src/cpp/common/tls_credentials_options_util.h"
 #include <grpcpp/security/tls_credentials_options.h>
-#include <iostream>
 
 namespace grpc_impl {
 namespace experimental {
@@ -57,44 +56,11 @@
   return c_config;
 }
 
-<<<<<<< HEAD
-/** Converts the C key materials config to a Cpp key materials config; it
- * allocates memory for the Cpp config. **/
-std::shared_ptr<TlsKeyMaterialsConfig> ConvertToCppKeyMaterialsConfig(
-    const grpc_tls_key_materials_config* config) {
-  std::cout << "Got into ConvertToCppKeyMaterialsConfig" << std::endl;
-  if (config == nullptr) {
-    return nullptr;
-  }
-  std::shared_ptr<TlsKeyMaterialsConfig> cpp_config(
-      new TlsKeyMaterialsConfig());
-  std::vector<TlsKeyMaterialsConfig::PemKeyCertPair> cpp_pem_key_cert_pair_list;
-  grpc_tls_key_materials_config::PemKeyCertPairList pem_key_cert_pair_list =
-      config->pem_key_cert_pair_list();
-  for (size_t i = 0; i < pem_key_cert_pair_list.size(); i++) {
-    ::grpc_core::PemKeyCertPair key_cert_pair = pem_key_cert_pair_list[i];
-    TlsKeyMaterialsConfig::PemKeyCertPair p = {key_cert_pair.private_key(),
-                                               key_cert_pair.cert_chain()};
-    //TlsKeyMaterialsConfig::PemKeyCertPair* p = (TlsKeyMaterialsConfig::PemKeyCertPair*)gpr_malloc(
-    //    sizeof(TlsKeyMaterialsConfig::PemKeyCertPair));
-    //p->private_key = gpr_strdup(key_cert_pair.private_key());
-    //p->cert_chain = gpr_strdup(key_cert_pair.cert_chain());
-    cpp_pem_key_cert_pair_list.push_back({key_cert_pair.private_key(), key_cert_pair.cert_chain()});
-  }
-  cpp_config->set_key_materials(config->pem_root_certs(),
-                                cpp_pem_key_cert_pair_list);
-  cpp_config->set_version(config->version());
-  return cpp_config;
-}
-
-=======
->>>>>>> 5a3815e5
 /** The C schedule and cancel functions for the credential reload config.
  * They populate a C credential reload arg with the result of a C++ credential
  * reload schedule/cancel API. **/
 int TlsCredentialReloadConfigCSchedule(void* config_user_data,
                                        grpc_tls_credential_reload_arg* arg) {
-  std::cout << "**************entered CredReloadConfig util schedule" << std::endl;
   if (arg == nullptr || arg->config == nullptr ||
       arg->config->context() == nullptr) {
     gpr_log(GPR_ERROR, "credential reload arg was not properly initialized");
@@ -138,7 +104,6 @@
  * of a C++ server authorization check schedule/cancel API. **/
 int TlsServerAuthorizationCheckConfigCSchedule(
     void* config_user_data, grpc_tls_server_authorization_check_arg* arg) {
-  std::cout << "******************************entered ServAuthzCheckConfig util schedule" << std::endl;
   if (arg == nullptr || arg->config == nullptr ||
       arg->config->context() == nullptr) {
     gpr_log(GPR_ERROR,
