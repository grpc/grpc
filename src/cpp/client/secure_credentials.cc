/*
 *
 * Copyright 2015 gRPC authors.
 *
 * Licensed under the Apache License, Version 2.0 (the "License");
 * you may not use this file except in compliance with the License.
 * You may obtain a copy of the License at
 *
 *     http://www.apache.org/licenses/LICENSE-2.0
 *
 * Unless required by applicable law or agreed to in writing, software
 * distributed under the License is distributed on an "AS IS" BASIS,
 * WITHOUT WARRANTIES OR CONDITIONS OF ANY KIND, either express or implied.
 * See the License for the specific language governing permissions and
 * limitations under the License.
 *
 */

#include "src/cpp/client/secure_credentials.h"

#include <grpc/impl/codegen/slice.h>
#include <grpc/slice.h>
#include <grpc/support/log.h>
#include <grpc/support/string_util.h>
#include <grpcpp/channel.h>
#include <grpcpp/impl/codegen/status.h>
#include <grpcpp/impl/grpc_library.h>
#include <grpcpp/support/channel_arguments.h>

#include "src/core/lib/gpr/env.h"
#include "src/core/lib/iomgr/error.h"
#include "src/core/lib/iomgr/executor.h"
#include "src/core/lib/iomgr/load_file.h"
#include "src/core/lib/json/json.h"
#include "src/core/lib/security/transport/auth_filters.h"
#include "src/core/lib/security/util/json_util.h"
#include "src/cpp/client/create_channel_internal.h"
#include "src/cpp/common/secure_auth_context.h"

namespace grpc_impl {

static grpc::internal::GrpcLibraryInitializer g_gli_initializer;
SecureChannelCredentials::SecureChannelCredentials(
    grpc_channel_credentials* c_creds)
    : c_creds_(c_creds) {
  g_gli_initializer.summon();
}

std::shared_ptr<Channel> SecureChannelCredentials::CreateChannelImpl(
    const grpc::string& target, const ChannelArguments& args) {
  return CreateChannelWithInterceptors(
      target, args,
      std::vector<std::unique_ptr<
          grpc::experimental::ClientInterceptorFactoryInterface>>());
}

std::shared_ptr<Channel>
SecureChannelCredentials::CreateChannelWithInterceptors(
    const grpc::string& target, const ChannelArguments& args,
    std::vector<
        std::unique_ptr<grpc::experimental::ClientInterceptorFactoryInterface>>
        interceptor_creators) {
  grpc_channel_args channel_args;
  args.SetChannelArgs(&channel_args);
  return ::grpc::CreateChannelInternal(
      args.GetSslTargetNameOverride(),
      grpc_secure_channel_create(c_creds_, target.c_str(), &channel_args,
                                 nullptr),
      std::move(interceptor_creators));
}

SecureCallCredentials::SecureCallCredentials(grpc_call_credentials* c_creds)
    : c_creds_(c_creds) {
  g_gli_initializer.summon();
}

bool SecureCallCredentials::ApplyToCall(grpc_call* call) {
  return grpc_call_set_credentials(call, c_creds_) == GRPC_CALL_OK;
}

namespace {
std::shared_ptr<ChannelCredentials> WrapChannelCredentials(
    grpc_channel_credentials* creds) {
  return creds == nullptr ? nullptr
                          : std::shared_ptr<ChannelCredentials>(
                                new SecureChannelCredentials(creds));
}

std::shared_ptr<CallCredentials> WrapCallCredentials(
    grpc_call_credentials* creds) {
  return creds == nullptr ? nullptr
                          : std::shared_ptr<CallCredentials>(
                                new SecureCallCredentials(creds));
}
}  // namespace

std::shared_ptr<ChannelCredentials> GoogleDefaultCredentials() {
  grpc::GrpcLibraryCodegen init;  // To call grpc_init().
  return WrapChannelCredentials(grpc_google_default_credentials_create());
}

// Builds SSL Credentials given SSL specific options
std::shared_ptr<ChannelCredentials> SslCredentials(
    const SslCredentialsOptions& options) {
  grpc::GrpcLibraryCodegen init;  // To call grpc_init().
  grpc_ssl_pem_key_cert_pair pem_key_cert_pair = {
      options.pem_private_key.c_str(), options.pem_cert_chain.c_str()};

  grpc_channel_credentials* c_creds = grpc_ssl_credentials_create(
      options.pem_root_certs.empty() ? nullptr : options.pem_root_certs.c_str(),
      options.pem_private_key.empty() ? nullptr : &pem_key_cert_pair, nullptr,
      nullptr);
  return WrapChannelCredentials(c_creds);
}

namespace experimental {

namespace {

void ClearStsCredentialsOptions(StsCredentialsOptions* options) {
  if (options == nullptr) return;
  options->token_exchange_service_uri.clear();
  options->resource.clear();
  options->audience.clear();
  options->scope.clear();
  options->requested_token_type.clear();
  options->subject_token_path.clear();
  options->subject_token_type.clear();
  options->actor_token_path.clear();
  options->actor_token_type.clear();
}

}  // namespace

// Builds STS credentials options from JSON.
grpc::Status StsCredentialsOptionsFromJson(const grpc::string& json_string,
                                           StsCredentialsOptions* options) {
  struct GrpcJsonDeleter {
    void operator()(grpc_json* json) { grpc_json_destroy(json); }
  };
  if (options == nullptr) {
    return grpc::Status(grpc::StatusCode::INVALID_ARGUMENT,
                        "options cannot be nullptr.");
  }
  ClearStsCredentialsOptions(options);
  std::vector<char> scratchpad(json_string.c_str(),
                               json_string.c_str() + json_string.size() + 1);
  std::unique_ptr<grpc_json, GrpcJsonDeleter> json(
      grpc_json_parse_string(&scratchpad[0]));
  if (json == nullptr) {
    return grpc::Status(grpc::StatusCode::INVALID_ARGUMENT, "Invalid json.");
  }

  // Required fields.
  const char* value = grpc_json_get_string_property(
      json.get(), "token_exchange_service_uri", nullptr);
  if (value == nullptr) {
    ClearStsCredentialsOptions(options);
    return grpc::Status(grpc::StatusCode::INVALID_ARGUMENT,
                        "token_exchange_service_uri must be specified.");
  }
  options->token_exchange_service_uri.assign(value);
  value =
      grpc_json_get_string_property(json.get(), "subject_token_path", nullptr);
  if (value == nullptr) {
    ClearStsCredentialsOptions(options);
    return grpc::Status(grpc::StatusCode::INVALID_ARGUMENT,
                        "subject_token_path must be specified.");
  }
  options->subject_token_path.assign(value);
  value =
      grpc_json_get_string_property(json.get(), "subject_token_type", nullptr);
  if (value == nullptr) {
    ClearStsCredentialsOptions(options);
    return grpc::Status(grpc::StatusCode::INVALID_ARGUMENT,
                        "subject_token_type must be specified.");
  }
  options->subject_token_type.assign(value);

  // Optional fields.
  value = grpc_json_get_string_property(json.get(), "resource", nullptr);
  if (value != nullptr) options->resource.assign(value);
  value = grpc_json_get_string_property(json.get(), "audience", nullptr);
  if (value != nullptr) options->audience.assign(value);
  value = grpc_json_get_string_property(json.get(), "scope", nullptr);
  if (value != nullptr) options->scope.assign(value);
  value = grpc_json_get_string_property(json.get(), "requested_token_type",
                                        nullptr);
  if (value != nullptr) options->requested_token_type.assign(value);
  value =
      grpc_json_get_string_property(json.get(), "actor_token_path", nullptr);
  if (value != nullptr) options->actor_token_path.assign(value);
  value =
      grpc_json_get_string_property(json.get(), "actor_token_type", nullptr);
  if (value != nullptr) options->actor_token_type.assign(value);

  return grpc::Status();
}

// Builds STS credentials Options from the $STS_CREDENTIALS env var.
grpc::Status StsCredentialsOptionsFromEnv(StsCredentialsOptions* options) {
  if (options == nullptr) {
    return grpc::Status(grpc::StatusCode::INVALID_ARGUMENT,
                        "options cannot be nullptr.");
  }
  ClearStsCredentialsOptions(options);
  grpc_slice json_string = grpc_empty_slice();
  char* sts_creds_path = gpr_getenv("STS_CREDENTIALS");
  grpc_error* error = GRPC_ERROR_NONE;
  grpc::Status status;
  auto cleanup = [&json_string, &sts_creds_path, &error, &status]() {
    grpc_slice_unref_internal(json_string);
    gpr_free(sts_creds_path);
    GRPC_ERROR_UNREF(error);
    return status;
  };

  if (sts_creds_path == nullptr) {
    status = grpc::Status(grpc::StatusCode::NOT_FOUND,
                          "STS_CREDENTIALS environment variable not set.");
    return cleanup();
  }
  error = grpc_load_file(sts_creds_path, 1, &json_string);
  if (error != GRPC_ERROR_NONE) {
    status =
        grpc::Status(grpc::StatusCode::NOT_FOUND, grpc_error_string(error));
    return cleanup();
  }
  status = StsCredentialsOptionsFromJson(
      reinterpret_cast<const char*>(GRPC_SLICE_START_PTR(json_string)),
      options);
  return cleanup();
}

// C++ to Core STS Credentials options.
grpc_sts_credentials_options StsCredentialsCppToCoreOptions(
    const StsCredentialsOptions& options) {
  grpc_sts_credentials_options opts;
  memset(&opts, 0, sizeof(opts));
  opts.token_exchange_service_uri = options.token_exchange_service_uri.c_str();
  opts.resource = options.resource.c_str();
  opts.audience = options.audience.c_str();
  opts.scope = options.scope.c_str();
  opts.requested_token_type = options.requested_token_type.c_str();
  opts.subject_token_path = options.subject_token_path.c_str();
  opts.subject_token_type = options.subject_token_type.c_str();
  opts.actor_token_path = options.actor_token_path.c_str();
  opts.actor_token_type = options.actor_token_type.c_str();
  return opts;
}

// Builds STS credentials.
std::shared_ptr<CallCredentials> StsCredentials(
    const StsCredentialsOptions& options) {
  auto opts = StsCredentialsCppToCoreOptions(options);
  return WrapCallCredentials(grpc_sts_credentials_create(&opts, nullptr));
}

// Builds ALTS Credentials given ALTS specific options
std::shared_ptr<ChannelCredentials> AltsCredentials(
    const AltsCredentialsOptions& options) {
  grpc::GrpcLibraryCodegen init;  // To call grpc_init().
  grpc_alts_credentials_options* c_options =
      grpc_alts_credentials_client_options_create();
  for (const auto& service_account : options.target_service_accounts) {
    grpc_alts_credentials_client_options_add_target_service_account(
        c_options, service_account.c_str());
  }
  grpc_channel_credentials* c_creds = grpc_alts_credentials_create(c_options);
  grpc_alts_credentials_options_destroy(c_options);
  return WrapChannelCredentials(c_creds);
}

// Builds Local Credentials
std::shared_ptr<ChannelCredentials> LocalCredentials(
    grpc_local_connect_type type) {
  grpc::GrpcLibraryCodegen init;  // To call grpc_init().
  return WrapChannelCredentials(grpc_local_credentials_create(type));
}

// Builds TLS Credentials given TLS options.
std::shared_ptr<ChannelCredentials> TlsCredentials(
    const std::shared_ptr<TlsCredentialsOptions>& options) {
  return WrapChannelCredentials(
<<<<<<< HEAD
      grpc_tls_spiffe_credentials_create(options->c_credentials_options()));
=======
      grpc_tls_credentials_create(options.c_credentials_options()));
>>>>>>> 1bd6fcc3
}

}  // namespace experimental

// Builds credentials for use when running in GCE
std::shared_ptr<CallCredentials> GoogleComputeEngineCredentials() {
  grpc::GrpcLibraryCodegen init;  // To call grpc_init().
  return WrapCallCredentials(
      grpc_google_compute_engine_credentials_create(nullptr));
}

// Builds JWT credentials.
std::shared_ptr<CallCredentials> ServiceAccountJWTAccessCredentials(
    const grpc::string& json_key, long token_lifetime_seconds) {
  grpc::GrpcLibraryCodegen init;  // To call grpc_init().
  if (token_lifetime_seconds <= 0) {
    gpr_log(GPR_ERROR,
            "Trying to create JWTCredentials with non-positive lifetime");
    return WrapCallCredentials(nullptr);
  }
  gpr_timespec lifetime =
      gpr_time_from_seconds(token_lifetime_seconds, GPR_TIMESPAN);
  return WrapCallCredentials(grpc_service_account_jwt_access_credentials_create(
      json_key.c_str(), lifetime, nullptr));
}

// Builds refresh token credentials.
std::shared_ptr<CallCredentials> GoogleRefreshTokenCredentials(
    const grpc::string& json_refresh_token) {
  grpc::GrpcLibraryCodegen init;  // To call grpc_init().
  return WrapCallCredentials(grpc_google_refresh_token_credentials_create(
      json_refresh_token.c_str(), nullptr));
}

// Builds access token credentials.
std::shared_ptr<CallCredentials> AccessTokenCredentials(
    const grpc::string& access_token) {
  grpc::GrpcLibraryCodegen init;  // To call grpc_init().
  return WrapCallCredentials(
      grpc_access_token_credentials_create(access_token.c_str(), nullptr));
}

// Builds IAM credentials.
std::shared_ptr<CallCredentials> GoogleIAMCredentials(
    const grpc::string& authorization_token,
    const grpc::string& authority_selector) {
  grpc::GrpcLibraryCodegen init;  // To call grpc_init().
  return WrapCallCredentials(grpc_google_iam_credentials_create(
      authorization_token.c_str(), authority_selector.c_str(), nullptr));
}

// Combines one channel credentials and one call credentials into a channel
// composite credentials.
std::shared_ptr<ChannelCredentials> CompositeChannelCredentials(
    const std::shared_ptr<ChannelCredentials>& channel_creds,
    const std::shared_ptr<CallCredentials>& call_creds) {
  // Note that we are not saving shared_ptrs to the two credentials passed in
  // here. This is OK because the underlying C objects (i.e., channel_creds and
  // call_creds) into grpc_composite_credentials_create will see their refcounts
  // incremented.
  SecureChannelCredentials* s_channel_creds =
      channel_creds->AsSecureCredentials();
  SecureCallCredentials* s_call_creds = call_creds->AsSecureCredentials();
  if (s_channel_creds && s_call_creds) {
    return WrapChannelCredentials(grpc_composite_channel_credentials_create(
        s_channel_creds->GetRawCreds(), s_call_creds->GetRawCreds(), nullptr));
  }
  return nullptr;
}

std::shared_ptr<CallCredentials> CompositeCallCredentials(
    const std::shared_ptr<CallCredentials>& creds1,
    const std::shared_ptr<CallCredentials>& creds2) {
  SecureCallCredentials* s_creds1 = creds1->AsSecureCredentials();
  SecureCallCredentials* s_creds2 = creds2->AsSecureCredentials();
  if (s_creds1 != nullptr && s_creds2 != nullptr) {
    return WrapCallCredentials(grpc_composite_call_credentials_create(
        s_creds1->GetRawCreds(), s_creds2->GetRawCreds(), nullptr));
  }
  return nullptr;
}

std::shared_ptr<CallCredentials> MetadataCredentialsFromPlugin(
    std::unique_ptr<MetadataCredentialsPlugin> plugin) {
  grpc::GrpcLibraryCodegen init;  // To call grpc_init().
  const char* type = plugin->GetType();
  grpc::MetadataCredentialsPluginWrapper* wrapper =
      new grpc::MetadataCredentialsPluginWrapper(std::move(plugin));
  grpc_metadata_credentials_plugin c_plugin = {
      grpc::MetadataCredentialsPluginWrapper::GetMetadata,
      grpc::MetadataCredentialsPluginWrapper::Destroy, wrapper, type};
  return WrapCallCredentials(
      grpc_metadata_credentials_create_from_plugin(c_plugin, nullptr));
}

}  // namespace grpc_impl

namespace grpc {
namespace {
void DeleteWrapper(void* wrapper, grpc_error* /*ignored*/) {
  MetadataCredentialsPluginWrapper* w =
      static_cast<MetadataCredentialsPluginWrapper*>(wrapper);
  delete w;
}
}  // namespace

void MetadataCredentialsPluginWrapper::Destroy(void* wrapper) {
  if (wrapper == nullptr) return;
  grpc_core::ApplicationCallbackExecCtx callback_exec_ctx;
  grpc_core::ExecCtx exec_ctx;
  grpc_core::Executor::Run(GRPC_CLOSURE_CREATE(DeleteWrapper, wrapper, nullptr),
                           GRPC_ERROR_NONE);
}

int MetadataCredentialsPluginWrapper::GetMetadata(
    void* wrapper, grpc_auth_metadata_context context,
    grpc_credentials_plugin_metadata_cb cb, void* user_data,
    grpc_metadata creds_md[GRPC_METADATA_CREDENTIALS_PLUGIN_SYNC_MAX],
    size_t* num_creds_md, grpc_status_code* status,
    const char** error_details) {
  GPR_ASSERT(wrapper);
  MetadataCredentialsPluginWrapper* w =
      static_cast<MetadataCredentialsPluginWrapper*>(wrapper);
  if (!w->plugin_) {
    *num_creds_md = 0;
    *status = GRPC_STATUS_OK;
    *error_details = nullptr;
    return 1;
  }
  if (w->plugin_->IsBlocking()) {
    // The internals of context may be destroyed if GetMetadata is cancelled.
    // Make a copy for InvokePlugin.
    grpc_auth_metadata_context context_copy = grpc_auth_metadata_context();
    grpc_auth_metadata_context_copy(&context, &context_copy);
    // Asynchronous return.
    w->thread_pool_->Add([w, context_copy, cb, user_data]() mutable {
      w->MetadataCredentialsPluginWrapper::InvokePlugin(
          context_copy, cb, user_data, nullptr, nullptr, nullptr, nullptr);
      grpc_auth_metadata_context_reset(&context_copy);
    });
    return 0;
  } else {
    // Synchronous return.
    w->InvokePlugin(context, cb, user_data, creds_md, num_creds_md, status,
                    error_details);
    return 1;
  }
}

namespace {

void UnrefMetadata(const std::vector<grpc_metadata>& md) {
  for (const auto& metadatum : md) {
    grpc_slice_unref(metadatum.key);
    grpc_slice_unref(metadatum.value);
  }
}

}  // namespace

void MetadataCredentialsPluginWrapper::InvokePlugin(
    grpc_auth_metadata_context context, grpc_credentials_plugin_metadata_cb cb,
    void* user_data, grpc_metadata creds_md[4], size_t* num_creds_md,
    grpc_status_code* status_code, const char** error_details) {
  std::multimap<grpc::string, grpc::string> metadata;

  // const_cast is safe since the SecureAuthContext only inc/dec the refcount
  // and the object is passed as a const ref to plugin_->GetMetadata.
  SecureAuthContext cpp_channel_auth_context(
      const_cast<grpc_auth_context*>(context.channel_auth_context));

  Status status = plugin_->GetMetadata(context.service_url, context.method_name,
                                       cpp_channel_auth_context, &metadata);
  std::vector<grpc_metadata> md;
  for (auto& metadatum : metadata) {
    grpc_metadata md_entry;
    md_entry.key = SliceFromCopiedString(metadatum.first);
    md_entry.value = SliceFromCopiedString(metadatum.second);
    md_entry.flags = 0;
    md.push_back(md_entry);
  }
  if (creds_md != nullptr) {
    // Synchronous return.
    if (md.size() > GRPC_METADATA_CREDENTIALS_PLUGIN_SYNC_MAX) {
      *num_creds_md = 0;
      *status_code = GRPC_STATUS_INTERNAL;
      *error_details = gpr_strdup(
          "blocking plugin credentials returned too many metadata keys");
      UnrefMetadata(md);
    } else {
      for (const auto& elem : md) {
        creds_md[*num_creds_md].key = elem.key;
        creds_md[*num_creds_md].value = elem.value;
        creds_md[*num_creds_md].flags = elem.flags;
        ++(*num_creds_md);
      }
      *status_code = static_cast<grpc_status_code>(status.error_code());
      *error_details =
          status.ok() ? nullptr : gpr_strdup(status.error_message().c_str());
    }
  } else {
    // Asynchronous return.
    cb(user_data, md.empty() ? nullptr : &md[0], md.size(),
       static_cast<grpc_status_code>(status.error_code()),
       status.error_message().c_str());
    UnrefMetadata(md);
  }
}

MetadataCredentialsPluginWrapper::MetadataCredentialsPluginWrapper(
    std::unique_ptr<MetadataCredentialsPlugin> plugin)
    : thread_pool_(CreateDefaultThreadPool()), plugin_(std::move(plugin)) {}

}  // namespace grpc<|MERGE_RESOLUTION|>--- conflicted
+++ resolved
@@ -282,11 +282,7 @@
 std::shared_ptr<ChannelCredentials> TlsCredentials(
     const std::shared_ptr<TlsCredentialsOptions>& options) {
   return WrapChannelCredentials(
-<<<<<<< HEAD
-      grpc_tls_spiffe_credentials_create(options->c_credentials_options()));
-=======
-      grpc_tls_credentials_create(options.c_credentials_options()));
->>>>>>> 1bd6fcc3
+      grpc_tls_credentials_create(options->c_credentials_options()));
 }
 
 }  // namespace experimental
