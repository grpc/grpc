//
//
// Copyright 2015 gRPC authors.
//
// Licensed under the Apache License, Version 2.0 (the "License");
// you may not use this file except in compliance with the License.
// You may obtain a copy of the License at
//
//     http://www.apache.org/licenses/LICENSE-2.0
//
// Unless required by applicable law or agreed to in writing, software
// distributed under the License is distributed on an "AS IS" BASIS,
// WITHOUT WARRANTIES OR CONDITIONS OF ANY KIND, either express or implied.
// See the License for the specific language governing permissions and
// limitations under the License.
//
//

#ifndef GRPC_SRC_CPP_CLIENT_SECURE_CREDENTIALS_H
#define GRPC_SRC_CPP_CLIENT_SECURE_CREDENTIALS_H

#include <grpc/grpc.h>
#include <grpc/grpc_security.h>
#include <grpc/status.h>
#include <grpcpp/channel.h>
#include <grpcpp/impl/grpc_library.h>
#include <grpcpp/security/credentials.h>
#include <grpcpp/support/channel_arguments.h>
#include <grpcpp/support/client_interceptor.h>

namespace grpc {

namespace experimental {

// Transforms C++ STS Credentials options to core options. The pointers of the
// resulting core options point to the memory held by the C++ options so C++
// options need to be kept alive until after the core credentials creation.
grpc_sts_credentials_options StsCredentialsCppToCoreOptions(
    const StsCredentialsOptions& options);

}  // namespace experimental

<<<<<<< HEAD
=======
/// ---- DEPRECATED ----
/// This type is going away. Prefer creating a subclass of
/// grpc::ChannelCredentials.
class SecureChannelCredentials final : public grpc::ChannelCredentials {
 public:
  explicit SecureChannelCredentials(grpc_channel_credentials* c_creds)
      : ChannelCredentials(c_creds) {}
};

/// ---- DEPRECATED ----
/// This type is going away. Prefer creating a subclass of
/// grpc::CallCredentials.
class SecureCallCredentials final : public grpc::CallCredentials {
 public:
  explicit SecureCallCredentials(grpc_call_credentials* c_creds)
      : CallCredentials(c_creds) {}
};

>>>>>>> b4bf9211
}  // namespace grpc

#endif  // GRPC_SRC_CPP_CLIENT_SECURE_CREDENTIALS_H<|MERGE_RESOLUTION|>--- conflicted
+++ resolved
@@ -40,8 +40,6 @@
 
 }  // namespace experimental
 
-<<<<<<< HEAD
-=======
 /// ---- DEPRECATED ----
 /// This type is going away. Prefer creating a subclass of
 /// grpc::ChannelCredentials.
@@ -60,7 +58,6 @@
       : CallCredentials(c_creds) {}
 };
 
->>>>>>> b4bf9211
 }  // namespace grpc
 
 #endif  // GRPC_SRC_CPP_CLIENT_SECURE_CREDENTIALS_H