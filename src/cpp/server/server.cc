/*
 *
 * Copyright 2015, Google Inc.
 * All rights reserved.
 *
 * Redistribution and use in source and binary forms, with or without
 * modification, are permitted provided that the following conditions are
 * met:
 *
 *     * Redistributions of source code must retain the above copyright
 * notice, this list of conditions and the following disclaimer.
 *     * Redistributions in binary form must reproduce the above
 * copyright notice, this list of conditions and the following disclaimer
 * in the documentation and/or other materials provided with the
 * distribution.
 *     * Neither the name of Google Inc. nor the names of its
 * contributors may be used to endorse or promote products derived from
 * this software without specific prior written permission.
 *
 * THIS SOFTWARE IS PROVIDED BY THE COPYRIGHT HOLDERS AND CONTRIBUTORS
 * "AS IS" AND ANY EXPRESS OR IMPLIED WARRANTIES, INCLUDING, BUT NOT
 * LIMITED TO, THE IMPLIED WARRANTIES OF MERCHANTABILITY AND FITNESS FOR
 * A PARTICULAR PURPOSE ARE DISCLAIMED. IN NO EVENT SHALL THE COPYRIGHT
 * OWNER OR CONTRIBUTORS BE LIABLE FOR ANY DIRECT, INDIRECT, INCIDENTAL,
 * SPECIAL, EXEMPLARY, OR CONSEQUENTIAL DAMAGES (INCLUDING, BUT NOT
 * LIMITED TO, PROCUREMENT OF SUBSTITUTE GOODS OR SERVICES; LOSS OF USE,
 * DATA, OR PROFITS; OR BUSINESS INTERRUPTION) HOWEVER CAUSED AND ON ANY
 * THEORY OF LIABILITY, WHETHER IN CONTRACT, STRICT LIABILITY, OR TORT
 * (INCLUDING NEGLIGENCE OR OTHERWISE) ARISING IN ANY WAY OUT OF THE USE
 * OF THIS SOFTWARE, EVEN IF ADVISED OF THE POSSIBILITY OF SUCH DAMAGE.
 *
 */

#include <grpc++/server.h>
#include <utility>

#include <grpc/grpc.h>
#include <grpc/grpc_security.h>
#include <grpc/support/log.h>
#include <grpc++/anonymous_service.h>
#include <grpc++/completion_queue.h>
#include <grpc++/impl/rpc_service_method.h>
#include <grpc++/impl/service_type.h>
#include <grpc++/server_context.h>
#include <grpc++/server_credentials.h>
#include <grpc++/thread_pool_interface.h>

#include "src/cpp/proto/proto_utils.h"
#include "src/cpp/util/time.h"

namespace grpc {

class Server::SyncRequest GRPC_FINAL : public CompletionQueueTag {
 public:
  SyncRequest(RpcServiceMethod* method, void* tag)
      : method_(method),
        tag_(tag),
        in_flight_(false),
        has_request_payload_(method->method_type() == RpcMethod::NORMAL_RPC ||
                             method->method_type() ==
                                 RpcMethod::SERVER_STREAMING),
        has_response_payload_(method->method_type() == RpcMethod::NORMAL_RPC ||
                              method->method_type() ==
                                  RpcMethod::CLIENT_STREAMING) {
    grpc_metadata_array_init(&request_metadata_);
  }

  static SyncRequest* Wait(CompletionQueue* cq, bool* ok) {
    void* tag = nullptr;
    *ok = false;
    if (!cq->Next(&tag, ok)) {
      return nullptr;
    }
    auto* mrd = static_cast<SyncRequest*>(tag);
    GPR_ASSERT(mrd->in_flight_);
    return mrd;
  }

  void Request(grpc_server* server) {
    GPR_ASSERT(!in_flight_);
    in_flight_ = true;
    cq_ = grpc_completion_queue_create();
    GPR_ASSERT(GRPC_CALL_OK ==
               grpc_server_request_registered_call(
                   server, tag_, &call_, &deadline_, &request_metadata_,
                   has_request_payload_ ? &request_payload_ : nullptr, cq_,
                   this));
  }

  bool FinalizeResult(void** tag, bool* status) GRPC_OVERRIDE {
    if (!*status) {
      grpc_completion_queue_destroy(cq_);
    }
    return true;
  }

  class CallData GRPC_FINAL {
   public:
    explicit CallData(Server* server, SyncRequest* mrd)
        : cq_(mrd->cq_),
          call_(mrd->call_, server, &cq_),
          ctx_(mrd->deadline_, mrd->request_metadata_.metadata,
               mrd->request_metadata_.count),
          has_request_payload_(mrd->has_request_payload_),
          has_response_payload_(mrd->has_response_payload_),
          request_payload_(mrd->request_payload_),
          method_(mrd->method_) {
      ctx_.call_ = mrd->call_;
      GPR_ASSERT(mrd->in_flight_);
      mrd->in_flight_ = false;
      mrd->request_metadata_.count = 0;
    }

    ~CallData() {
      if (has_request_payload_ && request_payload_) {
        grpc_byte_buffer_destroy(request_payload_);
      }
    }

    void Run() {
      std::unique_ptr<grpc::protobuf::Message> req;
      std::unique_ptr<grpc::protobuf::Message> res;
      if (has_request_payload_) {
        req.reset(method_->AllocateRequestProto());
        if (!DeserializeProto(request_payload_, req.get())) {
          abort();  // for now
        }
      }
      if (has_response_payload_) {
        res.reset(method_->AllocateResponseProto());
      }
      ctx_.BeginCompletionOp(&call_);
      auto status = method_->handler()->RunHandler(
          MethodHandler::HandlerParameter(&call_, &ctx_, req.get(), res.get()));
      CallOpBuffer buf;
      if (!ctx_.sent_initial_metadata_) {
        buf.AddSendInitialMetadata(&ctx_.initial_metadata_);
      }
      if (has_response_payload_) {
        buf.AddSendMessage(*res);
      }
      buf.AddServerSendStatus(&ctx_.trailing_metadata_, status);
      call_.PerformOps(&buf);
      GPR_ASSERT(cq_.Pluck(&buf));
      void* ignored_tag;
      bool ignored_ok;
      cq_.Shutdown();
      GPR_ASSERT(cq_.Next(&ignored_tag, &ignored_ok) == false);
    }

   private:
    CompletionQueue cq_;
    Call call_;
    ServerContext ctx_;
    const bool has_request_payload_;
    const bool has_response_payload_;
    grpc_byte_buffer* request_payload_;
    RpcServiceMethod* const method_;
  };

 private:
  RpcServiceMethod* const method_;
  void* const tag_;
  bool in_flight_;
  const bool has_request_payload_;
  const bool has_response_payload_;
  grpc_call* call_;
  gpr_timespec deadline_;
  grpc_metadata_array request_metadata_;
  grpc_byte_buffer* request_payload_;
  grpc_completion_queue* cq_;
};

Server::Server(ThreadPoolInterface* thread_pool, bool thread_pool_owned)
    : started_(false),
      shutdown_(false),
      num_running_cb_(0),
      server_(grpc_server_create(cq_.cq(), nullptr)),
      thread_pool_(thread_pool),
      thread_pool_owned_(thread_pool_owned) {}

Server::~Server() {
  std::unique_lock<std::mutex> lock(mu_);
  if (started_ && !shutdown_) {
    lock.unlock();
    Shutdown();
  } else {
    lock.unlock();
  }
  grpc_server_destroy(server_);
  if (thread_pool_owned_) {
    delete thread_pool_;
  }
}

bool Server::RegisterService(RpcService* service) {
  for (int i = 0; i < service->GetMethodCount(); ++i) {
    RpcServiceMethod* method = service->GetMethod(i);
    void* tag =
        grpc_server_register_method(server_, method->name(), nullptr, cq_.cq());
    if (!tag) {
      gpr_log(GPR_DEBUG, "Attempt to register %s multiple times",
              method->name());
      return false;
    }
    sync_methods_.emplace_back(method, tag);
  }
  return true;
}

bool Server::RegisterAsyncService(AsynchronousService* service) {
  GPR_ASSERT(service->dispatch_impl_ == nullptr &&
             "Can only register an asynchronous service against one server.");
  service->dispatch_impl_ = this;
  service->request_args_ = new void* [service->method_count_];
  for (size_t i = 0; i < service->method_count_; ++i) {
    void* tag =
        grpc_server_register_method(server_, service->method_names_[i], nullptr,
                                    service->completion_queue()->cq());
    if (!tag) {
      gpr_log(GPR_DEBUG, "Attempt to register %s multiple times",
              service->method_names_[i]);
      return false;
    }
    service->request_args_[i] = tag;
  }
  return true;
}

<<<<<<< HEAD
void Server::RegisterAnonymousService(AnonymousService* service) {
  GPR_ASSERT(service->server_ == nullptr &&
             "Can only register an anonymous service against one server.");
  service->server_ = this;
}

int Server::AddPort(const grpc::string& addr) {
=======
int Server::AddPort(const grpc::string& addr, ServerCredentials* creds) {
>>>>>>> e0e8edfe
  GPR_ASSERT(!started_);
  return creds->AddPortToServer(addr, server_);
}

bool Server::Start() {
  GPR_ASSERT(!started_);
  started_ = true;
  grpc_server_start(server_);

  // Start processing rpcs.
  if (!sync_methods_.empty()) {
    for (auto& m : sync_methods_) {
      m.Request(server_);
    }

    ScheduleCallback();
  }

  return true;
}

void Server::Shutdown() {
  std::unique_lock<std::mutex> lock(mu_);
  if (started_ && !shutdown_) {
    shutdown_ = true;
    grpc_server_shutdown(server_);
    cq_.Shutdown();

    // Wait for running callbacks to finish.
    while (num_running_cb_ != 0) {
      callback_cv_.wait(lock);
    }
  }
}

void Server::Wait() {
  std::unique_lock<std::mutex> lock(mu_);
  while (num_running_cb_ != 0) {
    callback_cv_.wait(lock);
  }
}

void Server::PerformOpsOnCall(CallOpBuffer* buf, Call* call) {
  static const size_t MAX_OPS = 8;
  size_t nops = MAX_OPS;
  grpc_op ops[MAX_OPS];
  buf->FillOps(ops, &nops);
  GPR_ASSERT(GRPC_CALL_OK ==
             grpc_call_start_batch(call->call(), ops, nops, buf));
}

class Server::AsyncRequest GRPC_FINAL : public CompletionQueueTag {
 public:
  AsyncRequest(Server* server, void* registered_method, ServerContext* ctx,
               grpc::protobuf::Message* request,
               ServerAsyncStreamingInterface* stream, CompletionQueue* cq,
               void* tag)
      : tag_(tag),
        request_(request),
        stream_(stream),
        cq_(cq),
        ctx_(ctx),
        anonymous_ctx_(nullptr),
        server_(server),
        call_(nullptr),
        payload_(nullptr) {
    memset(&array_, 0, sizeof(array_));
    grpc_call_details_init(&call_details_);
    grpc_server_request_registered_call(
        server->server_, registered_method, &call_, &call_details_.deadline,
        &array_, request ? &payload_ : nullptr, cq->cq(), this);
  }

  AsyncRequest(Server* server, AnonymousServerContext* ctx,
               ServerAsyncStreamingInterface* stream, CompletionQueue* cq,
               void* tag)
      : tag_(tag),
        request_(nullptr),
        stream_(stream),
        cq_(cq),
        ctx_(nullptr),
        anonymous_ctx_(ctx),
        server_(server),
        call_(nullptr),
        payload_(nullptr) {
    memset(&array_, 0, sizeof(array_));
    grpc_call_details_init(&call_details_);
    grpc_server_request_call(
        server->server_, &call_, &call_details_, &array_, cq->cq(), this);
  }


  ~AsyncRequest() {
    if (payload_) {
      grpc_byte_buffer_destroy(payload_);
    }
    grpc_metadata_array_destroy(&array_);
  }

  bool FinalizeResult(void** tag, bool* status) GRPC_OVERRIDE {
    *tag = tag_;
    bool orig_status = *status;
    if (*status && request_) {
      if (payload_) {
        *status = DeserializeProto(payload_, request_);
      } else {
        *status = false;
      }
    }
    ServerContext* ctx = ctx_ ? ctx_ : anonymous_ctx_;
    GPR_ASSERT(ctx);
    if (*status) {
      ctx->deadline_ = Timespec2Timepoint(call_details_.deadline);
      for (size_t i = 0; i < array_.count; i++) {
        ctx->client_metadata_.insert(std::make_pair(
            grpc::string(array_.metadata[i].key),
            grpc::string(
                array_.metadata[i].value,
                array_.metadata[i].value + array_.metadata[i].value_length)));
      }
      if (anonymous_ctx_) {
        anonymous_ctx_->method_.assign(call_details_.method,
                                       call_details_.method_capacity);
        anonymous_ctx_->host_.assign(call_details_.host,
                                     call_details_.host_capacity);
      }
    }
    ctx->call_ = call_;
    Call call(call_, server_, cq_);
    if (orig_status && call_) {
      ctx->BeginCompletionOp(&call);
    }
    // just the pointers inside call are copied here
    stream_->BindCall(&call);
    delete this;
    return true;
  }

 private:
  void* const tag_;
  grpc::protobuf::Message* const request_;
  ServerAsyncStreamingInterface* const stream_;
  CompletionQueue* const cq_;
  ServerContext* const ctx_;
  AnonymousServerContext* const anonymous_ctx_;
  Server* const server_;
  grpc_call* call_;
  grpc_call_details call_details_;
  grpc_metadata_array array_;
  grpc_byte_buffer* payload_;
};

void Server::RequestAsyncCall(void* registered_method, ServerContext* context,
                              grpc::protobuf::Message* request,
                              ServerAsyncStreamingInterface* stream,
                              CompletionQueue* cq, void* tag) {
  new AsyncRequest(this, registered_method, context, request, stream, cq, tag);
}

void Server::RequestAsyncAnonymousCall(AnonymousServerContext* context,
                                       ServerAsyncStreamingInterface* stream,
                                       CompletionQueue* cq, void* tag) {
  new AsyncRequest(this, context, stream, cq, tag);
}

void Server::ScheduleCallback() {
  {
    std::unique_lock<std::mutex> lock(mu_);
    num_running_cb_++;
  }
  thread_pool_->ScheduleCallback(std::bind(&Server::RunRpc, this));
}

void Server::RunRpc() {
  // Wait for one more incoming rpc.
  bool ok;
  auto* mrd = SyncRequest::Wait(&cq_, &ok);
  if (mrd) {
    ScheduleCallback();
    if (ok) {
      SyncRequest::CallData cd(this, mrd);
      mrd->Request(server_);

      cd.Run();
    }
  }

  {
    std::unique_lock<std::mutex> lock(mu_);
    num_running_cb_--;
    if (shutdown_) {
      callback_cv_.notify_all();
    }
  }
}

}  // namespace grpc<|MERGE_RESOLUTION|>--- conflicted
+++ resolved
@@ -227,17 +227,13 @@
   return true;
 }
 
-<<<<<<< HEAD
 void Server::RegisterAnonymousService(AnonymousService* service) {
   GPR_ASSERT(service->server_ == nullptr &&
              "Can only register an anonymous service against one server.");
   service->server_ = this;
 }
 
-int Server::AddPort(const grpc::string& addr) {
-=======
 int Server::AddPort(const grpc::string& addr, ServerCredentials* creds) {
->>>>>>> e0e8edfe
   GPR_ASSERT(!started_);
   return creds->AddPortToServer(addr, server_);
 }
