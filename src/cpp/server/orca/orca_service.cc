//
// Copyright 2022 gRPC authors.
//
// Licensed under the Apache License, Version 2.0 (the "License");
// you may not use this file except in compliance with the License.
// You may obtain a copy of the License at
//
//     http://www.apache.org/licenses/LICENSE-2.0
//
// Unless required by applicable law or agreed to in writing, software
// distributed under the License is distributed on an "AS IS" BASIS,
// WITHOUT WARRANTIES OR CONDITIONS OF ANY KIND, either express or implied.
// See the License for the specific language governing permissions and
// limitations under the License.
//

#include <stddef.h>

#include <map>
#include <string>
#include <utility>

#include "absl/base/thread_annotations.h"
#include "absl/time/time.h"
#include "absl/types/optional.h"
#include "google/protobuf/duration.upb.h"
#include "upb/upb.h"
#include "upb/upb.hpp"
#include "xds/data/orca/v3/orca_load_report.upb.h"
#include "xds/service/orca/v3/orca.upb.h"

#include <grpc/event_engine/event_engine.h>
#include <grpc/support/log.h>
#include <grpcpp/ext/orca_service.h>
#include <grpcpp/impl/codegen/server_callback_handlers.h>
#include <grpcpp/impl/codegen/sync.h>
#include <grpcpp/impl/rpc_method.h>
#include <grpcpp/impl/rpc_service_method.h>
#include <grpcpp/server_context.h>
#include <grpcpp/support/byte_buffer.h>
#include <grpcpp/support/config.h>
#include <grpcpp/support/server_callback.h>
#include <grpcpp/support/slice.h>
#include <grpcpp/support/status.h>

#include "src/core/lib/event_engine/event_engine_factory.h"
#include "src/core/lib/gprpp/debug_location.h"
#include "src/core/lib/gprpp/ref_counted.h"
#include "src/core/lib/gprpp/ref_counted_ptr.h"
#include "src/core/lib/gprpp/time.h"
#include "src/core/lib/iomgr/exec_ctx.h"

namespace grpc {
namespace experimental {

using ::grpc_event_engine::experimental::EventEngine;
using ::grpc_event_engine::experimental::GetDefaultEventEngine;

//
// OrcaService::Reactor
//

class OrcaService::Reactor : public ServerWriteReactor<ByteBuffer>,
                             public grpc_core::RefCounted<Reactor> {
 public:
  explicit Reactor(OrcaService* service, const ByteBuffer* request_buffer)
      : RefCounted("OrcaService::Reactor"), service_(service) {
    // Get slice from request.
    Slice slice;
    GPR_ASSERT(request_buffer->DumpToSingleSlice(&slice).ok());
    // Parse request proto.
    upb::Arena arena;
    xds_service_orca_v3_OrcaLoadReportRequest* request =
        xds_service_orca_v3_OrcaLoadReportRequest_parse(
            reinterpret_cast<const char*>(slice.begin()), slice.size(),
            arena.ptr());
    if (request == nullptr) {
      Finish(Status(StatusCode::INTERNAL, "could not parse request proto"));
      return;
    }
    const auto* duration_proto =
        xds_service_orca_v3_OrcaLoadReportRequest_report_interval(request);
    if (duration_proto != nullptr) {
      report_interval_ = grpc_core::Duration::FromSecondsAndNanoseconds(
          google_protobuf_Duration_seconds(duration_proto),
          google_protobuf_Duration_nanos(duration_proto));
    }
    auto min_interval = grpc_core::Duration::Milliseconds(
        service_->min_report_duration_ / absl::Milliseconds(1));
    if (report_interval_ < min_interval) report_interval_ = min_interval;
    // Send initial response.
    SendResponse();
  }

  void OnWriteDone(bool ok) override {
    if (!ok) {
      Finish(Status(StatusCode::UNKNOWN, "write failed"));
      return;
    }
    response_.Clear();
    if (!MaybeScheduleTimer()) {
      Finish(Status(StatusCode::UNKNOWN, "call cancelled by client"));
    }
  }

  void OnCancel() override {
    if (MaybeCancelTimer()) {
      Finish(Status(StatusCode::UNKNOWN, "call cancelled by client"));
    }
  }

  void OnDone() override {
    // Free the initial ref from instantiation.
    Unref(DEBUG_LOCATION, "OnDone");
  }

 private:
  void SendResponse() {
    Slice response_slice = service_->GetOrCreateSerializedResponse();
    ByteBuffer response_buffer(&response_slice, 1);
    response_.Swap(&response_buffer);
    StartWrite(&response_);
  }

  bool MaybeScheduleTimer() {
    grpc_core::ApplicationCallbackExecCtx callback_exec_ctx;
    grpc_core::ExecCtx exec_ctx;
    grpc::internal::MutexLock lock(&timer_mu_);
<<<<<<< HEAD
    if (cancelled_) return false;
    timer_handle_ = GetDefaultEventEngine()->RunAt(
        absl::Now() + absl::Milliseconds(report_interval_.millis()),
=======
    timer_handle_ = GetDefaultEventEngine()->RunAfter(
        report_interval_,
>>>>>>> 48885b74
        [self = Ref(DEBUG_LOCATION, "Orca Service")] { self->OnTimer(); });
    return true;
  }

  bool MaybeCancelTimer() {
    grpc::internal::MutexLock lock(&timer_mu_);
    cancelled_ = true;
    if (timer_handle_.has_value() &&
        GetDefaultEventEngine()->Cancel(*timer_handle_)) {
      timer_handle_.reset();
      return true;
    }
    return false;
  }

  void OnTimer() {
    grpc_core::ApplicationCallbackExecCtx callback_exec_ctx;
    grpc_core::ExecCtx exec_ctx;
    grpc::internal::MutexLock lock(&timer_mu_);
    timer_handle_.reset();
    SendResponse();
  }

  OrcaService* service_;

  grpc::internal::Mutex timer_mu_;
  absl::optional<EventEngine::TaskHandle> timer_handle_
      ABSL_GUARDED_BY(&timer_mu_);
  bool cancelled_ ABSL_GUARDED_BY(&timer_mu_) = false;

  grpc_core::Duration report_interval_;
  ByteBuffer response_;
};

//
// OrcaService
//

OrcaService::OrcaService(OrcaService::Options options)
    : min_report_duration_(options.min_report_duration) {
  AddMethod(new internal::RpcServiceMethod(
      "/xds.service.orca.v3.OpenRcaService/StreamCoreMetrics",
      internal::RpcMethod::SERVER_STREAMING, /*handler=*/nullptr));
  MarkMethodCallback(
      0, new internal::CallbackServerStreamingHandler<ByteBuffer, ByteBuffer>(
             [this](CallbackServerContext* /*ctx*/, const ByteBuffer* request) {
               return new Reactor(this, request);
             }));
}

void OrcaService::SetCpuUtilization(double cpu_utilization) {
  grpc::internal::MutexLock lock(&mu_);
  cpu_utilization_ = cpu_utilization;
  response_slice_.reset();
}

void OrcaService::DeleteCpuUtilization() {
  grpc::internal::MutexLock lock(&mu_);
  cpu_utilization_ = -1;
  response_slice_.reset();
}

void OrcaService::SetMemoryUtilization(double memory_utilization) {
  grpc::internal::MutexLock lock(&mu_);
  memory_utilization_ = memory_utilization;
  response_slice_.reset();
}

void OrcaService::DeleteMemoryUtilization() {
  grpc::internal::MutexLock lock(&mu_);
  memory_utilization_ = -1;
  response_slice_.reset();
}

void OrcaService::SetNamedUtilization(std::string name, double utilization) {
  grpc::internal::MutexLock lock(&mu_);
  named_utilization_[std::move(name)] = utilization;
  response_slice_.reset();
}

void OrcaService::DeleteNamedUtilization(const std::string& name) {
  grpc::internal::MutexLock lock(&mu_);
  named_utilization_.erase(name);
  response_slice_.reset();
}

void OrcaService::SetAllNamedUtilization(
    std::map<std::string, double> named_utilization) {
  grpc::internal::MutexLock lock(&mu_);
  named_utilization_ = std::move(named_utilization);
  response_slice_.reset();
}

Slice OrcaService::GetOrCreateSerializedResponse() {
  grpc::internal::MutexLock lock(&mu_);
  if (!response_slice_.has_value()) {
    upb::Arena arena;
    xds_data_orca_v3_OrcaLoadReport* response =
        xds_data_orca_v3_OrcaLoadReport_new(arena.ptr());
    if (cpu_utilization_ != -1) {
      xds_data_orca_v3_OrcaLoadReport_set_cpu_utilization(response,
                                                          cpu_utilization_);
    }
    if (memory_utilization_ != -1) {
      xds_data_orca_v3_OrcaLoadReport_set_mem_utilization(response,
                                                          memory_utilization_);
    }
    for (const auto& p : named_utilization_) {
      xds_data_orca_v3_OrcaLoadReport_utilization_set(
          response,
          upb_StringView_FromDataAndSize(p.first.data(), p.first.size()),
          p.second, arena.ptr());
    }
    size_t buf_length;
    char* buf = xds_data_orca_v3_OrcaLoadReport_serialize(response, arena.ptr(),
                                                          &buf_length);
    response_slice_.emplace(buf, buf_length);
  }
  return Slice(*response_slice_);
}

}  // namespace experimental
}  // namespace grpc<|MERGE_RESOLUTION|>--- conflicted
+++ resolved
@@ -126,14 +126,9 @@
     grpc_core::ApplicationCallbackExecCtx callback_exec_ctx;
     grpc_core::ExecCtx exec_ctx;
     grpc::internal::MutexLock lock(&timer_mu_);
-<<<<<<< HEAD
     if (cancelled_) return false;
-    timer_handle_ = GetDefaultEventEngine()->RunAt(
-        absl::Now() + absl::Milliseconds(report_interval_.millis()),
-=======
     timer_handle_ = GetDefaultEventEngine()->RunAfter(
         report_interval_,
->>>>>>> 48885b74
         [self = Ref(DEBUG_LOCATION, "Orca Service")] { self->OnTimer(); });
     return true;
   }
