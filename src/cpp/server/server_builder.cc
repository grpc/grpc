/*
 *
 * Copyright 2015-2016 gRPC authors.
 *
 * Licensed under the Apache License, Version 2.0 (the "License");
 * you may not use this file except in compliance with the License.
 * You may obtain a copy of the License at
 *
 *     http://www.apache.org/licenses/LICENSE-2.0
 *
 * Unless required by applicable law or agreed to in writing, software
 * distributed under the License is distributed on an "AS IS" BASIS,
 * WITHOUT WARRANTIES OR CONDITIONS OF ANY KIND, either express or implied.
 * See the License for the specific language governing permissions and
 * limitations under the License.
 *
 */

#include <grpcpp/server_builder.h>

#include <grpc/support/cpu.h>
#include <grpc/support/log.h>
#include <grpcpp/impl/service_type.h>
#include <grpcpp/resource_quota.h>
#include <grpcpp/server.h>

#include <utility>

#include "src/core/lib/channel/channel_args.h"
#include "src/core/lib/gpr/string.h"
#include "src/core/lib/gpr/useful.h"
#include "src/cpp/server/external_connection_acceptor_impl.h"
#include "src/cpp/server/thread_pool_interface.h"

namespace grpc {

static std::vector<std::unique_ptr<ServerBuilderPlugin> (*)()>*
    g_plugin_factory_list;
static gpr_once once_init_plugin_list = GPR_ONCE_INIT;

static void do_plugin_list_init(void) {
<<<<<<< HEAD
  g_plugin_factory_list = grpc_core::OnShutdownDelete(
      new std::vector<std::unique_ptr<grpc::ServerBuilderPlugin> (*)()>());
=======
  g_plugin_factory_list =
      new std::vector<std::unique_ptr<ServerBuilderPlugin> (*)()>();
>>>>>>> 344f2de1
}

ServerBuilder::ServerBuilder()
    : max_receive_message_size_(INT_MIN),
      max_send_message_size_(INT_MIN),
      sync_server_settings_(SyncServerSettings()),
      resource_quota_(nullptr) {
  gpr_once_init(&once_init_plugin_list, do_plugin_list_init);
  for (const auto& value : *g_plugin_factory_list) {
    plugins_.emplace_back(value());
  }

  // all compression algorithms enabled by default.
  enabled_compression_algorithms_bitset_ =
      (1u << GRPC_COMPRESS_ALGORITHMS_COUNT) - 1;
  memset(&maybe_default_compression_level_, 0,
         sizeof(maybe_default_compression_level_));
  memset(&maybe_default_compression_algorithm_, 0,
         sizeof(maybe_default_compression_algorithm_));
}

ServerBuilder::~ServerBuilder() {
  if (resource_quota_ != nullptr) {
    grpc_resource_quota_unref(resource_quota_);
  }
}

std::unique_ptr<grpc_impl::ServerCompletionQueue>
ServerBuilder::AddCompletionQueue(bool is_frequently_polled) {
  grpc_impl::ServerCompletionQueue* cq = new grpc_impl::ServerCompletionQueue(
      GRPC_CQ_NEXT,
      is_frequently_polled ? GRPC_CQ_DEFAULT_POLLING : GRPC_CQ_NON_LISTENING,
      nullptr);
  cqs_.push_back(cq);
  return std::unique_ptr<grpc_impl::ServerCompletionQueue>(cq);
}

ServerBuilder& ServerBuilder::RegisterService(Service* service) {
  services_.emplace_back(new NamedService(service));
  return *this;
}

ServerBuilder& ServerBuilder::RegisterService(const std::string& addr,
                                              Service* service) {
  services_.emplace_back(new NamedService(addr, service));
  return *this;
}

ServerBuilder& ServerBuilder::RegisterAsyncGenericService(
    AsyncGenericService* service) {
  if (generic_service_ || callback_generic_service_) {
    gpr_log(GPR_ERROR,
            "Adding multiple generic services is unsupported for now. "
            "Dropping the service %p",
            (void*)service);
  } else {
    generic_service_ = service;
  }
  return *this;
}

#ifdef GRPC_CALLBACK_API_NONEXPERIMENTAL
ServerBuilder& ServerBuilder::RegisterCallbackGenericService(
    CallbackGenericService* service) {
  if (generic_service_ || callback_generic_service_) {
    gpr_log(GPR_ERROR,
            "Adding multiple generic services is unsupported for now. "
            "Dropping the service %p",
            (void*)service);
  } else {
    callback_generic_service_ = service;
  }
  return *this;
}
#else
ServerBuilder& ServerBuilder::experimental_type::RegisterCallbackGenericService(
    experimental::CallbackGenericService* service) {
  if (builder_->generic_service_ || builder_->callback_generic_service_) {
    gpr_log(GPR_ERROR,
            "Adding multiple generic services is unsupported for now. "
            "Dropping the service %p",
            (void*)service);
  } else {
    builder_->callback_generic_service_ = service;
  }
  return *builder_;
}
#endif

std::unique_ptr<grpc::experimental::ExternalConnectionAcceptor>
ServerBuilder::experimental_type::AddExternalConnectionAcceptor(
    experimental_type::ExternalConnectionType type,
    std::shared_ptr<ServerCredentials> creds) {
  std::string name_prefix("external:");
  char count_str[GPR_LTOA_MIN_BUFSIZE];
  gpr_ltoa(static_cast<long>(builder_->acceptors_.size()), count_str);
  builder_->acceptors_.emplace_back(
      std::make_shared<grpc::internal::ExternalConnectionAcceptorImpl>(
          name_prefix.append(count_str), type, creds));
  return builder_->acceptors_.back()->GetAcceptor();
}

ServerBuilder& ServerBuilder::SetOption(
    std::unique_ptr<ServerBuilderOption> option) {
  options_.push_back(std::move(option));
  return *this;
}

ServerBuilder& ServerBuilder::SetSyncServerOption(
    ServerBuilder::SyncServerOption option, int val) {
  switch (option) {
    case NUM_CQS:
      sync_server_settings_.num_cqs = val;
      break;
    case MIN_POLLERS:
      sync_server_settings_.min_pollers = val;
      break;
    case MAX_POLLERS:
      sync_server_settings_.max_pollers = val;
      break;
    case CQ_TIMEOUT_MSEC:
      sync_server_settings_.cq_timeout_msec = val;
      break;
  }
  return *this;
}

ServerBuilder& ServerBuilder::SetCompressionAlgorithmSupportStatus(
    grpc_compression_algorithm algorithm, bool enabled) {
  if (enabled) {
    GPR_BITSET(&enabled_compression_algorithms_bitset_, algorithm);
  } else {
    GPR_BITCLEAR(&enabled_compression_algorithms_bitset_, algorithm);
  }
  return *this;
}

ServerBuilder& ServerBuilder::SetDefaultCompressionLevel(
    grpc_compression_level level) {
  maybe_default_compression_level_.is_set = true;
  maybe_default_compression_level_.level = level;
  return *this;
}

ServerBuilder& ServerBuilder::SetDefaultCompressionAlgorithm(
    grpc_compression_algorithm algorithm) {
  maybe_default_compression_algorithm_.is_set = true;
  maybe_default_compression_algorithm_.algorithm = algorithm;
  return *this;
}

ServerBuilder& ServerBuilder::SetResourceQuota(
    const grpc::ResourceQuota& resource_quota) {
  if (resource_quota_ != nullptr) {
    grpc_resource_quota_unref(resource_quota_);
  }
  resource_quota_ = resource_quota.c_resource_quota();
  grpc_resource_quota_ref(resource_quota_);
  return *this;
}

ServerBuilder& ServerBuilder::AddListeningPort(
    const std::string& addr_uri, std::shared_ptr<ServerCredentials> creds,
    int* selected_port) {
  const std::string uri_scheme = "dns:";
  std::string addr = addr_uri;
  if (addr_uri.compare(0, uri_scheme.size(), uri_scheme) == 0) {
    size_t pos = uri_scheme.size();
    while (addr_uri[pos] == '/') ++pos;  // Skip slashes.
    addr = addr_uri.substr(pos);
  }
  Port port = {addr, std::move(creds), selected_port};
  ports_.push_back(port);
  return *this;
}

std::unique_ptr<grpc::Server> ServerBuilder::BuildAndStart() {
  grpc::ChannelArguments args;
  if (max_receive_message_size_ >= -1) {
    args.SetInt(GRPC_ARG_MAX_RECEIVE_MESSAGE_LENGTH, max_receive_message_size_);
  }
  if (max_send_message_size_ >= -1) {
    args.SetInt(GRPC_ARG_MAX_SEND_MESSAGE_LENGTH, max_send_message_size_);
  }
  for (const auto& option : options_) {
    option->UpdateArguments(&args);
    option->UpdatePlugins(&plugins_);
  }
  args.SetInt(GRPC_COMPRESSION_CHANNEL_ENABLED_ALGORITHMS_BITSET,
              enabled_compression_algorithms_bitset_);
  if (maybe_default_compression_level_.is_set) {
    args.SetInt(GRPC_COMPRESSION_CHANNEL_DEFAULT_LEVEL,
                maybe_default_compression_level_.level);
  }
  if (maybe_default_compression_algorithm_.is_set) {
    args.SetInt(GRPC_COMPRESSION_CHANNEL_DEFAULT_ALGORITHM,
                maybe_default_compression_algorithm_.algorithm);
  }

  if (resource_quota_ != nullptr) {
    args.SetPointerWithVtable(GRPC_ARG_RESOURCE_QUOTA, resource_quota_,
                              grpc_resource_quota_arg_vtable());
  }

  for (const auto& plugin : plugins_) {
    plugin->UpdateServerBuilder(this);
    plugin->UpdateChannelArguments(&args);
  }

  // == Determine if the server has any syncrhonous methods ==
  bool has_sync_methods = false;
  for (const auto& value : services_) {
    if (value->service->has_synchronous_methods()) {
      has_sync_methods = true;
      break;
    }
  }

  if (!has_sync_methods) {
    for (const auto& value : plugins_) {
      if (value->has_sync_methods()) {
        has_sync_methods = true;
        break;
      }
    }
  }

  // If this is a Sync server, i.e a server expositing sync API, then the server
  // needs to create some completion queues to listen for incoming requests.
  // 'sync_server_cqs' are those internal completion queues.
  //
  // This is different from the completion queues added to the server via
  // ServerBuilder's AddCompletionQueue() method (those completion queues
  // are in 'cqs_' member variable of ServerBuilder object)
  std::shared_ptr<
      std::vector<std::unique_ptr<grpc_impl::ServerCompletionQueue>>>
      sync_server_cqs(
          std::make_shared<std::vector<
              std::unique_ptr<grpc_impl::ServerCompletionQueue>>>());

  bool has_frequently_polled_cqs = false;
  for (const auto& cq : cqs_) {
    if (cq->IsFrequentlyPolled()) {
      has_frequently_polled_cqs = true;
      break;
    }
  }

  // == Determine if the server has any callback methods ==
  bool has_callback_methods = false;
  for (const auto& service : services_) {
    if (service->service->has_callback_methods()) {
      has_callback_methods = true;
      has_frequently_polled_cqs = true;
      break;
    }
  }

  const bool is_hybrid_server = has_sync_methods && has_frequently_polled_cqs;

  if (has_sync_methods) {
    grpc_cq_polling_type polling_type =
        is_hybrid_server ? GRPC_CQ_NON_POLLING : GRPC_CQ_DEFAULT_POLLING;

    // Create completion queues to listen to incoming rpc requests
    for (int i = 0; i < sync_server_settings_.num_cqs; i++) {
      sync_server_cqs->emplace_back(new grpc_impl::ServerCompletionQueue(
          GRPC_CQ_NEXT, polling_type, nullptr));
    }
  }

  // TODO(vjpai): Add a section here for plugins once they can support callback
  // methods

  if (has_sync_methods) {
    // This is a Sync server
    gpr_log(GPR_INFO,
            "Synchronous server. Num CQs: %d, Min pollers: %d, Max Pollers: "
            "%d, CQ timeout (msec): %d",
            sync_server_settings_.num_cqs, sync_server_settings_.min_pollers,
            sync_server_settings_.max_pollers,
            sync_server_settings_.cq_timeout_msec);
  }

  if (has_callback_methods) {
    gpr_log(GPR_INFO, "Callback server.");
  }

  std::unique_ptr<grpc::Server> server(new grpc::Server(
      &args, sync_server_cqs, sync_server_settings_.min_pollers,
      sync_server_settings_.max_pollers, sync_server_settings_.cq_timeout_msec,
      std::move(acceptors_), resource_quota_,
      std::move(interceptor_creators_)));

  grpc_impl::ServerInitializer* initializer = server->initializer();

  // Register all the completion queues with the server. i.e
  //  1. sync_server_cqs: internal completion queues created IF this is a sync
  //     server
  //  2. cqs_: Completion queues added via AddCompletionQueue() call

  for (const auto& cq : *sync_server_cqs) {
    grpc_server_register_completion_queue(server->server_, cq->cq(), nullptr);
    has_frequently_polled_cqs = true;
  }

  if (has_callback_methods || callback_generic_service_ != nullptr) {
    auto* cq = server->CallbackCQ();
    grpc_server_register_completion_queue(server->server_, cq->cq(), nullptr);
  }

  // cqs_ contains the completion queue added by calling the ServerBuilder's
  // AddCompletionQueue() API. Some of them may not be frequently polled (i.e by
  // calling Next() or AsyncNext()) and hence are not safe to be used for
  // listening to incoming channels. Such completion queues must be registered
  // as non-listening queues. In debug mode, these should have their server list
  // tracked since these are provided the user and must be Shutdown by the user
  // after the server is shutdown.
  for (const auto& cq : cqs_) {
    grpc_server_register_completion_queue(server->server_, cq->cq(), nullptr);
    cq->RegisterServer(server.get());
  }

  if (!has_frequently_polled_cqs) {
    gpr_log(GPR_ERROR,
            "At least one of the completion queues must be frequently polled");
    return nullptr;
  }

  for (const auto& value : services_) {
    if (!server->RegisterService(value->host.get(), value->service)) {
      return nullptr;
    }
  }

  for (const auto& value : plugins_) {
    value->InitServer(initializer);
  }

  if (generic_service_) {
    server->RegisterAsyncGenericService(generic_service_);
  } else if (callback_generic_service_) {
    server->RegisterCallbackGenericService(callback_generic_service_);
  } else {
    for (const auto& value : services_) {
      if (value->service->has_generic_methods()) {
        gpr_log(GPR_ERROR,
                "Some methods were marked generic but there is no "
                "generic service registered.");
        return nullptr;
      }
    }
  }

  bool added_port = false;
  for (auto& port : ports_) {
    int r = server->AddListeningPort(port.addr, port.creds.get());
    if (!r) {
      if (added_port) server->Shutdown();
      return nullptr;
    }
    added_port = true;
    if (port.selected_port != nullptr) {
      *port.selected_port = r;
    }
  }

  auto cqs_data = cqs_.empty() ? nullptr : &cqs_[0];
  server->Start(cqs_data, cqs_.size());

  for (const auto& value : plugins_) {
    value->Finish(initializer);
  }

  return server;
}

void ServerBuilder::InternalAddPluginFactory(
    std::unique_ptr<ServerBuilderPlugin> (*CreatePlugin)()) {
  gpr_once_init(&once_init_plugin_list, do_plugin_list_init);
  (*g_plugin_factory_list).push_back(CreatePlugin);
}

ServerBuilder& ServerBuilder::EnableWorkaround(grpc_workaround_list id) {
  switch (id) {
    case GRPC_WORKAROUND_ID_CRONET_COMPRESSION:
      return AddChannelArgument(GRPC_ARG_WORKAROUND_CRONET_COMPRESSION, 1);
    default:
      gpr_log(GPR_ERROR, "Workaround %u does not exist or is obsolete.", id);
      return *this;
  }
}

}  // namespace grpc<|MERGE_RESOLUTION|>--- conflicted
+++ resolved
@@ -39,13 +39,8 @@
 static gpr_once once_init_plugin_list = GPR_ONCE_INIT;
 
 static void do_plugin_list_init(void) {
-<<<<<<< HEAD
   g_plugin_factory_list = grpc_core::OnShutdownDelete(
-      new std::vector<std::unique_ptr<grpc::ServerBuilderPlugin> (*)()>());
-=======
-  g_plugin_factory_list =
-      new std::vector<std::unique_ptr<ServerBuilderPlugin> (*)()>();
->>>>>>> 344f2de1
+      new std::vector<std::unique_ptr<ServerBuilderPlugin> (*)()>());
 }
 
 ServerBuilder::ServerBuilder()
