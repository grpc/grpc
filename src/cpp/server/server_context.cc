//
//
// Copyright 2015 gRPC authors.
//
// Licensed under the Apache License, Version 2.0 (the "License");
// you may not use this file except in compliance with the License.
// You may obtain a copy of the License at
//
//     http://www.apache.org/licenses/LICENSE-2.0
//
// Unless required by applicable law or agreed to in writing, software
// distributed under the License is distributed on an "AS IS" BASIS,
// WITHOUT WARRANTIES OR CONDITIONS OF ANY KIND, either express or implied.
// See the License for the specific language governing permissions and
// limitations under the License.
//
//

#include <assert.h>

#include <atomic>
#include <cstdlib>
#include <functional>
#include <map>
#include <new>
#include <string>
#include <utility>
#include <vector>

#include "absl/strings/str_format.h"
#include "absl/strings/string_view.h"

#include <grpc/compression.h>
#include <grpc/grpc.h>
#include <grpc/impl/compression_types.h>
#include <grpc/load_reporting.h>
#include <grpc/status.h>
#include <grpc/support/alloc.h>
#include <grpc/support/log.h>
#include <grpc/support/time.h>
#include <grpcpp/completion_queue.h>
#include <grpcpp/ext/call_metric_recorder.h>
#include <grpcpp/impl/call.h>
#include <grpcpp/impl/call_op_set.h>
#include <grpcpp/impl/call_op_set_interface.h>
#include <grpcpp/impl/completion_queue_tag.h>
#include <grpcpp/impl/interceptor_common.h>
#include <grpcpp/impl/metadata_map.h>
#include <grpcpp/server_context.h>
#include <grpcpp/support/callback_common.h>
#include <grpcpp/support/interceptor.h>
#include <grpcpp/support/server_callback.h>
#include <grpcpp/support/server_interceptor.h>
#include <grpcpp/support/string_ref.h>

#include "src/core/lib/gprpp/crash.h"
#include "src/core/lib/gprpp/ref_counted.h"
#include "src/core/lib/gprpp/sync.h"
#include "src/core/lib/resource_quota/arena.h"
#include "src/core/lib/surface/call.h"

namespace grpc {

// CompletionOp

class ServerContextBase::CompletionOp final
    : public internal::CallOpSetInterface {
 public:
  // initial refs: one in the server context, one in the cq
  // must ref the call before calling constructor and after deleting this
  CompletionOp(internal::Call* call,
               grpc::internal::ServerCallbackCall* callback_controller)
      : call_(*call),
        callback_controller_(callback_controller),
        has_tag_(false),
        tag_(nullptr),
        core_cq_tag_(this),
        refs_(2),
        finalized_(false),
        cancelled_(0),
        done_intercepting_(false) {}

  // CompletionOp isn't copyable or movable
  CompletionOp(const CompletionOp&) = delete;
  CompletionOp& operator=(const CompletionOp&) = delete;
  CompletionOp(CompletionOp&&) = delete;
  CompletionOp& operator=(CompletionOp&&) = delete;

  ~CompletionOp() override {
    if (call_.server_rpc_info()) {
      call_.server_rpc_info()->Unref();
    }
  }

  void FillOps(internal::Call* call) override;

  // This should always be arena allocated in the call, so override delete.
  // But this class is not trivially destructible, so must actually call delete
  // before allowing the arena to be freed
  static void operator delete(void* /*ptr*/, std::size_t size) {
    // Use size to avoid unused-parameter warning since assert seems to be
    // compiled out and treated as unused in some gcc optimized versions.
    (void)size;
    assert(size == sizeof(CompletionOp));
  }

  // This operator should never be called as the memory should be freed as part
  // of the arena destruction. It only exists to provide a matching operator
  // delete to the operator new so that some compilers will not complain (see
  // https://github.com/grpc/grpc/issues/11301) Note at the time of adding this
  // there are no tests catching the compiler warning.
  static void operator delete(void*, void*) { assert(0); }

  bool FinalizeResult(void** tag, bool* status) override;

  bool CheckCancelled(CompletionQueue* cq) {
    cq->TryPluck(this);
    return CheckCancelledNoPluck();
  }
  bool CheckCancelledAsync() { return CheckCancelledNoPluck(); }

  void set_tag(void* tag) {
    has_tag_ = true;
    tag_ = tag;
  }

  void set_core_cq_tag(void* core_cq_tag) { core_cq_tag_ = core_cq_tag; }

  void* core_cq_tag() override { return core_cq_tag_; }

  void Unref();

  // This will be called while interceptors are run if the RPC is a hijacked
  // RPC. This should set hijacking state for each of the ops.
  void SetHijackingState() override {
<<<<<<< HEAD
    /* Servers don't allow hijacking */
    grpc_core::Crash("unreachable");
=======
    // Servers don't allow hijacking
    GPR_ASSERT(false);
>>>>>>> 8d5e0a71
  }

  // Should be called after interceptors are done running
  void ContinueFillOpsAfterInterception() override {}

  // Should be called after interceptors are done running on the finalize result
  // path
  void ContinueFinalizeResultAfterInterception() override {
    done_intercepting_ = true;
    if (!has_tag_) {
      // We don't have a tag to return.
      Unref();
      // Unref can delete this, so do not access anything from this afterward.
      return;
    }
    // Start a phony op so that we can return the tag
    GPR_ASSERT(grpc_call_start_batch(call_.call(), nullptr, 0, core_cq_tag_,
                                     nullptr) == GRPC_CALL_OK);
  }

 private:
  bool CheckCancelledNoPluck() {
    grpc_core::MutexLock lock(&mu_);
    return finalized_ ? (cancelled_ != 0) : false;
  }

  internal::Call call_;
  grpc::internal::ServerCallbackCall* const callback_controller_;
  bool has_tag_;
  void* tag_;
  void* core_cq_tag_;
  grpc_core::RefCount refs_;
  grpc_core::Mutex mu_;
  bool finalized_;
  int cancelled_;  // This is an int (not bool) because it is passed to core
  bool done_intercepting_;
  internal::InterceptorBatchMethodsImpl interceptor_methods_;
};

void ServerContextBase::CompletionOp::Unref() {
  if (refs_.Unref()) {
    grpc_call* call = call_.call();
    delete this;
    grpc_call_unref(call);
  }
}

void ServerContextBase::CompletionOp::FillOps(internal::Call* call) {
  grpc_op ops;
  ops.op = GRPC_OP_RECV_CLOSE_ON_SERVER;
  ops.data.recv_close_on_server.cancelled = &cancelled_;
  ops.flags = 0;
  ops.reserved = nullptr;
  interceptor_methods_.SetCall(&call_);
  interceptor_methods_.SetReverse();
  interceptor_methods_.SetCallOpSetInterface(this);
  // The following call_start_batch is internally-generated so no need for an
  // explanatory log on failure.
  GPR_ASSERT(grpc_call_start_batch(call->call(), &ops, 1, core_cq_tag_,
                                   nullptr) == GRPC_CALL_OK);
  // No interceptors to run here
}

bool ServerContextBase::CompletionOp::FinalizeResult(void** tag, bool* status) {
  // Decide whether to do the unref or call the cancel callback within the lock
  bool do_unref = false;
  bool has_tag = false;
  bool call_cancel = false;

  {
    grpc_core::MutexLock lock(&mu_);
    if (done_intercepting_) {
      // We are done intercepting.
      has_tag = has_tag_;
      if (has_tag) {
        *tag = tag_;
      }
      // Release the lock before unreffing as Unref may delete this object
      do_unref = true;
    } else {
      finalized_ = true;

      // If for some reason the incoming status is false, mark that as a
      // cancellation.
      // TODO(vjpai): does this ever happen?
      if (!*status) {
        cancelled_ = 1;
      }

      call_cancel = (cancelled_ != 0);
      // Release the lock since we may call a callback and interceptors.
    }
  }

  if (do_unref) {
    Unref();
    // Unref can delete this, so do not access anything from this afterward.
    return has_tag;
  }
  if (call_cancel && callback_controller_ != nullptr) {
    callback_controller_->MaybeCallOnCancel();
  }
  // Add interception point and run through interceptors
  interceptor_methods_.AddInterceptionHookPoint(
      experimental::InterceptionHookPoints::POST_RECV_CLOSE);
  if (interceptor_methods_.RunInterceptors()) {
    // No interceptors were run
    bool has_tag = has_tag_;
    if (has_tag) {
      *tag = tag_;
    }
    Unref();
    // Unref can delete this, so do not access anything from this afterward.
    return has_tag;
  }
  // There are interceptors to be run. Return false for now.
  return false;
}

// ServerContextBase body

ServerContextBase::ServerContextBase()
    : deadline_(gpr_inf_future(GPR_CLOCK_REALTIME)) {}

ServerContextBase::ServerContextBase(gpr_timespec deadline,
                                     grpc_metadata_array* arr)
    : deadline_(deadline) {
  std::swap(*client_metadata_.arr(), *arr);
}

void ServerContextBase::BindDeadlineAndMetadata(gpr_timespec deadline,
                                                grpc_metadata_array* arr) {
  deadline_ = deadline;
  std::swap(*client_metadata_.arr(), *arr);
}

ServerContextBase::~ServerContextBase() {
  if (completion_op_) {
    completion_op_->Unref();
    // Unref can delete completion_op_, so do not access it afterward.
  }
  if (rpc_info_) {
    rpc_info_->Unref();
  }
  if (default_reactor_used_.load(std::memory_order_relaxed)) {
    reinterpret_cast<Reactor*>(&default_reactor_)->~Reactor();
  }
  if (call_metric_recorder_ != nullptr) {
    call_metric_recorder_->~CallMetricRecorder();
  }
}

ServerContextBase::CallWrapper::~CallWrapper() {
  if (call) {
    // If the ServerContext is part of the call's arena, this could free the
    // object itself.
    grpc_call_unref(call);
  }
}

void ServerContextBase::BeginCompletionOp(
    internal::Call* call, std::function<void(bool)> callback,
    grpc::internal::ServerCallbackCall* callback_controller) {
  GPR_ASSERT(!completion_op_);
  if (rpc_info_) {
    rpc_info_->Ref();
  }
  grpc_call_ref(call->call());
  completion_op_ =
      new (grpc_call_arena_alloc(call->call(), sizeof(CompletionOp)))
          CompletionOp(call, callback_controller);
  if (callback_controller != nullptr) {
    completion_tag_.Set(call->call(), std::move(callback), completion_op_,
                        true);
    completion_op_->set_core_cq_tag(&completion_tag_);
    completion_op_->set_tag(completion_op_);
  } else if (has_notify_when_done_tag_) {
    completion_op_->set_tag(async_notify_when_done_tag_);
  }
  call->PerformOps(completion_op_);
}

internal::CompletionQueueTag* ServerContextBase::GetCompletionOpTag() {
  return static_cast<internal::CompletionQueueTag*>(completion_op_);
}

void ServerContextBase::AddInitialMetadata(const std::string& key,
                                           const std::string& value) {
  initial_metadata_.insert(std::make_pair(key, value));
}

void ServerContextBase::AddTrailingMetadata(const std::string& key,
                                            const std::string& value) {
  trailing_metadata_.insert(std::make_pair(key, value));
}

void ServerContextBase::TryCancel() const {
  internal::CancelInterceptorBatchMethods cancel_methods;
  if (rpc_info_) {
    for (size_t i = 0; i < rpc_info_->interceptors_.size(); i++) {
      rpc_info_->RunInterceptor(&cancel_methods, i);
    }
  }
  grpc_call_error err =
      grpc_call_cancel_with_status(call_.call, GRPC_STATUS_CANCELLED,
                                   "Cancelled on the server side", nullptr);
  if (err != GRPC_CALL_OK) {
    gpr_log(GPR_ERROR, "TryCancel failed with: %d", err);
  }
}

bool ServerContextBase::IsCancelled() const {
  if (completion_tag_) {
    // When using callback API, this result is always valid.
    return marked_cancelled_.load(std::memory_order_acquire) ||
           completion_op_->CheckCancelledAsync();
  } else if (has_notify_when_done_tag_) {
    // When using async API, the result is only valid
    // if the tag has already been delivered at the completion queue
    return completion_op_ && completion_op_->CheckCancelledAsync();
  } else {
    // when using sync API, the result is always valid
    return marked_cancelled_.load(std::memory_order_acquire) ||
           (completion_op_ && completion_op_->CheckCancelled(cq_));
  }
}

void ServerContextBase::set_compression_algorithm(
    grpc_compression_algorithm algorithm) {
  compression_algorithm_ = algorithm;
  const char* algorithm_name = nullptr;
  if (!grpc_compression_algorithm_name(algorithm, &algorithm_name)) {
    grpc_core::Crash(absl::StrFormat(
        "Name for compression algorithm '%d' unknown.", algorithm));
  }
  GPR_ASSERT(algorithm_name != nullptr);
  AddInitialMetadata(GRPC_COMPRESSION_REQUEST_ALGORITHM_MD_KEY, algorithm_name);
}

std::string ServerContextBase::peer() const {
  std::string peer;
  if (call_.call) {
    char* c_peer = grpc_call_get_peer(call_.call);
    peer = c_peer;
    gpr_free(c_peer);
  }
  return peer;
}

const struct census_context* ServerContextBase::census_context() const {
  return call_.call == nullptr ? nullptr
                               : grpc_census_call_get_context(call_.call);
}

void ServerContextBase::SetLoadReportingCosts(
    const std::vector<std::string>& cost_data) {
  if (call_.call == nullptr) return;
  for (const auto& cost_datum : cost_data) {
    AddTrailingMetadata(GRPC_LB_COST_MD_KEY, cost_datum);
  }
}

void ServerContextBase::CreateCallMetricRecorder() {
  GPR_ASSERT(call_metric_recorder_ == nullptr);
  grpc_core::Arena* arena = grpc_call_get_arena(call_.call);
  call_metric_recorder_ = arena->New<experimental::CallMetricRecorder>(arena);
}

grpc::string_ref ServerContextBase::ExperimentalGetAuthority() const {
  absl::string_view authority = grpc_call_server_authority(call_.call);
  return grpc::string_ref(authority.data(), authority.size());
}

}  // namespace grpc<|MERGE_RESOLUTION|>--- conflicted
+++ resolved
@@ -133,13 +133,8 @@
   // This will be called while interceptors are run if the RPC is a hijacked
   // RPC. This should set hijacking state for each of the ops.
   void SetHijackingState() override {
-<<<<<<< HEAD
-    /* Servers don't allow hijacking */
+    // Servers don't allow hijacking
     grpc_core::Crash("unreachable");
-=======
-    // Servers don't allow hijacking
-    GPR_ASSERT(false);
->>>>>>> 8d5e0a71
   }
 
   // Should be called after interceptors are done running
