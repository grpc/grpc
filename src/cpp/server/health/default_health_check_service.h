/*
 *
 * Copyright 2016 gRPC authors.
 *
 * Licensed under the Apache License, Version 2.0 (the "License");
 * you may not use this file except in compliance with the License.
 * You may obtain a copy of the License at
 *
 *     http://www.apache.org/licenses/LICENSE-2.0
 *
 * Unless required by applicable law or agreed to in writing, software
 * distributed under the License is distributed on an "AS IS" BASIS,
 * WITHOUT WARRANTIES OR CONDITIONS OF ANY KIND, either express or implied.
 * See the License for the specific language governing permissions and
 * limitations under the License.
 *
 */

#ifndef GRPC_INTERNAL_CPP_SERVER_DEFAULT_HEALTH_CHECK_SERVICE_H
#define GRPC_INTERNAL_CPP_SERVER_DEFAULT_HEALTH_CHECK_SERVICE_H

#include <atomic>
#include <mutex>
#include <set>

#include <grpc/support/log.h>
#include <grpcpp/grpcpp.h>
#include <grpcpp/health_check_service_interface.h>
#include <grpcpp/impl/codegen/async_generic_service.h>
#include <grpcpp/impl/codegen/async_unary_call.h>
#include <grpcpp/impl/codegen/service_type.h>
#include <grpcpp/support/byte_buffer.h>

#include "src/core/lib/gprpp/thd.h"

namespace grpc {

// Default implementation of HealthCheckServiceInterface. Server will create and
// own it.
class DefaultHealthCheckService final : public HealthCheckServiceInterface {
 public:
  enum ServingStatus { NOT_FOUND, SERVING, NOT_SERVING };

  // The service impl to register with the server.
  class HealthCheckServiceImpl : public Service {
   public:
    // Base class for call handlers.
    class CallHandler {
     public:
      virtual ~CallHandler() = default;
      virtual void SendHealth(std::shared_ptr<CallHandler> self,
                              ServingStatus status) = 0;
    };

    HealthCheckServiceImpl(DefaultHealthCheckService* database,
                           std::unique_ptr<ServerCompletionQueue> cq);

    ~HealthCheckServiceImpl();

    void StartServingThread();

   private:
    // A tag that can be called with a bool argument. It's tailored for
    // CallHandler's use. Before being used, it should be constructed with a
    // method of CallHandler and a shared pointer to the handler. The
    // shared pointer will be moved to the invoked function and the function
    // can only be invoked once. That makes ref counting of the handler easier,
    // because the shared pointer is not bound to the function and can be gone
    // once the invoked function returns (if not used any more).
    class CallableTag {
     public:
      using HandlerFunction =
          std::function<void(std::shared_ptr<CallHandler>, bool)>;

      CallableTag() {}

      CallableTag(HandlerFunction func, std::shared_ptr<CallHandler> handler)
          : handler_function_(std::move(func)), handler_(std::move(handler)) {
        GPR_ASSERT(handler_function_ != nullptr);
        GPR_ASSERT(handler_ != nullptr);
      }

      // Runs the tag. This should be called only once. The handler is no
      // longer owned by this tag after this method is invoked.
      void Run(bool ok) {
        GPR_ASSERT(handler_function_ != nullptr);
        GPR_ASSERT(handler_ != nullptr);
        handler_function_(std::move(handler_), ok);
      }

      // Releases and returns the shared pointer to the handler.
      std::shared_ptr<CallHandler> ReleaseHandler() {
        return std::move(handler_);
      }

     private:
      HandlerFunction handler_function_ = nullptr;
      std::shared_ptr<CallHandler> handler_;
    };

    // Call handler for Check method.
    // Each handler takes care of one call. It contains per-call data and it
    // will access the members of the parent class (i.e.,
    // DefaultHealthCheckService) for per-service health data.
    class CheckCallHandler : public CallHandler {
     public:
      // Instantiates a CheckCallHandler and requests the next health check
      // call. The handler object will manage its own lifetime, so no action is
      // needed from the caller any more regarding that object.
      static void CreateAndStart(ServerCompletionQueue* cq,
                                 DefaultHealthCheckService* database,
                                 HealthCheckServiceImpl* service);

      // This ctor is public because we want to use std::make_shared<> in
      // CreateAndStart(). This ctor shouldn't be used elsewhere.
      CheckCallHandler(ServerCompletionQueue* cq,
                       DefaultHealthCheckService* database,
                       HealthCheckServiceImpl* service);

      // Not used for Check.
      void SendHealth(std::shared_ptr<CallHandler> self,
                      ServingStatus status) override {}

     private:
      // Called when we receive a call.
      // Spawns a new handler so that we can keep servicing future calls.
      void OnCallReceived(std::shared_ptr<CallHandler> self, bool ok);

      // Called when Finish() is done.
      void OnFinishDone(std::shared_ptr<CallHandler> self, bool ok);

      // The members passed down from HealthCheckServiceImpl.
      ServerCompletionQueue* cq_;
      DefaultHealthCheckService* database_;
      HealthCheckServiceImpl* service_;

      ByteBuffer request_;
      GenericServerAsyncResponseWriter writer_;
      ServerContext ctx_;

      CallableTag next_;
    };

    // Call handler for Watch method.
    // Each handler takes care of one call. It contains per-call data and it
    // will access the members of the parent class (i.e.,
    // DefaultHealthCheckService) for per-service health data.
    class WatchCallHandler : public CallHandler {
     public:
      // Instantiates a WatchCallHandler and requests the next health check
      // call. The handler object will manage its own lifetime, so no action is
      // needed from the caller any more regarding that object.
      static void CreateAndStart(ServerCompletionQueue* cq,
                                 DefaultHealthCheckService* database,
                                 HealthCheckServiceImpl* service);

      // This ctor is public because we want to use std::make_shared<> in
      // CreateAndStart(). This ctor shouldn't be used elsewhere.
      WatchCallHandler(ServerCompletionQueue* cq,
                       DefaultHealthCheckService* database,
                       HealthCheckServiceImpl* service);

      void SendHealth(std::shared_ptr<CallHandler> self,
                      ServingStatus status) override;

     private:
      // Called when we receive a call.
      // Spawns a new handler so that we can keep servicing future calls.
      void OnCallReceived(std::shared_ptr<CallHandler> self, bool ok);

      // Requires holding send_mu_.
      void SendHealthLocked(std::shared_ptr<CallHandler> self,
                            ServingStatus status);

      // When sending a health result finishes.
      void OnSendHealthDone(std::shared_ptr<CallHandler> self, bool ok);

      void SendFinish(std::shared_ptr<CallHandler> self, const Status& status);

      // Requires holding service_->cq_shutdown_mu_.
      void SendFinishLocked(std::shared_ptr<CallHandler> self,
                            const Status& status);

      // Called when Finish() is done.
      void OnFinishDone(std::shared_ptr<CallHandler> self, bool ok);

      // Called when AsyncNotifyWhenDone() notifies us.
      void OnDoneNotified(std::shared_ptr<CallHandler> self, bool ok);

      // The members passed down from HealthCheckServiceImpl.
      ServerCompletionQueue* cq_;
      DefaultHealthCheckService* database_;
      HealthCheckServiceImpl* service_;

      ByteBuffer request_;
      grpc::string service_name_;
      GenericServerAsyncWriter stream_;
      ServerContext ctx_;

      std::mutex send_mu_;
      bool send_in_flight_ = false;               // Guarded by mu_.
      ServingStatus pending_status_ = NOT_FOUND;  // Guarded by mu_.

<<<<<<< HEAD
      bool call_started_ = false;
=======
>>>>>>> 4d9ad116
      bool finish_called_ = false;
      CallableTag next_;
      CallableTag on_done_notified_;
      CallableTag on_finish_done_;
    };

    // Handles the incoming requests and drives the completion queue in a loop.
    static void Serve(void* arg);

    // Returns true on success.
    static bool DecodeRequest(const ByteBuffer& request,
                              grpc::string* service_name);
    static bool EncodeResponse(ServingStatus status, ByteBuffer* response);

    // Needed to appease Windows compilers, which don't seem to allow
    // nested classes to access protected members in the parent's
    // superclass.
    using Service::RequestAsyncServerStreaming;
    using Service::RequestAsyncUnary;

    DefaultHealthCheckService* database_;
    std::unique_ptr<ServerCompletionQueue> cq_;

    // To synchronize the operations related to shutdown state of cq_, so that
    // we don't enqueue new tags into cq_ after it is already shut down.
    std::mutex cq_shutdown_mu_;
    std::atomic_bool shutdown_{false};
    std::unique_ptr<::grpc_core::Thread> thread_;
  };

  DefaultHealthCheckService();

  void SetServingStatus(const grpc::string& service_name,
                        bool serving) override;
  void SetServingStatus(bool serving) override;

  ServingStatus GetServingStatus(const grpc::string& service_name) const;

  HealthCheckServiceImpl* GetHealthCheckService(
      std::unique_ptr<ServerCompletionQueue> cq);

 private:
  // Stores the current serving status of a service and any call
  // handlers registered for updates when the service's status changes.
  class ServiceData {
   public:
    void SetServingStatus(ServingStatus status);
    ServingStatus GetServingStatus() const { return status_; }
    void AddCallHandler(
        std::shared_ptr<HealthCheckServiceImpl::CallHandler> handler);
    void RemoveCallHandler(
        std::shared_ptr<HealthCheckServiceImpl::CallHandler> handler);
    bool Unused() const {
      return call_handlers_.empty() && status_ == NOT_FOUND;
    }

   private:
    ServingStatus status_ = NOT_FOUND;
    std::set<std::shared_ptr<HealthCheckServiceImpl::CallHandler>>
        call_handlers_;
  };

  void RegisterCallHandler(
      const grpc::string& service_name,
      std::shared_ptr<HealthCheckServiceImpl::CallHandler> handler);

  void UnregisterCallHandler(
      const grpc::string& service_name,
      std::shared_ptr<HealthCheckServiceImpl::CallHandler> handler);

  mutable std::mutex mu_;
  std::map<grpc::string, ServiceData> services_map_;  // Guarded by mu_.
  std::unique_ptr<HealthCheckServiceImpl> impl_;
};

}  // namespace grpc

#endif  // GRPC_INTERNAL_CPP_SERVER_DEFAULT_HEALTH_CHECK_SERVICE_H<|MERGE_RESOLUTION|>--- conflicted
+++ resolved
@@ -201,10 +201,6 @@
       bool send_in_flight_ = false;               // Guarded by mu_.
       ServingStatus pending_status_ = NOT_FOUND;  // Guarded by mu_.
 
-<<<<<<< HEAD
-      bool call_started_ = false;
-=======
->>>>>>> 4d9ad116
       bool finish_called_ = false;
       CallableTag next_;
       CallableTag on_done_notified_;
