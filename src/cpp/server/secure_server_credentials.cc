/*
 *
 * Copyright 2015 gRPC authors.
 *
 * Licensed under the Apache License, Version 2.0 (the "License");
 * you may not use this file except in compliance with the License.
 * You may obtain a copy of the License at
 *
 *     http://www.apache.org/licenses/LICENSE-2.0
 *
 * Unless required by applicable law or agreed to in writing, software
 * distributed under the License is distributed on an "AS IS" BASIS,
 * WITHOUT WARRANTIES OR CONDITIONS OF ANY KIND, either express or implied.
 * See the License for the specific language governing permissions and
 * limitations under the License.
 *
 */

#include <functional>
#include <map>
#include <memory>

#include <grpcpp/impl/codegen/slice.h>
#include <grpcpp/security/auth_metadata_processor.h>

#include "src/cpp/common/secure_auth_context.h"
#include "src/cpp/server/secure_server_credentials.h"

namespace grpc {

void AuthMetadataProcessorAyncWrapper::Destroy(void* wrapper) {
  auto* w = static_cast<AuthMetadataProcessorAyncWrapper*>(wrapper);
  delete w;
}

void AuthMetadataProcessorAyncWrapper::Process(
    void* wrapper, grpc_auth_context* context, const grpc_metadata* md,
    size_t num_md, grpc_process_auth_metadata_done_cb cb, void* user_data) {
  auto* w = static_cast<AuthMetadataProcessorAyncWrapper*>(wrapper);
  if (!w->processor_) {
    // Early exit.
    cb(user_data, nullptr, 0, nullptr, 0, GRPC_STATUS_OK, nullptr);
    return;
  }
  if (w->processor_->IsBlocking()) {
    w->thread_pool_->Add([w, context, md, num_md, cb, user_data] {
      w->AuthMetadataProcessorAyncWrapper::InvokeProcessor(context, md, num_md,
                                                           cb, user_data);
    });
  } else {
    // invoke directly.
    w->InvokeProcessor(context, md, num_md, cb, user_data);
  }
}

void AuthMetadataProcessorAyncWrapper::InvokeProcessor(
    grpc_auth_context* ctx, const grpc_metadata* md, size_t num_md,
    grpc_process_auth_metadata_done_cb cb, void* user_data) {
  AuthMetadataProcessor::InputMetadata metadata;
  for (size_t i = 0; i < num_md; i++) {
    metadata.insert(std::make_pair(StringRefFromSlice(&md[i].key),
                                   StringRefFromSlice(&md[i].value)));
  }
  SecureAuthContext context(ctx);
  AuthMetadataProcessor::OutputMetadata consumed_metadata;
  AuthMetadataProcessor::OutputMetadata response_metadata;

  Status status = processor_->Process(metadata, &context, &consumed_metadata,
                                      &response_metadata);

  std::vector<grpc_metadata> consumed_md;
  for (const auto& consumed : consumed_metadata) {
    grpc_metadata md_entry;
    md_entry.key = SliceReferencingString(consumed.first);
    md_entry.value = SliceReferencingString(consumed.second);
    md_entry.flags = 0;
    consumed_md.push_back(md_entry);
  }
  std::vector<grpc_metadata> response_md;
  for (const auto& response : response_metadata) {
    grpc_metadata md_entry;
    md_entry.key = SliceReferencingString(response.first);
    md_entry.value = SliceReferencingString(response.second);
    md_entry.flags = 0;
    response_md.push_back(md_entry);
  }
  auto consumed_md_data = consumed_md.empty() ? nullptr : &consumed_md[0];
  auto response_md_data = response_md.empty() ? nullptr : &response_md[0];
  cb(user_data, consumed_md_data, consumed_md.size(), response_md_data,
     response_md.size(), static_cast<grpc_status_code>(status.error_code()),
     status.error_message().c_str());
}

}  // namespace grpc

namespace grpc_impl {

int SecureServerCredentials::AddPortToServer(const grpc::string& addr,
                                             grpc_server* server) {
  return grpc_server_add_secure_http2_port(server, addr.c_str(), creds_);
}

void SecureServerCredentials::SetAuthMetadataProcessor(
    const std::shared_ptr<grpc::AuthMetadataProcessor>& processor) {
  auto* wrapper = new grpc::AuthMetadataProcessorAyncWrapper(processor);
  grpc_server_credentials_set_auth_metadata_processor(
      creds_, {grpc::AuthMetadataProcessorAyncWrapper::Process,
               grpc::AuthMetadataProcessorAyncWrapper::Destroy, wrapper});
}

std::shared_ptr<ServerCredentials> SslServerCredentials(
    const grpc::SslServerCredentialsOptions& options) {
  std::vector<grpc_ssl_pem_key_cert_pair> pem_key_cert_pairs;
  for (const auto& key_cert_pair : options.pem_key_cert_pairs) {
    grpc_ssl_pem_key_cert_pair p = {key_cert_pair.private_key.c_str(),
                                    key_cert_pair.cert_chain.c_str()};
    pem_key_cert_pairs.push_back(p);
  }
  grpc_server_credentials* c_creds = grpc_ssl_server_credentials_create_ex(
      options.pem_root_certs.empty() ? nullptr : options.pem_root_certs.c_str(),
      pem_key_cert_pairs.empty() ? nullptr : &pem_key_cert_pairs[0],
      pem_key_cert_pairs.size(),
      options.force_client_auth
          ? GRPC_SSL_REQUEST_AND_REQUIRE_CLIENT_CERTIFICATE_AND_VERIFY
          : options.client_certificate_request,
      nullptr);
  return std::shared_ptr<ServerCredentials>(
      new SecureServerCredentials(c_creds));
}

namespace experimental {

std::shared_ptr<ServerCredentials> AltsServerCredentials(
    const AltsServerCredentialsOptions& /* options */) {
  grpc_alts_credentials_options* c_options =
      grpc_alts_credentials_server_options_create();
  grpc_server_credentials* c_creds =
      grpc_alts_server_credentials_create(c_options);
  grpc_alts_credentials_options_destroy(c_options);
  return std::shared_ptr<ServerCredentials>(
      new SecureServerCredentials(c_creds));
}

std::shared_ptr<ServerCredentials> LocalServerCredentials(
    grpc_local_connect_type type) {
  return std::shared_ptr<ServerCredentials>(
      new SecureServerCredentials(grpc_local_server_credentials_create(type)));
}

std::shared_ptr<ServerCredentials> TlsServerCredentials(
<<<<<<< HEAD
    std::shared_ptr<TlsCredentialsOptions> options) {
  return std::shared_ptr<ServerCredentials>(
      new SecureServerCredentials(grpc_tls_spiffe_server_credentials_create(
          options->c_credentials_options())));
=======
    const TlsCredentialsOptions& options) {
  return std::shared_ptr<ServerCredentials>(new SecureServerCredentials(
      grpc_tls_server_credentials_create(options.c_credentials_options())));
>>>>>>> 1bd6fcc3
}

}  // namespace experimental
}  // namespace grpc_impl<|MERGE_RESOLUTION|>--- conflicted
+++ resolved
@@ -148,16 +148,10 @@
 }
 
 std::shared_ptr<ServerCredentials> TlsServerCredentials(
-<<<<<<< HEAD
-    std::shared_ptr<TlsCredentialsOptions> options) {
+    const std::shared_ptr<TlsCredentialsOptions>& options) {
   return std::shared_ptr<ServerCredentials>(
-      new SecureServerCredentials(grpc_tls_spiffe_server_credentials_create(
+      new SecureServerCredentials(grpc_tls_server_credentials_create(
           options->c_credentials_options())));
-=======
-    const TlsCredentialsOptions& options) {
-  return std::shared_ptr<ServerCredentials>(new SecureServerCredentials(
-      grpc_tls_server_credentials_create(options.c_credentials_options())));
->>>>>>> 1bd6fcc3
 }
 
 }  // namespace experimental
