--- conflicted
+++ resolved
@@ -135,17 +135,15 @@
   OpenTelemetryPluginBuilder& SetLabelsInjector(
       std::unique_ptr<LabelsInjector> labels_injector);
 
-<<<<<<< HEAD
-  OpenTelemetryPluginBuilder& SetTargetAttributesFilter(
-      absl::AnyInvocable<bool(absl::string_view /*target*/) const>
-          target_attributes_filter);
-=======
   // If set, \a target_selector is called once per channel to decide whether to
   // collect metrics on that target or not.
   OpenTelemetryPluginBuilder& SetTargetSelector(
       absl::AnyInvocable<bool(absl::string_view /*target*/) const>
           target_selector);
->>>>>>> d4ca41d2
+
+  OpenTelemetryPluginBuilder& SetTargetAttributesFilter(
+      absl::AnyInvocable<bool(absl::string_view /*target*/) const>
+          target_attributes_filter);
 
   void BuildAndRegisterGlobal();
 
