--- conflicted
+++ resolved
@@ -133,43 +133,21 @@
 }
 
 void OpenTelemetryPluginImpl::ClientCallTracer::CallAttemptTracer::
-<<<<<<< HEAD
-    RecordSendMessage(const grpc_core::SliceBuffer& send_message) {
+    RecordSendMessage(const grpc_core::Message& send_message) {
   if (span_ != nullptr) {
     std::array<std::pair<opentelemetry::nostd::string_view,
                          opentelemetry::common::AttributeValue>,
                2>
-        attributes = {std::make_pair("sequence-number", send_seq_num_++),
-                      std::make_pair("message-size", send_message.Length())};
+        attributes = {
+            std::make_pair("sequence-number", send_seq_num_++),
+            std::make_pair("message-size", send_message.payload()->Length())};
     span_->AddEvent("Outbound message", attributes);
   }
-=======
-    RecordSendMessage(const grpc_core::Message& send_message) {
-  RecordAnnotation(absl::StrFormat("Send message: %ld bytes",
-                                   send_message.payload()->Length()));
->>>>>>> 20c6e279
 }
 
 void OpenTelemetryPluginImpl::ClientCallTracer::CallAttemptTracer::
     RecordSendCompressedMessage(
-<<<<<<< HEAD
-        const grpc_core::SliceBuffer& send_compressed_message) {
-  if (span_ != nullptr) {
-    std::array<std::pair<opentelemetry::nostd::string_view,
-                         opentelemetry::common::AttributeValue>,
-               2>
-        attributes = {std::make_pair("sequence-number",
-                                     opentelemetry::common::AttributeValue(
-                                         send_seq_num_ - 1)),
-                      std::make_pair("message-size",
-                                     opentelemetry::common::AttributeValue(
-                                         send_compressed_message.Length()))};
-    span_->AddEvent("Outbound message compressed", attributes);
-  }
-}
-
-void OpenTelemetryPluginImpl::ClientCallTracer::CallAttemptTracer::
-    RecordReceivedMessage(const grpc_core::SliceBuffer& recv_message) {
+        const grpc_core::Message& send_compressed_message) {
   if (span_ != nullptr) {
     std::array<std::pair<opentelemetry::nostd::string_view,
                          opentelemetry::common::AttributeValue>,
@@ -177,48 +155,46 @@
         attributes = {
             std::make_pair(
                 "sequence-number",
-                opentelemetry::common::AttributeValue(recv_seq_num_++)),
-            std::make_pair(
-                "message-size",
-                opentelemetry::common::AttributeValue(recv_message.Length()))};
-    span_->AddEvent("Inbound message", attributes);
-  }
-=======
-        const grpc_core::Message& send_compressed_message) {
-  RecordAnnotation(
-      absl::StrFormat("Send compressed message: %ld bytes",
-                      send_compressed_message.payload()->Length()));
+                opentelemetry::common::AttributeValue(send_seq_num_ - 1)),
+            std::make_pair("message-size",
+                           opentelemetry::common::AttributeValue(
+                               send_compressed_message.payload()->Length()))};
+    span_->AddEvent("Outbound message compressed", attributes);
+  }
 }
 
 void OpenTelemetryPluginImpl::ClientCallTracer::CallAttemptTracer::
     RecordReceivedMessage(const grpc_core::Message& recv_message) {
-  RecordAnnotation(absl::StrFormat("Received message: %ld bytes",
-                                   recv_message.payload()->Length()));
->>>>>>> 20c6e279
-}
-
-void OpenTelemetryPluginImpl::ClientCallTracer::CallAttemptTracer::
-    RecordReceivedDecompressedMessage(
-<<<<<<< HEAD
-        const grpc_core::SliceBuffer& recv_decompressed_message) {
   if (span_ != nullptr) {
     std::array<std::pair<opentelemetry::nostd::string_view,
                          opentelemetry::common::AttributeValue>,
                2>
         attributes = {std::make_pair("sequence-number",
                                      opentelemetry::common::AttributeValue(
-                                         recv_seq_num_ - 1)),
+                                         recv_seq_num_++)),
                       std::make_pair("message-size",
                                      opentelemetry::common::AttributeValue(
-                                         recv_decompressed_message.Length()))};
+                                         recv_message.payload()->Length()))};
+    span_->AddEvent("Inbound message", attributes);
+  }
+}
+
+void OpenTelemetryPluginImpl::ClientCallTracer::CallAttemptTracer::
+    RecordReceivedDecompressedMessage(
+        const grpc_core::Message& recv_decompressed_message) {
+  if (span_ != nullptr) {
+    std::array<std::pair<opentelemetry::nostd::string_view,
+                         opentelemetry::common::AttributeValue>,
+               2>
+        attributes = {
+            std::make_pair(
+                "sequence-number",
+                opentelemetry::common::AttributeValue(recv_seq_num_ - 1)),
+            std::make_pair("message-size",
+                           opentelemetry::common::AttributeValue(
+                               recv_decompressed_message.payload()->Length()))};
     span_->AddEvent("Inbound message decompressed", attributes);
   }
-=======
-        const grpc_core::Message& recv_decompressed_message) {
-  RecordAnnotation(
-      absl::StrFormat("Received decompressed message: %ld bytes",
-                      recv_decompressed_message.payload()->Length()));
->>>>>>> 20c6e279
 }
 
 void OpenTelemetryPluginImpl::ClientCallTracer::CallAttemptTracer::
