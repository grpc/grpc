--- conflicted
+++ resolved
@@ -131,12 +131,8 @@
     // We might not have all the injected labels that we want at this point, so
     // avoid recording a subset of injected labels here.
     OpenTelemetryPluginState().client.attempt.started->Add(
-<<<<<<< HEAD
         1, KeyValueIterable(/*injected_labels_iterable=*/nullptr,
-                            /*optional_labels_iterable=*/nullptr,
-=======
-        1, KeyValueIterable(/*injected_labels_iterable=*/nullptr, {},
->>>>>>> 6cfa2e9e
+                            /*optional_labels_iterable=*/nullptr, {},
                             additional_labels));
   }
 }
@@ -211,7 +207,6 @@
            {OpenTelemetryStatusKey(),
             grpc_status_code_to_string(
                 static_cast<grpc_status_code>(status.code()))}}};
-<<<<<<< HEAD
   std::unique_ptr<LabelsIterable> optional_labels;
   if (OpenTelemetryPluginState().labels_injector != nullptr) {
     optional_labels =
@@ -219,10 +214,7 @@
             optional_labels_array_);
   }
   KeyValueIterable labels(injected_labels_.get(), optional_labels.get(),
-=======
-  KeyValueIterable labels(injected_labels_.get(),
                           injected_labels_from_plugin_options_,
->>>>>>> 6cfa2e9e
                           additional_labels);
   if (OpenTelemetryPluginState().client.attempt.duration != nullptr) {
     OpenTelemetryPluginState().client.attempt.duration->Record(
