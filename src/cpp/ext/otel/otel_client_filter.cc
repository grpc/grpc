--- conflicted
+++ resolved
@@ -177,33 +177,22 @@
         absl::Status status, grpc_metadata_batch* /*recv_trailing_metadata*/,
         const grpc_transport_stream_stats* transport_stream_stats) {
   std::array<std::pair<absl::string_view, absl::string_view>, 3>
-<<<<<<< HEAD
-      additional_labels = {{{OTelMethodKey(), parent_->MethodForStats()},
-                            {OTelTargetKey(), parent_->parent_->target()},
-                            {OTelStatusKey(), grpc_status_code_to_string(
-                                                  static_cast<grpc_status_code>(
-                                                      status.code()))}}};
-  std::unique_ptr<LabelsIterable> optional_labels;
-  if (OTelPluginState().labels_injector != nullptr) {
-    optional_labels =
-        OTelPluginState().labels_injector->GetLabelsFromOptionalLabels(
-            optional_labels_vector_);
-  }
-  KeyValueIterable labels(injected_labels_.get(), optional_labels.get(),
-                          additional_labels);
-  if (OTelPluginState().client.attempt.duration != nullptr) {
-    OTelPluginState().client.attempt.duration->Record(
-=======
       additional_labels = {
           {{OpenTelemetryMethodKey(), parent_->MethodForStats()},
            {OpenTelemetryTargetKey(), parent_->parent_->target()},
            {OpenTelemetryStatusKey(),
             grpc_status_code_to_string(
                 static_cast<grpc_status_code>(status.code()))}}};
-  KeyValueIterable labels(injected_labels_.get(), additional_labels);
+  std::unique_ptr<LabelsIterable> optional_labels;
+  if (OpenTelemetryPluginState().labels_injector != nullptr) {
+    optional_labels =
+        OpenTelemetryPluginState().labels_injector->GetLabelsFromOptionalLabels(
+            optional_labels_vector_);
+  }
+  KeyValueIterable labels(injected_labels_.get(), optional_labels.get(),
+                          additional_labels);
   if (OpenTelemetryPluginState().client.attempt.duration != nullptr) {
     OpenTelemetryPluginState().client.attempt.duration->Record(
->>>>>>> a100e90f
         absl::ToDoubleSeconds(absl::Now() - start_time_), labels,
         opentelemetry::context::Context{});
   }
