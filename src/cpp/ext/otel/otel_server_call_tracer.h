--- conflicted
+++ resolved
@@ -25,10 +25,6 @@
 
 #include "src/core/lib/channel/call_tracer.h"
 #include "src/core/lib/channel/channel_args.h"
-<<<<<<< HEAD
-#include "src/core/lib/resource_quota/arena.h"
-=======
->>>>>>> c54c69dc
 #include "src/cpp/ext/otel/otel_plugin.h"
 
 namespace grpc {
@@ -39,19 +35,6 @@
 class OpenTelemetryPlugin::ServerCallTracer
     : public grpc_core::ServerCallTracer {
  public:
-<<<<<<< HEAD
-  explicit OpenTelemetryServerCallTracerFactory(
-      OpenTelemetryPlugin* otel_plugin);
-
-  grpc_core::ServerCallTracer* CreateNewServerCallTracer(
-      grpc_core::Arena* arena,
-      const grpc_core::ChannelArgs& channel_args) override;
-
-  bool IsServerTraced(const grpc_core::ChannelArgs& args) override;
-
- private:
-  OpenTelemetryPlugin* otel_plugin_;
-=======
   ServerCallTracer(
       OpenTelemetryPlugin* otel_plugin,
       std::shared_ptr<OpenTelemetryPlugin::ServerScopeConfig> scope_config)
@@ -148,7 +131,6 @@
       injected_labels_from_plugin_options_;
   OpenTelemetryPlugin* otel_plugin_;
   std::shared_ptr<OpenTelemetryPlugin::ServerScopeConfig> scope_config_;
->>>>>>> c54c69dc
 };
 
 }  // namespace internal
