//
//
// Copyright 2023 gRPC authors.
//
// Licensed under the Apache License, Version 2.0 (the "License");
// you may not use this file except in compliance with the License.
// You may obtain a copy of the License at
//
//     http://www.apache.org/licenses/LICENSE-2.0
//
// Unless required by applicable law or agreed to in writing, software
// distributed under the License is distributed on an "AS IS" BASIS,
// WITHOUT WARRANTIES OR CONDITIONS OF ANY KIND, either express or implied.
// See the License for the specific language governing permissions and
// limitations under the License.
//
//

#ifndef GRPC_SRC_CPP_EXT_OTEL_OTEL_SERVER_CALL_TRACER_H
#define GRPC_SRC_CPP_EXT_OTEL_OTEL_SERVER_CALL_TRACER_H

#include <grpc/support/port_platform.h>

#include "absl/strings/strip.h"
#include "src/core/lib/channel/channel_args.h"
#include "src/core/telemetry/call_tracer.h"
#include "src/cpp/ext/otel/otel_plugin.h"

namespace grpc {
namespace internal {

// OpenTelemetryPluginImpl::ServerCallTracer implementation

class OpenTelemetryPluginImpl::ServerCallTracer
    : public grpc_core::ServerCallTracer {
 public:
  ServerCallTracer(
      OpenTelemetryPluginImpl* otel_plugin,
      std::shared_ptr<OpenTelemetryPluginImpl::ServerScopeConfig> scope_config)
      : start_time_(absl::Now()),
        injected_labels_from_plugin_options_(
            otel_plugin->plugin_options().size()),
        otel_plugin_(otel_plugin),
        scope_config_(std::move(scope_config)) {}

  std::string TraceId() override {
    // Not implemented
    return "";
  }

  std::string SpanId() override {
    // Not implemented
    return "";
  }

  bool IsSampled() override {
    // Not implemented
    return false;
  }

  // Please refer to `grpc_transport_stream_op_batch_payload` for details on
  // arguments.
  void RecordSendInitialMetadata(
      grpc_metadata_batch* send_initial_metadata) override;

  void RecordSendTrailingMetadata(
      grpc_metadata_batch* /*send_trailing_metadata*/) override;

<<<<<<< HEAD
  void RecordSendMessage(const grpc_core::SliceBuffer& send_message) override;
  void RecordSendCompressedMessage(
      const grpc_core::SliceBuffer& send_compressed_message) override;
=======
  void RecordSendMessage(const grpc_core::Message& send_message) override {
    RecordAnnotation(absl::StrFormat("Send message: %ld bytes",
                                     send_message.payload()->Length()));
  }
  void RecordSendCompressedMessage(
      const grpc_core::Message& send_compressed_message) override {
    RecordAnnotation(
        absl::StrFormat("Send compressed message: %ld bytes",
                        send_compressed_message.payload()->Length()));
  }
>>>>>>> 20c6e279

  void RecordReceivedInitialMetadata(
      grpc_metadata_batch* recv_initial_metadata) override;

<<<<<<< HEAD
  void RecordReceivedMessage(
      const grpc_core::SliceBuffer& recv_message) override;
  void RecordReceivedDecompressedMessage(
      const grpc_core::SliceBuffer& recv_decompressed_message) override;
=======
  void RecordReceivedMessage(const grpc_core::Message& recv_message) override {
    RecordAnnotation(absl::StrFormat("Received message: %ld bytes",
                                     recv_message.payload()->Length()));
  }
  void RecordReceivedDecompressedMessage(
      const grpc_core::Message& recv_decompressed_message) override {
    RecordAnnotation(
        absl::StrFormat("Received decompressed message: %ld bytes",
                        recv_decompressed_message.payload()->Length()));
  }
>>>>>>> 20c6e279

  void RecordReceivedTrailingMetadata(
      grpc_metadata_batch* /*recv_trailing_metadata*/) override {}

  void RecordCancel(grpc_error_handle /*cancel_error*/) override {
    elapsed_time_ = absl::Now() - start_time_;
  }

  void RecordEnd(const grpc_call_final_info* final_info) override;

  void RecordIncomingBytes(
      const TransportByteSize& transport_byte_size) override;
  void RecordOutgoingBytes(
      const TransportByteSize& transport_byte_size) override;

  void RecordAnnotation(absl::string_view annotation) override;

  void RecordAnnotation(const Annotation& /*annotation*/) override {
    // Not implemented
  }
  std::shared_ptr<grpc_core::TcpTracerInterface> StartNewTcpTrace() override {
    // No TCP trace.
    return nullptr;
  }

 private:
  absl::string_view MethodForStats() const {
    absl::string_view method = absl::StripPrefix(path_.as_string_view(), "/");
    if (registered_method_ ||
        (otel_plugin_->generic_method_attribute_filter() != nullptr &&
         otel_plugin_->generic_method_attribute_filter()(method))) {
      return method;
    }
    return "other";
  }

  absl::Time start_time_;
  absl::Duration elapsed_time_;
  grpc_core::Slice path_;
  bool registered_method_;
  std::vector<std::unique_ptr<LabelsIterable>>
      injected_labels_from_plugin_options_;
  OpenTelemetryPluginImpl* otel_plugin_;
  std::shared_ptr<OpenTelemetryPluginImpl::ServerScopeConfig> scope_config_;
  // TODO(roth, ctiller): Won't need atomic here once chttp2 is migrated
  // to promises, after which we can ensure that the transport invokes
  // the RecordIncomingBytes() and RecordOutgoingBytes() methods inside
  // the call's party.
  std::atomic<uint64_t> incoming_bytes_{0};
  std::atomic<uint64_t> outgoing_bytes_{0};
  opentelemetry::nostd::shared_ptr<opentelemetry::trace::Span> span_;
  uint64_t send_seq_num_ = 0;
  uint64_t recv_seq_num_ = 0;
};

}  // namespace internal
}  // namespace grpc

#endif  // GRPC_SRC_CPP_EXT_OTEL_OTEL_SERVER_CALL_TRACER_H<|MERGE_RESOLUTION|>--- conflicted
+++ resolved
@@ -66,43 +66,16 @@
   void RecordSendTrailingMetadata(
       grpc_metadata_batch* /*send_trailing_metadata*/) override;
 
-<<<<<<< HEAD
-  void RecordSendMessage(const grpc_core::SliceBuffer& send_message) override;
+  void RecordSendMessage(const grpc_core::Message& send_message) override;
   void RecordSendCompressedMessage(
-      const grpc_core::SliceBuffer& send_compressed_message) override;
-=======
-  void RecordSendMessage(const grpc_core::Message& send_message) override {
-    RecordAnnotation(absl::StrFormat("Send message: %ld bytes",
-                                     send_message.payload()->Length()));
-  }
-  void RecordSendCompressedMessage(
-      const grpc_core::Message& send_compressed_message) override {
-    RecordAnnotation(
-        absl::StrFormat("Send compressed message: %ld bytes",
-                        send_compressed_message.payload()->Length()));
-  }
->>>>>>> 20c6e279
+      const grpc_core::Message& send_compressed_message) override;
 
   void RecordReceivedInitialMetadata(
       grpc_metadata_batch* recv_initial_metadata) override;
 
-<<<<<<< HEAD
-  void RecordReceivedMessage(
-      const grpc_core::SliceBuffer& recv_message) override;
+  void RecordReceivedMessage(const grpc_core::Message& recv_message) override;
   void RecordReceivedDecompressedMessage(
-      const grpc_core::SliceBuffer& recv_decompressed_message) override;
-=======
-  void RecordReceivedMessage(const grpc_core::Message& recv_message) override {
-    RecordAnnotation(absl::StrFormat("Received message: %ld bytes",
-                                     recv_message.payload()->Length()));
-  }
-  void RecordReceivedDecompressedMessage(
-      const grpc_core::Message& recv_decompressed_message) override {
-    RecordAnnotation(
-        absl::StrFormat("Received decompressed message: %ld bytes",
-                        recv_decompressed_message.payload()->Length()));
-  }
->>>>>>> 20c6e279
+      const grpc_core::Message& recv_decompressed_message) override;
 
   void RecordReceivedTrailingMetadata(
       grpc_metadata_batch* /*recv_trailing_metadata*/) override {}
