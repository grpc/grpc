//
//
// Copyright 2023 gRPC authors.
//
// Licensed under the Apache License, Version 2.0 (the "License");
// you may not use this file except in compliance with the License.
// You may obtain a copy of the License at
//
//     http://www.apache.org/licenses/LICENSE-2.0
//
// Unless required by applicable law or agreed to in writing, software
// distributed under the License is distributed on an "AS IS" BASIS,
// WITHOUT WARRANTIES OR CONDITIONS OF ANY KIND, either express or implied.
// See the License for the specific language governing permissions and
// limitations under the License.
//
//

#ifndef GRPC_SRC_CPP_EXT_OTEL_OTEL_CALL_TRACER_H
#define GRPC_SRC_CPP_EXT_OTEL_OTEL_CALL_TRACER_H

#include <grpc/support/port_platform.h>

#include <stdint.h>

#include <memory>
#include <string>

#include "absl/base/thread_annotations.h"
#include "absl/status/status.h"
#include "absl/strings/string_view.h"
#include "absl/time/time.h"

#include <grpc/support/time.h>

#include "src/core/lib/channel/call_tracer.h"
#include "src/core/lib/channel/tcp_tracer.h"
#include "src/core/lib/gprpp/sync.h"
#include "src/core/lib/iomgr/error.h"
#include "src/core/lib/resource_quota/arena.h"
#include "src/core/lib/slice/slice.h"
#include "src/core/lib/slice/slice_buffer.h"
#include "src/core/lib/transport/metadata_batch.h"
#include "src/core/lib/transport/transport.h"
#include "src/cpp/ext/otel/otel_client_filter.h"
#include "src/cpp/ext/otel/otel_plugin.h"

namespace grpc {
namespace internal {

class OpenTelemetryCallTracer : public grpc_core::ClientCallTracer {
 public:
  class OpenTelemetryCallAttemptTracer : public CallAttemptTracer {
   public:
    OpenTelemetryCallAttemptTracer(const OpenTelemetryCallTracer* parent,
                                   bool arena_allocated);

    std::string TraceId() override {
      // Not implemented
      return "";
    }

    std::string SpanId() override {
      // Not implemented
      return "";
    }

    bool IsSampled() override {
      // Not implemented
      return false;
    }

    void RecordSendInitialMetadata(
        grpc_metadata_batch* send_initial_metadata) override;
    void RecordSendTrailingMetadata(
        grpc_metadata_batch* /*send_trailing_metadata*/) override {}
    void RecordSendMessage(const grpc_core::SliceBuffer& send_message) override;
    void RecordSendCompressedMessage(
        const grpc_core::SliceBuffer& send_compressed_message) override;
    void RecordReceivedInitialMetadata(
        grpc_metadata_batch* recv_initial_metadata) override;
    void RecordReceivedMessage(
        const grpc_core::SliceBuffer& recv_message) override;
    void RecordReceivedDecompressedMessage(
        const grpc_core::SliceBuffer& recv_decompressed_message) override;
    void RecordReceivedTrailingMetadata(
        absl::Status status, grpc_metadata_batch* /*recv_trailing_metadata*/,
        const grpc_transport_stream_stats* transport_stream_stats) override;
    void RecordCancel(grpc_error_handle cancel_error) override;
    void RecordEnd(const gpr_timespec& /*latency*/) override;
    void RecordAnnotation(absl::string_view /*annotation*/) override;
    void RecordAnnotation(const Annotation& /*annotation*/) override;
    std::shared_ptr<grpc_core::TcpTracerInterface> StartNewTcpTrace() override;
    void AddOptionalLabels(OptionalLabelComponent component,
                           std::shared_ptr<std::map<std::string, std::string>>
                               optional_labels) override;

   private:
    const OpenTelemetryCallTracer* parent_;
    const bool arena_allocated_;
    // Start time (for measuring latency).
    absl::Time start_time_;
    std::unique_ptr<LabelsIterable> injected_labels_;
<<<<<<< HEAD
    // The indices of the array correspond to the OptionalLabelComponent enum.
    std::array<std::shared_ptr<std::map<std::string, std::string>>,
               static_cast<size_t>(OptionalLabelComponent::kSize)>
        optional_labels_array_;
=======
    std::vector<std::unique_ptr<LabelsIterable>>
        injected_labels_from_plugin_options_;
>>>>>>> 6cfa2e9e
  };

  explicit OpenTelemetryCallTracer(OpenTelemetryClientFilter* parent,
                                   grpc_core::Slice path,
                                   grpc_core::Arena* arena,
                                   bool registered_method);
  ~OpenTelemetryCallTracer() override;

  std::string TraceId() override {
    // Not implemented
    return "";
  }

  std::string SpanId() override {
    // Not implemented
    return "";
  }

  bool IsSampled() override {
    // Not implemented
    return false;
  }

  OpenTelemetryCallAttemptTracer* StartNewAttempt(
      bool is_transparent_retry) override;
  void RecordAnnotation(absl::string_view /*annotation*/) override;
  void RecordAnnotation(const Annotation& /*annotation*/) override;

 private:
  absl::string_view MethodForStats() const;

  const OpenTelemetryClientFilter* parent_;
  // Client method.
  grpc_core::Slice path_;
  grpc_core::Arena* arena_;
  const bool registered_method_;
  grpc_core::Mutex mu_;
  // Non-transparent attempts per call
  uint64_t retries_ ABSL_GUARDED_BY(&mu_) = 0;
  // Transparent retries per call
  uint64_t transparent_retries_ ABSL_GUARDED_BY(&mu_) = 0;
};

}  // namespace internal
}  // namespace grpc

#endif  // GRPC_SRC_CPP_EXT_OTEL_OTEL_CALL_TRACER_H<|MERGE_RESOLUTION|>--- conflicted
+++ resolved
@@ -101,15 +101,12 @@
     // Start time (for measuring latency).
     absl::Time start_time_;
     std::unique_ptr<LabelsIterable> injected_labels_;
-<<<<<<< HEAD
     // The indices of the array correspond to the OptionalLabelComponent enum.
     std::array<std::shared_ptr<std::map<std::string, std::string>>,
                static_cast<size_t>(OptionalLabelComponent::kSize)>
         optional_labels_array_;
-=======
     std::vector<std::unique_ptr<LabelsIterable>>
         injected_labels_from_plugin_options_;
->>>>>>> 6cfa2e9e
   };
 
   explicit OpenTelemetryCallTracer(OpenTelemetryClientFilter* parent,
