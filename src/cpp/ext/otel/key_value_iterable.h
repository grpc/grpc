//
//
// Copyright 2023 gRPC authors.
//
// Licensed under the Apache License, Version 2.0 (the "License");
// you may not use this file except in compliance with the License.
// You may obtain a copy of the License at
//
//     http://www.apache.org/licenses/LICENSE-2.0
//
// Unless required by applicable law or agreed to in writing, software
// distributed under the License is distributed on an "AS IS" BASIS,
// WITHOUT WARRANTIES OR CONDITIONS OF ANY KIND, either express or implied.
// See the License for the specific language governing permissions and
// limitations under the License.
//
//

#ifndef GRPC_SRC_CPP_EXT_OTEL_KEY_VALUE_ITERABLE_H
#define GRPC_SRC_CPP_EXT_OTEL_KEY_VALUE_ITERABLE_H

#include <grpc/support/port_platform.h>
#include <stddef.h>

#include <optional>
#include <utility>

#include "absl/strings/string_view.h"
#include "absl/types/span.h"
#include "opentelemetry/common/attribute_value.h"
#include "opentelemetry/common/key_value_iterable.h"
#include "opentelemetry/nostd/function_ref.h"
#include "opentelemetry/nostd/string_view.h"
#include "src/core/util/grpc_check.h"
#include "src/cpp/ext/otel/otel_plugin.h"

namespace grpc {
namespace internal {

inline opentelemetry::nostd::string_view AbslStrViewToOpenTelemetryStrView(
    absl::string_view str) {
  return opentelemetry::nostd::string_view(str.data(), str.size());
}

// An iterable class based on opentelemetry::common::KeyValueIterable that
// allows gRPC to iterate on its various sources of attributes and avoid an
// allocation in cases wherever possible.
class OpenTelemetryPluginImpl::KeyValueIterable
    : public opentelemetry::common::KeyValueIterable {
 public:
  KeyValueIterable(
      const std::vector<std::unique_ptr<LabelsIterable>>&
          injected_labels_from_plugin_options,
      absl::Span<const std::pair<absl::string_view, absl::string_view>>
          additional_labels,
      const OpenTelemetryPluginImpl::ActivePluginOptionsView*
          active_plugin_options_view,
      absl::Span<const grpc_core::RefCountedStringValue> optional_labels,
      bool is_client, const OpenTelemetryPluginImpl* otel_plugin)
      : injected_labels_from_plugin_options_(
            injected_labels_from_plugin_options),
        additional_labels_(additional_labels),
        active_plugin_options_view_(active_plugin_options_view),
        optional_labels_(optional_labels),
        is_client_(is_client),
        otel_plugin_(otel_plugin) {}

  bool ForEachKeyValue(opentelemetry::nostd::function_ref<
                       bool(opentelemetry::nostd::string_view,
                            opentelemetry::common::AttributeValue)>
                           callback) const noexcept override {
    if (active_plugin_options_view_ != nullptr &&
        !active_plugin_options_view_->ForEach(
            [callback, this](
                const InternalOpenTelemetryPluginOption& plugin_option,
                size_t /*index*/) {
              return plugin_option.labels_injector()->AddOptionalLabels(
                  is_client_, optional_labels_, callback);
            },
            otel_plugin_)) {
      return false;
    }
    for (const auto& plugin_option_injected_iterable :
         injected_labels_from_plugin_options_) {
      if (plugin_option_injected_iterable != nullptr) {
        plugin_option_injected_iterable->ResetIteratorPosition();
        while (const auto& pair = plugin_option_injected_iterable->Next()) {
          if (!callback(AbslStrViewToOpenTelemetryStrView(pair->first),
                        AbslStrViewToOpenTelemetryStrView(pair->second))) {
            return false;
          }
        }
      }
    }
    for (const auto& pair : additional_labels_) {
      if (!callback(AbslStrViewToOpenTelemetryStrView(pair.first),
                    AbslStrViewToOpenTelemetryStrView(pair.second))) {
        return false;
      }
    }
    // Add per-call optional labels
    if (!optional_labels_.empty()) {
<<<<<<< HEAD
      GRPC_CHECK(
          optional_labels_.size() ==
          static_cast<size_t>(grpc_core::ClientCallTracer::CallAttemptTracer::
                                  OptionalLabelKey::kSize));
=======
      CHECK(
          optional_labels_.size() ==
          static_cast<size_t>(grpc_core::ClientCallTracerInterface::
                                  CallAttemptTracer::OptionalLabelKey::kSize));
>>>>>>> fa502592
      for (size_t i = 0; i < optional_labels_.size(); ++i) {
        if (!otel_plugin_->per_call_optional_label_bits_.test(i)) {
          continue;
        }
        if (!callback(
                AbslStrViewToOpenTelemetryStrView(OptionalLabelKeyToString(
                    static_cast<grpc_core::ClientCallTracerInterface::
                                    CallAttemptTracer::OptionalLabelKey>(i))),
                AbslStrViewToOpenTelemetryStrView(
                    optional_labels_[i].as_string_view()))) {
          return false;
        }
      }
    }
    return true;
  }

  size_t size() const noexcept override {
    size_t size = 0;
    for (const auto& plugin_option_injected_iterable :
         injected_labels_from_plugin_options_) {
      if (plugin_option_injected_iterable != nullptr) {
        size += plugin_option_injected_iterable->Size();
      }
    }
    size += additional_labels_.size();
    if (active_plugin_options_view_ != nullptr) {
      active_plugin_options_view_->ForEach(
          [&size, this](const InternalOpenTelemetryPluginOption& plugin_option,
                        size_t /*index*/) {
            size += plugin_option.labels_injector()->GetOptionalLabelsSize(
                is_client_, optional_labels_);
            return true;
          },
          otel_plugin_);
    }
    return size;
  }

 private:
  const std::vector<std::unique_ptr<LabelsIterable>>&
      injected_labels_from_plugin_options_;
  absl::Span<const std::pair<absl::string_view, absl::string_view>>
      additional_labels_;
  const OpenTelemetryPluginImpl::ActivePluginOptionsView*
      active_plugin_options_view_;
  absl::Span<const grpc_core::RefCountedStringValue> optional_labels_;
  bool is_client_;
  const OpenTelemetryPluginImpl* otel_plugin_;
};

}  // namespace internal
}  // namespace grpc

#endif  // GRPC_SRC_CPP_EXT_OTEL_KEY_VALUE_ITERABLE_H<|MERGE_RESOLUTION|>--- conflicted
+++ resolved
@@ -100,17 +100,10 @@
     }
     // Add per-call optional labels
     if (!optional_labels_.empty()) {
-<<<<<<< HEAD
       GRPC_CHECK(
-          optional_labels_.size() ==
-          static_cast<size_t>(grpc_core::ClientCallTracer::CallAttemptTracer::
-                                  OptionalLabelKey::kSize));
-=======
-      CHECK(
           optional_labels_.size() ==
           static_cast<size_t>(grpc_core::ClientCallTracerInterface::
                                   CallAttemptTracer::OptionalLabelKey::kSize));
->>>>>>> fa502592
       for (size_t i = 0; i < optional_labels_.size(); ++i) {
         if (!otel_plugin_->per_call_optional_label_bits_.test(i)) {
           continue;
