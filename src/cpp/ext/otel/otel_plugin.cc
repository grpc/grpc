//
//
// Copyright 2023 gRPC authors.
//
// Licensed under the Apache License, Version 2.0 (the "License");
// you may not use this file except in compliance with the License.
// You may obtain a copy of the License at
//
//     http://www.apache.org/licenses/LICENSE-2.0
//
// Unless required by applicable law or agreed to in writing, software
// distributed under the License is distributed on an "AS IS" BASIS,
// WITHOUT WARRANTIES OR CONDITIONS OF ANY KIND, either express or implied.
// See the License for the specific language governing permissions and
// limitations under the License.
//
//

#include "src/cpp/ext/otel/otel_plugin.h"

#include <memory>
#include <type_traits>
#include <utility>

#include "absl/log/check.h"
#include "opentelemetry/metrics/meter.h"
#include "opentelemetry/metrics/meter_provider.h"
#include "opentelemetry/metrics/sync_instruments.h"
#include "opentelemetry/nostd/shared_ptr.h"
#include "opentelemetry/nostd/unique_ptr.h"
#include "opentelemetry/nostd/variant.h"

#include <grpc/support/log.h>
#include <grpc/support/port_platform.h>
#include <grpcpp/ext/otel_plugin.h>
#include <grpcpp/server_builder.h>
#include <grpcpp/support/channel_arguments.h>
#include <grpcpp/version_info.h>

#include "src/core/client_channel/client_channel_filter.h"
#include "src/core/lib/channel/channel_args.h"
#include "src/core/lib/config/core_configuration.h"
#include "src/core/lib/gprpp/match.h"
#include "src/core/lib/surface/channel_stack_type.h"
#include "src/core/telemetry/call_tracer.h"
#include "src/cpp/ext/otel/key_value_iterable.h"
#include "src/cpp/ext/otel/otel_client_call_tracer.h"
#include "src/cpp/ext/otel/otel_server_call_tracer.h"

namespace grpc {
namespace internal {

absl::string_view OpenTelemetryMethodKey() { return "grpc.method"; }

absl::string_view OpenTelemetryStatusKey() { return "grpc.status"; }

absl::string_view OpenTelemetryTargetKey() { return "grpc.target"; }

namespace {
absl::flat_hash_set<std::string> BaseMetrics() {
  absl::flat_hash_set<std::string> base_metrics{
      std::string(grpc::OpenTelemetryPluginBuilder::
                      kClientAttemptStartedInstrumentName),
      std::string(grpc::OpenTelemetryPluginBuilder::
                      kClientAttemptDurationInstrumentName),
      std::string(
          grpc::OpenTelemetryPluginBuilder::
              kClientAttemptSentTotalCompressedMessageSizeInstrumentName),
      std::string(
          grpc::OpenTelemetryPluginBuilder::
              kClientAttemptRcvdTotalCompressedMessageSizeInstrumentName),
      std::string(
          grpc::OpenTelemetryPluginBuilder::kServerCallStartedInstrumentName),
      std::string(
          grpc::OpenTelemetryPluginBuilder::kServerCallDurationInstrumentName),
      std::string(grpc::OpenTelemetryPluginBuilder::
                      kServerCallSentTotalCompressedMessageSizeInstrumentName),
      std::string(grpc::OpenTelemetryPluginBuilder::
                      kServerCallRcvdTotalCompressedMessageSizeInstrumentName)};
  grpc_core::GlobalInstrumentsRegistry::ForEach(
      [&](const grpc_core::GlobalInstrumentsRegistry::
              GlobalInstrumentDescriptor& descriptor) {
        if (descriptor.enable_by_default) {
          base_metrics.emplace(descriptor.name);
        }
      });
  return base_metrics;
}
}  // namespace

class OpenTelemetryPluginImpl::NPCMetricsKeyValueIterable
    : public opentelemetry::common::KeyValueIterable {
 public:
  NPCMetricsKeyValueIterable(
      absl::Span<const absl::string_view> label_keys,
      absl::Span<const absl::string_view> label_values,
      absl::Span<const absl::string_view> optional_label_keys,
      absl::Span<const absl::string_view> optional_label_values,
      const OptionalLabelsBitSet& optional_labels_bits)
      : label_keys_(label_keys),
        label_values_(label_values),
        optional_label_keys_(optional_label_keys),
        optional_label_values_(optional_label_values),
        optional_labels_bits_(optional_labels_bits) {}

  bool ForEachKeyValue(opentelemetry::nostd::function_ref<
                       bool(opentelemetry::nostd::string_view,
                            opentelemetry::common::AttributeValue)>
                           callback) const noexcept override {
    for (size_t i = 0; i < label_keys_.size(); ++i) {
      if (!callback(AbslStrViewToOpenTelemetryStrView(label_keys_[i]),
                    AbslStrViewToOpenTelemetryStrView(label_values_[i]))) {
        return false;
      }
    }
    // Since we are saving the optional label values as std::string for callback
    // gauges, we want to minimize memory usage by filtering out the disabled
    // optional label values.
    bool filtered = optional_label_values_.size() < optional_label_keys_.size();
    for (size_t i = 0, j = 0; i < optional_label_keys_.size(); ++i) {
      if (!optional_labels_bits_.test(i)) {
        if (!filtered) ++j;
        continue;
      }
      if (!callback(
              AbslStrViewToOpenTelemetryStrView(optional_label_keys_[i]),
              AbslStrViewToOpenTelemetryStrView(optional_label_values_[j++]))) {
        return false;
      }
    }
    return true;
  }

  size_t size() const noexcept override {
    return label_keys_.size() + optional_labels_bits_.count();
  }

 private:
  absl::Span<const absl::string_view> label_keys_;
  absl::Span<const absl::string_view> label_values_;
  absl::Span<const absl::string_view> optional_label_keys_;
  absl::Span<const absl::string_view> optional_label_values_;
  const OptionalLabelsBitSet& optional_labels_bits_;
};

//
// OpenTelemetryPluginBuilderImpl
//

OpenTelemetryPluginBuilderImpl::OpenTelemetryPluginBuilderImpl()
    : metrics_(BaseMetrics()) {}

OpenTelemetryPluginBuilderImpl::~OpenTelemetryPluginBuilderImpl() = default;

OpenTelemetryPluginBuilderImpl&
OpenTelemetryPluginBuilderImpl::SetMeterProvider(
    std::shared_ptr<opentelemetry::metrics::MeterProvider> meter_provider) {
  meter_provider_ = std::move(meter_provider);
  return *this;
}

OpenTelemetryPluginBuilderImpl& OpenTelemetryPluginBuilderImpl::EnableMetrics(
    absl::Span<const absl::string_view> metric_names) {
  for (const auto& metric_name : metric_names) {
    metrics_.emplace(metric_name);
  }
  return *this;
}

OpenTelemetryPluginBuilderImpl& OpenTelemetryPluginBuilderImpl::DisableMetrics(
    absl::Span<const absl::string_view> metric_names) {
  for (const auto& metric_name : metric_names) {
    metrics_.erase(metric_name);
  }
  return *this;
}

OpenTelemetryPluginBuilderImpl&
OpenTelemetryPluginBuilderImpl::DisableAllMetrics() {
  metrics_.clear();
  return *this;
}

OpenTelemetryPluginBuilderImpl&
OpenTelemetryPluginBuilderImpl::SetTargetAttributeFilter(
    absl::AnyInvocable<bool(absl::string_view /*target*/) const>
        target_attribute_filter) {
  target_attribute_filter_ = std::move(target_attribute_filter);
  return *this;
}

OpenTelemetryPluginBuilderImpl&
OpenTelemetryPluginBuilderImpl::SetGenericMethodAttributeFilter(
    absl::AnyInvocable<bool(absl::string_view /*generic_method*/) const>
        generic_method_attribute_filter) {
  generic_method_attribute_filter_ = std::move(generic_method_attribute_filter);
  return *this;
}

OpenTelemetryPluginBuilderImpl&
OpenTelemetryPluginBuilderImpl::SetServerSelector(
    absl::AnyInvocable<bool(const grpc_core::ChannelArgs& /*args*/) const>
        server_selector) {
  server_selector_ = std::move(server_selector);
  return *this;
}

OpenTelemetryPluginBuilderImpl& OpenTelemetryPluginBuilderImpl::AddPluginOption(
    std::unique_ptr<InternalOpenTelemetryPluginOption> option) {
  // We allow a limit of 64 plugin options to be registered at this time.
  CHECK_LT(plugin_options_.size(), 64u);
  plugin_options_.push_back(std::move(option));
  return *this;
}

OpenTelemetryPluginBuilderImpl&
OpenTelemetryPluginBuilderImpl::AddOptionalLabel(
    absl::string_view optional_label_key) {
  optional_label_keys_.emplace(optional_label_key);
  return *this;
}

OpenTelemetryPluginBuilderImpl&
OpenTelemetryPluginBuilderImpl::SetChannelScopeFilter(
    absl::AnyInvocable<
        bool(const OpenTelemetryPluginBuilder::ChannelScope& /*scope*/) const>
        channel_scope_filter) {
  channel_scope_filter_ = std::move(channel_scope_filter);
  return *this;
}

absl::Status OpenTelemetryPluginBuilderImpl::BuildAndRegisterGlobal() {
  if (meter_provider_ == nullptr) {
    return absl::InvalidArgumentError(
        "Need to configure a valid meter provider.");
  }
  grpc_core::GlobalStatsPluginRegistry::RegisterStatsPlugin(
      std::make_shared<OpenTelemetryPluginImpl>(
          metrics_, meter_provider_, std::move(target_attribute_filter_),
          std::move(generic_method_attribute_filter_),
          std::move(server_selector_), std::move(plugin_options_),
          std::move(optional_label_keys_), std::move(channel_scope_filter_)));
  return absl::OkStatus();
}

absl::StatusOr<std::shared_ptr<grpc::OpenTelemetryPlugin>>
OpenTelemetryPluginBuilderImpl::Build() {
  if (meter_provider_ == nullptr) {
    return absl::InvalidArgumentError(
        "Need to configure a valid meter provider.");
  }
  return std::make_shared<OpenTelemetryPluginImpl>(
      metrics_, meter_provider_, std::move(target_attribute_filter_),
      std::move(generic_method_attribute_filter_), std::move(server_selector_),
      std::move(plugin_options_), std::move(optional_label_keys_),
      std::move(channel_scope_filter_));
}

OpenTelemetryPluginImpl::CallbackMetricReporter::CallbackMetricReporter(
    OpenTelemetryPluginImpl* ot_plugin,
    grpc_core::RegisteredMetricCallback* key)
    : ot_plugin_(ot_plugin), key_(key) {
  // Since we are updating the timestamp and updating the cache for all
  // registered instruments in a RegisteredMetricCallback, we will need to
  // clear all the cache cells for this RegisteredMetricCallback first, so
  // that if a particular combination of labels was previously present but
  // is no longer present, we won't continue to report it.
  for (const auto& handle : key->metrics()) {
    const auto& descriptor =
        grpc_core::GlobalInstrumentsRegistry::GetInstrumentDescriptor(handle);
    GPR_ASSERT(
        descriptor.instrument_type ==
        grpc_core::GlobalInstrumentsRegistry::InstrumentType::kCallbackGauge);
    switch (descriptor.value_type) {
      case grpc_core::GlobalInstrumentsRegistry::ValueType::kInt64: {
        auto& callback_gauge_state =
            absl::get<std::unique_ptr<CallbackGaugeState<int64_t>>>(
                ot_plugin_->instruments_data_.at(handle.index).instrument);
        callback_gauge_state->caches[key].clear();
        break;
      }
      case grpc_core::GlobalInstrumentsRegistry::ValueType::kDouble: {
        auto& callback_gauge_state =
            absl::get<std::unique_ptr<CallbackGaugeState<double>>>(
                ot_plugin_->instruments_data_.at(handle.index).instrument);
        callback_gauge_state->caches[key].clear();
        break;
      }
      default:
        grpc_core::Crash(absl::StrFormat(
            "Unknown or unsupported value type: %d", descriptor.value_type));
    }
  }
}

void OpenTelemetryPluginImpl::CallbackMetricReporter::ReportInt64(
    grpc_core::GlobalInstrumentsRegistry::GlobalInstrumentHandle handle,
    int64_t value, absl::Span<const absl::string_view> label_values,
    absl::Span<const absl::string_view> optional_values) {
  const auto& instrument_data = ot_plugin_->instruments_data_.at(handle.index);
  auto* callback_gauge_state =
      absl::get_if<std::unique_ptr<CallbackGaugeState<int64_t>>>(
          &instrument_data.instrument);
  CHECK_NE(callback_gauge_state, nullptr);
  const auto& descriptor =
      grpc_core::GlobalInstrumentsRegistry::GetInstrumentDescriptor(handle);
  CHECK(descriptor.label_keys.size() == label_values.size());
  CHECK(descriptor.optional_label_keys.size() == optional_values.size());
  auto& cell = (*callback_gauge_state)->caches.at(key_);
  std::vector<std::string> key;
  key.reserve(label_values.size() +
              instrument_data.optional_labels_bits.count());
  for (const absl::string_view value : label_values) {
    key.emplace_back(value);
  }
  for (size_t i = 0; i < optional_values.size(); ++i) {
    if (instrument_data.optional_labels_bits.test(i)) {
      key.emplace_back(optional_values[i]);
    }
  }
  cell.insert_or_assign(std::move(key), value);
}

void OpenTelemetryPluginImpl::CallbackMetricReporter::ReportDouble(
    grpc_core::GlobalInstrumentsRegistry::GlobalInstrumentHandle handle,
    double value, absl::Span<const absl::string_view> label_values,
    absl::Span<const absl::string_view> optional_values) {
  const auto& instrument_data = ot_plugin_->instruments_data_.at(handle.index);
  auto* callback_gauge_state =
      absl::get_if<std::unique_ptr<CallbackGaugeState<double>>>(
          &instrument_data.instrument);
  CHECK_NE(callback_gauge_state, nullptr);
  const auto& descriptor =
      grpc_core::GlobalInstrumentsRegistry::GetInstrumentDescriptor(handle);
  CHECK(descriptor.label_keys.size() == label_values.size());
  CHECK(descriptor.optional_label_keys.size() == optional_values.size());
  auto& cell = (*callback_gauge_state)->caches.at(key_);
  std::vector<std::string> key;
  key.reserve(label_values.size() +
              instrument_data.optional_labels_bits.count());
  for (const absl::string_view value : label_values) {
    key.emplace_back(value);
  }
  for (size_t i = 0; i < optional_values.size(); ++i) {
    if (instrument_data.optional_labels_bits.test(i)) {
      key.emplace_back(optional_values[i]);
    }
  }
  cell.insert_or_assign(std::move(key), value);
}

void OpenTelemetryPluginImpl::ServerBuilderOption::UpdateArguments(
    grpc::ChannelArguments* args) {
  plugin_->AddToChannelArguments(args);
}

OpenTelemetryPluginImpl::OpenTelemetryPluginImpl(
    const absl::flat_hash_set<std::string>& metrics,
    opentelemetry::nostd::shared_ptr<opentelemetry::metrics::MeterProvider>
        meter_provider,
    absl::AnyInvocable<bool(absl::string_view /*target*/) const>
        target_attribute_filter,
    absl::AnyInvocable<bool(absl::string_view /*generic_method*/) const>
        generic_method_attribute_filter,
    absl::AnyInvocable<bool(const grpc_core::ChannelArgs& /*args*/) const>
        server_selector,
    std::vector<std::unique_ptr<InternalOpenTelemetryPluginOption>>
        plugin_options,
    const std::set<absl::string_view>& optional_label_keys,
    absl::AnyInvocable<
        bool(const OpenTelemetryPluginBuilder::ChannelScope& /*scope*/) const>
        channel_scope_filter)
    : meter_provider_(std::move(meter_provider)),
      server_selector_(std::move(server_selector)),
      target_attribute_filter_(std::move(target_attribute_filter)),
      generic_method_attribute_filter_(
          std::move(generic_method_attribute_filter)),
      plugin_options_(std::move(plugin_options)),
      channel_scope_filter_(std::move(channel_scope_filter)) {
  auto meter = meter_provider_->GetMeter("grpc-c++", GRPC_CPP_VERSION_STRING);
  // Per-call metrics.
  if (metrics.contains(grpc::OpenTelemetryPluginBuilder::
                           kClientAttemptStartedInstrumentName)) {
    client_.attempt.started = meter->CreateUInt64Counter(
        std::string(grpc::OpenTelemetryPluginBuilder::
                        kClientAttemptStartedInstrumentName),
        "Number of client call attempts started", "{attempt}");
  }
  if (metrics.contains(grpc::OpenTelemetryPluginBuilder::
                           kClientAttemptDurationInstrumentName)) {
    client_.attempt.duration = meter->CreateDoubleHistogram(
        std::string(grpc::OpenTelemetryPluginBuilder::
                        kClientAttemptDurationInstrumentName),
        "End-to-end time taken to complete a client call attempt", "s");
  }
  if (metrics.contains(
          grpc::OpenTelemetryPluginBuilder::
              kClientAttemptSentTotalCompressedMessageSizeInstrumentName)) {
    client_.attempt.sent_total_compressed_message_size =
        meter->CreateUInt64Histogram(
            std::string(
                grpc::OpenTelemetryPluginBuilder::
                    kClientAttemptSentTotalCompressedMessageSizeInstrumentName),
            "Compressed message bytes sent per client call attempt", "By");
  }
  if (metrics.contains(
          grpc::OpenTelemetryPluginBuilder::
              kClientAttemptRcvdTotalCompressedMessageSizeInstrumentName)) {
    client_.attempt.rcvd_total_compressed_message_size =
        meter->CreateUInt64Histogram(
            std::string(
                grpc::OpenTelemetryPluginBuilder::
                    kClientAttemptRcvdTotalCompressedMessageSizeInstrumentName),
            "Compressed message bytes received per call attempt", "By");
  }
  if (metrics.contains(
          grpc::OpenTelemetryPluginBuilder::kServerCallStartedInstrumentName)) {
    server_.call.started = meter->CreateUInt64Counter(
        std::string(
            grpc::OpenTelemetryPluginBuilder::kServerCallStartedInstrumentName),
        "Number of server calls started", "{call}");
  }
  if (metrics.contains(grpc::OpenTelemetryPluginBuilder::
                           kServerCallDurationInstrumentName)) {
    server_.call.duration = meter->CreateDoubleHistogram(
        std::string(grpc::OpenTelemetryPluginBuilder::
                        kServerCallDurationInstrumentName),
        "End-to-end time taken to complete a call from server transport's "
        "perspective",
        "s");
  }
  if (metrics.contains(
          grpc::OpenTelemetryPluginBuilder::
              kServerCallSentTotalCompressedMessageSizeInstrumentName)) {
    server_.call.sent_total_compressed_message_size =
        meter->CreateUInt64Histogram(
            std::string(
                grpc::OpenTelemetryPluginBuilder::
                    kServerCallSentTotalCompressedMessageSizeInstrumentName),
            "Compressed message bytes sent per server call", "By");
  }
  if (metrics.contains(
          grpc::OpenTelemetryPluginBuilder::
              kServerCallRcvdTotalCompressedMessageSizeInstrumentName)) {
    server_.call.rcvd_total_compressed_message_size =
        meter->CreateUInt64Histogram(
            std::string(
                grpc::OpenTelemetryPluginBuilder::
                    kServerCallRcvdTotalCompressedMessageSizeInstrumentName),
            "Compressed message bytes received per server call", "By");
  }
  // Store optional label keys for per call metrics
  CHECK(static_cast<size_t>(grpc_core::ClientCallTracer::CallAttemptTracer::
                                OptionalLabelKey::kSize) <=
        kOptionalLabelsSizeLimit);
  for (const auto& key : optional_label_keys) {
    auto optional_key = OptionalLabelStringToKey(key);
    if (optional_key.has_value()) {
      per_call_optional_label_bits_.set(
          static_cast<size_t>(optional_key.value()));
    }
  }
  // Non-per-call metrics.
  grpc_core::GlobalInstrumentsRegistry::ForEach(
      [&, this](const grpc_core::GlobalInstrumentsRegistry::
                    GlobalInstrumentDescriptor& descriptor) {
        CHECK(descriptor.optional_label_keys.size() <=
              kOptionalLabelsSizeLimit);
        if (instruments_data_.size() < descriptor.index + 1) {
          instruments_data_.resize(descriptor.index + 1);
        }
        if (!metrics.contains(descriptor.name)) {
          return;
        }
        switch (descriptor.instrument_type) {
          case grpc_core::GlobalInstrumentsRegistry::InstrumentType::kCounter:
            switch (descriptor.value_type) {
              case grpc_core::GlobalInstrumentsRegistry::ValueType::kUInt64:
                instruments_data_[descriptor.index].instrument =
                    meter->CreateUInt64Counter(
                        std::string(descriptor.name),
                        std::string(descriptor.description),
                        std::string(descriptor.unit));
                break;
              case grpc_core::GlobalInstrumentsRegistry::ValueType::kDouble:
                instruments_data_[descriptor.index].instrument =
                    meter->CreateDoubleCounter(
                        std::string(descriptor.name),
                        std::string(descriptor.description),
                        std::string(descriptor.unit));
                break;
              default:
                grpc_core::Crash(
                    absl::StrFormat("Unknown or unsupported value type: %d",
                                    descriptor.value_type));
            }
            break;
          case grpc_core::GlobalInstrumentsRegistry::InstrumentType::kHistogram:
            switch (descriptor.value_type) {
              case grpc_core::GlobalInstrumentsRegistry::ValueType::kUInt64:
                instruments_data_[descriptor.index].instrument =
                    meter->CreateUInt64Histogram(
                        std::string(descriptor.name),
                        std::string(descriptor.description),
                        std::string(descriptor.unit));
                break;
              case grpc_core::GlobalInstrumentsRegistry::ValueType::kDouble:
                instruments_data_[descriptor.index].instrument =
                    meter->CreateDoubleHistogram(
                        std::string(descriptor.name),
                        std::string(descriptor.description),
                        std::string(descriptor.unit));
                break;
              default:
                grpc_core::Crash(
                    absl::StrFormat("Unknown or unsupported value type: %d",
                                    descriptor.value_type));
            }
            break;
          case grpc_core::GlobalInstrumentsRegistry::InstrumentType::
              kCallbackGauge:
            switch (descriptor.value_type) {
              case grpc_core::GlobalInstrumentsRegistry::ValueType::kInt64: {
                auto observable_state =
                    std::make_unique<CallbackGaugeState<int64_t>>();
                observable_state->id = descriptor.index;
                observable_state->ot_plugin = this;
                observable_state->instrument =
                    meter->CreateInt64ObservableGauge(
                        std::string(descriptor.name),
                        std::string(descriptor.description),
                        std::string(descriptor.unit));
                instruments_data_[descriptor.index].instrument =
                    std::move(observable_state);
                break;
              }
              case grpc_core::GlobalInstrumentsRegistry::ValueType::kDouble: {
                auto observable_state =
                    std::make_unique<CallbackGaugeState<double>>();
                observable_state->id = descriptor.index;
                observable_state->ot_plugin = this;
                observable_state->instrument =
                    meter->CreateDoubleObservableGauge(
                        std::string(descriptor.name),
                        std::string(descriptor.description),
                        std::string(descriptor.unit));
                instruments_data_[descriptor.index].instrument =
                    std::move(observable_state);
                break;
              }
              default:
                grpc_core::Crash(
                    absl::StrFormat("Unknown or unsupported value type: %d",
                                    descriptor.value_type));
            }
            break;
          default:
            grpc_core::Crash(absl::StrFormat("Unknown instrument_type: %d",
                                             descriptor.instrument_type));
        }
        for (size_t i = 0; i < descriptor.optional_label_keys.size(); ++i) {
          if (optional_label_keys.find(descriptor.optional_label_keys[i]) !=
              optional_label_keys.end()) {
            instruments_data_[descriptor.index].optional_labels_bits.set(i);
          }
        }
      });
}

namespace {
constexpr absl::string_view kLocality = "grpc.lb.locality";
}

absl::string_view OpenTelemetryPluginImpl::OptionalLabelKeyToString(
    grpc_core::ClientCallTracer::CallAttemptTracer::OptionalLabelKey key) {
  switch (key) {
    case grpc_core::ClientCallTracer::CallAttemptTracer::OptionalLabelKey::
        kLocality:
      return kLocality;
    default:
      grpc_core::Crash("Illegal OptionalLabelKey index");
  }
}

absl::optional<grpc_core::ClientCallTracer::CallAttemptTracer::OptionalLabelKey>
OpenTelemetryPluginImpl::OptionalLabelStringToKey(absl::string_view key) {
  if (key == kLocality) {
    return grpc_core::ClientCallTracer::CallAttemptTracer::OptionalLabelKey::
        kLocality;
  }
  return absl::nullopt;
}

std::pair<bool, std::shared_ptr<grpc_core::StatsPlugin::ScopeConfig>>
OpenTelemetryPluginImpl::IsEnabledForChannel(
    const OpenTelemetryPluginBuilder::ChannelScope& scope) const {
  if (channel_scope_filter_ == nullptr || channel_scope_filter_(scope)) {
    return {true, std::make_shared<ClientScopeConfig>(this, scope)};
  }
  return {false, nullptr};
}

std::pair<bool, std::shared_ptr<grpc_core::StatsPlugin::ScopeConfig>>
OpenTelemetryPluginImpl::IsEnabledForServer(
    const grpc_core::ChannelArgs& args) const {
  // Return true only if there is no server selector registered or if the
  // server selector returns true.
  if (server_selector_ == nullptr || server_selector_(args)) {
    return {true, std::make_shared<ServerScopeConfig>(this, args)};
  }
  return {false, nullptr};
}

std::shared_ptr<grpc_core::StatsPlugin::ScopeConfig>
OpenTelemetryPluginImpl::GetChannelScopeConfig(
    const OpenTelemetryPluginBuilder::ChannelScope& scope) const {
  GPR_ASSERT(channel_scope_filter_ == nullptr || channel_scope_filter_(scope));
  return std::make_shared<ClientScopeConfig>(this, scope);
}

std::shared_ptr<grpc_core::StatsPlugin::ScopeConfig>
OpenTelemetryPluginImpl::GetServerScopeConfig(
    const grpc_core::ChannelArgs& args) const {
  GPR_ASSERT(server_selector_ == nullptr || server_selector_(args));
  return std::make_shared<ServerScopeConfig>(this, args);
}

void OpenTelemetryPluginImpl::AddCounter(
    grpc_core::GlobalInstrumentsRegistry::GlobalInstrumentHandle handle,
    uint64_t value, absl::Span<const absl::string_view> label_values,
    absl::Span<const absl::string_view> optional_values) {
  const auto& instrument_data = instruments_data_.at(handle.index);
  if (absl::holds_alternative<Disabled>(instrument_data.instrument)) {
    // This instrument is disabled.
    return;
  }
  CHECK(absl::holds_alternative<
        std::unique_ptr<opentelemetry::metrics::Counter<uint64_t>>>(
      instrument_data.instrument));
  const auto& descriptor =
      grpc_core::GlobalInstrumentsRegistry::GetInstrumentDescriptor(handle);
  CHECK(descriptor.label_keys.size() == label_values.size());
  CHECK(descriptor.optional_label_keys.size() == optional_values.size());
  absl::get<std::unique_ptr<opentelemetry::metrics::Counter<uint64_t>>>(
      instrument_data.instrument)
      ->Add(value, NPCMetricsKeyValueIterable(
                       descriptor.label_keys, label_values,
                       descriptor.optional_label_keys, optional_values,
                       instrument_data.optional_labels_bits));
}

void OpenTelemetryPluginImpl::AddCounter(
    grpc_core::GlobalInstrumentsRegistry::GlobalInstrumentHandle handle,
    double value, absl::Span<const absl::string_view> label_values,
    absl::Span<const absl::string_view> optional_values) {
  const auto& instrument_data = instruments_data_.at(handle.index);
  if (absl::holds_alternative<Disabled>(instrument_data.instrument)) {
    // This instrument is disabled.
    return;
  }
  CHECK(absl::holds_alternative<
        std::unique_ptr<opentelemetry::metrics::Counter<double>>>(
      instrument_data.instrument));
  const auto& descriptor =
      grpc_core::GlobalInstrumentsRegistry::GetInstrumentDescriptor(handle);
  CHECK(descriptor.label_keys.size() == label_values.size());
  CHECK(descriptor.optional_label_keys.size() == optional_values.size());
  absl::get<std::unique_ptr<opentelemetry::metrics::Counter<double>>>(
      instrument_data.instrument)
      ->Add(value, NPCMetricsKeyValueIterable(
                       descriptor.label_keys, label_values,
                       descriptor.optional_label_keys, optional_values,
                       instrument_data.optional_labels_bits));
}

void OpenTelemetryPluginImpl::RecordHistogram(
    grpc_core::GlobalInstrumentsRegistry::GlobalInstrumentHandle handle,
    uint64_t value, absl::Span<const absl::string_view> label_values,
    absl::Span<const absl::string_view> optional_values) {
  const auto& instrument_data = instruments_data_.at(handle.index);
  if (absl::holds_alternative<Disabled>(instrument_data.instrument)) {
    // This instrument is disabled.
    return;
  }
  CHECK(absl::holds_alternative<
        std::unique_ptr<opentelemetry::metrics::Histogram<uint64_t>>>(
      instrument_data.instrument));
  const auto& descriptor =
      grpc_core::GlobalInstrumentsRegistry::GetInstrumentDescriptor(handle);
  CHECK(descriptor.label_keys.size() == label_values.size());
  CHECK(descriptor.optional_label_keys.size() == optional_values.size());
  absl::get<std::unique_ptr<opentelemetry::metrics::Histogram<uint64_t>>>(
      instrument_data.instrument)
      ->Record(value,
               NPCMetricsKeyValueIterable(descriptor.label_keys, label_values,
                                          descriptor.optional_label_keys,
                                          optional_values,
                                          instrument_data.optional_labels_bits),
               opentelemetry::context::Context{});
}

void OpenTelemetryPluginImpl::RecordHistogram(
    grpc_core::GlobalInstrumentsRegistry::GlobalInstrumentHandle handle,
    double value, absl::Span<const absl::string_view> label_values,
    absl::Span<const absl::string_view> optional_values) {
  const auto& instrument_data = instruments_data_.at(handle.index);
  if (absl::holds_alternative<Disabled>(instrument_data.instrument)) {
    // This instrument is disabled.
    return;
  }
  CHECK(absl::holds_alternative<
        std::unique_ptr<opentelemetry::metrics::Histogram<double>>>(
      instrument_data.instrument));
  const auto& descriptor =
      grpc_core::GlobalInstrumentsRegistry::GetInstrumentDescriptor(handle);
  CHECK(descriptor.label_keys.size() == label_values.size());
  CHECK(descriptor.optional_label_keys.size() == optional_values.size());
  absl::get<std::unique_ptr<opentelemetry::metrics::Histogram<double>>>(
      instrument_data.instrument)
      ->Record(value,
               NPCMetricsKeyValueIterable(descriptor.label_keys, label_values,
                                          descriptor.optional_label_keys,
                                          optional_values,
                                          instrument_data.optional_labels_bits),
               opentelemetry::context::Context{});
}

void OpenTelemetryPluginImpl::AddCallback(
    grpc_core::RegisteredMetricCallback* callback) {
  std::vector<
      absl::variant<CallbackGaugeState<int64_t>*, CallbackGaugeState<double>*>>
      gauges_that_need_to_add_callback;
  {
    grpc_core::MutexLock lock(&mu_);
    callback_timestamps_.emplace(callback, grpc_core::Timestamp::InfPast());
    for (const auto& handle : callback->metrics()) {
      const auto& descriptor =
          grpc_core::GlobalInstrumentsRegistry::GetInstrumentDescriptor(handle);
      GPR_ASSERT(
          descriptor.instrument_type ==
          grpc_core::GlobalInstrumentsRegistry::InstrumentType::kCallbackGauge);
      switch (descriptor.value_type) {
        case grpc_core::GlobalInstrumentsRegistry::ValueType::kInt64: {
          const auto& instrument_data = instruments_data_.at(handle.index);
          if (absl::holds_alternative<Disabled>(instrument_data.instrument)) {
            // This instrument is disabled.
            continue;
          }
          auto* callback_gauge_state =
              absl::get_if<std::unique_ptr<CallbackGaugeState<int64_t>>>(
                  &instrument_data.instrument);
          CHECK_NE(callback_gauge_state, nullptr);
          (*callback_gauge_state)
              ->caches.emplace(callback, CallbackGaugeState<int64_t>::Cache{});
          if (!std::exchange((*callback_gauge_state)->ot_callback_registered,
                             true)) {
            gauges_that_need_to_add_callback.push_back(
                callback_gauge_state->get());
          }
          break;
        }
        case grpc_core::GlobalInstrumentsRegistry::ValueType::kDouble: {
          const auto& instrument_data = instruments_data_.at(handle.index);
          if (absl::holds_alternative<Disabled>(instrument_data.instrument)) {
            // This instrument is disabled.
            continue;
          }
          auto* callback_gauge_state =
              absl::get_if<std::unique_ptr<CallbackGaugeState<double>>>(
                  &instrument_data.instrument);
          CHECK_NE(callback_gauge_state, nullptr);
          (*callback_gauge_state)
              ->caches.emplace(callback, CallbackGaugeState<double>::Cache{});
          if (!std::exchange((*callback_gauge_state)->ot_callback_registered,
                             true)) {
            gauges_that_need_to_add_callback.push_back(
                callback_gauge_state->get());
          }
          break;
        }
        default:
          grpc_core::Crash(absl::StrFormat(
              "Unknown or unsupported value type: %d", descriptor.value_type));
      }
    }
  }
  // AddCallback internally grabs OpenTelemetry's observable_registry's
  // lock. So we need to call it without our plugin lock otherwise we may
  // deadlock.
  for (const auto& gauge : gauges_that_need_to_add_callback) {
    grpc_core::Match(
        gauge,
        [](CallbackGaugeState<int64_t>* gauge) {
          gauge->instrument->AddCallback(
              &CallbackGaugeState<int64_t>::CallbackGaugeCallback, gauge);
        },
        [](CallbackGaugeState<double>* gauge) {
          gauge->instrument->AddCallback(
              &CallbackGaugeState<double>::CallbackGaugeCallback, gauge);
        });
  }
}

void OpenTelemetryPluginImpl::RemoveCallback(
    grpc_core::RegisteredMetricCallback* callback) {
  std::vector<
      absl::variant<CallbackGaugeState<int64_t>*, CallbackGaugeState<double>*>>
      gauges_that_need_to_remove_callback;
  {
    grpc_core::MutexLock lock(&mu_);
    callback_timestamps_.erase(callback);
    for (const auto& handle : callback->metrics()) {
      const auto& descriptor =
          grpc_core::GlobalInstrumentsRegistry::GetInstrumentDescriptor(handle);
      GPR_ASSERT(
          descriptor.instrument_type ==
          grpc_core::GlobalInstrumentsRegistry::InstrumentType::kCallbackGauge);
      switch (descriptor.value_type) {
        case grpc_core::GlobalInstrumentsRegistry::ValueType::kInt64: {
          const auto& instrument_data = instruments_data_.at(handle.index);
          if (absl::holds_alternative<Disabled>(instrument_data.instrument)) {
            // This instrument is disabled.
            continue;
          }
          auto* callback_gauge_state =
              absl::get_if<std::unique_ptr<CallbackGaugeState<int64_t>>>(
                  &instrument_data.instrument);
          CHECK_NE(callback_gauge_state, nullptr);
          CHECK((*callback_gauge_state)->ot_callback_registered);
          CHECK_EQ((*callback_gauge_state)->caches.erase(callback), 1u);
          if ((*callback_gauge_state)->caches.empty()) {
            gauges_that_need_to_remove_callback.push_back(
                callback_gauge_state->get());
            (*callback_gauge_state)->ot_callback_registered = false;
          }
          break;
        }
        case grpc_core::GlobalInstrumentsRegistry::ValueType::kDouble: {
          const auto& instrument_data = instruments_data_.at(handle.index);
          if (absl::holds_alternative<Disabled>(instrument_data.instrument)) {
            // This instrument is disabled.
            continue;
          }
          auto* callback_gauge_state =
              absl::get_if<std::unique_ptr<CallbackGaugeState<double>>>(
                  &instrument_data.instrument);
          CHECK_NE(callback_gauge_state, nullptr);
          CHECK((*callback_gauge_state)->ot_callback_registered);
          CHECK_EQ((*callback_gauge_state)->caches.erase(callback), 1u);
          if ((*callback_gauge_state)->caches.empty()) {
            gauges_that_need_to_remove_callback.push_back(
                callback_gauge_state->get());
            (*callback_gauge_state)->ot_callback_registered = false;
          }
          break;
        }
        default:
          grpc_core::Crash(absl::StrFormat(
              "Unknown or unsupported value type: %d", descriptor.value_type));
      }
    }
  }
  // RemoveCallback internally grabs OpenTelemetry's observable_registry's
  // lock. So we need to call it without our plugin lock otherwise we may
  // deadlock.
  for (const auto& gauge : gauges_that_need_to_remove_callback) {
    grpc_core::Match(
        gauge,
        [](CallbackGaugeState<int64_t>* gauge) {
          gauge->instrument->RemoveCallback(
              &CallbackGaugeState<int64_t>::CallbackGaugeCallback, gauge);
        },
        [](CallbackGaugeState<double>* gauge) {
          gauge->instrument->RemoveCallback(
              &CallbackGaugeState<double>::CallbackGaugeCallback, gauge);
        });
  }
}

template <typename ValueType>
void OpenTelemetryPluginImpl::CallbackGaugeState<ValueType>::Observe(
    opentelemetry::metrics::ObserverResult& result, const Cache& cache) {
  const auto& descriptor =
      grpc_core::GlobalInstrumentsRegistry::GetInstrumentDescriptor({id});
  for (const auto& pair : cache) {
    CHECK(pair.first.size() <= (descriptor.label_keys.size() +
                                descriptor.optional_label_keys.size()));
    auto& instrument_data = ot_plugin->instruments_data_.at(id);
    opentelemetry::nostd::get<opentelemetry::nostd::shared_ptr<
        opentelemetry::metrics::ObserverResultT<ValueType>>>(result)
        ->Observe(pair.second,
                  NPCMetricsKeyValueIterable(
                      descriptor.label_keys,
                      absl::FixedArray<absl::string_view>(
                          pair.first.begin(),
                          pair.first.begin() + descriptor.label_keys.size()),
                      descriptor.optional_label_keys,
                      absl::FixedArray<absl::string_view>(
                          pair.first.begin() + descriptor.label_keys.size(),
                          pair.first.end()),
                      instrument_data.optional_labels_bits));
  }
}

// OpenTelemetry calls our callback with its observable_registry's lock
// held.
template <typename ValueType>
void OpenTelemetryPluginImpl::CallbackGaugeState<ValueType>::
    CallbackGaugeCallback(opentelemetry::metrics::ObserverResult result,
                          void* arg) {
  auto* callback_gauge_state = static_cast<CallbackGaugeState<ValueType>*>(arg);
  auto now = grpc_core::Timestamp::Now();
  grpc_core::MutexLock plugin_lock(&callback_gauge_state->ot_plugin->mu_);
  for (auto& elem : callback_gauge_state->caches) {
    auto* registered_metric_callback = elem.first;
    auto iter = callback_gauge_state->ot_plugin->callback_timestamps_.find(
        registered_metric_callback);
    CHECK(iter != callback_gauge_state->ot_plugin->callback_timestamps_.end());
    if (now - iter->second < registered_metric_callback->min_interval()) {
      // Use cached value.
      callback_gauge_state->Observe(result, elem.second);
      continue;
    }
    // Otherwise update and use the cache.
    iter->second = now;
    CallbackMetricReporter reporter(callback_gauge_state->ot_plugin,
                                    registered_metric_callback);
    registered_metric_callback->Run(reporter);
    callback_gauge_state->Observe(result, elem.second);
  }
}

grpc_core::ClientCallTracer* OpenTelemetryPluginImpl::GetClientCallTracer(
    const grpc_core::Slice& path, bool registered_method,
    std::shared_ptr<grpc_core::StatsPlugin::ScopeConfig> scope_config) {
  return grpc_core::GetContext<grpc_core::Arena>()
      ->ManagedNew<ClientCallTracer>(
          path, grpc_core::GetContext<grpc_core::Arena>(), registered_method,
          this,
          std::static_pointer_cast<OpenTelemetryPluginImpl::ClientScopeConfig>(
              scope_config));
}

grpc_core::ServerCallTracer* OpenTelemetryPluginImpl::GetServerCallTracer(
    std::shared_ptr<grpc_core::StatsPlugin::ScopeConfig> scope_config) {
  return grpc_core::GetContext<grpc_core::Arena>()
      ->ManagedNew<ServerCallTracer>(
          this,
          std::static_pointer_cast<OpenTelemetryPluginImpl::ServerScopeConfig>(
              scope_config));
}

<<<<<<< HEAD
void OpenTelemetryPluginImpl::AddToChannelArguments(
    grpc::ChannelArguments* args) {
  const grpc_channel_args c_args = args->c_channel_args();
  auto* stats_plugin_list = grpc_channel_args_find_pointer<
      std::shared_ptr<std::vector<std::shared_ptr<grpc_core::StatsPlugin>>>>(
      &c_args, GRPC_ARG_EXPERIMENTAL_STATS_PLUGINS);
  if (stats_plugin_list != nullptr) {
    (*stats_plugin_list)->emplace_back(shared_from_this());
  } else {
    auto stats_plugin_list = std::make_shared<
        std::vector<std::shared_ptr<grpc_core::StatsPlugin>>>();
    args->SetPointerWithVtable(
        GRPC_ARG_EXPERIMENTAL_STATS_PLUGINS, &stats_plugin_list,
        grpc_core::ChannelArgTypeTraits<decltype(stats_plugin_list)>::VTable());
    stats_plugin_list->emplace_back(shared_from_this());
  }
}

void OpenTelemetryPluginImpl::AddToServerBuilder(grpc::ServerBuilder* builder) {
  builder->SetOption(std::make_unique<ServerBuilderOption>(shared_from_this()));
=======
bool OpenTelemetryPlugin::IsInstrumentEnabled(
    grpc_core::GlobalInstrumentsRegistry::GlobalInstrumentHandle handle) {
  return !absl::holds_alternative<Disabled>(
      instruments_data_.at(handle.index).instrument);
>>>>>>> 05af3250
}

}  // namespace internal

constexpr absl::string_view
    OpenTelemetryPluginBuilder::kClientAttemptStartedInstrumentName;
constexpr absl::string_view
    OpenTelemetryPluginBuilder::kClientAttemptDurationInstrumentName;
constexpr absl::string_view OpenTelemetryPluginBuilder::
    kClientAttemptSentTotalCompressedMessageSizeInstrumentName;
constexpr absl::string_view OpenTelemetryPluginBuilder::
    kClientAttemptRcvdTotalCompressedMessageSizeInstrumentName;
constexpr absl::string_view
    OpenTelemetryPluginBuilder::kServerCallStartedInstrumentName;
constexpr absl::string_view
    OpenTelemetryPluginBuilder::kServerCallDurationInstrumentName;
constexpr absl::string_view OpenTelemetryPluginBuilder::
    kServerCallSentTotalCompressedMessageSizeInstrumentName;
constexpr absl::string_view OpenTelemetryPluginBuilder::
    kServerCallRcvdTotalCompressedMessageSizeInstrumentName;

//
// OpenTelemetryPluginBuilder
//

OpenTelemetryPluginBuilder::OpenTelemetryPluginBuilder()
    : impl_(std::make_unique<internal::OpenTelemetryPluginBuilderImpl>()) {}

OpenTelemetryPluginBuilder::~OpenTelemetryPluginBuilder() = default;

OpenTelemetryPluginBuilder& OpenTelemetryPluginBuilder::SetMeterProvider(
    std::shared_ptr<opentelemetry::metrics::MeterProvider> meter_provider) {
  impl_->SetMeterProvider(std::move(meter_provider));
  return *this;
}

OpenTelemetryPluginBuilder&
OpenTelemetryPluginBuilder::SetTargetAttributeFilter(
    absl::AnyInvocable<bool(absl::string_view /*target*/) const>
        target_attribute_filter) {
  impl_->SetTargetAttributeFilter(std::move(target_attribute_filter));
  return *this;
}

OpenTelemetryPluginBuilder&
OpenTelemetryPluginBuilder::SetGenericMethodAttributeFilter(
    absl::AnyInvocable<bool(absl::string_view /*generic_method*/) const>
        generic_method_attribute_filter) {
  impl_->SetGenericMethodAttributeFilter(
      std::move(generic_method_attribute_filter));
  return *this;
}

OpenTelemetryPluginBuilder& OpenTelemetryPluginBuilder::EnableMetrics(
    absl::Span<const absl::string_view> metric_names) {
  impl_->EnableMetrics(metric_names);
  return *this;
}

OpenTelemetryPluginBuilder& OpenTelemetryPluginBuilder::DisableMetrics(
    absl::Span<const absl::string_view> metric_names) {
  impl_->DisableMetrics(metric_names);
  return *this;
}

OpenTelemetryPluginBuilder& OpenTelemetryPluginBuilder::DisableAllMetrics() {
  impl_->DisableAllMetrics();
  return *this;
}

OpenTelemetryPluginBuilder& OpenTelemetryPluginBuilder::AddPluginOption(
    std::unique_ptr<OpenTelemetryPluginOption> option) {
  impl_->AddPluginOption(
      std::unique_ptr<grpc::internal::InternalOpenTelemetryPluginOption>(
          static_cast<grpc::internal::InternalOpenTelemetryPluginOption*>(
              option.release())));
  return *this;
}

OpenTelemetryPluginBuilder& OpenTelemetryPluginBuilder::AddOptionalLabel(
    absl::string_view optional_label_key) {
  impl_->AddOptionalLabel(optional_label_key);
  return *this;
}

OpenTelemetryPluginBuilder& OpenTelemetryPluginBuilder::SetChannelScopeFilter(
    absl::AnyInvocable<bool(const ChannelScope& /*scope*/) const>
        channel_scope_filter) {
  impl_->SetChannelScopeFilter(std::move(channel_scope_filter));
  return *this;
}

absl::Status OpenTelemetryPluginBuilder::BuildAndRegisterGlobal() {
  return impl_->BuildAndRegisterGlobal();
}

absl::StatusOr<std::shared_ptr<grpc::OpenTelemetryPlugin>>
OpenTelemetryPluginBuilder::Build() {
  return impl_->Build();
}

}  // namespace grpc<|MERGE_RESOLUTION|>--- conflicted
+++ resolved
@@ -950,7 +950,12 @@
               scope_config));
 }
 
-<<<<<<< HEAD
+bool OpenTelemetryPluginImpl::IsInstrumentEnabled(
+    grpc_core::GlobalInstrumentsRegistry::GlobalInstrumentHandle handle) {
+  return !absl::holds_alternative<Disabled>(
+      instruments_data_.at(handle.index).instrument);
+}
+
 void OpenTelemetryPluginImpl::AddToChannelArguments(
     grpc::ChannelArguments* args) {
   const grpc_channel_args c_args = args->c_channel_args();
@@ -971,12 +976,6 @@
 
 void OpenTelemetryPluginImpl::AddToServerBuilder(grpc::ServerBuilder* builder) {
   builder->SetOption(std::make_unique<ServerBuilderOption>(shared_from_this()));
-=======
-bool OpenTelemetryPlugin::IsInstrumentEnabled(
-    grpc_core::GlobalInstrumentsRegistry::GlobalInstrumentHandle handle) {
-  return !absl::holds_alternative<Disabled>(
-      instruments_data_.at(handle.index).instrument);
->>>>>>> 05af3250
 }
 
 }  // namespace internal
