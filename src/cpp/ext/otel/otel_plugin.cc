//
//
// Copyright 2023 gRPC authors.
//
// Licensed under the Apache License, Version 2.0 (the "License");
// you may not use this file except in compliance with the License.
// You may obtain a copy of the License at
//
//     http://www.apache.org/licenses/LICENSE-2.0
//
// Unless required by applicable law or agreed to in writing, software
// distributed under the License is distributed on an "AS IS" BASIS,
// WITHOUT WARRANTIES OR CONDITIONS OF ANY KIND, either express or implied.
// See the License for the specific language governing permissions and
// limitations under the License.
//
//

#include "src/cpp/ext/otel/otel_plugin.h"

#include <grpc/support/port_platform.h>
#include <grpcpp/ext/otel_plugin.h>
#include <grpcpp/version_info.h>

#include <memory>
#include <type_traits>
#include <utility>

#include "absl/strings/escaping.h"
#include "opentelemetry/metrics/meter.h"
#include "opentelemetry/metrics/meter_provider.h"
#include "opentelemetry/metrics/sync_instruments.h"
#include "opentelemetry/nostd/string_view.h"
#include "opentelemetry/nostd/variant.h"
#include "opentelemetry/trace/context.h"
#include "opentelemetry/trace/span_context.h"
#include "src/core/client_channel/client_channel_filter.h"
#include "src/core/config/core_configuration.h"
#include "src/core/lib/channel/channel_args.h"
#include "src/core/lib/surface/channel_stack_type.h"
#include "src/core/telemetry/call_tracer.h"
#include "src/core/util/grpc_check.h"
#include "src/core/util/match.h"
#include "src/cpp/ext/otel/key_value_iterable.h"
#include "src/cpp/ext/otel/otel_client_call_tracer.h"
#include "src/cpp/ext/otel/otel_server_call_tracer.h"

using opentelemetry::context::propagation::TextMapPropagator;
using opentelemetry::trace::SpanContext;
using opentelemetry::trace::SpanId;
using opentelemetry::trace::TraceId;

namespace grpc {
namespace internal {

absl::string_view OpenTelemetryMethodKey() { return "grpc.method"; }

absl::string_view OpenTelemetryStatusKey() { return "grpc.status"; }

absl::string_view OpenTelemetryTargetKey() { return "grpc.target"; }

namespace {
absl::flat_hash_set<std::string> BaseMetrics() {
  absl::flat_hash_set<std::string> base_metrics{
      std::string(grpc::OpenTelemetryPluginBuilder::
                      kClientAttemptStartedInstrumentName),
      std::string(grpc::OpenTelemetryPluginBuilder::
                      kClientAttemptDurationInstrumentName),
      std::string(
          grpc::OpenTelemetryPluginBuilder::
              kClientAttemptSentTotalCompressedMessageSizeInstrumentName),
      std::string(
          grpc::OpenTelemetryPluginBuilder::
              kClientAttemptRcvdTotalCompressedMessageSizeInstrumentName),
      std::string(
          grpc::OpenTelemetryPluginBuilder::kServerCallStartedInstrumentName),
      std::string(
          grpc::OpenTelemetryPluginBuilder::kServerCallDurationInstrumentName),
      std::string(grpc::OpenTelemetryPluginBuilder::
                      kServerCallSentTotalCompressedMessageSizeInstrumentName),
      std::string(grpc::OpenTelemetryPluginBuilder::
                      kServerCallRcvdTotalCompressedMessageSizeInstrumentName)};
  grpc_core::GlobalInstrumentsRegistry::ForEach(
      [&](const grpc_core::GlobalInstrumentsRegistry::
              GlobalInstrumentDescriptor& descriptor) {
        if (descriptor.enable_by_default) {
          base_metrics.emplace(descriptor.name);
        }
      });
  return base_metrics;
}

}  // namespace

class OpenTelemetryPluginImpl::NPCMetricsKeyValueIterable
    : public opentelemetry::common::KeyValueIterable {
 public:
  NPCMetricsKeyValueIterable(
      absl::Span<const absl::string_view> label_keys,
      absl::Span<const absl::string_view> label_values,
      absl::Span<const absl::string_view> optional_label_keys,
      absl::Span<const absl::string_view> optional_label_values,
      const OptionalLabelsBitSet& optional_labels_bits)
      : label_keys_(label_keys),
        label_values_(label_values),
        optional_label_keys_(optional_label_keys),
        optional_label_values_(optional_label_values),
        optional_labels_bits_(optional_labels_bits) {}

  bool ForEachKeyValue(opentelemetry::nostd::function_ref<
                       bool(opentelemetry::nostd::string_view,
                            opentelemetry::common::AttributeValue)>
                           callback) const noexcept override {
    for (size_t i = 0; i < label_keys_.size(); ++i) {
      if (!callback(AbslStrViewToOpenTelemetryStrView(label_keys_[i]),
                    AbslStrViewToOpenTelemetryStrView(label_values_[i]))) {
        return false;
      }
    }
    // Since we are saving the optional label values as std::string for callback
    // gauges, we want to minimize memory usage by filtering out the disabled
    // optional label values.
    bool filtered = optional_label_values_.size() < optional_label_keys_.size();
    for (size_t i = 0, j = 0; i < optional_label_keys_.size(); ++i) {
      if (!optional_labels_bits_.test(i)) {
        if (!filtered) ++j;
        continue;
      }
      if (!callback(
              AbslStrViewToOpenTelemetryStrView(optional_label_keys_[i]),
              AbslStrViewToOpenTelemetryStrView(optional_label_values_[j++]))) {
        return false;
      }
    }
    return true;
  }

  size_t size() const noexcept override {
    return label_keys_.size() + optional_labels_bits_.count();
  }

 private:
  absl::Span<const absl::string_view> label_keys_;
  absl::Span<const absl::string_view> label_values_;
  absl::Span<const absl::string_view> optional_label_keys_;
  absl::Span<const absl::string_view> optional_label_values_;
  const OptionalLabelsBitSet& optional_labels_bits_;
};

//
// OpenTelemetryPluginBuilderImpl
//

OpenTelemetryPluginBuilderImpl::OpenTelemetryPluginBuilderImpl()
    : metrics_(BaseMetrics()) {}

OpenTelemetryPluginBuilderImpl::~OpenTelemetryPluginBuilderImpl() = default;

OpenTelemetryPluginBuilderImpl&
OpenTelemetryPluginBuilderImpl::SetMeterProvider(
    std::shared_ptr<opentelemetry::metrics::MeterProvider> meter_provider) {
  meter_provider_ = std::move(meter_provider);
  return *this;
}

OpenTelemetryPluginBuilderImpl& OpenTelemetryPluginBuilderImpl::EnableMetrics(
    absl::Span<const absl::string_view> metric_names) {
  for (const auto& metric_name : metric_names) {
    metrics_.emplace(metric_name);
  }
  return *this;
}

OpenTelemetryPluginBuilderImpl& OpenTelemetryPluginBuilderImpl::DisableMetrics(
    absl::Span<const absl::string_view> metric_names) {
  for (const auto& metric_name : metric_names) {
    metrics_.erase(metric_name);
  }
  return *this;
}

OpenTelemetryPluginBuilderImpl&
OpenTelemetryPluginBuilderImpl::DisableAllMetrics() {
  metrics_.clear();
  return *this;
}

OpenTelemetryPluginBuilderImpl&
OpenTelemetryPluginBuilderImpl::SetTargetAttributeFilter(
    absl::AnyInvocable<bool(absl::string_view /*target*/) const>
        target_attribute_filter) {
  target_attribute_filter_ = std::move(target_attribute_filter);
  return *this;
}

OpenTelemetryPluginBuilderImpl&
OpenTelemetryPluginBuilderImpl::SetGenericMethodAttributeFilter(
    absl::AnyInvocable<bool(absl::string_view /*generic_method*/) const>
        generic_method_attribute_filter) {
  generic_method_attribute_filter_ = std::move(generic_method_attribute_filter);
  return *this;
}

OpenTelemetryPluginBuilderImpl&
OpenTelemetryPluginBuilderImpl::SetServerSelector(
    absl::AnyInvocable<bool(const grpc_core::ChannelArgs& /*args*/) const>
        server_selector) {
  server_selector_ = std::move(server_selector);
  return *this;
}

OpenTelemetryPluginBuilderImpl& OpenTelemetryPluginBuilderImpl::AddPluginOption(
    std::unique_ptr<InternalOpenTelemetryPluginOption> option) {
  // We allow a limit of 64 plugin options to be registered at this time.
  GRPC_CHECK_LT(plugin_options_.size(), 64u);
  plugin_options_.push_back(std::move(option));
  return *this;
}

OpenTelemetryPluginBuilderImpl&
OpenTelemetryPluginBuilderImpl::AddOptionalLabel(
    absl::string_view optional_label_key) {
  optional_label_keys_.emplace(optional_label_key);
  return *this;
}

OpenTelemetryPluginBuilderImpl&
OpenTelemetryPluginBuilderImpl::SetTracerProvider(
    std::shared_ptr<opentelemetry::trace::TracerProvider> tracer_provider) {
  tracer_provider_ = std::move(tracer_provider);
  return *this;
}

OpenTelemetryPluginBuilderImpl&
OpenTelemetryPluginBuilderImpl::SetTextMapPropagator(
    std::unique_ptr<TextMapPropagator> text_map_propagator) {
  text_map_propagator_ = std::move(text_map_propagator);
  return *this;
}

OpenTelemetryPluginBuilderImpl&
OpenTelemetryPluginBuilderImpl::SetChannelScopeFilter(
    absl::AnyInvocable<
        bool(const OpenTelemetryPluginBuilder::ChannelScope& /*scope*/) const>
        channel_scope_filter) {
  channel_scope_filter_ = std::move(channel_scope_filter);
  return *this;
}

absl::Status OpenTelemetryPluginBuilderImpl::BuildAndRegisterGlobal() {
  if (meter_provider_ == nullptr && tracer_provider_ == nullptr) {
    return absl::InvalidArgumentError(
        "Need to configure a valid meter provider or tracer provider.");
  }
  grpc_core::GlobalStatsPluginRegistry::RegisterStatsPlugin(
      std::make_shared<OpenTelemetryPluginImpl>(
          metrics_, meter_provider_, std::move(target_attribute_filter_),
          std::move(generic_method_attribute_filter_),
          std::move(server_selector_), std::move(plugin_options_),
          std::move(optional_label_keys_), std::move(tracer_provider_),
          std::move(text_map_propagator_), std::move(channel_scope_filter_)));
  return absl::OkStatus();
}

absl::StatusOr<std::shared_ptr<grpc::experimental::OpenTelemetryPlugin>>
OpenTelemetryPluginBuilderImpl::Build() {
  if (meter_provider_ == nullptr && tracer_provider_ == nullptr) {
    return absl::InvalidArgumentError(
        "Need to configure a valid meter provider or tracer provider.");
  }
  return std::make_shared<OpenTelemetryPluginImpl>(
      metrics_, meter_provider_, std::move(target_attribute_filter_),
      std::move(generic_method_attribute_filter_), std::move(server_selector_),
      std::move(plugin_options_), std::move(optional_label_keys_),
      std::move(tracer_provider_), std::move(text_map_propagator_),
      std::move(channel_scope_filter_));
}

OpenTelemetryPluginImpl::CallbackMetricReporter::CallbackMetricReporter(
    OpenTelemetryPluginImpl* ot_plugin,
    grpc_core::RegisteredMetricCallback* key)
    : ot_plugin_(ot_plugin), key_(key) {
  // Since we are updating the timestamp and updating the cache for all
  // registered instruments in a RegisteredMetricCallback, we will need to
  // clear all the cache cells for this RegisteredMetricCallback first, so
  // that if a particular combination of labels was previously present but
  // is no longer present, we won't continue to report it.
  for (const auto& handle : key->metrics()) {
    const auto& descriptor =
        grpc_core::GlobalInstrumentsRegistry::GetInstrumentDescriptor(handle);
    GRPC_CHECK(
        descriptor.instrument_type ==
        grpc_core::GlobalInstrumentsRegistry::InstrumentType::kCallbackGauge);
    switch (descriptor.value_type) {
      case grpc_core::GlobalInstrumentsRegistry::ValueType::kInt64: {
        auto& callback_gauge_state =
            std::get<std::unique_ptr<CallbackGaugeState<int64_t>>>(
                ot_plugin_->instruments_data_.at(handle.index).instrument);
        callback_gauge_state->caches[key].clear();
        break;
      }
      case grpc_core::GlobalInstrumentsRegistry::ValueType::kDouble: {
        auto& callback_gauge_state =
            std::get<std::unique_ptr<CallbackGaugeState<double>>>(
                ot_plugin_->instruments_data_.at(handle.index).instrument);
        callback_gauge_state->caches[key].clear();
        break;
      }
      default:
        grpc_core::Crash(absl::StrFormat(
            "Unknown or unsupported value type: %d", descriptor.value_type));
    }
  }
}

void OpenTelemetryPluginImpl::CallbackMetricReporter::ReportInt64(
    grpc_core::GlobalInstrumentsRegistry::GlobalInstrumentHandle handle,
    int64_t value, absl::Span<const absl::string_view> label_values,
    absl::Span<const absl::string_view> optional_values) {
  const auto& instrument_data = ot_plugin_->instruments_data_.at(handle.index);
  auto* callback_gauge_state =
      std::get_if<std::unique_ptr<CallbackGaugeState<int64_t>>>(
          &instrument_data.instrument);
  GRPC_CHECK_NE(callback_gauge_state, nullptr);
  const auto& descriptor =
      grpc_core::GlobalInstrumentsRegistry::GetInstrumentDescriptor(handle);
  GRPC_CHECK(descriptor.label_keys.size() == label_values.size());
  GRPC_CHECK(descriptor.optional_label_keys.size() == optional_values.size());
  if ((*callback_gauge_state)->caches.find(key_) ==
      (*callback_gauge_state)->caches.end()) {
    LOG(ERROR) << "This may occur when the gauge used in AddCallback is "
                  "different from the gauge used in Report. This indicates a "
                  "misuse of the API. The value "
               << value << " will not be recorded for instrument "
               << handle.index;
    return;
  }
  auto& cell = (*callback_gauge_state)->caches.at(key_);
  std::vector<std::string> key;
  key.reserve(label_values.size() +
              instrument_data.optional_labels_bits.count());
  for (const absl::string_view value : label_values) {
    key.emplace_back(value);
  }
  for (size_t i = 0; i < optional_values.size(); ++i) {
    if (instrument_data.optional_labels_bits.test(i)) {
      key.emplace_back(optional_values[i]);
    }
  }
  cell.insert_or_assign(std::move(key), value);
}

void OpenTelemetryPluginImpl::CallbackMetricReporter::ReportDouble(
    grpc_core::GlobalInstrumentsRegistry::GlobalInstrumentHandle handle,
    double value, absl::Span<const absl::string_view> label_values,
    absl::Span<const absl::string_view> optional_values) {
  const auto& instrument_data = ot_plugin_->instruments_data_.at(handle.index);
  auto* callback_gauge_state =
      std::get_if<std::unique_ptr<CallbackGaugeState<double>>>(
          &instrument_data.instrument);
  GRPC_CHECK_NE(callback_gauge_state, nullptr);
  const auto& descriptor =
      grpc_core::GlobalInstrumentsRegistry::GetInstrumentDescriptor(handle);
  GRPC_CHECK(descriptor.label_keys.size() == label_values.size());
  GRPC_CHECK(descriptor.optional_label_keys.size() == optional_values.size());
  if ((*callback_gauge_state)->caches.find(key_) ==
      (*callback_gauge_state)->caches.end()) {
    LOG(ERROR) << "This may occur when the gauge used in AddCallback is "
                  "different from the gauge used in Report. This indicates a "
                  "misuse of the API. The value "
               << value << " will not be recorded for instrument "
               << handle.index;
    return;
  }
  auto& cell = (*callback_gauge_state)->caches.at(key_);
  std::vector<std::string> key;
  key.reserve(label_values.size() +
              instrument_data.optional_labels_bits.count());
  for (const absl::string_view value : label_values) {
    key.emplace_back(value);
  }
  for (size_t i = 0; i < optional_values.size(); ++i) {
    if (instrument_data.optional_labels_bits.test(i)) {
      key.emplace_back(optional_values[i]);
    }
  }
  cell.insert_or_assign(std::move(key), value);
}

void OpenTelemetryPluginImpl::ServerBuilderOption::UpdateArguments(
    grpc::ChannelArguments* args) {
  plugin_->AddToChannelArguments(args);
}

namespace {
opentelemetry::nostd::shared_ptr<opentelemetry::trace::Tracer> MaybeMakeTracer(
    opentelemetry::trace::TracerProvider* tracer_provider) {
  if (tracer_provider == nullptr) {
    return opentelemetry::nostd::shared_ptr<opentelemetry::trace::Tracer>();
  }
  return tracer_provider->GetTracer("grpc-c++", GRPC_CPP_VERSION_STRING);
}
}  // namespace

OpenTelemetryPluginImpl::OpenTelemetryPluginImpl(
    const absl::flat_hash_set<std::string>& metrics,
    opentelemetry::nostd::shared_ptr<opentelemetry::metrics::MeterProvider>
        meter_provider,
    absl::AnyInvocable<bool(absl::string_view /*target*/) const>
        target_attribute_filter,
    absl::AnyInvocable<bool(absl::string_view /*generic_method*/) const>
        generic_method_attribute_filter,
    absl::AnyInvocable<bool(const grpc_core::ChannelArgs& /*args*/) const>
        server_selector,
    std::vector<std::unique_ptr<InternalOpenTelemetryPluginOption>>
        plugin_options,
    const std::set<absl::string_view>& optional_label_keys,
    std::shared_ptr<opentelemetry::trace::TracerProvider> tracer_provider,
    std::unique_ptr<TextMapPropagator> text_map_propagator,
    absl::AnyInvocable<
        bool(const OpenTelemetryPluginBuilder::ChannelScope& /*scope*/) const>
        channel_scope_filter)
    : meter_provider_(std::move(meter_provider)),
      server_selector_(std::move(server_selector)),
      target_attribute_filter_(std::move(target_attribute_filter)),
      generic_method_attribute_filter_(
          std::move(generic_method_attribute_filter)),
      plugin_options_(std::move(plugin_options)),
      tracer_provider_(std::move(tracer_provider)),
      tracer_(MaybeMakeTracer(tracer_provider_.get())),
      text_map_propagator_(std::move(text_map_propagator)),
      channel_scope_filter_(std::move(channel_scope_filter)) {
  if (meter_provider_ != nullptr) {
    auto meter = meter_provider_->GetMeter("grpc-c++", GRPC_CPP_VERSION_STRING);
    // Per-call metrics.
    if (metrics.contains(grpc::OpenTelemetryPluginBuilder::
                             kClientAttemptStartedInstrumentName)) {
      client_.attempt.started = meter->CreateUInt64Counter(
          std::string(grpc::OpenTelemetryPluginBuilder::
                          kClientAttemptStartedInstrumentName),
          "Number of client call attempts started", "{attempt}");
    }
    if (metrics.contains(grpc::OpenTelemetryPluginBuilder::
                             kClientAttemptDurationInstrumentName)) {
      client_.attempt.duration = meter->CreateDoubleHistogram(
          std::string(grpc::OpenTelemetryPluginBuilder::
                          kClientAttemptDurationInstrumentName),
          "End-to-end time taken to complete a client call attempt", "s");
    }
    if (metrics.contains(
            grpc::OpenTelemetryPluginBuilder::
                kClientAttemptSentTotalCompressedMessageSizeInstrumentName)) {
      client_.attempt
          .sent_total_compressed_message_size = meter->CreateUInt64Histogram(
          std::string(
              grpc::OpenTelemetryPluginBuilder::
                  kClientAttemptSentTotalCompressedMessageSizeInstrumentName),
          "Compressed message bytes sent per client call attempt", "By");
    }
    if (metrics.contains(
            grpc::OpenTelemetryPluginBuilder::
                kClientAttemptRcvdTotalCompressedMessageSizeInstrumentName)) {
      client_.attempt
          .rcvd_total_compressed_message_size = meter->CreateUInt64Histogram(
          std::string(
              grpc::OpenTelemetryPluginBuilder::
                  kClientAttemptRcvdTotalCompressedMessageSizeInstrumentName),
          "Compressed message bytes received per call attempt", "By");
    }
    if (metrics.contains(grpc::OpenTelemetryPluginBuilder::
                             kServerCallStartedInstrumentName)) {
      server_.call.started = meter->CreateUInt64Counter(
          std::string(grpc::OpenTelemetryPluginBuilder::
                          kServerCallStartedInstrumentName),
          "Number of server calls started", "{call}");
    }
    if (metrics.contains(grpc::OpenTelemetryPluginBuilder::
                             kServerCallDurationInstrumentName)) {
      server_.call.duration = meter->CreateDoubleHistogram(
          std::string(grpc::OpenTelemetryPluginBuilder::
                          kServerCallDurationInstrumentName),
          "End-to-end time taken to complete a call from server transport's "
          "perspective",
          "s");
    }
    if (metrics.contains(
            grpc::OpenTelemetryPluginBuilder::
                kServerCallSentTotalCompressedMessageSizeInstrumentName)) {
      server_.call.sent_total_compressed_message_size =
          meter->CreateUInt64Histogram(
              std::string(
                  grpc::OpenTelemetryPluginBuilder::
                      kServerCallSentTotalCompressedMessageSizeInstrumentName),
              "Compressed message bytes sent per server call", "By");
    }
    if (metrics.contains(
            grpc::OpenTelemetryPluginBuilder::
                kServerCallRcvdTotalCompressedMessageSizeInstrumentName)) {
      server_.call.rcvd_total_compressed_message_size =
          meter->CreateUInt64Histogram(
              std::string(
                  grpc::OpenTelemetryPluginBuilder::
                      kServerCallRcvdTotalCompressedMessageSizeInstrumentName),
              "Compressed message bytes received per server call", "By");
    }
    if (metrics.contains(grpc::OpenTelemetryPluginBuilder::
                             kClientCallRetriesInstrumentName)) {
      client_.call.retries = meter->CreateUInt64Histogram(
          std::string(grpc::OpenTelemetryPluginBuilder::
                          kClientCallRetriesInstrumentName),
          "EXPERIMENTAL: Number of retries during the client call. If there "
          "were no retries, 0 is not reported.",
          "{retry}");
    }
    if (metrics.contains(grpc::OpenTelemetryPluginBuilder::
                             kClientCallTransparentRetriesInstrumentName)) {
      client_.call.transparent_retries = meter->CreateUInt64Histogram(
          std::string(grpc::OpenTelemetryPluginBuilder::
                          kClientCallTransparentRetriesInstrumentName),
          "EXPERIMENTAL: Number of transparent retries during the client call. "
          "If there were no transparent retries, 0 is not reported.",
          "{transparent_retry}");
    }
    if (metrics.contains(grpc::OpenTelemetryPluginBuilder::
                             kClientCallRetryDelayInstrumentName)) {
      client_.call.retry_delay = meter->CreateDoubleHistogram(
          std::string(grpc::OpenTelemetryPluginBuilder::
                          kClientCallRetryDelayInstrumentName),
          "EXPERIMENTAL: Total time of delay while there is no active attempt "
          "during the client call",
          "s");
    }
    // Store optional label keys for per call metrics
<<<<<<< HEAD
    GRPC_CHECK(static_cast<size_t>(
                   grpc_core::ClientCallTracer::CallAttemptTracer::
                       OptionalLabelKey::kSize) <= kOptionalLabelsSizeLimit);
=======
    CHECK(static_cast<size_t>(grpc_core::ClientCallTracerInterface::
                                  CallAttemptTracer::OptionalLabelKey::kSize) <=
          kOptionalLabelsSizeLimit);
>>>>>>> fa502592
    for (const auto& key : optional_label_keys) {
      auto optional_key = OptionalLabelStringToKey(key);
      if (optional_key.has_value()) {
        per_call_optional_label_bits_.set(
            static_cast<size_t>(optional_key.value()));
      }
    }
    // Non-per-call metrics.
    grpc_core::GlobalInstrumentsRegistry::ForEach(
        [&, this](const grpc_core::GlobalInstrumentsRegistry::
                      GlobalInstrumentDescriptor& descriptor) {
          GRPC_CHECK(descriptor.optional_label_keys.size() <=
                     kOptionalLabelsSizeLimit);
          if (instruments_data_.size() < descriptor.index + 1) {
            instruments_data_.resize(descriptor.index + 1);
          }
          if (!metrics.contains(descriptor.name)) {
            return;
          }
          switch (descriptor.instrument_type) {
            case grpc_core::GlobalInstrumentsRegistry::InstrumentType::kCounter:
              switch (descriptor.value_type) {
                case grpc_core::GlobalInstrumentsRegistry::ValueType::kUInt64:
                  instruments_data_[descriptor.index].instrument =
                      meter->CreateUInt64Counter(
                          std::string(descriptor.name),
                          std::string(descriptor.description),
                          std::string(descriptor.unit));
                  break;
                case grpc_core::GlobalInstrumentsRegistry::ValueType::kDouble:
                  instruments_data_[descriptor.index].instrument =
                      meter->CreateDoubleCounter(
                          std::string(descriptor.name),
                          std::string(descriptor.description),
                          std::string(descriptor.unit));
                  break;
                default:
                  grpc_core::Crash(
                      absl::StrFormat("Unknown or unsupported value type: %d",
                                      descriptor.value_type));
              }
              break;
            case grpc_core::GlobalInstrumentsRegistry::InstrumentType::
                kHistogram:
              switch (descriptor.value_type) {
                case grpc_core::GlobalInstrumentsRegistry::ValueType::kUInt64:
                  instruments_data_[descriptor.index].instrument =
                      meter->CreateUInt64Histogram(
                          std::string(descriptor.name),
                          std::string(descriptor.description),
                          std::string(descriptor.unit));
                  break;
                case grpc_core::GlobalInstrumentsRegistry::ValueType::kDouble:
                  instruments_data_[descriptor.index].instrument =
                      meter->CreateDoubleHistogram(
                          std::string(descriptor.name),
                          std::string(descriptor.description),
                          std::string(descriptor.unit));
                  break;
                default:
                  grpc_core::Crash(
                      absl::StrFormat("Unknown or unsupported value type: %d",
                                      descriptor.value_type));
              }
              break;
            case grpc_core::GlobalInstrumentsRegistry::InstrumentType::
                kCallbackGauge:
              switch (descriptor.value_type) {
                case grpc_core::GlobalInstrumentsRegistry::ValueType::kInt64: {
                  auto observable_state =
                      std::make_unique<CallbackGaugeState<int64_t>>();
                  observable_state->id = descriptor.index;
                  observable_state->ot_plugin = this;
                  observable_state->instrument =
                      meter->CreateInt64ObservableGauge(
                          std::string(descriptor.name),
                          std::string(descriptor.description),
                          std::string(descriptor.unit));
                  instruments_data_[descriptor.index].instrument =
                      std::move(observable_state);
                  break;
                }
                case grpc_core::GlobalInstrumentsRegistry::ValueType::kDouble: {
                  auto observable_state =
                      std::make_unique<CallbackGaugeState<double>>();
                  observable_state->id = descriptor.index;
                  observable_state->ot_plugin = this;
                  observable_state->instrument =
                      meter->CreateDoubleObservableGauge(
                          std::string(descriptor.name),
                          std::string(descriptor.description),
                          std::string(descriptor.unit));
                  instruments_data_[descriptor.index].instrument =
                      std::move(observable_state);
                  break;
                }
                default:
                  grpc_core::Crash(
                      absl::StrFormat("Unknown or unsupported value type: %d",
                                      descriptor.value_type));
              }
              break;
            default:
              grpc_core::Crash(absl::StrFormat("Unknown instrument_type: %d",
                                               descriptor.instrument_type));
          }
          for (size_t i = 0; i < descriptor.optional_label_keys.size(); ++i) {
            if (optional_label_keys.find(descriptor.optional_label_keys[i]) !=
                optional_label_keys.end()) {
              instruments_data_[descriptor.index].optional_labels_bits.set(i);
            }
          }
        });
  }
}

OpenTelemetryPluginImpl::~OpenTelemetryPluginImpl() {
  for (const auto& instrument_data : instruments_data_) {
    grpc_core::Match(
        instrument_data.instrument, [](const Disabled&) {},
        [](const std::unique_ptr<opentelemetry::metrics::Counter<double>>&) {},
        [](const std::unique_ptr<opentelemetry::metrics::Counter<uint64_t>>&) {
        },
        [](const std::unique_ptr<
            opentelemetry::metrics::Histogram<uint64_t>>&) {},
        [](const std::unique_ptr<opentelemetry::metrics::Histogram<double>>&) {
        },
        [](const std::unique_ptr<CallbackGaugeState<int64_t>>& state) {
          GRPC_CHECK(state->caches.empty());
          if (state->ot_callback_registered) {
            state->instrument->RemoveCallback(
                &CallbackGaugeState<int64_t>::CallbackGaugeCallback,
                state.get());
            state->ot_callback_registered = false;
          }
        },
        [](const std::unique_ptr<CallbackGaugeState<double>>& state) {
          GRPC_CHECK(state->caches.empty());
          if (state->ot_callback_registered) {
            state->instrument->RemoveCallback(
                &CallbackGaugeState<double>::CallbackGaugeCallback,
                state.get());
            state->ot_callback_registered = false;
          }
        });
  }
}

namespace {
constexpr absl::string_view kLocality = "grpc.lb.locality";
constexpr absl::string_view kBackendService = "grpc.lb.backend_service";
}  // namespace

absl::string_view OpenTelemetryPluginImpl::OptionalLabelKeyToString(
    grpc_core::ClientCallTracerInterface::CallAttemptTracer::OptionalLabelKey
        key) {
  switch (key) {
    case grpc_core::ClientCallTracerInterface::CallAttemptTracer::
        OptionalLabelKey::kLocality:
      return kLocality;
    case grpc_core::ClientCallTracerInterface::CallAttemptTracer::
        OptionalLabelKey::kBackendService:
      return kBackendService;
    default:
      grpc_core::Crash("Illegal OptionalLabelKey index");
  }
}

std::optional<
    grpc_core::ClientCallTracerInterface::CallAttemptTracer::OptionalLabelKey>
OpenTelemetryPluginImpl::OptionalLabelStringToKey(absl::string_view key) {
  if (key == kLocality) {
    return grpc_core::ClientCallTracerInterface::CallAttemptTracer::
        OptionalLabelKey::kLocality;
  } else if (key == kBackendService) {
    return grpc_core::ClientCallTracerInterface::CallAttemptTracer::
        OptionalLabelKey::kBackendService;
  }
  return std::nullopt;
}

absl::string_view OpenTelemetryPluginImpl::GetMethodFromPath(
    const grpc_core::Slice& path) {
  // Check for leading '/' and trim it if present.
  return absl::StripPrefix(path.as_string_view(), "/");
}

std::pair<bool, std::shared_ptr<grpc_core::StatsPlugin::ScopeConfig>>
OpenTelemetryPluginImpl::IsEnabledForChannel(
    const OpenTelemetryPluginBuilder::ChannelScope& scope) const {
  if (channel_scope_filter_ == nullptr || channel_scope_filter_(scope)) {
    return {true, std::make_shared<ClientScopeConfig>(this, scope)};
  }
  return {false, nullptr};
}

std::pair<bool, std::shared_ptr<grpc_core::StatsPlugin::ScopeConfig>>
OpenTelemetryPluginImpl::IsEnabledForServer(
    const grpc_core::ChannelArgs& args) const {
  // Return true only if there is no server selector registered or if the
  // server selector returns true.
  if (server_selector_ == nullptr || server_selector_(args)) {
    return {true, std::make_shared<ServerScopeConfig>(this, args)};
  }
  return {false, nullptr};
}

std::shared_ptr<grpc_core::StatsPlugin::ScopeConfig>
OpenTelemetryPluginImpl::GetChannelScopeConfig(
    const OpenTelemetryPluginBuilder::ChannelScope& scope) const {
  GRPC_CHECK(channel_scope_filter_ == nullptr || channel_scope_filter_(scope));
  return std::make_shared<ClientScopeConfig>(this, scope);
}

std::shared_ptr<grpc_core::StatsPlugin::ScopeConfig>
OpenTelemetryPluginImpl::GetServerScopeConfig(
    const grpc_core::ChannelArgs& args) const {
  GRPC_CHECK(server_selector_ == nullptr || server_selector_(args));
  return std::make_shared<ServerScopeConfig>(this, args);
}

void OpenTelemetryPluginImpl::AddCounter(
    grpc_core::GlobalInstrumentsRegistry::GlobalInstrumentHandle handle,
    uint64_t value, absl::Span<const absl::string_view> label_values,
    absl::Span<const absl::string_view> optional_values) {
  if (meter_provider_ == nullptr) return;
  const auto& instrument_data = instruments_data_.at(handle.index);
  if (std::holds_alternative<Disabled>(instrument_data.instrument)) {
    // This instrument is disabled.
    return;
  }
  GRPC_CHECK(std::holds_alternative<
             std::unique_ptr<opentelemetry::metrics::Counter<uint64_t>>>(
      instrument_data.instrument));
  const auto& descriptor =
      grpc_core::GlobalInstrumentsRegistry::GetInstrumentDescriptor(handle);
  GRPC_CHECK(descriptor.label_keys.size() == label_values.size());
  GRPC_CHECK(descriptor.optional_label_keys.size() == optional_values.size());
  if (label_values.empty() && optional_values.empty()) {
    std::get<std::unique_ptr<opentelemetry::metrics::Counter<uint64_t>>>(
        instrument_data.instrument)
        ->Add(value);
  } else {
    std::get<std::unique_ptr<opentelemetry::metrics::Counter<uint64_t>>>(
        instrument_data.instrument)
        ->Add(value, NPCMetricsKeyValueIterable(
                         descriptor.label_keys, label_values,
                         descriptor.optional_label_keys, optional_values,
                         instrument_data.optional_labels_bits));
  }
}

void OpenTelemetryPluginImpl::AddCounter(
    grpc_core::GlobalInstrumentsRegistry::GlobalInstrumentHandle handle,
    double value, absl::Span<const absl::string_view> label_values,
    absl::Span<const absl::string_view> optional_values) {
  if (meter_provider_ == nullptr) return;
  const auto& instrument_data = instruments_data_.at(handle.index);
  if (std::holds_alternative<Disabled>(instrument_data.instrument)) {
    // This instrument is disabled.
    return;
  }
  GRPC_CHECK(std::holds_alternative<
             std::unique_ptr<opentelemetry::metrics::Counter<double>>>(
      instrument_data.instrument));
  const auto& descriptor =
      grpc_core::GlobalInstrumentsRegistry::GetInstrumentDescriptor(handle);
  GRPC_CHECK(descriptor.label_keys.size() == label_values.size());
  GRPC_CHECK(descriptor.optional_label_keys.size() == optional_values.size());
  if (label_values.empty() && optional_values.empty()) {
    std::get<std::unique_ptr<opentelemetry::metrics::Counter<double>>>(
        instrument_data.instrument)
        ->Add(value);
  } else {
    std::get<std::unique_ptr<opentelemetry::metrics::Counter<double>>>(
        instrument_data.instrument)
        ->Add(value, NPCMetricsKeyValueIterable(
                         descriptor.label_keys, label_values,
                         descriptor.optional_label_keys, optional_values,
                         instrument_data.optional_labels_bits));
  }
}

void OpenTelemetryPluginImpl::RecordHistogram(
    grpc_core::GlobalInstrumentsRegistry::GlobalInstrumentHandle handle,
    uint64_t value, absl::Span<const absl::string_view> label_values,
    absl::Span<const absl::string_view> optional_values) {
  if (meter_provider_ == nullptr) return;
  const auto& instrument_data = instruments_data_.at(handle.index);
  if (std::holds_alternative<Disabled>(instrument_data.instrument)) {
    // This instrument is disabled.
    return;
  }
  GRPC_CHECK(std::holds_alternative<
             std::unique_ptr<opentelemetry::metrics::Histogram<uint64_t>>>(
      instrument_data.instrument));
  const auto& descriptor =
      grpc_core::GlobalInstrumentsRegistry::GetInstrumentDescriptor(handle);
  GRPC_CHECK(descriptor.label_keys.size() == label_values.size());
  GRPC_CHECK(descriptor.optional_label_keys.size() == optional_values.size());
  if (label_values.empty() && optional_values.empty()) {
    std::get<std::unique_ptr<opentelemetry::metrics::Histogram<uint64_t>>>(
        instrument_data.instrument)
        ->Record(value, opentelemetry::context::Context{});
  } else {
    std::get<std::unique_ptr<opentelemetry::metrics::Histogram<uint64_t>>>(
        instrument_data.instrument)
        ->Record(value,
                 NPCMetricsKeyValueIterable(
                     descriptor.label_keys, label_values,
                     descriptor.optional_label_keys, optional_values,
                     instrument_data.optional_labels_bits),
                 opentelemetry::context::Context{});
  }
}

void OpenTelemetryPluginImpl::RecordHistogram(
    grpc_core::GlobalInstrumentsRegistry::GlobalInstrumentHandle handle,
    double value, absl::Span<const absl::string_view> label_values,
    absl::Span<const absl::string_view> optional_values) {
  if (meter_provider_ == nullptr) return;
  const auto& instrument_data = instruments_data_.at(handle.index);
  if (std::holds_alternative<Disabled>(instrument_data.instrument)) {
    // This instrument is disabled.
    return;
  }
  GRPC_CHECK(std::holds_alternative<
             std::unique_ptr<opentelemetry::metrics::Histogram<double>>>(
      instrument_data.instrument));
  const auto& descriptor =
      grpc_core::GlobalInstrumentsRegistry::GetInstrumentDescriptor(handle);
  GRPC_CHECK(descriptor.label_keys.size() == label_values.size());
  GRPC_CHECK(descriptor.optional_label_keys.size() == optional_values.size());
  if (label_values.empty() && optional_values.empty()) {
    std::get<std::unique_ptr<opentelemetry::metrics::Histogram<double>>>(
        instrument_data.instrument)
        ->Record(value, opentelemetry::context::Context{});
  } else {
    std::get<std::unique_ptr<opentelemetry::metrics::Histogram<double>>>(
        instrument_data.instrument)
        ->Record(value,
                 NPCMetricsKeyValueIterable(
                     descriptor.label_keys, label_values,
                     descriptor.optional_label_keys, optional_values,
                     instrument_data.optional_labels_bits),
                 opentelemetry::context::Context{});
  }
}

void OpenTelemetryPluginImpl::AddCallback(
    grpc_core::RegisteredMetricCallback* callback) {
  if (meter_provider_ == nullptr) return;
  std::vector<
      std::variant<CallbackGaugeState<int64_t>*, CallbackGaugeState<double>*>>
      gauges_that_need_to_add_callback;
  {
    grpc_core::MutexLock lock(&mu_);
    callback_timestamps_.emplace(callback, grpc_core::Timestamp::InfPast());
    for (const auto& handle : callback->metrics()) {
      const auto& descriptor =
          grpc_core::GlobalInstrumentsRegistry::GetInstrumentDescriptor(handle);
      GRPC_CHECK(
          descriptor.instrument_type ==
          grpc_core::GlobalInstrumentsRegistry::InstrumentType::kCallbackGauge);
      switch (descriptor.value_type) {
        case grpc_core::GlobalInstrumentsRegistry::ValueType::kInt64: {
          const auto& instrument_data = instruments_data_.at(handle.index);
          if (std::holds_alternative<Disabled>(instrument_data.instrument)) {
            // This instrument is disabled.
            continue;
          }
          auto* callback_gauge_state =
              std::get_if<std::unique_ptr<CallbackGaugeState<int64_t>>>(
                  &instrument_data.instrument);
          GRPC_CHECK_NE(callback_gauge_state, nullptr);
          (*callback_gauge_state)
              ->caches.emplace(callback, CallbackGaugeState<int64_t>::Cache{});
          if (!std::exchange((*callback_gauge_state)->ot_callback_registered,
                             true)) {
            gauges_that_need_to_add_callback.push_back(
                callback_gauge_state->get());
          }
          break;
        }
        case grpc_core::GlobalInstrumentsRegistry::ValueType::kDouble: {
          const auto& instrument_data = instruments_data_.at(handle.index);
          if (std::holds_alternative<Disabled>(instrument_data.instrument)) {
            // This instrument is disabled.
            continue;
          }
          auto* callback_gauge_state =
              std::get_if<std::unique_ptr<CallbackGaugeState<double>>>(
                  &instrument_data.instrument);
          GRPC_CHECK_NE(callback_gauge_state, nullptr);
          (*callback_gauge_state)
              ->caches.emplace(callback, CallbackGaugeState<double>::Cache{});
          if (!std::exchange((*callback_gauge_state)->ot_callback_registered,
                             true)) {
            gauges_that_need_to_add_callback.push_back(
                callback_gauge_state->get());
          }
          break;
        }
        default:
          grpc_core::Crash(absl::StrFormat(
              "Unknown or unsupported value type: %d", descriptor.value_type));
      }
    }
  }
  // AddCallback internally grabs OpenTelemetry's observable_registry's
  // lock. So we need to call it without our plugin lock otherwise we may
  // deadlock.
  for (const auto& gauge : gauges_that_need_to_add_callback) {
    grpc_core::Match(
        gauge,
        [](CallbackGaugeState<int64_t>* gauge) {
          gauge->instrument->AddCallback(
              &CallbackGaugeState<int64_t>::CallbackGaugeCallback, gauge);
        },
        [](CallbackGaugeState<double>* gauge) {
          gauge->instrument->AddCallback(
              &CallbackGaugeState<double>::CallbackGaugeCallback, gauge);
        });
  }
}

void OpenTelemetryPluginImpl::RemoveCallback(
    grpc_core::RegisteredMetricCallback* callback) {
  if (meter_provider_ == nullptr) return;
  {
    grpc_core::MutexLock lock(&mu_);
    callback_timestamps_.erase(callback);
    for (const auto& handle : callback->metrics()) {
      const auto& descriptor =
          grpc_core::GlobalInstrumentsRegistry::GetInstrumentDescriptor(handle);
      GRPC_CHECK(
          descriptor.instrument_type ==
          grpc_core::GlobalInstrumentsRegistry::InstrumentType::kCallbackGauge);
      switch (descriptor.value_type) {
        case grpc_core::GlobalInstrumentsRegistry::ValueType::kInt64: {
          const auto& instrument_data = instruments_data_.at(handle.index);
          if (std::holds_alternative<Disabled>(instrument_data.instrument)) {
            // This instrument is disabled.
            continue;
          }
          auto* callback_gauge_state =
              std::get_if<std::unique_ptr<CallbackGaugeState<int64_t>>>(
                  &instrument_data.instrument);
          GRPC_CHECK_NE(callback_gauge_state, nullptr);
          GRPC_CHECK((*callback_gauge_state)->ot_callback_registered);
          GRPC_CHECK_EQ((*callback_gauge_state)->caches.erase(callback), 1u);
          break;
        }
        case grpc_core::GlobalInstrumentsRegistry::ValueType::kDouble: {
          const auto& instrument_data = instruments_data_.at(handle.index);
          if (std::holds_alternative<Disabled>(instrument_data.instrument)) {
            // This instrument is disabled.
            continue;
          }
          auto* callback_gauge_state =
              std::get_if<std::unique_ptr<CallbackGaugeState<double>>>(
                  &instrument_data.instrument);
          GRPC_CHECK_NE(callback_gauge_state, nullptr);
          GRPC_CHECK((*callback_gauge_state)->ot_callback_registered);
          GRPC_CHECK_EQ((*callback_gauge_state)->caches.erase(callback), 1u);
          break;
        }
        default:
          grpc_core::Crash(absl::StrFormat(
              "Unknown or unsupported value type: %d", descriptor.value_type));
      }
    }
  }
  // Note that we are not removing the callback from OpenTelemetry immediately,
  // and instead remove it when the plugin is destroyed. We just have a single
  // callback per OpenTelemetry instrument which is a small number. If we decide
  // to remove the callback immediately at this point, we need to make sure that
  // 1) the callback is removed without holding mu_ and 2) we make sure that
  // this does not race against a possible `AddCallback` operation. A potential
  // way to do this is to use WorkSerializer.
}

template <typename ValueType>
void OpenTelemetryPluginImpl::CallbackGaugeState<ValueType>::Observe(
    opentelemetry::metrics::ObserverResult& result, const Cache& cache) {
  const auto& descriptor =
      grpc_core::GlobalInstrumentsRegistry::GetInstrumentDescriptor({id});
  for (const auto& pair : cache) {
    GRPC_CHECK(pair.first.size() <= (descriptor.label_keys.size() +
                                     descriptor.optional_label_keys.size()));
    if (descriptor.label_keys.empty() &&
        descriptor.optional_label_keys.empty()) {
      opentelemetry::nostd::get<opentelemetry::nostd::shared_ptr<
          opentelemetry::metrics::ObserverResultT<ValueType>>>(result)
          ->Observe(pair.second);
    } else {
      auto& instrument_data = ot_plugin->instruments_data_.at(id);
      opentelemetry::nostd::get<opentelemetry::nostd::shared_ptr<
          opentelemetry::metrics::ObserverResultT<ValueType>>>(result)
          ->Observe(pair.second,
                    NPCMetricsKeyValueIterable(
                        descriptor.label_keys,
                        absl::FixedArray<absl::string_view>(
                            pair.first.begin(),
                            pair.first.begin() + descriptor.label_keys.size()),
                        descriptor.optional_label_keys,
                        absl::FixedArray<absl::string_view>(
                            pair.first.begin() + descriptor.label_keys.size(),
                            pair.first.end()),
                        instrument_data.optional_labels_bits));
    }
  }
}

// OpenTelemetry calls our callback with its observable_registry's lock
// held.
template <typename ValueType>
void OpenTelemetryPluginImpl::CallbackGaugeState<ValueType>::
    CallbackGaugeCallback(opentelemetry::metrics::ObserverResult result,
                          void* arg) {
  auto* callback_gauge_state = static_cast<CallbackGaugeState<ValueType>*>(arg);
  auto now = grpc_core::Timestamp::Now();
  grpc_core::MutexLock plugin_lock(&callback_gauge_state->ot_plugin->mu_);
  for (auto& elem : callback_gauge_state->caches) {
    auto* registered_metric_callback = elem.first;
    auto iter = callback_gauge_state->ot_plugin->callback_timestamps_.find(
        registered_metric_callback);
    GRPC_CHECK(iter !=
               callback_gauge_state->ot_plugin->callback_timestamps_.end());
    if (now - iter->second < registered_metric_callback->min_interval()) {
      // Use cached value.
      callback_gauge_state->Observe(result, elem.second);
      continue;
    }
    // Otherwise update and use the cache.
    iter->second = now;
    CallbackMetricReporter reporter(callback_gauge_state->ot_plugin,
                                    registered_metric_callback);
    registered_metric_callback->Run(reporter);
    callback_gauge_state->Observe(result, elem.second);
  }
}

grpc_core::ClientCallTracerInterface*
OpenTelemetryPluginImpl::GetClientCallTracer(
    const grpc_core::Slice& path, bool registered_method,
    std::shared_ptr<grpc_core::StatsPlugin::ScopeConfig> scope_config) {
  return grpc_core::GetContext<grpc_core::Arena>()
      ->ManagedNew<ClientCallTracerInterface>(
          path, grpc_core::GetContext<grpc_core::Arena>(), registered_method,
          this,
          std::static_pointer_cast<OpenTelemetryPluginImpl::ClientScopeConfig>(
              scope_config));
}

grpc_core::ServerCallTracerInterface*
OpenTelemetryPluginImpl::GetServerCallTracer(
    std::shared_ptr<grpc_core::StatsPlugin::ScopeConfig> scope_config) {
  auto arena = grpc_core::GetContext<grpc_core::Arena>();
  return arena
      ->MakeRefCounted<ServerCallTracerInterface>(
          this, arena,
          std::static_pointer_cast<OpenTelemetryPluginImpl::ServerScopeConfig>(
              scope_config))
      .release();
}

bool OpenTelemetryPluginImpl::IsInstrumentEnabled(
    grpc_core::GlobalInstrumentsRegistry::GlobalInstrumentHandle handle) const {
  return !std::holds_alternative<Disabled>(
      instruments_data_.at(handle.index).instrument);
}

void OpenTelemetryPluginImpl::AddToChannelArguments(
    grpc::ChannelArguments* args) {
  const grpc_channel_args c_args = args->c_channel_args();
  auto* stats_plugin_list = grpc_channel_args_find_pointer<
      std::shared_ptr<std::vector<std::shared_ptr<grpc_core::StatsPlugin>>>>(
      &c_args, GRPC_ARG_EXPERIMENTAL_STATS_PLUGINS);
  if (stats_plugin_list != nullptr) {
    (*stats_plugin_list)->emplace_back(shared_from_this());
  } else {
    auto stats_plugin_list = std::make_shared<
        std::vector<std::shared_ptr<grpc_core::StatsPlugin>>>();
    args->SetPointerWithVtable(
        GRPC_ARG_EXPERIMENTAL_STATS_PLUGINS, &stats_plugin_list,
        grpc_core::ChannelArgTypeTraits<decltype(stats_plugin_list)>::VTable());
    stats_plugin_list->emplace_back(shared_from_this());
  }
}

void OpenTelemetryPluginImpl::AddToServerBuilder(grpc::ServerBuilder* builder) {
  builder->SetOption(std::make_unique<ServerBuilderOption>(shared_from_this()));
}

class GrpcTraceBinTextMapPropagator : public TextMapPropagator {
 public:
  opentelemetry::context::Context Extract(
      const opentelemetry::context::propagation::TextMapCarrier& carrier,
      opentelemetry::context::Context& context) noexcept override {
    opentelemetry::nostd::string_view grpc_trace_bin_val =
        carrier.Get("grpc-trace-bin");
    std::string base64_unescaped_val;
    absl::Base64Unescape(NoStdStringViewToAbslStringView(grpc_trace_bin_val),
                         &base64_unescaped_val);
    return opentelemetry::trace::SetSpan(
        context,
        std::shared_ptr<opentelemetry::trace::Span>(
            new (std::nothrow) opentelemetry::trace::DefaultSpan(
                GrpcTraceBinHeaderToSpanContext(base64_unescaped_val))));
  }

  void Inject(
      opentelemetry::context::propagation::TextMapCarrier& carrier,
      const opentelemetry::context::Context& context) noexcept override {
    auto span_context = opentelemetry::trace::GetSpan(context)->GetContext();
    if (!span_context.IsValid()) {
      return;
    }
    carrier.Set("grpc-trace-bin",
                absl::Base64Escape(absl::string_view(
                    reinterpret_cast<char*>(
                        SpanContextToGrpcTraceBinHeader(span_context).data()),
                    kGrpcTraceBinHeaderLen)));
  }

  bool Fields(opentelemetry::nostd::function_ref<
              bool(opentelemetry::nostd::string_view)>
                  callback) const noexcept override {
    return callback("grpc-trace-bin");
  }

 private:
  static constexpr int kGrpcTraceBinHeaderLen = 29;

  std::array<uint8_t, kGrpcTraceBinHeaderLen> SpanContextToGrpcTraceBinHeader(
      const SpanContext& ctx) {
    std::array<uint8_t, kGrpcTraceBinHeaderLen> header;
    header[0] = 0;
    header[1] = 0;
    ctx.trace_id().CopyBytesTo(
        opentelemetry::nostd::span<uint8_t, 16>(&header[2], 16));
    header[18] = 1;
    ctx.span_id().CopyBytesTo(
        opentelemetry::nostd::span<uint8_t, 8>(&header[19], 8));
    header[27] = 2;
    header[28] = ctx.trace_flags().flags();
    return header;
  }

  SpanContext GrpcTraceBinHeaderToSpanContext(
      opentelemetry::nostd::string_view header) {
    if (header.size() != kGrpcTraceBinHeaderLen || header[0] != 0 ||
        header[1] != 0 || header[18] != 1 || header[27] != 2) {
      return SpanContext::GetInvalid();
    }
    return SpanContext(TraceId(opentelemetry::nostd::span<const uint8_t, 16>(
                           reinterpret_cast<const uint8_t*>(&header[2]), 16)),
                       SpanId(opentelemetry::nostd::span<const uint8_t, 8>(
                           reinterpret_cast<const uint8_t*>(&header[19]), 8)),
                       opentelemetry::trace::TraceFlags(header[28]),
                       /*is_remote*/ true);
  }
};

opentelemetry::nostd::string_view GrpcTextMapCarrier::Get(
    opentelemetry::nostd::string_view key) const noexcept {
  absl::string_view absl_key = NoStdStringViewToAbslStringView(key);
  std::string scratch;
  std::string ret_val;
  if (absl_key == "grpc-trace-bin") {
    ret_val = absl::Base64Escape(
        metadata_->GetStringValue(absl_key, &scratch).value_or(""));
  } else if (absl::EndsWith(absl_key, "-bin")) {
    // Maybe ok to support a custom binary propagator. Needs based64 encoding
    // validation if so. Not for now.
    LOG(ERROR) << "Binary propagator other than GrpcTraceBinPropagator is "
                  "not supported.";
  } else {
    ret_val = std::string(AbslStringViewToNoStdStringView(
        metadata_->GetStringValue(absl_key, &scratch).value_or("")));
  }
  if (ret_val.empty()) {
    return "";
  }
  // Store the string on the arena since we are returning a string_view.
  std::string* arena_stored_string =
      grpc_core::GetContext<grpc_core::Arena>()->ManagedNew<std::string>(
          std::move(ret_val));
  return *arena_stored_string;
}

void GrpcTextMapCarrier::Set(opentelemetry::nostd::string_view key,
                             opentelemetry::nostd::string_view value) noexcept {
  absl::string_view absl_key = NoStdStringViewToAbslStringView(key);
  absl::string_view absl_value = NoStdStringViewToAbslStringView(value);
  if (absl_key == "grpc-trace-bin") {
    std::string unescaped_value;
    if (!absl::Base64Unescape(absl_value, &unescaped_value)) {
      return;
    }
    metadata_->Set(
        grpc_core::GrpcTraceBinMetadata(),
        grpc_core::Slice::FromCopiedString(std::move(unescaped_value)));
  } else if (absl::EndsWith(absl_key, "-bin")) {
    LOG(ERROR) << "Binary propagator other than GrpcTraceBinPropagator is "
                  "not supported.";
    return;
  } else {
    // A propagator other than GrpcTraceBinTextMapPropagator was used.
    metadata_->Append(absl_key, grpc_core::Slice::FromCopiedString(absl_value),
                      [](absl::string_view, const grpc_core::Slice&) {
                        LOG(ERROR)
                            << "Failed to add tracing information in metadata.";
                      });
  }
}

std::string OTelSpanTraceIdToString(opentelemetry::trace::Span* span) {
  if (span == nullptr) {
    return "";
  }
  auto context = span->GetContext();
  auto trace_id = context.trace_id();
  if (!trace_id.IsValid()) {
    return "";
  }
  auto trace_id_span = trace_id.Id();
  return absl::BytesToHexString(
      absl::string_view(reinterpret_cast<const char*>(trace_id_span.data()),
                        trace_id_span.size()));
}

std::string OTelSpanSpanIdToString(opentelemetry::trace::Span* span) {
  if (span == nullptr) {
    return "";
  }
  auto context = span->GetContext();
  auto span_id = context.span_id();
  if (!span_id.IsValid()) {
    return "";
  }
  auto span_id_span = span_id.Id();
  return absl::BytesToHexString(absl::string_view(
      reinterpret_cast<const char*>(span_id_span.data()), span_id_span.size()));
}

}  // namespace internal

constexpr absl::string_view
    OpenTelemetryPluginBuilder::kClientAttemptStartedInstrumentName;
constexpr absl::string_view
    OpenTelemetryPluginBuilder::kClientAttemptDurationInstrumentName;
constexpr absl::string_view OpenTelemetryPluginBuilder::
    kClientAttemptSentTotalCompressedMessageSizeInstrumentName;
constexpr absl::string_view OpenTelemetryPluginBuilder::
    kClientAttemptRcvdTotalCompressedMessageSizeInstrumentName;
constexpr absl::string_view
    OpenTelemetryPluginBuilder::kServerCallStartedInstrumentName;
constexpr absl::string_view
    OpenTelemetryPluginBuilder::kServerCallDurationInstrumentName;
constexpr absl::string_view OpenTelemetryPluginBuilder::
    kServerCallSentTotalCompressedMessageSizeInstrumentName;
constexpr absl::string_view OpenTelemetryPluginBuilder::
    kServerCallRcvdTotalCompressedMessageSizeInstrumentName;

//
// OpenTelemetryPluginBuilder
//

OpenTelemetryPluginBuilder::OpenTelemetryPluginBuilder()
    : impl_(std::make_unique<internal::OpenTelemetryPluginBuilderImpl>()) {}

OpenTelemetryPluginBuilder::~OpenTelemetryPluginBuilder() = default;

OpenTelemetryPluginBuilder& OpenTelemetryPluginBuilder::SetMeterProvider(
    std::shared_ptr<opentelemetry::metrics::MeterProvider> meter_provider) {
  impl_->SetMeterProvider(std::move(meter_provider));
  return *this;
}

OpenTelemetryPluginBuilder&
OpenTelemetryPluginBuilder::SetTargetAttributeFilter(
    absl::AnyInvocable<bool(absl::string_view /*target*/) const>
        target_attribute_filter) {
  impl_->SetTargetAttributeFilter(std::move(target_attribute_filter));
  return *this;
}

OpenTelemetryPluginBuilder&
OpenTelemetryPluginBuilder::SetGenericMethodAttributeFilter(
    absl::AnyInvocable<bool(absl::string_view /*generic_method*/) const>
        generic_method_attribute_filter) {
  impl_->SetGenericMethodAttributeFilter(
      std::move(generic_method_attribute_filter));
  return *this;
}

OpenTelemetryPluginBuilder& OpenTelemetryPluginBuilder::EnableMetrics(
    absl::Span<const absl::string_view> metric_names) {
  impl_->EnableMetrics(metric_names);
  return *this;
}

OpenTelemetryPluginBuilder& OpenTelemetryPluginBuilder::DisableMetrics(
    absl::Span<const absl::string_view> metric_names) {
  impl_->DisableMetrics(metric_names);
  return *this;
}

OpenTelemetryPluginBuilder& OpenTelemetryPluginBuilder::DisableAllMetrics() {
  impl_->DisableAllMetrics();
  return *this;
}

OpenTelemetryPluginBuilder& OpenTelemetryPluginBuilder::AddPluginOption(
    std::unique_ptr<OpenTelemetryPluginOption> option) {
  impl_->AddPluginOption(
      std::unique_ptr<grpc::internal::InternalOpenTelemetryPluginOption>(
          static_cast<grpc::internal::InternalOpenTelemetryPluginOption*>(
              option.release())));
  return *this;
}

OpenTelemetryPluginBuilder& OpenTelemetryPluginBuilder::AddOptionalLabel(
    absl::string_view optional_label_key) {
  impl_->AddOptionalLabel(optional_label_key);
  return *this;
}

OpenTelemetryPluginBuilder& OpenTelemetryPluginBuilder::SetTracerProvider(
    std::shared_ptr<opentelemetry::trace::TracerProvider> tracer_provider) {
  impl_->SetTracerProvider(std::move(tracer_provider));
  return *this;
}

OpenTelemetryPluginBuilder& OpenTelemetryPluginBuilder::SetTextMapPropagator(
    std::unique_ptr<TextMapPropagator> text_map_propagator) {
  impl_->SetTextMapPropagator(std::move(text_map_propagator));
  return *this;
}

std::unique_ptr<TextMapPropagator>
OpenTelemetryPluginBuilder::MakeGrpcTraceBinTextMapPropagator() {
  return std::make_unique<internal::GrpcTraceBinTextMapPropagator>();
}

OpenTelemetryPluginBuilder& OpenTelemetryPluginBuilder::SetChannelScopeFilter(
    absl::AnyInvocable<bool(const ChannelScope& /*scope*/) const>
        channel_scope_filter) {
  impl_->SetChannelScopeFilter(std::move(channel_scope_filter));
  return *this;
}

absl::Status OpenTelemetryPluginBuilder::BuildAndRegisterGlobal() {
  return impl_->BuildAndRegisterGlobal();
}

absl::StatusOr<std::shared_ptr<grpc::experimental::OpenTelemetryPlugin>>
OpenTelemetryPluginBuilder::Build() {
  return impl_->Build();
}

}  // namespace grpc<|MERGE_RESOLUTION|>--- conflicted
+++ resolved
@@ -531,15 +531,9 @@
           "s");
     }
     // Store optional label keys for per call metrics
-<<<<<<< HEAD
     GRPC_CHECK(static_cast<size_t>(
-                   grpc_core::ClientCallTracer::CallAttemptTracer::
+                   grpc_core::ClientCallTracerInterface::CallAttemptTracer::
                        OptionalLabelKey::kSize) <= kOptionalLabelsSizeLimit);
-=======
-    CHECK(static_cast<size_t>(grpc_core::ClientCallTracerInterface::
-                                  CallAttemptTracer::OptionalLabelKey::kSize) <=
-          kOptionalLabelsSizeLimit);
->>>>>>> fa502592
     for (const auto& key : optional_label_keys) {
       auto optional_key = OptionalLabelStringToKey(key);
       if (optional_key.has_value()) {
