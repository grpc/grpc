--- conflicted
+++ resolved
@@ -124,18 +124,18 @@
   return *this;
 }
 
-<<<<<<< HEAD
+OpenTelemetryPluginBuilder& OpenTelemetryPluginBuilder::SetTargetSelector(
+    absl::AnyInvocable<bool(absl::string_view /*target*/) const>
+        target_selector) {
+  target_selector_ = std::move(target_selector);
+  return *this;
+}
+
 OpenTelemetryPluginBuilder&
 OpenTelemetryPluginBuilder::SetTargetAttributesFilter(
     absl::AnyInvocable<bool(absl::string_view /*target*/) const>
         target_attributes_filter) {
   target_attributes_filter_ = std::move(target_attributes_filter);
-=======
-OpenTelemetryPluginBuilder& OpenTelemetryPluginBuilder::SetTargetSelector(
-    absl::AnyInvocable<bool(absl::string_view /*target*/) const>
-        target_selector) {
-  target_selector_ = std::move(target_selector);
->>>>>>> d4ca41d2
   return *this;
 }
 
