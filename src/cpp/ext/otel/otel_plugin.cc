//
//
// Copyright 2023 gRPC authors.
//
// Licensed under the Apache License, Version 2.0 (the "License");
// you may not use this file except in compliance with the License.
// You may obtain a copy of the License at
//
//     http://www.apache.org/licenses/LICENSE-2.0
//
// Unless required by applicable law or agreed to in writing, software
// distributed under the License is distributed on an "AS IS" BASIS,
// WITHOUT WARRANTIES OR CONDITIONS OF ANY KIND, either express or implied.
// See the License for the specific language governing permissions and
// limitations under the License.
//
//

#include "src/cpp/ext/otel/otel_plugin.h"

#include <memory>
#include <type_traits>
#include <utility>

#include "absl/log/check.h"
#include "opentelemetry/metrics/meter.h"
#include "opentelemetry/metrics/meter_provider.h"
#include "opentelemetry/metrics/sync_instruments.h"
#include "opentelemetry/nostd/shared_ptr.h"
#include "opentelemetry/nostd/unique_ptr.h"
#include "opentelemetry/nostd/variant.h"

#include <grpc/support/port_platform.h>
#include <grpcpp/ext/otel_plugin.h>
#include <grpcpp/version_info.h>

#include "src/core/client_channel/client_channel_filter.h"
#include "src/core/lib/channel/channel_args.h"
#include "src/core/lib/config/core_configuration.h"
#include "src/core/lib/event_engine/default_event_engine.h"
#include "src/core/lib/gprpp/match.h"
#include "src/core/lib/surface/channel_stack_type.h"
#include "src/core/telemetry/call_tracer.h"
#include "src/cpp/ext/otel/key_value_iterable.h"
#include "src/cpp/ext/otel/otel_client_call_tracer.h"
#include "src/cpp/ext/otel/otel_server_call_tracer.h"

namespace grpc {
namespace internal {

absl::string_view OpenTelemetryMethodKey() { return "grpc.method"; }

absl::string_view OpenTelemetryStatusKey() { return "grpc.status"; }

absl::string_view OpenTelemetryTargetKey() { return "grpc.target"; }

namespace {
absl::flat_hash_set<std::string> BaseMetrics() {
  absl::flat_hash_set<std::string> base_metrics{
      std::string(grpc::OpenTelemetryPluginBuilder::
                      kClientAttemptStartedInstrumentName),
      std::string(grpc::OpenTelemetryPluginBuilder::
                      kClientAttemptDurationInstrumentName),
      std::string(
          grpc::OpenTelemetryPluginBuilder::
              kClientAttemptSentTotalCompressedMessageSizeInstrumentName),
      std::string(
          grpc::OpenTelemetryPluginBuilder::
              kClientAttemptRcvdTotalCompressedMessageSizeInstrumentName),
      std::string(
          grpc::OpenTelemetryPluginBuilder::kServerCallStartedInstrumentName),
      std::string(
          grpc::OpenTelemetryPluginBuilder::kServerCallDurationInstrumentName),
      std::string(grpc::OpenTelemetryPluginBuilder::
                      kServerCallSentTotalCompressedMessageSizeInstrumentName),
      std::string(grpc::OpenTelemetryPluginBuilder::
                      kServerCallRcvdTotalCompressedMessageSizeInstrumentName)};
  grpc_core::GlobalInstrumentsRegistry::ForEach(
      [&](const grpc_core::GlobalInstrumentsRegistry::
              GlobalInstrumentDescriptor& descriptor) {
        if (descriptor.enable_by_default) {
          base_metrics.emplace(descriptor.name);
        }
      });
  return base_metrics;
}
}  // namespace

class OpenTelemetryPluginImpl::NPCMetricsKeyValueIterable
    : public opentelemetry::common::KeyValueIterable {
 public:
  NPCMetricsKeyValueIterable(
      absl::Span<const absl::string_view> label_keys,
      absl::Span<const absl::string_view> label_values,
      absl::Span<const absl::string_view> optional_label_keys,
      absl::Span<const absl::string_view> optional_label_values,
      const OptionalLabelsBitSet& optional_labels_bits)
      : label_keys_(label_keys),
        label_values_(label_values),
        optional_label_keys_(optional_label_keys),
        optional_label_values_(optional_label_values),
        optional_labels_bits_(optional_labels_bits) {}

  bool ForEachKeyValue(opentelemetry::nostd::function_ref<
                       bool(opentelemetry::nostd::string_view,
                            opentelemetry::common::AttributeValue)>
                           callback) const noexcept override {
    for (size_t i = 0; i < label_keys_.size(); ++i) {
      if (!callback(AbslStrViewToOpenTelemetryStrView(label_keys_[i]),
                    AbslStrViewToOpenTelemetryStrView(label_values_[i]))) {
        return false;
      }
    }
    // Since we are saving the optional label values as std::string for callback
    // gauges, we want to minimize memory usage by filtering out the disabled
    // optional label values.
    bool filtered = optional_label_values_.size() < optional_label_keys_.size();
    for (size_t i = 0, j = 0; i < optional_label_keys_.size(); ++i) {
      if (!optional_labels_bits_.test(i)) {
        if (!filtered) ++j;
        continue;
      }
      if (!callback(
              AbslStrViewToOpenTelemetryStrView(optional_label_keys_[i]),
              AbslStrViewToOpenTelemetryStrView(optional_label_values_[j++]))) {
        return false;
      }
    }
    return true;
  }

  size_t size() const noexcept override {
    return label_keys_.size() + optional_labels_bits_.count();
  }

 private:
  absl::Span<const absl::string_view> label_keys_;
  absl::Span<const absl::string_view> label_values_;
  absl::Span<const absl::string_view> optional_label_keys_;
  absl::Span<const absl::string_view> optional_label_values_;
  const OptionalLabelsBitSet& optional_labels_bits_;
};

//
// OpenTelemetryPluginBuilderImpl
//

OpenTelemetryPluginBuilderImpl::OpenTelemetryPluginBuilderImpl()
    : metrics_(BaseMetrics()) {}

OpenTelemetryPluginBuilderImpl::~OpenTelemetryPluginBuilderImpl() = default;

OpenTelemetryPluginBuilderImpl&
OpenTelemetryPluginBuilderImpl::SetMeterProvider(
    std::shared_ptr<opentelemetry::metrics::MeterProvider> meter_provider) {
  meter_provider_ = std::move(meter_provider);
  return *this;
}

OpenTelemetryPluginBuilderImpl& OpenTelemetryPluginBuilderImpl::EnableMetrics(
    absl::Span<const absl::string_view> metric_names) {
  for (const auto& metric_name : metric_names) {
    metrics_.emplace(metric_name);
  }
  return *this;
}

OpenTelemetryPluginBuilderImpl& OpenTelemetryPluginBuilderImpl::DisableMetrics(
    absl::Span<const absl::string_view> metric_names) {
  for (const auto& metric_name : metric_names) {
    metrics_.erase(metric_name);
  }
  return *this;
}

OpenTelemetryPluginBuilderImpl&
OpenTelemetryPluginBuilderImpl::DisableAllMetrics() {
  metrics_.clear();
  return *this;
}

OpenTelemetryPluginBuilderImpl&
OpenTelemetryPluginBuilderImpl::SetTargetAttributeFilter(
    absl::AnyInvocable<bool(absl::string_view /*target*/) const>
        target_attribute_filter) {
  target_attribute_filter_ = std::move(target_attribute_filter);
  return *this;
}

OpenTelemetryPluginBuilderImpl&
OpenTelemetryPluginBuilderImpl::SetGenericMethodAttributeFilter(
    absl::AnyInvocable<bool(absl::string_view /*generic_method*/) const>
        generic_method_attribute_filter) {
  generic_method_attribute_filter_ = std::move(generic_method_attribute_filter);
  return *this;
}

OpenTelemetryPluginBuilderImpl&
OpenTelemetryPluginBuilderImpl::SetServerSelector(
    absl::AnyInvocable<bool(const grpc_core::ChannelArgs& /*args*/) const>
        server_selector) {
  server_selector_ = std::move(server_selector);
  return *this;
}

OpenTelemetryPluginBuilderImpl& OpenTelemetryPluginBuilderImpl::AddPluginOption(
    std::unique_ptr<InternalOpenTelemetryPluginOption> option) {
  // We allow a limit of 64 plugin options to be registered at this time.
  CHECK_LT(plugin_options_.size(), 64u);
  plugin_options_.push_back(std::move(option));
  return *this;
}

OpenTelemetryPluginBuilderImpl&
OpenTelemetryPluginBuilderImpl::AddOptionalLabel(
    absl::string_view optional_label_key) {
  optional_label_keys_.emplace(optional_label_key);
  return *this;
}

OpenTelemetryPluginBuilderImpl&
OpenTelemetryPluginBuilderImpl::SetChannelScopeFilter(
    absl::AnyInvocable<
        bool(const OpenTelemetryPluginBuilder::ChannelScope& /*scope*/) const>
        channel_scope_filter) {
  channel_scope_filter_ = std::move(channel_scope_filter);
  return *this;
}

absl::Status OpenTelemetryPluginBuilderImpl::BuildAndRegisterGlobal() {
  if (meter_provider_ == nullptr) {
    return absl::InvalidArgumentError(
        "Need to configure a valid meter provider.");
  }
  grpc_core::GlobalStatsPluginRegistry::RegisterStatsPlugin(
      std::make_shared<OpenTelemetryPluginImpl>(
          metrics_, meter_provider_, std::move(target_attribute_filter_),
          std::move(generic_method_attribute_filter_),
          std::move(server_selector_), std::move(plugin_options_),
          std::move(optional_label_keys_), std::move(channel_scope_filter_)));
  return absl::OkStatus();
}

absl::StatusOr<std::shared_ptr<grpc::experimental::OpenTelemetryPlugin>>
OpenTelemetryPluginBuilderImpl::Build() {
  if (meter_provider_ == nullptr) {
    return absl::InvalidArgumentError(
        "Need to configure a valid meter provider.");
  }
  return std::make_shared<OpenTelemetryPluginImpl>(
      metrics_, meter_provider_, std::move(target_attribute_filter_),
      std::move(generic_method_attribute_filter_), std::move(server_selector_),
      std::move(plugin_options_), std::move(optional_label_keys_),
      std::move(channel_scope_filter_));
}

OpenTelemetryPluginImpl::CallbackMetricReporter::CallbackMetricReporter(
    OpenTelemetryPluginImpl* ot_plugin,
    grpc_core::RegisteredMetricCallback* key)
    : ot_plugin_(ot_plugin), key_(key) {
  // Since we are updating the timestamp and updating the cache for all
  // registered instruments in a RegisteredMetricCallback, we will need to
  // clear all the cache cells for this RegisteredMetricCallback first, so
  // that if a particular combination of labels was previously present but
  // is no longer present, we won't continue to report it.
  for (const auto& handle : key->metrics()) {
    const auto& descriptor =
        grpc_core::GlobalInstrumentsRegistry::GetInstrumentDescriptor(handle);
    CHECK(descriptor.instrument_type ==
          grpc_core::GlobalInstrumentsRegistry::InstrumentType::kCallbackGauge);
    switch (descriptor.value_type) {
      case grpc_core::GlobalInstrumentsRegistry::ValueType::kInt64: {
        auto& callback_gauge_state =
            absl::get<std::unique_ptr<CallbackGaugeState<int64_t>>>(
                ot_plugin_->instruments_data_.at(handle.index).instrument);
        callback_gauge_state->caches[key].clear();
        break;
      }
      case grpc_core::GlobalInstrumentsRegistry::ValueType::kDouble: {
        auto& callback_gauge_state =
            absl::get<std::unique_ptr<CallbackGaugeState<double>>>(
                ot_plugin_->instruments_data_.at(handle.index).instrument);
        callback_gauge_state->caches[key].clear();
        break;
      }
      default:
        grpc_core::Crash(absl::StrFormat(
            "Unknown or unsupported value type: %d", descriptor.value_type));
    }
  }
}

void OpenTelemetryPluginImpl::CallbackMetricReporter::ReportInt64(
    grpc_core::GlobalInstrumentsRegistry::GlobalInstrumentHandle handle,
    int64_t value, absl::Span<const absl::string_view> label_values,
    absl::Span<const absl::string_view> optional_values) {
  const auto& instrument_data = ot_plugin_->instruments_data_.at(handle.index);
  auto* callback_gauge_state =
      absl::get_if<std::unique_ptr<CallbackGaugeState<int64_t>>>(
          &instrument_data.instrument);
  CHECK_NE(callback_gauge_state, nullptr);
  const auto& descriptor =
      grpc_core::GlobalInstrumentsRegistry::GetInstrumentDescriptor(handle);
  CHECK(descriptor.label_keys.size() == label_values.size());
  CHECK(descriptor.optional_label_keys.size() == optional_values.size());
  auto& cell = (*callback_gauge_state)->caches.at(key_);
  std::vector<std::string> key;
  key.reserve(label_values.size() +
              instrument_data.optional_labels_bits.count());
  for (const absl::string_view value : label_values) {
    key.emplace_back(value);
  }
  for (size_t i = 0; i < optional_values.size(); ++i) {
    if (instrument_data.optional_labels_bits.test(i)) {
      key.emplace_back(optional_values[i]);
    }
  }
  cell.insert_or_assign(std::move(key), value);
}

void OpenTelemetryPluginImpl::CallbackMetricReporter::ReportDouble(
    grpc_core::GlobalInstrumentsRegistry::GlobalInstrumentHandle handle,
    double value, absl::Span<const absl::string_view> label_values,
    absl::Span<const absl::string_view> optional_values) {
  const auto& instrument_data = ot_plugin_->instruments_data_.at(handle.index);
  auto* callback_gauge_state =
      absl::get_if<std::unique_ptr<CallbackGaugeState<double>>>(
          &instrument_data.instrument);
  CHECK_NE(callback_gauge_state, nullptr);
  const auto& descriptor =
      grpc_core::GlobalInstrumentsRegistry::GetInstrumentDescriptor(handle);
  CHECK(descriptor.label_keys.size() == label_values.size());
  CHECK(descriptor.optional_label_keys.size() == optional_values.size());
  auto& cell = (*callback_gauge_state)->caches.at(key_);
  std::vector<std::string> key;
  key.reserve(label_values.size() +
              instrument_data.optional_labels_bits.count());
  for (const absl::string_view value : label_values) {
    key.emplace_back(value);
  }
  for (size_t i = 0; i < optional_values.size(); ++i) {
    if (instrument_data.optional_labels_bits.test(i)) {
      key.emplace_back(optional_values[i]);
    }
  }
  cell.insert_or_assign(std::move(key), value);
}

void OpenTelemetryPluginImpl::ServerBuilderOption::UpdateArguments(
    grpc::ChannelArguments* args) {
  plugin_->AddToChannelArguments(args);
}

OpenTelemetryPluginImpl::OpenTelemetryPluginImpl(
    const absl::flat_hash_set<std::string>& metrics,
    opentelemetry::nostd::shared_ptr<opentelemetry::metrics::MeterProvider>
        meter_provider,
    absl::AnyInvocable<bool(absl::string_view /*target*/) const>
        target_attribute_filter,
    absl::AnyInvocable<bool(absl::string_view /*generic_method*/) const>
        generic_method_attribute_filter,
    absl::AnyInvocable<bool(const grpc_core::ChannelArgs& /*args*/) const>
        server_selector,
    std::vector<std::unique_ptr<InternalOpenTelemetryPluginOption>>
        plugin_options,
    const std::set<absl::string_view>& optional_label_keys,
    absl::AnyInvocable<
        bool(const OpenTelemetryPluginBuilder::ChannelScope& /*scope*/) const>
        channel_scope_filter)
    : event_engine_(grpc_event_engine::experimental::GetDefaultEventEngine()),
      meter_provider_(std::move(meter_provider)),
      server_selector_(std::move(server_selector)),
      target_attribute_filter_(std::move(target_attribute_filter)),
      generic_method_attribute_filter_(
          std::move(generic_method_attribute_filter)),
      plugin_options_(std::move(plugin_options)),
      channel_scope_filter_(std::move(channel_scope_filter)) {
  auto meter = meter_provider_->GetMeter("grpc-c++", GRPC_CPP_VERSION_STRING);
  // Per-call metrics.
  if (metrics.contains(grpc::OpenTelemetryPluginBuilder::
                           kClientAttemptStartedInstrumentName)) {
    client_.attempt.started = meter->CreateUInt64Counter(
        std::string(grpc::OpenTelemetryPluginBuilder::
                        kClientAttemptStartedInstrumentName),
        "Number of client call attempts started", "{attempt}");
  }
  if (metrics.contains(grpc::OpenTelemetryPluginBuilder::
                           kClientAttemptDurationInstrumentName)) {
    client_.attempt.duration = meter->CreateDoubleHistogram(
        std::string(grpc::OpenTelemetryPluginBuilder::
                        kClientAttemptDurationInstrumentName),
        "End-to-end time taken to complete a client call attempt", "s");
  }
  if (metrics.contains(
          grpc::OpenTelemetryPluginBuilder::
              kClientAttemptSentTotalCompressedMessageSizeInstrumentName)) {
    client_.attempt.sent_total_compressed_message_size =
        meter->CreateUInt64Histogram(
            std::string(
                grpc::OpenTelemetryPluginBuilder::
                    kClientAttemptSentTotalCompressedMessageSizeInstrumentName),
            "Compressed message bytes sent per client call attempt", "By");
  }
  if (metrics.contains(
          grpc::OpenTelemetryPluginBuilder::
              kClientAttemptRcvdTotalCompressedMessageSizeInstrumentName)) {
    client_.attempt.rcvd_total_compressed_message_size =
        meter->CreateUInt64Histogram(
            std::string(
                grpc::OpenTelemetryPluginBuilder::
                    kClientAttemptRcvdTotalCompressedMessageSizeInstrumentName),
            "Compressed message bytes received per call attempt", "By");
  }
  if (metrics.contains(
          grpc::OpenTelemetryPluginBuilder::kServerCallStartedInstrumentName)) {
    server_.call.started = meter->CreateUInt64Counter(
        std::string(
            grpc::OpenTelemetryPluginBuilder::kServerCallStartedInstrumentName),
        "Number of server calls started", "{call}");
  }
  if (metrics.contains(grpc::OpenTelemetryPluginBuilder::
                           kServerCallDurationInstrumentName)) {
    server_.call.duration = meter->CreateDoubleHistogram(
        std::string(grpc::OpenTelemetryPluginBuilder::
                        kServerCallDurationInstrumentName),
        "End-to-end time taken to complete a call from server transport's "
        "perspective",
        "s");
  }
  if (metrics.contains(
          grpc::OpenTelemetryPluginBuilder::
              kServerCallSentTotalCompressedMessageSizeInstrumentName)) {
    server_.call.sent_total_compressed_message_size =
        meter->CreateUInt64Histogram(
            std::string(
                grpc::OpenTelemetryPluginBuilder::
                    kServerCallSentTotalCompressedMessageSizeInstrumentName),
            "Compressed message bytes sent per server call", "By");
  }
  if (metrics.contains(
          grpc::OpenTelemetryPluginBuilder::
              kServerCallRcvdTotalCompressedMessageSizeInstrumentName)) {
    server_.call.rcvd_total_compressed_message_size =
        meter->CreateUInt64Histogram(
            std::string(
                grpc::OpenTelemetryPluginBuilder::
                    kServerCallRcvdTotalCompressedMessageSizeInstrumentName),
            "Compressed message bytes received per server call", "By");
  }
  // Store optional label keys for per call metrics
  CHECK(static_cast<size_t>(grpc_core::ClientCallTracer::CallAttemptTracer::
                                OptionalLabelKey::kSize) <=
        kOptionalLabelsSizeLimit);
  for (const auto& key : optional_label_keys) {
    auto optional_key = OptionalLabelStringToKey(key);
    if (optional_key.has_value()) {
      per_call_optional_label_bits_.set(
          static_cast<size_t>(optional_key.value()));
    }
  }
  // Non-per-call metrics.
  grpc_core::GlobalInstrumentsRegistry::ForEach(
      [&, this](const grpc_core::GlobalInstrumentsRegistry::
                    GlobalInstrumentDescriptor& descriptor) {
        CHECK(descriptor.optional_label_keys.size() <=
              kOptionalLabelsSizeLimit);
        if (instruments_data_.size() < descriptor.index + 1) {
          instruments_data_.resize(descriptor.index + 1);
        }
        if (!metrics.contains(descriptor.name)) {
          return;
        }
        switch (descriptor.instrument_type) {
          case grpc_core::GlobalInstrumentsRegistry::InstrumentType::kCounter:
            switch (descriptor.value_type) {
              case grpc_core::GlobalInstrumentsRegistry::ValueType::kUInt64:
                instruments_data_[descriptor.index].instrument =
                    meter->CreateUInt64Counter(
                        std::string(descriptor.name),
                        std::string(descriptor.description),
                        std::string(descriptor.unit));
                break;
              case grpc_core::GlobalInstrumentsRegistry::ValueType::kDouble:
                instruments_data_[descriptor.index].instrument =
                    meter->CreateDoubleCounter(
                        std::string(descriptor.name),
                        std::string(descriptor.description),
                        std::string(descriptor.unit));
                break;
              default:
                grpc_core::Crash(
                    absl::StrFormat("Unknown or unsupported value type: %d",
                                    descriptor.value_type));
            }
            break;
          case grpc_core::GlobalInstrumentsRegistry::InstrumentType::kHistogram:
            switch (descriptor.value_type) {
              case grpc_core::GlobalInstrumentsRegistry::ValueType::kUInt64:
                instruments_data_[descriptor.index].instrument =
                    meter->CreateUInt64Histogram(
                        std::string(descriptor.name),
                        std::string(descriptor.description),
                        std::string(descriptor.unit));
                break;
              case grpc_core::GlobalInstrumentsRegistry::ValueType::kDouble:
                instruments_data_[descriptor.index].instrument =
                    meter->CreateDoubleHistogram(
                        std::string(descriptor.name),
                        std::string(descriptor.description),
                        std::string(descriptor.unit));
                break;
              default:
                grpc_core::Crash(
                    absl::StrFormat("Unknown or unsupported value type: %d",
                                    descriptor.value_type));
            }
            break;
          case grpc_core::GlobalInstrumentsRegistry::InstrumentType::
              kCallbackGauge:
            switch (descriptor.value_type) {
              case grpc_core::GlobalInstrumentsRegistry::ValueType::kInt64: {
                auto observable_state =
                    std::make_unique<CallbackGaugeState<int64_t>>();
                observable_state->id = descriptor.index;
                observable_state->ot_plugin = this;
                observable_state->instrument =
                    meter->CreateInt64ObservableGauge(
                        std::string(descriptor.name),
                        std::string(descriptor.description),
                        std::string(descriptor.unit));
                instruments_data_[descriptor.index].instrument =
                    std::move(observable_state);
                break;
              }
              case grpc_core::GlobalInstrumentsRegistry::ValueType::kDouble: {
                auto observable_state =
                    std::make_unique<CallbackGaugeState<double>>();
                observable_state->id = descriptor.index;
                observable_state->ot_plugin = this;
                observable_state->instrument =
                    meter->CreateDoubleObservableGauge(
                        std::string(descriptor.name),
                        std::string(descriptor.description),
                        std::string(descriptor.unit));
                instruments_data_[descriptor.index].instrument =
                    std::move(observable_state);
                break;
              }
              default:
                grpc_core::Crash(
                    absl::StrFormat("Unknown or unsupported value type: %d",
                                    descriptor.value_type));
            }
            break;
          default:
            grpc_core::Crash(absl::StrFormat("Unknown instrument_type: %d",
                                             descriptor.instrument_type));
        }
        for (size_t i = 0; i < descriptor.optional_label_keys.size(); ++i) {
          if (optional_label_keys.find(descriptor.optional_label_keys[i]) !=
              optional_label_keys.end()) {
            instruments_data_[descriptor.index].optional_labels_bits.set(i);
          }
        }
      });
}

OpenTelemetryPluginImpl::~OpenTelemetryPluginImpl() {
  for (const auto& instrument_data : instruments_data_) {
    grpc_core::Match(
        instrument_data.instrument, [](const Disabled&) {},
        [](const std::unique_ptr<opentelemetry::metrics::Counter<double>>&) {},
        [](const std::unique_ptr<opentelemetry::metrics::Counter<uint64_t>>&) {
        },
        [](const std::unique_ptr<
            opentelemetry::metrics::Histogram<uint64_t>>&) {},
        [](const std::unique_ptr<opentelemetry::metrics::Histogram<double>>&) {
        },
        [](const std::unique_ptr<CallbackGaugeState<int64_t>>& state) {
<<<<<<< HEAD
=======
          CHECK(state->caches.empty());
>>>>>>> 3063716c
          if (state->ot_callback_registered) {
            state->instrument->RemoveCallback(
                &CallbackGaugeState<int64_t>::CallbackGaugeCallback,
                state.get());
            state->ot_callback_registered = false;
          }
        },
        [](const std::unique_ptr<CallbackGaugeState<double>>& state) {
<<<<<<< HEAD
=======
          CHECK(state->caches.empty());
>>>>>>> 3063716c
          if (state->ot_callback_registered) {
            state->instrument->RemoveCallback(
                &CallbackGaugeState<double>::CallbackGaugeCallback,
                state.get());
            state->ot_callback_registered = false;
          }
        });
  }
}

namespace {
constexpr absl::string_view kLocality = "grpc.lb.locality";
}

absl::string_view OpenTelemetryPluginImpl::OptionalLabelKeyToString(
    grpc_core::ClientCallTracer::CallAttemptTracer::OptionalLabelKey key) {
  switch (key) {
    case grpc_core::ClientCallTracer::CallAttemptTracer::OptionalLabelKey::
        kLocality:
      return kLocality;
    default:
      grpc_core::Crash("Illegal OptionalLabelKey index");
  }
}

absl::optional<grpc_core::ClientCallTracer::CallAttemptTracer::OptionalLabelKey>
OpenTelemetryPluginImpl::OptionalLabelStringToKey(absl::string_view key) {
  if (key == kLocality) {
    return grpc_core::ClientCallTracer::CallAttemptTracer::OptionalLabelKey::
        kLocality;
  }
  return absl::nullopt;
}

std::pair<bool, std::shared_ptr<grpc_core::StatsPlugin::ScopeConfig>>
OpenTelemetryPluginImpl::IsEnabledForChannel(
    const OpenTelemetryPluginBuilder::ChannelScope& scope) const {
  if (channel_scope_filter_ == nullptr || channel_scope_filter_(scope)) {
    return {true, std::make_shared<ClientScopeConfig>(this, scope)};
  }
  return {false, nullptr};
}

std::pair<bool, std::shared_ptr<grpc_core::StatsPlugin::ScopeConfig>>
OpenTelemetryPluginImpl::IsEnabledForServer(
    const grpc_core::ChannelArgs& args) const {
  // Return true only if there is no server selector registered or if the
  // server selector returns true.
  if (server_selector_ == nullptr || server_selector_(args)) {
    return {true, std::make_shared<ServerScopeConfig>(this, args)};
  }
  return {false, nullptr};
}

std::shared_ptr<grpc_core::StatsPlugin::ScopeConfig>
OpenTelemetryPluginImpl::GetChannelScopeConfig(
    const OpenTelemetryPluginBuilder::ChannelScope& scope) const {
  CHECK(channel_scope_filter_ == nullptr || channel_scope_filter_(scope));
  return std::make_shared<ClientScopeConfig>(this, scope);
}

std::shared_ptr<grpc_core::StatsPlugin::ScopeConfig>
OpenTelemetryPluginImpl::GetServerScopeConfig(
    const grpc_core::ChannelArgs& args) const {
  CHECK(server_selector_ == nullptr || server_selector_(args));
  return std::make_shared<ServerScopeConfig>(this, args);
}

void OpenTelemetryPluginImpl::AddCounter(
    grpc_core::GlobalInstrumentsRegistry::GlobalInstrumentHandle handle,
    uint64_t value, absl::Span<const absl::string_view> label_values,
    absl::Span<const absl::string_view> optional_values) {
  const auto& instrument_data = instruments_data_.at(handle.index);
  if (absl::holds_alternative<Disabled>(instrument_data.instrument)) {
    // This instrument is disabled.
    return;
  }
  CHECK(absl::holds_alternative<
        std::unique_ptr<opentelemetry::metrics::Counter<uint64_t>>>(
      instrument_data.instrument));
  const auto& descriptor =
      grpc_core::GlobalInstrumentsRegistry::GetInstrumentDescriptor(handle);
  CHECK(descriptor.label_keys.size() == label_values.size());
  CHECK(descriptor.optional_label_keys.size() == optional_values.size());
  if (label_values.empty() && optional_values.empty()) {
    absl::get<std::unique_ptr<opentelemetry::metrics::Counter<uint64_t>>>(
        instrument_data.instrument)
        ->Add(value);
  } else {
    absl::get<std::unique_ptr<opentelemetry::metrics::Counter<uint64_t>>>(
        instrument_data.instrument)
        ->Add(value, NPCMetricsKeyValueIterable(
                         descriptor.label_keys, label_values,
                         descriptor.optional_label_keys, optional_values,
                         instrument_data.optional_labels_bits));
  }
}

void OpenTelemetryPluginImpl::AddCounter(
    grpc_core::GlobalInstrumentsRegistry::GlobalInstrumentHandle handle,
    double value, absl::Span<const absl::string_view> label_values,
    absl::Span<const absl::string_view> optional_values) {
  const auto& instrument_data = instruments_data_.at(handle.index);
  if (absl::holds_alternative<Disabled>(instrument_data.instrument)) {
    // This instrument is disabled.
    return;
  }
  CHECK(absl::holds_alternative<
        std::unique_ptr<opentelemetry::metrics::Counter<double>>>(
      instrument_data.instrument));
  const auto& descriptor =
      grpc_core::GlobalInstrumentsRegistry::GetInstrumentDescriptor(handle);
  CHECK(descriptor.label_keys.size() == label_values.size());
  CHECK(descriptor.optional_label_keys.size() == optional_values.size());
  if (label_values.empty() && optional_values.empty()) {
    absl::get<std::unique_ptr<opentelemetry::metrics::Counter<double>>>(
        instrument_data.instrument)
        ->Add(value);
  } else {
    absl::get<std::unique_ptr<opentelemetry::metrics::Counter<double>>>(
        instrument_data.instrument)
        ->Add(value, NPCMetricsKeyValueIterable(
                         descriptor.label_keys, label_values,
                         descriptor.optional_label_keys, optional_values,
                         instrument_data.optional_labels_bits));
  }
}

void OpenTelemetryPluginImpl::RecordHistogram(
    grpc_core::GlobalInstrumentsRegistry::GlobalInstrumentHandle handle,
    uint64_t value, absl::Span<const absl::string_view> label_values,
    absl::Span<const absl::string_view> optional_values) {
  const auto& instrument_data = instruments_data_.at(handle.index);
  if (absl::holds_alternative<Disabled>(instrument_data.instrument)) {
    // This instrument is disabled.
    return;
  }
  CHECK(absl::holds_alternative<
        std::unique_ptr<opentelemetry::metrics::Histogram<uint64_t>>>(
      instrument_data.instrument));
  const auto& descriptor =
      grpc_core::GlobalInstrumentsRegistry::GetInstrumentDescriptor(handle);
  CHECK(descriptor.label_keys.size() == label_values.size());
  CHECK(descriptor.optional_label_keys.size() == optional_values.size());
  if (label_values.empty() && optional_values.empty()) {
    absl::get<std::unique_ptr<opentelemetry::metrics::Histogram<uint64_t>>>(
        instrument_data.instrument)
        ->Record(value, opentelemetry::context::Context{});
  } else {
    absl::get<std::unique_ptr<opentelemetry::metrics::Histogram<uint64_t>>>(
        instrument_data.instrument)
        ->Record(value,
                 NPCMetricsKeyValueIterable(
                     descriptor.label_keys, label_values,
                     descriptor.optional_label_keys, optional_values,
                     instrument_data.optional_labels_bits),
                 opentelemetry::context::Context{});
  }
}

void OpenTelemetryPluginImpl::RecordHistogram(
    grpc_core::GlobalInstrumentsRegistry::GlobalInstrumentHandle handle,
    double value, absl::Span<const absl::string_view> label_values,
    absl::Span<const absl::string_view> optional_values) {
  const auto& instrument_data = instruments_data_.at(handle.index);
  if (absl::holds_alternative<Disabled>(instrument_data.instrument)) {
    // This instrument is disabled.
    return;
  }
  CHECK(absl::holds_alternative<
        std::unique_ptr<opentelemetry::metrics::Histogram<double>>>(
      instrument_data.instrument));
  const auto& descriptor =
      grpc_core::GlobalInstrumentsRegistry::GetInstrumentDescriptor(handle);
  CHECK(descriptor.label_keys.size() == label_values.size());
  CHECK(descriptor.optional_label_keys.size() == optional_values.size());
  if (label_values.empty() && optional_values.empty()) {
    absl::get<std::unique_ptr<opentelemetry::metrics::Histogram<double>>>(
        instrument_data.instrument)
        ->Record(value, opentelemetry::context::Context{});
  } else {
    absl::get<std::unique_ptr<opentelemetry::metrics::Histogram<double>>>(
        instrument_data.instrument)
        ->Record(value,
                 NPCMetricsKeyValueIterable(
                     descriptor.label_keys, label_values,
                     descriptor.optional_label_keys, optional_values,
                     instrument_data.optional_labels_bits),
                 opentelemetry::context::Context{});
  }
}

void OpenTelemetryPluginImpl::AddCallback(
    grpc_core::RegisteredMetricCallback* callback) {
  std::vector<
      absl::variant<CallbackGaugeState<int64_t>*, CallbackGaugeState<double>*>>
      gauges_that_need_to_add_callback;
  {
    grpc_core::MutexLock lock(&mu_);
    callback_timestamps_.emplace(callback, grpc_core::Timestamp::InfPast());
    for (const auto& handle : callback->metrics()) {
      const auto& descriptor =
          grpc_core::GlobalInstrumentsRegistry::GetInstrumentDescriptor(handle);
      CHECK(
          descriptor.instrument_type ==
          grpc_core::GlobalInstrumentsRegistry::InstrumentType::kCallbackGauge);
      switch (descriptor.value_type) {
        case grpc_core::GlobalInstrumentsRegistry::ValueType::kInt64: {
          const auto& instrument_data = instruments_data_.at(handle.index);
          if (absl::holds_alternative<Disabled>(instrument_data.instrument)) {
            // This instrument is disabled.
            continue;
          }
          auto* callback_gauge_state =
              absl::get_if<std::unique_ptr<CallbackGaugeState<int64_t>>>(
                  &instrument_data.instrument);
          CHECK_NE(callback_gauge_state, nullptr);
          (*callback_gauge_state)
              ->caches.emplace(callback, CallbackGaugeState<int64_t>::Cache{});
          if (!std::exchange((*callback_gauge_state)->ot_callback_registered,
                             true)) {
            gauges_that_need_to_add_callback.push_back(
                callback_gauge_state->get());
          }
          break;
        }
        case grpc_core::GlobalInstrumentsRegistry::ValueType::kDouble: {
          const auto& instrument_data = instruments_data_.at(handle.index);
          if (absl::holds_alternative<Disabled>(instrument_data.instrument)) {
            // This instrument is disabled.
            continue;
          }
          auto* callback_gauge_state =
              absl::get_if<std::unique_ptr<CallbackGaugeState<double>>>(
                  &instrument_data.instrument);
          CHECK_NE(callback_gauge_state, nullptr);
          (*callback_gauge_state)
              ->caches.emplace(callback, CallbackGaugeState<double>::Cache{});
          if (!std::exchange((*callback_gauge_state)->ot_callback_registered,
                             true)) {
            gauges_that_need_to_add_callback.push_back(
                callback_gauge_state->get());
          }
          break;
        }
        default:
          grpc_core::Crash(absl::StrFormat(
              "Unknown or unsupported value type: %d", descriptor.value_type));
      }
    }
  }
  // AddCallback internally grabs OpenTelemetry's observable_registry's
  // lock. So we need to call it without our plugin lock otherwise we may
  // deadlock.
  for (const auto& gauge : gauges_that_need_to_add_callback) {
    grpc_core::Match(
        gauge,
        [](CallbackGaugeState<int64_t>* gauge) {
          gauge->instrument->AddCallback(
              &CallbackGaugeState<int64_t>::CallbackGaugeCallback, gauge);
        },
        [](CallbackGaugeState<double>* gauge) {
          gauge->instrument->AddCallback(
              &CallbackGaugeState<double>::CallbackGaugeCallback, gauge);
        });
  }
}

void OpenTelemetryPluginImpl::RemoveCallback(
    grpc_core::RegisteredMetricCallback* callback) {
  {
    grpc_core::MutexLock lock(&mu_);
    callback_timestamps_.erase(callback);
    for (const auto& handle : callback->metrics()) {
      const auto& descriptor =
          grpc_core::GlobalInstrumentsRegistry::GetInstrumentDescriptor(handle);
      CHECK(
          descriptor.instrument_type ==
          grpc_core::GlobalInstrumentsRegistry::InstrumentType::kCallbackGauge);
      switch (descriptor.value_type) {
        case grpc_core::GlobalInstrumentsRegistry::ValueType::kInt64: {
          const auto& instrument_data = instruments_data_.at(handle.index);
          if (absl::holds_alternative<Disabled>(instrument_data.instrument)) {
            // This instrument is disabled.
            continue;
          }
          auto* callback_gauge_state =
              absl::get_if<std::unique_ptr<CallbackGaugeState<int64_t>>>(
                  &instrument_data.instrument);
          CHECK_NE(callback_gauge_state, nullptr);
          CHECK((*callback_gauge_state)->ot_callback_registered);
          CHECK_EQ((*callback_gauge_state)->caches.erase(callback), 1u);
          break;
        }
        case grpc_core::GlobalInstrumentsRegistry::ValueType::kDouble: {
          const auto& instrument_data = instruments_data_.at(handle.index);
          if (absl::holds_alternative<Disabled>(instrument_data.instrument)) {
            // This instrument is disabled.
            continue;
          }
          auto* callback_gauge_state =
              absl::get_if<std::unique_ptr<CallbackGaugeState<double>>>(
                  &instrument_data.instrument);
          CHECK_NE(callback_gauge_state, nullptr);
          CHECK((*callback_gauge_state)->ot_callback_registered);
          CHECK_EQ((*callback_gauge_state)->caches.erase(callback), 1u);
          break;
        }
        default:
          grpc_core::Crash(absl::StrFormat(
              "Unknown or unsupported value type: %d", descriptor.value_type));
      }
    }
  }
<<<<<<< HEAD
=======
  // Note that we are not removing the callback from OpenTelemetry immediately,
  // and instead remove it when the plugin is destroyed. We just have a single
  // callback per OpenTelemetry instrument which is a small number. If we decide
  // to remove the callback immediately at this point, we need to make sure that
  // 1) the callback is removed without holding mu_ and 2) we make sure that
  // this does not race against a possible `AddCallback` operation. A potential
  // way to do this is to use WorkSerializer.
>>>>>>> 3063716c
}

template <typename ValueType>
void OpenTelemetryPluginImpl::CallbackGaugeState<ValueType>::Observe(
    opentelemetry::metrics::ObserverResult& result, const Cache& cache) {
  const auto& descriptor =
      grpc_core::GlobalInstrumentsRegistry::GetInstrumentDescriptor({id});
  for (const auto& pair : cache) {
    CHECK(pair.first.size() <= (descriptor.label_keys.size() +
                                descriptor.optional_label_keys.size()));
    if (descriptor.label_keys.empty() &&
        descriptor.optional_label_keys.empty()) {
      opentelemetry::nostd::get<opentelemetry::nostd::shared_ptr<
          opentelemetry::metrics::ObserverResultT<ValueType>>>(result)
          ->Observe(pair.second);
    } else {
      auto& instrument_data = ot_plugin->instruments_data_.at(id);
      opentelemetry::nostd::get<opentelemetry::nostd::shared_ptr<
          opentelemetry::metrics::ObserverResultT<ValueType>>>(result)
          ->Observe(pair.second,
                    NPCMetricsKeyValueIterable(
                        descriptor.label_keys,
                        absl::FixedArray<absl::string_view>(
                            pair.first.begin(),
                            pair.first.begin() + descriptor.label_keys.size()),
                        descriptor.optional_label_keys,
                        absl::FixedArray<absl::string_view>(
                            pair.first.begin() + descriptor.label_keys.size(),
                            pair.first.end()),
                        instrument_data.optional_labels_bits));
    }
  }
}

// OpenTelemetry calls our callback with its observable_registry's lock
// held.
template <typename ValueType>
void OpenTelemetryPluginImpl::CallbackGaugeState<ValueType>::
    CallbackGaugeCallback(opentelemetry::metrics::ObserverResult result,
                          void* arg) {
  auto* callback_gauge_state = static_cast<CallbackGaugeState<ValueType>*>(arg);
  auto now = grpc_core::Timestamp::Now();
  grpc_core::MutexLock plugin_lock(&callback_gauge_state->ot_plugin->mu_);
  for (auto& elem : callback_gauge_state->caches) {
    auto* registered_metric_callback = elem.first;
    auto iter = callback_gauge_state->ot_plugin->callback_timestamps_.find(
        registered_metric_callback);
    CHECK(iter != callback_gauge_state->ot_plugin->callback_timestamps_.end());
    if (now - iter->second < registered_metric_callback->min_interval()) {
      // Use cached value.
      callback_gauge_state->Observe(result, elem.second);
      continue;
    }
    // Otherwise update and use the cache.
    iter->second = now;
    CallbackMetricReporter reporter(callback_gauge_state->ot_plugin,
                                    registered_metric_callback);
    registered_metric_callback->Run(reporter);
    callback_gauge_state->Observe(result, elem.second);
  }
}

grpc_core::ClientCallTracer* OpenTelemetryPluginImpl::GetClientCallTracer(
    const grpc_core::Slice& path, bool registered_method,
    std::shared_ptr<grpc_core::StatsPlugin::ScopeConfig> scope_config) {
  return grpc_core::GetContext<grpc_core::Arena>()
      ->ManagedNew<ClientCallTracer>(
          path, grpc_core::GetContext<grpc_core::Arena>(), registered_method,
          this,
          std::static_pointer_cast<OpenTelemetryPluginImpl::ClientScopeConfig>(
              scope_config));
}

grpc_core::ServerCallTracer* OpenTelemetryPluginImpl::GetServerCallTracer(
    std::shared_ptr<grpc_core::StatsPlugin::ScopeConfig> scope_config) {
  return grpc_core::GetContext<grpc_core::Arena>()
      ->ManagedNew<ServerCallTracer>(
          this,
          std::static_pointer_cast<OpenTelemetryPluginImpl::ServerScopeConfig>(
              scope_config));
}

bool OpenTelemetryPluginImpl::IsInstrumentEnabled(
    grpc_core::GlobalInstrumentsRegistry::GlobalInstrumentHandle handle) const {
  return !absl::holds_alternative<Disabled>(
      instruments_data_.at(handle.index).instrument);
}

void OpenTelemetryPluginImpl::AddToChannelArguments(
    grpc::ChannelArguments* args) {
  const grpc_channel_args c_args = args->c_channel_args();
  auto* stats_plugin_list = grpc_channel_args_find_pointer<
      std::shared_ptr<std::vector<std::shared_ptr<grpc_core::StatsPlugin>>>>(
      &c_args, GRPC_ARG_EXPERIMENTAL_STATS_PLUGINS);
  if (stats_plugin_list != nullptr) {
    (*stats_plugin_list)->emplace_back(shared_from_this());
  } else {
    auto stats_plugin_list = std::make_shared<
        std::vector<std::shared_ptr<grpc_core::StatsPlugin>>>();
    args->SetPointerWithVtable(
        GRPC_ARG_EXPERIMENTAL_STATS_PLUGINS, &stats_plugin_list,
        grpc_core::ChannelArgTypeTraits<decltype(stats_plugin_list)>::VTable());
    stats_plugin_list->emplace_back(shared_from_this());
  }
}

void OpenTelemetryPluginImpl::AddToServerBuilder(grpc::ServerBuilder* builder) {
  builder->SetOption(std::make_unique<ServerBuilderOption>(shared_from_this()));
}

}  // namespace internal

constexpr absl::string_view
    OpenTelemetryPluginBuilder::kClientAttemptStartedInstrumentName;
constexpr absl::string_view
    OpenTelemetryPluginBuilder::kClientAttemptDurationInstrumentName;
constexpr absl::string_view OpenTelemetryPluginBuilder::
    kClientAttemptSentTotalCompressedMessageSizeInstrumentName;
constexpr absl::string_view OpenTelemetryPluginBuilder::
    kClientAttemptRcvdTotalCompressedMessageSizeInstrumentName;
constexpr absl::string_view
    OpenTelemetryPluginBuilder::kServerCallStartedInstrumentName;
constexpr absl::string_view
    OpenTelemetryPluginBuilder::kServerCallDurationInstrumentName;
constexpr absl::string_view OpenTelemetryPluginBuilder::
    kServerCallSentTotalCompressedMessageSizeInstrumentName;
constexpr absl::string_view OpenTelemetryPluginBuilder::
    kServerCallRcvdTotalCompressedMessageSizeInstrumentName;

//
// OpenTelemetryPluginBuilder
//

OpenTelemetryPluginBuilder::OpenTelemetryPluginBuilder()
    : impl_(std::make_unique<internal::OpenTelemetryPluginBuilderImpl>()) {}

OpenTelemetryPluginBuilder::~OpenTelemetryPluginBuilder() = default;

OpenTelemetryPluginBuilder& OpenTelemetryPluginBuilder::SetMeterProvider(
    std::shared_ptr<opentelemetry::metrics::MeterProvider> meter_provider) {
  impl_->SetMeterProvider(std::move(meter_provider));
  return *this;
}

OpenTelemetryPluginBuilder&
OpenTelemetryPluginBuilder::SetTargetAttributeFilter(
    absl::AnyInvocable<bool(absl::string_view /*target*/) const>
        target_attribute_filter) {
  impl_->SetTargetAttributeFilter(std::move(target_attribute_filter));
  return *this;
}

OpenTelemetryPluginBuilder&
OpenTelemetryPluginBuilder::SetGenericMethodAttributeFilter(
    absl::AnyInvocable<bool(absl::string_view /*generic_method*/) const>
        generic_method_attribute_filter) {
  impl_->SetGenericMethodAttributeFilter(
      std::move(generic_method_attribute_filter));
  return *this;
}

OpenTelemetryPluginBuilder& OpenTelemetryPluginBuilder::EnableMetrics(
    absl::Span<const absl::string_view> metric_names) {
  impl_->EnableMetrics(metric_names);
  return *this;
}

OpenTelemetryPluginBuilder& OpenTelemetryPluginBuilder::DisableMetrics(
    absl::Span<const absl::string_view> metric_names) {
  impl_->DisableMetrics(metric_names);
  return *this;
}

OpenTelemetryPluginBuilder& OpenTelemetryPluginBuilder::DisableAllMetrics() {
  impl_->DisableAllMetrics();
  return *this;
}

OpenTelemetryPluginBuilder& OpenTelemetryPluginBuilder::AddPluginOption(
    std::unique_ptr<OpenTelemetryPluginOption> option) {
  impl_->AddPluginOption(
      std::unique_ptr<grpc::internal::InternalOpenTelemetryPluginOption>(
          static_cast<grpc::internal::InternalOpenTelemetryPluginOption*>(
              option.release())));
  return *this;
}

OpenTelemetryPluginBuilder& OpenTelemetryPluginBuilder::AddOptionalLabel(
    absl::string_view optional_label_key) {
  impl_->AddOptionalLabel(optional_label_key);
  return *this;
}

OpenTelemetryPluginBuilder& OpenTelemetryPluginBuilder::SetChannelScopeFilter(
    absl::AnyInvocable<bool(const ChannelScope& /*scope*/) const>
        channel_scope_filter) {
  impl_->SetChannelScopeFilter(std::move(channel_scope_filter));
  return *this;
}

absl::Status OpenTelemetryPluginBuilder::BuildAndRegisterGlobal() {
  return impl_->BuildAndRegisterGlobal();
}

absl::StatusOr<std::shared_ptr<grpc::experimental::OpenTelemetryPlugin>>
OpenTelemetryPluginBuilder::Build() {
  return impl_->Build();
}

}  // namespace grpc<|MERGE_RESOLUTION|>--- conflicted
+++ resolved
@@ -37,7 +37,6 @@
 #include "src/core/client_channel/client_channel_filter.h"
 #include "src/core/lib/channel/channel_args.h"
 #include "src/core/lib/config/core_configuration.h"
-#include "src/core/lib/event_engine/default_event_engine.h"
 #include "src/core/lib/gprpp/match.h"
 #include "src/core/lib/surface/channel_stack_type.h"
 #include "src/core/telemetry/call_tracer.h"
@@ -367,8 +366,7 @@
     absl::AnyInvocable<
         bool(const OpenTelemetryPluginBuilder::ChannelScope& /*scope*/) const>
         channel_scope_filter)
-    : event_engine_(grpc_event_engine::experimental::GetDefaultEventEngine()),
-      meter_provider_(std::move(meter_provider)),
+    : meter_provider_(std::move(meter_provider)),
       server_selector_(std::move(server_selector)),
       target_attribute_filter_(std::move(target_attribute_filter)),
       generic_method_attribute_filter_(
@@ -577,10 +575,7 @@
         [](const std::unique_ptr<opentelemetry::metrics::Histogram<double>>&) {
         },
         [](const std::unique_ptr<CallbackGaugeState<int64_t>>& state) {
-<<<<<<< HEAD
-=======
           CHECK(state->caches.empty());
->>>>>>> 3063716c
           if (state->ot_callback_registered) {
             state->instrument->RemoveCallback(
                 &CallbackGaugeState<int64_t>::CallbackGaugeCallback,
@@ -589,10 +584,7 @@
           }
         },
         [](const std::unique_ptr<CallbackGaugeState<double>>& state) {
-<<<<<<< HEAD
-=======
           CHECK(state->caches.empty());
->>>>>>> 3063716c
           if (state->ot_callback_registered) {
             state->instrument->RemoveCallback(
                 &CallbackGaugeState<double>::CallbackGaugeCallback,
@@ -907,8 +899,6 @@
       }
     }
   }
-<<<<<<< HEAD
-=======
   // Note that we are not removing the callback from OpenTelemetry immediately,
   // and instead remove it when the plugin is destroyed. We just have a single
   // callback per OpenTelemetry instrument which is a small number. If we decide
@@ -916,7 +906,6 @@
   // 1) the callback is removed without holding mu_ and 2) we make sure that
   // this does not race against a possible `AddCallback` operation. A potential
   // way to do this is to use WorkSerializer.
->>>>>>> 3063716c
 }
 
 template <typename ValueType>
