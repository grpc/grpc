//
//
// Copyright 2023 gRPC authors.
//
// Licensed under the Apache License, Version 2.0 (the "License");
// you may not use this file except in compliance with the License.
// You may obtain a copy of the License at
//
//     http://www.apache.org/licenses/LICENSE-2.0
//
// Unless required by applicable law or agreed to in writing, software
// distributed under the License is distributed on an "AS IS" BASIS,
// WITHOUT WARRANTIES OR CONDITIONS OF ANY KIND, either express or implied.
// See the License for the specific language governing permissions and
// limitations under the License.
//
//

#include "src/cpp/ext/otel/otel_plugin.h"

#include <memory>
#include <type_traits>
#include <utility>

#include "absl/log/check.h"
#include "opentelemetry/metrics/meter.h"
#include "opentelemetry/metrics/meter_provider.h"
#include "opentelemetry/metrics/sync_instruments.h"
#include "opentelemetry/nostd/shared_ptr.h"
#include "opentelemetry/nostd/unique_ptr.h"
#include "opentelemetry/nostd/variant.h"

#include <grpc/support/log.h>
#include <grpc/support/port_platform.h>
#include <grpcpp/ext/otel_plugin.h>
#include <grpcpp/version_info.h>

#include "src/core/client_channel/client_channel_filter.h"
#include "src/core/lib/channel/call_tracer.h"
#include "src/core/lib/channel/channel_args.h"
#include "src/core/lib/config/core_configuration.h"
#include "src/core/lib/gprpp/match.h"
#include "src/core/lib/surface/channel_stack_type.h"
#include "src/cpp/ext/otel/key_value_iterable.h"
#include "src/cpp/ext/otel/otel_client_call_tracer.h"
#include "src/cpp/ext/otel/otel_server_call_tracer.h"

namespace grpc {
namespace internal {

absl::string_view OpenTelemetryMethodKey() { return "grpc.method"; }

absl::string_view OpenTelemetryStatusKey() { return "grpc.status"; }

absl::string_view OpenTelemetryTargetKey() { return "grpc.target"; }

namespace {
absl::flat_hash_set<std::string> BaseMetrics() {
  absl::flat_hash_set<std::string> base_metrics{
      std::string(grpc::OpenTelemetryPluginBuilder::
                      kClientAttemptStartedInstrumentName),
      std::string(grpc::OpenTelemetryPluginBuilder::
                      kClientAttemptDurationInstrumentName),
      std::string(
          grpc::OpenTelemetryPluginBuilder::
              kClientAttemptSentTotalCompressedMessageSizeInstrumentName),
      std::string(
          grpc::OpenTelemetryPluginBuilder::
              kClientAttemptRcvdTotalCompressedMessageSizeInstrumentName),
      std::string(
          grpc::OpenTelemetryPluginBuilder::kServerCallStartedInstrumentName),
      std::string(
          grpc::OpenTelemetryPluginBuilder::kServerCallDurationInstrumentName),
      std::string(grpc::OpenTelemetryPluginBuilder::
                      kServerCallSentTotalCompressedMessageSizeInstrumentName),
      std::string(grpc::OpenTelemetryPluginBuilder::
                      kServerCallRcvdTotalCompressedMessageSizeInstrumentName)};
  grpc_core::GlobalInstrumentsRegistry::ForEach(
      [&](const grpc_core::GlobalInstrumentsRegistry::
              GlobalInstrumentDescriptor& descriptor) {
        if (descriptor.enable_by_default) {
          base_metrics.emplace(descriptor.name);
        }
      });
  return base_metrics;
}
}  // namespace

class OpenTelemetryPlugin::NPCMetricsKeyValueIterable
    : public opentelemetry::common::KeyValueIterable {
 public:
  NPCMetricsKeyValueIterable(
      absl::Span<const absl::string_view> label_keys,
      absl::Span<const absl::string_view> label_values,
      absl::Span<const absl::string_view> optional_label_keys,
      absl::Span<const absl::string_view> optional_label_values,
      const OptionalLabelsBitSet& optional_labels_bits)
      : label_keys_(label_keys),
        label_values_(label_values),
        optional_label_keys_(optional_label_keys),
        optional_label_values_(optional_label_values),
        optional_labels_bits_(optional_labels_bits) {}

  bool ForEachKeyValue(opentelemetry::nostd::function_ref<
                       bool(opentelemetry::nostd::string_view,
                            opentelemetry::common::AttributeValue)>
                           callback) const noexcept override {
    for (size_t i = 0; i < label_keys_.size(); ++i) {
      if (!callback(AbslStrViewToOpenTelemetryStrView(label_keys_[i]),
                    AbslStrViewToOpenTelemetryStrView(label_values_[i]))) {
        return false;
      }
    }
    // Since we are saving the optional label values as std::string for callback
    // gauges, we want to minimize memory usage by filtering out the disabled
    // optional label values.
    bool filtered = optional_label_values_.size() < optional_label_keys_.size();
    for (size_t i = 0, j = 0; i < optional_label_keys_.size(); ++i) {
      if (!optional_labels_bits_.test(i)) {
        if (!filtered) ++j;
        continue;
      }
      if (!callback(
              AbslStrViewToOpenTelemetryStrView(optional_label_keys_[i]),
              AbslStrViewToOpenTelemetryStrView(optional_label_values_[j++]))) {
        return false;
      }
    }
    return true;
  }

  size_t size() const noexcept override {
    return label_keys_.size() + optional_labels_bits_.count();
  }

 private:
  absl::Span<const absl::string_view> label_keys_;
  absl::Span<const absl::string_view> label_values_;
  absl::Span<const absl::string_view> optional_label_keys_;
  absl::Span<const absl::string_view> optional_label_values_;
  const OptionalLabelsBitSet& optional_labels_bits_;
};

//
// OpenTelemetryPluginBuilderImpl
//

OpenTelemetryPluginBuilderImpl::OpenTelemetryPluginBuilderImpl()
    : metrics_(BaseMetrics()) {}

OpenTelemetryPluginBuilderImpl::~OpenTelemetryPluginBuilderImpl() = default;

OpenTelemetryPluginBuilderImpl&
OpenTelemetryPluginBuilderImpl::SetMeterProvider(
    std::shared_ptr<opentelemetry::metrics::MeterProvider> meter_provider) {
  meter_provider_ = std::move(meter_provider);
  return *this;
}

OpenTelemetryPluginBuilderImpl& OpenTelemetryPluginBuilderImpl::EnableMetrics(
    absl::Span<const absl::string_view> metric_names) {
  for (const auto& metric_name : metric_names) {
    metrics_.emplace(metric_name);
  }
  return *this;
}

OpenTelemetryPluginBuilderImpl& OpenTelemetryPluginBuilderImpl::DisableMetrics(
    absl::Span<const absl::string_view> metric_names) {
  for (const auto& metric_name : metric_names) {
    metrics_.erase(metric_name);
  }
  return *this;
}

OpenTelemetryPluginBuilderImpl&
OpenTelemetryPluginBuilderImpl::DisableAllMetrics() {
  metrics_.clear();
  return *this;
}

OpenTelemetryPluginBuilderImpl&
OpenTelemetryPluginBuilderImpl::SetTargetAttributeFilter(
    absl::AnyInvocable<bool(absl::string_view /*target*/) const>
        target_attribute_filter) {
  target_attribute_filter_ = std::move(target_attribute_filter);
  return *this;
}

OpenTelemetryPluginBuilderImpl&
OpenTelemetryPluginBuilderImpl::SetGenericMethodAttributeFilter(
    absl::AnyInvocable<bool(absl::string_view /*generic_method*/) const>
        generic_method_attribute_filter) {
  generic_method_attribute_filter_ = std::move(generic_method_attribute_filter);
  return *this;
}

OpenTelemetryPluginBuilderImpl&
OpenTelemetryPluginBuilderImpl::SetServerSelector(
    absl::AnyInvocable<bool(const grpc_core::ChannelArgs& /*args*/) const>
        server_selector) {
  server_selector_ = std::move(server_selector);
  return *this;
}

OpenTelemetryPluginBuilderImpl& OpenTelemetryPluginBuilderImpl::AddPluginOption(
    std::unique_ptr<InternalOpenTelemetryPluginOption> option) {
  // We allow a limit of 64 plugin options to be registered at this time.
  CHECK_LT(plugin_options_.size(), 64u);
  plugin_options_.push_back(std::move(option));
  return *this;
}

OpenTelemetryPluginBuilderImpl&
OpenTelemetryPluginBuilderImpl::AddOptionalLabel(
    absl::string_view optional_label_key) {
  optional_label_keys_.emplace(optional_label_key);
  return *this;
}

OpenTelemetryPluginBuilderImpl&
OpenTelemetryPluginBuilderImpl::SetChannelScopeFilter(
    absl::AnyInvocable<
        bool(const OpenTelemetryPluginBuilder::ChannelScope& /*scope*/) const>
        channel_scope_filter) {
  channel_scope_filter_ = std::move(channel_scope_filter);
  return *this;
}

absl::Status OpenTelemetryPluginBuilderImpl::BuildAndRegisterGlobal() {
  if (meter_provider_ == nullptr) {
    return absl::OkStatus();
  }
  grpc_core::GlobalStatsPluginRegistry::RegisterStatsPlugin(
      std::make_shared<OpenTelemetryPlugin>(
          metrics_, meter_provider_, std::move(target_attribute_filter_),
          std::move(generic_method_attribute_filter_),
          std::move(server_selector_), std::move(plugin_options_),
          std::move(optional_label_keys_), std::move(channel_scope_filter_)));
  return absl::OkStatus();
}

OpenTelemetryPlugin::CallbackMetricReporter::CallbackMetricReporter(
    OpenTelemetryPlugin* ot_plugin, grpc_core::RegisteredMetricCallback* key)
    : ot_plugin_(ot_plugin), key_(key) {
  // Since we are updating the timestamp and updating the cache for all
  // registered instruments in a RegisteredMetricCallback, we will need to
  // clear all the cache cells for this RegisteredMetricCallback first, so
  // that if a particular combination of labels was previously present but
  // is no longer present, we won't continue to report it.
  for (const auto& handle : key->metrics()) {
    const auto& descriptor =
        grpc_core::GlobalInstrumentsRegistry::GetInstrumentDescriptor(handle);
    GPR_ASSERT(
        descriptor.instrument_type ==
        grpc_core::GlobalInstrumentsRegistry::InstrumentType::kCallbackGauge);
    switch (descriptor.value_type) {
      case grpc_core::GlobalInstrumentsRegistry::ValueType::kInt64: {
        auto& callback_gauge_state =
            absl::get<std::unique_ptr<CallbackGaugeState<int64_t>>>(
                ot_plugin_->instruments_data_.at(handle.index).instrument);
        callback_gauge_state->caches[key].clear();
        break;
      }
      case grpc_core::GlobalInstrumentsRegistry::ValueType::kDouble: {
        auto& callback_gauge_state =
            absl::get<std::unique_ptr<CallbackGaugeState<double>>>(
                ot_plugin_->instruments_data_.at(handle.index).instrument);
        callback_gauge_state->caches[key].clear();
        break;
      }
      default:
        grpc_core::Crash(absl::StrFormat(
            "Unknown or unsupported value type: %d", descriptor.value_type));
    }
  }
}

void OpenTelemetryPlugin::CallbackMetricReporter::ReportInt64(
    grpc_core::GlobalInstrumentsRegistry::GlobalInstrumentHandle handle,
    int64_t value, absl::Span<const absl::string_view> label_values,
    absl::Span<const absl::string_view> optional_values) {
  const auto& instrument_data = ot_plugin_->instruments_data_.at(handle.index);
  auto* callback_gauge_state =
      absl::get_if<std::unique_ptr<CallbackGaugeState<int64_t>>>(
          &instrument_data.instrument);
  CHECK_NE(callback_gauge_state, nullptr);
  const auto& descriptor =
      grpc_core::GlobalInstrumentsRegistry::GetInstrumentDescriptor(handle);
  CHECK(descriptor.label_keys.size() == label_values.size());
  CHECK(descriptor.optional_label_keys.size() == optional_values.size());
  auto& cell = (*callback_gauge_state)->caches.at(key_);
  std::vector<std::string> key;
  key.reserve(label_values.size() +
              instrument_data.optional_labels_bits.count());
  for (const absl::string_view value : label_values) {
    key.emplace_back(value);
  }
  for (size_t i = 0; i < optional_values.size(); ++i) {
    if (instrument_data.optional_labels_bits.test(i)) {
      key.emplace_back(optional_values[i]);
    }
  }
  cell.insert_or_assign(std::move(key), value);
}

void OpenTelemetryPlugin::CallbackMetricReporter::ReportDouble(
    grpc_core::GlobalInstrumentsRegistry::GlobalInstrumentHandle handle,
    double value, absl::Span<const absl::string_view> label_values,
    absl::Span<const absl::string_view> optional_values) {
  const auto& instrument_data = ot_plugin_->instruments_data_.at(handle.index);
  auto* callback_gauge_state =
      absl::get_if<std::unique_ptr<CallbackGaugeState<double>>>(
          &instrument_data.instrument);
  CHECK_NE(callback_gauge_state, nullptr);
  const auto& descriptor =
      grpc_core::GlobalInstrumentsRegistry::GetInstrumentDescriptor(handle);
  CHECK(descriptor.label_keys.size() == label_values.size());
  CHECK(descriptor.optional_label_keys.size() == optional_values.size());
  auto& cell = (*callback_gauge_state)->caches.at(key_);
  std::vector<std::string> key;
  key.reserve(label_values.size() +
              instrument_data.optional_labels_bits.count());
  for (const absl::string_view value : label_values) {
    key.emplace_back(value);
  }
  for (size_t i = 0; i < optional_values.size(); ++i) {
    if (instrument_data.optional_labels_bits.test(i)) {
      key.emplace_back(optional_values[i]);
    }
  }
  cell.insert_or_assign(std::move(key), value);
}

OpenTelemetryPlugin::OpenTelemetryPlugin(
    const absl::flat_hash_set<std::string>& metrics,
    opentelemetry::nostd::shared_ptr<opentelemetry::metrics::MeterProvider>
        meter_provider,
    absl::AnyInvocable<bool(absl::string_view /*target*/) const>
        target_attribute_filter,
    absl::AnyInvocable<bool(absl::string_view /*generic_method*/) const>
        generic_method_attribute_filter,
    absl::AnyInvocable<bool(const grpc_core::ChannelArgs& /*args*/) const>
        server_selector,
    std::vector<std::unique_ptr<InternalOpenTelemetryPluginOption>>
        plugin_options,
    const std::set<absl::string_view>& optional_label_keys,
    absl::AnyInvocable<
        bool(const OpenTelemetryPluginBuilder::ChannelScope& /*scope*/) const>
        channel_scope_filter)
    : meter_provider_(std::move(meter_provider)),
      server_selector_(std::move(server_selector)),
      target_attribute_filter_(std::move(target_attribute_filter)),
      generic_method_attribute_filter_(
          std::move(generic_method_attribute_filter)),
      plugin_options_(std::move(plugin_options)),
      channel_scope_filter_(std::move(channel_scope_filter)) {
  auto meter = meter_provider_->GetMeter("grpc-c++", GRPC_CPP_VERSION_STRING);
  // Per-call metrics.
  if (metrics.contains(grpc::OpenTelemetryPluginBuilder::
                           kClientAttemptStartedInstrumentName)) {
    client_.attempt.started = meter->CreateUInt64Counter(
        std::string(grpc::OpenTelemetryPluginBuilder::
                        kClientAttemptStartedInstrumentName),
        "Number of client call attempts started", "{attempt}");
  }
  if (metrics.contains(grpc::OpenTelemetryPluginBuilder::
                           kClientAttemptDurationInstrumentName)) {
    client_.attempt.duration = meter->CreateDoubleHistogram(
        std::string(grpc::OpenTelemetryPluginBuilder::
                        kClientAttemptDurationInstrumentName),
        "End-to-end time taken to complete a client call attempt", "s");
  }
  if (metrics.contains(
          grpc::OpenTelemetryPluginBuilder::
              kClientAttemptSentTotalCompressedMessageSizeInstrumentName)) {
    client_.attempt.sent_total_compressed_message_size =
        meter->CreateUInt64Histogram(
            std::string(
                grpc::OpenTelemetryPluginBuilder::
                    kClientAttemptSentTotalCompressedMessageSizeInstrumentName),
            "Compressed message bytes sent per client call attempt", "By");
  }
  if (metrics.contains(
          grpc::OpenTelemetryPluginBuilder::
              kClientAttemptRcvdTotalCompressedMessageSizeInstrumentName)) {
    client_.attempt.rcvd_total_compressed_message_size =
        meter->CreateUInt64Histogram(
            std::string(
                grpc::OpenTelemetryPluginBuilder::
                    kClientAttemptRcvdTotalCompressedMessageSizeInstrumentName),
            "Compressed message bytes received per call attempt", "By");
  }
  if (metrics.contains(
          grpc::OpenTelemetryPluginBuilder::kServerCallStartedInstrumentName)) {
    server_.call.started = meter->CreateUInt64Counter(
        std::string(
            grpc::OpenTelemetryPluginBuilder::kServerCallStartedInstrumentName),
        "Number of server calls started", "{call}");
  }
  if (metrics.contains(grpc::OpenTelemetryPluginBuilder::
                           kServerCallDurationInstrumentName)) {
    server_.call.duration = meter->CreateDoubleHistogram(
        std::string(grpc::OpenTelemetryPluginBuilder::
                        kServerCallDurationInstrumentName),
        "End-to-end time taken to complete a call from server transport's "
        "perspective",
        "s");
  }
  if (metrics.contains(
          grpc::OpenTelemetryPluginBuilder::
              kServerCallSentTotalCompressedMessageSizeInstrumentName)) {
    server_.call.sent_total_compressed_message_size =
        meter->CreateUInt64Histogram(
            std::string(
                grpc::OpenTelemetryPluginBuilder::
                    kServerCallSentTotalCompressedMessageSizeInstrumentName),
            "Compressed message bytes sent per server call", "By");
  }
  if (metrics.contains(
          grpc::OpenTelemetryPluginBuilder::
              kServerCallRcvdTotalCompressedMessageSizeInstrumentName)) {
    server_.call.rcvd_total_compressed_message_size =
        meter->CreateUInt64Histogram(
            std::string(
                grpc::OpenTelemetryPluginBuilder::
                    kServerCallRcvdTotalCompressedMessageSizeInstrumentName),
            "Compressed message bytes received per server call", "By");
  }
  // Store optional label keys for per call metrics
  CHECK(static_cast<size_t>(grpc_core::ClientCallTracer::CallAttemptTracer::
                                OptionalLabelKey::kSize) <=
        kOptionalLabelsSizeLimit);
  for (const auto& key : optional_label_keys) {
    auto optional_key = OptionalLabelStringToKey(key);
    if (optional_key.has_value()) {
      per_call_optional_label_bits_.set(
          static_cast<size_t>(optional_key.value()));
    }
  }
  // Non-per-call metrics.
  grpc_core::GlobalInstrumentsRegistry::ForEach(
      [&, this](const grpc_core::GlobalInstrumentsRegistry::
                    GlobalInstrumentDescriptor& descriptor) {
        CHECK(descriptor.optional_label_keys.size() <=
              kOptionalLabelsSizeLimit);
        if (instruments_data_.size() < descriptor.index + 1) {
          instruments_data_.resize(descriptor.index + 1);
        }
        if (!metrics.contains(descriptor.name)) {
          return;
        }
        switch (descriptor.instrument_type) {
          case grpc_core::GlobalInstrumentsRegistry::InstrumentType::kCounter:
            switch (descriptor.value_type) {
              case grpc_core::GlobalInstrumentsRegistry::ValueType::kUInt64:
                instruments_data_[descriptor.index].instrument =
                    meter->CreateUInt64Counter(
                        std::string(descriptor.name),
                        std::string(descriptor.description),
                        std::string(descriptor.unit));
                break;
              case grpc_core::GlobalInstrumentsRegistry::ValueType::kDouble:
                instruments_data_[descriptor.index].instrument =
                    meter->CreateDoubleCounter(
                        std::string(descriptor.name),
                        std::string(descriptor.description),
                        std::string(descriptor.unit));
                break;
              default:
                grpc_core::Crash(
                    absl::StrFormat("Unknown or unsupported value type: %d",
                                    descriptor.value_type));
            }
            break;
          case grpc_core::GlobalInstrumentsRegistry::InstrumentType::kHistogram:
            switch (descriptor.value_type) {
              case grpc_core::GlobalInstrumentsRegistry::ValueType::kUInt64:
                instruments_data_[descriptor.index].instrument =
                    meter->CreateUInt64Histogram(
                        std::string(descriptor.name),
                        std::string(descriptor.description),
                        std::string(descriptor.unit));
                break;
              case grpc_core::GlobalInstrumentsRegistry::ValueType::kDouble:
                instruments_data_[descriptor.index].instrument =
                    meter->CreateDoubleHistogram(
                        std::string(descriptor.name),
                        std::string(descriptor.description),
                        std::string(descriptor.unit));
                break;
              default:
                grpc_core::Crash(
                    absl::StrFormat("Unknown or unsupported value type: %d",
                                    descriptor.value_type));
            }
            break;
          case grpc_core::GlobalInstrumentsRegistry::InstrumentType::
              kCallbackGauge:
            switch (descriptor.value_type) {
              case grpc_core::GlobalInstrumentsRegistry::ValueType::kInt64: {
                auto observable_state =
                    std::make_unique<CallbackGaugeState<int64_t>>();
                observable_state->id = descriptor.index;
                observable_state->ot_plugin = this;
                observable_state->instrument =
                    meter->CreateInt64ObservableGauge(
                        std::string(descriptor.name),
                        std::string(descriptor.description),
                        std::string(descriptor.unit));
                instruments_data_[descriptor.index].instrument =
                    std::move(observable_state);
                break;
              }
              case grpc_core::GlobalInstrumentsRegistry::ValueType::kDouble: {
                auto observable_state =
                    std::make_unique<CallbackGaugeState<double>>();
                observable_state->id = descriptor.index;
                observable_state->ot_plugin = this;
                observable_state->instrument =
                    meter->CreateDoubleObservableGauge(
                        std::string(descriptor.name),
                        std::string(descriptor.description),
                        std::string(descriptor.unit));
                instruments_data_[descriptor.index].instrument =
                    std::move(observable_state);
                break;
              }
              default:
                grpc_core::Crash(
                    absl::StrFormat("Unknown or unsupported value type: %d",
                                    descriptor.value_type));
            }
            break;
          default:
            grpc_core::Crash(absl::StrFormat("Unknown instrument_type: %d",
                                             descriptor.instrument_type));
        }
        for (size_t i = 0; i < descriptor.optional_label_keys.size(); ++i) {
          if (optional_label_keys.find(descriptor.optional_label_keys[i]) !=
              optional_label_keys.end()) {
            instruments_data_[descriptor.index].optional_labels_bits.set(i);
          }
        }
      });
}

namespace {
constexpr absl::string_view kLocality = "grpc.lb.locality";
}

absl::string_view OpenTelemetryPlugin::OptionalLabelKeyToString(
    grpc_core::ClientCallTracer::CallAttemptTracer::OptionalLabelKey key) {
  switch (key) {
    case grpc_core::ClientCallTracer::CallAttemptTracer::OptionalLabelKey::
        kLocality:
      return kLocality;
    default:
      grpc_core::Crash("Illegal OptionalLabelKey index");
  }
}

absl::optional<grpc_core::ClientCallTracer::CallAttemptTracer::OptionalLabelKey>
OpenTelemetryPlugin::OptionalLabelStringToKey(absl::string_view key) {
  if (key == kLocality) {
    return grpc_core::ClientCallTracer::CallAttemptTracer::OptionalLabelKey::
        kLocality;
  }
  return absl::nullopt;
}

std::pair<bool, std::shared_ptr<grpc_core::StatsPlugin::ScopeConfig>>
OpenTelemetryPlugin::IsEnabledForChannel(
    const OpenTelemetryPluginBuilder::ChannelScope& scope) const {
  if (channel_scope_filter_ == nullptr || channel_scope_filter_(scope)) {
    return {true, std::make_shared<ClientScopeConfig>(this, scope)};
  }
  return {false, nullptr};
}

std::pair<bool, std::shared_ptr<grpc_core::StatsPlugin::ScopeConfig>>
OpenTelemetryPlugin::IsEnabledForServer(
    const grpc_core::ChannelArgs& args) const {
  // Return true only if there is no server selector registered or if the
  // server selector returns true.
  if (server_selector_ == nullptr || server_selector_(args)) {
    return {true, std::make_shared<ServerScopeConfig>(this, args)};
  }
  return {false, nullptr};
}

void OpenTelemetryPlugin::AddCounter(
    grpc_core::GlobalInstrumentsRegistry::GlobalInstrumentHandle handle,
    uint64_t value, absl::Span<const absl::string_view> label_values,
    absl::Span<const absl::string_view> optional_values) {
  const auto& instrument_data = instruments_data_.at(handle.index);
  if (absl::holds_alternative<Disabled>(instrument_data.instrument)) {
    // This instrument is disabled.
    return;
  }
  CHECK(absl::holds_alternative<
        std::unique_ptr<opentelemetry::metrics::Counter<uint64_t>>>(
      instrument_data.instrument));
  const auto& descriptor =
      grpc_core::GlobalInstrumentsRegistry::GetInstrumentDescriptor(handle);
  CHECK(descriptor.label_keys.size() == label_values.size());
  CHECK(descriptor.optional_label_keys.size() == optional_values.size());
  absl::get<std::unique_ptr<opentelemetry::metrics::Counter<uint64_t>>>(
      instrument_data.instrument)
      ->Add(value, NPCMetricsKeyValueIterable(
                       descriptor.label_keys, label_values,
                       descriptor.optional_label_keys, optional_values,
                       instrument_data.optional_labels_bits));
}

void OpenTelemetryPlugin::AddCounter(
    grpc_core::GlobalInstrumentsRegistry::GlobalInstrumentHandle handle,
    double value, absl::Span<const absl::string_view> label_values,
    absl::Span<const absl::string_view> optional_values) {
  const auto& instrument_data = instruments_data_.at(handle.index);
  if (absl::holds_alternative<Disabled>(instrument_data.instrument)) {
    // This instrument is disabled.
    return;
  }
  CHECK(absl::holds_alternative<
        std::unique_ptr<opentelemetry::metrics::Counter<double>>>(
      instrument_data.instrument));
  const auto& descriptor =
      grpc_core::GlobalInstrumentsRegistry::GetInstrumentDescriptor(handle);
  CHECK(descriptor.label_keys.size() == label_values.size());
  CHECK(descriptor.optional_label_keys.size() == optional_values.size());
  absl::get<std::unique_ptr<opentelemetry::metrics::Counter<double>>>(
      instrument_data.instrument)
      ->Add(value, NPCMetricsKeyValueIterable(
                       descriptor.label_keys, label_values,
                       descriptor.optional_label_keys, optional_values,
                       instrument_data.optional_labels_bits));
}

void OpenTelemetryPlugin::RecordHistogram(
    grpc_core::GlobalInstrumentsRegistry::GlobalInstrumentHandle handle,
    uint64_t value, absl::Span<const absl::string_view> label_values,
    absl::Span<const absl::string_view> optional_values) {
  const auto& instrument_data = instruments_data_.at(handle.index);
  if (absl::holds_alternative<Disabled>(instrument_data.instrument)) {
    // This instrument is disabled.
    return;
  }
  CHECK(absl::holds_alternative<
        std::unique_ptr<opentelemetry::metrics::Histogram<uint64_t>>>(
      instrument_data.instrument));
  const auto& descriptor =
      grpc_core::GlobalInstrumentsRegistry::GetInstrumentDescriptor(handle);
  CHECK(descriptor.label_keys.size() == label_values.size());
  CHECK(descriptor.optional_label_keys.size() == optional_values.size());
  absl::get<std::unique_ptr<opentelemetry::metrics::Histogram<uint64_t>>>(
      instrument_data.instrument)
      ->Record(value,
               NPCMetricsKeyValueIterable(descriptor.label_keys, label_values,
                                          descriptor.optional_label_keys,
                                          optional_values,
                                          instrument_data.optional_labels_bits),
               opentelemetry::context::Context{});
}

void OpenTelemetryPlugin::RecordHistogram(
    grpc_core::GlobalInstrumentsRegistry::GlobalInstrumentHandle handle,
    double value, absl::Span<const absl::string_view> label_values,
    absl::Span<const absl::string_view> optional_values) {
  const auto& instrument_data = instruments_data_.at(handle.index);
  if (absl::holds_alternative<Disabled>(instrument_data.instrument)) {
    // This instrument is disabled.
    return;
  }
  CHECK(absl::holds_alternative<
        std::unique_ptr<opentelemetry::metrics::Histogram<double>>>(
      instrument_data.instrument));
  const auto& descriptor =
      grpc_core::GlobalInstrumentsRegistry::GetInstrumentDescriptor(handle);
  CHECK(descriptor.label_keys.size() == label_values.size());
  CHECK(descriptor.optional_label_keys.size() == optional_values.size());
  absl::get<std::unique_ptr<opentelemetry::metrics::Histogram<double>>>(
      instrument_data.instrument)
      ->Record(value,
               NPCMetricsKeyValueIterable(descriptor.label_keys, label_values,
                                          descriptor.optional_label_keys,
                                          optional_values,
                                          instrument_data.optional_labels_bits),
               opentelemetry::context::Context{});
}

void OpenTelemetryPlugin::AddCallback(
    grpc_core::RegisteredMetricCallback* callback) {
  std::vector<
      absl::variant<CallbackGaugeState<int64_t>*, CallbackGaugeState<double>*>>
      gauges_that_need_to_add_callback;
  {
    grpc_core::MutexLock lock(&mu_);
    callback_timestamps_.emplace(callback, grpc_core::Timestamp::InfPast());
    for (const auto& handle : callback->metrics()) {
<<<<<<< HEAD
      const auto& descriptor =
          grpc_core::GlobalInstrumentsRegistry::GetInstrumentDescriptor(handle);
      GPR_ASSERT(
          descriptor.instrument_type ==
          grpc_core::GlobalInstrumentsRegistry::InstrumentType::kCallbackGauge);
      switch (descriptor.value_type) {
        case grpc_core::GlobalInstrumentsRegistry::ValueType::kInt64: {
          const auto& instrument_data = instruments_data_.at(handle.index);
          if (absl::holds_alternative<Disabled>(instrument_data.instrument)) {
            // This instrument is disabled.
            continue;
          }
          auto* callback_gauge_state =
              absl::get_if<std::unique_ptr<CallbackGaugeState<int64_t>>>(
                  &instrument_data.instrument);
          GPR_ASSERT(callback_gauge_state != nullptr);
          (*callback_gauge_state)
              ->caches.emplace(callback, CallbackGaugeState<int64_t>::Cache{});
          if (!std::exchange((*callback_gauge_state)->ot_callback_registered,
                             true)) {
            gauges_that_need_to_add_callback.push_back(
                callback_gauge_state->get());
          }
          break;
        }
        case grpc_core::GlobalInstrumentsRegistry::ValueType::kDouble: {
          const auto& instrument_data = instruments_data_.at(handle.index);
          if (absl::holds_alternative<Disabled>(instrument_data.instrument)) {
            // This instrument is disabled.
            continue;
          }
          auto* callback_gauge_state =
              absl::get_if<std::unique_ptr<CallbackGaugeState<double>>>(
                  &instrument_data.instrument);
          GPR_ASSERT(callback_gauge_state != nullptr);
          (*callback_gauge_state)
              ->caches.emplace(callback, CallbackGaugeState<double>::Cache{});
          if (!std::exchange((*callback_gauge_state)->ot_callback_registered,
                             true)) {
            gauges_that_need_to_add_callback.push_back(
                callback_gauge_state->get());
          }
          break;
        }
        default:
          grpc_core::Crash(absl::StrFormat(
              "Unknown or unsupported value type: %d", descriptor.value_type));
      }
=======
      grpc_core::Match(
          handle,
          [&](const grpc_core::GlobalInstrumentsRegistry::
                  GlobalCallbackInt64GaugeHandle& handle) {
            const auto& instrument_data = instruments_data_.at(handle.index);
            if (absl::holds_alternative<Disabled>(instrument_data.instrument)) {
              // This instrument is disabled.
              return;
            }
            auto* callback_gauge_state =
                absl::get_if<std::unique_ptr<CallbackGaugeState<int64_t>>>(
                    &instrument_data.instrument);
            CHECK_NE(callback_gauge_state, nullptr);
            (*callback_gauge_state)
                ->caches.emplace(callback,
                                 CallbackGaugeState<int64_t>::Cache{});
            if (!std::exchange((*callback_gauge_state)->ot_callback_registered,
                               true)) {
              gauges_that_need_to_add_callback.push_back(
                  callback_gauge_state->get());
            }
          },
          [&](const grpc_core::GlobalInstrumentsRegistry::
                  GlobalCallbackDoubleGaugeHandle& handle) {
            const auto& instrument_data = instruments_data_.at(handle.index);
            if (absl::holds_alternative<Disabled>(instrument_data.instrument)) {
              // This instrument is disabled.
              return;
            }
            auto* callback_gauge_state =
                absl::get_if<std::unique_ptr<CallbackGaugeState<double>>>(
                    &instrument_data.instrument);
            CHECK_NE(callback_gauge_state, nullptr);
            (*callback_gauge_state)
                ->caches.emplace(callback, CallbackGaugeState<double>::Cache{});
            if (!std::exchange((*callback_gauge_state)->ot_callback_registered,
                               true)) {
              gauges_that_need_to_add_callback.push_back(
                  callback_gauge_state->get());
            }
          });
>>>>>>> ac0b0464
    }
  }
  // AddCallback internally grabs OpenTelemetry's observable_registry's
  // lock. So we need to call it without our plugin lock otherwise we may
  // deadlock.
  for (const auto& gauge : gauges_that_need_to_add_callback) {
    grpc_core::Match(
        gauge,
        [](CallbackGaugeState<int64_t>* gauge) {
          gauge->instrument->AddCallback(
              &CallbackGaugeState<int64_t>::CallbackGaugeCallback, gauge);
        },
        [](CallbackGaugeState<double>* gauge) {
          gauge->instrument->AddCallback(
              &CallbackGaugeState<double>::CallbackGaugeCallback, gauge);
        });
  }
}

void OpenTelemetryPlugin::RemoveCallback(
    grpc_core::RegisteredMetricCallback* callback) {
  std::vector<
      absl::variant<CallbackGaugeState<int64_t>*, CallbackGaugeState<double>*>>
      gauges_that_need_to_remove_callback;
  {
    grpc_core::MutexLock lock(&mu_);
    callback_timestamps_.erase(callback);
    for (const auto& handle : callback->metrics()) {
<<<<<<< HEAD
      const auto& descriptor =
          grpc_core::GlobalInstrumentsRegistry::GetInstrumentDescriptor(handle);
      GPR_ASSERT(
          descriptor.instrument_type ==
          grpc_core::GlobalInstrumentsRegistry::InstrumentType::kCallbackGauge);
      switch (descriptor.value_type) {
        case grpc_core::GlobalInstrumentsRegistry::ValueType::kInt64: {
          const auto& instrument_data = instruments_data_.at(handle.index);
          if (absl::holds_alternative<Disabled>(instrument_data.instrument)) {
            // This instrument is disabled.
            continue;
          }
          auto* callback_gauge_state =
              absl::get_if<std::unique_ptr<CallbackGaugeState<int64_t>>>(
                  &instrument_data.instrument);
          GPR_ASSERT(callback_gauge_state != nullptr);
          GPR_ASSERT((*callback_gauge_state)->ot_callback_registered);
          GPR_ASSERT((*callback_gauge_state)->caches.erase(callback) == 1);
          if ((*callback_gauge_state)->caches.empty()) {
            gauges_that_need_to_remove_callback.push_back(
                callback_gauge_state->get());
            (*callback_gauge_state)->ot_callback_registered = false;
          }
          break;
        }
        case grpc_core::GlobalInstrumentsRegistry::ValueType::kDouble: {
          const auto& instrument_data = instruments_data_.at(handle.index);
          if (absl::holds_alternative<Disabled>(instrument_data.instrument)) {
            // This instrument is disabled.
            continue;
          }
          auto* callback_gauge_state =
              absl::get_if<std::unique_ptr<CallbackGaugeState<double>>>(
                  &instrument_data.instrument);
          GPR_ASSERT(callback_gauge_state != nullptr);
          GPR_ASSERT((*callback_gauge_state)->ot_callback_registered);
          GPR_ASSERT((*callback_gauge_state)->caches.erase(callback) == 1);
          if ((*callback_gauge_state)->caches.empty()) {
            gauges_that_need_to_remove_callback.push_back(
                callback_gauge_state->get());
            (*callback_gauge_state)->ot_callback_registered = false;
          }
          break;
        }
        default:
          grpc_core::Crash(absl::StrFormat(
              "Unknown or unsupported value type: %d", descriptor.value_type));
      }
=======
      grpc_core::Match(
          handle,
          [&](const grpc_core::GlobalInstrumentsRegistry::
                  GlobalCallbackInt64GaugeHandle& handle) {
            const auto& instrument_data = instruments_data_.at(handle.index);
            if (absl::holds_alternative<Disabled>(instrument_data.instrument)) {
              // This instrument is disabled.
              return;
            }
            auto* callback_gauge_state =
                absl::get_if<std::unique_ptr<CallbackGaugeState<int64_t>>>(
                    &instrument_data.instrument);
            CHECK_NE(callback_gauge_state, nullptr);
            CHECK((*callback_gauge_state)->ot_callback_registered);
            CHECK_EQ((*callback_gauge_state)->caches.erase(callback), 1u);
            if ((*callback_gauge_state)->caches.empty()) {
              gauges_that_need_to_remove_callback.push_back(
                  callback_gauge_state->get());
              (*callback_gauge_state)->ot_callback_registered = false;
            }
          },
          [&](const grpc_core::GlobalInstrumentsRegistry::
                  GlobalCallbackDoubleGaugeHandle& handle) {
            const auto& instrument_data = instruments_data_.at(handle.index);
            if (absl::holds_alternative<Disabled>(instrument_data.instrument)) {
              // This instrument is disabled.
              return;
            }
            auto* callback_gauge_state =
                absl::get_if<std::unique_ptr<CallbackGaugeState<double>>>(
                    &instrument_data.instrument);
            CHECK_NE(callback_gauge_state, nullptr);
            CHECK((*callback_gauge_state)->ot_callback_registered);
            CHECK_EQ((*callback_gauge_state)->caches.erase(callback), 1u);
            if ((*callback_gauge_state)->caches.empty()) {
              gauges_that_need_to_remove_callback.push_back(
                  callback_gauge_state->get());
              (*callback_gauge_state)->ot_callback_registered = false;
            }
          });
>>>>>>> ac0b0464
    }
  }
  // RemoveCallback internally grabs OpenTelemetry's observable_registry's
  // lock. So we need to call it without our plugin lock otherwise we may
  // deadlock.
  for (const auto& gauge : gauges_that_need_to_remove_callback) {
    grpc_core::Match(
        gauge,
        [](CallbackGaugeState<int64_t>* gauge) {
          gauge->instrument->RemoveCallback(
              &CallbackGaugeState<int64_t>::CallbackGaugeCallback, gauge);
        },
        [](CallbackGaugeState<double>* gauge) {
          gauge->instrument->RemoveCallback(
              &CallbackGaugeState<double>::CallbackGaugeCallback, gauge);
        });
  }
}

template <typename ValueType>
void OpenTelemetryPlugin::CallbackGaugeState<ValueType>::Observe(
    opentelemetry::metrics::ObserverResult& result, const Cache& cache) {
  const auto& descriptor =
      grpc_core::GlobalInstrumentsRegistry::GetInstrumentDescriptor({id});
  for (const auto& pair : cache) {
    CHECK(pair.first.size() <= (descriptor.label_keys.size() +
                                descriptor.optional_label_keys.size()));
    auto& instrument_data = ot_plugin->instruments_data_.at(id);
    opentelemetry::nostd::get<opentelemetry::nostd::shared_ptr<
        opentelemetry::metrics::ObserverResultT<ValueType>>>(result)
        ->Observe(pair.second,
                  NPCMetricsKeyValueIterable(
                      descriptor.label_keys,
                      absl::FixedArray<absl::string_view>(
                          pair.first.begin(),
                          pair.first.begin() + descriptor.label_keys.size()),
                      descriptor.optional_label_keys,
                      absl::FixedArray<absl::string_view>(
                          pair.first.begin() + descriptor.label_keys.size(),
                          pair.first.end()),
                      instrument_data.optional_labels_bits));
  }
}

// OpenTelemetry calls our callback with its observable_registry's lock
// held.
template <typename ValueType>
void OpenTelemetryPlugin::CallbackGaugeState<ValueType>::CallbackGaugeCallback(
    opentelemetry::metrics::ObserverResult result, void* arg) {
  auto* callback_gauge_state = static_cast<CallbackGaugeState<ValueType>*>(arg);
  auto now = grpc_core::Timestamp::Now();
  grpc_core::MutexLock plugin_lock(&callback_gauge_state->ot_plugin->mu_);
  for (auto& elem : callback_gauge_state->caches) {
    auto* registered_metric_callback = elem.first;
    auto iter = callback_gauge_state->ot_plugin->callback_timestamps_.find(
        registered_metric_callback);
    CHECK(iter != callback_gauge_state->ot_plugin->callback_timestamps_.end());
    if (now - iter->second < registered_metric_callback->min_interval()) {
      // Use cached value.
      callback_gauge_state->Observe(result, elem.second);
      continue;
    }
    // Otherwise update and use the cache.
    iter->second = now;
    CallbackMetricReporter reporter(callback_gauge_state->ot_plugin,
                                    registered_metric_callback);
    registered_metric_callback->Run(reporter);
    callback_gauge_state->Observe(result, elem.second);
  }
}

grpc_core::ClientCallTracer* OpenTelemetryPlugin::GetClientCallTracer(
    const grpc_core::Slice& path, bool registered_method,
    std::shared_ptr<grpc_core::StatsPlugin::ScopeConfig> scope_config) {
  return grpc_core::GetContext<grpc_core::Arena>()
      ->ManagedNew<ClientCallTracer>(
          path, grpc_core::GetContext<grpc_core::Arena>(), registered_method,
          this,
          std::static_pointer_cast<OpenTelemetryPlugin::ClientScopeConfig>(
              scope_config));
}

grpc_core::ServerCallTracer* OpenTelemetryPlugin::GetServerCallTracer(
    std::shared_ptr<grpc_core::StatsPlugin::ScopeConfig> scope_config) {
  return grpc_core::GetContext<grpc_core::Arena>()
      ->ManagedNew<ServerCallTracer>(
          this,
          std::static_pointer_cast<OpenTelemetryPlugin::ServerScopeConfig>(
              scope_config));
}

}  // namespace internal

constexpr absl::string_view
    OpenTelemetryPluginBuilder::kClientAttemptStartedInstrumentName;
constexpr absl::string_view
    OpenTelemetryPluginBuilder::kClientAttemptDurationInstrumentName;
constexpr absl::string_view OpenTelemetryPluginBuilder::
    kClientAttemptSentTotalCompressedMessageSizeInstrumentName;
constexpr absl::string_view OpenTelemetryPluginBuilder::
    kClientAttemptRcvdTotalCompressedMessageSizeInstrumentName;
constexpr absl::string_view
    OpenTelemetryPluginBuilder::kServerCallStartedInstrumentName;
constexpr absl::string_view
    OpenTelemetryPluginBuilder::kServerCallDurationInstrumentName;
constexpr absl::string_view OpenTelemetryPluginBuilder::
    kServerCallSentTotalCompressedMessageSizeInstrumentName;
constexpr absl::string_view OpenTelemetryPluginBuilder::
    kServerCallRcvdTotalCompressedMessageSizeInstrumentName;

//
// OpenTelemetryPluginBuilder
//

OpenTelemetryPluginBuilder::OpenTelemetryPluginBuilder()
    : impl_(std::make_unique<internal::OpenTelemetryPluginBuilderImpl>()) {}

OpenTelemetryPluginBuilder::~OpenTelemetryPluginBuilder() = default;

OpenTelemetryPluginBuilder& OpenTelemetryPluginBuilder::SetMeterProvider(
    std::shared_ptr<opentelemetry::metrics::MeterProvider> meter_provider) {
  impl_->SetMeterProvider(std::move(meter_provider));
  return *this;
}

OpenTelemetryPluginBuilder&
OpenTelemetryPluginBuilder::SetTargetAttributeFilter(
    absl::AnyInvocable<bool(absl::string_view /*target*/) const>
        target_attribute_filter) {
  impl_->SetTargetAttributeFilter(std::move(target_attribute_filter));
  return *this;
}

OpenTelemetryPluginBuilder&
OpenTelemetryPluginBuilder::SetGenericMethodAttributeFilter(
    absl::AnyInvocable<bool(absl::string_view /*generic_method*/) const>
        generic_method_attribute_filter) {
  impl_->SetGenericMethodAttributeFilter(
      std::move(generic_method_attribute_filter));
  return *this;
}

OpenTelemetryPluginBuilder& OpenTelemetryPluginBuilder::EnableMetrics(
    absl::Span<const absl::string_view> metric_names) {
  impl_->EnableMetrics(metric_names);
  return *this;
}

OpenTelemetryPluginBuilder& OpenTelemetryPluginBuilder::DisableMetrics(
    absl::Span<const absl::string_view> metric_names) {
  impl_->DisableMetrics(metric_names);
  return *this;
}

OpenTelemetryPluginBuilder& OpenTelemetryPluginBuilder::DisableAllMetrics() {
  impl_->DisableAllMetrics();
  return *this;
}

OpenTelemetryPluginBuilder& OpenTelemetryPluginBuilder::AddPluginOption(
    std::unique_ptr<OpenTelemetryPluginOption> option) {
  impl_->AddPluginOption(
      std::unique_ptr<grpc::internal::InternalOpenTelemetryPluginOption>(
          static_cast<grpc::internal::InternalOpenTelemetryPluginOption*>(
              option.release())));
  return *this;
}

OpenTelemetryPluginBuilder& OpenTelemetryPluginBuilder::AddOptionalLabel(
    absl::string_view optional_label_key) {
  impl_->AddOptionalLabel(optional_label_key);
  return *this;
}

OpenTelemetryPluginBuilder& OpenTelemetryPluginBuilder::SetChannelScopeFilter(
    absl::AnyInvocable<bool(const ChannelScope& /*scope*/) const>
        channel_scope_filter) {
  impl_->SetChannelScopeFilter(std::move(channel_scope_filter));
  return *this;
}

absl::Status OpenTelemetryPluginBuilder::BuildAndRegisterGlobal() {
  return impl_->BuildAndRegisterGlobal();
}

}  // namespace grpc<|MERGE_RESOLUTION|>--- conflicted
+++ resolved
@@ -698,7 +698,6 @@
     grpc_core::MutexLock lock(&mu_);
     callback_timestamps_.emplace(callback, grpc_core::Timestamp::InfPast());
     for (const auto& handle : callback->metrics()) {
-<<<<<<< HEAD
       const auto& descriptor =
           grpc_core::GlobalInstrumentsRegistry::GetInstrumentDescriptor(handle);
       GPR_ASSERT(
@@ -714,7 +713,7 @@
           auto* callback_gauge_state =
               absl::get_if<std::unique_ptr<CallbackGaugeState<int64_t>>>(
                   &instrument_data.instrument);
-          GPR_ASSERT(callback_gauge_state != nullptr);
+          CHECK_NE(callback_gauge_state, nullptr);
           (*callback_gauge_state)
               ->caches.emplace(callback, CallbackGaugeState<int64_t>::Cache{});
           if (!std::exchange((*callback_gauge_state)->ot_callback_registered,
@@ -733,7 +732,7 @@
           auto* callback_gauge_state =
               absl::get_if<std::unique_ptr<CallbackGaugeState<double>>>(
                   &instrument_data.instrument);
-          GPR_ASSERT(callback_gauge_state != nullptr);
+          CHECK_NE(callback_gauge_state, nullptr);
           (*callback_gauge_state)
               ->caches.emplace(callback, CallbackGaugeState<double>::Cache{});
           if (!std::exchange((*callback_gauge_state)->ot_callback_registered,
@@ -747,49 +746,6 @@
           grpc_core::Crash(absl::StrFormat(
               "Unknown or unsupported value type: %d", descriptor.value_type));
       }
-=======
-      grpc_core::Match(
-          handle,
-          [&](const grpc_core::GlobalInstrumentsRegistry::
-                  GlobalCallbackInt64GaugeHandle& handle) {
-            const auto& instrument_data = instruments_data_.at(handle.index);
-            if (absl::holds_alternative<Disabled>(instrument_data.instrument)) {
-              // This instrument is disabled.
-              return;
-            }
-            auto* callback_gauge_state =
-                absl::get_if<std::unique_ptr<CallbackGaugeState<int64_t>>>(
-                    &instrument_data.instrument);
-            CHECK_NE(callback_gauge_state, nullptr);
-            (*callback_gauge_state)
-                ->caches.emplace(callback,
-                                 CallbackGaugeState<int64_t>::Cache{});
-            if (!std::exchange((*callback_gauge_state)->ot_callback_registered,
-                               true)) {
-              gauges_that_need_to_add_callback.push_back(
-                  callback_gauge_state->get());
-            }
-          },
-          [&](const grpc_core::GlobalInstrumentsRegistry::
-                  GlobalCallbackDoubleGaugeHandle& handle) {
-            const auto& instrument_data = instruments_data_.at(handle.index);
-            if (absl::holds_alternative<Disabled>(instrument_data.instrument)) {
-              // This instrument is disabled.
-              return;
-            }
-            auto* callback_gauge_state =
-                absl::get_if<std::unique_ptr<CallbackGaugeState<double>>>(
-                    &instrument_data.instrument);
-            CHECK_NE(callback_gauge_state, nullptr);
-            (*callback_gauge_state)
-                ->caches.emplace(callback, CallbackGaugeState<double>::Cache{});
-            if (!std::exchange((*callback_gauge_state)->ot_callback_registered,
-                               true)) {
-              gauges_that_need_to_add_callback.push_back(
-                  callback_gauge_state->get());
-            }
-          });
->>>>>>> ac0b0464
     }
   }
   // AddCallback internally grabs OpenTelemetry's observable_registry's
@@ -818,7 +774,6 @@
     grpc_core::MutexLock lock(&mu_);
     callback_timestamps_.erase(callback);
     for (const auto& handle : callback->metrics()) {
-<<<<<<< HEAD
       const auto& descriptor =
           grpc_core::GlobalInstrumentsRegistry::GetInstrumentDescriptor(handle);
       GPR_ASSERT(
@@ -834,9 +789,9 @@
           auto* callback_gauge_state =
               absl::get_if<std::unique_ptr<CallbackGaugeState<int64_t>>>(
                   &instrument_data.instrument);
-          GPR_ASSERT(callback_gauge_state != nullptr);
-          GPR_ASSERT((*callback_gauge_state)->ot_callback_registered);
-          GPR_ASSERT((*callback_gauge_state)->caches.erase(callback) == 1);
+          CHECK_NE(callback_gauge_state, nullptr);
+          CHECK((*callback_gauge_state)->ot_callback_registered);
+          CHECK_EQ((*callback_gauge_state)->caches.erase(callback), 1u);
           if ((*callback_gauge_state)->caches.empty()) {
             gauges_that_need_to_remove_callback.push_back(
                 callback_gauge_state->get());
@@ -853,9 +808,9 @@
           auto* callback_gauge_state =
               absl::get_if<std::unique_ptr<CallbackGaugeState<double>>>(
                   &instrument_data.instrument);
-          GPR_ASSERT(callback_gauge_state != nullptr);
-          GPR_ASSERT((*callback_gauge_state)->ot_callback_registered);
-          GPR_ASSERT((*callback_gauge_state)->caches.erase(callback) == 1);
+          CHECK_NE(callback_gauge_state, nullptr);
+          CHECK((*callback_gauge_state)->ot_callback_registered);
+          CHECK_EQ((*callback_gauge_state)->caches.erase(callback), 1u);
           if ((*callback_gauge_state)->caches.empty()) {
             gauges_that_need_to_remove_callback.push_back(
                 callback_gauge_state->get());
@@ -867,48 +822,6 @@
           grpc_core::Crash(absl::StrFormat(
               "Unknown or unsupported value type: %d", descriptor.value_type));
       }
-=======
-      grpc_core::Match(
-          handle,
-          [&](const grpc_core::GlobalInstrumentsRegistry::
-                  GlobalCallbackInt64GaugeHandle& handle) {
-            const auto& instrument_data = instruments_data_.at(handle.index);
-            if (absl::holds_alternative<Disabled>(instrument_data.instrument)) {
-              // This instrument is disabled.
-              return;
-            }
-            auto* callback_gauge_state =
-                absl::get_if<std::unique_ptr<CallbackGaugeState<int64_t>>>(
-                    &instrument_data.instrument);
-            CHECK_NE(callback_gauge_state, nullptr);
-            CHECK((*callback_gauge_state)->ot_callback_registered);
-            CHECK_EQ((*callback_gauge_state)->caches.erase(callback), 1u);
-            if ((*callback_gauge_state)->caches.empty()) {
-              gauges_that_need_to_remove_callback.push_back(
-                  callback_gauge_state->get());
-              (*callback_gauge_state)->ot_callback_registered = false;
-            }
-          },
-          [&](const grpc_core::GlobalInstrumentsRegistry::
-                  GlobalCallbackDoubleGaugeHandle& handle) {
-            const auto& instrument_data = instruments_data_.at(handle.index);
-            if (absl::holds_alternative<Disabled>(instrument_data.instrument)) {
-              // This instrument is disabled.
-              return;
-            }
-            auto* callback_gauge_state =
-                absl::get_if<std::unique_ptr<CallbackGaugeState<double>>>(
-                    &instrument_data.instrument);
-            CHECK_NE(callback_gauge_state, nullptr);
-            CHECK((*callback_gauge_state)->ot_callback_registered);
-            CHECK_EQ((*callback_gauge_state)->caches.erase(callback), 1u);
-            if ((*callback_gauge_state)->caches.empty()) {
-              gauges_that_need_to_remove_callback.push_back(
-                  callback_gauge_state->get());
-              (*callback_gauge_state)->ot_callback_registered = false;
-            }
-          });
->>>>>>> ac0b0464
     }
   }
   // RemoveCallback internally grabs OpenTelemetry's observable_registry's
