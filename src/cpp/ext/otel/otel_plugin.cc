--- conflicted
+++ resolved
@@ -42,11 +42,7 @@
 #include "src/core/lib/gprpp/match.h"
 #include "src/core/lib/surface/channel_stack_type.h"
 #include "src/cpp/ext/otel/key_value_iterable.h"
-<<<<<<< HEAD
-#include "src/cpp/ext/otel/otel_call_tracer.h"
-=======
 #include "src/cpp/ext/otel/otel_client_call_tracer.h"
->>>>>>> c54c69dc
 #include "src/cpp/ext/otel/otel_server_call_tracer.h"
 
 namespace grpc {
@@ -117,8 +113,8 @@
     if (enabled_optional_label_keys_ == nullptr) {
       return true;
     }
-    // Note that if there is duplicated enabled keys we will send them multiple
-    // times.
+    // Note that if there is duplicated enabled keys we will send them
+    // multiple times.
     for (int i = 0; i < optional_label_keys_.size(); i++) {
       if (enabled_optional_label_keys_->find(optional_label_keys_[i]) ==
           enabled_optional_label_keys_->end()) {
@@ -309,30 +305,17 @@
     std::vector<std::unique_ptr<InternalOpenTelemetryPluginOption>>
         plugin_options,
     std::shared_ptr<std::set<absl::string_view>> optional_label_keys)
-<<<<<<< HEAD
     : registered_metric_callback_state_map_(
           std::make_shared<
               absl::flat_hash_map<grpc_core::RegisteredMetricCallback*,
                                   RegisteredMetricCallbackState>>()),
       meter_provider_(std::move(meter_provider)),
-=======
-    : meter_provider_(std::move(meter_provider)),
->>>>>>> c54c69dc
       target_selector_(std::move(target_selector)),
       server_selector_(std::move(server_selector)),
       target_attribute_filter_(std::move(target_attribute_filter)),
       generic_method_attribute_filter_(
           std::move(generic_method_attribute_filter)),
-<<<<<<< HEAD
-      plugin_options_(std::move(plugin_options)),
-      label_keys_map_(
-          std::make_shared<
-              absl::flat_hash_map<grpc_core::GlobalInstrumentsRegistry::UID,
-                                  std::pair<LabelKeys, OptionalLabelKeys>>>()),
-      optional_label_keys_(std::move(optional_label_keys)) {
-=======
       plugin_options_(std::move(plugin_options)) {
->>>>>>> c54c69dc
   auto meter = meter_provider_->GetMeter("grpc-c++", GRPC_CPP_VERSION_STRING);
   // Per-call metrics.
   if (metrics.contains(grpc::OpenTelemetryPluginBuilder::
@@ -409,15 +392,6 @@
   grpc_core::GlobalInstrumentsRegistry::ForEach(
       [&, this](const grpc_core::GlobalInstrumentsRegistry::
                     GlobalInstrumentDescriptor& descriptor) {
-<<<<<<< HEAD
-        if (!metrics.contains(descriptor.name)) {
-          return;
-        }
-        label_keys_map_->emplace(
-            std::piecewise_construct, std::forward_as_tuple(descriptor.index),
-            std::forward_as_tuple(descriptor.label_keys,
-                                  descriptor.optional_label_keys));
-=======
         GPR_ASSERT(descriptor.optional_label_keys.size() <=
                    kOptionalLabelsSizeLimit);
         if (instruments_data_.size() < descriptor.index + 1) {
@@ -426,25 +400,10 @@
         if (!metrics.contains(descriptor.name)) {
           return;
         }
->>>>>>> c54c69dc
         switch (descriptor.instrument_type) {
           case grpc_core::GlobalInstrumentsRegistry::InstrumentType::kCounter:
             switch (descriptor.value_type) {
               case grpc_core::GlobalInstrumentsRegistry::ValueType::kUInt64:
-<<<<<<< HEAD
-                uint64_counters_.emplace(
-                    descriptor.index, meter->CreateUInt64Counter(
-                                          std::string(descriptor.name),
-                                          std::string(descriptor.description),
-                                          std::string(descriptor.unit)));
-                break;
-              case grpc_core::GlobalInstrumentsRegistry::ValueType::kDouble:
-                double_counters_.emplace(
-                    descriptor.index, meter->CreateDoubleCounter(
-                                          std::string(descriptor.name),
-                                          std::string(descriptor.description),
-                                          std::string(descriptor.unit)));
-=======
                 instruments_data_[descriptor.index].instrument =
                     meter->CreateUInt64Counter(
                         std::string(descriptor.name),
@@ -457,7 +416,6 @@
                         std::string(descriptor.name),
                         std::string(descriptor.description),
                         std::string(descriptor.unit));
->>>>>>> c54c69dc
                 break;
               default:
                 grpc_core::Crash(
@@ -468,20 +426,6 @@
           case grpc_core::GlobalInstrumentsRegistry::InstrumentType::kHistogram:
             switch (descriptor.value_type) {
               case grpc_core::GlobalInstrumentsRegistry::ValueType::kUInt64:
-<<<<<<< HEAD
-                uint64_histograms_.emplace(
-                    descriptor.index, meter->CreateUInt64Histogram(
-                                          std::string(descriptor.name),
-                                          std::string(descriptor.description),
-                                          std::string(descriptor.unit)));
-                break;
-              case grpc_core::GlobalInstrumentsRegistry::ValueType::kDouble:
-                double_histograms_.emplace(
-                    descriptor.index, meter->CreateDoubleHistogram(
-                                          std::string(descriptor.name),
-                                          std::string(descriptor.description),
-                                          std::string(descriptor.unit)));
-=======
                 instruments_data_[descriptor.index].instrument =
                     meter->CreateUInt64Histogram(
                         std::string(descriptor.name),
@@ -494,7 +438,6 @@
                         std::string(descriptor.name),
                         std::string(descriptor.description),
                         std::string(descriptor.unit));
->>>>>>> c54c69dc
                 break;
               default:
                 grpc_core::Crash(
@@ -502,7 +445,6 @@
                                     descriptor.value_type));
             }
             break;
-<<<<<<< HEAD
           case grpc_core::GlobalInstrumentsRegistry::InstrumentType::kGauge:
             switch (descriptor.value_type) {
               case grpc_core::GlobalInstrumentsRegistry::ValueType::kInt64: {
@@ -535,15 +477,6 @@
                     descriptor.index, std::move(observable_state));
                 break;
               }
-=======
-          // TODO(yashkt, yijiem): implement gauges.
-          case grpc_core::GlobalInstrumentsRegistry::InstrumentType::kGauge:
-            switch (descriptor.value_type) {
-              case grpc_core::GlobalInstrumentsRegistry::ValueType::kInt64:
-                break;
-              case grpc_core::GlobalInstrumentsRegistry::ValueType::kDouble:
-                break;
->>>>>>> c54c69dc
               default:
                 grpc_core::Crash(
                     absl::StrFormat("Unknown or unsupported value type: %d",
@@ -553,7 +486,6 @@
           case grpc_core::GlobalInstrumentsRegistry::InstrumentType::
               kCallbackGauge:
             switch (descriptor.value_type) {
-<<<<<<< HEAD
               case grpc_core::GlobalInstrumentsRegistry::ValueType::kInt64: {
                 auto observable_state =
                     std::make_unique<ObservableState<int64_t>>();
@@ -588,12 +520,6 @@
                     descriptor.index, std::move(observable_state));
                 break;
               }
-=======
-              case grpc_core::GlobalInstrumentsRegistry::ValueType::kInt64:
-                break;
-              case grpc_core::GlobalInstrumentsRegistry::ValueType::kDouble:
-                break;
->>>>>>> c54c69dc
               default:
                 grpc_core::Crash(
                     absl::StrFormat("Unknown or unsupported value type: %d",
@@ -604,24 +530,6 @@
             grpc_core::Crash(absl::StrFormat("Unknown instrument_type: %d",
                                              descriptor.instrument_type));
         }
-<<<<<<< HEAD
-      });
-}
-
-bool OpenTelemetryPlugin::IsEnabledForChannel(const ChannelScope& scope) const {
-  if (target_selector_ == nullptr) {
-    return true;
-  }
-  return target_selector_(scope.target());
-}
-bool OpenTelemetryPlugin::IsEnabledForServer(
-    const grpc_core::ChannelArgs& args) const {
-  if (server_selector_ == nullptr) {
-    return true;
-  }
-  return server_selector_(args);
-}
-=======
         for (size_t i = 0; i < descriptor.optional_label_keys.size(); ++i) {
           if (optional_label_keys->find(descriptor.optional_label_keys[i]) !=
               optional_label_keys->end()) {
@@ -641,40 +549,18 @@
 std::pair<bool, std::shared_ptr<grpc_core::StatsPlugin::ScopeConfig>>
 OpenTelemetryPlugin::IsEnabledForServer(
     const grpc_core::ChannelArgs& args) const {
-  // Return true only if there is no server selector registered or if the server
-  // selector returns true.
+  // Return true only if there is no server selector registered or if the
+  // server selector returns true.
   if (server_selector_ == nullptr || server_selector_(args)) {
     return {true, std::make_shared<ServerScopeConfig>(this, args)};
   }
   return {false, nullptr};
 }
 
->>>>>>> c54c69dc
 void OpenTelemetryPlugin::AddCounter(
     grpc_core::GlobalInstrumentsRegistry::GlobalUInt64CounterHandle handle,
     uint64_t value, absl::Span<const absl::string_view> label_values,
     absl::Span<const absl::string_view> optional_values) {
-<<<<<<< HEAD
-  auto instrument = uint64_counters_.find(handle.index);
-  auto label_keys = label_keys_map_->find(handle.index);
-  if (instrument == uint64_counters_.end() &&
-      label_keys == label_keys_map_->end()) {
-    // This instrument is disabled.
-    return;
-  }
-  GPR_ASSERT(instrument != uint64_counters_.end() &&
-             "instrument != uint64_counters_.end()");
-  GPR_ASSERT(label_keys != label_keys_map_->end() &&
-             "label_keys != label_keys_map_.end()");
-  GPR_ASSERT(label_keys->second.first.size() == label_values.size() &&
-             "label_keys->second.first.size() == label_values.size()");
-  GPR_ASSERT(label_keys->second.second.size() == optional_values.size() &&
-             "label_keys->second.second.size() == optional_values.size()");
-  instrument->second->Add(
-      value, NPCMetricsKeyValueIterable(label_keys->second.first, label_values,
-                                        label_keys->second.second,
-                                        optional_values, optional_label_keys_));
-=======
   const auto& instrument_data = instruments_data_.at(handle.index);
   if (absl::holds_alternative<Disabled>(instrument_data.instrument)) {
     // This instrument is disabled.
@@ -693,33 +579,11 @@
                        descriptor.label_keys, label_values,
                        descriptor.optional_label_keys, optional_values,
                        instrument_data.optional_labels_bits));
->>>>>>> c54c69dc
 }
 void OpenTelemetryPlugin::AddCounter(
     grpc_core::GlobalInstrumentsRegistry::GlobalDoubleCounterHandle handle,
     double value, absl::Span<const absl::string_view> label_values,
     absl::Span<const absl::string_view> optional_values) {
-<<<<<<< HEAD
-  auto instrument = double_counters_.find(handle.index);
-  auto label_keys = label_keys_map_->find(handle.index);
-  if (instrument == double_counters_.end() &&
-      label_keys == label_keys_map_->end()) {
-    // This instrument is disabled.
-    return;
-  }
-  GPR_ASSERT(instrument != double_counters_.end() &&
-             "instrument != double_counters_.end()");
-  GPR_ASSERT(label_keys != label_keys_map_->end() &&
-             "label_keys != label_keys_map_.end()");
-  GPR_ASSERT(label_keys->second.first.size() == label_values.size() &&
-             "label_keys->second.first.size() == label_values.size()");
-  GPR_ASSERT(label_keys->second.second.size() == optional_values.size() &&
-             "label_keys->second.second.size() == optional_values.size()");
-  instrument->second->Add(
-      value, NPCMetricsKeyValueIterable(label_keys->second.first, label_values,
-                                        label_keys->second.second,
-                                        optional_values, optional_label_keys_));
-=======
   const auto& instrument_data = instruments_data_.at(handle.index);
   if (absl::holds_alternative<Disabled>(instrument_data.instrument)) {
     // This instrument is disabled.
@@ -738,35 +602,11 @@
                        descriptor.label_keys, label_values,
                        descriptor.optional_label_keys, optional_values,
                        instrument_data.optional_labels_bits));
->>>>>>> c54c69dc
 }
 void OpenTelemetryPlugin::RecordHistogram(
     grpc_core::GlobalInstrumentsRegistry::GlobalUInt64HistogramHandle handle,
     uint64_t value, absl::Span<const absl::string_view> label_values,
     absl::Span<const absl::string_view> optional_values) {
-<<<<<<< HEAD
-  auto instrument = uint64_histograms_.find(handle.index);
-  auto label_keys = label_keys_map_->find(handle.index);
-  if (instrument == uint64_histograms_.end() &&
-      label_keys == label_keys_map_->end()) {
-    // This instrument is disabled.
-    return;
-  }
-  GPR_ASSERT(instrument != uint64_histograms_.end() &&
-             "instrument != uint64_histograms_.end()");
-  GPR_ASSERT(label_keys != label_keys_map_->end() &&
-             "label_keys != label_keys_map_.end()");
-  GPR_ASSERT(label_keys->second.first.size() == label_values.size() &&
-             "label_keys->second.first.size() == label_values.size()");
-  GPR_ASSERT(label_keys->second.second.size() == optional_values.size() &&
-             "label_keys->second.second.size() == optional_values.size()");
-  instrument->second->Record(
-      value,
-      NPCMetricsKeyValueIterable(label_keys->second.first, label_values,
-                                 label_keys->second.second, optional_values,
-                                 optional_label_keys_),
-      opentelemetry::context::Context{});
-=======
   const auto& instrument_data = instruments_data_.at(handle.index);
   if (absl::holds_alternative<Disabled>(instrument_data.instrument)) {
     // This instrument is disabled.
@@ -787,34 +627,31 @@
                                           optional_values,
                                           instrument_data.optional_labels_bits),
                opentelemetry::context::Context{});
->>>>>>> c54c69dc
 }
 void OpenTelemetryPlugin::RecordHistogram(
     grpc_core::GlobalInstrumentsRegistry::GlobalDoubleHistogramHandle handle,
     double value, absl::Span<const absl::string_view> label_values,
     absl::Span<const absl::string_view> optional_values) {
-<<<<<<< HEAD
-  auto instrument = double_histograms_.find(handle.index);
-  auto label_keys = label_keys_map_->find(handle.index);
-  if (instrument == double_histograms_.end() &&
-      label_keys == label_keys_map_->end()) {
+  const auto& instrument_data = instruments_data_.at(handle.index);
+  if (absl::holds_alternative<Disabled>(instrument_data.instrument)) {
     // This instrument is disabled.
     return;
   }
-  GPR_ASSERT(instrument != double_histograms_.end() &&
-             "instrument != double_histograms_.end()");
-  GPR_ASSERT(label_keys != label_keys_map_->end() &&
-             "label_keys != label_keys_map_.end()");
-  GPR_ASSERT(label_keys->second.first.size() == label_values.size() &&
-             "label_keys->second.first.size() == label_values.size()");
-  GPR_ASSERT(label_keys->second.second.size() == optional_values.size() &&
-             "label_keys->second.second.size() == optional_values.size()");
-  instrument->second->Record(
-      value,
-      NPCMetricsKeyValueIterable(label_keys->second.first, label_values,
-                                 label_keys->second.second, optional_values,
-                                 optional_label_keys_),
-      opentelemetry::context::Context{});
+  GPR_ASSERT(absl::holds_alternative<
+             std::unique_ptr<opentelemetry::metrics::Histogram<double>>>(
+      instrument_data.instrument));
+  const auto& descriptor =
+      grpc_core::GlobalInstrumentsRegistry::GetInstrumentDescriptor(handle);
+  GPR_ASSERT(descriptor.label_keys.size() == label_values.size());
+  GPR_ASSERT(descriptor.optional_label_keys.size() == optional_values.size());
+  absl::get<std::unique_ptr<opentelemetry::metrics::Histogram<double>>>(
+      instrument_data.instrument)
+      ->Record(value,
+               NPCMetricsKeyValueIterable(descriptor.label_keys, label_values,
+                                          descriptor.optional_label_keys,
+                                          optional_values,
+                                          instrument_data.optional_labels_bits),
+               opentelemetry::context::Context{});
 }
 void OpenTelemetryPlugin::SetGauge(
     grpc_core::GlobalInstrumentsRegistry::GlobalInt64GaugeHandle handle,
@@ -929,18 +766,6 @@
 void OpenTelemetryPlugin::RemoveCallback(
     grpc_core::RegisteredMetricCallback* callback) {}
 
-grpc_core::ClientCallTracer* OpenTelemetryPlugin::GetClientCallTracer(
-    absl::string_view canonical_target, grpc_core::Slice path,
-    grpc_core::Arena* arena, bool registered_method) {
-  return arena->ManagedNew<OpenTelemetryCallTracer>(
-      canonical_target, std::move(path), arena, registered_method, this);
-}
-grpc_core::ServerCallTracerFactory*
-OpenTelemetryPlugin::GetServerCallTracerFactory(grpc_core::Arena* arena) {
-  return arena
-      ->ManagedNew<grpc::internal::OpenTelemetryServerCallTracerFactory>(this);
-}
-
 template <typename T>
 void OpenTelemetryPlugin::ObservableCallback(
     opentelemetry::metrics::ObserverResult result, void* arg) {
@@ -958,27 +783,6 @@
                       label_keys->second.second, *state->optional_label_values,
                       state->optional_label_keys));
   }
-=======
-  const auto& instrument_data = instruments_data_.at(handle.index);
-  if (absl::holds_alternative<Disabled>(instrument_data.instrument)) {
-    // This instrument is disabled.
-    return;
-  }
-  GPR_ASSERT(absl::holds_alternative<
-             std::unique_ptr<opentelemetry::metrics::Histogram<double>>>(
-      instrument_data.instrument));
-  const auto& descriptor =
-      grpc_core::GlobalInstrumentsRegistry::GetInstrumentDescriptor(handle);
-  GPR_ASSERT(descriptor.label_keys.size() == label_values.size());
-  GPR_ASSERT(descriptor.optional_label_keys.size() == optional_values.size());
-  absl::get<std::unique_ptr<opentelemetry::metrics::Histogram<double>>>(
-      instrument_data.instrument)
-      ->Record(value,
-               NPCMetricsKeyValueIterable(descriptor.label_keys, label_values,
-                                          descriptor.optional_label_keys,
-                                          optional_values,
-                                          instrument_data.optional_labels_bits),
-               opentelemetry::context::Context{});
 }
 
 grpc_core::ClientCallTracer* OpenTelemetryPlugin::GetClientCallTracer(
@@ -998,7 +802,6 @@
           this,
           std::static_pointer_cast<OpenTelemetryPlugin::ServerScopeConfig>(
               scope_config));
->>>>>>> c54c69dc
 }
 
 }  // namespace internal
