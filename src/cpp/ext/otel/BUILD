# gRPC Bazel BUILD file.
#
# Copyright 2023 gRPC authors.
#
# Licensed under the Apache License, Version 2.0 (the "License");
# you may not use this file except in compliance with the License.
# You may obtain a copy of the License at
#
#     http://www.apache.org/licenses/LICENSE-2.0
#
# Unless required by applicable law or agreed to in writing, software
# distributed under the License is distributed on an "AS IS" BASIS,
# WITHOUT WARRANTIES OR CONDITIONS OF ANY KIND, either express or implied.
# See the License for the specific language governing permissions and
# limitations under the License.

load(
    "//bazel:grpc_build_system.bzl",
    "grpc_cc_library",
)

licenses(["reciprocal"])

package(
    default_visibility = ["//visibility:public"],
    features = [
        "layering_check",
    ],
)

grpc_cc_library(
    name = "otel_plugin",
    srcs = [
<<<<<<< HEAD
        "otel_call_tracer.cc",
=======
        "otel_client_call_tracer.cc",
>>>>>>> c54c69dc
        "otel_plugin.cc",
        "otel_server_call_tracer.cc",
    ],
    hdrs = [
        "key_value_iterable.h",
<<<<<<< HEAD
        "otel_call_tracer.h",
=======
        "otel_client_call_tracer.h",
>>>>>>> c54c69dc
        "otel_plugin.h",
        "otel_server_call_tracer.h",
        "//:include/grpcpp/ext/otel_plugin.h",
    ],
    external_deps = [
        "absl/base:core_headers",
        "absl/container:flat_hash_set",
        "absl/functional:any_invocable",
        "absl/status",
        "absl/status:statusor",
        "absl/strings",
        "absl/strings:str_format",
        "absl/time",
        "absl/types:optional",
        "absl/types:span",
        "otel/api",
    ],
    language = "c++",
    visibility = ["//:__subpackages__"],
    deps = [
        "//:call_tracer",
        "//:config",
        "//:gpr",
        "//:gpr_platform",
        "//:grpc++",
        "//:grpc_base",
        "//:grpc_client_channel",
        "//:grpc_public_hdrs",
        "//:legacy_context",
        "//:tcp_tracer",
        "//src/core:arena",
        "//src/core:arena_promise",
        "//src/core:channel_args",
        "//src/core:channel_fwd",
        "//src/core:channel_stack_type",
        "//src/core:context",
        "//src/core:error",
        "//src/core:match",
        "//src/core:metadata_batch",
        "//src/core:metrics",
        "//src/core:slice",
        "//src/core:slice_buffer",
    ],
)<|MERGE_RESOLUTION|>--- conflicted
+++ resolved
@@ -31,21 +31,13 @@
 grpc_cc_library(
     name = "otel_plugin",
     srcs = [
-<<<<<<< HEAD
-        "otel_call_tracer.cc",
-=======
         "otel_client_call_tracer.cc",
->>>>>>> c54c69dc
         "otel_plugin.cc",
         "otel_server_call_tracer.cc",
     ],
     hdrs = [
         "key_value_iterable.h",
-<<<<<<< HEAD
-        "otel_call_tracer.h",
-=======
         "otel_client_call_tracer.h",
->>>>>>> c54c69dc
         "otel_plugin.h",
         "otel_server_call_tracer.h",
         "//:include/grpcpp/ext/otel_plugin.h",
