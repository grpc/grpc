//
//
// Copyright 2023 gRPC authors.
//
// Licensed under the Apache License, Version 2.0 (the "License");
// you may not use this file except in compliance with the License.
// You may obtain a copy of the License at
//
//     http://www.apache.org/licenses/LICENSE-2.0
//
// Unless required by applicable law or agreed to in writing, software
// distributed under the License is distributed on an "AS IS" BASIS,
// WITHOUT WARRANTIES OR CONDITIONS OF ANY KIND, either express or implied.
// See the License for the specific language governing permissions and
// limitations under the License.
//
//

#include <grpc/support/port_platform.h>

#include "src/cpp/ext/otel/otel_server_call_tracer.h"

#include <array>
#include <memory>
#include <string>
#include <utility>

#include "absl/functional/any_invocable.h"
#include "absl/strings/str_format.h"
#include "absl/strings/string_view.h"
#include "absl/strings/strip.h"
#include "absl/time/clock.h"
#include "absl/time/time.h"
#include "absl/types/optional.h"
#include "absl/types/span.h"
#include "opentelemetry/context/context.h"
#include "opentelemetry/metrics/sync_instruments.h"

#include "src/core/lib/channel/channel_stack.h"
#include "src/core/lib/channel/status_util.h"
#include "src/core/lib/channel/tcp_tracer.h"
#include "src/core/lib/iomgr/error.h"
#include "src/core/lib/slice/slice.h"
#include "src/core/lib/slice/slice_buffer.h"
#include "src/core/lib/transport/metadata_batch.h"
#include "src/core/lib/transport/transport.h"
#include "src/cpp/ext/otel/key_value_iterable.h"
#include "src/cpp/ext/otel/otel_plugin.h"

namespace grpc {
namespace internal {

namespace {

// OpenTelemetryServerCallTracer implementation

class OpenTelemetryServerCallTracer : public grpc_core::ServerCallTracer {
 public:
  OpenTelemetryServerCallTracer() : start_time_(absl::Now()) {}

  std::string TraceId() override {
    // Not implemented
    return "";
  }

  std::string SpanId() override {
    // Not implemented
    return "";
  }

  bool IsSampled() override {
    // Not implemented
    return false;
  }

  // Please refer to `grpc_transport_stream_op_batch_payload` for details on
  // arguments.
  void RecordSendInitialMetadata(
      grpc_metadata_batch* send_initial_metadata) override {
    if (OpenTelemetryPluginState().labels_injector != nullptr) {
      OpenTelemetryPluginState().labels_injector->AddLabels(
          send_initial_metadata, injected_labels_.get());
    }
  }

  void RecordSendTrailingMetadata(
      grpc_metadata_batch* /*send_trailing_metadata*/) override;

  void RecordSendMessage(const grpc_core::SliceBuffer& send_message) override {
    RecordAnnotation(
        absl::StrFormat("Send message: %ld bytes", send_message.Length()));
  }
  void RecordSendCompressedMessage(
      const grpc_core::SliceBuffer& send_compressed_message) override {
    RecordAnnotation(absl::StrFormat("Send compressed message: %ld bytes",
                                     send_compressed_message.Length()));
  }

  void RecordReceivedInitialMetadata(
      grpc_metadata_batch* recv_initial_metadata) override;

  void RecordReceivedMessage(
      const grpc_core::SliceBuffer& recv_message) override {
    RecordAnnotation(
        absl::StrFormat("Received message: %ld bytes", recv_message.Length()));
  }
  void RecordReceivedDecompressedMessage(
      const grpc_core::SliceBuffer& recv_decompressed_message) override {
    RecordAnnotation(absl::StrFormat("Received decompressed message: %ld bytes",
                                     recv_decompressed_message.Length()));
  }

  void RecordReceivedTrailingMetadata(
      grpc_metadata_batch* /*recv_trailing_metadata*/) override {}

  void RecordCancel(grpc_error_handle /*cancel_error*/) override {
    elapsed_time_ = absl::Now() - start_time_;
  }

  void RecordEnd(const grpc_call_final_info* final_info) override;

  void RecordAnnotation(absl::string_view /*annotation*/) override {
    // Not implemented
  }

  void RecordAnnotation(const Annotation& /*annotation*/) override {
    // Not implemented
  }
  std::shared_ptr<grpc_core::TcpTracerInterface> StartNewTcpTrace() override {
    // No TCP trace.
    return nullptr;
  }

 private:
  absl::string_view MethodForStats() const {
    absl::string_view method = absl::StripPrefix(path_.as_string_view(), "/");
    if (registered_method_ ||
        (OpenTelemetryPluginState().generic_method_attribute_filter !=
             nullptr &&
         OpenTelemetryPluginState().generic_method_attribute_filter(method))) {
      return method;
    }
    return "other";
  }

  absl::Time start_time_;
  absl::Duration elapsed_time_;
  grpc_core::Slice path_;
  std::unique_ptr<LabelsIterable> injected_labels_;
  bool registered_method_;
};

void OpenTelemetryServerCallTracer::RecordReceivedInitialMetadata(
    grpc_metadata_batch* recv_initial_metadata) {
  path_ =
      recv_initial_metadata->get_pointer(grpc_core::HttpPathMetadata())->Ref();
  if (OpenTelemetryPluginState().labels_injector != nullptr) {
    injected_labels_ = OpenTelemetryPluginState().labels_injector->GetLabels(
        recv_initial_metadata);
  }
  registered_method_ =
      recv_initial_metadata->get(grpc_core::GrpcRegisteredMethod())
          .value_or(nullptr) != nullptr;
  std::array<std::pair<absl::string_view, absl::string_view>, 1>
      additional_labels = {{{OpenTelemetryMethodKey(), MethodForStats()}}};
  if (OpenTelemetryPluginState().server.call.started != nullptr) {
    // We might not have all the injected labels that we want at this point, so
    // avoid recording a subset of injected labels here.
    OpenTelemetryPluginState().server.call.started->Add(
        1, KeyValueIterable(/*injected_labels_iterable=*/nullptr,
                            /*optional_labels_iterable=*/nullptr,
                            additional_labels));
  }
}

void OpenTelemetryServerCallTracer::RecordSendTrailingMetadata(
    grpc_metadata_batch* /*send_trailing_metadata*/) {
  // We need to record the time when the trailing metadata was sent to
  // mark the completeness of the request.
  elapsed_time_ = absl::Now() - start_time_;
}

void OpenTelemetryServerCallTracer::RecordEnd(
    const grpc_call_final_info* final_info) {
  std::array<std::pair<absl::string_view, absl::string_view>, 2>
<<<<<<< HEAD
      additional_labels = {{{OTelMethodKey(), MethodForStats()},
                            {OTelStatusKey(), grpc_status_code_to_string(
                                                  final_info->final_status)}}};
  // Currently we do not have any optional labels on the server side.
  KeyValueIterable labels(injected_labels_.get(),
                          /*optional_labels_iterable=*/nullptr,
                          additional_labels);
  if (OTelPluginState().server.call.duration != nullptr) {
    OTelPluginState().server.call.duration->Record(
=======
      additional_labels = {
          {{OpenTelemetryMethodKey(), MethodForStats()},
           {OpenTelemetryStatusKey(),
            grpc_status_code_to_string(final_info->final_status)}}};
  KeyValueIterable labels(injected_labels_.get(), additional_labels);
  if (OpenTelemetryPluginState().server.call.duration != nullptr) {
    OpenTelemetryPluginState().server.call.duration->Record(
>>>>>>> a100e90f
        absl::ToDoubleSeconds(elapsed_time_), labels,
        opentelemetry::context::Context{});
  }
  if (OpenTelemetryPluginState()
          .server.call.sent_total_compressed_message_size != nullptr) {
    OpenTelemetryPluginState()
        .server.call.sent_total_compressed_message_size->Record(
            final_info->stats.transport_stream_stats.outgoing.data_bytes,
            labels, opentelemetry::context::Context{});
  }
  if (OpenTelemetryPluginState()
          .server.call.rcvd_total_compressed_message_size != nullptr) {
    OpenTelemetryPluginState()
        .server.call.rcvd_total_compressed_message_size->Record(
            final_info->stats.transport_stream_stats.incoming.data_bytes,
            labels, opentelemetry::context::Context{});
  }
}

}  // namespace

//
// OpenTelemetryServerCallTracerFactory
//

grpc_core::ServerCallTracer*
OpenTelemetryServerCallTracerFactory::CreateNewServerCallTracer(
    grpc_core::Arena* arena) {
  return arena->ManagedNew<OpenTelemetryServerCallTracer>();
}

bool OpenTelemetryServerCallTracerFactory::IsServerTraced(
    const grpc_core::ChannelArgs& args) {
  // Return true only if there is no server selector registered or if the server
  // selector returns true.
  return OpenTelemetryPluginState().server_selector == nullptr ||
         OpenTelemetryPluginState().server_selector(args);
}

}  // namespace internal
}  // namespace grpc<|MERGE_RESOLUTION|>--- conflicted
+++ resolved
@@ -183,25 +183,16 @@
 void OpenTelemetryServerCallTracer::RecordEnd(
     const grpc_call_final_info* final_info) {
   std::array<std::pair<absl::string_view, absl::string_view>, 2>
-<<<<<<< HEAD
-      additional_labels = {{{OTelMethodKey(), MethodForStats()},
-                            {OTelStatusKey(), grpc_status_code_to_string(
-                                                  final_info->final_status)}}};
+      additional_labels = {
+          {{OpenTelemetryMethodKey(), MethodForStats()},
+           {OpenTelemetryStatusKey(),
+            grpc_status_code_to_string(final_info->final_status)}}};
   // Currently we do not have any optional labels on the server side.
   KeyValueIterable labels(injected_labels_.get(),
                           /*optional_labels_iterable=*/nullptr,
                           additional_labels);
-  if (OTelPluginState().server.call.duration != nullptr) {
-    OTelPluginState().server.call.duration->Record(
-=======
-      additional_labels = {
-          {{OpenTelemetryMethodKey(), MethodForStats()},
-           {OpenTelemetryStatusKey(),
-            grpc_status_code_to_string(final_info->final_status)}}};
-  KeyValueIterable labels(injected_labels_.get(), additional_labels);
   if (OpenTelemetryPluginState().server.call.duration != nullptr) {
     OpenTelemetryPluginState().server.call.duration->Record(
->>>>>>> a100e90f
         absl::ToDoubleSeconds(elapsed_time_), labels,
         opentelemetry::context::Context{});
   }
