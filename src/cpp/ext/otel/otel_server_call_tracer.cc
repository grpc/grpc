//
//
// Copyright 2023 gRPC authors.
//
// Licensed under the Apache License, Version 2.0 (the "License");
// you may not use this file except in compliance with the License.
// You may obtain a copy of the License at
//
//     http://www.apache.org/licenses/LICENSE-2.0
//
// Unless required by applicable law or agreed to in writing, software
// distributed under the License is distributed on an "AS IS" BASIS,
// WITHOUT WARRANTIES OR CONDITIONS OF ANY KIND, either express or implied.
// See the License for the specific language governing permissions and
// limitations under the License.
//
//

#include <grpc/support/port_platform.h>

#include "src/cpp/ext/otel/otel_server_call_tracer.h"

#include <array>
#include <memory>
#include <string>
#include <utility>

#include "absl/functional/any_invocable.h"
#include "absl/strings/str_format.h"
#include "absl/strings/string_view.h"
#include "absl/time/clock.h"
#include "absl/time/time.h"
#include "absl/types/optional.h"
#include "absl/types/span.h"
#include "opentelemetry/context/context.h"
#include "opentelemetry/metrics/sync_instruments.h"

#include "src/core/lib/channel/channel_stack.h"
#include "src/core/lib/channel/status_util.h"
#include "src/core/lib/channel/tcp_tracer.h"
#include "src/core/lib/iomgr/error.h"
#include "src/core/lib/slice/slice.h"
#include "src/core/lib/slice/slice_buffer.h"
#include "src/core/lib/transport/metadata_batch.h"
#include "src/core/lib/transport/transport.h"
#include "src/cpp/ext/otel/key_value_iterable.h"
#include "src/cpp/ext/otel/otel_plugin.h"

namespace grpc {
namespace internal {

<<<<<<< HEAD
namespace {

// OpenTelemetryServerCallTracer implementation

class OpenTelemetryServerCallTracer : public grpc_core::ServerCallTracer {
 public:
  OpenTelemetryServerCallTracer(const grpc_core::ChannelArgs& args,
                                OpenTelemetryPlugin* otel_plugin)
      : start_time_(absl::Now()),
        active_plugin_options_view_(
            ActivePluginOptionsView::MakeForServer(args, otel_plugin)),
        injected_labels_from_plugin_options_(
            otel_plugin->plugin_options().size()),
        otel_plugin_(otel_plugin) {}

  std::string TraceId() override {
    // Not implemented
    return "";
  }

  std::string SpanId() override {
    // Not implemented
    return "";
  }

  bool IsSampled() override {
    // Not implemented
    return false;
  }

  // Please refer to `grpc_transport_stream_op_batch_payload` for details on
  // arguments.
  void RecordSendInitialMetadata(
      grpc_metadata_batch* send_initial_metadata) override {
    active_plugin_options_view_.ForEach(
        [&](const InternalOpenTelemetryPluginOption& plugin_option,
            size_t index) {
          auto* labels_injector = plugin_option.labels_injector();
          if (labels_injector != nullptr) {
            labels_injector->AddLabels(
                send_initial_metadata,
                injected_labels_from_plugin_options_[index].get());
          }
          return true;
        });
  }

  void RecordSendTrailingMetadata(
      grpc_metadata_batch* /*send_trailing_metadata*/) override;

  void RecordSendMessage(const grpc_core::SliceBuffer& send_message) override {
    RecordAnnotation(
        absl::StrFormat("Send message: %ld bytes", send_message.Length()));
  }
  void RecordSendCompressedMessage(
      const grpc_core::SliceBuffer& send_compressed_message) override {
    RecordAnnotation(absl::StrFormat("Send compressed message: %ld bytes",
                                     send_compressed_message.Length()));
  }

  void RecordReceivedInitialMetadata(
      grpc_metadata_batch* recv_initial_metadata) override;

  void RecordReceivedMessage(
      const grpc_core::SliceBuffer& recv_message) override {
    RecordAnnotation(
        absl::StrFormat("Received message: %ld bytes", recv_message.Length()));
  }
  void RecordReceivedDecompressedMessage(
      const grpc_core::SliceBuffer& recv_decompressed_message) override {
    RecordAnnotation(absl::StrFormat("Received decompressed message: %ld bytes",
                                     recv_decompressed_message.Length()));
  }

  void RecordReceivedTrailingMetadata(
      grpc_metadata_batch* /*recv_trailing_metadata*/) override {}

  void RecordCancel(grpc_error_handle /*cancel_error*/) override {
    elapsed_time_ = absl::Now() - start_time_;
  }

  void RecordEnd(const grpc_call_final_info* final_info) override;

  void RecordAnnotation(absl::string_view /*annotation*/) override {
    // Not implemented
  }

  void RecordAnnotation(const Annotation& /*annotation*/) override {
    // Not implemented
  }
  std::shared_ptr<grpc_core::TcpTracerInterface> StartNewTcpTrace() override {
    // No TCP trace.
    return nullptr;
  }

 private:
  absl::string_view MethodForStats() const {
    absl::string_view method = absl::StripPrefix(path_.as_string_view(), "/");
    if (registered_method_ ||
        (otel_plugin_->generic_method_attribute_filter() != nullptr &&
         otel_plugin_->generic_method_attribute_filter()(method))) {
      return method;
    }
    return "other";
  }

  absl::Time start_time_;
  absl::Duration elapsed_time_;
  grpc_core::Slice path_;
  bool registered_method_;
  ActivePluginOptionsView active_plugin_options_view_;
  // TODO(yashykt): It's wasteful to do this per call. When we re-haul the stats
  // infrastructure, this should move to be done per server.
  std::vector<std::unique_ptr<LabelsIterable>>
      injected_labels_from_plugin_options_;
  OpenTelemetryPlugin* otel_plugin_;
};

void OpenTelemetryServerCallTracer::RecordReceivedInitialMetadata(
=======
void OpenTelemetryPlugin::ServerCallTracer::RecordReceivedInitialMetadata(
>>>>>>> c54c69dc
    grpc_metadata_batch* recv_initial_metadata) {
  path_ =
      recv_initial_metadata->get_pointer(grpc_core::HttpPathMetadata())->Ref();
  scope_config_->active_plugin_options_view().ForEach(
      [&](const InternalOpenTelemetryPluginOption& plugin_option,
          size_t index) {
        auto* labels_injector = plugin_option.labels_injector();
        if (labels_injector != nullptr) {
          injected_labels_from_plugin_options_[index] =
              labels_injector->GetLabels(recv_initial_metadata);
        }
        return true;
      },
      otel_plugin_);
  registered_method_ =
      recv_initial_metadata->get(grpc_core::GrpcRegisteredMethod())
          .value_or(nullptr) != nullptr;
  std::array<std::pair<absl::string_view, absl::string_view>, 1>
      additional_labels = {{{OpenTelemetryMethodKey(), MethodForStats()}}};
<<<<<<< HEAD
  if (otel_plugin_->server().call.started != nullptr) {
    // We might not have all the injected labels that we want at this point, so
    // avoid recording a subset of injected labels here.
    otel_plugin_->server().call.started->Add(
=======
  if (otel_plugin_->server_.call.started != nullptr) {
    // We might not have all the injected labels that we want at this point, so
    // avoid recording a subset of injected labels here.
    otel_plugin_->server_.call.started->Add(
>>>>>>> c54c69dc
        1, KeyValueIterable(/*injected_labels_from_plugin_options=*/{},
                            additional_labels,
                            /*active_plugin_options_view=*/nullptr, {},
                            /*is_client=*/false, otel_plugin_));
  }
}

void OpenTelemetryPlugin::ServerCallTracer::RecordSendInitialMetadata(
    grpc_metadata_batch* send_initial_metadata) {
  scope_config_->active_plugin_options_view().ForEach(
      [&](const InternalOpenTelemetryPluginOption& plugin_option,
          size_t index) {
        auto* labels_injector = plugin_option.labels_injector();
        if (labels_injector != nullptr) {
          labels_injector->AddLabels(
              send_initial_metadata,
              injected_labels_from_plugin_options_[index].get());
        }
        return true;
      },
      otel_plugin_);
}

void OpenTelemetryPlugin::ServerCallTracer::RecordSendTrailingMetadata(
    grpc_metadata_batch* /*send_trailing_metadata*/) {
  // We need to record the time when the trailing metadata was sent to
  // mark the completeness of the request.
  elapsed_time_ = absl::Now() - start_time_;
}

void OpenTelemetryPlugin::ServerCallTracer::RecordEnd(
    const grpc_call_final_info* final_info) {
  std::array<std::pair<absl::string_view, absl::string_view>, 2>
      additional_labels = {
          {{OpenTelemetryMethodKey(), MethodForStats()},
           {OpenTelemetryStatusKey(),
            grpc_status_code_to_string(final_info->final_status)}}};
  // Currently we do not have any optional labels on the server side.
  KeyValueIterable labels(
      injected_labels_from_plugin_options_, additional_labels,
      /*active_plugin_options_view=*/nullptr, /*optional_labels_span=*/{},
<<<<<<< HEAD
      /*is_client=*/false);
  if (otel_plugin_->server().call.duration != nullptr) {
    otel_plugin_->server().call.duration->Record(
        absl::ToDoubleSeconds(elapsed_time_), labels,
        opentelemetry::context::Context{});
  }
  if (otel_plugin_->server().call.sent_total_compressed_message_size !=
      nullptr) {
    otel_plugin_->server().call.sent_total_compressed_message_size->Record(
        final_info->stats.transport_stream_stats.outgoing.data_bytes, labels,
        opentelemetry::context::Context{});
  }
  if (otel_plugin_->server().call.rcvd_total_compressed_message_size !=
      nullptr) {
    otel_plugin_->server().call.rcvd_total_compressed_message_size->Record(
=======
      /*is_client=*/false, otel_plugin_);
  if (otel_plugin_->server_.call.duration != nullptr) {
    otel_plugin_->server_.call.duration->Record(
        absl::ToDoubleSeconds(elapsed_time_), labels,
        opentelemetry::context::Context{});
  }
  if (otel_plugin_->server_.call.sent_total_compressed_message_size !=
      nullptr) {
    otel_plugin_->server_.call.sent_total_compressed_message_size->Record(
        final_info->stats.transport_stream_stats.outgoing.data_bytes, labels,
        opentelemetry::context::Context{});
  }
  if (otel_plugin_->server_.call.rcvd_total_compressed_message_size !=
      nullptr) {
    otel_plugin_->server_.call.rcvd_total_compressed_message_size->Record(
>>>>>>> c54c69dc
        final_info->stats.transport_stream_stats.incoming.data_bytes, labels,
        opentelemetry::context::Context{});
  }
}

<<<<<<< HEAD
}  // namespace

//
// OpenTelemetryServerCallTracerFactory
//

OpenTelemetryServerCallTracerFactory::OpenTelemetryServerCallTracerFactory(
    OpenTelemetryPlugin* otel_plugin)
    : otel_plugin_(otel_plugin) {}

grpc_core::ServerCallTracer*
OpenTelemetryServerCallTracerFactory::CreateNewServerCallTracer(
    grpc_core::Arena* arena, const grpc_core::ChannelArgs& args) {
  return arena->ManagedNew<OpenTelemetryServerCallTracer>(args, otel_plugin_);
}

bool OpenTelemetryServerCallTracerFactory::IsServerTraced(
    const grpc_core::ChannelArgs& args) {
  // Return true only if there is no server selector registered or if the server
  // selector returns true.
  return otel_plugin_->server_selector() == nullptr ||
         otel_plugin_->server_selector()(args);
}

=======
>>>>>>> c54c69dc
}  // namespace internal
}  // namespace grpc<|MERGE_RESOLUTION|>--- conflicted
+++ resolved
@@ -49,129 +49,7 @@
 namespace grpc {
 namespace internal {
 
-<<<<<<< HEAD
-namespace {
-
-// OpenTelemetryServerCallTracer implementation
-
-class OpenTelemetryServerCallTracer : public grpc_core::ServerCallTracer {
- public:
-  OpenTelemetryServerCallTracer(const grpc_core::ChannelArgs& args,
-                                OpenTelemetryPlugin* otel_plugin)
-      : start_time_(absl::Now()),
-        active_plugin_options_view_(
-            ActivePluginOptionsView::MakeForServer(args, otel_plugin)),
-        injected_labels_from_plugin_options_(
-            otel_plugin->plugin_options().size()),
-        otel_plugin_(otel_plugin) {}
-
-  std::string TraceId() override {
-    // Not implemented
-    return "";
-  }
-
-  std::string SpanId() override {
-    // Not implemented
-    return "";
-  }
-
-  bool IsSampled() override {
-    // Not implemented
-    return false;
-  }
-
-  // Please refer to `grpc_transport_stream_op_batch_payload` for details on
-  // arguments.
-  void RecordSendInitialMetadata(
-      grpc_metadata_batch* send_initial_metadata) override {
-    active_plugin_options_view_.ForEach(
-        [&](const InternalOpenTelemetryPluginOption& plugin_option,
-            size_t index) {
-          auto* labels_injector = plugin_option.labels_injector();
-          if (labels_injector != nullptr) {
-            labels_injector->AddLabels(
-                send_initial_metadata,
-                injected_labels_from_plugin_options_[index].get());
-          }
-          return true;
-        });
-  }
-
-  void RecordSendTrailingMetadata(
-      grpc_metadata_batch* /*send_trailing_metadata*/) override;
-
-  void RecordSendMessage(const grpc_core::SliceBuffer& send_message) override {
-    RecordAnnotation(
-        absl::StrFormat("Send message: %ld bytes", send_message.Length()));
-  }
-  void RecordSendCompressedMessage(
-      const grpc_core::SliceBuffer& send_compressed_message) override {
-    RecordAnnotation(absl::StrFormat("Send compressed message: %ld bytes",
-                                     send_compressed_message.Length()));
-  }
-
-  void RecordReceivedInitialMetadata(
-      grpc_metadata_batch* recv_initial_metadata) override;
-
-  void RecordReceivedMessage(
-      const grpc_core::SliceBuffer& recv_message) override {
-    RecordAnnotation(
-        absl::StrFormat("Received message: %ld bytes", recv_message.Length()));
-  }
-  void RecordReceivedDecompressedMessage(
-      const grpc_core::SliceBuffer& recv_decompressed_message) override {
-    RecordAnnotation(absl::StrFormat("Received decompressed message: %ld bytes",
-                                     recv_decompressed_message.Length()));
-  }
-
-  void RecordReceivedTrailingMetadata(
-      grpc_metadata_batch* /*recv_trailing_metadata*/) override {}
-
-  void RecordCancel(grpc_error_handle /*cancel_error*/) override {
-    elapsed_time_ = absl::Now() - start_time_;
-  }
-
-  void RecordEnd(const grpc_call_final_info* final_info) override;
-
-  void RecordAnnotation(absl::string_view /*annotation*/) override {
-    // Not implemented
-  }
-
-  void RecordAnnotation(const Annotation& /*annotation*/) override {
-    // Not implemented
-  }
-  std::shared_ptr<grpc_core::TcpTracerInterface> StartNewTcpTrace() override {
-    // No TCP trace.
-    return nullptr;
-  }
-
- private:
-  absl::string_view MethodForStats() const {
-    absl::string_view method = absl::StripPrefix(path_.as_string_view(), "/");
-    if (registered_method_ ||
-        (otel_plugin_->generic_method_attribute_filter() != nullptr &&
-         otel_plugin_->generic_method_attribute_filter()(method))) {
-      return method;
-    }
-    return "other";
-  }
-
-  absl::Time start_time_;
-  absl::Duration elapsed_time_;
-  grpc_core::Slice path_;
-  bool registered_method_;
-  ActivePluginOptionsView active_plugin_options_view_;
-  // TODO(yashykt): It's wasteful to do this per call. When we re-haul the stats
-  // infrastructure, this should move to be done per server.
-  std::vector<std::unique_ptr<LabelsIterable>>
-      injected_labels_from_plugin_options_;
-  OpenTelemetryPlugin* otel_plugin_;
-};
-
-void OpenTelemetryServerCallTracer::RecordReceivedInitialMetadata(
-=======
 void OpenTelemetryPlugin::ServerCallTracer::RecordReceivedInitialMetadata(
->>>>>>> c54c69dc
     grpc_metadata_batch* recv_initial_metadata) {
   path_ =
       recv_initial_metadata->get_pointer(grpc_core::HttpPathMetadata())->Ref();
@@ -191,17 +69,10 @@
           .value_or(nullptr) != nullptr;
   std::array<std::pair<absl::string_view, absl::string_view>, 1>
       additional_labels = {{{OpenTelemetryMethodKey(), MethodForStats()}}};
-<<<<<<< HEAD
-  if (otel_plugin_->server().call.started != nullptr) {
-    // We might not have all the injected labels that we want at this point, so
-    // avoid recording a subset of injected labels here.
-    otel_plugin_->server().call.started->Add(
-=======
   if (otel_plugin_->server_.call.started != nullptr) {
     // We might not have all the injected labels that we want at this point, so
     // avoid recording a subset of injected labels here.
     otel_plugin_->server_.call.started->Add(
->>>>>>> c54c69dc
         1, KeyValueIterable(/*injected_labels_from_plugin_options=*/{},
                             additional_labels,
                             /*active_plugin_options_view=*/nullptr, {},
@@ -243,23 +114,6 @@
   KeyValueIterable labels(
       injected_labels_from_plugin_options_, additional_labels,
       /*active_plugin_options_view=*/nullptr, /*optional_labels_span=*/{},
-<<<<<<< HEAD
-      /*is_client=*/false);
-  if (otel_plugin_->server().call.duration != nullptr) {
-    otel_plugin_->server().call.duration->Record(
-        absl::ToDoubleSeconds(elapsed_time_), labels,
-        opentelemetry::context::Context{});
-  }
-  if (otel_plugin_->server().call.sent_total_compressed_message_size !=
-      nullptr) {
-    otel_plugin_->server().call.sent_total_compressed_message_size->Record(
-        final_info->stats.transport_stream_stats.outgoing.data_bytes, labels,
-        opentelemetry::context::Context{});
-  }
-  if (otel_plugin_->server().call.rcvd_total_compressed_message_size !=
-      nullptr) {
-    otel_plugin_->server().call.rcvd_total_compressed_message_size->Record(
-=======
       /*is_client=*/false, otel_plugin_);
   if (otel_plugin_->server_.call.duration != nullptr) {
     otel_plugin_->server_.call.duration->Record(
@@ -275,38 +129,10 @@
   if (otel_plugin_->server_.call.rcvd_total_compressed_message_size !=
       nullptr) {
     otel_plugin_->server_.call.rcvd_total_compressed_message_size->Record(
->>>>>>> c54c69dc
         final_info->stats.transport_stream_stats.incoming.data_bytes, labels,
         opentelemetry::context::Context{});
   }
 }
 
-<<<<<<< HEAD
-}  // namespace
-
-//
-// OpenTelemetryServerCallTracerFactory
-//
-
-OpenTelemetryServerCallTracerFactory::OpenTelemetryServerCallTracerFactory(
-    OpenTelemetryPlugin* otel_plugin)
-    : otel_plugin_(otel_plugin) {}
-
-grpc_core::ServerCallTracer*
-OpenTelemetryServerCallTracerFactory::CreateNewServerCallTracer(
-    grpc_core::Arena* arena, const grpc_core::ChannelArgs& args) {
-  return arena->ManagedNew<OpenTelemetryServerCallTracer>(args, otel_plugin_);
-}
-
-bool OpenTelemetryServerCallTracerFactory::IsServerTraced(
-    const grpc_core::ChannelArgs& args) {
-  // Return true only if there is no server selector registered or if the server
-  // selector returns true.
-  return otel_plugin_->server_selector() == nullptr ||
-         otel_plugin_->server_selector()(args);
-}
-
-=======
->>>>>>> c54c69dc
 }  // namespace internal
 }  // namespace grpc