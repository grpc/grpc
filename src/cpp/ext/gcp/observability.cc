//
// Copyright 2022 gRPC authors.
//
// Licensed under the Apache License, Version 2.0 (the "License");
// you may not use this file except in compliance with the License.
// You may obtain a copy of the License at
//
//     http://www.apache.org/licenses/LICENSE-2.0
//
// Unless required by applicable law or agreed to in writing, software
// distributed under the License is distributed on an "AS IS" BASIS,
// WITHOUT WARRANTIES OR CONDITIONS OF ANY KIND, either express or implied.
// See the License for the specific language governing permissions and
// limitations under the License.
//

#include <grpc/support/port_platform.h>

#include <stdint.h>

#include <algorithm>
#include <map>
#include <memory>
#include <string>
#include <utility>
#include <vector>

#include "absl/status/status.h"
#include "absl/status/statusor.h"
#include "absl/strings/str_cat.h"
#include "absl/types/optional.h"
#include "google/api/monitored_resource.pb.h"
#include "google/devtools/cloudtrace/v2/tracing.grpc.pb.h"
#include "google/monitoring/v3/metric_service.grpc.pb.h"
#include "opencensus/exporters/stats/stackdriver/stackdriver_exporter.h"
#include "opencensus/exporters/trace/stackdriver/stackdriver_exporter.h"
#include "opencensus/stats/stats.h"
#include "opencensus/trace/sampler.h"
#include "opencensus/trace/trace_config.h"

#include <grpc/grpc.h>
#include <grpcpp/ext/gcp_observability.h>
#include <grpcpp/opencensus.h>
#include <grpcpp/security/credentials.h>
#include <grpcpp/support/channel_arguments.h>

#include "src/core/ext/filters/logging/logging_filter.h"
#include "src/core/lib/gprpp/notification.h"
#include "src/cpp/client/client_stats_interceptor.h"
#include "src/cpp/ext/filters/census/client_filter.h"
#include "src/cpp/ext/filters/census/grpc_plugin.h"
#include "src/cpp/ext/filters/census/open_census_call_tracer.h"
#include "src/cpp/ext/gcp/environment_autodetect.h"
#include "src/cpp/ext/gcp/observability_config.h"
#include "src/cpp/ext/gcp/observability_logging_sink.h"

namespace grpc {
namespace experimental {

namespace {

grpc::internal::ObservabilityLoggingSink* g_logging_sink = nullptr;

// TODO(yashykt): These constants are currently derived from the example at
// https://cloud.google.com/traffic-director/docs/observability-proxyless#c++.
// We might want these to be configurable.
constexpr uint32_t kMaxAttributes = 128;
constexpr uint32_t kMaxAnnotations = 128;
constexpr uint32_t kMaxMessageEvents = 128;
constexpr uint32_t kMaxLinks = 128;

constexpr char kGoogleStackdriverTraceAddress[] = "cloudtrace.googleapis.com";
constexpr char kGoogleStackdriverStatsAddress[] = "monitoring.googleapis.com";

void RegisterOpenCensusViewsForGcpObservability() {
  // Register client default views for GCP observability
  ClientStartedRpcs().RegisterForExport();
  ClientCompletedRpcs().RegisterForExport();
  ClientRoundtripLatency().RegisterForExport();
  internal::ClientApiLatency().RegisterForExport();
  ClientSentCompressedMessageBytesPerRpc().RegisterForExport();
  ClientReceivedCompressedMessageBytesPerRpc().RegisterForExport();
  // Register server default views for GCP observability
  ServerStartedRpcs().RegisterForExport();
  ServerCompletedRpcs().RegisterForExport();
  ServerSentCompressedMessageBytesPerRpc().RegisterForExport();
  ServerReceivedCompressedMessageBytesPerRpc().RegisterForExport();
  ServerServerLatency().RegisterForExport();
}

}  // namespace

absl::Status GcpObservabilityInit() {
  auto config = grpc::internal::GcpObservabilityConfig::ReadFromEnv();
  if (!config.ok()) {
    return config.status();
  }
  if (!config->cloud_trace.has_value() &&
      !config->cloud_monitoring.has_value() &&
      !config->cloud_logging.has_value()) {
    return absl::OkStatus();
  }
  grpc::internal::EnvironmentAutoDetect::Create(config->project_id);
  if (!config->cloud_trace.has_value()) {
    // Disable OpenCensus tracing
    grpc::internal::EnableOpenCensusTracing(false);
  }
  if (!config->cloud_monitoring.has_value()) {
    // Disable OpenCensus stats
    grpc::internal::EnableOpenCensusStats(false);
  } else {
    // Register the OpenCensus client stats interceptor factory if stats are
    // enabled. Note that this is currently separate from the OpenCensus Plugin
    // to avoid changing the behavior of the currently available OpenCensus
    // plugin.
    grpc::internal::RegisterGlobalClientStatsInterceptorFactory(
        new grpc::internal::OpenCensusClientInterceptorFactory);
  }
<<<<<<< HEAD
=======
  // If tracing or monitoring is enabled, we need to register the OpenCensus
  // plugin as well.
  if (config->cloud_trace.has_value() || config->cloud_monitoring.has_value()) {
    grpc::RegisterOpenCensusPlugin();
  }
>>>>>>> 62ad592d
  if (config->cloud_logging.has_value()) {
    g_logging_sink = new grpc::internal::ObservabilityLoggingSink(
        config->cloud_logging.value(), config->project_id, config->labels);
    grpc_core::RegisterLoggingFilter(g_logging_sink);
  }
  // If tracing or monitoring is enabled, we need to register the OpenCensus
  // plugin to wait for the environment to be autodetected.
  if (config->cloud_trace.has_value() || config->cloud_monitoring.has_value()) {
    grpc::RegisterOpenCensusPlugin();
  }
  // If tracing or monitoring is enabled, we need to detect the environment for
  // OpenCensus, set the labels and attributes and prepare the StackDriver
  // exporter.
  // Note that this should be the last step of GcpObservabilityInit() since we
  // can't register any more filters after grpc_init.
  if (config->cloud_trace.has_value() || config->cloud_monitoring.has_value()) {
    grpc_init();
    grpc_core::Notification notification;
    grpc::internal::EnvironmentAutoDetect::Get().NotifyOnDone(
        [&]() { notification.Notify(); });
    notification.WaitForNotification();
    auto* resource = grpc::internal::EnvironmentAutoDetect::Get().resource();
    if (config->cloud_trace.has_value()) {
      // Set up attributes for constant tracing
      std::vector<internal::OpenCensusRegistry::Attribute> attributes;
      attributes.reserve(resource->labels.size() + config->labels.size());
      // First insert in environment labels
      for (const auto& resource_label : resource->labels) {
        attributes.push_back(internal::OpenCensusRegistry::Attribute{
            absl::StrCat(resource->resource_type, ".", resource_label.first),
            resource_label.second});
      }
      // Then insert in labels from the GCP Observability config.
      for (const auto& constant_label : config->labels) {
        attributes.push_back(internal::OpenCensusRegistry::Attribute{
            constant_label.first, constant_label.second});
      }
      grpc::internal::OpenCensusRegistry::Get().RegisterConstantAttributes(
          std::move(attributes));
    }
    if (config->cloud_monitoring.has_value()) {
      grpc::internal::OpenCensusRegistry::Get().RegisterConstantLabels(
          config->labels);
      RegisterOpenCensusViewsForGcpObservability();
    }
    // Note that we are setting up the exporters after registering the
    // attributes and labels to avoid a case where the exporters start an RPC
    // before we are ready.
    if (config->cloud_trace.has_value()) {
      // Set up the StackDriver Exporter for tracing.
      opencensus::trace::TraceConfig::SetCurrentTraceParams(
          {kMaxAttributes, kMaxAnnotations, kMaxMessageEvents, kMaxLinks,
           opencensus::trace::ProbabilitySampler(
               config->cloud_trace->sampling_rate)});
      opencensus::exporters::trace::StackdriverOptions trace_opts;
      trace_opts.project_id = config->project_id;
      ChannelArguments args;
      args.SetInt(GRPC_ARG_ENABLE_OBSERVABILITY, 0);
      trace_opts.trace_service_stub =
          ::google::devtools::cloudtrace::v2::TraceService::NewStub(
              CreateCustomChannel(kGoogleStackdriverTraceAddress,
                                  GoogleDefaultCredentials(), args));
      opencensus::exporters::trace::StackdriverExporter::Register(
          std::move(trace_opts));
    }
    if (config->cloud_monitoring.has_value()) {
      // Set up the StackDriver Exporter for monitoring.
      opencensus::exporters::stats::StackdriverOptions stats_opts;
      stats_opts.project_id = config->project_id;
      stats_opts.monitored_resource.set_type(resource->resource_type);
      stats_opts.monitored_resource.mutable_labels()->insert(
          resource->labels.begin(), resource->labels.end());
      ChannelArguments args;
      args.SetInt(GRPC_ARG_ENABLE_OBSERVABILITY, 0);
      stats_opts.metric_service_stub =
          google::monitoring::v3::MetricService::NewStub(
              CreateCustomChannel(kGoogleStackdriverStatsAddress,
                                  GoogleDefaultCredentials(), args));
      opencensus::exporters::stats::StackdriverExporter::Register(
          std::move(stats_opts));
    }
    grpc_shutdown();
  }
  return absl::OkStatus();
}

void GcpObservabilityClose() {
  if (g_logging_sink != nullptr) {
    g_logging_sink->FlushAndClose();
  }
}

}  // namespace experimental
}  // namespace grpc<|MERGE_RESOLUTION|>--- conflicted
+++ resolved
@@ -116,21 +116,13 @@
     grpc::internal::RegisterGlobalClientStatsInterceptorFactory(
         new grpc::internal::OpenCensusClientInterceptorFactory);
   }
-<<<<<<< HEAD
-=======
-  // If tracing or monitoring is enabled, we need to register the OpenCensus
-  // plugin as well.
-  if (config->cloud_trace.has_value() || config->cloud_monitoring.has_value()) {
-    grpc::RegisterOpenCensusPlugin();
-  }
->>>>>>> 62ad592d
   if (config->cloud_logging.has_value()) {
     g_logging_sink = new grpc::internal::ObservabilityLoggingSink(
         config->cloud_logging.value(), config->project_id, config->labels);
     grpc_core::RegisterLoggingFilter(g_logging_sink);
   }
   // If tracing or monitoring is enabled, we need to register the OpenCensus
-  // plugin to wait for the environment to be autodetected.
+  // plugin as well.
   if (config->cloud_trace.has_value() || config->cloud_monitoring.has_value()) {
     grpc::RegisterOpenCensusPlugin();
   }
