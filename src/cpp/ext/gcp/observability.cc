//
// Copyright 2022 gRPC authors.
//
// Licensed under the Apache License, Version 2.0 (the "License");
// you may not use this file except in compliance with the License.
// You may obtain a copy of the License at
//
//     http://www.apache.org/licenses/LICENSE-2.0
//
// Unless required by applicable law or agreed to in writing, software
// distributed under the License is distributed on an "AS IS" BASIS,
// WITHOUT WARRANTIES OR CONDITIONS OF ANY KIND, either express or implied.
// See the License for the specific language governing permissions and
// limitations under the License.
//

#include <grpc/support/port_platform.h>

#include <stdint.h>

#include <algorithm>
#include <map>
#include <memory>
#include <string>
#include <utility>
#include <vector>

#include "absl/status/status.h"
#include "absl/status/statusor.h"
#include "absl/strings/str_cat.h"
#include "absl/types/optional.h"
#include "google/api/monitored_resource.pb.h"
#include "google/devtools/cloudtrace/v2/tracing.grpc.pb.h"
#include "google/monitoring/v3/metric_service.grpc.pb.h"
#include "opencensus/exporters/stats/stackdriver/stackdriver_exporter.h"
#include "opencensus/exporters/trace/stackdriver/stackdriver_exporter.h"
#include "opencensus/stats/stats.h"
#include "opencensus/trace/sampler.h"
#include "opencensus/trace/trace_config.h"

#include <grpcpp/ext/gcp_observability.h>
#include <grpcpp/opencensus.h>
#include <grpcpp/security/credentials.h>
#include <grpcpp/support/channel_arguments.h>

#include "src/cpp/ext/filters/census/grpc_plugin.h"
#include "src/cpp/ext/filters/census/open_census_call_tracer.h"
#include "src/cpp/ext/filters/logging/logging_filter.h"
#include "src/cpp/ext/gcp/environment_autodetect.h"
#include "src/cpp/ext/gcp/observability_config.h"
#include "src/cpp/ext/gcp/observability_logging_sink.h"

namespace grpc {
namespace experimental {

namespace {

grpc::internal::ObservabilityLoggingSink* g_logging_sink = nullptr;

// TODO(yashykt): These constants are currently derived from the example at
// https://cloud.google.com/traffic-director/docs/observability-proxyless#c++.
// We might want these to be configurable.
constexpr uint32_t kMaxAttributes = 128;
constexpr uint32_t kMaxAnnotations = 128;
constexpr uint32_t kMaxMessageEvents = 128;
constexpr uint32_t kMaxLinks = 128;

constexpr char kGoogleStackdriverTraceAddress[] = "cloudtrace.googleapis.com";
constexpr char kGoogleStackdriverStatsAddress[] = "monitoring.googleapis.com";

void RegisterOpenCensusViewsForGcpObservability() {
  // Register client default views for GCP observability
  ClientStartedRpcs().RegisterForExport();
  ClientCompletedRpcs().RegisterForExport();
  ClientRoundtripLatency().RegisterForExport();
  ClientSentCompressedMessageBytesPerRpc().RegisterForExport();
  ClientReceivedCompressedMessageBytesPerRpc().RegisterForExport();
  // Register server default views for GCP observability
  ServerStartedRpcs().RegisterForExport();
  ServerCompletedRpcs().RegisterForExport();
  ServerSentCompressedMessageBytesPerRpc().RegisterForExport();
  ServerReceivedCompressedMessageBytesPerRpc().RegisterForExport();
  ServerServerLatency().RegisterForExport();
}

}  // namespace

absl::Status GcpObservabilityInit() {
  auto config = grpc::internal::GcpObservabilityConfig::ReadFromEnv();
  if (!config.ok()) {
    return config.status();
  }
  if (!config->cloud_trace.has_value() &&
      !config->cloud_monitoring.has_value() &&
      !config->cloud_logging.has_value()) {
    return absl::OkStatus();
  }
  grpc::internal::EnvironmentAutoDetect::Create(config->project_id);
  if (!config->cloud_trace.has_value()) {
    // Disable OpenCensus tracing
    grpc::internal::EnableOpenCensusTracing(false);
  }
  if (!config->cloud_monitoring.has_value()) {
    // Disable OpenCensus stats
    grpc::internal::EnableOpenCensusStats(false);
  }
  // If tracing or monitoring is enabled, we need to get the OpenCensus plugin
  // to wait for the environment to be autodetected.
  if (config->cloud_trace.has_value() || config->cloud_monitoring.has_value()) {
    grpc::RegisterOpenCensusPlugin();
    grpc::internal::OpenCensusRegistry::Get().RegisterWaitOnReady();
    grpc::internal::OpenCensusRegistry::Get().RegisterFunctions([config]() {
      grpc::internal::EnvironmentAutoDetect::Get().NotifyOnDone([config]() {
        auto* resource =
            grpc::internal::EnvironmentAutoDetect::Get().resource();
        if (config->cloud_trace.has_value()) {
          // Set up attributes for constant tracing
          std::vector<internal::OpenCensusRegistry::Attribute> attributes;
          attributes.reserve(resource->labels.size() + config->labels.size());
          // First insert in environment labels
          for (const auto& resource_label : resource->labels) {
            attributes.push_back(internal::OpenCensusRegistry::Attribute{
                absl::StrCat(resource->resource_type, ".",
                             resource_label.first),
                resource_label.second});
          }
          // Then insert in labels from the GCP Observability config.
          for (const auto& constant_label : config->labels) {
            attributes.push_back(internal::OpenCensusRegistry::Attribute{
                constant_label.first, constant_label.second});
          }
          grpc::internal::OpenCensusRegistry::Get().RegisterConstantAttributes(
              std::move(attributes));
          // Set up the StackDriver Exporter
          opencensus::trace::TraceConfig::SetCurrentTraceParams(
              {kMaxAttributes, kMaxAnnotations, kMaxMessageEvents, kMaxLinks,
               opencensus::trace::ProbabilitySampler(
                   config->cloud_trace->sampling_rate)});
          opencensus::exporters::trace::StackdriverOptions trace_opts;
          trace_opts.project_id = config->project_id;
          ChannelArguments args;
          args.SetInt(GRPC_ARG_ENABLE_OBSERVABILITY, 0);
          trace_opts.trace_service_stub =
              ::google::devtools::cloudtrace::v2::TraceService::NewStub(
                  CreateCustomChannel(kGoogleStackdriverTraceAddress,
                                      GoogleDefaultCredentials(), args));
          opencensus::exporters::trace::StackdriverExporter::Register(
              std::move(trace_opts));
        }
        if (config->cloud_monitoring.has_value()) {
          grpc::internal::OpenCensusRegistry::Get().RegisterConstantLabels(
              config->labels);
          opencensus::exporters::stats::StackdriverOptions stats_opts;
          stats_opts.project_id = config->project_id;
          stats_opts.monitored_resource.set_type(resource->resource_type);
          stats_opts.monitored_resource.mutable_labels()->insert(
              resource->labels.begin(), resource->labels.end());
          ChannelArguments args;
          args.SetInt(GRPC_ARG_ENABLE_OBSERVABILITY, 0);
          stats_opts.metric_service_stub =
              google::monitoring::v3::MetricService::NewStub(
                  CreateCustomChannel(kGoogleStackdriverStatsAddress,
                                      GoogleDefaultCredentials(), args));
          opencensus::exporters::stats::StackdriverExporter::Register(
              std::move(stats_opts));
<<<<<<< HEAD
        }
        RegisterOpenCensusViewsForGcpObservability();
        grpc::internal::OpenCensusRegistry::Get().SetReady();
      });
    });
=======
        });
  } else {
    // Disable OpenCensus stats
    grpc::internal::EnableOpenCensusStats(false);
  }
  // If tracing or monitoring is enabled, we need to get the OpenCensus plugin
  // to wait for the environment to be autodetected.
  if (config->cloud_trace.has_value() || config->cloud_monitoring.has_value()) {
    grpc::internal::OpenCensusRegistry::Get().RegisterWaitOnReady();
    grpc::internal::OpenCensusRegistry::Get().RegisterFunctions(
        [config_labels = config->labels]() mutable {
          grpc::internal::EnvironmentAutoDetect::Get().NotifyOnDone(
              [config_labels = std::move(config_labels)]() mutable {
                auto& labels = grpc::internal::EnvironmentAutoDetect::Get()
                                   .resource()
                                   ->labels;
                config_labels.insert(labels.begin(), labels.end());
                grpc::internal::OpenCensusRegistry::Get()
                    .RegisterConstantLabels(config_labels);
                RegisterOpenCensusViewsForGcpObservability();
                grpc::internal::OpenCensusRegistry::Get().SetReady();
              });
        });
>>>>>>> bf23bb2f
  }
  if (config->cloud_logging.has_value()) {
    g_logging_sink = new grpc::internal::ObservabilityLoggingSink(
        config->cloud_logging.value(), config->project_id, config->labels);
    grpc::internal::RegisterLoggingFilter(g_logging_sink);
  }
  return absl::OkStatus();
}

void GcpObservabilityClose() {
  if (g_logging_sink != nullptr) {
    g_logging_sink->FlushAndClose();
  }
}

}  // namespace experimental
}  // namespace grpc<|MERGE_RESOLUTION|>--- conflicted
+++ resolved
@@ -163,37 +163,11 @@
                                       GoogleDefaultCredentials(), args));
           opencensus::exporters::stats::StackdriverExporter::Register(
               std::move(stats_opts));
-<<<<<<< HEAD
         }
         RegisterOpenCensusViewsForGcpObservability();
         grpc::internal::OpenCensusRegistry::Get().SetReady();
       });
     });
-=======
-        });
-  } else {
-    // Disable OpenCensus stats
-    grpc::internal::EnableOpenCensusStats(false);
-  }
-  // If tracing or monitoring is enabled, we need to get the OpenCensus plugin
-  // to wait for the environment to be autodetected.
-  if (config->cloud_trace.has_value() || config->cloud_monitoring.has_value()) {
-    grpc::internal::OpenCensusRegistry::Get().RegisterWaitOnReady();
-    grpc::internal::OpenCensusRegistry::Get().RegisterFunctions(
-        [config_labels = config->labels]() mutable {
-          grpc::internal::EnvironmentAutoDetect::Get().NotifyOnDone(
-              [config_labels = std::move(config_labels)]() mutable {
-                auto& labels = grpc::internal::EnvironmentAutoDetect::Get()
-                                   .resource()
-                                   ->labels;
-                config_labels.insert(labels.begin(), labels.end());
-                grpc::internal::OpenCensusRegistry::Get()
-                    .RegisterConstantLabels(config_labels);
-                RegisterOpenCensusViewsForGcpObservability();
-                grpc::internal::OpenCensusRegistry::Get().SetReady();
-              });
-        });
->>>>>>> bf23bb2f
   }
   if (config->cloud_logging.has_value()) {
     g_logging_sink = new grpc::internal::ObservabilityLoggingSink(
