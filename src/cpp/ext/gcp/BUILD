--- conflicted
+++ resolved
@@ -63,11 +63,8 @@
     visibility = ["//test:__subpackages__"],
     deps = [
         "//:gpr",
-<<<<<<< HEAD
         "//:grpc_base",
-=======
         "//:json_args",
->>>>>>> 3b728d78
         "//:json_object_loader",
     ],
 )