--- conflicted
+++ resolved
@@ -56,11 +56,8 @@
         "//:gpr_platform",
         "//:grpc_base",
         "//:protobuf_struct_upb",
-<<<<<<< HEAD
+        "//:uri_parser",
         "//src/core:channel_args",
-=======
-        "//:uri_parser",
->>>>>>> 6534f0a6
         "//src/core:env",
         "//src/core:error",
         "//src/core:json",
