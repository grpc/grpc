# gRPC Bazel BUILD file.
#
# Copyright 2023 gRPC authors.
#
# Licensed under the Apache License, Version 2.0 (the "License");
# you may not use this file except in compliance with the License.
# You may obtain a copy of the License at
#
#     http://www.apache.org/licenses/LICENSE-2.0
#
# Unless required by applicable law or agreed to in writing, software
# distributed under the License is distributed on an "AS IS" BASIS,
# WITHOUT WARRANTIES OR CONDITIONS OF ANY KIND, either express or implied.
# See the License for the specific language governing permissions and
# limitations under the License.

load(
    "//bazel:grpc_build_system.bzl",
    "grpc_cc_library",
)

licenses(["reciprocal"])

package(
    default_visibility = ["//visibility:public"],
    features = [
        "layering_check",
    ],
)

grpc_cc_library(
    name = "csm_observability",
    srcs = [
        "csm_observability.cc",
        "metadata_exchange.cc",
    ],
    hdrs = [
        "csm_observability.h",
        "metadata_exchange.h",
        "//:include/grpcpp/ext/csm_observability.h",
    ],
    external_deps = [
        "absl/functional:any_invocable",
        "absl/log:check",
        "absl/log:log",
        "absl/status:statusor",
        "absl/strings",
<<<<<<< HEAD
        "absl/types:variant",
=======
        "absl/types:optional",
>>>>>>> 1c0f1862
        "google_cloud_cpp:opentelemetry",
        "otel/api",
        "otel/sdk/src/metrics",
        "otel/sdk:headers",
        "@com_google_protobuf//upb:base",
        "@com_google_protobuf//upb:mem",
    ],
    language = "c++",
    visibility = ["//:__subpackages__"],
    deps = [
        "//:call_tracer",
        "//:gpr",
        "//:gpr_platform",
        "//:grpc_base",
        "//:protobuf_struct_upb",
        "//:uri",
        "//src/core:channel_args",
        "//src/core:env",
        "//src/core:error",
        "//src/core:metadata_batch",
        "//src/core:slice",
        "//src/core:xds_enabled_server",
        "//src/cpp/ext/otel:otel_plugin",
    ],
)<|MERGE_RESOLUTION|>--- conflicted
+++ resolved
@@ -45,11 +45,6 @@
         "absl/log:log",
         "absl/status:statusor",
         "absl/strings",
-<<<<<<< HEAD
-        "absl/types:variant",
-=======
-        "absl/types:optional",
->>>>>>> 1c0f1862
         "google_cloud_cpp:opentelemetry",
         "otel/api",
         "otel/sdk/src/metrics",
