//
//
// Copyright 2018 gRPC authors.
//
// Licensed under the Apache License, Version 2.0 (the "License");
// you may not use this file except in compliance with the License.
// You may obtain a copy of the License at
//
//     http://www.apache.org/licenses/LICENSE-2.0
//
// Unless required by applicable law or agreed to in writing, software
// distributed under the License is distributed on an "AS IS" BASIS,
// WITHOUT WARRANTIES OR CONDITIONS OF ANY KIND, either express or implied.
// See the License for the specific language governing permissions and
// limitations under the License.
//
//

#include <grpc/support/port_platform.h>

#include "src/cpp/ext/filters/census/client_filter.h"

#include <stddef.h>
#include <stdint.h>

#include <algorithm>
#include <string>
#include <utility>
#include <vector>

#include "absl/status/status.h"
#include "absl/strings/str_cat.h"
#include "absl/strings/string_view.h"
#include "absl/time/clock.h"
#include "absl/time/time.h"
#include "absl/types/optional.h"
#include "opencensus/stats/stats.h"
#include "opencensus/tags/tag_key.h"
#include "opencensus/tags/tag_map.h"
#include "opencensus/trace/span.h"
#include "opencensus/trace/span_context.h"
#include "opencensus/trace/status_code.h"

#include <grpc/slice.h>
#include <grpc/support/log.h>
#include <grpc/support/time.h>
#include <grpcpp/opencensus.h>

#include "src/core/lib/channel/channel_args.h"
#include "src/core/lib/channel/context.h"
#include "src/core/lib/gprpp/sync.h"
#include "src/core/lib/resource_quota/arena.h"
#include "src/core/lib/slice/slice.h"
#include "src/core/lib/slice/slice_buffer.h"
#include "src/core/lib/transport/metadata_batch.h"
#include "src/core/lib/transport/transport.h"
#include "src/cpp/ext/filters/census/context.h"
#include "src/cpp/ext/filters/census/grpc_plugin.h"
#include "src/cpp/ext/filters/census/measures.h"

namespace grpc {
namespace internal {

constexpr uint32_t
    OpenCensusCallTracer::OpenCensusCallAttemptTracer::kMaxTraceContextLen;
constexpr uint32_t
    OpenCensusCallTracer::OpenCensusCallAttemptTracer::kMaxTagsLen;

//
// OpenCensusClientChannelData
//

grpc_error_handle OpenCensusClientChannelData::Init(
    grpc_channel_element* /*elem*/, grpc_channel_element_args* args) {
<<<<<<< HEAD
  bool observability_enabled = grpc_core::ChannelArgs::FromC(args->channel_args)
                                   .GetInt(GRPC_ARG_ENABLE_OBSERVABILITY)
                                   .value_or(true);
  // Only run the Post-Init Registry if observability is enabled to avoid
  // running into a cyclic loop for exporter channels.
  if (observability_enabled) {
    OpenCensusExporterRegistry::Get().RunRegistryPostInit();
  }
  tracing_enabled_ = observability_enabled;
=======
  OpenCensusRegistry::Get().RunFunctionsPostInit();
  tracing_enabled_ = grpc_core::ChannelArgs::FromC(args->channel_args)
                         .GetInt(GRPC_ARG_ENABLE_OBSERVABILITY)
                         .value_or(true);
>>>>>>> 05491fb2
  return absl::OkStatus();
}

//
// OpenCensusClientChannelData::OpenCensusClientCallData
//

grpc_error_handle OpenCensusClientChannelData::OpenCensusClientCallData::Init(
    grpc_call_element* elem, const grpc_call_element_args* args) {
  tracer_ = args->arena->New<OpenCensusCallTracer>(
      args, (static_cast<OpenCensusClientChannelData*>(elem->channel_data))
                ->tracing_enabled_);
  GPR_DEBUG_ASSERT(args->context[GRPC_CONTEXT_CALL_TRACER].value == nullptr);
  args->context[GRPC_CONTEXT_CALL_TRACER].value = tracer_;
  args->context[GRPC_CONTEXT_CALL_TRACER].destroy = [](void* tracer) {
    (static_cast<OpenCensusCallTracer*>(tracer))->~OpenCensusCallTracer();
  };
  return absl::OkStatus();
}

void OpenCensusClientChannelData::OpenCensusClientCallData::
    StartTransportStreamOpBatch(grpc_call_element* elem,
                                TransportStreamOpBatch* op) {
  // Note that we are generating the overall call context here instead of in
  // the constructor of `OpenCensusCallTracer` due to the semantics of
  // `grpc_census_call_set_context` which allows the application to set the
  // census context for a call anytime before the first call to
  // `grpc_call_start_batch`.
  if (op->op()->send_initial_metadata && OpenCensusTracingEnabled() &&
      (static_cast<OpenCensusClientChannelData*>(elem->channel_data))
          ->tracing_enabled_) {
    tracer_->GenerateContext();
  }
  grpc_call_next_op(elem, op->op());
}

//
// OpenCensusCallTracer::OpenCensusCallAttemptTracer
//

OpenCensusCallTracer::OpenCensusCallAttemptTracer::OpenCensusCallAttemptTracer(
    OpenCensusCallTracer* parent, uint64_t attempt_num,
    bool is_transparent_retry, bool arena_allocated)
    : parent_(parent),
      arena_allocated_(arena_allocated),
      context_(parent_->CreateCensusContextForCallAttempt()),
      start_time_(absl::Now()) {
  if (OpenCensusTracingEnabled() && parent_->tracing_enabled_) {
    context_.AddSpanAttribute("previous-rpc-attempts", attempt_num);
    context_.AddSpanAttribute("transparent-retry", is_transparent_retry);
  }
  if (OpenCensusStatsEnabled()) {
    std::vector<std::pair<opencensus::tags::TagKey, std::string>> tags =
        context_.tags().tags();
    tags.emplace_back(ClientMethodTagKey(), std::string(parent_->method_));
    ::opencensus::stats::Record({{RpcClientStartedRpcs(), 1}}, tags);
  }
}

void OpenCensusCallTracer::OpenCensusCallAttemptTracer::
    RecordSendInitialMetadata(grpc_metadata_batch* send_initial_metadata) {
  if (OpenCensusTracingEnabled() && parent_->tracing_enabled_) {
    char tracing_buf[kMaxTraceContextLen];
    size_t tracing_len = TraceContextSerialize(context_.Context(), tracing_buf,
                                               kMaxTraceContextLen);
    if (tracing_len > 0) {
      send_initial_metadata->Set(
          grpc_core::GrpcTraceBinMetadata(),
          grpc_core::Slice::FromCopiedBuffer(tracing_buf, tracing_len));
    }
  }
  if (OpenCensusStatsEnabled()) {
    grpc_slice tags = grpc_empty_slice();
    // TODO(unknown): Add in tagging serialization.
    size_t encoded_tags_len = StatsContextSerialize(kMaxTagsLen, &tags);
    if (encoded_tags_len > 0) {
      send_initial_metadata->Set(grpc_core::GrpcTagsBinMetadata(),
                                 grpc_core::Slice(tags));
    }
  }
}

void OpenCensusCallTracer::OpenCensusCallAttemptTracer::RecordSendMessage(
    const grpc_core::SliceBuffer& /*send_message*/) {
  ++sent_message_count_;
}

void OpenCensusCallTracer::OpenCensusCallAttemptTracer::RecordReceivedMessage(
    const grpc_core::SliceBuffer& /*recv_message*/) {
  ++recv_message_count_;
}

namespace {

void FilterTrailingMetadata(grpc_metadata_batch* b, uint64_t* elapsed_time) {
  if (OpenCensusStatsEnabled()) {
    absl::optional<grpc_core::Slice> grpc_server_stats_bin =
        b->Take(grpc_core::GrpcServerStatsBinMetadata());
    if (grpc_server_stats_bin.has_value()) {
      ServerStatsDeserialize(
          reinterpret_cast<const char*>(grpc_server_stats_bin->data()),
          grpc_server_stats_bin->size(), elapsed_time);
    }
  }
}

}  // namespace

void OpenCensusCallTracer::OpenCensusCallAttemptTracer::
    RecordReceivedTrailingMetadata(
        absl::Status status, grpc_metadata_batch* recv_trailing_metadata,
        const grpc_transport_stream_stats* transport_stream_stats) {
  status_code_ = status.code();
  if (recv_trailing_metadata == nullptr || transport_stream_stats == nullptr) {
    return;
  }
  if (OpenCensusStatsEnabled()) {
    uint64_t elapsed_time = 0;
    FilterTrailingMetadata(recv_trailing_metadata, &elapsed_time);
    std::vector<std::pair<opencensus::tags::TagKey, std::string>> tags =
        context_.tags().tags();
    tags.emplace_back(ClientMethodTagKey(), std::string(parent_->method_));
    std::string final_status = absl::StatusCodeToString(status_code_);
    tags.emplace_back(ClientStatusTagKey(), final_status);
    ::opencensus::stats::Record(
        {{RpcClientSentBytesPerRpc(),
          static_cast<double>(transport_stream_stats->outgoing.data_bytes)},
         {RpcClientReceivedBytesPerRpc(),
          static_cast<double>(transport_stream_stats->incoming.data_bytes)},
         {RpcClientServerLatency(),
          ToDoubleMilliseconds(absl::Nanoseconds(elapsed_time))}},
        tags);
  }
}

void OpenCensusCallTracer::OpenCensusCallAttemptTracer::RecordCancel(
    grpc_error_handle /*cancel_error*/) {
  status_code_ = absl::StatusCode::kCancelled;
}

void OpenCensusCallTracer::OpenCensusCallAttemptTracer::RecordEnd(
    const gpr_timespec& /*latency*/) {
  if (OpenCensusStatsEnabled()) {
    double latency_ms = absl::ToDoubleMilliseconds(absl::Now() - start_time_);
    std::vector<std::pair<opencensus::tags::TagKey, std::string>> tags =
        context_.tags().tags();
    tags.emplace_back(ClientMethodTagKey(), std::string(parent_->method_));
    tags.emplace_back(ClientStatusTagKey(), StatusCodeToString(status_code_));
    ::opencensus::stats::Record(
        {{RpcClientRoundtripLatency(), latency_ms},
         {RpcClientSentMessagesPerRpc(), sent_message_count_},
         {RpcClientReceivedMessagesPerRpc(), recv_message_count_}},
        tags);
    grpc_core::MutexLock lock(&parent_->mu_);
    if (--parent_->num_active_rpcs_ == 0) {
      parent_->time_at_last_attempt_end_ = absl::Now();
    }
  }
  if (OpenCensusTracingEnabled() && parent_->tracing_enabled_) {
    if (status_code_ != absl::StatusCode::kOk) {
      context_.Span().SetStatus(
          static_cast<opencensus::trace::StatusCode>(status_code_),
          StatusCodeToString(status_code_));
    }
    context_.EndSpan();
  }
  if (arena_allocated_) {
    this->~OpenCensusCallAttemptTracer();
  } else {
    delete this;
  }
}

void OpenCensusCallTracer::OpenCensusCallAttemptTracer::RecordAnnotation(
    absl::string_view annotation) {
  // If tracing is disabled, the following will be a no-op.
  context_.AddSpanAnnotation(annotation, {});
}

//
// OpenCensusCallTracer
//

OpenCensusCallTracer::OpenCensusCallTracer(const grpc_call_element_args* args,
                                           bool tracing_enabled)
    : call_context_(args->context),
      path_(grpc_slice_ref(args->path)),
      method_(GetMethod(path_)),
      arena_(args->arena),
      tracing_enabled_(tracing_enabled) {}

OpenCensusCallTracer::~OpenCensusCallTracer() {
  if (OpenCensusStatsEnabled()) {
    std::vector<std::pair<opencensus::tags::TagKey, std::string>> tags =
        context_.tags().tags();
    tags.emplace_back(ClientMethodTagKey(), std::string(method_));
    ::opencensus::stats::Record(
        {{RpcClientRetriesPerCall(), retries_ - 1},  // exclude first attempt
         {RpcClientTransparentRetriesPerCall(), transparent_retries_},
         {RpcClientRetryDelayPerCall(), ToDoubleMilliseconds(retry_delay_)}},
        tags);
  }
  if (OpenCensusTracingEnabled() && tracing_enabled_) {
    context_.EndSpan();
  }
}

void OpenCensusCallTracer::GenerateContext() {
  auto* parent_context = reinterpret_cast<CensusContext*>(
      call_context_[GRPC_CONTEXT_TRACING].value);
  GenerateClientContext(absl::StrCat("Sent.", method_), &context_,
                        (parent_context == nullptr) ? nullptr : parent_context);
}

OpenCensusCallTracer::OpenCensusCallAttemptTracer*
OpenCensusCallTracer::StartNewAttempt(bool is_transparent_retry) {
  // We allocate the first attempt on the arena and all subsequent attempts on
  // the heap, so that in the common case we don't require a heap allocation,
  // nor do we unnecessarily grow the arena.
  bool is_first_attempt = true;
  uint64_t attempt_num;
  {
    grpc_core::MutexLock lock(&mu_);
    if (transparent_retries_ != 0 || retries_ != 0) {
      is_first_attempt = false;
      if (OpenCensusStatsEnabled() && num_active_rpcs_ == 0) {
        retry_delay_ += absl::Now() - time_at_last_attempt_end_;
      }
    }
    attempt_num = retries_;
    if (is_transparent_retry) {
      ++transparent_retries_;
    } else {
      ++retries_;
    }
    ++num_active_rpcs_;
  }
  if (is_first_attempt) {
    return arena_->New<OpenCensusCallAttemptTracer>(
        this, attempt_num, is_transparent_retry, true /* arena_allocated */);
  }
  return new OpenCensusCallAttemptTracer(
      this, attempt_num, is_transparent_retry, false /* arena_allocated */);
}

void OpenCensusCallTracer::RecordAnnotation(absl::string_view annotation) {
  // If tracing is disabled, the following will be a no-op.
  context_.AddSpanAnnotation(annotation, {});
}

CensusContext OpenCensusCallTracer::CreateCensusContextForCallAttempt() {
  if (!OpenCensusTracingEnabled() || !tracing_enabled_) return CensusContext();
  GPR_DEBUG_ASSERT(context_.Context().IsValid());
  auto context = CensusContext(absl::StrCat("Attempt.", method_),
                               &(context_.Span()), context_.tags());
  grpc::internal::OpenCensusRegistry::Get()
      .PopulateCensusContextWithConstantAttributes(&context);
  return context;
}

}  // namespace internal
}  // namespace grpc<|MERGE_RESOLUTION|>--- conflicted
+++ resolved
@@ -72,22 +72,15 @@
 
 grpc_error_handle OpenCensusClientChannelData::Init(
     grpc_channel_element* /*elem*/, grpc_channel_element_args* args) {
-<<<<<<< HEAD
   bool observability_enabled = grpc_core::ChannelArgs::FromC(args->channel_args)
                                    .GetInt(GRPC_ARG_ENABLE_OBSERVABILITY)
                                    .value_or(true);
   // Only run the Post-Init Registry if observability is enabled to avoid
   // running into a cyclic loop for exporter channels.
   if (observability_enabled) {
-    OpenCensusExporterRegistry::Get().RunRegistryPostInit();
+    OpenCensusRegistry::Get().RunFunctionsPostInit();
   }
   tracing_enabled_ = observability_enabled;
-=======
-  OpenCensusRegistry::Get().RunFunctionsPostInit();
-  tracing_enabled_ = grpc_core::ChannelArgs::FromC(args->channel_args)
-                         .GetInt(GRPC_ARG_ENABLE_OBSERVABILITY)
-                         .value_or(true);
->>>>>>> 05491fb2
   return absl::OkStatus();
 }
 
