//
//
// Copyright 2018 gRPC authors.
//
// Licensed under the Apache License, Version 2.0 (the "License");
// you may not use this file except in compliance with the License.
// You may obtain a copy of the License at
//
//     http://www.apache.org/licenses/LICENSE-2.0
//
// Unless required by applicable law or agreed to in writing, software
// distributed under the License is distributed on an "AS IS" BASIS,
// WITHOUT WARRANTIES OR CONDITIONS OF ANY KIND, either express or implied.
// See the License for the specific language governing permissions and
// limitations under the License.
//
//

#include <grpc/support/port_platform.h>

#include "src/cpp/ext/filters/census/server_call_tracer.h"

#include <stdint.h>
#include <string.h>

<<<<<<< HEAD
#include <algorithm>
#include <initializer_list>
#include <memory>
=======
>>>>>>> 6d669e9c
#include <string>
#include <utility>
#include <vector>

#include "absl/strings/str_cat.h"
#include "absl/strings/str_format.h"
#include "absl/strings/string_view.h"
#include "absl/time/clock.h"
#include "absl/time/time.h"
#include "absl/types/optional.h"
#include "opencensus/stats/stats.h"
#include "opencensus/tags/tag_key.h"
#include "opencensus/tags/tag_map.h"
#include "opencensus/trace/span.h"
#include "opencensus/trace/span_context.h"
#include "opencensus/trace/span_id.h"
#include "opencensus/trace/trace_id.h"

#include <grpcpp/opencensus.h>

#include "src/core/lib/channel/call_tracer.h"
#include "src/core/lib/channel/channel_stack.h"
#include "src/core/lib/channel/context.h"
#include "src/core/lib/channel/tcp_tracer.h"
#include "src/core/lib/iomgr/error.h"
#include "src/core/lib/promise/context.h"
#include "src/core/lib/resource_quota/arena.h"
#include "src/core/lib/slice/slice.h"
#include "src/core/lib/slice/slice_buffer.h"
#include "src/core/lib/transport/metadata_batch.h"
#include "src/cpp/ext/filters/census/context.h"
#include "src/cpp/ext/filters/census/grpc_plugin.h"
#include "src/cpp/ext/filters/census/measures.h"

namespace grpc {
namespace internal {

namespace {

// server metadata elements
struct ServerMetadataElements {
  grpc_core::Slice path;
  grpc_core::Slice tracing_slice;
  grpc_core::Slice census_proto;
};

void FilterInitialMetadata(grpc_metadata_batch* b,
                           ServerMetadataElements* sml) {
  const auto* path = b->get_pointer(grpc_core::HttpPathMetadata());
  if (path != nullptr) {
    sml->path = path->Ref();
  }
  if (OpenCensusTracingEnabled()) {
    auto grpc_trace_bin = b->Take(grpc_core::GrpcTraceBinMetadata());
    if (grpc_trace_bin.has_value()) {
      sml->tracing_slice = std::move(*grpc_trace_bin);
    }
  }
  if (OpenCensusStatsEnabled()) {
    auto grpc_tags_bin = b->Take(grpc_core::GrpcTagsBinMetadata());
    if (grpc_tags_bin.has_value()) {
      sml->census_proto = std::move(*grpc_tags_bin);
    }
  }
}

}  // namespace

// OpenCensusServerCallTracer implementation

class OpenCensusServerCallTracer : public grpc_core::ServerCallTracer {
 public:
  // Maximum size of server stats that are sent on the wire.
  static constexpr uint32_t kMaxServerStatsLen = 16;

  OpenCensusServerCallTracer()
      : start_time_(absl::Now()),
        recv_message_count_(0),
        sent_message_count_(0) {}

  std::string TraceId() override {
    return context_.Context().trace_id().ToHex();
  }

  std::string SpanId() override { return context_.Context().span_id().ToHex(); }

  bool IsSampled() override { return context_.Span().IsSampled(); }

  // Please refer to `grpc_transport_stream_op_batch_payload` for details on
  // arguments.
  void RecordSendInitialMetadata(
      grpc_metadata_batch* /*send_initial_metadata*/) override {}

  void RecordSendTrailingMetadata(
      grpc_metadata_batch* send_trailing_metadata) override;

  void RecordSendMessage(const grpc_core::SliceBuffer& send_message) override {
    RecordAnnotation(
        absl::StrFormat("Send message: %ld bytes", send_message.Length()));
    ++sent_message_count_;
  }
  void RecordSendCompressedMessage(
      const grpc_core::SliceBuffer& send_compressed_message) override {
    RecordAnnotation(absl::StrFormat("Send compressed message: %ld bytes",
                                     send_compressed_message.Length()));
  }

  void RecordReceivedInitialMetadata(
      grpc_metadata_batch* recv_initial_metadata) override;

  void RecordReceivedMessage(
      const grpc_core::SliceBuffer& recv_message) override {
    RecordAnnotation(
        absl::StrFormat("Received message: %ld bytes", recv_message.Length()));
    ++recv_message_count_;
  }
  void RecordReceivedDecompressedMessage(
      const grpc_core::SliceBuffer& recv_decompressed_message) override {
    RecordAnnotation(absl::StrFormat("Received decompressed message: %ld bytes",
                                     recv_decompressed_message.Length()));
  }

  void RecordReceivedTrailingMetadata(
      grpc_metadata_batch* /*recv_trailing_metadata*/) override {}

  void RecordCancel(grpc_error_handle /*cancel_error*/) override {
    elapsed_time_ = absl::Now() - start_time_;
  }

  void RecordEnd(const grpc_call_final_info* final_info) override;

  void RecordAnnotation(absl::string_view annotation) override {
    if (!context_.Span().IsRecording()) {
      return;
    }
    context_.AddSpanAnnotation(annotation, {});
  }

  void RecordAnnotation(const Annotation& annotation) override {
    if (!context_.Span().IsRecording()) {
      return;
    }

    switch (annotation.type()) {
      // Annotations are expensive to create. We should only create it if the
      // call is being sampled by default.
      default:
        if (IsSampled()) {
          context_.AddSpanAnnotation(annotation.ToString(), {});
        }
        break;
    }
  }
  std::shared_ptr<grpc_core::TcpTracerInterface> StartNewTcpTrace() override {
    return nullptr;
  }

 private:
  experimental::CensusContext context_;
  // server method
  grpc_core::Slice path_;
  absl::string_view method_;
  // recv message
  absl::Time start_time_;
  absl::Duration elapsed_time_;
  uint64_t recv_message_count_;
  uint64_t sent_message_count_;
  // Buffer needed for grpc_slice to reference it when adding metatdata to
  // response.
  char stats_buf_[kMaxServerStatsLen];
};

void OpenCensusServerCallTracer::RecordReceivedInitialMetadata(
    grpc_metadata_batch* recv_initial_metadata) {
  ServerMetadataElements sml;
  FilterInitialMetadata(recv_initial_metadata, &sml);
  path_ = std::move(sml.path);
  method_ = GetMethod(path_);
  auto tracing_enabled = OpenCensusTracingEnabled();
  GenerateServerContext(
      tracing_enabled ? sml.tracing_slice.as_string_view() : "",
      absl::StrCat("Recv.", method_), &context_);
  if (tracing_enabled) {
    auto* call_context = grpc_core::GetContext<grpc_call_context_element>();
    call_context[GRPC_CONTEXT_TRACING].value = &context_;
  }
  if (OpenCensusStatsEnabled()) {
    std::vector<std::pair<opencensus::tags::TagKey, std::string>> tags =
        context_.tags().tags();
    tags.emplace_back(ServerMethodTagKey(), std::string(method_));
    ::opencensus::stats::Record({{RpcServerStartedRpcs(), 1}}, tags);
  }
}

void OpenCensusServerCallTracer::RecordSendTrailingMetadata(
    grpc_metadata_batch* send_trailing_metadata) {
  // We need to record the time when the trailing metadata was sent to
  // mark the completeness of the request.
  elapsed_time_ = absl::Now() - start_time_;
  if (OpenCensusStatsEnabled() && send_trailing_metadata != nullptr) {
    size_t len = ServerStatsSerialize(absl::ToInt64Nanoseconds(elapsed_time_),
                                      stats_buf_, kMaxServerStatsLen);
    if (len > 0) {
      send_trailing_metadata->Set(
          grpc_core::GrpcServerStatsBinMetadata(),
          grpc_core::Slice::FromCopiedBuffer(stats_buf_, len));
    }
  }
}

void OpenCensusServerCallTracer::RecordEnd(
    const grpc_call_final_info* final_info) {
  if (OpenCensusStatsEnabled()) {
    const uint64_t request_size = GetOutgoingDataSize(final_info);
    const uint64_t response_size = GetIncomingDataSize(final_info);
    double elapsed_time_ms = absl::ToDoubleMilliseconds(elapsed_time_);
    std::vector<std::pair<opencensus::tags::TagKey, std::string>> tags =
        context_.tags().tags();
    tags.emplace_back(ServerMethodTagKey(), std::string(method_));
    tags.emplace_back(
        ServerStatusTagKey(),
        std::string(StatusCodeToString(final_info->final_status)));
    ::opencensus::stats::Record(
        {{RpcServerSentBytesPerRpc(), static_cast<double>(response_size)},
         {RpcServerReceivedBytesPerRpc(), static_cast<double>(request_size)},
         {RpcServerServerLatency(), elapsed_time_ms},
         {RpcServerSentMessagesPerRpc(), sent_message_count_},
         {RpcServerReceivedMessagesPerRpc(), recv_message_count_}},
        tags);
  }
  if (OpenCensusTracingEnabled()) {
    context_.EndSpan();
  }
}

//
// OpenCensusServerCallTracerFactory
//

grpc_core::ServerCallTracer*
OpenCensusServerCallTracerFactory::CreateNewServerCallTracer(
    grpc_core::Arena* arena) {
  return arena->ManagedNew<OpenCensusServerCallTracer>();
}

}  // namespace internal
}  // namespace grpc<|MERGE_RESOLUTION|>--- conflicted
+++ resolved
@@ -23,12 +23,9 @@
 #include <stdint.h>
 #include <string.h>
 
-<<<<<<< HEAD
 #include <algorithm>
 #include <initializer_list>
 #include <memory>
-=======
->>>>>>> 6d669e9c
 #include <string>
 #include <utility>
 #include <vector>
