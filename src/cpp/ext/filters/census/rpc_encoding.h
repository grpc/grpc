/*
 *
 * Copyright 2018 gRPC authors.
 *
 * Licensed under the Apache License, Version 2.0 (the "License");
 * you may not use this file except in compliance with the License.
 * You may obtain a copy of the License at
 *
 *     http://www.apache.org/licenses/LICENSE-2.0
 *
 * Unless required by applicable law or agreed to in writing, software
 * distributed under the License is distributed on an "AS IS" BASIS,
 * WITHOUT WARRANTIES OR CONDITIONS OF ANY KIND, either express or implied.
 * See the License for the specific language governing permissions and
 * limitations under the License.
 *
 */

#ifndef GRPC_INTERNAL_CPP_EXT_FILTERS_CENSUS_RPC_ENCODING_H
#define GRPC_INTERNAL_CPP_EXT_FILTERS_CENSUS_RPC_ENCODING_H

#include <grpc/support/port_platform.h>

#include <string.h>

#include "absl/base/internal/endian.h"
#include "absl/strings/string_view.h"
#include "opencensus/trace/span_context.h"
#include "opencensus/trace/span_id.h"
#include "opencensus/trace/trace_id.h"

namespace grpc {

<<<<<<< HEAD
// TODO: This may not be needed. Check to see if opencensus requires
=======
// TODO(unknown): Rename to GrpcTraceContextV0.
struct GrpcTraceContext {
  GrpcTraceContext() {}

  explicit GrpcTraceContext(const ::opencensus::trace::SpanContext& ctx) {
    ctx.trace_id().CopyTo(trace_id);
    ctx.span_id().CopyTo(span_id);
    ctx.trace_options().CopyTo(trace_options);
  }

  ::opencensus::trace::SpanContext ToSpanContext() const {
    return ::opencensus::trace::SpanContext(
        ::opencensus::trace::TraceId(trace_id),
        ::opencensus::trace::SpanId(span_id),
        ::opencensus::trace::TraceOptions(trace_options));
  }

  // TODO(unknown): For performance:
  // uint8_t version;
  // uint8_t trace_id_field_id;
  uint8_t trace_id[::opencensus::trace::TraceId::kSize];
  // uint8_t span_id_field_id;
  uint8_t span_id[::opencensus::trace::SpanId::kSize];
  // uint8_t trace_options_field_id;
  uint8_t trace_options[::opencensus::trace::TraceOptions::kSize];
};

// TraceContextEncoding encapsulates the logic for encoding and decoding of
// trace contexts.
class TraceContextEncoding {
 public:
  // Size of encoded GrpcTraceContext. (16 + 8 + 1 + 4)
  static constexpr size_t kGrpcTraceContextSize = 29;
  // Error value.
  static constexpr size_t kEncodeDecodeFailure = 0;

  // Deserializes a GrpcTraceContext from the incoming buffer. Returns the
  // number of bytes deserialized from the buffer. If the incoming buffer is
  // empty or the encoding version is not supported it will return 0 bytes,
  // currently only version 0 is supported. If an unknown field ID is
  // encountered it will return immediately without parsing the rest of the
  // buffer. Inlined for performance reasons.
  static size_t Decode(absl::string_view buf, GrpcTraceContext* tc) {
    if (buf.empty()) {
      return kEncodeDecodeFailure;
    }
    uint8_t version = buf[kVersionIdOffset];
    // TODO(unknown): Support other versions later. Only support version 0 for
    // now.
    if (version != kVersionId) {
      return kEncodeDecodeFailure;
    }

    size_t pos = kVersionIdSize;
    while (pos < buf.size()) {
      size_t bytes_read =
          ParseField(absl::string_view(&buf[pos], buf.size() - pos), tc);
      if (bytes_read == 0) {
        break;
      } else {
        pos += bytes_read;
      }
    }
    return pos;
  }

  // Serializes a GrpcTraceContext into the provided buffer. Returns the number
  // of bytes serialized into the buffer. If the buffer is not of sufficient
  // size (it must be at least kGrpcTraceContextSize bytes) it will drop
  // everything and return 0 bytes serialized. Inlined for performance reasons.
  static size_t Encode(const GrpcTraceContext& tc, char* buf, size_t buf_size) {
    if (buf_size < kGrpcTraceContextSize) {
      return kEncodeDecodeFailure;
    }
    buf[kVersionIdOffset] = kVersionId;
    buf[kTraceIdOffset] = kTraceIdField;
    memcpy(&buf[kTraceIdOffset + 1], tc.trace_id,
           opencensus::trace::TraceId::kSize);
    buf[kSpanIdOffset] = kSpanIdField;
    memcpy(&buf[kSpanIdOffset + 1], tc.span_id,
           opencensus::trace::SpanId::kSize);
    buf[kTraceOptionsOffset] = kTraceOptionsField;
    memcpy(&buf[kTraceOptionsOffset + 1], tc.trace_options,
           opencensus::trace::TraceOptions::kSize);
    return kGrpcTraceContextSize;
  }

 private:
  // Parses the next field from the incoming buffer and stores the parsed value
  // in a GrpcTraceContext struct.  If it does not recognize the field ID it
  // will return 0, otherwise it returns the number of bytes read.
  static size_t ParseField(absl::string_view buf, GrpcTraceContext* tc) {
    // TODO(unknown): Add support for multi-byte field IDs.
    if (buf.empty()) {
      return 0;
    }
    // Field ID is always the first byte in a field.
    uint32_t field_id = buf[0];
    size_t bytes_read = kFieldIdSize;
    switch (field_id) {
      case kTraceIdField:
        bytes_read += kTraceIdSize;
        if (bytes_read > buf.size()) {
          return 0;
        }
        memcpy(tc->trace_id, &buf[kFieldIdSize],
               opencensus::trace::TraceId::kSize);
        break;
      case kSpanIdField:
        bytes_read += kSpanIdSize;
        if (bytes_read > buf.size()) {
          return 0;
        }
        memcpy(tc->span_id, &buf[kFieldIdSize],
               opencensus::trace::SpanId::kSize);
        break;
      case kTraceOptionsField:
        bytes_read += kTraceOptionsSize;
        if (bytes_read > buf.size()) {
          return 0;
        }
        memcpy(tc->trace_options, &buf[kFieldIdSize],
               opencensus::trace::TraceOptions::kSize);
        break;
      default:  // Invalid field ID
        return 0;
    }

    return bytes_read;
  }

  // Size of Version ID.
  static constexpr size_t kVersionIdSize = 1;
  // Size of Field ID.
  static constexpr size_t kFieldIdSize = 1;

  // Offset and value for currently supported version ID.
  static constexpr size_t kVersionIdOffset = 0;
  static constexpr size_t kVersionId = 0;

  // Fixed Field ID values:
  enum FieldIdValue {
    kTraceIdField = 0,
    kSpanIdField = 1,
    kTraceOptionsField = 2,
  };

  // Field data sizes in bytes
  enum FieldSize {
    kTraceIdSize = 16,
    kSpanIdSize = 8,
    kTraceOptionsSize = 1,
  };

  // Fixed size offsets for field ID start positions during encoding.  Field
  // data immediately follows.
  enum FieldIdOffset {
    kTraceIdOffset = kVersionIdSize,
    kSpanIdOffset = kTraceIdOffset + kFieldIdSize + kTraceIdSize,
    kTraceOptionsOffset = kSpanIdOffset + kFieldIdSize + kSpanIdSize,
  };

  TraceContextEncoding() = delete;
  TraceContextEncoding(const TraceContextEncoding&) = delete;
  TraceContextEncoding(TraceContextEncoding&&) = delete;
  TraceContextEncoding operator=(const TraceContextEncoding&) = delete;
  TraceContextEncoding operator=(TraceContextEncoding&&) = delete;
};

// TODO(unknown): This may not be needed. Check to see if opencensus requires
>>>>>>> befc7a7d
// a trailing server response.
// RpcServerStatsEncoding encapsulates the logic for encoding and decoding of
// rpc server stats messages. Rpc server stats consists of a uint64_t time
// value (server latency in nanoseconds).
class RpcServerStatsEncoding {
 public:
  // Size of encoded RPC server stats.
  static constexpr size_t kRpcServerStatsSize = 10;
  // Error value.
  static constexpr size_t kEncodeDecodeFailure = 0;

  // Deserializes rpc server stats from the incoming 'buf' into *time.  Returns
  // number of bytes decoded. If the buffer is of insufficient size (it must be
  // at least kRpcServerStatsSize bytes) or the encoding version or field ID are
  // unrecognized, *time will be set to 0 and it will return
  // kEncodeDecodeFailure. Inlined for performance reasons.
  static size_t Decode(absl::string_view buf, uint64_t* time) {
    if (buf.size() < kRpcServerStatsSize) {
      *time = 0;
      return kEncodeDecodeFailure;
    }

    uint8_t version = buf[kVersionIdOffset];
    uint32_t fieldID = buf[kServerElapsedTimeOffset];
    if (version != kVersionId || fieldID != kServerElapsedTimeField) {
      *time = 0;
      return kEncodeDecodeFailure;
    }
    *time = absl::little_endian::Load64(
        &buf[kServerElapsedTimeOffset + kFieldIdSize]);
    return kRpcServerStatsSize;
  }

  // Serializes rpc server stats into the provided buffer.  It returns the
  // number of bytes written to the buffer. If the buffer is smaller than
  // kRpcServerStatsSize bytes it will return kEncodeDecodeFailure. Inlined for
  // performance reasons.
  static size_t Encode(uint64_t time, char* buf, size_t buf_size) {
    if (buf_size < kRpcServerStatsSize) {
      return kEncodeDecodeFailure;
    }

    buf[kVersionIdOffset] = kVersionId;
    buf[kServerElapsedTimeOffset] = kServerElapsedTimeField;
    absl::little_endian::Store64(&buf[kServerElapsedTimeOffset + kFieldIdSize],
                                 time);
    return kRpcServerStatsSize;
  }

 private:
  // Size of Version ID.
  static constexpr size_t kVersionIdSize = 1;
  // Size of Field ID.
  static constexpr size_t kFieldIdSize = 1;

  // Offset and value for currently supported version ID.
  static constexpr size_t kVersionIdOffset = 0;
  static constexpr size_t kVersionId = 0;

  enum FieldIdValue {
    kServerElapsedTimeField = 0,
  };

  enum FieldSize {
    kServerElapsedTimeSize = 8,
  };

  enum FieldIdOffset {
    kServerElapsedTimeOffset = kVersionIdSize,
  };

  RpcServerStatsEncoding() = delete;
  RpcServerStatsEncoding(const RpcServerStatsEncoding&) = delete;
  RpcServerStatsEncoding(RpcServerStatsEncoding&&) = delete;
  RpcServerStatsEncoding operator=(const RpcServerStatsEncoding&) = delete;
  RpcServerStatsEncoding operator=(RpcServerStatsEncoding&&) = delete;
};

}  // namespace grpc

#endif /* GRPC_INTERNAL_CPP_EXT_FILTERS_CENSUS_RPC_ENCODING_H */<|MERGE_RESOLUTION|>--- conflicted
+++ resolved
@@ -31,180 +31,7 @@
 
 namespace grpc {
 
-<<<<<<< HEAD
-// TODO: This may not be needed. Check to see if opencensus requires
-=======
-// TODO(unknown): Rename to GrpcTraceContextV0.
-struct GrpcTraceContext {
-  GrpcTraceContext() {}
-
-  explicit GrpcTraceContext(const ::opencensus::trace::SpanContext& ctx) {
-    ctx.trace_id().CopyTo(trace_id);
-    ctx.span_id().CopyTo(span_id);
-    ctx.trace_options().CopyTo(trace_options);
-  }
-
-  ::opencensus::trace::SpanContext ToSpanContext() const {
-    return ::opencensus::trace::SpanContext(
-        ::opencensus::trace::TraceId(trace_id),
-        ::opencensus::trace::SpanId(span_id),
-        ::opencensus::trace::TraceOptions(trace_options));
-  }
-
-  // TODO(unknown): For performance:
-  // uint8_t version;
-  // uint8_t trace_id_field_id;
-  uint8_t trace_id[::opencensus::trace::TraceId::kSize];
-  // uint8_t span_id_field_id;
-  uint8_t span_id[::opencensus::trace::SpanId::kSize];
-  // uint8_t trace_options_field_id;
-  uint8_t trace_options[::opencensus::trace::TraceOptions::kSize];
-};
-
-// TraceContextEncoding encapsulates the logic for encoding and decoding of
-// trace contexts.
-class TraceContextEncoding {
- public:
-  // Size of encoded GrpcTraceContext. (16 + 8 + 1 + 4)
-  static constexpr size_t kGrpcTraceContextSize = 29;
-  // Error value.
-  static constexpr size_t kEncodeDecodeFailure = 0;
-
-  // Deserializes a GrpcTraceContext from the incoming buffer. Returns the
-  // number of bytes deserialized from the buffer. If the incoming buffer is
-  // empty or the encoding version is not supported it will return 0 bytes,
-  // currently only version 0 is supported. If an unknown field ID is
-  // encountered it will return immediately without parsing the rest of the
-  // buffer. Inlined for performance reasons.
-  static size_t Decode(absl::string_view buf, GrpcTraceContext* tc) {
-    if (buf.empty()) {
-      return kEncodeDecodeFailure;
-    }
-    uint8_t version = buf[kVersionIdOffset];
-    // TODO(unknown): Support other versions later. Only support version 0 for
-    // now.
-    if (version != kVersionId) {
-      return kEncodeDecodeFailure;
-    }
-
-    size_t pos = kVersionIdSize;
-    while (pos < buf.size()) {
-      size_t bytes_read =
-          ParseField(absl::string_view(&buf[pos], buf.size() - pos), tc);
-      if (bytes_read == 0) {
-        break;
-      } else {
-        pos += bytes_read;
-      }
-    }
-    return pos;
-  }
-
-  // Serializes a GrpcTraceContext into the provided buffer. Returns the number
-  // of bytes serialized into the buffer. If the buffer is not of sufficient
-  // size (it must be at least kGrpcTraceContextSize bytes) it will drop
-  // everything and return 0 bytes serialized. Inlined for performance reasons.
-  static size_t Encode(const GrpcTraceContext& tc, char* buf, size_t buf_size) {
-    if (buf_size < kGrpcTraceContextSize) {
-      return kEncodeDecodeFailure;
-    }
-    buf[kVersionIdOffset] = kVersionId;
-    buf[kTraceIdOffset] = kTraceIdField;
-    memcpy(&buf[kTraceIdOffset + 1], tc.trace_id,
-           opencensus::trace::TraceId::kSize);
-    buf[kSpanIdOffset] = kSpanIdField;
-    memcpy(&buf[kSpanIdOffset + 1], tc.span_id,
-           opencensus::trace::SpanId::kSize);
-    buf[kTraceOptionsOffset] = kTraceOptionsField;
-    memcpy(&buf[kTraceOptionsOffset + 1], tc.trace_options,
-           opencensus::trace::TraceOptions::kSize);
-    return kGrpcTraceContextSize;
-  }
-
- private:
-  // Parses the next field from the incoming buffer and stores the parsed value
-  // in a GrpcTraceContext struct.  If it does not recognize the field ID it
-  // will return 0, otherwise it returns the number of bytes read.
-  static size_t ParseField(absl::string_view buf, GrpcTraceContext* tc) {
-    // TODO(unknown): Add support for multi-byte field IDs.
-    if (buf.empty()) {
-      return 0;
-    }
-    // Field ID is always the first byte in a field.
-    uint32_t field_id = buf[0];
-    size_t bytes_read = kFieldIdSize;
-    switch (field_id) {
-      case kTraceIdField:
-        bytes_read += kTraceIdSize;
-        if (bytes_read > buf.size()) {
-          return 0;
-        }
-        memcpy(tc->trace_id, &buf[kFieldIdSize],
-               opencensus::trace::TraceId::kSize);
-        break;
-      case kSpanIdField:
-        bytes_read += kSpanIdSize;
-        if (bytes_read > buf.size()) {
-          return 0;
-        }
-        memcpy(tc->span_id, &buf[kFieldIdSize],
-               opencensus::trace::SpanId::kSize);
-        break;
-      case kTraceOptionsField:
-        bytes_read += kTraceOptionsSize;
-        if (bytes_read > buf.size()) {
-          return 0;
-        }
-        memcpy(tc->trace_options, &buf[kFieldIdSize],
-               opencensus::trace::TraceOptions::kSize);
-        break;
-      default:  // Invalid field ID
-        return 0;
-    }
-
-    return bytes_read;
-  }
-
-  // Size of Version ID.
-  static constexpr size_t kVersionIdSize = 1;
-  // Size of Field ID.
-  static constexpr size_t kFieldIdSize = 1;
-
-  // Offset and value for currently supported version ID.
-  static constexpr size_t kVersionIdOffset = 0;
-  static constexpr size_t kVersionId = 0;
-
-  // Fixed Field ID values:
-  enum FieldIdValue {
-    kTraceIdField = 0,
-    kSpanIdField = 1,
-    kTraceOptionsField = 2,
-  };
-
-  // Field data sizes in bytes
-  enum FieldSize {
-    kTraceIdSize = 16,
-    kSpanIdSize = 8,
-    kTraceOptionsSize = 1,
-  };
-
-  // Fixed size offsets for field ID start positions during encoding.  Field
-  // data immediately follows.
-  enum FieldIdOffset {
-    kTraceIdOffset = kVersionIdSize,
-    kSpanIdOffset = kTraceIdOffset + kFieldIdSize + kTraceIdSize,
-    kTraceOptionsOffset = kSpanIdOffset + kFieldIdSize + kSpanIdSize,
-  };
-
-  TraceContextEncoding() = delete;
-  TraceContextEncoding(const TraceContextEncoding&) = delete;
-  TraceContextEncoding(TraceContextEncoding&&) = delete;
-  TraceContextEncoding operator=(const TraceContextEncoding&) = delete;
-  TraceContextEncoding operator=(TraceContextEncoding&&) = delete;
-};
-
 // TODO(unknown): This may not be needed. Check to see if opencensus requires
->>>>>>> befc7a7d
 // a trailing server response.
 // RpcServerStatsEncoding encapsulates the logic for encoding and decoding of
 // rpc server stats messages. Rpc server stats consists of a uint64_t time
