--- conflicted
+++ resolved
@@ -53,10 +53,7 @@
         method: str,
         request_serializer: Optional[SerializingFunction] = None,
         response_deserializer: Optional[DeserializingFunction] = None,
-<<<<<<< HEAD
         _registered_method=False,
-=======
->>>>>>> 9af1c456
     ) -> grpc.UnaryUnaryMultiCallable:
         return _multi_callable.UnaryUnary(method, self._state)
 
@@ -65,10 +62,7 @@
         method: str,
         request_serializer: Optional[SerializingFunction] = None,
         response_deserializer: Optional[DeserializingFunction] = None,
-<<<<<<< HEAD
         _registered_method=False,
-=======
->>>>>>> 9af1c456
     ) -> grpc.UnaryStreamMultiCallable:
         return _multi_callable.UnaryStream(method, self._state)
 
@@ -77,10 +71,7 @@
         method: str,
         request_serializer: Optional[SerializingFunction] = None,
         response_deserializer: Optional[DeserializingFunction] = None,
-<<<<<<< HEAD
         _registered_method=False,
-=======
->>>>>>> 9af1c456
     ) -> grpc.StreamUnaryMultiCallable:
         return _multi_callable.StreamUnary(method, self._state)
 
@@ -89,10 +80,7 @@
         method: str,
         request_serializer: Optional[SerializingFunction] = None,
         response_deserializer: Optional[DeserializingFunction] = None,
-<<<<<<< HEAD
         _registered_method=False,
-=======
->>>>>>> 9af1c456
     ) -> grpc.StreamStreamMultiCallable:
         return _multi_callable.StreamStream(method, self._state)
 
