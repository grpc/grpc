--- conflicted
+++ resolved
@@ -1061,10 +1061,7 @@
         method: str,
         request_serializer: Optional[SerializingFunction] = None,
         response_deserializer: Optional[DeserializingFunction] = None,
-<<<<<<< HEAD
         _registered_method: bool = False,
-=======
->>>>>>> 9af1c456
     ) -> UnaryUnaryMultiCallable:
         """Creates a UnaryUnaryMultiCallable for a unary-unary method.
 
@@ -1089,10 +1086,7 @@
         method: str,
         request_serializer: Optional[SerializingFunction] = None,
         response_deserializer: Optional[DeserializingFunction] = None,
-<<<<<<< HEAD
         _registered_method: bool = False,
-=======
->>>>>>> 9af1c456
     ) -> UnaryStreamMultiCallable:
         """Creates a UnaryStreamMultiCallable for a unary-stream method.
 
@@ -1117,10 +1111,7 @@
         method: str,
         request_serializer: Optional[SerializingFunction] = None,
         response_deserializer: Optional[DeserializingFunction] = None,
-<<<<<<< HEAD
         _registered_method: bool = False,
-=======
->>>>>>> 9af1c456
     ) -> StreamUnaryMultiCallable:
         """Creates a StreamUnaryMultiCallable for a stream-unary method.
 
@@ -1145,10 +1136,7 @@
         method: str,
         request_serializer: Optional[SerializingFunction] = None,
         response_deserializer: Optional[DeserializingFunction] = None,
-<<<<<<< HEAD
         _registered_method: bool = False,
-=======
->>>>>>> 9af1c456
     ) -> StreamStreamMultiCallable:
         """Creates a StreamStreamMultiCallable for a stream-stream method.
 
