--- conflicted
+++ resolved
@@ -930,16 +930,8 @@
     def add_done_callback(self, fn: Callable[[grpc.Future], None]) -> None:
         with self._state.condition:
             if self._state.code is None:
-<<<<<<< HEAD
                 self._state.callbacks.append(functools.partial(
                     fn, self))  # type: ignore
-=======
-                if not self._state.callbacks:
-                    self._state.callbacks = []
-                self._state.callbacks.append(
-                    functools.partial(fn, self)
-                )  # type: ignore
->>>>>>> 9af1c456
                 return
 
         fn(self)
@@ -1263,19 +1255,9 @@
     ]
 
     # pylint: disable=too-many-arguments
-<<<<<<< HEAD
     def __init__(self, channel: cygrpc.Channel, method: bytes, target: bytes,
                  request_serializer: Optional[SerializingFunction],
                  response_deserializer: Optional[DeserializingFunction], _registered_call_handle: Optional[int]):
-=======
-    def __init__(
-        self,
-        channel: cygrpc.Channel,
-        method: bytes,
-        request_serializer: Optional[SerializingFunction],
-        response_deserializer: Optional[DeserializingFunction],
-    ):
->>>>>>> 9af1c456
         self._channel = channel
         self._method = method
         self._target = target
