--- conflicted
+++ resolved
@@ -33,11 +33,7 @@
     name = "future",
     srcs = ["future.py"],
     deps = [
-<<<<<<< HEAD
-        "@six//:six",
-=======
         "@six",
->>>>>>> 3dc40607
     ],
 )
 
@@ -62,10 +58,6 @@
     name = "stream",
     srcs = ["stream.py"],
     deps = [
-<<<<<<< HEAD
-        "@six//:six",
-=======
         "@six",
->>>>>>> 3dc40607
     ],
 )