# Copyright 2015, Google Inc.
# All rights reserved.
#
# Redistribution and use in source and binary forms, with or without
# modification, are permitted provided that the following conditions are
# met:
#
#     * Redistributions of source code must retain the above copyright
# notice, this list of conditions and the following disclaimer.
#     * Redistributions in binary form must reproduce the above
# copyright notice, this list of conditions and the following disclaimer
# in the documentation and/or other materials provided with the
# distribution.
#     * Neither the name of Google Inc. nor the names of its
# contributors may be used to endorse or promote products derived from
# this software without specific prior written permission.
#
# THIS SOFTWARE IS PROVIDED BY THE COPYRIGHT HOLDERS AND CONTRIBUTORS
# "AS IS" AND ANY EXPRESS OR IMPLIED WARRANTIES, INCLUDING, BUT NOT
# LIMITED TO, THE IMPLIED WARRANTIES OF MERCHANTABILITY AND FITNESS FOR
# A PARTICULAR PURPOSE ARE DISCLAIMED. IN NO EVENT SHALL THE COPYRIGHT
# OWNER OR CONTRIBUTORS BE LIABLE FOR ANY DIRECT, INDIRECT, INCIDENTAL,
# SPECIAL, EXEMPLARY, OR CONSEQUENTIAL DAMAGES (INCLUDING, BUT NOT
# LIMITED TO, PROCUREMENT OF SUBSTITUTE GOODS OR SERVICES; LOSS OF USE,
# DATA, OR PROFITS; OR BUSINESS INTERRUPTION) HOWEVER CAUSED AND ON ANY
# THEORY OF LIABILITY, WHETHER IN CONTRACT, STRICT LIABILITY, OR TORT
# (INCLUDING NEGLIGENCE OR OTHERWISE) ARISING IN ANY WAY OUT OF THE USE
# OF THIS SOFTWARE, EVEN IF ADVISED OF THE POSSIBILITY OF SUCH DAMAGE.

cimport cpython


cdef class Channel:

  def __cinit__(self, bytes target, ChannelArgs arguments,
                ChannelCredentials channel_credentials=None):
    grpc_init()
    cdef grpc_channel_args *c_arguments = NULL
    cdef char *c_target = NULL
    self.c_channel = NULL
    self.references = []
    if len(arguments) > 0:
      c_arguments = &arguments.c_args
      self.references.append(arguments)
    c_target = target
    if channel_credentials is None:
      with nogil:
        self.c_channel = grpc_insecure_channel_create(c_target, c_arguments,
                                                      NULL)
    else:
      with nogil:
        self.c_channel = grpc_secure_channel_create(
            channel_credentials.c_credentials, c_target, c_arguments, NULL)
      self.references.append(channel_credentials)
    self.references.append(target)
    self.references.append(arguments)

  def create_call(self, Call parent, int flags,
                  CompletionQueue queue not None,
                  method, host, Timespec deadline not None):
    if queue.is_shutting_down:
      raise ValueError("queue must not be shutting down or shutdown")
<<<<<<< HEAD
    cdef Slice method_slice = Slice.from_bytes(method)
    cdef Slice host_slice
    cdef grpc_slice *host_c_slice = NULL
    if host is not None:
      host_slice = Slice.from_bytes(host)
      host_c_slice = &host_slice.c_slice
    else:
      host_slice = Slice()
    cdef Call operation_call = Call()
    operation_call.references = [self, method_slice, host_slice, queue]
=======
    cdef grpc_slice method_slice = _slice_from_bytes(method)
    cdef grpc_slice host_slice
    cdef grpc_slice *host_slice_ptr = NULL
    if host is not None:
      host_slice = _slice_from_bytes(host)
      host_slice_ptr = &host_slice
    cdef Call operation_call = Call()
    operation_call.references = [self, queue]
>>>>>>> 2e225c1d
    cdef grpc_call *parent_call = NULL
    if parent is not None:
      parent_call = parent.c_call
    with nogil:
      operation_call.c_call = grpc_channel_create_call(
          self.c_channel, parent_call, flags,
<<<<<<< HEAD
          queue.c_completion_queue, method_slice.c_slice, host_c_slice,
=======
          queue.c_completion_queue, method_slice, host_slice_ptr,
>>>>>>> 2e225c1d
          deadline.c_time, NULL)
      grpc_slice_unref(method_slice)
      if host_slice_ptr:
        grpc_slice_unref(host_slice)
    return operation_call

  def check_connectivity_state(self, bint try_to_connect):
    cdef grpc_connectivity_state result
    with nogil:
      result = grpc_channel_check_connectivity_state(self.c_channel,
                                                     try_to_connect)
    return result

  def watch_connectivity_state(
      self, grpc_connectivity_state last_observed_state,
      Timespec deadline not None, CompletionQueue queue not None, tag):
    cdef OperationTag operation_tag = OperationTag(tag)
    cpython.Py_INCREF(operation_tag)
    with nogil:
      grpc_channel_watch_connectivity_state(
          self.c_channel, last_observed_state, deadline.c_time,
          queue.c_completion_queue, <cpython.PyObject *>operation_tag)

  def target(self):
    cdef char *target = NULL
    with nogil:
      target = grpc_channel_get_target(self.c_channel)
    result = <bytes>target
    with nogil:
      gpr_free(target)
    return result

  def __dealloc__(self):
    if self.c_channel != NULL:
      grpc_channel_destroy(self.c_channel)
    grpc_shutdown()<|MERGE_RESOLUTION|>--- conflicted
+++ resolved
@@ -60,18 +60,6 @@
                   method, host, Timespec deadline not None):
     if queue.is_shutting_down:
       raise ValueError("queue must not be shutting down or shutdown")
-<<<<<<< HEAD
-    cdef Slice method_slice = Slice.from_bytes(method)
-    cdef Slice host_slice
-    cdef grpc_slice *host_c_slice = NULL
-    if host is not None:
-      host_slice = Slice.from_bytes(host)
-      host_c_slice = &host_slice.c_slice
-    else:
-      host_slice = Slice()
-    cdef Call operation_call = Call()
-    operation_call.references = [self, method_slice, host_slice, queue]
-=======
     cdef grpc_slice method_slice = _slice_from_bytes(method)
     cdef grpc_slice host_slice
     cdef grpc_slice *host_slice_ptr = NULL
@@ -80,18 +68,13 @@
       host_slice_ptr = &host_slice
     cdef Call operation_call = Call()
     operation_call.references = [self, queue]
->>>>>>> 2e225c1d
     cdef grpc_call *parent_call = NULL
     if parent is not None:
       parent_call = parent.c_call
     with nogil:
       operation_call.c_call = grpc_channel_create_call(
           self.c_channel, parent_call, flags,
-<<<<<<< HEAD
-          queue.c_completion_queue, method_slice.c_slice, host_c_slice,
-=======
           queue.c_completion_queue, method_slice, host_slice_ptr,
->>>>>>> 2e225c1d
           deadline.c_time, NULL)
       grpc_slice_unref(method_slice)
       if host_slice_ptr:
