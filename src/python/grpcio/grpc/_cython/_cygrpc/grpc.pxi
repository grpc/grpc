# Copyright 2015, Google Inc.
# All rights reserved.
#
# Redistribution and use in source and binary forms, with or without
# modification, are permitted provided that the following conditions are
# met:
#
#     * Redistributions of source code must retain the above copyright
# notice, this list of conditions and the following disclaimer.
#     * Redistributions in binary form must reproduce the above
# copyright notice, this list of conditions and the following disclaimer
# in the documentation and/or other materials provided with the
# distribution.
#     * Neither the name of Google Inc. nor the names of its
# contributors may be used to endorse or promote products derived from
# this software without specific prior written permission.
#
# THIS SOFTWARE IS PROVIDED BY THE COPYRIGHT HOLDERS AND CONTRIBUTORS
# "AS IS" AND ANY EXPRESS OR IMPLIED WARRANTIES, INCLUDING, BUT NOT
# LIMITED TO, THE IMPLIED WARRANTIES OF MERCHANTABILITY AND FITNESS FOR
# A PARTICULAR PURPOSE ARE DISCLAIMED. IN NO EVENT SHALL THE COPYRIGHT
# OWNER OR CONTRIBUTORS BE LIABLE FOR ANY DIRECT, INDIRECT, INCIDENTAL,
# SPECIAL, EXEMPLARY, OR CONSEQUENTIAL DAMAGES (INCLUDING, BUT NOT
# LIMITED TO, PROCUREMENT OF SUBSTITUTE GOODS OR SERVICES; LOSS OF USE,
# DATA, OR PROFITS; OR BUSINESS INTERRUPTION) HOWEVER CAUSED AND ON ANY
# THEORY OF LIABILITY, WHETHER IN CONTRACT, STRICT LIABILITY, OR TORT
# (INCLUDING NEGLIGENCE OR OTHERWISE) ARISING IN ANY WAY OUT OF THE USE
# OF THIS SOFTWARE, EVEN IF ADVISED OF THE POSSIBILITY OF SUCH DAMAGE.

cimport libc.time


# Typedef types with approximately the same semantics to provide their names to
# Cython
ctypedef int int32_t
ctypedef unsigned uint32_t
ctypedef long int64_t


cdef extern from "grpc/support/alloc.h":

  void *gpr_malloc(size_t size) nogil
  void gpr_free(void *ptr) nogil
  void *gpr_realloc(void *p, size_t size) nogil


cdef extern from "grpc/byte_buffer_reader.h":

  struct grpc_byte_buffer_reader:
    # We don't care about the internals
    pass


cdef extern from "grpc/impl/codegen/exec_ctx_fwd.h":

  struct grpc_exec_ctx:
    # We don't care about the internals
    pass


cdef extern from "grpc/grpc.h":

  ctypedef struct grpc_slice:
    # don't worry about writing out the members of grpc_slice; we never access
    # them directly.
    pass

  grpc_slice grpc_slice_ref(grpc_slice s) nogil
  void grpc_slice_unref(grpc_slice s) nogil
  grpc_slice grpc_empty_slice() nogil
  grpc_slice grpc_slice_new(void *p, size_t len, void (*destroy)(void *)) nogil
  grpc_slice grpc_slice_new_with_len(
      void *p, size_t len, void (*destroy)(void *, size_t)) nogil
  grpc_slice grpc_slice_malloc(size_t length) nogil
  grpc_slice grpc_slice_from_copied_string(const char *source) nogil
  grpc_slice grpc_slice_from_copied_buffer(const char *source, size_t len) nogil

  # Declare functions for function-like macros (because Cython)...
  void *grpc_slice_start_ptr "GRPC_SLICE_START_PTR" (grpc_slice s) nogil
  size_t grpc_slice_length "GRPC_SLICE_LENGTH" (grpc_slice s) nogil

  ctypedef enum gpr_clock_type:
    GPR_CLOCK_MONOTONIC
    GPR_CLOCK_REALTIME
    GPR_CLOCK_PRECISE
    GPR_TIMESPAN

  ctypedef struct gpr_timespec:
    int64_t seconds "tv_sec"
    int32_t nanoseconds "tv_nsec"
    gpr_clock_type clock_type

  gpr_timespec gpr_time_0(gpr_clock_type type) nogil
  gpr_timespec gpr_inf_future(gpr_clock_type type) nogil
  gpr_timespec gpr_inf_past(gpr_clock_type type) nogil

  gpr_timespec gpr_now(gpr_clock_type clock) nogil

  gpr_timespec gpr_convert_clock_type(gpr_timespec t,
                                      gpr_clock_type target_clock) nogil

  gpr_timespec gpr_time_from_millis(int64_t ms, gpr_clock_type type) nogil

  gpr_timespec gpr_time_add(gpr_timespec a, gpr_timespec b) nogil

  int gpr_time_cmp(gpr_timespec a, gpr_timespec b) nogil

  ctypedef struct grpc_byte_buffer:
    # We don't care about the internals.
    pass

  grpc_byte_buffer *grpc_raw_byte_buffer_create(grpc_slice *slices,
                                                size_t nslices) nogil
  size_t grpc_byte_buffer_length(grpc_byte_buffer *bb) nogil
  void grpc_byte_buffer_destroy(grpc_byte_buffer *byte_buffer) nogil

  int grpc_byte_buffer_reader_init(grpc_byte_buffer_reader *reader,
                                   grpc_byte_buffer *buffer) nogil
  int grpc_byte_buffer_reader_next(grpc_byte_buffer_reader *reader,
                                   grpc_slice *slice) nogil
  void grpc_byte_buffer_reader_destroy(grpc_byte_buffer_reader *reader) nogil

  ctypedef enum grpc_status_code:
    GRPC_STATUS_OK
    GRPC_STATUS_CANCELLED
    GRPC_STATUS_UNKNOWN
    GRPC_STATUS_INVALID_ARGUMENT
    GRPC_STATUS_DEADLINE_EXCEEDED
    GRPC_STATUS_NOT_FOUND
    GRPC_STATUS_ALREADY_EXISTS
    GRPC_STATUS_PERMISSION_DENIED
    GRPC_STATUS_UNAUTHENTICATED
    GRPC_STATUS_RESOURCE_EXHAUSTED
    GRPC_STATUS_FAILED_PRECONDITION
    GRPC_STATUS_ABORTED
    GRPC_STATUS_OUT_OF_RANGE
    GRPC_STATUS_UNIMPLEMENTED
    GRPC_STATUS_INTERNAL
    GRPC_STATUS_UNAVAILABLE
    GRPC_STATUS_DATA_LOSS
    GRPC_STATUS__DO_NOT_USE

  const char *GRPC_ARG_PRIMARY_USER_AGENT_STRING
  const char *GRPC_ARG_ENABLE_CENSUS
  const char *GRPC_ARG_MAX_CONCURRENT_STREAMS
  const char *GRPC_ARG_MAX_RECEIVE_MESSAGE_LENGTH
  const char *GRPC_ARG_MAX_SEND_MESSAGE_LENGTH
  const char *GRPC_ARG_HTTP2_INITIAL_SEQUENCE_NUMBER
  const char *GRPC_ARG_DEFAULT_AUTHORITY
  const char *GRPC_ARG_PRIMARY_USER_AGENT_STRING
  const char *GRPC_ARG_SECONDARY_USER_AGENT_STRING
  const char *GRPC_SSL_TARGET_NAME_OVERRIDE_ARG
  const char *GRPC_COMPRESSION_CHANNEL_DEFAULT_ALGORITHM
  const char *GRPC_COMPRESSION_CHANNEL_DEFAULT_LEVEL
  const char *GRPC_COMPRESSION_CHANNEL_ENABLED_ALGORITHMS_BITSET

  const int GRPC_WRITE_BUFFER_HINT
  const int GRPC_WRITE_NO_COMPRESS
  const int GRPC_WRITE_USED_MASK

  const int GRPC_MAX_COMPLETION_QUEUE_PLUCKERS

  ctypedef struct grpc_completion_queue:
    # We don't care about the internals (and in fact don't know them)
    pass

  ctypedef struct grpc_channel:
    # We don't care about the internals (and in fact don't know them)
    pass

  ctypedef struct grpc_server:
    # We don't care about the internals (and in fact don't know them)
    pass

  ctypedef struct grpc_call:
    # We don't care about the internals (and in fact don't know them)
    pass

  ctypedef enum grpc_arg_type:
    GRPC_ARG_STRING
    GRPC_ARG_INTEGER
    GRPC_ARG_POINTER

  ctypedef struct grpc_arg_pointer_vtable:
    void *(*copy)(void *)
    void (*destroy)(grpc_exec_ctx *, void *)
    int (*cmp)(void *, void *)

  ctypedef struct grpc_arg_value_pointer:
    void *address "p"
    grpc_arg_pointer_vtable *vtable

  union grpc_arg_value:
    char *string
    int integer
    grpc_arg_value_pointer pointer

  ctypedef struct grpc_arg:
    grpc_arg_type type
    char *key
    grpc_arg_value value

  ctypedef struct grpc_channel_args:
    size_t arguments_length "num_args"
    grpc_arg *arguments "args"

  ctypedef enum grpc_call_error:
    GRPC_CALL_OK
    GRPC_CALL_ERROR
    GRPC_CALL_ERROR_NOT_ON_SERVER
    GRPC_CALL_ERROR_NOT_ON_CLIENT
    GRPC_CALL_ERROR_ALREADY_ACCEPTED
    GRPC_CALL_ERROR_ALREADY_INVOKED
    GRPC_CALL_ERROR_NOT_INVOKED
    GRPC_CALL_ERROR_ALREADY_FINISHED
    GRPC_CALL_ERROR_TOO_MANY_OPERATIONS
    GRPC_CALL_ERROR_INVALID_FLAGS
    GRPC_CALL_ERROR_INVALID_METADATA

  ctypedef enum grpc_connectivity_state:
    GRPC_CHANNEL_IDLE
    GRPC_CHANNEL_CONNECTING
    GRPC_CHANNEL_READY
    GRPC_CHANNEL_TRANSIENT_FAILURE
    GRPC_CHANNEL_SHUTDOWN

  ctypedef struct grpc_metadata:
    grpc_slice key
    grpc_slice value
    # ignore the 'internal_data.obfuscated' fields.

  ctypedef enum grpc_completion_type:
    GRPC_QUEUE_SHUTDOWN
    GRPC_QUEUE_TIMEOUT
    GRPC_OP_COMPLETE

  ctypedef struct grpc_event:
    grpc_completion_type type
    int success
    void *tag

  ctypedef struct grpc_metadata_array:
    size_t count
    size_t capacity
    grpc_metadata *metadata

  void grpc_metadata_array_init(grpc_metadata_array *array) nogil
  void grpc_metadata_array_destroy(grpc_metadata_array *array) nogil

  ctypedef struct grpc_call_details:
    grpc_slice method
    grpc_slice host
    gpr_timespec deadline

  void grpc_call_details_init(grpc_call_details *details) nogil
  void grpc_call_details_destroy(grpc_call_details *details) nogil

  ctypedef enum grpc_op_type:
    GRPC_OP_SEND_INITIAL_METADATA
    GRPC_OP_SEND_MESSAGE
    GRPC_OP_SEND_CLOSE_FROM_CLIENT
    GRPC_OP_SEND_STATUS_FROM_SERVER
    GRPC_OP_RECV_INITIAL_METADATA
    GRPC_OP_RECV_MESSAGE
    GRPC_OP_RECV_STATUS_ON_CLIENT
    GRPC_OP_RECV_CLOSE_ON_SERVER

  ctypedef struct grpc_op_data_send_initial_metadata:
    size_t count
    grpc_metadata *metadata

  ctypedef struct grpc_op_data_send_status_from_server:
    size_t trailing_metadata_count
    grpc_metadata *trailing_metadata
    grpc_status_code status
    grpc_slice *status_details

  ctypedef struct grpc_op_data_recv_status_on_client:
    grpc_metadata_array *trailing_metadata
    grpc_status_code *status
    grpc_slice *status_details

  ctypedef struct grpc_op_data_recv_close_on_server:
    int *cancelled

  ctypedef struct grpc_op_data_send_message:
    grpc_byte_buffer *send_message

  ctypedef struct grpc_op_data_receive_message:
    grpc_byte_buffer **receive_message "recv_message"

  ctypedef struct grpc_op_data_receive_initial_metadata:
    grpc_metadata_array *receive_initial_metadata "recv_initial_metadata"

  union grpc_op_data:
    grpc_op_data_send_initial_metadata send_initial_metadata
    grpc_op_data_send_message send_message
    grpc_op_data_send_status_from_server send_status_from_server
    grpc_op_data_receive_initial_metadata receive_initial_metadata "recv_initial_metadata"
    grpc_op_data_receive_message receive_message "recv_message"
    grpc_op_data_recv_status_on_client receive_status_on_client "recv_status_on_client"
    grpc_op_data_recv_close_on_server receive_close_on_server "recv_close_on_server"

  ctypedef struct grpc_op:
    grpc_op_type type "op"
    uint32_t flags
    grpc_op_data data

  void grpc_init() nogil
  void grpc_shutdown() nogil

  grpc_completion_queue *grpc_completion_queue_create_for_next(void *reserved) nogil

  grpc_event grpc_completion_queue_next(grpc_completion_queue *cq,
                                        gpr_timespec deadline,
                                        void *reserved) nogil
  grpc_event grpc_completion_queue_pluck(grpc_completion_queue *cq, void *tag,
                                         gpr_timespec deadline,
                                         void *reserved) nogil
  void grpc_completion_queue_shutdown(grpc_completion_queue *cq) nogil
  void grpc_completion_queue_destroy(grpc_completion_queue *cq) nogil

  grpc_call_error grpc_call_start_batch(
      grpc_call *call, const grpc_op *ops, size_t nops, void *tag,
      void *reserved) nogil
  grpc_call_error grpc_call_cancel(grpc_call *call, void *reserved) nogil
  grpc_call_error grpc_call_cancel_with_status(grpc_call *call,
                                               grpc_status_code status,
                                               const char *description,
                                               void *reserved) nogil
  char *grpc_call_get_peer(grpc_call *call) nogil
  void grpc_call_unref(grpc_call *call) nogil

  grpc_channel *grpc_insecure_channel_create(const char *target,
                                             const grpc_channel_args *args,
                                             void *reserved) nogil
  grpc_call *grpc_channel_create_call(
    grpc_channel *channel, grpc_call *parent_call, uint32_t propagation_mask,
    grpc_completion_queue *completion_queue, grpc_slice method,
    const grpc_slice *host, gpr_timespec deadline, void *reserved) nogil
  grpc_connectivity_state grpc_channel_check_connectivity_state(
      grpc_channel *channel, int try_to_connect) nogil
  void grpc_channel_watch_connectivity_state(
      grpc_channel *channel, grpc_connectivity_state last_observed_state,
      gpr_timespec deadline, grpc_completion_queue *cq, void *tag) nogil
  char *grpc_channel_get_target(grpc_channel *channel) nogil
  void grpc_channel_destroy(grpc_channel *channel) nogil

  grpc_server *grpc_server_create(
      const grpc_channel_args *args, void *reserved) nogil
  grpc_call_error grpc_server_request_call(
      grpc_server *server, grpc_call **call, grpc_call_details *details,
      grpc_metadata_array *request_metadata, grpc_completion_queue
      *cq_bound_to_call, grpc_completion_queue *cq_for_notification, void
      *tag_new) nogil
  void grpc_server_register_completion_queue(grpc_server *server,
                                             grpc_completion_queue *cq,
                                             void *reserved) nogil
  int grpc_server_add_insecure_http2_port(
      grpc_server *server, const char *addr) nogil
  void grpc_server_start(grpc_server *server) nogil
  void grpc_server_shutdown_and_notify(
      grpc_server *server, grpc_completion_queue *cq, void *tag) nogil
  void grpc_server_cancel_all_calls(grpc_server *server) nogil
  void grpc_server_destroy(grpc_server *server) nogil

cdef extern from "src/core/lib/security/context/security_context.h":
  ctypedef struct gpr_refcount:
    pass

  ctypedef struct grpc_auth_property_array:
    grpc_auth_property *array
    size_t count
    size_t capacity
  
  ctypedef struct grpc_auth_context:
    grpc_auth_context *chained
    grpc_auth_property_array properties
    gpr_refcount refcount
    const char *peer_identity_property_name
    grpc_pollset *pollset

cdef extern from "grpc/grpc_security.h":

  ctypedef struct grpc_auth_property:
    char *name
    char *value
    size_t value_length

  ctypedef struct grpc_auth_property_iterator:
    const grpc_auth_context *ctx
    size_t index
    const char *name

  const grpc_auth_property *grpc_auth_property_iterator_next(
    grpc_auth_property_iterator *it) nogil
 
  int grpc_auth_context_peer_is_authenticated(const grpc_auth_context *ctx)

  ctypedef enum grpc_ssl_roots_override_result:
    GRPC_SSL_ROOTS_OVERRIDE_OK
    GRPC_SSL_ROOTS_OVERRIDE_FAILED_PERMANENTLY
    GRPC_SSL_ROOTS_OVERRIDE_FAILED

  ctypedef enum grpc_ssl_client_certificate_request_type:
    GRPC_SSL_DONT_REQUEST_CLIENT_CERTIFICATE,
    GRPC_SSL_REQUEST_CLIENT_CERTIFICATE_BUT_DONT_VERIFY
    GRPC_SSL_REQUEST_CLIENT_CERTIFICATE_AND_VERIFY
    GRPC_SSL_REQUEST_AND_REQUIRE_CLIENT_CERTIFICATE_BUT_DONT_VERIFY
    GRPC_SSL_REQUEST_AND_REQUIRE_CLIENT_CERTIFICATE_AND_VERIFY

  ctypedef struct grpc_ssl_pem_key_cert_pair:
    const char *private_key
    const char *certificate_chain "cert_chain"

  ctypedef struct grpc_channel_credentials:
    # We don't care about the internals (and in fact don't know them)
    pass

  ctypedef struct grpc_call_credentials:
    # We don't care about the internals (and in fact don't know them)
    pass

  ctypedef void (*grpc_ssl_roots_override_callback)(char **pem_root_certs)

  void grpc_set_ssl_roots_override_callback(
      grpc_ssl_roots_override_callback cb) nogil

  grpc_channel_credentials *grpc_google_default_credentials_create() nogil
  grpc_channel_credentials *grpc_ssl_credentials_create(
      const char *pem_root_certs, grpc_ssl_pem_key_cert_pair *pem_key_cert_pair,
      void *reserved) nogil
  grpc_channel_credentials *grpc_composite_channel_credentials_create(
      grpc_channel_credentials *creds1, grpc_call_credentials *creds2,
      void *reserved) nogil
  void grpc_channel_credentials_release(grpc_channel_credentials *creds) nogil

  grpc_call_credentials *grpc_composite_call_credentials_create(
      grpc_call_credentials *creds1, grpc_call_credentials *creds2,
      void *reserved) nogil
  grpc_call_credentials *grpc_google_compute_engine_credentials_create(
      void *reserved) nogil
  grpc_call_credentials *grpc_service_account_jwt_access_credentials_create(
      const char *json_key,
      gpr_timespec token_lifetime, void *reserved) nogil
  grpc_call_credentials *grpc_google_refresh_token_credentials_create(
      const char *json_refresh_token, void *reserved) nogil
  grpc_call_credentials *grpc_google_iam_credentials_create(
      const char *authorization_token, const char *authority_selector,
      void *reserved) nogil
  void grpc_call_credentials_release(grpc_call_credentials *creds) nogil

  grpc_channel *grpc_secure_channel_create(
      grpc_channel_credentials *creds, const char *target,
      const grpc_channel_args *args, void *reserved) nogil

  ctypedef struct grpc_server_credentials:
    # We don't care about the internals (and in fact don't know them)
    pass

  grpc_server_credentials *grpc_ssl_server_credentials_create(
      const char *pem_root_certs,
      grpc_ssl_pem_key_cert_pair *pem_key_cert_pairs,
      size_t num_key_cert_pairs, int force_client_auth, void *reserved)
  void grpc_server_credentials_release(grpc_server_credentials *creds) nogil

  int grpc_server_add_secure_http2_port(grpc_server *server, const char *addr,
                                        grpc_server_credentials *creds) nogil

  grpc_call_error grpc_call_set_credentials(grpc_call *call,
                                            grpc_call_credentials *creds) nogil
  ctypedef struct grpc_pollset:
    pass

    
  ctypedef struct grpc_auth_metadata_context:
    const char *service_url
    const char *method_name
    const grpc_auth_context *channel_auth_context

  ctypedef void (*grpc_credentials_plugin_metadata_cb)(
      void *user_data, const grpc_metadata *creds_md, size_t num_creds_md,
      grpc_status_code status, const char *error_details)

  ctypedef struct grpc_metadata_credentials_plugin:
    void (*get_metadata)(
        void *state, grpc_auth_metadata_context context,
        grpc_credentials_plugin_metadata_cb cb, void *user_data)
    void (*destroy)(void *state)
    void *state
    const char *type

  grpc_call_credentials *grpc_metadata_credentials_create_from_plugin(
      grpc_metadata_credentials_plugin plugin, void *reserved) nogil

  grpc_auth_context* grpc_call_auth_context(grpc_call* call) nogil;

cdef extern from "grpc/compression.h":

  ctypedef enum grpc_compression_algorithm:
    GRPC_COMPRESS_NONE
    GRPC_COMPRESS_DEFLATE
    GRPC_COMPRESS_GZIP
    GRPC_COMPRESS_ALGORITHMS_COUNT

  ctypedef enum grpc_compression_level:
    GRPC_COMPRESS_LEVEL_NONE
    GRPC_COMPRESS_LEVEL_LOW
    GRPC_COMPRESS_LEVEL_MED
    GRPC_COMPRESS_LEVEL_HIGH
    GRPC_COMPRESS_LEVEL_COUNT

  ctypedef struct grpc_compression_options:
    uint32_t enabled_algorithms_bitset
    grpc_compression_algorithm default_compression_algorithm

  int grpc_compression_algorithm_parse(
      grpc_slice value, grpc_compression_algorithm *algorithm) nogil
  int grpc_compression_algorithm_name(grpc_compression_algorithm algorithm,
                                      char **name) nogil
  grpc_compression_algorithm grpc_compression_algorithm_for_level(
      grpc_compression_level level, uint32_t accepted_encodings) nogil
  void grpc_compression_options_init(grpc_compression_options *opts) nogil
  void grpc_compression_options_enable_algorithm(
      grpc_compression_options *opts,
      grpc_compression_algorithm algorithm) nogil
  void grpc_compression_options_disable_algorithm(
      grpc_compression_options *opts,
      grpc_compression_algorithm algorithm) nogil
  int grpc_compression_options_is_algorithm_enabled(
      const grpc_compression_options *opts,
<<<<<<< HEAD
      grpc_compression_algorithm algorithm) nogil

=======
      grpc_compression_algorithm algorithm) nogil
>>>>>>> 8c71bde9
<|MERGE_RESOLUTION|>--- conflicted
+++ resolved
@@ -529,9 +529,4 @@
       grpc_compression_algorithm algorithm) nogil
   int grpc_compression_options_is_algorithm_enabled(
       const grpc_compression_options *opts,
-<<<<<<< HEAD
       grpc_compression_algorithm algorithm) nogil
-
-=======
-      grpc_compression_algorithm algorithm) nogil
->>>>>>> 8c71bde9
