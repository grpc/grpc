# Copyright 2023 The gRPC authors.
#
# Licensed under the Apache License, Version 2.0 (the "License");
# you may not use this file except in compliance with the License.
# You may obtain a copy of the License at
#
#     http://www.apache.org/licenses/LICENSE-2.0
#
# Unless required by applicable law or agreed to in writing, software
# distributed under the License is distributed on an "AS IS" BASIS,
# WITHOUT WARRANTIES OR CONDITIONS OF ANY KIND, either express or implied.
# See the License for the specific language governing permissions and
# limitations under the License.

from __future__ import annotations

import abc
import contextlib
import logging
import threading
from typing import Any, Generator, Generic, List, Optional, TypeVar

from grpc._cython import cygrpc as _cygrpc
from grpc._typing import ChannelArgumentType

_LOGGER = logging.getLogger(__name__)

#_channel = Any  # _channel.py imports this module. # type :ignore
ClientCallTracerCapsule = TypeVar("ClientCallTracerCapsule")
ServerCallTracerFactoryCapsule = TypeVar("ServerCallTracerFactoryCapsule")

_plugin_lock: threading.RLock = threading.RLock()
_OBSERVABILITY_PLUGIN: Optional["ObservabilityPlugin"] = None
_SERVICES_TO_EXCLUDE: List[bytes] = [
    b"google.monitoring.v3.MetricService",
    b"google.devtools.cloudtrace.v2.TraceService",
]


class ServerCallTracerFactory:
    """An encapsulation of a ServerCallTracerFactory.

    Instances of this class can be passed to a Channel as values for the
    grpc.experimental.server_call_tracer_factory option
    """

    def __init__(self, address):
        self._address = address

    def __int__(self):
        return self._address


class ObservabilityPlugin(
    Generic[ClientCallTracerCapsule, ServerCallTracerFactoryCapsule],
    metaclass=abc.ABCMeta,
):
    """Abstract base class for observability plugin.

    *This is a semi-private class that was intended for the exclusive use of
     the gRPC team.*

    The ClientCallTracerCapsule and ClientCallTracerCapsule created by this
    plugin should be inject to gRPC core using observability_init at the
    start of a program, before any channels/servers are built.

    Any future methods added to this interface cannot have the
    @abc.abstractmethod annotation.

    Attributes:
      _stats_enabled: A bool indicates whether tracing is enabled.
      _tracing_enabled: A bool indicates whether stats(metrics) is enabled.
      _registered_methods: A set which stores the registered method names in
        bytes.
    """

    _tracing_enabled: bool = False
    _stats_enabled: bool = False

    @abc.abstractmethod
    def create_client_call_tracer(
        self, method_name: bytes, target: bytes
    ) -> ClientCallTracerCapsule:
        """Creates a ClientCallTracerCapsule.

        After register the plugin, if tracing or stats is enabled, this method
        will be called after a call was created, the ClientCallTracer created
        by this method will be saved to call context.

        The ClientCallTracer is an object which implements `grpc_core::ClientCallTracer`
        interface and wrapped in a PyCapsule using `client_call_tracer` as name.

        Args:
          method_name: The method name of the call in byte format.
          target: The channel target of the call in byte format.
          registered_method: Wether this method is pre-registered.

        Returns:
          A PyCapsule which stores a ClientCallTracer object.
        """
        raise NotImplementedError()

    @abc.abstractmethod
    def save_trace_context(
        self, trace_id: str, span_id: str, is_sampled: bool
    ) -> None:
        """Saves the trace_id and span_id related to the current span.

        After register the plugin, if tracing is enabled, this method will be
        called after the server finished sending response.

        This method can be used to propagate census context.

        Args:
          trace_id: The identifier for the trace associated with the span as a
            32-character hexadecimal encoded string,
            e.g. 26ed0036f2eff2b7317bccce3e28d01f
          span_id: The identifier for the span as a 16-character hexadecimal encoded
            string. e.g. 113ec879e62583bc
          is_sampled: A bool indicates whether the span is sampled.
        """
        raise NotImplementedError()

    @abc.abstractmethod
    def create_server_call_tracer_factory(
        self,
        *,
        xds: bool = False,
    ) -> Optional[ServerCallTracerFactoryCapsule]:
        """Creates a ServerCallTracerFactoryCapsule.

        This method will be called at server initialization time to create a
        ServerCallTracerFactory, which will be registered to gRPC core.

        The ServerCallTracerFactory is an object which implements
        `grpc_core::ServerCallTracerFactory` interface and wrapped in a PyCapsule
        using `server_call_tracer_factory` as name.

        Args:
          xds: Whether the server is xds server.
        Returns:
          A PyCapsule which stores a ServerCallTracerFactory object. Or None if
        plugin decides not to create ServerCallTracerFactory.
        """
        raise NotImplementedError()

    @abc.abstractmethod
    def record_rpc_latency(
        self, method: str, target: str, rpc_latency: float, status_code: Any
    ) -> None:
        """Record the latency of the RPC.

        After register the plugin, if stats is enabled, this method will be
        called at the end of each RPC.

        Args:
          method: The fully-qualified name of the RPC method being invoked.
          target: The target name of the RPC method being invoked.
          rpc_latency: The latency for the RPC in seconds, equals to the time between
            when the client invokes the RPC and when the client receives the status.
          status_code: An element of grpc.StatusCode in string format representing the
            final status for the RPC.
        """
        raise NotImplementedError()

    def set_tracing(self, enable: bool) -> None:
        """Enable or disable tracing.

        Args:
          enable: A bool indicates whether tracing should be enabled.
        """
        self._tracing_enabled = enable

    def set_stats(self, enable: bool) -> None:
        """Enable or disable stats(metrics).

        Args:
          enable: A bool indicates whether stats should be enabled.
        """
        self._stats_enabled = enable

    def save_registered_method(self, method_name: bytes) -> None:
        """Saves the method name to registered_method list.

        When exporting metrics, method name for unregistered methods will be replaced
        with 'other' by default.

        Args:
          method_name: The method name in bytes.
        """
        raise NotImplementedError()

    @property
    def tracing_enabled(self) -> bool:
        return self._tracing_enabled

    @property
    def stats_enabled(self) -> bool:
        return self._stats_enabled

    @property
    def observability_enabled(self) -> bool:
        return self.tracing_enabled or self.stats_enabled


@contextlib.contextmanager
def get_plugin() -> Generator[Optional[ObservabilityPlugin], None, None]:
    """Get the ObservabilityPlugin in _observability module.

    Returns:
      The ObservabilityPlugin currently registered with the _observability
    module. Or None if no plugin exists at the time of calling this method.
    """
    with _plugin_lock:
        yield _OBSERVABILITY_PLUGIN


def set_plugin(observability_plugin: Optional[ObservabilityPlugin]) -> None:
    """Save ObservabilityPlugin to _observability module.

    Args:
      observability_plugin: The ObservabilityPlugin to save.

    Raises:
      ValueError: If an ObservabilityPlugin was already registered at the
    time of calling this method.
    """
    global _OBSERVABILITY_PLUGIN  # pylint: disable=global-statement
    with _plugin_lock:
        if observability_plugin and _OBSERVABILITY_PLUGIN:
            raise ValueError("observability_plugin was already set!")
        _OBSERVABILITY_PLUGIN = observability_plugin


def observability_init(observability_plugin: ObservabilityPlugin) -> None:
    """Initialize observability with provided ObservabilityPlugin.

    This method have to be called at the start of a program, before any
    channels/servers are built.

    Args:
      observability_plugin: The ObservabilityPlugin to use.

    Raises:
      ValueError: If an ObservabilityPlugin was already registered at the
    time of calling this method.
    """
    set_plugin(observability_plugin)


def observability_deinit() -> None:
    """Clear the observability context, including ObservabilityPlugin and
    ServerCallTracerFactory

    This method have to be called after exit observability context so that
    it's possible to re-initialize again.
    """
    set_plugin(None)
    _cygrpc.clear_server_call_tracer_factory()


<<<<<<< HEAD
def delete_call_tracer(client_call_tracer_capsule: Any) -> None:
    """Deletes the ClientCallTracer stored in ClientCallTracerCapsule.

    This method will be called at the end of the call to destroy the ClientCallTracer.

    The ClientCallTracer is an object which implements `grpc_core::ClientCallTracer`
    interface and wrapped in a PyCapsule using `client_call_tracer` as the name.

    Args:
      client_call_tracer_capsule: A PyCapsule which stores a ClientCallTracer object.
    """
    with get_plugin() as plugin:
        if plugin and plugin.observability_enabled:
            plugin.delete_client_call_tracer(client_call_tracer_capsule)


def maybe_record_rpc_latency(state: Any) -> None:
=======
def maybe_record_rpc_latency(state: "_channel._RPCState") -> None:
>>>>>>> 3063716c
    """Record the latency of the RPC, if the plugin is registered and stats is enabled.

    This method will be called at the end of each RPC.

    Args:
      state: a grpc._channel._RPCState object which contains the stats related to the
    RPC.
    """
    # TODO(xuanwn): use channel args to exclude those metrics.
    for exclude_prefix in _SERVICES_TO_EXCLUDE:
        if exclude_prefix in state.method.encode("utf8"):
            return
    with get_plugin() as plugin:
        if plugin and plugin.stats_enabled:
            rpc_latency_s = state.rpc_end_time - state.rpc_start_time
            rpc_latency_ms = rpc_latency_s * 1000
            plugin.record_rpc_latency(
                state.method, state.target, rpc_latency_ms, state.code
            )


def create_server_call_tracer_factory_option(xds: bool):
    with get_plugin() as plugin:
        if plugin and plugin.stats_enabled:
            server_call_tracer_factory_address = (
                _cygrpc.get_server_call_tracer_factory_address(plugin, xds)
            )
            if server_call_tracer_factory_address:
                return (
                    (
                        "grpc.experimental.server_call_tracer_factory",
                        ServerCallTracerFactory(
                            server_call_tracer_factory_address
                        ),
                    ),
                )
        return ()<|MERGE_RESOLUTION|>--- conflicted
+++ resolved
@@ -259,27 +259,7 @@
     _cygrpc.clear_server_call_tracer_factory()
 
 
-<<<<<<< HEAD
-def delete_call_tracer(client_call_tracer_capsule: Any) -> None:
-    """Deletes the ClientCallTracer stored in ClientCallTracerCapsule.
-
-    This method will be called at the end of the call to destroy the ClientCallTracer.
-
-    The ClientCallTracer is an object which implements `grpc_core::ClientCallTracer`
-    interface and wrapped in a PyCapsule using `client_call_tracer` as the name.
-
-    Args:
-      client_call_tracer_capsule: A PyCapsule which stores a ClientCallTracer object.
-    """
-    with get_plugin() as plugin:
-        if plugin and plugin.observability_enabled:
-            plugin.delete_client_call_tracer(client_call_tracer_capsule)
-
-
-def maybe_record_rpc_latency(state: Any) -> None:
-=======
 def maybe_record_rpc_latency(state: "_channel._RPCState") -> None:
->>>>>>> 3063716c
     """Record the latency of the RPC, if the plugin is registered and stats is enabled.
 
     This method will be called at the end of each RPC.
