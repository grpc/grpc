--- conflicted
+++ resolved
@@ -12,12 +12,10 @@
 # See the License for the specific language governing permissions and
 # limitations under the License.
 """Common types for gRPC Async API"""
-<<<<<<< HEAD
 from collections.abc import AsyncIterable
 from collections.abc import Iterable
 from collections.abc import Sequence
 from typing import Callable, Tuple, TypeVar, Union
-=======
 from __future__ import annotations
 
 from typing import (
@@ -30,7 +28,6 @@
     TypeVar,
     Union,
 )
->>>>>>> 33ae3b64
 
 from grpc._cython.cygrpc import EOF
 
@@ -45,15 +42,10 @@
 DeserializingFunction = Callable[[bytes], T]
 MetadatumType = Tuple[MetadataKey, MetadataValue]
 MetadataType = Union[Metadata, Sequence[MetadatumType]]
-<<<<<<< HEAD
 ChannelArgumentType = Tuple[Union[str, bytes], Union[str, bytes, int]]
-ChannelArgsType = Union[Sequence[ChannelArgumentType], Tuple[ChannelArgumentType, ...]]
-=======
-ChannelArgumentType = Tuple[Union[str, bytes], Any]
 ChannelArgsType = Union[
     Sequence[ChannelArgumentType], Tuple[ChannelArgumentType, ...]
 ]
->>>>>>> 33ae3b64
 EOFType = type(EOF)
 DoneCallbackType = Callable[[], None]
 RequestIterableType = Union[Iterable[RequestType], AsyncIterable[RequestType]]
