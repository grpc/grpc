--- conflicted
+++ resolved
@@ -16,11 +16,6 @@
 gRPC Async API objects may only be used on the thread on which they were
 created. AsyncIO doesn't provide thread safety for most of its APIs.
 """
-<<<<<<< HEAD
-from __future__ import annotations
-
-=======
->>>>>>> 33ae3b64
 from grpc._cython.cygrpc import AbortError
 from grpc._cython.cygrpc import BaseError
 from grpc._cython.cygrpc import EOF
