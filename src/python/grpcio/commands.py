# Copyright 2015 gRPC authors.
#
# Licensed under the Apache License, Version 2.0 (the "License");
# you may not use this file except in compliance with the License.
# You may obtain a copy of the License at
#
#     http://www.apache.org/licenses/LICENSE-2.0
#
# Unless required by applicable law or agreed to in writing, software
# distributed under the License is distributed on an "AS IS" BASIS,
# WITHOUT WARRANTIES OR CONDITIONS OF ANY KIND, either express or implied.
# See the License for the specific language governing permissions and
# limitations under the License.
"""Provides setuptools command classes for the GRPC Python setup process."""

# NOTE(https://github.com/grpc/grpc/issues/24028): allow setuptools to monkey
# patch distutils
import setuptools  # isort:skip

import glob
import os
import os.path
import shutil
import subprocess
import sys
import sysconfig
import traceback
from typing import Any, List

from setuptools import Extension

from setuptools.command import build_ext
from setuptools.command import build_py
import support

PYTHON_STEM = os.path.dirname(os.path.abspath(__file__))
GRPC_STEM = os.path.abspath(PYTHON_STEM + "../../../../")
PROTO_STEM = os.path.join(GRPC_STEM, "src", "proto")
PROTO_GEN_STEM = os.path.join(GRPC_STEM, "src", "python", "gens")
CYTHON_STEM = os.path.join(PYTHON_STEM, "grpc", "_cython")


class CommandError(Exception):
    """Simple exception class for GRPC custom commands."""


# TODO(atash): Remove this once PyPI has better Linux bdist support. See
# https://bitbucket.org/pypa/pypi/issues/120/binary-wheels-for-linux-are-not-supported
def _get_grpc_custom_bdist(decorated_basename: str, target_bdist_basename: str) -> str:
    """Returns a string path to a bdist file for Linux to install.

    If we can retrieve a pre-compiled bdist from online, uses it. Else, emits a
    warning and builds from source.
    """
    # TODO(atash): somehow the name that's returned from `wheel` is different
    # between different versions of 'wheel' (but from a compatibility standpoint,
    # the names are compatible); we should have some way of determining name
    # compatibility in the same way `wheel` does to avoid having to rename all of
    # the custom wheels that we build/upload to GCS.

    # Break import style to ensure that setup.py has had a chance to install the
    # relevant package.
    from urllib import request

    decorated_path = decorated_basename + GRPC_CUSTOM_BDIST_EXT
    try:
        url = BINARIES_REPOSITORY + "/{target}".format(target=decorated_path)
        bdist_data = request.urlopen(url).read()
    except IOError as error:
        raise CommandError(
            "{}\n\nCould not find the bdist {}: {}".format(
                traceback.format_exc(), decorated_path, error.message
            )
        )
    # Our chosen local bdist path.
    bdist_path = target_bdist_basename + GRPC_CUSTOM_BDIST_EXT
    try:
        with open(bdist_path, "w") as bdist_file:
            bdist_file.write(bdist_data)
    except IOError as error:
        raise CommandError(
            "{}\n\nCould not write grpcio bdist: {}".format(
                traceback.format_exc(), error.message
            )
        )
    return bdist_path


class SphinxDocumentation(setuptools.Command):
    """Command to generate documentation via sphinx."""

    description = "generate sphinx documentation"
    user_options = []

    def initialize_options(self) -> None:
        pass

    def finalize_options(self) -> None:
        pass

    def run(self) -> None:
        # We import here to ensure that setup.py has had a chance to install the
        # relevant package eggs first.
        import sphinx.cmd.build

        source_dir = os.path.join(GRPC_STEM, "doc", "python", "sphinx")
        target_dir = os.path.join(GRPC_STEM, "doc", "build")
        exit_code = sphinx.cmd.build.build_main(
            ["-b", "html", "-W", "--keep-going", source_dir, target_dir]
        )
        if exit_code != 0:
            raise CommandError(
                "Documentation generation has warnings or errors"
            )


class BuildProjectMetadata(setuptools.Command):
    """Command to generate project metadata in a module."""

    description = "build grpcio project metadata files"
    user_options = []

    def initialize_options(self) -> None:
        pass

    def finalize_options(self) -> None:
        pass

    def run(self) -> None:
        with open(
            os.path.join(PYTHON_STEM, "grpc/_grpcio_metadata.py"), "w"
        ) as module_file:
            module_file.write(
                '__version__ = """{}"""'.format(self.distribution.get_version())
            )


class BuildPy(build_py.build_py):
    """Custom project build command."""

    def run(self) -> None:
        self.run_command("build_project_metadata")
        build_py.build_py.run(self)


def _poison_extensions(extensions: List[Extension], message: str) -> None:
    """Includes a file that will always fail to compile in all extensions."""
    poison_filename = os.path.join(PYTHON_STEM, "poison.c")
    with open(poison_filename, "w") as poison:
        poison.write("#error {}".format(message))
    for extension in extensions:
        extension.sources = [poison_filename]


def check_and_update_cythonization(extensions: List[Extension]) -> bool:
    """Replace .pyx files with their generated counterparts and return whether or
    not cythonization still needs to occur."""
    for extension in extensions:
        generated_pyx_sources = []
        other_sources = []
        for source in extension.sources:
            base, file_ext = os.path.splitext(source)
            if file_ext == ".pyx":
                generated_pyx_source = next(
                    (
                        base + gen_ext
                        for gen_ext in (
                            ".c",
                            ".cpp",
                        )
                        if os.path.isfile(base + gen_ext)
                    ),
                    None,
                )
                if generated_pyx_source:
                    generated_pyx_sources.append(generated_pyx_source)
                else:
                    sys.stderr.write("Cython-generated files are missing...\n")
                    return False
            else:
                other_sources.append(source)
        extension.sources = generated_pyx_sources + other_sources
    sys.stderr.write("Found cython-generated files...\n")
    return True


def try_cythonize(extensions: List[Extension], linetracing: bool = False, mandatory: bool = True) -> List[Extension]:
    """Attempt to cythonize the extensions.

    Args:
      extensions: A list of `setuptools.Extension`.
      linetracing: A bool indicating whether or not to enable linetracing.
      mandatory: Whether or not having Cython-generated files is mandatory. If it
        is, extensions will be poisoned when they can't be fully generated.
    """
    try:
        # Break import style to ensure we have access to Cython post-setup_requires
        import Cython.Build
    except ImportError:
        if mandatory:
            sys.stderr.write(
                "This package needs to generate C files with Cython but it"
                " cannot. Poisoning extension sources to disallow extension"
                " commands..."
            )
            _poison_extensions(
                extensions,
                (
                    "Extensions have been poisoned due to missing"
                    " Cython-generated code."
                ),
            )
        return extensions
    cython_compiler_directives = {}
    if linetracing:
        additional_define_macros = [("CYTHON_TRACE_NOGIL", "1")]
        cython_compiler_directives["linetrace"] = True
    return Cython.Build.cythonize(
        extensions,
        include_path=[
            include_dir
            for extension in extensions
            for include_dir in extension.include_dirs
        ]
        + [CYTHON_STEM],
        compiler_directives=cython_compiler_directives,
    )


class BuildExt(build_ext.build_ext):
    """Custom build_ext command to enable compiler-specific flags."""

    C_OPTIONS = {
        "unix": ("-pthread",),
        "msvc": (),
    }
    LINK_OPTIONS = {}

    def get_ext_filename(self, ext_name: str) -> str:
        # since python3.5, python extensions' shared libraries use a suffix that corresponds to the value
        # of sysconfig.get_config_var('EXT_SUFFIX') and contains info about the architecture the library targets.
        # E.g. on x64 linux the suffix is ".cpython-XYZ-x86_64-linux-gnu.so"
        # When crosscompiling python wheels, we need to be able to override this suffix
        # so that the resulting file name matches the target architecture and we end up with a well-formed
        # wheel.
        filename = build_ext.build_ext.get_ext_filename(self, ext_name)
        orig_ext_suffix = sysconfig.get_config_var("EXT_SUFFIX")
        new_ext_suffix = os.getenv("GRPC_PYTHON_OVERRIDE_EXT_SUFFIX")
        if new_ext_suffix and filename.endswith(orig_ext_suffix):
            filename = filename[: -len(orig_ext_suffix)] + new_ext_suffix
        return filename

    def build_extensions(self) -> None:
        # This is to let UnixCompiler get either C or C++ compiler options depending on the source.
        # Note that this doesn't work for MSVCCompiler and will be handled by _spawn_patch.py.
        old_compile = self.compiler._compile
        def new_compile(obj, src, ext, cc_args, extra_postargs, pp_opts):
          if src.endswith(".c"):
            extra_postargs = [
              arg for arg in extra_postargs if arg != "-std=c++17"
            ]
          elif src.endswith((".cc", ".cpp")):
            extra_postargs = [
              arg for arg in extra_postargs if arg != "-std=c11"
            ]
          return old_compile(obj, src, ext, cc_args, extra_postargs, pp_opts)

<<<<<<< HEAD
        self.compiler.compile = new_compile
=======
        self.compiler._compile = new_compile
>>>>>>> edfd2adc

        compiler = self.compiler.compiler_type
        if compiler in BuildExt.C_OPTIONS:
          for extension in self.extensions:
            extension.extra_compile_args += list(
              BuildExt.C_OPTIONS[compiler]
            )
        if compiler in BuildExt.LINK_OPTIONS:
          for extension in self.extensions:
            extension.extra_link_args += list(
              BuildExt.LINK_OPTIONS[compiler]
            )
        if not check_and_update_cythonization(self.extensions):
          self.extensions = try_cythonize(self.extensions)
        try:
          build_ext.build_ext.build_extensions(self)
        except Exception as error:
          formatted_exception = traceback.format_exc()
          support.diagnose_build_ext_error(self, error, formatted_exception)
          raise CommandError(
            "Failed `build_ext` step:\n{}".format(formatted_exception)
          )


class Gather(setuptools.Command):
    """Command to gather project dependencies."""

    description = "gather dependencies for grpcio"
    user_options = [
      ("test", "t", "flag indicating to gather test dependencies"),
      ("install", "i", "flag indicating to gather install dependencies"),
    ]

    def initialize_options(self) -> None:
      self.test = False
      self.install = False

    def finalize_options(self) -> None:
      # distutils requires this override.
      pass

    def run(self) -> None:
      pass


class Clean(setuptools.Command):
    """Command to clean build artifacts."""

    description = "Clean build artifacts."
    user_options = [
        ("all", "a", "a phony flag to allow our script to continue"),
    ]

    _FILE_PATTERNS = (
        "pyb",
        "src/python/grpcio/__pycache__/",
        "src/python/grpcio/grpc/_cython/cygrpc.cpp",
        "src/python/grpcio/grpc/_cython/*.so",
        "src/python/grpcio/grpcio.egg-info/",
    )
    _CURRENT_DIRECTORY = os.path.normpath(
        os.path.join(os.path.dirname(os.path.realpath(__file__)), "../../..")
    )

    def initialize_options(self) -> None:
        self.all = False

    def finalize_options(self) -> None:
        pass

    def run(self) -> None:
      for path_spec in self._FILE_PATTERNS:
        this_glob = os.path.normpath(
          os.path.join(Clean._CURRENT_DIRECTORY, path_spec)
        )
        abs_paths = glob.glob(this_glob)
        for path in abs_paths:
          if not str(path).startswith(Clean._CURRENT_DIRECTORY):
            raise ValueError(
              "Cowardly refusing to delete {}.".format(path)
            )
          print("Removing {}".format(os.path.relpath(path)))
          if os.path.isfile(path):
            os.remove(str(path))
          else:
            shutil.rmtree(str(path))<|MERGE_RESOLUTION|>--- conflicted
+++ resolved
@@ -265,11 +265,7 @@
             ]
           return old_compile(obj, src, ext, cc_args, extra_postargs, pp_opts)
 
-<<<<<<< HEAD
-        self.compiler.compile = new_compile
-=======
         self.compiler._compile = new_compile
->>>>>>> edfd2adc
 
         compiler = self.compiler.compiler_type
         if compiler in BuildExt.C_OPTIONS:
