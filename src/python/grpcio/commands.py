--- conflicted
+++ resolved
@@ -263,18 +263,6 @@
 
     def build_extensions(self):
 
-<<<<<<< HEAD
-        use_short_temp = os.environ.get("GRPC_USE_SHORT_BUILD_TEMP", 0)
-        if use_short_temp:
-            if not os.path.exists("pyb"):
-                print("pyb directory not found!! Creating!!")
-                os.mkdir("pyb")
-            else:
-                print("Found pyb directory already created!!")
-
-            self.build_temp = tempfile.mkdtemp(dir="pyb")
-            print("Using temp directory:", self.build_temp)
-=======
         # use short temp directory to avoid linker command file errors caused by
         # exceeding 131071 characters in Windows.
         # TODO(ssreenithi): Remove once we have a better solution: b/454497076
@@ -287,7 +275,6 @@
 
             self.build_temp = tempfile.mkdtemp(dir="pyb")
             print(f"Using temp build directory: {self.build_temp}")
->>>>>>> 62ce3fc3
 
         # This is to let UnixCompiler get either C or C++ compiler options depending on the source.
         # Note that this doesn't work for MSVCCompiler and will be handled by _spawn_patch.py.
