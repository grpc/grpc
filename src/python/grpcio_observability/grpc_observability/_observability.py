--- conflicted
+++ resolved
@@ -18,13 +18,6 @@
 from dataclasses import field
 import enum
 from typing import Dict, List, Mapping, Set, Tuple, Union
-<<<<<<< HEAD
-
-# pylint: disable=unused-import
-from python.grpcio_observability import grpc_observability
-
-=======
->>>>>>> 33ae3b64
 
 class Exporter(metaclass=abc.ABCMeta):
     """Abstract base class for census data exporters."""
