--- conflicted
+++ resolved
@@ -43,20 +43,6 @@
         pass
 
 
-<<<<<<< HEAD
-CLASSIFIERS = (
-    [
-        "Development Status :: 4 - Beta",
-        "Programming Language :: Python",
-        "Programming Language :: Python :: 3",
-    ]
-    + [
-        f"Programming Language :: Python :: {x}"
-        for x in python_version.SUPPORTED_PYTHON_VERSIONS
-    ]
-    + ["License :: OSI Approved :: Apache Software License"]
-)
-=======
 CLASSIFIERS = [
     "Development Status :: 5 - Production/Stable",
     "Programming Language :: Python",
@@ -65,7 +51,6 @@
     f"Programming Language :: Python :: {x}"
     for x in python_version.SUPPORTED_PYTHON_VERSIONS
 ]
->>>>>>> d3858040
 
 
 INSTALL_REQUIRES = (
