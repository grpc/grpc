# Copyright 2016 gRPC authors.
#
# Licensed under the Apache License, Version 2.0 (the "License");
# you may not use this file except in compliance with the License.
# You may obtain a copy of the License at
#
#     http://www.apache.org/licenses/LICENSE-2.0
#
# Unless required by applicable law or agreed to in writing, software
# distributed under the License is distributed on an "AS IS" BASIS,
# WITHOUT WARRANTIES OR CONDITIONS OF ANY KIND, either express or implied.
# See the License for the specific language governing permissions and
# limitations under the License.
"""Tests application-provided metadata, status code, and details."""

import logging
import threading
import unittest

import grpc

from tests.unit import test_common
from tests.unit.framework.common import test_constants
from tests.unit.framework.common import test_control

_SERIALIZED_REQUEST = b"\x46\x47\x48"
_SERIALIZED_RESPONSE = b"\x49\x50\x51"

_REQUEST_SERIALIZER = lambda unused_request: _SERIALIZED_REQUEST
_REQUEST_DESERIALIZER = lambda unused_serialized_request: object()
_RESPONSE_SERIALIZER = lambda unused_response: _SERIALIZED_RESPONSE
_RESPONSE_DESERIALIZER = lambda unused_serialized_response: object()

_SERVICE = "test.TestService"
_UNARY_UNARY = "UnaryUnary"
_UNARY_STREAM = "UnaryStream"
_STREAM_UNARY = "StreamUnary"
_STREAM_STREAM = "StreamStream"

_CLIENT_METADATA = (
    ("client-md-key", "client-md-key"),
    ("client-md-key-bin", b"\x00\x01"),
)

_SERVER_INITIAL_METADATA = (
    ("server-initial-md-key", "server-initial-md-value"),
    ("server-initial-md-key-bin", b"\x00\x02"),
)

_SERVER_TRAILING_METADATA = (
    ("server-trailing-md-key", "server-trailing-md-value"),
    ("server-trailing-md-key-bin", b"\x00\x03"),
)

_NON_OK_CODE = grpc.StatusCode.NOT_FOUND
_DETAILS = "Test details!"

<<<<<<< HEAD
# calling abort should always fail an RPC, even for "invalid" codes
_ABORT_CODES = (_NON_OK_CODE, 3, grpc.StatusCode.OK)
_EXPECTED_CLIENT_CODES = (
    _NON_OK_CODE,
    grpc.StatusCode.UNKNOWN,
    grpc.StatusCode.UNKNOWN,
)
_EXPECTED_DETAILS = (_DETAILS, _DETAILS, "")
=======
# calling abort should always fail an RPC
_ABORT_CODES = (_NON_OK_CODE, grpc.StatusCode.OK)
_EXPECTED_CLIENT_CODES = (_NON_OK_CODE, grpc.StatusCode.UNKNOWN)
_EXPECTED_DETAILS = (_DETAILS, "")

# calling abort with "invalid" codes should also fail an RPC
_INVALID_ABORT_CODES = [3]
_EXPECTED_CLIENT_CODES_WITH_INVALID_ABORT_CODES = [grpc.StatusCode.UNKNOWN]
_EXPECTED_DETAILS_WITH_INVALID_ABORT_CODES = [_DETAILS]
>>>>>>> 9af1c456


class _Servicer(object):
    def __init__(self):
        self._lock = threading.Lock()
        self._abort_call = False
        self._code = None
        self._details = None
        self._exception = False
        self._return_none = False
        self._received_client_metadata = None

    def unary_unary(self, request, context):
        with self._lock:
            self._received_client_metadata = context.invocation_metadata()
            context.send_initial_metadata(_SERVER_INITIAL_METADATA)
            context.set_trailing_metadata(_SERVER_TRAILING_METADATA)
            if self._abort_call:
                context.abort(self._code, self._details)
            else:
                if self._code is not None:
                    context.set_code(self._code)
                if self._details is not None:
                    context.set_details(self._details)
            if self._exception:
                raise test_control.Defect()
            else:
                return None if self._return_none else object()

    def unary_stream(self, request, context):
        with self._lock:
            self._received_client_metadata = context.invocation_metadata()
            context.send_initial_metadata(_SERVER_INITIAL_METADATA)
            context.set_trailing_metadata(_SERVER_TRAILING_METADATA)
            if self._abort_call:
                context.abort(self._code, self._details)
            else:
                if self._code is not None:
                    context.set_code(self._code)
                if self._details is not None:
                    context.set_details(self._details)
            for _ in range(test_constants.STREAM_LENGTH // 2):
                yield _SERIALIZED_RESPONSE
            if self._exception:
                raise test_control.Defect()

    def stream_unary(self, request_iterator, context):
        with self._lock:
            self._received_client_metadata = context.invocation_metadata()
            context.send_initial_metadata(_SERVER_INITIAL_METADATA)
            context.set_trailing_metadata(_SERVER_TRAILING_METADATA)
            # TODO(https://github.com/grpc/grpc/issues/6891): just ignore the
            # request iterator.
            list(request_iterator)
            if self._abort_call:
                context.abort(self._code, self._details)
            else:
                if self._code is not None:
                    context.set_code(self._code)
                if self._details is not None:
                    context.set_details(self._details)
            if self._exception:
                raise test_control.Defect()
            else:
                return None if self._return_none else _SERIALIZED_RESPONSE

    def stream_stream(self, request_iterator, context):
        with self._lock:
            self._received_client_metadata = context.invocation_metadata()
            context.send_initial_metadata(_SERVER_INITIAL_METADATA)
            context.set_trailing_metadata(_SERVER_TRAILING_METADATA)
            # TODO(https://github.com/grpc/grpc/issues/6891): just ignore the
            # request iterator.
            list(request_iterator)
            if self._abort_call:
                context.abort(self._code, self._details)
            else:
                if self._code is not None:
                    context.set_code(self._code)
                if self._details is not None:
                    context.set_details(self._details)
            for _ in range(test_constants.STREAM_LENGTH // 3):
                yield object()
            if self._exception:
                raise test_control.Defect()

    def set_abort_call(self):
        with self._lock:
            self._abort_call = True

    def set_code(self, code):
        with self._lock:
            self._code = code

    def set_details(self, details):
        with self._lock:
            self._details = details

    def set_exception(self):
        with self._lock:
            self._exception = True

    def set_return_none(self):
        with self._lock:
            self._return_none = True

    def received_client_metadata(self):
        with self._lock:
            return self._received_client_metadata


def get_method_handlers(servicer):
    return {
        _UNARY_UNARY: grpc.unary_unary_rpc_method_handler(
            servicer.unary_unary,
            request_deserializer=_REQUEST_DESERIALIZER,
            response_serializer=_RESPONSE_SERIALIZER,
        ),
        _UNARY_STREAM: grpc.unary_stream_rpc_method_handler(
            servicer.unary_stream
        ),
        _STREAM_UNARY: grpc.stream_unary_rpc_method_handler(
            servicer.stream_unary
        ),
        _STREAM_STREAM: grpc.stream_stream_rpc_method_handler(
            servicer.stream_stream,
            request_deserializer=_REQUEST_DESERIALIZER,
            response_serializer=_RESPONSE_SERIALIZER,
        ),
    }


class MetadataCodeDetailsTest(unittest.TestCase):
    def setUp(self):
        self._servicer = _Servicer()
        self._server = test_common.test_server()
        self._server.add_registered_method_handlers(
            _SERVICE, get_method_handlers(self._servicer)
        )
        port = self._server.add_insecure_port("[::]:0")
        self._server.start()

        self._channel = grpc.insecure_channel("localhost:{}".format(port))
        unary_unary_method_name = "/".join(
            (
                "",
                _SERVICE,
                _UNARY_UNARY,
            )
        )
        self._unary_unary = self._channel.unary_unary(
            unary_unary_method_name,
            request_serializer=_REQUEST_SERIALIZER,
            response_deserializer=_RESPONSE_DESERIALIZER,
            _registered_method=True,
        )
        unary_stream_method_name = "/".join(
            (
                "",
                _SERVICE,
                _UNARY_STREAM,
            )
        )
        self._unary_stream = self._channel.unary_stream(
            unary_stream_method_name,
            _registered_method=True,
        )
        stream_unary_method_name = "/".join(
            (
                "",
                _SERVICE,
                _STREAM_UNARY,
            )
        )
        self._stream_unary = self._channel.stream_unary(
            stream_unary_method_name,
            _registered_method=True,
        )
        stream_stream_method_name = "/".join(
            (
                "",
                _SERVICE,
                _STREAM_STREAM,
            )
        )
        self._stream_stream = self._channel.stream_stream(
            stream_stream_method_name,
            request_serializer=_REQUEST_SERIALIZER,
            response_deserializer=_RESPONSE_DESERIALIZER,
            _registered_method=True,
        )

    def tearDown(self):
        self._server.stop(None)
        self._channel.close()

    def testSuccessfulUnaryUnary(self):
        self._servicer.set_details(_DETAILS)

        unused_response, call = self._unary_unary.with_call(
            object(), metadata=_CLIENT_METADATA
        )

        self.assertTrue(
            test_common.metadata_transmitted(
                _CLIENT_METADATA, self._servicer.received_client_metadata()
            )
        )
        self.assertTrue(
            test_common.metadata_transmitted(
                _SERVER_INITIAL_METADATA, call.initial_metadata()
            )
        )
        self.assertTrue(
            test_common.metadata_transmitted(
                _SERVER_TRAILING_METADATA, call.trailing_metadata()
            )
        )
        self.assertIs(grpc.StatusCode.OK, call.code())

    def testSuccessfulUnaryStream(self):
        self._servicer.set_details(_DETAILS)

        response_iterator_call = self._unary_stream(
            _SERIALIZED_REQUEST, metadata=_CLIENT_METADATA
        )
        received_initial_metadata = response_iterator_call.initial_metadata()
        list(response_iterator_call)

        self.assertTrue(
            test_common.metadata_transmitted(
                _CLIENT_METADATA, self._servicer.received_client_metadata()
            )
        )
        self.assertTrue(
            test_common.metadata_transmitted(
                _SERVER_INITIAL_METADATA, received_initial_metadata
            )
        )
        self.assertTrue(
            test_common.metadata_transmitted(
                _SERVER_TRAILING_METADATA,
                response_iterator_call.trailing_metadata(),
            )
        )
        self.assertIs(grpc.StatusCode.OK, response_iterator_call.code())

    def testSuccessfulStreamUnary(self):
        self._servicer.set_details(_DETAILS)

        unused_response, call = self._stream_unary.with_call(
            iter([_SERIALIZED_REQUEST] * test_constants.STREAM_LENGTH),
            metadata=_CLIENT_METADATA,
        )

        self.assertTrue(
            test_common.metadata_transmitted(
                _CLIENT_METADATA, self._servicer.received_client_metadata()
            )
        )
        self.assertTrue(
            test_common.metadata_transmitted(
                _SERVER_INITIAL_METADATA, call.initial_metadata()
            )
        )
        self.assertTrue(
            test_common.metadata_transmitted(
                _SERVER_TRAILING_METADATA, call.trailing_metadata()
            )
        )
        self.assertIs(grpc.StatusCode.OK, call.code())

    def testSuccessfulStreamStream(self):
        self._servicer.set_details(_DETAILS)

        response_iterator_call = self._stream_stream(
            iter([object()] * test_constants.STREAM_LENGTH),
            metadata=_CLIENT_METADATA,
        )
        received_initial_metadata = response_iterator_call.initial_metadata()
        list(response_iterator_call)

        self.assertTrue(
            test_common.metadata_transmitted(
                _CLIENT_METADATA, self._servicer.received_client_metadata()
            )
        )
        self.assertTrue(
            test_common.metadata_transmitted(
                _SERVER_INITIAL_METADATA, received_initial_metadata
            )
        )
        self.assertTrue(
            test_common.metadata_transmitted(
                _SERVER_TRAILING_METADATA,
                response_iterator_call.trailing_metadata(),
            )
        )
        self.assertIs(grpc.StatusCode.OK, response_iterator_call.code())

    def testAbortedUnaryUnary(self):
        test_cases = zip(
            _ABORT_CODES, _EXPECTED_CLIENT_CODES, _EXPECTED_DETAILS
        )
        for abort_code, expected_code, expected_details in test_cases:
            self._servicer.set_code(abort_code)
            self._servicer.set_details(_DETAILS)
            self._servicer.set_abort_call()

            with self.assertRaises(grpc.RpcError) as exception_context:
                self._unary_unary.with_call(object(), metadata=_CLIENT_METADATA)

            self.assertTrue(
                test_common.metadata_transmitted(
                    _CLIENT_METADATA, self._servicer.received_client_metadata()
                )
            )
            self.assertTrue(
                test_common.metadata_transmitted(
                    _SERVER_INITIAL_METADATA,
                    exception_context.exception.initial_metadata(),
                )
            )
            self.assertTrue(
                test_common.metadata_transmitted(
                    _SERVER_TRAILING_METADATA,
                    exception_context.exception.trailing_metadata(),
                )
            )
            self.assertIs(expected_code, exception_context.exception.code())
            self.assertEqual(
                expected_details, exception_context.exception.details()
            )

    def testAbortedUnaryStream(self):
        test_cases = zip(
            _ABORT_CODES, _EXPECTED_CLIENT_CODES, _EXPECTED_DETAILS
        )
        for abort_code, expected_code, expected_details in test_cases:
            self._servicer.set_code(abort_code)
            self._servicer.set_details(_DETAILS)
            self._servicer.set_abort_call()

            response_iterator_call = self._unary_stream(
                _SERIALIZED_REQUEST, metadata=_CLIENT_METADATA
            )
            received_initial_metadata = (
                response_iterator_call.initial_metadata()
            )
            with self.assertRaises(grpc.RpcError):
                self.assertEqual(len(list(response_iterator_call)), 0)

            self.assertTrue(
                test_common.metadata_transmitted(
                    _CLIENT_METADATA, self._servicer.received_client_metadata()
                )
            )
            self.assertTrue(
                test_common.metadata_transmitted(
                    _SERVER_INITIAL_METADATA, received_initial_metadata
                )
            )
            self.assertTrue(
                test_common.metadata_transmitted(
                    _SERVER_TRAILING_METADATA,
                    response_iterator_call.trailing_metadata(),
                )
            )
            self.assertIs(expected_code, response_iterator_call.code())
            self.assertEqual(expected_details, response_iterator_call.details())

    def testAbortedStreamUnary(self):
        test_cases = zip(
            _ABORT_CODES, _EXPECTED_CLIENT_CODES, _EXPECTED_DETAILS
        )
        for abort_code, expected_code, expected_details in test_cases:
            self._servicer.set_code(abort_code)
            self._servicer.set_details(_DETAILS)
            self._servicer.set_abort_call()

            with self.assertRaises(grpc.RpcError) as exception_context:
                self._stream_unary.with_call(
                    iter([_SERIALIZED_REQUEST] * test_constants.STREAM_LENGTH),
                    metadata=_CLIENT_METADATA,
                )

            self.assertTrue(
                test_common.metadata_transmitted(
                    _CLIENT_METADATA, self._servicer.received_client_metadata()
                )
            )
            self.assertTrue(
                test_common.metadata_transmitted(
                    _SERVER_INITIAL_METADATA,
                    exception_context.exception.initial_metadata(),
                )
            )
            self.assertTrue(
                test_common.metadata_transmitted(
                    _SERVER_TRAILING_METADATA,
                    exception_context.exception.trailing_metadata(),
                )
            )
            self.assertIs(expected_code, exception_context.exception.code())
            self.assertEqual(
                expected_details, exception_context.exception.details()
            )

    def testAbortedStreamStream(self):
        test_cases = zip(
            _ABORT_CODES, _EXPECTED_CLIENT_CODES, _EXPECTED_DETAILS
        )
        for abort_code, expected_code, expected_details in test_cases:
            self._servicer.set_code(abort_code)
            self._servicer.set_details(_DETAILS)
            self._servicer.set_abort_call()

            response_iterator_call = self._stream_stream(
                iter([object()] * test_constants.STREAM_LENGTH),
                metadata=_CLIENT_METADATA,
            )
            received_initial_metadata = (
                response_iterator_call.initial_metadata()
            )
            with self.assertRaises(grpc.RpcError):
                self.assertEqual(len(list(response_iterator_call)), 0)

            self.assertTrue(
                test_common.metadata_transmitted(
                    _CLIENT_METADATA, self._servicer.received_client_metadata()
                )
            )
            self.assertTrue(
                test_common.metadata_transmitted(
                    _SERVER_INITIAL_METADATA, received_initial_metadata
                )
            )
            self.assertTrue(
                test_common.metadata_transmitted(
                    _SERVER_TRAILING_METADATA,
                    response_iterator_call.trailing_metadata(),
                )
            )
            self.assertIs(expected_code, response_iterator_call.code())
            self.assertEqual(expected_details, response_iterator_call.details())

    @unittest.skipIf(
        test_common.running_under_run_time_type_check(),
        "This test case used unsupported types",
    )
    def testAbortedUnaryUnaryWithInvalidCode(self):
        test_cases = zip(
            _INVALID_ABORT_CODES,
            _EXPECTED_CLIENT_CODES_WITH_INVALID_ABORT_CODES,
            _EXPECTED_DETAILS_WITH_INVALID_ABORT_CODES,
        )
        for abort_code, expected_code, expected_details in test_cases:
            self._servicer.set_code(abort_code)
            self._servicer.set_details(_DETAILS)
            self._servicer.set_abort_call()

            with self.assertRaises(grpc.RpcError) as exception_context:
                self._unary_unary.with_call(object(), metadata=_CLIENT_METADATA)

            self.assertTrue(
                test_common.metadata_transmitted(
                    _CLIENT_METADATA, self._servicer.received_client_metadata()
                )
            )
            self.assertTrue(
                test_common.metadata_transmitted(
                    _SERVER_INITIAL_METADATA,
                    exception_context.exception.initial_metadata(),
                )
            )
            self.assertTrue(
                test_common.metadata_transmitted(
                    _SERVER_TRAILING_METADATA,
                    exception_context.exception.trailing_metadata(),
                )
            )
            self.assertIs(expected_code, exception_context.exception.code())
            self.assertEqual(
                expected_details, exception_context.exception.details()
            )

    @unittest.skipIf(
        test_common.running_under_run_time_type_check(),
        "This test case used unsupported types",
    )
    def testAbortedUnaryStreamWithInvalidCode(self):
        test_cases = zip(
            _INVALID_ABORT_CODES,
            _EXPECTED_CLIENT_CODES_WITH_INVALID_ABORT_CODES,
            _EXPECTED_DETAILS_WITH_INVALID_ABORT_CODES,
        )
        for abort_code, expected_code, expected_details in test_cases:
            self._servicer.set_code(abort_code)
            self._servicer.set_details(_DETAILS)
            self._servicer.set_abort_call()

            response_iterator_call = self._unary_stream(
                _SERIALIZED_REQUEST, metadata=_CLIENT_METADATA
            )
            received_initial_metadata = (
                response_iterator_call.initial_metadata()
            )
            with self.assertRaises(grpc.RpcError):
                self.assertEqual(len(list(response_iterator_call)), 0)

            self.assertTrue(
                test_common.metadata_transmitted(
                    _CLIENT_METADATA, self._servicer.received_client_metadata()
                )
            )
            self.assertTrue(
                test_common.metadata_transmitted(
                    _SERVER_INITIAL_METADATA, received_initial_metadata
                )
            )
            self.assertTrue(
                test_common.metadata_transmitted(
                    _SERVER_TRAILING_METADATA,
                    response_iterator_call.trailing_metadata(),
                )
            )
            self.assertIs(expected_code, response_iterator_call.code())
            self.assertEqual(expected_details, response_iterator_call.details())

    @unittest.skipIf(
        test_common.running_under_run_time_type_check(),
        "This test case used unsupported types",
    )
    def testAbortedStreamUnaryWithInvalidCode(self):
        test_cases = zip(
            _INVALID_ABORT_CODES,
            _EXPECTED_CLIENT_CODES_WITH_INVALID_ABORT_CODES,
            _EXPECTED_DETAILS_WITH_INVALID_ABORT_CODES,
        )
        for abort_code, expected_code, expected_details in test_cases:
            self._servicer.set_code(abort_code)
            self._servicer.set_details(_DETAILS)
            self._servicer.set_abort_call()

            with self.assertRaises(grpc.RpcError) as exception_context:
                self._stream_unary.with_call(
                    iter([_SERIALIZED_REQUEST] * test_constants.STREAM_LENGTH),
                    metadata=_CLIENT_METADATA,
                )

            self.assertTrue(
                test_common.metadata_transmitted(
                    _CLIENT_METADATA, self._servicer.received_client_metadata()
                )
            )
            self.assertTrue(
                test_common.metadata_transmitted(
                    _SERVER_INITIAL_METADATA,
                    exception_context.exception.initial_metadata(),
                )
            )
            self.assertTrue(
                test_common.metadata_transmitted(
                    _SERVER_TRAILING_METADATA,
                    exception_context.exception.trailing_metadata(),
                )
            )
            self.assertIs(expected_code, exception_context.exception.code())
            self.assertEqual(
                expected_details, exception_context.exception.details()
            )

    @unittest.skipIf(
        test_common.running_under_run_time_type_check(),
        "This test case used unsupported types",
    )
    def testAbortedStreamStreamWithInvalidCode(self):
        test_cases = zip(
            _INVALID_ABORT_CODES,
            _EXPECTED_CLIENT_CODES_WITH_INVALID_ABORT_CODES,
            _EXPECTED_DETAILS_WITH_INVALID_ABORT_CODES,
        )
        for abort_code, expected_code, expected_details in test_cases:
            self._servicer.set_code(abort_code)
            self._servicer.set_details(_DETAILS)
            self._servicer.set_abort_call()

            response_iterator_call = self._stream_stream(
                iter([object()] * test_constants.STREAM_LENGTH),
                metadata=_CLIENT_METADATA,
            )
            received_initial_metadata = (
                response_iterator_call.initial_metadata()
            )
            with self.assertRaises(grpc.RpcError):
                self.assertEqual(len(list(response_iterator_call)), 0)

            self.assertTrue(
                test_common.metadata_transmitted(
                    _CLIENT_METADATA, self._servicer.received_client_metadata()
                )
            )
            self.assertTrue(
                test_common.metadata_transmitted(
                    _SERVER_INITIAL_METADATA, received_initial_metadata
                )
            )
            self.assertTrue(
                test_common.metadata_transmitted(
                    _SERVER_TRAILING_METADATA,
                    response_iterator_call.trailing_metadata(),
                )
            )
            self.assertIs(expected_code, response_iterator_call.code())
            self.assertEqual(expected_details, response_iterator_call.details())

    def testCustomCodeUnaryUnary(self):
        self._servicer.set_code(_NON_OK_CODE)
        self._servicer.set_details(_DETAILS)

        with self.assertRaises(grpc.RpcError) as exception_context:
            self._unary_unary.with_call(object(), metadata=_CLIENT_METADATA)

        self.assertTrue(
            test_common.metadata_transmitted(
                _CLIENT_METADATA, self._servicer.received_client_metadata()
            )
        )
        self.assertTrue(
            test_common.metadata_transmitted(
                _SERVER_INITIAL_METADATA,
                exception_context.exception.initial_metadata(),
            )
        )
        self.assertTrue(
            test_common.metadata_transmitted(
                _SERVER_TRAILING_METADATA,
                exception_context.exception.trailing_metadata(),
            )
        )
        self.assertIs(_NON_OK_CODE, exception_context.exception.code())
        self.assertEqual(_DETAILS, exception_context.exception.details())

    def testCustomCodeUnaryStream(self):
        self._servicer.set_code(_NON_OK_CODE)
        self._servicer.set_details(_DETAILS)

        response_iterator_call = self._unary_stream(
            _SERIALIZED_REQUEST, metadata=_CLIENT_METADATA
        )
        received_initial_metadata = response_iterator_call.initial_metadata()
        with self.assertRaises(grpc.RpcError):
            list(response_iterator_call)

        self.assertTrue(
            test_common.metadata_transmitted(
                _CLIENT_METADATA, self._servicer.received_client_metadata()
            )
        )
        self.assertTrue(
            test_common.metadata_transmitted(
                _SERVER_INITIAL_METADATA, received_initial_metadata
            )
        )
        self.assertTrue(
            test_common.metadata_transmitted(
                _SERVER_TRAILING_METADATA,
                response_iterator_call.trailing_metadata(),
            )
        )
        self.assertIs(_NON_OK_CODE, response_iterator_call.code())
        self.assertEqual(_DETAILS, response_iterator_call.details())

    def testCustomCodeStreamUnary(self):
        self._servicer.set_code(_NON_OK_CODE)
        self._servicer.set_details(_DETAILS)

        with self.assertRaises(grpc.RpcError) as exception_context:
            self._stream_unary.with_call(
                iter([_SERIALIZED_REQUEST] * test_constants.STREAM_LENGTH),
                metadata=_CLIENT_METADATA,
            )

        self.assertTrue(
            test_common.metadata_transmitted(
                _CLIENT_METADATA, self._servicer.received_client_metadata()
            )
        )
        self.assertTrue(
            test_common.metadata_transmitted(
                _SERVER_INITIAL_METADATA,
                exception_context.exception.initial_metadata(),
            )
        )
        self.assertTrue(
            test_common.metadata_transmitted(
                _SERVER_TRAILING_METADATA,
                exception_context.exception.trailing_metadata(),
            )
        )
        self.assertIs(_NON_OK_CODE, exception_context.exception.code())
        self.assertEqual(_DETAILS, exception_context.exception.details())

    def testCustomCodeStreamStream(self):
        self._servicer.set_code(_NON_OK_CODE)
        self._servicer.set_details(_DETAILS)

        response_iterator_call = self._stream_stream(
            iter([object()] * test_constants.STREAM_LENGTH),
            metadata=_CLIENT_METADATA,
        )
        received_initial_metadata = response_iterator_call.initial_metadata()
        with self.assertRaises(grpc.RpcError) as exception_context:
            list(response_iterator_call)

        self.assertTrue(
            test_common.metadata_transmitted(
                _CLIENT_METADATA, self._servicer.received_client_metadata()
            )
        )
        self.assertTrue(
            test_common.metadata_transmitted(
                _SERVER_INITIAL_METADATA, received_initial_metadata
            )
        )
        self.assertTrue(
            test_common.metadata_transmitted(
                _SERVER_TRAILING_METADATA,
                exception_context.exception.trailing_metadata(),
            )
        )
        self.assertIs(_NON_OK_CODE, exception_context.exception.code())
        self.assertEqual(_DETAILS, exception_context.exception.details())

    def testCustomCodeExceptionUnaryUnary(self):
        self._servicer.set_code(_NON_OK_CODE)
        self._servicer.set_details(_DETAILS)
        self._servicer.set_exception()

        with self.assertRaises(grpc.RpcError) as exception_context:
            self._unary_unary.with_call(object(), metadata=_CLIENT_METADATA)

        self.assertTrue(
            test_common.metadata_transmitted(
                _CLIENT_METADATA, self._servicer.received_client_metadata()
            )
        )
        self.assertTrue(
            test_common.metadata_transmitted(
                _SERVER_INITIAL_METADATA,
                exception_context.exception.initial_metadata(),
            )
        )
        self.assertTrue(
            test_common.metadata_transmitted(
                _SERVER_TRAILING_METADATA,
                exception_context.exception.trailing_metadata(),
            )
        )
        self.assertIs(_NON_OK_CODE, exception_context.exception.code())
        self.assertEqual(_DETAILS, exception_context.exception.details())

    def testCustomCodeExceptionUnaryStream(self):
        self._servicer.set_code(_NON_OK_CODE)
        self._servicer.set_details(_DETAILS)
        self._servicer.set_exception()

        response_iterator_call = self._unary_stream(
            _SERIALIZED_REQUEST, metadata=_CLIENT_METADATA
        )
        received_initial_metadata = response_iterator_call.initial_metadata()
        with self.assertRaises(grpc.RpcError):
            list(response_iterator_call)

        self.assertTrue(
            test_common.metadata_transmitted(
                _CLIENT_METADATA, self._servicer.received_client_metadata()
            )
        )
        self.assertTrue(
            test_common.metadata_transmitted(
                _SERVER_INITIAL_METADATA, received_initial_metadata
            )
        )
        self.assertTrue(
            test_common.metadata_transmitted(
                _SERVER_TRAILING_METADATA,
                response_iterator_call.trailing_metadata(),
            )
        )
        self.assertIs(_NON_OK_CODE, response_iterator_call.code())
        self.assertEqual(_DETAILS, response_iterator_call.details())

    def testCustomCodeExceptionStreamUnary(self):
        self._servicer.set_code(_NON_OK_CODE)
        self._servicer.set_details(_DETAILS)
        self._servicer.set_exception()

        with self.assertRaises(grpc.RpcError) as exception_context:
            self._stream_unary.with_call(
                iter([_SERIALIZED_REQUEST] * test_constants.STREAM_LENGTH),
                metadata=_CLIENT_METADATA,
            )

        self.assertTrue(
            test_common.metadata_transmitted(
                _CLIENT_METADATA, self._servicer.received_client_metadata()
            )
        )
        self.assertTrue(
            test_common.metadata_transmitted(
                _SERVER_INITIAL_METADATA,
                exception_context.exception.initial_metadata(),
            )
        )
        self.assertTrue(
            test_common.metadata_transmitted(
                _SERVER_TRAILING_METADATA,
                exception_context.exception.trailing_metadata(),
            )
        )
        self.assertIs(_NON_OK_CODE, exception_context.exception.code())
        self.assertEqual(_DETAILS, exception_context.exception.details())

    def testCustomCodeExceptionStreamStream(self):
        self._servicer.set_code(_NON_OK_CODE)
        self._servicer.set_details(_DETAILS)
        self._servicer.set_exception()

        response_iterator_call = self._stream_stream(
            iter([object()] * test_constants.STREAM_LENGTH),
            metadata=_CLIENT_METADATA,
        )
        received_initial_metadata = response_iterator_call.initial_metadata()
        with self.assertRaises(grpc.RpcError):
            list(response_iterator_call)

        self.assertTrue(
            test_common.metadata_transmitted(
                _CLIENT_METADATA, self._servicer.received_client_metadata()
            )
        )
        self.assertTrue(
            test_common.metadata_transmitted(
                _SERVER_INITIAL_METADATA, received_initial_metadata
            )
        )
        self.assertTrue(
            test_common.metadata_transmitted(
                _SERVER_TRAILING_METADATA,
                response_iterator_call.trailing_metadata(),
            )
        )
        self.assertIs(_NON_OK_CODE, response_iterator_call.code())
        self.assertEqual(_DETAILS, response_iterator_call.details())

    def testCustomCodeReturnNoneUnaryUnary(self):
        self._servicer.set_code(_NON_OK_CODE)
        self._servicer.set_details(_DETAILS)
        self._servicer.set_return_none()

        with self.assertRaises(grpc.RpcError) as exception_context:
            self._unary_unary.with_call(object(), metadata=_CLIENT_METADATA)

        self.assertTrue(
            test_common.metadata_transmitted(
                _CLIENT_METADATA, self._servicer.received_client_metadata()
            )
        )
        self.assertTrue(
            test_common.metadata_transmitted(
                _SERVER_INITIAL_METADATA,
                exception_context.exception.initial_metadata(),
            )
        )
        self.assertTrue(
            test_common.metadata_transmitted(
                _SERVER_TRAILING_METADATA,
                exception_context.exception.trailing_metadata(),
            )
        )
        self.assertIs(_NON_OK_CODE, exception_context.exception.code())
        self.assertEqual(_DETAILS, exception_context.exception.details())

    def testCustomCodeReturnNoneStreamUnary(self):
        self._servicer.set_code(_NON_OK_CODE)
        self._servicer.set_details(_DETAILS)
        self._servicer.set_return_none()

        with self.assertRaises(grpc.RpcError) as exception_context:
            self._stream_unary.with_call(
                iter([_SERIALIZED_REQUEST] * test_constants.STREAM_LENGTH),
                metadata=_CLIENT_METADATA,
            )

        self.assertTrue(
            test_common.metadata_transmitted(
                _CLIENT_METADATA, self._servicer.received_client_metadata()
            )
        )
        self.assertTrue(
            test_common.metadata_transmitted(
                _SERVER_INITIAL_METADATA,
                exception_context.exception.initial_metadata(),
            )
        )
        self.assertTrue(
            test_common.metadata_transmitted(
                _SERVER_TRAILING_METADATA,
                exception_context.exception.trailing_metadata(),
            )
        )
        self.assertIs(_NON_OK_CODE, exception_context.exception.code())
        self.assertEqual(_DETAILS, exception_context.exception.details())


class _InspectServicer(_Servicer):
    def __init__(self):
        super(_InspectServicer, self).__init__()
        self.actual_code = None
        self.actual_details = None
        self.actual_trailing_metadata = None

    def unary_unary(self, request, context):
        super(_InspectServicer, self).unary_unary(request, context)

        self.actual_code = context.code()
        self.actual_details = context.details()
        self.actual_trailing_metadata = context.trailing_metadata()


class InspectContextTest(unittest.TestCase):
    def setUp(self):
        self._servicer = _InspectServicer()
        self._server = test_common.test_server()
        self._server.add_registered_method_handlers(
            _SERVICE, get_method_handlers(self._servicer)
        )
        port = self._server.add_insecure_port("[::]:0")
        self._server.start()

        self._channel = grpc.insecure_channel("localhost:{}".format(port))
        unary_unary_method_name = "/".join(
            (
                "",
                _SERVICE,
                _UNARY_UNARY,
            )
        )
        self._unary_unary = self._channel.unary_unary(
            unary_unary_method_name,
            request_serializer=_REQUEST_SERIALIZER,
            response_deserializer=_RESPONSE_DESERIALIZER,
            _registered_method=True,
        )

    def tearDown(self):
        self._server.stop(None)
        self._channel.close()

    def testCodeDetailsInContext(self):
        self._servicer.set_code(_NON_OK_CODE)
        self._servicer.set_details(_DETAILS)

        with self.assertRaises(grpc.RpcError) as exc_info:
            self._unary_unary.with_call(object(), metadata=_CLIENT_METADATA)

        err = exc_info.exception
        self.assertEqual(_NON_OK_CODE, err.code())

        self.assertEqual(self._servicer.actual_code, _NON_OK_CODE)
        self.assertEqual(
            self._servicer.actual_details.decode("utf-8"), _DETAILS
        )
        self.assertEqual(
            self._servicer.actual_trailing_metadata, _SERVER_TRAILING_METADATA
        )


if __name__ == "__main__":
    logging.basicConfig()
    unittest.main(verbosity=2)<|MERGE_RESOLUTION|>--- conflicted
+++ resolved
@@ -55,7 +55,6 @@
 _NON_OK_CODE = grpc.StatusCode.NOT_FOUND
 _DETAILS = "Test details!"
 
-<<<<<<< HEAD
 # calling abort should always fail an RPC, even for "invalid" codes
 _ABORT_CODES = (_NON_OK_CODE, 3, grpc.StatusCode.OK)
 _EXPECTED_CLIENT_CODES = (
@@ -64,17 +63,6 @@
     grpc.StatusCode.UNKNOWN,
 )
 _EXPECTED_DETAILS = (_DETAILS, _DETAILS, "")
-=======
-# calling abort should always fail an RPC
-_ABORT_CODES = (_NON_OK_CODE, grpc.StatusCode.OK)
-_EXPECTED_CLIENT_CODES = (_NON_OK_CODE, grpc.StatusCode.UNKNOWN)
-_EXPECTED_DETAILS = (_DETAILS, "")
-
-# calling abort with "invalid" codes should also fail an RPC
-_INVALID_ABORT_CODES = [3]
-_EXPECTED_CLIENT_CODES_WITH_INVALID_ABORT_CODES = [grpc.StatusCode.UNKNOWN]
-_EXPECTED_DETAILS_WITH_INVALID_ABORT_CODES = [_DETAILS]
->>>>>>> 9af1c456
 
 
 class _Servicer(object):
