load("//bazel:python_rules.bzl", "py2and3_test")

package(default_visibility = ["//visibility:public"])

GRPCIO_TESTS_UNIT = [
    "_abort_test.py",
    "_api_test.py",
    "_auth_context_test.py",
    "_auth_test.py",
    "_version_test.py",
    "_channel_args_test.py",
    "_channel_close_test.py",
    "_channel_connectivity_test.py",
    "_channel_ready_future_test.py",
    "_compression_test.py",
    "_credentials_test.py",
    "_dns_resolver_test.py",
    "_empty_message_test.py",
    "_error_message_encoding_test.py",
    # TODO(https://github.com/grpc/grpc/issues/20385) enable this test
    # "_exit_test.py",
    "_grpc_shutdown_test.py",
    "_interceptor_test.py",
    "_invalid_metadata_test.py",
    "_invocation_defects_test.py",
    "_local_credentials_test.py",
    "_logging_test.py",
    "_metadata_flags_test.py",
    "_metadata_code_details_test.py",
    "_metadata_test.py",
    "_reconnect_test.py",
    "_resource_exhausted_test.py",
    "_rpc_test.py",
    "_signal_handling_test.py",
    # TODO(ghostwriternr): To be added later.
    # "_server_ssl_cert_config_test.py",
    "_server_test.py",
    "_server_shutdown_test.py",
    "_server_wait_for_termination_test.py",
    "_session_cache_test.py",
]

py_library(
    name = "_tcp_proxy",
    srcs = ["_tcp_proxy.py"],
)

py_library(
    name = "_signal_client",
    srcs = ["_signal_client.py"],
)

py_library(
    name = "resources",
    srcs = ["resources.py"],
    data = [
        "//src/python/grpcio_tests/tests/unit/credentials",
    ],
)

py_library(
    name = "test_common",
    srcs = ["test_common.py"],
)

py_library(
    name = "thread_pool",
    srcs = ["thread_pool.py"],
)

py_library(
    name = "_exit_scenarios",
    srcs = ["_exit_scenarios.py"],
)

py_library(
    name = "_server_shutdown_scenarios",
    srcs = ["_server_shutdown_scenarios.py"],
)

py_library(
    name = "_from_grpc_import_star",
    srcs = ["_from_grpc_import_star.py"],
)

[
    py2and3_test(
        name = test_file_name[:-3],
        size = "small",
        srcs = [test_file_name],
        data = [
            "//src/python/grpcio_tests/tests/unit/credentials",
        ],
        imports = ["../../"],
        main = test_file_name,
        deps = [
            ":_exit_scenarios",
            ":_from_grpc_import_star",
            ":_server_shutdown_scenarios",
            ":_signal_client",
            ":_tcp_proxy",
            ":resources",
            ":test_common",
            ":thread_pool",
<<<<<<< HEAD
            "@six//:six",
=======
>>>>>>> 3dc40607
            "//src/python/grpcio/grpc:grpcio",
            "//src/python/grpcio_tests/tests/testing",
            "//src/python/grpcio_tests/tests/unit/framework/common",
            "@six",
        ],
    )
    for test_file_name in GRPCIO_TESTS_UNIT
]

py2and3_test(
    name = "_dynamic_stubs_test",
    size = "small",
    srcs = ["_dynamic_stubs_test.py"],
    main = "_dynamic_stubs_test.py",
    imports = ["../../"],
    data = [
        "data/foo/bar.proto",
    ],
    deps = [
        "@six//:six",
        "//src/python/grpcio/grpc:grpcio",
        "//src/python/grpcio_tests/tests/testing",
        "@com_google_protobuf//:protobuf_python",
    ],
)<|MERGE_RESOLUTION|>--- conflicted
+++ resolved
@@ -102,10 +102,6 @@
             ":resources",
             ":test_common",
             ":thread_pool",
-<<<<<<< HEAD
-            "@six//:six",
-=======
->>>>>>> 3dc40607
             "//src/python/grpcio/grpc:grpcio",
             "//src/python/grpcio_tests/tests/testing",
             "//src/python/grpcio_tests/tests/unit/framework/common",
