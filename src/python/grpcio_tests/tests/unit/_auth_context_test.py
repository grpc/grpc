# Copyright 2017 gRPC authors.
#
# Licensed under the Apache License, Version 2.0 (the "License");
# you may not use this file except in compliance with the License.
# You may obtain a copy of the License at
#
#     http://www.apache.org/licenses/LICENSE-2.0
#
# Unless required by applicable law or agreed to in writing, software
# distributed under the License is distributed on an "AS IS" BASIS,
# WITHOUT WARRANTIES OR CONDITIONS OF ANY KIND, either express or implied.
# See the License for the specific language governing permissions and
# limitations under the License.
"""Tests exposure of SSL auth context"""

import pickle
import unittest
import logging

import grpc
from grpc import _channel
from grpc.experimental import session_cache
import six

from tests.unit import test_common
from tests.unit import resources

_REQUEST = b'\x00\x00\x00'
_RESPONSE = b'\x00\x00\x00'

_UNARY_UNARY = '/test/UnaryUnary'

_SERVER_HOST_OVERRIDE = 'foo.test.google.fr'
_CLIENT_IDS = (
    b'*.test.google.fr',
    b'waterzooi.test.google.be',
    b'*.test.youtube.com',
    b'192.168.1.3',
)
_ID = 'id'
_ID_KEY = 'id_key'
_AUTH_CTX = 'auth_ctx'

_PRIVATE_KEY = resources.private_key()
_CERTIFICATE_CHAIN = resources.certificate_chain()
_TEST_ROOT_CERTIFICATES = resources.test_root_certificates()
_SERVER_CERTS = ((_PRIVATE_KEY, _CERTIFICATE_CHAIN),)
_PROPERTY_OPTIONS = ((
    'grpc.ssl_target_name_override',
    _SERVER_HOST_OVERRIDE,
),)


def handle_unary_unary(request, servicer_context):
    return pickle.dumps({
        _ID: servicer_context.peer_identities(),
        _ID_KEY: servicer_context.peer_identity_key(),
        _AUTH_CTX: servicer_context.auth_context()
    })


class AuthContextTest(unittest.TestCase):

    def testInsecure(self):
        handler = grpc.method_handlers_generic_handler('test', {
            'UnaryUnary':
                grpc.unary_unary_rpc_method_handler(handle_unary_unary)
        })
        server = test_common.test_server()
        server.add_generic_rpc_handlers((handler,))
        port = server.add_insecure_port('[::]:0')
        server.start()

        with grpc.insecure_channel('localhost:%d' % port) as channel:
            response = channel.unary_unary(_UNARY_UNARY)(_REQUEST)
        server.stop(None)

        auth_data = pickle.loads(response)
        self.assertIsNone(auth_data[_ID])
        self.assertIsNone(auth_data[_ID_KEY])
        self.assertDictEqual({}, auth_data[_AUTH_CTX])

    def testSecureNoCert(self):
        handler = grpc.method_handlers_generic_handler('test', {
            'UnaryUnary':
                grpc.unary_unary_rpc_method_handler(handle_unary_unary)
        })
        server = test_common.test_server()
        server.add_generic_rpc_handlers((handler,))
        server_cred = grpc.ssl_server_credentials(_SERVER_CERTS)
        port = server.add_secure_port('[::]:0', server_cred)
        server.start()

        channel_creds = grpc.ssl_channel_credentials(
            root_certificates=_TEST_ROOT_CERTIFICATES)
        channel = grpc.secure_channel('localhost:{}'.format(port),
                                      channel_creds,
                                      options=_PROPERTY_OPTIONS)
        response = channel.unary_unary(_UNARY_UNARY)(_REQUEST)
        channel.close()
        server.stop(None)

        auth_data = pickle.loads(response)
        self.assertIsNone(auth_data[_ID])
        self.assertIsNone(auth_data[_ID_KEY])
<<<<<<< HEAD
        self.assertDictEqual({
            'security_level': [b'TSI_PRIVACY_AND_INTEGRITY'],
            'transport_security_type': [b'ssl'],
            'ssl_session_reused': [b'false'],
        }, auth_data[_AUTH_CTX])
=======
        self.assertDictEqual(
            {
                'transport_security_type': [b'ssl'],
                'ssl_session_reused': [b'false'],
            }, auth_data[_AUTH_CTX])
>>>>>>> 4f0875dd

    def testSecureClientCert(self):
        handler = grpc.method_handlers_generic_handler('test', {
            'UnaryUnary':
                grpc.unary_unary_rpc_method_handler(handle_unary_unary)
        })
        server = test_common.test_server()
        server.add_generic_rpc_handlers((handler,))
        server_cred = grpc.ssl_server_credentials(
            _SERVER_CERTS,
            root_certificates=_TEST_ROOT_CERTIFICATES,
            require_client_auth=True)
        port = server.add_secure_port('[::]:0', server_cred)
        server.start()

        channel_creds = grpc.ssl_channel_credentials(
            root_certificates=_TEST_ROOT_CERTIFICATES,
            private_key=_PRIVATE_KEY,
            certificate_chain=_CERTIFICATE_CHAIN)
        channel = grpc.secure_channel('localhost:{}'.format(port),
                                      channel_creds,
                                      options=_PROPERTY_OPTIONS)

        response = channel.unary_unary(_UNARY_UNARY)(_REQUEST)
        channel.close()
        server.stop(None)

        auth_data = pickle.loads(response)
        auth_ctx = auth_data[_AUTH_CTX]
        six.assertCountEqual(self, _CLIENT_IDS, auth_data[_ID])
        self.assertEqual('x509_subject_alternative_name', auth_data[_ID_KEY])
        self.assertSequenceEqual([b'ssl'], auth_ctx['transport_security_type'])
        self.assertSequenceEqual([b'*.test.google.com'],
                                 auth_ctx['x509_common_name'])

    def _do_one_shot_client_rpc(self, channel_creds, channel_options, port,
                                expect_ssl_session_reused):
        channel = grpc.secure_channel('localhost:{}'.format(port),
                                      channel_creds,
                                      options=channel_options)
        response = channel.unary_unary(_UNARY_UNARY)(_REQUEST)
        auth_data = pickle.loads(response)
        self.assertEqual(expect_ssl_session_reused,
                         auth_data[_AUTH_CTX]['ssl_session_reused'])
        channel.close()

    def testSessionResumption(self):
        # Set up a secure server
        handler = grpc.method_handlers_generic_handler('test', {
            'UnaryUnary':
                grpc.unary_unary_rpc_method_handler(handle_unary_unary)
        })
        server = test_common.test_server()
        server.add_generic_rpc_handlers((handler,))
        server_cred = grpc.ssl_server_credentials(_SERVER_CERTS)
        port = server.add_secure_port('[::]:0', server_cred)
        server.start()

        # Create a cache for TLS session tickets
        cache = session_cache.ssl_session_cache_lru(1)
        channel_creds = grpc.ssl_channel_credentials(
            root_certificates=_TEST_ROOT_CERTIFICATES)
        channel_options = _PROPERTY_OPTIONS + (
            ('grpc.ssl_session_cache', cache),)

        # Initial connection has no session to resume
        self._do_one_shot_client_rpc(channel_creds,
                                     channel_options,
                                     port,
                                     expect_ssl_session_reused=[b'false'])

        # Subsequent connections resume sessions
        self._do_one_shot_client_rpc(channel_creds,
                                     channel_options,
                                     port,
                                     expect_ssl_session_reused=[b'true'])
        server.stop(None)


if __name__ == '__main__':
    logging.basicConfig()
    unittest.main(verbosity=2)<|MERGE_RESOLUTION|>--- conflicted
+++ resolved
@@ -103,19 +103,11 @@
         auth_data = pickle.loads(response)
         self.assertIsNone(auth_data[_ID])
         self.assertIsNone(auth_data[_ID_KEY])
-<<<<<<< HEAD
         self.assertDictEqual({
             'security_level': [b'TSI_PRIVACY_AND_INTEGRITY'],
             'transport_security_type': [b'ssl'],
             'ssl_session_reused': [b'false'],
         }, auth_data[_AUTH_CTX])
-=======
-        self.assertDictEqual(
-            {
-                'transport_security_type': [b'ssl'],
-                'ssl_session_reused': [b'false'],
-            }, auth_data[_AUTH_CTX])
->>>>>>> 4f0875dd
 
     def testSecureClientCert(self):
         handler = grpc.method_handlers_generic_handler('test', {
