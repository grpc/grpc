--- conflicted
+++ resolved
@@ -194,8 +194,6 @@
         self._server.stop(0)
         self._channel.close()
 
-<<<<<<< HEAD
-=======
     def testIterableStreamRequestBlockingUnaryResponse(self):
         requests = object()
         multi_callable = _stream_unary_multi_callable(self._channel)
@@ -235,7 +233,6 @@
         self.assertIs(grpc.StatusCode.UNKNOWN,
                       exception_context.exception.code())
 
->>>>>>> 694f491e
     def testIteratorStreamRequestStreamResponse(self):
         requests_iterator = FailAfterFewIterationsCounter(
             test_constants.STREAM_LENGTH // 2, b'\x07\x08')
