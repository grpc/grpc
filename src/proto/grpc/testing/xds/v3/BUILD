# Copyright 2020 gRPC authors.
#
# Licensed under the Apache License, Version 2.0 (the "License");
# you may not use this file except in compliance with the License.
# You may obtain a copy of the License at
#
#     http://www.apache.org/licenses/LICENSE-2.0
#
# Unless required by applicable law or agreed to in writing, software
# distributed under the License is distributed on an "AS IS" BASIS,
# WITHOUT WARRANTIES OR CONDITIONS OF ANY KIND, either express or implied.
# See the License for the specific language governing permissions and
# limitations under the License.

licenses(["notice"])  # Apache v2

load("//bazel:grpc_build_system.bzl", "grpc_package", "grpc_proto_library")

grpc_package(
    name = "xds_v3",
    visibility = "public",
)

grpc_proto_library(
    name = "address_proto",
    srcs = [
        "address.proto",
    ],
)

grpc_proto_library(
    name = "percent_proto",
    srcs = [
        "percent.proto",
    ],
)

grpc_proto_library(
    name = "base_proto",
    srcs = [
        "base.proto",
    ],
    well_known_protos = True,
    deps = [
        "percent_proto",
    ],
)

grpc_proto_library(
    name = "discovery_proto",
    srcs = [
        "discovery.proto",
    ],
    well_known_protos = True,
    deps = [
        "base_proto",
    ],
)

grpc_proto_library(
    name = "ads_proto",
    srcs = [
        "ads.proto",
    ],
    has_services = True,
    well_known_protos = True,
    deps = [
        "discovery_proto",
    ],
)

grpc_proto_library(
    name = "config_source_proto",
    srcs = [
        "config_source.proto",
    ],
)

grpc_proto_library(
    name = "cluster_proto",
    srcs = [
        "cluster.proto",
    ],
    well_known_protos = True,
    deps = [
        "base_proto",
        "config_source_proto",
    ],
)

grpc_proto_library(
    name = "endpoint_proto",
    srcs = [
        "endpoint.proto",
    ],
    well_known_protos = True,
    deps = [
        "address_proto",
        "base_proto",
        "percent_proto",
    ],
)

grpc_proto_library(
    name = "listener_proto",
    srcs = [
        "listener.proto",
    ],
    well_known_protos = True,
    deps = [
        "address_proto",
        "base_proto",
    ],
)

grpc_proto_library(
    name = "load_report_proto",
    srcs = [
        "load_report.proto",
    ],
    well_known_protos = True,
    deps = [
        "address_proto",
        "base_proto",
    ],
)

grpc_proto_library(
    name = "lrs_proto",
    srcs = [
        "lrs.proto",
    ],
    has_services = True,
    well_known_protos = True,
    deps = [
        "base_proto",
        "load_report_proto",
    ],
)

grpc_proto_library(
    name = "orca_load_report_proto",
    srcs = [
        "orca_load_report.proto",
    ],
)

grpc_proto_library(
    name = "protocol_proto",
    srcs = [
        "protocol.proto",
    ],
    well_known_protos = True,
)

grpc_proto_library(
    name = "range_proto",
    srcs = [
        "range.proto",
    ],
)

grpc_proto_library(
    name = "regex_proto",
    srcs = [
        "regex.proto",
    ],
)

grpc_proto_library(
    name = "route_proto",
    srcs = [
        "route.proto",
    ],
    well_known_protos = True,
    deps = [
        "base_proto",
        "percent_proto",
        "range_proto",
        "regex_proto",
    ],
)

grpc_proto_library(
    name = "http_connection_manager_proto",
    srcs = [
        "http_connection_manager.proto",
    ],
    well_known_protos = True,
    deps = [
        "config_source_proto",
        "protocol_proto",
        "route_proto",
    ],
)

grpc_proto_library(
    name = "router_proto",
    srcs = [
        "router.proto",
    ],
)

grpc_proto_library(
    name = "string_proto",
    srcs = [
        "string.proto",
    ],
    well_known_protos = True,
    deps = [
        "regex_proto",
    ],
)

grpc_proto_library(
    name = "aggregate_cluster_proto",
    srcs = [
        "aggregate_cluster.proto",
    ],
    well_known_protos = True,
    deps = [
        "string_proto",
    ],
)

grpc_proto_library(
    name = "fault_common_proto",
    srcs = [
        "fault_common.proto",
    ],
    well_known_protos = True,
    deps = [
        "percent_proto",
    ],
)

grpc_proto_library(
    name = "tls_proto",
    srcs = [
        "tls.proto",
    ],
    well_known_protos = True,
    deps = [
        "string_proto",
    ],
)

grpc_proto_library(
<<<<<<< HEAD
    name = "config_dump_proto",
    srcs = [
        "config_dump.proto",
    ],
    well_known_protos = True,
)

grpc_proto_library(
    name = "csds_proto",
    srcs = [
        "csds.proto",
    ],
    well_known_protos = True,
    deps = [
        "base_proto",
        "config_dump_proto",
=======
    name = "fault_proto",
    srcs = [
        "fault.proto",
    ],
    well_known_protos = True,
    deps = [
        "fault_common_proto",
        "percent_proto",
        "route_proto",
>>>>>>> 35c60cd9
    ],
)<|MERGE_RESOLUTION|>--- conflicted
+++ resolved
@@ -246,7 +246,6 @@
 )
 
 grpc_proto_library(
-<<<<<<< HEAD
     name = "config_dump_proto",
     srcs = [
         "config_dump.proto",
@@ -263,7 +262,10 @@
     deps = [
         "base_proto",
         "config_dump_proto",
-=======
+        ],
+)
+
+grpc_proto_library(
     name = "fault_proto",
     srcs = [
         "fault.proto",
@@ -273,6 +275,5 @@
         "fault_common_proto",
         "percent_proto",
         "route_proto",
->>>>>>> 35c60cd9
     ],
 )