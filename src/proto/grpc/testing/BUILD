--- conflicted
+++ resolved
@@ -12,18 +12,11 @@
 # See the License for the specific language governing permissions and
 # limitations under the License.
 
-<<<<<<< HEAD
-load("@rules_proto//proto:defs.bzl", "proto_library")
-load(
-    "//bazel:grpc_build_system.bzl",
-    "grpc_cc_grpc_library",
-=======
 load(
     "//bazel:grpc_build_system.bzl",
     "grpc_cc_grpc_library",
     "grpc_cc_proto_library",
     "grpc_internal_proto_library",
->>>>>>> aa954fbb
     "grpc_package",
     "grpc_proto_library",
 )
@@ -73,9 +66,6 @@
     ],
 )
 
-<<<<<<< HEAD
-proto_library(
-=======
 grpc_cc_proto_library(
     name = "control_cc_proto",
     deps = ["control_proto"],
@@ -87,7 +77,6 @@
 )
 
 grpc_internal_proto_library(
->>>>>>> aa954fbb
     name = "echo_messages_proto",
     srcs = ["echo_messages.proto"],
     deps = [
@@ -95,36 +84,22 @@
     ],
 )
 
-<<<<<<< HEAD
-cc_proto_library(
-=======
-grpc_cc_proto_library(
->>>>>>> aa954fbb
+grpc_cc_proto_library(
     name = "echo_messages_cc_proto",
     deps = ["echo_messages_proto"],
 )
 
-<<<<<<< HEAD
-proto_library(
+grpc_internal_proto_library(
     name = "echo_proto",
     srcs = ["echo.proto"],
-=======
-grpc_internal_proto_library(
-    name = "echo_proto",
-    srcs = ["echo.proto"],
-    has_services = True,
->>>>>>> aa954fbb
+    has_services = True,
     deps = [
         "echo_messages_proto",
         "simple_messages_proto",
     ],
 )
 
-<<<<<<< HEAD
-cc_proto_library(
-=======
-grpc_cc_proto_library(
->>>>>>> aa954fbb
+grpc_cc_proto_library(
     name = "echo_cc_proto",
     deps = ["echo_proto"],
 )
@@ -140,11 +115,7 @@
     ],
 )
 
-<<<<<<< HEAD
-grpc_proto_library(
-=======
-grpc_internal_proto_library(
->>>>>>> aa954fbb
+grpc_internal_proto_library(
     name = "empty_proto",
     srcs = ["empty.proto"],
 )
@@ -284,9 +255,6 @@
     ],
 )
 
-<<<<<<< HEAD
-proto_library(
-=======
 grpc_cc_proto_library(
     name = "worker_service_cc_proto",
     deps = ["worker_service_proto"],
@@ -313,26 +281,13 @@
 )
 
 grpc_internal_proto_library(
->>>>>>> aa954fbb
     name = "simple_messages_proto",
     srcs = ["simple_messages.proto"],
 )
 
-<<<<<<< HEAD
-cc_proto_library(
+grpc_cc_proto_library(
     name = "simple_messages_cc_proto",
     deps = [":simple_messages_proto"],
-)
-
-grpc_proto_library(
-    name = "stats_proto",
-    srcs = ["stats.proto"],
-    has_services = False,
-=======
-grpc_cc_proto_library(
-    name = "simple_messages_cc_proto",
-    deps = [":simple_messages_proto"],
->>>>>>> aa954fbb
 )
 
 grpc_internal_proto_library(
