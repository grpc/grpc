--- conflicted
+++ resolved
@@ -53,11 +53,7 @@
   int32 backend_channel_idx = 16; // which backend to send request to
   bool echo_metadata_initially = 17;
   bool server_notify_client_when_started = 18;
-<<<<<<< HEAD
-  repeated int32 server_ports_to_fail = 19;
-=======
   xds.data.orca.v3.OrcaLoadReport backend_metrics = 19;
->>>>>>> 5918f98e
 }
 
 message EchoRequest {
