--- conflicted
+++ resolved
@@ -1567,11 +1567,7 @@
     } else if (key == grpc_channel_get_encodings_accepted_by_peer_string(
                           call->channel)) {
       GPR_TIMER_BEGIN("encodings_accepted_by_peer", 0);
-<<<<<<< HEAD
       set_encodings_accepted_by_peer(call, mdel);
-=======
-      set_encodings_accepted_by_peer(call, mdel->value->slice);
->>>>>>> ca7ed0f9
       GPR_TIMER_END("encodings_accepted_by_peer", 0);
     } else {
       GPR_TIMER_BEGIN("report_up", 0);
