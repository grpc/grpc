// Copyright 2024 gRPC authors.
//
// Licensed under the Apache License, Version 2.0 (the "License");
// you may not use this file except in compliance with the License.
// You may obtain a copy of the License at
//
//     http://www.apache.org/licenses/LICENSE-2.0
//
// Unless required by applicable law or agreed to in writing, software
// distributed under the License is distributed on an "AS IS" BASIS,
// WITHOUT WARRANTIES OR CONDITIONS OF ANY KIND, either express or implied.
// See the License for the specific language governing permissions and
// limitations under the License.

#include "src/core/call/request_buffer.h"

#include <cstdint>
#include <optional>

#include "absl/strings/str_cat.h"
#include "src/core/util/match.h"

namespace grpc_core {

RequestBuffer::Buffering::Buffering() {}

RequestBuffer::RequestBuffer() : state_(absl::in_place_type_t<Buffering>()) {}

ValueOrFailure<size_t> RequestBuffer::PushClientInitialMetadata(
    ClientMetadataHandle md) {
  MutexLock lock(&mu_);
  if (std::get_if<Cancelled>(&state_)) return Failure{};
  auto& buffering = std::get<Buffering>(state_);
  CHECK_EQ(buffering.initial_metadata.get(), nullptr);
  buffering.initial_metadata = std::move(md);
  buffering.buffered += buffering.initial_metadata->TransportSize();
  WakeupAsyncAllPullers();
  return buffering.buffered;
}

Poll<ValueOrFailure<size_t>> RequestBuffer::PollPushMessage(
    MessageHandle& message) {
  MutexLock lock(&mu_);
  if (std::get_if<Cancelled>(&state_)) return Failure{};
  size_t buffered = 0;
  if (auto* buffering = std::get_if<Buffering>(&state_)) {
    if (winner_ != nullptr) return PendingPush();
    buffering->buffered += message->payload()->Length();
    buffered = buffering->buffered;
    buffering->messages.push_back(std::move(message));
  } else {
    auto& streaming = std::get<Streaming>(state_);
    CHECK_EQ(streaming.end_of_stream, false);
    if (streaming.message != nullptr) {
      return PendingPush();
    }
    streaming.message = std::move(message);
  }
  WakeupAsyncAllPullers();
  return buffered;
}

StatusFlag RequestBuffer::FinishSends() {
  MutexLock lock(&mu_);
  if (std::get_if<Cancelled>(&state_)) return Failure{};
  if (auto* buffering = std::get_if<Buffering>(&state_)) {
    Buffered buffered(std::move(buffering->initial_metadata),
                      std::move(buffering->messages));
    state_.emplace<Buffered>(std::move(buffered));
  } else {
    auto& streaming = std::get<Streaming>(state_);
    CHECK_EQ(streaming.end_of_stream, false);
    streaming.end_of_stream = true;
  }
  WakeupAsyncAllPullers();
  return Success{};
}

void RequestBuffer::Cancel(absl::Status error) {
  MutexLock lock(&mu_);
  if (std::holds_alternative<Cancelled>(state_)) return;
  state_.emplace<Cancelled>(std::move(error));
  WakeupAsyncAllPullers();
}

void RequestBuffer::Commit(Reader* winner) {
  MutexLock lock(&mu_);
  CHECK_EQ(winner_, nullptr);
  winner_ = winner;
  if (auto* buffering = std::get_if<Buffering>(&state_)) {
    if (buffering->initial_metadata != nullptr &&
        winner->message_index_ == buffering->messages.size() &&
        winner->pulled_client_initial_metadata_) {
      state_.emplace<Streaming>();
    }
  } else if (auto* buffered = std::get_if<Buffered>(&state_)) {
    CHECK_NE(buffered->initial_metadata.get(), nullptr);
    if (winner->message_index_ == buffered->messages.size()) {
      state_.emplace<Streaming>().end_of_stream = true;
    }
  }
  WakeupAsyncAllPullersExcept(winner);
}

void RequestBuffer::WakeupAsyncAllPullersExcept(Reader* except_reader) {
  for (auto wakeup_reader : readers_) {
    if (wakeup_reader == except_reader) continue;
    wakeup_reader->pull_waker_.WakeupAsync();
  }
}

Poll<ValueOrFailure<ClientMetadataHandle>>
RequestBuffer::Reader::PollPullClientInitialMetadata() {
  MutexLock lock(&buffer_->mu_);
  if (buffer_->winner_ != nullptr && buffer_->winner_ != this) {
    error_ = absl::CancelledError("Another call was chosen");
    return Failure{};
  }
  if (auto* buffering = std::get_if<Buffering>(&buffer_->state_)) {
    if (buffering->initial_metadata.get() == nullptr) {
      return buffer_->PendingPull(this);
    }
    pulled_client_initial_metadata_ = true;
    auto result = ClaimObject(buffering->initial_metadata);
    buffer_->MaybeSwitchToStreaming();
    return std::move(result);
  }
  if (auto* buffered = std::get_if<Buffered>(&buffer_->state_)) {
    pulled_client_initial_metadata_ = true;
    return ClaimObject(buffered->initial_metadata);
  }
  error_ = std::get<Cancelled>(buffer_->state_).error;
  return Failure{};
}

Poll<ValueOrFailure<std::optional<MessageHandle>>>
RequestBuffer::Reader::PollPullMessage() {
  ReleasableMutexLock lock(&buffer_->mu_);
  if (buffer_->winner_ != nullptr && buffer_->winner_ != this) {
    error_ = absl::CancelledError("Another call was chosen");
    return Failure{};
  }
  if (auto* buffering = std::get_if<Buffering>(&buffer_->state_)) {
    if (message_index_ == buffering->messages.size()) {
      return buffer_->PendingPull(this);
    }
    const auto idx = message_index_;
    auto result = ClaimObject(buffering->messages[idx]);
    ++message_index_;
    buffer_->MaybeSwitchToStreaming();
    return std::move(result);
  }
<<<<<<< HEAD
  if (auto* buffered = absl::get_if<Buffered>(&buffer_->state_)) {
    if (message_index_ == buffered->messages.size()) return std::nullopt;
=======
  if (auto* buffered = std::get_if<Buffered>(&buffer_->state_)) {
    if (message_index_ == buffered->messages.size()) return absl::nullopt;
>>>>>>> 1c0f1862
    const auto idx = message_index_;
    ++message_index_;
    return ClaimObject(buffered->messages[idx]);
  }
  if (auto* streaming = std::get_if<Streaming>(&buffer_->state_)) {
    if (streaming->message == nullptr) {
      if (streaming->end_of_stream) return std::nullopt;
      return buffer_->PendingPull(this);
    }
    auto msg = std::move(streaming->message);
    auto waker = std::move(buffer_->push_waker_);
    lock.Release();
    waker.Wakeup();
    return std::move(msg);
  }
  error_ = std::get<Cancelled>(buffer_->state_).error;
  return Failure{};
}

std::string RequestBuffer::DebugString(Reader* caller)
    ABSL_EXCLUSIVE_LOCKS_REQUIRED(mu_) {
  return absl::StrCat(
      "have_winner=",
      (winner_ == nullptr ? "no" : (winner_ == caller ? "this" : "other")),
      " num_readers=", readers_.size(),
      " push_waker=", push_waker_.DebugString(),
      Match(
          state_,
          [](const Buffering& buffering) {
            return absl::StrCat(
                " buffering initial_metadata=",
                (buffering.initial_metadata != nullptr
                     ? buffering.initial_metadata->DebugString()
                     : "null"),
                " messages=[",
                absl::StrJoin(
                    buffering.messages, ",",
                    [](std::string* output, const MessageHandle& hdl) {
                      absl::StrAppend(output, hdl->DebugString());
                    }),
                "] buffered=", buffering.buffered);
          },
          [](const Buffered& buffered) {
            return absl::StrCat(
                " buffered initial_metadata=",
                (buffered.initial_metadata != nullptr
                     ? buffered.initial_metadata->DebugString()
                     : "null"),
                " messages=[",
                absl::StrJoin(
                    buffered.messages, ",",
                    [](std::string* output, const MessageHandle& hdl) {
                      absl::StrAppend(
                          output, hdl != nullptr ? hdl->DebugString() : "null");
                    }),
                "]");
          },
          [](const Streaming& streaming) {
            return absl::StrCat(
                " streaming message=",
                (streaming.message != nullptr ? streaming.message->DebugString()
                                              : "null"),
                " end_of_stream=", streaming.end_of_stream);
          },
          [](const Cancelled& cancelled) {
            return absl::StrCat(" cancelled error=",
                                cancelled.error.ToString());
          }));
}
}  // namespace grpc_core<|MERGE_RESOLUTION|>--- conflicted
+++ resolved
@@ -150,13 +150,8 @@
     buffer_->MaybeSwitchToStreaming();
     return std::move(result);
   }
-<<<<<<< HEAD
-  if (auto* buffered = absl::get_if<Buffered>(&buffer_->state_)) {
+  if (auto* buffered = std::get_if<Buffered>(&buffer_->state_)) {
     if (message_index_ == buffered->messages.size()) return std::nullopt;
-=======
-  if (auto* buffered = std::get_if<Buffered>(&buffer_->state_)) {
-    if (message_index_ == buffered->messages.size()) return absl::nullopt;
->>>>>>> 1c0f1862
     const auto idx = message_index_;
     ++message_index_;
     return ClaimObject(buffered->messages[idx]);
