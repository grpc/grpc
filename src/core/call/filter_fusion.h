// Copyright 2025 gRPC authors.
//
// Licensed under the Apache License, Version 2.0 (the "License");
// you may not use this file except in compliance with the License.
// You may obtain a copy of the License at
//
//     http://www.apache.org/licenses/LICENSE-2.0
//
// Unless required by applicable law or agreed to in writing, software
// distributed under the License is distributed on an "AS IS" BASIS,
// WITHOUT WARRANTIES OR CONDITIONS OF ANY KIND, either express or implied.
// See the License for the specific language governing permissions and
// limitations under the License.

#ifndef GRPC_SRC_CORE_CALL_FILTER_FUSION_H
#define GRPC_SRC_CORE_CALL_FILTER_FUSION_H
#include <grpc/impl/grpc_types.h>

#include <cstddef>
#include <memory>
#include <string>
#include <tuple>
#include <type_traits>
#include <utility>

#include "absl/log/check.h"
#include "absl/log/log.h"
#include "absl/memory/memory.h"
#include "absl/status/status.h"
#include "absl/strings/str_join.h"
#include "src/core/call/call_filters.h"
#include "src/core/call/metadata.h"
#include "src/core/lib/channel/channel_args.h"
#include "src/core/lib/channel/promise_based_filter.h"
#include "src/core/lib/promise/promise.h"
#include "src/core/lib/transport/call_final_info.h"
#include "src/core/lib/transport/transport.h"
#include "src/core/util/manual_constructor.h"
#include "src/core/util/status_helper.h"
#include "src/core/util/type_list.h"

struct grpc_transport_op;

namespace grpc_core {
namespace filters_detail {

template <typename... Ts>
constexpr bool AllNoInterceptor =
    (std::is_same_v<Ts, const NoInterceptor*> && ...);

enum class MethodVariant {
  kNoInterceptor,
  kSimple,
  kChannelAccess,
};

template <typename... Ts>
constexpr MethodVariant MethodVariantForFilters() {
  if constexpr (AllNoInterceptor<Ts...>) {
    return MethodVariant::kNoInterceptor;
  } else if constexpr (!AnyMethodHasChannelAccess<Ts...>) {
    return MethodVariant::kSimple;
  } else {
    return MethodVariant::kChannelAccess;
  }
}

template <typename T>
using Hdl = Arena::PoolPtr<T>;

template <typename T, typename A>
constexpr bool IsSameExcludingCVRef =
    std::is_same<promise_detail::RemoveCVRef<A>, T>::value;

template <typename T, typename A>
using EnableIfSameExcludingCVRef =
    std::enable_if_t<std::is_same<promise_detail::RemoveCVRef<A>, T>::value,
                     void>;

template <typename T, typename MethodType, MethodType method,
          typename Ignored = void>
class AdaptMethod;

template <typename T, const NoInterceptor* method>
class AdaptMethod<T, const NoInterceptor*, method> {
 public:
  explicit AdaptMethod(void* /*call*/, void* /*filter*/ = nullptr) {}
  auto operator()(Hdl<T> x) {
    return Immediate(ServerMetadataOrHandle<T>::Ok(std::move(x)));
  }
  void operator()(T* /*x*/) {}
};

// Overrides for Filter methods with void Return types.
template <typename T, typename A, typename Call, void (Call::*method)(A)>
class AdaptMethod<T, void (Call::*)(A), method,
                  EnableIfSameExcludingCVRef<T, A>> {
 public:
  explicit AdaptMethod(Call* call, void* /*filter*/ = nullptr) : call_(call) {}

  auto operator()(Hdl<T> x) {
    (call_->*method)(*x);
    return Immediate(ServerMetadataOrHandle<T>::Ok(std::move(x)));
  }

 private:
  Call* call_;
};

template <typename T, typename Call, void (Call::*method)()>
class AdaptMethod<T, void (Call::*)(), method> {
 public:
  explicit AdaptMethod(Call* call, void* /*filter*/ = nullptr) : call_(call) {}
  auto operator()(Hdl<T> x) {
    (call_->*method)();
    return Immediate(ServerMetadataOrHandle<T>::Ok(std::move(x)));
  }

 private:
  Call* call_;
};

template <typename T, typename A, typename Call, typename Derived,
          void (Call::*method)(A, Derived*)>
class AdaptMethod<T, void (Call::*)(A, Derived*), method,
                  EnableIfSameExcludingCVRef<T, A>> {
 public:
  explicit AdaptMethod(Call* call, Derived* filter)
      : call_(call), filter_(filter) {}
  auto operator()(Hdl<T> x) {
    (call_->*method)(*x, filter_);
    return Immediate(ServerMetadataOrHandle<T>::Ok(std::move(x)));
  }

 private:
  Call* call_;
  Derived* filter_;
};

// primary template handles types that have no nested ::Call member:
template <class, class = void>
constexpr const bool kHasCallMember = false;

// specialization recognizes types that have a nested ::Call member:
template <class T>
constexpr const bool kHasCallMember<T, std::void_t<typename T::Call>> = true;

// Override for filter method types that take a pointer to the filter along
// with another arbitrary pointer type. Expected to be used to handle
// OnFinalize methods.
template <typename A, typename Call, typename Derived,
          void (Call::*method)(const A*, Derived*)>
class AdaptMethod<
    A, void (Call::*)(const A*, Derived*), method,
    std::enable_if_t<std::is_same<typename Derived::Call, Call>::value, void>> {
 public:
  explicit AdaptMethod(Call* call, Derived* filter)
      : call_(call), filter_(filter) {}
  void operator()(A* arg) { (call_->*method)(arg, filter_); }

 private:
  Call* call_;
  Derived* filter_;
};

// Same as above with the const qualifiers removed.
template <typename A, typename Call, typename Derived,
          void (Call::*method)(A*, Derived*)>
class AdaptMethod<
    A, void (Call::*)(A*, Derived*), method,
    std::enable_if_t<std::is_same<typename Derived::Call, Call>::value, void>> {
 public:
  explicit AdaptMethod(Call* call, Derived* filter)
      : call_(call), filter_(filter) {}
  void operator()(A* arg) { (call_->*method)(arg, filter_); }

 private:
  Call* call_;
  Derived* filter_;
};

// Override for filter method types that another arbitrary pointer type.
// Expected to be used to handle OnFinalize methods.
template <typename A, typename Call, void (Call::*method)(const A*)>
class AdaptMethod<A, void (Call::*)(const A*), method,
                  std::enable_if_t<!kHasCallMember<A>, void>> {
 public:
  explicit AdaptMethod(Call* call, void* /*filter*/) : call_(call) {}
  void operator()(A* arg) { (call_->*method)(arg); }

 private:
  Call* call_;
};

// Same as above with the const qualifiers removed.
template <typename A, typename Call, void (Call::*method)(A*)>
class AdaptMethod<A, void (Call::*)(A*), method,
                  std::enable_if_t<!kHasCallMember<A>, void>> {
 public:
  explicit AdaptMethod(Call* call, void* /*filter*/) : call_(call) {}
  void operator()(A* arg) { (call_->*method)(arg); }

 private:
  Call* call_;
};

template <typename T, typename AnyType = void>
struct TakeValueExists {
  static constexpr bool value = false;
};

template <typename T>
struct TakeValueExists<T,
                       absl::void_t<decltype(TakeValue(std::declval<T>()))>> {
  static constexpr bool value = true;
};

template <typename T, typename AnyType = void>
struct StatusType {
  static constexpr bool value = false;
};

template <typename T>
struct StatusType<
    T, absl::enable_if_t<
           std::is_same<decltype(IsStatusOk(std::declval<T>())), bool>::value &&
               !std::is_same<T, ServerMetadataHandle>::value &&
               !TakeValueExists<T>::value,
           void>> {
  static constexpr bool value = true;
};

template <typename T, typename = void>
struct HasStatusMethod {
  static constexpr bool value = false;
};

template <typename T>
struct HasStatusMethod<
    T, std::enable_if_t<!std::is_void_v<decltype(std::declval<T>().status())>,
                        void>> {
  static constexpr bool value = true;
};

template <typename T>
constexpr bool IsPromise = std::is_invocable_v<T>;

// For types T which are of the form StatusOr<U>. Type TakeValue on Type T
// must return a value of type U. Further type T must have a method called
// status() and must return a bool when IsStatusOk is called on an object of
// type T.
template <typename T, typename U, typename AnyType = void>
struct StatusOrType {
  static constexpr bool value = false;
};
template <typename T, typename U>
struct StatusOrType<
    T, U,
    absl::enable_if_t<
        std::is_same<decltype(IsStatusOk(std::declval<T>())), bool>::value &&
            TakeValueExists<T>::value && HasStatusMethod<T>::value &&
            std::is_same<decltype(TakeValue(std::declval<T>())), U>::value,
        void>> {
  static constexpr bool value = true;
};

// Overrides for Filter methods with a Return type supporting a bool ok()
// method without holding a value within e.g., for absl::Status or StatusFlag
// return types.
template <typename T, typename A, typename R, typename Call,
          R (Call::*method)(A)>
class AdaptMethod<
    T, R (Call::*)(A), method,
    absl::enable_if_t<StatusType<R>::value && IsSameExcludingCVRef<T, A>,
                      void>> {
 public:
  explicit AdaptMethod(Call* call, void* /*filter*/ = nullptr) : call_(call) {}
  auto operator()(Hdl<T> x) {
    R result = (call_->*method)(*x);
    if (IsStatusOk(result)) {
      return Immediate(ServerMetadataOrHandle<T>::Ok(std::move(x)));
    }
    return Immediate(
        ServerMetadataOrHandle<T>::Failure(ServerMetadataFromStatus(result)));
  }

 private:
  Call* call_;
};

template <typename T, typename R, typename Call, R (Call::*method)()>
class AdaptMethod<T, R (Call::*)(), method,
                  absl::enable_if_t<StatusType<R>::value, void>> {
 public:
  explicit AdaptMethod(Call* call, void* /*filter*/ = nullptr) : call_(call) {}
  auto operator()(Hdl<T> x) {
    R result = (call_->*method)();
    if (IsStatusOk(result)) {
      return Immediate(ServerMetadataOrHandle<T>::Ok(std::move(x)));
    };
    return Immediate(
        ServerMetadataOrHandle<T>::Failure(ServerMetadataFromStatus(result)));
  }

 private:
  Call* call_;
};

template <typename T, typename A, typename R, typename Call, typename Derived,
          R (Call::*method)(A, Derived*)>
class AdaptMethod<
    T, R (Call::*)(A, Derived*), method,
    absl::enable_if_t<StatusType<R>::value && IsSameExcludingCVRef<T, A>,
                      void>> {
 public:
  explicit AdaptMethod(Call* call, Derived* filter)
      : call_(call), filter_(filter) {}
  auto operator()(Hdl<T> x) {
    R result = (call_->*method)(*x, filter_);
    if (IsStatusOk(result)) {
      return Immediate(ServerMetadataOrHandle<T>::Ok(std::move(x)));
    }
    return Immediate(
        ServerMetadataOrHandle<T>::Failure(ServerMetadataFromStatus(result)));
  }

 private:
  Call* call_;
  Derived* filter_;
};

// Overrides for Filter methods with a Return type supporting a bool ok()
// method and holding a value within e.g., for absl::StatusOr<T> return types.
template <typename T, typename A, typename R, typename Call,
          R (Call::*method)(A)>
class AdaptMethod<
    T, R (Call::*)(A), method,
    absl::enable_if_t<StatusOrType<R, T>::value && IsSameExcludingCVRef<T, A>,
                      void>> {
 public:
  explicit AdaptMethod(Call* call, void* /*filter*/ = nullptr) : call_(call) {}
  auto operator()(Hdl<T> x) {
    R result = (call_->*method)(*x);
    if (IsStatusOk(result)) {
      return Immediate(
          ServerMetadataOrHandle<T>::Ok(TakeValue(std::move(result))));
    }
    return Immediate(ServerMetadataOrHandle<T>::Failure(
        ServerMetadataFromStatus(std::move(result.status()))));
  }

 private:
  Call* call_;
};

template <typename T, typename R, typename Call, R (Call::*method)()>
class AdaptMethod<T, R (Call::*)(), method,
                  absl::enable_if_t<StatusOrType<R, T>::value, void>> {
 public:
  explicit AdaptMethod(Call* call, void* /*filter*/ = nullptr) : call_(call) {}
  auto operator()(Hdl<T> x) {
    R result = (call_->*method)();
    if (IsStatusOk(result)) {
      return Immediate(
          ServerMetadataOrHandle<T>::Ok(TakeValue(std::move(result))));
    }
    return Immediate(ServerMetadataOrHandle<T>::Failure(
        ServerMetadataFromStatus(std::move(result.status()))));
  }

 private:
  Call* call_;
};

template <typename T, typename A, typename R, typename Call, typename Derived,
          R (Call::*method)(A, Derived*)>
class AdaptMethod<
    T, R (Call::*)(A, Derived*), method,
    absl::enable_if_t<StatusOrType<R, T>::value && IsSameExcludingCVRef<T, A>,
                      void>> {
 public:
  using UnwrappedType = decltype(TakeValue(std::declval<R>()));
  static_assert(std::is_same<UnwrappedType, T>::value);
  explicit AdaptMethod(Call* call, Derived* filter)
      : call_(call), filter_(filter) {}
  auto operator()(Hdl<T> x) {
    R result = (call_->*method)(*x, filter_);
    if (IsStatusOk(result)) {
      return Immediate(
          ServerMetadataOrHandle<T>::Ok(TakeValue(std::move(result))));
    }
    return Immediate(ServerMetadataOrHandle<T>::Failure(
        ServerMetadataFromStatus(std::move(result.status()))));
  }

 private:
  Call* call_;
  Derived* filter_;
};

// Overrides for filter methods which take a Hdl<T> type or void as input and
// return a StatusOr<Hdl<T>> type as output
template <typename T, typename R, typename Call, R (Call::*method)(Hdl<T>)>
class AdaptMethod<T, R (Call::*)(Hdl<T>), method,
                  absl::enable_if_t<StatusOrType<R, Hdl<T>>::value, void>> {
 public:
  explicit AdaptMethod(Call* call, void* /*filter*/ = nullptr) : call_(call) {}
  auto operator()(Hdl<T> x) {
    R result = (call_->*method)(std::move(x));
    if (IsStatusOk(result)) {
      return Immediate(ServerMetadataOrHandle<T>::Ok(std::move(*result)));
    }

    return Immediate(ServerMetadataOrHandle<T>::Failure(
        ServerMetadataFromStatus(result.status())));
  }

 private:
  Call* call_;
};

template <typename T, typename R, typename Call, R (Call::*method)()>
class AdaptMethod<T, R (Call::*)(), method,
                  absl::enable_if_t<StatusOrType<R, Hdl<T>>::value, void>> {
 public:
  explicit AdaptMethod(Call* call, void* /*filter*/ = nullptr) : call_(call) {}
  auto operator()(Hdl<T> /*x*/) {
    R result = (call_->*method)();
    if (IsStatusOk(result)) {
      return Immediate(ServerMetadataOrHandle<T>::Ok(std::move(*result)));
    }

    return Immediate(ServerMetadataOrHandle<T>::Failure(
        ServerMetadataFromStatus(result.status())));
  }

 private:
  Call* call_;
};

template <typename T, typename R, typename Call, typename Derived,
          R (Call::*method)(Hdl<T>, Derived*)>
class AdaptMethod<T, R (Call::*)(Hdl<T>, Derived*), method,
                  absl::enable_if_t<StatusOrType<R, Hdl<T>>::value, void>> {
 public:
  explicit AdaptMethod(Call* call, Derived* filter)
      : call_(call), filter_(filter) {}
  auto operator()(Hdl<T> x) {
    R result = (call_->*method)(std::move(x), filter_);
    if (IsStatusOk(result)) {
      return Immediate(ServerMetadataOrHandle<T>::Ok(std::move(*result)));
    }

    return Immediate(ServerMetadataOrHandle<T>::Failure(
        ServerMetadataFromStatus(result.status())));
  }

 private:
  Call* call_;
  Derived* filter_;
};

// For methods which return a promise where the result of the promise
template <typename T, typename R, typename Call, typename Derived,
          R (Call::*method)(Hdl<T>, Derived*)>
class AdaptMethod<
    T, R (Call::*)(Hdl<T>, Derived*), method,
    std::enable_if_t<IsPromise<R> && std::is_same_v<PromiseResult<R>,
                                                    absl::StatusOr<Hdl<T>>>,
                     void>> {
 public:
  explicit AdaptMethod(Call* call, Derived* filter)
      : call_(call), filter_(filter) {}
  auto operator()(Hdl<T> x) {
    return Map((call_->*method)(std::move(x), filter_),
               [](absl::StatusOr<Hdl<T>> result) {
                 if (result.ok()) {
                   return ServerMetadataOrHandle<T>::Ok(std::move(*result));
                 }
                 return ServerMetadataOrHandle<T>::Failure(
                     ServerMetadataFromStatus(result.status()));
               });
  }

 private:
  Call* call_;
  Derived* filter_;
};

template <typename T, typename R, typename Call, typename Derived,
          R (Call::*method)(T&, Derived*)>
class AdaptMethod<
    T, R (Call::*)(T&, Derived*), method,
    std::enable_if_t<
        IsPromise<R> && std::is_same_v<absl::Status, PromiseResult<R>>, void>> {
 public:
  explicit AdaptMethod(Call* call, Derived* filter)
      : call_(call), filter_(filter) {}
  auto operator()(Hdl<T> x) {
    return Map((call_->*method)(*x, filter_),
               [hdl = std::move(x)](absl::Status status) mutable {
                 if (status.ok()) {
                   return ServerMetadataOrHandle<T>::Ok(std::move(hdl));
                 }
                 return ServerMetadataOrHandle<T>::Failure(
                     ServerMetadataFromStatus(status));
               });
  }

 private:
  Call* call_;
  Derived* filter_;
};

template <typename T, typename Call, typename Derived,
          Hdl<T> (Call::*method)(Hdl<T>, Derived*)>
class AdaptMethod<T, Hdl<T> (Call::*)(Hdl<T>, Derived*), method> {
 public:
  explicit AdaptMethod(Call* call, Derived* filter)
      : call_(call), filter_(filter) {}
  auto operator()(Hdl<T> x) {
    Hdl<T> result = (call_->*method)(std::move(x), filter_);
    return Immediate(ServerMetadataOrHandle<T>::Ok(std::move(result)));
  }

 private:
  Call* call_;
  Derived* filter_;
};

// Overrides for filter methods which return a ServerMetadataHandle type as
// output.
template <typename T, typename A, typename Call,
          ServerMetadataHandle (Call::*method)(A)>
class AdaptMethod<T, ServerMetadataHandle (Call::*)(A), method,
                  EnableIfSameExcludingCVRef<T, A>> {
 public:
  explicit AdaptMethod(Call* call, void* /*filter*/ = nullptr) : call_(call) {}
  auto operator()(Hdl<T> x) {
    ServerMetadataHandle handle = (call_->*method)(*x);
    if (handle == nullptr) {
      return Immediate(ServerMetadataOrHandle<T>::Ok(std::move(x)));
    }

    return Immediate(ServerMetadataOrHandle<T>::Failure(std::move(handle)));
  }

 private:
  Call* call_;
};

template <typename T, typename Call, ServerMetadataHandle (Call::*method)()>
class AdaptMethod<T, ServerMetadataHandle (Call::*)(), method> {
 public:
  explicit AdaptMethod(Call* call, void* /*filter*/ = nullptr) : call_(call) {}
  auto operator()(Hdl<T> x) {
    ServerMetadataHandle handle = (call_->*method)();
    if (handle == nullptr) {
      return Immediate(ServerMetadataOrHandle<T>::Ok(std::move(x)));
    }

    return Immediate(ServerMetadataOrHandle<T>::Failure(std::move(handle)));
  }

 private:
  Call* call_;
};

template <typename T, typename A, typename Call, typename Derived,
          ServerMetadataHandle (Call::*method)(A, Derived*)>
class AdaptMethod<T, ServerMetadataHandle (Call::*)(A, Derived*), method,
                  EnableIfSameExcludingCVRef<T, A>> {
 public:
  explicit AdaptMethod(Call* call, Derived* filter)
      : call_(call), filter_(filter) {}
  auto operator()(Hdl<T> x) {
    ServerMetadataHandle handle = (call_->*method)(*x, filter_);
    if (handle == nullptr) {
      return Immediate(ServerMetadataOrHandle<T>::Ok(std::move(x)));
    }

    return Immediate(ServerMetadataOrHandle<T>::Failure(std::move(handle)));
  }

 private:
  Call* call_;
  Derived* filter_;
};

template <typename T, typename MethodType, MethodType method,
          typename Ignored = void>
class AdaptOnServerTrailingMetadataMethod;

template <typename T, const NoInterceptor* method>
class AdaptOnServerTrailingMetadataMethod<T, const NoInterceptor*, method> {
 public:
  explicit AdaptOnServerTrailingMetadataMethod(void* /*call*/,
                                               void* /*filter*/ = nullptr) {}
  auto operator()(T& x) {}
  void operator()(T* /*x*/) {}
};

template <typename T, typename A, typename Call, typename Derived,
          void (Call::*method)(A, Derived*)>
class AdaptOnServerTrailingMetadataMethod<
    T, void (Call::*)(A, Derived*), method, EnableIfSameExcludingCVRef<T, A>> {
 public:
  explicit AdaptOnServerTrailingMetadataMethod(Call* call, Derived* filter)
      : call_(call), filter_(filter) {}
  void operator()(T& x) { (call_->*method)(x, filter_); }

 private:
  Call* call_;
  Derived* filter_;
};

template <typename T, typename A, typename Call, typename Derived,
          absl::Status (Call::*method)(A, Derived*)>
class AdaptOnServerTrailingMetadataMethod<
    T, absl::Status (Call::*)(A, Derived*), method,
    EnableIfSameExcludingCVRef<T, A>> {
 public:
  explicit AdaptOnServerTrailingMetadataMethod(Call* call, Derived* filter)
      : call_(call), filter_(filter) {}
  void operator()(T& x) {
    absl::Status status = (call_->*method)(x, filter_);
    if (!status.ok()) {
      SetServerMetadataFromStatus(x, status);
    }
  }

 private:
  Call* call_;
  Derived* filter_;
};

template <typename T, typename A, typename Call, void (Call::*method)(A)>
class AdaptOnServerTrailingMetadataMethod<T, void (Call::*)(A), method,
                                          EnableIfSameExcludingCVRef<T, A>> {
 public:
  explicit AdaptOnServerTrailingMetadataMethod(Call* call, void* /*filter*/)
      : call_(call) {}
  void operator()(T& x) { (call_->*method)(x); }

 private:
  Call* call_;
};

template <typename T, typename A, typename Call,
          absl::Status (Call::*method)(A)>
class AdaptOnServerTrailingMetadataMethod<T, absl::Status (Call::*)(A), method,
                                          EnableIfSameExcludingCVRef<T, A>> {
 public:
  explicit AdaptOnServerTrailingMetadataMethod(Call* call, void* /*filter*/)
      : call_(call) {}
  void operator()(T& x) {
    absl::Status status = (call_->*method)(x);
    if (!status.ok()) {
      SetServerMetadataFromStatus(x, status);
    }
  }

 private:
  Call* call_;
};

template <typename MethodType, MethodType method, typename Ignored = void>
class AdaptOnClientToServerHalfCloseMethod;

template <const NoInterceptor* method>
class AdaptOnClientToServerHalfCloseMethod<const NoInterceptor*, method> {
 public:
  explicit AdaptOnClientToServerHalfCloseMethod(void* /*call*/) {}
  void operator()() {}
};

template <typename Call, void (Call::*method)()>
class AdaptOnClientToServerHalfCloseMethod<void (Call::*)(), method> {
 public:
  explicit AdaptOnClientToServerHalfCloseMethod(Call* call) : call_(call) {}
  void operator()() { (call_->*method)(); }

 private:
  Call* call_;
};

template <auto... filter_methods>
struct FilterMethods {
  using Methods = Valuelist<filter_methods...>;
  using Idxs = std::make_index_sequence<sizeof...(filter_methods)>;
};

template <typename... Filters>
struct FilterTypes {
  using Types = Typelist<Filters...>;
  using Idxs = std::make_index_sequence<sizeof...(Filters)>;
};

template <std::size_t, typename FilterTypeList, typename Ignored = void>
struct TypesFromIdx;

template <typename... Filters>
struct TypesFromIdx<0, Typelist<Filters...>> {
  using Types = Typelist<Filters...>;
};

template <std::size_t N, typename Filter0, typename... Filters>
struct TypesFromIdx<N, Typelist<Filter0, Filters...>,
                    std::enable_if_t<N != 0>> {
  using Types = typename TypesFromIdx<N - 1, Typelist<Filters...>>::Types;
};

template <std::size_t, typename>
struct make_reverse_index_sequence_helper;

template <std::size_t N, std::size_t... NN>
struct make_reverse_index_sequence_helper<N, std::index_sequence<NN...>>
    : std::index_sequence<(N - NN)...> {};

template <size_t N>
struct make_reverse_index_sequence
    : make_reverse_index_sequence_helper<
          N - 1, decltype(std::make_index_sequence<N>{})> {};

template <auto... filter_methods>
struct ReverseFilterMethods {
  using Methods = ReverseValues<filter_methods...>;
  using Idxs = make_reverse_index_sequence<sizeof...(filter_methods)>;
};

template <typename... Filters>
struct ReverseFilterTypes {
  using Types = Reverse<Filters...>;
  using Idxs = make_reverse_index_sequence<sizeof...(Filters)>;
  template <bool forward, auto... filter_methods>
  struct ForwardOrReverse;
};

template <bool forward, auto... filter_methods>
struct ForwardOrReverse;

template <auto... filter_methods>
struct ForwardOrReverse<true, filter_methods...> {
  using OrderMethod = FilterMethods<filter_methods...>;
};

template <auto... filter_methods>
struct ForwardOrReverse<false, filter_methods...> {
  using OrderMethod = ReverseFilterMethods<filter_methods...>;
};

template <bool forward, typename... filter_types>
struct ForwardOrReverseTypes;

template <typename... filter_types>
struct ForwardOrReverseTypes<true, filter_types...> {
  using OrderMethod = FilterTypes<filter_types...>;
};

template <typename... filter_types>
struct ForwardOrReverseTypes<false, filter_types...> {
  using OrderMethod = ReverseFilterTypes<filter_types...>;
};

// Combine the result of a series of filter methods into a single method.
template <typename Call, typename T, auto filter_method_0,
          auto... filter_methods, size_t I0, size_t... Is>
auto ExecuteCombined(Call* call, Hdl<T> hdl,
                     Valuelist<filter_method_0, filter_methods...>,
                     std::index_sequence<I0, Is...>) {
  return TrySeq(AdaptMethod<T, decltype(filter_method_0), filter_method_0>(
                    call->template fused_child<I0>())(std::move(hdl)),
                AdaptMethod<T, decltype(filter_methods), filter_methods>(
                    call->template fused_child<Is>())...);
}

template <typename FilterMethods, typename Call, typename T>
auto ExecuteCombined(Call* call, Hdl<T> hdl) {
  return ExecuteCombined(call, std::move(hdl),
                         typename FilterMethods::Methods(),
                         typename FilterMethods::Idxs());
}

// Combine the result of a series of filter methods into a single method.
template <typename Call, typename Derived, typename T, typename Filter0,
          typename... Filters, auto filter_method_0, auto... filter_methods,
          size_t I0, size_t... Is>
auto ExecuteCombinedWithChannelAccess(
    Call* call, Derived* channel, Hdl<T> hdl, Typelist<Filter0, Filters...>,
    Valuelist<filter_method_0, filter_methods...>,
    std::index_sequence<I0, Is...>) {
  return TrySeq(
      AdaptMethod<T, decltype(filter_method_0), filter_method_0>(
          call->template fused_child<I0>(),
          reinterpret_cast<Filter0*>(channel->template get_fused_filter<I0>()))(
          std::move(hdl)),
      AdaptMethod<T, decltype(filter_methods), filter_methods>(
          call->template fused_child<Is>(),
          reinterpret_cast<Filters*>(
              channel->template get_fused_filter<Is>()))...);
}

template <typename FilterMethods, typename FilterTypes, typename Call,
          typename Derived, typename T>
auto ExecuteCombinedWithChannelAccess(Call* call, Derived* channel,
                                      Hdl<T> hdl) {
  return ExecuteCombinedWithChannelAccess(
      call, channel, std::move(hdl), typename FilterTypes::Types(),
      typename FilterMethods::Methods(), typename FilterMethods::Idxs());
}

// Combine the result of a series of OnFinalize filter methods into a single
// method.
template <typename Call, typename Derived, typename T, typename... Filters,
          auto... filter_methods, size_t... Is>
void ExecuteCombinedOnFinalizeWithChannelAccess(Call* call, Derived* channel,
                                                T* call_final_info,
                                                Typelist<Filters...>,
                                                Valuelist<filter_methods...>,
                                                std::index_sequence<Is...>) {
  (AdaptMethod<T, decltype(filter_methods), filter_methods>(
       call->template fused_child<Is>(),
       reinterpret_cast<Filters*>(channel->template get_fused_filter<Is>()))(
       call_final_info),
   ...);
}

template <typename Call, typename T, auto... filter_methods, size_t... Is>
void ExecuteCombinedOnFinalize(Call* call, T* call_final_info,
                               Valuelist<filter_methods...>,
                               std::index_sequence<Is...>) {
  (AdaptMethod<T, decltype(filter_methods), filter_methods>(
       call->template fused_child<Is>(), nullptr)(call_final_info),
   ...);
}

// Combine the result of a series of OnServerTrailingMetadata filter methods
// into a single method.
template <typename Call, typename Derived, typename T, typename... Filters,
          auto... filter_methods, size_t... Is>
void ExecuteCombinedOnServerTrailingMetadataWithChannelAccess(
    Call* call, Derived* channel, T& metadata, Typelist<Filters...>,
    Valuelist<filter_methods...>, std::index_sequence<Is...>) {
  (AdaptOnServerTrailingMetadataMethod<T, decltype(filter_methods),
                                       filter_methods>(
       call->template fused_child<Is>(),
       reinterpret_cast<Filters*>(channel->template get_fused_filter<Is>()))(
       metadata),
   ...);
}

template <typename FilterMethods, typename FilterTypes, typename Call,
          typename Derived, typename T>
void ExecuteCombinedOnServerTrailingMetadataWithChannelAccess(Call* call,
                                                              Derived* channel,
                                                              T& metadata) {
  ExecuteCombinedOnServerTrailingMetadataWithChannelAccess(
      call, channel, metadata, typename FilterTypes::Types(),
      typename FilterMethods::Methods(), typename FilterMethods::Idxs());
}

template <typename Call, typename T, auto... filter_methods, size_t... Is>
void ExecuteCombinedOnServerTrailingMetadata(Call* call, T& metadata,
                                             Valuelist<filter_methods...>,
                                             std::index_sequence<Is...>) {
  (AdaptOnServerTrailingMetadataMethod<T, decltype(filter_methods),
                                       filter_methods>(
       call->template fused_child<Is>(), nullptr)(metadata),
   ...);
}

template <typename FilterMethods, typename Call, typename T>
void ExecuteCombinedOnServerTrailingMetadata(Call* call, T& metadata) {
  ExecuteCombinedOnServerTrailingMetadata(call, metadata,
                                          typename FilterMethods::Methods(),
                                          typename FilterMethods::Idxs());
}

template <typename Call, auto... filter_methods, size_t... Is>
void ExecuteCombinedOnClientToServerHalfClose(Call* call,
                                              Valuelist<filter_methods...>,
                                              std::index_sequence<Is...>) {
  (AdaptOnClientToServerHalfCloseMethod<decltype(filter_methods),
                                        filter_methods>(
       call->template fused_child<Is>())(),
   ...);
}

template <typename FilterMethods, typename Call>
void ExecuteCombinedOnClientToServerHalfClose(Call* call) {
  ExecuteCombinedOnClientToServerHalfClose(
      call, typename FilterMethods::Methods(), typename FilterMethods::Idxs());
}

template <typename FilterMethods, typename FilterTypes, typename Call,
          typename Derived, typename T>
void ExecuteCombinedWithChannelAccess(Call* call, Derived* channel,
                                      T* call_final_info) {
  ExecuteCombinedOnFinalizeWithChannelAccess(
      call, channel, call_final_info, typename FilterTypes::Types(),
      typename FilterMethods::Methods(), typename FilterMethods::Idxs());
}

template <typename FilterMethods, typename Call, typename T>
void ExecuteCombined(Call* call, T* call_final_info) {
  ExecuteCombinedOnFinalize(call, call_final_info,
                            typename FilterMethods::Methods(),
                            typename FilterMethods::Idxs());
}

#define GRPC_FUSE_METHOD(name, type, forward)                                 \
  template <MethodVariant variant, typename Derived, typename... Filters>     \
  class FuseImpl##name;                                                       \
  template <typename Derived, typename... Filters>                            \
  class FuseImpl##name<MethodVariant::kNoInterceptor, Derived, Filters...> {  \
   public:                                                                    \
    static inline const NoInterceptor name;                                   \
  };                                                                          \
  template <typename Derived, typename... Filters>                            \
  class FuseImpl##name<MethodVariant::kSimple, Derived, Filters...> {         \
   public:                                                                    \
    auto name(type x) {                                                       \
      return ExecuteCombined<typename ForwardOrReverse<                       \
          forward, &Filters::Call::name...>::OrderMethod>(                    \
          static_cast<typename Derived::Call*>(this), std::move(x));          \
    }                                                                         \
  };                                                                          \
  template <typename Derived, typename... Filters>                            \
  class FuseImpl##name<MethodVariant::kChannelAccess, Derived, Filters...> {  \
   public:                                                                    \
    auto name(type x, Derived* channel) {                                     \
      return ExecuteCombinedWithChannelAccess<                                \
          typename ForwardOrReverse<forward,                                  \
                                    &Filters::Call::name...>::OrderMethod,    \
          typename ForwardOrReverseTypes<forward, Filters...>::OrderMethod>(  \
          static_cast<typename Derived::Call*>(this), channel, std::move(x)); \
    }                                                                         \
  };                                                                          \
  template <typename Derived, typename... Filters>                            \
  using Fuse##name = FuseImpl##name<                                          \
      MethodVariantForFilters<decltype(&Filters::Call::name)...>(), Derived,  \
      Filters...>

template <MethodVariant variant, typename Derived, typename... Filters>
class FuseImplOnServerTrailingMetadata;

template <typename Derived, typename... Filters>
class FuseImplOnServerTrailingMetadata<MethodVariant::kNoInterceptor, Derived,
                                       Filters...> {
 public:
  static inline const NoInterceptor OnServerTrailingMetadata;
};

template <typename Derived, typename... Filters>
class FuseImplOnServerTrailingMetadata<MethodVariant::kSimple, Derived,
                                       Filters...> {
 public:
  void OnServerTrailingMetadata(ServerMetadata& x) {
    return ExecuteCombinedOnServerTrailingMetadata<typename ForwardOrReverse<
        false, &Filters::Call::OnServerTrailingMetadata...>::OrderMethod>(
        static_cast<typename Derived::Call*>(this), x);
  }
};

template <typename Derived, typename... Filters>
class FuseImplOnServerTrailingMetadata<MethodVariant::kChannelAccess, Derived,
                                       Filters...> {
 public:
  void OnServerTrailingMetadata(ServerMetadata& x, Derived* channel) {
    return ExecuteCombinedOnServerTrailingMetadataWithChannelAccess<
        typename ForwardOrReverse<
            false, &Filters::Call::OnServerTrailingMetadata...>::OrderMethod,
        typename ForwardOrReverseTypes<false, Filters...>::OrderMethod>(
        static_cast<typename Derived::Call*>(this), channel, x);
  }
};

template <typename Derived, typename... Filters>
using FuseOnServerTrailingMetadata = FuseImplOnServerTrailingMetadata<
    MethodVariantForFilters<
        decltype(&Filters::Call::OnServerTrailingMetadata)...>(),
    Derived, Filters...>;

template <bool is_no_interceptor, typename Derived, typename... Filters>
class FuseImplOnClientToServerHalfClose;

template <typename Derived, typename... Filters>
class FuseImplOnClientToServerHalfClose<true, Derived, Filters...> {
 public:
  static inline const NoInterceptor OnClientToServerHalfClose;
};

template <typename Derived, typename... Filters>
class FuseImplOnClientToServerHalfClose<false, Derived, Filters...> {
 public:
  void OnClientToServerHalfClose() {
    return ExecuteCombinedOnClientToServerHalfClose<typename ForwardOrReverse<
        true, &Filters::Call::OnClientToServerHalfClose...>::OrderMethod>(
        static_cast<typename Derived::Call*>(this));
  }
};

template <typename Derived, typename... Filters>
using FuseOnClientToServerHalfClose = FuseImplOnClientToServerHalfClose<
    AllNoInterceptor<decltype(&Filters::Call::OnClientToServerHalfClose)...>,
    Derived, Filters...>;

GRPC_FUSE_METHOD(OnClientInitialMetadata, ClientMetadataHandle, true);
GRPC_FUSE_METHOD(OnServerInitialMetadata, ServerMetadataHandle, false);
GRPC_FUSE_METHOD(OnClientToServerMessage, MessageHandle, true);
GRPC_FUSE_METHOD(OnServerToClientMessage, MessageHandle, false);
GRPC_FUSE_METHOD(OnFinalize, const grpc_call_final_info*, true);

template <typename FilterTypelist>
struct FilterWrapper;

template <typename Filter>
struct FilterWrapper<Typelist<Filter>> {
  FilterWrapper(const ChannelArgs& args, ChannelFilter::Args filter_args)
      : filter_(Filter::Create(args, filter_args)) {}

  absl::Status status() const { return filter_.status(); }
  bool StartTransportOp(grpc_transport_op* op) {
    CHECK(filter_.ok());
    return (*filter_)->StartTransportOp(op);
  }

  Filter* get_filter() { return (*filter_).get(); }

  bool GetChannelInfo(const grpc_channel_info* info) {
    CHECK(filter_.ok());
    return (*filter_)->GetChannelInfo(info);
  }

 private:
  absl::StatusOr<std::unique_ptr<Filter>> filter_;
};

template <typename Filter0, typename... Filters>
struct FilterWrapper<Typelist<Filter0, Filters...>>
    : public FilterWrapper<Typelist<Filters...>> {
  FilterWrapper(const ChannelArgs& args, ChannelFilter::Args filter_args)
      : filter0_(Filter0::Create(args, filter_args)),
        FilterWrapper<Typelist<Filters...>>(args, filter_args) {}

  absl::Status status() const {
    if (filter0_.ok()) {
      return FilterWrapper<Typelist<Filters...>>::status();
    }
    return filter0_.status();
  }

  Filter0* get_filter() { return (*filter0_).get(); }

  bool StartTransportOp(grpc_transport_op* op) {
    CHECK(filter0_.ok());
    return (*filter0_)->StartTransportOp(op) ||
           FilterWrapper<Typelist<Filters...>>::StartTransportOp(op);
  }

  bool GetChannelInfo(const grpc_channel_info* info) {
    CHECK(filter0_.ok());
    return (*filter0_)->GetChannelInfo(info) ||
           FilterWrapper<Typelist<Filters...>>::GetChannelInfo(info);
  }

 private:
  absl::StatusOr<std::unique_ptr<Filter0>> filter0_;
};

template <typename Derived, typename SfinaeVoid = void>
struct ConstructCall;

template <typename Derived>
struct ConstructCall<Derived, absl::void_t<decltype(typename Derived::Call(
                                  std::declval<Derived*>()))>> {
 public:
  using Call = typename Derived::Call;
  static void Run(ManualConstructor<Call>& call, Derived* channel) {
    call.Init(channel);
  }
};

template <typename Derived>
struct ConstructCall<Derived,
                     absl::void_t<decltype(typename Derived::Call())>> {
 public:
  using Call = typename Derived::Call;
  static void Run(ManualConstructor<Call>& call, Derived* /*channel*/) {
    call.Init();
  }
};

template <typename FilterTypelist>
struct CallWrapper;

template <typename Filter>
struct CallWrapper<Typelist<Filter>> {
  using Call = typename Filter::Call;
  explicit CallWrapper(FilterWrapper<Typelist<Filter>>* channel) {
    ConstructCall<Filter>::Run(call_, channel->get_filter());
  }

  Call* get_call() { return call_.get(); }

  ~CallWrapper() { call_.Destroy(); }

 private:
  ManualConstructor<Call> call_;
};

template <typename Filter0, typename... Filters>
struct CallWrapper<Typelist<Filter0, Filters...>>
    : public CallWrapper<Typelist<Filters...>> {
  using Call = typename Filter0::Call;
  explicit CallWrapper(FilterWrapper<Typelist<Filter0, Filters...>>* channel)
      : CallWrapper<Typelist<Filters...>>(
            reinterpret_cast<FilterWrapper<Typelist<Filters...>>*>(channel)) {
    ConstructCall<Filter0>::Run(call_, channel->get_filter());
  }

  Call* get_call() { return call_.get(); }

  ~CallWrapper() { call_.Destroy(); }

 private:
  ManualConstructor<Call> call_;
};

#undef GRPC_FUSE_METHOD

<<<<<<< HEAD
template <FilterEndpoint ep, uint8_t kFlags, typename... Filters>
class FusedFilter
    : public ImplementChannelFilter<FusedFilter<ep, kFlags, Filters...>> {
=======
template <FilterEndpoint ep, typename... Filters>
class FusedFilter : public ImplementChannelFilter<FusedFilter<ep, Filters...>>,
                    public Filters... {
>>>>>>> 6cdf1641
 public:
  static const grpc_channel_filter kFilter;

  static absl::string_view TypeName() {
<<<<<<< HEAD
    static const std::string kName = absl::StrCat(
        absl::StrJoin(std::make_tuple(Filters::TypeName()...), "+"));
    return kName;
  }

  template <size_t I>
  auto* get_fused_filter() {
    return reinterpret_cast<FilterWrapper<
        typename TypesFromIdx<I, Typelist<Filters...>>::Types>*>(filters_.get())
        ->get_filter();
  }

  FilterWrapper<Typelist<Filters...>>* get_wrapper() { return filters_.get(); }

  static absl::StatusOr<std::unique_ptr<FusedFilter<ep, kFlags, Filters...>>>
  Create(const ChannelArgs& args, ChannelFilter::Args filter_args) {
=======
    static const std::string kName =
        absl::StrCat(absl::StrJoin(std::tuple(Filters::TypeName()...), "+"));
    return kName;
  }

  static absl::StatusOr<std::unique_ptr<FusedFilter<ep, Filters...>>> Create(
      const ChannelArgs& args, ChannelFilter::Args filter_args) {
>>>>>>> 6cdf1641
    auto filters_wrapper =
        std::make_unique<FilterWrapper<Typelist<Filters...>>>(args,
                                                              filter_args);
    GRPC_RETURN_IF_ERROR(filters_wrapper->status());
<<<<<<< HEAD
    auto res = absl::WrapUnique<FusedFilter<ep, kFlags, Filters...>>(
        new FusedFilter<ep, kFlags, Filters...>(std::move(filters_wrapper)));
    return res;
=======
    return absl::WrapUnique<FusedFilter<ep, Filters...>>(
        new FusedFilter<ep, Filters...>(std::move(filters_wrapper)));
>>>>>>> 6cdf1641
  }

  static constexpr bool IsFused = true;

  static constexpr bool FusedFilterHasAsyncErrorInterceptor() {
    return (
        promise_filter_detail::CallHasAsyncErrorInterceptor<Filters>::value ||
        ...);
  }

  class Call : public FuseOnClientInitialMetadata<FusedFilter, Filters...>,
               public FuseOnServerInitialMetadata<FusedFilter, Filters...>,
               public FuseOnClientToServerMessage<FusedFilter, Filters...>,
               public FuseOnServerToClientMessage<FusedFilter, Filters...>,
               public FuseOnServerTrailingMetadata<FusedFilter, Filters...>,
               public FuseOnClientToServerHalfClose<FusedFilter, Filters...>,
               public FuseOnFinalize<FusedFilter, Filters...> {
   public:
    using Idxs = std::make_index_sequence<sizeof...(Filters)>;
    template <size_t I>
    auto* fused_child() {
      return reinterpret_cast<CallWrapper<
          typename TypesFromIdx<I, Typelist<Filters...>>::Types>*>(
                 &filter_calls_)
          ->get_call();
    }

    explicit Call(FusedFilter<ep, kFlags, Filters...>* filter)
        : filter_calls_(filter->get_wrapper()) {};

    using FuseOnClientInitialMetadata<FusedFilter,
                                      Filters...>::OnClientInitialMetadata;
    using FuseOnServerInitialMetadata<FusedFilter,
                                      Filters...>::OnServerInitialMetadata;
    using FuseOnClientToServerMessage<FusedFilter,
                                      Filters...>::OnClientToServerMessage;
    using FuseOnServerToClientMessage<FusedFilter,
                                      Filters...>::OnServerToClientMessage;
    using FuseOnServerTrailingMetadata<FusedFilter,
                                       Filters...>::OnServerTrailingMetadata;
    using FuseOnClientToServerHalfClose<FusedFilter,
                                        Filters...>::OnClientToServerHalfClose;
    using FuseOnFinalize<FusedFilter, Filters...>::OnFinalize;

   private:
    CallWrapper<Typelist<Filters...>> filter_calls_;
  };

  bool StartTransportOp(grpc_transport_op* op) override {
    return filters_->StartTransportOp(op);
  }

  bool GetChannelInfo(const grpc_channel_info* info) override {
    return filters_->GetChannelInfo(info);
  }

 private:
  explicit FusedFilter(
      std::unique_ptr<FilterWrapper<Typelist<Filters...>>> filters)
      : filters_(std::move(filters)) {};

  std::unique_ptr<FilterWrapper<Typelist<Filters...>>> filters_;
};

<<<<<<< HEAD
template <FilterEndpoint ep, uint8_t kFlags, typename... Filters>
const grpc_channel_filter FusedFilter<ep, kFlags, Filters...>::kFilter =
    MakePromiseBasedFilter<FusedFilter<ep, kFlags, Filters...>, ep, kFlags>();

}  // namespace filters_detail

template <FilterEndpoint ep, uint8_t kFlags, typename... Filters>
using FusedFilter = filters_detail::FusedFilter<ep, kFlags, Filters...>;
=======
template <FilterEndpoint ep, typename... Filters>
const grpc_channel_filter FusedFilter<ep, Filters...>::kFilter =
    MakePromiseBasedFilter<FusedFilter<ep, Filters...>, ep>();

}  // namespace filters_detail

template <FilterEndpoint ep, typename... Filters>
using FusedFilter = filters_detail::FusedFilter<ep, Filters...>;
>>>>>>> 6cdf1641

}  // namespace grpc_core

#endif  // GRPC_SRC_CORE_CALL_FILTER_FUSION_H<|MERGE_RESOLUTION|>--- conflicted
+++ resolved
@@ -1129,22 +1129,15 @@
 
 #undef GRPC_FUSE_METHOD
 
-<<<<<<< HEAD
 template <FilterEndpoint ep, uint8_t kFlags, typename... Filters>
 class FusedFilter
     : public ImplementChannelFilter<FusedFilter<ep, kFlags, Filters...>> {
-=======
-template <FilterEndpoint ep, typename... Filters>
-class FusedFilter : public ImplementChannelFilter<FusedFilter<ep, Filters...>>,
-                    public Filters... {
->>>>>>> 6cdf1641
  public:
   static const grpc_channel_filter kFilter;
 
   static absl::string_view TypeName() {
-<<<<<<< HEAD
-    static const std::string kName = absl::StrCat(
-        absl::StrJoin(std::make_tuple(Filters::TypeName()...), "+"));
+    static const std::string kName =
+        absl::StrCat(absl::StrJoin(std::tuple(Filters::TypeName()...), "+"));
     return kName;
   }
 
@@ -1159,27 +1152,13 @@
 
   static absl::StatusOr<std::unique_ptr<FusedFilter<ep, kFlags, Filters...>>>
   Create(const ChannelArgs& args, ChannelFilter::Args filter_args) {
-=======
-    static const std::string kName =
-        absl::StrCat(absl::StrJoin(std::tuple(Filters::TypeName()...), "+"));
-    return kName;
-  }
-
-  static absl::StatusOr<std::unique_ptr<FusedFilter<ep, Filters...>>> Create(
-      const ChannelArgs& args, ChannelFilter::Args filter_args) {
->>>>>>> 6cdf1641
     auto filters_wrapper =
         std::make_unique<FilterWrapper<Typelist<Filters...>>>(args,
                                                               filter_args);
     GRPC_RETURN_IF_ERROR(filters_wrapper->status());
-<<<<<<< HEAD
     auto res = absl::WrapUnique<FusedFilter<ep, kFlags, Filters...>>(
         new FusedFilter<ep, kFlags, Filters...>(std::move(filters_wrapper)));
     return res;
-=======
-    return absl::WrapUnique<FusedFilter<ep, Filters...>>(
-        new FusedFilter<ep, Filters...>(std::move(filters_wrapper)));
->>>>>>> 6cdf1641
   }
 
   static constexpr bool IsFused = true;
@@ -1244,7 +1223,6 @@
   std::unique_ptr<FilterWrapper<Typelist<Filters...>>> filters_;
 };
 
-<<<<<<< HEAD
 template <FilterEndpoint ep, uint8_t kFlags, typename... Filters>
 const grpc_channel_filter FusedFilter<ep, kFlags, Filters...>::kFilter =
     MakePromiseBasedFilter<FusedFilter<ep, kFlags, Filters...>, ep, kFlags>();
@@ -1253,16 +1231,6 @@
 
 template <FilterEndpoint ep, uint8_t kFlags, typename... Filters>
 using FusedFilter = filters_detail::FusedFilter<ep, kFlags, Filters...>;
-=======
-template <FilterEndpoint ep, typename... Filters>
-const grpc_channel_filter FusedFilter<ep, Filters...>::kFilter =
-    MakePromiseBasedFilter<FusedFilter<ep, Filters...>, ep>();
-
-}  // namespace filters_detail
-
-template <FilterEndpoint ep, typename... Filters>
-using FusedFilter = filters_detail::FusedFilter<ep, Filters...>;
->>>>>>> 6cdf1641
 
 }  // namespace grpc_core
 
