// Copyright 2024 gRPC authors.
//
// Licensed under the Apache License, Version 2.0 (the "License");
// you may not use this file except in compliance with the License.
// You may obtain a copy of the License at
//
//     http://www.apache.org/licenses/LICENSE-2.0
//
// Unless required by applicable law or agreed to in writing, software
// distributed under the License is distributed on an "AS IS" BASIS,
// WITHOUT WARRANTIES OR CONDITIONS OF ANY KIND, either express or implied.
// See the License for the specific language governing permissions and
// limitations under the License.

#ifndef GRPC_SRC_CORE_CALL_INTERCEPTION_CHAIN_H
#define GRPC_SRC_CORE_CALL_INTERCEPTION_CHAIN_H

#include <grpc/support/port_platform.h>

#include <memory>
#include <vector>

#include "src/core/call/call_arena_allocator.h"
#include "src/core/call/call_destination.h"
#include "src/core/call/call_filters.h"
#include "src/core/call/call_spine.h"
#include "src/core/call/metadata.h"
<<<<<<< HEAD
#include "src/core/lib/resource_quota/resource_quota.h"
=======
#include "src/core/filter/filter_args.h"
>>>>>>> 5db63228
#include "src/core/util/ref_counted.h"

namespace grpc_core {

class Blackboard;
class InterceptionChainBuilder;

// One hijacked call. Using this we can get access to the CallHandler for the
// call object above us, the processed metadata from any filters/interceptors
// above us, and also create new CallInterceptor objects that will be handled
// below.
class HijackedCall final {
 public:
  HijackedCall(ClientMetadataHandle metadata,
               RefCountedPtr<UnstartedCallDestination> destination,
               CallHandler call_handler,
               RefCountedPtr<CallArenaAllocator> arena_allocator)
      : metadata_(std::move(metadata)),
        destination_(std::move(destination)),
        call_handler_(std::move(call_handler)),
        arena_allocator_(std::move(arena_allocator)) {}

  // Create a new call and pass it down the stack.
  // This can be called as many times as needed.
  CallInitiator MakeCall();
  // Per MakeCall(), but precludes creating further calls.
  // Allows us to optimize by not copying initial metadata.
  CallInitiator MakeLastCall() {
    return MakeCallWithMetadata(std::move(metadata_));
  }

  CallHandler& original_call_handler() { return call_handler_; }

  ClientMetadata& client_metadata() { return *metadata_; }

 private:
  CallInitiator MakeCallWithMetadata(ClientMetadataHandle metadata);

  ClientMetadataHandle metadata_;
  RefCountedPtr<UnstartedCallDestination> destination_;
  CallHandler call_handler_;
  RefCountedPtr<CallArenaAllocator> arena_allocator_;
};

// A delegating UnstartedCallDestination for use as a hijacking filter.
//
// This class provides the final StartCall method, and delegates to the
// InterceptCall() method for the actual interception. It has the same semantics
// as StartCall, but affords the implementation the ability to prepare the
// UnstartedCallHandler appropriately.
//
// Implementations may look at the unprocessed initial metadata
// and decide to do one of three things:
//
// 1. It can hijack the call. Returns a HijackedCall object that can
//    be used to start new calls with the same metadata.
//
// 2. It can consume the call by calling `Consume`.
//
// 3. It can pass the call through to the next interceptor by calling
//    `PassThrough`.
//
// Upon the StartCall call the UnstartedCallHandler will be from the last
// *Interceptor* in the call chain (without having been processed by any
// intervening filters) -- note that this is commonly not useful (not enough
// guarantees), and so it's usually better to Hijack and examine the metadata.

class Interceptor : public UnstartedCallDestination {
 public:
  using UnstartedCallDestination::UnstartedCallDestination;

  void StartCall(UnstartedCallHandler unstarted_call_handler) final {
    unstarted_call_handler.AddCallStack(filter_stack_);
    InterceptCall(std::move(unstarted_call_handler));
  }

 protected:
  virtual void InterceptCall(UnstartedCallHandler unstarted_call_handler) = 0;

  // Returns a promise that resolves to a HijackedCall instance.
  // Hijacking is the process of taking over a call and starting one or more new
  // ones.
  auto Hijack(UnstartedCallHandler unstarted_call_handler) {
    auto call_handler = unstarted_call_handler.StartCall();
    return Map(call_handler.PullClientInitialMetadata(),
               [call_handler, destination = wrapped_destination_,
                arena_allocator = arena_allocator_](
                   ValueOrFailure<ClientMetadataHandle> metadata) mutable
                   -> ValueOrFailure<HijackedCall> {
                 if (!metadata.ok()) return Failure{};
                 return HijackedCall(
                     std::move(metadata.value()), std::move(destination),
                     std::move(call_handler), std::move(arena_allocator));
               });
  }

  // Hijack a call with custom initial metadata.
  // TODO(ctiller): Evaluate whether this or hijack or some other in-between
  // API is what we need here (I think we need 2 or 3 more fully worked through
  // samples) and then reduce this surface to one API.
  CallInitiator MakeChildCall(ClientMetadataHandle metadata,
                              CallHandler& parent_call);

  // Consume this call - it will not be passed on to any further filters.
  CallHandler Consume(UnstartedCallHandler unstarted_call_handler) {
    return unstarted_call_handler.StartCall();
  }

  // Pass through this call to the next filter.
  void PassThrough(UnstartedCallHandler unstarted_call_handler) {
    wrapped_destination_->StartCall(std::move(unstarted_call_handler));
  }

 private:
  friend class InterceptionChainBuilder;

  RefCountedPtr<UnstartedCallDestination> wrapped_destination_;
  RefCountedPtr<CallFilters::Stack> filter_stack_;
  RefCountedPtr<CallArenaAllocator> arena_allocator_;
};

class InterceptionChainBuilder final {
 public:
  // The kind of destination that the chain will eventually call.
  // We can bottom out in various types depending on where we're intercepting:
  // - The top half of the client channel wants to terminate on a
  //   UnstartedCallDestination (specifically the LB call destination).
  // - The bottom half of the client channel and the server code wants to
  //   terminate on a ClientTransport - which unlike a
  //   UnstartedCallDestination demands a started CallHandler.
  // There's some adaption code that's needed to start filters just prior
  // to the bottoming out, and some design considerations to make with that.
  // One way (that's not chosen here) would be to have the caller of the
  // Builder provide something that can build an adaptor
  // UnstartedCallDestination with parameters supplied by this builder - that
  // disperses the responsibility of building the adaptor to the caller, which
  // is not ideal - we might want to adjust the way this construct is built in
  // the future, and building is a builder responsibility.
  // Instead, we declare a relatively closed set of destinations here, and
  // hide the adaptors inside the builder at build time.
  using FinalDestination = std::variant<RefCountedPtr<UnstartedCallDestination>,
                                        RefCountedPtr<CallDestination>>;

<<<<<<< HEAD
  explicit InterceptionChainBuilder(ChannelArgs args, const Blackboard* old_blackboard = nullptr,
                                    Blackboard* new_blackboard = nullptr)
      : args_(std::move(args)),
        memory_quota_(args_.GetObject<ResourceQuota>()->memory_quota()),
        old_blackboard_(old_blackboard),
        new_blackboard_(new_blackboard) {}
=======
  explicit InterceptionChainBuilder(ChannelArgs args,
                                    const Blackboard* blackboard = nullptr)
      : args_(std::move(args)), blackboard_(blackboard) {}
>>>>>>> 5db63228

  // Add a filter with a `Call` class as an inner member.
  // Call class must be one compatible with the filters described in
  // call_filters.h.
  template <typename T>
  absl::enable_if_t<sizeof(typename T::Call) != 0, InterceptionChainBuilder&>
  Add(RefCountedPtr<const FilterConfig> config) {
    if (!status_.ok()) return *this;
    auto filter = T::Create(args_, {FilterInstanceId(FilterTypeId<T>()),
                                    std::move(config), blackboard_});
    if (!filter.ok()) {
      status_ = filter.status();
      return *this;
    }
    auto& sb = stack_builder();
    sb.Add(filter.value().get());
    sb.AddOwnedObject(std::move(filter.value()));
    return *this;
  };

  // Add a filter that is an interceptor - one that can hijack calls.
  template <typename T>
  absl::enable_if_t<std::is_base_of<Interceptor, T>::value,
                    InterceptionChainBuilder&>
  Add(RefCountedPtr<const FilterConfig> config) {
    AddInterceptor(T::Create(args_, {FilterInstanceId(FilterTypeId<T>()),
                                     std::move(config), blackboard_}));
    return *this;
  };

  // Add a filter that just mutates client initial metadata.
  template <typename F>
  InterceptionChainBuilder& AddOnClientInitialMetadata(F f) {
    stack_builder().AddOnClientInitialMetadata(std::move(f));
    return *this;
  }

  // Add a filter that just mutates server trailing metadata.
  template <typename F>
  InterceptionChainBuilder& AddOnServerTrailingMetadata(F f) {
    stack_builder().AddOnServerTrailingMetadata(std::move(f));
    return *this;
  }

  // Immediately: Call AddOnServerTrailingMetadata
  // Then, or every interceptor added to the filter from this point on:
  // Perform an AddOnServerTrailingMetadata() immediately after
  // the interceptor was added - but only if other filters or interceptors
  // are added below it.
  template <typename F>
  InterceptionChainBuilder& AddOnServerTrailingMetadataForEachInterceptor(F f) {
    AddOnServerTrailingMetadata(f);
    on_new_interception_tail_.emplace_back([f](InterceptionChainBuilder* b) {
      b->AddOnServerTrailingMetadata(f);
    });
    return *this;
  }

  void Fail(absl::Status status) {
    CHECK(!status.ok()) << status;
    if (status_.ok()) status_ = std::move(status);
  }

  // Build this stack
  absl::StatusOr<RefCountedPtr<UnstartedCallDestination>> Build(
      FinalDestination final_destination);

  const ChannelArgs& channel_args() const { return args_; }

 private:
  CallFilters::StackBuilder& stack_builder() {
    if (!stack_builder_.has_value()) {
      stack_builder_.emplace();
      for (auto& f : on_new_interception_tail_) f(this);
    }
    return *stack_builder_;
  }

  RefCountedPtr<CallFilters::Stack> MakeFilterStack() {
    auto stack = stack_builder().Build();
    stack_builder_.reset();
    return stack;
  }

  template <typename T>
  static size_t FilterTypeId() {
    static const size_t id =
        next_filter_id_.fetch_add(1, std::memory_order_relaxed);
    return id;
  }

  size_t FilterInstanceId(size_t filter_type) {
    return filter_type_counts_[filter_type]++;
  }

  void AddInterceptor(absl::StatusOr<RefCountedPtr<Interceptor>> interceptor);

  ChannelArgs args_;
  std::optional<CallFilters::StackBuilder> stack_builder_;
  RefCountedPtr<Interceptor> top_interceptor_;
  std::vector<absl::AnyInvocable<void(InterceptionChainBuilder*)>>
      on_new_interception_tail_;
  absl::Status status_;
  MemoryQuotaRefPtr memory_quota_;
  std::map<size_t, size_t> filter_type_counts_;
  static std::atomic<size_t> next_filter_id_;
  const Blackboard* blackboard_ = nullptr;
};

}  // namespace grpc_core

#endif  // GRPC_SRC_CORE_CALL_INTERCEPTION_CHAIN_H<|MERGE_RESOLUTION|>--- conflicted
+++ resolved
@@ -25,11 +25,8 @@
 #include "src/core/call/call_filters.h"
 #include "src/core/call/call_spine.h"
 #include "src/core/call/metadata.h"
-<<<<<<< HEAD
 #include "src/core/lib/resource_quota/resource_quota.h"
-=======
 #include "src/core/filter/filter_args.h"
->>>>>>> 5db63228
 #include "src/core/util/ref_counted.h"
 
 namespace grpc_core {
@@ -173,18 +170,12 @@
   using FinalDestination = std::variant<RefCountedPtr<UnstartedCallDestination>,
                                         RefCountedPtr<CallDestination>>;
 
-<<<<<<< HEAD
   explicit InterceptionChainBuilder(ChannelArgs args, const Blackboard* old_blackboard = nullptr,
                                     Blackboard* new_blackboard = nullptr)
       : args_(std::move(args)),
         memory_quota_(args_.GetObject<ResourceQuota>()->memory_quota()),
         old_blackboard_(old_blackboard),
         new_blackboard_(new_blackboard) {}
-=======
-  explicit InterceptionChainBuilder(ChannelArgs args,
-                                    const Blackboard* blackboard = nullptr)
-      : args_(std::move(args)), blackboard_(blackboard) {}
->>>>>>> 5db63228
 
   // Add a filter with a `Call` class as an inner member.
   // Call class must be one compatible with the filters described in
