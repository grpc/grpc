--- conflicted
+++ resolved
@@ -72,9 +72,4 @@
   grpc_closure *on_shutdown;
 };
 
-<<<<<<< HEAD
-extern gpr_mu grpc_polling_mu;
-
-=======
->>>>>>> e2a8a3f4
 #endif /* GRPC_INTERNAL_CORE_IOMGR_POLLSET_WINDOWS_H */