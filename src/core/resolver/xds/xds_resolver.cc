//
// Copyright 2019 gRPC authors.
//
// Licensed under the Apache License, Version 2.0 (the "License");
// you may not use this file except in compliance with the License.
// You may obtain a copy of the License at
//
//     http://www.apache.org/licenses/LICENSE-2.0
//
// Unless required by applicable law or agreed to in writing, software
// distributed under the License is distributed on an "AS IS" BASIS,
// WITHOUT WARRANTIES OR CONDITIONS OF ANY KIND, either express or implied.
// See the License for the specific language governing permissions and
// limitations under the License.
//

#include <grpc/impl/channel_arg_names.h>
#include <grpc/slice.h>
#include <grpc/status.h>
#include <grpc/support/port_platform.h>
#include <stdint.h>
#include <string.h>

#include <algorithm>
#include <functional>
#include <map>
#include <memory>
#include <optional>
#include <string>
#include <type_traits>
#include <utility>
#include <variant>
#include <vector>

#include "re2/re2.h"
#include "src/core/call/metadata_batch.h"
#include "src/core/call/status_util.h"
#include "src/core/client_channel/client_channel_internal.h"
#include "src/core/client_channel/config_selector.h"
#include "src/core/config/core_configuration.h"
#include "src/core/filter/blackboard.h"
#include "src/core/lib/channel/channel_args.h"
#include "src/core/lib/channel/channel_fwd.h"
#include "src/core/lib/channel/channel_stack.h"
#include "src/core/lib/channel/promise_based_filter.h"
#include "src/core/lib/debug/trace.h"
#include "src/core/lib/experiments/experiments.h"
#include "src/core/lib/iomgr/iomgr_fwd.h"
#include "src/core/lib/iomgr/pollset_set.h"
#include "src/core/lib/promise/arena_promise.h"
#include "src/core/lib/promise/context.h"
#include "src/core/lib/resource_quota/arena.h"
#include "src/core/lib/slice/slice.h"
#include "src/core/lib/transport/transport.h"
#include "src/core/load_balancing/ring_hash/ring_hash.h"
#include "src/core/resolver/endpoint_addresses.h"
#include "src/core/resolver/resolver.h"
#include "src/core/resolver/resolver_factory.h"
#include "src/core/resolver/xds/xds_dependency_manager.h"
#include "src/core/resolver/xds/xds_resolver_attributes.h"
#include "src/core/service_config/service_config.h"
#include "src/core/service_config/service_config_impl.h"
#include "src/core/util/debug_location.h"
#include "src/core/util/dual_ref_counted.h"
#include "src/core/util/grpc_check.h"
#include "src/core/util/match.h"
#include "src/core/util/orphanable.h"
#include "src/core/util/ref_counted.h"
#include "src/core/util/ref_counted_ptr.h"
#include "src/core/util/shared_bit_gen.h"
#include "src/core/util/time.h"
#include "src/core/util/uri.h"
#include "src/core/util/work_serializer.h"
#include "src/core/util/xxhash_inline.h"
#include "src/core/xds/grpc/xds_bootstrap_grpc.h"
#include "src/core/xds/grpc/xds_client_grpc.h"
#include "src/core/xds/grpc/xds_http_filter.h"
#include "src/core/xds/grpc/xds_listener.h"
#include "src/core/xds/grpc/xds_route_config.h"
#include "src/core/xds/grpc/xds_routing.h"
#include "src/core/xds/xds_client/xds_bootstrap.h"
#include "absl/log/log.h"
#include "absl/meta/type_traits.h"
#include "absl/random/random.h"
#include "absl/status/status.h"
#include "absl/status/statusor.h"
#include "absl/strings/match.h"
#include "absl/strings/str_cat.h"
#include "absl/strings/str_format.h"
#include "absl/strings/str_join.h"
#include "absl/strings/str_replace.h"
#include "absl/strings/string_view.h"
#include "absl/strings/strip.h"

namespace grpc_core {

namespace {

//
// XdsResolver
//

class XdsResolver final : public Resolver {
 public:
  XdsResolver(ResolverArgs args, std::string data_plane_authority)
      : work_serializer_(std::move(args.work_serializer)),
        result_handler_(std::move(args.result_handler)),
        args_(std::move(args.args)),
        interested_parties_(args.pollset_set),
        uri_(std::move(args.uri)),
        data_plane_authority_(std::move(data_plane_authority)),
        channel_id_(absl::Uniform<uint64_t>(absl::BitGen())) {
    GRPC_TRACE_LOG(xds_resolver, INFO)
        << "[xds_resolver " << this << "] created for URI " << uri_.ToString()
        << "; data plane authority is " << data_plane_authority_;
  }

  ~XdsResolver() override {
    GRPC_TRACE_LOG(xds_resolver, INFO)
        << "[xds_resolver " << this << "] destroyed";
  }

  void StartLocked() override;

  void ShutdownLocked() override;

  void RequestReresolutionLocked() override {
    if (dependency_mgr_ != nullptr) dependency_mgr_->RequestReresolution();
  }

  void ResetBackoffLocked() override {
    if (xds_client_ != nullptr) xds_client_->ResetBackoff();
    if (dependency_mgr_ != nullptr) dependency_mgr_->ResetBackoff();
  }

 private:
  class XdsWatcher final : public XdsDependencyManager::Watcher {
   public:
    explicit XdsWatcher(RefCountedPtr<XdsResolver> resolver)
        : resolver_(std::move(resolver)) {}

    void OnUpdate(
        absl::StatusOr<RefCountedPtr<const XdsConfig>> config) override {
      resolver_->OnUpdate(std::move(config));
    }

   private:
    RefCountedPtr<XdsResolver> resolver_;
  };

  // An entry in the map of clusters that need to be present in the LB
  // policy config.  The map holds a weak ref.  One strong ref is held by
  // the ConfigSelector, and another is held by each call assigned to
  // the cluster by the ConfigSelector.  The ref for each call is held
  // until the call is committed.  When the strong refs go away, we hop
  // back into the WorkSerializer to remove the entry from the map.
  class ClusterRef final : public DualRefCounted<ClusterRef> {
   public:
    ClusterRef(RefCountedPtr<XdsResolver> resolver,
               RefCountedPtr<XdsDependencyManager::ClusterSubscription>
                   cluster_subscription,
               absl::string_view cluster_key)
        : resolver_(std::move(resolver)),
          cluster_subscription_(std::move(cluster_subscription)),
          cluster_key_(cluster_key) {}

    void Orphaned() override {
      XdsResolver* resolver_ptr = resolver_.get();
      resolver_ptr->work_serializer_->Run([resolver = std::move(resolver_)]() {
        resolver->MaybeRemoveUnusedClusters();
      });
      cluster_subscription_.reset();
    }

    const std::string& cluster_key() const { return cluster_key_; }

   private:
    RefCountedPtr<XdsResolver> resolver_;
    RefCountedPtr<XdsDependencyManager::ClusterSubscription>
        cluster_subscription_;
    std::string cluster_key_;
  };

  // A routing data including cluster refs and routes table held by the
  // XdsConfigSelector. A ref to this map will be taken by each call processed
  // by the XdsConfigSelector, stored in a the call's call attributes, and later
  // unreffed by the ClusterSelection filter.
  class RouteConfigData final : public RefCounted<RouteConfigData> {
   public:
    struct RouteEntry {
      struct ClusterWeightState {
        uint32_t range_end;
        absl::string_view cluster;
        absl::StatusOr<RefCountedPtr<const FilterChain>> filter_chain;
<<<<<<< HEAD
=======
        // TODO(roth): Remove this field as part of moving to the new
        // filter config approach.
        RefCountedPtr<ServiceConfig> method_config;
>>>>>>> 144a369e
      };

      XdsRouteConfigResource::Route route;
      RefCountedPtr<ServiceConfig> method_config;
      absl::StatusOr<RefCountedPtr<const FilterChain>> filter_chain;
      std::vector<ClusterWeightState> weighted_cluster_state;

      explicit RouteEntry(const XdsRouteConfigResource::Route& r) : route(r) {}
    };

    static absl::StatusOr<RefCountedPtr<RouteConfigData>> Create(
        XdsResolver* resolver, const Duration& default_max_stream_duration);

    RefCountedPtr<ClusterRef> FindClusterRef(absl::string_view name) const {
      auto it = clusters_.find(name);
      if (it == clusters_.end()) {
        return nullptr;
      }
      return it->second;
    }

    RouteEntry* GetRouteForRequest(absl::string_view path,
                                   grpc_metadata_batch* initial_metadata);

    void BuildFilterChains(const XdsConfig& xds_config,
                           const std::vector<const XdsHttpFilterImpl*>& filters,
                           FilterChainBuilder& builder,
                           const Blackboard* old_blackboard,
                           Blackboard* new_blackboard);

   private:
    class RouteListIterator;

    static absl::StatusOr<RefCountedPtr<ServiceConfig>> CreateMethodConfig(
<<<<<<< HEAD
        XdsResolver* resolver, const XdsRouteConfigResource::Route& route);
=======
        XdsResolver* resolver, const XdsRouteConfigResource::Route& route,
        // TODO(roth): Remove this parameter as part of moving to the
        // new filter config approach.
        const XdsRouteConfigResource::Route::RouteAction::ClusterWeight*
            cluster_weight);
>>>>>>> 144a369e

    absl::Status AddRouteEntry(XdsResolver* resolver,
                               const XdsRouteConfigResource::Route& route,
                               const Duration& default_max_stream_duration);

    std::map<absl::string_view, RefCountedPtr<ClusterRef>> clusters_;
    std::vector<RouteEntry> routes_;
  };

  class XdsConfigSelector final : public ConfigSelector {
   public:
    XdsConfigSelector(RefCountedPtr<XdsResolver> resolver,
                      RefCountedPtr<RouteConfigData> route_config_data);
    ~XdsConfigSelector() override;

    UniqueTypeName name() const override {
      static UniqueTypeName::Factory kFactory("XdsConfigSelector");
      return kFactory.Create();
    }

    bool Equals(const ConfigSelector* other) const override {
      const auto* other_xds = static_cast<const XdsConfigSelector*>(other);
      // Only need to compare LDS and RDS resources, since all of our
      // other state is derived from those.
      return *xds_config_->listener == *other_xds->xds_config_->listener &&
             *xds_config_->route_config ==
                 *other_xds->xds_config_->route_config;
    }

    void BuildFilterChains(FilterChainBuilder& builder,
                           const Blackboard* old_blackboard,
                           Blackboard* new_blackboard) override;

    absl::StatusOr<RefCountedPtr<const FilterChain>> GetCallConfig(
        GetCallConfigArgs args) override;

   private:
    RefCountedPtr<XdsResolver> resolver_;
    RefCountedPtr<const XdsConfig> xds_config_;
    RefCountedPtr<RouteConfigData> route_config_data_;
    std::vector<const XdsHttpFilterImpl*> filters_;
  };

  class XdsRouteStateAttributeImpl final : public XdsRouteStateAttribute {
   public:
    explicit XdsRouteStateAttributeImpl(
        RefCountedPtr<RouteConfigData> route_config_data,
        RouteConfigData::RouteEntry* route)
        : route_config_data_(std::move(route_config_data)), route_(route) {}

    // This method can be called only once. The first call will release
    // the reference to the cluster map, and subsequent calls will return
    // nullptr.
    RefCountedPtr<ClusterRef> LockAndGetCluster(absl::string_view cluster_name);

    bool HasClusterForRoute(absl::string_view cluster_name) const override;

    const XdsRouteConfigResource::Route& route() const override {
      return route_->route;
    }

   private:
    RefCountedPtr<RouteConfigData> route_config_data_;
    RouteConfigData::RouteEntry* route_;
  };

  class ClusterSelectionFilter final
      : public ImplementChannelFilter<ClusterSelectionFilter> {
   public:
    const static grpc_channel_filter kFilterVtable;

    static absl::string_view TypeName() { return "cluster_selection_filter"; }

    static absl::StatusOr<std::unique_ptr<ClusterSelectionFilter>> Create(
        const ChannelArgs& /* unused */,
        ChannelFilter::Args /* filter_args */) {
      return std::make_unique<ClusterSelectionFilter>();
    }

    // Construct a promise for one call.
    class Call {
     public:
      void OnClientInitialMetadata(ClientMetadata& md);
      static inline const NoInterceptor OnServerInitialMetadata;
      static inline const NoInterceptor OnServerTrailingMetadata;
      static inline const NoInterceptor OnClientToServerMessage;
      static inline const NoInterceptor OnClientToServerHalfClose;
      static inline const NoInterceptor OnServerToClientMessage;
      static inline const NoInterceptor OnFinalize;
    };
  };

  RefCountedPtr<ClusterRef> GetOrCreateClusterRef(
      absl::string_view cluster_key, absl::string_view cluster_name) {
    auto it = cluster_ref_map_.find(cluster_key);
    if (it != cluster_ref_map_.end()) return it->second->Ref();
    // Not found, so create a new one.
    RefCountedPtr<XdsDependencyManager::ClusterSubscription> subscription;
    if (!cluster_name.empty()) {
      // The cluster ref will hold a subscription to ensure that the
      // XdsDependencyManager stays subscribed to the CDS resource as
      // long as the cluster ref exists.
      subscription = dependency_mgr_->GetClusterSubscription(cluster_name);
    }
    auto cluster = MakeRefCounted<ClusterRef>(
        RefAsSubclass<XdsResolver>(), std::move(subscription), cluster_key);
    cluster_ref_map_.emplace(cluster->cluster_key(), cluster->WeakRef());
    return cluster;
  }

  void OnUpdate(absl::StatusOr<RefCountedPtr<const XdsConfig>> config);

  absl::StatusOr<RefCountedPtr<ServiceConfig>> CreateServiceConfig();
  void GenerateResult();
  void GenerateErrorResult(std::string error);
  void MaybeRemoveUnusedClusters();

  std::shared_ptr<WorkSerializer> work_serializer_;
  std::unique_ptr<ResultHandler> result_handler_;
  ChannelArgs args_;
  grpc_pollset_set* interested_parties_;
  URI uri_;
  RefCountedPtr<GrpcXdsClient> xds_client_;
  std::string lds_resource_name_;
  std::string data_plane_authority_;
  const uint64_t channel_id_;

  OrphanablePtr<XdsDependencyManager> dependency_mgr_;
  RefCountedPtr<const XdsConfig> current_config_;
  std::map<absl::string_view, WeakRefCountedPtr<ClusterRef>> cluster_ref_map_;
};

//
// XdsResolver::RouteConfigData::RouteListIterator
//

// Implementation of XdsRouting::RouteListIterator for getting the matching
// route for a request.
class XdsResolver::RouteConfigData::RouteListIterator final
    : public XdsRouting::RouteListIterator {
 public:
  explicit RouteListIterator(const RouteConfigData* route_table)
      : route_table_(route_table) {}

  size_t Size() const override { return route_table_->routes_.size(); }

  const XdsRouteConfigResource::Route::Matchers& GetMatchersForRoute(
      size_t index) const override {
    return route_table_->routes_[index].route.matchers;
  }

 private:
  const RouteConfigData* route_table_;
};

//
// XdsResolver::RouteConfigData
//

absl::StatusOr<RefCountedPtr<XdsResolver::RouteConfigData>>
XdsResolver::RouteConfigData::Create(
    XdsResolver* resolver, const Duration& default_max_stream_duration) {
  auto data = MakeRefCounted<RouteConfigData>();
  // Reserve the necessary entries up-front to avoid reallocation as we add
  // elements. This is necessary because the string_view in the entry's
  // weighted_cluster_state field points to the memory in the route field, so
  // moving the entry in a reallocation will cause the string_view to point to
  // invalid data.
  data->routes_.reserve(resolver->current_config_->virtual_host->routes.size());
  for (auto& route : resolver->current_config_->virtual_host->routes) {
    absl::Status status =
        data->AddRouteEntry(resolver, route, default_max_stream_duration);
    if (!status.ok()) {
      return status;
    }
  }
  return data;
}

XdsResolver::RouteConfigData::RouteEntry*
XdsResolver::RouteConfigData::GetRouteForRequest(
    absl::string_view path, grpc_metadata_batch* initial_metadata) {
  auto route_index = XdsRouting::GetRouteForRequest(RouteListIterator(this),
                                                    path, initial_metadata);
  if (!route_index.has_value()) {
    return nullptr;
  }
  return &routes_[*route_index];
}

RefCountedPtr<const FilterConfig> GetOverrideConfig(
    const XdsHttpFilterImpl* filter_impl,
    const XdsRouteConfigResource::TypedPerFilterConfig& typed_per_filter_config,
    const std::string& name) {
  auto it = typed_per_filter_config.find(name);
  if (it == typed_per_filter_config.end()) return nullptr;
  if (it->second.config_proto_type != filter_impl->OverrideConfigProtoName()) {
    return nullptr;
  }
  return it->second.config;
}

void XdsResolver::RouteConfigData::BuildFilterChains(
    const XdsConfig& xds_config,
    const std::vector<const XdsHttpFilterImpl*>& filters,
    FilterChainBuilder& builder, const Blackboard* old_blackboard,
    Blackboard* new_blackboard) {
  const auto& hcm = std::get<XdsListenerResource::HttpConnectionManager>(
      xds_config.listener->listener);
  GRPC_CHECK_EQ(filters.size(), hcm.http_filters.size());
<<<<<<< HEAD
=======
  // Old-style blackboard update.
  // TODO(roth): Remove this when we finish migrating to the new
  // approach for filter configs.
  for (size_t i = 0; i < filters.size(); ++i) {
    auto* filter = filters[i];
    filter->UpdateBlackboard(hcm.http_filters[i].config, old_blackboard,
                             new_blackboard);
  }
>>>>>>> 144a369e
  // A lambda to build the top-level filter chain, to be used for any
  // route that does not have a per-route override config.
  absl::StatusOr<RefCountedPtr<const FilterChain>> default_filter_chain =
      nullptr;
  auto get_default_filter_chain = [&]() {
    if (default_filter_chain.ok() && *default_filter_chain == nullptr) {
      GRPC_TRACE_LOG(xds_resolver, INFO) << "Building default filter chain:";
      for (size_t i = 0; i < filters.size(); ++i) {
        auto* filter = filters[i];
        const auto& filter_config = hcm.http_filters[i];
<<<<<<< HEAD
        if (filter_config.filter_config == nullptr) continue;
        auto vhost_override_config = GetOverrideConfig(
            filter, xds_config.virtual_host->typed_per_filter_config,
            filter_config.name);
        auto config = filter->MergeConfigs(filter_config.filter_config,
                                           std::move(vhost_override_config),
                                           nullptr, nullptr);
        GRPC_TRACE_LOG(xds_resolver, INFO)
            << "  Adding filter=" << filter_config.name
            << " config=" << config->ToString();
        filter->UpdateBlackboard(*config, old_blackboard, new_blackboard);
=======
        RefCountedPtr<const FilterConfig> config;
        if (filter_config.filter_config != nullptr) {
          auto vhost_override_config = GetOverrideConfig(
              filter, xds_config.virtual_host->typed_per_filter_config,
              filter_config.name);
          config = filter->MergeConfigs(filter_config.filter_config,
                                        std::move(vhost_override_config),
                                        nullptr, nullptr);
          filter->UpdateBlackboard(*config, old_blackboard, new_blackboard);
        }
        GRPC_TRACE_LOG(xds_resolver, INFO)
            << "  Adding filter=" << filter_config.name << " config="
            << (config == nullptr ? "<null>" : config->ToString());
>>>>>>> 144a369e
        filter->AddFilter(builder, std::move(config));
      }
      builder.AddFilter<ClusterSelectionFilter>(nullptr);
      default_filter_chain = builder.Build();
      GRPC_TRACE_LOG(xds_resolver, INFO)
          << "Filter chain creation status: " << default_filter_chain.status();
    }
    return default_filter_chain;
  };
  // Set the filter chain for each route.
  for (auto& route_entry : routes_) {
    const auto* route_action =
        std::get_if<XdsRouteConfigResource::Route::RouteAction>(
            &route_entry.route.action);
    if (route_action == nullptr) continue;
    // A lambda to construct filter chain for the route.  Used if the
    // route does not have any per-ClusterWeight override configs.
    absl::StatusOr<RefCountedPtr<const FilterChain>> route_filter_chain =
        nullptr;
    auto get_route_filter_chain = [&]() {
      if (route_filter_chain.ok() && *route_filter_chain == nullptr) {
        GRPC_TRACE_LOG(xds_resolver, INFO) << "Building filter chain for route:"
                                           << route_entry.route.ToString();
        if (route_entry.route.typed_per_filter_config.empty()) {
          // No per-route overrides, so use the default filter chain.
          route_filter_chain = get_default_filter_chain();
        } else {
          for (size_t i = 0; i < filters.size(); ++i) {
            auto* filter = filters[i];
            const auto& filter_config = hcm.http_filters[i];
<<<<<<< HEAD
            if (filter_config.filter_config == nullptr) continue;
            auto vhost_override_config = GetOverrideConfig(
                filter, xds_config.virtual_host->typed_per_filter_config,
                filter_config.name);
            auto route_override_config = GetOverrideConfig(
                filter, route_entry.route.typed_per_filter_config,
                filter_config.name);
            auto config = filter->MergeConfigs(
                filter_config.filter_config, std::move(vhost_override_config),
                std::move(route_override_config), nullptr);
            GRPC_TRACE_LOG(xds_resolver, INFO)
                << "  Adding filter=" << filter_config.name
                << " config=" << config->ToString();
            filter->UpdateBlackboard(*config, old_blackboard, new_blackboard);
=======
            RefCountedPtr<const FilterConfig> config;
            if (filter_config.filter_config != nullptr) {
              auto vhost_override_config = GetOverrideConfig(
                  filter, xds_config.virtual_host->typed_per_filter_config,
                  filter_config.name);
              auto route_override_config = GetOverrideConfig(
                  filter, route_entry.route.typed_per_filter_config,
                  filter_config.name);
              config = filter->MergeConfigs(
                  filter_config.filter_config, std::move(vhost_override_config),
                  std::move(route_override_config), nullptr);
              filter->UpdateBlackboard(*config, old_blackboard, new_blackboard);
            }
            GRPC_TRACE_LOG(xds_resolver, INFO)
                << "  Adding filter=" << filter_config.name << " config="
                << (config == nullptr ? "<null>" : config->ToString());
>>>>>>> 144a369e
            filter->AddFilter(builder, std::move(config));
          }
          builder.AddFilter<ClusterSelectionFilter>(nullptr);
          route_filter_chain = builder.Build();
          GRPC_TRACE_LOG(xds_resolver, INFO) << "Filter chain creation status: "
                                             << route_filter_chain.status();
        }
      }
      return route_filter_chain;
    };
    // If the route uses WeightedClusters, construct a filter chain for
    // each ClusterWeight entry.
    if (const auto* weighted_clusters = std::get_if<std::vector<
            XdsRouteConfigResource::Route::RouteAction::ClusterWeight>>(
            &route_action->action);
        weighted_clusters != nullptr) {
      GRPC_CHECK_EQ(weighted_clusters->size(),
                    route_entry.weighted_cluster_state.size());
      for (size_t j = 0; j < weighted_clusters->size(); ++j) {
        const auto& cluster_weight_entry = (*weighted_clusters)[j];
        auto& cluster_weight = route_entry.weighted_cluster_state[j];
        if (cluster_weight_entry.typed_per_filter_config.empty()) {
          // No per-ClusterWeight overrides, so use the route-level
          // filter chain.
          cluster_weight.filter_chain = get_route_filter_chain();
        } else {
          GRPC_TRACE_LOG(xds_resolver, INFO)
              << "Building filter chain for route:"
              << route_entry.route.ToString()
              << " ClusterWeight:" << cluster_weight_entry.ToString();
          for (size_t i = 0; i < filters.size(); ++i) {
            auto* filter = filters[i];
            const auto& filter_config = hcm.http_filters[i];
<<<<<<< HEAD
            if (filter_config.filter_config == nullptr) continue;
            auto vhost_override_config = GetOverrideConfig(
                filter, xds_config.virtual_host->typed_per_filter_config,
                filter_config.name);
            auto route_override_config = GetOverrideConfig(
                filter, route_entry.route.typed_per_filter_config,
                filter_config.name);
            auto cluster_weight_override_config = GetOverrideConfig(
                filter, cluster_weight_entry.typed_per_filter_config,
                filter_config.name);
            auto config = filter->MergeConfigs(
                filter_config.filter_config, std::move(vhost_override_config),
                std::move(route_override_config),
                std::move(cluster_weight_override_config));
            GRPC_TRACE_LOG(xds_resolver, INFO)
                << "  Adding filter=" << filter_config.name
                << " config=" << config->ToString();
            filter->UpdateBlackboard(*config, old_blackboard, new_blackboard);
=======
            RefCountedPtr<const FilterConfig> config;
            if (filter_config.filter_config != nullptr) {
              auto vhost_override_config = GetOverrideConfig(
                  filter, xds_config.virtual_host->typed_per_filter_config,
                  filter_config.name);
              auto route_override_config = GetOverrideConfig(
                  filter, route_entry.route.typed_per_filter_config,
                  filter_config.name);
              auto cluster_weight_override_config = GetOverrideConfig(
                  filter, cluster_weight_entry.typed_per_filter_config,
                  filter_config.name);
              config = filter->MergeConfigs(
                  filter_config.filter_config, std::move(vhost_override_config),
                  std::move(route_override_config),
                  std::move(cluster_weight_override_config));
              filter->UpdateBlackboard(*config, old_blackboard, new_blackboard);
            }
            GRPC_TRACE_LOG(xds_resolver, INFO)
                << "  Adding filter=" << filter_config.name << " config="
                << (config == nullptr ? "<null>" : config->ToString());
>>>>>>> 144a369e
            filter->AddFilter(builder, std::move(config));
          }
          builder.AddFilter<ClusterSelectionFilter>(nullptr);
          cluster_weight.filter_chain = builder.Build();
          GRPC_TRACE_LOG(xds_resolver, INFO)
              << "Filter chain creation status: "
              << cluster_weight.filter_chain.status();
        }
      }
    }
    // If the route does not use WeightedClusters, then we generate a
    // filter chain for the route.
    else {
      route_entry.filter_chain = get_route_filter_chain();
    }
  }
}

absl::StatusOr<RefCountedPtr<ServiceConfig>>
XdsResolver::RouteConfigData::CreateMethodConfig(
    XdsResolver* resolver, const XdsRouteConfigResource::Route& route) {
  std::vector<std::string> fields;
  const auto& route_action =
      std::get<XdsRouteConfigResource::Route::RouteAction>(route.action);
  // Set retry policy if any.
  if (route_action.retry_policy.has_value() &&
      !route_action.retry_policy->retry_on.Empty()) {
    std::vector<std::string> retry_parts;
    retry_parts.push_back(absl::StrFormat(
        "\"retryPolicy\": {\n"
        "      \"maxAttempts\": %d,\n"
        "      \"initialBackoff\": \"%s\",\n"
        "      \"maxBackoff\": \"%s\",\n"
        "      \"backoffMultiplier\": 2,\n",
        route_action.retry_policy->num_retries + 1,
        route_action.retry_policy->retry_back_off.base_interval.ToJsonString(),
        route_action.retry_policy->retry_back_off.max_interval.ToJsonString()));
    std::vector<std::string> code_parts;
    if (route_action.retry_policy->retry_on.Contains(GRPC_STATUS_CANCELLED)) {
      code_parts.push_back("        \"CANCELLED\"");
    }
    if (route_action.retry_policy->retry_on.Contains(
            GRPC_STATUS_DEADLINE_EXCEEDED)) {
      code_parts.push_back("        \"DEADLINE_EXCEEDED\"");
    }
    if (route_action.retry_policy->retry_on.Contains(GRPC_STATUS_INTERNAL)) {
      code_parts.push_back("        \"INTERNAL\"");
    }
    if (route_action.retry_policy->retry_on.Contains(
            GRPC_STATUS_RESOURCE_EXHAUSTED)) {
      code_parts.push_back("        \"RESOURCE_EXHAUSTED\"");
    }
    if (route_action.retry_policy->retry_on.Contains(GRPC_STATUS_UNAVAILABLE)) {
      code_parts.push_back("        \"UNAVAILABLE\"");
    }
    retry_parts.push_back(
        absl::StrFormat("      \"retryableStatusCodes\": [\n %s ]\n",
                        absl::StrJoin(code_parts, ",\n")));
    retry_parts.push_back("    }");
    fields.emplace_back(absl::StrJoin(retry_parts, ""));
  }
  // Set timeout.
  if (route_action.max_stream_duration.has_value() &&
      (route_action.max_stream_duration != Duration::Zero())) {
    fields.emplace_back(
        absl::StrFormat("    \"timeout\": \"%s\"",
                        route_action.max_stream_duration->ToJsonString()));
  }
<<<<<<< HEAD
=======
  // Handle xDS HTTP filters.
  // TODO(roth): This should go away as part of migrating to the new
  // filter config approach.
  const auto& hcm = std::get<XdsListenerResource::HttpConnectionManager>(
      resolver->current_config_->listener->listener);
  auto result = XdsRouting::GeneratePerHTTPFilterConfigsForMethodConfig(
      DownCast<const GrpcXdsBootstrap&>(resolver->xds_client_->bootstrap())
          .http_filter_registry(),
      hcm.http_filters, *resolver->current_config_->virtual_host, route,
      cluster_weight, resolver->args_);
  if (!result.ok()) return result.status();
  for (const auto& [name, config] : result->per_filter_configs) {
    fields.emplace_back(absl::StrCat("    \"", name, "\": [\n",
                                     absl::StrJoin(config, ",\n"), "\n    ]"));
  }
>>>>>>> 144a369e
  // Construct service config.
  if (!fields.empty()) {
    std::string json = absl::StrCat(
        "{\n"
        "  \"methodConfig\": [ {\n"
        "    \"name\": [\n"
        "      {}\n"
        "    ],\n"
        "    ",
        absl::StrJoin(fields, ",\n"),
        "\n  } ]\n"
        "}");
    return ServiceConfigImpl::Create(resolver->args_, json.c_str());
  }
  return nullptr;
}

absl::Status XdsResolver::RouteConfigData::AddRouteEntry(
    XdsResolver* resolver, const XdsRouteConfigResource::Route& route,
    const Duration& default_max_stream_duration) {
  GRPC_TRACE_LOG(xds_resolver, INFO)
      << "[xds_resolver " << resolver << "] RouteConfigData " << this
      << ": route: " << route.ToString();
  routes_.emplace_back(route);
  auto* route_entry = &routes_.back();
  auto maybe_add_cluster = [&](absl::string_view cluster_key,
                               absl::string_view cluster_name) {
    if (clusters_.find(cluster_key) != clusters_.end()) return;
    auto cluster_state =
        resolver->GetOrCreateClusterRef(cluster_key, cluster_name);
    absl::string_view key = cluster_state->cluster_key();
    clusters_.emplace(key, std::move(cluster_state));
  };
  auto* route_action = std::get_if<XdsRouteConfigResource::Route::RouteAction>(
      &route_entry->route.action);
  if (route_action != nullptr) {
    // If the route doesn't specify a timeout, set its timeout to the global
    // one.
    if (!route_action->max_stream_duration.has_value()) {
      route_action->max_stream_duration = default_max_stream_duration;
    }
    auto method_config = CreateMethodConfig(resolver, route_entry->route);
    if (!method_config.ok()) return method_config.status();
    route_entry->method_config = std::move(*method_config);
    absl::Status status = Match(
        route_action->action,
        // cluster name
        [&](const XdsRouteConfigResource::Route::RouteAction::ClusterName&
                cluster_name) {
          maybe_add_cluster(absl::StrCat("cluster:", cluster_name.cluster_name),
                            cluster_name.cluster_name);
          return absl::OkStatus();
        },
        // WeightedClusters
        [&](const std::vector<
            XdsRouteConfigResource::Route::RouteAction::ClusterWeight>&
                weighted_clusters) {
          uint32_t end = 0;
          for (const auto& weighted_cluster : weighted_clusters) {
            RouteEntry::ClusterWeightState cluster_weight_state;
            end += weighted_cluster.weight;
            cluster_weight_state.range_end = end;
            cluster_weight_state.cluster = weighted_cluster.name;
            route_entry->weighted_cluster_state.push_back(
                std::move(cluster_weight_state));
            maybe_add_cluster(absl::StrCat("cluster:", weighted_cluster.name),
                              weighted_cluster.name);
          }
          return absl::OkStatus();
        },
        // ClusterSpecifierPlugin
        [&](const XdsRouteConfigResource::Route::RouteAction::
                ClusterSpecifierPluginName& cluster_specifier_plugin_name) {
          maybe_add_cluster(
              absl::StrCat(
                  "cluster_specifier_plugin:",
                  cluster_specifier_plugin_name.cluster_specifier_plugin_name),
              /*subscription_name=*/"");
          return absl::OkStatus();
        });
    if (!status.ok()) {
      return status;
    }
  }
  return absl::OkStatus();
}

//
// XdsResolver::XdsConfigSelector
//

XdsResolver::XdsConfigSelector::XdsConfigSelector(
    RefCountedPtr<XdsResolver> resolver,
    RefCountedPtr<RouteConfigData> route_config_data)
    : resolver_(std::move(resolver)),
      xds_config_(resolver_->current_config_),
      route_config_data_(std::move(route_config_data)) {
  GRPC_TRACE_LOG(xds_resolver, INFO) << "[xds_resolver " << resolver_.get()
                                     << "] creating XdsConfigSelector " << this;
  // Populate filter list.
  const auto& http_filter_registry =
      DownCast<const GrpcXdsBootstrap&>(resolver_->xds_client_->bootstrap())
          .http_filter_registry();
  const auto& hcm = std::get<XdsListenerResource::HttpConnectionManager>(
      xds_config_->listener->listener);
  for (const auto& http_filter : hcm.http_filters) {
    // Find filter.  This is guaranteed to succeed, because it's checked
    // at config validation time.
    const XdsHttpFilterImpl* filter_impl =
        http_filter_registry.GetFilterForTopLevelType(
            http_filter.config_proto_type);
    GRPC_CHECK_NE(filter_impl, nullptr);
    // Add filter to list.
    filters_.push_back(filter_impl);
  }
}

XdsResolver::XdsConfigSelector::~XdsConfigSelector() {
  GRPC_TRACE_LOG(xds_resolver, INFO)
      << "[xds_resolver " << resolver_.get()
      << "] destroying XdsConfigSelector " << this;
  route_config_data_.reset();
  resolver_->work_serializer_->Run([resolver = std::move(resolver_)]() {
    resolver->MaybeRemoveUnusedClusters();
  });
}

std::optional<uint64_t> HeaderHashHelper(
    const XdsRouteConfigResource::Route::RouteAction::HashPolicy::Header&
        header_policy,
    grpc_metadata_batch* initial_metadata) {
  std::string value_buffer;
  std::optional<absl::string_view> header_value = XdsRouting::GetHeaderValue(
      initial_metadata, header_policy.header_name, &value_buffer);
  if (!header_value.has_value()) return std::nullopt;
  if (header_policy.regex != nullptr) {
    // If GetHeaderValue() did not already store the value in
    // value_buffer, copy it there now, so we can modify it.
    if (header_value->data() != value_buffer.data()) {
      value_buffer = std::string(*header_value);
    }
    RE2::GlobalReplace(&value_buffer, *header_policy.regex,
                       header_policy.regex_substitution);
    header_value = value_buffer;
  }
  return XXH64(header_value->data(), header_value->size(), 0);
}

absl::StatusOr<RefCountedPtr<const FilterChain>>
XdsResolver::XdsConfigSelector::GetCallConfig(GetCallConfigArgs args) {
  Slice* path = args.initial_metadata->get_pointer(HttpPathMetadata());
  GRPC_CHECK_NE(path, nullptr);
  auto* entry = route_config_data_->GetRouteForRequest(path->as_string_view(),
                                                       args.initial_metadata);
  if (entry == nullptr) {
    return absl::UnavailableError(
        "No matching route found in xDS route config");
  }
  // Found a route match
  const auto* route_action =
      std::get_if<XdsRouteConfigResource::Route::RouteAction>(
          &entry->route.action);
  if (route_action == nullptr) {
    return absl::UnavailableError("Matching route has inappropriate action");
  }
  std::string cluster_name;
<<<<<<< HEAD
=======
  RefCountedPtr<ServiceConfig> method_config;
>>>>>>> 144a369e
  absl::StatusOr<RefCountedPtr<const FilterChain>> filter_chain;
  Match(
      route_action->action,
      // cluster name
      [&](const XdsRouteConfigResource::Route::RouteAction::ClusterName&
              action_cluster_name) {
        cluster_name =
            absl::StrCat("cluster:", action_cluster_name.cluster_name);
<<<<<<< HEAD
=======
        method_config = entry->method_config;
>>>>>>> 144a369e
        filter_chain = entry->filter_chain;
      },
      // WeightedClusters
      [&](const std::vector<
          XdsRouteConfigResource::Route::RouteAction::ClusterWeight>&
          /*weighted_clusters*/) {
        const uint32_t key = absl::Uniform<uint32_t>(
            SharedBitGen(), 0, entry->weighted_cluster_state.back().range_end);
        // Find the index in weighted clusters corresponding to key.
        size_t mid = 0;
        size_t start_index = 0;
        size_t end_index = entry->weighted_cluster_state.size() - 1;
        size_t index = 0;
        while (end_index > start_index) {
          mid = (start_index + end_index) / 2;
          if (entry->weighted_cluster_state[mid].range_end > key) {
            end_index = mid;
          } else if (entry->weighted_cluster_state[mid].range_end < key) {
            start_index = mid + 1;
          } else {
            index = mid + 1;
            break;
          }
        }
        if (index == 0) index = start_index;
        const auto& cluster_weight = entry->weighted_cluster_state[index];
        GRPC_CHECK(cluster_weight.range_end > key);
        cluster_name = absl::StrCat("cluster:", cluster_weight.cluster);
<<<<<<< HEAD
=======
        method_config = cluster_weight.method_config;
>>>>>>> 144a369e
        filter_chain = cluster_weight.filter_chain;
      },
      // ClusterSpecifierPlugin
      [&](const XdsRouteConfigResource::Route::RouteAction::
              ClusterSpecifierPluginName& cluster_specifier_plugin_name) {
        cluster_name = absl::StrCat(
            "cluster_specifier_plugin:",
            cluster_specifier_plugin_name.cluster_specifier_plugin_name);
<<<<<<< HEAD
=======
        method_config = entry->method_config;
>>>>>>> 144a369e
        filter_chain = entry->filter_chain;
      });
  if (!filter_chain.ok()) return filter_chain.status();
  auto cluster = route_config_data_->FindClusterRef(cluster_name);
  GRPC_CHECK(cluster != nullptr);
  // Generate a hash.
  std::optional<uint64_t> hash;
  for (const auto& hash_policy : route_action->hash_policies) {
    std::optional<uint64_t> new_hash = Match(
        hash_policy.policy,
        [&](const XdsRouteConfigResource::Route::RouteAction::HashPolicy::
                Header& header) {
          return HeaderHashHelper(header, args.initial_metadata);
        },
        [&](const XdsRouteConfigResource::Route::RouteAction::HashPolicy::
                ChannelId&) -> std::optional<uint64_t> {
          return resolver_->channel_id_;
        });
    if (new_hash.has_value()) {
      // Rotating the old value prevents duplicate hash rules from cancelling
      // each other out and preserves all of the entropy
      const uint64_t old_value =
          hash.has_value() ? ((*hash << 1) | (*hash >> 63)) : 0;
      hash = old_value ^ *new_hash;
    }
    // If the policy is a terminal policy and a hash has been generated,
    // ignore the rest of the hash policies.
    if (hash_policy.terminal && hash.has_value()) {
      break;
    }
  }
  if (!hash.has_value()) {
    hash = absl::Uniform<uint64_t>(absl::BitGen());
  }
  // Populate service config call data.
  if (entry->method_config != nullptr) {
    auto* parsed_method_configs =
        entry->method_config->GetMethodParsedConfigVector(grpc_empty_slice());
    args.service_config_call_data->SetServiceConfig(entry->method_config,
                                                    parsed_method_configs);
  }
  args.service_config_call_data->SetCallAttribute(
      args.arena->New<XdsClusterAttribute>(cluster->cluster_key()));
  args.service_config_call_data->SetCallAttribute(
      args.arena->New<RequestHashAttribute>(*hash));
  args.service_config_call_data->SetCallAttribute(
      args.arena->ManagedNew<XdsRouteStateAttributeImpl>(route_config_data_,
                                                         entry));
  return filter_chain;
}

void XdsResolver::XdsConfigSelector::BuildFilterChains(
    FilterChainBuilder& builder, const Blackboard* old_blackboard,
    Blackboard* new_blackboard) {
  route_config_data_->BuildFilterChains(*xds_config_, filters_, builder,
                                        old_blackboard, new_blackboard);
}

//
// XdsResolver::XdsRouteStateAttributeImpl
//

bool XdsResolver::XdsRouteStateAttributeImpl::HasClusterForRoute(
    absl::string_view cluster_name) const {
  // Found a route match
  const auto* route_action =
      std::get_if<XdsRouteConfigResource::Route::RouteAction>(
          &static_cast<RouteConfigData::RouteEntry*>(route_)->route.action);
  if (route_action == nullptr) return false;
  return Match(
      route_action->action,
      [&](const XdsRouteConfigResource::Route::RouteAction::ClusterName& name) {
        return name.cluster_name == cluster_name;
      },
      [&](const std::vector<
          XdsRouteConfigResource::Route::RouteAction::ClusterWeight>&
              clusters) {
        for (const auto& cluster : clusters) {
          if (cluster.name == cluster_name) {
            return true;
          }
        }
        return false;
      },
      [&](const XdsRouteConfigResource::Route::RouteAction::
              ClusterSpecifierPluginName& /* name */) { return false; });
}

RefCountedPtr<XdsResolver::ClusterRef>
XdsResolver::XdsRouteStateAttributeImpl::LockAndGetCluster(
    absl::string_view cluster_name) {
  if (route_config_data_ == nullptr) {
    return nullptr;
  }
  auto cluster = route_config_data_->FindClusterRef(cluster_name);
  route_config_data_.reset();
  return cluster;
}

//
// XdsResolver::ClusterSelectionFilter
//

const grpc_channel_filter XdsResolver::ClusterSelectionFilter::kFilterVtable =
    MakePromiseBasedFilter<ClusterSelectionFilter, FilterEndpoint::kClient,
                           kFilterExaminesServerInitialMetadata>();

void XdsResolver::ClusterSelectionFilter::Call::OnClientInitialMetadata(
    ClientMetadata&) {
  auto* service_config_call_data =
      GetContext<ClientChannelServiceConfigCallData>();
  GRPC_CHECK_NE(service_config_call_data, nullptr);
  auto* route_state_attribute = static_cast<XdsRouteStateAttributeImpl*>(
      service_config_call_data->GetCallAttribute<XdsRouteStateAttribute>());
  auto* cluster_name_attribute =
      service_config_call_data->GetCallAttribute<XdsClusterAttribute>();
  if (route_state_attribute != nullptr && cluster_name_attribute != nullptr) {
    auto cluster = route_state_attribute->LockAndGetCluster(
        cluster_name_attribute->cluster());
    if (cluster != nullptr) {
      service_config_call_data->SetOnCommit(
          [cluster = std::move(cluster)]() mutable { cluster.reset(); });
    }
  }
}

//
// XdsResolver
//

void XdsResolver::StartLocked() {
  auto xds_client =
      GrpcXdsClient::GetOrCreate(uri_.ToString(), args_, "xds resolver");
  if (!xds_client.ok()) {
    LOG(ERROR) << "Failed to create xds client -- channel will remain in "
                  "TRANSIENT_FAILURE: "
               << xds_client.status();
    absl::Status status = absl::UnavailableError(absl::StrCat(
        "Failed to create XdsClient: ", xds_client.status().message()));
    Result result;
    result.addresses = status;
    result.service_config = std::move(status);
    result.args = args_;
    result_handler_->ReportResult(std::move(result));
    return;
  }
  xds_client_ = std::move(*xds_client);
  grpc_pollset_set_add_pollset_set(xds_client_->interested_parties(),
                                   interested_parties_);
  // Determine LDS resource name.
  std::string resource_name_fragment(absl::StripPrefix(uri_.path(), "/"));
  if (!uri_.authority().empty()) {
    // target_uri.authority is set case
    const auto* authority_config =
        static_cast<const GrpcXdsBootstrap::GrpcAuthority*>(
            xds_client_->bootstrap().LookupAuthority(uri_.authority()));
    if (authority_config == nullptr) {
      absl::Status status = absl::UnavailableError(
          absl::StrCat("Invalid target URI -- authority not found for ",
                       uri_.authority().c_str()));
      Result result;
      result.addresses = status;
      result.service_config = std::move(status);
      result.args = args_;
      result_handler_->ReportResult(std::move(result));
      return;
    }
    std::string name_template =
        authority_config->client_listener_resource_name_template();
    if (name_template.empty()) {
      name_template = absl::StrCat(
          "xdstp://", URI::PercentEncodeAuthority(uri_.authority()),
          "/envoy.config.listener.v3.Listener/%s");
    }
    lds_resource_name_ = absl::StrReplaceAll(
        name_template,
        {{"%s", URI::PercentEncodePath(resource_name_fragment)}});
  } else {
    // target_uri.authority not set
    absl::string_view name_template =
        static_cast<const GrpcXdsBootstrap&>(xds_client_->bootstrap())
            .client_default_listener_resource_name_template();
    if (name_template.empty()) {
      name_template = "%s";
    }
    if (absl::StartsWith(name_template, "xdstp:")) {
      resource_name_fragment = URI::PercentEncodePath(resource_name_fragment);
    }
    lds_resource_name_ =
        absl::StrReplaceAll(name_template, {{"%s", resource_name_fragment}});
  }
  GRPC_TRACE_LOG(xds_resolver, INFO)
      << "[xds_resolver " << this << "] Started with lds_resource_name "
      << lds_resource_name_;
  // Start watch for xDS config.
  dependency_mgr_ = MakeOrphanable<XdsDependencyManager>(
      xds_client_, work_serializer_,
      std::make_unique<XdsWatcher>(RefAsSubclass<XdsResolver>()),
      data_plane_authority_, lds_resource_name_, args_, interested_parties_);
}

void XdsResolver::ShutdownLocked() {
  GRPC_TRACE_LOG(xds_resolver, INFO)
      << "[xds_resolver " << this << "] shutting down";
  if (xds_client_ != nullptr) {
    dependency_mgr_.reset();
    grpc_pollset_set_del_pollset_set(xds_client_->interested_parties(),
                                     interested_parties_);
    xds_client_.reset(DEBUG_LOCATION, "xds resolver");
  }
}

void XdsResolver::OnUpdate(
    absl::StatusOr<RefCountedPtr<const XdsConfig>> config) {
  GRPC_TRACE_LOG(xds_resolver, INFO)
      << "[xds_resolver " << this << "] received updated xDS config";
  if (xds_client_ == nullptr) return;
  if (!config.ok()) {
    LOG(ERROR) << "[xds_resolver " << this << "] config error ("
               << config.status()
               << ") -- clearing update and returning empty service config";
    current_config_.reset();
    GenerateErrorResult(std::string(config.status().message()));
    return;
  }
  current_config_ = std::move(*config);
  GenerateResult();
}

absl::StatusOr<RefCountedPtr<ServiceConfig>>
XdsResolver::CreateServiceConfig() {
  std::vector<std::string> clusters;
  for (const auto& [child_name, _] : cluster_ref_map_) {
    absl::string_view cluster_name = child_name;
    if (absl::ConsumePrefix(&cluster_name, "cluster_specifier_plugin:")) {
      clusters.push_back(absl::StrFormat(
          "      \"%s\":{\n"
          "        \"childPolicy\": %s\n"
          "       }",
          child_name,
          current_config_->route_config->cluster_specifier_plugin_map.at(
              std::string(cluster_name))));
    } else {
      absl::ConsumePrefix(&cluster_name, "cluster:");
      clusters.push_back(
          absl::StrFormat("      \"%s\":{\n"
                          "        \"childPolicy\":[ {\n"
                          "          \"cds_experimental\":{\n"
                          "            \"cluster\": \"%s\"\n"
                          "          }\n"
                          "        } ]\n"
                          "       }",
                          child_name, cluster_name));
    }
  }
  std::vector<std::string> config_parts;
  config_parts.push_back(
      absl::StrCat("  \"loadBalancingConfig\":[\n"
                   "    { \"xds_cluster_manager_experimental\":{\n"
                   "      \"children\":{\n",
                   absl::StrJoin(clusters, ",\n"),
                   "    }\n"
                   "    } }\n"
                   "  ]"));
<<<<<<< HEAD
=======
  // TODO(roth): Remove this as part of switching to the new filter
  // config approach.
  auto& hcm = std::get<XdsListenerResource::HttpConnectionManager>(
      current_config_->listener->listener);
  auto filter_configs =
      XdsRouting::GeneratePerHTTPFilterConfigsForServiceConfig(
          static_cast<const GrpcXdsBootstrap&>(xds_client_->bootstrap())
              .http_filter_registry(),
          hcm.http_filters, args_);
  if (!filter_configs.ok()) return filter_configs.status();
  for (const auto& [name, config] : filter_configs->per_filter_configs) {
    config_parts.emplace_back(absl::StrCat(
        "  \"", name, "\": [\n", absl::StrJoin(config, ",\n"), "\n  ]"));
  }
>>>>>>> 144a369e
  std::string json = absl::StrCat("{", absl::StrJoin(config_parts, ",\n"), "}");
  return ServiceConfigImpl::Create(args_, json.c_str());
}

void XdsResolver::GenerateResult() {
  if (xds_client_ == nullptr || current_config_ == nullptr) return;
  // First create XdsConfigSelector, which may add new entries to the cluster
  // state map.
  const auto& hcm = std::get<XdsListenerResource::HttpConnectionManager>(
      current_config_->listener->listener);
  auto route_config_data =
      RouteConfigData::Create(this, hcm.http_max_stream_duration);
  if (!route_config_data.ok()) {
    GenerateErrorResult(absl::StrCat("could not create ConfigSelector: ",
                                     route_config_data.status().message()));
    return;
  }
  auto config_selector = MakeRefCounted<XdsConfigSelector>(
      RefAsSubclass<XdsResolver>(), std::move(*route_config_data));
  // Now create the service config.
  Result result;
  result.addresses.emplace();
  result.service_config = CreateServiceConfig();
  GRPC_TRACE_LOG(xds_resolver, INFO)
      << "[xds_resolver " << this << "] generated service config: "
      << (result.service_config.ok()
              ? ((*result.service_config)->json_string())
              : result.service_config.status().ToString());
  result.args =
      args_.SetObject(xds_client_.Ref(DEBUG_LOCATION, "xds resolver result"))
          .SetObject(config_selector)
          .SetObject(current_config_)
          .SetObject(dependency_mgr_->Ref());
  result_handler_->ReportResult(std::move(result));
}

void XdsResolver::GenerateErrorResult(std::string error) {
  Result result;
  result.addresses.emplace();
  result.service_config = ServiceConfigImpl::Create(args_, "{}");
  GRPC_CHECK(result.service_config.ok());
  result.resolution_note = std::move(error);
  result.args = args_;
  result_handler_->ReportResult(std::move(result));
}

void XdsResolver::MaybeRemoveUnusedClusters() {
  bool update_needed = false;
  for (auto it = cluster_ref_map_.begin(); it != cluster_ref_map_.end();) {
    RefCountedPtr<ClusterRef> cluster_state = it->second->RefIfNonZero();
    if (cluster_state != nullptr) {
      ++it;
    } else {
      update_needed = true;
      it = cluster_ref_map_.erase(it);
    }
  }
  if (update_needed) GenerateResult();
}

//
// XdsResolverFactory
//

class XdsResolverFactory final : public ResolverFactory {
 public:
  absl::string_view scheme() const override { return "xds"; }

  bool IsValidUri(const URI& uri) const override {
    if (uri.path().empty() || uri.path().back() == '/') {
      LOG(ERROR) << "URI path does not contain valid data plane authority";
      return false;
    }
    return true;
  }

  OrphanablePtr<Resolver> CreateResolver(ResolverArgs args) const override {
    if (!IsValidUri(args.uri)) return nullptr;
    std::string authority = GetDataPlaneAuthority(args.args, args.uri);
    return MakeOrphanable<XdsResolver>(std::move(args), std::move(authority));
  }

 private:
  std::string GetDataPlaneAuthority(const ChannelArgs& args,
                                    const URI& uri) const {
    std::optional<absl::string_view> authority =
        args.GetString(GRPC_ARG_DEFAULT_AUTHORITY);
    if (authority.has_value()) return URI::PercentEncodeAuthority(*authority);
    return GetDefaultAuthority(uri);
  }
};

}  // namespace

void RegisterXdsResolver(CoreConfiguration::Builder* builder) {
  builder->resolver_registry()->RegisterResolverFactory(
      std::make_unique<XdsResolverFactory>());
}

}  // namespace grpc_core<|MERGE_RESOLUTION|>--- conflicted
+++ resolved
@@ -192,12 +192,6 @@
         uint32_t range_end;
         absl::string_view cluster;
         absl::StatusOr<RefCountedPtr<const FilterChain>> filter_chain;
-<<<<<<< HEAD
-=======
-        // TODO(roth): Remove this field as part of moving to the new
-        // filter config approach.
-        RefCountedPtr<ServiceConfig> method_config;
->>>>>>> 144a369e
       };
 
       XdsRouteConfigResource::Route route;
@@ -232,15 +226,7 @@
     class RouteListIterator;
 
     static absl::StatusOr<RefCountedPtr<ServiceConfig>> CreateMethodConfig(
-<<<<<<< HEAD
         XdsResolver* resolver, const XdsRouteConfigResource::Route& route);
-=======
-        XdsResolver* resolver, const XdsRouteConfigResource::Route& route,
-        // TODO(roth): Remove this parameter as part of moving to the
-        // new filter config approach.
-        const XdsRouteConfigResource::Route::RouteAction::ClusterWeight*
-            cluster_weight);
->>>>>>> 144a369e
 
     absl::Status AddRouteEntry(XdsResolver* resolver,
                                const XdsRouteConfigResource::Route& route,
@@ -451,17 +437,6 @@
   const auto& hcm = std::get<XdsListenerResource::HttpConnectionManager>(
       xds_config.listener->listener);
   GRPC_CHECK_EQ(filters.size(), hcm.http_filters.size());
-<<<<<<< HEAD
-=======
-  // Old-style blackboard update.
-  // TODO(roth): Remove this when we finish migrating to the new
-  // approach for filter configs.
-  for (size_t i = 0; i < filters.size(); ++i) {
-    auto* filter = filters[i];
-    filter->UpdateBlackboard(hcm.http_filters[i].config, old_blackboard,
-                             new_blackboard);
-  }
->>>>>>> 144a369e
   // A lambda to build the top-level filter chain, to be used for any
   // route that does not have a per-route override config.
   absl::StatusOr<RefCountedPtr<const FilterChain>> default_filter_chain =
@@ -472,19 +447,6 @@
       for (size_t i = 0; i < filters.size(); ++i) {
         auto* filter = filters[i];
         const auto& filter_config = hcm.http_filters[i];
-<<<<<<< HEAD
-        if (filter_config.filter_config == nullptr) continue;
-        auto vhost_override_config = GetOverrideConfig(
-            filter, xds_config.virtual_host->typed_per_filter_config,
-            filter_config.name);
-        auto config = filter->MergeConfigs(filter_config.filter_config,
-                                           std::move(vhost_override_config),
-                                           nullptr, nullptr);
-        GRPC_TRACE_LOG(xds_resolver, INFO)
-            << "  Adding filter=" << filter_config.name
-            << " config=" << config->ToString();
-        filter->UpdateBlackboard(*config, old_blackboard, new_blackboard);
-=======
         RefCountedPtr<const FilterConfig> config;
         if (filter_config.filter_config != nullptr) {
           auto vhost_override_config = GetOverrideConfig(
@@ -498,7 +460,6 @@
         GRPC_TRACE_LOG(xds_resolver, INFO)
             << "  Adding filter=" << filter_config.name << " config="
             << (config == nullptr ? "<null>" : config->ToString());
->>>>>>> 144a369e
         filter->AddFilter(builder, std::move(config));
       }
       builder.AddFilter<ClusterSelectionFilter>(nullptr);
@@ -529,22 +490,6 @@
           for (size_t i = 0; i < filters.size(); ++i) {
             auto* filter = filters[i];
             const auto& filter_config = hcm.http_filters[i];
-<<<<<<< HEAD
-            if (filter_config.filter_config == nullptr) continue;
-            auto vhost_override_config = GetOverrideConfig(
-                filter, xds_config.virtual_host->typed_per_filter_config,
-                filter_config.name);
-            auto route_override_config = GetOverrideConfig(
-                filter, route_entry.route.typed_per_filter_config,
-                filter_config.name);
-            auto config = filter->MergeConfigs(
-                filter_config.filter_config, std::move(vhost_override_config),
-                std::move(route_override_config), nullptr);
-            GRPC_TRACE_LOG(xds_resolver, INFO)
-                << "  Adding filter=" << filter_config.name
-                << " config=" << config->ToString();
-            filter->UpdateBlackboard(*config, old_blackboard, new_blackboard);
-=======
             RefCountedPtr<const FilterConfig> config;
             if (filter_config.filter_config != nullptr) {
               auto vhost_override_config = GetOverrideConfig(
@@ -561,7 +506,6 @@
             GRPC_TRACE_LOG(xds_resolver, INFO)
                 << "  Adding filter=" << filter_config.name << " config="
                 << (config == nullptr ? "<null>" : config->ToString());
->>>>>>> 144a369e
             filter->AddFilter(builder, std::move(config));
           }
           builder.AddFilter<ClusterSelectionFilter>(nullptr);
@@ -595,26 +539,6 @@
           for (size_t i = 0; i < filters.size(); ++i) {
             auto* filter = filters[i];
             const auto& filter_config = hcm.http_filters[i];
-<<<<<<< HEAD
-            if (filter_config.filter_config == nullptr) continue;
-            auto vhost_override_config = GetOverrideConfig(
-                filter, xds_config.virtual_host->typed_per_filter_config,
-                filter_config.name);
-            auto route_override_config = GetOverrideConfig(
-                filter, route_entry.route.typed_per_filter_config,
-                filter_config.name);
-            auto cluster_weight_override_config = GetOverrideConfig(
-                filter, cluster_weight_entry.typed_per_filter_config,
-                filter_config.name);
-            auto config = filter->MergeConfigs(
-                filter_config.filter_config, std::move(vhost_override_config),
-                std::move(route_override_config),
-                std::move(cluster_weight_override_config));
-            GRPC_TRACE_LOG(xds_resolver, INFO)
-                << "  Adding filter=" << filter_config.name
-                << " config=" << config->ToString();
-            filter->UpdateBlackboard(*config, old_blackboard, new_blackboard);
-=======
             RefCountedPtr<const FilterConfig> config;
             if (filter_config.filter_config != nullptr) {
               auto vhost_override_config = GetOverrideConfig(
@@ -635,7 +559,6 @@
             GRPC_TRACE_LOG(xds_resolver, INFO)
                 << "  Adding filter=" << filter_config.name << " config="
                 << (config == nullptr ? "<null>" : config->ToString());
->>>>>>> 144a369e
             filter->AddFilter(builder, std::move(config));
           }
           builder.AddFilter<ClusterSelectionFilter>(nullptr);
@@ -704,24 +627,6 @@
         absl::StrFormat("    \"timeout\": \"%s\"",
                         route_action.max_stream_duration->ToJsonString()));
   }
-<<<<<<< HEAD
-=======
-  // Handle xDS HTTP filters.
-  // TODO(roth): This should go away as part of migrating to the new
-  // filter config approach.
-  const auto& hcm = std::get<XdsListenerResource::HttpConnectionManager>(
-      resolver->current_config_->listener->listener);
-  auto result = XdsRouting::GeneratePerHTTPFilterConfigsForMethodConfig(
-      DownCast<const GrpcXdsBootstrap&>(resolver->xds_client_->bootstrap())
-          .http_filter_registry(),
-      hcm.http_filters, *resolver->current_config_->virtual_host, route,
-      cluster_weight, resolver->args_);
-  if (!result.ok()) return result.status();
-  for (const auto& [name, config] : result->per_filter_configs) {
-    fields.emplace_back(absl::StrCat("    \"", name, "\": [\n",
-                                     absl::StrJoin(config, ",\n"), "\n    ]"));
-  }
->>>>>>> 144a369e
   // Construct service config.
   if (!fields.empty()) {
     std::string json = absl::StrCat(
@@ -888,10 +793,6 @@
     return absl::UnavailableError("Matching route has inappropriate action");
   }
   std::string cluster_name;
-<<<<<<< HEAD
-=======
-  RefCountedPtr<ServiceConfig> method_config;
->>>>>>> 144a369e
   absl::StatusOr<RefCountedPtr<const FilterChain>> filter_chain;
   Match(
       route_action->action,
@@ -900,10 +801,6 @@
               action_cluster_name) {
         cluster_name =
             absl::StrCat("cluster:", action_cluster_name.cluster_name);
-<<<<<<< HEAD
-=======
-        method_config = entry->method_config;
->>>>>>> 144a369e
         filter_chain = entry->filter_chain;
       },
       // WeightedClusters
@@ -932,10 +829,6 @@
         const auto& cluster_weight = entry->weighted_cluster_state[index];
         GRPC_CHECK(cluster_weight.range_end > key);
         cluster_name = absl::StrCat("cluster:", cluster_weight.cluster);
-<<<<<<< HEAD
-=======
-        method_config = cluster_weight.method_config;
->>>>>>> 144a369e
         filter_chain = cluster_weight.filter_chain;
       },
       // ClusterSpecifierPlugin
@@ -944,10 +837,6 @@
         cluster_name = absl::StrCat(
             "cluster_specifier_plugin:",
             cluster_specifier_plugin_name.cluster_specifier_plugin_name);
-<<<<<<< HEAD
-=======
-        method_config = entry->method_config;
->>>>>>> 144a369e
         filter_chain = entry->filter_chain;
       });
   if (!filter_chain.ok()) return filter_chain.status();
@@ -1212,23 +1101,6 @@
                    "    }\n"
                    "    } }\n"
                    "  ]"));
-<<<<<<< HEAD
-=======
-  // TODO(roth): Remove this as part of switching to the new filter
-  // config approach.
-  auto& hcm = std::get<XdsListenerResource::HttpConnectionManager>(
-      current_config_->listener->listener);
-  auto filter_configs =
-      XdsRouting::GeneratePerHTTPFilterConfigsForServiceConfig(
-          static_cast<const GrpcXdsBootstrap&>(xds_client_->bootstrap())
-              .http_filter_registry(),
-          hcm.http_filters, args_);
-  if (!filter_configs.ok()) return filter_configs.status();
-  for (const auto& [name, config] : filter_configs->per_filter_configs) {
-    config_parts.emplace_back(absl::StrCat(
-        "  \"", name, "\": [\n", absl::StrJoin(config, ",\n"), "\n  ]"));
-  }
->>>>>>> 144a369e
   std::string json = absl::StrCat("{", absl::StrJoin(config_parts, ",\n"), "}");
   return ServiceConfigImpl::Create(args_, json.c_str());
 }
