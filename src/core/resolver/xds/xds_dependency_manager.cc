//
// Copyright 2019 gRPC authors.
//
// Licensed under the Apache License, Version 2.0 (the "License");
// you may not use this file except in compliance with the License.
// You may obtain a copy of the License at
//
//     http://www.apache.org/licenses/LICENSE-2.0
//
// Unless required by applicable law or agreed to in writing, software
// distributed under the License is distributed on an "AS IS" BASIS,
// WITHOUT WARRANTIES OR CONDITIONS OF ANY KIND, either express or implied.
// See the License for the specific language governing permissions and
// limitations under the License.
//

#include "src/core/resolver/xds/xds_dependency_manager.h"

#include <set>

#include "absl/log/check.h"
#include "absl/log/log.h"
#include "absl/strings/str_join.h"
#include "src/core/config/core_configuration.h"
#include "src/core/load_balancing/xds/xds_channel_args.h"
#include "src/core/resolver/fake/fake_resolver.h"
#include "src/core/util/match.h"
#include "src/core/xds/grpc/xds_cluster_parser.h"
#include "src/core/xds/grpc/xds_endpoint_parser.h"
#include "src/core/xds/grpc/xds_listener_parser.h"
#include "src/core/xds/grpc/xds_route_config_parser.h"
#include "src/core/xds/grpc/xds_routing.h"

namespace grpc_core {

namespace {

// Max depth of aggregate cluster dependency graph.
constexpr int kMaxXdsAggregateClusterRecursionDepth = 16;

}  // namespace

//
// XdsDependencyManager::ListenerWatcher
//

class XdsDependencyManager::ListenerWatcher final
    : public XdsListenerResourceType::WatcherInterface {
 public:
  explicit ListenerWatcher(RefCountedPtr<XdsDependencyManager> dependency_mgr)
      : dependency_mgr_(std::move(dependency_mgr)) {}

  void OnResourceChanged(
      absl::StatusOr<std::shared_ptr<const XdsListenerResource>> listener,
      RefCountedPtr<XdsClient::ReadDelayHandle> read_delay_handle) override {
    dependency_mgr_->work_serializer_->Run(
        [dependency_mgr = dependency_mgr_, listener = std::move(listener),
         read_delay_handle = std::move(read_delay_handle)]() mutable {
          dependency_mgr->OnListenerUpdate(std::move(listener));
        },
        DEBUG_LOCATION);
  }

  void OnAmbientError(
      absl::Status status,
      RefCountedPtr<XdsClient::ReadDelayHandle> read_delay_handle) override {
    dependency_mgr_->work_serializer_->Run(
        [dependency_mgr = dependency_mgr_, status = std::move(status),
         read_delay_handle = std::move(read_delay_handle)]() mutable {
          dependency_mgr->OnAmbientError(
              dependency_mgr->listener_resource_name_, std::move(status));
        },
        DEBUG_LOCATION);
  }

 private:
  RefCountedPtr<XdsDependencyManager> dependency_mgr_;
};

//
// XdsDependencyManager::RouteConfigWatcher
//

class XdsDependencyManager::RouteConfigWatcher final
    : public XdsRouteConfigResourceType::WatcherInterface {
 public:
  RouteConfigWatcher(RefCountedPtr<XdsDependencyManager> dependency_mgr,
                     std::string name)
      : dependency_mgr_(std::move(dependency_mgr)), name_(std::move(name)) {}

  void OnResourceChanged(
      absl::StatusOr<std::shared_ptr<const XdsRouteConfigResource>>
          route_config,
      RefCountedPtr<XdsClient::ReadDelayHandle> read_delay_handle) override {
    dependency_mgr_->work_serializer_->Run(
        [self = RefAsSubclass<RouteConfigWatcher>(),
         route_config = std::move(route_config),
         read_delay_handle = std::move(read_delay_handle)]() mutable {
          self->dependency_mgr_->OnRouteConfigUpdate(self->name_,
                                                     std::move(route_config));
        },
        DEBUG_LOCATION);
  }

  void OnAmbientError(
      absl::Status status,
      RefCountedPtr<XdsClient::ReadDelayHandle> read_delay_handle) override {
    dependency_mgr_->work_serializer_->Run(
        [self = RefAsSubclass<RouteConfigWatcher>(), status = std::move(status),
         read_delay_handle = std::move(read_delay_handle)]() mutable {
          self->dependency_mgr_->OnAmbientError(self->name_, std::move(status));
        },
        DEBUG_LOCATION);
  }

 private:
  RefCountedPtr<XdsDependencyManager> dependency_mgr_;
  std::string name_;
};

//
// XdsDependencyManager::ClusterWatcher
//

class XdsDependencyManager::ClusterWatcher final
    : public XdsClusterResourceType::WatcherInterface {
 public:
  ClusterWatcher(RefCountedPtr<XdsDependencyManager> dependency_mgr,
                 absl::string_view name)
      : dependency_mgr_(std::move(dependency_mgr)), name_(name) {}

  void OnResourceChanged(
      absl::StatusOr<std::shared_ptr<const XdsClusterResource>> cluster,
      RefCountedPtr<XdsClient::ReadDelayHandle> read_delay_handle) override {
    dependency_mgr_->work_serializer_->Run(
        [self = RefAsSubclass<ClusterWatcher>(), cluster = std::move(cluster),
         read_delay_handle = std::move(read_delay_handle)]() mutable {
          self->dependency_mgr_->OnClusterUpdate(self->name_,
                                                 std::move(cluster));
        },
        DEBUG_LOCATION);
  }

  void OnAmbientError(
      absl::Status status,
      RefCountedPtr<XdsClient::ReadDelayHandle> read_delay_handle) override {
    dependency_mgr_->work_serializer_->Run(
        [self = RefAsSubclass<ClusterWatcher>(), status = std::move(status),
         read_delay_handle = std::move(read_delay_handle)]() mutable {
          self->dependency_mgr_->OnClusterAmbientError(self->name_,
                                                       std::move(status));
        },
        DEBUG_LOCATION);
  }

 private:
  RefCountedPtr<XdsDependencyManager> dependency_mgr_;
  std::string name_;
};

//
// XdsDependencyManager::EndpointWatcher
//

class XdsDependencyManager::EndpointWatcher final
    : public XdsEndpointResourceType::WatcherInterface {
 public:
  EndpointWatcher(RefCountedPtr<XdsDependencyManager> dependency_mgr,
                  absl::string_view name)
      : dependency_mgr_(std::move(dependency_mgr)), name_(name) {}

  void OnResourceChanged(
      absl::StatusOr<std::shared_ptr<const XdsEndpointResource>> endpoint,
      RefCountedPtr<XdsClient::ReadDelayHandle> read_delay_handle) override {
    dependency_mgr_->work_serializer_->Run(
        [self = RefAsSubclass<EndpointWatcher>(),
         endpoint = std::move(endpoint),
         read_delay_handle = std::move(read_delay_handle)]() mutable {
          self->dependency_mgr_->OnEndpointUpdate(self->name_,
                                                  std::move(endpoint));
        },
        DEBUG_LOCATION);
  }

  void OnAmbientError(
      absl::Status status,
      RefCountedPtr<XdsClient::ReadDelayHandle> read_delay_handle) override {
    dependency_mgr_->work_serializer_->Run(
        [self = RefAsSubclass<EndpointWatcher>(), status = std::move(status),
         read_delay_handle = std::move(read_delay_handle)]() mutable {
          self->dependency_mgr_->OnEndpointAmbientError(self->name_,
                                                        std::move(status));
        },
        DEBUG_LOCATION);
  }

 private:
  RefCountedPtr<XdsDependencyManager> dependency_mgr_;
  std::string name_;
};

//
// XdsDependencyManager::DnsResultHandler
//

class XdsDependencyManager::DnsResultHandler final
    : public Resolver::ResultHandler {
 public:
  DnsResultHandler(RefCountedPtr<XdsDependencyManager> dependency_mgr,
                   std::string name)
      : dependency_mgr_(std::move(dependency_mgr)), name_(std::move(name)) {}

  void ReportResult(Resolver::Result result) override {
    dependency_mgr_->work_serializer_->Run(
        [dependency_mgr = dependency_mgr_, name = name_,
         result = std::move(result)]() mutable {
          dependency_mgr->OnDnsResult(name, std::move(result));
        },
        DEBUG_LOCATION);
  }

 private:
  RefCountedPtr<XdsDependencyManager> dependency_mgr_;
  std::string name_;
};

//
// XdsDependencyManager::ClusterSubscription
//

void XdsDependencyManager::ClusterSubscription::Orphaned() {
  dependency_mgr_->work_serializer_->Run(
      [self = WeakRef()]() {
        self->dependency_mgr_->OnClusterSubscriptionUnref(self->cluster_name_,
                                                          self.get());
      },
      DEBUG_LOCATION);
}

//
// XdsDependencyManager
//

XdsDependencyManager::XdsDependencyManager(
    RefCountedPtr<GrpcXdsClient> xds_client,
    std::shared_ptr<WorkSerializer> work_serializer,
    std::unique_ptr<Watcher> watcher, std::string data_plane_authority,
    std::string listener_resource_name, ChannelArgs args,
    grpc_pollset_set* interested_parties)
    : xds_client_(std::move(xds_client)),
      work_serializer_(std::move(work_serializer)),
      watcher_(std::move(watcher)),
      data_plane_authority_(std::move(data_plane_authority)),
      listener_resource_name_(std::move(listener_resource_name)),
      args_(std::move(args)),
      interested_parties_(interested_parties) {
  GRPC_TRACE_LOG(xds_resolver, INFO)
      << "[XdsDependencyManager " << this << "] starting watch for listener "
      << listener_resource_name_;
  auto listener_watcher = MakeRefCounted<ListenerWatcher>(Ref());
  listener_watcher_ = listener_watcher.get();
  XdsListenerResourceType::StartWatch(
      xds_client_.get(), listener_resource_name_, std::move(listener_watcher));
}

void XdsDependencyManager::Orphan() {
  GRPC_TRACE_LOG(xds_resolver, INFO)
      << "[XdsDependencyManager " << this << "] shutting down";
  if (listener_watcher_ != nullptr) {
    XdsListenerResourceType::CancelWatch(
        xds_client_.get(), listener_resource_name_, listener_watcher_,
        /*delay_unsubscription=*/false);
  }
  if (route_config_watcher_ != nullptr) {
    XdsRouteConfigResourceType::CancelWatch(
        xds_client_.get(), route_config_name_, route_config_watcher_,
        /*delay_unsubscription=*/false);
  }
  for (const auto& p : cluster_watchers_) {
    XdsClusterResourceType::CancelWatch(xds_client_.get(), p.first,
                                        p.second.watcher,
                                        /*delay_unsubscription=*/false);
  }
  for (const auto& p : endpoint_watchers_) {
    XdsEndpointResourceType::CancelWatch(xds_client_.get(), p.first,
                                         p.second.watcher,
                                         /*delay_unsubscription=*/false);
  }
  cluster_subscriptions_.clear();
  xds_client_.reset();
  for (auto& p : dns_resolvers_) {
    p.second.resolver.reset();
  }
  Unref();
}

void XdsDependencyManager::RequestReresolution() {
  for (const auto& p : dns_resolvers_) {
    p.second.resolver->RequestReresolutionLocked();
  }
}

void XdsDependencyManager::ResetBackoff() {
  for (const auto& p : dns_resolvers_) {
    p.second.resolver->ResetBackoffLocked();
  }
}

void XdsDependencyManager::OnListenerUpdate(
    absl::StatusOr<std::shared_ptr<const XdsListenerResource>> listener) {
  GRPC_TRACE_LOG(xds_resolver, INFO)
      << "[XdsDependencyManager " << this << "] received Listener update";
  if (xds_client_ == nullptr) return;
  if (!listener.ok()) {
    current_listener_.reset();
    return ReportError("LDS", listener_resource_name_,
                       listener.status().message());
  }
  const auto* hcm = absl::get_if<XdsListenerResource::HttpConnectionManager>(
      &(*listener)->listener);
  if (hcm == nullptr) {
    current_listener_.reset();
    return ReportError("LDS", listener_resource_name_, "not an API listener");
  }
<<<<<<< HEAD
  current_listener_ = std::move(*listener);
=======
  current_listener_ = *std::move(listener);
>>>>>>> a4badf1a
  Match(
      hcm->route_config,
      // RDS resource name
      [&](const std::string& rds_name) {
        // If the RDS name changed, update the RDS watcher.
        // Note that this will be true on the initial update, because
        // route_config_name_ will be empty.
        if (route_config_name_ != rds_name) {
          // If we already had a watch (i.e., if the previous config had
          // a different RDS name), stop the previous watch.
          // There will be no previous watch if either (a) this is the
          // initial resource update or (b) the previous Listener had an
          // inlined RouteConfig.
          if (route_config_watcher_ != nullptr) {
            XdsRouteConfigResourceType::CancelWatch(
                xds_client_.get(), route_config_name_, route_config_watcher_,
                /*delay_unsubscription=*/true);
            route_config_watcher_ = nullptr;
          }
          // Start watch for the new RDS resource name.
          route_config_name_ = rds_name;
          GRPC_TRACE_LOG(xds_resolver, INFO)
              << "[XdsDependencyManager " << this
              << "] starting watch for route config " << route_config_name_;
          auto watcher =
              MakeRefCounted<RouteConfigWatcher>(Ref(), route_config_name_);
          route_config_watcher_ = watcher.get();
          XdsRouteConfigResourceType::StartWatch(
              xds_client_.get(), route_config_name_, std::move(watcher));
        } else {
          // RDS resource name has not changed, so no watch needs to be
          // updated, but we still need to propagate any changes in the
          // HCM config (e.g., the list of HTTP filters).
          MaybeReportUpdate();
        }
      },
      // inlined RouteConfig
      [&](const std::shared_ptr<const XdsRouteConfigResource>& route_config) {
        // If the previous update specified an RDS resource instead of
        // having an inlined RouteConfig, we need to cancel the RDS watch.
        if (route_config_watcher_ != nullptr) {
          XdsRouteConfigResourceType::CancelWatch(
              xds_client_.get(), route_config_name_, route_config_watcher_);
          route_config_watcher_ = nullptr;
          route_config_name_.clear();
        }
        OnRouteConfigUpdate("", route_config);
      });
}

namespace {

class XdsVirtualHostListIterator final
    : public XdsRouting::VirtualHostListIterator {
 public:
  explicit XdsVirtualHostListIterator(
      const std::vector<XdsRouteConfigResource::VirtualHost>* virtual_hosts)
      : virtual_hosts_(virtual_hosts) {}

  size_t Size() const override { return virtual_hosts_->size(); }

  const std::vector<std::string>& GetDomainsForVirtualHost(
      size_t index) const override {
    return (*virtual_hosts_)[index].domains;
  }

 private:
  const std::vector<XdsRouteConfigResource::VirtualHost>* virtual_hosts_;
};

// Gets the set of clusters referenced in the specified virtual host.
absl::flat_hash_set<absl::string_view> GetClustersFromVirtualHost(
    const XdsRouteConfigResource::VirtualHost& virtual_host) {
  absl::flat_hash_set<absl::string_view> clusters;
  for (auto& route : virtual_host.routes) {
    auto* route_action =
        absl::get_if<XdsRouteConfigResource::Route::RouteAction>(&route.action);
    if (route_action == nullptr) continue;
    Match(
        route_action->action,
        // cluster name
        [&](const XdsRouteConfigResource::Route::RouteAction::ClusterName&
                cluster_name) { clusters.insert(cluster_name.cluster_name); },
        // WeightedClusters
        [&](const std::vector<
            XdsRouteConfigResource::Route::RouteAction::ClusterWeight>&
                weighted_clusters) {
          for (const auto& weighted_cluster : weighted_clusters) {
            clusters.insert(weighted_cluster.name);
          }
        },
        // ClusterSpecifierPlugin
        [&](const XdsRouteConfigResource::Route::RouteAction::
                ClusterSpecifierPluginName&) {
          // Clusters are determined dynamically in this case, so we
          // can't add any clusters here.
        });
  }
  return clusters;
}

}  // namespace

void XdsDependencyManager::OnRouteConfigUpdate(
    const std::string& name,
    absl::StatusOr<std::shared_ptr<const XdsRouteConfigResource>>
        route_config) {
  GRPC_TRACE_LOG(xds_resolver, INFO) << "[XdsDependencyManager " << this
                                     << "] received RouteConfig update for "
                                     << (name.empty() ? "<inline>" : name);
  if (xds_client_ == nullptr) return;
  if (!route_config.ok()) {
    current_virtual_host_ = nullptr;
    ReportError(route_config_name_.empty() ? "LDS" : "RDS",
                route_config_name_.empty() ? listener_resource_name_
                                           : route_config_name_,
                route_config.status().message());
    return;
  }
  // Ignore updates for stale names.
  if (name.empty()) {
    if (!route_config_name_.empty()) return;
  } else {
    if (name != route_config_name_) return;
  }
  // Find the relevant VirtualHost from the RouteConfiguration.
  // If the resource doesn't have the right vhost, fail.
  auto vhost_index = XdsRouting::FindVirtualHostForDomain(
      XdsVirtualHostListIterator(&(*route_config)->virtual_hosts),
      data_plane_authority_);
  if (!vhost_index.has_value()) {
    current_virtual_host_ = nullptr;
    ReportError(route_config_name_.empty() ? "LDS" : "RDS",
                route_config_name_.empty() ? listener_resource_name_
                                           : route_config_name_,
                absl::StrCat("could not find VirtualHost for ",
                             data_plane_authority_, " in RouteConfiguration"));
    return;
  }
  // Update our data.
  current_route_config_ = std::move(*route_config);
  current_virtual_host_ = &current_route_config_->virtual_hosts[*vhost_index];
  clusters_from_route_config_ =
      GetClustersFromVirtualHost(*current_virtual_host_);
  MaybeReportUpdate();
}

void XdsDependencyManager::OnAmbientError(std::string context,
                                          absl::Status status) {
  GRPC_TRACE_LOG(xds_resolver, INFO)
      << "[XdsDependencyManager " << this
      << "] received Listener or RouteConfig error: " << context << " "
      << status;
  if (xds_client_ == nullptr) return;
  // TODO(roth): Include this error in resolution_note.
}

void XdsDependencyManager::OnClusterUpdate(
    const std::string& name,
    absl::StatusOr<std::shared_ptr<const XdsClusterResource>> cluster) {
  GRPC_TRACE_LOG(xds_resolver, INFO) << "[XdsDependencyManager " << this
                                     << "] received Cluster update: " << name;
  if (xds_client_ == nullptr) return;
  if (!cluster.ok()) {
    cluster = absl::UnavailableError(
        absl::StrCat("CDS resource ", name, ": ", cluster.status().message()));
  }
  auto it = cluster_watchers_.find(name);
  if (it == cluster_watchers_.end()) return;
  it->second.update = std::move(cluster);
  MaybeReportUpdate();
}

void XdsDependencyManager::OnClusterAmbientError(const std::string& name,
                                                 absl::Status status) {
  GRPC_TRACE_LOG(xds_resolver, INFO)
      << "[XdsDependencyManager " << this
      << "] received Cluster error: " << name << " " << status;
  if (xds_client_ == nullptr) return;
  // TODO(roth): Include this error in resolution_note.
}

void XdsDependencyManager::OnEndpointUpdate(
    const std::string& name,
    absl::StatusOr<std::shared_ptr<const XdsEndpointResource>> endpoint) {
  GRPC_TRACE_LOG(xds_resolver, INFO) << "[XdsDependencyManager " << this
                                     << "] received Endpoint update: " << name;
  if (xds_client_ == nullptr) return;
  auto it = endpoint_watchers_.find(name);
  if (it == endpoint_watchers_.end()) return;
  if (!endpoint.ok()) {
    it->second.update.endpoints.reset();
    it->second.update.resolution_note =
        absl::StrCat("EDS resource ", name, ": ", endpoint.status().message());
  } else {
    if ((*endpoint)->priorities.empty()) {
      it->second.update.resolution_note =
          absl::StrCat("EDS resource ", name, ": contains no localities");
    } else {
      std::set<absl::string_view> empty_localities;
      for (const auto& priority : (*endpoint)->priorities) {
        for (const auto& p : priority.localities) {
          if (p.second.endpoints.empty()) {
            empty_localities.insert(
                p.first->human_readable_string().as_string_view());
          }
        }
      }
      if (!empty_localities.empty()) {
        it->second.update.resolution_note = absl::StrCat(
            "EDS resource ", name, ": contains empty localities: [",
            absl::StrJoin(empty_localities, "; "), "]");
      }
    }
    it->second.update.endpoints = std::move(*endpoint);
  }
  MaybeReportUpdate();
}

void XdsDependencyManager::OnEndpointAmbientError(const std::string& name,
                                                  absl::Status status) {
  GRPC_TRACE_LOG(xds_resolver, INFO)
      << "[XdsDependencyManager " << this
      << "] received Endpoint error: " << name << " " << status;
  if (xds_client_ == nullptr) return;
  // TODO(roth): Include this error in resolution_note.
}

void XdsDependencyManager::OnDnsResult(const std::string& dns_name,
                                       Resolver::Result result) {
  GRPC_TRACE_LOG(xds_resolver, INFO) << "[XdsDependencyManager " << this
                                     << "] received DNS update: " << dns_name;
  if (xds_client_ == nullptr) return;
  auto it = dns_resolvers_.find(dns_name);
  if (it == dns_resolvers_.end()) return;
  PopulateDnsUpdate(dns_name, std::move(result), &it->second);
  MaybeReportUpdate();
}

void XdsDependencyManager::PopulateDnsUpdate(const std::string& dns_name,
                                             Resolver::Result result,
                                             DnsState* dns_state) {
  // Convert resolver result to EDS update.
  XdsEndpointResource::Priority::Locality locality;
  locality.name = MakeRefCounted<XdsLocalityName>("", "", "");
  locality.lb_weight = 1;
  if (result.addresses.ok()) {
    for (const auto& address : *result.addresses) {
      locality.endpoints.emplace_back(
          address.addresses(),
          address.args().Set(GRPC_ARG_ADDRESS_NAME, dns_name));
    }
    dns_state->update.resolution_note = std::move(result.resolution_note);
  } else if (result.resolution_note.empty()) {
    dns_state->update.resolution_note =
        absl::StrCat("DNS resolution failed for ", dns_name, ": ",
                     result.addresses.status().ToString());
  }
  XdsEndpointResource::Priority priority;
  priority.localities.emplace(locality.name.get(), std::move(locality));
  auto resource = std::make_shared<XdsEndpointResource>();
  resource->priorities.emplace_back(std::move(priority));
  dns_state->update.endpoints = std::move(resource);
}

bool XdsDependencyManager::PopulateClusterConfigMap(
    absl::string_view name, int depth,
    absl::flat_hash_map<std::string, absl::StatusOr<XdsConfig::ClusterConfig>>*
        cluster_config_map,
    std::set<absl::string_view>* eds_resources_seen,
    std::set<absl::string_view>* dns_names_seen,
    absl::StatusOr<std::vector<absl::string_view>>* leaf_clusters) {
  if (depth > 0) CHECK_NE(leaf_clusters, nullptr);
  if (depth == kMaxXdsAggregateClusterRecursionDepth) {
    *leaf_clusters =
        absl::UnavailableError("aggregate cluster graph exceeds max depth");
    return true;
  }
  // Don't process the cluster again if we've already seen it in some
  // other branch of the recursion tree.  We populate it with a non-OK
  // status here, since we need an entry in the map to avoid incorrectly
  // stopping the CDS watch, but we'll overwrite this below if we actually
  // have the data for the cluster.
  auto p = cluster_config_map->emplace(
      name, absl::InternalError("cluster data not yet available"));
  if (!p.second) return true;
  auto& cluster_config = p.first->second;
  auto& state = cluster_watchers_[name];
  // Create a new watcher if needed.
  if (state.watcher == nullptr) {
    auto watcher = MakeRefCounted<ClusterWatcher>(Ref(), name);
    GRPC_TRACE_LOG(xds_resolver, INFO)
        << "[XdsDependencyManager " << this << "] starting watch for cluster "
        << name;
    state.watcher = watcher.get();
    XdsClusterResourceType::StartWatch(xds_client_.get(), name,
                                       std::move(watcher));
    return false;
  }
  // If there was an error fetching the CDS resource, report the error.
  if (!state.update.ok()) {
    cluster_config = state.update.status();
    return true;
  }
  // If we don't have the resource yet, we can't return a config yet.
  if (*state.update == nullptr) return false;
  // Populate endpoint info based on cluster type.
  return Match(
      (*state.update)->type,
      // EDS cluster.
      [&](const XdsClusterResource::Eds& eds) {
        absl::string_view eds_resource_name =
            eds.eds_service_name.empty() ? name : eds.eds_service_name;
        eds_resources_seen->insert(eds_resource_name);
        // Start EDS watch if needed.
        auto& eds_state = endpoint_watchers_[eds_resource_name];
        if (eds_state.watcher == nullptr) {
          GRPC_TRACE_LOG(xds_resolver, INFO)
              << "[XdsDependencyManager " << this
              << "] starting watch for endpoint " << eds_resource_name;
          auto watcher =
              MakeRefCounted<EndpointWatcher>(Ref(), eds_resource_name);
          eds_state.watcher = watcher.get();
          XdsEndpointResourceType::StartWatch(
              xds_client_.get(), eds_resource_name, std::move(watcher));
          return false;
        }
        // Check if EDS resource has been returned.
        if (eds_state.update.endpoints == nullptr &&
            eds_state.update.resolution_note.empty()) {
          return false;
        }
        // Populate cluster config.
        cluster_config.emplace(*state.update, eds_state.update.endpoints,
                               eds_state.update.resolution_note);
        if (leaf_clusters != nullptr) (*leaf_clusters)->push_back(name);
        return true;
      },
      // LOGICAL_DNS cluster.
      [&](const XdsClusterResource::LogicalDns& logical_dns) {
        dns_names_seen->insert(logical_dns.hostname);
        // Start DNS resolver if needed.
        auto& dns_state = dns_resolvers_[logical_dns.hostname];
        if (dns_state.resolver == nullptr) {
          GRPC_TRACE_LOG(xds_resolver, INFO)
              << "[XdsDependencyManager " << this
              << "] starting DNS resolver for " << logical_dns.hostname;
          auto* fake_resolver_response_generator = args_.GetPointer<
              FakeResolverResponseGenerator>(
              GRPC_ARG_XDS_LOGICAL_DNS_CLUSTER_FAKE_RESOLVER_RESPONSE_GENERATOR);
          ChannelArgs args = args_;
          std::string target;
          if (fake_resolver_response_generator != nullptr) {
            target = absl::StrCat("fake:", logical_dns.hostname);
            args = args.SetObject(fake_resolver_response_generator->Ref());
          } else {
            target = absl::StrCat("dns:", logical_dns.hostname);
          }
          dns_state.resolver =
              CoreConfiguration::Get().resolver_registry().CreateResolver(
                  target, args, interested_parties_, work_serializer_,
                  std::make_unique<DnsResultHandler>(Ref(),
                                                     logical_dns.hostname));
          if (dns_state.resolver == nullptr) {
            Resolver::Result result;
            result.addresses.emplace();  // Empty list.
            result.resolution_note = absl::StrCat(
                "failed to create DNS resolver for ", logical_dns.hostname);
            PopulateDnsUpdate(logical_dns.hostname, std::move(result),
                              &dns_state);
          } else {
            dns_state.resolver->StartLocked();
            return false;
          }
        }
        // Check if result has been returned.
        if (dns_state.update.endpoints == nullptr &&
            dns_state.update.resolution_note.empty()) {
          return false;
        }
        // Populate cluster config.
        cluster_config.emplace(*state.update, dns_state.update.endpoints,
                               dns_state.update.resolution_note);
        if (leaf_clusters != nullptr) (*leaf_clusters)->push_back(name);
        return true;
      },
      // Aggregate cluster.  Recursively expand to child clusters.
      [&](const XdsClusterResource::Aggregate& aggregate) {
        // Grab a ref to the CDS resource for the aggregate cluster here,
        // since our reference into cluster_watchers_ will be invalidated
        // when we recursively call ourselves and add entries to the
        // map for underlying clusters.
        auto cluster_resource = *state.update;
        // Recursively expand leaf clusters.
        absl::StatusOr<std::vector<absl::string_view>> child_leaf_clusters;
        child_leaf_clusters.emplace();
        bool have_all_resources = true;
        for (const std::string& child_name :
             aggregate.prioritized_cluster_names) {
          have_all_resources &= PopulateClusterConfigMap(
              child_name, depth + 1, cluster_config_map, eds_resources_seen,
              dns_names_seen, &child_leaf_clusters);
          if (!child_leaf_clusters.ok()) break;
        }
        // Note that we cannot use the cluster_config reference we
        // created above, because it may have been invalidated by map
        // insertions when we recursively called ourselves, so we have
        // to do the lookup in cluster_config_map again.
        auto& aggregate_cluster_config = (*cluster_config_map)[name];
        // If we exceeded max recursion depth, report an error for the
        // cluster, and propagate the error up if needed.
        if (!child_leaf_clusters.ok()) {
          aggregate_cluster_config = child_leaf_clusters.status();
          if (leaf_clusters != nullptr) {
            *leaf_clusters = child_leaf_clusters.status();
          }
          return true;
        }
        // If needed, propagate leaf cluster list up the tree.
        if (leaf_clusters != nullptr) {
          (*leaf_clusters)
              ->insert((*leaf_clusters)->end(), child_leaf_clusters->begin(),
                       child_leaf_clusters->end());
        }
        // If there are no leaf clusters, report an error for the cluster.
        if (have_all_resources && child_leaf_clusters->empty()) {
          aggregate_cluster_config = absl::UnavailableError(
              absl::StrCat("aggregate cluster dependency graph for ", name,
                           " has no leaf clusters"));
          return true;
        }
        // Populate cluster config.
        // Note that we do this even for aggregate clusters that are not
        // at the root of the tree, because we need to make sure the list
        // of underlying cluster names stays alive so that the leaf cluster
        // list of the root aggregate cluster can point to those strings.
        aggregate_cluster_config.emplace(std::move(cluster_resource),
                                         std::move(*child_leaf_clusters));
        return have_all_resources;
      });
}

RefCountedPtr<XdsDependencyManager::ClusterSubscription>
XdsDependencyManager::GetClusterSubscription(absl::string_view cluster_name) {
  auto it = cluster_subscriptions_.find(cluster_name);
  if (it != cluster_subscriptions_.end()) {
    auto subscription = it->second->RefIfNonZero();
    if (subscription != nullptr) return subscription;
  }
  auto subscription = MakeRefCounted<ClusterSubscription>(cluster_name, Ref());
  cluster_subscriptions_.emplace(subscription->cluster_name(),
                                 subscription->WeakRef());
  // If the cluster is not already subscribed to by virtue of being
  // referenced in the route config, then trigger the CDS watch.
  if (!clusters_from_route_config_.contains(cluster_name)) {
    MaybeReportUpdate();
  }
  return subscription;
}

void XdsDependencyManager::OnClusterSubscriptionUnref(
    absl::string_view cluster_name, ClusterSubscription* subscription) {
  auto it = cluster_subscriptions_.find(cluster_name);
  // Shouldn't happen, but ignore if it does.
  if (it == cluster_subscriptions_.end()) return;
  // Do nothing if the subscription has already been replaced.
  if (it->second != subscription) return;
  // Remove the entry.
  cluster_subscriptions_.erase(it);
  // If this cluster is not already subscribed to by virtue of being
  // referenced in the route config, then update watches and generate a
  // new update.
  if (!clusters_from_route_config_.contains(cluster_name)) {
    MaybeReportUpdate();
  }
}

void XdsDependencyManager::MaybeReportUpdate() {
  // Populate Listener and RouteConfig fields.
  if (current_listener_ == nullptr || current_virtual_host_ == nullptr) return;
  auto config = MakeRefCounted<XdsConfig>();
  config->listener = current_listener_;
  config->route_config = current_route_config_;
  config->virtual_host = current_virtual_host_;
  // Determine the set of clusters we should be watching.
  std::set<absl::string_view> clusters_to_watch;
  for (const absl::string_view& cluster : clusters_from_route_config_) {
    clusters_to_watch.insert(cluster);
  }
  for (const auto& p : cluster_subscriptions_) {
    clusters_to_watch.insert(p.first);
  }
  // Populate Cluster map.
  // We traverse the entire graph even if we don't yet have all of the
  // resources we need to ensure that the right set of watches are active.
  std::set<absl::string_view> eds_resources_seen;
  std::set<absl::string_view> dns_names_seen;
  bool have_all_resources = true;
  for (const absl::string_view& cluster : clusters_to_watch) {
    have_all_resources &= PopulateClusterConfigMap(
        cluster, 0, &config->clusters, &eds_resources_seen, &dns_names_seen);
  }
  // Remove entries in cluster_watchers_ for any clusters not in
  // config->clusters.
  for (auto it = cluster_watchers_.begin(); it != cluster_watchers_.end();) {
    const std::string& cluster_name = it->first;
    if (config->clusters.contains(cluster_name)) {
      ++it;
      continue;
    }
    GRPC_TRACE_LOG(xds_resolver, INFO)
        << "[XdsDependencyManager " << this << "] cancelling watch for cluster "
        << cluster_name;
    XdsClusterResourceType::CancelWatch(xds_client_.get(), cluster_name,
                                        it->second.watcher,
                                        /*delay_unsubscription=*/false);
    cluster_watchers_.erase(it++);
  }
  // Remove entries in endpoint_watchers_ for any EDS resources not in
  // eds_resources_seen.
  for (auto it = endpoint_watchers_.begin(); it != endpoint_watchers_.end();) {
    const std::string& eds_resource_name = it->first;
    if (eds_resources_seen.find(eds_resource_name) !=
        eds_resources_seen.end()) {
      ++it;
      continue;
    }
    GRPC_TRACE_LOG(xds_resolver, INFO)
        << "[XdsDependencyManager " << this
        << "] cancelling watch for EDS resource " << eds_resource_name;
    XdsEndpointResourceType::CancelWatch(xds_client_.get(), eds_resource_name,
                                         it->second.watcher,
                                         /*delay_unsubscription=*/false);
    endpoint_watchers_.erase(it++);
  }
  // Remove entries in dns_resolvers_ for any DNS name not in
  // eds_resources_seen.
  for (auto it = dns_resolvers_.begin(); it != dns_resolvers_.end();) {
    const std::string& dns_name = it->first;
    if (dns_names_seen.find(dns_name) != dns_names_seen.end()) {
      ++it;
      continue;
    }
    GRPC_TRACE_LOG(xds_resolver, INFO)
        << "[XdsDependencyManager " << this
        << "] shutting down DNS resolver for " << dns_name;
    dns_resolvers_.erase(it++);
  }
  // If we have all the data we need, then send an update.
  if (!have_all_resources) {
    GRPC_TRACE_LOG(xds_resolver, INFO)
        << "[XdsDependencyManager " << this
        << "] missing data -- NOT returning config";
    return;
  }
  GRPC_TRACE_LOG(xds_resolver, INFO)
      << "[XdsDependencyManager " << this
      << "] returning config: " << config->ToString();
  watcher_->OnUpdate(std::move(config));
}

void XdsDependencyManager::ReportError(absl::string_view resource_type,
                                       absl::string_view resource_name,
                                       absl::string_view error) {
  watcher_->OnUpdate(absl::UnavailableError(
      absl::StrCat(resource_type, " resource ", resource_name, ": ", error)));
}

}  // namespace grpc_core<|MERGE_RESOLUTION|>--- conflicted
+++ resolved
@@ -322,11 +322,7 @@
     current_listener_.reset();
     return ReportError("LDS", listener_resource_name_, "not an API listener");
   }
-<<<<<<< HEAD
-  current_listener_ = std::move(*listener);
-=======
   current_listener_ = *std::move(listener);
->>>>>>> a4badf1a
   Match(
       hcm->route_config,
       // RDS resource name
