/*
 *
 * Copyright 2015, Google Inc.
 * All rights reserved.
 *
 * Redistribution and use in source and binary forms, with or without
 * modification, are permitted provided that the following conditions are
 * met:
 *
 *     * Redistributions of source code must retain the above copyright
 * notice, this list of conditions and the following disclaimer.
 *     * Redistributions in binary form must reproduce the above
 * copyright notice, this list of conditions and the following disclaimer
 * in the documentation and/or other materials provided with the
 * distribution.
 *     * Neither the name of Google Inc. nor the names of its
 * contributors may be used to endorse or promote products derived from
 * this software without specific prior written permission.
 *
 * THIS SOFTWARE IS PROVIDED BY THE COPYRIGHT HOLDERS AND CONTRIBUTORS
 * "AS IS" AND ANY EXPRESS OR IMPLIED WARRANTIES, INCLUDING, BUT NOT
 * LIMITED TO, THE IMPLIED WARRANTIES OF MERCHANTABILITY AND FITNESS FOR
 * A PARTICULAR PURPOSE ARE DISCLAIMED. IN NO EVENT SHALL THE COPYRIGHT
 * OWNER OR CONTRIBUTORS BE LIABLE FOR ANY DIRECT, INDIRECT, INCIDENTAL,
 * SPECIAL, EXEMPLARY, OR CONSEQUENTIAL DAMAGES (INCLUDING, BUT NOT
 * LIMITED TO, PROCUREMENT OF SUBSTITUTE GOODS OR SERVICES; LOSS OF USE,
 * DATA, OR PROFITS; OR BUSINESS INTERRUPTION) HOWEVER CAUSED AND ON ANY
 * THEORY OF LIABILITY, WHETHER IN CONTRACT, STRICT LIABILITY, OR TORT
 * (INCLUDING NEGLIGENCE OR OTHERWISE) ARISING IN ANY WAY OUT OF THE USE
 * OF THIS SOFTWARE, EVEN IF ADVISED OF THE POSSIBILITY OF SUCH DAMAGE.
 *
 */

#include "src/core/support/stack_lockfree.h"

#include <stdlib.h>
#include <string.h>

#include <grpc/support/port_platform.h>
#include <grpc/support/alloc.h>
#include <grpc/support/atm.h>
#include <grpc/support/log.h>

/* The lockfree node structure is a single architecture-level
   word that allows for an atomic CAS to set it up. */
struct lockfree_node_contents {
  /* next thing to look at. Actual index for head, next index otherwise */
  gpr_uint16 index;
#ifdef GPR_ARCH_64
  gpr_uint16 pad;
  gpr_uint32 aba_ctr;
#else
#ifdef GPR_ARCH_32
  gpr_uint16 aba_ctr;
#else
#error Unsupported bit width architecture
#endif
#endif
};

/* Use a union to make sure that these are in the same bits as an atm word */
typedef union lockfree_node {
  gpr_atm atm;
  struct lockfree_node_contents contents;
} lockfree_node;

#define ENTRY_ALIGNMENT_BITS 3 /* make sure that entries aligned to 8-bytes */
#define INVALID_ENTRY_INDEX                        \
  ((1 << 16) - 1) /* reserve this entry as invalid \
                        */

struct gpr_stack_lockfree {
  lockfree_node *entries;
  lockfree_node head; /* An atomic entry describing curr head */

#ifndef NDEBUG
  /* Bitmap of pushed entries to check for double-push or pop */
  gpr_atm pushed[(INVALID_ENTRY_INDEX + 1) / (8 * sizeof(gpr_atm))];
#endif
};

gpr_stack_lockfree *gpr_stack_lockfree_create(int entries) {
  gpr_stack_lockfree *stack;
  stack = gpr_malloc(sizeof(*stack));
  /* Since we only allocate 16 bits to represent an entry number,
   * make sure that we are within the desired range */
  /* Reserve the highest entry number as a dummy */
  GPR_ASSERT(entries < INVALID_ENTRY_INDEX);
  stack->entries = gpr_malloc_aligned(entries * sizeof(stack->entries[0]),
                                      ENTRY_ALIGNMENT_BITS);
  /* Clear out all entries */
  memset(stack->entries, 0, entries * sizeof(stack->entries[0]));
  memset(&stack->head, 0, sizeof(stack->head));
#ifndef NDEBUG
  memset(&stack->pushed, 0, sizeof(stack->pushed));
#endif

  GPR_ASSERT(sizeof(stack->entries->atm) == sizeof(stack->entries->contents));

  /* Point the head at reserved dummy entry */
  stack->head.contents.index = INVALID_ENTRY_INDEX;
  return stack;
}

void gpr_stack_lockfree_destroy(gpr_stack_lockfree *stack) {
  gpr_free_aligned(stack->entries);
  gpr_free(stack);
}

int gpr_stack_lockfree_push(gpr_stack_lockfree *stack, int entry) {
  lockfree_node head;
  lockfree_node newhead;
  lockfree_node curent;
  lockfree_node newent;

  /* First fill in the entry's index and aba ctr for new head */
  newhead.contents.index = (gpr_uint16)entry;
  /* Also post-increment the aba_ctr */
  curent.atm = gpr_atm_no_barrier_load(&stack->entries[entry].atm);
  newhead.contents.aba_ctr = ++curent.contents.aba_ctr;
  gpr_atm_no_barrier_store(&stack->entries[entry].atm, curent.atm);

#ifndef NDEBUG
  /* Check for double push */
  {
    int pushed_index = entry / (8 * sizeof(gpr_atm));
    int pushed_bit = entry % (8 * sizeof(gpr_atm));
    gpr_atm old_val;

<<<<<<< HEAD
    old_val =
        gpr_atm_no_barrier_fetch_add(&stack->pushed[pushed_index],
                                     (gpr_atm)(((gpr_uintptr)1) << pushed_bit));
    GPR_ASSERT((old_val & (((gpr_uintptr)1) << pushed_bit)) == 0);
=======
    old_val = gpr_atm_no_barrier_fetch_add(&stack->pushed[pushed_index],
                                           (gpr_atm)(1UL << pushed_bit));
    GPR_ASSERT((old_val & (1UL << pushed_bit)) == 0);
>>>>>>> 03d281ab
  }
#endif

  do {
    /* Atomically get the existing head value for use */
    head.atm = gpr_atm_no_barrier_load(&(stack->head.atm));
    /* Point to it */
    newent.atm = gpr_atm_no_barrier_load(&stack->entries[entry].atm);
    newent.contents.index = head.contents.index;
    gpr_atm_no_barrier_store(&stack->entries[entry].atm, newent.atm);
  } while (!gpr_atm_rel_cas(&(stack->head.atm), head.atm, newhead.atm));
  /* Use rel_cas above to make sure that entry index is set properly */
  return head.contents.index == INVALID_ENTRY_INDEX;
}

int gpr_stack_lockfree_pop(gpr_stack_lockfree *stack) {
  lockfree_node head;
  lockfree_node newhead;

  do {
    head.atm = gpr_atm_acq_load(&(stack->head.atm));
    if (head.contents.index == INVALID_ENTRY_INDEX) {
      return -1;
    }
    newhead.atm =
        gpr_atm_no_barrier_load(&(stack->entries[head.contents.index].atm));

  } while (!gpr_atm_no_barrier_cas(&(stack->head.atm), head.atm, newhead.atm));
#ifndef NDEBUG
  /* Check for valid pop */
  {
    int pushed_index = head.contents.index / (8 * sizeof(gpr_atm));
    int pushed_bit = head.contents.index % (8 * sizeof(gpr_atm));
    gpr_atm old_val;

<<<<<<< HEAD
    old_val = gpr_atm_no_barrier_fetch_add(
        &stack->pushed[pushed_index],
        -(gpr_atm)(((gpr_uintptr)1) << pushed_bit));
    GPR_ASSERT((old_val & (((gpr_uintptr)1) << pushed_bit)) != 0);
=======
    old_val = gpr_atm_no_barrier_fetch_add(&stack->pushed[pushed_index],
                                           -(gpr_atm)(1UL << pushed_bit));
    GPR_ASSERT((old_val & (1UL << pushed_bit)) != 0);
>>>>>>> 03d281ab
  }
#endif

  return head.contents.index;
}<|MERGE_RESOLUTION|>--- conflicted
+++ resolved
@@ -127,16 +127,10 @@
     int pushed_bit = entry % (8 * sizeof(gpr_atm));
     gpr_atm old_val;
 
-<<<<<<< HEAD
     old_val =
         gpr_atm_no_barrier_fetch_add(&stack->pushed[pushed_index],
                                      (gpr_atm)(((gpr_uintptr)1) << pushed_bit));
     GPR_ASSERT((old_val & (((gpr_uintptr)1) << pushed_bit)) == 0);
-=======
-    old_val = gpr_atm_no_barrier_fetch_add(&stack->pushed[pushed_index],
-                                           (gpr_atm)(1UL << pushed_bit));
-    GPR_ASSERT((old_val & (1UL << pushed_bit)) == 0);
->>>>>>> 03d281ab
   }
 #endif
 
@@ -172,16 +166,10 @@
     int pushed_bit = head.contents.index % (8 * sizeof(gpr_atm));
     gpr_atm old_val;
 
-<<<<<<< HEAD
     old_val = gpr_atm_no_barrier_fetch_add(
         &stack->pushed[pushed_index],
         -(gpr_atm)(((gpr_uintptr)1) << pushed_bit));
     GPR_ASSERT((old_val & (((gpr_uintptr)1) << pushed_bit)) != 0);
-=======
-    old_val = gpr_atm_no_barrier_fetch_add(&stack->pushed[pushed_index],
-                                           -(gpr_atm)(1UL << pushed_bit));
-    GPR_ASSERT((old_val & (1UL << pushed_bit)) != 0);
->>>>>>> 03d281ab
   }
 #endif
 
