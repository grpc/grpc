--- conflicted
+++ resolved
@@ -62,7 +62,6 @@
 struct grpc_client_setup_request {
   /* pointer back to the setup object */
   grpc_client_setup *setup;
-  grpc_pollset_set interested_parties;
   gpr_timespec deadline;
 };
 
@@ -72,11 +71,7 @@
 
 grpc_pollset_set *grpc_client_setup_get_interested_parties(
     grpc_client_setup_request *r) {
-<<<<<<< HEAD
-  return &r->interested_parties;
-=======
   return &r->setup->interested_parties;
->>>>>>> 67e5da0b
 }
 
 static void destroy_setup(grpc_client_setup *s) {
@@ -89,10 +84,6 @@
 }
 
 static void destroy_request(grpc_client_setup_request *r) {
-<<<<<<< HEAD
-  grpc_pollset_set_destroy(&r->interested_parties);
-=======
->>>>>>> 67e5da0b
   gpr_free(r);
 }
 
@@ -103,7 +94,6 @@
   int in_alarm = 0;
 
   r->setup = s;
-  grpc_pollset_set_init(&r->interested_parties);
   /* TODO(klempner): Actually set a deadline */
   r->deadline = gpr_time_add(gpr_now(), gpr_time_from_seconds(60));
 
@@ -134,17 +124,8 @@
   grpc_client_setup *s = (grpc_client_setup *)sp;
 
   gpr_mu_lock(&s->mu);
-<<<<<<< HEAD
-  if (!s->active_request) {
-    gpr_mu_unlock(&s->mu);
-    return;
-  }
-
-  grpc_pollset_set_add_pollset(&s->active_request->interested_parties, pollset);
-=======
 
   grpc_pollset_set_add_pollset(&s->interested_parties, pollset);
->>>>>>> 67e5da0b
 
   gpr_mu_unlock(&s->mu);
 }
@@ -154,17 +135,8 @@
   grpc_client_setup *s = (grpc_client_setup *)sp;
 
   gpr_mu_lock(&s->mu);
-<<<<<<< HEAD
-  if (!s->active_request) {
-    gpr_mu_unlock(&s->mu);
-    return;
-  }
-
-  grpc_pollset_set_del_pollset(&s->active_request->interested_parties, pollset);
-=======
 
   grpc_pollset_set_del_pollset(&s->interested_parties, pollset);
->>>>>>> 67e5da0b
 
   gpr_mu_unlock(&s->mu);
 }
