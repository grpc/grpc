// Copyright 2023 gRPC authors.
//
// Licensed under the Apache License, Version 2.0 (the "License");
// you may not use this file except in compliance with the License.
// You may obtain a copy of the License at
//
//     http://www.apache.org/licenses/LICENSE-2.0
//
// Unless required by applicable law or agreed to in writing, software
// distributed under the License is distributed on an "AS IS" BASIS,
// WITHOUT WARRANTIES OR CONDITIONS OF ANY KIND, either express or implied.
// See the License for the specific language governing permissions and
// limitations under the License.

#ifndef GRPC_SRC_CORE_LIB_PROMISE_PARTY_H
#define GRPC_SRC_CORE_LIB_PROMISE_PARTY_H

#include <stddef.h>
#include <stdint.h>

#include <atomic>
#include <string>
#include <utility>

#include "absl/base/attributes.h"
#include "absl/base/thread_annotations.h"
#include "absl/log/check.h"
#include "absl/strings/string_view.h"

#include <grpc/event_engine/event_engine.h>
#include <grpc/support/log.h>
#include <grpc/support/port_platform.h>

#include "src/core/lib/debug/trace.h"
#include "src/core/lib/gprpp/construct_destruct.h"
#include "src/core/lib/gprpp/crash.h"
#include "src/core/lib/gprpp/ref_counted.h"
#include "src/core/lib/gprpp/ref_counted_ptr.h"
#include "src/core/lib/gprpp/sync.h"
#include "src/core/lib/promise/activity.h"
#include "src/core/lib/promise/context.h"
#include "src/core/lib/promise/detail/promise_factory.h"
#include "src/core/lib/promise/poll.h"

// Two implementations of party synchronization are provided: one using a single
// atomic, the other using a mutex and a set of state variables.
// Originally the atomic implementation was implemented, but we found some race
// conditions on Arm that were not reported by our default TSAN implementation.
// The mutex implementation was added to see if it would fix the problem, and
// it did. Later we found the race condition, so there's no known reason to use
// the mutex version - however we keep it around as a just in case measure.
// There's a thought of fuzzing the two implementations against each other as
// a correctness check of both, but that's not implemented yet.

#define GRPC_PARTY_SYNC_USING_ATOMICS
// #define GRPC_PARTY_SYNC_USING_MUTEX

#if defined(GRPC_PARTY_SYNC_USING_ATOMICS) +    \
        defined(GRPC_PARTY_SYNC_USING_MUTEX) != \
    1
#error Must define a party sync mechanism
#endif

namespace grpc_core {

namespace party_detail {

// Number of bits reserved for wakeups gives us the maximum number of
// participants.
static constexpr size_t kMaxParticipants = 16;

}  // namespace party_detail

class PartySyncUsingAtomics {
 public:
  explicit PartySyncUsingAtomics(size_t initial_refs)
      : state_(kOneRef * initial_refs) {}

  void IncrementRefCount() {
    const uint64_t prev_state =
        state_.fetch_add(kOneRef, std::memory_order_relaxed);
    LogStateChange("IncrementRefCount", prev_state, prev_state + kOneRef);
  }
  GRPC_MUST_USE_RESULT bool RefIfNonZero();
  // Returns true if the ref count is now zero and the caller should call
  // PartyOver
  GRPC_MUST_USE_RESULT bool Unref() {
    const uint64_t prev_state =
        state_.fetch_sub(kOneRef, std::memory_order_acq_rel);
    LogStateChange("Unref", prev_state, prev_state - kOneRef);
    if ((prev_state & kRefMask) == kOneRef) {
      return UnreffedLast();
    }
    return false;
  }
  void ForceImmediateRepoll(WakeupMask mask) {
    // Or in the bit for the currently polling participant.
    // Will be grabbed next round to force a repoll of this promise.
    const uint64_t prev_state =
        state_.fetch_or(mask, std::memory_order_relaxed);
    LogStateChange("ForceImmediateRepoll", prev_state, prev_state | mask);
  }

  // Run the update loop: poll_one_participant is called with an integral index
  // for the participant that should be polled. It should return true if the
  // participant completed and should be removed from the allocated set.
  template <typename F>
  GRPC_MUST_USE_RESULT bool RunParty(F poll_one_participant) {
    uint64_t prev_state;
    iteration_.fetch_add(1, std::memory_order_relaxed);
    for (;;) {
      // Grab the current state, and clear the wakeup bits & add flag.
      prev_state = state_.fetch_and(kRefMask | kLocked | kAllocatedMask,
                                    std::memory_order_acquire);
      LogStateChange("Run", prev_state,
                     prev_state & (kRefMask | kLocked | kAllocatedMask));
      CHECK(prev_state & kLocked);
      if (prev_state & kDestroying) return true;
      // From the previous state, extract which participants we're to wakeup.
      uint64_t wakeups = prev_state & kWakeupMask;
      // Now update prev_state to be what we want the CAS to see below.
      prev_state &= kRefMask | kLocked | kAllocatedMask;
      // For each wakeup bit...
      for (size_t i = 0; wakeups != 0; i++, wakeups >>= 1) {
        // If the bit is not set, skip.
        if ((wakeups & 1) == 0) continue;
        if (poll_one_participant(i)) {
          const uint64_t allocated_bit = (1u << i << kAllocatedShift);
          prev_state &= ~allocated_bit;
          uint64_t finished_prev_state =
              state_.fetch_and(~allocated_bit, std::memory_order_release);
          LogStateChange("Run:ParticipantComplete", finished_prev_state,
                         finished_prev_state & ~allocated_bit);
        }
      }
      // Try to CAS the state we expected to have (with no wakeups or adds)
      // back to unlocked (by masking in only the ref mask - sans locked bit).
      // If this succeeds then no wakeups were added, no adds were added, and we
      // have successfully unlocked.
      // Otherwise, we need to loop again.
      // Note that if an owning waker is created or the weak cas spuriously
      // fails we will also loop again, but in that case see no wakeups or adds
      // and so will get back here fairly quickly.
      // TODO(ctiller): consider mitigations for the accidental wakeup on owning
      // waker creation case -- I currently expect this will be more expensive
      // than this quick loop.
      if (wake_after_poll_ == 0) {
        if (state_.compare_exchange_weak(
                prev_state, (prev_state & (kRefMask | kAllocatedMask)),
                std::memory_order_acq_rel, std::memory_order_acquire)) {
          LogStateChange("Run:End", prev_state,
                         prev_state & (kRefMask | kAllocatedMask));
          return false;
        }
      } else {
        if (state_.compare_exchange_weak(
                prev_state,
                (prev_state & (kRefMask | kAllocatedMask | kLocked)) |
                    wake_after_poll_,
                std::memory_order_acq_rel, std::memory_order_acquire)) {
          LogStateChange("Run:EndIteration", prev_state,
                         prev_state & (kRefMask | kAllocatedMask));
          iteration_.fetch_add(1, std::memory_order_relaxed);
          wake_after_poll_ = 0;
        }
      }
    }
    return false;
  }

  // Add new participants to the party. Returns true if the caller should run
  // the party. store is called with an array of indices of the new
  // participants. Adds a ref that should be dropped by the caller after
  // RunParty has been called (if that was required).
  template <typename F>
  GRPC_MUST_USE_RESULT bool AddParticipantsAndRef(size_t count, F store) {
    uint64_t state = state_.load(std::memory_order_acquire);
    uint64_t allocated;

    size_t slots[party_detail::kMaxParticipants];

    // Find slots for each new participant, ordering them from lowest available
    // slot upwards to ensure the same poll ordering as presentation ordering to
    // this function.
    WakeupMask wakeup_mask;
    do {
      wakeup_mask = 0;
      allocated = (state & kAllocatedMask) >> kAllocatedShift;
      size_t n = 0;
      for (size_t bit = 0; n < count && bit < party_detail::kMaxParticipants;
           bit++) {
        if (allocated & (1 << bit)) continue;
        wakeup_mask |= (1 << bit);
        slots[n++] = bit;
        allocated |= 1 << bit;
      }
      CHECK(n == count);
      // Try to allocate this slot and take a ref (atomically).
      // Ref needs to be taken because once we store the participant it could be
      // spuriously woken up and unref the party.
    } while (!state_.compare_exchange_weak(
        state, (state | (allocated << kAllocatedShift)) + kOneRef,
        std::memory_order_acq_rel, std::memory_order_acquire));
    LogStateChange("AddParticipantsAndRef", state,
                   (state | (allocated << kAllocatedShift)) + kOneRef);

    store(slots);

    // Now we need to wake up the party.
    state = state_.fetch_or(wakeup_mask | kLocked, std::memory_order_release);
    LogStateChange("AddParticipantsAndRef:Wakeup", state,
                   state | wakeup_mask | kLocked);

    // If the party was already locked, we're done.
    return ((state & kLocked) == 0);
  }

  // Schedule a wakeup for the given participant.
  // Returns true if the caller should run the party.
  GRPC_MUST_USE_RESULT bool ScheduleWakeup(WakeupMask mask);

  void WakeAfterPoll(WakeupMask mask) { wake_after_poll_ |= mask; }
  uint32_t iteration() const {
    return iteration_.load(std::memory_order_relaxed);
  }

 private:
  bool UnreffedLast();

  void LogStateChange(const char* op, uint64_t prev_state, uint64_t new_state,
                      DebugLocation loc = {}) {
    if (GRPC_TRACE_FLAG_ENABLED(party_state)) {
      gpr_log(loc.file(), loc.line(), GPR_LOG_SEVERITY_INFO,
              "Party %p %30s: %016" PRIx64 " -> %016" PRIx64, this, op,
              prev_state, new_state);
    }
  }

  // State bits:
  // The atomic state_ field is composed of the following:
  //   - 24 bits for ref counts
  //     1 is owned by the party prior to Orphan()
  //     All others are owned by owning wakers
  //   - 1 bit to indicate whether the party is locked
  //     The first thread to set this owns the party until it is unlocked
  //     That thread will run the main loop until no further work needs to
  //     be done.
  //   - 1 bit to indicate whether there are participants waiting to be
  //   added
  //   - 16 bits, one per participant, indicating which participants have
  //   been
  //     woken up and should be polled next time the main loop runs.

  // clang-format off
  // Bits used to store 16 bits of wakeups
  static constexpr uint64_t kWakeupMask    = 0x0000'0000'0000'ffff;
  // Bits used to store 16 bits of allocated participant slots.
  static constexpr uint64_t kAllocatedMask = 0x0000'0000'ffff'0000;
  // Bit indicating destruction has begun (refs went to zero)
  static constexpr uint64_t kDestroying    = 0x0000'0001'0000'0000;
  // Bit indicating locked or not
  static constexpr uint64_t kLocked        = 0x0000'0008'0000'0000;
  // Bits used to store 24 bits of ref counts
  static constexpr uint64_t kRefMask       = 0xffff'ff00'0000'0000;
  // clang-format on

  // Shift to get from a participant mask to an allocated mask.
  static constexpr size_t kAllocatedShift = 16;
  // How far to shift to get the refcount
  static constexpr size_t kRefShift = 40;
  // One ref count
  static constexpr uint64_t kOneRef = 1ull << kRefShift;

  std::atomic<uint64_t> state_;
  std::atomic<uint32_t> iteration_{0};
  WakeupMask wake_after_poll_ = 0;
};

class PartySyncUsingMutex {
 public:
  explicit PartySyncUsingMutex(size_t initial_refs) : refs_(initial_refs) {}

  void IncrementRefCount() { refs_.Ref(); }
  GRPC_MUST_USE_RESULT bool RefIfNonZero() { return refs_.RefIfNonZero(); }
  GRPC_MUST_USE_RESULT bool Unref() { return refs_.Unref(); }
  void ForceImmediateRepoll(WakeupMask mask) {
    MutexLock lock(&mu_);
    wakeups_ |= mask;
  }
  template <typename F>
  GRPC_MUST_USE_RESULT bool RunParty(F poll_one_participant) {
    WakeupMask freed = 0;
    while (true) {
      ReleasableMutexLock lock(&mu_);
      CHECK(locked_);
      allocated_ &= ~std::exchange(freed, 0);
      auto wakeup = std::exchange(wakeups_, 0);
      if (wakeup == 0) {
        locked_ = false;
        return false;
      }
      lock.Release();
      for (size_t i = 0; wakeup != 0; i++, wakeup >>= 1) {
        if ((wakeup & 1) == 0) continue;
        if (poll_one_participant(i)) freed |= 1 << i;
      }
    }
  }

  template <typename F>
  GRPC_MUST_USE_RESULT bool AddParticipantsAndRef(size_t count, F store) {
    IncrementRefCount();
    MutexLock lock(&mu_);
    size_t slots[party_detail::kMaxParticipants];
    WakeupMask wakeup_mask = 0;
    size_t n = 0;
    for (size_t bit = 0; n < count && bit < party_detail::kMaxParticipants;
         bit++) {
      if (allocated_ & (1 << bit)) continue;
      slots[n++] = bit;
      wakeup_mask |= 1 << bit;
      allocated_ |= 1 << bit;
    }
    CHECK(n == count);
    store(slots);
    wakeups_ |= wakeup_mask;
    return !std::exchange(locked_, true);
  }

  GRPC_MUST_USE_RESULT bool ScheduleWakeup(WakeupMask mask);

 private:
  RefCount refs_;
  Mutex mu_;
  WakeupMask allocated_ ABSL_GUARDED_BY(mu_) = 0;
  WakeupMask wakeups_ ABSL_GUARDED_BY(mu_) = 0;
  bool locked_ ABSL_GUARDED_BY(mu_) = false;
};

// A Party is an Activity with multiple participant promises.
class Party : public Activity, private Wakeable {
 private:
  // Non-owning wakeup handle.
  class Handle;

  // One participant in the party.
  class Participant {
   public:
    explicit Participant(absl::string_view name) : name_(name) {}
    // Poll the participant. Return true if complete.
    // Participant should take care of its own deallocation in this case.
    virtual bool PollParticipantPromise() = 0;

    // Destroy the participant before finishing.
    virtual void Destroy() = 0;

    // Return a Handle instance for this participant.
    Wakeable* MakeNonOwningWakeable(Party* party);

    absl::string_view name() const { return name_; }

   protected:
    ~Participant();

   private:
    Handle* handle_ = nullptr;
    absl::string_view name_;
  };

 public:
  Party(const Party&) = delete;
  Party& operator=(const Party&) = delete;

  // Spawn one promise into the party.
  // The promise will be polled until it is resolved, or until the party is shut
  // down.
  // The on_complete callback will be called with the result of the promise if
  // it completes.
  // A maximum of sixteen promises can be spawned onto a party.
  // promise_factory called to create the promise with the party lock taken;
  // after the promise is created the factory is destroyed.
  // This means that pointers or references to factory members will be
  // invalidated after the promise is created - so the promise should not retain
  // any of these.
  template <typename Factory, typename OnComplete>
  void Spawn(absl::string_view name, Factory promise_factory,
             OnComplete on_complete);

  template <typename Factory>
  auto SpawnWaitable(absl::string_view name, Factory factory);

  void Orphan() final { Crash("unused"); }

  // Activity implementation: not allowed to be overridden by derived types.
  void ForceImmediateRepoll(WakeupMask mask) final;
  WakeupMask CurrentParticipant() const final {
    DCHECK(currently_polling_ != kNotPolling);
    return 1u << currently_polling_;
  }
  Waker MakeOwningWaker() final;
  Waker MakeNonOwningWaker() final;
  std::string ActivityDebugTag(WakeupMask wakeup_mask) const final;

  void IncrementRefCount() { sync_.IncrementRefCount(); }
  void Unref() {
    if (sync_.Unref()) PartyIsOver();
  }
  RefCountedPtr<Party> Ref() {
    IncrementRefCount();
    return RefCountedPtr<Party>(this);
  }

  // Return a promise that resolves to Empty{} when the current party poll is
  // complete.
  // This is useful for implementing batching and the like: we can hold some
  // action until the rest of the party resolves itself.
  auto AfterCurrentPoll() {
    DCHECK(GetContext<Activity>() == this);
    sync_.WakeAfterPoll(CurrentParticipant());
    return [this, iteration = sync_.iteration()]() -> Poll<Empty> {
      DCHECK(GetContext<Activity>() == this);
      if (iteration == sync_.iteration()) return Pending{};
      return Empty{};
    };
  }

  class BulkSpawner {
   public:
    explicit BulkSpawner(Party* party) : party_(party) {}
    ~BulkSpawner() {
      party_->AddParticipants(participants_, num_participants_);
    }

    template <typename Factory, typename OnComplete>
    void Spawn(absl::string_view name, Factory promise_factory,
               OnComplete on_complete);

   private:
    Party* const party_;
    size_t num_participants_ = 0;
    Participant* participants_[party_detail::kMaxParticipants];
  };

 protected:
  explicit Party(size_t initial_refs) : sync_(initial_refs) {}
  ~Party() override;

  // Main run loop. Must be locked.
  // Polls participants and drains the add queue until there is no work left to
  // be done.
  // Derived types will likely want to override this to set up their
  // contexts before polling.
  // Should not be called by derived types except as a tail call to the base
  // class RunParty when overriding this method to add custom context.
  // Returns true if the party is over.
  GRPC_MUST_USE_RESULT virtual bool RunParty();

  bool RefIfNonZero() { return sync_.RefIfNonZero(); }

  // Destroy any remaining participants.
  // Should be called by derived types in response to PartyOver.
  // Needs to have normal context setup before calling.
  void CancelRemainingParticipants();

 private:
  // Concrete implementation of a participant for some promise & oncomplete
  // type.
  template <typename SuppliedFactory, typename OnComplete>
  class ParticipantImpl final : public Participant {
    using Factory = promise_detail::OncePromiseFactory<void, SuppliedFactory>;
    using Promise = typename Factory::Promise;

   public:
    ParticipantImpl(absl::string_view name, SuppliedFactory promise_factory,
                    OnComplete on_complete)
        : Participant(name), on_complete_(std::move(on_complete)) {
      Construct(&factory_, std::move(promise_factory));
    }
    ~ParticipantImpl() {
      if (!started_) {
        Destruct(&factory_);
      } else {
        Destruct(&promise_);
      }
    }

    bool PollParticipantPromise() override {
      if (!started_) {
        auto p = factory_.Make();
        Destruct(&factory_);
        Construct(&promise_, std::move(p));
        started_ = true;
      }
      auto p = promise_();
      if (auto* r = p.value_if_ready()) {
        on_complete_(std::move(*r));
        delete this;
        return true;
      }
      return false;
    }

    void Destroy() override { delete this; }

   private:
    union {
      GPR_NO_UNIQUE_ADDRESS Factory factory_;
      GPR_NO_UNIQUE_ADDRESS Promise promise_;
    };
    GPR_NO_UNIQUE_ADDRESS OnComplete on_complete_;
    bool started_ = false;
  };

  template <typename SuppliedFactory>
  class PromiseParticipantImpl final
      : public RefCounted<PromiseParticipantImpl<SuppliedFactory>,
                          NonPolymorphicRefCount>,
        public Participant {
    using Factory = promise_detail::OncePromiseFactory<void, SuppliedFactory>;
    using Promise = typename Factory::Promise;
    using Result = typename Promise::Result;

   public:
    PromiseParticipantImpl(absl::string_view name,
                           SuppliedFactory promise_factory)
        : Participant(name) {
      Construct(&factory_, std::move(promise_factory));
    }

    ~PromiseParticipantImpl() {
      switch (state_.load(std::memory_order_acquire)) {
        case State::kFactory:
          Destruct(&factory_);
          break;
        case State::kPromise:
          Destruct(&promise_);
          break;
        case State::kResult:
          Destruct(&result_);
          break;
      }
    }

    // Inside party poll: drive from factory -> promise -> result
    bool PollParticipantPromise() override {
      switch (state_.load(std::memory_order_relaxed)) {
        case State::kFactory: {
          auto p = factory_.Make();
          Destruct(&factory_);
          Construct(&promise_, std::move(p));
          state_.store(State::kPromise, std::memory_order_relaxed);
        }
          ABSL_FALLTHROUGH_INTENDED;
        case State::kPromise: {
          auto p = promise_();
          if (auto* r = p.value_if_ready()) {
            Destruct(&promise_);
            Construct(&result_, std::move(*r));
            state_.store(State::kResult, std::memory_order_release);
            waiter_.Wakeup();
            this->Unref();
            return true;
          }
          return false;
        }
        case State::kResult:
          Crash(
              "unreachable: promises should not be repolled after completion");
      }
    }

    // Outside party poll: check whether the spawning party has completed this
    // promise.
    Poll<Result> PollCompletion() {
      switch (state_.load(std::memory_order_acquire)) {
        case State::kFactory:
        case State::kPromise:
          return Pending{};
        case State::kResult:
          return std::move(result_);
      }
    }

    void Destroy() override { this->Unref(); }

   private:
    enum class State : uint8_t { kFactory, kPromise, kResult };
    union {
      GPR_NO_UNIQUE_ADDRESS Factory factory_;
      GPR_NO_UNIQUE_ADDRESS Promise promise_;
      GPR_NO_UNIQUE_ADDRESS Result result_;
    };
    Waker waiter_{GetContext<Activity>()->MakeOwningWaker()};
    std::atomic<State> state_{State::kFactory};
  };

  // Notification that the party has finished and this instance can be deleted.
  // Derived types should arrange to call CancelRemainingParticipants during
  // this sequence.
  virtual void PartyOver() = 0;

  // Run the locked part of the party until it is unlocked.
  void RunLocked();
  // Called in response to Unref() hitting zero - ultimately calls PartyOver,
  // but needs to set some stuff up.
  // Here so it gets compiled out of line.
  void PartyIsOver();

  // Wakeable implementation
  void Wakeup(WakeupMask wakeup_mask) final;
  void WakeupAsync(WakeupMask wakeup_mask) final;
  void Drop(WakeupMask wakeup_mask) final;

  // Add a participant (backs Spawn, after type erasure to ParticipantFactory).
  void AddParticipants(Participant** participant, size_t count);
  bool RunOneParticipant(int i);

  virtual grpc_event_engine::experimental::EventEngine* event_engine()
      const = 0;

  // Sentinal value for currently_polling_ when no participant is being polled.
  static constexpr uint8_t kNotPolling = 255;

#ifdef GRPC_PARTY_SYNC_USING_ATOMICS
  PartySyncUsingAtomics sync_;
#elif defined(GRPC_PARTY_SYNC_USING_MUTEX)
  PartySyncUsingMutex sync_;
#else
#error No synchronization method defined
#endif

  uint8_t currently_polling_ = kNotPolling;
  // All current participants, using a tagged format.
  // If the lower bit is unset, then this is a Participant*.
  // If the lower bit is set, then this is a ParticipantFactory*.
  std::atomic<Participant*> participants_[party_detail::kMaxParticipants] = {};
};

template <>
struct ContextSubclass<Party> {
  using Base = Activity;
};

template <typename Factory, typename OnComplete>
void Party::BulkSpawner::Spawn(absl::string_view name, Factory promise_factory,
                               OnComplete on_complete) {
<<<<<<< HEAD
  if (GRPC_TRACE_FLAG_ENABLED(promise_primitives)) {
    gpr_log(GPR_DEBUG, "%s[bulk_spawn] On %p queue %s",
            party_->DebugTag().c_str(), this, std::string(name).c_str());
=======
  if (grpc_trace_promise_primitives.enabled()) {
    gpr_log(GPR_INFO, "%s[bulk_spawn] On %p queue %s (%" PRIdPTR " bytes)",
            party_->DebugTag().c_str(), this, std::string(name).c_str(),
            sizeof(ParticipantImpl<Factory, OnComplete>));
>>>>>>> d110960d
  }
  participants_[num_participants_++] = new ParticipantImpl<Factory, OnComplete>(
      name, std::move(promise_factory), std::move(on_complete));
}

template <typename Factory, typename OnComplete>
void Party::Spawn(absl::string_view name, Factory promise_factory,
                  OnComplete on_complete) {
  BulkSpawner(this).Spawn(name, std::move(promise_factory),
                          std::move(on_complete));
}

template <typename Factory>
auto Party::SpawnWaitable(absl::string_view name, Factory promise_factory) {
  auto participant = MakeRefCounted<PromiseParticipantImpl<Factory>>(
      name, std::move(promise_factory));
  Participant* p = participant->Ref().release();
  AddParticipants(&p, 1);
  return [participant = std::move(participant)]() mutable {
    return participant->PollCompletion();
  };
}

}  // namespace grpc_core

#endif  // GRPC_SRC_CORE_LIB_PROMISE_PARTY_H<|MERGE_RESOLUTION|>--- conflicted
+++ resolved
@@ -644,17 +644,9 @@
 template <typename Factory, typename OnComplete>
 void Party::BulkSpawner::Spawn(absl::string_view name, Factory promise_factory,
                                OnComplete on_complete) {
-<<<<<<< HEAD
-  if (GRPC_TRACE_FLAG_ENABLED(promise_primitives)) {
-    gpr_log(GPR_DEBUG, "%s[bulk_spawn] On %p queue %s",
-            party_->DebugTag().c_str(), this, std::string(name).c_str());
-=======
-  if (grpc_trace_promise_primitives.enabled()) {
-    gpr_log(GPR_INFO, "%s[bulk_spawn] On %p queue %s (%" PRIdPTR " bytes)",
-            party_->DebugTag().c_str(), this, std::string(name).c_str(),
-            sizeof(ParticipantImpl<Factory, OnComplete>));
->>>>>>> d110960d
-  }
+  GRPC_TRACE_LOG(promise_primitives, INFO)
+      << party_->DebugTag() << "[bulk_spawn] On " << this << " queue " << name
+      << " (" << sizeof(ParticipantImpl<Factory, OnComplete>) << " bytes)";
   participants_[num_participants_++] = new ParticipantImpl<Factory, OnComplete>(
       name, std::move(promise_factory), std::move(on_complete));
 }
