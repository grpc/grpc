--- conflicted
+++ resolved
@@ -400,23 +400,6 @@
   }
 
   Arena* arena() { return arena_.get(); }
-<<<<<<< HEAD
-
-  // Return a promise that resolves to Empty{} when the current party poll is
-  // complete.
-  // This is useful for implementing batching and the like: we can hold some
-  // action until the rest of the party resolves itself.
-  auto AfterCurrentPoll() {
-    DCHECK(GetContext<Activity>() == this);
-    sync_.WakeAfterPoll(CurrentParticipant());
-    return [this, iteration = sync_.iteration()]() -> Poll<Empty> {
-      DCHECK(GetContext<Activity>() == this);
-      if (iteration == sync_.iteration()) return Pending{};
-      return Empty{};
-    };
-  }
-=======
->>>>>>> d5fa1814
 
   class BulkSpawner {
    public:
