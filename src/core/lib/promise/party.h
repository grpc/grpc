// Copyright 2023 gRPC authors.
//
// Licensed under the Apache License, Version 2.0 (the "License");
// you may not use this file except in compliance with the License.
// You may obtain a copy of the License at
//
//     http://www.apache.org/licenses/LICENSE-2.0
//
// Unless required by applicable law or agreed to in writing, software
// distributed under the License is distributed on an "AS IS" BASIS,
// WITHOUT WARRANTIES OR CONDITIONS OF ANY KIND, either express or implied.
// See the License for the specific language governing permissions and
// limitations under the License.

#ifndef GRPC_SRC_CORE_LIB_PROMISE_PARTY_H
#define GRPC_SRC_CORE_LIB_PROMISE_PARTY_H

#include <grpc/event_engine/event_engine.h>
#include <grpc/support/port_platform.h>
#include <stddef.h>
#include <stdint.h>

#include <atomic>
#include <limits>
#include <string>
#include <utility>

#include "absl/base/attributes.h"
#include "absl/functional/any_invocable.h"
#include "absl/strings/string_view.h"
#include "src/core/channelz/channelz.h"
#include "src/core/channelz/property_list.h"
#include "src/core/lib/debug/trace.h"
#include "src/core/lib/event_engine/event_engine_context.h"
#include "src/core/lib/promise/activity.h"
#include "src/core/lib/promise/context.h"
#include "src/core/lib/promise/detail/promise_factory.h"
#include "src/core/lib/promise/poll.h"
#include "src/core/lib/resource_quota/arena.h"
#include "src/core/util/check_class_size.h"
#include "src/core/util/construct_destruct.h"
#include "src/core/util/crash.h"
#include "src/core/util/grpc_check.h"
#include "src/core/util/json/json_writer.h"
#include "src/core/util/ref_counted.h"
#include "src/core/util/ref_counted_ptr.h"

namespace grpc_core {

// Terms Used:
//
// Concurrent promises: Promises that may be in progress at a given instant
// of time, but they may or may not execute simultaneously.
// Parallel promises: Two or more Promises that are getting executed
// simultaneously at the same instant of time.
//
// Promise Party
// A Promise Party forms the execution environment for Promises. It runs up
// to sixteen concurrent party participants and ensures none of the participants
// run in parallel with each other.
//
// Party Participant
// One Promise Party has 16 Participant slots. Each Participant slot can hold
// one of the three
// 1. A Promise
// 2. Or a Promise Factory
// 3. or any type of Participant object, such as SpawnSerializer.
//
// Using a Party
// A party should be used when
// 1. You need many promises to be run in a way that is concurrent but not
// parallel.
// 2. These promises have their own complex sleep and wake mechanisms.
// 3. You need a way to run the pending promises to completion by repolling them
// as needed.
//
// Creating a new Party
// A Party must only be created using Party::Make function.
//
// Spawning a promise on a Party
// 1. A promise can be spawned on a party using either Spawn or SpawnWaitable
// method.
// 2. If you want to bulk spawn promises on a party before any thread
// starts executing them, use Party::WakeupHold.
//
// Execution of Spawned Promises
// A Participant spawned on a party will get executed by that party.
// Whenever the party wakes up, it will execute all unresolved Party
// Participants at least once. After any Party Participant is resolved, its slot
// is freed up to make place for new participants.
//
// When these Party Participants are executed (polled), they can either
// 1. Resolve by returning a value
// 2. Return Pending{}
// 3. Wait for a certain event to happen using either a Notification or a Latch.
//
// When a promise factory is passed as a Party Participant, the promise factory
// is used to generate the promise once, and then the promise is executed once
// each time the party is polled till it resolves.
//
// Sleep mechanism of a Party
// A party will Sleep/Quiece if all Participants Spawned on the party are in any
// of the following states
// 1. Return Pending{}
// 2. Resolve
// 3. Are waiting because of a Latch.
// If a party is currently running a Participant, it is said to be active/awake.
// Otherwise it is said to be Sleeping or Quieced.
//
// Wake mechanism of a Party
// To wake up a sleeping party you can use the Waker object. Once the Party is
// woken, it will be executed as mentioned above.
//
// Party Cancellation
// A Party can be cancelled using party_.reset() method.
//
// Guarantees of a Party
// 1. All Participant spawned on one party are guaranteed to be run serially.
// Their execution will not happen in parallel.
// 2. If a promise is executed, its on_complete is guaranteed to be executed as
// long as the party is not cancelled.
// 3. Once a party is cancelled, Participants that were Spawned onto the party,
// but not yet executed, will not get executed.
// 4. Promise spawned on a party will never be repolled after it is resolved.
// 5. A promise spawned on a party, can in turn spawn another promise either on
// the same party or on another party. We allow nesting of Spawn function.
// 6. A promise or promise factory that is passed to a Spawn function could
// either be a single simple promise, or it could be a promise combinator such
// as TrySeq, TryJoin, Loop or any such promise combinator. Nesting of these
// promise combinators is allowed.
// 7. You can re-use the same party to spawn new Participants as long as the
// older Participants have been resolved.
// 8. We guarantee safe working of up to 16 un-resolved participants
// on a party at a time.
//
// Non-Guarantees of a Party
// 1. Promises spawned on one party are not guaranteed to execute in the same
// order. They can execute in any order. If you need the promises to be executed
// in a specific order, use a SpawnSerializer. If that is not feasible for some
// reason, then either consider the use of a promise combinator, or order the
// execution of promises using Notifications or Latches.
// 2. A party cannot guarantee which thread a party Participant will execute on.
// It could either execute on the current thread, or an event engine thread or
// any other thread.
// 3. Say, we spawned promises P1_1, P1_2, P1_3 on party1. Then promise P1_1 in
// turn spawns promise P2_1, P2_2, P2_3 on party2. In such cases, party1 and
// party2 may either execute on the same thread, or they may both execute on
// different threads. party1 and party2 may or may not run in parallel.

namespace party_detail {

// Number of bits reserved for wakeups gives us the maximum number of
// participants. This can change in the future and we don't guarantee this
// number to be 16 always.
static constexpr size_t kMaxParticipants = 16;

}  // namespace party_detail

class Party : public Activity, private Wakeable {
 private:
  // Non-owning wakeup handle.
  class Handle;

  // One promise participant in the party.
  class Participant {
   public:
    // Poll the participant promise. Return true if complete.
    // Participant should take care of its own deallocation in this case.
    virtual bool PollParticipantPromise() = 0;

    // Destroy the participant before finishing.
    virtual void Destroy() = 0;

    // Return a description of this participant.
    virtual channelz::PropertyList ChannelzProperties() = 0;

    // Return a Handle instance for this participant.
    Wakeable* MakeNonOwningWakeable(Party* party);

   protected:
    ~Participant();

   private:
    Handle* handle_ = nullptr;
  };

 public:
  Party(const Party&) = delete;
  Party& operator=(const Party&) = delete;

  // A Party object must be created only by using this method.
  static RefCountedPtr<Party> Make(RefCountedPtr<Arena> arena) {
    auto* arena_ptr = arena.get();
    return RefCountedPtr<Party>(arena_ptr->New<Party>(std::move(arena)));
  }

  // When calling into a Party from outside the promises system we often would
  // like to perform more than one action.
  // This class tries to acquire the party lock just once - if it succeeds then
  // it runs the party in its destructor, effectively holding all wakeups of the
  // party until it goes out of scope.
  // If it fails, presumably some other thread holds the lock - and in this case
  // we don't attempt to do any buffering.
  class WakeupHold {
   public:
    WakeupHold() = default;
    explicit WakeupHold(Party* party)
        : prev_state_(party->state_.load(std::memory_order_relaxed)) {
      // Try to lock
      if ((prev_state_ & kLocked) == 0 &&
          party->state_.compare_exchange_weak(prev_state_,
                                              (prev_state_ | kLocked) + kOneRef,
                                              std::memory_order_relaxed)) {
        GRPC_DCHECK_EQ(prev_state_ & ~(kRefMask | kAllocatedMask), 0u)
            << "Party should have contained no wakeups on lock";
        // If we win, record that fact for the destructor
        party->LogStateChange("WakeupHold", prev_state_,
                              (prev_state_ | kLocked) + kOneRef);
        party_ = party;
      }
    }
    WakeupHold(const WakeupHold&) = delete;
    WakeupHold& operator=(const WakeupHold&) = delete;
    WakeupHold(WakeupHold&& other) noexcept
        : party_(std::exchange(other.party_, nullptr)),
          prev_state_(other.prev_state_) {}
    WakeupHold& operator=(WakeupHold&& other) noexcept {
      std::swap(party_, other.party_);
      std::swap(prev_state_, other.prev_state_);
      return *this;
    }

    ~WakeupHold() {
      if (party_ == nullptr) return;
      party_->RunLockedAndUnref(party_, prev_state_);
    }

   private:
    Party* party_ = nullptr;
    uint64_t prev_state_;
  };

  // SpawnSerializer is a helper class to serialize the execution of multiple
  // promises on a party.
  //
  // Provides the guarantee that given:
  //   SpawnSerializer* serializer = party->MakeSpawnSerializer();
  //   serializer->Spawn([] { /* promise 1 */; });
  //   serializer->Spawn([] { /* promise 2 */; });
  // 1. promise 1 will be resolved before promise 2 is started.
  // 2. promise 1 and promise 2 will execute on `party`.
  //
  // It's possible to have multiple SpawnSerializer instances on a party.
  // Once created, the SpawnSerializer is only valid until the party is
  // released - note that SpawnSerializer itself does not hold a ref to the
  // party.
  //
  // Each SpawnSerializer consumes one slot in the party's participant array for
  // the lifetime of the party - that is that a SpawnSerializer counts as one of
  // the sixteen promises executing on a Party.
  //
  // The promises spawned by SpawnSerializer *DO NOT* count towards the sixteen
  // promise limit.
  //
  // The size of this type matters, and so we leverage private inheritance to
  // minimize the number of pointers needed to be kept per instance.
  class SpawnSerializer final : private Participant {
   public:
    // Spawn a promise into the party.
    //
    // The promise will be polled until it is resolved, or until the party is
    // shut down.
    //
    // Later promises spawned by this serializer will not be polled until this
    // promise is resolved, and then one at a time in the order they were
    // spawned.
    //
    // Spawn itself is not thread safe: at most one thread can call Spawn at a
    // time. Just as the execution of promises is serialized by this type, the
    // spawning of promises is expected to be serialized by some external entity
    // (usually this is a Seq running on a different party).
    template <class Factory>
    void Spawn(Factory factory) {
      auto empty_completion = [](Empty) {};
      next_.Push(new ParticipantImpl<Factory, decltype(empty_completion)>(
          "SpawnSerializer", std::move(factory), empty_completion));
      party_->WakeupFromState<false>(
          party_->state_.load(std::memory_order_relaxed), wakeup_mask_);
    }

    channelz::PropertyList ChannelzProperties() override {
      channelz::PropertyList properties;
      if (active_ != nullptr) {
        properties.Set("active", active_->ChannelzProperties());
      }
      properties.Set("queued", [this]() {
        channelz::PropertyTable queued;
        next_.ForEach(
            [&](Participant* p) { queued.AppendRow(p->ChannelzProperties()); });
        return queued;
      }());
      return properties;
    }

   private:
    friend class Party;
    friend class Arena;

    bool PollParticipantPromise() override;
    void Destroy() override;

    explicit SpawnSerializer(Party* party)
        : next_(party->arena()), party_(party) {}

    // Queue of promises to be executed after the active promise resolves.
    ArenaSpsc<Participant*, false> next_;
    // The promise currently being executed.
    Participant* active_ = nullptr;
    // The wakeup mask for this serializers participant.
    // Allows us to wake up the party when a new promise is added to the queue.
    WakeupMask wakeup_mask_;
    // The party this serializer is running on.
    Party* const party_;
  };

  // Spawn one promise into the party.
  // The party can poll the promise until it is resolved, or until the party is
  // shut down.
  // The on_complete callback will be called with the result of the
  // promise if it completes. Even if the promise returns a failed status,
  // on_complete will be called.
  // promise_factory called to create the promise with the party lock taken;
  // after the promise is created the factory is destroyed. This means that
  // pointers or references to factory members will be invalidated after the
  // promise is created - so the promise should not retain any of these.
  // This function is thread safe. We can Spawn different promises onto the
  // same party from different threads.
  // A party can hold upto 16 unresolved promises at a time. However, this
  // number might change in the future.
  template <typename Factory, typename OnComplete>
  void Spawn(absl::string_view name, Factory promise_factory,
             OnComplete on_complete);

  template <typename Factory>
  auto SpawnWaitable(absl::string_view name, Factory factory);

  void Orphan() final { Crash("unused"); }

  // Activity implementation: not allowed to be overridden by derived types.
  void ForceImmediateRepoll(WakeupMask mask) final;
  WakeupMask CurrentParticipant() const final {
    GRPC_DCHECK(currently_polling_ != kNotPolling);
    return 1u << currently_polling_;
  }
  Waker MakeOwningWaker() final;
  Waker MakeNonOwningWaker() final;
  std::string ActivityDebugTag(WakeupMask wakeup_mask) const final;

  GPR_ATTRIBUTE_ALWAYS_INLINE_FUNCTION void IncrementRefCount() {
    const uint64_t prev_state =
        state_.fetch_add(kOneRef, std::memory_order_relaxed);
    LogStateChange("IncrementRefCount", prev_state, prev_state + kOneRef);
  }
  GPR_ATTRIBUTE_ALWAYS_INLINE_FUNCTION void Unref() {
    uint64_t prev_state = state_.fetch_sub(kOneRef, std::memory_order_acq_rel);
    LogStateChange("Unref", prev_state, prev_state - kOneRef);
    if ((prev_state & kRefMask) == kOneRef) PartyIsOver();
  }

  RefCountedPtr<Party> Ref() {
    IncrementRefCount();
    return RefCountedPtr<Party>(this);
  }

  template <typename T>
  RefCountedPtr<T> RefAsSubclass() {
    IncrementRefCount();
    return RefCountedPtr<T>(DownCast<T*>(this));
  }

  Arena* arena() { return arena_.get(); }

  SpawnSerializer* MakeSpawnSerializer() {
    auto* const serializer = arena_->New<SpawnSerializer>(this);
    const size_t slot = AddParticipant(serializer);
    GRPC_DCHECK_NE(slot, std::numeric_limits<size_t>::max());
    serializer->wakeup_mask_ = 1ull << slot;
    return serializer;
  }

  // Convert the party to a JSON object for visualization.
  // This is an async operation because the party cannot be locked
  // synchronously.
  void ToJson(absl::AnyInvocable<void(Json::Object)>);

  // Export the party to channelz.
  void ExportToChannelz(std::string name, channelz::DataSink sink);

 protected:
  friend class Arena;

  // Derived types should be constructed upon `arena`.
  explicit Party(RefCountedPtr<Arena> arena) : arena_(std::move(arena)) {
    GRPC_CHECK(
        arena_->GetContext<grpc_event_engine::experimental::EventEngine>() !=
        nullptr);
  }
  ~Party() override;

  // Main run loop. Must be locked.
  // Polls participants and drains the add queue until there is no work left to
  // be done.
  void RunPartyAndUnref(uint64_t prev_state);

  bool RefIfNonZero();

 private:
  // Concrete implementation of a participant for some promise & oncomplete
  // type.
  template <typename SuppliedFactory, typename OnComplete>
  class ParticipantImpl final : public Participant {
    using Factory = promise_detail::OncePromiseFactory<void, SuppliedFactory>;
    using Promise = typename Factory::Promise;

   public:
    ParticipantImpl(absl::string_view, SuppliedFactory promise_factory,
                    OnComplete on_complete)
        : on_complete_(std::move(on_complete)) {
      Construct(&factory_, std::move(promise_factory));
    }
    ~ParticipantImpl() {
      if (!started_) {
        Destruct(&factory_);
      } else {
        Destruct(&promise_);
      }
    }

    bool PollParticipantPromise() override {
      GRPC_LATENT_SEE_SCOPE(TypeName<SuppliedFactory>());
      if (!started_) {
        auto p = factory_.Make();
        Destruct(&factory_);
        Construct(&promise_, std::move(p));
        started_ = true;
      }
      auto p = promise_();
      if (auto* r = p.value_if_ready()) {
        on_complete_(std::move(*r));
        delete this;
        return true;
      }
      return false;
    }

    channelz::PropertyList ChannelzProperties() override {
      return channelz::PropertyList()
          .Set("on_complete", TypeName<OnComplete>())
          .Set("factory", [this]() {
            channelz::PropertyList factory;
            if (started_) {
              factory.Set("promise", PromiseProperty(&promise_));
            } else {
              factory.Set("factory",
                          TypeName<typename Factory::UnderlyingFactory>());
            }
            return factory;
          }());
    }

    void Destroy() override { delete this; }

   private:
    union {
      GPR_NO_UNIQUE_ADDRESS Factory factory_;
      GPR_NO_UNIQUE_ADDRESS Promise promise_;
    };
    GPR_NO_UNIQUE_ADDRESS OnComplete on_complete_;
    bool started_ = false;
  };

  template <typename SuppliedFactory>
  class PromiseParticipantImpl final
      : public RefCounted<PromiseParticipantImpl<SuppliedFactory>,
                          NonPolymorphicRefCount>,
        public Participant {
    using Factory = promise_detail::OncePromiseFactory<void, SuppliedFactory>;
    using Promise = typename Factory::Promise;
    using Result = typename Promise::Result;

   public:
    PromiseParticipantImpl(absl::string_view, SuppliedFactory promise_factory) {
      Construct(&factory_, std::move(promise_factory));
    }

    ~PromiseParticipantImpl() {
      switch (state_.load(std::memory_order_acquire)) {
        case State::kFactory:
          Destruct(&factory_);
          break;
        case State::kPromise:
          Destruct(&promise_);
          break;
        case State::kResult:
          Destruct(&result_);
          break;
      }
    }

    // Inside party poll: drive from factory -> promise -> result
    bool PollParticipantPromise() override {
      GRPC_LATENT_SEE_SCOPE(TypeName<SuppliedFactory>());
      switch (state_.load(std::memory_order_relaxed)) {
        case State::kFactory: {
          auto p = factory_.Make();
          Destruct(&factory_);
          Construct(&promise_, std::move(p));
          state_.store(State::kPromise, std::memory_order_relaxed);
        }
          [[fallthrough]];
        case State::kPromise: {
          auto p = promise_();
          if (auto* r = p.value_if_ready()) {
            Destruct(&promise_);
            Construct(&result_, std::move(*r));
            state_.store(State::kResult, std::memory_order_release);
            waiter_.Wakeup();
            this->Unref();
            return true;
          }
          return false;
        }
        case State::kResult:
          Crash(
              "unreachable: promises should not be repolled after completion");
      }
    }

    // Outside party poll: check whether the spawning party has completed this
    // promise.
    Poll<Result> PollCompletion() {
      switch (state_.load(std::memory_order_acquire)) {
        case State::kFactory:
        case State::kPromise:
          return Pending{};
        case State::kResult:
          return std::move(result_);
      }
    }

    void Destroy() override { this->Unref(); }

    channelz::PropertyList ChannelzProperties() override {
      channelz::PropertyList properties;
      switch (state_.load(std::memory_order_relaxed)) {
        case State::kFactory:
          properties.Set("factory",
                         TypeName<typename Factory::UnderlyingFactory>());
          break;
        case State::kPromise:
          properties.Set("promise", PromiseProperty(&promise_));
          break;
        case State::kResult:
          properties.Set("result", TypeName<typename Promise::Result>());
          break;
      }
      return properties;
    }

   private:
    enum class State : uint8_t { kFactory, kPromise, kResult };
    union {
      GPR_NO_UNIQUE_ADDRESS Factory factory_;
      GPR_NO_UNIQUE_ADDRESS Promise promise_;
      GPR_NO_UNIQUE_ADDRESS Result result_;
    };
    Waker waiter_{GetContext<Activity>()->MakeOwningWaker()};
    std::atomic<State> state_{State::kFactory};
  };

  // State bits:
  // The atomic state_ field is composed of the following:
  //   - 24 bits for ref counts
  //     1 is owned by the party prior to Orphan()
  //     All others are owned by owning wakers
  //   - 1 bit to indicate whether the party is locked
  //     The first thread to set this owns the party until it is unlocked
  //     That thread will run the main loop until no further work needs to
  //     be done.
  //   - 1 bit to indicate whether there are participants waiting to be
  //   added
  //   - 16 bits, one per participant, indicating which participants have
  //   been
  //     woken up and should be polled next time the main loop runs.

  // clang-format off
  // Bits used to store 16 bits of wakeups
  static constexpr uint64_t kWakeupMask    = 0x0000'0000'0000'ffff;
  // Bits used to store 16 bits of allocated participant slots.
  static constexpr uint64_t kAllocatedMask = 0x0000'0000'ffff'0000;
  // Bit indicating locked or not
  static constexpr uint64_t kLocked        = 0x0000'0008'0000'0000;
  // Bits used to store 24 bits of ref counts
  static constexpr uint64_t kRefMask       = 0xffff'ff00'0000'0000;
  // clang-format on

  // Shift to get from a participant mask to an allocated mask.
  static constexpr size_t kAllocatedShift = 16;
  // How far to shift to get the refcount
  static constexpr size_t kRefShift = 40;
  // One ref count
  static constexpr uint64_t kOneRef = 1ull << kRefShift;

  // Destroy any remaining participants.
  // Needs to have normal context setup before calling.
  void CancelRemainingParticipants();

  // Run the locked part of the party until it is unlocked.
  static void RunLockedAndUnref(Party* party, uint64_t prev_state);
  // Called in response to Unref() hitting zero - ultimately calls PartyOver,
  // but needs to set some stuff up.
  // Here so it gets compiled out of line.
  void PartyIsOver();

  // Wakeable implementation
  void Wakeup(WakeupMask wakeup_mask) final {
    GRPC_LATENT_SEE_SCOPE("Party::Wakeup");
    if (Activity::current() == this) {
      wakeup_mask_ |= wakeup_mask;
      Unref();
      return;
    }
    WakeupFromState<true>(state_.load(std::memory_order_relaxed), wakeup_mask);
  }

  template <bool kReffed>
  GPR_ATTRIBUTE_ALWAYS_INLINE_FUNCTION void WakeupFromState(
      uint64_t cur_state, WakeupMask wakeup_mask) {
<<<<<<< HEAD
    GRPC_LATENT_SEE_INNER_SCOPE("Party::WakeupFromState");
    GRPC_DCHECK_NE(wakeup_mask & kWakeupMask, 0u)
=======
    GRPC_LATENT_SEE_SCOPE("Party::WakeupFromState");
    DCHECK_NE(wakeup_mask & kWakeupMask, 0u)
>>>>>>> fa502592
        << "Wakeup mask must be non-zero: " << wakeup_mask;
    while (true) {
      if (cur_state & kLocked) {
        // If the party is locked, we need to set the wakeup bits, and then
        // we'll immediately unref. Since something is running this should never
        // bring the refcount to zero.
        if constexpr (kReffed) {
          GRPC_DCHECK_GT(cur_state & kRefMask, kOneRef);
        } else {
          GRPC_DCHECK_GE(cur_state & kRefMask, kOneRef);
        }
        const uint64_t new_state =
            (cur_state | wakeup_mask) - (kReffed ? kOneRef : 0);
        if (state_.compare_exchange_weak(cur_state, new_state,
                                         std::memory_order_release)) {
          LogStateChange("Wakeup", cur_state, cur_state | wakeup_mask);
          return;
        }
      } else {
        // If the party is not locked, we need to lock it and run.
        GRPC_DCHECK_EQ(cur_state & kWakeupMask, 0u);
        const uint64_t new_state =
            (cur_state | kLocked) + (kReffed ? 0 : kOneRef);
        if (state_.compare_exchange_weak(cur_state, new_state,
                                         std::memory_order_acq_rel)) {
          LogStateChange("WakeupAndRun", cur_state, new_state);
          wakeup_mask_ |= wakeup_mask;
          RunLockedAndUnref(this, cur_state);
          return;
        }
      }
    }
  }

  void WakeupAsync(WakeupMask wakeup_mask) final;
  void Drop(WakeupMask wakeup_mask) final;

  // Add a participant (backs Spawn, after type erasure to ParticipantFactory).
  size_t AddParticipant(Participant* participant);
  void MaybeAsyncAddParticipant(Participant* participant);

  static uint64_t NextAllocationMask(uint64_t current_allocation_mask);

  GPR_ATTRIBUTE_ALWAYS_INLINE_FUNCTION void LogStateChange(
      const char* op, uint64_t prev_state, uint64_t new_state,
      DebugLocation loc = {}) {
    GRPC_TRACE_LOG(party_state, INFO).AtLocation(loc.file(), loc.line())
        << this << " " << op << " "
        << absl::StrFormat("%016" PRIx64 " -> %016" PRIx64, prev_state,
                           new_state);
  }

  channelz::PropertyList ChannelzPropertiesLocked();

  // Sentinel value for currently_polling_ when no participant is being polled.
  static constexpr uint8_t kNotPolling = 255;

  std::atomic<uint64_t> state_{kOneRef};
  uint8_t currently_polling_ = kNotPolling;
  WakeupMask wakeup_mask_ = 0;
  // All current participants, using a tagged format.
  // If the lower bit is unset, then this is a Participant*.
  // If the lower bit is set, then this is a ParticipantFactory*.
  std::atomic<Participant*> participants_[party_detail::kMaxParticipants] = {};
  RefCountedPtr<Arena> arena_;
};

GRPC_CHECK_CLASS_SIZE(Party, 180);

template <>
struct ContextSubclass<Party> {
  using Base = Activity;
};

template <typename Factory, typename OnComplete>
void Party::Spawn(absl::string_view name, Factory promise_factory,
                  OnComplete on_complete) {
  GRPC_TRACE_LOG(party_state, INFO) << "PARTY[" << this << "]: spawn " << name;
  MaybeAsyncAddParticipant(new ParticipantImpl<Factory, OnComplete>(
      name, std::move(promise_factory), std::move(on_complete)));
}

template <typename Factory>
auto Party::SpawnWaitable(absl::string_view name, Factory promise_factory) {
  GRPC_TRACE_LOG(party_state, INFO) << "PARTY[" << this << "]: spawn " << name;
  auto participant = MakeRefCounted<PromiseParticipantImpl<Factory>>(
      name, std::move(promise_factory));
  Participant* p = participant->Ref().release();
  MaybeAsyncAddParticipant(p);
  return [participant = std::move(participant)]() mutable {
    return participant->PollCompletion();
  };
}

}  // namespace grpc_core

#endif  // GRPC_SRC_CORE_LIB_PROMISE_PARTY_H<|MERGE_RESOLUTION|>--- conflicted
+++ resolved
@@ -636,13 +636,8 @@
   template <bool kReffed>
   GPR_ATTRIBUTE_ALWAYS_INLINE_FUNCTION void WakeupFromState(
       uint64_t cur_state, WakeupMask wakeup_mask) {
-<<<<<<< HEAD
-    GRPC_LATENT_SEE_INNER_SCOPE("Party::WakeupFromState");
+    GRPC_LATENT_SEE_SCOPE("Party::WakeupFromState");
     GRPC_DCHECK_NE(wakeup_mask & kWakeupMask, 0u)
-=======
-    GRPC_LATENT_SEE_SCOPE("Party::WakeupFromState");
-    DCHECK_NE(wakeup_mask & kWakeupMask, 0u)
->>>>>>> fa502592
         << "Wakeup mask must be non-zero: " << wakeup_mask;
     while (true) {
       if (cur_state & kLocked) {
