--- conflicted
+++ resolved
@@ -210,8 +210,6 @@
     uint64_t prev_state_;
   };
 
-<<<<<<< HEAD
-=======
   // SpawnSerializer is a helper class to serialize the execution of multiple
   // promises on a party.
   //
@@ -286,7 +284,6 @@
     return RefCountedPtr<Party>(arena_ptr->New<Party>(std::move(arena)));
   }
 
->>>>>>> 321da61d
   // Spawn one promise into the party.
   // The party can poll the promise until it is resolved, or until the party is
   // shut down.
