// Copyright 2021 gRPC authors.
//
// Licensed under the Apache License, Version 2.0 (the "License");
// you may not use this file except in compliance with the License.
// You may obtain a copy of the License at
//
//     http://www.apache.org/licenses/LICENSE-2.0
//
// Unless required by applicable law or agreed to in writing, software
// distributed under the License is distributed on an "AS IS" BASIS,
// WITHOUT WARRANTIES OR CONDITIONS OF ANY KIND, either express or implied.
// See the License for the specific language governing permissions and
// limitations under the License.

#ifndef GRPC_CORE_LIB_PROMISE_ACTIVITY_H
#define GRPC_CORE_LIB_PROMISE_ACTIVITY_H

#include <grpc/impl/codegen/port_platform.h>

#include <functional>

#include <grpc/support/log.h>

#include "src/core/lib/gprpp/construct_destruct.h"
#include "src/core/lib/gprpp/sync.h"
#include "src/core/lib/promise/context.h"
#include "src/core/lib/promise/detail/promise_factory.h"
#include "src/core/lib/promise/detail/status.h"
#include "src/core/lib/promise/poll.h"

namespace grpc_core {

// A Wakeable object is used by queues to wake activities.
class Wakeable {
 public:
  // Wake up the underlying activity.
  // After calling, this Wakeable cannot be used again.
  virtual void Wakeup() = 0;
  // Drop this wakeable without waking up the underlying activity.
  virtual void Drop() = 0;

 protected:
  inline ~Wakeable() {}
};

// An owning reference to a Wakeable.
// This type is non-copyable but movable.
class Waker {
 public:
  explicit Waker(Wakeable* wakeable) : wakeable_(wakeable) {}
  Waker() : wakeable_(&unwakeable_) {}
  ~Waker() { wakeable_->Drop(); }
  Waker(const Waker&) = delete;
  Waker& operator=(const Waker&) = delete;
  Waker(Waker&& other) noexcept : wakeable_(other.wakeable_) {
    other.wakeable_ = &unwakeable_;
  }
  Waker& operator=(Waker&& other) noexcept {
    std::swap(wakeable_, other.wakeable_);
    return *this;
  }

  // Wake the underlying activity.
  void Wakeup() {
    wakeable_->Wakeup();
    wakeable_ = &unwakeable_;
  }

  template <typename H>
  friend H AbslHashValue(H h, const Waker& w) {
    return H::combine(std::move(h), w.wakeable_);
  }

  bool operator==(const Waker& other) const noexcept {
    return wakeable_ == other.wakeable_;
  }

 private:
  class Unwakeable final : public Wakeable {
   public:
    void Wakeup() final {}
    void Drop() final {}
  };

  Wakeable* wakeable_;
  static Unwakeable unwakeable_;
};

// An Activity tracks execution of a single promise.
// It executes the promise under a mutex.
// When the promise stalls, it registers the containing activity to be woken up
// later.
// The activity takes a callback, which will be called exactly once with the
// result of execution.
// Activity execution may be cancelled by simply deleting the activity. In such
// a case, if execution had not already finished, the done callback would be
// called with absl::CancelledError().
// Activity also takes a CallbackScheduler instance on which to schedule
// callbacks to itself in a lock-clean environment.
class Activity : private Wakeable {
 public:
  // Cancel execution of the underlying promise.
  virtual void Cancel() ABSL_LOCKS_EXCLUDED(mu_) = 0;

  // Destroy the Activity - used for the type alias ActivityPtr.
  struct Deleter {
    void operator()(Activity* activity) {
      activity->Cancel();
      activity->Unref();
    }
  };

  // Fetch the size of the implementation of this activity.
  virtual size_t Size() = 0;

  // Force wakeup from the outside.
  // This should be rarely needed, and usages should be accompanied with a note
  // on why it's not possible to wakeup with a Waker object.
  // Nevertheless, it's sometimes useful for integrations with Activity to force
  // an Activity to repoll.
  void ForceWakeup() { MakeOwningWaker().Wakeup(); }

  // Wakeup the current threads activity - will force a subsequent poll after
  // the one that's running.
  static void WakeupCurrent() {
    current()->SetActionDuringRun(ActionDuringRun::kWakeup);
  }

  // Return the current activity.
  // Additionally:
  // - assert that there is a current activity (and catch bugs if there's not)
  // - indicate to thread safety analysis that the current activity is indeed
  //   locked
  // - back up that assertation with a runtime check in debug builds (it's
  //   prohibitively expensive in non-debug builds)
  static Activity* current() ABSL_ASSERT_EXCLUSIVE_LOCK(current()->mu_) {
#ifndef NDEBUG
    GPR_ASSERT(g_current_activity_);
    if (g_current_activity_ != nullptr) {
      g_current_activity_->mu_.AssertHeld();
    }
#endif
    return g_current_activity_;
  }

  // Produce an activity-owning Waker. The produced waker will keep the activity
  // alive until it's awoken or dropped.
  Waker MakeOwningWaker() {
    Ref();
    return Waker(this);
  }

  // Produce a non-owning Waker. The waker will own a small heap allocated weak
  // pointer to this activity. This is more suitable for wakeups that may not be
  // delivered until long after the activity should be destroyed.
  Waker MakeNonOwningWaker() ABSL_EXCLUSIVE_LOCKS_REQUIRED(mu_);

 protected:
<<<<<<< HEAD
=======
  // Action received during a run, in priority order.
  // If more than one action is received during a run, we use max() to resolve
  // which one to report (so Cancel overrides Wakeup).
>>>>>>> f3eb95ae
  enum class ActionDuringRun : uint8_t {
    kNone,    // No action occured during run.
    kWakeup,  // A wakeup occured during run.
    kCancel,  // Cancel was called during run.
  };

  inline virtual ~Activity() {
    if (handle_) {
      DropHandle();
    }
  }

  // All promise execution occurs under this mutex.
  Mutex mu_;

  // Check if this activity is the current activity executing on the current
  // thread.
  bool is_current() const { return this == g_current_activity_; }
  // Check if there is an activity executing on the current thread.
  static bool have_current() { return g_current_activity_ != nullptr; }
  // Check if we got an internal wakeup since the last time this function was
  // called.
<<<<<<< HEAD
  ActionDuringRun got_action_during_run() ABSL_EXCLUSIVE_LOCKS_REQUIRED(mu_) {
=======
  ActionDuringRun GotActionDuringRun() ABSL_EXCLUSIVE_LOCKS_REQUIRED(mu_) {
>>>>>>> f3eb95ae
    return absl::exchange(action_during_run_, ActionDuringRun::kNone);
  }

  // Set the current activity at construction, clean it up at destruction.
  class ScopedActivity {
   public:
    explicit ScopedActivity(Activity* activity) {
      GPR_ASSERT(g_current_activity_ == nullptr);
      g_current_activity_ = activity;
    }
    ~ScopedActivity() { g_current_activity_ = nullptr; }
    ScopedActivity(const ScopedActivity&) = delete;
    ScopedActivity& operator=(const ScopedActivity&) = delete;
  };

  // Implementors of Wakeable::Wakeup should call this after the wakeup has
  // completed.
  void WakeupComplete() { Unref(); }

  // Mark the current activity as being cancelled (so we can actually cancel it
  // after polling).
  void CancelCurrent() {
    current()->SetActionDuringRun(ActionDuringRun::kCancel);
  }

 private:
  class Handle;

  void Ref() { refs_.fetch_add(1, std::memory_order_relaxed); }
  void Unref() {
    if (1 == refs_.fetch_sub(1, std::memory_order_acq_rel)) {
      delete this;
    }
  }

  // Return a Handle instance with a ref so that it can be stored waiting for
  // some wakeup.
  Handle* RefHandle() ABSL_EXCLUSIVE_LOCKS_REQUIRED(mu_);
  // If our refcount is non-zero, ref and return true.
  // Otherwise, return false.
  bool RefIfNonzero();
  // Drop the (proved existing) wait handle.
  void DropHandle() ABSL_EXCLUSIVE_LOCKS_REQUIRED(mu_);
  // Set the action that occured during this run.
  // We use max to combine actions so that cancellation overrides wakeups.
  void SetActionDuringRun(ActionDuringRun action)
      ABSL_EXCLUSIVE_LOCKS_REQUIRED(mu_) {
    action_during_run_ = std::max(action_during_run_, action);
  }

  // Current refcount.
  std::atomic<uint32_t> refs_{1};
  // If wakeup is called during Promise polling, we set this to Wakeup and
  // repoll. If cancel is called during Promise polling, we set this to Cancel
  // and cancel at the end of polling.
  ActionDuringRun action_during_run_ ABSL_GUARDED_BY(mu_) =
      ActionDuringRun::kNone;
  // Handle for long waits. Allows a very small weak pointer type object to
  // queue for wakeups while Activity may be deleted earlier.
  Handle* handle_ ABSL_GUARDED_BY(mu_) = nullptr;
  // Set during RunLoop to the Activity that's executing.
  // Being set implies that mu_ is held.
  static GPR_THREAD_LOCAL(Activity*) g_current_activity_;
};

// Owned pointer to one Activity.
using ActivityPtr = std::unique_ptr<Activity, Activity::Deleter>;

namespace promise_detail {

template <typename Context>
class ContextHolder {
 public:
  explicit ContextHolder(Context value) : value_(std::move(value)) {}
  Context* GetContext() { return &value_; }

 private:
  Context value_;
};

template <typename Context>
class ContextHolder<Context*> {
 public:
  explicit ContextHolder(Context* value) : value_(value) {}
  Context* GetContext() { return value_; }

 private:
  Context* value_;
};

template <typename... Contexts>
class EnterContexts : public promise_detail::Context<Contexts>... {
 public:
  explicit EnterContexts(Contexts*... contexts)
      : promise_detail::Context<Contexts>(contexts)... {}
};

// Implementation details for an Activity of an arbitrary type of promise.
template <class F, class CallbackScheduler, class OnDone, typename... Contexts>
class PromiseActivity final
    : public Activity,
      private promise_detail::ContextHolder<Contexts>... {
 public:
  using Factory = PromiseFactory<void, F>;
  PromiseActivity(F promise_factory, CallbackScheduler callback_scheduler,
                  OnDone on_done, Contexts... contexts)
      : Activity(),
        ContextHolder<Contexts>(std::move(contexts))...,
        callback_scheduler_(std::move(callback_scheduler)),
        on_done_(std::move(on_done)) {
    // Lock, construct an initial promise from the factory, and step it.
    // This may hit a waiter, which could expose our this pointer to other
    // threads, meaning we do need to hold this mutex even though we're still
    // constructing.
    mu_.Lock();
    auto status = Start(Factory(std::move(promise_factory)));
    mu_.Unlock();
    // We may complete immediately.
    if (status.has_value()) {
      on_done_(std::move(*status));
    }
  }

  ~PromiseActivity() override {
    // We shouldn't destruct without calling Cancel() first, and that must get
    // us to be done_, so we assume that and have no logic to destruct the
    // promise here.
    GPR_ASSERT(done_);
  }

  size_t Size() override { return sizeof(*this); }

  void Cancel() final {
    if (Activity::is_current()) {
      CancelCurrent();
      return;
    }
    bool was_done;
    {
      MutexLock lock(&mu_);
      // Check if we were done, and flag done.
      was_done = done_;
      if (!done_) MarkDone();
    }
    // If we were not done, then call the on_done callback.
    if (!was_done) {
      on_done_(absl::CancelledError());
    }
  }

 private:
  // Wakeup this activity. Arrange to poll the activity again at a convenient
  // time: this could be inline if it's deemed safe, or it could be by passing
  // the activity to an external threadpool to run. If the activity is already
  // running on this thread, a note is taken of such and the activity is
  // repolled if it doesn't complete.
  void Wakeup() final {
    // If there is an active activity, but hey it's us, flag that and we'll loop
    // in RunLoop (that's calling from above here!).
    if (Activity::is_current()) {
      WakeupCurrent();
      WakeupComplete();
      return;
    }
    // Can't safely run, so ask to run later.
    callback_scheduler_([this]() {
      this->Step();
      this->WakeupComplete();
    });
  }

  // Drop a wakeup
  void Drop() final { this->WakeupComplete(); }

  // Notification that we're no longer executing - it's ok to destruct the
  // promise.
  void MarkDone() ABSL_EXCLUSIVE_LOCKS_REQUIRED(mu_) {
    GPR_ASSERT(!done_);
    done_ = true;
    Destruct(&promise_holder_.promise);
  }

  // In response to Wakeup, run the Promise state machine again until it
  // settles. Then check for completion, and if we have completed, call on_done.
  void Step() ABSL_LOCKS_EXCLUDED(mu_) {
    // Poll the promise until things settle out under a lock.
    mu_.Lock();
    if (done_) {
      // We might get some spurious wakeups after finishing.
      mu_.Unlock();
      return;
    }
    auto status = RunStep();
    mu_.Unlock();
    if (status.has_value()) {
      on_done_(std::move(*status));
    }
  }

  // The main body of a step: set the current activity, and any contexts, and
  // then run the main polling loop. Contained in a function by itself in order
  // to keep the scoping rules a little easier in Step().
  absl::optional<absl::Status> RunStep() ABSL_EXCLUSIVE_LOCKS_REQUIRED(mu_) {
    ScopedActivity scoped_activity(this);
    EnterContexts<Contexts...> contexts(
        static_cast<ContextHolder<Contexts>*>(this)->GetContext()...);
    return StepLoop();
  }

  // Similarly to RunStep, but additionally construct the promise from a promise
  // factory before entering the main loop. Called once from the constructor.
  absl::optional<absl::Status> Start(Factory promise_factory)
      ABSL_EXCLUSIVE_LOCKS_REQUIRED(mu_) {
    ScopedActivity scoped_activity(this);
    EnterContexts<Contexts...> contexts(
        static_cast<ContextHolder<Contexts>*>(this)->GetContext()...);
    Construct(&promise_holder_.promise, promise_factory.Once());
    return StepLoop();
  }

  // Until there are no wakeups from within and the promise is incomplete: poll
  // the promise.
  absl::optional<absl::Status> StepLoop() ABSL_EXCLUSIVE_LOCKS_REQUIRED(mu_) {
    GPR_ASSERT(is_current());
    while (true) {
      // Run the promise.
      GPR_ASSERT(!done_);
      auto r = promise_holder_.promise();
      if (auto* status = absl::get_if<kPollReadyIdx>(&r)) {
        // If complete, destroy the promise, flag done, and exit this loop.
        MarkDone();
        return IntoStatus(status);
      }
      // Continue looping til no wakeups occur.
<<<<<<< HEAD
      switch (got_action_during_run()) {
=======
      switch (GotActionDuringRun()) {
>>>>>>> f3eb95ae
        case ActionDuringRun::kNone:
          return {};
        case ActionDuringRun::kWakeup:
          break;
        case ActionDuringRun::kCancel:
          MarkDone();
          return absl::CancelledError();
      }
<<<<<<< HEAD
    };
=======
    }
>>>>>>> f3eb95ae
  }

  using Promise = typename Factory::Promise;
  // We wrap the promise in a union to allow control over the construction
  // simultaneously with annotating mutex requirements and noting that the
  // promise contained may not use any memory.
  union PromiseHolder {
    PromiseHolder() {}
    ~PromiseHolder() {}
    GPR_NO_UNIQUE_ADDRESS Promise promise;
  };
  GPR_NO_UNIQUE_ADDRESS PromiseHolder promise_holder_ ABSL_GUARDED_BY(mu_);
  // Schedule callbacks on some external executor.
  GPR_NO_UNIQUE_ADDRESS CallbackScheduler callback_scheduler_;
  // Callback on completion of the promise.
  GPR_NO_UNIQUE_ADDRESS OnDone on_done_;
  // Has execution completed?
  GPR_NO_UNIQUE_ADDRESS bool done_ ABSL_GUARDED_BY(mu_) = false;
};

}  // namespace promise_detail

// Given a functor that returns a promise (a promise factory), a callback for
// completion, and a callback scheduler, construct an activity.
template <typename Factory, typename CallbackScheduler, typename OnDone,
          typename... Contexts>
ActivityPtr MakeActivity(Factory promise_factory,
                         CallbackScheduler callback_scheduler, OnDone on_done,
                         Contexts... contexts) {
  return ActivityPtr(
      new promise_detail::PromiseActivity<Factory, CallbackScheduler, OnDone,
                                          Contexts...>(
          std::move(promise_factory), std::move(callback_scheduler),
          std::move(on_done), std::move(contexts)...));
}

// A callback scheduler that simply crashes
// Useful for very limited tests
struct NoCallbackScheduler {
  template <typename F>
  void operator()(F) {
    abort();
  }
};

// A callback scheduler that simply runs the callback
// Useful for unit testing, probably not so much for real systems due to lock
// ordering problems
class InlineCallbackScheduler {
 public:
  void operator()(std::function<void()> f) { f(); }
};

}  // namespace grpc_core

#endif  // GRPC_CORE_LIB_PROMISE_ACTIVITY_H<|MERGE_RESOLUTION|>--- conflicted
+++ resolved
@@ -156,12 +156,9 @@
   Waker MakeNonOwningWaker() ABSL_EXCLUSIVE_LOCKS_REQUIRED(mu_);
 
  protected:
-<<<<<<< HEAD
-=======
   // Action received during a run, in priority order.
   // If more than one action is received during a run, we use max() to resolve
   // which one to report (so Cancel overrides Wakeup).
->>>>>>> f3eb95ae
   enum class ActionDuringRun : uint8_t {
     kNone,    // No action occured during run.
     kWakeup,  // A wakeup occured during run.
@@ -184,11 +181,7 @@
   static bool have_current() { return g_current_activity_ != nullptr; }
   // Check if we got an internal wakeup since the last time this function was
   // called.
-<<<<<<< HEAD
-  ActionDuringRun got_action_during_run() ABSL_EXCLUSIVE_LOCKS_REQUIRED(mu_) {
-=======
   ActionDuringRun GotActionDuringRun() ABSL_EXCLUSIVE_LOCKS_REQUIRED(mu_) {
->>>>>>> f3eb95ae
     return absl::exchange(action_during_run_, ActionDuringRun::kNone);
   }
 
@@ -423,11 +416,7 @@
         return IntoStatus(status);
       }
       // Continue looping til no wakeups occur.
-<<<<<<< HEAD
-      switch (got_action_during_run()) {
-=======
       switch (GotActionDuringRun()) {
->>>>>>> f3eb95ae
         case ActionDuringRun::kNone:
           return {};
         case ActionDuringRun::kWakeup:
@@ -436,11 +425,7 @@
           MarkDone();
           return absl::CancelledError();
       }
-<<<<<<< HEAD
-    };
-=======
-    }
->>>>>>> f3eb95ae
+    }
   }
 
   using Promise = typename Factory::Promise;
