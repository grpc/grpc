// Copyright 2021 gRPC authors.
//
// Licensed under the Apache License, Version 2.0 (the "License");
// you may not use this file except in compliance with the License.
// You may obtain a copy of the License at
//
//     http://www.apache.org/licenses/LICENSE-2.0
//
// Unless required by applicable law or agreed to in writing, software
// distributed under the License is distributed on an "AS IS" BASIS,
// WITHOUT WARRANTIES OR CONDITIONS OF ANY KIND, either express or implied.
// See the License for the specific language governing permissions and
// limitations under the License.

#ifndef GRPC_CORE_LIB_PROMISE_ACTIVITY_H
#define GRPC_CORE_LIB_PROMISE_ACTIVITY_H

#include <grpc/impl/codegen/port_platform.h>

#include <functional>

#include <grpc/support/log.h>

#include "src/core/lib/gprpp/construct_destruct.h"
#include "src/core/lib/gprpp/sync.h"
#include "src/core/lib/promise/context.h"
#include "src/core/lib/promise/detail/promise_factory.h"
#include "src/core/lib/promise/detail/status.h"
#include "src/core/lib/promise/poll.h"

namespace grpc_core {

// A Wakeable object is used by queues to wake activities.
class Wakeable {
 public:
  // Wake up the underlying activity.
  // After calling, this Wakeable cannot be used again.
  virtual void Wakeup() = 0;
  // Drop this wakeable without waking up the underlying activity.
  virtual void Drop() = 0;

 protected:
  inline ~Wakeable() {}
};

// An owning reference to a Wakeable.
// This type is non-copyable but movable.
class Waker {
 public:
  explicit Waker(Wakeable* wakeable) : wakeable_(wakeable) {}
  Waker() : wakeable_(&unwakeable_) {}
  ~Waker() { wakeable_->Drop(); }
  Waker(const Waker&) = delete;
  Waker& operator=(const Waker&) = delete;
  Waker(Waker&& other) noexcept : wakeable_(other.wakeable_) {
    other.wakeable_ = &unwakeable_;
  }
  Waker& operator=(Waker&& other) noexcept {
    std::swap(wakeable_, other.wakeable_);
    return *this;
  }

  // Wake the underlying activity.
  void Wakeup() {
    wakeable_->Wakeup();
    wakeable_ = &unwakeable_;
  }

  template <typename H>
  friend H AbslHashValue(H h, const Waker& w) {
    return H::combine(std::move(h), w.wakeable_);
  }

  bool operator==(const Waker& other) const noexcept {
    return wakeable_ == other.wakeable_;
  }

 private:
  class Unwakeable final : public Wakeable {
   public:
    void Wakeup() final {}
    void Drop() final {}
  };

  Wakeable* wakeable_;
  static Unwakeable unwakeable_;
};

// An Activity tracks execution of a single promise.
// It executes the promise under a mutex.
// When the promise stalls, it registers the containing activity to be woken up
// later.
// The activity takes a callback, which will be called exactly once with the
// result of execution.
// Activity execution may be cancelled by simply deleting the activity. In such
// a case, if execution had not already finished, the done callback would be
// called with absl::CancelledError().
class Activity : private Wakeable {
 public:
  // Cancel execution of the underlying promise.
  virtual void Cancel() ABSL_LOCKS_EXCLUDED(mu_) = 0;

  // Destroy the Activity - used for the type alias ActivityPtr.
  struct Deleter {
    void operator()(Activity* activity) {
      activity->Cancel();
      activity->Unref();
    }
  };

  // Fetch the size of the implementation of this activity.
  virtual size_t Size() = 0;

  // Force wakeup from the outside.
  // This should be rarely needed, and usages should be accompanied with a note
  // on why it's not possible to wakeup with a Waker object.
  // Nevertheless, it's sometimes useful for integrations with Activity to force
  // an Activity to repoll.
  void ForceWakeup() { MakeOwningWaker().Wakeup(); }

  // Wakeup the current threads activity - will force a subsequent poll after
  // the one that's running.
  static void WakeupCurrent() {
    current()->SetActionDuringRun(ActionDuringRun::kWakeup);
  }

  // Return the current activity.
  // Additionally:
  // - assert that there is a current activity (and catch bugs if there's not)
  // - indicate to thread safety analysis that the current activity is indeed
  //   locked
  // - back up that assertation with a runtime check in debug builds (it's
  //   prohibitively expensive in non-debug builds)
  static Activity* current() ABSL_ASSERT_EXCLUSIVE_LOCK(current()->mu_) {
#ifndef NDEBUG
    GPR_ASSERT(g_current_activity_);
    if (g_current_activity_ != nullptr) {
      g_current_activity_->mu_.AssertHeld();
    }
#endif
    return g_current_activity_;
  }

  // Produce an activity-owning Waker. The produced waker will keep the activity
  // alive until it's awoken or dropped.
  Waker MakeOwningWaker() {
    Ref();
    return Waker(this);
  }

  // Produce a non-owning Waker. The waker will own a small heap allocated weak
  // pointer to this activity. This is more suitable for wakeups that may not be
  // delivered until long after the activity should be destroyed.
  Waker MakeNonOwningWaker() ABSL_EXCLUSIVE_LOCKS_REQUIRED(mu_);

 protected:
  // Action received during a run, in priority order.
  // If more than one action is received during a run, we use max() to resolve
  // which one to report (so Cancel overrides Wakeup).
  enum class ActionDuringRun : uint8_t {
    kNone,    // No action occured during run.
    kWakeup,  // A wakeup occured during run.
    kCancel,  // Cancel was called during run.
  };

  inline virtual ~Activity() {
    if (handle_) {
      DropHandle();
    }
  }

  // All promise execution occurs under this mutex.
  Mutex mu_;

  // Check if this activity is the current activity executing on the current
  // thread.
  bool is_current() const { return this == g_current_activity_; }
  // Check if there is an activity executing on the current thread.
  static bool have_current() { return g_current_activity_ != nullptr; }
  // Check if we got an internal wakeup since the last time this function was
  // called.
  ActionDuringRun GotActionDuringRun() ABSL_EXCLUSIVE_LOCKS_REQUIRED(mu_) {
    return absl::exchange(action_during_run_, ActionDuringRun::kNone);
  }

  // Set the current activity at construction, clean it up at destruction.
  class ScopedActivity {
   public:
    explicit ScopedActivity(Activity* activity) {
      GPR_ASSERT(g_current_activity_ == nullptr);
      g_current_activity_ = activity;
    }
    ~ScopedActivity() { g_current_activity_ = nullptr; }
    ScopedActivity(const ScopedActivity&) = delete;
    ScopedActivity& operator=(const ScopedActivity&) = delete;
  };

  // Implementors of Wakeable::Wakeup should call this after the wakeup has
  // completed.
  void WakeupComplete() { Unref(); }

  // Mark the current activity as being cancelled (so we can actually cancel it
  // after polling).
  void CancelCurrent() {
    current()->SetActionDuringRun(ActionDuringRun::kCancel);
  }

 private:
  class Handle;

  void Ref() { refs_.fetch_add(1, std::memory_order_relaxed); }
  void Unref() {
    if (1 == refs_.fetch_sub(1, std::memory_order_acq_rel)) {
      delete this;
    }
  }

  // Return a Handle instance with a ref so that it can be stored waiting for
  // some wakeup.
  Handle* RefHandle() ABSL_EXCLUSIVE_LOCKS_REQUIRED(mu_);
  // If our refcount is non-zero, ref and return true.
  // Otherwise, return false.
  bool RefIfNonzero();
  // Drop the (proved existing) wait handle.
  void DropHandle() ABSL_EXCLUSIVE_LOCKS_REQUIRED(mu_);
  // Set the action that occured during this run.
  // We use max to combine actions so that cancellation overrides wakeups.
  void SetActionDuringRun(ActionDuringRun action)
      ABSL_EXCLUSIVE_LOCKS_REQUIRED(mu_) {
    action_during_run_ = std::max(action_during_run_, action);
  }

  // Current refcount.
  std::atomic<uint32_t> refs_{1};
  // If wakeup is called during Promise polling, we set this to Wakeup and
  // repoll. If cancel is called during Promise polling, we set this to Cancel
  // and cancel at the end of polling.
  ActionDuringRun action_during_run_ ABSL_GUARDED_BY(mu_) =
      ActionDuringRun::kNone;
  // Handle for long waits. Allows a very small weak pointer type object to
  // queue for wakeups while Activity may be deleted earlier.
  Handle* handle_ ABSL_GUARDED_BY(mu_) = nullptr;
  // Set during RunLoop to the Activity that's executing.
  // Being set implies that mu_ is held.
  static GPR_THREAD_LOCAL(Activity*) g_current_activity_;
};

// Owned pointer to one Activity.
using ActivityPtr = std::unique_ptr<Activity, Activity::Deleter>;

namespace promise_detail {

template <typename Context>
class ContextHolder {
 public:
  explicit ContextHolder(Context value) : value_(std::move(value)) {}
  Context* GetContext() { return &value_; }

 private:
  Context value_;
};

template <typename Context>
class ContextHolder<Context*> {
 public:
  explicit ContextHolder(Context* value) : value_(value) {}
  Context* GetContext() { return value_; }

 private:
  Context* value_;
};

template <typename... Contexts>
class EnterContexts : public promise_detail::Context<Contexts>... {
 public:
  explicit EnterContexts(Contexts*... contexts)
      : promise_detail::Context<Contexts>(contexts)... {}
};

// Implementation details for an Activity of an arbitrary type of promise.
// There should exist a static function:
// struct WakeupScheduler {
//   template <typename ActivityType>
//   void ScheduleWakeup(ActivityType* activity);
// };
// This function should arrange that activity->RunScheduledWakeup() be invoked
// at the earliest opportunity.
// It can assume that activity will remain live until RunScheduledWakeup() is
// invoked, and that a given activity will not be concurrently scheduled again
// until its RunScheduledWakeup() has been invoked.
template <class F, class WakeupScheduler, class OnDone, typename... Contexts>
class PromiseActivity final
    : public Activity,
      private promise_detail::ContextHolder<Contexts>... {
 public:
  using Factory = PromiseFactory<void, F>;
  PromiseActivity(F promise_factory, WakeupScheduler wakeup_scheduler,
                  OnDone on_done, Contexts... contexts)
      : Activity(),
        ContextHolder<Contexts>(std::move(contexts))...,
        wakeup_scheduler_(std::move(wakeup_scheduler)),
        on_done_(std::move(on_done)) {
    // Lock, construct an initial promise from the factory, and step it.
    // This may hit a waiter, which could expose our this pointer to other
    // threads, meaning we do need to hold this mutex even though we're still
    // constructing.
    mu_.Lock();
    auto status = Start(Factory(std::move(promise_factory)));
    mu_.Unlock();
    // We may complete immediately.
    if (status.has_value()) {
      on_done_(std::move(*status));
    }
  }

  ~PromiseActivity() override {
    // We shouldn't destruct without calling Cancel() first, and that must get
    // us to be done_, so we assume that and have no logic to destruct the
    // promise here.
    GPR_ASSERT(done_);
  }

  size_t Size() override { return sizeof(*this); }

  void Cancel() final {
    if (Activity::is_current()) {
      CancelCurrent();
      return;
    }
    bool was_done;
    {
      MutexLock lock(&mu_);
      // Check if we were done, and flag done.
      was_done = done_;
      if (!done_) MarkDone();
    }
    // If we were not done, then call the on_done callback.
    if (!was_done) {
      on_done_(absl::CancelledError());
    }
  }

  void RunScheduledWakeup() {
    GPR_ASSERT(wakeup_scheduled_.exchange(false, std::memory_order_acq_rel));
    Step();
    WakeupComplete();
  }

 private:
  // Wakeup this activity. Arrange to poll the activity again at a convenient
  // time: this could be inline if it's deemed safe, or it could be by passing
  // the activity to an external threadpool to run. If the activity is already
  // running on this thread, a note is taken of such and the activity is
  // repolled if it doesn't complete.
  void Wakeup() final {
    // If there is an active activity, but hey it's us, flag that and we'll loop
    // in RunLoop (that's calling from above here!).
    if (Activity::is_current()) {
      WakeupCurrent();
      WakeupComplete();
      return;
    }
    if (!wakeup_scheduled_.exchange(true, std::memory_order_acq_rel)) {
      // Can't safely run, so ask to run later.
      wakeup_scheduler_.ScheduleWakeup(this);
    } else {
<<<<<<< HEAD
      // Already a wakeup scheduled for later, drop ref.
=======
>>>>>>> 34e4bd93
      WakeupComplete();
    }
  }

  // Drop a wakeup
  void Drop() final { this->WakeupComplete(); }

  // Notification that we're no longer executing - it's ok to destruct the
  // promise.
  void MarkDone() ABSL_EXCLUSIVE_LOCKS_REQUIRED(mu_) {
    GPR_ASSERT(!done_);
    done_ = true;
    Destruct(&promise_holder_.promise);
  }

  // In response to Wakeup, run the Promise state machine again until it
  // settles. Then check for completion, and if we have completed, call on_done.
  void Step() ABSL_LOCKS_EXCLUDED(mu_) {
    // Poll the promise until things settle out under a lock.
    mu_.Lock();
    if (done_) {
      // We might get some spurious wakeups after finishing.
      mu_.Unlock();
      return;
    }
    auto status = RunStep();
    mu_.Unlock();
    if (status.has_value()) {
      on_done_(std::move(*status));
    }
  }

  // The main body of a step: set the current activity, and any contexts, and
  // then run the main polling loop. Contained in a function by itself in order
  // to keep the scoping rules a little easier in Step().
  absl::optional<absl::Status> RunStep() ABSL_EXCLUSIVE_LOCKS_REQUIRED(mu_) {
    ScopedActivity scoped_activity(this);
    EnterContexts<Contexts...> contexts(
        static_cast<ContextHolder<Contexts>*>(this)->GetContext()...);
    return StepLoop();
  }

  // Similarly to RunStep, but additionally construct the promise from a promise
  // factory before entering the main loop. Called once from the constructor.
  absl::optional<absl::Status> Start(Factory promise_factory)
      ABSL_EXCLUSIVE_LOCKS_REQUIRED(mu_) {
    ScopedActivity scoped_activity(this);
    EnterContexts<Contexts...> contexts(
        static_cast<ContextHolder<Contexts>*>(this)->GetContext()...);
    Construct(&promise_holder_.promise, promise_factory.Once());
    return StepLoop();
  }

  // Until there are no wakeups from within and the promise is incomplete: poll
  // the promise.
  absl::optional<absl::Status> StepLoop() ABSL_EXCLUSIVE_LOCKS_REQUIRED(mu_) {
    GPR_ASSERT(is_current());
    while (true) {
      // Run the promise.
      GPR_ASSERT(!done_);
      auto r = promise_holder_.promise();
      if (auto* status = absl::get_if<kPollReadyIdx>(&r)) {
        // If complete, destroy the promise, flag done, and exit this loop.
        MarkDone();
        return IntoStatus(status);
      }
      // Continue looping til no wakeups occur.
      switch (GotActionDuringRun()) {
        case ActionDuringRun::kNone:
          return {};
        case ActionDuringRun::kWakeup:
          break;
        case ActionDuringRun::kCancel:
          MarkDone();
          return absl::CancelledError();
      }
    }
  }

  using Promise = typename Factory::Promise;
  // Scheduler for wakeups
  GPR_NO_UNIQUE_ADDRESS WakeupScheduler wakeup_scheduler_;
  // Callback on completion of the promise.
  GPR_NO_UNIQUE_ADDRESS OnDone on_done_;
  // Has execution completed?
  GPR_NO_UNIQUE_ADDRESS bool done_ ABSL_GUARDED_BY(mu_) = false;
  // Is there a wakeup scheduled?
  GPR_NO_UNIQUE_ADDRESS std::atomic<bool> wakeup_scheduled_{false};
  // We wrap the promise in a union to allow control over the construction
  // simultaneously with annotating mutex requirements and noting that the
  // promise contained may not use any memory.
  union PromiseHolder {
    PromiseHolder() {}
    ~PromiseHolder() {}
    GPR_NO_UNIQUE_ADDRESS Promise promise;
  };
  GPR_NO_UNIQUE_ADDRESS PromiseHolder promise_holder_ ABSL_GUARDED_BY(mu_);
};

}  // namespace promise_detail

// Given a functor that returns a promise (a promise factory), a callback for
// completion, and a callback scheduler, construct an activity.
template <typename Factory, typename WakeupScheduler, typename OnDone,
          typename... Contexts>
ActivityPtr MakeActivity(Factory promise_factory,
                         WakeupScheduler wakeup_scheduler, OnDone on_done,
                         Contexts... contexts) {
  return ActivityPtr(
      new promise_detail::PromiseActivity<Factory, WakeupScheduler, OnDone,
                                          Contexts...>(
          std::move(promise_factory), std::move(wakeup_scheduler),
          std::move(on_done), std::move(contexts)...));
}

}  // namespace grpc_core

#endif  // GRPC_CORE_LIB_PROMISE_ACTIVITY_H<|MERGE_RESOLUTION|>--- conflicted
+++ resolved
@@ -364,10 +364,7 @@
       // Can't safely run, so ask to run later.
       wakeup_scheduler_.ScheduleWakeup(this);
     } else {
-<<<<<<< HEAD
       // Already a wakeup scheduled for later, drop ref.
-=======
->>>>>>> 34e4bd93
       WakeupComplete();
     }
   }
