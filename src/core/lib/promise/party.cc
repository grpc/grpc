--- conflicted
+++ resolved
@@ -305,13 +305,8 @@
     GPR_ATTRIBUTE_ALWAYS_INLINE_FUNCTION void Run() {
       g_run_state = this;
       do {
-<<<<<<< HEAD
-        GRPC_LATENT_SEE_INNER_SCOPE("run_one_party");
+        GRPC_LATENT_SEE_SCOPE("run_one_party");
         GRPC_CHECK(first.party != nullptr);
-=======
-        GRPC_LATENT_SEE_SCOPE("run_one_party");
-        CHECK(first.party != nullptr);
->>>>>>> fa502592
         first.party->RunPartyAndUnref(first.prev_state);
         first = std::exchange(next, PartyWakeup{});
       } while (first.party != nullptr);
@@ -346,14 +341,9 @@
       GRPC_CHECK(arena != nullptr);
       auto* event_engine =
           arena->GetContext<grpc_event_engine::experimental::EventEngine>();
-<<<<<<< HEAD
       GRPC_CHECK(event_engine != nullptr)
           << "; " << GRPC_DUMP_ARGS(party, arena);
-      GRPC_LATENT_SEE_INNER_SCOPE("offload_one_party");
-=======
-      CHECK(event_engine != nullptr) << "; " << GRPC_DUMP_ARGS(party, arena);
       GRPC_LATENT_SEE_SCOPE("offload_one_party");
->>>>>>> fa502592
       event_engine->Run([wakeup]() {
         GRPC_LATENT_SEE_SCOPE("Party::RunLocked offload");
         ExecCtx exec_ctx;
