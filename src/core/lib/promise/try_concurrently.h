// Copyright 2022 gRPC authors.
//
// Licensed under the Apache License, Version 2.0 (the "License");
// you may not use this file except in compliance with the License.
// You may obtain a copy of the License at
//
//     http://www.apache.org/licenses/LICENSE-2.0
//
// Unless required by applicable law or agreed to in writing, software
// distributed under the License is distributed on an "AS IS" BASIS,
// WITHOUT WARRANTIES OR CONDITIONS OF ANY KIND, either express or implied.
// See the License for the specific language governing permissions and
// limitations under the License.

#ifndef GRPC_CORE_LIB_PROMISE_TRY_CONCURRENTLY_H
#define GRPC_CORE_LIB_PROMISE_TRY_CONCURRENTLY_H

#include <grpc/support/port_platform.h>

#include <stddef.h>

#include <cstdint>
<<<<<<< HEAD
#include <string>
=======
#include <type_traits>
>>>>>>> a414dbd3
#include <utility>

#include "absl/strings/str_cat.h"
#include "absl/types/variant.h"

#include <grpc/support/log.h>

#include "src/core/lib/debug/trace.h"
#include "src/core/lib/gprpp/construct_destruct.h"
#include "src/core/lib/promise/activity.h"
#include "src/core/lib/promise/detail/promise_like.h"
#include "src/core/lib/promise/detail/status.h"
#include "src/core/lib/promise/poll.h"
#include "src/core/lib/promise/trace.h"

namespace grpc_core {

namespace promise_detail {

template <typename Promise>
struct Necessary {
  PromiseLike<Promise> promise;
  static constexpr bool must_complete() { return true; }
};

template <typename Promise>
struct Helper {
  PromiseLike<Promise> promise;
  static constexpr bool must_complete() { return false; }
};

// A set of promises that can be polled concurrently.
// Fuses them when completed (that is, destroys the promise and records it
// completed).
// Relies on an external bit field to handle the recording: this saves a bunch
// of space, but means the implementation of this type is weird: it's really
// super tied to TryConcurrently and no attempt should be made to use this
// independently.
template <typename... Ts>
class FusedSet;

template <typename T, typename... Ts>
class FusedSet<T, Ts...> : public FusedSet<Ts...> {
 public:
  explicit FusedSet(T&& x, Ts&&... xs)
      : FusedSet<Ts...>(std::forward<T>(xs)...) {
    Construct(&wrapper_, std::forward<T>(x));
  }
  explicit FusedSet(T&& x, FusedSet<Ts...>&& xs)
      : FusedSet<Ts...>(std::forward<FusedSet<Ts...>>(xs)) {
    Construct(&wrapper_, std::forward<T>(x));
  }
  // Empty destructor: consumers must call Destroy() to ensure cleanup occurs
  ~FusedSet() {}

  FusedSet(const FusedSet&) = delete;
  FusedSet& operator=(const FusedSet&) = delete;

  // Assumes all 'done_bits' for other are 0 and will be set to 1
  FusedSet(FusedSet&& other) noexcept : FusedSet<Ts...>(std::move(other)) {
    Construct(&wrapper_, std::move(other.wrapper_));
    Destruct(&other.wrapper_);
  }

  static constexpr size_t Size() { return 1 + sizeof...(Ts); }

  static constexpr uint8_t NecessaryBits() {
    return (T::must_complete() ? 1 : 0) |
           (FusedSet<Ts...>::NecessaryBits() << 1);
  }

  template <int kDoneBit>
  void Destroy(uint8_t done_bits) {
    if ((done_bits & (1 << kDoneBit)) == 0) {
      Destruct(&wrapper_);
    }
    FusedSet<Ts...>::template Destroy<kDoneBit + 1>(done_bits);
  }

  template <typename Result, int kDoneBit>
  Poll<Result> Run(uint8_t& done_bits) {
    if ((done_bits & (1 << kDoneBit)) == 0) {
      auto p = wrapper_.promise();
      if (auto* status = absl::get_if<kPollReadyIdx>(&p)) {
        done_bits |= (1 << kDoneBit);
        Destruct(&wrapper_);
        if (!IsStatusOk(*status)) {
          return StatusCast<Result>(std::move(*status));
        }
      }
    }
    return FusedSet<Ts...>::template Run<Result, kDoneBit + 1>(done_bits);
  }

  template <typename P>
  FusedSet<P, T, Ts...> With(P x) {
    return FusedSet<P, T, Ts...>(std::move(x), std::move(*this));
  }

 private:
  union {
    T wrapper_;
  };
};

template <>
class FusedSet<> {
 public:
  static constexpr size_t Size() { return 0; }
  static constexpr uint8_t NecessaryBits() { return 0; }

  template <typename Result, int kDoneBit>
  Poll<Result> Run(uint8_t) {
    return Pending{};
  }
  template <int kDoneBit>
  void Destroy(uint8_t) {}

  template <typename P>
  FusedSet<P> With(P x) {
    return FusedSet<P>(std::move(x));
  }
};

template <typename Main, typename PreMain, typename PostMain>
class TryConcurrently {
 public:
  TryConcurrently(Main main, PreMain pre_main, PostMain post_main)
      : done_bits_(0),
        pre_main_(std::move(pre_main)),
        post_main_(std::move(post_main)) {
    Construct(&main_, std::move(main));
  }

  TryConcurrently(const TryConcurrently&) = delete;
  TryConcurrently& operator=(const TryConcurrently&) = delete;
  TryConcurrently(TryConcurrently&& other) noexcept
      : done_bits_(0),
        pre_main_(std::move(other.pre_main_)),
        post_main_(std::move(other.post_main_)) {
    GPR_DEBUG_ASSERT(other.done_bits_ == 0);
    other.done_bits_ = HelperBits();
    Construct(&main_, std::move(other.main_));
  }
  TryConcurrently& operator=(TryConcurrently&& other) noexcept {
    GPR_DEBUG_ASSERT(other.done_bits_ == 0);
    done_bits_ = 0;
    other.done_bits_ = HelperBits();
    pre_main_ = std::move(other.pre_main_);
    post_main_ = std::move(other.post_main_);
    Construct(&main_, std::move(other.main_));
    return *this;
  }

  ~TryConcurrently() {
    if (done_bits_ & 1) {
      Destruct(&result_);
    } else {
      Destruct(&main_);
    }
    pre_main_.template Destroy<1>(done_bits_);
    post_main_.template Destroy<1 + PreMain::Size()>(done_bits_);
  }

  using Result =
      typename PollTraits<decltype(std::declval<PromiseLike<Main>>()())>::Type;

  Poll<Result> operator()() {
    if (grpc_trace_promise_primitives.enabled()) {
      gpr_log(GPR_DEBUG, "%sBEGIN POLL: done_bits=%x necessary_bits=%x",
              DebugTag().c_str(), done_bits_, NecessaryBits());
    }
    auto r = pre_main_.template Run<Result, 1>(done_bits_);
    if (auto* status = absl::get_if<Result>(&r)) {
      GPR_DEBUG_ASSERT(!IsStatusOk(*status));
      if (grpc_trace_promise_primitives.enabled()) {
        gpr_log(GPR_DEBUG,
                "%sFAIL POLL PRE-MAIN: done_bits=%x necessary_bits=%x",
                DebugTag().c_str(), done_bits_, NecessaryBits());
      }
      return std::move(*status);
    }
    if ((done_bits_ & 1) == 0) {
      auto p = main_();
      if (auto* status = absl::get_if<kPollReadyIdx>(&p)) {
        done_bits_ |= 1;
        Destruct(&main_);
        Construct(&result_, std::move(*status));
      }
    }
    r = post_main_.template Run<Result, 1 + PreMain::Size()>(done_bits_);
    if (auto* status = absl::get_if<Result>(&r)) {
      GPR_DEBUG_ASSERT(!IsStatusOk(*status));
      if (grpc_trace_promise_primitives.enabled()) {
        gpr_log(GPR_DEBUG,
                "%sFAIL POLL POST-MAIN: done_bits=%x necessary_bits=%x",
                DebugTag().c_str(), done_bits_, NecessaryBits());
      }
      return std::move(*status);
    }
    if (grpc_trace_promise_primitives.enabled()) {
      gpr_log(GPR_DEBUG, "%sEND POLL: done_bits=%x necessary_bits=%x",
              DebugTag().c_str(), done_bits_, NecessaryBits());
    }
    if ((done_bits_ & NecessaryBits()) == NecessaryBits()) {
      return std::move(result_);
    }
    return Pending{};
  }

  template <typename P>
  auto NecessaryPush(P p);
  template <typename P>
  auto NecessaryPull(P p);
  template <typename P>
  auto Push(P p);
  template <typename P>
  auto Pull(P p);

 private:
  // Bitmask for done_bits_ specifying which promises must be completed prior to
  // returning ok.
  constexpr uint8_t NecessaryBits() {
    return 1 | (PreMain::NecessaryBits() << 1) |
           (PostMain::NecessaryBits() << (1 + PreMain::Size()));
  }
  // Bitmask for done_bits_ specifying what all of the promises being complete
  // would look like.
  constexpr uint8_t AllBits() {
    return (1 << (1 + PreMain::Size() + PostMain::Size())) - 1;
  }
  // Bitmask of done_bits_ specifying which bits correspond to helper promises -
  // that is all promises that are not the main one.
  constexpr uint8_t HelperBits() { return AllBits() ^ 1; }

  std::string DebugTag() {
    return absl::StrCat(Activity::current()->DebugTag(), " TRY_CONCURRENTLY[0x",
                        reinterpret_cast<uintptr_t>(this), "]: ");
  }

  // done_bits signifies which operations have completed.
  // Bit 0 is set if main_ has completed.
  // The next higher bits correspond one per pre-main promise.
  // The next higher bits correspond one per post-main promise.
  // So, going from most significant bit to least significant:
  // +--------------+-------------+--------+
  // |post_main bits|pre_main bits|main bit|
  // +--------------+-------------+--------+
  uint8_t done_bits_;
  PreMain pre_main_;
  union {
    PromiseLike<Main> main_;
    Result result_;
  };
  PostMain post_main_;
};

template <typename Main, typename PreMain, typename PostMain>
auto MakeTryConcurrently(Main&& main, PreMain&& pre_main,
                         PostMain&& post_main) {
  return TryConcurrently<Main, PreMain, PostMain>(
      std::forward<Main>(main), std::forward<PreMain>(pre_main),
      std::forward<PostMain>(post_main));
}

template <typename Main, typename PreMain, typename PostMain>
template <typename P>
auto TryConcurrently<Main, PreMain, PostMain>::NecessaryPush(P p) {
  GPR_DEBUG_ASSERT(done_bits_ == 0);
  done_bits_ = HelperBits();
  return MakeTryConcurrently(std::move(main_),
                             pre_main_.With(Necessary<P>{std::move(p)}),
                             std::move(post_main_));
}

template <typename Main, typename PreMain, typename PostMain>
template <typename P>
auto TryConcurrently<Main, PreMain, PostMain>::NecessaryPull(P p) {
  GPR_DEBUG_ASSERT(done_bits_ == 0);
  done_bits_ = HelperBits();
  return MakeTryConcurrently(std::move(main_), std::move(pre_main_),
                             post_main_.With(Necessary<P>{std::move(p)}));
}

template <typename Main, typename PreMain, typename PostMain>
template <typename P>
auto TryConcurrently<Main, PreMain, PostMain>::Push(P p) {
  GPR_DEBUG_ASSERT(done_bits_ == 0);
  done_bits_ = HelperBits();
  return MakeTryConcurrently(std::move(main_),
                             pre_main_.With(Helper<P>{std::move(p)}),
                             std::move(post_main_));
}

template <typename Main, typename PreMain, typename PostMain>
template <typename P>
auto TryConcurrently<Main, PreMain, PostMain>::Pull(P p) {
  GPR_DEBUG_ASSERT(done_bits_ == 0);
  done_bits_ = HelperBits();
  return MakeTryConcurrently(std::move(main_), std::move(pre_main_),
                             post_main_.With(Helper<P>{std::move(p)}));
}

}  // namespace promise_detail

// TryConcurrently runs a set of promises concurrently.
// There is a structure to the promises:
//  - A 'main' promise dominates the others - it must complete before the
//    overall promise successfully completes. Its result is chosen in the event
//    of successful completion.
//  - A set of (optional) push and pull promises to aid main. Push promises are
//    polled before main, pull promises are polled after. In this way we can
//    avoid overall wakeup churn - sending a message will tend to push things
//    down the promise tree as its polled, so that send should be in a push
//    promise - then as the main promise is polled and it calls into things
//    lower in the stack they'll already see things there (this reasoning holds
//    for receiving things and the pull promises too!).
//  - Each push and pull promise is either necessary or optional.
//    Necessary promises must complete successfully before the overall promise
//    completes. Optional promises will just be cancelled once the main promise
//    completes and any necessary helpers.
//  - If any of the promises fail, the overall promise fails immediately.
// API:
//  This function, TryConcurrently, is used to create a TryConcurrently promise.
//  It takes a single argument, being the main promise. That promise also has
//  a set of methods for attaching push and pull promises. The act of attachment
//  returns a new TryConcurrently promise with previous contained promises moved
//  out.
//  The methods exposed:
//  - Push, NecessaryPush: attach a push promise (with the first variant being
//                         optional, the second necessary).
//  - Pull, NecessaryPull: attach a pull promise, with variants as above.
// Example:
//  TryConcurrently(call_next_filter(std::move(call_args)))
//     .Push(send_messages_promise)
//     .Pull(recv_messages_promise)
template <typename Main>
auto TryConcurrently(Main main) {
  return promise_detail::MakeTryConcurrently(std::move(main),
                                             promise_detail::FusedSet<>(),
                                             promise_detail::FusedSet<>());
}

}  // namespace grpc_core

#endif  // GRPC_CORE_LIB_PROMISE_TRY_CONCURRENTLY_H<|MERGE_RESOLUTION|>--- conflicted
+++ resolved
@@ -20,11 +20,8 @@
 #include <stddef.h>
 
 #include <cstdint>
-<<<<<<< HEAD
 #include <string>
-=======
 #include <type_traits>
->>>>>>> a414dbd3
 #include <utility>
 
 #include "absl/strings/str_cat.h"
