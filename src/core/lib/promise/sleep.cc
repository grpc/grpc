--- conflicted
+++ resolved
@@ -24,11 +24,8 @@
 #include "src/core/lib/event_engine/event_engine_factory.h"
 #include "src/core/lib/gprpp/time.h"
 #include "src/core/lib/iomgr/exec_ctx.h"
-<<<<<<< HEAD
+#include "src/core/lib/promise/activity.h"
 #include "src/core/lib/promise/context.h"
-=======
-#include "src/core/lib/promise/activity.h"
->>>>>>> ae70e65e
 
 namespace grpc_core {
 
@@ -37,24 +34,6 @@
 Sleep::Sleep(Timestamp deadline) : deadline_(deadline) {}
 
 Sleep::~Sleep() {
-<<<<<<< HEAD
-  if (deadline_ == Timestamp::InfPast()) return;
-  ReleasableMutexLock lock(&mu_);
-  switch (stage_) {
-    case Stage::kInitial:
-      break;
-    case Stage::kStarted: {
-      auto* engine = GetContext<EventEngine>();
-      GPR_ASSERT(engine != nullptr && "Sleep requires an EventEngine context");
-      if (engine->Cancel(timer_handle_)) {
-        lock.Release();
-        OnTimer();
-      }
-      break;
-    }
-    case Stage::kDone:
-      break;
-=======
   if (closure_ != nullptr) closure_->Cancel();
 }
 
@@ -68,14 +47,13 @@
     // TODO(ctiller): it's likely we'll want a pool of closures - probably per
     // cpu? - to avoid allocating/deallocating on fast paths.
     closure_ = new ActiveClosure(deadline_);
->>>>>>> ae70e65e
   }
   return Pending{};
 }
 
 Sleep::ActiveClosure::ActiveClosure(Timestamp deadline)
     : waker_(Activity::current()->MakeOwningWaker()),
-      timer_handle_(GetDefaultEventEngine()->RunAfter(
+      timer_handle_(GetContext<EventEngine>()->RunAfter(
           deadline - ExecCtx::Get()->Now(), this)) {}
 
 void Sleep::ActiveClosure::Run() {
@@ -89,37 +67,12 @@
   }
 }
 
-<<<<<<< HEAD
-Poll<absl::Status> Sleep::operator()() {
-  MutexLock lock(&mu_);
-  switch (stage_) {
-    case Stage::kInitial: {
-      if (deadline_ <= ExecCtx::Get()->Now()) {
-        return absl::OkStatus();
-      }
-      stage_ = Stage::kStarted;
-      auto* engine = GetContext<EventEngine>();
-      GPR_ASSERT(engine != nullptr && "Sleep requires an EventEngine context");
-      timer_handle_ =
-          engine->RunAfter(deadline_ - ExecCtx::Get()->Now(), [this] {
-            ApplicationCallbackExecCtx callback_exec_ctx;
-            ExecCtx exec_ctx;
-            OnTimer();
-          });
-      break;
-    }
-    case Stage::kStarted:
-      break;
-    case Stage::kDone:
-      return absl::OkStatus();
-=======
 void Sleep::ActiveClosure::Cancel() {
   // If we cancel correctly then we must own both refs still and can simply
   // delete without unreffing twice, otherwise try unreffing since this may be
   // the last owned ref.
-  if (GetDefaultEventEngine()->Cancel(timer_handle_) || refs_.Unref()) {
+  if (GetContext<EventEngine>()->Cancel(timer_handle_) || refs_.Unref()) {
     delete this;
->>>>>>> ae70e65e
   }
 }
 
