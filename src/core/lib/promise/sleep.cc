// Copyright 2022 gRPC authors.
//
// Licensed under the Apache License, Version 2.0 (the "License");
// you may not use this file except in compliance with the License.
// You may obtain a copy of the License at
//
//     http://www.apache.org/licenses/LICENSE-2.0
//
// Unless required by applicable law or agreed to in writing, software
// distributed under the License is distributed on an "AS IS" BASIS,
// WITHOUT WARRANTIES OR CONDITIONS OF ANY KIND, either express or implied.
// See the License for the specific language governing permissions and
// limitations under the License.

#include <grpc/support/port_platform.h>

#include "src/core/lib/promise/sleep.h"

#include <utility>

#include <grpc/event_engine/event_engine.h>
#include <grpc/support/log.h>

#include "src/core/lib/event_engine/default_event_engine.h"  // IWYU pragma: keep
#include "src/core/lib/gprpp/time.h"
#include "src/core/lib/iomgr/exec_ctx.h"
#include "src/core/lib/promise/activity.h"
<<<<<<< HEAD
#include "src/core/lib/promise/context.h"
=======
#include "src/core/lib/promise/poll.h"
>>>>>>> 666ea7cd

namespace grpc_core {

using ::grpc_event_engine::experimental::EventEngine;

Sleep::Sleep(Timestamp deadline) : deadline_(deadline) {}

Sleep::~Sleep() {
  if (closure_ != nullptr) closure_->Cancel();
}

Poll<absl::Status> Sleep::operator()() {
  // Invalidate now so that we see a fresh version of the time.
  // TODO(ctiller): the following can be safely removed when we remove ExecCtx.
  ExecCtx::Get()->InvalidateNow();
  // If the deadline is earlier than now we can just return.
  if (deadline_ <= ExecCtx::Get()->Now()) return absl::OkStatus();
  if (closure_ == nullptr) {
    // TODO(ctiller): it's likely we'll want a pool of closures - probably per
    // cpu? - to avoid allocating/deallocating on fast paths.
    closure_ = new ActiveClosure(deadline_);
  }
  if (closure_->HasRun()) return absl::OkStatus();
  return Pending{};
}

Sleep::ActiveClosure::ActiveClosure(Timestamp deadline)
    : waker_(Activity::current()->MakeOwningWaker()) {
  auto engine = GetContext<EventEngine>();
  GPR_ASSERT(engine != nullptr &&
             "An EventEngine context is required for Promise Sleep");
  timer_handle_ = engine->RunAfter(deadline - ExecCtx::Get()->Now(), this);
}

void Sleep::ActiveClosure::Run() {
  ApplicationCallbackExecCtx callback_exec_ctx;
  ExecCtx exec_ctx;
  auto waker = std::move(waker_);
  if (Unref()) {
    delete this;
  } else {
    waker.Wakeup();
  }
}

void Sleep::ActiveClosure::Cancel() {
  // If we cancel correctly then we must own both refs still and can simply
  // delete without unreffing twice, otherwise try unreffing since this may be
  // the last owned ref.
<<<<<<< HEAD
  if (GetContext<EventEngine>()->Cancel(timer_handle_) || refs_.Unref()) {
=======
  if (GetDefaultEventEngine()->Cancel(timer_handle_) || Unref()) {
>>>>>>> 666ea7cd
    delete this;
  }
}

bool Sleep::ActiveClosure::Unref() {
  return (refs_.fetch_sub(1, std::memory_order_acq_rel) == 1);
}

bool Sleep::ActiveClosure::HasRun() const {
  // If the closure has run (ie woken up the activity) then it will have
  // decremented this ref count once.
  return refs_.load(std::memory_order_acquire) == 1;
}

}  // namespace grpc_core<|MERGE_RESOLUTION|>--- conflicted
+++ resolved
@@ -25,11 +25,8 @@
 #include "src/core/lib/gprpp/time.h"
 #include "src/core/lib/iomgr/exec_ctx.h"
 #include "src/core/lib/promise/activity.h"
-<<<<<<< HEAD
 #include "src/core/lib/promise/context.h"
-=======
 #include "src/core/lib/promise/poll.h"
->>>>>>> 666ea7cd
 
 namespace grpc_core {
 
@@ -79,11 +76,7 @@
   // If we cancel correctly then we must own both refs still and can simply
   // delete without unreffing twice, otherwise try unreffing since this may be
   // the last owned ref.
-<<<<<<< HEAD
-  if (GetContext<EventEngine>()->Cancel(timer_handle_) || refs_.Unref()) {
-=======
-  if (GetDefaultEventEngine()->Cancel(timer_handle_) || Unref()) {
->>>>>>> 666ea7cd
+  if (GetContext<EventEngine>()->Cancel(timer_handle_) || Unref()) {
     delete this;
   }
 }
