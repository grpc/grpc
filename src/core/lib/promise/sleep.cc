// Copyright 2022 gRPC authors.
//
// Licensed under the Apache License, Version 2.0 (the "License");
// you may not use this file except in compliance with the License.
// You may obtain a copy of the License at
//
//     http://www.apache.org/licenses/LICENSE-2.0
//
// Unless required by applicable law or agreed to in writing, software
// distributed under the License is distributed on an "AS IS" BASIS,
// WITHOUT WARRANTIES OR CONDITIONS OF ANY KIND, either express or implied.
// See the License for the specific language governing permissions and
// limitations under the License.

#include <grpc/support/port_platform.h>

#include "src/core/lib/promise/sleep.h"

#include <utility>

#include <grpc/event_engine/event_engine.h>
#include <grpc/support/log.h>

#include "src/core/lib/event_engine/default_event_engine.h"  // IWYU pragma: keep
#include "src/core/lib/gprpp/time.h"
#include "src/core/lib/iomgr/exec_ctx.h"
#include "src/core/lib/promise/activity.h"
#include "src/core/lib/promise/context.h"
#include "src/core/lib/promise/poll.h"

namespace grpc_core {

using ::grpc_event_engine::experimental::EventEngine;

Sleep::Sleep(Timestamp deadline) : deadline_(deadline) {}

Sleep::~Sleep() {
  if (closure_ != nullptr) closure_->Cancel();
}

Poll<absl::Status> Sleep::operator()() {
  // Invalidate now so that we see a fresh version of the time.
  // TODO(ctiller): the following can be safely removed when we remove ExecCtx.
  ExecCtx::Get()->InvalidateNow();
  // If the deadline is earlier than now we can just return.
  if (deadline_ <= Timestamp::Now()) return absl::OkStatus();
  if (closure_ == nullptr) {
    // TODO(ctiller): it's likely we'll want a pool of closures - probably per
    // cpu? - to avoid allocating/deallocating on fast paths.
    closure_ = new ActiveClosure(deadline_);
  }
  if (closure_->HasRun()) return absl::OkStatus();
  return Pending{};
}

Sleep::ActiveClosure::ActiveClosure(Timestamp deadline)
<<<<<<< HEAD
    : waker_(Activity::current()->MakeOwningWaker()) {
  auto engine = GetContext<EventEngine>();
  GPR_ASSERT(engine != nullptr &&
             "An EventEngine context is required for Promise Sleep");
  timer_handle_ = engine->RunAfter(deadline - ExecCtx::Get()->Now(), this);
}
=======
    : waker_(Activity::current()->MakeOwningWaker()),
      timer_handle_(GetDefaultEventEngine()->RunAfter(
          deadline - Timestamp::Now(), this)) {}
>>>>>>> e5a602fd

void Sleep::ActiveClosure::Run() {
  ApplicationCallbackExecCtx callback_exec_ctx;
  ExecCtx exec_ctx;
  auto waker = std::move(waker_);
  if (Unref()) {
    delete this;
  } else {
    waker.Wakeup();
  }
}

void Sleep::ActiveClosure::Cancel() {
  // If we cancel correctly then we must own both refs still and can simply
  // delete without unreffing twice, otherwise try unreffing since this may be
  // the last owned ref.
  if (GetContext<EventEngine>()->Cancel(timer_handle_) || Unref()) {
    delete this;
  }
}

bool Sleep::ActiveClosure::Unref() {
  return (refs_.fetch_sub(1, std::memory_order_acq_rel) == 1);
}

bool Sleep::ActiveClosure::HasRun() const {
  // If the closure has run (ie woken up the activity) then it will have
  // decremented this ref count once.
  return refs_.load(std::memory_order_acquire) == 1;
}

}  // namespace grpc_core<|MERGE_RESOLUTION|>--- conflicted
+++ resolved
@@ -54,18 +54,12 @@
 }
 
 Sleep::ActiveClosure::ActiveClosure(Timestamp deadline)
-<<<<<<< HEAD
     : waker_(Activity::current()->MakeOwningWaker()) {
   auto engine = GetContext<EventEngine>();
   GPR_ASSERT(engine != nullptr &&
              "An EventEngine context is required for Promise Sleep");
-  timer_handle_ = engine->RunAfter(deadline - ExecCtx::Get()->Now(), this);
+  timer_handle_ = engine->RunAfter(deadline - Timestamp::Now(), this);
 }
-=======
-    : waker_(Activity::current()->MakeOwningWaker()),
-      timer_handle_(GetDefaultEventEngine()->RunAfter(
-          deadline - Timestamp::Now(), this)) {}
->>>>>>> e5a602fd
 
 void Sleep::ActiveClosure::Run() {
   ApplicationCallbackExecCtx callback_exec_ctx;
