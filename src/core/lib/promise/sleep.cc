--- conflicted
+++ resolved
@@ -25,11 +25,8 @@
 #include "src/core/lib/gprpp/time.h"
 #include "src/core/lib/iomgr/exec_ctx.h"
 #include "src/core/lib/promise/activity.h"
-<<<<<<< HEAD
+#include "src/core/lib/promise/context.h"
 #include "src/core/lib/promise/poll.h"
-=======
-#include "src/core/lib/promise/context.h"
->>>>>>> 2dd4452e
 
 namespace grpc_core {
 
@@ -57,12 +54,9 @@
 }
 
 Sleep::ActiveClosure::ActiveClosure(Timestamp deadline)
-    : waker_(Activity::current()->MakeOwningWaker()) {
-  auto engine = GetContext<EventEngine>();
-  GPR_ASSERT(engine != nullptr &&
-             "An EventEngine context is required for Promise Sleep");
-  timer_handle_ = engine->RunAfter(deadline - ExecCtx::Get()->Now(), this);
-}
+    : waker_(Activity::current()->MakeOwningWaker()),
+      timer_handle_(GetContext<EventEngine>()->RunAfter(
+          deadline - ExecCtx::Get()->Now(), this)) {}
 
 void Sleep::ActiveClosure::Run() {
   ApplicationCallbackExecCtx callback_exec_ctx;
@@ -79,11 +73,7 @@
   // If we cancel correctly then we must own both refs still and can simply
   // delete without unreffing twice, otherwise try unreffing since this may be
   // the last owned ref.
-<<<<<<< HEAD
-  if (GetDefaultEventEngine()->Cancel(timer_handle_) || Unref()) {
-=======
-  if (GetContext<EventEngine>()->Cancel(timer_handle_) || refs_.Unref()) {
->>>>>>> 2dd4452e
+  if (GetContext<EventEngine>()->Cancel(timer_handle_) || Unref()) {
     delete this;
   }
 }
