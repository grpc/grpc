--- conflicted
+++ resolved
@@ -277,10 +277,6 @@
   });
 }
 
-<<<<<<< HEAD
-// Takes a promise that resolves to T, and returns a promise that resolves to
-// Empty (discarding the result)
-=======
 // Input : A promise that resolves to Type T
 // Returns : A Map promise which contains the input promise and then discards
 // the return value of the input promise. the main use case for DiscardResult is
@@ -288,14 +284,11 @@
 // some value which cannot be discarded. If this value is not used, the compiler
 // gives an error. DiscardResult helps to discard the return value of the
 // promise.
->>>>>>> 32881b96
 template <typename Promise>
 auto DiscardResult(Promise promise) {
   return Map(std::move(promise), [](auto) {});
 }
 
-<<<<<<< HEAD
-=======
 // Given a promise, and N values, return a tuple with the resolved promise
 // first, and then the N values stapled to it.
 template <typename Promise, typename... Values>
@@ -321,7 +314,6 @@
       });
 }
 
->>>>>>> 32881b96
 }  // namespace grpc_core
 
 #endif  // GRPC_SRC_CORE_LIB_PROMISE_MAP_H