// Copyright 2024 gRPC authors.
//
// Licensed under the Apache License, Version 2.0 (the "License");
// you may not use this file except in compliance with the License.
// You may obtain a copy of the License at
//
//     http://www.apache.org/licenses/LICENSE-2.0
//
// Unless required by applicable law or agreed to in writing, software
// distributed under the License is distributed on an "AS IS" BASIS,
// WITHOUT WARRANTIES OR CONDITIONS OF ANY KIND, either express or implied.
// See the License for the specific language governing permissions and
// limitations under the License.

#ifndef GRPC_SRC_CORE_LIB_TRANSPORT_CALL_SPINE_H
#define GRPC_SRC_CORE_LIB_TRANSPORT_CALL_SPINE_H

<<<<<<< HEAD
#include "call_size_estimator.h"

#include <grpc/event_engine/event_engine.h>
#include <grpc/support/port_platform.h>
    == == ==
    =
>>>>>>> 0eb35d2baf44a28626aec014420dad228d208fe4
#include <grpc/support/log.h>
#include <grpc/support/port_platform.h>

#include "src/core/lib/channel/context.h"
<<<<<<< HEAD
#include "src/core/lib/gprpp/dual_ref_counted.h"
=======
>>>>>>> 60f8235a
#include "src/core/lib/promise/detail/status.h"
#include "src/core/lib/promise/if.h"
#include "src/core/lib/promise/latch.h"
#include "src/core/lib/promise/party.h"
        < < < < < < < HEAD
=======
#include "src/core/lib/promise/pipe.h"
#include "src/core/lib/promise/promise.h"
        >>>>>>> 0eb35d2baf44a28626aec014420dad228d208fe4
#include "src/core/lib/promise/status_flag.h"
<<<<<<< HEAD
#include "src/core/lib/promise/try_seq.h"
=======
#include "src/core/lib/transport/call_arena_allocator.h"
>>>>>>> 60f8235a
#include "src/core/lib/transport/call_filters.h"
#include "src/core/lib/transport/message.h"
#include "src/core/lib/transport/metadata.h"

<<<<<<< HEAD
        namespace grpc_core {
=======
namespace grpc_core {

// The common middle part of a call - a reference is held by each of
// CallInitiator and CallHandler - which provide interfaces that are appropriate
// for each side of a call.
// The spine will ultimately host the pipes, filters, and context for one part
// of a call: ie top-half client channel, sub channel call, server call.
// TODO(ctiller): eventually drop this when we don't need to reference into
// legacy promise calls anymore
class CallSpineInterface {
 public:
  virtual ~CallSpineInterface() = default;
  // Add a callback to be called when server trailing metadata is received.
  void OnDone(absl::AnyInvocable<void()> fn) {
    if (on_done_ == nullptr) {
      on_done_ = std::move(fn);
      return;
    }
    on_done_ = [first = std::move(fn), next = std::move(on_done_)]() mutable {
      first();
      next();
    };
  }
  void CallOnDone() {
    if (on_done_ != nullptr) std::exchange(on_done_, nullptr)();
  }
  virtual Party& party() = 0;
  virtual Arena* arena() = 0;
  virtual void IncrementRefCount() = 0;
  virtual void Unref() = 0;

  virtual Promise<ValueOrFailure<absl::optional<ServerMetadataHandle>>>
  PullServerInitialMetadata() = 0;
  virtual Promise<ServerMetadataHandle> PullServerTrailingMetadata() = 0;
  virtual Promise<StatusFlag> PushClientToServerMessage(
      MessageHandle message) = 0;
  virtual Promise<ValueOrFailure<absl::optional<MessageHandle>>>
  PullClientToServerMessage() = 0;
  virtual Promise<StatusFlag> PushServerToClientMessage(
      MessageHandle message) = 0;
  virtual Promise<ValueOrFailure<absl::optional<MessageHandle>>>
  PullServerToClientMessage() = 0;
  virtual void PushServerTrailingMetadata(ServerMetadataHandle md) = 0;
  virtual void FinishSends() = 0;
  virtual Promise<ValueOrFailure<ClientMetadataHandle>>
  PullClientInitialMetadata() = 0;
  virtual Promise<StatusFlag> PushServerInitialMetadata(
      absl::optional<ServerMetadataHandle> md) = 0;
  virtual Promise<bool> WasCancelled() = 0;
  virtual ClientMetadata& UnprocessedClientInitialMetadata() = 0;
  virtual void V2HackToStartCallWithoutACallFilterStack() = 0;

  // Wrap a promise so that if it returns failure it automatically cancels
  // the rest of the call.
  // The resulting (returned) promise will resolve to Empty.
  template <typename Promise>
  auto CancelIfFails(Promise promise) {
    GPR_DEBUG_ASSERT(GetContext<Activity>() == &party());
    using P = promise_detail::PromiseLike<Promise>;
    using ResultType = typename P::Result;
    return Map(std::move(promise), [this](ResultType r) {
      if (!IsStatusOk(r)) {
        PushServerTrailingMetadata(StatusCast<ServerMetadataHandle>(r));
      }
      return r;
    });
  }
>>>>>>> 60f8235a

  class CallSpine final : public Party {
   public:
    static RefCountedPtr<CallSpine> Create(
        ClientMetadataHandle client_initial_metadata,
        grpc_event_engine::experimental::EventEngine* event_engine,
        Arena* arena, CallSizeEstimator* call_size_estimator_if_arena_is_owned,
        grpc_call_context_element* legacy_context) {
      return RefCountedPtr<CallSpine>(arena->New<CallSpine>(
          std::move(client_initial_metadata), event_engine, arena,
          call_size_estimator_if_arena_is_owned, legacy_context));
    }

    ~CallSpine() override {
      if (legacy_context_is_owned_) {
        for (size_t i = 0; i < GRPC_CONTEXT_COUNT; i++) {
          grpc_call_context_element& elem = legacy_context_[i];
          if (elem.destroy != nullptr) elem.destroy(&elem);
        }
      }
    }

    CallFilters& call_filters() { return call_filters_; }

    // Wrap a promise so that if it returns failure it automatically cancels
    // the rest of the call.
    // The resulting (returned) promise will resolve to Empty.
    template <typename Promise>
    auto CancelIfFails(Promise promise) {
      GPR_DEBUG_ASSERT(GetContext<Activity>() == this);
      using P = promise_detail::PromiseLike<Promise>;
      using ResultType = typename P::Result;
      return Map(std::move(promise), [this](ResultType r) {
        if (!IsStatusOk(r)) {
          call_filters_.PushServerTrailingMetadata(
              StatusCast<ServerMetadataHandle>(r));
        }
        return r;
      });
    }

    // Spawn a promise that returns Empty{} and save some boilerplate handling
    // that detail.
    template <typename PromiseFactory>
    void SpawnInfallible(absl::string_view name,
                         PromiseFactory promise_factory) {
      Spawn(name, std::move(promise_factory), [](Empty) {});
    }

    // Spawn a promise that returns some status-like type; if the status
    // represents failure automatically cancel the rest of the call.
    template <typename PromiseFactory>
    void SpawnGuarded(absl::string_view name, PromiseFactory promise_factory,
                      DebugLocation whence = {}) {
      using FactoryType =
          promise_detail::OncePromiseFactory<void, PromiseFactory>;
      using PromiseType = typename FactoryType::Promise;
      using ResultType = typename PromiseType::Result;
      static_assert(
          std::is_same<bool,
                       decltype(IsStatusOk(std::declval<ResultType>()))>::value,
          "SpawnGuarded promise must return a status-like object");
      Spawn(name, std::move(promise_factory), [this](ResultType r) {
        if (!IsStatusOk(r)) {
          if (grpc_trace_promise_primitives.enabled()) {
            gpr_log(GPR_DEBUG, "SpawnGuarded sees failure: %s",
                    r.ToString().c_str());
          }
          call_filters_.PushServerTrailingMetadata(
              StatusCast<ServerMetadataHandle>(std::move(r)));
        }
      });
    }

    grpc_call_context_element& legacy_context(grpc_context_index index) const {
      return legacy_context_[index];
    }

    grpc_event_engine::experimental::EventEngine* event_engine()
        const override {
      return event_engine_;
    }

    Arena* arena() const { return arena_; }

   private:
    friend class Arena;
    CallSpine(ClientMetadataHandle client_initial_metadata,
              grpc_event_engine::experimental::EventEngine* event_engine,
              Arena* arena,
              CallSizeEstimator* call_size_estimator_if_arena_is_owned,
              grpc_call_context_element* legacy_context)
        : Party(1),
          call_filters_(std::move(client_initial_metadata)),
          arena_(arena),
          event_engine_(event_engine),
          call_size_estimator_if_arena_is_owned_(
              call_size_estimator_if_arena_is_owned) {
      if (legacy_context == nullptr) {
        legacy_context_ = static_cast<grpc_call_context_element*>(arena->Alloc(
            sizeof(grpc_call_context_element) * GRPC_CONTEXT_COUNT));
        memset(legacy_context_, 0,
               sizeof(grpc_call_context_element) * GRPC_CONTEXT_COUNT);
        legacy_context_is_owned_ = true;
      } else {
        legacy_context_ = legacy_context;
        legacy_context_is_owned_ = false;
      }
    }

    class ScopedContext
        : public ScopedActivity,
          public promise_detail::Context<Arena>,
          public promise_detail::Context<
              grpc_event_engine::experimental::EventEngine>,
          public promise_detail::Context<grpc_call_context_element> {
     public:
      explicit ScopedContext(CallSpine* spine)
          : ScopedActivity(spine),
            Context<Arena>(spine->arena_),
            Context<grpc_event_engine::experimental::EventEngine>(
                spine->event_engine()),
            Context<grpc_call_context_element>(spine->legacy_context_) {}
    };

    bool RunParty() override {
      ScopedContext context(this);
      return Party::RunParty();
    }

    void PartyOver() override {
      Arena* a = arena_;
      CallSizeEstimator* call_size_estimator_if_arena_is_owned =
          call_size_estimator_if_arena_is_owned_;
      {
        ScopedContext context(this);
        CancelRemainingParticipants();
        a->DestroyManagedNewObjects();
      }
      this->~CallSpine();
      if (call_size_estimator_if_arena_is_owned != nullptr) {
        call_size_estimator_if_arena_is_owned->UpdateCallSizeEstimate(
            a->TotalUsedBytes());
        a->Destroy();
      }
    }

    // Call filters/pipes part of the spine
    CallFilters call_filters_;
    Arena* const arena_;
    // Event engine associated with this call
    grpc_event_engine::experimental::EventEngine* const event_engine_;
    // Legacy context
    // TODO(ctiller): remove
    grpc_call_context_element* legacy_context_;
    CallSizeEstimator* const call_size_estimator_if_arena_is_owned_;
    bool legacy_context_is_owned_;
  };

  class CallInitiator {
   public:
    explicit CallInitiator(RefCountedPtr<CallSpine> spine)
        : spine_(std::move(spine)) {}

    auto PullServerInitialMetadata() {
      GPR_DEBUG_ASSERT(GetContext<Activity>() == spine_.get());
      return spine_->call_filters().PullServerInitialMetadata();
    }

<<<<<<< HEAD
    auto PullServerTrailingMetadata() {
      GPR_DEBUG_ASSERT(GetContext<Activity>() == spine_.get());
      return spine_->call_filters().PullServerTrailingMetadata();
    }

    auto PullMessage() {
      GPR_DEBUG_ASSERT(GetContext<Activity>() == spine_.get());
      return spine_->call_filters().PullServerToClientMessage();
    }
=======
class CallSpine final : public CallSpineInterface, public Party {
 public:
  static RefCountedPtr<CallSpine> Create(
      ClientMetadataHandle client_initial_metadata,
      grpc_event_engine::experimental::EventEngine* event_engine, Arena* arena,
      RefCountedPtr<CallArenaAllocator> call_arena_allocator_if_arena_is_owned,
      grpc_call_context_element* legacy_context) {
    return RefCountedPtr<CallSpine>(arena->New<CallSpine>(
        std::move(client_initial_metadata), event_engine, arena,
        std::move(call_arena_allocator_if_arena_is_owned), legacy_context));
  }

  ~CallSpine() override {
    if (legacy_context_is_owned_) {
      for (size_t i = 0; i < GRPC_CONTEXT_COUNT; i++) {
        grpc_call_context_element& elem = legacy_context_[i];
        if (elem.destroy != nullptr) elem.destroy(&elem);
      }
    }
  }

  CallFilters& call_filters() { return call_filters_; }

  Party& party() override { return *this; }

  Arena* arena() override { return arena_; }

  void IncrementRefCount() override { Party::IncrementRefCount(); }

  void Unref() override { Party::Unref(); }

  Promise<ValueOrFailure<absl::optional<ServerMetadataHandle>>>
  PullServerInitialMetadata() override {
    return call_filters().PullServerInitialMetadata();
  }

  Promise<ServerMetadataHandle> PullServerTrailingMetadata() override {
    return call_filters().PullServerTrailingMetadata();
  }

  Promise<StatusFlag> PushClientToServerMessage(
      MessageHandle message) override {
    return call_filters().PushClientToServerMessage(std::move(message));
  }

  Promise<ValueOrFailure<absl::optional<MessageHandle>>>
  PullClientToServerMessage() override {
    return call_filters().PullClientToServerMessage();
  }

  Promise<StatusFlag> PushServerToClientMessage(
      MessageHandle message) override {
    return call_filters().PushServerToClientMessage(std::move(message));
  }

  Promise<ValueOrFailure<absl::optional<MessageHandle>>>
  PullServerToClientMessage() override {
    return call_filters().PullServerToClientMessage();
  }

  void PushServerTrailingMetadata(ServerMetadataHandle md) override {
    call_filters().PushServerTrailingMetadata(std::move(md));
  }

  void FinishSends() override { call_filters().FinishClientToServerSends(); }

  Promise<ValueOrFailure<ClientMetadataHandle>> PullClientInitialMetadata()
      override {
    return call_filters().PullClientInitialMetadata();
  }

  Promise<StatusFlag> PushServerInitialMetadata(
      absl::optional<ServerMetadataHandle> md) override {
    if (md.has_value()) {
      return call_filters().PushServerInitialMetadata(std::move(*md));
    } else {
      call_filters().NoServerInitialMetadata();
      return Immediate<StatusFlag>(Success{});
    }
  }

  Promise<bool> WasCancelled() override {
    return call_filters().WasCancelled();
  }

  ClientMetadata& UnprocessedClientInitialMetadata() override {
    return *call_filters().unprocessed_client_initial_metadata();
  }

  // TODO(ctiller): re-evaluate legacy context apis
  grpc_call_context_element& legacy_context(grpc_context_index index) const {
    return legacy_context_[index];
  }

  grpc_call_context_element* legacy_context() { return legacy_context_; }

  grpc_event_engine::experimental::EventEngine* event_engine() const override {
    return event_engine_;
  }

  void V2HackToStartCallWithoutACallFilterStack() override {
    CallFilters::StackBuilder empty_stack_builder;
    call_filters().SetStack(empty_stack_builder.Build());
  }

 private:
  friend class Arena;
  CallSpine(ClientMetadataHandle client_initial_metadata,
            grpc_event_engine::experimental::EventEngine* event_engine,
            Arena* arena,
            RefCountedPtr<CallArenaAllocator> call_arena_allocator,
            grpc_call_context_element* legacy_context)
      : Party(1),
        call_filters_(std::move(client_initial_metadata)),
        arena_(arena),
        event_engine_(event_engine),
        call_arena_allocator_if_arena_is_owned_(
            std::move(call_arena_allocator)) {
    if (legacy_context == nullptr) {
      legacy_context_ = static_cast<grpc_call_context_element*>(
          arena->Alloc(sizeof(grpc_call_context_element) * GRPC_CONTEXT_COUNT));
      memset(legacy_context_, 0,
             sizeof(grpc_call_context_element) * GRPC_CONTEXT_COUNT);
      legacy_context_is_owned_ = true;
    } else {
      legacy_context_ = legacy_context;
      legacy_context_is_owned_ = false;
    }
  }

  class ScopedContext
      : public ScopedActivity,
        public promise_detail::Context<Arena>,
        public promise_detail::Context<
            grpc_event_engine::experimental::EventEngine>,
        public promise_detail::Context<grpc_call_context_element> {
   public:
    explicit ScopedContext(CallSpine* spine)
        : ScopedActivity(spine),
          Context<Arena>(spine->arena_),
          Context<grpc_event_engine::experimental::EventEngine>(
              spine->event_engine()),
          Context<grpc_call_context_element>(spine->legacy_context_) {}
  };
>>>>>>> 60f8235a

    auto PushMessage(MessageHandle message) {
      GPR_DEBUG_ASSERT(GetContext<Activity>() == spine_.get());
      GPR_DEBUG_ASSERT(message != nullptr);
      return spine_->call_filters().PushClientToServerMessage(
          std::move(message));
    }

<<<<<<< HEAD
    void FinishSends() {
      GPR_DEBUG_ASSERT(GetContext<Activity>() == spine_.get());
      spine_->call_filters().FinishClientToServerSends();
    }

    template <typename Promise>
    auto CancelIfFails(Promise promise) {
      return spine_->CancelIfFails(std::move(promise));
    }

    void Cancel() {
      auto status = ServerMetadataFromStatus(absl::CancelledError());
      status->Set(GrpcCallWasCancelled(), true);
      spine_->call_filters().PushServerTrailingMetadata(std::move(status));
    }
=======
  void PartyOver() override {
    Arena* a = arena_;
    RefCountedPtr<CallArenaAllocator> call_arena_allocator_if_arena_is_owned =
        std::move(call_arena_allocator_if_arena_is_owned_);
    {
      ScopedContext context(this);
      CancelRemainingParticipants();
      a->DestroyManagedNewObjects();
    }
    this->~CallSpine();
    if (call_arena_allocator_if_arena_is_owned != nullptr) {
      call_arena_allocator_if_arena_is_owned->Destroy(a);
    }
  }

  // Call filters/pipes part of the spine
  CallFilters call_filters_;
  Arena* const arena_;
  // Event engine associated with this call
  grpc_event_engine::experimental::EventEngine* const event_engine_;
  // Legacy context
  // TODO(ctiller): remove
  grpc_call_context_element* legacy_context_;
  RefCountedPtr<CallArenaAllocator> call_arena_allocator_if_arena_is_owned_;
  bool legacy_context_is_owned_;
};

class CallInitiator {
 public:
  explicit CallInitiator(RefCountedPtr<CallSpineInterface> spine)
      : spine_(std::move(spine)) {}

  template <typename Promise>
  auto CancelIfFails(Promise promise) {
    return spine_->CancelIfFails(std::move(promise));
  }
>>>>>>> 60f8235a

    template <typename PromiseFactory>
    void SpawnGuarded(absl::string_view name, PromiseFactory promise_factory) {
      spine_->SpawnGuarded(name, std::move(promise_factory));
    }

    template <typename PromiseFactory>
    void SpawnInfallible(absl::string_view name,
                         PromiseFactory promise_factory) {
      spine_->SpawnInfallible(name, std::move(promise_factory));
    }

    template <typename PromiseFactory>
    auto SpawnWaitable(absl::string_view name, PromiseFactory promise_factory) {
      return spine_->SpawnWaitable(name, std::move(promise_factory));
    }

    Arena* arena() { return spine_->arena(); }

   private:
    RefCountedPtr<CallSpine> spine_;
  };

  class CallHandler {
   public:
    explicit CallHandler(RefCountedPtr<CallSpine> spine)
        : spine_(std::move(spine)) {}

    template <typename ContextType>
    void SetContext(ContextType context) {
      // FIXME: implement
    }

    auto PullClientInitialMetadata() {
      GPR_DEBUG_ASSERT(GetContext<Activity>() == spine_.get());
      return spine_->call_filters().PullClientInitialMetadata();
    }

    auto PushServerInitialMetadata(absl::optional<ServerMetadataHandle> md) {
      GPR_DEBUG_ASSERT(GetContext<Activity>() == spine_.get());
      return If(
          md.has_value(),
          [&md, this]() {
            return spine_->call_filters().PushServerInitialMetadata(
                std::move(md.value()));
          },
          [this]() {
            spine_->call_filters().NoServerInitialMetadata();
            return []() -> StatusFlag { return Success{}; };
          });
    }

    auto PushServerTrailingMetadata(ServerMetadataHandle md) {
      GPR_DEBUG_ASSERT(GetContext<Activity>() == spine_.get());
      spine_->call_filters().PushServerTrailingMetadata(std::move(md));
      return Map(spine_->call_filters().WasCancelled(),
                 [](bool was_cancelled) { return StatusFlag(!was_cancelled); });
    }

    auto PullMessage() {
      GPR_DEBUG_ASSERT(GetContext<Activity>() == spine_.get());
      return spine_->call_filters().PullClientToServerMessage();
    }

    auto PushMessage(MessageHandle message) {
      GPR_DEBUG_ASSERT(GetContext<Activity>() == spine_.get());
      return spine_->call_filters().PushServerToClientMessage(
          std::move(message));
    }

    void Cancel(ServerMetadataHandle status) {
      GPR_DEBUG_ASSERT(GetContext<Activity>() == spine_.get());
      spine_->call_filters().PushServerTrailingMetadata(std::move(status));
    }

    template <typename Promise>
    auto CancelIfFails(Promise promise) {
      return spine_->CancelIfFails(std::move(promise));
    }

    auto WasCancelled() {
      GPR_DEBUG_ASSERT(GetContext<Activity>() == spine_.get());
      return spine_->call_filters().WasCancelled();
    }

    template <typename PromiseFactory>
    void SpawnGuarded(absl::string_view name, PromiseFactory promise_factory) {
      spine_->SpawnGuarded(name, std::move(promise_factory));
    }

    template <typename PromiseFactory>
    void SpawnInfallible(absl::string_view name,
                         PromiseFactory promise_factory) {
      spine_->SpawnInfallible(name, std::move(promise_factory));
    }

    template <typename PromiseFactory>
    auto SpawnWaitable(absl::string_view name, PromiseFactory promise_factory) {
      return spine_->SpawnWaitable(name, std::move(promise_factory));
    }

    Arena* arena() { return spine_->arena(); }

    grpc_event_engine::experimental::EventEngine* event_engine() {
      return spine_->event_engine();
    }

    grpc_call_context_element& legacy_context(grpc_context_index index) const {
      return spine_->legacy_context(index);
    }

    std::string DebugTag() { return spine_->DebugTag(); }

   private:
    RefCountedPtr<CallSpine> spine_;
  };

  class UnstartedCallHandler {
   public:
    explicit UnstartedCallHandler(RefCountedPtr<CallSpine> spine)
        : spine_(std::move(spine)) {}

<<<<<<< HEAD
    // Returns the client initial metadata, which has not yet been
    // processed by the stack that will ultimately be used for this call.
    ClientMetadata& UnprocessedClientInitialMetadata();
=======
  grpc_event_engine::experimental::EventEngine* event_engine() {
    return DownCast<CallSpine*>(spine_.get())->event_engine();
  }

  // TODO(ctiller): re-evaluate this API
  grpc_call_context_element* legacy_context() {
    return DownCast<CallSpine*>(spine_.get())->legacy_context();
  }

 private:
  RefCountedPtr<CallSpineInterface> spine_;
};
>>>>>>> 60f8235a

    // Starts the call using the specified stack.
    // This must be called only once, and the UnstartedCallHandler object
    // may not be used after this is called.
    CallHandler StartCall(RefCountedPtr<CallFilters::Stack> stack);

    void Cancel(ServerMetadataHandle status) {
      spine_->call_filters().PushServerTrailingMetadata(std::move(status));
    }

    template <typename ContextType>
    void SetContext(ContextType context) {
      // FIXME: implement
    }

    Arena* arena() { return spine_->arena(); }

    Party* party() { return spine_.get(); }

    template <typename Promise>
    auto CancelIfFails(Promise promise) {
      return spine_->CancelIfFails(std::move(promise));
    }

    template <typename PromiseFactory>
    void SpawnGuarded(absl::string_view name, PromiseFactory promise_factory,
                      DebugLocation whence = {}) {
      spine_->SpawnGuarded(name, std::move(promise_factory), whence);
    }

<<<<<<< HEAD
    template <typename PromiseFactory>
    void SpawnInfallible(absl::string_view name,
                         PromiseFactory promise_factory) {
      spine_->SpawnInfallible(name, std::move(promise_factory));
    }
=======
  ClientMetadata& UnprocessedClientInitialMetadata() {
    return spine_->UnprocessedClientInitialMetadata();
  }

  CallHandler V2HackToStartCallWithoutACallFilterStack() {
    spine_->V2HackToStartCallWithoutACallFilterStack();
    return CallHandler(std::move(spine_));
  }

  CallHandler StartCall(RefCountedPtr<CallFilters::Stack> call_filters) {
    DownCast<CallSpine*>(spine_.get())
        ->call_filters()
        .SetStack(std::move(call_filters));
    return CallHandler(std::move(spine_));
  }
>>>>>>> 60f8235a

    template <typename PromiseFactory>
    auto SpawnWaitable(absl::string_view name, PromiseFactory promise_factory) {
      return spine_->SpawnWaitable(name, std::move(promise_factory));
    }

   private:
    RefCountedPtr<CallSpine> spine_;
  };

  struct CallInitiatorAndUnstartedHandler {
    CallInitiator initiator;
    UnstartedCallHandler unstarted_handler;
  };

<<<<<<< HEAD
  CallInitiatorAndUnstartedHandler MakeCallPair(
      ClientMetadataHandle client_initial_metadata,
      grpc_event_engine::experimental::EventEngine * event_engine,
      Arena * arena, CallSizeEstimator * call_size_estimator_if_arena_is_owned);

  template <typename CallHalf>
  auto OutgoingMessages(CallHalf h) {
    struct Wrapper {
      CallHalf h;
      auto Next() { return h.PullMessage(); }
    };
    return Wrapper{std::move(h)};
  }
=======
CallInitiatorAndHandler MakeCallPair(
    ClientMetadataHandle client_initial_metadata,
    grpc_event_engine::experimental::EventEngine* event_engine, Arena* arena,
    RefCountedPtr<CallArenaAllocator> call_arena_allocator_if_arena_is_owned,
    grpc_call_context_element* legacy_context);
>>>>>>> 60f8235a

  // Forward a call from `call_handler` to `call_initiator`
  void ForwardCall(CallHandler call_handler, CallInitiator call_initiator);

  CallInitiator MakeFailedCall(absl::Status status);

}  // namespace grpc_core

#endif  // GRPC_SRC_CORE_LIB_TRANSPORT_CALL_SPINE_H<|MERGE_RESOLUTION|>--- conflicted
+++ resolved
@@ -15,302 +15,33 @@
 #ifndef GRPC_SRC_CORE_LIB_TRANSPORT_CALL_SPINE_H
 #define GRPC_SRC_CORE_LIB_TRANSPORT_CALL_SPINE_H
 
-<<<<<<< HEAD
-#include "call_size_estimator.h"
-
 #include <grpc/event_engine/event_engine.h>
-#include <grpc/support/port_platform.h>
-    == == ==
-    =
->>>>>>> 0eb35d2baf44a28626aec014420dad228d208fe4
 #include <grpc/support/log.h>
 #include <grpc/support/port_platform.h>
 
 #include "src/core/lib/channel/context.h"
-<<<<<<< HEAD
 #include "src/core/lib/gprpp/dual_ref_counted.h"
-=======
->>>>>>> 60f8235a
 #include "src/core/lib/promise/detail/status.h"
 #include "src/core/lib/promise/if.h"
 #include "src/core/lib/promise/latch.h"
 #include "src/core/lib/promise/party.h"
-        < < < < < < < HEAD
-=======
 #include "src/core/lib/promise/pipe.h"
 #include "src/core/lib/promise/promise.h"
-        >>>>>>> 0eb35d2baf44a28626aec014420dad228d208fe4
 #include "src/core/lib/promise/status_flag.h"
-<<<<<<< HEAD
 #include "src/core/lib/promise/try_seq.h"
-=======
-#include "src/core/lib/transport/call_arena_allocator.h"
->>>>>>> 60f8235a
-#include "src/core/lib/transport/call_filters.h"
-#include "src/core/lib/transport/message.h"
-#include "src/core/lib/transport/metadata.h"
-
-<<<<<<< HEAD
-        namespace grpc_core {
-=======
+
 namespace grpc_core {
 
-// The common middle part of a call - a reference is held by each of
-// CallInitiator and CallHandler - which provide interfaces that are appropriate
-// for each side of a call.
-// The spine will ultimately host the pipes, filters, and context for one part
-// of a call: ie top-half client channel, sub channel call, server call.
-// TODO(ctiller): eventually drop this when we don't need to reference into
-// legacy promise calls anymore
-class CallSpineInterface {
- public:
-  virtual ~CallSpineInterface() = default;
-  // Add a callback to be called when server trailing metadata is received.
-  void OnDone(absl::AnyInvocable<void()> fn) {
-    if (on_done_ == nullptr) {
-      on_done_ = std::move(fn);
-      return;
-    }
-    on_done_ = [first = std::move(fn), next = std::move(on_done_)]() mutable {
-      first();
-      next();
-    };
-  }
-  void CallOnDone() {
-    if (on_done_ != nullptr) std::exchange(on_done_, nullptr)();
-  }
-  virtual Party& party() = 0;
-  virtual Arena* arena() = 0;
-  virtual void IncrementRefCount() = 0;
-  virtual void Unref() = 0;
-
-  virtual Promise<ValueOrFailure<absl::optional<ServerMetadataHandle>>>
-  PullServerInitialMetadata() = 0;
-  virtual Promise<ServerMetadataHandle> PullServerTrailingMetadata() = 0;
-  virtual Promise<StatusFlag> PushClientToServerMessage(
-      MessageHandle message) = 0;
-  virtual Promise<ValueOrFailure<absl::optional<MessageHandle>>>
-  PullClientToServerMessage() = 0;
-  virtual Promise<StatusFlag> PushServerToClientMessage(
-      MessageHandle message) = 0;
-  virtual Promise<ValueOrFailure<absl::optional<MessageHandle>>>
-  PullServerToClientMessage() = 0;
-  virtual void PushServerTrailingMetadata(ServerMetadataHandle md) = 0;
-  virtual void FinishSends() = 0;
-  virtual Promise<ValueOrFailure<ClientMetadataHandle>>
-  PullClientInitialMetadata() = 0;
-  virtual Promise<StatusFlag> PushServerInitialMetadata(
-      absl::optional<ServerMetadataHandle> md) = 0;
-  virtual Promise<bool> WasCancelled() = 0;
-  virtual ClientMetadata& UnprocessedClientInitialMetadata() = 0;
-  virtual void V2HackToStartCallWithoutACallFilterStack() = 0;
-
-  // Wrap a promise so that if it returns failure it automatically cancels
-  // the rest of the call.
-  // The resulting (returned) promise will resolve to Empty.
-  template <typename Promise>
-  auto CancelIfFails(Promise promise) {
-    GPR_DEBUG_ASSERT(GetContext<Activity>() == &party());
-    using P = promise_detail::PromiseLike<Promise>;
-    using ResultType = typename P::Result;
-    return Map(std::move(promise), [this](ResultType r) {
-      if (!IsStatusOk(r)) {
-        PushServerTrailingMetadata(StatusCast<ServerMetadataHandle>(r));
-      }
-      return r;
-    });
-  }
->>>>>>> 60f8235a
-
-  class CallSpine final : public Party {
-   public:
-    static RefCountedPtr<CallSpine> Create(
-        ClientMetadataHandle client_initial_metadata,
-        grpc_event_engine::experimental::EventEngine* event_engine,
-        Arena* arena, CallSizeEstimator* call_size_estimator_if_arena_is_owned,
-        grpc_call_context_element* legacy_context) {
-      return RefCountedPtr<CallSpine>(arena->New<CallSpine>(
-          std::move(client_initial_metadata), event_engine, arena,
-          call_size_estimator_if_arena_is_owned, legacy_context));
-    }
-
-    ~CallSpine() override {
-      if (legacy_context_is_owned_) {
-        for (size_t i = 0; i < GRPC_CONTEXT_COUNT; i++) {
-          grpc_call_context_element& elem = legacy_context_[i];
-          if (elem.destroy != nullptr) elem.destroy(&elem);
-        }
-      }
-    }
-
-    CallFilters& call_filters() { return call_filters_; }
-
-    // Wrap a promise so that if it returns failure it automatically cancels
-    // the rest of the call.
-    // The resulting (returned) promise will resolve to Empty.
-    template <typename Promise>
-    auto CancelIfFails(Promise promise) {
-      GPR_DEBUG_ASSERT(GetContext<Activity>() == this);
-      using P = promise_detail::PromiseLike<Promise>;
-      using ResultType = typename P::Result;
-      return Map(std::move(promise), [this](ResultType r) {
-        if (!IsStatusOk(r)) {
-          call_filters_.PushServerTrailingMetadata(
-              StatusCast<ServerMetadataHandle>(r));
-        }
-        return r;
-      });
-    }
-
-    // Spawn a promise that returns Empty{} and save some boilerplate handling
-    // that detail.
-    template <typename PromiseFactory>
-    void SpawnInfallible(absl::string_view name,
-                         PromiseFactory promise_factory) {
-      Spawn(name, std::move(promise_factory), [](Empty) {});
-    }
-
-    // Spawn a promise that returns some status-like type; if the status
-    // represents failure automatically cancel the rest of the call.
-    template <typename PromiseFactory>
-    void SpawnGuarded(absl::string_view name, PromiseFactory promise_factory,
-                      DebugLocation whence = {}) {
-      using FactoryType =
-          promise_detail::OncePromiseFactory<void, PromiseFactory>;
-      using PromiseType = typename FactoryType::Promise;
-      using ResultType = typename PromiseType::Result;
-      static_assert(
-          std::is_same<bool,
-                       decltype(IsStatusOk(std::declval<ResultType>()))>::value,
-          "SpawnGuarded promise must return a status-like object");
-      Spawn(name, std::move(promise_factory), [this](ResultType r) {
-        if (!IsStatusOk(r)) {
-          if (grpc_trace_promise_primitives.enabled()) {
-            gpr_log(GPR_DEBUG, "SpawnGuarded sees failure: %s",
-                    r.ToString().c_str());
-          }
-          call_filters_.PushServerTrailingMetadata(
-              StatusCast<ServerMetadataHandle>(std::move(r)));
-        }
-      });
-    }
-
-    grpc_call_context_element& legacy_context(grpc_context_index index) const {
-      return legacy_context_[index];
-    }
-
-    grpc_event_engine::experimental::EventEngine* event_engine()
-        const override {
-      return event_engine_;
-    }
-
-    Arena* arena() const { return arena_; }
-
-   private:
-    friend class Arena;
-    CallSpine(ClientMetadataHandle client_initial_metadata,
-              grpc_event_engine::experimental::EventEngine* event_engine,
-              Arena* arena,
-              CallSizeEstimator* call_size_estimator_if_arena_is_owned,
-              grpc_call_context_element* legacy_context)
-        : Party(1),
-          call_filters_(std::move(client_initial_metadata)),
-          arena_(arena),
-          event_engine_(event_engine),
-          call_size_estimator_if_arena_is_owned_(
-              call_size_estimator_if_arena_is_owned) {
-      if (legacy_context == nullptr) {
-        legacy_context_ = static_cast<grpc_call_context_element*>(arena->Alloc(
-            sizeof(grpc_call_context_element) * GRPC_CONTEXT_COUNT));
-        memset(legacy_context_, 0,
-               sizeof(grpc_call_context_element) * GRPC_CONTEXT_COUNT);
-        legacy_context_is_owned_ = true;
-      } else {
-        legacy_context_ = legacy_context;
-        legacy_context_is_owned_ = false;
-      }
-    }
-
-    class ScopedContext
-        : public ScopedActivity,
-          public promise_detail::Context<Arena>,
-          public promise_detail::Context<
-              grpc_event_engine::experimental::EventEngine>,
-          public promise_detail::Context<grpc_call_context_element> {
-     public:
-      explicit ScopedContext(CallSpine* spine)
-          : ScopedActivity(spine),
-            Context<Arena>(spine->arena_),
-            Context<grpc_event_engine::experimental::EventEngine>(
-                spine->event_engine()),
-            Context<grpc_call_context_element>(spine->legacy_context_) {}
-    };
-
-    bool RunParty() override {
-      ScopedContext context(this);
-      return Party::RunParty();
-    }
-
-    void PartyOver() override {
-      Arena* a = arena_;
-      CallSizeEstimator* call_size_estimator_if_arena_is_owned =
-          call_size_estimator_if_arena_is_owned_;
-      {
-        ScopedContext context(this);
-        CancelRemainingParticipants();
-        a->DestroyManagedNewObjects();
-      }
-      this->~CallSpine();
-      if (call_size_estimator_if_arena_is_owned != nullptr) {
-        call_size_estimator_if_arena_is_owned->UpdateCallSizeEstimate(
-            a->TotalUsedBytes());
-        a->Destroy();
-      }
-    }
-
-    // Call filters/pipes part of the spine
-    CallFilters call_filters_;
-    Arena* const arena_;
-    // Event engine associated with this call
-    grpc_event_engine::experimental::EventEngine* const event_engine_;
-    // Legacy context
-    // TODO(ctiller): remove
-    grpc_call_context_element* legacy_context_;
-    CallSizeEstimator* const call_size_estimator_if_arena_is_owned_;
-    bool legacy_context_is_owned_;
-  };
-
-  class CallInitiator {
-   public:
-    explicit CallInitiator(RefCountedPtr<CallSpine> spine)
-        : spine_(std::move(spine)) {}
-
-    auto PullServerInitialMetadata() {
-      GPR_DEBUG_ASSERT(GetContext<Activity>() == spine_.get());
-      return spine_->call_filters().PullServerInitialMetadata();
-    }
-
-<<<<<<< HEAD
-    auto PullServerTrailingMetadata() {
-      GPR_DEBUG_ASSERT(GetContext<Activity>() == spine_.get());
-      return spine_->call_filters().PullServerTrailingMetadata();
-    }
-
-    auto PullMessage() {
-      GPR_DEBUG_ASSERT(GetContext<Activity>() == spine_.get());
-      return spine_->call_filters().PullServerToClientMessage();
-    }
-=======
-class CallSpine final : public CallSpineInterface, public Party {
+class CallSpine final : public Party {
  public:
   static RefCountedPtr<CallSpine> Create(
       ClientMetadataHandle client_initial_metadata,
       grpc_event_engine::experimental::EventEngine* event_engine, Arena* arena,
-      RefCountedPtr<CallArenaAllocator> call_arena_allocator_if_arena_is_owned,
+      CallSizeEstimator* call_size_estimator_if_arena_is_owned,
       grpc_call_context_element* legacy_context) {
     return RefCountedPtr<CallSpine>(arena->New<CallSpine>(
         std::move(client_initial_metadata), event_engine, arena,
-        std::move(call_arena_allocator_if_arena_is_owned), legacy_context));
+        call_size_estimator_if_arena_is_owned, legacy_context));
   }
 
   ~CallSpine() override {
@@ -324,101 +55,78 @@
 
   CallFilters& call_filters() { return call_filters_; }
 
-  Party& party() override { return *this; }
-
-  Arena* arena() override { return arena_; }
-
-  void IncrementRefCount() override { Party::IncrementRefCount(); }
-
-  void Unref() override { Party::Unref(); }
-
-  Promise<ValueOrFailure<absl::optional<ServerMetadataHandle>>>
-  PullServerInitialMetadata() override {
-    return call_filters().PullServerInitialMetadata();
-  }
-
-  Promise<ServerMetadataHandle> PullServerTrailingMetadata() override {
-    return call_filters().PullServerTrailingMetadata();
-  }
-
-  Promise<StatusFlag> PushClientToServerMessage(
-      MessageHandle message) override {
-    return call_filters().PushClientToServerMessage(std::move(message));
-  }
-
-  Promise<ValueOrFailure<absl::optional<MessageHandle>>>
-  PullClientToServerMessage() override {
-    return call_filters().PullClientToServerMessage();
-  }
-
-  Promise<StatusFlag> PushServerToClientMessage(
-      MessageHandle message) override {
-    return call_filters().PushServerToClientMessage(std::move(message));
-  }
-
-  Promise<ValueOrFailure<absl::optional<MessageHandle>>>
-  PullServerToClientMessage() override {
-    return call_filters().PullServerToClientMessage();
-  }
-
-  void PushServerTrailingMetadata(ServerMetadataHandle md) override {
-    call_filters().PushServerTrailingMetadata(std::move(md));
-  }
-
-  void FinishSends() override { call_filters().FinishClientToServerSends(); }
-
-  Promise<ValueOrFailure<ClientMetadataHandle>> PullClientInitialMetadata()
-      override {
-    return call_filters().PullClientInitialMetadata();
-  }
-
-  Promise<StatusFlag> PushServerInitialMetadata(
-      absl::optional<ServerMetadataHandle> md) override {
-    if (md.has_value()) {
-      return call_filters().PushServerInitialMetadata(std::move(*md));
-    } else {
-      call_filters().NoServerInitialMetadata();
-      return Immediate<StatusFlag>(Success{});
-    }
-  }
-
-  Promise<bool> WasCancelled() override {
-    return call_filters().WasCancelled();
-  }
-
-  ClientMetadata& UnprocessedClientInitialMetadata() override {
-    return *call_filters().unprocessed_client_initial_metadata();
-  }
-
-  // TODO(ctiller): re-evaluate legacy context apis
+  // Wrap a promise so that if it returns failure it automatically cancels
+  // the rest of the call.
+  // The resulting (returned) promise will resolve to Empty.
+  template <typename Promise>
+  auto CancelIfFails(Promise promise) {
+    GPR_DEBUG_ASSERT(GetContext<Activity>() == this);
+    using P = promise_detail::PromiseLike<Promise>;
+    using ResultType = typename P::Result;
+    return Map(std::move(promise), [this](ResultType r) {
+      if (!IsStatusOk(r)) {
+        call_filters_.PushServerTrailingMetadata(
+            StatusCast<ServerMetadataHandle>(r));
+      }
+      return r;
+    });
+  }
+
+  // Spawn a promise that returns Empty{} and save some boilerplate handling
+  // that detail.
+  template <typename PromiseFactory>
+  void SpawnInfallible(absl::string_view name, PromiseFactory promise_factory) {
+    Spawn(name, std::move(promise_factory), [](Empty) {});
+  }
+
+  // Spawn a promise that returns some status-like type; if the status
+  // represents failure automatically cancel the rest of the call.
+  template <typename PromiseFactory>
+  void SpawnGuarded(absl::string_view name, PromiseFactory promise_factory,
+                    DebugLocation whence = {}) {
+    using FactoryType =
+        promise_detail::OncePromiseFactory<void, PromiseFactory>;
+    using PromiseType = typename FactoryType::Promise;
+    using ResultType = typename PromiseType::Result;
+    static_assert(
+        std::is_same<bool,
+                     decltype(IsStatusOk(std::declval<ResultType>()))>::value,
+        "SpawnGuarded promise must return a status-like object");
+    Spawn(name, std::move(promise_factory), [this](ResultType r) {
+      if (!IsStatusOk(r)) {
+        if (grpc_trace_promise_primitives.enabled()) {
+          gpr_log(GPR_DEBUG, "SpawnGuarded sees failure: %s",
+                  r.ToString().c_str());
+        }
+        call_filters_.PushServerTrailingMetadata(
+            StatusCast<ServerMetadataHandle>(std::move(r)));
+      }
+    });
+  }
+
   grpc_call_context_element& legacy_context(grpc_context_index index) const {
     return legacy_context_[index];
   }
 
-  grpc_call_context_element* legacy_context() { return legacy_context_; }
-
   grpc_event_engine::experimental::EventEngine* event_engine() const override {
     return event_engine_;
   }
 
-  void V2HackToStartCallWithoutACallFilterStack() override {
-    CallFilters::StackBuilder empty_stack_builder;
-    call_filters().SetStack(empty_stack_builder.Build());
-  }
+  Arena* arena() const { return arena_; }
 
  private:
   friend class Arena;
   CallSpine(ClientMetadataHandle client_initial_metadata,
             grpc_event_engine::experimental::EventEngine* event_engine,
             Arena* arena,
-            RefCountedPtr<CallArenaAllocator> call_arena_allocator,
+            CallSizeEstimator* call_size_estimator_if_arena_is_owned,
             grpc_call_context_element* legacy_context)
       : Party(1),
         call_filters_(std::move(client_initial_metadata)),
         arena_(arena),
         event_engine_(event_engine),
-        call_arena_allocator_if_arena_is_owned_(
-            std::move(call_arena_allocator)) {
+        call_size_estimator_if_arena_is_owned_(
+            call_size_estimator_if_arena_is_owned) {
     if (legacy_context == nullptr) {
       legacy_context_ = static_cast<grpc_call_context_element*>(
           arena->Alloc(sizeof(grpc_call_context_element) * GRPC_CONTEXT_COUNT));
@@ -445,44 +153,26 @@
               spine->event_engine()),
           Context<grpc_call_context_element>(spine->legacy_context_) {}
   };
->>>>>>> 60f8235a
-
-    auto PushMessage(MessageHandle message) {
-      GPR_DEBUG_ASSERT(GetContext<Activity>() == spine_.get());
-      GPR_DEBUG_ASSERT(message != nullptr);
-      return spine_->call_filters().PushClientToServerMessage(
-          std::move(message));
-    }
-
-<<<<<<< HEAD
-    void FinishSends() {
-      GPR_DEBUG_ASSERT(GetContext<Activity>() == spine_.get());
-      spine_->call_filters().FinishClientToServerSends();
-    }
-
-    template <typename Promise>
-    auto CancelIfFails(Promise promise) {
-      return spine_->CancelIfFails(std::move(promise));
-    }
-
-    void Cancel() {
-      auto status = ServerMetadataFromStatus(absl::CancelledError());
-      status->Set(GrpcCallWasCancelled(), true);
-      spine_->call_filters().PushServerTrailingMetadata(std::move(status));
-    }
-=======
+
+  bool RunParty() override {
+    ScopedContext context(this);
+    return Party::RunParty();
+  }
+
   void PartyOver() override {
     Arena* a = arena_;
-    RefCountedPtr<CallArenaAllocator> call_arena_allocator_if_arena_is_owned =
-        std::move(call_arena_allocator_if_arena_is_owned_);
+    CallSizeEstimator* call_size_estimator_if_arena_is_owned =
+        call_size_estimator_if_arena_is_owned_;
     {
       ScopedContext context(this);
       CancelRemainingParticipants();
       a->DestroyManagedNewObjects();
     }
     this->~CallSpine();
-    if (call_arena_allocator_if_arena_is_owned != nullptr) {
-      call_arena_allocator_if_arena_is_owned->Destroy(a);
+    if (call_size_estimator_if_arena_is_owned != nullptr) {
+      call_size_estimator_if_arena_is_owned->UpdateCallSizeEstimate(
+          a->TotalUsedBytes());
+      a->Destroy();
     }
   }
 
@@ -494,254 +184,240 @@
   // Legacy context
   // TODO(ctiller): remove
   grpc_call_context_element* legacy_context_;
-  RefCountedPtr<CallArenaAllocator> call_arena_allocator_if_arena_is_owned_;
+  CallSizeEstimator* const call_size_estimator_if_arena_is_owned_;
   bool legacy_context_is_owned_;
 };
 
 class CallInitiator {
  public:
-  explicit CallInitiator(RefCountedPtr<CallSpineInterface> spine)
+  explicit CallInitiator(RefCountedPtr<CallSpine> spine)
       : spine_(std::move(spine)) {}
+
+  auto PullServerInitialMetadata() {
+    GPR_DEBUG_ASSERT(GetContext<Activity>() == spine_.get());
+    return spine_->call_filters().PullServerInitialMetadata();
+  }
+
+  auto PullServerTrailingMetadata() {
+    GPR_DEBUG_ASSERT(GetContext<Activity>() == spine_.get());
+    return spine_->call_filters().PullServerTrailingMetadata();
+  }
+
+  auto PullMessage() {
+    GPR_DEBUG_ASSERT(GetContext<Activity>() == spine_.get());
+    return spine_->call_filters().PullServerToClientMessage();
+  }
+
+  auto PushMessage(MessageHandle message) {
+    GPR_DEBUG_ASSERT(GetContext<Activity>() == spine_.get());
+    GPR_DEBUG_ASSERT(message != nullptr);
+    return spine_->call_filters().PushClientToServerMessage(std::move(message));
+  }
+
+  void FinishSends() {
+    GPR_DEBUG_ASSERT(GetContext<Activity>() == spine_.get());
+    spine_->call_filters().FinishClientToServerSends();
+  }
 
   template <typename Promise>
   auto CancelIfFails(Promise promise) {
     return spine_->CancelIfFails(std::move(promise));
   }
->>>>>>> 60f8235a
-
-    template <typename PromiseFactory>
-    void SpawnGuarded(absl::string_view name, PromiseFactory promise_factory) {
-      spine_->SpawnGuarded(name, std::move(promise_factory));
-    }
-
-    template <typename PromiseFactory>
-    void SpawnInfallible(absl::string_view name,
-                         PromiseFactory promise_factory) {
-      spine_->SpawnInfallible(name, std::move(promise_factory));
-    }
-
-    template <typename PromiseFactory>
-    auto SpawnWaitable(absl::string_view name, PromiseFactory promise_factory) {
-      return spine_->SpawnWaitable(name, std::move(promise_factory));
-    }
-
-    Arena* arena() { return spine_->arena(); }
-
-   private:
-    RefCountedPtr<CallSpine> spine_;
-  };
-
-  class CallHandler {
-   public:
-    explicit CallHandler(RefCountedPtr<CallSpine> spine)
-        : spine_(std::move(spine)) {}
-
-    template <typename ContextType>
-    void SetContext(ContextType context) {
-      // FIXME: implement
-    }
-
-    auto PullClientInitialMetadata() {
-      GPR_DEBUG_ASSERT(GetContext<Activity>() == spine_.get());
-      return spine_->call_filters().PullClientInitialMetadata();
-    }
-
-    auto PushServerInitialMetadata(absl::optional<ServerMetadataHandle> md) {
-      GPR_DEBUG_ASSERT(GetContext<Activity>() == spine_.get());
-      return If(
-          md.has_value(),
-          [&md, this]() {
-            return spine_->call_filters().PushServerInitialMetadata(
-                std::move(md.value()));
-          },
-          [this]() {
-            spine_->call_filters().NoServerInitialMetadata();
-            return []() -> StatusFlag { return Success{}; };
-          });
-    }
-
-    auto PushServerTrailingMetadata(ServerMetadataHandle md) {
-      GPR_DEBUG_ASSERT(GetContext<Activity>() == spine_.get());
-      spine_->call_filters().PushServerTrailingMetadata(std::move(md));
-      return Map(spine_->call_filters().WasCancelled(),
-                 [](bool was_cancelled) { return StatusFlag(!was_cancelled); });
-    }
-
-    auto PullMessage() {
-      GPR_DEBUG_ASSERT(GetContext<Activity>() == spine_.get());
-      return spine_->call_filters().PullClientToServerMessage();
-    }
-
-    auto PushMessage(MessageHandle message) {
-      GPR_DEBUG_ASSERT(GetContext<Activity>() == spine_.get());
-      return spine_->call_filters().PushServerToClientMessage(
-          std::move(message));
-    }
-
-    void Cancel(ServerMetadataHandle status) {
-      GPR_DEBUG_ASSERT(GetContext<Activity>() == spine_.get());
-      spine_->call_filters().PushServerTrailingMetadata(std::move(status));
-    }
-
-    template <typename Promise>
-    auto CancelIfFails(Promise promise) {
-      return spine_->CancelIfFails(std::move(promise));
-    }
-
-    auto WasCancelled() {
-      GPR_DEBUG_ASSERT(GetContext<Activity>() == spine_.get());
-      return spine_->call_filters().WasCancelled();
-    }
-
-    template <typename PromiseFactory>
-    void SpawnGuarded(absl::string_view name, PromiseFactory promise_factory) {
-      spine_->SpawnGuarded(name, std::move(promise_factory));
-    }
-
-    template <typename PromiseFactory>
-    void SpawnInfallible(absl::string_view name,
-                         PromiseFactory promise_factory) {
-      spine_->SpawnInfallible(name, std::move(promise_factory));
-    }
-
-    template <typename PromiseFactory>
-    auto SpawnWaitable(absl::string_view name, PromiseFactory promise_factory) {
-      return spine_->SpawnWaitable(name, std::move(promise_factory));
-    }
-
-    Arena* arena() { return spine_->arena(); }
-
-    grpc_event_engine::experimental::EventEngine* event_engine() {
-      return spine_->event_engine();
-    }
-
-    grpc_call_context_element& legacy_context(grpc_context_index index) const {
-      return spine_->legacy_context(index);
-    }
-
-    std::string DebugTag() { return spine_->DebugTag(); }
-
-   private:
-    RefCountedPtr<CallSpine> spine_;
-  };
-
-  class UnstartedCallHandler {
-   public:
-    explicit UnstartedCallHandler(RefCountedPtr<CallSpine> spine)
-        : spine_(std::move(spine)) {}
-
-<<<<<<< HEAD
-    // Returns the client initial metadata, which has not yet been
-    // processed by the stack that will ultimately be used for this call.
-    ClientMetadata& UnprocessedClientInitialMetadata();
-=======
+
+  void Cancel() {
+    auto status = ServerMetadataFromStatus(absl::CancelledError());
+    status->Set(GrpcCallWasCancelled(), true);
+    spine_->call_filters().PushServerTrailingMetadata(std::move(status));
+  }
+
+  template <typename PromiseFactory>
+  void SpawnGuarded(absl::string_view name, PromiseFactory promise_factory) {
+    spine_->SpawnGuarded(name, std::move(promise_factory));
+  }
+
+  template <typename PromiseFactory>
+  void SpawnInfallible(absl::string_view name, PromiseFactory promise_factory) {
+    spine_->SpawnInfallible(name, std::move(promise_factory));
+  }
+
+  template <typename PromiseFactory>
+  auto SpawnWaitable(absl::string_view name, PromiseFactory promise_factory) {
+    return spine_->SpawnWaitable(name, std::move(promise_factory));
+  }
+
+  Arena* arena() { return spine_->arena(); }
+
+ private:
+  RefCountedPtr<CallSpine> spine_;
+};
+
+class CallHandler {
+ public:
+  explicit CallHandler(RefCountedPtr<CallSpine> spine)
+      : spine_(std::move(spine)) {}
+
+  template <typename ContextType>
+  void SetContext(ContextType context) {
+    // FIXME: implement
+  }
+
+  auto PullClientInitialMetadata() {
+    GPR_DEBUG_ASSERT(GetContext<Activity>() == spine_.get());
+    return spine_->call_filters().PullClientInitialMetadata();
+  }
+
+  auto PushServerInitialMetadata(absl::optional<ServerMetadataHandle> md) {
+    GPR_DEBUG_ASSERT(GetContext<Activity>() == spine_.get());
+    return If(
+        md.has_value(),
+        [&md, this]() {
+          return spine_->call_filters().PushServerInitialMetadata(
+              std::move(md.value()));
+        },
+        [this]() {
+          spine_->call_filters().NoServerInitialMetadata();
+          return []() -> StatusFlag { return Success{}; };
+        });
+  }
+
+  auto PushServerTrailingMetadata(ServerMetadataHandle md) {
+    GPR_DEBUG_ASSERT(GetContext<Activity>() == spine_.get());
+    spine_->call_filters().PushServerTrailingMetadata(std::move(md));
+    return Map(spine_->call_filters().WasCancelled(),
+               [](bool was_cancelled) { return StatusFlag(!was_cancelled); });
+  }
+
+  auto PullMessage() {
+    GPR_DEBUG_ASSERT(GetContext<Activity>() == spine_.get());
+    return spine_->call_filters().PullClientToServerMessage();
+  }
+
+  auto PushMessage(MessageHandle message) {
+    GPR_DEBUG_ASSERT(GetContext<Activity>() == spine_.get());
+    return spine_->call_filters().PushServerToClientMessage(std::move(message));
+  }
+
+  void Cancel(ServerMetadataHandle status) {
+    GPR_DEBUG_ASSERT(GetContext<Activity>() == spine_.get());
+    spine_->call_filters().PushServerTrailingMetadata(std::move(status));
+  }
+
+  template <typename Promise>
+  auto CancelIfFails(Promise promise) {
+    return spine_->CancelIfFails(std::move(promise));
+  }
+
+  auto WasCancelled() {
+    GPR_DEBUG_ASSERT(GetContext<Activity>() == spine_.get());
+    return spine_->call_filters().WasCancelled();
+  }
+
+  template <typename PromiseFactory>
+  void SpawnGuarded(absl::string_view name, PromiseFactory promise_factory) {
+    spine_->SpawnGuarded(name, std::move(promise_factory));
+  }
+
+  template <typename PromiseFactory>
+  void SpawnInfallible(absl::string_view name, PromiseFactory promise_factory) {
+    spine_->SpawnInfallible(name, std::move(promise_factory));
+  }
+
+  template <typename PromiseFactory>
+  auto SpawnWaitable(absl::string_view name, PromiseFactory promise_factory) {
+    return spine_->SpawnWaitable(name, std::move(promise_factory));
+  }
+
+  Arena* arena() { return spine_->arena(); }
+
   grpc_event_engine::experimental::EventEngine* event_engine() {
-    return DownCast<CallSpine*>(spine_.get())->event_engine();
-  }
-
-  // TODO(ctiller): re-evaluate this API
-  grpc_call_context_element* legacy_context() {
-    return DownCast<CallSpine*>(spine_.get())->legacy_context();
-  }
+    return spine_->event_engine();
+  }
+
+  grpc_call_context_element& legacy_context(grpc_context_index index) const {
+    return spine_->legacy_context(index);
+  }
+
+  std::string DebugTag() { return spine_->DebugTag(); }
 
  private:
-  RefCountedPtr<CallSpineInterface> spine_;
+  RefCountedPtr<CallSpine> spine_;
 };
->>>>>>> 60f8235a
-
-    // Starts the call using the specified stack.
-    // This must be called only once, and the UnstartedCallHandler object
-    // may not be used after this is called.
-    CallHandler StartCall(RefCountedPtr<CallFilters::Stack> stack);
-
-    void Cancel(ServerMetadataHandle status) {
-      spine_->call_filters().PushServerTrailingMetadata(std::move(status));
-    }
-
-    template <typename ContextType>
-    void SetContext(ContextType context) {
-      // FIXME: implement
-    }
-
-    Arena* arena() { return spine_->arena(); }
-
-    Party* party() { return spine_.get(); }
-
-    template <typename Promise>
-    auto CancelIfFails(Promise promise) {
-      return spine_->CancelIfFails(std::move(promise));
-    }
-
-    template <typename PromiseFactory>
-    void SpawnGuarded(absl::string_view name, PromiseFactory promise_factory,
-                      DebugLocation whence = {}) {
-      spine_->SpawnGuarded(name, std::move(promise_factory), whence);
-    }
-
-<<<<<<< HEAD
-    template <typename PromiseFactory>
-    void SpawnInfallible(absl::string_view name,
-                         PromiseFactory promise_factory) {
-      spine_->SpawnInfallible(name, std::move(promise_factory));
-    }
-=======
-  ClientMetadata& UnprocessedClientInitialMetadata() {
-    return spine_->UnprocessedClientInitialMetadata();
-  }
-
-  CallHandler V2HackToStartCallWithoutACallFilterStack() {
-    spine_->V2HackToStartCallWithoutACallFilterStack();
-    return CallHandler(std::move(spine_));
-  }
-
-  CallHandler StartCall(RefCountedPtr<CallFilters::Stack> call_filters) {
-    DownCast<CallSpine*>(spine_.get())
-        ->call_filters()
-        .SetStack(std::move(call_filters));
-    return CallHandler(std::move(spine_));
-  }
->>>>>>> 60f8235a
-
-    template <typename PromiseFactory>
-    auto SpawnWaitable(absl::string_view name, PromiseFactory promise_factory) {
-      return spine_->SpawnWaitable(name, std::move(promise_factory));
-    }
-
-   private:
-    RefCountedPtr<CallSpine> spine_;
-  };
-
-  struct CallInitiatorAndUnstartedHandler {
-    CallInitiator initiator;
-    UnstartedCallHandler unstarted_handler;
-  };
-
-<<<<<<< HEAD
-  CallInitiatorAndUnstartedHandler MakeCallPair(
-      ClientMetadataHandle client_initial_metadata,
-      grpc_event_engine::experimental::EventEngine * event_engine,
-      Arena * arena, CallSizeEstimator * call_size_estimator_if_arena_is_owned);
-
-  template <typename CallHalf>
-  auto OutgoingMessages(CallHalf h) {
-    struct Wrapper {
-      CallHalf h;
-      auto Next() { return h.PullMessage(); }
-    };
-    return Wrapper{std::move(h)};
-  }
-=======
-CallInitiatorAndHandler MakeCallPair(
+
+class UnstartedCallHandler {
+ public:
+  explicit UnstartedCallHandler(RefCountedPtr<CallSpine> spine)
+      : spine_(std::move(spine)) {}
+
+  // Returns the client initial metadata, which has not yet been
+  // processed by the stack that will ultimately be used for this call.
+  ClientMetadata& UnprocessedClientInitialMetadata();
+
+  // Starts the call using the specified stack.
+  // This must be called only once, and the UnstartedCallHandler object
+  // may not be used after this is called.
+  CallHandler StartCall(RefCountedPtr<CallFilters::Stack> stack);
+
+  void Cancel(ServerMetadataHandle status) {
+    spine_->call_filters().PushServerTrailingMetadata(std::move(status));
+  }
+
+  template <typename ContextType>
+  void SetContext(ContextType context) {
+    // FIXME: implement
+  }
+
+  Arena* arena() { return spine_->arena(); }
+
+  Party* party() { return spine_.get(); }
+
+  template <typename Promise>
+  auto CancelIfFails(Promise promise) {
+    return spine_->CancelIfFails(std::move(promise));
+  }
+
+  template <typename PromiseFactory>
+  void SpawnGuarded(absl::string_view name, PromiseFactory promise_factory,
+                    DebugLocation whence = {}) {
+    spine_->SpawnGuarded(name, std::move(promise_factory), whence);
+  }
+
+  template <typename PromiseFactory>
+  void SpawnInfallible(absl::string_view name, PromiseFactory promise_factory) {
+    spine_->SpawnInfallible(name, std::move(promise_factory));
+  }
+
+  template <typename PromiseFactory>
+  auto SpawnWaitable(absl::string_view name, PromiseFactory promise_factory) {
+    return spine_->SpawnWaitable(name, std::move(promise_factory));
+  }
+
+ private:
+  RefCountedPtr<CallSpine> spine_;
+};
+
+struct CallInitiatorAndUnstartedHandler {
+  CallInitiator initiator;
+  UnstartedCallHandler unstarted_handler;
+};
+
+CallInitiatorAndUnstartedHandler MakeCallPair(
     ClientMetadataHandle client_initial_metadata,
     grpc_event_engine::experimental::EventEngine* event_engine, Arena* arena,
-    RefCountedPtr<CallArenaAllocator> call_arena_allocator_if_arena_is_owned,
-    grpc_call_context_element* legacy_context);
->>>>>>> 60f8235a
-
-  // Forward a call from `call_handler` to `call_initiator`
-  void ForwardCall(CallHandler call_handler, CallInitiator call_initiator);
-
-  CallInitiator MakeFailedCall(absl::Status status);
+    CallSizeEstimator* call_size_estimator_if_arena_is_owned);
+
+template <typename CallHalf>
+auto OutgoingMessages(CallHalf h) {
+  struct Wrapper {
+    CallHalf h;
+    auto Next() { return h.PullMessage(); }
+  };
+  return Wrapper{std::move(h)};
+}
+
+// Forward a call from `call_handler` to `call_initiator`
+void ForwardCall(CallHandler call_handler, CallInitiator call_initiator);
+
+CallInitiator MakeFailedCall(absl::Status status);
 
 }  // namespace grpc_core
 
