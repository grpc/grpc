--- conflicted
+++ resolved
@@ -47,8 +47,9 @@
       ClientMetadataHandle client_initial_metadata,
       grpc_event_engine::experimental::EventEngine* event_engine,
       RefCountedPtr<Arena> arena) {
-    return RefCountedPtr<CallSpine>(arena->New<CallSpine>(
-        std::move(client_initial_metadata), event_engine, arena));
+    Arena* arena_ptr = arena.get();
+    return RefCountedPtr<CallSpine>(arena_ptr->New<CallSpine>(
+        std::move(client_initial_metadata), event_engine, std::move(arena)));
   }
 
   ~CallSpine() override {}
@@ -194,220 +195,6 @@
   }
 
  private:
-<<<<<<< HEAD
-=======
-  absl::AnyInvocable<void()> on_done_{nullptr};
-};
-
-// Implementation of CallSpine atop the v2 Pipe based arrangement.
-// This implementation will go away in favor of an implementation atop
-// CallFilters by the time v3 lands.
-class PipeBasedCallSpine : public CallSpineInterface {
- public:
-  virtual Pipe<ClientMetadataHandle>& client_initial_metadata() = 0;
-  virtual Pipe<ServerMetadataHandle>& server_initial_metadata() = 0;
-  virtual Pipe<MessageHandle>& client_to_server_messages() = 0;
-  virtual Pipe<MessageHandle>& server_to_client_messages() = 0;
-  virtual Latch<ServerMetadataHandle>& cancel_latch() = 0;
-  virtual Latch<bool>& was_cancelled_latch() = 0;
-
-  Promise<ValueOrFailure<absl::optional<ServerMetadataHandle>>>
-  PullServerInitialMetadata() final {
-    DCHECK(GetContext<Activity>() == &party());
-    return Map(server_initial_metadata().receiver.Next(),
-               [](NextResult<ServerMetadataHandle> md)
-                   -> ValueOrFailure<absl::optional<ServerMetadataHandle>> {
-                 if (!md.has_value()) {
-                   if (md.cancelled()) return Failure{};
-                   return absl::optional<ServerMetadataHandle>();
-                 }
-                 return absl::optional<ServerMetadataHandle>(std::move(*md));
-               });
-  }
-
-  Promise<ServerMetadataHandle> PullServerTrailingMetadata() final {
-    DCHECK(GetContext<Activity>() == &party());
-    return cancel_latch().Wait();
-  }
-
-  Promise<ValueOrFailure<absl::optional<MessageHandle>>>
-  PullServerToClientMessage() final {
-    DCHECK(GetContext<Activity>() == &party());
-    return Map(server_to_client_messages().receiver.Next(), MapNextMessage);
-  }
-
-  Promise<StatusFlag> PushClientToServerMessage(MessageHandle message) final {
-    DCHECK(GetContext<Activity>() == &party());
-    return Map(client_to_server_messages().sender.Push(std::move(message)),
-               [](bool r) { return StatusFlag(r); });
-  }
-
-  Promise<ValueOrFailure<absl::optional<MessageHandle>>>
-  PullClientToServerMessage() final {
-    DCHECK(GetContext<Activity>() == &party());
-    return Map(client_to_server_messages().receiver.Next(), MapNextMessage);
-  }
-
-  Promise<StatusFlag> PushServerToClientMessage(MessageHandle message) final {
-    DCHECK(GetContext<Activity>() == &party());
-    return Map(server_to_client_messages().sender.Push(std::move(message)),
-               [](bool r) { return StatusFlag(r); });
-  }
-
-  void FinishSends() final {
-    DCHECK(GetContext<Activity>() == &party());
-    client_to_server_messages().sender.Close();
-  }
-
-  void PushServerTrailingMetadata(ServerMetadataHandle metadata) final {
-    DCHECK(GetContext<Activity>() == &party());
-    auto& c = cancel_latch();
-    if (c.is_set()) return;
-    const bool was_cancelled =
-        metadata->get(GrpcCallWasCancelled()).value_or(false);
-    c.Set(std::move(metadata));
-    CallOnDone();
-    was_cancelled_latch().Set(was_cancelled);
-    client_initial_metadata().sender.CloseWithError();
-    server_initial_metadata().sender.Close();
-    client_to_server_messages().sender.CloseWithError();
-    server_to_client_messages().sender.Close();
-  }
-
-  Promise<bool> WasCancelled() final {
-    DCHECK(GetContext<Activity>() == &party());
-    return was_cancelled_latch().Wait();
-  }
-
-  Promise<ValueOrFailure<ClientMetadataHandle>> PullClientInitialMetadata()
-      final {
-    DCHECK(GetContext<Activity>() == &party());
-    return Map(client_initial_metadata().receiver.Next(),
-               [](NextResult<ClientMetadataHandle> md)
-                   -> ValueOrFailure<ClientMetadataHandle> {
-                 if (!md.has_value()) return Failure{};
-                 return std::move(*md);
-               });
-  }
-
-  Promise<StatusFlag> PushServerInitialMetadata(
-      absl::optional<ServerMetadataHandle> md) final {
-    DCHECK(GetContext<Activity>() == &party());
-    return If(
-        md.has_value(),
-        [&md, this]() {
-          return Map(server_initial_metadata().sender.Push(std::move(*md)),
-                     [](bool ok) { return StatusFlag(ok); });
-        },
-        [this]() {
-          server_initial_metadata().sender.Close();
-          return []() -> StatusFlag { return Success{}; };
-        });
-  }
-
- private:
-  static ValueOrFailure<absl::optional<MessageHandle>> MapNextMessage(
-      NextResult<MessageHandle> r) {
-    if (!r.has_value()) {
-      if (r.cancelled()) return Failure{};
-      return absl::optional<MessageHandle>();
-    }
-    return absl::optional<MessageHandle>(std::move(*r));
-  }
-};
-
-class CallSpine final : public CallSpineInterface, public Party {
- public:
-  static RefCountedPtr<CallSpine> Create(
-      ClientMetadataHandle client_initial_metadata,
-      grpc_event_engine::experimental::EventEngine* event_engine,
-      RefCountedPtr<Arena> arena) {
-    auto* arena_ptr = arena.get();
-    return RefCountedPtr<CallSpine>(arena_ptr->New<CallSpine>(
-        std::move(client_initial_metadata), event_engine, std::move(arena)));
-  }
-
-  ~CallSpine() override {}
-
-  CallFilters& call_filters() { return call_filters_; }
-
-  Party& party() override { return *this; }
-
-  Arena* arena() override { return arena_.get(); }
-
-  void IncrementRefCount() override { Party::IncrementRefCount(); }
-
-  void Unref() override { Party::Unref(); }
-
-  Promise<ValueOrFailure<absl::optional<ServerMetadataHandle>>>
-  PullServerInitialMetadata() override {
-    return call_filters().PullServerInitialMetadata();
-  }
-
-  Promise<ServerMetadataHandle> PullServerTrailingMetadata() override {
-    return call_filters().PullServerTrailingMetadata();
-  }
-
-  Promise<StatusFlag> PushClientToServerMessage(
-      MessageHandle message) override {
-    return call_filters().PushClientToServerMessage(std::move(message));
-  }
-
-  Promise<ValueOrFailure<absl::optional<MessageHandle>>>
-  PullClientToServerMessage() override {
-    return call_filters().PullClientToServerMessage();
-  }
-
-  Promise<StatusFlag> PushServerToClientMessage(
-      MessageHandle message) override {
-    return call_filters().PushServerToClientMessage(std::move(message));
-  }
-
-  Promise<ValueOrFailure<absl::optional<MessageHandle>>>
-  PullServerToClientMessage() override {
-    return call_filters().PullServerToClientMessage();
-  }
-
-  void PushServerTrailingMetadata(ServerMetadataHandle md) override {
-    call_filters().PushServerTrailingMetadata(std::move(md));
-  }
-
-  void FinishSends() override { call_filters().FinishClientToServerSends(); }
-
-  Promise<ValueOrFailure<ClientMetadataHandle>> PullClientInitialMetadata()
-      override {
-    return call_filters().PullClientInitialMetadata();
-  }
-
-  Promise<StatusFlag> PushServerInitialMetadata(
-      absl::optional<ServerMetadataHandle> md) override {
-    if (md.has_value()) {
-      return call_filters().PushServerInitialMetadata(std::move(*md));
-    } else {
-      call_filters().NoServerInitialMetadata();
-      return Immediate<StatusFlag>(Success{});
-    }
-  }
-
-  Promise<bool> WasCancelled() override {
-    return call_filters().WasCancelled();
-  }
-
-  ClientMetadata& UnprocessedClientInitialMetadata() override {
-    return *call_filters().unprocessed_client_initial_metadata();
-  }
-
-  grpc_event_engine::experimental::EventEngine* event_engine() const override {
-    return event_engine_;
-  }
-
-  void V2HackToStartCallWithoutACallFilterStack() override {
-    CallFilters::StackBuilder empty_stack_builder;
-    call_filters().SetStack(empty_stack_builder.Build());
-  }
-
- private:
->>>>>>> 75aaf580
   friend class Arena;
   CallSpine(ClientMetadataHandle client_initial_metadata,
             grpc_event_engine::experimental::EventEngine* event_engine,
