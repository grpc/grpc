// Copyright 2024 gRPC authors.
//
// Licensed under the Apache License, Version 2.0 (the "License");
// you may not use this file except in compliance with the License.
// You may obtain a copy of the License at
//
//     http://www.apache.org/licenses/LICENSE-2.0
//
// Unless required by applicable law or agreed to in writing, software
// distributed under the License is distributed on an "AS IS" BASIS,
// WITHOUT WARRANTIES OR CONDITIONS OF ANY KIND, either express or implied.
// See the License for the specific language governing permissions and
// limitations under the License.

#ifndef GRPC_SRC_CORE_LIB_TRANSPORT_CALL_SPINE_H
#define GRPC_SRC_CORE_LIB_TRANSPORT_CALL_SPINE_H

#include "absl/log/check.h"

#include <grpc/support/log.h>
#include <grpc/support/port_platform.h>

#include "src/core/lib/gprpp/dual_ref_counted.h"
#include "src/core/lib/promise/detail/status.h"
#include "src/core/lib/promise/if.h"
#include "src/core/lib/promise/latch.h"
#include "src/core/lib/promise/party.h"
#include "src/core/lib/promise/pipe.h"
#include "src/core/lib/promise/prioritized_race.h"
#include "src/core/lib/promise/promise.h"
#include "src/core/lib/promise/status_flag.h"
#include "src/core/lib/promise/try_seq.h"
#include "src/core/lib/transport/call_arena_allocator.h"
#include "src/core/lib/transport/call_filters.h"
#include "src/core/lib/transport/message.h"
#include "src/core/lib/transport/metadata.h"

namespace grpc_core {

// The common middle part of a call - a reference is held by each of
// CallInitiator and CallHandler - which provide interfaces that are appropriate
// for each side of a call.
// Hosts context, call filters, and the arena.
class CallSpine final : public Party {
 public:
  static RefCountedPtr<CallSpine> Create(
      ClientMetadataHandle client_initial_metadata,
      grpc_event_engine::experimental::EventEngine* event_engine,
      RefCountedPtr<Arena> arena) {
    Arena* arena_ptr = arena.get();
    return RefCountedPtr<CallSpine>(arena_ptr->New<CallSpine>(
        std::move(client_initial_metadata), event_engine, std::move(arena)));
  }

  ~CallSpine() override {}

  CallFilters& call_filters() { return call_filters_; }
  Arena* arena() { return arena_.get(); }

  // Add a callback to be called when server trailing metadata is received.
  void OnDone(absl::AnyInvocable<void()> fn) {
    if (on_done_ == nullptr) {
      on_done_ = std::move(fn);
      return;
    }
    on_done_ = [first = std::move(fn), next = std::move(on_done_)]() mutable {
      first();
      next();
    };
  }
  void CallOnDone() {
    if (on_done_ != nullptr) std::exchange(on_done_, nullptr)();
  }

  auto PullServerInitialMetadata() {
    return call_filters().PullServerInitialMetadata();
  }

  auto PullServerTrailingMetadata() {
    return call_filters().PullServerTrailingMetadata();
  }

  auto PushClientToServerMessage(MessageHandle message) {
    return call_filters().PushClientToServerMessage(std::move(message));
  }

  auto PullClientToServerMessage() {
    return call_filters().PullClientToServerMessage();
  }

  auto PushServerToClientMessage(MessageHandle message) {
    return call_filters().PushServerToClientMessage(std::move(message));
  }

  auto PullServerToClientMessage() {
    return call_filters().PullServerToClientMessage();
  }

  void PushServerTrailingMetadata(ServerMetadataHandle md) {
    call_filters().PushServerTrailingMetadata(std::move(md));
  }

  void FinishSends() { call_filters().FinishClientToServerSends(); }

  auto PullClientInitialMetadata() {
    return call_filters().PullClientInitialMetadata();
  }

  auto PushServerInitialMetadata(absl::optional<ServerMetadataHandle> md) {
    bool has_md = md.has_value();
    return If(
        has_md,
        [this, md = std::move(md)]() mutable {
          return call_filters().PushServerInitialMetadata(std::move(*md));
        },
        [this]() {
          call_filters().NoServerInitialMetadata();
          return Immediate<StatusFlag>(Success{});
        });
  }

  auto WasCancelled() { return call_filters().WasCancelled(); }

  ClientMetadata& UnprocessedClientInitialMetadata() {
    return *call_filters().unprocessed_client_initial_metadata();
  }

  grpc_event_engine::experimental::EventEngine* event_engine() const override {
    return event_engine_;
  }

  // Wrap a promise so that if it returns failure it automatically cancels
  // the rest of the call.
  // The resulting (returned) promise will resolve to Empty.
  template <typename Promise>
  auto CancelIfFails(Promise promise) {
    DCHECK(GetContext<Activity>() == this);
    using P = promise_detail::PromiseLike<Promise>;
    using ResultType = typename P::Result;
    return Map(std::move(promise), [this](ResultType r) {
      if (!IsStatusOk(r)) {
        PushServerTrailingMetadata(StatusCast<ServerMetadataHandle>(r));
      }
      return r;
    });
  }

  // Spawn a promise that returns Empty{} and save some boilerplate handling
  // that detail.
  template <typename PromiseFactory>
  void SpawnInfallible(absl::string_view name, PromiseFactory promise_factory) {
    Spawn(name, std::move(promise_factory), [](Empty) {});
  }

  // Spawn a promise that returns some status-like type; if the status
  // represents failure automatically cancel the rest of the call.
  template <typename PromiseFactory>
  void SpawnGuarded(absl::string_view name, PromiseFactory promise_factory,
                    DebugLocation whence = {}) {
    using FactoryType =
        promise_detail::OncePromiseFactory<void, PromiseFactory>;
    using PromiseType = typename FactoryType::Promise;
    using ResultType = typename PromiseType::Result;
    static_assert(
        std::is_same<bool,
                     decltype(IsStatusOk(std::declval<ResultType>()))>::value,
        "SpawnGuarded promise must return a status-like object");
<<<<<<< HEAD
    party().Spawn(
        name, std::move(promise_factory), [this, whence](ResultType r) {
          if (!IsStatusOk(r)) {
            if (GRPC_TRACE_FLAG_ENABLED(promise_primitives)) {
              gpr_log(GPR_INFO, "SpawnGuarded sees failure: %s (source: %s:%d)",
                      r.ToString().c_str(), whence.file(), whence.line());
            }
            auto status = StatusCast<ServerMetadataHandle>(std::move(r));
            status->Set(GrpcCallWasCancelled(), true);
            PushServerTrailingMetadata(std::move(status));
          }
        });
=======
    Spawn(name, std::move(promise_factory), [this, whence](ResultType r) {
      if (!IsStatusOk(r)) {
        if (grpc_trace_promise_primitives.enabled()) {
          gpr_log(GPR_INFO, "SpawnGuarded sees failure: %s (source: %s:%d)",
                  r.ToString().c_str(), whence.file(), whence.line());
        }
        auto status = StatusCast<ServerMetadataHandle>(std::move(r));
        status->Set(GrpcCallWasCancelled(), true);
        PushServerTrailingMetadata(std::move(status));
      }
    });
>>>>>>> d110960d
  }

  // Wrap a promise so that if the call completes that promise is cancelled.
  template <typename Promise>
  auto UntilCallCompletes(Promise promise) {
    using Result = PromiseResult<Promise>;
    return PrioritizedRace(std::move(promise), Map(WasCancelled(), [](bool) {
                             return FailureStatusCast<Result>(Failure{});
                           }));
  }

  template <typename PromiseFactory>
  void SpawnGuardedUntilCallCompletes(absl::string_view name,
                                      PromiseFactory promise_factory) {
    SpawnGuarded(name, [this, promise_factory]() mutable {
      return UntilCallCompletes(promise_factory());
    });
  }

 private:
  friend class Arena;
  CallSpine(ClientMetadataHandle client_initial_metadata,
            grpc_event_engine::experimental::EventEngine* event_engine,
            RefCountedPtr<Arena> arena)
      : Party(1),
        arena_(std::move(arena)),
        call_filters_(std::move(client_initial_metadata)),
        event_engine_(event_engine) {}

  class ScopedContext : public ScopedActivity,
                        public promise_detail::Context<Arena>,
                        public promise_detail::Context<
                            grpc_event_engine::experimental::EventEngine> {
   public:
    explicit ScopedContext(CallSpine* spine)
        : ScopedActivity(spine),
          Context<Arena>(spine->arena_.get()),
          Context<grpc_event_engine::experimental::EventEngine>(
              spine->event_engine()) {}
  };

  bool RunParty() override {
    ScopedContext context(this);
    return Party::RunParty();
  }

  void PartyOver() override {
    auto arena = arena_;
    {
      ScopedContext context(this);
      CancelRemainingParticipants();
      arena->DestroyManagedNewObjects();
    }
    this->~CallSpine();
  }

  const RefCountedPtr<Arena> arena_;
  // Call filters/pipes part of the spine
  CallFilters call_filters_;
  // Event engine associated with this call
  grpc_event_engine::experimental::EventEngine* const event_engine_;
  absl::AnyInvocable<void()> on_done_{nullptr};
};

class CallInitiator {
 public:
  CallInitiator() = default;
  explicit CallInitiator(RefCountedPtr<CallSpine> spine)
      : spine_(std::move(spine)) {}

  template <typename Promise>
  auto CancelIfFails(Promise promise) {
    return spine_->CancelIfFails(std::move(promise));
  }

  auto PullServerInitialMetadata() {
    return spine_->PullServerInitialMetadata();
  }

  auto PushMessage(MessageHandle message) {
    return spine_->PushClientToServerMessage(std::move(message));
  }

  void FinishSends() { spine_->FinishSends(); }

  auto PullMessage() { return spine_->PullServerToClientMessage(); }

  auto PullServerTrailingMetadata() {
    return spine_->PullServerTrailingMetadata();
  }

  void Cancel(absl::Status error = absl::CancelledError()) {
    CHECK(!error.ok());
    auto status = ServerMetadataFromStatus(error);
    status->Set(GrpcCallWasCancelled(), true);
    spine_->PushServerTrailingMetadata(std::move(status));
  }

  void OnDone(absl::AnyInvocable<void()> fn) { spine_->OnDone(std::move(fn)); }

  template <typename PromiseFactory>
  void SpawnGuarded(absl::string_view name, PromiseFactory promise_factory) {
    spine_->SpawnGuarded(name, std::move(promise_factory));
  }

  template <typename PromiseFactory>
  void SpawnGuardedUntilCallCompletes(absl::string_view name,
                                      PromiseFactory promise_factory) {
    spine_->SpawnGuardedUntilCallCompletes(name, std::move(promise_factory));
  }

  template <typename PromiseFactory>
  void SpawnInfallible(absl::string_view name, PromiseFactory promise_factory) {
    spine_->SpawnInfallible(name, std::move(promise_factory));
  }

  template <typename PromiseFactory>
  auto SpawnWaitable(absl::string_view name, PromiseFactory promise_factory) {
    return spine_->SpawnWaitable(name, std::move(promise_factory));
  }

  Arena* arena() { return spine_->arena(); }

  grpc_event_engine::experimental::EventEngine* event_engine() const {
    return spine_->event_engine();
  }

 private:
  RefCountedPtr<CallSpine> spine_;
};

class CallHandler {
 public:
  explicit CallHandler(RefCountedPtr<CallSpine> spine)
      : spine_(std::move(spine)) {}

  auto PullClientInitialMetadata() {
    return spine_->PullClientInitialMetadata();
  }

  auto PushServerInitialMetadata(absl::optional<ServerMetadataHandle> md) {
    return spine_->PushServerInitialMetadata(std::move(md));
  }

  void PushServerTrailingMetadata(ServerMetadataHandle status) {
    spine_->PushServerTrailingMetadata(std::move(status));
  }

  void OnDone(absl::AnyInvocable<void()> fn) { spine_->OnDone(std::move(fn)); }

  template <typename Promise>
  auto CancelIfFails(Promise promise) {
    return spine_->CancelIfFails(std::move(promise));
  }

  auto PushMessage(MessageHandle message) {
    return spine_->PushServerToClientMessage(std::move(message));
  }

  auto PullMessage() { return spine_->PullClientToServerMessage(); }

  auto WasCancelled() { return spine_->WasCancelled(); }

  template <typename PromiseFactory>
  void SpawnGuarded(absl::string_view name, PromiseFactory promise_factory,
                    DebugLocation whence = {}) {
    spine_->SpawnGuarded(name, std::move(promise_factory), whence);
  }

  template <typename PromiseFactory>
  void SpawnGuardedUntilCallCompletes(absl::string_view name,
                                      PromiseFactory promise_factory) {
    spine_->SpawnGuardedUntilCallCompletes(name, std::move(promise_factory));
  }

  template <typename PromiseFactory>
  void SpawnInfallible(absl::string_view name, PromiseFactory promise_factory) {
    spine_->SpawnInfallible(name, std::move(promise_factory));
  }

  template <typename PromiseFactory>
  auto SpawnWaitable(absl::string_view name, PromiseFactory promise_factory) {
    return spine_->SpawnWaitable(name, std::move(promise_factory));
  }

  Arena* arena() { return spine_->arena(); }

  grpc_event_engine::experimental::EventEngine* event_engine() const {
    return spine_->event_engine();
  }

 private:
  RefCountedPtr<CallSpine> spine_;
};

class UnstartedCallHandler {
 public:
  explicit UnstartedCallHandler(RefCountedPtr<CallSpine> spine)
      : spine_(std::move(spine)) {}

  void PushServerTrailingMetadata(ServerMetadataHandle status) {
    spine_->PushServerTrailingMetadata(std::move(status));
  }

  void OnDone(absl::AnyInvocable<void()> fn) { spine_->OnDone(std::move(fn)); }

  template <typename Promise>
  auto CancelIfFails(Promise promise) {
    return spine_->CancelIfFails(std::move(promise));
  }

  template <typename PromiseFactory>
  void SpawnGuarded(absl::string_view name, PromiseFactory promise_factory,
                    DebugLocation whence = {}) {
    spine_->SpawnGuarded(name, std::move(promise_factory), whence);
  }

  template <typename PromiseFactory>
  void SpawnGuardedUntilCallCompletes(absl::string_view name,
                                      PromiseFactory promise_factory) {
    spine_->SpawnGuardedUntilCallCompletes(name, std::move(promise_factory));
  }

  template <typename PromiseFactory>
  void SpawnInfallible(absl::string_view name, PromiseFactory promise_factory) {
    spine_->SpawnInfallible(name, std::move(promise_factory));
  }

  template <typename PromiseFactory>
  auto SpawnWaitable(absl::string_view name, PromiseFactory promise_factory) {
    return spine_->SpawnWaitable(name, std::move(promise_factory));
  }

  ClientMetadata& UnprocessedClientInitialMetadata() {
    return spine_->UnprocessedClientInitialMetadata();
  }

  // Helper for the very common situation in tests where we want to start a call
  // with an empty filter stack.
  CallHandler StartWithEmptyFilterStack() {
    return StartCall(CallFilters::StackBuilder().Build());
  }

  CallHandler StartCall(RefCountedPtr<CallFilters::Stack> call_filters) {
    spine_->call_filters().SetStack(std::move(call_filters));
    return CallHandler(std::move(spine_));
  }

  Arena* arena() { return spine_->arena(); }

 private:
  RefCountedPtr<CallSpine> spine_;
};

struct CallInitiatorAndHandler {
  CallInitiator initiator;
  UnstartedCallHandler handler;
};

CallInitiatorAndHandler MakeCallPair(
    ClientMetadataHandle client_initial_metadata,
    grpc_event_engine::experimental::EventEngine* event_engine,
    RefCountedPtr<Arena> arena);

template <typename CallHalf>
auto OutgoingMessages(CallHalf h) {
  struct Wrapper {
    CallHalf h;
    auto Next() { return h.PullMessage(); }
  };
  return Wrapper{std::move(h)};
}

// Forward a call from `call_handler` to `call_initiator` (with initial metadata
// `client_initial_metadata`)
void ForwardCall(CallHandler call_handler, CallInitiator call_initiator);

}  // namespace grpc_core

#endif  // GRPC_SRC_CORE_LIB_TRANSPORT_CALL_SPINE_H<|MERGE_RESOLUTION|>--- conflicted
+++ resolved
@@ -165,32 +165,16 @@
         std::is_same<bool,
                      decltype(IsStatusOk(std::declval<ResultType>()))>::value,
         "SpawnGuarded promise must return a status-like object");
-<<<<<<< HEAD
-    party().Spawn(
-        name, std::move(promise_factory), [this, whence](ResultType r) {
-          if (!IsStatusOk(r)) {
-            if (GRPC_TRACE_FLAG_ENABLED(promise_primitives)) {
-              gpr_log(GPR_INFO, "SpawnGuarded sees failure: %s (source: %s:%d)",
-                      r.ToString().c_str(), whence.file(), whence.line());
-            }
-            auto status = StatusCast<ServerMetadataHandle>(std::move(r));
-            status->Set(GrpcCallWasCancelled(), true);
-            PushServerTrailingMetadata(std::move(status));
-          }
-        });
-=======
     Spawn(name, std::move(promise_factory), [this, whence](ResultType r) {
       if (!IsStatusOk(r)) {
-        if (grpc_trace_promise_primitives.enabled()) {
-          gpr_log(GPR_INFO, "SpawnGuarded sees failure: %s (source: %s:%d)",
-                  r.ToString().c_str(), whence.file(), whence.line());
-        }
+        GRPC_TRACE_LOG(promise_primitives, INFO)
+            << "SpawnGuarded sees failure: " << r
+            << " (source: " << whence.file() << ":" << whence.line() << ")";
         auto status = StatusCast<ServerMetadataHandle>(std::move(r));
         status->Set(GrpcCallWasCancelled(), true);
         PushServerTrailingMetadata(std::move(status));
       }
     });
->>>>>>> d110960d
   }
 
   // Wrap a promise so that if the call completes that promise is cancelled.
