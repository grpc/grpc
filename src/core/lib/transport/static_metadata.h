--- conflicted
+++ resolved
@@ -428,89 +428,37 @@
 #define GRPC_MDELEM_CONTENT_ENCODING_IDENTITY \
   (grpc_static_mdelem_manifested[72])
 /* "content-encoding": "gzip" */
-<<<<<<< HEAD
-#define GRPC_MDELEM_CONTENT_ENCODING_GZIP                 \
-  (GRPC_MAKE_MDELEM(&grpc_static_mdelem_table[73].data(), \
-                    GRPC_MDELEM_STORAGE_STATIC))
+#define GRPC_MDELEM_CONTENT_ENCODING_GZIP (grpc_static_mdelem_manifested[73])
 /* "lb-cost-bin": "" */
-#define GRPC_MDELEM_LB_COST_BIN_EMPTY                     \
-  (GRPC_MAKE_MDELEM(&grpc_static_mdelem_table[74].data(), \
-                    GRPC_MDELEM_STORAGE_STATIC))
+#define GRPC_MDELEM_LB_COST_BIN_EMPTY (grpc_static_mdelem_manifested[74])
 /* "grpc-accept-encoding": "identity" */
-#define GRPC_MDELEM_GRPC_ACCEPT_ENCODING_IDENTITY         \
-  (GRPC_MAKE_MDELEM(&grpc_static_mdelem_table[75].data(), \
-                    GRPC_MDELEM_STORAGE_STATIC))
+#define GRPC_MDELEM_GRPC_ACCEPT_ENCODING_IDENTITY \
+  (grpc_static_mdelem_manifested[75])
 /* "grpc-accept-encoding": "deflate" */
-#define GRPC_MDELEM_GRPC_ACCEPT_ENCODING_DEFLATE          \
-  (GRPC_MAKE_MDELEM(&grpc_static_mdelem_table[76].data(), \
-                    GRPC_MDELEM_STORAGE_STATIC))
+#define GRPC_MDELEM_GRPC_ACCEPT_ENCODING_DEFLATE \
+  (grpc_static_mdelem_manifested[76])
 /* "grpc-accept-encoding": "identity,deflate" */
 #define GRPC_MDELEM_GRPC_ACCEPT_ENCODING_IDENTITY_COMMA_DEFLATE \
-  (GRPC_MAKE_MDELEM(&grpc_static_mdelem_table[77].data(),       \
-                    GRPC_MDELEM_STORAGE_STATIC))
+  (grpc_static_mdelem_manifested[77])
 /* "grpc-accept-encoding": "gzip" */
-#define GRPC_MDELEM_GRPC_ACCEPT_ENCODING_GZIP             \
-  (GRPC_MAKE_MDELEM(&grpc_static_mdelem_table[78].data(), \
-                    GRPC_MDELEM_STORAGE_STATIC))
+#define GRPC_MDELEM_GRPC_ACCEPT_ENCODING_GZIP \
+  (grpc_static_mdelem_manifested[78])
 /* "grpc-accept-encoding": "identity,gzip" */
 #define GRPC_MDELEM_GRPC_ACCEPT_ENCODING_IDENTITY_COMMA_GZIP \
-  (GRPC_MAKE_MDELEM(&grpc_static_mdelem_table[79].data(),    \
-                    GRPC_MDELEM_STORAGE_STATIC))
+  (grpc_static_mdelem_manifested[79])
 /* "grpc-accept-encoding": "deflate,gzip" */
 #define GRPC_MDELEM_GRPC_ACCEPT_ENCODING_DEFLATE_COMMA_GZIP \
-  (GRPC_MAKE_MDELEM(&grpc_static_mdelem_table[80].data(),   \
-                    GRPC_MDELEM_STORAGE_STATIC))
+  (grpc_static_mdelem_manifested[80])
 /* "grpc-accept-encoding": "identity,deflate,gzip" */
 #define GRPC_MDELEM_GRPC_ACCEPT_ENCODING_IDENTITY_COMMA_DEFLATE_COMMA_GZIP \
-  (GRPC_MAKE_MDELEM(&grpc_static_mdelem_table[81].data(),                  \
-                    GRPC_MDELEM_STORAGE_STATIC))
+  (grpc_static_mdelem_manifested[81])
 /* "accept-encoding": "identity" */
-#define GRPC_MDELEM_ACCEPT_ENCODING_IDENTITY              \
-  (GRPC_MAKE_MDELEM(&grpc_static_mdelem_table[82].data(), \
-                    GRPC_MDELEM_STORAGE_STATIC))
+#define GRPC_MDELEM_ACCEPT_ENCODING_IDENTITY (grpc_static_mdelem_manifested[82])
 /* "accept-encoding": "gzip" */
-#define GRPC_MDELEM_ACCEPT_ENCODING_GZIP                  \
-  (GRPC_MAKE_MDELEM(&grpc_static_mdelem_table[83].data(), \
-                    GRPC_MDELEM_STORAGE_STATIC))
-/* "accept-encoding": "identity,gzip" */
-#define GRPC_MDELEM_ACCEPT_ENCODING_IDENTITY_COMMA_GZIP   \
-  (GRPC_MAKE_MDELEM(&grpc_static_mdelem_table[84].data(), \
-                    GRPC_MDELEM_STORAGE_STATIC))
-=======
-#define GRPC_MDELEM_CONTENT_ENCODING_GZIP (grpc_static_mdelem_manifested[73])
-/* "lb-token": "" */
-#define GRPC_MDELEM_LB_TOKEN_EMPTY (grpc_static_mdelem_manifested[74])
-/* "lb-cost-bin": "" */
-#define GRPC_MDELEM_LB_COST_BIN_EMPTY (grpc_static_mdelem_manifested[75])
-/* "grpc-accept-encoding": "identity" */
-#define GRPC_MDELEM_GRPC_ACCEPT_ENCODING_IDENTITY \
-  (grpc_static_mdelem_manifested[76])
-/* "grpc-accept-encoding": "deflate" */
-#define GRPC_MDELEM_GRPC_ACCEPT_ENCODING_DEFLATE \
-  (grpc_static_mdelem_manifested[77])
-/* "grpc-accept-encoding": "identity,deflate" */
-#define GRPC_MDELEM_GRPC_ACCEPT_ENCODING_IDENTITY_COMMA_DEFLATE \
-  (grpc_static_mdelem_manifested[78])
-/* "grpc-accept-encoding": "gzip" */
-#define GRPC_MDELEM_GRPC_ACCEPT_ENCODING_GZIP \
-  (grpc_static_mdelem_manifested[79])
-/* "grpc-accept-encoding": "identity,gzip" */
-#define GRPC_MDELEM_GRPC_ACCEPT_ENCODING_IDENTITY_COMMA_GZIP \
-  (grpc_static_mdelem_manifested[80])
-/* "grpc-accept-encoding": "deflate,gzip" */
-#define GRPC_MDELEM_GRPC_ACCEPT_ENCODING_DEFLATE_COMMA_GZIP \
-  (grpc_static_mdelem_manifested[81])
-/* "grpc-accept-encoding": "identity,deflate,gzip" */
-#define GRPC_MDELEM_GRPC_ACCEPT_ENCODING_IDENTITY_COMMA_DEFLATE_COMMA_GZIP \
-  (grpc_static_mdelem_manifested[82])
-/* "accept-encoding": "identity" */
-#define GRPC_MDELEM_ACCEPT_ENCODING_IDENTITY (grpc_static_mdelem_manifested[83])
-/* "accept-encoding": "gzip" */
-#define GRPC_MDELEM_ACCEPT_ENCODING_GZIP (grpc_static_mdelem_manifested[84])
+#define GRPC_MDELEM_ACCEPT_ENCODING_GZIP (grpc_static_mdelem_manifested[83])
 /* "accept-encoding": "identity,gzip" */
 #define GRPC_MDELEM_ACCEPT_ENCODING_IDENTITY_COMMA_GZIP \
-  (grpc_static_mdelem_manifested[85])
->>>>>>> 4e219807
+  (grpc_static_mdelem_manifested[84])
 
 grpc_mdelem grpc_static_mdelem_for_static_strings(intptr_t a, intptr_t b);
 typedef enum {
