--- conflicted
+++ resolved
@@ -373,8 +373,7 @@
   }
 
   auto PullServerTrailingMetadata() {
-<<<<<<< HEAD
-    GPR_DEBUG_ASSERT(Activity::current() == &spine_->party());
+    GPR_DEBUG_ASSERT(GetContext<Activity>() == &spine_->party());
     return PrioritizedRace(
         Map(spine_->server_trailing_metadata().receiver.Next(),
             [spine = spine_](
@@ -383,16 +382,6 @@
               return std::move(*md);
             }),
         spine_->WaitForCancel());
-=======
-    GPR_DEBUG_ASSERT(GetContext<Activity>() == &spine_->party());
-    return Race(spine_->WaitForCancel(),
-                Map(spine_->server_trailing_metadata().receiver.Next(),
-                    [spine = spine_](NextResult<ServerMetadataHandle> md)
-                        -> ServerMetadataHandle {
-                      GPR_ASSERT(md.has_value());
-                      return std::move(*md);
-                    }));
->>>>>>> 23dc551e
   }
 
   auto PullMessage() {
@@ -459,9 +448,8 @@
                });
   }
 
-<<<<<<< HEAD
   auto PushServerInitialMetadata(absl::optional<ServerMetadataHandle> md) {
-    GPR_DEBUG_ASSERT(Activity::current() == &spine_->party());
+    GPR_DEBUG_ASSERT(GetContext<Activity>() == &spine_->party());
     return If(
         md.has_value(),
         [&md, this]() {
@@ -476,18 +464,8 @@
   }
 
   auto PushServerTrailingMetadata(ServerMetadataHandle md) {
-    GPR_DEBUG_ASSERT(Activity::current() == &spine_->party());
+    GPR_DEBUG_ASSERT(GetContext<Activity>() == &spine_->party());
     spine_->server_initial_metadata().sender.Close();
-=======
-  auto PushServerInitialMetadata(ServerMetadataHandle md) {
-    GPR_DEBUG_ASSERT(GetContext<Activity>() == &spine_->party());
-    return Map(spine_->server_initial_metadata().sender.Push(std::move(md)),
-               [](bool ok) { return StatusFlag(ok); });
-  }
-
-  auto PushServerTrailingMetadata(ServerMetadataHandle md) {
-    GPR_DEBUG_ASSERT(GetContext<Activity>() == &spine_->party());
->>>>>>> 23dc551e
     spine_->server_to_client_messages().sender.Close();
     spine_->client_to_server_messages().receiver.CloseWithError();
     spine_->CallOnDone();
