--- conflicted
+++ resolved
@@ -242,14 +242,11 @@
 using NextPromiseFactory =
     std::function<ArenaPromise<ServerMetadataHandle>(CallArgs)>;
 
-<<<<<<< HEAD
-=======
 // The common middle part of a call - a reference is held by each of
 // CallInitiator and CallHandler - which provide interfaces that are appropriate
 // for each side of a call.
 // The spine will ultimately host the pipes, filters, and context for one part
 // of a call: ie top-half client channel, sub channel call, server call.
->>>>>>> 39544dbf
 // TODO(ctiller): eventually drop this when we don't need to reference into
 // legacy promise calls anymore
 class CallSpineInterface {
@@ -484,14 +481,11 @@
   return Wrapper{h};
 }
 
-<<<<<<< HEAD
 // Forward a call from `call_handler` to `call_initiator` (with initial metadata
 // `client_initial_metadata`)
 void ForwardCall(CallHandler call_handler, CallInitiator call_initiator,
                  ClientMetadataHandle client_initial_metadata);
 
-=======
->>>>>>> 39544dbf
 }  // namespace grpc_core
 
 // forward declarations
