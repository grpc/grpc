/*
 *
 * Copyright 2015 gRPC authors.
 *
 * Licensed under the Apache License, Version 2.0 (the "License");
 * you may not use this file except in compliance with the License.
 * You may obtain a copy of the License at
 *
 *     http://www.apache.org/licenses/LICENSE-2.0
 *
 * Unless required by applicable law or agreed to in writing, software
 * distributed under the License is distributed on an "AS IS" BASIS,
 * WITHOUT WARRANTIES OR CONDITIONS OF ANY KIND, either express or implied.
 * See the License for the specific language governing permissions and
 * limitations under the License.
 *
 */

#ifndef GRPC_CORE_LIB_TRANSPORT_TRANSPORT_H
#define GRPC_CORE_LIB_TRANSPORT_TRANSPORT_H

#include <stddef.h>

#include "src/core/lib/channel/context.h"
#include "src/core/lib/iomgr/call_combiner.h"
#include "src/core/lib/iomgr/endpoint.h"
#include "src/core/lib/iomgr/polling_entity.h"
#include "src/core/lib/iomgr/pollset.h"
#include "src/core/lib/iomgr/pollset_set.h"
#include "src/core/lib/support/arena.h"
#include "src/core/lib/transport/byte_stream.h"
#include "src/core/lib/transport/metadata_batch.h"

#ifdef __cplusplus
extern "C" {
#endif

/* forward declarations */
typedef struct grpc_transport grpc_transport;

/* grpc_stream doesn't actually exist. It's used as a typesafe
   opaque pointer for whatever data the transport wants to track
   for a stream. */
typedef struct grpc_stream grpc_stream;

#ifndef NDEBUG
extern grpc_tracer_flag grpc_trace_stream_refcount;
#endif

typedef struct grpc_stream_refcount {
  gpr_refcount refs;
  grpc_closure destroy;
#ifndef NDEBUG
  const char* object_type;
#endif
  grpc_slice_refcount slice_refcount;
} grpc_stream_refcount;

#ifndef NDEBUG
void grpc_stream_ref_init(grpc_stream_refcount* refcount, int initial_refs,
                          grpc_iomgr_cb_func cb, void* cb_arg,
                          const char* object_type);
void grpc_stream_ref(grpc_stream_refcount* refcount, const char* reason);
void grpc_stream_unref(grpc_exec_ctx* exec_ctx, grpc_stream_refcount* refcount,
                       const char* reason);
#define GRPC_STREAM_REF_INIT(rc, ir, cb, cb_arg, objtype) \
  grpc_stream_ref_init(rc, ir, cb, cb_arg, objtype)
#else
void grpc_stream_ref_init(grpc_stream_refcount* refcount, int initial_refs,
                          grpc_iomgr_cb_func cb, void* cb_arg);
void grpc_stream_ref(grpc_stream_refcount* refcount);
void grpc_stream_unref(grpc_exec_ctx* exec_ctx, grpc_stream_refcount* refcount);
#define GRPC_STREAM_REF_INIT(rc, ir, cb, cb_arg, objtype) \
  grpc_stream_ref_init(rc, ir, cb, cb_arg)
#endif

/* Wrap a buffer that is owned by some stream object into a slice that shares
   the same refcount */
grpc_slice grpc_slice_from_stream_owned_buffer(grpc_stream_refcount* refcount,
                                               void* buffer, size_t length);

typedef struct {
  uint64_t framing_bytes;
  uint64_t data_bytes;
  uint64_t header_bytes;
} grpc_transport_one_way_stats;

typedef struct grpc_transport_stream_stats {
  grpc_transport_one_way_stats incoming;
  grpc_transport_one_way_stats outgoing;
} grpc_transport_stream_stats;

void grpc_transport_move_one_way_stats(grpc_transport_one_way_stats* from,
                                       grpc_transport_one_way_stats* to);

void grpc_transport_move_stats(grpc_transport_stream_stats* from,
                               grpc_transport_stream_stats* to);

typedef struct {
  void* extra_arg;
  grpc_closure closure;
} grpc_handler_private_op_data;

typedef struct grpc_transport_stream_op_batch_payload
    grpc_transport_stream_op_batch_payload;

/* Transport stream op: a set of operations to perform on a transport
   against a single stream */
typedef struct grpc_transport_stream_op_batch {
  /** Should be enqueued when all requested operations (excluding recv_message
      and recv_initial_metadata which have their own closures) in a given batch
      have been completed. */
  grpc_closure* on_complete;

  /** Values for the stream op (fields set are determined by flags above) */
  grpc_transport_stream_op_batch_payload* payload;

  /** Send initial metadata to the peer, from the provided metadata batch. */
  bool send_initial_metadata : 1;

  /** Send trailing metadata to the peer, from the provided metadata batch. */
  bool send_trailing_metadata : 1;

  /** Send message data to the peer, from the provided byte stream. */
  bool send_message : 1;

  /** Receive initial metadata from the stream, into provided metadata batch. */
  bool recv_initial_metadata : 1;

  /** Receive message data from the stream, into provided byte stream. */
  bool recv_message : 1;

  /** Receive trailing metadata from the stream, into provided metadata batch.
   */
  bool recv_trailing_metadata : 1;

  /** Collect any stats into provided buffer, zero internal stat counters */
  bool collect_stats : 1;

  /** Cancel this stream with the provided error */
  bool cancel_stream : 1;

  /***************************************************************************
   * remaining fields are initialized and used at the discretion of the
   * current handler of the op */

  grpc_handler_private_op_data handler_private;
} grpc_transport_stream_op_batch;

struct grpc_transport_stream_op_batch_payload {
  struct {
    grpc_metadata_batch* send_initial_metadata;
    /** Iff send_initial_metadata != NULL, flags associated with
        send_initial_metadata: a bitfield of GRPC_INITIAL_METADATA_xxx */
    uint32_t send_initial_metadata_flags;
    // If non-NULL, will be set by the transport to the peer string
    // (a char*, which the caller takes ownership of).
<<<<<<< HEAD
    // Note: This pointer may be used by the transport after the
    // send_initial_metadata op is completed.  It must remain valid
    // until the call is destroyed.
    gpr_atm *peer_string;
=======
    gpr_atm* peer_string;
>>>>>>> 4cd04b3c
  } send_initial_metadata;

  struct {
    grpc_metadata_batch* send_trailing_metadata;
  } send_trailing_metadata;

  struct {
    // The transport (or a filter that decides to return a failure before
    // the op gets down to the transport) is responsible for calling
    // grpc_byte_stream_destroy() on this.
    // The batch's on_complete will not be called until after the byte
    // stream is destroyed.
    grpc_byte_stream* send_message;
  } send_message;

  struct {
<<<<<<< HEAD
    grpc_metadata_batch *recv_initial_metadata;
    // Flags are used only on the server side.  If non-null, will be set to
    // a bitfield of the GRPC_INITIAL_METADATA_xxx macros (e.g., to
    // indicate if the call is idempotent).
    uint32_t *recv_flags;
=======
    grpc_metadata_batch* recv_initial_metadata;
    uint32_t* recv_flags;
>>>>>>> 4cd04b3c
    /** Should be enqueued when initial metadata is ready to be processed. */
    grpc_closure* recv_initial_metadata_ready;
    // If not NULL, will be set to true if trailing metadata is
    // immediately available.  This may be a signal that we received a
    // Trailers-Only response.
    bool* trailing_metadata_available;
    // If non-NULL, will be set by the transport to the peer string
    // (a char*, which the caller takes ownership of).
<<<<<<< HEAD
    // Note: This pointer may be used by the transport after the
    // recv_initial_metadata op is completed.  It must remain valid
    // until the call is destroyed.
    gpr_atm *peer_string;
=======
    gpr_atm* peer_string;
>>>>>>> 4cd04b3c
  } recv_initial_metadata;

  struct {
    // Will be set by the transport to point to the byte stream
    // containing a received message.
    // The caller is responsible for calling grpc_byte_stream_destroy()
    // on this byte stream.
<<<<<<< HEAD
    // Will be NULL if trailing metadata is received instead of a message.
    grpc_byte_stream **recv_message;
=======
    grpc_byte_stream** recv_message;
>>>>>>> 4cd04b3c
    /** Should be enqueued when one message is ready to be processed. */
    grpc_closure* recv_message_ready;
  } recv_message;

  struct {
    grpc_metadata_batch* recv_trailing_metadata;
  } recv_trailing_metadata;

  struct {
    grpc_transport_stream_stats* collect_stats;
  } collect_stats;

  /** Forcefully close this stream.
      The HTTP2 semantics should be:
      - server side: if cancel_error has GRPC_ERROR_INT_GRPC_STATUS, and
        trailing metadata has not been sent, send trailing metadata with status
        and message from cancel_error (use grpc_error_get_status) followed by
        a RST_STREAM with error=GRPC_CHTTP2_NO_ERROR to force a full close
      - at all other times: use grpc_error_get_status to get a status code, and
        convert to a HTTP2 error code using
        grpc_chttp2_grpc_status_to_http2_error. Send a RST_STREAM with this
        error. */
  struct {
    // Error contract: the transport that gets this op must cause cancel_error
    //                 to be unref'ed after processing it
    grpc_error* cancel_error;
  } cancel_stream;

  /* Indexes correspond to grpc_context_index enum values */
  grpc_call_context_element* context;
};

/** Transport op: a set of operations to perform on a transport as a whole */
typedef struct grpc_transport_op {
  /** Called when processing of this op is done. */
  grpc_closure* on_consumed;
  /** connectivity monitoring - set connectivity_state to NULL to unsubscribe */
  grpc_closure* on_connectivity_state_change;
  grpc_connectivity_state* connectivity_state;
  /** should the transport be disconnected
   * Error contract: the transport that gets this op must cause
   *                 disconnect_with_error to be unref'ed after processing it */
  grpc_error* disconnect_with_error;
  /** what should the goaway contain?
   * Error contract: the transport that gets this op must cause
   *                 goaway_error to be unref'ed after processing it */
  grpc_error* goaway_error;
  /** set the callback for accepting new streams;
      this is a permanent callback, unlike the other one-shot closures.
      If true, the callback is set to set_accept_stream_fn, with its
      user_data argument set to set_accept_stream_user_data */
  bool set_accept_stream;
  void (*set_accept_stream_fn)(grpc_exec_ctx* exec_ctx, void* user_data,
                               grpc_transport* transport,
                               const void* server_data);
  void* set_accept_stream_user_data;
  /** add this transport to a pollset */
  grpc_pollset* bind_pollset;
  /** add this transport to a pollset_set */
  grpc_pollset_set* bind_pollset_set;
  /** send a ping, call this back if not NULL */
  grpc_closure* send_ping;

  /***************************************************************************
   * remaining fields are initialized and used at the discretion of the
   * transport implementation */

  grpc_handler_private_op_data handler_private;
} grpc_transport_op;

/* Returns the amount of memory required to store a grpc_stream for this
   transport */
size_t grpc_transport_stream_size(grpc_transport* transport);

/* Initialize transport data for a stream.

   Returns 0 on success, any other (transport-defined) value for failure.
   May assume that stream contains all-zeros.

   Arguments:
     transport   - the transport on which to create this stream
     stream      - a pointer to uninitialized memory to initialize
     server_data - either NULL for a client initiated stream, or a pointer
                   supplied from the accept_stream callback function */
int grpc_transport_init_stream(grpc_exec_ctx* exec_ctx,
                               grpc_transport* transport, grpc_stream* stream,
                               grpc_stream_refcount* refcount,
                               const void* server_data, gpr_arena* arena);

void grpc_transport_set_pops(grpc_exec_ctx* exec_ctx, grpc_transport* transport,
                             grpc_stream* stream, grpc_polling_entity* pollent);

/* Destroy transport data for a stream.

   Requires: a recv_batch with final_state == GRPC_STREAM_CLOSED has been
   received by the up-layer. Must not be called in the same call stack as
   recv_frame.

   Arguments:
     transport - the transport on which to create this stream
     stream    - the grpc_stream to destroy (memory is still owned by the
                 caller, but any child memory must be cleaned up) */
void grpc_transport_destroy_stream(grpc_exec_ctx* exec_ctx,
                                   grpc_transport* transport,
                                   grpc_stream* stream,
                                   grpc_closure* then_schedule_closure);

void grpc_transport_stream_op_batch_finish_with_failure(
    grpc_exec_ctx* exec_ctx, grpc_transport_stream_op_batch* op,
    grpc_error* error, grpc_call_combiner* call_combiner);

char* grpc_transport_stream_op_batch_string(grpc_transport_stream_op_batch* op);
char* grpc_transport_op_string(grpc_transport_op* op);

/* Send a batch of operations on a transport

   Takes ownership of any objects contained in ops.

   Arguments:
     transport - the transport on which to initiate the stream
     stream    - the stream on which to send the operations. This must be
                 non-NULL and previously initialized by the same transport.
     op        - a grpc_transport_stream_op_batch specifying the op to perform
   */
void grpc_transport_perform_stream_op(grpc_exec_ctx* exec_ctx,
                                      grpc_transport* transport,
                                      grpc_stream* stream,
                                      grpc_transport_stream_op_batch* op);

void grpc_transport_perform_op(grpc_exec_ctx* exec_ctx,
                               grpc_transport* transport,
                               grpc_transport_op* op);

/* Send a ping on a transport

   Calls cb with user data when a response is received. */
void grpc_transport_ping(grpc_transport* transport, grpc_closure* cb);

/* Advise peer of pending connection termination. */
void grpc_transport_goaway(grpc_transport* transport, grpc_status_code status,
                           grpc_slice debug_data);

/* Close a transport. Aborts all open streams. */
void grpc_transport_close(grpc_transport* transport);

/* Destroy the transport */
void grpc_transport_destroy(grpc_exec_ctx* exec_ctx, grpc_transport* transport);

/* Get the endpoint used by \a transport */
grpc_endpoint* grpc_transport_get_endpoint(grpc_exec_ctx* exec_ctx,
                                           grpc_transport* transport);

/* Allocate a grpc_transport_op, and preconfigure the on_consumed closure to
   \a on_consumed and then delete the returned transport op */
grpc_transport_op* grpc_make_transport_op(grpc_closure* on_consumed);
/* Allocate a grpc_transport_stream_op_batch, and preconfigure the on_consumed
   closure
   to \a on_consumed and then delete the returned transport op */
grpc_transport_stream_op_batch* grpc_make_transport_stream_op(
    grpc_closure* on_consumed);

#ifdef __cplusplus
}
#endif

#endif /* GRPC_CORE_LIB_TRANSPORT_TRANSPORT_H */<|MERGE_RESOLUTION|>--- conflicted
+++ resolved
@@ -155,14 +155,10 @@
     uint32_t send_initial_metadata_flags;
     // If non-NULL, will be set by the transport to the peer string
     // (a char*, which the caller takes ownership of).
-<<<<<<< HEAD
     // Note: This pointer may be used by the transport after the
     // send_initial_metadata op is completed.  It must remain valid
     // until the call is destroyed.
-    gpr_atm *peer_string;
-=======
     gpr_atm* peer_string;
->>>>>>> 4cd04b3c
   } send_initial_metadata;
 
   struct {
@@ -179,16 +175,11 @@
   } send_message;
 
   struct {
-<<<<<<< HEAD
-    grpc_metadata_batch *recv_initial_metadata;
+    grpc_metadata_batch* recv_initial_metadata;
     // Flags are used only on the server side.  If non-null, will be set to
     // a bitfield of the GRPC_INITIAL_METADATA_xxx macros (e.g., to
     // indicate if the call is idempotent).
-    uint32_t *recv_flags;
-=======
-    grpc_metadata_batch* recv_initial_metadata;
     uint32_t* recv_flags;
->>>>>>> 4cd04b3c
     /** Should be enqueued when initial metadata is ready to be processed. */
     grpc_closure* recv_initial_metadata_ready;
     // If not NULL, will be set to true if trailing metadata is
@@ -197,14 +188,10 @@
     bool* trailing_metadata_available;
     // If non-NULL, will be set by the transport to the peer string
     // (a char*, which the caller takes ownership of).
-<<<<<<< HEAD
     // Note: This pointer may be used by the transport after the
     // recv_initial_metadata op is completed.  It must remain valid
     // until the call is destroyed.
-    gpr_atm *peer_string;
-=======
     gpr_atm* peer_string;
->>>>>>> 4cd04b3c
   } recv_initial_metadata;
 
   struct {
@@ -212,12 +199,8 @@
     // containing a received message.
     // The caller is responsible for calling grpc_byte_stream_destroy()
     // on this byte stream.
-<<<<<<< HEAD
     // Will be NULL if trailing metadata is received instead of a message.
-    grpc_byte_stream **recv_message;
-=======
     grpc_byte_stream** recv_message;
->>>>>>> 4cd04b3c
     /** Should be enqueued when one message is ready to be processed. */
     grpc_closure* recv_message_ready;
   } recv_message;
