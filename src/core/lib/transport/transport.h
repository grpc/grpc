--- conflicted
+++ resolved
@@ -518,20 +518,6 @@
   /// Error contract: the transport that gets this op must cause
   ///                goaway_error to be unref'ed after processing it
   grpc_error_handle goaway_error;
-<<<<<<< HEAD
-=======
-  /// set the callback for accepting new streams;
-  /// this is a permanent callback, unlike the other one-shot closures.
-  /// If true, the callback is set to set_accept_stream_fn, with its
-  /// user_data argument set to set_accept_stream_user_data.
-  /// `set_registered_method_matcher_fn` is also set with its user_data argument
-  /// set to set_accept_stream_user_data. The transport should invoke
-  /// `set_registered_method_matcher_fn` after initial metadata is received but
-  /// before recv_initial_metadata_ready callback is invoked. If the transport
-  /// detects an error in the stream, invoking
-  /// `set_registered_method_matcher_fn` can be skipped.
-  bool set_accept_stream = false;
->>>>>>> 15a8aebc
   void (*set_accept_stream_fn)(void* user_data, grpc_transport* transport,
                                const void* server_data) = nullptr;
   void (*set_registered_method_matcher_fn)(
@@ -559,7 +545,13 @@
   /// set the callback for accepting new streams;
   /// this is a permanent callback, unlike the other one-shot closures.
   /// If true, the callback is set to set_accept_stream_fn, with its
-  /// user_data argument set to set_accept_stream_user_data
+  /// user_data argument set to set_accept_stream_user_data.
+  /// `set_registered_method_matcher_fn` is also set with its user_data argument
+  /// set to set_accept_stream_user_data. The transport should invoke
+  /// `set_registered_method_matcher_fn` after initial metadata is received but
+  /// before recv_initial_metadata_ready callback is invoked. If the transport
+  /// detects an error in the stream, invoking
+  /// `set_registered_method_matcher_fn` can be skipped.
   bool set_accept_stream = false;
 
   /// set the callback for accepting new streams based upon promises;
