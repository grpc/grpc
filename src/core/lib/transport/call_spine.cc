// Copyright 2024 gRPC authors.
//
// Licensed under the Apache License, Version 2.0 (the "License");
// you may not use this file except in compliance with the License.
// You may obtain a copy of the License at
//
//     http://www.apache.org/licenses/LICENSE-2.0
//
// Unless required by applicable law or agreed to in writing, software
// distributed under the License is distributed on an "AS IS" BASIS,
// WITHOUT WARRANTIES OR CONDITIONS OF ANY KIND, either express or implied.
// See the License for the specific language governing permissions and
// limitations under the License.

#include <grpc/support/port_platform.h>

#include "src/core/lib/transport/call_spine.h"

#include "src/core/lib/promise/for_each.h"
#include "src/core/lib/promise/seq.h"
#include "src/core/lib/promise/try_seq.h"

namespace grpc_core {

void ForwardCall(CallHandler call_handler, CallInitiator call_initiator) {
  // Read messages from handler into initiator.
  call_handler.SpawnGuarded("read_messages", [call_handler,
                                              call_initiator]() mutable {
    return Seq(ForEach(OutgoingMessages(call_handler),
                       [call_initiator](MessageHandle msg) mutable {
                         // Need to spawn a job into the initiator's activity to
                         // push the message in.
                         return call_initiator.SpawnWaitable(
                             "send_message",
                             [msg = std::move(msg), call_initiator]() mutable {
                               return call_initiator.CancelIfFails(
                                   call_initiator.PushMessage(std::move(msg)));
                             });
                       }),
               [call_initiator](StatusFlag result) mutable {
                 if (result.ok()) {
                   call_initiator.SpawnInfallible(
                       "finish-downstream-ok", [call_initiator]() mutable {
                         call_initiator.FinishSends();
                         return Empty{};
                       });
                 } else {
                   call_initiator.SpawnInfallible("finish-downstream-fail",
                                                  [call_initiator]() mutable {
                                                    call_initiator.Cancel();
                                                    return Empty{};
                                                  });
                 }
                 return result;
               });
  });
  call_initiator.SpawnInfallible("read_the_things", [call_initiator,
                                                     call_handler]() mutable {
    return Seq(
        call_initiator.CancelIfFails(TrySeq(
            call_initiator.PullServerInitialMetadata(),
            [call_handler,
             call_initiator](absl::optional<ServerMetadataHandle> md) mutable {
              const bool has_md = md.has_value();
              call_handler.SpawnGuarded(
                  "recv_initial_metadata",
                  [md = std::move(md), call_handler]() mutable {
                    return call_handler.PushServerInitialMetadata(
                        std::move(md));
                  });
              return If(
                  has_md,
                  ForEach(OutgoingMessages(call_initiator),
                          [call_handler](MessageHandle msg) mutable {
                            return call_handler.SpawnWaitable(
                                "recv_message",
                                [msg = std::move(msg), call_handler]() mutable {
                                  return call_handler.CancelIfFails(
                                      call_handler.PushMessage(std::move(msg)));
                                });
                          }),
                  []() -> StatusFlag { return Success{}; });
            })),
        call_initiator.PullServerTrailingMetadata(),
        [call_handler](ServerMetadataHandle md) mutable {
          call_handler.SpawnGuarded(
              "recv_trailing_metadata",
              [md = std::move(md), call_handler]() mutable {
                return call_handler.PushServerTrailingMetadata(std::move(md));
              });
          return Empty{};
        });
  });
}

ClientMetadataHandle& UnstartedCallHandler::UnprocessedClientInitialMetadata() {
// FIXME: implement a way to peek at the unprocessed client initial metadata
// (the code here now is just a placeholder to get this to build)
  static ClientMetadataHandle md;
  return md;
}

CallHandler UnstartedCallHandler::StartCall(
    RefCountedPtr<CallFilters::Stack> stack) {
// FIXME: attach stack to CallHandler
  return CallHandler(std::move(spine_));
}

CallInitiatorAndHandler MakeCall(
    ClientMetadataHandle client_initial_metadata,
    grpc_event_engine::experimental::EventEngine* event_engine, Arena* arena) {
<<<<<<< HEAD
  auto spine = CallSpine::Create(event_engine, arena, nullptr);
  return {CallInitiator(spine), CallHandler(spine)};
=======
  auto spine = CallSpine::Create(event_engine, arena);
  return {CallInitiator(spine),
          UnstartedCallHandler(spine, std::move(client_initial_metadata))};
>>>>>>> 513bd21e
}

}  // namespace grpc_core<|MERGE_RESOLUTION|>--- conflicted
+++ resolved
@@ -94,29 +94,23 @@
 }
 
 ClientMetadataHandle& UnstartedCallHandler::UnprocessedClientInitialMetadata() {
-// FIXME: implement a way to peek at the unprocessed client initial metadata
-// (the code here now is just a placeholder to get this to build)
+  // FIXME: implement a way to peek at the unprocessed client initial metadata
+  // (the code here now is just a placeholder to get this to build)
   static ClientMetadataHandle md;
   return md;
 }
 
 CallHandler UnstartedCallHandler::StartCall(
     RefCountedPtr<CallFilters::Stack> stack) {
-// FIXME: attach stack to CallHandler
+  // FIXME: attach stack to CallHandler
   return CallHandler(std::move(spine_));
 }
 
 CallInitiatorAndHandler MakeCall(
     ClientMetadataHandle client_initial_metadata,
     grpc_event_engine::experimental::EventEngine* event_engine, Arena* arena) {
-<<<<<<< HEAD
   auto spine = CallSpine::Create(event_engine, arena, nullptr);
-  return {CallInitiator(spine), CallHandler(spine)};
-=======
-  auto spine = CallSpine::Create(event_engine, arena);
-  return {CallInitiator(spine),
-          UnstartedCallHandler(spine, std::move(client_initial_metadata))};
->>>>>>> 513bd21e
+  return {CallInitiator(spine), UnstartedCallHandler(spine)};
 }
 
 }  // namespace grpc_core