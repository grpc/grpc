--- conflicted
+++ resolved
@@ -27,35 +27,26 @@
                  absl::AnyInvocable<void(ServerMetadata&)>
                      on_server_trailing_metadata_from_initiator) {
   // Read messages from handler into initiator.
-  call_handler.SpawnInfallible(
-      "read_messages", [call_handler, call_initiator]() mutable {
-        return Seq(
-            ForEach(OutgoingMessages(call_handler),
-                    [call_initiator](MessageHandle msg) mutable {
-                      // Need to spawn a job into the initiator's activity to
-                      // push the message in.
-                      return call_initiator.SpawnPushMessage(std::move(msg));
-                    }),
-            [call_initiator](StatusFlag result) mutable {
-              if (result.ok()) {
-<<<<<<< HEAD
-                call_initiator.SpawnFinishSends();
-=======
-                call_initiator.SpawnInfallible("finish-downstream-ok",
-                                               [call_initiator]() mutable {
-                                                 call_initiator.FinishSends();
-                                               });
->>>>>>> e9c16ace
-              }
-            });
-      });
+  call_handler.SpawnInfallible("read_messages", [call_handler,
+                                                 call_initiator]() mutable {
+    return Seq(ForEach(OutgoingMessages(call_handler),
+                       [call_initiator](MessageHandle msg) mutable {
+                         // Need to spawn a job into the initiator's activity to
+                         // push the message in.
+                         return call_initiator.SpawnPushMessage(std::move(msg));
+                       }),
+               [call_initiator](StatusFlag result) mutable {
+                 if (result.ok()) {
+                   call_initiator.SpawnFinishSends();
+                 }
+               });
+  });
   call_handler.SpawnInfallible(
       "check_cancellation", [call_handler, call_initiator]() mutable {
         return Map(call_handler.WasCancelled(),
                    [call_initiator =
                         std::move(call_initiator)](bool cancelled) mutable {
                      if (cancelled) call_initiator.SpawnCancel();
-                     return Empty();
                    });
       });
   call_initiator.SpawnInfallible(
@@ -64,42 +55,33 @@
        on_server_trailing_metadata_from_initiator =
            std::move(on_server_trailing_metadata_from_initiator)]() mutable {
         return Seq(
-            call_initiator.CancelIfFails(TrySeq(
-                call_initiator.PullServerInitialMetadata(),
-                [call_handler, call_initiator](
-                    absl::optional<ServerMetadataHandle> md) mutable {
-                  const bool has_md = md.has_value();
-                  return If(
-                      has_md,
-                      [&call_handler, &call_initiator,
-                       md = std::move(md)]() mutable {
-                        call_handler.SpawnPushServerInitialMetadata(
-                            std::move(*md));
-                        return ForEach(
-                            OutgoingMessages(call_initiator),
-                            [call_handler](MessageHandle msg) mutable {
-                              return call_handler.SpawnPushMessage(
-                                  std::move(msg));
-                            });
-                      },
-                      []() -> StatusFlag { return Success{}; });
-                })),
+            call_initiator.CancelIfFails(
+                TrySeq(call_initiator.PullServerInitialMetadata(),
+                       [call_handler, call_initiator](
+                           absl::optional<ServerMetadataHandle> md) mutable {
+                         const bool has_md = md.has_value();
+                         return If(
+                             has_md,
+                             [&call_handler, &call_initiator,
+                              md = std::move(md)]() mutable {
+                               call_handler.SpawnPushServerInitialMetadata(
+                                   std::move(*md));
+                               return ForEach(
+                                   OutgoingMessages(call_initiator),
+                                   [call_handler](MessageHandle msg) mutable {
+                                     return call_handler.SpawnPushMessage(
+                                         std::move(msg));
+                                   });
+                             },
+                             []() -> StatusFlag { return Success{}; });
+                       })),
             call_initiator.PullServerTrailingMetadata(),
             [call_handler,
              on_server_trailing_metadata_from_initiator =
                  std::move(on_server_trailing_metadata_from_initiator)](
                 ServerMetadataHandle md) mutable {
               on_server_trailing_metadata_from_initiator(*md);
-<<<<<<< HEAD
               call_handler.SpawnPushServerTrailingMetadata(std::move(md));
-              return Empty{};
-=======
-              call_handler.SpawnInfallible(
-                  "recv_trailing",
-                  [call_handler, md = std::move(md)]() mutable {
-                    call_handler.PushServerTrailingMetadata(std::move(md));
-                  });
->>>>>>> e9c16ace
             });
       });
 }
