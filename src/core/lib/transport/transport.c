--- conflicted
+++ resolved
@@ -210,38 +210,23 @@
 // though it lives in lib, it handles transport stream ops sure
 // it's grpc_transport_stream_op_batch_finish_with_failure
 void grpc_transport_stream_op_batch_finish_with_failure(
-<<<<<<< HEAD
-    grpc_exec_ctx *exec_ctx, grpc_transport_stream_op_batch *op,
+    grpc_exec_ctx *exec_ctx, grpc_transport_stream_op_batch *batch,
     grpc_error *error, grpc_call_combiner *call_combiner) {
-  if (op->recv_message) {
-    GRPC_CALL_COMBINER_START(exec_ctx, call_combiner,
-                             op->payload->recv_message.recv_message_ready,
-                             GRPC_ERROR_REF(error),
-                             "failing recv_message_ready");
-  }
-  if (op->recv_initial_metadata) {
-    GRPC_CALL_COMBINER_START(
-        exec_ctx, call_combiner,
-        op->payload->recv_initial_metadata.recv_initial_metadata_ready,
-        GRPC_ERROR_REF(error), "failing recv_initial_metadata_ready");
-=======
-    grpc_exec_ctx *exec_ctx, grpc_transport_stream_op_batch *batch,
-    grpc_error *error) {
   if (batch->send_message) {
     grpc_byte_stream_destroy(exec_ctx,
                              batch->payload->send_message.send_message);
   }
   if (batch->recv_message) {
-    GRPC_CLOSURE_SCHED(exec_ctx,
-                       batch->payload->recv_message.recv_message_ready,
-                       GRPC_ERROR_REF(error));
+    GRPC_CALL_COMBINER_START(exec_ctx, call_combiner,
+                             batch->payload->recv_message.recv_message_ready,
+                             GRPC_ERROR_REF(error),
+                             "failing recv_message_ready");
   }
   if (batch->recv_initial_metadata) {
-    GRPC_CLOSURE_SCHED(
-        exec_ctx,
+    GRPC_CALL_COMBINER_START(
+        exec_ctx, call_combiner,
         batch->payload->recv_initial_metadata.recv_initial_metadata_ready,
-        GRPC_ERROR_REF(error));
->>>>>>> c2bed943
+        GRPC_ERROR_REF(error), "failing recv_initial_metadata_ready");
   }
   GRPC_CLOSURE_SCHED(exec_ctx, batch->on_complete, error);
   if (batch->cancel_stream) {
