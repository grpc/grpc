--- conflicted
+++ resolved
@@ -1040,11 +1040,7 @@
 /// mdelem that will hold its own refs to the key and value slices.
 ///
 /// Currently used only in the retry code.
-<<<<<<< HEAD
-void grpc_metadata_batch_copy(grpc_metadata_batch* src,
-=======
 void grpc_metadata_batch_copy(const grpc_metadata_batch* src,
->>>>>>> 4cb4dee9
                               grpc_metadata_batch* dst);
 
 #endif /* GRPC_CORE_LIB_TRANSPORT_METADATA_BATCH_H */