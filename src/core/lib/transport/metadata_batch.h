--- conflicted
+++ resolved
@@ -531,17 +531,7 @@
   }
 
   GPR_ATTRIBUTE_NOINLINE void NotFound(absl::string_view key) {
-<<<<<<< HEAD
     container_->AppendUnknown(key, std::move(value_));
-=======
-    grpc_mdelem elem =
-        grpc_mdelem_from_slices(grpc_slice_intern(grpc_slice_from_static_buffer(
-                                    key.data(), key.length())),
-                                value_.TakeCSlice());
-    if (!GRPC_LOG_IF_ERROR("AppendMetadata", container_->Append(elem))) {
-      GRPC_MDELEM_UNREF(elem);
-    }
->>>>>>> fd593902
   }
 
  private:
