//
//
// Copyright 2015 gRPC authors.
//
// Licensed under the Apache License, Version 2.0 (the "License");
// you may not use this file except in compliance with the License.
// You may obtain a copy of the License at
//
//     http://www.apache.org/licenses/LICENSE-2.0
//
// Unless required by applicable law or agreed to in writing, software
// distributed under the License is distributed on an "AS IS" BASIS,
// WITHOUT WARRANTIES OR CONDITIONS OF ANY KIND, either express or implied.
// See the License for the specific language governing permissions and
// limitations under the License.
//
//

#ifndef GRPC_SRC_CORE_LIB_TRANSPORT_METADATA_BATCH_H
#define GRPC_SRC_CORE_LIB_TRANSPORT_METADATA_BATCH_H

#include <grpc/support/port_platform.h>

#include <stdlib.h>

#include <cstdint>
#include <string>
#include <type_traits>
#include <utility>

#include "absl/container/inlined_vector.h"
#include "absl/functional/function_ref.h"
#include "absl/meta/type_traits.h"
#include "absl/strings/numbers.h"
#include "absl/strings/string_view.h"
#include "absl/types/optional.h"

#include <grpc/impl/compression_types.h>
#include <grpc/status.h>
#include <grpc/support/log.h>

#include "src/core/lib/compression/compression_internal.h"
#include "src/core/lib/gprpp/chunked_vector.h"
#include "src/core/lib/gprpp/if_list.h"
#include "src/core/lib/gprpp/packed_table.h"
#include "src/core/lib/gprpp/time.h"
#include "src/core/lib/gprpp/type_list.h"
#include "src/core/lib/resource_quota/arena.h"
#include "src/core/lib/slice/slice.h"
#include "src/core/lib/transport/custom_metadata.h"
#include "src/core/lib/transport/metadata_compression_traits.h"
#include "src/core/lib/transport/parsed_metadata.h"
#include "src/core/lib/transport/simple_slice_based_metadata.h"

namespace grpc_core {

///////////////////////////////////////////////////////////////////////////////
// Metadata traits

// Given a metadata key and a value, return the encoded size.
// Defaults to calling the key's Encode() method and then calculating the size
// of that, but can be overridden for specific keys if there's a better way of
// doing this.
// May return 0 if the size is unknown/unknowable.
template <typename Key>
size_t EncodedSizeOfKey(Key, const typename Key::ValueType& value) {
  return Key::Encode(value).size();
}

// grpc-timeout metadata trait.
// ValueType is defined as Timestamp - an absolute timestamp (i.e. a
// deadline!), that is converted to a duration by transports before being
// sent.
// TODO(ctiller): Move this elsewhere. During the transition we need to be able
// to name this in MetadataMap, but ultimately once the transition is done we
// should not need to.
struct GrpcTimeoutMetadata {
  static constexpr bool kRepeatable = false;
  using ValueType = Timestamp;
  using MementoType = Duration;
  using CompressionTraits = TimeoutCompressor;
  static absl::string_view key() { return "grpc-timeout"; }
  static MementoType ParseMemento(Slice value,
                                  bool will_keep_past_request_lifetime,
                                  MetadataParseErrorFn on_error);
  static ValueType MementoToValue(MementoType timeout);
  static Slice Encode(ValueType x);
  static std::string DisplayValue(ValueType x) { return x.ToString(); }
  static std::string DisplayMemento(MementoType x) { return x.ToString(); }
};

// TE metadata trait.
struct TeMetadata {
  static constexpr bool kRepeatable = false;
  // HTTP2 says that TE can either be empty or "trailers".
  // Empty means this trait is not included, "trailers" means kTrailers, and
  // kInvalid is used to remember an invalid value.
  enum ValueType : uint8_t {
    kTrailers,
    kInvalid,
  };
  using MementoType = ValueType;
  using CompressionTraits = KnownValueCompressor<ValueType, kTrailers>;
  static absl::string_view key() { return "te"; }
  static MementoType ParseMemento(Slice value,
                                  bool will_keep_past_request_lifetime,
                                  MetadataParseErrorFn on_error);
  static ValueType MementoToValue(MementoType te) { return te; }
  static StaticSlice Encode(ValueType x) {
    GPR_ASSERT(x == kTrailers);
    return StaticSlice::FromStaticString("trailers");
  }
  static const char* DisplayValue(ValueType te);
  static const char* DisplayMemento(MementoType te) { return DisplayValue(te); }
};

inline size_t EncodedSizeOfKey(TeMetadata, TeMetadata::ValueType x) {
  return x == TeMetadata::kTrailers ? 8 : 0;
}

// content-type metadata trait.
struct ContentTypeMetadata {
  static constexpr bool kRepeatable = false;
  // gRPC says that content-type can be application/grpc[;something]
  // Core has only ever verified the prefix.
  // IF we want to start verifying more, we can expand this type.
  enum ValueType : uint8_t {
    kApplicationGrpc,
    kEmpty,
    kInvalid,
  };
  using MementoType = ValueType;
  using CompressionTraits = KnownValueCompressor<ValueType, kApplicationGrpc>;
  static absl::string_view key() { return "content-type"; }
  static MementoType ParseMemento(Slice value,
                                  bool will_keep_past_request_lifetime,
                                  MetadataParseErrorFn on_error);
  static ValueType MementoToValue(MementoType content_type) {
    return content_type;
  }

  static StaticSlice Encode(ValueType x);
  static const char* DisplayValue(ValueType content_type);
  static const char* DisplayMemento(ValueType content_type) {
    return DisplayValue(content_type);
  }
};

// scheme metadata trait.
struct HttpSchemeMetadata {
  static constexpr bool kRepeatable = false;
  enum ValueType : uint8_t {
    kHttp,
    kHttps,
    kInvalid,
  };
  using MementoType = ValueType;
  using CompressionTraits = HttpSchemeCompressor;
  static absl::string_view key() { return ":scheme"; }
  static MementoType ParseMemento(Slice value, bool,
                                  MetadataParseErrorFn on_error) {
    return Parse(value.as_string_view(), on_error);
  }
  static ValueType Parse(absl::string_view value,
                         MetadataParseErrorFn on_error);
  static ValueType MementoToValue(MementoType content_type) {
    return content_type;
  }
  static StaticSlice Encode(ValueType x);
  static const char* DisplayValue(ValueType content_type);
  static const char* DisplayMemento(MementoType content_type) {
    return DisplayValue(content_type);
  }
};

size_t EncodedSizeOfKey(HttpSchemeMetadata, HttpSchemeMetadata::ValueType x);

// method metadata trait.
struct HttpMethodMetadata {
  static constexpr bool kRepeatable = false;
  enum ValueType : uint8_t {
    kPost,
    kGet,
    kPut,
    kInvalid,
  };
  using MementoType = ValueType;
  using CompressionTraits = HttpMethodCompressor;
  static absl::string_view key() { return ":method"; }
  static MementoType ParseMemento(Slice value,
                                  bool will_keep_past_request_lifetime,
                                  MetadataParseErrorFn on_error);
  static ValueType MementoToValue(MementoType content_type) {
    return content_type;
  }
  static StaticSlice Encode(ValueType x);
  static const char* DisplayValue(ValueType content_type);
  static const char* DisplayMemento(MementoType content_type) {
    return DisplayValue(content_type);
  }
};

// Base type for metadata pertaining to a single compression algorithm
// (e.g., "grpc-encoding").
struct CompressionAlgorithmBasedMetadata {
  using ValueType = grpc_compression_algorithm;
  using MementoType = ValueType;
  static MementoType ParseMemento(Slice value,
                                  bool will_keep_past_request_lifetime,
                                  MetadataParseErrorFn on_error);
  static ValueType MementoToValue(MementoType x) { return x; }
  static Slice Encode(ValueType x) {
    GPR_ASSERT(x != GRPC_COMPRESS_ALGORITHMS_COUNT);
    return Slice::FromStaticString(CompressionAlgorithmAsString(x));
  }
  static const char* DisplayValue(ValueType x) {
    if (const char* p = CompressionAlgorithmAsString(x)) {
      return p;
    } else {
      return "<discarded-invalid-value>";
    }
  }
  static const char* DisplayMemento(MementoType x) { return DisplayValue(x); }
};

// grpc-encoding metadata trait.
struct GrpcEncodingMetadata : public CompressionAlgorithmBasedMetadata {
  static constexpr bool kRepeatable = false;
  using CompressionTraits =
      SmallIntegralValuesCompressor<GRPC_COMPRESS_ALGORITHMS_COUNT>;
  static absl::string_view key() { return "grpc-encoding"; }
};

// grpc-internal-encoding-request metadata trait.
struct GrpcInternalEncodingRequest : public CompressionAlgorithmBasedMetadata {
  static constexpr bool kRepeatable = false;
  using CompressionTraits = NoCompressionCompressor;
  static absl::string_view key() { return "grpc-internal-encoding-request"; }
};

// grpc-accept-encoding metadata trait.
struct GrpcAcceptEncodingMetadata {
  static constexpr bool kRepeatable = false;
  static absl::string_view key() { return "grpc-accept-encoding"; }
  using ValueType = CompressionAlgorithmSet;
  using MementoType = ValueType;
  using CompressionTraits = StableValueCompressor;
  static MementoType ParseMemento(Slice value, bool, MetadataParseErrorFn) {
    return CompressionAlgorithmSet::FromString(value.as_string_view());
  }
  static ValueType MementoToValue(MementoType x) { return x; }
  static Slice Encode(ValueType x) { return x.ToSlice(); }
  static absl::string_view DisplayValue(ValueType x) { return x.ToString(); }
  static absl::string_view DisplayMemento(MementoType x) {
    return DisplayValue(x);
  }
};

// user-agent metadata trait.
struct UserAgentMetadata : public SimpleSliceBasedMetadata {
  static constexpr bool kRepeatable = false;
  using CompressionTraits = StableValueCompressor;
  static absl::string_view key() { return "user-agent"; }
};

// grpc-message metadata trait.
struct GrpcMessageMetadata : public SimpleSliceBasedMetadata {
  static constexpr bool kRepeatable = false;
  using CompressionTraits = NoCompressionCompressor;
  static absl::string_view key() { return "grpc-message"; }
};

// host metadata trait.
struct HostMetadata : public SimpleSliceBasedMetadata {
  static constexpr bool kRepeatable = false;
  using CompressionTraits = NoCompressionCompressor;
  static absl::string_view key() { return "host"; }
};

// endpoint-load-metrics-bin metadata trait.
struct EndpointLoadMetricsBinMetadata : public SimpleSliceBasedMetadata {
  static constexpr bool kRepeatable = false;
  using CompressionTraits = NoCompressionCompressor;
  static absl::string_view key() { return "endpoint-load-metrics-bin"; }
};

// grpc-server-stats-bin metadata trait.
struct GrpcServerStatsBinMetadata : public SimpleSliceBasedMetadata {
  static constexpr bool kRepeatable = false;
  using CompressionTraits = NoCompressionCompressor;
  static absl::string_view key() { return "grpc-server-stats-bin"; }
};

// grpc-trace-bin metadata trait.
struct GrpcTraceBinMetadata : public SimpleSliceBasedMetadata {
  static constexpr bool kRepeatable = false;
  using CompressionTraits = FrequentKeyWithNoValueCompressionCompressor;
  static absl::string_view key() { return "grpc-trace-bin"; }
};

// grpc-tags-bin metadata trait.
struct GrpcTagsBinMetadata : public SimpleSliceBasedMetadata {
  static constexpr bool kRepeatable = false;
  using CompressionTraits = FrequentKeyWithNoValueCompressionCompressor;
  static absl::string_view key() { return "grpc-tags-bin"; }
};

// :authority metadata trait.
struct HttpAuthorityMetadata : public SimpleSliceBasedMetadata {
  static constexpr bool kRepeatable = false;
  using CompressionTraits = SmallSetOfValuesCompressor;
  static absl::string_view key() { return ":authority"; }
};

// :path metadata trait.
struct HttpPathMetadata : public SimpleSliceBasedMetadata {
  static constexpr bool kRepeatable = false;
  using CompressionTraits = SmallSetOfValuesCompressor;
  static absl::string_view key() { return ":path"; }
};

// We separate SimpleIntBasedMetadata into two pieces: one that does not
// depend on the invalid value, and one that does. This allows the compiler to
// easily see the functions that are shared, and helps reduce code bloat here.
template <typename Int>
struct SimpleIntBasedMetadataBase {
  using ValueType = Int;
  using MementoType = Int;
  static ValueType MementoToValue(MementoType value) { return value; }
  static Slice Encode(ValueType x) { return Slice::FromInt64(x); }
  static Int DisplayValue(ValueType x) { return x; }
  static Int DisplayMemento(MementoType x) { return x; }
};

template <typename Int, Int kInvalidValue>
struct SimpleIntBasedMetadata : public SimpleIntBasedMetadataBase<Int> {
  static constexpr Int invalid_value() { return kInvalidValue; }
  static Int ParseMemento(Slice value, bool, MetadataParseErrorFn on_error) {
    Int out;
    if (!absl::SimpleAtoi(value.as_string_view(), &out)) {
      on_error("not an integer", value);
      out = kInvalidValue;
    }
    return out;
  }
};

// grpc-status metadata trait.
struct GrpcStatusMetadata
    : public SimpleIntBasedMetadata<grpc_status_code, GRPC_STATUS_UNKNOWN> {
  static constexpr bool kRepeatable = false;
  using CompressionTraits = SmallIntegralValuesCompressor<16>;
  static absl::string_view key() { return "grpc-status"; }
};

// grpc-previous-rpc-attempts metadata trait.
struct GrpcPreviousRpcAttemptsMetadata
    : public SimpleIntBasedMetadata<uint32_t, 0> {
  static constexpr bool kRepeatable = false;
  using CompressionTraits = NoCompressionCompressor;
  static absl::string_view key() { return "grpc-previous-rpc-attempts"; }
};

// grpc-retry-pushback-ms metadata trait.
struct GrpcRetryPushbackMsMetadata {
  static constexpr bool kRepeatable = false;
  static absl::string_view key() { return "grpc-retry-pushback-ms"; }
  using ValueType = Duration;
  using MementoType = Duration;
  using CompressionTraits = NoCompressionCompressor;
  static ValueType MementoToValue(MementoType x) { return x; }
  static Slice Encode(Duration x) { return Slice::FromInt64(x.millis()); }
  static int64_t DisplayValue(Duration x) { return x.millis(); }
  static int64_t DisplayMemento(Duration x) { return DisplayValue(x); }
  static Duration ParseMemento(Slice value,
                               bool will_keep_past_request_lifetime,
                               MetadataParseErrorFn on_error);
};

// :status metadata trait.
// TODO(ctiller): consider moving to uint16_t
struct HttpStatusMetadata : public SimpleIntBasedMetadata<uint32_t, 0> {
  static constexpr bool kRepeatable = false;
  using CompressionTraits = HttpStatusCompressor;
  static absl::string_view key() { return ":status"; }
};

// "secret" metadata trait used to pass load balancing token between filters.
// This should not be exposed outside of gRPC core.
class GrpcLbClientStats;

struct GrpcLbClientStatsMetadata {
  static constexpr bool kRepeatable = false;
  static absl::string_view key() { return "grpclb_client_stats"; }
  using ValueType = GrpcLbClientStats*;
  using MementoType = ValueType;
  using CompressionTraits = NoCompressionCompressor;
  static ValueType MementoToValue(MementoType value) { return value; }
  static Slice Encode(ValueType) { abort(); }
  static const char* DisplayValue(ValueType) { return "<internal-lb-stats>"; }
  static const char* DisplayMemento(MementoType) {
    return "<internal-lb-stats>";
  }
  static MementoType ParseMemento(Slice, bool, MetadataParseErrorFn) {
    return nullptr;
  }
};

inline size_t EncodedSizeOfKey(GrpcLbClientStatsMetadata,
                               GrpcLbClientStatsMetadata::ValueType) {
  return 0;
}

// lb-token metadata
struct LbTokenMetadata : public SimpleSliceBasedMetadata {
  static constexpr bool kRepeatable = false;
  using CompressionTraits = NoCompressionCompressor;
  static absl::string_view key() { return "lb-token"; }
};

// lb-cost-bin metadata
struct LbCostBinMetadata {
  static constexpr bool kRepeatable = true;
  static absl::string_view key() { return "lb-cost-bin"; }
  struct ValueType {
    double cost;
    std::string name;
  };
  using MementoType = ValueType;
  using CompressionTraits = NoCompressionCompressor;
  static ValueType MementoToValue(MementoType value) { return value; }
  static Slice Encode(const ValueType& x);
  static std::string DisplayValue(ValueType x);
  static std::string DisplayMemento(MementoType x) { return DisplayValue(x); }
  static MementoType ParseMemento(Slice value,
                                  bool will_keep_past_request_lifetime,
                                  MetadataParseErrorFn on_error);
};

// Annotation added by a transport to note whether a failed request was never
// placed on the wire, or never seen by a server.
struct GrpcStreamNetworkState {
  static absl::string_view DebugKey() { return "GrpcStreamNetworkState"; }
  static constexpr bool kRepeatable = false;
  enum ValueType : uint8_t {
    kNotSentOnWire,
    kNotSeenByServer,
  };
  static std::string DisplayValue(ValueType x);
};

// Annotation added by a server transport to note the peer making a request.
struct PeerString {
  static absl::string_view DebugKey() { return "PeerString"; }
  static constexpr bool kRepeatable = false;
  using ValueType = Slice;
  static std::string DisplayValue(const ValueType& x);
};

// Annotation added by various systems to describe the reason for a failure.
struct GrpcStatusContext {
  static absl::string_view DebugKey() { return "GrpcStatusContext"; }
  static constexpr bool kRepeatable = true;
  using ValueType = std::string;
  static const std::string& DisplayValue(const std::string& x);
};

// Annotation added by a transport to note that the status came from the wire.
struct GrpcStatusFromWire {
  static absl::string_view DebugKey() { return "GrpcStatusFromWire"; }
  static constexpr bool kRepeatable = false;
  using ValueType = bool;
  static absl::string_view DisplayValue(bool x) { return x ? "true" : "false"; }
};

// Annotation to denote that this call qualifies for cancelled=1 for the
// RECV_CLOSE_ON_SERVER op
struct GrpcCallWasCancelled {
  static absl::string_view DebugKey() { return "GrpcCallWasCancelled"; }
  static constexpr bool kRepeatable = false;
  using ValueType = bool;
  static absl::string_view DisplayValue(bool x) { return x ? "true" : "false"; }
};

// Annotation added by client surface code to denote wait-for-ready state
struct WaitForReady {
  struct ValueType {
    bool value = false;
    bool explicitly_set = false;
  };
  static absl::string_view DebugKey() { return "WaitForReady"; }
  static constexpr bool kRepeatable = false;
  static std::string DisplayValue(ValueType x);
};

// Annotation added by a transport to note that server trailing metadata
// is a Trailers-Only response.
struct GrpcTrailersOnly {
  static absl::string_view DebugKey() { return "GrpcTrailersOnly"; }
  static constexpr bool kRepeatable = false;
  using ValueType = bool;
  static absl::string_view DisplayValue(bool x) { return x ? "true" : "false"; }
};

namespace metadata_detail {

// Build a key/value formatted debug string.
// Output looks like 'key1: value1, key2: value2'
// The string is expected to be readable, but not necessarily parsable.
class DebugStringBuilder {
 public:
  // Add one key/value pair to the output.
  void Add(absl::string_view key, absl::string_view value);

  // Finalize the output and return the string.
  // Subsequent Add calls are UB.
  std::string TakeOutput() { return std::move(out_); }

 private:
  std::string out_;
};

// IsEncodable: Given a trait, determine if that trait is encodable, or is
// just a value attached to a MetadataMap. We use the presence of the key()
// static method to determine if a trait is encodable or not - encodable
// traits have string names, and non-encodable traits do not.
template <typename Trait, typename Ignored = void>
struct IsEncodableTrait {
  static const bool value = false;
};

template <typename Trait>
struct IsEncodableTrait<Trait, absl::void_t<decltype(Trait::key())>> {
  static const bool value = true;
};

template <typename MustBeVoid, typename... Traits>
struct EncodableTraits;

template <typename Trait, typename... Traits>
struct EncodableTraits<absl::enable_if_t<IsEncodableTrait<Trait>::value, void>,
                       Trait, Traits...> {
  using List =
      typename EncodableTraits<void,
                               Traits...>::List::template PushFront<Trait>;
};

template <typename Trait, typename... Traits>
struct EncodableTraits<absl::enable_if_t<!IsEncodableTrait<Trait>::value, void>,
                       Trait, Traits...> {
  using List = typename EncodableTraits<void, Traits...>::List;
};

template <>
struct EncodableTraits<void> {
  using List = Typelist<>;
};

template <typename Trait>
struct EncodableNameLookupKeyComparison {
  bool operator()(absl::string_view key) { return key == Trait::key(); }
};

template <typename Trait, typename Op>
struct EncodableNameLookupOnFound {
  auto operator()(Op* op) { return op->Found(Trait()); }
};

template <typename... Traits>
struct EncodableNameLookup {
  template <typename Op>
  static auto Lookup(absl::string_view key, Op* op) {
    return IfList(
        key, op, [key](Op* op) { return op->NotFound(key); },
        EncodableNameLookupKeyComparison<Traits>()...,
        EncodableNameLookupOnFound<Traits, Op>()...);
  }
};

template <typename... Traits>
using NameLookup = typename EncodableTraits<
    void, Traits...>::List::template Instantiate<EncodableNameLookup>;

// Helper to take a slice to a memento to a value.
// By splitting this part out we can scale code size as the number of
// (memento, value) types, rather than as the number of traits.
template <typename ParseMementoFn, typename MementoToValueFn>
struct ParseValue {
  template <ParseMementoFn parse_memento, MementoToValueFn memento_to_value>
  static GPR_ATTRIBUTE_NOINLINE auto Parse(Slice* value,
                                           MetadataParseErrorFn on_error)
      -> decltype(memento_to_value(parse_memento(std::move(*value), false,
                                                 on_error))) {
    return memento_to_value(parse_memento(std::move(*value), false, on_error));
  }
};

// This is an "Op" type for NameLookup.
// Used for MetadataMap::Parse, its Found/NotFound methods turn a slice into a
// ParsedMetadata object.
template <typename Container>
class ParseHelper {
 public:
  ParseHelper(Slice value, bool will_keep_past_request_lifetime,
              MetadataParseErrorFn on_error, size_t transport_size)
      : value_(std::move(value)),
        will_keep_past_request_lifetime_(will_keep_past_request_lifetime),
        on_error_(on_error),
        transport_size_(transport_size) {}

  template <typename Trait>
  GPR_ATTRIBUTE_NOINLINE ParsedMetadata<Container> Found(Trait trait) {
    return ParsedMetadata<Container>(
        trait,
        ParseValueToMemento<typename Trait::MementoType, Trait::ParseMemento>(),
        static_cast<uint32_t>(transport_size_));
  }

  GPR_ATTRIBUTE_NOINLINE ParsedMetadata<Container> NotFound(
      absl::string_view key) {
    return ParsedMetadata<Container>(
        typename ParsedMetadata<Container>::FromSlicePair{},
        Slice::FromCopiedString(key), std::move(value_), transport_size_);
  }

 private:
  template <typename T, T (*parse_memento)(Slice, bool, MetadataParseErrorFn)>
  GPR_ATTRIBUTE_NOINLINE T ParseValueToMemento() {
    return parse_memento(std::move(value_), will_keep_past_request_lifetime_,
                         on_error_);
  }

  Slice value_;
  const bool will_keep_past_request_lifetime_;
  MetadataParseErrorFn on_error_;
  const size_t transport_size_;
};

// This is an "Op" type for NameLookup.
// Used for MetadataMap::Append, its Found/NotFound methods turn a slice into
// a value and add it to a container.
template <typename Container>
class AppendHelper {
 public:
  AppendHelper(Container* container, Slice value, MetadataParseErrorFn on_error)
      : container_(container), value_(std::move(value)), on_error_(on_error) {}

  template <typename Trait>
  GPR_ATTRIBUTE_NOINLINE void Found(Trait trait) {
    container_->Set(
        trait, ParseValue<decltype(Trait::ParseMemento),
                          decltype(Trait::MementoToValue)>::
                   template Parse<Trait::ParseMemento, Trait::MementoToValue>(
                       &value_, on_error_));
  }

  GPR_ATTRIBUTE_NOINLINE void NotFound(absl::string_view key) {
    container_->unknown_.Append(key, std::move(value_));
  }

 private:
  Container* const container_;
  Slice value_;
  MetadataParseErrorFn on_error_;
};

// This is an "Op" type for NameLookup.
// Used for MetadataMap::Remove, its Found/NotFound methods remove a key from
// the container.
template <typename Container>
class RemoveHelper {
 public:
  explicit RemoveHelper(Container* container) : container_(container) {}

  template <typename Trait>
  GPR_ATTRIBUTE_NOINLINE void Found(Trait trait) {
    container_->Remove(trait);
  }

  GPR_ATTRIBUTE_NOINLINE void NotFound(absl::string_view key) {
    container_->unknown_.Remove(key);
  }

 private:
  Container* const container_;
};

// This is an "Op" type for NameLookup.
// Used for MetadataMap::GetStringValue, its Found/NotFound methods generated
// a string value from the container.
template <typename Container>
class GetStringValueHelper {
 public:
  explicit GetStringValueHelper(const Container* container,
                                std::string* backing)
      : container_(container), backing_(backing) {}

  template <typename Trait>
  GPR_ATTRIBUTE_NOINLINE absl::enable_if_t<
      Trait::kRepeatable == false &&
          std::is_same<Slice, typename Trait::ValueType>::value,
      absl::optional<absl::string_view>>
  Found(Trait) {
    const auto* value = container_->get_pointer(Trait());
    if (value == nullptr) return absl::nullopt;
    return value->as_string_view();
  }

  template <typename Trait>
  GPR_ATTRIBUTE_NOINLINE absl::enable_if_t<
      Trait::kRepeatable == true &&
          !std::is_same<Slice, typename Trait::ValueType>::value,
      absl::optional<absl::string_view>>
  Found(Trait) {
    const auto* value = container_->get_pointer(Trait());
    if (value == nullptr) return absl::nullopt;
    backing_->clear();
    for (const auto& v : *value) {
      if (!backing_->empty()) backing_->push_back(',');
      auto new_segment = Trait::Encode(v);
      backing_->append(new_segment.begin(), new_segment.end());
    }
    return *backing_;
  }

  template <typename Trait>
  GPR_ATTRIBUTE_NOINLINE absl::enable_if_t<
      Trait::kRepeatable == false &&
          !std::is_same<Slice, typename Trait::ValueType>::value,
      absl::optional<absl::string_view>>
  Found(Trait) {
    const auto* value = container_->get_pointer(Trait());
    if (value == nullptr) return absl::nullopt;
    *backing_ = std::string(Trait::Encode(*value).as_string_view());
    return *backing_;
  }

  GPR_ATTRIBUTE_NOINLINE absl::optional<absl::string_view> NotFound(
      absl::string_view key) {
    return container_->unknown_.GetStringValue(key, backing_);
  }

 private:
  const Container* const container_;
  std::string* backing_;
};

// Sink for key value logs
using LogFn = absl::FunctionRef<void(absl::string_view, absl::string_view)>;

template <typename T>
struct AdaptDisplayValueToLog {
  static std::string ToString(const T& value) { return std::to_string(value); }
};

template <>
struct AdaptDisplayValueToLog<std::string> {
  static std::string ToString(const std::string& value) { return value; }
};

template <>
struct AdaptDisplayValueToLog<const std::string&> {
  static std::string ToString(const std::string& value) { return value; }
};

template <>
struct AdaptDisplayValueToLog<absl::string_view> {
  static std::string ToString(absl::string_view value) {
    return std::string(value);
  }
};

template <>
struct AdaptDisplayValueToLog<Slice> {
  static std::string ToString(Slice value) {
    return std::string(value.as_string_view());
  }
};

template <>
struct AdaptDisplayValueToLog<const char*> {
  static std::string ToString(const char* value) { return std::string(value); }
};

template <>
struct AdaptDisplayValueToLog<StaticSlice> {
  static absl::string_view ToString(StaticSlice value) {
    return value.as_string_view();
  }
};

template <typename T, typename U, typename V>
GPR_ATTRIBUTE_NOINLINE void LogKeyValueTo(absl::string_view key, const T& value,
                                          V (*display_value)(U), LogFn log_fn) {
  log_fn(key, AdaptDisplayValueToLog<V>::ToString(display_value(value)));
}

// Generate a strong type for metadata values per trait.
template <typename Which, typename Ignored = void>
struct Value;

template <typename Which>
struct Value<Which, absl::enable_if_t<Which::kRepeatable == false &&
                                          IsEncodableTrait<Which>::value,
                                      void>> {
  Value() = default;
  explicit Value(const typename Which::ValueType& value) : value(value) {}
  explicit Value(typename Which::ValueType&& value)
      : value(std::forward<typename Which::ValueType>(value)) {}
  Value(const Value&) = delete;
  Value& operator=(const Value&) = delete;
  Value(Value&&) noexcept = default;
  Value& operator=(Value&& other) noexcept {
    value = std::move(other.value);
    return *this;
  }
  template <typename Encoder>
  void EncodeTo(Encoder* encoder) const {
    encoder->Encode(Which(), value);
  }
  template <typename Encoder>
  void VisitWith(Encoder* encoder) const {
    return EncodeTo(encoder);
  }
  void LogTo(LogFn log_fn) const {
    LogKeyValueTo(Which::key(), value, Which::DisplayValue, log_fn);
  }
  using StorageType = typename Which::ValueType;
  GPR_NO_UNIQUE_ADDRESS StorageType value;
};

template <typename Which>
struct Value<Which, absl::enable_if_t<Which::kRepeatable == false &&
                                          !IsEncodableTrait<Which>::value,
                                      void>> {
  Value() = default;
  explicit Value(const typename Which::ValueType& value) : value(value) {}
  explicit Value(typename Which::ValueType&& value)
      : value(std::forward<typename Which::ValueType>(value)) {}
  Value(const Value&) = delete;
  Value& operator=(const Value&) = delete;
  Value(Value&&) noexcept = default;
  Value& operator=(Value&& other) noexcept {
    value = std::move(other.value);
    return *this;
  }
  template <typename Encoder>
  void EncodeTo(Encoder*) const {}
  template <typename Encoder>
  void VisitWith(Encoder* encoder) const {
    encoder->Encode(Which(), value);
  }
  void LogTo(LogFn log_fn) const {
    LogKeyValueTo(Which::DebugKey(), value, Which::DisplayValue, log_fn);
  }
  using StorageType = typename Which::ValueType;
  GPR_NO_UNIQUE_ADDRESS StorageType value;
};

template <typename Which>
struct Value<Which, absl::enable_if_t<Which::kRepeatable == true &&
                                          IsEncodableTrait<Which>::value,
                                      void>> {
  Value() = default;
  explicit Value(const typename Which::ValueType& value) {
    this->value.push_back(value);
  }
  explicit Value(typename Which::ValueType&& value) {
    this->value.emplace_back(std::forward<typename Which::ValueType>(value));
  }
  Value(const Value&) = delete;
  Value& operator=(const Value&) = delete;
  Value(Value&& other) noexcept : value(std::move(other.value)) {}
  Value& operator=(Value&& other) noexcept {
    value = std::move(other.value);
    return *this;
  }
  template <typename Encoder>
  void EncodeTo(Encoder* encoder) const {
    for (const auto& v : value) {
      encoder->Encode(Which(), v);
    }
  }
  template <typename Encoder>
  void VisitWith(Encoder* encoder) const {
    return EncodeTo(encoder);
  }
  void LogTo(LogFn log_fn) const {
    for (const auto& v : value) {
      LogKeyValueTo(Which::key(), v, Which::Encode, log_fn);
    }
  }
  using StorageType = absl::InlinedVector<typename Which::ValueType, 1>;
  StorageType value;
};

template <typename Which>
struct Value<Which, absl::enable_if_t<Which::kRepeatable == true &&
                                          !IsEncodableTrait<Which>::value,
                                      void>> {
  Value() = default;
  explicit Value(const typename Which::ValueType& value) {
    this->value.push_back(value);
  }
  explicit Value(typename Which::ValueType&& value) {
    this->value.emplace_back(std::forward<typename Which::ValueType>(value));
  }
  Value(const Value&) = delete;
  Value& operator=(const Value&) = delete;
  Value(Value&& other) noexcept : value(std::move(other.value)) {}
  Value& operator=(Value&& other) noexcept {
    value = std::move(other.value);
    return *this;
  }
  template <typename Encoder>
  void EncodeTo(Encoder*) const {}
  template <typename Encoder>
  void VisitWith(Encoder* encoder) const {
    for (const auto& v : value) {
      encoder->Encode(Which(), v);
    }
  }
  void LogTo(LogFn log_fn) const {
    for (const auto& v : value) {
      LogKeyValueTo(Which::DebugKey(), v, Which::DisplayValue, log_fn);
    }
  }
  using StorageType = absl::InlinedVector<typename Which::ValueType, 1>;
  StorageType value;
};

// Encoder to copy some metadata
template <typename Output>
class CopySink {
 public:
  explicit CopySink(Output* dst) : dst_(dst) {}

  template <class T, class V>
  void Encode(T trait, V value) {
    dst_->Set(trait, value);
  }

  template <class T>
  void Encode(T trait, const Slice& value) {
    dst_->Set(trait, std::move(value.AsOwned()));
  }

  void Encode(const Slice& key, const Slice& value) {
    dst_->unknown_.Append(key.as_string_view(), value.Ref());
  }

 private:
  Output* dst_;
};

// Callable for the ForEach in Encode() -- for each value, call the
// appropriate encoder method.
template <typename Encoder>
struct EncodeWrapper {
  Encoder* encoder;
  template <typename Which>
  void operator()(const Value<Which>& which) {
    which.EncodeTo(encoder);
  }
};

// Callable for the table ForEach in ForEach() -- for each value, call the
// appropriate visitor method.
template <typename Encoder>
struct ForEachWrapper {
  Encoder* encoder;
  template <typename Which>
  void operator()(const Value<Which>& which) {
    which.VisitWith(encoder);
  }
};

// Callable for the ForEach in Log()
struct LogWrapper {
  LogFn log_fn;
  template <typename Which>
  void operator()(const Value<Which>& which) {
    which.LogTo(log_fn);
  }
};

// Encoder to compute TransportSize
class TransportSizeEncoder {
 public:
  void Encode(const Slice& key, const Slice& value) {
    size_ += key.length() + value.length() + 32;
  }

  template <typename Which>
  void Encode(Which, const typename Which::ValueType& value) {
    Add(Which(), value);
  }

  void Encode(ContentTypeMetadata,
              const typename ContentTypeMetadata::ValueType& value) {
    if (value == ContentTypeMetadata::kInvalid) return;
    Add(ContentTypeMetadata(), value);
  }

  size_t size() const { return size_; }

 private:
  template <typename Which>
  void Add(Which, const typename Which::ValueType& value) {
    size_ += Which::key().length() + Which::Encode(value).length() + 32;
  }

  uint32_t size_ = 0;
};

// Handle unknown (non-trait-based) fields in the metadata map.
class UnknownMap {
 public:
  explicit UnknownMap(Arena* arena) : unknown_(arena) {}

  using BackingType = ChunkedVector<std::pair<Slice, Slice>, 10>;

  void Append(absl::string_view key, Slice value);
  void Remove(absl::string_view key);
  absl::optional<absl::string_view> GetStringValue(absl::string_view key,
                                                   std::string* backing) const;

  BackingType::ConstForwardIterator begin() const { return unknown_.cbegin(); }
  BackingType::ConstForwardIterator end() const { return unknown_.cend(); }

  bool empty() const { return unknown_.empty(); }
  size_t size() const { return unknown_.size(); }
  void Clear() { unknown_.Clear(); }
  Arena* arena() const { return unknown_.arena(); }

 private:
  // Backing store for added metadata.
  ChunkedVector<std::pair<Slice, Slice>, 10> unknown_;
};

// Given a factory template Factory, construct a type that derives from
// Factory<MetadataTrait, MetadataTrait::CompressionTraits> for all
// MetadataTraits. Useful for transports in defining the stateful parts of their
// compression algorithm.
template <template <typename, typename> class Factory,
          typename... MetadataTraits>
struct StatefulCompressor;

template <template <typename, typename> class Factory, typename MetadataTrait,
          bool kEncodable = IsEncodableTrait<MetadataTrait>::value>
struct SpecificStatefulCompressor;

template <template <typename, typename> class Factory, typename MetadataTrait>
struct SpecificStatefulCompressor<Factory, MetadataTrait, true>
    : public Factory<MetadataTrait, typename MetadataTrait::CompressionTraits> {
};

template <template <typename, typename> class Factory, typename MetadataTrait>
struct SpecificStatefulCompressor<Factory, MetadataTrait, false> {};

template <template <typename, typename> class Factory, typename MetadataTrait,
          typename... MetadataTraits>
struct StatefulCompressor<Factory, MetadataTrait, MetadataTraits...>
    : public SpecificStatefulCompressor<Factory, MetadataTrait>,
      public StatefulCompressor<Factory, MetadataTraits...> {};

template <template <typename, typename> class Factory>
struct StatefulCompressor<Factory> {};

}  // namespace metadata_detail

// Helper function for encoders
// Given a metadata trait, convert the value to a slice.
template <typename Which>
absl::enable_if_t<std::is_same<typename Which::ValueType, Slice>::value,
                  const Slice&>
MetadataValueAsSlice(const Slice& slice) {
  return slice;
}

template <typename Which>
absl::enable_if_t<!std::is_same<typename Which::ValueType, Slice>::value, Slice>
MetadataValueAsSlice(typename Which::ValueType value) {
  return Slice(Which::Encode(value));
}

// MetadataMap encodes the mapping of metadata keys to metadata values.
//
// MetadataMap takes a derived class and list of traits. Each of these trait
// objects defines one metadata field that is used by core, and so should have
// more specialized handling than just using the generic APIs.
//
// MetadataMap is the backing type for some derived type via the curiously
// recursive template pattern. This is because many types consumed by
// MetadataMap require the container type to operate on, and many of those
// types are instantiated one per trait. A naive implementation without the
// Derived type would, for traits A,B,C, then instantiate for some
// T<Container, Trait>:
//  - T<MetadataMap<A,B,C>, A>,
//  - T<MetadataMap<A,B,C>, B>,
//  - T<MetadataMap<A,B,C>, C>.
// Since these types ultimately need to be recorded in the .dynstr segment
// for dynamic linkers (if gRPC is linked as a static library) this would
// create O(N^2) bytes of symbols even in stripped libraries. To avoid this
// we use the derived type (e.g. grpc_metadata_batch right now) to capture
// the container type, and we would write T<grpc_metadata_batch, A>, etc...
// Note that now the container type uses a number of bytes that is independent
// of the number of traits, and so we return to a linear symbol table growth
// function.
//
// Each trait object has one of two possible signatures, depending on whether
// that traits field is encodable or not.
// Non-encodable traits are carried in a MetadataMap, but are never passed to
// the application nor serialized to wire.
//
// Encodable traits have the following signature:
// // Traits for the "grpc-xyz" metadata field:
// struct GrpcXyzMetadata {
//   // Can this metadata field be repeated?
//   static constexpr bool kRepeatable = ...;
//   // The type that's stored on MetadataBatch
//   using ValueType = ...;
//   // The type that's stored in compression/decompression tables
//   using MementoType = ...;
//   // The string key for this metadata type (for transports that require it)
//   static absl::string_view key() { return "grpc-xyz"; }
//   // Parse a memento from a slice
//   // Takes ownership of value
//   // If will_keep_past_request_lifetime is true, expect that the returned
//   // memento will be kept for a long time, and so try not to keep a ref to
//   // the input slice.
//   // Calls fn in the case of an error that should be reported to the user
//   static MementoType ParseMemento(
//       Slice value,
//       bool will_keep_past_request_lifetime,
//       MementoParseErrorFn fn) {
//   ...
//   }
//   // Convert a memento to a value
//   static ValueType MementoToValue(MementoType memento) { ... }
//   // Convert a value to its canonical text wire format (the format that
//   // ParseMemento will accept!)
//   static Slice Encode(const ValueType& value);
//   // Convert a value to something that can be passed to StrCat and
//   displayed
//   // for debugging
//   static SomeStrCatableType DisplayValue(ValueType value) { ... }
//   static SomeStrCatableType DisplayMemento(MementoType value) { ... }
// };
//
// Non-encodable traits are determined by missing the key() method, and have
// the following signature (and by convention omit the Metadata part of the
// type name):
// // Traits for the GrpcXyz field:
// struct GrpcXyz {
//   // The string key that should be used for debug dumps - should not be a
//   // valid http2 key (ie all lower case)
//   static absl::string_view DebugKey() { return "GRPC_XYZ"; }
//   // Can this metadata field be repeated?
//   static constexpr bool kRepeatable = ...;
//   // The type that's stored on MetadataBatch
//   using ValueType = ...;
//   // Convert a value to something that can be passed to StrCat and
//   displayed
//   // for debugging
//   static SomeStrCatableType DisplayValue(ValueType value) { ... }
// };
//
// About parsing and mementos:
//
// Many gRPC transports exchange metadata as key/value strings, but also allow
// for a more efficient representation as a single integer. We can use this
// integer representation to avoid reparsing too, by storing the parsed value
// in the compression table. This is what mementos are used for.
//
// A trait offers the capability to turn a slice into a memento via
// ParseMemento. This is exposed to users of MetadataMap via the Parse()
// method, that returns a ParsedMetadata object. That ParsedMetadata object
// can in turn be used to set the same value on many different MetadataMaps
// without having to reparse.
//
// Implementation wise, ParsedMetadata is a type erased wrapper around
// MementoType. When we set a value on MetadataMap, we first turn that memento
// into a value. For most types, this is going to be a no-op, but for example
// for grpc-timeout we make the memento the timeout expressed on the wire, but
// we make the value the timestamp of when the timeout will expire (i.e. the
// deadline).
template <class Derived, typename... Traits>
class MetadataMap {
 public:
  explicit MetadataMap(Arena* arena);
  ~MetadataMap();

  // Given a compressor factory - template taking <MetadataTrait,
  // CompressionTrait>, StatefulCompressor<Factory> provides a type
  // derived from all Encodable traits in this MetadataMap.
  // This can be used by transports to delegate compression to the appropriate
  // compression algorithm.
  template <template <typename, typename> class Factory>
  using StatefulCompressor =
      metadata_detail::StatefulCompressor<Factory, Traits...>;

  MetadataMap(const MetadataMap&) = delete;
  MetadataMap& operator=(const MetadataMap&) = delete;
  MetadataMap(MetadataMap&&) noexcept;
  // We never create MetadataMap directly, instead we create Derived, but we
  // want to be able to move it without redeclaring this.
  // NOLINTNEXTLINE(misc-unconventional-assign-operator)
  Derived& operator=(MetadataMap&&) noexcept;

  // Encode this metadata map into some encoder.
  // For each field that is set in the MetadataMap, call
  // encoder->Encode.
  //
  // For fields for which we have traits, this will be a method with
  // the signature:
  //    void Encode(TraitsType, typename TraitsType::ValueType value);
  // For fields for which we do not have traits, this will be a method
  // with the signature:
  //    void Encode(string_view key, Slice value);
  template <typename Encoder>
  void Encode(Encoder* encoder) const {
    table_.template ForEachIn<metadata_detail::EncodeWrapper<Encoder>,
                              Value<Traits>...>(
        metadata_detail::EncodeWrapper<Encoder>{encoder});
    for (const auto& unk : unknown_) {
      encoder->Encode(unk.first, unk.second);
    }
  }

  // Like Encode, but also visit the non-encodable fields.
  template <typename Encoder>
  void ForEach(Encoder* encoder) const {
    table_.ForEach(metadata_detail::ForEachWrapper<Encoder>{encoder});
    for (const auto& unk : unknown_) {
      encoder->Encode(unk.first, unk.second);
    }
  }

  // Similar to Encode, but targeted at logging: for each metadatum,
  // call f(key, value) as absl::string_views.
  void Log(metadata_detail::LogFn log_fn) const {
    table_.ForEach(metadata_detail::LogWrapper{log_fn});
    for (const auto& unk : unknown_) {
      log_fn(unk.first.as_string_view(), unk.second.as_string_view());
    }
  }

  std::string DebugString() const {
    metadata_detail::DebugStringBuilder builder;
    Log([&builder](absl::string_view key, absl::string_view value) {
      builder.Add(key, value);
    });
    return builder.TakeOutput();
  }

  // Get the pointer to the value of some known metadata.
  // Returns nullptr if the metadata is not present.
  // Causes a compilation error if Which is not an element of Traits.
  template <typename Which>
  const typename metadata_detail::Value<Which>::StorageType* get_pointer(
      Which) const {
    if (auto* p = table_.template get<Value<Which>>()) return &p->value;
    return nullptr;
  }

  // Get the pointer to the value of some known metadata.
  // Returns nullptr if the metadata is not present.
  // Causes a compilation error if Which is not an element of Traits.
  template <typename Which>
  typename metadata_detail::Value<Which>::StorageType* get_pointer(Which) {
    if (auto* p = table_.template get<Value<Which>>()) return &p->value;
    return nullptr;
  }

  // Get the pointer to the value of some known metadata.
  // Adds the default value for the metadata is not present.
  // Causes a compilation error if Which is not an element of Traits.
  template <typename Which>
  typename metadata_detail::Value<Which>::StorageType* GetOrCreatePointer(
      Which) {
    return &table_.template get_or_create<Value<Which>>()->value;
  }

  // Get the value of some known metadata.
  // Returns nullopt if the metadata is not present.
  // Causes a compilation error if Which is not an element of Traits.
  template <typename Which>
  absl::optional<typename Which::ValueType> get(Which) const {
    if (auto* p = table_.template get<Value<Which>>()) return p->value;
    return absl::nullopt;
  }

  // Set the value of some known metadata.
  // Returns a pointer to the new value.
  template <typename Which, typename... Args>
  absl::enable_if_t<Which::kRepeatable == false, void> Set(Which,
                                                           Args&&... args) {
    table_.template set<Value<Which>>(std::forward<Args>(args)...);
  }
  template <typename Which, typename... Args>
  absl::enable_if_t<Which::kRepeatable == true, void> Set(Which,
                                                          Args&&... args) {
    GetOrCreatePointer(Which())->emplace_back(std::forward<Args>(args)...);
  }

  // Remove a specific piece of known metadata.
  template <typename Which>
  void Remove(Which) {
    table_.template clear<Value<Which>>();
  }

  // Remove some metadata by name
  void Remove(absl::string_view key) {
    metadata_detail::RemoveHelper<Derived> helper(static_cast<Derived*>(this));
    metadata_detail::NameLookup<Traits...>::Lookup(key, &helper);
  }

  void Remove(const char* key) { Remove(absl::string_view(key)); }

  // Retrieve some metadata by name
  absl::optional<absl::string_view> GetStringValue(absl::string_view name,
                                                   std::string* buffer) const {
    metadata_detail::GetStringValueHelper<Derived> helper(
        static_cast<const Derived*>(this), buffer);
    return metadata_detail::NameLookup<Traits...>::Lookup(name, &helper);
  }

  // Extract a piece of known metadata.
  // Returns nullopt if the metadata was not present, or the value if it was.
  // The same as:
  //  auto value = m.get(T());
  //  m.Remove(T());
  template <typename Which>
  absl::enable_if_t<Which::kRepeatable == false,
                    absl::optional<typename Which::ValueType>>
  Take(Which which) {
    if (auto* p = get_pointer(which)) {
      absl::optional<typename Which::ValueType> value(std::move(*p));
      Remove(which);
      return value;
    }
    return {};
  }

  // Extract repeated known metadata.
  // Returns an empty vector if the metadata was not present.
  template <typename Which>
  absl::enable_if_t<Which::kRepeatable == true,
                    typename metadata_detail::Value<Which>::StorageType>
  Take(Which which) {
    if (auto* p = get_pointer(which)) {
      typename Value<Which>::StorageType value = std::move(*p);
      Remove(which);
      return value;
    }
    return {};
  }

  // Parse metadata from a key/value pair, and return an object representing
  // that result.
  static ParsedMetadata<Derived> Parse(absl::string_view key, Slice value,
                                       bool will_keep_past_request_lifetime,
                                       uint32_t transport_size,
                                       MetadataParseErrorFn on_error) {
<<<<<<< HEAD
    metadata_detail::ParseHelper<Derived> helper(
        value.TakeOwned(), will_keep_past_request_lifetime, on_error,
        transport_size);
    return metadata_detail::NameLookup<void, Traits...>::Lookup(key, &helper);
=======
    metadata_detail::ParseHelper<Derived> helper(value.TakeOwned(), on_error,
                                                 transport_size);
    return metadata_detail::NameLookup<Traits...>::Lookup(key, &helper);
>>>>>>> c5bb43ab
  }

  // Set a value from a parsed metadata object.
  void Set(const ParsedMetadata<Derived>& m) {
    m.SetOnContainer(static_cast<Derived*>(this));
  }

  // Append a key/value pair - takes ownership of value
  void Append(absl::string_view key, Slice value,
              MetadataParseErrorFn on_error) {
    metadata_detail::AppendHelper<Derived> helper(static_cast<Derived*>(this),
                                                  value.TakeOwned(), on_error);
    metadata_detail::NameLookup<Traits...>::Lookup(key, &helper);
  }

  void Clear();
  size_t TransportSize() const;
  Derived Copy() const;
  bool empty() const { return table_.empty() && unknown_.empty(); }
  size_t count() const { return table_.count() + unknown_.size(); }

 private:
  friend class metadata_detail::AppendHelper<Derived>;
  friend class metadata_detail::GetStringValueHelper<Derived>;
  friend class metadata_detail::RemoveHelper<Derived>;
  friend class metadata_detail::CopySink<Derived>;
  friend class ParsedMetadata<Derived>;

  template <typename Which>
  using Value = metadata_detail::Value<Which>;

  // Table of known metadata types.
  PackedTable<Value<Traits>...> table_;
  metadata_detail::UnknownMap unknown_;
};

// Ok/not-ok check for metadata maps that contain GrpcStatusMetadata, so that
// they can be used as result types for TrySeq.
template <typename Derived, typename... Args>
inline bool IsStatusOk(const MetadataMap<Derived, Args...>& m) {
  return m.get(GrpcStatusMetadata()).value_or(GRPC_STATUS_UNKNOWN) ==
         GRPC_STATUS_OK;
}

template <typename Derived, typename... Traits>
MetadataMap<Derived, Traits...>::MetadataMap(Arena* arena) : unknown_(arena) {}

template <typename Derived, typename... Traits>
MetadataMap<Derived, Traits...>::MetadataMap(MetadataMap&& other) noexcept
    : table_(std::move(other.table_)), unknown_(std::move(other.unknown_)) {}

// We never create MetadataMap directly, instead we create Derived, but we
// want to be able to move it without redeclaring this.
// NOLINTNEXTLINE(misc-unconventional-assign-operator)
template <typename Derived, typename... Traits>
Derived& MetadataMap<Derived, Traits...>::operator=(
    MetadataMap&& other) noexcept {
  table_ = std::move(other.table_);
  unknown_ = std::move(other.unknown_);
  return static_cast<Derived&>(*this);
}

template <typename Derived, typename... Traits>
MetadataMap<Derived, Traits...>::~MetadataMap() = default;

template <typename Derived, typename... Traits>
void MetadataMap<Derived, Traits...>::Clear() {
  table_.ClearAll();
  unknown_.Clear();
}

template <typename Derived, typename... Traits>
size_t MetadataMap<Derived, Traits...>::TransportSize() const {
  metadata_detail::TransportSizeEncoder enc;
  Encode(&enc);
  return enc.size();
}

template <typename Derived, typename... Traits>
Derived MetadataMap<Derived, Traits...>::Copy() const {
  Derived out(unknown_.arena());
  metadata_detail::CopySink<Derived> sink(&out);
  ForEach(&sink);
  return out;
}

}  // namespace grpc_core

struct grpc_metadata_batch;

using grpc_metadata_batch_base = grpc_core::MetadataMap<
    grpc_metadata_batch,
    // Colon prefixed headers first
    grpc_core::HttpPathMetadata, grpc_core::HttpAuthorityMetadata,
    grpc_core::HttpMethodMetadata, grpc_core::HttpStatusMetadata,
    grpc_core::HttpSchemeMetadata,
    // Non-colon prefixed headers begin here
    grpc_core::ContentTypeMetadata, grpc_core::TeMetadata,
    grpc_core::GrpcEncodingMetadata, grpc_core::GrpcInternalEncodingRequest,
    grpc_core::GrpcAcceptEncodingMetadata, grpc_core::GrpcStatusMetadata,
    grpc_core::GrpcTimeoutMetadata, grpc_core::GrpcPreviousRpcAttemptsMetadata,
    grpc_core::GrpcRetryPushbackMsMetadata, grpc_core::UserAgentMetadata,
    grpc_core::GrpcMessageMetadata, grpc_core::HostMetadata,
    grpc_core::EndpointLoadMetricsBinMetadata,
    grpc_core::GrpcServerStatsBinMetadata, grpc_core::GrpcTraceBinMetadata,
    grpc_core::GrpcTagsBinMetadata, grpc_core::GrpcLbClientStatsMetadata,
    grpc_core::LbCostBinMetadata, grpc_core::LbTokenMetadata,
    // Non-encodable things
    grpc_core::GrpcStreamNetworkState, grpc_core::PeerString,
    grpc_core::GrpcStatusContext, grpc_core::GrpcStatusFromWire,
    grpc_core::GrpcCallWasCancelled, grpc_core::WaitForReady,
    grpc_core::GrpcTrailersOnly GRPC_CUSTOM_CLIENT_METADATA
        GRPC_CUSTOM_SERVER_METADATA>;

struct grpc_metadata_batch : public grpc_metadata_batch_base {
  using grpc_metadata_batch_base::grpc_metadata_batch_base;
};

#endif  // GRPC_SRC_CORE_LIB_TRANSPORT_METADATA_BATCH_H<|MERGE_RESOLUTION|>--- conflicted
+++ resolved
@@ -1363,16 +1363,10 @@
                                        bool will_keep_past_request_lifetime,
                                        uint32_t transport_size,
                                        MetadataParseErrorFn on_error) {
-<<<<<<< HEAD
     metadata_detail::ParseHelper<Derived> helper(
         value.TakeOwned(), will_keep_past_request_lifetime, on_error,
         transport_size);
-    return metadata_detail::NameLookup<void, Traits...>::Lookup(key, &helper);
-=======
-    metadata_detail::ParseHelper<Derived> helper(value.TakeOwned(), on_error,
-                                                 transport_size);
     return metadata_detail::NameLookup<Traits...>::Lookup(key, &helper);
->>>>>>> c5bb43ab
   }
 
   // Set a value from a parsed metadata object.
