--- conflicted
+++ resolved
@@ -739,7 +739,6 @@
   StorageType value;
 };
 
-<<<<<<< HEAD
 // Encoder to log some metadata
 class LogEncoder {
  public:
@@ -758,7 +757,8 @@
 
  private:
   absl::FunctionRef<void(absl::string_view, absl::string_view)> log_fn_;
-=======
+};
+
 // Encoder to copy some metadata
 template <typename Output>
 class CopySink {
@@ -781,7 +781,6 @@
 
  private:
   Output* dst_;
->>>>>>> 5c3319c6
 };
 
 }  // namespace metadata_detail
@@ -1094,50 +1093,6 @@
     uint32_t size_ = 0;
   };
 
-<<<<<<< HEAD
-  // Encoder to copy some metadata
-  class CopySink {
-   public:
-    explicit CopySink(MetadataMap* dst) : dst_(dst) {}
-
-    template <class T, class V>
-    void Encode(T trait, V value) {
-      dst_->Set(trait, value);
-    }
-
-    template <class T>
-    void Encode(T trait, const Slice& value) {
-      dst_->Set(trait, std::move(value.AsOwned()));
-    }
-
-    void Encode(const Slice& key, const Slice& value) {
-      dst_->AppendUnknown(key.as_string_view(), value.Ref());
-    }
-
-   private:
-    MetadataMap* dst_;
-=======
-  // Encoder to log some metadata
-  class LogEncoder {
-   public:
-    explicit LogEncoder(
-        absl::FunctionRef<void(absl::string_view, absl::string_view)> log_fn)
-        : log_fn_(log_fn) {}
-
-    template <typename Which>
-    void Encode(Which, const typename Which::ValueType& value) {
-      log_fn_(Which::key(), absl::StrCat(Which::DisplayValue(value)));
-    }
-
-    void Encode(const Slice& key, const Slice& value) {
-      log_fn_(key.as_string_view(), value.as_string_view());
-    }
-
-   private:
-    absl::FunctionRef<void(absl::string_view, absl::string_view)> log_fn_;
->>>>>>> 5c3319c6
-  };
-
   void AppendUnknown(absl::string_view key, Slice value) {
     unknown_.EmplaceBack(Slice::FromCopiedString(key), value.Ref());
   }
