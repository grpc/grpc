/*
 *
 * Copyright 2015 gRPC authors.
 *
 * Licensed under the Apache License, Version 2.0 (the "License");
 * you may not use this file except in compliance with the License.
 * You may obtain a copy of the License at
 *
 *     http://www.apache.org/licenses/LICENSE-2.0
 *
 * Unless required by applicable law or agreed to in writing, software
 * distributed under the License is distributed on an "AS IS" BASIS,
 * WITHOUT WARRANTIES OR CONDITIONS OF ANY KIND, either express or implied.
 * See the License for the specific language governing permissions and
 * limitations under the License.
 *
 */

#ifndef GRPC_CORE_LIB_TRANSPORT_METADATA_BATCH_H
#define GRPC_CORE_LIB_TRANSPORT_METADATA_BATCH_H

#include <grpc/support/port_platform.h>

#include <stdbool.h>

#include <limits>

#include "absl/strings/match.h"
#include "absl/strings/str_join.h"
#include "absl/types/optional.h"

#include <grpc/grpc.h>
#include <grpc/slice.h>
#include <grpc/status.h>
#include <grpc/support/time.h>

#include "src/core/lib/compression/compression_internal.h"
#include "src/core/lib/gprpp/chunked_vector.h"
#include "src/core/lib/gprpp/table.h"
#include "src/core/lib/iomgr/exec_ctx.h"
#include "src/core/lib/slice/slice.h"
#include "src/core/lib/surface/validate_metadata.h"
#include "src/core/lib/transport/parsed_metadata.h"
#include "src/core/lib/transport/timeout_encoding.h"

namespace grpc_core {

// grpc-timeout metadata trait.
// ValueType is defined as grpc_millis - an absolute timestamp (i.e. a
// deadline!), that is converted to a duration by transports before being
// sent.
// TODO(ctiller): Move this elsewhere. During the transition we need to be able
// to name this in MetadataMap, but ultimately once the transition is done we
// should not need to.
struct GrpcTimeoutMetadata {
  static constexpr bool kRepeatable = false;
  using ValueType = grpc_millis;
  using MementoType = grpc_millis;
  static absl::string_view key() { return "grpc-timeout"; }
  static MementoType ParseMemento(Slice value, MetadataParseErrorFn on_error) {
    auto timeout = ParseTimeout(value);
    if (!timeout.has_value()) {
      on_error("invalid value", value);
      return GRPC_MILLIS_INF_FUTURE;
    }
    return *timeout;
  }
  static ValueType MementoToValue(MementoType timeout) {
    if (timeout == GRPC_MILLIS_INF_FUTURE) {
      return GRPC_MILLIS_INF_FUTURE;
    }
    return ExecCtx::Get()->Now() + timeout;
  }
  static Slice Encode(ValueType x) {
    return Timeout::FromDuration(x - ExecCtx::Get()->Now()).Encode();
  }
  static MementoType DisplayValue(MementoType x) { return x; }
};

// TE metadata trait.
struct TeMetadata {
  static constexpr bool kRepeatable = false;
  // HTTP2 says that TE can either be empty or "trailers".
  // Empty means this trait is not included, "trailers" means kTrailers, and
  // kInvalid is used to remember an invalid value.
  enum ValueType : uint8_t {
    kTrailers,
    kInvalid,
  };
  using MementoType = ValueType;
  static absl::string_view key() { return "te"; }
  static MementoType ParseMemento(Slice value, MetadataParseErrorFn on_error) {
    auto out = kInvalid;
    if (value == "trailers") {
      out = kTrailers;
    } else {
      on_error("invalid value", value);
    }
    return out;
  }
  static ValueType MementoToValue(MementoType te) { return te; }
  static StaticSlice Encode(ValueType x) {
    GPR_ASSERT(x == kTrailers);
    return StaticSlice::FromStaticString("trailers");
  }
  static const char* DisplayValue(MementoType te) {
    switch (te) {
      case ValueType::kTrailers:
        return "trailers";
      default:
        return "<discarded-invalid-value>";
    }
  }
};

// content-type metadata trait.
struct ContentTypeMetadata {
  static constexpr bool kRepeatable = false;
  // gRPC says that content-type can be application/grpc[;something]
  // Core has only ever verified the prefix.
  // IF we want to start verifying more, we can expand this type.
  enum ValueType {
    kApplicationGrpc,
    kEmpty,
    kInvalid,
  };
  using MementoType = ValueType;
  static absl::string_view key() { return "content-type"; }
  static MementoType ParseMemento(Slice value, MetadataParseErrorFn on_error) {
    auto out = kInvalid;
    auto value_string = value.as_string_view();
    if (value_string == "application/grpc") {
      out = kApplicationGrpc;
    } else if (absl::StartsWith(value_string, "application/grpc;")) {
      out = kApplicationGrpc;
    } else if (absl::StartsWith(value_string, "application/grpc+")) {
      out = kApplicationGrpc;
    } else if (value_string.empty()) {
      out = kEmpty;
    } else {
      on_error("invalid value", value);
    }
    return out;
  }
  static ValueType MementoToValue(MementoType content_type) {
    return content_type;
  }
  static StaticSlice Encode(ValueType x) {
    switch (x) {
      case kEmpty:
        return StaticSlice::FromStaticString("");
      case kApplicationGrpc:
        return StaticSlice::FromStaticString("application/grpc");
      case kInvalid:
        abort();
    }
    GPR_UNREACHABLE_CODE(
        return StaticSlice::FromStaticString("unrepresentable value"));
  }
  static const char* DisplayValue(MementoType content_type) {
    switch (content_type) {
      case ValueType::kApplicationGrpc:
        return "application/grpc";
      case ValueType::kEmpty:
        return "";
      default:
        return "<discarded-invalid-value>";
    }
  }
};

// scheme metadata trait.
struct HttpSchemeMetadata {
  static constexpr bool kRepeatable = false;
  enum ValueType {
    kHttp,
    kHttps,
    kInvalid,
  };
  using MementoType = ValueType;
  static absl::string_view key() { return ":scheme"; }
  static MementoType ParseMemento(Slice value, MetadataParseErrorFn on_error) {
    return Parse(value.as_string_view(), on_error);
  }
  static ValueType Parse(absl::string_view value,
                         MetadataParseErrorFn on_error) {
    if (value == "http") {
      return kHttp;
    } else if (value == "https") {
      return kHttps;
    }
    on_error("invalid value", Slice::FromCopiedBuffer(value));
    return kInvalid;
  }
  static ValueType MementoToValue(MementoType content_type) {
    return content_type;
  }
  static StaticSlice Encode(ValueType x) {
    switch (x) {
      case kHttp:
        return StaticSlice::FromStaticString("http");
      case kHttps:
        return StaticSlice::FromStaticString("https");
      default:
        abort();
    }
  }
  static const char* DisplayValue(MementoType content_type) {
    switch (content_type) {
      case kHttp:
        return "http";
      case kHttps:
        return "https";
      default:
        return "<discarded-invalid-value>";
    }
  }
};

// method metadata trait.
struct HttpMethodMetadata {
  static constexpr bool kRepeatable = false;
  enum ValueType {
    kPost,
    kPut,
    kGet,
    kInvalid,
  };
  using MementoType = ValueType;
  static absl::string_view key() { return ":method"; }
  static MementoType ParseMemento(Slice value, MetadataParseErrorFn on_error) {
    auto out = kInvalid;
    auto value_string = value.as_string_view();
    if (value_string == "POST") {
      out = kPost;
    } else if (value_string == "PUT") {
      out = kPut;
    } else if (value_string == "GET") {
      out = kGet;
    } else {
      on_error("invalid value", value);
    }
    return out;
  }
  static ValueType MementoToValue(MementoType content_type) {
    return content_type;
  }
  static StaticSlice Encode(ValueType x) {
    switch (x) {
      case kPost:
        return StaticSlice::FromStaticString("POST");
      case kPut:
        return StaticSlice::FromStaticString("PUT");
      case kGet:
        return StaticSlice::FromStaticString("GET");
      default:
        abort();
    }
  }
  static const char* DisplayValue(MementoType content_type) {
    switch (content_type) {
      case kPost:
        return "POST";
      case kPut:
        return "PUT";
      case kGet:
        return "GET";
      default:
        return "<discarded-invalid-value>";
    }
  }
};

// Base type for metadata pertaining to a single compression algorithm
// (e.g., "grpc-encoding").
struct CompressionAlgorithmBasedMetadata {
  using ValueType = grpc_compression_algorithm;
  using MementoType = ValueType;
  static MementoType ParseMemento(Slice value, MetadataParseErrorFn on_error) {
    auto algorithm = ParseCompressionAlgorithm(value.as_string_view());
    if (!algorithm.has_value()) {
      on_error("invalid value", value);
      return GRPC_COMPRESS_NONE;
    }
    return *algorithm;
  }
  static ValueType MementoToValue(MementoType x) { return x; }
  static Slice Encode(ValueType x) {
    GPR_ASSERT(x != GRPC_COMPRESS_ALGORITHMS_COUNT);
    return Slice::FromStaticString(CompressionAlgorithmAsString(x));
  }
  static const char* DisplayValue(MementoType x) {
    if (const char* p = CompressionAlgorithmAsString(x)) {
      return p;
    } else {
      return "<discarded-invalid-value>";
    }
  }
};

// grpc-encoding metadata trait.
struct GrpcEncodingMetadata : public CompressionAlgorithmBasedMetadata {
  static constexpr bool kRepeatable = false;
  static absl::string_view key() { return "grpc-encoding"; }
};

// grpc-internal-encoding-request metadata trait.
struct GrpcInternalEncodingRequest : public CompressionAlgorithmBasedMetadata {
  static constexpr bool kRepeatable = false;
  static absl::string_view key() { return "grpc-internal-encoding-request"; }
};

// grpc-accept-encoding metadata trait.
struct GrpcAcceptEncodingMetadata {
  static constexpr bool kRepeatable = false;
  static absl::string_view key() { return "grpc-accept-encoding"; }
  using ValueType = CompressionAlgorithmSet;
  using MementoType = ValueType;
  static MementoType ParseMemento(Slice value, MetadataParseErrorFn) {
    return CompressionAlgorithmSet::FromString(value.as_string_view());
  }
  static ValueType MementoToValue(MementoType x) { return x; }
  static Slice Encode(ValueType x) { return x.ToSlice(); }
  static std::string DisplayValue(MementoType x) { return x.ToString(); }
};

struct SimpleSliceBasedMetadata {
  using ValueType = Slice;
  using MementoType = Slice;
  static MementoType ParseMemento(Slice value, MetadataParseErrorFn) {
    return value.TakeOwned();
  }
  static ValueType MementoToValue(MementoType value) { return value; }
  static Slice Encode(const ValueType& x) { return x.Ref(); }
  static absl::string_view DisplayValue(const MementoType& value) {
    return value.as_string_view();
  }
};

// user-agent metadata trait.
struct UserAgentMetadata : public SimpleSliceBasedMetadata {
  static constexpr bool kRepeatable = false;
  static absl::string_view key() { return "user-agent"; }
};

// grpc-message metadata trait.
struct GrpcMessageMetadata : public SimpleSliceBasedMetadata {
  static constexpr bool kRepeatable = false;
  static absl::string_view key() { return "grpc-message"; }
};

// host metadata trait.
struct HostMetadata : public SimpleSliceBasedMetadata {
  static constexpr bool kRepeatable = false;
  static absl::string_view key() { return "host"; }
};

// x-endpoint-load-metrics-bin metadata trait.
struct XEndpointLoadMetricsBinMetadata : public SimpleSliceBasedMetadata {
  static constexpr bool kRepeatable = false;
  static absl::string_view key() { return "x-endpoint-load-metrics-bin"; }
};

// grpc-server-stats-bin metadata trait.
struct GrpcServerStatsBinMetadata : public SimpleSliceBasedMetadata {
  static constexpr bool kRepeatable = false;
  static absl::string_view key() { return "grpc-server-stats-bin"; }
};

// grpc-trace-bin metadata trait.
struct GrpcTraceBinMetadata : public SimpleSliceBasedMetadata {
  static constexpr bool kRepeatable = false;
  static absl::string_view key() { return "grpc-trace-bin"; }
};

// grpc-tags-bin metadata trait.
struct GrpcTagsBinMetadata : public SimpleSliceBasedMetadata {
  static constexpr bool kRepeatable = false;
  static absl::string_view key() { return "grpc-tags-bin"; }
};

// :authority metadata trait.
struct HttpAuthorityMetadata : public SimpleSliceBasedMetadata {
  static constexpr bool kRepeatable = false;
  static absl::string_view key() { return ":authority"; }
};

// :path metadata trait.
struct HttpPathMetadata : public SimpleSliceBasedMetadata {
  static constexpr bool kRepeatable = false;
  static absl::string_view key() { return ":path"; }
};

// We separate SimpleIntBasedMetadata into two pieces: one that does not depend
// on the invalid value, and one that does. This allows the compiler to easily
// see the functions that are shared, and helps reduce code bloat here.
template <typename Int>
struct SimpleIntBasedMetadataBase {
  using ValueType = Int;
  using MementoType = Int;
  static ValueType MementoToValue(MementoType value) { return value; }
  static Slice Encode(ValueType x) { return Slice::FromInt64(x); }
  static Int DisplayValue(MementoType x) { return x; }
};

template <typename Int, Int kInvalidValue>
struct SimpleIntBasedMetadata : public SimpleIntBasedMetadataBase<Int> {
  static constexpr Int invalid_value() { return kInvalidValue; }
  static Int ParseMemento(Slice value, MetadataParseErrorFn on_error) {
    Int out;
    if (!absl::SimpleAtoi(value.as_string_view(), &out)) {
      on_error("not an integer", value);
      out = kInvalidValue;
    }
    return out;
  }
};

// grpc-status metadata trait.
struct GrpcStatusMetadata
    : public SimpleIntBasedMetadata<grpc_status_code, GRPC_STATUS_UNKNOWN> {
  static constexpr bool kRepeatable = false;
  static absl::string_view key() { return "grpc-status"; }
};

// grpc-previous-rpc-attempts metadata trait.
struct GrpcPreviousRpcAttemptsMetadata
    : public SimpleIntBasedMetadata<uint32_t, 0> {
  static constexpr bool kRepeatable = false;
  static absl::string_view key() { return "grpc-previous-rpc-attempts"; }
};

// grpc-retry-pushback-ms metadata trait.
struct GrpcRetryPushbackMsMetadata
    : public SimpleIntBasedMetadata<grpc_millis, GRPC_MILLIS_INF_PAST> {
  static constexpr bool kRepeatable = false;
  static absl::string_view key() { return "grpc-retry-pushback-ms"; }
};

// :status metadata trait.
// TODO(ctiller): consider moving to uint16_t
struct HttpStatusMetadata : public SimpleIntBasedMetadata<uint32_t, 0> {
  static constexpr bool kRepeatable = false;
  static absl::string_view key() { return ":status"; }
};

// "secret" metadata trait used to pass load balancing token between filters.
// This should not be exposed outside of gRPC core.
class GrpcLbClientStats;
struct GrpcLbClientStatsMetadata {
  static constexpr bool kRepeatable = false;
  static absl::string_view key() { return "grpclb_client_stats"; }
  using ValueType = GrpcLbClientStats*;
  using MementoType = ValueType;
  static ValueType MementoToValue(MementoType value) { return value; }
  static Slice Encode(ValueType) { abort(); }
  static const char* DisplayValue(MementoType) { return "<internal-lb-stats>"; }
  static MementoType ParseMemento(Slice, MetadataParseErrorFn) {
    return nullptr;
  }
};

// lb-token metadata
struct LbTokenMetadata : public SimpleSliceBasedMetadata {
  static constexpr bool kRepeatable = false;
  static absl::string_view key() { return "lb-token"; }
};

// lb-cost-bin metadata
struct LbCostBinMetadata {
  static constexpr bool kRepeatable = true;
  static absl::string_view key() { return "lb-cost-bin"; }
  struct ValueType {
    double cost;
    std::string name;
  };
  using MementoType = ValueType;
  static ValueType MementoToValue(MementoType value) { return value; }
  static Slice Encode(const ValueType& x) {
    auto slice =
        MutableSlice::CreateUninitialized(sizeof(double) + x.name.length());
    memcpy(slice.data(), &x.cost, sizeof(double));
    memcpy(slice.data() + sizeof(double), x.name.data(), x.name.length());
    return Slice(std::move(slice));
  }
  static std::string DisplayValue(MementoType x) {
    return absl::StrCat(x.name, ":", x.cost);
  }
  static MementoType ParseMemento(Slice value, MetadataParseErrorFn on_error) {
    if (value.length() < sizeof(double)) {
      on_error("too short", value);
      return {0, ""};
    }
    MementoType out;
    memcpy(&out.cost, value.data(), sizeof(double));
    out.name = std::string(
        reinterpret_cast<const char*>(value.data()) + sizeof(double),
        value.length() - sizeof(double));
    return out;
  }
};

namespace metadata_detail {

// Helper type - maps a string name to a trait.
template <typename... Traits>
struct NameLookup;

template <typename Trait, typename... Traits>
struct NameLookup<Trait, Traits...> {
  // Call op->Found(Trait()) if op->name == Trait::key() for some Trait in
  // Traits. If not found, call op->NotFound().
  template <typename Op>
  static auto Lookup(absl::string_view key, Op* op)
      -> decltype(op->Found(Trait())) {
    if (key == Trait::key()) {
      return op->Found(Trait());
    }
    return NameLookup<Traits...>::Lookup(key, op);
  }
};

template <>
struct NameLookup<> {
  template <typename Op>
  static auto Lookup(absl::string_view key, Op* op)
      -> decltype(op->NotFound(key)) {
    return op->NotFound(key);
  }
};

// Helper to take a slice to a memento to a value.
// By splitting this part out we can scale code size as the number of (memento,
// value) types, rather than as the number of traits.
template <typename ParseMementoFn, typename MementoToValueFn>
struct ParseValue {
  template <ParseMementoFn parse_memento, MementoToValueFn memento_to_value>
  static GPR_ATTRIBUTE_NOINLINE auto Parse(Slice* value,
                                           MetadataParseErrorFn on_error)
      -> decltype(memento_to_value(parse_memento(std::move(*value),
                                                 on_error))) {
    return memento_to_value(parse_memento(std::move(*value), on_error));
  }
};

// This is an "Op" type for NameLookup.
// Used for MetadataMap::Parse, its Found/NotFound methods turn a slice into a
// ParsedMetadata object.
template <typename Container>
class ParseHelper {
 public:
  ParseHelper(Slice value, MetadataParseErrorFn on_error, size_t transport_size)
      : value_(std::move(value)),
        on_error_(on_error),
        transport_size_(transport_size) {}

  template <typename Trait>
  GPR_ATTRIBUTE_NOINLINE ParsedMetadata<Container> Found(Trait trait) {
    return ParsedMetadata<Container>(
        trait,
        ParseValueToMemento<typename Trait::MementoType, Trait::ParseMemento>(),
        transport_size_);
  }

  GPR_ATTRIBUTE_NOINLINE ParsedMetadata<Container> NotFound(
      absl::string_view key) {
    return ParsedMetadata<Container>(Slice::FromCopiedString(key),
                                     std::move(value_));
  }

 private:
  template <typename T, T (*parse_memento)(Slice, MetadataParseErrorFn)>
  GPR_ATTRIBUTE_NOINLINE T ParseValueToMemento() {
    return parse_memento(std::move(value_), on_error_);
  }

  Slice value_;
  MetadataParseErrorFn on_error_;
  const size_t transport_size_;
};

// This is an "Op" type for NameLookup.
// Used for MetadataMap::Append, its Found/NotFound methods turn a slice into a
// value and add it to a container.
template <typename Container>
class AppendHelper {
 public:
  AppendHelper(Container* container, Slice value, MetadataParseErrorFn on_error)
      : container_(container), value_(std::move(value)), on_error_(on_error) {}

  template <typename Trait>
  GPR_ATTRIBUTE_NOINLINE void Found(Trait trait) {
    container_->Set(
        trait, ParseValue<decltype(Trait::ParseMemento),
                          decltype(Trait::MementoToValue)>::
                   template Parse<Trait::ParseMemento, Trait::MementoToValue>(
                       &value_, on_error_));
  }

  GPR_ATTRIBUTE_NOINLINE void NotFound(absl::string_view key) {
    container_->AppendUnknown(key, std::move(value_));
  }

 private:
  Container* const container_;
  Slice value_;
  MetadataParseErrorFn on_error_;
};

// This is an "Op" type for NameLookup.
// Used for MetadataMap::Remove, its Found/NotFound methods remove a key from
// the container.
template <typename Container>
class RemoveHelper {
 public:
  explicit RemoveHelper(Container* container) : container_(container) {}

  template <typename Trait>
  GPR_ATTRIBUTE_NOINLINE void Found(Trait trait) {
    container_->Remove(trait);
  }

  GPR_ATTRIBUTE_NOINLINE void NotFound(absl::string_view key) {
    container_->RemoveUnknown(key);
  }

 private:
  Container* const container_;
};

// This is an "Op" type for NameLookup.
// Used for MetadataMap::GetStringValue, its Found/NotFound methods generated a
// string value from the container.
template <typename Container>
class GetStringValueHelper {
 public:
  explicit GetStringValueHelper(const Container* container,
                                std::string* backing)
      : container_(container), backing_(backing) {}

  template <typename Trait>
  GPR_ATTRIBUTE_NOINLINE absl::enable_if_t<
      Trait::kRepeatable == false &&
          std::is_same<Slice, typename Trait::ValueType>::value,
      absl::optional<absl::string_view>>
  Found(Trait) {
    const auto* value = container_->get_pointer(Trait());
    if (value == nullptr) return absl::nullopt;
    return value->as_string_view();
  }

  template <typename Trait>
  GPR_ATTRIBUTE_NOINLINE absl::enable_if_t<
      Trait::kRepeatable == true &&
          !std::is_same<Slice, typename Trait::ValueType>::value,
      absl::optional<absl::string_view>>
  Found(Trait) {
    const auto* value = container_->get_pointer(Trait());
    if (value == nullptr) return absl::nullopt;
    backing_->clear();
    for (const auto& v : *value) {
      if (!backing_->empty()) backing_->push_back(',');
      auto new_segment = Trait::Encode(v);
      backing_->append(new_segment.begin(), new_segment.end());
    }
    return *backing_;
  }

  template <typename Trait>
  GPR_ATTRIBUTE_NOINLINE absl::enable_if_t<
      Trait::kRepeatable == false &&
          !std::is_same<Slice, typename Trait::ValueType>::value,
      absl::optional<absl::string_view>>
  Found(Trait) {
    const auto* value = container_->get_pointer(Trait());
    if (value == nullptr) return absl::nullopt;
    *backing_ = std::string(Trait::Encode(*value).as_string_view());
    return *backing_;
  }

  GPR_ATTRIBUTE_NOINLINE absl::optional<absl::string_view> NotFound(
      absl::string_view key) {
    return container_->GetStringValueUnknown(key, backing_);
  }

 private:
  const Container* const container_;
  std::string* backing_;
};

// Generate a strong type for metadata values per trait.
template <typename Which, typename Ignored = void>
struct Value;

template <typename Which>
struct Value<Which, absl::enable_if_t<Which::kRepeatable == false, void>> {
  Value() = default;
  explicit Value(const typename Which::ValueType& value) : value(value) {}
  explicit Value(typename Which::ValueType&& value)
      : value(std::forward<typename Which::ValueType>(value)) {}
  Value(const Value&) = delete;
  Value& operator=(const Value&) = delete;
  Value(Value&&) noexcept = default;
  Value& operator=(Value&& other) noexcept {
    value = std::move(other.value);
    return *this;
  }
  template <typename Encoder>
  void EncodeTo(Encoder* encoder) const {
    encoder->Encode(Which(), value);
  }
  using StorageType = typename Which::ValueType;
  GPR_NO_UNIQUE_ADDRESS StorageType value;
};

template <typename Which>
struct Value<Which, absl::enable_if_t<Which::kRepeatable == true, void>> {
  Value() = default;
  explicit Value(const typename Which::ValueType& value) {
    this->value.push_back(value);
  }
  explicit Value(typename Which::ValueType&& value) {
    this->value.emplace_back(std::forward<typename Which::ValueType>(value));
  }
  Value(const Value&) = delete;
  Value& operator=(const Value&) = delete;
  Value(Value&& other) noexcept : value(std::move(other.value)) {}
  Value& operator=(Value&& other) noexcept {
    value = std::move(other.value);
    return *this;
  }
  template <typename Encoder>
  void EncodeTo(Encoder* encoder) const {
    for (const auto& v : value) {
      encoder->Encode(Which(), v);
    }
  }
  using StorageType = absl::InlinedVector<typename Which::ValueType, 1>;
  StorageType value;
};

// Encoder to copy some metadata
template <typename Output>
class CopySink {
 public:
  explicit CopySink(Output* dst) : dst_(dst) {}

  template <class T, class V>
  void Encode(T trait, V value) {
    dst_->Set(trait, value);
  }

  template <class T>
  void Encode(T trait, const Slice& value) {
    dst_->Set(trait, std::move(value.AsOwned()));
  }

  void Encode(const Slice& key, const Slice& value) {
    dst_->AppendUnknown(key.as_string_view(), value.Ref());
  }

 private:
  Output* dst_;
};

}  // namespace metadata_detail

// Helper function for encoders
// Given a metadata trait, convert the value to a slice.
template <typename Which>
absl::enable_if_t<std::is_same<typename Which::ValueType, Slice>::value,
                  const Slice&>
MetadataValueAsSlice(const Slice& slice) {
  return slice;
}

template <typename Which>
absl::enable_if_t<!std::is_same<typename Which::ValueType, Slice>::value, Slice>
MetadataValueAsSlice(typename Which::ValueType value) {
  return Slice(Which::Encode(value));
}

// MetadataMap encodes the mapping of metadata keys to metadata values.
// Right now the API presented is the minimal one that will allow us to
// substitute this type for grpc_metadata_batch in a relatively easy fashion. At
// that point we'll start iterating this API into something that's ergonomic
// again, whilst minimally holding the performance bar already set (and
// hopefully improving some things).
// In the meantime, we're not going to invest much time in ephemeral API
// documentation, so if you must use one of these APIs and it's not obvious
// how, reach out to ctiller.
//
// MetadataMap takes a list of traits. Each of these trait objects defines
// one metadata field that is used by core, and so should have more specialized
// handling than just using the generic APIs.
//
// Each trait object has the following signature:
// // Traits for the grpc-xyz metadata field:
// struct GrpcXyzMetadata {
//   // The type that's stored on MetadataBatch
//   using ValueType = ...;
//   // Can this metadata field be repeated?
//   static constexpr bool kRepeatable = ...;
//   // The type that's stored in compression/decompression tables
//   using MementoType = ...;
//   // The string key for this metadata type (for transports that require it)
//   static absl::string_view key() { return "grpc-xyz"; }
//   // Parse a memento from a slice
//   // Takes ownership of value
//   // Calls fn in the case of an error that should be reported to the user
//   static MementoType ParseMemento(Slice value, MementoParseErrorFn fn) { ...
//   }
//   // Convert a memento to a value
//   static ValueType MementoToValue(MementoType memento) { ... }
//   // Convert a value to its canonical text wire format (the format that
//   // ParseMemento will accept!)
//   static Slice Encode(const ValueType& value);
//   // Convert a value to something that can be passed to StrCat and displayed
//   // for debugging
//   static SomeStrCatableType DisplayValue(MementoType value) { ... }
// };
//
// About parsing and mementos:
//
// Many gRPC transports exchange metadata as key/value strings, but also allow
// for a more efficient representation as a single integer. We can use this
// integer representation to avoid reparsing too, by storing the parsed value
// in the compression table. This is what mementos are used for.
//
// A trait offers the capability to turn a slice into a memento via
// ParseMemento. This is exposed to users of MetadataMap via the Parse() method,
// that returns a ParsedMetadata object. That ParsedMetadata object can in turn
// be used to set the same value on many different MetadataMaps without having
// to reparse.
//
// Implementation wise, ParsedMetadata is a type erased wrapper around
// MementoType. When we set a value on MetadataMap, we first turn that memento
// into a value. For most types, this is going to be a no-op, but for example
// for grpc-timeout we make the memento the timeout expressed on the wire, but
// we make the value the timestamp of when the timeout will expire (i.e. the
// deadline).
template <class Derived, typename... Traits>
class MetadataMap {
 public:
  explicit MetadataMap(Arena* arena);
  ~MetadataMap();

  MetadataMap(const MetadataMap&) = delete;
  MetadataMap& operator=(const MetadataMap&) = delete;
  MetadataMap(MetadataMap&&) noexcept;
  // We never create MetadataMap directly, instead we create Derived, but we
  // want to be able to move it without redeclaring this.
  // NOLINTNEXTLINE(misc-unconventional-assign-operator)
  Derived& operator=(MetadataMap&&) noexcept;

  // Encode this metadata map into some encoder.
  // For each field that is set in the MetadataMap, call
  // encoder->Encode.
  //
  // For fields for which we have traits, this will be a method with
  // the signature:
  //    void Encode(TraitsType, typename TraitsType::ValueType value);
  // For fields for which we do not have traits, this will be a method
  // with the signature:
  //    void Encode(grpc_mdelem md);
  // TODO(ctiller): It's expected that the latter Encode method will
  // become Encode(Slice, Slice) by the end of the current metadata API
  // transitions.
  template <typename Encoder>
  void Encode(Encoder* encoder) const {
    table_.ForEach(EncodeWrapper<Encoder>{encoder});
    for (const auto& unk : unknown_) {
      encoder->Encode(unk.first, unk.second);
    }
  }

  // Similar to Encode, but targeted at logging: for each metadatum,
  // call f(key, value) as absl::string_views.
  void Log(absl::FunctionRef<void(absl::string_view, absl::string_view)> log_fn)
      const;

  // Get the pointer to the value of some known metadata.
  // Returns nullptr if the metadata is not present.
  // Causes a compilation error if Which is not an element of Traits.
  template <typename Which>
  const typename metadata_detail::Value<Which>::StorageType* get_pointer(
      Which) const {
    if (auto* p = table_.template get<Value<Which>>()) return &p->value;
    return nullptr;
  }

  // Get the pointer to the value of some known metadata.
  // Returns nullptr if the metadata is not present.
  // Causes a compilation error if Which is not an element of Traits.
  template <typename Which>
  typename metadata_detail::Value<Which>::StorageType* get_pointer(Which) {
    if (auto* p = table_.template get<Value<Which>>()) return &p->value;
    return nullptr;
  }

  // Get the pointer to the value of some known metadata.
  // Adds the default value for the metadata is not present.
  // Causes a compilation error if Which is not an element of Traits.
  template <typename Which>
  typename metadata_detail::Value<Which>::StorageType* GetOrCreatePointer(
      Which) {
    return &table_.template get_or_create<Value<Which>>()->value;
  }

  // Get the value of some known metadata.
  // Returns nullopt if the metadata is not present.
  // Causes a compilation error if Which is not an element of Traits.
  template <typename Which>
  absl::optional<typename Which::ValueType> get(Which) const {
    if (auto* p = table_.template get<Value<Which>>()) return p->value;
    return absl::nullopt;
  }

  // Set the value of some known metadata.
  // Returns a pointer to the new value.
  template <typename Which, typename... Args>
  absl::enable_if_t<Which::kRepeatable == false, void> Set(Which,
                                                           Args&&... args) {
    table_.template set<Value<Which>>(std::forward<Args>(args)...);
  }
  template <typename Which, typename... Args>
  absl::enable_if_t<Which::kRepeatable == true, void> Set(Which,
                                                          Args&&... args) {
    GetOrCreatePointer(Which())->emplace_back(std::forward<Args>(args)...);
  }

  // Remove a specific piece of known metadata.
  template <typename Which>
  void Remove(Which) {
    table_.template clear<Value<Which>>();
  }

  // Remove some metadata by name
  void Remove(absl::string_view key) {
    metadata_detail::RemoveHelper<Derived> helper(static_cast<Derived*>(this));
    metadata_detail::NameLookup<Traits...>::Lookup(key, &helper);
  }

  void Remove(const char* key) { Remove(absl::string_view(key)); }

  // Retrieve some metadata by name
  absl::optional<absl::string_view> GetStringValue(absl::string_view name,
                                                   std::string* buffer) const {
    metadata_detail::GetStringValueHelper<Derived> helper(
        static_cast<const Derived*>(this), buffer);
    return metadata_detail::NameLookup<Traits...>::Lookup(name, &helper);
  }

  // Extract a piece of known metadata.
  // Returns nullopt if the metadata was not present, or the value if it was.
  // The same as:
  //  auto value = m.get(T());
  //  m.Remove(T());
  template <typename Which>
  absl::enable_if_t<Which::kRepeatable == false,
                    absl::optional<typename Which::ValueType>>
  Take(Which which) {
    if (auto* p = get_pointer(which)) {
      absl::optional<typename Which::ValueType> value(std::move(*p));
      Remove(which);
      return value;
    }
    return {};
  }

  // Extract repeated known metadata.
  // Returns an empty vector if the metadata was not present.
  template <typename Which>
  absl::enable_if_t<Which::kRepeatable == true,
                    typename metadata_detail::Value<Which>::StorageType>
  Take(Which which) {
    if (auto* p = get_pointer(which)) {
      typename Value<Which>::StorageType value = std::move(*p);
      Remove(which);
      return value;
    }
    return {};
  }

  // Parse metadata from a key/value pair, and return an object representing
  // that result.
  // TODO(ctiller): key should probably be an absl::string_view.
  // Once we don't care about interning anymore, make that change!
  static ParsedMetadata<Derived> Parse(absl::string_view key, Slice value,
                                       uint32_t transport_size,
                                       MetadataParseErrorFn on_error) {
    metadata_detail::ParseHelper<Derived> helper(value.TakeOwned(), on_error,
                                                 transport_size);
    return metadata_detail::NameLookup<Traits...>::Lookup(key, &helper);
  }

  // Set a value from a parsed metadata object.
  void Set(const ParsedMetadata<Derived>& m) {
    m.SetOnContainer(static_cast<Derived*>(this));
  }

  // Append a key/value pair - takes ownership of value
  void Append(absl::string_view key, Slice value,
              MetadataParseErrorFn on_error) {
    metadata_detail::AppendHelper<Derived> helper(static_cast<Derived*>(this),
                                                  value.TakeOwned(), on_error);
    metadata_detail::NameLookup<Traits...>::Lookup(key, &helper);
  }

  void Clear();
  size_t TransportSize() const;
  Derived Copy() const;
  bool empty() const { return table_.empty() && unknown_.empty(); }
  size_t count() const { return table_.count() + unknown_.size(); }

 private:
  friend class metadata_detail::AppendHelper<Derived>;
  friend class metadata_detail::GetStringValueHelper<Derived>;
  friend class metadata_detail::RemoveHelper<Derived>;
  friend class metadata_detail::CopySink<Derived>;
  friend class ParsedMetadata<Derived>;

  template <typename Which>
  using Value = metadata_detail::Value<Which>;

  // Callable for the ForEach in Encode() -- for each value, call the
  // appropriate encoder method.
  template <typename Encoder>
  struct EncodeWrapper {
    Encoder* encoder;
    template <typename Which>
    void operator()(const Value<Which>& which) {
      which.EncodeTo(encoder);
    }
  };

  // Encoder to compute TransportSize
  class TransportSizeEncoder {
   public:
    void Encode(const Slice& key, const Slice& value) {
      size_ += key.length() + value.length() + 32;
    }

    template <typename Which>
    void Encode(Which, const typename Which::ValueType& value) {
      Add(Which(), value);
    }

    void Encode(ContentTypeMetadata,
                const typename ContentTypeMetadata::ValueType& value) {
      if (value == ContentTypeMetadata::kInvalid) return;
      Add(ContentTypeMetadata(), value);
    }

    size_t size() const { return size_; }

   private:
    template <typename Which>
    void Add(Which, const typename Which::ValueType& value) {
      size_ += Which::key().length() + Which::Encode(value).length() + 32;
    }

    uint32_t size_ = 0;
  };

  // Encoder to log some metadata
  class LogEncoder {
   public:
    explicit LogEncoder(
        absl::FunctionRef<void(absl::string_view, absl::string_view)> log_fn)
        : log_fn_(log_fn) {}

    template <typename Which>
    void Encode(Which, const typename Which::ValueType& value) {
      log_fn_(Which::key(), absl::StrCat(Which::DisplayValue(value)));
    }

    void Encode(const Slice& key, const Slice& value) {
      log_fn_(key.as_string_view(), value.as_string_view());
    }

   private:
    absl::FunctionRef<void(absl::string_view, absl::string_view)> log_fn_;
  };

  void AppendUnknown(absl::string_view key, Slice value) {
    unknown_.EmplaceBack(Slice::FromCopiedString(key), value.Ref());
  }

  void RemoveUnknown(absl::string_view key) {
    unknown_.SetEnd(std::remove_if(unknown_.begin(), unknown_.end(),
                                   [key](const std::pair<Slice, Slice>& p) {
                                     return p.first.as_string_view() == key;
                                   }));
  }

  absl::optional<absl::string_view> GetStringValueUnknown(
      absl::string_view key, std::string* backing) const {
    absl::optional<absl::string_view> out;
    for (const auto& p : unknown_) {
      if (p.first.as_string_view() == key) {
        if (!out.has_value()) {
          out = p.second.as_string_view();
        } else {
          out = *backing = absl::StrCat(*out, ",", p.second.as_string_view());
        }
      }
    }
    return out;
  }

  // Table of known metadata types.
  Table<Value<Traits>...> table_;
  // Backing store for added metadata.
  ChunkedVector<std::pair<Slice, Slice>, 10> unknown_;
};

<<<<<<< HEAD
template <typename Derived, typename... Traits>
MetadataMap<Derived, Traits...>::MetadataMap(Arena* arena) : unknown_(arena) {}
=======
// Ok/not-ok check for metadata maps that contain GrpcStatusMetadata, so that
// they can be used as result types for TrySeq.
template <typename... Args>
inline bool IsStatusOk(const MetadataMap<Args...>& m) {
  return m.get(GrpcStatusMetadata()).value_or(GRPC_STATUS_UNKNOWN) ==
         GRPC_STATUS_OK;
}

template <typename... Traits>
MetadataMap<Traits...>::MetadataMap(Arena* arena) : unknown_(arena) {}
>>>>>>> e29bdfe4

template <typename Derived, typename... Traits>
MetadataMap<Derived, Traits...>::MetadataMap(MetadataMap&& other) noexcept
    : table_(std::move(other.table_)), unknown_(std::move(other.unknown_)) {}

// We never create MetadataMap directly, instead we create Derived, but we want
// to be able to move it without redeclaring this.
// NOLINTNEXTLINE(misc-unconventional-assign-operator)
template <typename Derived, typename... Traits>
Derived& MetadataMap<Derived, Traits...>::operator=(
    MetadataMap&& other) noexcept {
  table_ = std::move(other.table_);
  unknown_ = std::move(other.unknown_);
  return static_cast<Derived&>(*this);
}

template <typename Derived, typename... Traits>
MetadataMap<Derived, Traits...>::~MetadataMap() = default;

template <typename Derived, typename... Traits>
void MetadataMap<Derived, Traits...>::Clear() {
  table_.ClearAll();
  unknown_.Clear();
}

template <typename Derived, typename... Traits>
size_t MetadataMap<Derived, Traits...>::TransportSize() const {
  TransportSizeEncoder enc;
  Encode(&enc);
  return enc.size();
}

template <typename Derived, typename... Traits>
Derived MetadataMap<Derived, Traits...>::Copy() const {
  Derived out(unknown_.arena());
  metadata_detail::CopySink<Derived> sink(&out);
  Encode(&sink);
  return out;
}

template <typename Derived, typename... Traits>
void MetadataMap<Derived, Traits...>::Log(
    absl::FunctionRef<void(absl::string_view, absl::string_view)> log_fn)
    const {
  LogEncoder enc(log_fn);
  Encode(&enc);
}

}  // namespace grpc_core

struct grpc_metadata_batch;

using grpc_metadata_batch_base = grpc_core::MetadataMap<
    grpc_metadata_batch,
    // Colon prefixed headers first
    grpc_core::HttpPathMetadata, grpc_core::HttpAuthorityMetadata,
    grpc_core::HttpMethodMetadata, grpc_core::HttpStatusMetadata,
    grpc_core::HttpSchemeMetadata,
    // Non-colon prefixed headers begin here
    grpc_core::ContentTypeMetadata, grpc_core::TeMetadata,
    grpc_core::GrpcEncodingMetadata, grpc_core::GrpcInternalEncodingRequest,
    grpc_core::GrpcAcceptEncodingMetadata, grpc_core::GrpcStatusMetadata,
    grpc_core::GrpcTimeoutMetadata, grpc_core::GrpcPreviousRpcAttemptsMetadata,
    grpc_core::GrpcRetryPushbackMsMetadata, grpc_core::UserAgentMetadata,
    grpc_core::GrpcMessageMetadata, grpc_core::HostMetadata,
    grpc_core::XEndpointLoadMetricsBinMetadata,
    grpc_core::GrpcServerStatsBinMetadata, grpc_core::GrpcTraceBinMetadata,
    grpc_core::GrpcTagsBinMetadata, grpc_core::GrpcLbClientStatsMetadata,
    grpc_core::LbCostBinMetadata, grpc_core::LbTokenMetadata>;

struct grpc_metadata_batch : public grpc_metadata_batch_base {
  using grpc_metadata_batch_base::grpc_metadata_batch_base;
};

#endif /* GRPC_CORE_LIB_TRANSPORT_METADATA_BATCH_H */<|MERGE_RESOLUTION|>--- conflicted
+++ resolved
@@ -1115,21 +1115,16 @@
   ChunkedVector<std::pair<Slice, Slice>, 10> unknown_;
 };
 
-<<<<<<< HEAD
-template <typename Derived, typename... Traits>
-MetadataMap<Derived, Traits...>::MetadataMap(Arena* arena) : unknown_(arena) {}
-=======
 // Ok/not-ok check for metadata maps that contain GrpcStatusMetadata, so that
 // they can be used as result types for TrySeq.
-template <typename... Args>
-inline bool IsStatusOk(const MetadataMap<Args...>& m) {
+template <typename Derived, typename... Args>
+inline bool IsStatusOk(const MetadataMap<Derived, Args...>& m) {
   return m.get(GrpcStatusMetadata()).value_or(GRPC_STATUS_UNKNOWN) ==
          GRPC_STATUS_OK;
 }
 
-template <typename... Traits>
-MetadataMap<Traits...>::MetadataMap(Arena* arena) : unknown_(arena) {}
->>>>>>> e29bdfe4
+template <typename Derived, typename... Traits>
+MetadataMap<Derived, Traits...>::MetadataMap(Arena* arena) : unknown_(arena) {}
 
 template <typename Derived, typename... Traits>
 MetadataMap<Derived, Traits...>::MetadataMap(MetadataMap&& other) noexcept
