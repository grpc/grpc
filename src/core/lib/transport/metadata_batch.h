--- conflicted
+++ resolved
@@ -1389,12 +1389,8 @@
     grpc_core::GrpcStreamNetworkState, grpc_core::PeerString,
     grpc_core::GrpcStatusContext, grpc_core::GrpcStatusFromWire,
     grpc_core::GrpcCallWasCancelled, grpc_core::WaitForReady,
-<<<<<<< HEAD
-    grpc_core::GrpcTrailersOnly>;
-=======
     grpc_core::GrpcTrailersOnly GRPC_CUSTOM_CLIENT_METADATA
         GRPC_CUSTOM_SERVER_METADATA>;
->>>>>>> f4280fb2
 
 struct grpc_metadata_batch : public grpc_metadata_batch_base {
   using grpc_metadata_batch_base::grpc_metadata_batch_base;
