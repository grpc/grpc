/*
 *
 * Copyright 2015 gRPC authors.
 *
 * Licensed under the Apache License, Version 2.0 (the "License");
 * you may not use this file except in compliance with the License.
 * You may obtain a copy of the License at
 *
 *     http://www.apache.org/licenses/LICENSE-2.0
 *
 * Unless required by applicable law or agreed to in writing, software
 * distributed under the License is distributed on an "AS IS" BASIS,
 * WITHOUT WARRANTIES OR CONDITIONS OF ANY KIND, either express or implied.
 * See the License for the specific language governing permissions and
 * limitations under the License.
 *
 */

#ifndef GRPC_CORE_LIB_TRANSPORT_METADATA_BATCH_H
#define GRPC_CORE_LIB_TRANSPORT_METADATA_BATCH_H

#include <stdbool.h>

#include <grpc/grpc.h>
#include <grpc/slice.h>
#include <grpc/support/port_platform.h>
#include <grpc/support/time.h>
#include "src/core/lib/transport/metadata.h"
#include "src/core/lib/transport/static_metadata.h"

typedef struct grpc_linked_mdelem {
  grpc_mdelem md;
  struct grpc_linked_mdelem* next;
  struct grpc_linked_mdelem* prev;
  void* reserved;
} grpc_linked_mdelem;

typedef struct grpc_mdelem_list {
  size_t count;
  size_t default_count;  // Number of default keys.
  grpc_linked_mdelem* head;
  grpc_linked_mdelem* tail;
} grpc_mdelem_list;

typedef struct grpc_metadata_batch {
  /** Metadata elements in this batch */
  grpc_mdelem_list list;
  grpc_metadata_batch_callouts idx;
  /** Used to calculate grpc-timeout at the point of sending,
      or GRPC_MILLIS_INF_FUTURE if this batch does not need to send a
      grpc-timeout */
  grpc_millis deadline;
} grpc_metadata_batch;

void grpc_metadata_batch_init(grpc_metadata_batch* batch);
void grpc_metadata_batch_destroy(grpc_exec_ctx* exec_ctx,
                                 grpc_metadata_batch* batch);
void grpc_metadata_batch_clear(grpc_exec_ctx* exec_ctx,
                               grpc_metadata_batch* batch);
bool grpc_metadata_batch_is_empty(grpc_metadata_batch* batch);

/* Returns the transport size of the batch. */
size_t grpc_metadata_batch_size(grpc_metadata_batch* batch);

/** Remove \a storage from the batch, unreffing the mdelem contained */
void grpc_metadata_batch_remove(grpc_exec_ctx* exec_ctx,
                                grpc_metadata_batch* batch,
                                grpc_linked_mdelem* storage);

/** Substitute a new mdelem for an old value */
grpc_error* grpc_metadata_batch_substitute(grpc_exec_ctx* exec_ctx,
                                           grpc_metadata_batch* batch,
                                           grpc_linked_mdelem* storage,
                                           grpc_mdelem new_value);

void grpc_metadata_batch_set_value(grpc_exec_ctx* exec_ctx,
                                   grpc_linked_mdelem* storage,
                                   grpc_slice value);

/** Add \a storage to the beginning of \a batch. storage->md is
    assumed to be valid.
    \a storage is owned by the caller and must survive for the
    lifetime of batch. This usually means it should be around
    for the lifetime of the call. */
grpc_error* grpc_metadata_batch_link_head(
    grpc_exec_ctx* exec_ctx, grpc_metadata_batch* batch,
    grpc_linked_mdelem* storage) GRPC_MUST_USE_RESULT;
/** Add \a storage to the end of \a batch. storage->md is
    assumed to be valid.
    \a storage is owned by the caller and must survive for the
    lifetime of batch. This usually means it should be around
    for the lifetime of the call. */
grpc_error* grpc_metadata_batch_link_tail(
    grpc_exec_ctx* exec_ctx, grpc_metadata_batch* batch,
    grpc_linked_mdelem* storage) GRPC_MUST_USE_RESULT;

/** Add \a elem_to_add as the first element in \a batch, using
    \a storage as backing storage for the linked list element.
    \a storage is owned by the caller and must survive for the
    lifetime of batch. This usually means it should be around
    for the lifetime of the call.
    Takes ownership of \a elem_to_add */
grpc_error* grpc_metadata_batch_add_head(
    grpc_exec_ctx* exec_ctx, grpc_metadata_batch* batch,
    grpc_linked_mdelem* storage, grpc_mdelem elem_to_add) GRPC_MUST_USE_RESULT;
/** Add \a elem_to_add as the last element in \a batch, using
    \a storage as backing storage for the linked list element.
    \a storage is owned by the caller and must survive for the
    lifetime of batch. This usually means it should be around
    for the lifetime of the call.
    Takes ownership of \a elem_to_add */
grpc_error* grpc_metadata_batch_add_tail(
    grpc_exec_ctx* exec_ctx, grpc_metadata_batch* batch,
    grpc_linked_mdelem* storage, grpc_mdelem elem_to_add) GRPC_MUST_USE_RESULT;

grpc_error* grpc_attach_md_to_error(grpc_error* src, grpc_mdelem md);

typedef struct {
  grpc_error* error;
  grpc_mdelem md;
} grpc_filtered_mdelem;

#define GRPC_FILTERED_ERROR(error) \
  { (error), GRPC_MDNULL }
#define GRPC_FILTERED_MDELEM(md) \
  { GRPC_ERROR_NONE, (md) }
#define GRPC_FILTERED_REMOVE() \
  { GRPC_ERROR_NONE, GRPC_MDNULL }

typedef grpc_filtered_mdelem (*grpc_metadata_batch_filter_func)(
    grpc_exec_ctx* exec_ctx, void* user_data, grpc_mdelem elem);
grpc_error* grpc_metadata_batch_filter(
    grpc_exec_ctx* exec_ctx, grpc_metadata_batch* batch,
    grpc_metadata_batch_filter_func func, void* user_data,
    const char* composite_error_string) GRPC_MUST_USE_RESULT;

#ifndef NDEBUG
void grpc_metadata_batch_assert_ok(grpc_metadata_batch* comd);
#else
#define grpc_metadata_batch_assert_ok(comd) \
  do {                                      \
  } while (0)
#endif

<<<<<<< HEAD
#ifdef __cplusplus
}
#endif

/// Copies \a src to \a dst.  \a storage must point to an array of
/// \a grpc_linked_mdelem structs of at least the same size as \a src.
void grpc_metadata_batch_copy(grpc_exec_ctx* exec_ctx, grpc_metadata_batch* src,
                              grpc_metadata_batch* dst,
                              grpc_linked_mdelem* storage);

void grpc_metadata_batch_move(grpc_metadata_batch* src,
                              grpc_metadata_batch* dst);

=======
>>>>>>> 6ce01dd6
#endif /* GRPC_CORE_LIB_TRANSPORT_METADATA_BATCH_H */<|MERGE_RESOLUTION|>--- conflicted
+++ resolved
@@ -142,11 +142,6 @@
   } while (0)
 #endif
 
-<<<<<<< HEAD
-#ifdef __cplusplus
-}
-#endif
-
 /// Copies \a src to \a dst.  \a storage must point to an array of
 /// \a grpc_linked_mdelem structs of at least the same size as \a src.
 void grpc_metadata_batch_copy(grpc_exec_ctx* exec_ctx, grpc_metadata_batch* src,
@@ -156,6 +151,4 @@
 void grpc_metadata_batch_move(grpc_metadata_batch* src,
                               grpc_metadata_batch* dst);
 
-=======
->>>>>>> 6ce01dd6
 #endif /* GRPC_CORE_LIB_TRANSPORT_METADATA_BATCH_H */