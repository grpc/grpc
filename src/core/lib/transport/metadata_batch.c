--- conflicted
+++ resolved
@@ -105,11 +105,7 @@
     return GRPC_ERROR_NONE;
   }
   if (batch->idx.array[idx] == NULL) {
-<<<<<<< HEAD
-    ++batch->list.static_count;
-=======
     if (grpc_static_callout_is_default[idx]) ++batch->list.default_count;
->>>>>>> 4ac9fe94
     batch->idx.array[idx] = storage;
     return GRPC_ERROR_NONE;
   }
@@ -125,11 +121,7 @@
   if (idx == GRPC_BATCH_CALLOUTS_COUNT) {
     return;
   }
-<<<<<<< HEAD
-  --batch->list.static_count;
-=======
   if (grpc_static_callout_is_default[idx]) --batch->list.default_count;
->>>>>>> 4ac9fe94
   GPR_ASSERT(batch->idx.array[idx] != NULL);
   batch->idx.array[idx] = NULL;
 }
