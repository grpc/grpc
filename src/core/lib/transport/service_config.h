//
// Copyright 2016 gRPC authors.
//
// Licensed under the Apache License, Version 2.0 (the "License");
// you may not use this file except in compliance with the License.
// You may obtain a copy of the License at
//
//     http://www.apache.org/licenses/LICENSE-2.0
//
// Unless required by applicable law or agreed to in writing, software
// distributed under the License is distributed on an "AS IS" BASIS,
// WITHOUT WARRANTIES OR CONDITIONS OF ANY KIND, either express or implied.
// See the License for the specific language governing permissions and
// limitations under the License.
//

#ifndef GRPC_CORE_LIB_TRANSPORT_SERVICE_CONFIG_H
#define GRPC_CORE_LIB_TRANSPORT_SERVICE_CONFIG_H

#include <grpc/impl/codegen/grpc_types.h>

#include "src/core/lib/json/json.h"
#include "src/core/lib/slice/slice_hash_table.h"

typedef struct grpc_service_config grpc_service_config;

grpc_service_config* grpc_service_config_create(const char* json_string);
void grpc_service_config_destroy(grpc_service_config* service_config);

/// Invokes \a process_json() for each global parameter in the service
/// config.  \a arg is passed as the second argument to \a process_json().
void grpc_service_config_parse_global_params(
    const grpc_service_config* service_config,
    void (*process_json)(const grpc_json* json, void* arg), void* arg);

/// Gets the LB policy name from \a service_config.
/// Returns NULL if no LB policy name was specified.
/// Caller does NOT take ownership.
const char* grpc_service_config_get_lb_policy_name(
    const grpc_service_config* service_config);

/// Creates a method config table based on the data in \a json.
/// The table's keys are request paths.  The table's value type is
/// returned by \a create_value(), based on data parsed from the JSON tree.
/// \a user_data is passed to \a create_value().
/// \a ref_value() and \a unref_value() are used to ref and unref values.
/// Returns NULL on error.
grpc_slice_hash_table* grpc_service_config_create_method_config_table(
<<<<<<< HEAD
    grpc_exec_ctx* exec_ctx, const grpc_service_config* service_config,
    void* (*create_value)(const grpc_json* method_config_json, void* user_data),
    void* user_data, void* (*ref_value)(void* value),
    void (*unref_value)(grpc_exec_ctx* exec_ctx, void* value));
=======
    const grpc_service_config* service_config,
    void* (*create_value)(const grpc_json* method_config_json),
    void* (*ref_value)(void* value), void (*unref_value)(void* value));
>>>>>>> 94e676e1

/// A helper function for looking up values in the table returned by
/// \a grpc_service_config_create_method_config_table().
/// Gets the method config for the specified \a path, which should be of
/// the form "/service/method".
/// Returns NULL if the method has no config.
/// Caller does NOT own a reference to the result.
void* grpc_method_config_table_get(const grpc_slice_hash_table* table,
                                   grpc_slice path);

#endif /* GRPC_CORE_LIB_TRANSPORT_SERVICE_CONFIG_H */<|MERGE_RESOLUTION|>--- conflicted
+++ resolved
@@ -46,16 +46,10 @@
 /// \a ref_value() and \a unref_value() are used to ref and unref values.
 /// Returns NULL on error.
 grpc_slice_hash_table* grpc_service_config_create_method_config_table(
-<<<<<<< HEAD
-    grpc_exec_ctx* exec_ctx, const grpc_service_config* service_config,
+    const grpc_service_config* service_config,
     void* (*create_value)(const grpc_json* method_config_json, void* user_data),
     void* user_data, void* (*ref_value)(void* value),
-    void (*unref_value)(grpc_exec_ctx* exec_ctx, void* value));
-=======
-    const grpc_service_config* service_config,
-    void* (*create_value)(const grpc_json* method_config_json),
-    void* (*ref_value)(void* value), void (*unref_value)(void* value));
->>>>>>> 94e676e1
+    void (*unref_value)(void* value));
 
 /// A helper function for looking up values in the table returned by
 /// \a grpc_service_config_create_method_config_table().
