/*
 *
 * Copyright 2015 gRPC authors.
 *
 * Licensed under the Apache License, Version 2.0 (the "License");
 * you may not use this file except in compliance with the License.
 * You may obtain a copy of the License at
 *
 *     http://www.apache.org/licenses/LICENSE-2.0
 *
 * Unless required by applicable law or agreed to in writing, software
 * distributed under the License is distributed on an "AS IS" BASIS,
 * WITHOUT WARRANTIES OR CONDITIONS OF ANY KIND, either express or implied.
 * See the License for the specific language governing permissions and
 * limitations under the License.
 *
 */

#include <grpc/support/port_platform.h>

#include "src/core/lib/transport/byte_stream.h"

#include <memory>
#include <utility>

#include <grpc/slice_buffer.h>
#include <grpc/support/log.h>

#include "src/core/lib/slice/slice_internal.h"
#include "src/core/lib/slice/slice_refcount.h"

namespace grpc_core {

//
// SliceBufferByteStream
//

SliceBufferByteStream::SliceBufferByteStream(grpc_slice_buffer* slice_buffer,
                                             uint32_t flags)
    : ByteStream(static_cast<uint32_t>(slice_buffer->length), flags) {
  GPR_ASSERT(slice_buffer->length <= UINT32_MAX);
  grpc_slice_buffer_init(&backing_buffer_);
  grpc_slice_buffer_swap(slice_buffer, &backing_buffer_);
  if (backing_buffer_.count == 0) {
    grpc_slice_buffer_add_indexed(&backing_buffer_, grpc_empty_slice());
    GPR_ASSERT(backing_buffer_.count > 0);
  }
}

SliceBufferByteStream::~SliceBufferByteStream() {}

void SliceBufferByteStream::Orphan() {
  grpc_slice_buffer_destroy_internal(&backing_buffer_);
<<<<<<< HEAD
=======
  GRPC_ERROR_UNREF(shutdown_error_);
  shutdown_error_ = GRPC_ERROR_NONE;
>>>>>>> 35320cbc
  // Note: We do not actually delete the object here, since
  // SliceBufferByteStream is usually allocated as part of a larger
  // object and has an OrphanablePtr of itself passed down through the
  // filter stack.
}

Poll<absl::StatusOr<Slice>> SliceBufferByteStream::PollNext(
    size_t /*max_size_hint*/) {
  GPR_DEBUG_ASSERT(backing_buffer_.count > 0);
  return Slice(grpc_slice_buffer_take_first(&backing_buffer_));
}

//
// ByteStreamCache
//

ByteStreamCache::ByteStreamCache(OrphanablePtr<ByteStream> underlying_stream)
    : underlying_stream_(std::move(underlying_stream)),
      length_(underlying_stream_->length()),
      flags_(underlying_stream_->flags()) {
  grpc_slice_buffer_init(&cache_buffer_);
}

ByteStreamCache::~ByteStreamCache() { Destroy(); }

void ByteStreamCache::Destroy() {
  underlying_stream_.reset();
  if (cache_buffer_.length > 0) {
    grpc_slice_buffer_destroy_internal(&cache_buffer_);
  }
}

//
// ByteStreamCache::CachingByteStream
//

ByteStreamCache::CachingByteStream::CachingByteStream(ByteStreamCache* cache)
    : ByteStream(cache->length_, cache->flags_), cache_(cache) {}

ByteStreamCache::CachingByteStream::~CachingByteStream() {}

void ByteStreamCache::CachingByteStream::Orphan() {
<<<<<<< HEAD
=======
  GRPC_ERROR_UNREF(shutdown_error_);
  shutdown_error_ = GRPC_ERROR_NONE;
>>>>>>> 35320cbc
  // Note: We do not actually delete the object here, since
  // CachingByteStream is usually allocated as part of a larger
  // object and has an OrphanablePtr of itself passed down through the
  // filter stack.
}

Poll<absl::StatusOr<Slice>> ByteStreamCache::CachingByteStream::PollNext(
    size_t max_size_hint) {
  if (!cache_->error_.ok()) return cache_->error_;
  if (cursor_ < cache_->cache_buffer_.count) {
    Slice out(grpc_slice_ref_internal(cache_->cache_buffer_.slices[cursor_]));
    ++cursor_;
    offset_ += out.length();
    return std::move(out);
  }
  GPR_ASSERT(cache_->underlying_stream_ != nullptr);
  auto r = cache_->underlying_stream_->PollNext(max_size_hint);
  if (absl::holds_alternative<Pending>(r)) return r;
  auto& underlying_status = absl::get<absl::StatusOr<Slice>>(r);
  if (!underlying_status.ok()) {
    cache_->error_ = underlying_status.status();
    return cache_->error_;
  }
  auto& underlying_slice = *underlying_status;
  grpc_slice_buffer_add(&cache_->cache_buffer_,
                        underlying_slice.Ref().TakeCSlice());
  ++cursor_;
  offset_ += underlying_slice.length();
  return std::move(underlying_slice);
}

void ByteStreamCache::CachingByteStream::Reset() {
  cursor_ = 0;
  offset_ = 0;
}

}  // namespace grpc_core<|MERGE_RESOLUTION|>--- conflicted
+++ resolved
@@ -21,7 +21,10 @@
 #include "src/core/lib/transport/byte_stream.h"
 
 #include <memory>
+#include <type_traits>
 #include <utility>
+
+#include "absl/types/variant.h"
 
 #include <grpc/slice_buffer.h>
 #include <grpc/support/log.h>
@@ -51,11 +54,6 @@
 
 void SliceBufferByteStream::Orphan() {
   grpc_slice_buffer_destroy_internal(&backing_buffer_);
-<<<<<<< HEAD
-=======
-  GRPC_ERROR_UNREF(shutdown_error_);
-  shutdown_error_ = GRPC_ERROR_NONE;
->>>>>>> 35320cbc
   // Note: We do not actually delete the object here, since
   // SliceBufferByteStream is usually allocated as part of a larger
   // object and has an OrphanablePtr of itself passed down through the
@@ -98,11 +96,6 @@
 ByteStreamCache::CachingByteStream::~CachingByteStream() {}
 
 void ByteStreamCache::CachingByteStream::Orphan() {
-<<<<<<< HEAD
-=======
-  GRPC_ERROR_UNREF(shutdown_error_);
-  shutdown_error_ = GRPC_ERROR_NONE;
->>>>>>> 35320cbc
   // Note: We do not actually delete the object here, since
   // CachingByteStream is usually allocated as part of a larger
   // object and has an OrphanablePtr of itself passed down through the
