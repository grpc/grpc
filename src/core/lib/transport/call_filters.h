// Copyright 2024 gRPC authors.
//
// Licensed under the Apache License, Version 2.0 (the "License");
// you may not use this file except in compliance with the License.
// You may obtain a copy of the License at
//
//     http://www.apache.org/licenses/LICENSE-2.0
//
// Unless required by applicable law or agreed to in writing, software
// distributed under the License is distributed on an "AS IS" BASIS,
// WITHOUT WARRANTIES OR CONDITIONS OF ANY KIND, either express or implied.
// See the License for the specific language governing permissions and
// limitations under the License.

#ifndef GRPC_SRC_CORE_LIB_TRANSPORT_CALL_FILTERS_H
#define GRPC_SRC_CORE_LIB_TRANSPORT_CALL_FILTERS_H

#include <cstdint>
#include <memory>
#include <type_traits>

#include <grpc/support/port_platform.h>

#include "src/core/lib/gprpp/ref_counted.h"
#include "src/core/lib/gprpp/ref_counted_ptr.h"
#include "src/core/lib/promise/latch.h"
#include "src/core/lib/promise/map.h"
#include "src/core/lib/promise/promise.h"
#include "src/core/lib/promise/status_flag.h"
#include "src/core/lib/transport/call_final_info.h"
#include "src/core/lib/transport/message.h"
#include "src/core/lib/transport/metadata.h"

// CallFilters tracks a list of filters that are attached to a call.
// At a high level, a filter (for the purposes of this module) is a class
// that has a Call member class, and a set of methods that are called
// for each major event in the lifetime of a call.
//
// The Call member class must have the following members:
// - OnClientInitialMetadata  - $VALUE_TYPE = ClientMetadata
// - OnServerInitialMetadata  - $VALUE_TYPE = ServerMetadata
// - OnServerToClientMessage  - $VALUE_TYPE = Message
// - OnClientToServerMessage  - $VALUE_TYPE = Message
// - OnServerTrailingMetadata - $VALUE_TYPE = ServerMetadata
// - OnFinalize               - special, see below
// These members define an interception point for a particular event in
// the call lifecycle.
//
// The type of these members matters, and is selectable by the class
// author. For $INTERCEPTOR_NAME in the above list:
// - static const NoInterceptor $INTERCEPTOR_NAME:
//   defines that this filter does not intercept this event.
//   there is zero runtime cost added to handling that event by this filter.
// - void $INTERCEPTOR_NAME($VALUE_TYPE&):
//   the filter intercepts this event, and can modify the value.
//   it never fails.
// - absl::Status $INTERCEPTOR_NAME($VALUE_TYPE&):
//   the filter intercepts this event, and can modify the value.
//   it can fail, in which case the call will be aborted.
// - ServerMetadataHandle $INTERCEPTOR_NAME($VALUE_TYPE&)
//   the filter intercepts this event, and can modify the value.
//   the filter can return nullptr for success, or a metadata handle for
//   failure (in which case the call will be aborted).
//   useful for cases where the exact metadata returned needs to be customized.
// - void $INTERCEPTOR_NAME($VALUE_TYPE&, FilterType*):
//   the filter intercepts this event, and can modify the value.
//   it can access the channel via the second argument.
//   it never fails.
// - absl::Status $INTERCEPTOR_NAME($VALUE_TYPE&, FilterType*):
//   the filter intercepts this event, and can modify the value.
//   it can access the channel via the second argument.
//   it can fail, in which case the call will be aborted.
// - ServerMetadataHandle $INTERCEPTOR_NAME($VALUE_TYPE&, FilterType*)
//   the filter intercepts this event, and can modify the value.
//   it can access the channel via the second argument.
//   the filter can return nullptr for success, or a metadata handle for
//   failure (in which case the call will be aborted).
//   useful for cases where the exact metadata returned needs to be customized.
// It's also acceptable to return a promise that resolves to the
// relevant return type listed above.
//
// Finally, OnFinalize is added to intecept call finalization.
// It must have one of the signatures:
// - static const NoInterceptor OnFinalize:
//   the filter does not intercept call finalization.
// - void OnFinalize(const grpc_call_final_info*):
//   the filter intercepts call finalization.
// - void OnFinalize(const grpc_call_final_info*, FilterType*):
//   the filter intercepts call finalization.
//
// The constructor of the Call object can either take a pointer to the channel
// object, or not take any arguments.
//
// *THIS MODULE* holds no opinion on what members the channel part of the
// filter should or should not have, but does require that it have a stable
// pointer for the lifetime of a call (ownership is expected to happen
// elsewhere).

namespace grpc_core {

// Tag type to indicate no interception.
// This is used to indicate that a filter does not intercept a particular
// event.
// In C++14 we declare these as (for example):
//   static const NoInterceptor OnClientInitialMetadata;
// and out-of-line provide the definition:
//   const MyFilter::Call::NoInterceptor
//   MyFilter::Call::OnClientInitialMetadata;
// In C++17 and later we can use inline variables instead:
//   inline static const NoInterceptor OnClientInitialMetadata;
struct NoInterceptor {};

namespace filters_detail {

// One call filter constructor
// Contains enough information to allocate and initialize the
// call data for one filter.
struct FilterConstructor {
  // Pointer to corresponding channel data for this filter
  void* channel_data;
  // Offset of the call data for this filter within the call data memory
  // allocation
  size_t call_offset;
  // Initialize the call data for this filter
  void (*call_init)(void* call_data, void* channel_data);
};

// One call filter destructor
struct FilterDestructor {
  // Offset of the call data for this filter within the call data memory
  // allocation
  size_t call_offset;
  // Destroy the call data for this filter
  void (*call_destroy)(void* call_data);
};

template <typename FilterType, typename = void>
struct CallConstructor {
  static void Construct(void* call_data, FilterType*) {
    new (call_data) typename FilterType::Call();
  }
};

template <typename FilterType>
struct CallConstructor<FilterType,
                       absl::void_t<decltype(typename FilterType::Call(
                           static_cast<FilterType*>(nullptr)))>> {
  static void Construct(void* call_data, FilterType* channel) {
    new (call_data) typename FilterType::Call(channel);
  }
};

// Result of a filter operation
// Can be either ok (if ok is non-null) or an error.
// Only one pointer can be set.
template <typename T>
struct ResultOr {
  ResultOr(T ok, ServerMetadataHandle error)
      : ok(std::move(ok)), error(std::move(error)) {
    GPR_ASSERT((this->ok == nullptr) ^ (this->error == nullptr));
  }
  T ok;
  ServerMetadataHandle error;
};

// One filter operation metadata
// Given a value of type V, produces a promise of type R.
template <typename R, typename V>
struct Operator {
  using Result = R;
  using Arg = V;
  // Pointer to corresponding channel data for this filter
  void* channel_data;
  // Offset of the call data for this filter within the call data memory
  size_t call_offset;
  // Initialize the promise data for this filter, and poll once.
  // Return the result of the poll.
  // If the promise finishes, also destroy the promise data!
  Poll<R> (*promise_init)(void* promise_data, void* call_data,
                          void* channel_data, V value);
  // Poll the promise data for this filter.
  // If the promise finishes, also destroy the promise data!
  // Note that if the promise always finishes on the first poll, then supplying
  // this method is unnecessary (as it will never be called).
  Poll<R> (*poll)(void* promise_data);
  // Destroy the promise data for this filter for an in-progress operation
  // before the promise finishes.
  // Note that if the promise always finishes on the first poll, then supplying
  // this method is unnecessary (as it will never be called).
  void (*early_destroy)(void* promise_data);
};

// We divide operations into fallible and infallible.
// Fallible operations can fail, and that failure terminates the call.
// Infallible operations cannot fail.
// Fallible operations are used for client initial, and server initial metadata,
// and messages.
// Infallible operations are used for server trailing metadata.
// (This is because server trailing metadata occurs when the call is finished -
// and so we couldn't possibly become more finished - and also because it's the
// preferred representation of failure anyway!)

// An operation that could fail: takes a T argument, produces a ResultOr<T>
template <typename T>
using FallibleOperator = Operator<ResultOr<T>, T>;
// And one that cannot: takes a T argument, produces a T
template <typename T>
using InfallibleOperator = Operator<T, T>;

// One call finalizer
struct Finalizer {
  void* channel_data;
  size_t call_offset;
  void (*final)(void* call_data, void* channel_data,
                const grpc_call_final_info* final_info);
};

// A layout of operations for a given filter stack
// This includes which operations, how much memory is required, what alignment.
template <typename Op>
struct Layout {
  size_t promise_size = 0;
  size_t promise_alignment = 0;
  std::vector<Op> ops;

  void Add(size_t filter_promise_size, size_t filter_promise_alignment, Op op) {
    promise_size = std::max(promise_size, filter_promise_size);
    promise_alignment = std::max(promise_alignment, filter_promise_alignment);
    ops.push_back(op);
  }

  void Reverse() { std::reverse(ops.begin(), ops.end()); }
};

// AddOp and friends
// These are helpers to wrap a member function on a class into an operation
// and attach it to a layout.
// There's a generic wrapper function `AddOp` for each of fallible and
// infallible operations.
// There are then specializations of AddOpImpl for each kind of member function
// an operation could have.
// Each specialization has an `Add` member function for the kinds of operations
// it supports: some only support fallible, some only support infallible, some
// support both.

template <typename FilterType, typename T, typename FunctionImpl,
          FunctionImpl impl, typename SfinaeVoid = void>
struct AddOpImpl;

template <typename FunctionImpl, FunctionImpl impl, typename FilterType,
          typename T>
void AddOp(FilterType* channel_data, size_t call_offset,
           Layout<FallibleOperator<T>>& to) {
  AddOpImpl<FilterType, T, FunctionImpl, impl>::Add(channel_data, call_offset,
                                                    to);
}

template <typename FunctionImpl, FunctionImpl impl, typename FilterType,
          typename T>
void AddOp(FilterType* channel_data, size_t call_offset,
           Layout<InfallibleOperator<T>>& to) {
  AddOpImpl<FilterType, T, FunctionImpl, impl>::Add(channel_data, call_offset,
                                                    to);
}

// const NoInterceptor $EVENT
// These do nothing, and specifically DO NOT add an operation to the layout.
// Supported for fallible & infallible operations.
template <typename FilterType, typename T, const NoInterceptor* which>
struct AddOpImpl<FilterType, T, const NoInterceptor*, which> {
  static void Add(FilterType*, size_t, Layout<FallibleOperator<T>>&) {}
  static void Add(FilterType*, size_t, Layout<InfallibleOperator<T>>&) {}
};

// void $INTERCEPTOR_NAME($VALUE_TYPE&)
template <typename FilterType, typename T,
          void (FilterType::Call::* impl)(typename T::element_type&)>
struct AddOpImpl<FilterType, T,
                 void (FilterType::Call::*)(typename T::element_type&), impl> {
  static void Add(FilterType* channel_data, size_t call_offset,
                  Layout<FallibleOperator<T>>& to) {
    to.Add(0, 0,
           FallibleOperator<T>{
               channel_data,
               call_offset,
               [](void*, void* call_data, void*, T value) -> Poll<ResultOr<T>> {
                 (static_cast<typename FilterType::Call*>(call_data)->*impl)(
                     *value);
                 return ResultOr<T>{std::move(value), nullptr};
               },
               nullptr,
               nullptr,
           });
  }
  static void Add(FilterType* channel_data, size_t call_offset,
                  Layout<InfallibleOperator<T>>& to) {
    to.Add(0, 0,
           InfallibleOperator<T>{
               channel_data,
               call_offset,
               [](void*, void* call_data, void*, T value) -> Poll<T> {
                 (static_cast<typename FilterType::Call*>(call_data)->*impl)(
                     *value);
                 return std::move(value);
               },
               nullptr,
               nullptr,
           });
  }
};

// void $INTERCEPTOR_NAME($VALUE_TYPE&, FilterType*)
template <typename FilterType, typename T,
          void (FilterType::Call::* impl)(typename T::element_type&,
                                          FilterType*)>
struct AddOpImpl<
    FilterType, T,
    void (FilterType::Call::*)(typename T::element_type&, FilterType*), impl> {
  static void Add(FilterType* channel_data, size_t call_offset,
                  Layout<FallibleOperator<T>>& to) {
    to.Add(0, 0,
           FallibleOperator<T>{
               channel_data,
               call_offset,
               [](void*, void* call_data, void* channel_data,
                  T value) -> Poll<ResultOr<T>> {
                 (static_cast<typename FilterType::Call*>(call_data)->*impl)(
                     *value, static_cast<FilterType*>(channel_data));
                 return ResultOr<T>{std::move(value), nullptr};
               },
               nullptr,
               nullptr,
           });
  }
  static void Add(FilterType* channel_data, size_t call_offset,
                  Layout<InfallibleOperator<T>>& to) {
    to.Add(
        0, 0,
        InfallibleOperator<T>{
            channel_data,
            call_offset,
            [](void*, void* call_data, void* channel_data, T value) -> Poll<T> {
              (static_cast<typename FilterType::Call*>(call_data)->*impl)(
                  *value, static_cast<FilterType*>(channel_data));
              return std::move(value);
            },
            nullptr,
            nullptr,
        });
  }
};

// $VALUE_HANDLE $INTERCEPTOR_NAME($VALUE_HANDLE, FilterType*)
template <typename FilterType, typename T,
          T (FilterType::Call::* impl)(T, FilterType*)>
struct AddOpImpl<FilterType, T, T (FilterType::Call::*)(T, FilterType*), impl> {
  static void Add(FilterType* channel_data, size_t call_offset,
                  Layout<FallibleOperator<T>>& to) {
    to.Add(
        0, 0,
        FallibleOperator<T>{
            channel_data,
            call_offset,
            [](void*, void* call_data, void* channel_data,
               T value) -> Poll<ResultOr<T>> {
              return ResultOr<T>{
                  (static_cast<typename FilterType::Call*>(call_data)->*impl)(
                      std::move(value), static_cast<FilterType*>(channel_data)),
                  nullptr};
            },
            nullptr,
            nullptr,
        });
  }
  static void Add(FilterType* channel_data, size_t call_offset,
                  Layout<InfallibleOperator<T>>& to) {
    to.Add(
        0, 0,
        InfallibleOperator<T>{
            channel_data,
            call_offset,
            [](void*, void* call_data, void* channel_data, T value) -> Poll<T> {
              (static_cast<typename FilterType::Call*>(call_data)->*impl)(
                  *value, static_cast<FilterType*>(channel_data));
              return (
                  static_cast<typename FilterType::Call*>(call_data)->*impl)(
                  std::move(value), static_cast<FilterType*>(channel_data));
            },
            nullptr,
            nullptr,
        });
  }
};

// absl::Status $INTERCEPTOR_NAME($VALUE_TYPE&)
template <typename FilterType, typename T,
          absl::Status (FilterType::Call::* impl)(typename T::element_type&)>
struct AddOpImpl<FilterType, T,
                 absl::Status (FilterType::Call::*)(typename T::element_type&),
                 impl> {
  static void Add(FilterType* channel_data, size_t call_offset,
                  Layout<FallibleOperator<T>>& to) {
    to.Add(
        0, 0,
        FallibleOperator<T>{
            channel_data,
            call_offset,
            [](void*, void* call_data, void*, T value) -> Poll<ResultOr<T>> {
              auto r =
                  (static_cast<typename FilterType::Call*>(call_data)->*impl)(
                      *value);
              if (r.ok()) return ResultOr<T>{std::move(value), nullptr};
              return ResultOr<T>{
                  nullptr, StatusCast<ServerMetadataHandle>(std::move(r))};
            },
            nullptr,
            nullptr,
        });
  }
  static void Add(FilterType* channel_data, size_t call_offset,
                  Layout<InfallibleOperator<T>>& to) {
    to.Add(
        0, 0,
        InfallibleOperator<T>{
            channel_data,
            call_offset,
            [](void*, void* call_data, void*, T value) -> Poll<T> {
              auto r =
                  (static_cast<typename FilterType::Call*>(call_data)->*impl)(
                      *value);
              if (r.ok()) return std::move(value);
              return StatusCast<ServerMetadataHandle>(std::move(r));
            },
            nullptr,
            nullptr,
        });
  }
};

// absl::Status $INTERCEPTOR_NAME(const $VALUE_TYPE&)
template <typename FilterType, typename T,
          absl::Status (FilterType::Call::* impl)(
              const typename T::element_type&)>
struct AddOpImpl<
    FilterType, T,
    absl::Status (FilterType::Call::*)(const typename T::element_type&), impl> {
  static void Add(FilterType* channel_data, size_t call_offset,
                  Layout<FallibleOperator<T>>& to) {
    to.Add(
        0, 0,
        FallibleOperator<T>{
            channel_data,
            call_offset,
            [](void*, void* call_data, void*, T value) -> Poll<ResultOr<T>> {
              auto r =
                  (static_cast<typename FilterType::Call*>(call_data)->*impl)(
                      *value);
              if (r.ok()) return ResultOr<T>{std::move(value), nullptr};
              return ResultOr<T>{
                  nullptr, StatusCast<ServerMetadataHandle>(std::move(r))};
            },
            nullptr,
            nullptr,
        });
  }
};

// absl::Status $INTERCEPTOR_NAME($VALUE_TYPE&, FilterType*)
template <typename FilterType, typename T,
          absl::Status (FilterType::Call::* impl)(typename T::element_type&,
                                                  FilterType*)>
struct AddOpImpl<FilterType, T,
                 absl::Status (FilterType::Call::*)(typename T::element_type&,
                                                    FilterType*),
                 impl> {
  static void Add(FilterType* channel_data, size_t call_offset,
                  Layout<FallibleOperator<T>>& to) {
    to.Add(
        0, 0,
        FallibleOperator<T>{
            channel_data,
            call_offset,
            [](void*, void* call_data, void* channel_data,
               T value) -> Poll<ResultOr<T>> {
              auto r =
                  (static_cast<typename FilterType::Call*>(call_data)->*impl)(
                      *value, static_cast<FilterType*>(channel_data));
              if (IsStatusOk(r)) return ResultOr<T>{std::move(value), nullptr};
              return ResultOr<T>{
                  nullptr, StatusCast<ServerMetadataHandle>(std::move(r))};
            },
            nullptr,
            nullptr,
        });
  }
};

// absl::Status $INTERCEPTOR_NAME(const $VALUE_TYPE&, FilterType*)
template <typename FilterType, typename T,
          absl::Status (FilterType::Call::* impl)(
              const typename T::element_type&, FilterType*)>
struct AddOpImpl<FilterType, T,
                 absl::Status (FilterType::Call::*)(
                     const typename T::element_type&, FilterType*),
                 impl> {
  static void Add(FilterType* channel_data, size_t call_offset,
                  Layout<FallibleOperator<T>>& to) {
    to.Add(
        0, 0,
        FallibleOperator<T>{
            channel_data,
            call_offset,
            [](void*, void* call_data, void* channel_data,
               T value) -> Poll<ResultOr<T>> {
              auto r =
                  (static_cast<typename FilterType::Call*>(call_data)->*impl)(
                      *value, static_cast<FilterType*>(channel_data));
              if (IsStatusOk(r)) return ResultOr<T>{std::move(value), nullptr};
              return ResultOr<T>{
                  nullptr, StatusCast<ServerMetadataHandle>(std::move(r))};
            },
            nullptr,
            nullptr,
        });
  }
};

// absl::StatusOr<$VALUE_HANDLE> $INTERCEPTOR_NAME($VALUE_HANDLE, FilterType*)
template <typename FilterType, typename T,
          absl::StatusOr<T> (FilterType::Call::* impl)(T, FilterType*)>
struct AddOpImpl<FilterType, T,
                 absl::StatusOr<T> (FilterType::Call::*)(T, FilterType*),
                 impl> {
  static void Add(FilterType* channel_data, size_t call_offset,
                  Layout<FallibleOperator<T>>& to) {
    to.Add(
        0, 0,
        FallibleOperator<T>{
            channel_data,
            call_offset,
            [](void*, void* call_data, void* channel_data,
               T value) -> Poll<ResultOr<T>> {
              auto r =
                  (static_cast<typename FilterType::Call*>(call_data)->*impl)(
                      std::move(value), static_cast<FilterType*>(channel_data));
              if (IsStatusOk(r)) return ResultOr<T>{std::move(*r), nullptr};
              return ResultOr<T>{
                  nullptr, StatusCast<ServerMetadataHandle>(std::move(r))};
            },
            nullptr,
            nullptr,
        });
  }
};

// ServerMetadataHandle $INTERCEPTOR_NAME($VALUE_TYPE&)
template <typename FilterType, typename T,
          ServerMetadataHandle (FilterType::Call::* impl)(
              typename T::element_type&)>
struct AddOpImpl<FilterType, T,
                 ServerMetadataHandle (FilterType::Call::*)(
                     typename T::element_type&),
                 impl> {
  static void Add(FilterType* channel_data, size_t call_offset,
                  Layout<FallibleOperator<T>>& to) {
    to.Add(
        0, 0,
        FallibleOperator<T>{
            channel_data,
            call_offset,
            [](void*, void* call_data, void*, T value) -> Poll<ResultOr<T>> {
              auto r =
                  (static_cast<typename FilterType::Call*>(call_data)->*impl)(
                      *value);
              if (r == nullptr) return ResultOr<T>{std::move(value), nullptr};
              return ResultOr<T>{
                  nullptr, StatusCast<ServerMetadataHandle>(std::move(r))};
            },
            nullptr,
            nullptr,
        });
  }
};

// ServerMetadataHandle $INTERCEPTOR_NAME(const $VALUE_TYPE&)
template <typename FilterType, typename T,
          ServerMetadataHandle (FilterType::Call::* impl)(
              const typename T::element_type&)>
struct AddOpImpl<FilterType, T,
                 ServerMetadataHandle (FilterType::Call::*)(
                     const typename T::element_type&),
                 impl> {
  static void Add(FilterType* channel_data, size_t call_offset,
                  Layout<FallibleOperator<T>>& to) {
    to.Add(
        0, 0,
        FallibleOperator<T>{
            channel_data,
            call_offset,
            [](void*, void* call_data, void*, T value) -> Poll<ResultOr<T>> {
              auto r =
                  (static_cast<typename FilterType::Call*>(call_data)->*impl)(
                      *value);
              if (r == nullptr) return ResultOr<T>{std::move(value), nullptr};
              return ResultOr<T>{
                  nullptr, StatusCast<ServerMetadataHandle>(std::move(r))};
            },
            nullptr,
            nullptr,
        });
  }
};

// ServerMetadataHandle $INTERCEPTOR_NAME($VALUE_TYPE&, FilterType*)
template <typename FilterType, typename T,
          ServerMetadataHandle (FilterType::Call::* impl)(
              typename T::element_type&, FilterType*)>
struct AddOpImpl<FilterType, T,
                 ServerMetadataHandle (FilterType::Call::*)(
                     typename T::element_type&, FilterType*),
                 impl> {
  static void Add(FilterType* channel_data, size_t call_offset,
                  Layout<FallibleOperator<T>>& to) {
    to.Add(
        0, 0,
        FallibleOperator<T>{
            channel_data,
            call_offset,
            [](void*, void* call_data, void* channel_data,
               T value) -> Poll<ResultOr<T>> {
              auto r =
                  (static_cast<typename FilterType::Call*>(call_data)->*impl)(
                      *value, static_cast<FilterType*>(channel_data));
              if (r == nullptr) return ResultOr<T>{std::move(value), nullptr};
              return ResultOr<T>{
                  nullptr, StatusCast<ServerMetadataHandle>(std::move(r))};
            },
            nullptr,
            nullptr,
        });
  }
};

// ServerMetadataHandle $INTERCEPTOR_NAME(const $VALUE_TYPE&, FilterType*)
template <typename FilterType, typename T,
          ServerMetadataHandle (FilterType::Call::* impl)(
              const typename T::element_type&, FilterType*)>
struct AddOpImpl<FilterType, T,
                 ServerMetadataHandle (FilterType::Call::*)(
                     const typename T::element_type&, FilterType*),
                 impl> {
  static void Add(FilterType* channel_data, size_t call_offset,
                  Layout<FallibleOperator<T>>& to) {
    to.Add(
        0, 0,
        FallibleOperator<T>{
            channel_data,
            call_offset,
            [](void*, void* call_data, void* channel_data,
               T value) -> Poll<ResultOr<T>> {
              auto r =
                  (static_cast<typename FilterType::Call*>(call_data)->*impl)(
                      *value, static_cast<FilterType*>(channel_data));
              if (r == nullptr) return ResultOr<T>{std::move(value), nullptr};
              return ResultOr<T>{
                  nullptr, StatusCast<ServerMetadataHandle>(std::move(r))};
            },
            nullptr,
            nullptr,
        });
  }
};

// PROMISE_RETURNING(absl::Status) $INTERCEPTOR_NAME($VALUE_TYPE&)
template <typename FilterType, typename T, typename R,
          R (FilterType::Call::* impl)(typename T::element_type&)>
struct AddOpImpl<
    FilterType, T, R (FilterType::Call::*)(typename T::element_type&), impl,
    absl::enable_if_t<std::is_same<absl::Status, PromiseResult<R>>::value>> {
  static void Add(FilterType* channel_data, size_t call_offset,
                  Layout<FallibleOperator<T>>& to) {
    class Promise {
     public:
      Promise(T value, typename FilterType::Call* call_data, FilterType*)
          : value_(std::move(value)), impl_((call_data->*impl)(*value_)) {}

      Poll<ResultOr<T>> PollOnce() {
        auto p = impl_();
        auto* r = p.value_if_ready();
        if (r == nullptr) return Pending{};
        T value = std::move(value_);
        this->~Promise();
        if (r->ok()) {
          return ResultOr<T>{std::move(value), nullptr};
        }
        return ResultOr<T>{nullptr, ServerMetadataFromStatus(*r)};
      }

     private:
      GPR_NO_UNIQUE_ADDRESS T value_;
      GPR_NO_UNIQUE_ADDRESS R impl_;
    };
    to.Add(sizeof(Promise), alignof(Promise),
           FallibleOperator<T>{
               channel_data,
               call_offset,
               [](void* promise_data, void* call_data, void* channel_data,
                  T value) -> Poll<ResultOr<T>> {
                 auto* promise = new (promise_data)
                     Promise(std::move(value),
                             static_cast<typename FilterType::Call*>(call_data),
                             static_cast<FilterType*>(channel_data));
                 return promise->PollOnce();
               },
               [](void* promise_data) {
                 return static_cast<Promise*>(promise_data)->PollOnce();
               },
               [](void* promise_data) {
                 static_cast<Promise*>(promise_data)->~Promise();
               },
           });
  }
};

// PROMISE_RETURNING(absl::Status) $INTERCEPTOR_NAME($VALUE_TYPE&, FilterType*)
template <typename FilterType, typename T, typename R,
          R (FilterType::Call::* impl)(typename T::element_type&, FilterType*)>
struct AddOpImpl<
    FilterType, T,
    R (FilterType::Call::*)(typename T::element_type&, FilterType*), impl,
    absl::enable_if_t<!std::is_same<R, absl::Status>::value &&
                      std::is_same<absl::Status, PromiseResult<R>>::value>> {
  static void Add(FilterType* channel_data, size_t call_offset,
                  Layout<FallibleOperator<T>>& to) {
    class Promise {
     public:
      Promise(T value, typename FilterType::Call* call_data,
              FilterType* channel_data)
          : value_(std::move(value)),
            impl_((call_data->*impl)(*value_, channel_data)) {}

      Poll<ResultOr<T>> PollOnce() {
        auto p = impl_();
        auto* r = p.value_if_ready();
        if (r == nullptr) return Pending{};
        T value = std::move(value_);
        this->~Promise();
        if (r->ok()) {
          return ResultOr<T>{std::move(value), nullptr};
        }
        return ResultOr<T>{nullptr, ServerMetadataFromStatus(*r)};
      }

     private:
      GPR_NO_UNIQUE_ADDRESS T value_;
      GPR_NO_UNIQUE_ADDRESS R impl_;
    };
    to.Add(sizeof(Promise), alignof(Promise),
           FallibleOperator<T>{
               channel_data,
               call_offset,
               [](void* promise_data, void* call_data, void* channel_data,
                  T value) -> Poll<ResultOr<T>> {
                 auto* promise = new (promise_data)
                     Promise(std::move(value),
                             static_cast<typename FilterType::Call*>(call_data),
                             static_cast<FilterType*>(channel_data));
                 return promise->PollOnce();
               },
               [](void* promise_data) {
                 return static_cast<Promise*>(promise_data)->PollOnce();
               },
               [](void* promise_data) {
                 static_cast<Promise*>(promise_data)->~Promise();
               },
           });
  }
};

// PROMISE_RETURNING(absl::StatusOr<$VALUE_HANDLE>)
// $INTERCEPTOR_NAME($VALUE_HANDLE, FilterType*)
template <typename FilterType, typename T, typename R,
          R (FilterType::Call::* impl)(T, FilterType*)>
struct AddOpImpl<FilterType, T, R (FilterType::Call::*)(T, FilterType*), impl,
                 absl::enable_if_t<std::is_same<absl::StatusOr<T>,
                                                PromiseResult<R>>::value>> {
  static void Add(FilterType* channel_data, size_t call_offset,
                  Layout<FallibleOperator<T>>& to) {
    class Promise {
     public:
      Promise(T value, typename FilterType::Call* call_data,
              FilterType* channel_data)
          : impl_((call_data->*impl)(std::move(value), channel_data)) {}

      Poll<ResultOr<T>> PollOnce() {
        auto p = impl_();
        auto* r = p.value_if_ready();
        if (r == nullptr) return Pending{};
        this->~Promise();
        if (r->ok()) return ResultOr<T>{std::move(**r), nullptr};
        return ResultOr<T>{nullptr, ServerMetadataFromStatus(r->status())};
      }

     private:
      GPR_NO_UNIQUE_ADDRESS R impl_;
    };
    to.Add(sizeof(Promise), alignof(Promise),
           FallibleOperator<T>{
               channel_data,
               call_offset,
               [](void* promise_data, void* call_data, void* channel_data,
                  T value) -> Poll<ResultOr<T>> {
                 auto* promise = new (promise_data)
                     Promise(std::move(value),
                             static_cast<typename FilterType::Call*>(call_data),
                             static_cast<FilterType*>(channel_data));
                 return promise->PollOnce();
               },
               [](void* promise_data) {
                 return static_cast<Promise*>(promise_data)->PollOnce();
               },
               [](void* promise_data) {
                 static_cast<Promise*>(promise_data)->~Promise();
               },
           });
  }
};

struct ChannelDataDestructor {
  void (*destroy)(void* channel_data);
  void* channel_data;
};

// StackData contains the main datastructures built up by this module.
// It's a complete representation of all the code that needs to be invoked
// to execute a call for a given set of filters.
// This structure is held at the channel layer and is shared between many
// in-flight calls.
struct StackData {
  // Overall size and alignment of the call data for this stack.
  size_t call_data_alignment = 1;
  size_t call_data_size = 0;
  // A complete list of filters for this call, so that we can construct the
  // call data for each filter.
  std::vector<FilterConstructor> filter_constructor;
  std::vector<FilterDestructor> filter_destructor;
  // For each kind of operation, a layout of the operations for this call.
  // (there's some duplicate data here, and that's ok: we want to avoid
  // pointer chasing as much as possible when executing a call)
  Layout<FallibleOperator<ClientMetadataHandle>> client_initial_metadata;
  Layout<FallibleOperator<ServerMetadataHandle>> server_initial_metadata;
  Layout<FallibleOperator<MessageHandle>> client_to_server_messages;
  Layout<FallibleOperator<MessageHandle>> server_to_client_messages;
  Layout<InfallibleOperator<ServerMetadataHandle>> server_trailing_metadata;
  // A list of finalizers for this call.
  // We use a bespoke data structure here because finalizers can never be
  // asynchronous.
  std::vector<Finalizer> finalizers;
  // A list of functions to call when this stack data is destroyed
  // (to capture ownership of channel data)
  std::vector<ChannelDataDestructor> channel_data_destructors;

  // Add one filter to the list of filters, and update alignment.
  // Returns the offset of the call data for this filter.
  // Specifically does not update any of the layouts or finalizers.
  // Callers are expected to do that themselves.
  // This separation enables separation of *testing* of filters, and since
  // this is a detail type it's felt that a slightly harder to hold API that
  // we have exactly one caller for is warranted for a more thorough testing
  // story.
  template <typename FilterType>
  absl::enable_if_t<!std::is_empty<typename FilterType::Call>::value, size_t>
  AddFilterConstructor(FilterType* channel_data) {
    const size_t alignment = alignof(typename FilterType::Call);
    call_data_alignment = std::max(call_data_alignment, alignment);
    if (call_data_size % alignment != 0) {
      call_data_size += alignment - call_data_size % alignment;
    }
    const size_t call_offset = call_data_size;
    call_data_size += sizeof(typename FilterType::Call);
    filter_constructor.push_back(FilterConstructor{
        channel_data,
        call_offset,
        [](void* call_data, void* channel_data) {
          CallConstructor<FilterType>::Construct(
              call_data, static_cast<FilterType*>(channel_data));
        },
    });
    return call_offset;
  }

  template <typename FilterType>
  absl::enable_if_t<
      std::is_empty<typename FilterType::Call>::value &&
          !std::is_trivially_constructible<typename FilterType::Call>::value,
      size_t>
  AddFilterConstructor(FilterType* channel_data) {
    const size_t alignment = alignof(typename FilterType::Call);
    call_data_alignment = std::max(call_data_alignment, alignment);
    filter_constructor.push_back(FilterConstructor{
        channel_data,
        0,
        [](void* call_data, void* channel_data) {
          CallConstructor<FilterType>::Construct(
              call_data, static_cast<FilterType*>(channel_data));
        },
    });
    return 0;
  }

  template <typename FilterType>
  absl::enable_if_t<
      std::is_empty<typename FilterType::Call>::value &&
          std::is_trivially_constructible<typename FilterType::Call>::value,
      size_t>
  AddFilterConstructor(FilterType*) {
    const size_t alignment = alignof(typename FilterType::Call);
    call_data_alignment = std::max(call_data_alignment, alignment);
    return 0;
  }

  template <typename FilterType>
  absl::enable_if_t<
      !std::is_trivially_destructible<typename FilterType::Call>::value>
  AddFilterDestructor(size_t call_offset) {
    filter_destructor.push_back(FilterDestructor{
        call_offset,
        [](void* call_data) {
          static_cast<typename FilterType::Call*>(call_data)->~Call();
        },
    });
  }

  template <typename FilterType>
  absl::enable_if_t<
      std::is_trivially_destructible<typename FilterType::Call>::value>
  AddFilterDestructor(size_t) {}

  template <typename FilterType>
  size_t AddFilter(FilterType* filter) {
    const size_t call_offset = AddFilterConstructor(filter);
    AddFilterDestructor<FilterType>(call_offset);
    return call_offset;
  }

  // Per operation adders - one for each interception point.
  // Delegate to AddOp() above.

  template <typename FilterType>
  void AddClientInitialMetadataOp(FilterType* channel_data,
                                  size_t call_offset) {
    AddOp<decltype(&FilterType::Call::OnClientInitialMetadata),
          &FilterType::Call::OnClientInitialMetadata>(channel_data, call_offset,
                                                      client_initial_metadata);
  }

  template <typename FilterType>
  void AddServerInitialMetadataOp(FilterType* channel_data,
                                  size_t call_offset) {
    AddOp<decltype(&FilterType::Call::OnServerInitialMetadata),
          &FilterType::Call::OnServerInitialMetadata>(channel_data, call_offset,
                                                      server_initial_metadata);
  }

  template <typename FilterType>
  void AddClientToServerMessageOp(FilterType* channel_data,
                                  size_t call_offset) {
    AddOp<decltype(&FilterType::Call::OnClientToServerMessage),
          &FilterType::Call::OnClientToServerMessage>(
        channel_data, call_offset, client_to_server_messages);
  }

  template <typename FilterType>
  void AddServerToClientMessageOp(FilterType* channel_data,
                                  size_t call_offset) {
    AddOp<decltype(&FilterType::Call::OnServerToClientMessage),
          &FilterType::Call::OnServerToClientMessage>(
        channel_data, call_offset, server_to_client_messages);
  }

  template <typename FilterType>
  void AddServerTrailingMetadataOp(FilterType* channel_data,
                                   size_t call_offset) {
    AddOp<decltype(&FilterType::Call::OnServerTrailingMetadata),
          &FilterType::Call::OnServerTrailingMetadata>(
        channel_data, call_offset, server_trailing_metadata);
  }

  // Finalizer interception adders

  template <typename FilterType>
  void AddFinalizer(FilterType*, size_t, const NoInterceptor* p) {
    GPR_DEBUG_ASSERT(p == &FilterType::Call::OnFinalize);
  }

  template <typename FilterType>
  void AddFinalizer(FilterType* channel_data, size_t call_offset,
                    void (FilterType::Call::* p)(const grpc_call_final_info*)) {
    GPR_DEBUG_ASSERT(p == &FilterType::Call::OnFinalize);
    finalizers.push_back(Finalizer{
        channel_data,
        call_offset,
        [](void* call_data, void*, const grpc_call_final_info* final_info) {
          static_cast<typename FilterType::Call*>(call_data)->OnFinalize(
              final_info);
        },
    });
  }

  template <typename FilterType>
  void AddFinalizer(FilterType* channel_data, size_t call_offset,
                    void (FilterType::Call::* p)(const grpc_call_final_info*,
                                                 FilterType*)) {
    GPR_DEBUG_ASSERT(p == &FilterType::Call::OnFinalize);
    finalizers.push_back(Finalizer{
        channel_data,
        call_offset,
        [](void* call_data, void* channel_data,
           const grpc_call_final_info* final_info) {
          static_cast<typename FilterType::Call*>(call_data)->OnFinalize(
              final_info, static_cast<FilterType*>(channel_data));
        },
    });
  }
};

// OperationExecutor is a helper class to execute a sequence of operations
// from a layout on one value.
// We instantiate one of these during the *Pull* promise for each operation
// and wait for it to resolve.
// At this layer the filters look like a list of transformations on the
// value pushed.
// An early-failing filter will cause subsequent filters to not execute.
template <typename T>
class OperationExecutor {
 public:
  OperationExecutor() = default;
  ~OperationExecutor();
  OperationExecutor(const OperationExecutor&) = delete;
  OperationExecutor& operator=(const OperationExecutor&) = delete;
  OperationExecutor(OperationExecutor&& other) noexcept
      : ops_(other.ops_), end_ops_(other.end_ops_) {
    // Movable iff we're not running.
    GPR_DEBUG_ASSERT(other.promise_data_ == nullptr);
  }
  OperationExecutor& operator=(OperationExecutor&& other) noexcept {
    GPR_DEBUG_ASSERT(other.promise_data_ == nullptr);
    GPR_DEBUG_ASSERT(promise_data_ == nullptr);
    ops_ = other.ops_;
    end_ops_ = other.end_ops_;
    return *this;
  }
  // IsRunning() is true if we're currently executing a sequence of operations.
  bool IsRunning() const { return promise_data_ != nullptr; }
  // Start executing a layout. May allocate space to store the relevant promise.
  // Returns the result of the first poll.
  // If the promise finishes, also destroy the promise data.
  Poll<ResultOr<T>> Start(const Layout<FallibleOperator<T>>* layout, T input,
                          void* call_data);
  // Continue executing a layout. Returns the result of the next poll.
  // If the promise finishes, also destroy the promise data.
  Poll<ResultOr<T>> Step(void* call_data);

 private:
  // Start polling on the current step of the layout.
  // `input` is the current value (either the input to the first step, or the
  // so far transformed value)
  // `call_data` is the call data for the filter stack.
  // If this op finishes immediately then we iterative move to the next step.
  // If we reach the end up the ops, we return the overall poll result,
  // otherwise we return Pending.
  Poll<ResultOr<T>> InitStep(T input, void* call_data);
  // Continue polling on the current step of the layout.
  // Called on the next poll after InitStep returns pending.
  // If the promise is still pending, returns this.
  // If the promise completes we call into InitStep to continue execution
  // through the filters.
  Poll<ResultOr<T>> ContinueStep(void* call_data);

  void* promise_data_ = nullptr;
  const FallibleOperator<T>* ops_;
  const FallibleOperator<T>* end_ops_;
};

// Per OperationExecutor, but for infallible operation sequences.
template <typename T>
class InfallibleOperationExecutor {
 public:
  InfallibleOperationExecutor() = default;
  ~InfallibleOperationExecutor();
  InfallibleOperationExecutor(const InfallibleOperationExecutor&) = delete;
  InfallibleOperationExecutor& operator=(const InfallibleOperationExecutor&) =
      delete;
  InfallibleOperationExecutor(InfallibleOperationExecutor&& other) noexcept
      : ops_(other.ops_), end_ops_(other.end_ops_) {
    // Movable iff we're not running.
    GPR_DEBUG_ASSERT(other.promise_data_ == nullptr);
  }
  InfallibleOperationExecutor& operator=(
      InfallibleOperationExecutor&& other) noexcept {
    GPR_DEBUG_ASSERT(other.promise_data_ == nullptr);
    GPR_DEBUG_ASSERT(promise_data_ == nullptr);
    ops_ = other.ops_;
    end_ops_ = other.end_ops_;
    return *this;
  }

  // IsRunning() is true if we're currently executing a sequence of operations.
  bool IsRunning() const { return promise_data_ != nullptr; }
  // Start executing a layout. May allocate space to store the relevant promise.
  // Returns the result of the first poll.
  // If the promise finishes, also destroy the promise data.
  Poll<T> Start(const Layout<InfallibleOperator<T>>* layout, T input,
                void* call_data);
  // Continue executing a layout. Returns the result of the next poll.
  // If the promise finishes, also destroy the promise data.
  Poll<T> Step(void* call_data);

 private:
  // Start polling on the current step of the layout.
  // `input` is the current value (either the input to the first step, or the
  // so far transformed value)
  // `call_data` is the call data for the filter stack.
  // If this op finishes immediately then we iterative move to the next step.
  // If we reach the end up the ops, we return the overall poll result,
  // otherwise we return Pending.
  Poll<T> InitStep(T input, void* call_data);
  // Continue polling on the current step of the layout.
  // Called on the next poll after InitStep returns pending.
  // If the promise is still pending, returns this.
  // If the promise completes we call into InitStep to continue execution
  // through the filters.
  Poll<T> ContinueStep(void* call_data);

  void* promise_data_ = nullptr;
  const InfallibleOperator<T>* ops_;
  const InfallibleOperator<T>* end_ops_;
};

// The current state of a pipe.
// CallFilters expose a set of pipe like objects for client & server initial
// metadata and for messages.
// This class tracks the state of one of those pipes.
// Size matters here: this state is kept for the lifetime of a call, and we keep
// multiple of them.
// This class encapsulates the untyped work of the state machine; there are
// typed wrappers around this class as private members of CallFilters that
// augment it to provide all the functionality that we must.
class PipeState {
 public:
  struct StartPushed {};
  PipeState() = default;
  explicit PipeState(StartPushed) : state_(ValueState::kQueued) {}
  // Start the pipe: allows pulls to proceed
  void Start();
  // A push operation is beginning
  void BeginPush();
  // A previously started push operation has completed
  void DropPush();
  // Poll for push completion: occurs after the corresponding Pull()
  Poll<StatusFlag> PollPush();
  // Poll for pull completion; returns Failure{} if closed with error,
  // true if a value is available, or false if the pipe was closed without
  // error.
  Poll<ValueOrFailure<bool>> PollPull();
  // A pulled value has been consumed: we can unblock the push
  void AckPull();
  // A previously started pull operation has completed
  void DropPull();
  // Close sending
  void CloseSending();
  // Close sending with error
  void CloseWithError();
  // Poll for closedness - if true, closed with error
  Poll<bool> PollClosed();

  bool holds_error() const { return state_ == ValueState::kError; }

  std::string DebugString() const;

 private:
  enum class ValueState : uint8_t {
    // Nothing sending nor receiving
    kIdle,
    // Sent, but not yet received
    kQueued,
    // Trying to receive, but not yet sent
    kWaiting,
    // Ready to start processing, but not yet started
    // (we have the value to send through the pipe, the reader is waiting,
    // but it's not yet been polled)
    kReady,
    // Processing through filters
    kProcessing,
    // Closed sending
    kClosed,
    // Closed due to failure
    kError
  };
  // Waiter for a promise blocked waiting to send.
  IntraActivityWaiter wait_send_;
  // Waiter for a promise blocked waiting to receive.
  IntraActivityWaiter wait_recv_;
  // Current state.
  ValueState state_ = ValueState::kIdle;
  // Has the pipe been started?
  bool started_ = false;
};

template <typename Fn>
class ServerTrailingMetadataInterceptor {
 public:
  class Call {
   public:
    static const NoInterceptor OnClientInitialMetadata;
    static const NoInterceptor OnServerInitialMetadata;
    static const NoInterceptor OnClientToServerMessage;
    static const NoInterceptor OnServerToClientMessage;
    static const NoInterceptor OnFinalize;
    void OnServerTrailingMetadata(ServerMetadata& md,
                                  ServerTrailingMetadataInterceptor* filter) {
      filter->fn_(md);
    }
  };

  explicit ServerTrailingMetadataInterceptor(Fn fn) : fn_(std::move(fn)) {}

 private:
  GPR_NO_UNIQUE_ADDRESS Fn fn_;
};
template <typename Fn>
const NoInterceptor
    ServerTrailingMetadataInterceptor<Fn>::Call::OnClientInitialMetadata;
template <typename Fn>
const NoInterceptor
    ServerTrailingMetadataInterceptor<Fn>::Call::OnServerInitialMetadata;
template <typename Fn>
const NoInterceptor
    ServerTrailingMetadataInterceptor<Fn>::Call::OnClientToServerMessage;
template <typename Fn>
const NoInterceptor
    ServerTrailingMetadataInterceptor<Fn>::Call::OnServerToClientMessage;
template <typename Fn>
const NoInterceptor ServerTrailingMetadataInterceptor<Fn>::Call::OnFinalize;

}  // namespace filters_detail

// Execution environment for a stack of filters.
// This is a per-call object.
class CallFilters {
 public:
  class StackBuilder;
  class StackTestSpouse;

  // A stack is an opaque, immutable type that contains the data necessary to
  // execute a call through a given set of filters.
  // It's reference counted so that it can be shared between many calls.
  // It contains pointers to the individual filters, yet it does not own those
  // pointers: it's expected that some other object will track that ownership.
  class Stack : public RefCounted<Stack> {
   public:
    ~Stack() override;

   private:
    friend class CallFilters;
    friend class StackBuilder;
    friend class StackTestSpouse;
    explicit Stack(filters_detail::StackData data) : data_(std::move(data)) {}
    const filters_detail::StackData data_;
  };

  // Build stacks... repeatedly call Add with each filter that contributes to
  // the stack, then call Build() to generate a ref counted Stack object.
  class StackBuilder {
   public:
    ~StackBuilder();

    template <typename FilterType>
    void Add(FilterType* filter) {
      const size_t call_offset = data_.AddFilter<FilterType>(filter);
      data_.AddClientInitialMetadataOp(filter, call_offset);
      data_.AddServerInitialMetadataOp(filter, call_offset);
      data_.AddClientToServerMessageOp(filter, call_offset);
      data_.AddServerToClientMessageOp(filter, call_offset);
      data_.AddServerTrailingMetadataOp(filter, call_offset);
      data_.AddFinalizer(filter, call_offset, &FilterType::Call::OnFinalize);
    }

    void AddOwnedObject(void (*destroy)(void* p), void* p) {
      data_.channel_data_destructors.push_back({destroy, p});
    }

    template <typename T>
    void AddOwnedObject(RefCountedPtr<T> p) {
      AddOwnedObject([](void* p) { static_cast<T*>(p)->Unref(); }, p.release());
    }

    template <typename T>
    void AddOwnedObject(std::unique_ptr<T> p) {
      AddOwnedObject([](void* p) { delete static_cast<T*>(p); }, p.release());
    }

    template <typename Fn>
    void AddOnServerTrailingMetadata(Fn fn) {
      auto filter = std::make_unique<
          filters_detail::ServerTrailingMetadataInterceptor<Fn>>(std::move(fn));
      Add(filter.get());
      AddOwnedObject(std::move(filter));
    }

    RefCountedPtr<Stack> Build();

   private:
    filters_detail::StackData data_;
  };

  explicit CallFilters(ClientMetadataHandle client_initial_metadata);
  ~CallFilters();

  CallFilters(const CallFilters&) = delete;
  CallFilters& operator=(const CallFilters&) = delete;
  CallFilters(CallFilters&&) = delete;
  CallFilters& operator=(CallFilters&&) = delete;

  void SetStack(RefCountedPtr<Stack> stack);

  // Access client initial metadata before it's processed
  ClientMetadata* unprocessed_client_initial_metadata() {
    return client_initial_metadata_.get();
  }

  // Client: Fetch client initial metadata
  // Returns a promise that resolves to ValueOrFailure<ClientMetadataHandle>
  GRPC_MUST_USE_RESULT auto PullClientInitialMetadata();
  // Server: Indicate that no server initial metadata will be sent
  void NoServerInitialMetadata() {
    server_initial_metadata_state_.CloseSending();
  }
  // Server: Push server initial metadata
  // Returns a promise that resolves to a StatusFlag indicating success
  GRPC_MUST_USE_RESULT auto PushServerInitialMetadata(ServerMetadataHandle md);
  // Client: Fetch server initial metadata
  // Returns a promise that resolves to ValueOrFailure<ServerMetadataHandle>
  GRPC_MUST_USE_RESULT auto PullServerInitialMetadata();
  // Client: Push client to server message
  // Returns a promise that resolves to a StatusFlag indicating success
  GRPC_MUST_USE_RESULT auto PushClientToServerMessage(MessageHandle message);
  // Client: Indicate that no more messages will be sent
  void FinishClientToServerSends() {
    client_to_server_message_state_.CloseSending();
  }
  // Server: Fetch client to server message
  // Returns a promise that resolves to ValueOrFailure<MessageHandle>
  GRPC_MUST_USE_RESULT auto PullClientToServerMessage();
  // Server: Push server to client message
  // Returns a promise that resolves to a StatusFlag indicating success
  GRPC_MUST_USE_RESULT auto PushServerToClientMessage(MessageHandle message);
  // Server: Fetch server to client message
  // Returns a promise that resolves to ValueOrFailure<MessageHandle>
  GRPC_MUST_USE_RESULT auto PullServerToClientMessage();
  // Server: Indicate end of response
  // Closes the request entirely - no messages can be sent/received
  // If no server initial metadata has been sent, implies
  // NoServerInitialMetadata() called.
  void PushServerTrailingMetadata(ServerMetadataHandle md);
  // Client: Fetch server trailing metadata
  // Returns a promise that resolves to ServerMetadataHandle
  GRPC_MUST_USE_RESULT auto PullServerTrailingMetadata();
  // Server: Wait for server trailing metadata to have been sent
  // Returns a promise that resolves to a StatusFlag indicating whether the
  // request was cancelled or not -- failure to send trailing metadata is
  // considered a cancellation, as is actual cancellation -- but not application
  // errors.
  GRPC_MUST_USE_RESULT auto WasCancelled();
  // Client & server: fill in final_info with the final status of the call.
  void Finalize(const grpc_call_final_info* final_info);

  std::string DebugString() const;

 private:
  template <filters_detail::PipeState(CallFilters::* state_ptr),
            void*(CallFilters::* push_ptr), typename T,
            filters_detail::Layout<filters_detail::FallibleOperator<T>>(
                filters_detail::StackData::* layout_ptr)>
  class PipePromise {
   public:
    class Push {
     public:
      Push(CallFilters* filters, T x)
          : filters_(filters), value_(std::move(x)) {
        GPR_ASSERT(value_ != nullptr);
        if (GRPC_TRACE_FLAG_ENABLED(grpc_trace_promise_primitives)) {
          gpr_log(GPR_INFO, "BeginPush[%p|%p]: %s", &state(), this,
                  state().DebugString().c_str());
        }
        GPR_ASSERT(push_slot() == nullptr);
        state().BeginPush();
        push_slot() = this;
      }
      ~Push() {
        if (filters_ != nullptr) {
          if (value_ != nullptr) {
            state().DropPush();
          }
          GPR_ASSERT(push_slot() == this);
          push_slot() = nullptr;
        }
      }

      Push(const Push&) = delete;
      Push& operator=(const Push&) = delete;
      Push(Push&& other) noexcept
          : filters_(std::exchange(other.filters_, nullptr)),
            value_(std::move(other.value_)) {
        if (filters_ != nullptr) {
          GPR_DEBUG_ASSERT(push_slot() == &other);
          push_slot() = this;
        }
      }

      Push& operator=(Push&&) = delete;

      Poll<StatusFlag> operator()() {
        if (value_ == nullptr) {
          GPR_ASSERT(filters_ == nullptr);
          if (GRPC_TRACE_FLAG_ENABLED(grpc_trace_promise_primitives)) {
            gpr_log(GPR_INFO, "Push[|%p]: already done", this);
          }
          return Success{};
        }
        if (GRPC_TRACE_FLAG_ENABLED(grpc_trace_promise_primitives)) {
          gpr_log(GPR_INFO, "Push[%p|%p]: %s", &state(), this,
                  state().DebugString().c_str());
        }
        auto r = state().PollPush();
        if (GRPC_TRACE_FLAG_ENABLED(grpc_trace_promise_primitives)) {
          if (r.pending()) {
            gpr_log(GPR_INFO, "Push[%p|%p]: pending; %s", &state(), this,
                    state().DebugString().c_str());
          } else if (r.value().ok()) {
            gpr_log(GPR_INFO, "Push[%p|%p]: success; %s", &state(), this,
                    state().DebugString().c_str());
          } else {
            gpr_log(GPR_INFO, "Push[%p|%p]: failure; %s", &state(), this,
                    state().DebugString().c_str());
          }
        }
        if (r.ready()) {
          push_slot() = nullptr;
          filters_ = nullptr;
        }
        return r;
      }

      T TakeValue() {
        if (GRPC_TRACE_FLAG_ENABLED(grpc_trace_promise_primitives)) {
          gpr_log(GPR_INFO, "Push[%p|%p]: take value; %s", &state(), this,
                  state().DebugString().c_str());
        }
        GPR_ASSERT(value_ != nullptr);
        GPR_ASSERT(filters_ != nullptr);
        push_slot() = nullptr;
        filters_ = nullptr;
        return std::move(value_);
      }

      absl::string_view DebugString() const {
        return value_ != nullptr ? " (not pulled)" : "";
      }

     private:
      filters_detail::PipeState& state() { return filters_->*state_ptr; }
      void*& push_slot() { return filters_->*push_ptr; }

      CallFilters* filters_;
      T value_;
    };

    static std::string DebugString(absl::string_view name,
                                   const CallFilters* filters) {
      auto* push = static_cast<Push*>(filters->*push_ptr);
      return absl::StrCat(name, ":", (filters->*state_ptr).DebugString(),
                          push == nullptr ? "" : push->DebugString());
    }

    class PullMaybe {
     public:
      explicit PullMaybe(CallFilters* filters) : filters_(filters) {}
      ~PullMaybe() {
        if (filters_ != nullptr) {
          state().DropPull();
        }
      }

      PullMaybe(const PullMaybe&) = delete;
      PullMaybe& operator=(const PullMaybe&) = delete;
      PullMaybe(PullMaybe&& other) noexcept
          : filters_(std::exchange(other.filters_, nullptr)),
            executor_(std::move(other.executor_)) {}
      PullMaybe& operator=(PullMaybe&&) = delete;

      Poll<ValueOrFailure<absl::optional<T>>> operator()() {
        if (GRPC_TRACE_FLAG_ENABLED(grpc_trace_promise_primitives)) {
          gpr_log(GPR_INFO, "PullMaybe[%p|%p]: %s executor:%d", &state(), this,
                  state().DebugString().c_str(), executor_.IsRunning());
        }
        if (executor_.IsRunning()) {
          auto c = state().PollClosed();
          if (c.ready() && c.value()) {
            filters_->CancelDueToFailedPipeOperation();
            return Failure{};
          }
          return FinishOperationExecutor(executor_.Step(filters_->call_data_));
        }
        auto p = state().PollPull();
        auto* r = p.value_if_ready();
        if (r == nullptr) return Pending{};
        if (!r->ok()) {
          filters_->CancelDueToFailedPipeOperation();
          return Failure{};
        }
        if (!**r) return absl::nullopt;
        return FinishOperationExecutor(executor_.Start(
            layout(), push()->TakeValue(), filters_->call_data_));
      }

     private:
      filters_detail::PipeState& state() { return filters_->*state_ptr; }
      Push* push() { return static_cast<Push*>(filters_->*push_ptr); }
      const filters_detail::Layout<filters_detail::FallibleOperator<T>>*
      layout() {
        return &(filters_->stack_->data_.*layout_ptr);
      }

      Poll<ValueOrFailure<absl::optional<T>>> FinishOperationExecutor(
          Poll<filters_detail::ResultOr<T>> p) {
        auto* r = p.value_if_ready();
        if (r == nullptr) return Pending{};
        GPR_DEBUG_ASSERT(!executor_.IsRunning());
        state().AckPull();
        if (r->ok != nullptr) return std::move(r->ok);
        filters_->PushServerTrailingMetadata(std::move(r->error));
        return Failure{};
      }

      CallFilters* filters_;
      filters_detail::OperationExecutor<T> executor_;
    };

    class PullMessage {
     public:
      explicit PullMessage(CallFilters* filters) : filters_(filters) {}
      ~PullMessage() {
        if (filters_ != nullptr) {
          state().DropPull();
        }
      }

      PullMessage(const PullMessage&) = delete;
      PullMessage& operator=(const PullMessage&) = delete;
      PullMessage(PullMessage&& other) noexcept
          : filters_(std::exchange(other.filters_, nullptr)),
            executor_(std::move(other.executor_)) {}
      PullMessage& operator=(PullMessage&&) = delete;

      Poll<ValueOrFailure<absl::optional<MessageHandle>>> operator()() {
        GPR_ASSERT(filters_ != nullptr);
        if (GRPC_TRACE_FLAG_ENABLED(grpc_trace_promise_primitives)) {
          gpr_log(GPR_INFO, "PullMessage[%p|%p]: %s executor:%d", &state(),
                  this, state().DebugString().c_str(), executor_.IsRunning());
        }
        if (executor_.IsRunning()) {
          auto c = state().PollClosed();
          if (c.ready() && c.value()) {
            filters_->CancelDueToFailedPipeOperation();
            return Failure{};
          }
          return FinishOperationExecutor(executor_.Step(filters_->call_data_));
        }
        auto p = state().PollPull();
        auto* r = p.value_if_ready();
        if (r == nullptr) {
          if (GRPC_TRACE_FLAG_ENABLED(grpc_trace_promise_primitives)) {
            gpr_log(GPR_INFO, "PullMessage[%p] pending: %s executor:%d",
                    &state(), state().DebugString().c_str(),
                    executor_.IsRunning());
          }
          return Pending{};
        }
        if (!r->ok()) {
          filters_->CancelDueToFailedPipeOperation();
          return Failure{};
        }
        if (!**r) return absl::nullopt;
        GPR_ASSERT(filters_ != nullptr);
        return FinishOperationExecutor(executor_.Start(
            layout(), push()->TakeValue(), filters_->call_data_));
      }

     private:
      filters_detail::PipeState& state() { return filters_->*state_ptr; }
      Push* push() { return static_cast<Push*>(filters_->*push_ptr); }
      const filters_detail::Layout<filters_detail::FallibleOperator<T>>*
      layout() {
        return &(filters_->stack_->data_.*layout_ptr);
      }

      Poll<ValueOrFailure<absl::optional<MessageHandle>>>
      FinishOperationExecutor(Poll<filters_detail::ResultOr<T>> p) {
        auto* r = p.value_if_ready();
        if (r == nullptr) return Pending{};
        GPR_DEBUG_ASSERT(!executor_.IsRunning());
        if (GRPC_TRACE_FLAG_ENABLED(grpc_trace_promise_primitives)) {
          gpr_log(GPR_INFO, "PullMessage[%p|%p] executor done: %s", &state(),
                  this, state().DebugString().c_str());
        }
        state().AckPull();
        if (r->ok != nullptr) return std::move(r->ok);
        filters_->PushServerTrailingMetadata(std::move(r->error));
        return Failure{};
      }

      CallFilters* filters_;
      filters_detail::OperationExecutor<T> executor_;
    };
  };

  class PullClientInitialMetadataPromise {
   public:
    explicit PullClientInitialMetadataPromise(CallFilters* filters)
        : filters_(filters) {}

    PullClientInitialMetadataPromise(const PullClientInitialMetadataPromise&) =
        delete;
    PullClientInitialMetadataPromise& operator=(
        const PullClientInitialMetadataPromise&) = delete;
    PullClientInitialMetadataPromise(
        PullClientInitialMetadataPromise&& other) noexcept
        : filters_(std::exchange(other.filters_, nullptr)),
          executor_(std::move(other.executor_)) {}
    PullClientInitialMetadataPromise& operator=(
        PullClientInitialMetadataPromise&&) = delete;

    Poll<ValueOrFailure<ClientMetadataHandle>> operator()() {
      if (executor_.IsRunning()) {
        return FinishOperationExecutor(executor_.Step(filters_->call_data_));
      }
      auto p = state().PollPull();
      auto* r = p.value_if_ready();
      if (GRPC_TRACE_FLAG_ENABLED(grpc_trace_promise_primitives)) {
        gpr_log(GPR_INFO, "%s",
                r == nullptr
                    ? "PENDING"
                    : (r->ok() ? (r->value() ? "TRUE" : "FALSE") : "FAILURE"));
      }
      if (r == nullptr) return Pending{};
      if (!r->ok()) {
        filters_->CancelDueToFailedPipeOperation();
        return Failure{};
      }
      GPR_ASSERT(filters_->client_initial_metadata_ != nullptr);
      return FinishOperationExecutor(executor_.Start(
          &filters_->stack_->data_.client_initial_metadata,
          std::move(filters_->client_initial_metadata_), filters_->call_data_));
    }

   private:
    filters_detail::PipeState& state() {
      return filters_->client_initial_metadata_state_;
    }

    Poll<ValueOrFailure<ClientMetadataHandle>> FinishOperationExecutor(
        Poll<filters_detail::ResultOr<ClientMetadataHandle>> p) {
      auto* r = p.value_if_ready();
      if (r == nullptr) return Pending{};
      GPR_DEBUG_ASSERT(!executor_.IsRunning());
      state().AckPull();
      if (r->ok != nullptr) return std::move(r->ok);
      filters_->PushServerTrailingMetadata(std::move(r->error));
      return Failure{};
    }

    CallFilters* filters_;
    filters_detail::OperationExecutor<ClientMetadataHandle> executor_;
  };

  class PullServerTrailingMetadataPromise {
   public:
    explicit PullServerTrailingMetadataPromise(CallFilters* filters)
        : filters_(filters) {}

    PullServerTrailingMetadataPromise(
        const PullServerTrailingMetadataPromise&) = delete;
    PullServerTrailingMetadataPromise& operator=(
        const PullServerTrailingMetadataPromise&) = delete;
    PullServerTrailingMetadataPromise(
        PullServerTrailingMetadataPromise&& other) noexcept
        : filters_(std::exchange(other.filters_, nullptr)),
          executor_(std::move(other.executor_)) {}
    PullServerTrailingMetadataPromise& operator=(
        PullServerTrailingMetadataPromise&&) = delete;

    Poll<ServerMetadataHandle> operator()() {
      if (executor_.IsRunning()) {
        auto r = executor_.Step(filters_->call_data_);
        if (GRPC_TRACE_FLAG_ENABLED(grpc_trace_promise_primitives)) {
          if (r.pending()) {
            gpr_log(GPR_INFO,
                    "%s PullServerTrailingMetadata[%p]: Pending(but executing)",
                    GetContext<Activity>()->DebugTag().c_str(), filters_);
          } else {
            gpr_log(GPR_INFO, "%s PullServerTrailingMetadata[%p]: Ready: %s",
                    GetContext<Activity>()->DebugTag().c_str(), filters_,
                    r.value()->DebugString().c_str());
          }
        }
        return r;
      }
      if (filters_->server_trailing_metadata_ == nullptr) {
        if (GRPC_TRACE_FLAG_ENABLED(grpc_trace_promise_primitives)) {
          gpr_log(GPR_INFO,
                  "%s PullServerTrailingMetadata[%p]: Pending(not pushed)",
                  GetContext<Activity>()->DebugTag().c_str(), filters_);
        }
        return filters_->server_trailing_metadata_waiter_.pending();
      }
      // If no stack has been set, we can just return the result of the call
      if (filters_->stack_ == nullptr) {
        return std::move(filters_->server_trailing_metadata_);
      }
      // Otherwise we need to process it through all the filters.
<<<<<<< HEAD
      return executor_.Start(&filters_->stack_->data_.server_trailing_metadata,
                             std::move(filters_->server_trailing_metadata_),
=======
      auto r = executor_.Start(
          &filters_->stack_->data_.server_trailing_metadata,
          std::move(filters_->server_trailing_metadata_), filters_->call_data_);
      if (GRPC_TRACE_FLAG_ENABLED(grpc_trace_promise_primitives)) {
        if (r.pending()) {
          gpr_log(GPR_INFO,
                  "%s PullServerTrailingMetadata[%p]: Pending(but executing)",
                  GetContext<Activity>()->DebugTag().c_str(), filters_);
        } else {
          gpr_log(GPR_INFO, "%s PullServerTrailingMetadata[%p]: Ready: %s",
                  GetContext<Activity>()->DebugTag().c_str(), filters_,
                  r.value()->DebugString().c_str());
        }
      }
      return r;
>>>>>>> 60f8235a
    }

   private:
    CallFilters* filters_;
    filters_detail::InfallibleOperationExecutor<ServerMetadataHandle> executor_;
  };

  void CancelDueToFailedPipeOperation(SourceLocation but_where = {});

  RefCountedPtr<Stack> stack_;

  filters_detail::PipeState client_initial_metadata_state_{
      filters_detail::PipeState::StartPushed{}};
  filters_detail::PipeState server_initial_metadata_state_;
  filters_detail::PipeState client_to_server_message_state_;
  filters_detail::PipeState server_to_client_message_state_;
  IntraActivityWaiter server_trailing_metadata_waiter_;
  Latch<bool> cancelled_;

  void* call_data_;
  ClientMetadataHandle client_initial_metadata_;

  // The following void*'s are pointers to a `Push` object (from above).
  // They are used to track the current push operation for each pipe.
  // It would be lovely for them to be typed pointers, but that would require
  // a recursive type definition since the location of this field needs to be
  // a template argument to the `Push` object itself.
  void* server_initial_metadata_push_ = nullptr;
  void* client_to_server_message_push_ = nullptr;
  void* server_to_client_message_push_ = nullptr;

  ServerMetadataHandle server_trailing_metadata_;

  using ServerInitialMetadataPromises =
      PipePromise<&CallFilters::server_initial_metadata_state_,
                  &CallFilters::server_initial_metadata_push_,
                  ServerMetadataHandle,
                  &filters_detail::StackData::server_initial_metadata>;
  using ClientToServerMessagePromises =
      PipePromise<&CallFilters::client_to_server_message_state_,
                  &CallFilters::client_to_server_message_push_, MessageHandle,
                  &filters_detail::StackData::client_to_server_messages>;
  using ServerToClientMessagePromises =
      PipePromise<&CallFilters::server_to_client_message_state_,
                  &CallFilters::server_to_client_message_push_, MessageHandle,
                  &filters_detail::StackData::server_to_client_messages>;
};

inline auto CallFilters::PullClientInitialMetadata() {
  return PullClientInitialMetadataPromise(this);
}

inline auto CallFilters::PushServerInitialMetadata(ServerMetadataHandle md) {
  GPR_ASSERT(md != nullptr);
  return [p = ServerInitialMetadataPromises::Push{
              this, std::move(md)}]() mutable { return p(); };
}

inline auto CallFilters::PullServerInitialMetadata() {
  return ServerInitialMetadataPromises::PullMaybe{this};
}

inline auto CallFilters::PushClientToServerMessage(MessageHandle message) {
  GPR_ASSERT(message != nullptr);
  return [p = ClientToServerMessagePromises::Push{
              this, std::move(message)}]() mutable { return p(); };
}

inline auto CallFilters::PullClientToServerMessage() {
  return ClientToServerMessagePromises::PullMessage{this};
}

inline auto CallFilters::PushServerToClientMessage(MessageHandle message) {
  GPR_ASSERT(message != nullptr);
  return [p = ServerToClientMessagePromises::Push{
              this, std::move(message)}]() mutable { return p(); };
}

inline auto CallFilters::PullServerToClientMessage() {
  return ServerToClientMessagePromises::PullMessage{this};
}

inline auto CallFilters::PullServerTrailingMetadata() {
  return Map(PullServerTrailingMetadataPromise(this),
             [this](ServerMetadataHandle h) {
               cancelled_.Set(h->get(GrpcCallWasCancelled()).value_or(false));
               return h;
             });
}

inline auto CallFilters::WasCancelled() { return cancelled_.Wait(); }

}  // namespace grpc_core

#endif  // GRPC_SRC_CORE_LIB_TRANSPORT_CALL_FILTERS_H<|MERGE_RESOLUTION|>--- conflicted
+++ resolved
@@ -1729,10 +1729,6 @@
         return std::move(filters_->server_trailing_metadata_);
       }
       // Otherwise we need to process it through all the filters.
-<<<<<<< HEAD
-      return executor_.Start(&filters_->stack_->data_.server_trailing_metadata,
-                             std::move(filters_->server_trailing_metadata_),
-=======
       auto r = executor_.Start(
           &filters_->stack_->data_.server_trailing_metadata,
           std::move(filters_->server_trailing_metadata_), filters_->call_data_);
@@ -1748,7 +1744,6 @@
         }
       }
       return r;
->>>>>>> 60f8235a
     }
 
    private:
