--- conflicted
+++ resolved
@@ -370,7 +370,7 @@
 
 // void $INTERCEPTOR_NAME($VALUE_TYPE&)
 template <typename FilterType, typename T,
-          void (FilterType::Call::*impl)(typename T::element_type&)>
+          void (FilterType::Call::* impl)(typename T::element_type&)>
 struct AddOpImpl<FilterType, T,
                  void (FilterType::Call::*)(typename T::element_type&), impl> {
   static void Add(FilterType* channel_data, size_t call_offset, Layout<T>& to) {
@@ -391,8 +391,8 @@
 
 // void $INTERCEPTOR_NAME($VALUE_TYPE&, FilterType*)
 template <typename FilterType, typename T,
-          void (FilterType::Call::*impl)(typename T::element_type&,
-                                         FilterType*)>
+          void (FilterType::Call::* impl)(typename T::element_type&,
+                                          FilterType*)>
 struct AddOpImpl<
     FilterType, T,
     void (FilterType::Call::*)(typename T::element_type&, FilterType*), impl> {
@@ -415,7 +415,7 @@
 
 // $VALUE_HANDLE $INTERCEPTOR_NAME($VALUE_HANDLE, FilterType*)
 template <typename FilterType, typename T,
-          T (FilterType::Call::*impl)(T, FilterType*)>
+          T (FilterType::Call::* impl)(T, FilterType*)>
 struct AddOpImpl<FilterType, T, T (FilterType::Call::*)(T, FilterType*), impl> {
   static void Add(FilterType* channel_data, size_t call_offset, Layout<T>& to) {
     to.Add(
@@ -438,7 +438,7 @@
 
 // absl::Status $INTERCEPTOR_NAME($VALUE_TYPE&)
 template <typename FilterType, typename T,
-          absl::Status (FilterType::Call::*impl)(typename T::element_type&)>
+          absl::Status (FilterType::Call::* impl)(typename T::element_type&)>
 struct AddOpImpl<FilterType, T,
                  absl::Status (FilterType::Call::*)(typename T::element_type&),
                  impl> {
@@ -464,7 +464,7 @@
 
 // absl::Status $INTERCEPTOR_NAME(const $VALUE_TYPE&)
 template <typename FilterType, typename T,
-          absl::Status (FilterType::Call::*impl)(
+          absl::Status (FilterType::Call::* impl)(
               const typename T::element_type&)>
 struct AddOpImpl<
     FilterType, T,
@@ -491,8 +491,8 @@
 
 // absl::Status $INTERCEPTOR_NAME($VALUE_TYPE&, FilterType*)
 template <typename FilterType, typename T,
-          absl::Status (FilterType::Call::*impl)(typename T::element_type&,
-                                                 FilterType*)>
+          absl::Status (FilterType::Call::* impl)(typename T::element_type&,
+                                                  FilterType*)>
 struct AddOpImpl<FilterType, T,
                  absl::Status (FilterType::Call::*)(typename T::element_type&,
                                                     FilterType*),
@@ -520,7 +520,7 @@
 
 // absl::Status $INTERCEPTOR_NAME(const $VALUE_TYPE&, FilterType*)
 template <typename FilterType, typename T,
-          absl::Status (FilterType::Call::*impl)(
+          absl::Status (FilterType::Call::* impl)(
               const typename T::element_type&, FilterType*)>
 struct AddOpImpl<FilterType, T,
                  absl::Status (FilterType::Call::*)(
@@ -549,7 +549,7 @@
 
 // absl::StatusOr<$VALUE_HANDLE> $INTERCEPTOR_NAME($VALUE_HANDLE, FilterType*)
 template <typename FilterType, typename T,
-          absl::StatusOr<T> (FilterType::Call::*impl)(T, FilterType*)>
+          absl::StatusOr<T> (FilterType::Call::* impl)(T, FilterType*)>
 struct AddOpImpl<FilterType, T,
                  absl::StatusOr<T> (FilterType::Call::*)(T, FilterType*),
                  impl> {
@@ -576,7 +576,7 @@
 
 // ServerMetadataHandle $INTERCEPTOR_NAME($VALUE_TYPE&)
 template <typename FilterType, typename T,
-          ServerMetadataHandle (FilterType::Call::*impl)(
+          ServerMetadataHandle (FilterType::Call::* impl)(
               typename T::element_type&)>
 struct AddOpImpl<FilterType, T,
                  ServerMetadataHandle (FilterType::Call::*)(
@@ -604,7 +604,7 @@
 
 // ServerMetadataHandle $INTERCEPTOR_NAME(const $VALUE_TYPE&)
 template <typename FilterType, typename T,
-          ServerMetadataHandle (FilterType::Call::*impl)(
+          ServerMetadataHandle (FilterType::Call::* impl)(
               const typename T::element_type&)>
 struct AddOpImpl<FilterType, T,
                  ServerMetadataHandle (FilterType::Call::*)(
@@ -632,7 +632,7 @@
 
 // ServerMetadataHandle $INTERCEPTOR_NAME($VALUE_TYPE&, FilterType*)
 template <typename FilterType, typename T,
-          ServerMetadataHandle (FilterType::Call::*impl)(
+          ServerMetadataHandle (FilterType::Call::* impl)(
               typename T::element_type&, FilterType*)>
 struct AddOpImpl<FilterType, T,
                  ServerMetadataHandle (FilterType::Call::*)(
@@ -661,7 +661,7 @@
 
 // ServerMetadataHandle $INTERCEPTOR_NAME(const $VALUE_TYPE&, FilterType*)
 template <typename FilterType, typename T,
-          ServerMetadataHandle (FilterType::Call::*impl)(
+          ServerMetadataHandle (FilterType::Call::* impl)(
               const typename T::element_type&, FilterType*)>
 struct AddOpImpl<FilterType, T,
                  ServerMetadataHandle (FilterType::Call::*)(
@@ -690,7 +690,7 @@
 
 // PROMISE_RETURNING(absl::Status) $INTERCEPTOR_NAME($VALUE_TYPE&)
 template <typename FilterType, typename T, typename R,
-          R (FilterType::Call::*impl)(typename T::element_type&)>
+          R (FilterType::Call::* impl)(typename T::element_type&)>
 struct AddOpImpl<
     FilterType, T, R (FilterType::Call::*)(typename T::element_type&), impl,
     absl::enable_if_t<std::is_same<absl::Status, PromiseResult<R>>::value>> {
@@ -740,7 +740,7 @@
 
 // PROMISE_RETURNING(absl::Status) $INTERCEPTOR_NAME($VALUE_TYPE&, FilterType*)
 template <typename FilterType, typename T, typename R,
-          R (FilterType::Call::*impl)(typename T::element_type&, FilterType*)>
+          R (FilterType::Call::* impl)(typename T::element_type&, FilterType*)>
 struct AddOpImpl<
     FilterType, T,
     R (FilterType::Call::*)(typename T::element_type&, FilterType*), impl,
@@ -795,7 +795,7 @@
 // PROMISE_RETURNING(absl::StatusOr<$VALUE_HANDLE>)
 // $INTERCEPTOR_NAME($VALUE_HANDLE, FilterType*)
 template <typename FilterType, typename T, typename R,
-          R (FilterType::Call::*impl)(T, FilterType*)>
+          R (FilterType::Call::* impl)(T, FilterType*)>
 struct AddOpImpl<FilterType, T, R (FilterType::Call::*)(T, FilterType*), impl,
                  absl::enable_if_t<std::is_same<absl::StatusOr<T>,
                                                 PromiseResult<R>>::value>> {
@@ -1030,7 +1030,7 @@
 
   template <typename FilterType>
   void AddFinalizer(FilterType* channel_data, size_t call_offset,
-                    void (FilterType::Call::*p)(const grpc_call_final_info*)) {
+                    void (FilterType::Call::* p)(const grpc_call_final_info*)) {
     DCHECK(p == &FilterType::Call::OnFinalize);
     finalizers.push_back(Finalizer{
         channel_data,
@@ -1044,8 +1044,8 @@
 
   template <typename FilterType>
   void AddFinalizer(FilterType* channel_data, size_t call_offset,
-                    void (FilterType::Call::*p)(const grpc_call_final_info*,
-                                                FilterType*)) {
+                    void (FilterType::Call::* p)(const grpc_call_final_info*,
+                                                 FilterType*)) {
     DCHECK(p == &FilterType::Call::OnFinalize);
     finalizers.push_back(Finalizer{
         channel_data,
@@ -1296,11 +1296,10 @@
   }
 
  private:
-<<<<<<< HEAD
-  template <
-      typename Output, typename Input, Input(CallFilters::*input_location),
-      filters_detail::Layout<Input>(filters_detail::StackData::*layout),
-      void (filters_detail::CallState::*on_done)(), typename StackIterator>
+  template <typename Output, typename Input,
+            Input(CallFilters::* input_location),
+            filters_detail::Layout<Input>(filters_detail::StackData::* layout),
+            void (CallState::* on_done)(), typename StackIterator>
   class Executor {
    public:
     Executor(CallFilters* filters, StackIterator stack_begin,
@@ -1309,19 +1308,8 @@
           stack_end_(stack_end),
           filters_(filters) {
       DCHECK_NE((filters_->*input_location).get(), nullptr);
-=======
-  template <typename Output, void (CallState::*on_done)(), typename Input>
-  Poll<ValueOrFailure<Output>> FinishStep(
-      Poll<filters_detail::ResultOr<Input>> p) {
-    auto* r = p.value_if_ready();
-    if (r == nullptr) return Pending{};
-    (call_state_.*on_done)();
-    if (r->ok != nullptr) {
-      return ValueOrFailure<Output>{std::move(r->ok)};
->>>>>>> 80716f66
     }
 
-<<<<<<< HEAD
     Poll<ValueOrFailure<Output>> operator()() {
       if ((filters_->*input_location) != nullptr) {
         if (stack_current_ == stack_end_) {
@@ -1334,20 +1322,6 @@
             std::move(filters_->*input_location), filters_->call_data_));
       } else {
         return FinishStep(executor_.Step(filters_->call_data_));
-=======
-  template <typename Output, typename Input,
-            Input(CallFilters::*input_location),
-            filters_detail::Layout<Input>(filters_detail::StackData::*layout),
-            void (CallState::*on_done)()>
-  auto RunExecutor() {
-    DCHECK_NE((this->*input_location).get(), nullptr);
-    filters_detail::OperationExecutor<Input> executor;
-    return [this, executor = std::move(executor)]() mutable {
-      if ((this->*input_location) != nullptr) {
-        return FinishStep<Output, on_done>(
-            executor.Start(&(stack_->data_.*layout),
-                           std::move(this->*input_location), call_data_));
->>>>>>> 80716f66
       }
     }
 
@@ -1382,19 +1356,12 @@
   // Returns a promise that resolves to ValueOrFailure<ClientMetadataHandle>
   GRPC_MUST_USE_RESULT auto PullClientInitialMetadata() {
     call_state_.BeginPullClientInitialMetadata();
-<<<<<<< HEAD
     return Executor<ClientMetadataHandle, ClientMetadataHandle,
                     &CallFilters::push_client_initial_metadata_,
                     &filters_detail::StackData::client_initial_metadata,
-                    &filters_detail::CallState::FinishPullClientInitialMetadata,
+                    &CallState::FinishPullClientInitialMetadata,
                     StacksVector::const_iterator>(this, stacks_.cbegin(),
                                                   stacks_.cend());
-=======
-    return RunExecutor<ClientMetadataHandle, ClientMetadataHandle,
-                       &CallFilters::push_client_initial_metadata_,
-                       &filters_detail::StackData::client_initial_metadata,
-                       &CallState::FinishPullClientInitialMetadata>();
->>>>>>> 80716f66
   }
   // Server: Push server initial metadata
   // Returns a promise that resolves to a StatusFlag indicating success
@@ -1419,14 +1386,9 @@
                         ServerMetadataHandle,
                         &CallFilters::push_server_initial_metadata_,
                         &filters_detail::StackData::server_initial_metadata,
-<<<<<<< HEAD
-                        &filters_detail::CallState::
-                            FinishPullServerInitialMetadata,
+                        &CallState::FinishPullServerInitialMetadata,
                         StacksVector::const_reverse_iterator>(
                         this, stacks_.crbegin(), stacks_.crend()),
-=======
-                        &CallState::FinishPullServerInitialMetadata>(),
->>>>>>> 80716f66
                     [](ValueOrFailure<absl::optional<ServerMetadataHandle>> r) {
                       if (r.ok()) return std::move(*r);
                       return absl::optional<ServerMetadataHandle>{};
@@ -1463,13 +1425,9 @@
                     absl::optional<MessageHandle>, MessageHandle,
                     &CallFilters::push_client_to_server_message_,
                     &filters_detail::StackData::client_to_server_messages,
-<<<<<<< HEAD
-                    &filters_detail::CallState::FinishPullClientToServerMessage,
+                    &CallState::FinishPullClientToServerMessage,
                     StacksVector::const_iterator>(this, stacks_.cbegin(),
                                                   stacks_.cend());
-=======
-                    &CallState::FinishPullClientToServerMessage>();
->>>>>>> 80716f66
               },
               []() -> ValueOrFailure<absl::optional<MessageHandle>> {
                 return absl::optional<MessageHandle>();
@@ -1498,13 +1456,9 @@
                     absl::optional<MessageHandle>, MessageHandle,
                     &CallFilters::push_server_to_client_message_,
                     &filters_detail::StackData::server_to_client_messages,
-<<<<<<< HEAD
-                    &filters_detail::CallState::FinishPullServerToClientMessage,
+                    &CallState::FinishPullServerToClientMessage,
                     StacksVector::const_reverse_iterator>(
                     this, stacks_.crbegin(), stacks_.crend());
-=======
-                    &CallState::FinishPullServerToClientMessage>();
->>>>>>> 80716f66
               },
               []() -> ValueOrFailure<absl::optional<MessageHandle>> {
                 return absl::optional<MessageHandle>();
