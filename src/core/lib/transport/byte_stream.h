/*
 *
 * Copyright 2015 gRPC authors.
 *
 * Licensed under the Apache License, Version 2.0 (the "License");
 * you may not use this file except in compliance with the License.
 * You may obtain a copy of the License at
 *
 *     http://www.apache.org/licenses/LICENSE-2.0
 *
 * Unless required by applicable law or agreed to in writing, software
 * distributed under the License is distributed on an "AS IS" BASIS,
 * WITHOUT WARRANTIES OR CONDITIONS OF ANY KIND, either express or implied.
 * See the License for the specific language governing permissions and
 * limitations under the License.
 *
 */

#ifndef GRPC_CORE_LIB_TRANSPORT_BYTE_STREAM_H
#define GRPC_CORE_LIB_TRANSPORT_BYTE_STREAM_H

#include <grpc/slice_buffer.h>
#include "src/core/lib/iomgr/exec_ctx.h"

/** Internal bit flag for grpc_begin_message's \a flags signaling the use of
 * compression for the message */
#define GRPC_WRITE_INTERNAL_COMPRESS (0x80000000u)
/** Mask of all valid internal flags. */
#define GRPC_WRITE_INTERNAL_USED_MASK (GRPC_WRITE_INTERNAL_COMPRESS)

typedef struct grpc_byte_stream grpc_byte_stream;

typedef struct {
  bool (*next)(grpc_exec_ctx *exec_ctx, grpc_byte_stream *byte_stream,
               size_t max_size_hint, grpc_closure *on_complete);
  grpc_error *(*pull)(grpc_exec_ctx *exec_ctx, grpc_byte_stream *byte_stream,
                      grpc_slice *slice);
  void (*shutdown)(grpc_exec_ctx *exec_ctx, grpc_byte_stream *byte_stream,
                   grpc_error *error);
  void (*destroy)(grpc_exec_ctx *exec_ctx, grpc_byte_stream *byte_stream);
} grpc_byte_stream_vtable;

struct grpc_byte_stream {
  uint32_t length;
  uint32_t flags;
  const grpc_byte_stream_vtable *vtable;
};

<<<<<<< HEAD
/* returns true if the bytes are available immediately (in which case
 * on_complete will not be called), false if the bytes will be available
 * asynchronously.
 *
 * max_size_hint can be set as a hint as to the maximum number
 * of bytes that would be acceptable to read.
 */
=======
// Returns true if the bytes are available immediately (in which case
// on_complete will not be called), false if the bytes will be available
// asynchronously.
//
// max_size_hint can be set as a hint as to the maximum number
// of bytes that would be acceptable to read.
>>>>>>> e29c5bd7
bool grpc_byte_stream_next(grpc_exec_ctx *exec_ctx,
                           grpc_byte_stream *byte_stream, size_t max_size_hint,
                           grpc_closure *on_complete);

<<<<<<< HEAD
/* returns the next slice in the byte stream when it is ready (indicated by
 * either grpc_byte_stream_next returning true or on_complete passed to
 * grpc_byte_stream_next is called).
 *
 * once a slice is returned into *slice, it is owned by the caller.
 */
=======
// Returns the next slice in the byte stream when it is ready (indicated by
// either grpc_byte_stream_next returning true or on_complete passed to
// grpc_byte_stream_next is called).
//
// Once a slice is returned into *slice, it is owned by the caller.
>>>>>>> e29c5bd7
grpc_error *grpc_byte_stream_pull(grpc_exec_ctx *exec_ctx,
                                  grpc_byte_stream *byte_stream,
                                  grpc_slice *slice);

// Shuts down the byte stream.
//
// If there is a pending call to on_complete from grpc_byte_stream_next(),
// it will be invoked with the error passed to grpc_byte_stream_shutdown().
//
// The next call to grpc_byte_stream_pull() (if any) will return the error
// passed to grpc_byte_stream_shutdown().
void grpc_byte_stream_shutdown(grpc_exec_ctx *exec_ctx,
                               grpc_byte_stream *byte_stream,
                               grpc_error *error);

void grpc_byte_stream_destroy(grpc_exec_ctx *exec_ctx,
                              grpc_byte_stream *byte_stream);

<<<<<<< HEAD
/* grpc_slice_buffer_stream -- a grpc_byte_stream that wraps a slice buffer */
=======
// grpc_slice_buffer_stream
//
// A grpc_byte_stream that wraps a slice buffer.
>>>>>>> e29c5bd7

typedef struct grpc_slice_buffer_stream {
  grpc_byte_stream base;
  grpc_slice_buffer *backing_buffer;
  size_t cursor;
  grpc_error *shutdown_error;
} grpc_slice_buffer_stream;

void grpc_slice_buffer_stream_init(grpc_slice_buffer_stream *stream,
                                   grpc_slice_buffer *slice_buffer,
                                   uint32_t flags);

<<<<<<< HEAD
/* grpc_multi_attempt_byte_stream -- a grpc_byte_stream that wraps an
 * underlying byte stream but caches the resulting slices in a slice
 * buffer.  If an initial attempt fails without fully draining the
 * underlying stream, a new multi-attempt stream can be created from the
 * same underlying cache, in which case it will return whatever is in the
 * backing buffer before continuing to read the underlying stream.
 *
 * NOTE: No synchronization is done, so it is not safe to have multiple
 * multi-attempt streams simultaneously drawing from the same underlying
 * cache at the same time.
 */

typedef struct {
  grpc_byte_stream *underlying_stream;
  uint32_t length;
  uint32_t flags;
  grpc_slice_buffer cache_buffer;
} grpc_multi_attempt_byte_stream_cache;

void grpc_multi_attempt_byte_stream_cache_init(
    grpc_multi_attempt_byte_stream_cache *cache,
    grpc_byte_stream *underlying_stream);

/* Must not be called while still in use by a grpc_multi_attempt_byte_stream. */
void grpc_multi_attempt_byte_stream_cache_destroy(
    grpc_exec_ctx *exec_ctx, grpc_multi_attempt_byte_stream_cache *cache);

typedef struct {
  grpc_byte_stream base;
  grpc_multi_attempt_byte_stream_cache *cache;
  size_t cursor;
} grpc_multi_attempt_byte_stream;

void grpc_multi_attempt_byte_stream_init(
    grpc_multi_attempt_byte_stream *stream,
    grpc_multi_attempt_byte_stream_cache *cache);
=======
// grpc_caching_byte_stream
//
// A grpc_byte_stream that that wraps an underlying byte stream but caches
// the resulting slices in a slice buffer.  If an initial attempt fails
// without fully draining the underlying stream, a new caching stream
// can be created from the same underlying cache, in which case it will
// return whatever is in the backing buffer before continuing to read the
// underlying stream.
//
// NOTE: No synchronization is done, so it is not safe to have multiple
// grpc_caching_byte_streams simultaneously drawing from the same underlying
// grpc_byte_stream_cache at the same time.

typedef struct {
  grpc_byte_stream *underlying_stream;
  grpc_slice_buffer cache_buffer;
} grpc_byte_stream_cache;

// Takes ownership of underlying_stream.
void grpc_byte_stream_cache_init(grpc_byte_stream_cache *cache,
                                 grpc_byte_stream *underlying_stream);

// Must not be called while still in use by a grpc_caching_byte_stream.
void grpc_byte_stream_cache_destroy(grpc_exec_ctx *exec_ctx,
                                    grpc_byte_stream_cache *cache);

typedef struct {
  grpc_byte_stream base;
  grpc_byte_stream_cache *cache;
  size_t cursor;
  grpc_error *shutdown_error;
} grpc_caching_byte_stream;

void grpc_caching_byte_stream_init(grpc_caching_byte_stream *stream,
                                   grpc_byte_stream_cache *cache);

// Resets the byte stream to the start of the underlying stream.
void grpc_caching_byte_stream_reset(grpc_caching_byte_stream *stream);
>>>>>>> e29c5bd7

#endif /* GRPC_CORE_LIB_TRANSPORT_BYTE_STREAM_H */<|MERGE_RESOLUTION|>--- conflicted
+++ resolved
@@ -46,40 +46,21 @@
   const grpc_byte_stream_vtable *vtable;
 };
 
-<<<<<<< HEAD
-/* returns true if the bytes are available immediately (in which case
- * on_complete will not be called), false if the bytes will be available
- * asynchronously.
- *
- * max_size_hint can be set as a hint as to the maximum number
- * of bytes that would be acceptable to read.
- */
-=======
 // Returns true if the bytes are available immediately (in which case
 // on_complete will not be called), false if the bytes will be available
 // asynchronously.
 //
 // max_size_hint can be set as a hint as to the maximum number
 // of bytes that would be acceptable to read.
->>>>>>> e29c5bd7
 bool grpc_byte_stream_next(grpc_exec_ctx *exec_ctx,
                            grpc_byte_stream *byte_stream, size_t max_size_hint,
                            grpc_closure *on_complete);
 
-<<<<<<< HEAD
-/* returns the next slice in the byte stream when it is ready (indicated by
- * either grpc_byte_stream_next returning true or on_complete passed to
- * grpc_byte_stream_next is called).
- *
- * once a slice is returned into *slice, it is owned by the caller.
- */
-=======
 // Returns the next slice in the byte stream when it is ready (indicated by
 // either grpc_byte_stream_next returning true or on_complete passed to
 // grpc_byte_stream_next is called).
 //
 // Once a slice is returned into *slice, it is owned by the caller.
->>>>>>> e29c5bd7
 grpc_error *grpc_byte_stream_pull(grpc_exec_ctx *exec_ctx,
                                   grpc_byte_stream *byte_stream,
                                   grpc_slice *slice);
@@ -98,13 +79,9 @@
 void grpc_byte_stream_destroy(grpc_exec_ctx *exec_ctx,
                               grpc_byte_stream *byte_stream);
 
-<<<<<<< HEAD
-/* grpc_slice_buffer_stream -- a grpc_byte_stream that wraps a slice buffer */
-=======
 // grpc_slice_buffer_stream
 //
 // A grpc_byte_stream that wraps a slice buffer.
->>>>>>> e29c5bd7
 
 typedef struct grpc_slice_buffer_stream {
   grpc_byte_stream base;
@@ -117,44 +94,6 @@
                                    grpc_slice_buffer *slice_buffer,
                                    uint32_t flags);
 
-<<<<<<< HEAD
-/* grpc_multi_attempt_byte_stream -- a grpc_byte_stream that wraps an
- * underlying byte stream but caches the resulting slices in a slice
- * buffer.  If an initial attempt fails without fully draining the
- * underlying stream, a new multi-attempt stream can be created from the
- * same underlying cache, in which case it will return whatever is in the
- * backing buffer before continuing to read the underlying stream.
- *
- * NOTE: No synchronization is done, so it is not safe to have multiple
- * multi-attempt streams simultaneously drawing from the same underlying
- * cache at the same time.
- */
-
-typedef struct {
-  grpc_byte_stream *underlying_stream;
-  uint32_t length;
-  uint32_t flags;
-  grpc_slice_buffer cache_buffer;
-} grpc_multi_attempt_byte_stream_cache;
-
-void grpc_multi_attempt_byte_stream_cache_init(
-    grpc_multi_attempt_byte_stream_cache *cache,
-    grpc_byte_stream *underlying_stream);
-
-/* Must not be called while still in use by a grpc_multi_attempt_byte_stream. */
-void grpc_multi_attempt_byte_stream_cache_destroy(
-    grpc_exec_ctx *exec_ctx, grpc_multi_attempt_byte_stream_cache *cache);
-
-typedef struct {
-  grpc_byte_stream base;
-  grpc_multi_attempt_byte_stream_cache *cache;
-  size_t cursor;
-} grpc_multi_attempt_byte_stream;
-
-void grpc_multi_attempt_byte_stream_init(
-    grpc_multi_attempt_byte_stream *stream,
-    grpc_multi_attempt_byte_stream_cache *cache);
-=======
 // grpc_caching_byte_stream
 //
 // A grpc_byte_stream that that wraps an underlying byte stream but caches
@@ -193,6 +132,5 @@
 
 // Resets the byte stream to the start of the underlying stream.
 void grpc_caching_byte_stream_reset(grpc_caching_byte_stream *stream);
->>>>>>> e29c5bd7
 
 #endif /* GRPC_CORE_LIB_TRANSPORT_BYTE_STREAM_H */