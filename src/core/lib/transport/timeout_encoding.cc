/*
 *
 * Copyright 2015 gRPC authors.
 *
 * Licensed under the Apache License, Version 2.0 (the "License");
 * you may not use this file except in compliance with the License.
 * You may obtain a copy of the License at
 *
 *     http://www.apache.org/licenses/LICENSE-2.0
 *
 * Unless required by applicable law or agreed to in writing, software
 * distributed under the License is distributed on an "AS IS" BASIS,
 * WITHOUT WARRANTIES OR CONDITIONS OF ANY KIND, either express or implied.
 * See the License for the specific language governing permissions and
 * limitations under the License.
 *
 */

#include <grpc/support/port_platform.h>

#include "src/core/lib/transport/timeout_encoding.h"

#include <stdio.h>
#include <string.h>

#include <grpc/support/log.h>

#include "src/core/lib/gpr/string.h"

namespace grpc_core {

namespace {

int64_t DivideRoundingUp(int64_t dividend, int64_t divisor) {
  return (dividend + divisor - 1) / divisor;
}

constexpr int64_t kSecondsPerMinute = 60;
constexpr int64_t kMinutesPerHour = 60;
constexpr int64_t kSecondsPerHour = kSecondsPerMinute * kMinutesPerHour;
constexpr int64_t kMaxHours = 27000;

bool IsAllSpace(const uint8_t* p, const uint8_t* end) {
  while (p != end && *p == ' ') p++;
  return p == end;
}

}  // namespace

Timeout Timeout::FromDuration(grpc_millis duration) {
  return Timeout::FromMillis(duration);
}

double Timeout::RatioVersus(Timeout other) const {
  double a = AsDuration();
  double b = other.AsDuration();
  if (b == 0) {
    if (a > 0) return 100;
    if (a < 0) return -100;
    return 0;
  }
  return 100 * (a / b - 1);
}

grpc_millis Timeout::AsDuration() const {
  grpc_millis value = value_;
  switch (unit_) {
    case Unit::kNanoseconds:
      return 0;
    case Unit::kMilliseconds:
      return value;
    case Unit::kTenMilliseconds:
      return value * 10;
    case Unit::kHundredMilliseconds:
      return value * 100;
    case Unit::kSeconds:
      return value * 1000;
    case Unit::kTenSeconds:
      return value * 10000;
    case Unit::kHundredSeconds:
      return value * 100000;
    case Unit::kMinutes:
      return value * 1000 * kSecondsPerMinute;
    case Unit::kTenMinutes:
      return value * 10000 * kSecondsPerMinute;
    case Unit::kHundredMinutes:
      return value * 100000 * kSecondsPerMinute;
    case Unit::kHours:
      return value * 1000 * kSecondsPerHour;
  }
  GPR_UNREACHABLE_CODE(return -1);
}

Slice Timeout::Encode() const {
  char buf[10];
  char* p = buf;
  uint16_t n = value_;
  int digits;
  if (n >= 10000) {
    digits = 5;
  } else if (n >= 1000) {
    digits = 4;
  } else if (n >= 100) {
    digits = 3;
  } else if (n >= 10) {
    digits = 2;
  } else {
    digits = 1;
  }
  switch (digits) {
    case 5:
      *p++ = '0' + n / 10000;
      n %= 10000;
      ABSL_FALLTHROUGH_INTENDED;
    case 4:
      *p++ = '0' + n / 1000;
      n %= 1000;
      ABSL_FALLTHROUGH_INTENDED;
    case 3:
      *p++ = '0' + n / 100;
      n %= 100;
      ABSL_FALLTHROUGH_INTENDED;
    case 2:
      *p++ = '0' + n / 10;
      n %= 10;
      ABSL_FALLTHROUGH_INTENDED;
    case 1:
      *p++ = '0' + n;
  }
  switch (unit_) {
    case Unit::kNanoseconds:
      *p++ = 'n';
      break;
    case Unit::kHundredMilliseconds:
      *p++ = '0';
      ABSL_FALLTHROUGH_INTENDED;
    case Unit::kTenMilliseconds:
      *p++ = '0';
      ABSL_FALLTHROUGH_INTENDED;
    case Unit::kMilliseconds:
      *p++ = 'm';
      break;
    case Unit::kHundredSeconds:
      *p++ = '0';
      ABSL_FALLTHROUGH_INTENDED;
    case Unit::kTenSeconds:
      *p++ = '0';
      ABSL_FALLTHROUGH_INTENDED;
    case Unit::kSeconds:
      *p++ = 'S';
      break;
    case Unit::kHundredMinutes:
      *p++ = '0';
      ABSL_FALLTHROUGH_INTENDED;
    case Unit::kTenMinutes:
      *p++ = '0';
      ABSL_FALLTHROUGH_INTENDED;
    case Unit::kMinutes:
      *p++ = 'M';
      break;
    case Unit::kHours:
      *p++ = 'H';
      break;
  }
  return Slice::FromCopiedBuffer(buf, p - buf);
}

Timeout Timeout::FromMillis(int64_t millis) {
  if (millis <= 0) {
    return Timeout(1, Unit::kNanoseconds);
  } else if (millis < 1000) {
    return Timeout(millis, Unit::kMilliseconds);
  } else if (millis < 10000) {
    int64_t value = DivideRoundingUp(millis, 10);
    if (value % 100 != 0) return Timeout(value, Unit::kTenMilliseconds);
  } else if (millis < 100000) {
    int64_t value = DivideRoundingUp(millis, 100);
    if (value % 10 != 0) return Timeout(value, Unit::kHundredMilliseconds);
  }
  return Timeout::FromSeconds(DivideRoundingUp(millis, 1000));
}

Timeout Timeout::FromSeconds(int64_t seconds) {
  GPR_DEBUG_ASSERT(seconds != 0);
  if (seconds < 1000) {
    if (seconds % kSecondsPerMinute != 0) {
      return Timeout(seconds, Unit::kSeconds);
    }
  } else if (seconds < 10000) {
    int64_t value = DivideRoundingUp(seconds, 10);
    if ((value * 10) % kSecondsPerMinute != 0) {
      return Timeout(value, Unit::kTenSeconds);
    }
  } else if (seconds < 100000) {
    int64_t value = DivideRoundingUp(seconds, 100);
    if ((value * 100) % kSecondsPerMinute != 0) {
      return Timeout(value, Unit::kHundredSeconds);
    }
  }
  return Timeout::FromMinutes(DivideRoundingUp(seconds, kSecondsPerMinute));
}

<<<<<<< HEAD
void grpc_http2_encode_timeout(grpc_core::Duration timeout, char* buffer) {
  const int64_t kMaxTimeout = 99999999000;
  int64_t timeout_ms = timeout.millis();
  if (timeout_ms <= 0) {
    enc_tiny(buffer);
  } else if (timeout_ms < 1000 * GPR_MS_PER_SEC) {
    enc_millis(buffer, timeout_ms);
  } else if (timeout_ms >= kMaxTimeout) {
    enc_huge(buffer);
  } else {
    enc_seconds(buffer, timeout_ms / GPR_MS_PER_SEC +
                            (timeout_ms % GPR_MS_PER_SEC != 0));
=======
Timeout Timeout::FromMinutes(int64_t minutes) {
  GPR_DEBUG_ASSERT(minutes != 0);
  if (minutes < 1000) {
    if (minutes % kMinutesPerHour != 0) {
      return Timeout(minutes, Unit::kMinutes);
    }
  } else if (minutes < 10000) {
    int64_t value = DivideRoundingUp(minutes, 10);
    if ((value * 10) % kMinutesPerHour != 0) {
      return Timeout(value, Unit::kTenMinutes);
    }
  } else if (minutes < 100000) {
    int64_t value = DivideRoundingUp(minutes, 100);
    if ((value * 100) % kMinutesPerHour != 0) {
      return Timeout(value, Unit::kHundredMinutes);
    }
>>>>>>> 44e7be44
  }
  return Timeout::FromHours(DivideRoundingUp(minutes, kMinutesPerHour));
}

Timeout Timeout::FromHours(int64_t hours) {
  GPR_DEBUG_ASSERT(hours != 0);
  if (hours < kMaxHours) {
    return Timeout(hours, Unit::kHours);
  }
  return Timeout(kMaxHours, Unit::kHours);
}

<<<<<<< HEAD
int grpc_http2_decode_timeout(const grpc_slice& text,
                              grpc_core::Duration* timeout) {
  int64_t x = 0;
  const uint8_t* p = GRPC_SLICE_START_PTR(text);
  const uint8_t* end = GRPC_SLICE_END_PTR(text);
=======
absl::optional<grpc_millis> ParseTimeout(const Slice& text) {
  grpc_millis x = 0;
  const uint8_t* p = text.begin();
  const uint8_t* end = text.end();
>>>>>>> 44e7be44
  int have_digit = 0;
  /* skip whitespace */
  for (; p != end && *p == ' '; p++) {
  }
  /* decode numeric part */
  for (; p != end && *p >= '0' && *p <= '9'; p++) {
    int32_t digit = static_cast<int32_t>(*p - static_cast<uint8_t>('0'));
    have_digit = 1;
    /* spec allows max. 8 digits, but we allow values up to 1,000,000,000 */
    if (x >= (100 * 1000 * 1000)) {
      if (x != (100 * 1000 * 1000) || digit != 0) {
<<<<<<< HEAD
        *timeout = grpc_core::Timestamp::InfFuture();
        return 1;
=======
        return GRPC_MILLIS_INF_FUTURE;
>>>>>>> 44e7be44
      }
    }
    x = x * 10 + digit;
  }
  if (!have_digit) return absl::nullopt;
  /* skip whitespace */
  for (; p != end && *p == ' '; p++) {
  }
  if (p == end) return absl::nullopt;
  /* decode unit specifier */
  int64_t timeout;
  switch (*p) {
    case 'n':
<<<<<<< HEAD
      *timeout = grpc_core::Duration::NanosecondsRoundUp(x);
      break;
    case 'u':
      *timeout = grpc_core::Duration::MicrosecondsRoundUp(x);
      break;
    case 'm':
      *timeout = grpc_core::Duration::Milliseconds(x);
      break;
    case 'S':
      *timeout = grpc_core::Duration::Seconds(x);
      break;
    case 'M':
      *timeout = grpc_core::Duration::Seconds(x * 60);
      break;
    case 'H':
      *timeout = grpc_core::Duration::Seconds(x * 60 * 60);
=======
      timeout = x / GPR_NS_PER_MS + (x % GPR_NS_PER_MS != 0);
      break;
    case 'u':
      timeout = x / GPR_US_PER_MS + (x % GPR_US_PER_MS != 0);
      break;
    case 'm':
      timeout = x;
      break;
    case 'S':
      timeout = x * GPR_MS_PER_SEC;
      break;
    case 'M':
      timeout = x * 60 * GPR_MS_PER_SEC;
      break;
    case 'H':
      timeout = x * 60 * 60 * GPR_MS_PER_SEC;
>>>>>>> 44e7be44
      break;
    default:
      return absl::nullopt;
  }
  p++;
  if (!IsAllSpace(p, end)) return absl::nullopt;
  return timeout;
}

}  // namespace grpc_core<|MERGE_RESOLUTION|>--- conflicted
+++ resolved
@@ -200,20 +200,6 @@
   return Timeout::FromMinutes(DivideRoundingUp(seconds, kSecondsPerMinute));
 }
 
-<<<<<<< HEAD
-void grpc_http2_encode_timeout(grpc_core::Duration timeout, char* buffer) {
-  const int64_t kMaxTimeout = 99999999000;
-  int64_t timeout_ms = timeout.millis();
-  if (timeout_ms <= 0) {
-    enc_tiny(buffer);
-  } else if (timeout_ms < 1000 * GPR_MS_PER_SEC) {
-    enc_millis(buffer, timeout_ms);
-  } else if (timeout_ms >= kMaxTimeout) {
-    enc_huge(buffer);
-  } else {
-    enc_seconds(buffer, timeout_ms / GPR_MS_PER_SEC +
-                            (timeout_ms % GPR_MS_PER_SEC != 0));
-=======
 Timeout Timeout::FromMinutes(int64_t minutes) {
   GPR_DEBUG_ASSERT(minutes != 0);
   if (minutes < 1000) {
@@ -230,7 +216,6 @@
     if ((value * 100) % kMinutesPerHour != 0) {
       return Timeout(value, Unit::kHundredMinutes);
     }
->>>>>>> 44e7be44
   }
   return Timeout::FromHours(DivideRoundingUp(minutes, kMinutesPerHour));
 }
@@ -243,18 +228,10 @@
   return Timeout(kMaxHours, Unit::kHours);
 }
 
-<<<<<<< HEAD
-int grpc_http2_decode_timeout(const grpc_slice& text,
-                              grpc_core::Duration* timeout) {
-  int64_t x = 0;
-  const uint8_t* p = GRPC_SLICE_START_PTR(text);
-  const uint8_t* end = GRPC_SLICE_END_PTR(text);
-=======
 absl::optional<grpc_millis> ParseTimeout(const Slice& text) {
   grpc_millis x = 0;
   const uint8_t* p = text.begin();
   const uint8_t* end = text.end();
->>>>>>> 44e7be44
   int have_digit = 0;
   /* skip whitespace */
   for (; p != end && *p == ' '; p++) {
@@ -266,12 +243,7 @@
     /* spec allows max. 8 digits, but we allow values up to 1,000,000,000 */
     if (x >= (100 * 1000 * 1000)) {
       if (x != (100 * 1000 * 1000) || digit != 0) {
-<<<<<<< HEAD
-        *timeout = grpc_core::Timestamp::InfFuture();
-        return 1;
-=======
         return GRPC_MILLIS_INF_FUTURE;
->>>>>>> 44e7be44
       }
     }
     x = x * 10 + digit;
@@ -285,24 +257,6 @@
   int64_t timeout;
   switch (*p) {
     case 'n':
-<<<<<<< HEAD
-      *timeout = grpc_core::Duration::NanosecondsRoundUp(x);
-      break;
-    case 'u':
-      *timeout = grpc_core::Duration::MicrosecondsRoundUp(x);
-      break;
-    case 'm':
-      *timeout = grpc_core::Duration::Milliseconds(x);
-      break;
-    case 'S':
-      *timeout = grpc_core::Duration::Seconds(x);
-      break;
-    case 'M':
-      *timeout = grpc_core::Duration::Seconds(x * 60);
-      break;
-    case 'H':
-      *timeout = grpc_core::Duration::Seconds(x * 60 * 60);
-=======
       timeout = x / GPR_NS_PER_MS + (x % GPR_NS_PER_MS != 0);
       break;
     case 'u':
@@ -319,7 +273,6 @@
       break;
     case 'H':
       timeout = x * 60 * 60 * GPR_MS_PER_SEC;
->>>>>>> 44e7be44
       break;
     default:
       return absl::nullopt;
