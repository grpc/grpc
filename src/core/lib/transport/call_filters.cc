// Copyright 2024 gRPC authors.
//
// Licensed under the Apache License, Version 2.0 (the "License");
// you may not use this file except in compliance with the License.
// You may obtain a copy of the License at
//
//     http://www.apache.org/licenses/LICENSE-2.0
//
// Unless required by applicable law or agreed to in writing, software
// distributed under the License is distributed on an "AS IS" BASIS,
// WITHOUT WARRANTIES OR CONDITIONS OF ANY KIND, either express or implied.
// See the License for the specific language governing permissions and
// limitations under the License.

#include "src/core/lib/transport/call_filters.h"

#include <grpc/support/port_platform.h>

#include "src/core/lib/gprpp/crash.h"
#include "src/core/lib/transport/metadata.h"

namespace grpc_core {

namespace {
void* Offset(void* base, size_t amt) { return static_cast<char*>(base) + amt; }
}  // namespace

namespace filters_detail {

template <typename T>
OperationExecutor<T>::~OperationExecutor() {
  if (promise_data_ != nullptr) {
    ops_->early_destroy(promise_data_);
    gpr_free_aligned(promise_data_);
  }
}

template <typename T>
Poll<ResultOr<T>> OperationExecutor<T>::Start(
    const Layout<FallibleOperator<T>>* layout, T input, void* call_data) {
  ops_ = layout->ops.data();
  end_ops_ = ops_ + layout->ops.size();
  if (layout->promise_size == 0) {
    // No call state ==> instantaneously ready
    auto r = InitStep(std::move(input), call_data);
    GPR_ASSERT(r.ready());
    return r;
  }
  promise_data_ =
      gpr_malloc_aligned(layout->promise_size, layout->promise_alignment);
  return InitStep(std::move(input), call_data);
}

template <typename T>
Poll<ResultOr<T>> OperationExecutor<T>::InitStep(T input, void* call_data) {
  while (true) {
    if (ops_ == end_ops_) {
      return ResultOr<T>{std::move(input), nullptr};
    }
    auto p =
        ops_->promise_init(promise_data_, Offset(call_data, ops_->call_offset),
                           ops_->channel_data, std::move(input));
    if (auto* r = p.value_if_ready()) {
      if (r->ok == nullptr) return std::move(*r);
      input = std::move(r->ok);
      ++ops_;
      continue;
    }
    return Pending{};
  }
}

template <typename T>
Poll<ResultOr<T>> OperationExecutor<T>::Step(void* call_data) {
  GPR_DEBUG_ASSERT(promise_data_ != nullptr);
  auto p = ContinueStep(call_data);
  if (p.ready()) {
    gpr_free_aligned(promise_data_);
    promise_data_ = nullptr;
  }
  return p;
}

template <typename T>
Poll<ResultOr<T>> OperationExecutor<T>::ContinueStep(void* call_data) {
  auto p = ops_->poll(promise_data_);
  if (auto* r = p.value_if_ready()) {
    if (r->ok == nullptr) return std::move(*r);
    ++ops_;
    return InitStep(std::move(r->ok), call_data);
  }
  return Pending{};
}

template <typename T>
InfallibleOperationExecutor<T>::~InfallibleOperationExecutor() {
  if (promise_data_ != nullptr) {
    ops_->early_destroy(promise_data_);
    gpr_free_aligned(promise_data_);
  }
}

template <typename T>
Poll<T> InfallibleOperationExecutor<T>::Start(
    const Layout<InfallibleOperator<T>>* layout, T input, void* call_data) {
  ops_ = layout->ops.data();
  end_ops_ = ops_ + layout->ops.size();
  if (layout->promise_size == 0) {
    // No call state ==> instantaneously ready
    auto r = InitStep(std::move(input), call_data);
    GPR_ASSERT(r.ready());
    return r;
  }
  promise_data_ =
      gpr_malloc_aligned(layout->promise_size, layout->promise_alignment);
  return InitStep(std::move(input), call_data);
}

template <typename T>
Poll<T> InfallibleOperationExecutor<T>::InitStep(T input, void* call_data) {
  while (true) {
    if (ops_ == end_ops_) {
      return input;
    }
    auto p =
        ops_->promise_init(promise_data_, Offset(call_data, ops_->call_offset),
                           ops_->channel_data, std::move(input));
    if (auto* r = p.value_if_ready()) {
      input = std::move(*r);
      ++ops_;
      continue;
    }
    return Pending{};
  }
}

template <typename T>
Poll<T> InfallibleOperationExecutor<T>::Step(void* call_data) {
  GPR_DEBUG_ASSERT(promise_data_ != nullptr);
  auto p = ContinueStep(call_data);
  if (p.ready()) {
    gpr_free_aligned(promise_data_);
    promise_data_ = nullptr;
  }
  return p;
}

template <typename T>
Poll<T> InfallibleOperationExecutor<T>::ContinueStep(void* call_data) {
  auto p = ops_->poll(promise_data_);
  if (auto* r = p.value_if_ready()) {
    ++ops_;
    return InitStep(std::move(*r), call_data);
  }
  return Pending{};
}

// Explicit instantiations of some types used in filters.h
// We'll need to add ServerMetadataHandle to this when it becomes different
// to ClientMetadataHandle
template class OperationExecutor<ClientMetadataHandle>;
template class OperationExecutor<MessageHandle>;
template class InfallibleOperationExecutor<ServerMetadataHandle>;
}  // namespace filters_detail

///////////////////////////////////////////////////////////////////////////////
// CallFilters

CallFilters::CallFilters(ClientMetadataHandle client_initial_metadata)
    : stack_(nullptr),
      call_data_(nullptr),
      client_initial_metadata_(std::move(client_initial_metadata)) {}

CallFilters::~CallFilters() {
  if (call_data_ != nullptr) {
    for (const auto& destructor : stack_->data_.filter_destructor) {
      destructor.call_destroy(Offset(call_data_, destructor.call_offset));
    }
    gpr_free_aligned(call_data_);
  }
}

void CallFilters::SetStack(RefCountedPtr<Stack> stack) {
  GPR_ASSERT(call_data_ == nullptr);
  stack_ = std::move(stack);
  call_data_ = gpr_malloc_aligned(stack_->data_.call_data_size,
                                  stack_->data_.call_data_alignment);
  for (const auto& constructor : stack_->data_.filter_constructor) {
    constructor.call_init(Offset(call_data_, constructor.call_offset),
                          constructor.channel_data);
  }
  client_initial_metadata_state_.Start();
  client_to_server_message_state_.Start();
  server_initial_metadata_state_.Start();
  server_to_client_message_state_.Start();
}

void CallFilters::Finalize(const grpc_call_final_info* final_info) {
  for (auto& finalizer : stack_->data_.finalizers) {
    finalizer.final(Offset(call_data_, finalizer.call_offset),
                    finalizer.channel_data, final_info);
  }
}

void CallFilters::CancelDueToFailedPipeOperation(SourceLocation but_where) {
  // We expect something cancelled before now
  if (server_trailing_metadata_ == nullptr) return;
<<<<<<< HEAD
  gpr_log(but_where.file(), but_where.line(), GPR_LOG_SEVERITY_DEBUG,
          "Cancelling due to failed pipe operation: %s", DebugString().c_str());
=======
  if (GRPC_TRACE_FLAG_ENABLED(grpc_trace_promise_primitives)) {
    gpr_log(but_where.file(), but_where.line(), GPR_LOG_SEVERITY_DEBUG,
            "Cancelling due to failed pipe operation: %s",
            DebugString().c_str());
  }
>>>>>>> 0eb35d2b
  server_trailing_metadata_ =
      ServerMetadataFromStatus(absl::CancelledError("Failed pipe operation"));
  server_trailing_metadata_waiter_.Wake();
}

void CallFilters::PushServerTrailingMetadata(ServerMetadataHandle md) {
<<<<<<< HEAD
  gpr_log(GPR_DEBUG, "%s Push server trailing metadata: %s into %s",
          GetContext<Activity>()->DebugTag().c_str(), md->DebugString().c_str(),
          DebugString().c_str());
=======
  if (GRPC_TRACE_FLAG_ENABLED(grpc_trace_promise_primitives)) {
    gpr_log(GPR_DEBUG, "%s Push server trailing metadata: %s into %s",
            GetContext<Activity>()->DebugTag().c_str(),
            md->DebugString().c_str(), DebugString().c_str());
  }
>>>>>>> 0eb35d2b
  GPR_ASSERT(md != nullptr);
  if (server_trailing_metadata_ != nullptr) return;
  server_trailing_metadata_ = std::move(md);
  client_initial_metadata_state_.CloseWithError();
  server_initial_metadata_state_.CloseSending();
  client_to_server_message_state_.CloseWithError();
  server_to_client_message_state_.CloseWithError();
  server_trailing_metadata_waiter_.Wake();
}

std::string CallFilters::DebugString() const {
  std::vector<std::string> components = {
      absl::StrFormat("this:%p", this),
      absl::StrCat("client_initial_metadata:",
                   client_initial_metadata_state_.DebugString()),
      ServerInitialMetadataPromises::DebugString("server_initial_metadata",
                                                 this),
      ClientToServerMessagePromises::DebugString("client_to_server_message",
                                                 this),
      ServerToClientMessagePromises::DebugString("server_to_client_message",
                                                 this),
      absl::StrCat("server_trailing_metadata:",
                   server_trailing_metadata_ == nullptr
                       ? "not-set"
                       : server_trailing_metadata_->DebugString())};
  return absl::StrCat("CallFilters{", absl::StrJoin(components, ", "), "}");
};

///////////////////////////////////////////////////////////////////////////////
// CallFilters::Stack

CallFilters::Stack::~Stack() {
  for (auto& destructor : data_.channel_data_destructors) {
    destructor.destroy(destructor.channel_data);
  }
}

///////////////////////////////////////////////////////////////////////////////
// CallFilters::StackBuilder

CallFilters::StackBuilder::~StackBuilder() {
  for (auto& destructor : data_.channel_data_destructors) {
    destructor.destroy(destructor.channel_data);
  }
}

RefCountedPtr<CallFilters::Stack> CallFilters::StackBuilder::Build() {
  if (data_.call_data_size % data_.call_data_alignment != 0) {
    data_.call_data_size += data_.call_data_alignment -
                            data_.call_data_size % data_.call_data_alignment;
  }
  // server -> client needs to be reversed so that we can iterate all stacks
  // in the same order
  data_.server_initial_metadata.Reverse();
  data_.server_to_client_messages.Reverse();
  data_.server_trailing_metadata.Reverse();
  return RefCountedPtr<Stack>(new Stack(std::move(data_)));
}

///////////////////////////////////////////////////////////////////////////////
// CallFilters::PipeState

void filters_detail::PipeState::Start() {
  GPR_DEBUG_ASSERT(!started_);
  started_ = true;
  wait_recv_.Wake();
}

void filters_detail::PipeState::CloseWithError() {
  if (state_ == ValueState::kClosed) return;
  state_ = ValueState::kError;
  wait_recv_.Wake();
  wait_send_.Wake();
}

Poll<bool> filters_detail::PipeState::PollClosed() {
  switch (state_) {
    case ValueState::kIdle:
    case ValueState::kWaiting:
    case ValueState::kQueued:
    case ValueState::kReady:
    case ValueState::kProcessing:
      return wait_recv_.pending();
    case ValueState::kClosed:
      return false;
    case ValueState::kError:
      return true;
  }
<<<<<<< HEAD
=======
  GPR_UNREACHABLE_CODE(return Pending{});
>>>>>>> 0eb35d2b
}

void filters_detail::PipeState::CloseSending() {
  switch (state_) {
    case ValueState::kIdle:
      state_ = ValueState::kClosed;
      break;
    case ValueState::kWaiting:
      state_ = ValueState::kClosed;
      wait_recv_.Wake();
      break;
    case ValueState::kClosed:
    case ValueState::kError:
      break;
    case ValueState::kQueued:
    case ValueState::kReady:
    case ValueState::kProcessing:
      Crash("Only one push allowed to be outstanding");
      break;
  }
}

void filters_detail::PipeState::BeginPush() {
  switch (state_) {
    case ValueState::kIdle:
      state_ = ValueState::kQueued;
      break;
    case ValueState::kWaiting:
      state_ = ValueState::kReady;
      wait_recv_.Wake();
      break;
    case ValueState::kClosed:
    case ValueState::kError:
      break;
    case ValueState::kQueued:
    case ValueState::kReady:
    case ValueState::kProcessing:
      Crash("Only one push allowed to be outstanding");
      break;
  }
}

void filters_detail::PipeState::DropPush() {
  switch (state_) {
    case ValueState::kQueued:
    case ValueState::kReady:
    case ValueState::kProcessing:
    case ValueState::kWaiting:
      state_ = ValueState::kError;
      wait_recv_.Wake();
      break;
    case ValueState::kIdle:
    case ValueState::kClosed:
    case ValueState::kError:
      break;
  }
}

void filters_detail::PipeState::DropPull() {
  switch (state_) {
    case ValueState::kQueued:
    case ValueState::kReady:
    case ValueState::kProcessing:
    case ValueState::kWaiting:
      state_ = ValueState::kError;
      wait_send_.Wake();
      break;
    case ValueState::kIdle:
    case ValueState::kClosed:
    case ValueState::kError:
      break;
  }
}

Poll<StatusFlag> filters_detail::PipeState::PollPush() {
  switch (state_) {
    case ValueState::kIdle:
    // Read completed and new read started => we see waiting here
    case ValueState::kWaiting:
    case ValueState::kClosed:
      return Success{};
    case ValueState::kQueued:
    case ValueState::kReady:
    case ValueState::kProcessing:
      return wait_send_.pending();
    case ValueState::kError:
      return Failure{};
  }
  GPR_UNREACHABLE_CODE(return Pending{});
}

Poll<ValueOrFailure<bool>> filters_detail::PipeState::PollPull() {
  switch (state_) {
    case ValueState::kWaiting:
      return wait_recv_.pending();
    case ValueState::kIdle:
      state_ = ValueState::kWaiting;
      return wait_recv_.pending();
    case ValueState::kReady:
    case ValueState::kQueued:
      if (!started_) return wait_recv_.pending();
      state_ = ValueState::kProcessing;
      return true;
    case ValueState::kProcessing:
      Crash("Only one pull allowed to be outstanding");
    case ValueState::kClosed:
      return false;
    case ValueState::kError:
      return Failure{};
  }
  GPR_UNREACHABLE_CODE(return Pending{});
}

void filters_detail::PipeState::AckPull() {
  switch (state_) {
    case ValueState::kProcessing:
      state_ = ValueState::kIdle;
      wait_send_.Wake();
      break;
    case ValueState::kWaiting:
    case ValueState::kIdle:
    case ValueState::kQueued:
    case ValueState::kReady:
    case ValueState::kClosed:
      Crash("AckPullValue called in invalid state");
    case ValueState::kError:
      break;
  }
}

std::string filters_detail::PipeState::DebugString() const {
  const char* state_str = "<<invalid-value>>";
  switch (state_) {
    case ValueState::kIdle:
      state_str = "Idle";
      break;
    case ValueState::kWaiting:
      state_str = "Waiting";
      break;
    case ValueState::kQueued:
      state_str = "Queued";
      break;
    case ValueState::kReady:
      state_str = "Ready";
      break;
    case ValueState::kProcessing:
      state_str = "Processing";
      break;
    case ValueState::kClosed:
      state_str = "Closed";
      break;
    case ValueState::kError:
      state_str = "Error";
      break;
  }
  return absl::StrCat(state_str, started_ ? "" : " (not started)");
}

}  // namespace grpc_core<|MERGE_RESOLUTION|>--- conflicted
+++ resolved
@@ -205,33 +205,22 @@
 void CallFilters::CancelDueToFailedPipeOperation(SourceLocation but_where) {
   // We expect something cancelled before now
   if (server_trailing_metadata_ == nullptr) return;
-<<<<<<< HEAD
-  gpr_log(but_where.file(), but_where.line(), GPR_LOG_SEVERITY_DEBUG,
-          "Cancelling due to failed pipe operation: %s", DebugString().c_str());
-=======
   if (GRPC_TRACE_FLAG_ENABLED(grpc_trace_promise_primitives)) {
     gpr_log(but_where.file(), but_where.line(), GPR_LOG_SEVERITY_DEBUG,
             "Cancelling due to failed pipe operation: %s",
             DebugString().c_str());
   }
->>>>>>> 0eb35d2b
   server_trailing_metadata_ =
       ServerMetadataFromStatus(absl::CancelledError("Failed pipe operation"));
   server_trailing_metadata_waiter_.Wake();
 }
 
 void CallFilters::PushServerTrailingMetadata(ServerMetadataHandle md) {
-<<<<<<< HEAD
-  gpr_log(GPR_DEBUG, "%s Push server trailing metadata: %s into %s",
-          GetContext<Activity>()->DebugTag().c_str(), md->DebugString().c_str(),
-          DebugString().c_str());
-=======
   if (GRPC_TRACE_FLAG_ENABLED(grpc_trace_promise_primitives)) {
     gpr_log(GPR_DEBUG, "%s Push server trailing metadata: %s into %s",
             GetContext<Activity>()->DebugTag().c_str(),
             md->DebugString().c_str(), DebugString().c_str());
   }
->>>>>>> 0eb35d2b
   GPR_ASSERT(md != nullptr);
   if (server_trailing_metadata_ != nullptr) return;
   server_trailing_metadata_ = std::move(md);
@@ -320,10 +309,7 @@
     case ValueState::kError:
       return true;
   }
-<<<<<<< HEAD
-=======
   GPR_UNREACHABLE_CODE(return Pending{});
->>>>>>> 0eb35d2b
 }
 
 void filters_detail::PipeState::CloseSending() {
