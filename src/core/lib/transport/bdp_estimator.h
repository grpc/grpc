/*
 *
 * Copyright 2016, Google Inc.
 * All rights reserved.
 *
 * Redistribution and use in source and binary forms, with or without
 * modification, are permitted provided that the following conditions are
 * met:
 *
 *     * Redistributions of source code must retain the above copyright
 * notice, this list of conditions and the following disclaimer.
 *     * Redistributions in binary form must reproduce the above
 * copyright notice, this list of conditions and the following disclaimer
 * in the documentation and/or other materials provided with the
 * distribution.
 *     * Neither the name of Google Inc. nor the names of its
 * contributors may be used to endorse or promote products derived from
 * this software without specific prior written permission.
 *
 * THIS SOFTWARE IS PROVIDED BY THE COPYRIGHT HOLDERS AND CONTRIBUTORS
 * "AS IS" AND ANY EXPRESS OR IMPLIED WARRANTIES, INCLUDING, BUT NOT
 * LIMITED TO, THE IMPLIED WARRANTIES OF MERCHANTABILITY AND FITNESS FOR
 * A PARTICULAR PURPOSE ARE DISCLAIMED. IN NO EVENT SHALL THE COPYRIGHT
 * OWNER OR CONTRIBUTORS BE LIABLE FOR ANY DIRECT, INDIRECT, INCIDENTAL,
 * SPECIAL, EXEMPLARY, OR CONSEQUENTIAL DAMAGES (INCLUDING, BUT NOT
 * LIMITED TO, PROCUREMENT OF SUBSTITUTE GOODS OR SERVICES; LOSS OF USE,
 * DATA, OR PROFITS; OR BUSINESS INTERRUPTION) HOWEVER CAUSED AND ON ANY
 * THEORY OF LIABILITY, WHETHER IN CONTRACT, STRICT LIABILITY, OR TORT
 * (INCLUDING NEGLIGENCE OR OTHERWISE) ARISING IN ANY WAY OUT OF THE USE
 * OF THIS SOFTWARE, EVEN IF ADVISED OF THE POSSIBILITY OF SUCH DAMAGE.
 *
 */

#ifndef GRPC_CORE_LIB_TRANSPORT_BDP_ESTIMATOR_H
#define GRPC_CORE_LIB_TRANSPORT_BDP_ESTIMATOR_H

#include <grpc/support/time.h>
#include <stdbool.h>
#include <stdint.h>
#include "src/core/lib/debug/trace.h"

#define GRPC_BDP_SAMPLES 16
#define GRPC_BDP_MIN_SAMPLES_FOR_ESTIMATE 3

extern grpc_tracer_flag grpc_bdp_estimator_trace;

typedef enum {
  GRPC_BDP_PING_UNSCHEDULED,
  GRPC_BDP_PING_SCHEDULED,
  GRPC_BDP_PING_STARTED
} grpc_bdp_estimator_ping_state;

typedef struct grpc_bdp_estimator {
  grpc_bdp_estimator_ping_state ping_state;
  int64_t accumulator;
  int64_t estimate;
  gpr_timespec ping_start_time;
  double bw_est;
  const char *name;
} grpc_bdp_estimator;

void grpc_bdp_estimator_init(grpc_bdp_estimator *estimator, const char *name);

// Returns true if a reasonable estimate could be obtained
bool grpc_bdp_estimator_get_estimate(const grpc_bdp_estimator *estimator,
                                     int64_t *estimate);
<<<<<<< HEAD
// Tracks new bytes read.
void grpc_bdp_estimator_add_incoming_bytes(grpc_bdp_estimator *estimator,
=======
// Returns true if a reasonable estimate could be obtained
bool grpc_bdp_estimator_get_bw(grpc_bdp_estimator *estimator, double *bw);
// Returns true if the user should schedule a ping
bool grpc_bdp_estimator_add_incoming_bytes(grpc_bdp_estimator *estimator,
>>>>>>> 9ea6d794
                                           int64_t num_bytes);
// Returns true if the user should schedule a ping
bool grpc_bdp_estimator_need_ping(const grpc_bdp_estimator *estimator);
// Schedule a ping: call in response to receiving a true from
// grpc_bdp_estimator_add_incoming_bytes once a ping has been scheduled by a
// transport (but not necessarily started)
void grpc_bdp_estimator_schedule_ping(grpc_bdp_estimator *estimator);
// Start a ping: call after calling grpc_bdp_estimator_schedule_ping and once
// the ping is on the wire
void grpc_bdp_estimator_start_ping(grpc_bdp_estimator *estimator);
// Completes a previously started ping
void grpc_bdp_estimator_complete_ping(grpc_bdp_estimator *estimator);

#endif /* GRPC_CORE_LIB_TRANSPORT_BDP_ESTIMATOR_H */<|MERGE_RESOLUTION|>--- conflicted
+++ resolved
@@ -64,15 +64,10 @@
 // Returns true if a reasonable estimate could be obtained
 bool grpc_bdp_estimator_get_estimate(const grpc_bdp_estimator *estimator,
                                      int64_t *estimate);
-<<<<<<< HEAD
+// Returns true if a reasonable estimate could be obtained
+bool grpc_bdp_estimator_get_bw(const grpc_bdp_estimator *estimator, double *bw);
 // Tracks new bytes read.
 void grpc_bdp_estimator_add_incoming_bytes(grpc_bdp_estimator *estimator,
-=======
-// Returns true if a reasonable estimate could be obtained
-bool grpc_bdp_estimator_get_bw(grpc_bdp_estimator *estimator, double *bw);
-// Returns true if the user should schedule a ping
-bool grpc_bdp_estimator_add_incoming_bytes(grpc_bdp_estimator *estimator,
->>>>>>> 9ea6d794
                                            int64_t num_bytes);
 // Returns true if the user should schedule a ping
 bool grpc_bdp_estimator_need_ping(const grpc_bdp_estimator *estimator);
