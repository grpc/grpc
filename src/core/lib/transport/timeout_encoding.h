/*
 *
 * Copyright 2015 gRPC authors.
 *
 * Licensed under the Apache License, Version 2.0 (the "License");
 * you may not use this file except in compliance with the License.
 * You may obtain a copy of the License at
 *
 *     http://www.apache.org/licenses/LICENSE-2.0
 *
 * Unless required by applicable law or agreed to in writing, software
 * distributed under the License is distributed on an "AS IS" BASIS,
 * WITHOUT WARRANTIES OR CONDITIONS OF ANY KIND, either express or implied.
 * See the License for the specific language governing permissions and
 * limitations under the License.
 *
 */

#ifndef GRPC_CORE_LIB_TRANSPORT_TIMEOUT_ENCODING_H
#define GRPC_CORE_LIB_TRANSPORT_TIMEOUT_ENCODING_H

#include <grpc/support/port_platform.h>

#include "src/core/lib/iomgr/exec_ctx.h"
#include "src/core/lib/slice/slice.h"

namespace grpc_core {

class Timeout {
 public:
  static Timeout FromDuration(grpc_millis duration);

  // Computes: 100 * ((this - other) / other)
  double RatioVersus(Timeout other) const;
  Slice Encode() const;
  grpc_millis AsDuration() const;

 private:
  enum class Unit : uint8_t {
    kNanoseconds,
    kMilliseconds,
    kTenMilliseconds,
    kHundredMilliseconds,
    kSeconds,
    kTenSeconds,
    kHundredSeconds,
    kMinutes,
    kTenMinutes,
    kHundredMinutes,
    kHours,
  };

  Timeout(uint16_t value, Unit unit) : value_(value), unit_(unit) {}

  static Timeout FromMillis(int64_t millis);
  static Timeout FromSeconds(int64_t seconds);
  static Timeout FromMinutes(int64_t minutes);
  static Timeout FromHours(int64_t hours);

  uint16_t value_;
  Unit unit_;
};

absl::optional<grpc_millis> ParseTimeout(const Slice& text);

<<<<<<< HEAD
/* Encode/decode timeouts to the GRPC over HTTP/2 format;
   encoding may round up arbitrarily. If the timeout is larger than about 1157
   days, it will be capped and "99999999S" will be sent on the wire. */
void grpc_http2_encode_timeout(grpc_core::Duration timeout, char* buffer);
int grpc_http2_decode_timeout(const grpc_slice& text,
                              grpc_core::Duration* timeout);
=======
}  // namespace grpc_core
>>>>>>> 44e7be44

#endif /* GRPC_CORE_LIB_TRANSPORT_TIMEOUT_ENCODING_H */<|MERGE_RESOLUTION|>--- conflicted
+++ resolved
@@ -63,15 +63,6 @@
 
 absl::optional<grpc_millis> ParseTimeout(const Slice& text);
 
-<<<<<<< HEAD
-/* Encode/decode timeouts to the GRPC over HTTP/2 format;
-   encoding may round up arbitrarily. If the timeout is larger than about 1157
-   days, it will be capped and "99999999S" will be sent on the wire. */
-void grpc_http2_encode_timeout(grpc_core::Duration timeout, char* buffer);
-int grpc_http2_decode_timeout(const grpc_slice& text,
-                              grpc_core::Duration* timeout);
-=======
 }  // namespace grpc_core
->>>>>>> 44e7be44
 
 #endif /* GRPC_CORE_LIB_TRANSPORT_TIMEOUT_ENCODING_H */