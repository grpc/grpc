/*
 * Copyright 2015 gRPC authors.
 *
 * Licensed under the Apache License, Version 2.0 (the "License");
 * you may not use this file except in compliance with the License.
 * You may obtain a copy of the License at
 *
 *     http://www.apache.org/licenses/LICENSE-2.0
 *
 * Unless required by applicable law or agreed to in writing, software
 * distributed under the License is distributed on an "AS IS" BASIS,
 * WITHOUT WARRANTIES OR CONDITIONS OF ANY KIND, either express or implied.
 * See the License for the specific language governing permissions and
 * limitations under the License.
 */

/*
 * WARNING: Auto-generated code.
 *
 * To make changes to this file, change
 * tools/codegen/core/gen_static_metadata.py, and then re-run it.
 *
 * See metadata.h for an explanation of the interface here, and metadata.cc for
 * an explanation of what's going on.
 */

#include <grpc/support/port_platform.h>

#include "src/core/lib/transport/static_metadata.h"

#include "src/core/lib/slice/slice_internal.h"

static uint8_t g_bytes[] = {
    58,  112, 97,  116, 104, 58,  109, 101, 116, 104, 111, 100, 58,  115, 116,
    97,  116, 117, 115, 58,  97,  117, 116, 104, 111, 114, 105, 116, 121, 58,
    115, 99,  104, 101, 109, 101, 116, 101, 103, 114, 112, 99,  45,  109, 101,
    115, 115, 97,  103, 101, 103, 114, 112, 99,  45,  115, 116, 97,  116, 117,
    115, 103, 114, 112, 99,  45,  112, 97,  121, 108, 111, 97,  100, 45,  98,
    105, 110, 103, 114, 112, 99,  45,  101, 110, 99,  111, 100, 105, 110, 103,
    103, 114, 112, 99,  45,  97,  99,  99,  101, 112, 116, 45,  101, 110, 99,
    111, 100, 105, 110, 103, 103, 114, 112, 99,  45,  115, 101, 114, 118, 101,
    114, 45,  115, 116, 97,  116, 115, 45,  98,  105, 110, 103, 114, 112, 99,
    45,  116, 97,  103, 115, 45,  98,  105, 110, 103, 114, 112, 99,  45,  116,
    114, 97,  99,  101, 45,  98,  105, 110, 99,  111, 110, 116, 101, 110, 116,
    45,  116, 121, 112, 101, 99,  111, 110, 116, 101, 110, 116, 45,  101, 110,
    99,  111, 100, 105, 110, 103, 97,  99,  99,  101, 112, 116, 45,  101, 110,
    99,  111, 100, 105, 110, 103, 103, 114, 112, 99,  45,  105, 110, 116, 101,
    114, 110, 97,  108, 45,  101, 110, 99,  111, 100, 105, 110, 103, 45,  114,
    101, 113, 117, 101, 115, 116, 103, 114, 112, 99,  45,  105, 110, 116, 101,
    114, 110, 97,  108, 45,  115, 116, 114, 101, 97,  109, 45,  101, 110, 99,
    111, 100, 105, 110, 103, 45,  114, 101, 113, 117, 101, 115, 116, 117, 115,
<<<<<<< HEAD
    101, 114, 45,  97,  103, 101, 110, 116, 104, 111, 115, 116, 108, 98,  45,
    116, 111, 107, 101, 110, 103, 114, 112, 99,  45,  112, 114, 101, 118, 105,
    111, 117, 115, 45,  114, 112, 99,  45,  97,  116, 116, 101, 109, 112, 116,
    115, 103, 114, 112, 99,  45,  114, 101, 116, 114, 121, 45,  112, 117, 115,
    104, 98,  97,  99,  107, 45,  109, 115, 103, 114, 112, 99,  45,  116, 105,
    109, 101, 111, 117, 116, 49,  50,  51,  52,  103, 114, 112, 99,  46,  119,
    97,  105, 116, 95,  102, 111, 114, 95,  114, 101, 97,  100, 121, 103, 114,
    112, 99,  46,  116, 105, 109, 101, 111, 117, 116, 103, 114, 112, 99,  46,
    109, 97,  120, 95,  114, 101, 113, 117, 101, 115, 116, 95,  109, 101, 115,
    115, 97,  103, 101, 95,  98,  121, 116, 101, 115, 103, 114, 112, 99,  46,
    109, 97,  120, 95,  114, 101, 115, 112, 111, 110, 115, 101, 95,  109, 101,
    115, 115, 97,  103, 101, 95,  98,  121, 116, 101, 115, 47,  103, 114, 112,
    99,  46,  108, 98,  46,  118, 49,  46,  76,  111, 97,  100, 66,  97,  108,
    97,  110, 99,  101, 114, 47,  66,  97,  108, 97,  110, 99,  101, 76,  111,
    97,  100, 47,  103, 114, 112, 99,  46,  108, 98,  46,  118, 50,  46,  69,
    110, 100, 112, 111, 105, 110, 116, 68,  105, 115, 99,  111, 118, 101, 114,
    121, 83,  101, 114, 118, 105, 99,  101, 47,  83,  116, 114, 101, 97,  109,
    69,  110, 100, 112, 111, 105, 110, 116, 115, 47,  103, 114, 112, 99,  46,
=======
    101, 114, 45,  97,  103, 101, 110, 116, 104, 111, 115, 116, 103, 114, 112,
    99,  45,  112, 114, 101, 118, 105, 111, 117, 115, 45,  114, 112, 99,  45,
    97,  116, 116, 101, 109, 112, 116, 115, 103, 114, 112, 99,  45,  114, 101,
    116, 114, 121, 45,  112, 117, 115, 104, 98,  97,  99,  107, 45,  109, 115,
    103, 114, 112, 99,  45,  116, 105, 109, 101, 111, 117, 116, 49,  50,  51,
    52,  103, 114, 112, 99,  46,  119, 97,  105, 116, 95,  102, 111, 114, 95,
    114, 101, 97,  100, 121, 103, 114, 112, 99,  46,  116, 105, 109, 101, 111,
    117, 116, 103, 114, 112, 99,  46,  109, 97,  120, 95,  114, 101, 113, 117,
    101, 115, 116, 95,  109, 101, 115, 115, 97,  103, 101, 95,  98,  121, 116,
    101, 115, 103, 114, 112, 99,  46,  109, 97,  120, 95,  114, 101, 115, 112,
    111, 110, 115, 101, 95,  109, 101, 115, 115, 97,  103, 101, 95,  98,  121,
    116, 101, 115, 47,  103, 114, 112, 99,  46,  108, 98,  46,  118, 49,  46,
    76,  111, 97,  100, 66,  97,  108, 97,  110, 99,  101, 114, 47,  66,  97,
    108, 97,  110, 99,  101, 76,  111, 97,  100, 47,  103, 114, 112, 99,  46,
>>>>>>> c6f61f1d
    104, 101, 97,  108, 116, 104, 46,  118, 49,  46,  72,  101, 97,  108, 116,
    104, 47,  87,  97,  116, 99,  104, 47,  101, 110, 118, 111, 121, 46,  115,
    101, 114, 118, 105, 99,  101, 46,  100, 105, 115, 99,  111, 118, 101, 114,
    121, 46,  118, 50,  46,  65,  103, 103, 114, 101, 103, 97,  116, 101, 100,
    68,  105, 115, 99,  111, 118, 101, 114, 121, 83,  101, 114, 118, 105, 99,
    101, 47,  83,  116, 114, 101, 97,  109, 65,  103, 103, 114, 101, 103, 97,
    116, 101, 100, 82,  101, 115, 111, 117, 114, 99,  101, 115, 100, 101, 102,
    108, 97,  116, 101, 103, 122, 105, 112, 115, 116, 114, 101, 97,  109, 47,
    103, 122, 105, 112, 71,  69,  84,  80,  79,  83,  84,  47,  47,  105, 110,
    100, 101, 120, 46,  104, 116, 109, 108, 104, 116, 116, 112, 104, 116, 116,
    112, 115, 50,  48,  48,  50,  48,  52,  50,  48,  54,  51,  48,  52,  52,
    48,  48,  52,  48,  52,  53,  48,  48,  97,  99,  99,  101, 112, 116, 45,
    99,  104, 97,  114, 115, 101, 116, 103, 122, 105, 112, 44,  32,  100, 101,
    102, 108, 97,  116, 101, 97,  99,  99,  101, 112, 116, 45,  108, 97,  110,
    103, 117, 97,  103, 101, 97,  99,  99,  101, 112, 116, 45,  114, 97,  110,
    103, 101, 115, 97,  99,  99,  101, 112, 116, 97,  99,  99,  101, 115, 115,
    45,  99,  111, 110, 116, 114, 111, 108, 45,  97,  108, 108, 111, 119, 45,
    111, 114, 105, 103, 105, 110, 97,  103, 101, 97,  108, 108, 111, 119, 97,
    117, 116, 104, 111, 114, 105, 122, 97,  116, 105, 111, 110, 99,  97,  99,
    104, 101, 45,  99,  111, 110, 116, 114, 111, 108, 99,  111, 110, 116, 101,
    110, 116, 45,  100, 105, 115, 112, 111, 115, 105, 116, 105, 111, 110, 99,
    111, 110, 116, 101, 110, 116, 45,  108, 97,  110, 103, 117, 97,  103, 101,
    99,  111, 110, 116, 101, 110, 116, 45,  108, 101, 110, 103, 116, 104, 99,
    111, 110, 116, 101, 110, 116, 45,  108, 111, 99,  97,  116, 105, 111, 110,
    99,  111, 110, 116, 101, 110, 116, 45,  114, 97,  110, 103, 101, 99,  111,
    111, 107, 105, 101, 100, 97,  116, 101, 101, 116, 97,  103, 101, 120, 112,
    101, 99,  116, 101, 120, 112, 105, 114, 101, 115, 102, 114, 111, 109, 105,
    102, 45,  109, 97,  116, 99,  104, 105, 102, 45,  109, 111, 100, 105, 102,
    105, 101, 100, 45,  115, 105, 110, 99,  101, 105, 102, 45,  110, 111, 110,
    101, 45,  109, 97,  116, 99,  104, 105, 102, 45,  114, 97,  110, 103, 101,
    105, 102, 45,  117, 110, 109, 111, 100, 105, 102, 105, 101, 100, 45,  115,
    105, 110, 99,  101, 108, 97,  115, 116, 45,  109, 111, 100, 105, 102, 105,
    101, 100, 108, 105, 110, 107, 108, 111, 99,  97,  116, 105, 111, 110, 109,
    97,  120, 45,  102, 111, 114, 119, 97,  114, 100, 115, 112, 114, 111, 120,
    121, 45,  97,  117, 116, 104, 101, 110, 116, 105, 99,  97,  116, 101, 112,
    114, 111, 120, 121, 45,  97,  117, 116, 104, 111, 114, 105, 122, 97,  116,
    105, 111, 110, 114, 97,  110, 103, 101, 114, 101, 102, 101, 114, 101, 114,
    114, 101, 102, 114, 101, 115, 104, 114, 101, 116, 114, 121, 45,  97,  102,
    116, 101, 114, 115, 101, 114, 118, 101, 114, 115, 101, 116, 45,  99,  111,
    111, 107, 105, 101, 115, 116, 114, 105, 99,  116, 45,  116, 114, 97,  110,
    115, 112, 111, 114, 116, 45,  115, 101, 99,  117, 114, 105, 116, 121, 116,
    114, 97,  110, 115, 102, 101, 114, 45,  101, 110, 99,  111, 100, 105, 110,
    103, 118, 97,  114, 121, 118, 105, 97,  119, 119, 119, 45,  97,  117, 116,
    104, 101, 110, 116, 105, 99,  97,  116, 101, 48,  105, 100, 101, 110, 116,
    105, 116, 121, 116, 114, 97,  105, 108, 101, 114, 115, 97,  112, 112, 108,
    105, 99,  97,  116, 105, 111, 110, 47,  103, 114, 112, 99,  103, 114, 112,
    99,  80,  85,  84,  108, 98,  45,  99,  111, 115, 116, 45,  98,  105, 110,
    105, 100, 101, 110, 116, 105, 116, 121, 44,  100, 101, 102, 108, 97,  116,
    101, 105, 100, 101, 110, 116, 105, 116, 121, 44,  103, 122, 105, 112, 100,
    101, 102, 108, 97,  116, 101, 44,  103, 122, 105, 112, 105, 100, 101, 110,
    116, 105, 116, 121, 44,  100, 101, 102, 108, 97,  116, 101, 44,  103, 122,
    105, 112};

static grpc_slice_refcount static_sub_refcnt;
grpc_slice_refcount grpc_static_metadata_refcounts[GRPC_STATIC_MDSTR_COUNT] = {
    grpc_slice_refcount(&static_sub_refcnt, grpc_slice_refcount::Type::STATIC),
    grpc_slice_refcount(&static_sub_refcnt, grpc_slice_refcount::Type::STATIC),
    grpc_slice_refcount(&static_sub_refcnt, grpc_slice_refcount::Type::STATIC),
    grpc_slice_refcount(&static_sub_refcnt, grpc_slice_refcount::Type::STATIC),
    grpc_slice_refcount(&static_sub_refcnt, grpc_slice_refcount::Type::STATIC),
    grpc_slice_refcount(&static_sub_refcnt, grpc_slice_refcount::Type::STATIC),
    grpc_slice_refcount(&static_sub_refcnt, grpc_slice_refcount::Type::STATIC),
    grpc_slice_refcount(&static_sub_refcnt, grpc_slice_refcount::Type::STATIC),
    grpc_slice_refcount(&static_sub_refcnt, grpc_slice_refcount::Type::STATIC),
    grpc_slice_refcount(&static_sub_refcnt, grpc_slice_refcount::Type::STATIC),
    grpc_slice_refcount(&static_sub_refcnt, grpc_slice_refcount::Type::STATIC),
    grpc_slice_refcount(&static_sub_refcnt, grpc_slice_refcount::Type::STATIC),
    grpc_slice_refcount(&static_sub_refcnt, grpc_slice_refcount::Type::STATIC),
    grpc_slice_refcount(&static_sub_refcnt, grpc_slice_refcount::Type::STATIC),
    grpc_slice_refcount(&static_sub_refcnt, grpc_slice_refcount::Type::STATIC),
    grpc_slice_refcount(&static_sub_refcnt, grpc_slice_refcount::Type::STATIC),
    grpc_slice_refcount(&static_sub_refcnt, grpc_slice_refcount::Type::STATIC),
    grpc_slice_refcount(&static_sub_refcnt, grpc_slice_refcount::Type::STATIC),
    grpc_slice_refcount(&static_sub_refcnt, grpc_slice_refcount::Type::STATIC),
    grpc_slice_refcount(&static_sub_refcnt, grpc_slice_refcount::Type::STATIC),
    grpc_slice_refcount(&static_sub_refcnt, grpc_slice_refcount::Type::STATIC),
    grpc_slice_refcount(&static_sub_refcnt, grpc_slice_refcount::Type::STATIC),
    grpc_slice_refcount(&static_sub_refcnt, grpc_slice_refcount::Type::STATIC),
    grpc_slice_refcount(&static_sub_refcnt, grpc_slice_refcount::Type::STATIC),
    grpc_slice_refcount(&static_sub_refcnt, grpc_slice_refcount::Type::STATIC),
    grpc_slice_refcount(&static_sub_refcnt, grpc_slice_refcount::Type::STATIC),
    grpc_slice_refcount(&static_sub_refcnt, grpc_slice_refcount::Type::STATIC),
    grpc_slice_refcount(&static_sub_refcnt, grpc_slice_refcount::Type::STATIC),
    grpc_slice_refcount(&static_sub_refcnt, grpc_slice_refcount::Type::STATIC),
    grpc_slice_refcount(&static_sub_refcnt, grpc_slice_refcount::Type::STATIC),
    grpc_slice_refcount(&static_sub_refcnt, grpc_slice_refcount::Type::STATIC),
    grpc_slice_refcount(&static_sub_refcnt, grpc_slice_refcount::Type::STATIC),
    grpc_slice_refcount(&static_sub_refcnt, grpc_slice_refcount::Type::STATIC),
    grpc_slice_refcount(&static_sub_refcnt, grpc_slice_refcount::Type::STATIC),
    grpc_slice_refcount(&static_sub_refcnt, grpc_slice_refcount::Type::STATIC),
    grpc_slice_refcount(&static_sub_refcnt, grpc_slice_refcount::Type::STATIC),
    grpc_slice_refcount(&static_sub_refcnt, grpc_slice_refcount::Type::STATIC),
    grpc_slice_refcount(&static_sub_refcnt, grpc_slice_refcount::Type::STATIC),
    grpc_slice_refcount(&static_sub_refcnt, grpc_slice_refcount::Type::STATIC),
    grpc_slice_refcount(&static_sub_refcnt, grpc_slice_refcount::Type::STATIC),
    grpc_slice_refcount(&static_sub_refcnt, grpc_slice_refcount::Type::STATIC),
    grpc_slice_refcount(&static_sub_refcnt, grpc_slice_refcount::Type::STATIC),
    grpc_slice_refcount(&static_sub_refcnt, grpc_slice_refcount::Type::STATIC),
    grpc_slice_refcount(&static_sub_refcnt, grpc_slice_refcount::Type::STATIC),
    grpc_slice_refcount(&static_sub_refcnt, grpc_slice_refcount::Type::STATIC),
    grpc_slice_refcount(&static_sub_refcnt, grpc_slice_refcount::Type::STATIC),
    grpc_slice_refcount(&static_sub_refcnt, grpc_slice_refcount::Type::STATIC),
    grpc_slice_refcount(&static_sub_refcnt, grpc_slice_refcount::Type::STATIC),
    grpc_slice_refcount(&static_sub_refcnt, grpc_slice_refcount::Type::STATIC),
    grpc_slice_refcount(&static_sub_refcnt, grpc_slice_refcount::Type::STATIC),
    grpc_slice_refcount(&static_sub_refcnt, grpc_slice_refcount::Type::STATIC),
    grpc_slice_refcount(&static_sub_refcnt, grpc_slice_refcount::Type::STATIC),
    grpc_slice_refcount(&static_sub_refcnt, grpc_slice_refcount::Type::STATIC),
    grpc_slice_refcount(&static_sub_refcnt, grpc_slice_refcount::Type::STATIC),
    grpc_slice_refcount(&static_sub_refcnt, grpc_slice_refcount::Type::STATIC),
    grpc_slice_refcount(&static_sub_refcnt, grpc_slice_refcount::Type::STATIC),
    grpc_slice_refcount(&static_sub_refcnt, grpc_slice_refcount::Type::STATIC),
    grpc_slice_refcount(&static_sub_refcnt, grpc_slice_refcount::Type::STATIC),
    grpc_slice_refcount(&static_sub_refcnt, grpc_slice_refcount::Type::STATIC),
    grpc_slice_refcount(&static_sub_refcnt, grpc_slice_refcount::Type::STATIC),
    grpc_slice_refcount(&static_sub_refcnt, grpc_slice_refcount::Type::STATIC),
    grpc_slice_refcount(&static_sub_refcnt, grpc_slice_refcount::Type::STATIC),
    grpc_slice_refcount(&static_sub_refcnt, grpc_slice_refcount::Type::STATIC),
    grpc_slice_refcount(&static_sub_refcnt, grpc_slice_refcount::Type::STATIC),
    grpc_slice_refcount(&static_sub_refcnt, grpc_slice_refcount::Type::STATIC),
    grpc_slice_refcount(&static_sub_refcnt, grpc_slice_refcount::Type::STATIC),
    grpc_slice_refcount(&static_sub_refcnt, grpc_slice_refcount::Type::STATIC),
    grpc_slice_refcount(&static_sub_refcnt, grpc_slice_refcount::Type::STATIC),
    grpc_slice_refcount(&static_sub_refcnt, grpc_slice_refcount::Type::STATIC),
    grpc_slice_refcount(&static_sub_refcnt, grpc_slice_refcount::Type::STATIC),
    grpc_slice_refcount(&static_sub_refcnt, grpc_slice_refcount::Type::STATIC),
    grpc_slice_refcount(&static_sub_refcnt, grpc_slice_refcount::Type::STATIC),
    grpc_slice_refcount(&static_sub_refcnt, grpc_slice_refcount::Type::STATIC),
    grpc_slice_refcount(&static_sub_refcnt, grpc_slice_refcount::Type::STATIC),
    grpc_slice_refcount(&static_sub_refcnt, grpc_slice_refcount::Type::STATIC),
    grpc_slice_refcount(&static_sub_refcnt, grpc_slice_refcount::Type::STATIC),
    grpc_slice_refcount(&static_sub_refcnt, grpc_slice_refcount::Type::STATIC),
    grpc_slice_refcount(&static_sub_refcnt, grpc_slice_refcount::Type::STATIC),
    grpc_slice_refcount(&static_sub_refcnt, grpc_slice_refcount::Type::STATIC),
    grpc_slice_refcount(&static_sub_refcnt, grpc_slice_refcount::Type::STATIC),
    grpc_slice_refcount(&static_sub_refcnt, grpc_slice_refcount::Type::STATIC),
    grpc_slice_refcount(&static_sub_refcnt, grpc_slice_refcount::Type::STATIC),
    grpc_slice_refcount(&static_sub_refcnt, grpc_slice_refcount::Type::STATIC),
    grpc_slice_refcount(&static_sub_refcnt, grpc_slice_refcount::Type::STATIC),
    grpc_slice_refcount(&static_sub_refcnt, grpc_slice_refcount::Type::STATIC),
    grpc_slice_refcount(&static_sub_refcnt, grpc_slice_refcount::Type::STATIC),
    grpc_slice_refcount(&static_sub_refcnt, grpc_slice_refcount::Type::STATIC),
    grpc_slice_refcount(&static_sub_refcnt, grpc_slice_refcount::Type::STATIC),
    grpc_slice_refcount(&static_sub_refcnt, grpc_slice_refcount::Type::STATIC),
    grpc_slice_refcount(&static_sub_refcnt, grpc_slice_refcount::Type::STATIC),
    grpc_slice_refcount(&static_sub_refcnt, grpc_slice_refcount::Type::STATIC),
    grpc_slice_refcount(&static_sub_refcnt, grpc_slice_refcount::Type::STATIC),
    grpc_slice_refcount(&static_sub_refcnt, grpc_slice_refcount::Type::STATIC),
    grpc_slice_refcount(&static_sub_refcnt, grpc_slice_refcount::Type::STATIC),
    grpc_slice_refcount(&static_sub_refcnt, grpc_slice_refcount::Type::STATIC),
    grpc_slice_refcount(&static_sub_refcnt, grpc_slice_refcount::Type::STATIC),
    grpc_slice_refcount(&static_sub_refcnt, grpc_slice_refcount::Type::STATIC),
    grpc_slice_refcount(&static_sub_refcnt, grpc_slice_refcount::Type::STATIC),
    grpc_slice_refcount(&static_sub_refcnt, grpc_slice_refcount::Type::STATIC),
    grpc_slice_refcount(&static_sub_refcnt, grpc_slice_refcount::Type::STATIC),
    grpc_slice_refcount(&static_sub_refcnt, grpc_slice_refcount::Type::STATIC),
    grpc_slice_refcount(&static_sub_refcnt, grpc_slice_refcount::Type::STATIC),
    grpc_slice_refcount(&static_sub_refcnt, grpc_slice_refcount::Type::STATIC),
    grpc_slice_refcount(&static_sub_refcnt, grpc_slice_refcount::Type::STATIC),
    grpc_slice_refcount(&static_sub_refcnt, grpc_slice_refcount::Type::STATIC),
    grpc_slice_refcount(&static_sub_refcnt, grpc_slice_refcount::Type::STATIC),
<<<<<<< HEAD
    grpc_slice_refcount(&static_sub_refcnt, grpc_slice_refcount::Type::STATIC),
    grpc_slice_refcount(&static_sub_refcnt, grpc_slice_refcount::Type::STATIC),
=======
>>>>>>> c6f61f1d
};

const grpc_slice grpc_static_slice_table[GRPC_STATIC_MDSTR_COUNT] = {
    {&grpc_static_metadata_refcounts[0], {{5, g_bytes + 0}}},
    {&grpc_static_metadata_refcounts[1], {{7, g_bytes + 5}}},
    {&grpc_static_metadata_refcounts[2], {{7, g_bytes + 12}}},
    {&grpc_static_metadata_refcounts[3], {{10, g_bytes + 19}}},
    {&grpc_static_metadata_refcounts[4], {{7, g_bytes + 29}}},
    {&grpc_static_metadata_refcounts[5], {{2, g_bytes + 36}}},
    {&grpc_static_metadata_refcounts[6], {{12, g_bytes + 38}}},
    {&grpc_static_metadata_refcounts[7], {{11, g_bytes + 50}}},
    {&grpc_static_metadata_refcounts[8], {{16, g_bytes + 61}}},
    {&grpc_static_metadata_refcounts[9], {{13, g_bytes + 77}}},
    {&grpc_static_metadata_refcounts[10], {{20, g_bytes + 90}}},
    {&grpc_static_metadata_refcounts[11], {{21, g_bytes + 110}}},
    {&grpc_static_metadata_refcounts[12], {{13, g_bytes + 131}}},
    {&grpc_static_metadata_refcounts[13], {{14, g_bytes + 144}}},
    {&grpc_static_metadata_refcounts[14], {{12, g_bytes + 158}}},
    {&grpc_static_metadata_refcounts[15], {{16, g_bytes + 170}}},
    {&grpc_static_metadata_refcounts[16], {{15, g_bytes + 186}}},
    {&grpc_static_metadata_refcounts[17], {{30, g_bytes + 201}}},
    {&grpc_static_metadata_refcounts[18], {{37, g_bytes + 231}}},
    {&grpc_static_metadata_refcounts[19], {{10, g_bytes + 268}}},
    {&grpc_static_metadata_refcounts[20], {{4, g_bytes + 278}}},
<<<<<<< HEAD
    {&grpc_static_metadata_refcounts[21], {{8, g_bytes + 282}}},
    {&grpc_static_metadata_refcounts[22], {{26, g_bytes + 290}}},
    {&grpc_static_metadata_refcounts[23], {{22, g_bytes + 316}}},
    {&grpc_static_metadata_refcounts[24], {{12, g_bytes + 338}}},
    {&grpc_static_metadata_refcounts[25], {{1, g_bytes + 350}}},
    {&grpc_static_metadata_refcounts[26], {{1, g_bytes + 351}}},
    {&grpc_static_metadata_refcounts[27], {{1, g_bytes + 352}}},
    {&grpc_static_metadata_refcounts[28], {{1, g_bytes + 353}}},
    {&grpc_static_metadata_refcounts[29], {{0, g_bytes + 354}}},
    {&grpc_static_metadata_refcounts[30], {{19, g_bytes + 354}}},
    {&grpc_static_metadata_refcounts[31], {{12, g_bytes + 373}}},
    {&grpc_static_metadata_refcounts[32], {{30, g_bytes + 385}}},
    {&grpc_static_metadata_refcounts[33], {{31, g_bytes + 415}}},
    {&grpc_static_metadata_refcounts[34], {{36, g_bytes + 446}}},
    {&grpc_static_metadata_refcounts[35], {{52, g_bytes + 482}}},
    {&grpc_static_metadata_refcounts[36], {{28, g_bytes + 534}}},
    {&grpc_static_metadata_refcounts[37], {{80, g_bytes + 562}}},
    {&grpc_static_metadata_refcounts[38], {{7, g_bytes + 642}}},
    {&grpc_static_metadata_refcounts[39], {{4, g_bytes + 649}}},
    {&grpc_static_metadata_refcounts[40], {{11, g_bytes + 653}}},
    {&grpc_static_metadata_refcounts[41], {{3, g_bytes + 664}}},
    {&grpc_static_metadata_refcounts[42], {{4, g_bytes + 667}}},
    {&grpc_static_metadata_refcounts[43], {{1, g_bytes + 671}}},
    {&grpc_static_metadata_refcounts[44], {{11, g_bytes + 672}}},
    {&grpc_static_metadata_refcounts[45], {{4, g_bytes + 683}}},
    {&grpc_static_metadata_refcounts[46], {{5, g_bytes + 687}}},
    {&grpc_static_metadata_refcounts[47], {{3, g_bytes + 692}}},
    {&grpc_static_metadata_refcounts[48], {{3, g_bytes + 695}}},
    {&grpc_static_metadata_refcounts[49], {{3, g_bytes + 698}}},
    {&grpc_static_metadata_refcounts[50], {{3, g_bytes + 701}}},
    {&grpc_static_metadata_refcounts[51], {{3, g_bytes + 704}}},
    {&grpc_static_metadata_refcounts[52], {{3, g_bytes + 707}}},
    {&grpc_static_metadata_refcounts[53], {{3, g_bytes + 710}}},
    {&grpc_static_metadata_refcounts[54], {{14, g_bytes + 713}}},
    {&grpc_static_metadata_refcounts[55], {{13, g_bytes + 727}}},
    {&grpc_static_metadata_refcounts[56], {{15, g_bytes + 740}}},
    {&grpc_static_metadata_refcounts[57], {{13, g_bytes + 755}}},
    {&grpc_static_metadata_refcounts[58], {{6, g_bytes + 768}}},
    {&grpc_static_metadata_refcounts[59], {{27, g_bytes + 774}}},
    {&grpc_static_metadata_refcounts[60], {{3, g_bytes + 801}}},
    {&grpc_static_metadata_refcounts[61], {{5, g_bytes + 804}}},
    {&grpc_static_metadata_refcounts[62], {{13, g_bytes + 809}}},
    {&grpc_static_metadata_refcounts[63], {{13, g_bytes + 822}}},
    {&grpc_static_metadata_refcounts[64], {{19, g_bytes + 835}}},
    {&grpc_static_metadata_refcounts[65], {{16, g_bytes + 854}}},
    {&grpc_static_metadata_refcounts[66], {{14, g_bytes + 870}}},
    {&grpc_static_metadata_refcounts[67], {{16, g_bytes + 884}}},
    {&grpc_static_metadata_refcounts[68], {{13, g_bytes + 900}}},
    {&grpc_static_metadata_refcounts[69], {{6, g_bytes + 913}}},
    {&grpc_static_metadata_refcounts[70], {{4, g_bytes + 919}}},
    {&grpc_static_metadata_refcounts[71], {{4, g_bytes + 923}}},
    {&grpc_static_metadata_refcounts[72], {{6, g_bytes + 927}}},
    {&grpc_static_metadata_refcounts[73], {{7, g_bytes + 933}}},
    {&grpc_static_metadata_refcounts[74], {{4, g_bytes + 940}}},
    {&grpc_static_metadata_refcounts[75], {{8, g_bytes + 944}}},
    {&grpc_static_metadata_refcounts[76], {{17, g_bytes + 952}}},
    {&grpc_static_metadata_refcounts[77], {{13, g_bytes + 969}}},
    {&grpc_static_metadata_refcounts[78], {{8, g_bytes + 982}}},
    {&grpc_static_metadata_refcounts[79], {{19, g_bytes + 990}}},
    {&grpc_static_metadata_refcounts[80], {{13, g_bytes + 1009}}},
    {&grpc_static_metadata_refcounts[81], {{4, g_bytes + 1022}}},
    {&grpc_static_metadata_refcounts[82], {{8, g_bytes + 1026}}},
    {&grpc_static_metadata_refcounts[83], {{12, g_bytes + 1034}}},
    {&grpc_static_metadata_refcounts[84], {{18, g_bytes + 1046}}},
    {&grpc_static_metadata_refcounts[85], {{19, g_bytes + 1064}}},
    {&grpc_static_metadata_refcounts[86], {{5, g_bytes + 1083}}},
    {&grpc_static_metadata_refcounts[87], {{7, g_bytes + 1088}}},
    {&grpc_static_metadata_refcounts[88], {{7, g_bytes + 1095}}},
    {&grpc_static_metadata_refcounts[89], {{11, g_bytes + 1102}}},
    {&grpc_static_metadata_refcounts[90], {{6, g_bytes + 1113}}},
    {&grpc_static_metadata_refcounts[91], {{10, g_bytes + 1119}}},
    {&grpc_static_metadata_refcounts[92], {{25, g_bytes + 1129}}},
    {&grpc_static_metadata_refcounts[93], {{17, g_bytes + 1154}}},
    {&grpc_static_metadata_refcounts[94], {{4, g_bytes + 1171}}},
    {&grpc_static_metadata_refcounts[95], {{3, g_bytes + 1175}}},
    {&grpc_static_metadata_refcounts[96], {{16, g_bytes + 1178}}},
    {&grpc_static_metadata_refcounts[97], {{1, g_bytes + 1194}}},
    {&grpc_static_metadata_refcounts[98], {{8, g_bytes + 1195}}},
    {&grpc_static_metadata_refcounts[99], {{8, g_bytes + 1203}}},
    {&grpc_static_metadata_refcounts[100], {{16, g_bytes + 1211}}},
    {&grpc_static_metadata_refcounts[101], {{4, g_bytes + 1227}}},
    {&grpc_static_metadata_refcounts[102], {{3, g_bytes + 1231}}},
    {&grpc_static_metadata_refcounts[103], {{11, g_bytes + 1234}}},
    {&grpc_static_metadata_refcounts[104], {{16, g_bytes + 1245}}},
    {&grpc_static_metadata_refcounts[105], {{13, g_bytes + 1261}}},
    {&grpc_static_metadata_refcounts[106], {{12, g_bytes + 1274}}},
    {&grpc_static_metadata_refcounts[107], {{21, g_bytes + 1286}}},
=======
    {&grpc_static_metadata_refcounts[21], {{26, g_bytes + 282}}},
    {&grpc_static_metadata_refcounts[22], {{22, g_bytes + 308}}},
    {&grpc_static_metadata_refcounts[23], {{12, g_bytes + 330}}},
    {&grpc_static_metadata_refcounts[24], {{1, g_bytes + 342}}},
    {&grpc_static_metadata_refcounts[25], {{1, g_bytes + 343}}},
    {&grpc_static_metadata_refcounts[26], {{1, g_bytes + 344}}},
    {&grpc_static_metadata_refcounts[27], {{1, g_bytes + 345}}},
    {&grpc_static_metadata_refcounts[28], {{0, g_bytes + 346}}},
    {&grpc_static_metadata_refcounts[29], {{19, g_bytes + 346}}},
    {&grpc_static_metadata_refcounts[30], {{12, g_bytes + 365}}},
    {&grpc_static_metadata_refcounts[31], {{30, g_bytes + 377}}},
    {&grpc_static_metadata_refcounts[32], {{31, g_bytes + 407}}},
    {&grpc_static_metadata_refcounts[33], {{36, g_bytes + 438}}},
    {&grpc_static_metadata_refcounts[34], {{28, g_bytes + 474}}},
    {&grpc_static_metadata_refcounts[35], {{80, g_bytes + 502}}},
    {&grpc_static_metadata_refcounts[36], {{7, g_bytes + 582}}},
    {&grpc_static_metadata_refcounts[37], {{4, g_bytes + 589}}},
    {&grpc_static_metadata_refcounts[38], {{11, g_bytes + 593}}},
    {&grpc_static_metadata_refcounts[39], {{3, g_bytes + 604}}},
    {&grpc_static_metadata_refcounts[40], {{4, g_bytes + 607}}},
    {&grpc_static_metadata_refcounts[41], {{1, g_bytes + 611}}},
    {&grpc_static_metadata_refcounts[42], {{11, g_bytes + 612}}},
    {&grpc_static_metadata_refcounts[43], {{4, g_bytes + 623}}},
    {&grpc_static_metadata_refcounts[44], {{5, g_bytes + 627}}},
    {&grpc_static_metadata_refcounts[45], {{3, g_bytes + 632}}},
    {&grpc_static_metadata_refcounts[46], {{3, g_bytes + 635}}},
    {&grpc_static_metadata_refcounts[47], {{3, g_bytes + 638}}},
    {&grpc_static_metadata_refcounts[48], {{3, g_bytes + 641}}},
    {&grpc_static_metadata_refcounts[49], {{3, g_bytes + 644}}},
    {&grpc_static_metadata_refcounts[50], {{3, g_bytes + 647}}},
    {&grpc_static_metadata_refcounts[51], {{3, g_bytes + 650}}},
    {&grpc_static_metadata_refcounts[52], {{14, g_bytes + 653}}},
    {&grpc_static_metadata_refcounts[53], {{13, g_bytes + 667}}},
    {&grpc_static_metadata_refcounts[54], {{15, g_bytes + 680}}},
    {&grpc_static_metadata_refcounts[55], {{13, g_bytes + 695}}},
    {&grpc_static_metadata_refcounts[56], {{6, g_bytes + 708}}},
    {&grpc_static_metadata_refcounts[57], {{27, g_bytes + 714}}},
    {&grpc_static_metadata_refcounts[58], {{3, g_bytes + 741}}},
    {&grpc_static_metadata_refcounts[59], {{5, g_bytes + 744}}},
    {&grpc_static_metadata_refcounts[60], {{13, g_bytes + 749}}},
    {&grpc_static_metadata_refcounts[61], {{13, g_bytes + 762}}},
    {&grpc_static_metadata_refcounts[62], {{19, g_bytes + 775}}},
    {&grpc_static_metadata_refcounts[63], {{16, g_bytes + 794}}},
    {&grpc_static_metadata_refcounts[64], {{14, g_bytes + 810}}},
    {&grpc_static_metadata_refcounts[65], {{16, g_bytes + 824}}},
    {&grpc_static_metadata_refcounts[66], {{13, g_bytes + 840}}},
    {&grpc_static_metadata_refcounts[67], {{6, g_bytes + 853}}},
    {&grpc_static_metadata_refcounts[68], {{4, g_bytes + 859}}},
    {&grpc_static_metadata_refcounts[69], {{4, g_bytes + 863}}},
    {&grpc_static_metadata_refcounts[70], {{6, g_bytes + 867}}},
    {&grpc_static_metadata_refcounts[71], {{7, g_bytes + 873}}},
    {&grpc_static_metadata_refcounts[72], {{4, g_bytes + 880}}},
    {&grpc_static_metadata_refcounts[73], {{8, g_bytes + 884}}},
    {&grpc_static_metadata_refcounts[74], {{17, g_bytes + 892}}},
    {&grpc_static_metadata_refcounts[75], {{13, g_bytes + 909}}},
    {&grpc_static_metadata_refcounts[76], {{8, g_bytes + 922}}},
    {&grpc_static_metadata_refcounts[77], {{19, g_bytes + 930}}},
    {&grpc_static_metadata_refcounts[78], {{13, g_bytes + 949}}},
    {&grpc_static_metadata_refcounts[79], {{4, g_bytes + 962}}},
    {&grpc_static_metadata_refcounts[80], {{8, g_bytes + 966}}},
    {&grpc_static_metadata_refcounts[81], {{12, g_bytes + 974}}},
    {&grpc_static_metadata_refcounts[82], {{18, g_bytes + 986}}},
    {&grpc_static_metadata_refcounts[83], {{19, g_bytes + 1004}}},
    {&grpc_static_metadata_refcounts[84], {{5, g_bytes + 1023}}},
    {&grpc_static_metadata_refcounts[85], {{7, g_bytes + 1028}}},
    {&grpc_static_metadata_refcounts[86], {{7, g_bytes + 1035}}},
    {&grpc_static_metadata_refcounts[87], {{11, g_bytes + 1042}}},
    {&grpc_static_metadata_refcounts[88], {{6, g_bytes + 1053}}},
    {&grpc_static_metadata_refcounts[89], {{10, g_bytes + 1059}}},
    {&grpc_static_metadata_refcounts[90], {{25, g_bytes + 1069}}},
    {&grpc_static_metadata_refcounts[91], {{17, g_bytes + 1094}}},
    {&grpc_static_metadata_refcounts[92], {{4, g_bytes + 1111}}},
    {&grpc_static_metadata_refcounts[93], {{3, g_bytes + 1115}}},
    {&grpc_static_metadata_refcounts[94], {{16, g_bytes + 1118}}},
    {&grpc_static_metadata_refcounts[95], {{1, g_bytes + 1134}}},
    {&grpc_static_metadata_refcounts[96], {{8, g_bytes + 1135}}},
    {&grpc_static_metadata_refcounts[97], {{8, g_bytes + 1143}}},
    {&grpc_static_metadata_refcounts[98], {{16, g_bytes + 1151}}},
    {&grpc_static_metadata_refcounts[99], {{4, g_bytes + 1167}}},
    {&grpc_static_metadata_refcounts[100], {{3, g_bytes + 1171}}},
    {&grpc_static_metadata_refcounts[101], {{11, g_bytes + 1174}}},
    {&grpc_static_metadata_refcounts[102], {{16, g_bytes + 1185}}},
    {&grpc_static_metadata_refcounts[103], {{13, g_bytes + 1201}}},
    {&grpc_static_metadata_refcounts[104], {{12, g_bytes + 1214}}},
    {&grpc_static_metadata_refcounts[105], {{21, g_bytes + 1226}}},
>>>>>>> c6f61f1d
};

/* Warning: the core static metadata currently operates under the soft
constraint that the first GRPC_CHTTP2_LAST_STATIC_ENTRY (61) entries must
contain metadata specified by the http2 hpack standard. The CHTTP2 transport
reads the core metadata with this assumption in mind. If the order of the core
static metadata is to be changed, then the CHTTP2 transport must be changed as
well to stop relying on the core metadata. */

grpc_mdelem grpc_static_mdelem_manifested[GRPC_STATIC_MDELEM_COUNT] = {
    // clang-format off
    /* GRPC_MDELEM_AUTHORITY_EMPTY: 
     ":authority": "" */
    GRPC_MAKE_MDELEM(
        &grpc_static_mdelem_table[0].data(),
        GRPC_MDELEM_STORAGE_STATIC),
    /* GRPC_MDELEM_METHOD_GET: 
     ":method": "GET" */
    GRPC_MAKE_MDELEM(
        &grpc_static_mdelem_table[1].data(),
        GRPC_MDELEM_STORAGE_STATIC),
    /* GRPC_MDELEM_METHOD_POST: 
     ":method": "POST" */
    GRPC_MAKE_MDELEM(
        &grpc_static_mdelem_table[2].data(),
        GRPC_MDELEM_STORAGE_STATIC),
    /* GRPC_MDELEM_PATH_SLASH: 
     ":path": "/" */
    GRPC_MAKE_MDELEM(
        &grpc_static_mdelem_table[3].data(),
        GRPC_MDELEM_STORAGE_STATIC),
    /* GRPC_MDELEM_PATH_SLASH_INDEX_DOT_HTML: 
     ":path": "/index.html" */
    GRPC_MAKE_MDELEM(
        &grpc_static_mdelem_table[4].data(),
        GRPC_MDELEM_STORAGE_STATIC),
    /* GRPC_MDELEM_SCHEME_HTTP: 
     ":scheme": "http" */
    GRPC_MAKE_MDELEM(
        &grpc_static_mdelem_table[5].data(),
        GRPC_MDELEM_STORAGE_STATIC),
    /* GRPC_MDELEM_SCHEME_HTTPS: 
     ":scheme": "https" */
    GRPC_MAKE_MDELEM(
        &grpc_static_mdelem_table[6].data(),
        GRPC_MDELEM_STORAGE_STATIC),
    /* GRPC_MDELEM_STATUS_200: 
     ":status": "200" */
    GRPC_MAKE_MDELEM(
        &grpc_static_mdelem_table[7].data(),
        GRPC_MDELEM_STORAGE_STATIC),
    /* GRPC_MDELEM_STATUS_204: 
     ":status": "204" */
    GRPC_MAKE_MDELEM(
        &grpc_static_mdelem_table[8].data(),
        GRPC_MDELEM_STORAGE_STATIC),
    /* GRPC_MDELEM_STATUS_206: 
     ":status": "206" */
    GRPC_MAKE_MDELEM(
        &grpc_static_mdelem_table[9].data(),
        GRPC_MDELEM_STORAGE_STATIC),
    /* GRPC_MDELEM_STATUS_304: 
     ":status": "304" */
    GRPC_MAKE_MDELEM(
        &grpc_static_mdelem_table[10].data(),
        GRPC_MDELEM_STORAGE_STATIC),
    /* GRPC_MDELEM_STATUS_400: 
     ":status": "400" */
    GRPC_MAKE_MDELEM(
        &grpc_static_mdelem_table[11].data(),
        GRPC_MDELEM_STORAGE_STATIC),
    /* GRPC_MDELEM_STATUS_404: 
     ":status": "404" */
    GRPC_MAKE_MDELEM(
        &grpc_static_mdelem_table[12].data(),
        GRPC_MDELEM_STORAGE_STATIC),
    /* GRPC_MDELEM_STATUS_500: 
     ":status": "500" */
    GRPC_MAKE_MDELEM(
        &grpc_static_mdelem_table[13].data(),
        GRPC_MDELEM_STORAGE_STATIC),
    /* GRPC_MDELEM_ACCEPT_CHARSET_EMPTY: 
     "accept-charset": "" */
    GRPC_MAKE_MDELEM(
        &grpc_static_mdelem_table[14].data(),
        GRPC_MDELEM_STORAGE_STATIC),
    /* GRPC_MDELEM_ACCEPT_ENCODING_GZIP_COMMA_DEFLATE: 
     "accept-encoding": "gzip, deflate" */
    GRPC_MAKE_MDELEM(
        &grpc_static_mdelem_table[15].data(),
        GRPC_MDELEM_STORAGE_STATIC),
    /* GRPC_MDELEM_ACCEPT_LANGUAGE_EMPTY: 
     "accept-language": "" */
    GRPC_MAKE_MDELEM(
        &grpc_static_mdelem_table[16].data(),
        GRPC_MDELEM_STORAGE_STATIC),
    /* GRPC_MDELEM_ACCEPT_RANGES_EMPTY: 
     "accept-ranges": "" */
    GRPC_MAKE_MDELEM(
        &grpc_static_mdelem_table[17].data(),
        GRPC_MDELEM_STORAGE_STATIC),
    /* GRPC_MDELEM_ACCEPT_EMPTY: 
     "accept": "" */
    GRPC_MAKE_MDELEM(
        &grpc_static_mdelem_table[18].data(),
        GRPC_MDELEM_STORAGE_STATIC),
    /* GRPC_MDELEM_ACCESS_CONTROL_ALLOW_ORIGIN_EMPTY: 
     "access-control-allow-origin": "" */
    GRPC_MAKE_MDELEM(
        &grpc_static_mdelem_table[19].data(),
        GRPC_MDELEM_STORAGE_STATIC),
    /* GRPC_MDELEM_AGE_EMPTY: 
     "age": "" */
    GRPC_MAKE_MDELEM(
        &grpc_static_mdelem_table[20].data(),
        GRPC_MDELEM_STORAGE_STATIC),
    /* GRPC_MDELEM_ALLOW_EMPTY: 
     "allow": "" */
    GRPC_MAKE_MDELEM(
        &grpc_static_mdelem_table[21].data(),
        GRPC_MDELEM_STORAGE_STATIC),
    /* GRPC_MDELEM_AUTHORIZATION_EMPTY: 
     "authorization": "" */
    GRPC_MAKE_MDELEM(
        &grpc_static_mdelem_table[22].data(),
        GRPC_MDELEM_STORAGE_STATIC),
    /* GRPC_MDELEM_CACHE_CONTROL_EMPTY: 
     "cache-control": "" */
    GRPC_MAKE_MDELEM(
        &grpc_static_mdelem_table[23].data(),
        GRPC_MDELEM_STORAGE_STATIC),
    /* GRPC_MDELEM_CONTENT_DISPOSITION_EMPTY: 
     "content-disposition": "" */
    GRPC_MAKE_MDELEM(
        &grpc_static_mdelem_table[24].data(),
        GRPC_MDELEM_STORAGE_STATIC),
    /* GRPC_MDELEM_CONTENT_ENCODING_EMPTY: 
     "content-encoding": "" */
    GRPC_MAKE_MDELEM(
        &grpc_static_mdelem_table[25].data(),
        GRPC_MDELEM_STORAGE_STATIC),
    /* GRPC_MDELEM_CONTENT_LANGUAGE_EMPTY: 
     "content-language": "" */
    GRPC_MAKE_MDELEM(
        &grpc_static_mdelem_table[26].data(),
        GRPC_MDELEM_STORAGE_STATIC),
    /* GRPC_MDELEM_CONTENT_LENGTH_EMPTY: 
     "content-length": "" */
    GRPC_MAKE_MDELEM(
        &grpc_static_mdelem_table[27].data(),
        GRPC_MDELEM_STORAGE_STATIC),
    /* GRPC_MDELEM_CONTENT_LOCATION_EMPTY: 
     "content-location": "" */
    GRPC_MAKE_MDELEM(
        &grpc_static_mdelem_table[28].data(),
        GRPC_MDELEM_STORAGE_STATIC),
    /* GRPC_MDELEM_CONTENT_RANGE_EMPTY: 
     "content-range": "" */
    GRPC_MAKE_MDELEM(
        &grpc_static_mdelem_table[29].data(),
        GRPC_MDELEM_STORAGE_STATIC),
    /* GRPC_MDELEM_CONTENT_TYPE_EMPTY: 
     "content-type": "" */
    GRPC_MAKE_MDELEM(
        &grpc_static_mdelem_table[30].data(),
        GRPC_MDELEM_STORAGE_STATIC),
    /* GRPC_MDELEM_COOKIE_EMPTY: 
     "cookie": "" */
    GRPC_MAKE_MDELEM(
        &grpc_static_mdelem_table[31].data(),
        GRPC_MDELEM_STORAGE_STATIC),
    /* GRPC_MDELEM_DATE_EMPTY: 
     "date": "" */
    GRPC_MAKE_MDELEM(
        &grpc_static_mdelem_table[32].data(),
        GRPC_MDELEM_STORAGE_STATIC),
    /* GRPC_MDELEM_ETAG_EMPTY: 
     "etag": "" */
    GRPC_MAKE_MDELEM(
        &grpc_static_mdelem_table[33].data(),
        GRPC_MDELEM_STORAGE_STATIC),
    /* GRPC_MDELEM_EXPECT_EMPTY: 
     "expect": "" */
    GRPC_MAKE_MDELEM(
        &grpc_static_mdelem_table[34].data(),
        GRPC_MDELEM_STORAGE_STATIC),
    /* GRPC_MDELEM_EXPIRES_EMPTY: 
     "expires": "" */
    GRPC_MAKE_MDELEM(
        &grpc_static_mdelem_table[35].data(),
        GRPC_MDELEM_STORAGE_STATIC),
    /* GRPC_MDELEM_FROM_EMPTY: 
     "from": "" */
    GRPC_MAKE_MDELEM(
        &grpc_static_mdelem_table[36].data(),
        GRPC_MDELEM_STORAGE_STATIC),
    /* GRPC_MDELEM_HOST_EMPTY: 
     "host": "" */
    GRPC_MAKE_MDELEM(
        &grpc_static_mdelem_table[37].data(),
        GRPC_MDELEM_STORAGE_STATIC),
    /* GRPC_MDELEM_IF_MATCH_EMPTY: 
     "if-match": "" */
    GRPC_MAKE_MDELEM(
        &grpc_static_mdelem_table[38].data(),
        GRPC_MDELEM_STORAGE_STATIC),
    /* GRPC_MDELEM_IF_MODIFIED_SINCE_EMPTY: 
     "if-modified-since": "" */
    GRPC_MAKE_MDELEM(
        &grpc_static_mdelem_table[39].data(),
        GRPC_MDELEM_STORAGE_STATIC),
    /* GRPC_MDELEM_IF_NONE_MATCH_EMPTY: 
     "if-none-match": "" */
    GRPC_MAKE_MDELEM(
        &grpc_static_mdelem_table[40].data(),
        GRPC_MDELEM_STORAGE_STATIC),
    /* GRPC_MDELEM_IF_RANGE_EMPTY: 
     "if-range": "" */
    GRPC_MAKE_MDELEM(
        &grpc_static_mdelem_table[41].data(),
        GRPC_MDELEM_STORAGE_STATIC),
    /* GRPC_MDELEM_IF_UNMODIFIED_SINCE_EMPTY: 
     "if-unmodified-since": "" */
    GRPC_MAKE_MDELEM(
        &grpc_static_mdelem_table[42].data(),
        GRPC_MDELEM_STORAGE_STATIC),
    /* GRPC_MDELEM_LAST_MODIFIED_EMPTY: 
     "last-modified": "" */
    GRPC_MAKE_MDELEM(
        &grpc_static_mdelem_table[43].data(),
        GRPC_MDELEM_STORAGE_STATIC),
    /* GRPC_MDELEM_LINK_EMPTY: 
     "link": "" */
    GRPC_MAKE_MDELEM(
        &grpc_static_mdelem_table[44].data(),
        GRPC_MDELEM_STORAGE_STATIC),
    /* GRPC_MDELEM_LOCATION_EMPTY: 
     "location": "" */
    GRPC_MAKE_MDELEM(
        &grpc_static_mdelem_table[45].data(),
        GRPC_MDELEM_STORAGE_STATIC),
    /* GRPC_MDELEM_MAX_FORWARDS_EMPTY: 
     "max-forwards": "" */
    GRPC_MAKE_MDELEM(
        &grpc_static_mdelem_table[46].data(),
        GRPC_MDELEM_STORAGE_STATIC),
    /* GRPC_MDELEM_PROXY_AUTHENTICATE_EMPTY: 
     "proxy-authenticate": "" */
    GRPC_MAKE_MDELEM(
        &grpc_static_mdelem_table[47].data(),
        GRPC_MDELEM_STORAGE_STATIC),
    /* GRPC_MDELEM_PROXY_AUTHORIZATION_EMPTY: 
     "proxy-authorization": "" */
    GRPC_MAKE_MDELEM(
        &grpc_static_mdelem_table[48].data(),
        GRPC_MDELEM_STORAGE_STATIC),
    /* GRPC_MDELEM_RANGE_EMPTY: 
     "range": "" */
    GRPC_MAKE_MDELEM(
        &grpc_static_mdelem_table[49].data(),
        GRPC_MDELEM_STORAGE_STATIC),
    /* GRPC_MDELEM_REFERER_EMPTY: 
     "referer": "" */
    GRPC_MAKE_MDELEM(
        &grpc_static_mdelem_table[50].data(),
        GRPC_MDELEM_STORAGE_STATIC),
    /* GRPC_MDELEM_REFRESH_EMPTY: 
     "refresh": "" */
    GRPC_MAKE_MDELEM(
        &grpc_static_mdelem_table[51].data(),
        GRPC_MDELEM_STORAGE_STATIC),
    /* GRPC_MDELEM_RETRY_AFTER_EMPTY: 
     "retry-after": "" */
    GRPC_MAKE_MDELEM(
        &grpc_static_mdelem_table[52].data(),
        GRPC_MDELEM_STORAGE_STATIC),
    /* GRPC_MDELEM_SERVER_EMPTY: 
     "server": "" */
    GRPC_MAKE_MDELEM(
        &grpc_static_mdelem_table[53].data(),
        GRPC_MDELEM_STORAGE_STATIC),
    /* GRPC_MDELEM_SET_COOKIE_EMPTY: 
     "set-cookie": "" */
    GRPC_MAKE_MDELEM(
        &grpc_static_mdelem_table[54].data(),
        GRPC_MDELEM_STORAGE_STATIC),
    /* GRPC_MDELEM_STRICT_TRANSPORT_SECURITY_EMPTY: 
     "strict-transport-security": "" */
    GRPC_MAKE_MDELEM(
        &grpc_static_mdelem_table[55].data(),
        GRPC_MDELEM_STORAGE_STATIC),
    /* GRPC_MDELEM_TRANSFER_ENCODING_EMPTY: 
     "transfer-encoding": "" */
    GRPC_MAKE_MDELEM(
        &grpc_static_mdelem_table[56].data(),
        GRPC_MDELEM_STORAGE_STATIC),
    /* GRPC_MDELEM_USER_AGENT_EMPTY: 
     "user-agent": "" */
    GRPC_MAKE_MDELEM(
        &grpc_static_mdelem_table[57].data(),
        GRPC_MDELEM_STORAGE_STATIC),
    /* GRPC_MDELEM_VARY_EMPTY: 
     "vary": "" */
    GRPC_MAKE_MDELEM(
        &grpc_static_mdelem_table[58].data(),
        GRPC_MDELEM_STORAGE_STATIC),
    /* GRPC_MDELEM_VIA_EMPTY: 
     "via": "" */
    GRPC_MAKE_MDELEM(
        &grpc_static_mdelem_table[59].data(),
        GRPC_MDELEM_STORAGE_STATIC),
    /* GRPC_MDELEM_WWW_AUTHENTICATE_EMPTY: 
     "www-authenticate": "" */
    GRPC_MAKE_MDELEM(
        &grpc_static_mdelem_table[60].data(),
        GRPC_MDELEM_STORAGE_STATIC),
    /* GRPC_MDELEM_GRPC_STATUS_0: 
     "grpc-status": "0" */
    GRPC_MAKE_MDELEM(
        &grpc_static_mdelem_table[61].data(),
        GRPC_MDELEM_STORAGE_STATIC),
    /* GRPC_MDELEM_GRPC_STATUS_1: 
     "grpc-status": "1" */
    GRPC_MAKE_MDELEM(
        &grpc_static_mdelem_table[62].data(),
        GRPC_MDELEM_STORAGE_STATIC),
    /* GRPC_MDELEM_GRPC_STATUS_2: 
     "grpc-status": "2" */
    GRPC_MAKE_MDELEM(
        &grpc_static_mdelem_table[63].data(),
        GRPC_MDELEM_STORAGE_STATIC),
    /* GRPC_MDELEM_GRPC_ENCODING_IDENTITY: 
     "grpc-encoding": "identity" */
    GRPC_MAKE_MDELEM(
        &grpc_static_mdelem_table[64].data(),
        GRPC_MDELEM_STORAGE_STATIC),
    /* GRPC_MDELEM_GRPC_ENCODING_GZIP: 
     "grpc-encoding": "gzip" */
    GRPC_MAKE_MDELEM(
        &grpc_static_mdelem_table[65].data(),
        GRPC_MDELEM_STORAGE_STATIC),
    /* GRPC_MDELEM_GRPC_ENCODING_DEFLATE: 
     "grpc-encoding": "deflate" */
    GRPC_MAKE_MDELEM(
        &grpc_static_mdelem_table[66].data(),
        GRPC_MDELEM_STORAGE_STATIC),
    /* GRPC_MDELEM_TE_TRAILERS: 
     "te": "trailers" */
    GRPC_MAKE_MDELEM(
        &grpc_static_mdelem_table[67].data(),
        GRPC_MDELEM_STORAGE_STATIC),
    /* GRPC_MDELEM_CONTENT_TYPE_APPLICATION_SLASH_GRPC: 
     "content-type": "application/grpc" */
    GRPC_MAKE_MDELEM(
        &grpc_static_mdelem_table[68].data(),
        GRPC_MDELEM_STORAGE_STATIC),
    /* GRPC_MDELEM_SCHEME_GRPC: 
     ":scheme": "grpc" */
    GRPC_MAKE_MDELEM(
        &grpc_static_mdelem_table[69].data(),
        GRPC_MDELEM_STORAGE_STATIC),
    /* GRPC_MDELEM_METHOD_PUT: 
     ":method": "PUT" */
    GRPC_MAKE_MDELEM(
        &grpc_static_mdelem_table[70].data(),
        GRPC_MDELEM_STORAGE_STATIC),
    /* GRPC_MDELEM_ACCEPT_ENCODING_EMPTY: 
     "accept-encoding": "" */
    GRPC_MAKE_MDELEM(
        &grpc_static_mdelem_table[71].data(),
        GRPC_MDELEM_STORAGE_STATIC),
    /* GRPC_MDELEM_CONTENT_ENCODING_IDENTITY: 
     "content-encoding": "identity" */
    GRPC_MAKE_MDELEM(
        &grpc_static_mdelem_table[72].data(),
        GRPC_MDELEM_STORAGE_STATIC),
    /* GRPC_MDELEM_CONTENT_ENCODING_GZIP: 
     "content-encoding": "gzip" */
    GRPC_MAKE_MDELEM(
        &grpc_static_mdelem_table[73].data(),
        GRPC_MDELEM_STORAGE_STATIC),
    /* GRPC_MDELEM_LB_COST_BIN_EMPTY: 
     "lb-cost-bin": "" */
    GRPC_MAKE_MDELEM(
        &grpc_static_mdelem_table[74].data(),
        GRPC_MDELEM_STORAGE_STATIC),
    /* GRPC_MDELEM_GRPC_ACCEPT_ENCODING_IDENTITY: 
     "grpc-accept-encoding": "identity" */
    GRPC_MAKE_MDELEM(
        &grpc_static_mdelem_table[75].data(),
        GRPC_MDELEM_STORAGE_STATIC),
    /* GRPC_MDELEM_GRPC_ACCEPT_ENCODING_DEFLATE: 
     "grpc-accept-encoding": "deflate" */
    GRPC_MAKE_MDELEM(
        &grpc_static_mdelem_table[76].data(),
        GRPC_MDELEM_STORAGE_STATIC),
    /* GRPC_MDELEM_GRPC_ACCEPT_ENCODING_IDENTITY_COMMA_DEFLATE: 
     "grpc-accept-encoding": "identity,deflate" */
    GRPC_MAKE_MDELEM(
        &grpc_static_mdelem_table[77].data(),
        GRPC_MDELEM_STORAGE_STATIC),
    /* GRPC_MDELEM_GRPC_ACCEPT_ENCODING_GZIP: 
     "grpc-accept-encoding": "gzip" */
    GRPC_MAKE_MDELEM(
        &grpc_static_mdelem_table[78].data(),
        GRPC_MDELEM_STORAGE_STATIC),
    /* GRPC_MDELEM_GRPC_ACCEPT_ENCODING_IDENTITY_COMMA_GZIP: 
     "grpc-accept-encoding": "identity,gzip" */
    GRPC_MAKE_MDELEM(
        &grpc_static_mdelem_table[79].data(),
        GRPC_MDELEM_STORAGE_STATIC),
    /* GRPC_MDELEM_GRPC_ACCEPT_ENCODING_DEFLATE_COMMA_GZIP: 
     "grpc-accept-encoding": "deflate,gzip" */
    GRPC_MAKE_MDELEM(
        &grpc_static_mdelem_table[80].data(),
        GRPC_MDELEM_STORAGE_STATIC),
    /* GRPC_MDELEM_GRPC_ACCEPT_ENCODING_IDENTITY_COMMA_DEFLATE_COMMA_GZIP: 
     "grpc-accept-encoding": "identity,deflate,gzip" */
    GRPC_MAKE_MDELEM(
        &grpc_static_mdelem_table[81].data(),
        GRPC_MDELEM_STORAGE_STATIC),
    /* GRPC_MDELEM_ACCEPT_ENCODING_IDENTITY: 
     "accept-encoding": "identity" */
    GRPC_MAKE_MDELEM(
        &grpc_static_mdelem_table[82].data(),
        GRPC_MDELEM_STORAGE_STATIC),
    /* GRPC_MDELEM_ACCEPT_ENCODING_GZIP: 
     "accept-encoding": "gzip" */
    GRPC_MAKE_MDELEM(
        &grpc_static_mdelem_table[83].data(),
        GRPC_MDELEM_STORAGE_STATIC),
    /* GRPC_MDELEM_ACCEPT_ENCODING_IDENTITY_COMMA_GZIP: 
     "accept-encoding": "identity,gzip" */
    GRPC_MAKE_MDELEM(
        &grpc_static_mdelem_table[84].data(),
        GRPC_MDELEM_STORAGE_STATIC)
    // clang-format on
};
uintptr_t grpc_static_mdelem_user_data[GRPC_STATIC_MDELEM_COUNT] = {
    0, 0, 0, 0, 0, 0, 0, 0, 0, 0, 0, 0, 0, 0, 0, 0, 0, 0, 0, 0, 0, 0,
    0, 0, 0, 0, 0, 0, 0, 0, 0, 0, 0, 0, 0, 0, 0, 0, 0, 0, 0, 0, 0, 0,
    0, 0, 0, 0, 0, 0, 0, 0, 0, 0, 0, 0, 0, 0, 0, 0, 0, 0, 0, 0, 0, 0,
    0, 0, 0, 0, 0, 0, 0, 0, 0, 2, 4, 4, 6, 6, 8, 8, 2, 4, 4};

static const int8_t elems_r[] = {
<<<<<<< HEAD
    15, 10, -8, 0,  2,  -43, -82, -43, 0,   4,   -8,  0,   0,  0,  8,  -2,
    -9, 0,  0,  2,  1,  0,   0,   0,   0,   0,   0,   0,   0,  0,  0,  0,
    0,  0,  0,  0,  0,  0,   0,   0,   0,   0,   0,   0,   0,  0,  0,  0,
    0,  0,  0,  0,  0,  0,   -65, 0,   -68, -69, -70, -71, 0,  34, 34, 33,
    32, 31, 30, 29, 28, 27,  26,  25,  24,  23,  22,  21,  20, 19, 18, 17,
    16, 15, 14, 13, 12, 11,  10,  9,   8,   7,   6,   5,   4,  5,  4,  4,
    9,  8,  0,  0,  0,  0,   0,   0,   -5,  0};
static uint32_t elems_phash(uint32_t i) {
  i -= 43;
  uint32_t x = i % 106;
  uint32_t y = i / 106;
=======
    15, 10,  -8, 0,  2,  -42, -80, -43, 0,  6,   -8,  0,   0,   0,   2,
    -3, -10, 0,  0,  1,  0,   0,   0,   0,  0,   0,   0,   0,   0,   0,
    0,  0,   0,  0,  0,  0,   0,   0,   0,  0,   0,   0,   0,   0,   0,
    0,  0,   0,  0,  0,  0,   0,   -63, 0,  -47, -68, -69, -70, -52, 0,
    31, 30,  30, 29, 28, 27,  26,  25,  24, 23,  22,  21,  20,  19,  18,
    18, 17,  17, 16, 15, 14,  13,  12,  11, 10,  9,   8,   7,   6,   5,
    4,  3,   4,  3,  3,  7,   0,   0,   0,  0,   0,   0,   -5,  0};
static uint32_t elems_phash(uint32_t i) {
  i -= 41;
  uint32_t x = i % 104;
  uint32_t y = i / 104;
>>>>>>> c6f61f1d
  uint32_t h = x;
  if (y < GPR_ARRAY_SIZE(elems_r)) {
    uint32_t delta = (uint32_t)elems_r[y];
    h += delta;
  }
  return h;
}

static const uint16_t elem_keys[] = {
<<<<<<< HEAD
    263,   264,  265,  266,  267,  268,  269,  1118,  1119,  1757,  149,   150,
    477,   478,  1649, 43,   44,   1010, 1011, 1767,  781,   782,   1541,  639,
    1659,  853,  2081, 2189, 2297, 5861, 6077, 6185,  6293,  6401,  6509,  1783,
    6617,  6725, 6833, 6941, 7049, 7157, 7265, 7373,  7481,  7589,  7697,  7805,
    7913,  8021, 8129, 8237, 8345, 8453, 8561, 8669,  8777,  8885,  8993,  9101,
    9209,  9317, 9425, 9533, 9641, 9749, 9857, 1178,  533,   9965,  10073, 210,
    10181, 1184, 1185, 1186, 1187, 1070, 1826, 10289, 10397, 11153, 0,     1718,
    0,     1833, 0,    0,    0,    0,    353,  0,     0,     1612,  0,     0,
    0,     0,    0,    0,    0,    0,    0,    0,     0,     0,     0,     0,
    0,     0,    0,    0,    0,    0,    0,    0,     0,     0,     0,     0,
    0,     0,    0,    0,    0,    0,    0,    0,     0,     0,     0,     0,
    0,     0,    0,    0,    0,    0,    0};
static const uint8_t elem_idxs[] = {
    7,  8,  9,   10, 11,  12, 13,  77,  79,  71,  1,  2,   5,   6,  25, 3,
    4,  66, 65,  84, 62,  63, 30,  67,  73,  61,  57, 37,  74,  14, 16, 17,
    18, 19, 20,  15, 21,  22, 23,  24,  26,  27,  28, 29,  31,  32, 33, 34,
    35, 36, 38,  39, 40,  41, 42,  43,  44,  45,  46, 47,  48,  49, 50, 51,
    52, 53, 54,  76, 69,  55, 56,  70,  58,  78,  80, 81,  82,  64, 83, 59,
    60, 75, 255, 72, 255, 85, 255, 255, 255, 255, 0,  255, 255, 68};

grpc_mdelem grpc_static_mdelem_for_static_strings(intptr_t a, intptr_t b) {
  if (a == -1 || b == -1) return GRPC_MDNULL;
  uint32_t k = static_cast<uint32_t>(a * 108 + b);
=======
    257,  258,  259,  260,  261,  262,  263,  1096, 1097,  1724, 145,  146,
    467,  468,  1618, 41,   42,   1512, 1733, 990,  991,   766,  767,  1627,
    627,  837,  2042, 2148, 5540, 5858, 5964, 6070, 6282,  6388, 1749, 6494,
    6600, 6706, 6812, 6918, 7024, 7130, 7236, 7342, 7448,  7554, 7660, 7766,
    5752, 7872, 7978, 6176, 8084, 8190, 8296, 8402, 8508,  8614, 8720, 8826,
    8932, 9038, 9144, 9250, 9356, 9462, 9568, 1156, 523,   9674, 9780, 206,
    9886, 1162, 1163, 1164, 1165, 1792, 9992, 1050, 10734, 0,    1686, 0,
    1799, 0,    0,    1582, 0,    346,  0,    0,    0,     0,    0,    0,
    0,    0,    0,    0,    0,    0,    0,    0,    0,     0,    0,    0,
    0,    0,    0,    0,    0,    0,    0,    0,    0,     0,    0,    0,
    0,    0,    0,    0,    0,    0,    0,    0,    0,     0,    0,    0,
    0,    0};
static const uint8_t elem_idxs[] = {
    7,  8,  9,  10, 11, 12, 13, 76, 78, 71,  1,  2,   5,  6,   25,  3,  4,   30,
    83, 66, 65, 62, 63, 73, 67, 61, 57, 37,  14, 17,  18, 19,  21,  22, 15,  23,
    24, 26, 27, 28, 29, 31, 32, 33, 34, 35,  36, 38,  16, 39,  40,  20, 41,  42,
    43, 44, 45, 46, 47, 48, 49, 50, 51, 52,  53, 54,  55, 75,  69,  56, 58,  70,
    59, 77, 79, 80, 81, 82, 60, 64, 74, 255, 72, 255, 84, 255, 255, 68, 255, 0};

grpc_mdelem grpc_static_mdelem_for_static_strings(intptr_t a, intptr_t b) {
  if (a == -1 || b == -1) return GRPC_MDNULL;
  uint32_t k = static_cast<uint32_t>(a * 106 + b);
>>>>>>> c6f61f1d
  uint32_t h = elems_phash(k);
  return h < GPR_ARRAY_SIZE(elem_keys) && elem_keys[h] == k &&
                 elem_idxs[h] != 255
             ? GRPC_MAKE_MDELEM(&grpc_static_mdelem_table[elem_idxs[h]].data(),
                                GRPC_MDELEM_STORAGE_STATIC)
             : GRPC_MDNULL;
}

grpc_core::StaticMetadata grpc_static_mdelem_table[GRPC_STATIC_MDELEM_COUNT] = {
    grpc_core::StaticMetadata(
        {&grpc_static_metadata_refcounts[3], {{10, g_bytes + 19}}},
        {&grpc_static_metadata_refcounts[28], {{0, g_bytes + 346}}}, 0),
    grpc_core::StaticMetadata(
        {&grpc_static_metadata_refcounts[1], {{7, g_bytes + 5}}},
<<<<<<< HEAD
        {&grpc_static_metadata_refcounts[41], {{3, g_bytes + 664}}}, 1),
    grpc_core::StaticMetadata(
        {&grpc_static_metadata_refcounts[1], {{7, g_bytes + 5}}},
        {&grpc_static_metadata_refcounts[42], {{4, g_bytes + 667}}}, 2),
    grpc_core::StaticMetadata(
        {&grpc_static_metadata_refcounts[0], {{5, g_bytes + 0}}},
        {&grpc_static_metadata_refcounts[43], {{1, g_bytes + 671}}}, 3),
    grpc_core::StaticMetadata(
        {&grpc_static_metadata_refcounts[0], {{5, g_bytes + 0}}},
        {&grpc_static_metadata_refcounts[44], {{11, g_bytes + 672}}}, 4),
    grpc_core::StaticMetadata(
        {&grpc_static_metadata_refcounts[4], {{7, g_bytes + 29}}},
        {&grpc_static_metadata_refcounts[45], {{4, g_bytes + 683}}}, 5),
    grpc_core::StaticMetadata(
        {&grpc_static_metadata_refcounts[4], {{7, g_bytes + 29}}},
        {&grpc_static_metadata_refcounts[46], {{5, g_bytes + 687}}}, 6),
    grpc_core::StaticMetadata(
        {&grpc_static_metadata_refcounts[2], {{7, g_bytes + 12}}},
        {&grpc_static_metadata_refcounts[47], {{3, g_bytes + 692}}}, 7),
    grpc_core::StaticMetadata(
        {&grpc_static_metadata_refcounts[2], {{7, g_bytes + 12}}},
        {&grpc_static_metadata_refcounts[48], {{3, g_bytes + 695}}}, 8),
    grpc_core::StaticMetadata(
        {&grpc_static_metadata_refcounts[2], {{7, g_bytes + 12}}},
        {&grpc_static_metadata_refcounts[49], {{3, g_bytes + 698}}}, 9),
    grpc_core::StaticMetadata(
        {&grpc_static_metadata_refcounts[2], {{7, g_bytes + 12}}},
        {&grpc_static_metadata_refcounts[50], {{3, g_bytes + 701}}}, 10),
    grpc_core::StaticMetadata(
        {&grpc_static_metadata_refcounts[2], {{7, g_bytes + 12}}},
        {&grpc_static_metadata_refcounts[51], {{3, g_bytes + 704}}}, 11),
    grpc_core::StaticMetadata(
        {&grpc_static_metadata_refcounts[2], {{7, g_bytes + 12}}},
        {&grpc_static_metadata_refcounts[52], {{3, g_bytes + 707}}}, 12),
    grpc_core::StaticMetadata(
        {&grpc_static_metadata_refcounts[2], {{7, g_bytes + 12}}},
        {&grpc_static_metadata_refcounts[53], {{3, g_bytes + 710}}}, 13),
    grpc_core::StaticMetadata(
        {&grpc_static_metadata_refcounts[54], {{14, g_bytes + 713}}},
        {&grpc_static_metadata_refcounts[29], {{0, g_bytes + 354}}}, 14),
    grpc_core::StaticMetadata(
        {&grpc_static_metadata_refcounts[16], {{15, g_bytes + 186}}},
        {&grpc_static_metadata_refcounts[55], {{13, g_bytes + 727}}}, 15),
    grpc_core::StaticMetadata(
        {&grpc_static_metadata_refcounts[56], {{15, g_bytes + 740}}},
        {&grpc_static_metadata_refcounts[29], {{0, g_bytes + 354}}}, 16),
    grpc_core::StaticMetadata(
        {&grpc_static_metadata_refcounts[57], {{13, g_bytes + 755}}},
        {&grpc_static_metadata_refcounts[29], {{0, g_bytes + 354}}}, 17),
    grpc_core::StaticMetadata(
        {&grpc_static_metadata_refcounts[58], {{6, g_bytes + 768}}},
        {&grpc_static_metadata_refcounts[29], {{0, g_bytes + 354}}}, 18),
    grpc_core::StaticMetadata(
        {&grpc_static_metadata_refcounts[59], {{27, g_bytes + 774}}},
        {&grpc_static_metadata_refcounts[29], {{0, g_bytes + 354}}}, 19),
    grpc_core::StaticMetadata(
        {&grpc_static_metadata_refcounts[60], {{3, g_bytes + 801}}},
        {&grpc_static_metadata_refcounts[29], {{0, g_bytes + 354}}}, 20),
    grpc_core::StaticMetadata(
        {&grpc_static_metadata_refcounts[61], {{5, g_bytes + 804}}},
        {&grpc_static_metadata_refcounts[29], {{0, g_bytes + 354}}}, 21),
    grpc_core::StaticMetadata(
        {&grpc_static_metadata_refcounts[62], {{13, g_bytes + 809}}},
        {&grpc_static_metadata_refcounts[29], {{0, g_bytes + 354}}}, 22),
    grpc_core::StaticMetadata(
        {&grpc_static_metadata_refcounts[63], {{13, g_bytes + 822}}},
        {&grpc_static_metadata_refcounts[29], {{0, g_bytes + 354}}}, 23),
    grpc_core::StaticMetadata(
        {&grpc_static_metadata_refcounts[64], {{19, g_bytes + 835}}},
        {&grpc_static_metadata_refcounts[29], {{0, g_bytes + 354}}}, 24),
=======
        {&grpc_static_metadata_refcounts[39], {{3, g_bytes + 604}}}, 1),
    grpc_core::StaticMetadata(
        {&grpc_static_metadata_refcounts[1], {{7, g_bytes + 5}}},
        {&grpc_static_metadata_refcounts[40], {{4, g_bytes + 607}}}, 2),
    grpc_core::StaticMetadata(
        {&grpc_static_metadata_refcounts[0], {{5, g_bytes + 0}}},
        {&grpc_static_metadata_refcounts[41], {{1, g_bytes + 611}}}, 3),
    grpc_core::StaticMetadata(
        {&grpc_static_metadata_refcounts[0], {{5, g_bytes + 0}}},
        {&grpc_static_metadata_refcounts[42], {{11, g_bytes + 612}}}, 4),
    grpc_core::StaticMetadata(
        {&grpc_static_metadata_refcounts[4], {{7, g_bytes + 29}}},
        {&grpc_static_metadata_refcounts[43], {{4, g_bytes + 623}}}, 5),
    grpc_core::StaticMetadata(
        {&grpc_static_metadata_refcounts[4], {{7, g_bytes + 29}}},
        {&grpc_static_metadata_refcounts[44], {{5, g_bytes + 627}}}, 6),
    grpc_core::StaticMetadata(
        {&grpc_static_metadata_refcounts[2], {{7, g_bytes + 12}}},
        {&grpc_static_metadata_refcounts[45], {{3, g_bytes + 632}}}, 7),
    grpc_core::StaticMetadata(
        {&grpc_static_metadata_refcounts[2], {{7, g_bytes + 12}}},
        {&grpc_static_metadata_refcounts[46], {{3, g_bytes + 635}}}, 8),
    grpc_core::StaticMetadata(
        {&grpc_static_metadata_refcounts[2], {{7, g_bytes + 12}}},
        {&grpc_static_metadata_refcounts[47], {{3, g_bytes + 638}}}, 9),
    grpc_core::StaticMetadata(
        {&grpc_static_metadata_refcounts[2], {{7, g_bytes + 12}}},
        {&grpc_static_metadata_refcounts[48], {{3, g_bytes + 641}}}, 10),
    grpc_core::StaticMetadata(
        {&grpc_static_metadata_refcounts[2], {{7, g_bytes + 12}}},
        {&grpc_static_metadata_refcounts[49], {{3, g_bytes + 644}}}, 11),
    grpc_core::StaticMetadata(
        {&grpc_static_metadata_refcounts[2], {{7, g_bytes + 12}}},
        {&grpc_static_metadata_refcounts[50], {{3, g_bytes + 647}}}, 12),
    grpc_core::StaticMetadata(
        {&grpc_static_metadata_refcounts[2], {{7, g_bytes + 12}}},
        {&grpc_static_metadata_refcounts[51], {{3, g_bytes + 650}}}, 13),
    grpc_core::StaticMetadata(
        {&grpc_static_metadata_refcounts[52], {{14, g_bytes + 653}}},
        {&grpc_static_metadata_refcounts[28], {{0, g_bytes + 346}}}, 14),
    grpc_core::StaticMetadata(
        {&grpc_static_metadata_refcounts[16], {{15, g_bytes + 186}}},
        {&grpc_static_metadata_refcounts[53], {{13, g_bytes + 667}}}, 15),
    grpc_core::StaticMetadata(
        {&grpc_static_metadata_refcounts[54], {{15, g_bytes + 680}}},
        {&grpc_static_metadata_refcounts[28], {{0, g_bytes + 346}}}, 16),
    grpc_core::StaticMetadata(
        {&grpc_static_metadata_refcounts[55], {{13, g_bytes + 695}}},
        {&grpc_static_metadata_refcounts[28], {{0, g_bytes + 346}}}, 17),
    grpc_core::StaticMetadata(
        {&grpc_static_metadata_refcounts[56], {{6, g_bytes + 708}}},
        {&grpc_static_metadata_refcounts[28], {{0, g_bytes + 346}}}, 18),
    grpc_core::StaticMetadata(
        {&grpc_static_metadata_refcounts[57], {{27, g_bytes + 714}}},
        {&grpc_static_metadata_refcounts[28], {{0, g_bytes + 346}}}, 19),
    grpc_core::StaticMetadata(
        {&grpc_static_metadata_refcounts[58], {{3, g_bytes + 741}}},
        {&grpc_static_metadata_refcounts[28], {{0, g_bytes + 346}}}, 20),
    grpc_core::StaticMetadata(
        {&grpc_static_metadata_refcounts[59], {{5, g_bytes + 744}}},
        {&grpc_static_metadata_refcounts[28], {{0, g_bytes + 346}}}, 21),
    grpc_core::StaticMetadata(
        {&grpc_static_metadata_refcounts[60], {{13, g_bytes + 749}}},
        {&grpc_static_metadata_refcounts[28], {{0, g_bytes + 346}}}, 22),
    grpc_core::StaticMetadata(
        {&grpc_static_metadata_refcounts[61], {{13, g_bytes + 762}}},
        {&grpc_static_metadata_refcounts[28], {{0, g_bytes + 346}}}, 23),
    grpc_core::StaticMetadata(
        {&grpc_static_metadata_refcounts[62], {{19, g_bytes + 775}}},
        {&grpc_static_metadata_refcounts[28], {{0, g_bytes + 346}}}, 24),
>>>>>>> c6f61f1d
    grpc_core::StaticMetadata(
        {&grpc_static_metadata_refcounts[15], {{16, g_bytes + 170}}},
        {&grpc_static_metadata_refcounts[28], {{0, g_bytes + 346}}}, 25),
    grpc_core::StaticMetadata(
<<<<<<< HEAD
        {&grpc_static_metadata_refcounts[65], {{16, g_bytes + 854}}},
        {&grpc_static_metadata_refcounts[29], {{0, g_bytes + 354}}}, 26),
    grpc_core::StaticMetadata(
        {&grpc_static_metadata_refcounts[66], {{14, g_bytes + 870}}},
        {&grpc_static_metadata_refcounts[29], {{0, g_bytes + 354}}}, 27),
    grpc_core::StaticMetadata(
        {&grpc_static_metadata_refcounts[67], {{16, g_bytes + 884}}},
        {&grpc_static_metadata_refcounts[29], {{0, g_bytes + 354}}}, 28),
    grpc_core::StaticMetadata(
        {&grpc_static_metadata_refcounts[68], {{13, g_bytes + 900}}},
        {&grpc_static_metadata_refcounts[29], {{0, g_bytes + 354}}}, 29),
=======
        {&grpc_static_metadata_refcounts[63], {{16, g_bytes + 794}}},
        {&grpc_static_metadata_refcounts[28], {{0, g_bytes + 346}}}, 26),
    grpc_core::StaticMetadata(
        {&grpc_static_metadata_refcounts[64], {{14, g_bytes + 810}}},
        {&grpc_static_metadata_refcounts[28], {{0, g_bytes + 346}}}, 27),
    grpc_core::StaticMetadata(
        {&grpc_static_metadata_refcounts[65], {{16, g_bytes + 824}}},
        {&grpc_static_metadata_refcounts[28], {{0, g_bytes + 346}}}, 28),
    grpc_core::StaticMetadata(
        {&grpc_static_metadata_refcounts[66], {{13, g_bytes + 840}}},
        {&grpc_static_metadata_refcounts[28], {{0, g_bytes + 346}}}, 29),
>>>>>>> c6f61f1d
    grpc_core::StaticMetadata(
        {&grpc_static_metadata_refcounts[14], {{12, g_bytes + 158}}},
        {&grpc_static_metadata_refcounts[28], {{0, g_bytes + 346}}}, 30),
    grpc_core::StaticMetadata(
<<<<<<< HEAD
        {&grpc_static_metadata_refcounts[69], {{6, g_bytes + 913}}},
        {&grpc_static_metadata_refcounts[29], {{0, g_bytes + 354}}}, 31),
    grpc_core::StaticMetadata(
        {&grpc_static_metadata_refcounts[70], {{4, g_bytes + 919}}},
        {&grpc_static_metadata_refcounts[29], {{0, g_bytes + 354}}}, 32),
    grpc_core::StaticMetadata(
        {&grpc_static_metadata_refcounts[71], {{4, g_bytes + 923}}},
        {&grpc_static_metadata_refcounts[29], {{0, g_bytes + 354}}}, 33),
    grpc_core::StaticMetadata(
        {&grpc_static_metadata_refcounts[72], {{6, g_bytes + 927}}},
        {&grpc_static_metadata_refcounts[29], {{0, g_bytes + 354}}}, 34),
    grpc_core::StaticMetadata(
        {&grpc_static_metadata_refcounts[73], {{7, g_bytes + 933}}},
        {&grpc_static_metadata_refcounts[29], {{0, g_bytes + 354}}}, 35),
    grpc_core::StaticMetadata(
        {&grpc_static_metadata_refcounts[74], {{4, g_bytes + 940}}},
        {&grpc_static_metadata_refcounts[29], {{0, g_bytes + 354}}}, 36),
=======
        {&grpc_static_metadata_refcounts[67], {{6, g_bytes + 853}}},
        {&grpc_static_metadata_refcounts[28], {{0, g_bytes + 346}}}, 31),
    grpc_core::StaticMetadata(
        {&grpc_static_metadata_refcounts[68], {{4, g_bytes + 859}}},
        {&grpc_static_metadata_refcounts[28], {{0, g_bytes + 346}}}, 32),
    grpc_core::StaticMetadata(
        {&grpc_static_metadata_refcounts[69], {{4, g_bytes + 863}}},
        {&grpc_static_metadata_refcounts[28], {{0, g_bytes + 346}}}, 33),
    grpc_core::StaticMetadata(
        {&grpc_static_metadata_refcounts[70], {{6, g_bytes + 867}}},
        {&grpc_static_metadata_refcounts[28], {{0, g_bytes + 346}}}, 34),
    grpc_core::StaticMetadata(
        {&grpc_static_metadata_refcounts[71], {{7, g_bytes + 873}}},
        {&grpc_static_metadata_refcounts[28], {{0, g_bytes + 346}}}, 35),
    grpc_core::StaticMetadata(
        {&grpc_static_metadata_refcounts[72], {{4, g_bytes + 880}}},
        {&grpc_static_metadata_refcounts[28], {{0, g_bytes + 346}}}, 36),
>>>>>>> c6f61f1d
    grpc_core::StaticMetadata(
        {&grpc_static_metadata_refcounts[20], {{4, g_bytes + 278}}},
        {&grpc_static_metadata_refcounts[28], {{0, g_bytes + 346}}}, 37),
    grpc_core::StaticMetadata(
<<<<<<< HEAD
        {&grpc_static_metadata_refcounts[75], {{8, g_bytes + 944}}},
        {&grpc_static_metadata_refcounts[29], {{0, g_bytes + 354}}}, 38),
    grpc_core::StaticMetadata(
        {&grpc_static_metadata_refcounts[76], {{17, g_bytes + 952}}},
        {&grpc_static_metadata_refcounts[29], {{0, g_bytes + 354}}}, 39),
    grpc_core::StaticMetadata(
        {&grpc_static_metadata_refcounts[77], {{13, g_bytes + 969}}},
        {&grpc_static_metadata_refcounts[29], {{0, g_bytes + 354}}}, 40),
    grpc_core::StaticMetadata(
        {&grpc_static_metadata_refcounts[78], {{8, g_bytes + 982}}},
        {&grpc_static_metadata_refcounts[29], {{0, g_bytes + 354}}}, 41),
    grpc_core::StaticMetadata(
        {&grpc_static_metadata_refcounts[79], {{19, g_bytes + 990}}},
        {&grpc_static_metadata_refcounts[29], {{0, g_bytes + 354}}}, 42),
    grpc_core::StaticMetadata(
        {&grpc_static_metadata_refcounts[80], {{13, g_bytes + 1009}}},
        {&grpc_static_metadata_refcounts[29], {{0, g_bytes + 354}}}, 43),
    grpc_core::StaticMetadata(
        {&grpc_static_metadata_refcounts[81], {{4, g_bytes + 1022}}},
        {&grpc_static_metadata_refcounts[29], {{0, g_bytes + 354}}}, 44),
    grpc_core::StaticMetadata(
        {&grpc_static_metadata_refcounts[82], {{8, g_bytes + 1026}}},
        {&grpc_static_metadata_refcounts[29], {{0, g_bytes + 354}}}, 45),
    grpc_core::StaticMetadata(
        {&grpc_static_metadata_refcounts[83], {{12, g_bytes + 1034}}},
        {&grpc_static_metadata_refcounts[29], {{0, g_bytes + 354}}}, 46),
    grpc_core::StaticMetadata(
        {&grpc_static_metadata_refcounts[84], {{18, g_bytes + 1046}}},
        {&grpc_static_metadata_refcounts[29], {{0, g_bytes + 354}}}, 47),
    grpc_core::StaticMetadata(
        {&grpc_static_metadata_refcounts[85], {{19, g_bytes + 1064}}},
        {&grpc_static_metadata_refcounts[29], {{0, g_bytes + 354}}}, 48),
    grpc_core::StaticMetadata(
        {&grpc_static_metadata_refcounts[86], {{5, g_bytes + 1083}}},
        {&grpc_static_metadata_refcounts[29], {{0, g_bytes + 354}}}, 49),
    grpc_core::StaticMetadata(
        {&grpc_static_metadata_refcounts[87], {{7, g_bytes + 1088}}},
        {&grpc_static_metadata_refcounts[29], {{0, g_bytes + 354}}}, 50),
    grpc_core::StaticMetadata(
        {&grpc_static_metadata_refcounts[88], {{7, g_bytes + 1095}}},
        {&grpc_static_metadata_refcounts[29], {{0, g_bytes + 354}}}, 51),
    grpc_core::StaticMetadata(
        {&grpc_static_metadata_refcounts[89], {{11, g_bytes + 1102}}},
        {&grpc_static_metadata_refcounts[29], {{0, g_bytes + 354}}}, 52),
    grpc_core::StaticMetadata(
        {&grpc_static_metadata_refcounts[90], {{6, g_bytes + 1113}}},
        {&grpc_static_metadata_refcounts[29], {{0, g_bytes + 354}}}, 53),
    grpc_core::StaticMetadata(
        {&grpc_static_metadata_refcounts[91], {{10, g_bytes + 1119}}},
        {&grpc_static_metadata_refcounts[29], {{0, g_bytes + 354}}}, 54),
    grpc_core::StaticMetadata(
        {&grpc_static_metadata_refcounts[92], {{25, g_bytes + 1129}}},
        {&grpc_static_metadata_refcounts[29], {{0, g_bytes + 354}}}, 55),
    grpc_core::StaticMetadata(
        {&grpc_static_metadata_refcounts[93], {{17, g_bytes + 1154}}},
        {&grpc_static_metadata_refcounts[29], {{0, g_bytes + 354}}}, 56),
=======
        {&grpc_static_metadata_refcounts[73], {{8, g_bytes + 884}}},
        {&grpc_static_metadata_refcounts[28], {{0, g_bytes + 346}}}, 38),
    grpc_core::StaticMetadata(
        {&grpc_static_metadata_refcounts[74], {{17, g_bytes + 892}}},
        {&grpc_static_metadata_refcounts[28], {{0, g_bytes + 346}}}, 39),
    grpc_core::StaticMetadata(
        {&grpc_static_metadata_refcounts[75], {{13, g_bytes + 909}}},
        {&grpc_static_metadata_refcounts[28], {{0, g_bytes + 346}}}, 40),
    grpc_core::StaticMetadata(
        {&grpc_static_metadata_refcounts[76], {{8, g_bytes + 922}}},
        {&grpc_static_metadata_refcounts[28], {{0, g_bytes + 346}}}, 41),
    grpc_core::StaticMetadata(
        {&grpc_static_metadata_refcounts[77], {{19, g_bytes + 930}}},
        {&grpc_static_metadata_refcounts[28], {{0, g_bytes + 346}}}, 42),
    grpc_core::StaticMetadata(
        {&grpc_static_metadata_refcounts[78], {{13, g_bytes + 949}}},
        {&grpc_static_metadata_refcounts[28], {{0, g_bytes + 346}}}, 43),
    grpc_core::StaticMetadata(
        {&grpc_static_metadata_refcounts[79], {{4, g_bytes + 962}}},
        {&grpc_static_metadata_refcounts[28], {{0, g_bytes + 346}}}, 44),
    grpc_core::StaticMetadata(
        {&grpc_static_metadata_refcounts[80], {{8, g_bytes + 966}}},
        {&grpc_static_metadata_refcounts[28], {{0, g_bytes + 346}}}, 45),
    grpc_core::StaticMetadata(
        {&grpc_static_metadata_refcounts[81], {{12, g_bytes + 974}}},
        {&grpc_static_metadata_refcounts[28], {{0, g_bytes + 346}}}, 46),
    grpc_core::StaticMetadata(
        {&grpc_static_metadata_refcounts[82], {{18, g_bytes + 986}}},
        {&grpc_static_metadata_refcounts[28], {{0, g_bytes + 346}}}, 47),
    grpc_core::StaticMetadata(
        {&grpc_static_metadata_refcounts[83], {{19, g_bytes + 1004}}},
        {&grpc_static_metadata_refcounts[28], {{0, g_bytes + 346}}}, 48),
    grpc_core::StaticMetadata(
        {&grpc_static_metadata_refcounts[84], {{5, g_bytes + 1023}}},
        {&grpc_static_metadata_refcounts[28], {{0, g_bytes + 346}}}, 49),
    grpc_core::StaticMetadata(
        {&grpc_static_metadata_refcounts[85], {{7, g_bytes + 1028}}},
        {&grpc_static_metadata_refcounts[28], {{0, g_bytes + 346}}}, 50),
    grpc_core::StaticMetadata(
        {&grpc_static_metadata_refcounts[86], {{7, g_bytes + 1035}}},
        {&grpc_static_metadata_refcounts[28], {{0, g_bytes + 346}}}, 51),
    grpc_core::StaticMetadata(
        {&grpc_static_metadata_refcounts[87], {{11, g_bytes + 1042}}},
        {&grpc_static_metadata_refcounts[28], {{0, g_bytes + 346}}}, 52),
    grpc_core::StaticMetadata(
        {&grpc_static_metadata_refcounts[88], {{6, g_bytes + 1053}}},
        {&grpc_static_metadata_refcounts[28], {{0, g_bytes + 346}}}, 53),
    grpc_core::StaticMetadata(
        {&grpc_static_metadata_refcounts[89], {{10, g_bytes + 1059}}},
        {&grpc_static_metadata_refcounts[28], {{0, g_bytes + 346}}}, 54),
    grpc_core::StaticMetadata(
        {&grpc_static_metadata_refcounts[90], {{25, g_bytes + 1069}}},
        {&grpc_static_metadata_refcounts[28], {{0, g_bytes + 346}}}, 55),
    grpc_core::StaticMetadata(
        {&grpc_static_metadata_refcounts[91], {{17, g_bytes + 1094}}},
        {&grpc_static_metadata_refcounts[28], {{0, g_bytes + 346}}}, 56),
>>>>>>> c6f61f1d
    grpc_core::StaticMetadata(
        {&grpc_static_metadata_refcounts[19], {{10, g_bytes + 268}}},
        {&grpc_static_metadata_refcounts[28], {{0, g_bytes + 346}}}, 57),
    grpc_core::StaticMetadata(
<<<<<<< HEAD
        {&grpc_static_metadata_refcounts[94], {{4, g_bytes + 1171}}},
        {&grpc_static_metadata_refcounts[29], {{0, g_bytes + 354}}}, 58),
    grpc_core::StaticMetadata(
        {&grpc_static_metadata_refcounts[95], {{3, g_bytes + 1175}}},
        {&grpc_static_metadata_refcounts[29], {{0, g_bytes + 354}}}, 59),
    grpc_core::StaticMetadata(
        {&grpc_static_metadata_refcounts[96], {{16, g_bytes + 1178}}},
        {&grpc_static_metadata_refcounts[29], {{0, g_bytes + 354}}}, 60),
    grpc_core::StaticMetadata(
        {&grpc_static_metadata_refcounts[7], {{11, g_bytes + 50}}},
        {&grpc_static_metadata_refcounts[97], {{1, g_bytes + 1194}}}, 61),
=======
        {&grpc_static_metadata_refcounts[92], {{4, g_bytes + 1111}}},
        {&grpc_static_metadata_refcounts[28], {{0, g_bytes + 346}}}, 58),
    grpc_core::StaticMetadata(
        {&grpc_static_metadata_refcounts[93], {{3, g_bytes + 1115}}},
        {&grpc_static_metadata_refcounts[28], {{0, g_bytes + 346}}}, 59),
    grpc_core::StaticMetadata(
        {&grpc_static_metadata_refcounts[94], {{16, g_bytes + 1118}}},
        {&grpc_static_metadata_refcounts[28], {{0, g_bytes + 346}}}, 60),
    grpc_core::StaticMetadata(
        {&grpc_static_metadata_refcounts[7], {{11, g_bytes + 50}}},
        {&grpc_static_metadata_refcounts[95], {{1, g_bytes + 1134}}}, 61),
>>>>>>> c6f61f1d
    grpc_core::StaticMetadata(
        {&grpc_static_metadata_refcounts[7], {{11, g_bytes + 50}}},
        {&grpc_static_metadata_refcounts[24], {{1, g_bytes + 342}}}, 62),
    grpc_core::StaticMetadata(
        {&grpc_static_metadata_refcounts[7], {{11, g_bytes + 50}}},
        {&grpc_static_metadata_refcounts[25], {{1, g_bytes + 343}}}, 63),
    grpc_core::StaticMetadata(
        {&grpc_static_metadata_refcounts[9], {{13, g_bytes + 77}}},
<<<<<<< HEAD
        {&grpc_static_metadata_refcounts[98], {{8, g_bytes + 1195}}}, 64),
    grpc_core::StaticMetadata(
        {&grpc_static_metadata_refcounts[9], {{13, g_bytes + 77}}},
        {&grpc_static_metadata_refcounts[39], {{4, g_bytes + 649}}}, 65),
    grpc_core::StaticMetadata(
        {&grpc_static_metadata_refcounts[9], {{13, g_bytes + 77}}},
        {&grpc_static_metadata_refcounts[38], {{7, g_bytes + 642}}}, 66),
    grpc_core::StaticMetadata(
        {&grpc_static_metadata_refcounts[5], {{2, g_bytes + 36}}},
        {&grpc_static_metadata_refcounts[99], {{8, g_bytes + 1203}}}, 67),
    grpc_core::StaticMetadata(
        {&grpc_static_metadata_refcounts[14], {{12, g_bytes + 158}}},
        {&grpc_static_metadata_refcounts[100], {{16, g_bytes + 1211}}}, 68),
    grpc_core::StaticMetadata(
        {&grpc_static_metadata_refcounts[4], {{7, g_bytes + 29}}},
        {&grpc_static_metadata_refcounts[101], {{4, g_bytes + 1227}}}, 69),
    grpc_core::StaticMetadata(
        {&grpc_static_metadata_refcounts[1], {{7, g_bytes + 5}}},
        {&grpc_static_metadata_refcounts[102], {{3, g_bytes + 1231}}}, 70),
=======
        {&grpc_static_metadata_refcounts[96], {{8, g_bytes + 1135}}}, 64),
    grpc_core::StaticMetadata(
        {&grpc_static_metadata_refcounts[9], {{13, g_bytes + 77}}},
        {&grpc_static_metadata_refcounts[37], {{4, g_bytes + 589}}}, 65),
    grpc_core::StaticMetadata(
        {&grpc_static_metadata_refcounts[9], {{13, g_bytes + 77}}},
        {&grpc_static_metadata_refcounts[36], {{7, g_bytes + 582}}}, 66),
    grpc_core::StaticMetadata(
        {&grpc_static_metadata_refcounts[5], {{2, g_bytes + 36}}},
        {&grpc_static_metadata_refcounts[97], {{8, g_bytes + 1143}}}, 67),
    grpc_core::StaticMetadata(
        {&grpc_static_metadata_refcounts[14], {{12, g_bytes + 158}}},
        {&grpc_static_metadata_refcounts[98], {{16, g_bytes + 1151}}}, 68),
    grpc_core::StaticMetadata(
        {&grpc_static_metadata_refcounts[4], {{7, g_bytes + 29}}},
        {&grpc_static_metadata_refcounts[99], {{4, g_bytes + 1167}}}, 69),
    grpc_core::StaticMetadata(
        {&grpc_static_metadata_refcounts[1], {{7, g_bytes + 5}}},
        {&grpc_static_metadata_refcounts[100], {{3, g_bytes + 1171}}}, 70),
>>>>>>> c6f61f1d
    grpc_core::StaticMetadata(
        {&grpc_static_metadata_refcounts[16], {{15, g_bytes + 186}}},
        {&grpc_static_metadata_refcounts[28], {{0, g_bytes + 346}}}, 71),
    grpc_core::StaticMetadata(
        {&grpc_static_metadata_refcounts[15], {{16, g_bytes + 170}}},
<<<<<<< HEAD
        {&grpc_static_metadata_refcounts[98], {{8, g_bytes + 1195}}}, 72),
    grpc_core::StaticMetadata(
        {&grpc_static_metadata_refcounts[15], {{16, g_bytes + 170}}},
        {&grpc_static_metadata_refcounts[39], {{4, g_bytes + 649}}}, 73),
    grpc_core::StaticMetadata(
        {&grpc_static_metadata_refcounts[21], {{8, g_bytes + 282}}},
        {&grpc_static_metadata_refcounts[29], {{0, g_bytes + 354}}}, 74),
    grpc_core::StaticMetadata(
        {&grpc_static_metadata_refcounts[103], {{11, g_bytes + 1234}}},
        {&grpc_static_metadata_refcounts[29], {{0, g_bytes + 354}}}, 75),
    grpc_core::StaticMetadata(
        {&grpc_static_metadata_refcounts[10], {{20, g_bytes + 90}}},
        {&grpc_static_metadata_refcounts[98], {{8, g_bytes + 1195}}}, 76),
    grpc_core::StaticMetadata(
        {&grpc_static_metadata_refcounts[10], {{20, g_bytes + 90}}},
        {&grpc_static_metadata_refcounts[38], {{7, g_bytes + 642}}}, 77),
    grpc_core::StaticMetadata(
        {&grpc_static_metadata_refcounts[10], {{20, g_bytes + 90}}},
        {&grpc_static_metadata_refcounts[104], {{16, g_bytes + 1245}}}, 78),
    grpc_core::StaticMetadata(
        {&grpc_static_metadata_refcounts[10], {{20, g_bytes + 90}}},
        {&grpc_static_metadata_refcounts[39], {{4, g_bytes + 649}}}, 79),
    grpc_core::StaticMetadata(
        {&grpc_static_metadata_refcounts[10], {{20, g_bytes + 90}}},
        {&grpc_static_metadata_refcounts[105], {{13, g_bytes + 1261}}}, 80),
    grpc_core::StaticMetadata(
        {&grpc_static_metadata_refcounts[10], {{20, g_bytes + 90}}},
        {&grpc_static_metadata_refcounts[106], {{12, g_bytes + 1274}}}, 81),
    grpc_core::StaticMetadata(
        {&grpc_static_metadata_refcounts[10], {{20, g_bytes + 90}}},
        {&grpc_static_metadata_refcounts[107], {{21, g_bytes + 1286}}}, 82),
    grpc_core::StaticMetadata(
        {&grpc_static_metadata_refcounts[16], {{15, g_bytes + 186}}},
        {&grpc_static_metadata_refcounts[98], {{8, g_bytes + 1195}}}, 83),
    grpc_core::StaticMetadata(
        {&grpc_static_metadata_refcounts[16], {{15, g_bytes + 186}}},
        {&grpc_static_metadata_refcounts[39], {{4, g_bytes + 649}}}, 84),
    grpc_core::StaticMetadata(
        {&grpc_static_metadata_refcounts[16], {{15, g_bytes + 186}}},
        {&grpc_static_metadata_refcounts[105], {{13, g_bytes + 1261}}}, 85),
=======
        {&grpc_static_metadata_refcounts[96], {{8, g_bytes + 1135}}}, 72),
    grpc_core::StaticMetadata(
        {&grpc_static_metadata_refcounts[15], {{16, g_bytes + 170}}},
        {&grpc_static_metadata_refcounts[37], {{4, g_bytes + 589}}}, 73),
    grpc_core::StaticMetadata(
        {&grpc_static_metadata_refcounts[101], {{11, g_bytes + 1174}}},
        {&grpc_static_metadata_refcounts[28], {{0, g_bytes + 346}}}, 74),
    grpc_core::StaticMetadata(
        {&grpc_static_metadata_refcounts[10], {{20, g_bytes + 90}}},
        {&grpc_static_metadata_refcounts[96], {{8, g_bytes + 1135}}}, 75),
    grpc_core::StaticMetadata(
        {&grpc_static_metadata_refcounts[10], {{20, g_bytes + 90}}},
        {&grpc_static_metadata_refcounts[36], {{7, g_bytes + 582}}}, 76),
    grpc_core::StaticMetadata(
        {&grpc_static_metadata_refcounts[10], {{20, g_bytes + 90}}},
        {&grpc_static_metadata_refcounts[102], {{16, g_bytes + 1185}}}, 77),
    grpc_core::StaticMetadata(
        {&grpc_static_metadata_refcounts[10], {{20, g_bytes + 90}}},
        {&grpc_static_metadata_refcounts[37], {{4, g_bytes + 589}}}, 78),
    grpc_core::StaticMetadata(
        {&grpc_static_metadata_refcounts[10], {{20, g_bytes + 90}}},
        {&grpc_static_metadata_refcounts[103], {{13, g_bytes + 1201}}}, 79),
    grpc_core::StaticMetadata(
        {&grpc_static_metadata_refcounts[10], {{20, g_bytes + 90}}},
        {&grpc_static_metadata_refcounts[104], {{12, g_bytes + 1214}}}, 80),
    grpc_core::StaticMetadata(
        {&grpc_static_metadata_refcounts[10], {{20, g_bytes + 90}}},
        {&grpc_static_metadata_refcounts[105], {{21, g_bytes + 1226}}}, 81),
    grpc_core::StaticMetadata(
        {&grpc_static_metadata_refcounts[16], {{15, g_bytes + 186}}},
        {&grpc_static_metadata_refcounts[96], {{8, g_bytes + 1135}}}, 82),
    grpc_core::StaticMetadata(
        {&grpc_static_metadata_refcounts[16], {{15, g_bytes + 186}}},
        {&grpc_static_metadata_refcounts[37], {{4, g_bytes + 589}}}, 83),
    grpc_core::StaticMetadata(
        {&grpc_static_metadata_refcounts[16], {{15, g_bytes + 186}}},
        {&grpc_static_metadata_refcounts[103], {{13, g_bytes + 1201}}}, 84),
>>>>>>> c6f61f1d
};
const uint8_t grpc_static_accept_encoding_metadata[8] = {0,  75, 76, 77,
                                                         78, 79, 80, 81};

const uint8_t grpc_static_accept_stream_encoding_metadata[4] = {0, 82, 83, 84};<|MERGE_RESOLUTION|>--- conflicted
+++ resolved
@@ -1,12 +1,12 @@
 /*
  * Copyright 2015 gRPC authors.
- *
+ * 
  * Licensed under the Apache License, Version 2.0 (the "License");
  * you may not use this file except in compliance with the License.
  * You may obtain a copy of the License at
- *
+ * 
  *     http://www.apache.org/licenses/LICENSE-2.0
- *
+ * 
  * Unless required by applicable law or agreed to in writing, software
  * distributed under the License is distributed on an "AS IS" BASIS,
  * WITHOUT WARRANTIES OR CONDITIONS OF ANY KIND, either express or implied.
@@ -16,10 +16,10 @@
 
 /*
  * WARNING: Auto-generated code.
- *
+ * 
  * To make changes to this file, change
  * tools/codegen/core/gen_static_metadata.py, and then re-run it.
- *
+ * 
  * See metadata.h for an explanation of the interface here, and metadata.cc for
  * an explanation of what's going on.
  */
@@ -30,436 +30,239 @@
 
 #include "src/core/lib/slice/slice_internal.h"
 
-static uint8_t g_bytes[] = {
-    58,  112, 97,  116, 104, 58,  109, 101, 116, 104, 111, 100, 58,  115, 116,
-    97,  116, 117, 115, 58,  97,  117, 116, 104, 111, 114, 105, 116, 121, 58,
-    115, 99,  104, 101, 109, 101, 116, 101, 103, 114, 112, 99,  45,  109, 101,
-    115, 115, 97,  103, 101, 103, 114, 112, 99,  45,  115, 116, 97,  116, 117,
-    115, 103, 114, 112, 99,  45,  112, 97,  121, 108, 111, 97,  100, 45,  98,
-    105, 110, 103, 114, 112, 99,  45,  101, 110, 99,  111, 100, 105, 110, 103,
-    103, 114, 112, 99,  45,  97,  99,  99,  101, 112, 116, 45,  101, 110, 99,
-    111, 100, 105, 110, 103, 103, 114, 112, 99,  45,  115, 101, 114, 118, 101,
-    114, 45,  115, 116, 97,  116, 115, 45,  98,  105, 110, 103, 114, 112, 99,
-    45,  116, 97,  103, 115, 45,  98,  105, 110, 103, 114, 112, 99,  45,  116,
-    114, 97,  99,  101, 45,  98,  105, 110, 99,  111, 110, 116, 101, 110, 116,
-    45,  116, 121, 112, 101, 99,  111, 110, 116, 101, 110, 116, 45,  101, 110,
-    99,  111, 100, 105, 110, 103, 97,  99,  99,  101, 112, 116, 45,  101, 110,
-    99,  111, 100, 105, 110, 103, 103, 114, 112, 99,  45,  105, 110, 116, 101,
-    114, 110, 97,  108, 45,  101, 110, 99,  111, 100, 105, 110, 103, 45,  114,
-    101, 113, 117, 101, 115, 116, 103, 114, 112, 99,  45,  105, 110, 116, 101,
-    114, 110, 97,  108, 45,  115, 116, 114, 101, 97,  109, 45,  101, 110, 99,
-    111, 100, 105, 110, 103, 45,  114, 101, 113, 117, 101, 115, 116, 117, 115,
-<<<<<<< HEAD
-    101, 114, 45,  97,  103, 101, 110, 116, 104, 111, 115, 116, 108, 98,  45,
-    116, 111, 107, 101, 110, 103, 114, 112, 99,  45,  112, 114, 101, 118, 105,
-    111, 117, 115, 45,  114, 112, 99,  45,  97,  116, 116, 101, 109, 112, 116,
-    115, 103, 114, 112, 99,  45,  114, 101, 116, 114, 121, 45,  112, 117, 115,
-    104, 98,  97,  99,  107, 45,  109, 115, 103, 114, 112, 99,  45,  116, 105,
-    109, 101, 111, 117, 116, 49,  50,  51,  52,  103, 114, 112, 99,  46,  119,
-    97,  105, 116, 95,  102, 111, 114, 95,  114, 101, 97,  100, 121, 103, 114,
-    112, 99,  46,  116, 105, 109, 101, 111, 117, 116, 103, 114, 112, 99,  46,
-    109, 97,  120, 95,  114, 101, 113, 117, 101, 115, 116, 95,  109, 101, 115,
-    115, 97,  103, 101, 95,  98,  121, 116, 101, 115, 103, 114, 112, 99,  46,
-    109, 97,  120, 95,  114, 101, 115, 112, 111, 110, 115, 101, 95,  109, 101,
-    115, 115, 97,  103, 101, 95,  98,  121, 116, 101, 115, 47,  103, 114, 112,
-    99,  46,  108, 98,  46,  118, 49,  46,  76,  111, 97,  100, 66,  97,  108,
-    97,  110, 99,  101, 114, 47,  66,  97,  108, 97,  110, 99,  101, 76,  111,
-    97,  100, 47,  103, 114, 112, 99,  46,  108, 98,  46,  118, 50,  46,  69,
-    110, 100, 112, 111, 105, 110, 116, 68,  105, 115, 99,  111, 118, 101, 114,
-    121, 83,  101, 114, 118, 105, 99,  101, 47,  83,  116, 114, 101, 97,  109,
-    69,  110, 100, 112, 111, 105, 110, 116, 115, 47,  103, 114, 112, 99,  46,
-=======
-    101, 114, 45,  97,  103, 101, 110, 116, 104, 111, 115, 116, 103, 114, 112,
-    99,  45,  112, 114, 101, 118, 105, 111, 117, 115, 45,  114, 112, 99,  45,
-    97,  116, 116, 101, 109, 112, 116, 115, 103, 114, 112, 99,  45,  114, 101,
-    116, 114, 121, 45,  112, 117, 115, 104, 98,  97,  99,  107, 45,  109, 115,
-    103, 114, 112, 99,  45,  116, 105, 109, 101, 111, 117, 116, 49,  50,  51,
-    52,  103, 114, 112, 99,  46,  119, 97,  105, 116, 95,  102, 111, 114, 95,
-    114, 101, 97,  100, 121, 103, 114, 112, 99,  46,  116, 105, 109, 101, 111,
-    117, 116, 103, 114, 112, 99,  46,  109, 97,  120, 95,  114, 101, 113, 117,
-    101, 115, 116, 95,  109, 101, 115, 115, 97,  103, 101, 95,  98,  121, 116,
-    101, 115, 103, 114, 112, 99,  46,  109, 97,  120, 95,  114, 101, 115, 112,
-    111, 110, 115, 101, 95,  109, 101, 115, 115, 97,  103, 101, 95,  98,  121,
-    116, 101, 115, 47,  103, 114, 112, 99,  46,  108, 98,  46,  118, 49,  46,
-    76,  111, 97,  100, 66,  97,  108, 97,  110, 99,  101, 114, 47,  66,  97,
-    108, 97,  110, 99,  101, 76,  111, 97,  100, 47,  103, 114, 112, 99,  46,
->>>>>>> c6f61f1d
-    104, 101, 97,  108, 116, 104, 46,  118, 49,  46,  72,  101, 97,  108, 116,
-    104, 47,  87,  97,  116, 99,  104, 47,  101, 110, 118, 111, 121, 46,  115,
-    101, 114, 118, 105, 99,  101, 46,  100, 105, 115, 99,  111, 118, 101, 114,
-    121, 46,  118, 50,  46,  65,  103, 103, 114, 101, 103, 97,  116, 101, 100,
-    68,  105, 115, 99,  111, 118, 101, 114, 121, 83,  101, 114, 118, 105, 99,
-    101, 47,  83,  116, 114, 101, 97,  109, 65,  103, 103, 114, 101, 103, 97,
-    116, 101, 100, 82,  101, 115, 111, 117, 114, 99,  101, 115, 100, 101, 102,
-    108, 97,  116, 101, 103, 122, 105, 112, 115, 116, 114, 101, 97,  109, 47,
-    103, 122, 105, 112, 71,  69,  84,  80,  79,  83,  84,  47,  47,  105, 110,
-    100, 101, 120, 46,  104, 116, 109, 108, 104, 116, 116, 112, 104, 116, 116,
-    112, 115, 50,  48,  48,  50,  48,  52,  50,  48,  54,  51,  48,  52,  52,
-    48,  48,  52,  48,  52,  53,  48,  48,  97,  99,  99,  101, 112, 116, 45,
-    99,  104, 97,  114, 115, 101, 116, 103, 122, 105, 112, 44,  32,  100, 101,
-    102, 108, 97,  116, 101, 97,  99,  99,  101, 112, 116, 45,  108, 97,  110,
-    103, 117, 97,  103, 101, 97,  99,  99,  101, 112, 116, 45,  114, 97,  110,
-    103, 101, 115, 97,  99,  99,  101, 112, 116, 97,  99,  99,  101, 115, 115,
-    45,  99,  111, 110, 116, 114, 111, 108, 45,  97,  108, 108, 111, 119, 45,
-    111, 114, 105, 103, 105, 110, 97,  103, 101, 97,  108, 108, 111, 119, 97,
-    117, 116, 104, 111, 114, 105, 122, 97,  116, 105, 111, 110, 99,  97,  99,
-    104, 101, 45,  99,  111, 110, 116, 114, 111, 108, 99,  111, 110, 116, 101,
-    110, 116, 45,  100, 105, 115, 112, 111, 115, 105, 116, 105, 111, 110, 99,
-    111, 110, 116, 101, 110, 116, 45,  108, 97,  110, 103, 117, 97,  103, 101,
-    99,  111, 110, 116, 101, 110, 116, 45,  108, 101, 110, 103, 116, 104, 99,
-    111, 110, 116, 101, 110, 116, 45,  108, 111, 99,  97,  116, 105, 111, 110,
-    99,  111, 110, 116, 101, 110, 116, 45,  114, 97,  110, 103, 101, 99,  111,
-    111, 107, 105, 101, 100, 97,  116, 101, 101, 116, 97,  103, 101, 120, 112,
-    101, 99,  116, 101, 120, 112, 105, 114, 101, 115, 102, 114, 111, 109, 105,
-    102, 45,  109, 97,  116, 99,  104, 105, 102, 45,  109, 111, 100, 105, 102,
-    105, 101, 100, 45,  115, 105, 110, 99,  101, 105, 102, 45,  110, 111, 110,
-    101, 45,  109, 97,  116, 99,  104, 105, 102, 45,  114, 97,  110, 103, 101,
-    105, 102, 45,  117, 110, 109, 111, 100, 105, 102, 105, 101, 100, 45,  115,
-    105, 110, 99,  101, 108, 97,  115, 116, 45,  109, 111, 100, 105, 102, 105,
-    101, 100, 108, 105, 110, 107, 108, 111, 99,  97,  116, 105, 111, 110, 109,
-    97,  120, 45,  102, 111, 114, 119, 97,  114, 100, 115, 112, 114, 111, 120,
-    121, 45,  97,  117, 116, 104, 101, 110, 116, 105, 99,  97,  116, 101, 112,
-    114, 111, 120, 121, 45,  97,  117, 116, 104, 111, 114, 105, 122, 97,  116,
-    105, 111, 110, 114, 97,  110, 103, 101, 114, 101, 102, 101, 114, 101, 114,
-    114, 101, 102, 114, 101, 115, 104, 114, 101, 116, 114, 121, 45,  97,  102,
-    116, 101, 114, 115, 101, 114, 118, 101, 114, 115, 101, 116, 45,  99,  111,
-    111, 107, 105, 101, 115, 116, 114, 105, 99,  116, 45,  116, 114, 97,  110,
-    115, 112, 111, 114, 116, 45,  115, 101, 99,  117, 114, 105, 116, 121, 116,
-    114, 97,  110, 115, 102, 101, 114, 45,  101, 110, 99,  111, 100, 105, 110,
-    103, 118, 97,  114, 121, 118, 105, 97,  119, 119, 119, 45,  97,  117, 116,
-    104, 101, 110, 116, 105, 99,  97,  116, 101, 48,  105, 100, 101, 110, 116,
-    105, 116, 121, 116, 114, 97,  105, 108, 101, 114, 115, 97,  112, 112, 108,
-    105, 99,  97,  116, 105, 111, 110, 47,  103, 114, 112, 99,  103, 114, 112,
-    99,  80,  85,  84,  108, 98,  45,  99,  111, 115, 116, 45,  98,  105, 110,
-    105, 100, 101, 110, 116, 105, 116, 121, 44,  100, 101, 102, 108, 97,  116,
-    101, 105, 100, 101, 110, 116, 105, 116, 121, 44,  103, 122, 105, 112, 100,
-    101, 102, 108, 97,  116, 101, 44,  103, 122, 105, 112, 105, 100, 101, 110,
-    116, 105, 116, 121, 44,  100, 101, 102, 108, 97,  116, 101, 44,  103, 122,
-    105, 112};
+static uint8_t g_bytes[] = {58,112,97,116,104,58,109,101,116,104,111,100,58,115,116,97,116,117,115,58,97,117,116,104,111,114,105,116,121,58,115,99,104,101,109,101,116,101,103,114,112,99,45,109,101,115,115,97,103,101,103,114,112,99,45,115,116,97,116,117,115,103,114,112,99,45,112,97,121,108,111,97,100,45,98,105,110,103,114,112,99,45,101,110,99,111,100,105,110,103,103,114,112,99,45,97,99,99,101,112,116,45,101,110,99,111,100,105,110,103,103,114,112,99,45,115,101,114,118,101,114,45,115,116,97,116,115,45,98,105,110,103,114,112,99,45,116,97,103,115,45,98,105,110,103,114,112,99,45,116,114,97,99,101,45,98,105,110,99,111,110,116,101,110,116,45,116,121,112,101,99,111,110,116,101,110,116,45,101,110,99,111,100,105,110,103,97,99,99,101,112,116,45,101,110,99,111,100,105,110,103,103,114,112,99,45,105,110,116,101,114,110,97,108,45,101,110,99,111,100,105,110,103,45,114,101,113,117,101,115,116,103,114,112,99,45,105,110,116,101,114,110,97,108,45,115,116,114,101,97,109,45,101,110,99,111,100,105,110,103,45,114,101,113,117,101,115,116,117,115,101,114,45,97,103,101,110,116,104,111,115,116,103,114,112,99,45,112,114,101,118,105,111,117,115,45,114,112,99,45,97,116,116,101,109,112,116,115,103,114,112,99,45,114,101,116,114,121,45,112,117,115,104,98,97,99,107,45,109,115,103,114,112,99,45,116,105,109,101,111,117,116,49,50,51,52,103,114,112,99,46,119,97,105,116,95,102,111,114,95,114,101,97,100,121,103,114,112,99,46,116,105,109,101,111,117,116,103,114,112,99,46,109,97,120,95,114,101,113,117,101,115,116,95,109,101,115,115,97,103,101,95,98,121,116,101,115,103,114,112,99,46,109,97,120,95,114,101,115,112,111,110,115,101,95,109,101,115,115,97,103,101,95,98,121,116,101,115,47,103,114,112,99,46,108,98,46,118,49,46,76,111,97,100,66,97,108,97,110,99,101,114,47,66,97,108,97,110,99,101,76,111,97,100,47,103,114,112,99,46,108,98,46,118,50,46,69,110,100,112,111,105,110,116,68,105,115,99,111,118,101,114,121,83,101,114,118,105,99,101,47,83,116,114,101,97,109,69,110,100,112,111,105,110,116,115,47,103,114,112,99,46,104,101,97,108,116,104,46,118,49,46,72,101,97,108,116,104,47,87,97,116,99,104,47,101,110,118,111,121,46,115,101,114,118,105,99,101,46,100,105,115,99,111,118,101,114,121,46,118,50,46,65,103,103,114,101,103,97,116,101,100,68,105,115,99,111,118,101,114,121,83,101,114,118,105,99,101,47,83,116,114,101,97,109,65,103,103,114,101,103,97,116,101,100,82,101,115,111,117,114,99,101,115,100,101,102,108,97,116,101,103,122,105,112,115,116,114,101,97,109,47,103,122,105,112,71,69,84,80,79,83,84,47,47,105,110,100,101,120,46,104,116,109,108,104,116,116,112,104,116,116,112,115,50,48,48,50,48,52,50,48,54,51,48,52,52,48,48,52,48,52,53,48,48,97,99,99,101,112,116,45,99,104,97,114,115,101,116,103,122,105,112,44,32,100,101,102,108,97,116,101,97,99,99,101,112,116,45,108,97,110,103,117,97,103,101,97,99,99,101,112,116,45,114,97,110,103,101,115,97,99,99,101,112,116,97,99,99,101,115,115,45,99,111,110,116,114,111,108,45,97,108,108,111,119,45,111,114,105,103,105,110,97,103,101,97,108,108,111,119,97,117,116,104,111,114,105,122,97,116,105,111,110,99,97,99,104,101,45,99,111,110,116,114,111,108,99,111,110,116,101,110,116,45,100,105,115,112,111,115,105,116,105,111,110,99,111,110,116,101,110,116,45,108,97,110,103,117,97,103,101,99,111,110,116,101,110,116,45,108,101,110,103,116,104,99,111,110,116,101,110,116,45,108,111,99,97,116,105,111,110,99,111,110,116,101,110,116,45,114,97,110,103,101,99,111,111,107,105,101,100,97,116,101,101,116,97,103,101,120,112,101,99,116,101,120,112,105,114,101,115,102,114,111,109,105,102,45,109,97,116,99,104,105,102,45,109,111,100,105,102,105,101,100,45,115,105,110,99,101,105,102,45,110,111,110,101,45,109,97,116,99,104,105,102,45,114,97,110,103,101,105,102,45,117,110,109,111,100,105,102,105,101,100,45,115,105,110,99,101,108,97,115,116,45,109,111,100,105,102,105,101,100,108,105,110,107,108,111,99,97,116,105,111,110,109,97,120,45,102,111,114,119,97,114,100,115,112,114,111,120,121,45,97,117,116,104,101,110,116,105,99,97,116,101,112,114,111,120,121,45,97,117,116,104,111,114,105,122,97,116,105,111,110,114,97,110,103,101,114,101,102,101,114,101,114,114,101,102,114,101,115,104,114,101,116,114,121,45,97,102,116,101,114,115,101,114,118,101,114,115,101,116,45,99,111,111,107,105,101,115,116,114,105,99,116,45,116,114,97,110,115,112,111,114,116,45,115,101,99,117,114,105,116,121,116,114,97,110,115,102,101,114,45,101,110,99,111,100,105,110,103,118,97,114,121,118,105,97,119,119,119,45,97,117,116,104,101,110,116,105,99,97,116,101,48,105,100,101,110,116,105,116,121,116,114,97,105,108,101,114,115,97,112,112,108,105,99,97,116,105,111,110,47,103,114,112,99,103,114,112,99,80,85,84,108,98,45,99,111,115,116,45,98,105,110,105,100,101,110,116,105,116,121,44,100,101,102,108,97,116,101,105,100,101,110,116,105,116,121,44,103,122,105,112,100,101,102,108,97,116,101,44,103,122,105,112,105,100,101,110,116,105,116,121,44,100,101,102,108,97,116,101,44,103,122,105,112};
 
 static grpc_slice_refcount static_sub_refcnt;
 grpc_slice_refcount grpc_static_metadata_refcounts[GRPC_STATIC_MDSTR_COUNT] = {
-    grpc_slice_refcount(&static_sub_refcnt, grpc_slice_refcount::Type::STATIC),
-    grpc_slice_refcount(&static_sub_refcnt, grpc_slice_refcount::Type::STATIC),
-    grpc_slice_refcount(&static_sub_refcnt, grpc_slice_refcount::Type::STATIC),
-    grpc_slice_refcount(&static_sub_refcnt, grpc_slice_refcount::Type::STATIC),
-    grpc_slice_refcount(&static_sub_refcnt, grpc_slice_refcount::Type::STATIC),
-    grpc_slice_refcount(&static_sub_refcnt, grpc_slice_refcount::Type::STATIC),
-    grpc_slice_refcount(&static_sub_refcnt, grpc_slice_refcount::Type::STATIC),
-    grpc_slice_refcount(&static_sub_refcnt, grpc_slice_refcount::Type::STATIC),
-    grpc_slice_refcount(&static_sub_refcnt, grpc_slice_refcount::Type::STATIC),
-    grpc_slice_refcount(&static_sub_refcnt, grpc_slice_refcount::Type::STATIC),
-    grpc_slice_refcount(&static_sub_refcnt, grpc_slice_refcount::Type::STATIC),
-    grpc_slice_refcount(&static_sub_refcnt, grpc_slice_refcount::Type::STATIC),
-    grpc_slice_refcount(&static_sub_refcnt, grpc_slice_refcount::Type::STATIC),
-    grpc_slice_refcount(&static_sub_refcnt, grpc_slice_refcount::Type::STATIC),
-    grpc_slice_refcount(&static_sub_refcnt, grpc_slice_refcount::Type::STATIC),
-    grpc_slice_refcount(&static_sub_refcnt, grpc_slice_refcount::Type::STATIC),
-    grpc_slice_refcount(&static_sub_refcnt, grpc_slice_refcount::Type::STATIC),
-    grpc_slice_refcount(&static_sub_refcnt, grpc_slice_refcount::Type::STATIC),
-    grpc_slice_refcount(&static_sub_refcnt, grpc_slice_refcount::Type::STATIC),
-    grpc_slice_refcount(&static_sub_refcnt, grpc_slice_refcount::Type::STATIC),
-    grpc_slice_refcount(&static_sub_refcnt, grpc_slice_refcount::Type::STATIC),
-    grpc_slice_refcount(&static_sub_refcnt, grpc_slice_refcount::Type::STATIC),
-    grpc_slice_refcount(&static_sub_refcnt, grpc_slice_refcount::Type::STATIC),
-    grpc_slice_refcount(&static_sub_refcnt, grpc_slice_refcount::Type::STATIC),
-    grpc_slice_refcount(&static_sub_refcnt, grpc_slice_refcount::Type::STATIC),
-    grpc_slice_refcount(&static_sub_refcnt, grpc_slice_refcount::Type::STATIC),
-    grpc_slice_refcount(&static_sub_refcnt, grpc_slice_refcount::Type::STATIC),
-    grpc_slice_refcount(&static_sub_refcnt, grpc_slice_refcount::Type::STATIC),
-    grpc_slice_refcount(&static_sub_refcnt, grpc_slice_refcount::Type::STATIC),
-    grpc_slice_refcount(&static_sub_refcnt, grpc_slice_refcount::Type::STATIC),
-    grpc_slice_refcount(&static_sub_refcnt, grpc_slice_refcount::Type::STATIC),
-    grpc_slice_refcount(&static_sub_refcnt, grpc_slice_refcount::Type::STATIC),
-    grpc_slice_refcount(&static_sub_refcnt, grpc_slice_refcount::Type::STATIC),
-    grpc_slice_refcount(&static_sub_refcnt, grpc_slice_refcount::Type::STATIC),
-    grpc_slice_refcount(&static_sub_refcnt, grpc_slice_refcount::Type::STATIC),
-    grpc_slice_refcount(&static_sub_refcnt, grpc_slice_refcount::Type::STATIC),
-    grpc_slice_refcount(&static_sub_refcnt, grpc_slice_refcount::Type::STATIC),
-    grpc_slice_refcount(&static_sub_refcnt, grpc_slice_refcount::Type::STATIC),
-    grpc_slice_refcount(&static_sub_refcnt, grpc_slice_refcount::Type::STATIC),
-    grpc_slice_refcount(&static_sub_refcnt, grpc_slice_refcount::Type::STATIC),
-    grpc_slice_refcount(&static_sub_refcnt, grpc_slice_refcount::Type::STATIC),
-    grpc_slice_refcount(&static_sub_refcnt, grpc_slice_refcount::Type::STATIC),
-    grpc_slice_refcount(&static_sub_refcnt, grpc_slice_refcount::Type::STATIC),
-    grpc_slice_refcount(&static_sub_refcnt, grpc_slice_refcount::Type::STATIC),
-    grpc_slice_refcount(&static_sub_refcnt, grpc_slice_refcount::Type::STATIC),
-    grpc_slice_refcount(&static_sub_refcnt, grpc_slice_refcount::Type::STATIC),
-    grpc_slice_refcount(&static_sub_refcnt, grpc_slice_refcount::Type::STATIC),
-    grpc_slice_refcount(&static_sub_refcnt, grpc_slice_refcount::Type::STATIC),
-    grpc_slice_refcount(&static_sub_refcnt, grpc_slice_refcount::Type::STATIC),
-    grpc_slice_refcount(&static_sub_refcnt, grpc_slice_refcount::Type::STATIC),
-    grpc_slice_refcount(&static_sub_refcnt, grpc_slice_refcount::Type::STATIC),
-    grpc_slice_refcount(&static_sub_refcnt, grpc_slice_refcount::Type::STATIC),
-    grpc_slice_refcount(&static_sub_refcnt, grpc_slice_refcount::Type::STATIC),
-    grpc_slice_refcount(&static_sub_refcnt, grpc_slice_refcount::Type::STATIC),
-    grpc_slice_refcount(&static_sub_refcnt, grpc_slice_refcount::Type::STATIC),
-    grpc_slice_refcount(&static_sub_refcnt, grpc_slice_refcount::Type::STATIC),
-    grpc_slice_refcount(&static_sub_refcnt, grpc_slice_refcount::Type::STATIC),
-    grpc_slice_refcount(&static_sub_refcnt, grpc_slice_refcount::Type::STATIC),
-    grpc_slice_refcount(&static_sub_refcnt, grpc_slice_refcount::Type::STATIC),
-    grpc_slice_refcount(&static_sub_refcnt, grpc_slice_refcount::Type::STATIC),
-    grpc_slice_refcount(&static_sub_refcnt, grpc_slice_refcount::Type::STATIC),
-    grpc_slice_refcount(&static_sub_refcnt, grpc_slice_refcount::Type::STATIC),
-    grpc_slice_refcount(&static_sub_refcnt, grpc_slice_refcount::Type::STATIC),
-    grpc_slice_refcount(&static_sub_refcnt, grpc_slice_refcount::Type::STATIC),
-    grpc_slice_refcount(&static_sub_refcnt, grpc_slice_refcount::Type::STATIC),
-    grpc_slice_refcount(&static_sub_refcnt, grpc_slice_refcount::Type::STATIC),
-    grpc_slice_refcount(&static_sub_refcnt, grpc_slice_refcount::Type::STATIC),
-    grpc_slice_refcount(&static_sub_refcnt, grpc_slice_refcount::Type::STATIC),
-    grpc_slice_refcount(&static_sub_refcnt, grpc_slice_refcount::Type::STATIC),
-    grpc_slice_refcount(&static_sub_refcnt, grpc_slice_refcount::Type::STATIC),
-    grpc_slice_refcount(&static_sub_refcnt, grpc_slice_refcount::Type::STATIC),
-    grpc_slice_refcount(&static_sub_refcnt, grpc_slice_refcount::Type::STATIC),
-    grpc_slice_refcount(&static_sub_refcnt, grpc_slice_refcount::Type::STATIC),
-    grpc_slice_refcount(&static_sub_refcnt, grpc_slice_refcount::Type::STATIC),
-    grpc_slice_refcount(&static_sub_refcnt, grpc_slice_refcount::Type::STATIC),
-    grpc_slice_refcount(&static_sub_refcnt, grpc_slice_refcount::Type::STATIC),
-    grpc_slice_refcount(&static_sub_refcnt, grpc_slice_refcount::Type::STATIC),
-    grpc_slice_refcount(&static_sub_refcnt, grpc_slice_refcount::Type::STATIC),
-    grpc_slice_refcount(&static_sub_refcnt, grpc_slice_refcount::Type::STATIC),
-    grpc_slice_refcount(&static_sub_refcnt, grpc_slice_refcount::Type::STATIC),
-    grpc_slice_refcount(&static_sub_refcnt, grpc_slice_refcount::Type::STATIC),
-    grpc_slice_refcount(&static_sub_refcnt, grpc_slice_refcount::Type::STATIC),
-    grpc_slice_refcount(&static_sub_refcnt, grpc_slice_refcount::Type::STATIC),
-    grpc_slice_refcount(&static_sub_refcnt, grpc_slice_refcount::Type::STATIC),
-    grpc_slice_refcount(&static_sub_refcnt, grpc_slice_refcount::Type::STATIC),
-    grpc_slice_refcount(&static_sub_refcnt, grpc_slice_refcount::Type::STATIC),
-    grpc_slice_refcount(&static_sub_refcnt, grpc_slice_refcount::Type::STATIC),
-    grpc_slice_refcount(&static_sub_refcnt, grpc_slice_refcount::Type::STATIC),
-    grpc_slice_refcount(&static_sub_refcnt, grpc_slice_refcount::Type::STATIC),
-    grpc_slice_refcount(&static_sub_refcnt, grpc_slice_refcount::Type::STATIC),
-    grpc_slice_refcount(&static_sub_refcnt, grpc_slice_refcount::Type::STATIC),
-    grpc_slice_refcount(&static_sub_refcnt, grpc_slice_refcount::Type::STATIC),
-    grpc_slice_refcount(&static_sub_refcnt, grpc_slice_refcount::Type::STATIC),
-    grpc_slice_refcount(&static_sub_refcnt, grpc_slice_refcount::Type::STATIC),
-    grpc_slice_refcount(&static_sub_refcnt, grpc_slice_refcount::Type::STATIC),
-    grpc_slice_refcount(&static_sub_refcnt, grpc_slice_refcount::Type::STATIC),
-    grpc_slice_refcount(&static_sub_refcnt, grpc_slice_refcount::Type::STATIC),
-    grpc_slice_refcount(&static_sub_refcnt, grpc_slice_refcount::Type::STATIC),
-    grpc_slice_refcount(&static_sub_refcnt, grpc_slice_refcount::Type::STATIC),
-    grpc_slice_refcount(&static_sub_refcnt, grpc_slice_refcount::Type::STATIC),
-    grpc_slice_refcount(&static_sub_refcnt, grpc_slice_refcount::Type::STATIC),
-    grpc_slice_refcount(&static_sub_refcnt, grpc_slice_refcount::Type::STATIC),
-    grpc_slice_refcount(&static_sub_refcnt, grpc_slice_refcount::Type::STATIC),
-    grpc_slice_refcount(&static_sub_refcnt, grpc_slice_refcount::Type::STATIC),
-    grpc_slice_refcount(&static_sub_refcnt, grpc_slice_refcount::Type::STATIC),
-    grpc_slice_refcount(&static_sub_refcnt, grpc_slice_refcount::Type::STATIC),
-<<<<<<< HEAD
-    grpc_slice_refcount(&static_sub_refcnt, grpc_slice_refcount::Type::STATIC),
-    grpc_slice_refcount(&static_sub_refcnt, grpc_slice_refcount::Type::STATIC),
-=======
->>>>>>> c6f61f1d
+  grpc_slice_refcount(&static_sub_refcnt, grpc_slice_refcount::Type::STATIC), 
+  grpc_slice_refcount(&static_sub_refcnt, grpc_slice_refcount::Type::STATIC), 
+  grpc_slice_refcount(&static_sub_refcnt, grpc_slice_refcount::Type::STATIC), 
+  grpc_slice_refcount(&static_sub_refcnt, grpc_slice_refcount::Type::STATIC), 
+  grpc_slice_refcount(&static_sub_refcnt, grpc_slice_refcount::Type::STATIC), 
+  grpc_slice_refcount(&static_sub_refcnt, grpc_slice_refcount::Type::STATIC), 
+  grpc_slice_refcount(&static_sub_refcnt, grpc_slice_refcount::Type::STATIC), 
+  grpc_slice_refcount(&static_sub_refcnt, grpc_slice_refcount::Type::STATIC), 
+  grpc_slice_refcount(&static_sub_refcnt, grpc_slice_refcount::Type::STATIC), 
+  grpc_slice_refcount(&static_sub_refcnt, grpc_slice_refcount::Type::STATIC), 
+  grpc_slice_refcount(&static_sub_refcnt, grpc_slice_refcount::Type::STATIC), 
+  grpc_slice_refcount(&static_sub_refcnt, grpc_slice_refcount::Type::STATIC), 
+  grpc_slice_refcount(&static_sub_refcnt, grpc_slice_refcount::Type::STATIC), 
+  grpc_slice_refcount(&static_sub_refcnt, grpc_slice_refcount::Type::STATIC), 
+  grpc_slice_refcount(&static_sub_refcnt, grpc_slice_refcount::Type::STATIC), 
+  grpc_slice_refcount(&static_sub_refcnt, grpc_slice_refcount::Type::STATIC), 
+  grpc_slice_refcount(&static_sub_refcnt, grpc_slice_refcount::Type::STATIC), 
+  grpc_slice_refcount(&static_sub_refcnt, grpc_slice_refcount::Type::STATIC), 
+  grpc_slice_refcount(&static_sub_refcnt, grpc_slice_refcount::Type::STATIC), 
+  grpc_slice_refcount(&static_sub_refcnt, grpc_slice_refcount::Type::STATIC), 
+  grpc_slice_refcount(&static_sub_refcnt, grpc_slice_refcount::Type::STATIC), 
+  grpc_slice_refcount(&static_sub_refcnt, grpc_slice_refcount::Type::STATIC), 
+  grpc_slice_refcount(&static_sub_refcnt, grpc_slice_refcount::Type::STATIC), 
+  grpc_slice_refcount(&static_sub_refcnt, grpc_slice_refcount::Type::STATIC), 
+  grpc_slice_refcount(&static_sub_refcnt, grpc_slice_refcount::Type::STATIC), 
+  grpc_slice_refcount(&static_sub_refcnt, grpc_slice_refcount::Type::STATIC), 
+  grpc_slice_refcount(&static_sub_refcnt, grpc_slice_refcount::Type::STATIC), 
+  grpc_slice_refcount(&static_sub_refcnt, grpc_slice_refcount::Type::STATIC), 
+  grpc_slice_refcount(&static_sub_refcnt, grpc_slice_refcount::Type::STATIC), 
+  grpc_slice_refcount(&static_sub_refcnt, grpc_slice_refcount::Type::STATIC), 
+  grpc_slice_refcount(&static_sub_refcnt, grpc_slice_refcount::Type::STATIC), 
+  grpc_slice_refcount(&static_sub_refcnt, grpc_slice_refcount::Type::STATIC), 
+  grpc_slice_refcount(&static_sub_refcnt, grpc_slice_refcount::Type::STATIC), 
+  grpc_slice_refcount(&static_sub_refcnt, grpc_slice_refcount::Type::STATIC), 
+  grpc_slice_refcount(&static_sub_refcnt, grpc_slice_refcount::Type::STATIC), 
+  grpc_slice_refcount(&static_sub_refcnt, grpc_slice_refcount::Type::STATIC), 
+  grpc_slice_refcount(&static_sub_refcnt, grpc_slice_refcount::Type::STATIC), 
+  grpc_slice_refcount(&static_sub_refcnt, grpc_slice_refcount::Type::STATIC), 
+  grpc_slice_refcount(&static_sub_refcnt, grpc_slice_refcount::Type::STATIC), 
+  grpc_slice_refcount(&static_sub_refcnt, grpc_slice_refcount::Type::STATIC), 
+  grpc_slice_refcount(&static_sub_refcnt, grpc_slice_refcount::Type::STATIC), 
+  grpc_slice_refcount(&static_sub_refcnt, grpc_slice_refcount::Type::STATIC), 
+  grpc_slice_refcount(&static_sub_refcnt, grpc_slice_refcount::Type::STATIC), 
+  grpc_slice_refcount(&static_sub_refcnt, grpc_slice_refcount::Type::STATIC), 
+  grpc_slice_refcount(&static_sub_refcnt, grpc_slice_refcount::Type::STATIC), 
+  grpc_slice_refcount(&static_sub_refcnt, grpc_slice_refcount::Type::STATIC), 
+  grpc_slice_refcount(&static_sub_refcnt, grpc_slice_refcount::Type::STATIC), 
+  grpc_slice_refcount(&static_sub_refcnt, grpc_slice_refcount::Type::STATIC), 
+  grpc_slice_refcount(&static_sub_refcnt, grpc_slice_refcount::Type::STATIC), 
+  grpc_slice_refcount(&static_sub_refcnt, grpc_slice_refcount::Type::STATIC), 
+  grpc_slice_refcount(&static_sub_refcnt, grpc_slice_refcount::Type::STATIC), 
+  grpc_slice_refcount(&static_sub_refcnt, grpc_slice_refcount::Type::STATIC), 
+  grpc_slice_refcount(&static_sub_refcnt, grpc_slice_refcount::Type::STATIC), 
+  grpc_slice_refcount(&static_sub_refcnt, grpc_slice_refcount::Type::STATIC), 
+  grpc_slice_refcount(&static_sub_refcnt, grpc_slice_refcount::Type::STATIC), 
+  grpc_slice_refcount(&static_sub_refcnt, grpc_slice_refcount::Type::STATIC), 
+  grpc_slice_refcount(&static_sub_refcnt, grpc_slice_refcount::Type::STATIC), 
+  grpc_slice_refcount(&static_sub_refcnt, grpc_slice_refcount::Type::STATIC), 
+  grpc_slice_refcount(&static_sub_refcnt, grpc_slice_refcount::Type::STATIC), 
+  grpc_slice_refcount(&static_sub_refcnt, grpc_slice_refcount::Type::STATIC), 
+  grpc_slice_refcount(&static_sub_refcnt, grpc_slice_refcount::Type::STATIC), 
+  grpc_slice_refcount(&static_sub_refcnt, grpc_slice_refcount::Type::STATIC), 
+  grpc_slice_refcount(&static_sub_refcnt, grpc_slice_refcount::Type::STATIC), 
+  grpc_slice_refcount(&static_sub_refcnt, grpc_slice_refcount::Type::STATIC), 
+  grpc_slice_refcount(&static_sub_refcnt, grpc_slice_refcount::Type::STATIC), 
+  grpc_slice_refcount(&static_sub_refcnt, grpc_slice_refcount::Type::STATIC), 
+  grpc_slice_refcount(&static_sub_refcnt, grpc_slice_refcount::Type::STATIC), 
+  grpc_slice_refcount(&static_sub_refcnt, grpc_slice_refcount::Type::STATIC), 
+  grpc_slice_refcount(&static_sub_refcnt, grpc_slice_refcount::Type::STATIC), 
+  grpc_slice_refcount(&static_sub_refcnt, grpc_slice_refcount::Type::STATIC), 
+  grpc_slice_refcount(&static_sub_refcnt, grpc_slice_refcount::Type::STATIC), 
+  grpc_slice_refcount(&static_sub_refcnt, grpc_slice_refcount::Type::STATIC), 
+  grpc_slice_refcount(&static_sub_refcnt, grpc_slice_refcount::Type::STATIC), 
+  grpc_slice_refcount(&static_sub_refcnt, grpc_slice_refcount::Type::STATIC), 
+  grpc_slice_refcount(&static_sub_refcnt, grpc_slice_refcount::Type::STATIC), 
+  grpc_slice_refcount(&static_sub_refcnt, grpc_slice_refcount::Type::STATIC), 
+  grpc_slice_refcount(&static_sub_refcnt, grpc_slice_refcount::Type::STATIC), 
+  grpc_slice_refcount(&static_sub_refcnt, grpc_slice_refcount::Type::STATIC), 
+  grpc_slice_refcount(&static_sub_refcnt, grpc_slice_refcount::Type::STATIC), 
+  grpc_slice_refcount(&static_sub_refcnt, grpc_slice_refcount::Type::STATIC), 
+  grpc_slice_refcount(&static_sub_refcnt, grpc_slice_refcount::Type::STATIC), 
+  grpc_slice_refcount(&static_sub_refcnt, grpc_slice_refcount::Type::STATIC), 
+  grpc_slice_refcount(&static_sub_refcnt, grpc_slice_refcount::Type::STATIC), 
+  grpc_slice_refcount(&static_sub_refcnt, grpc_slice_refcount::Type::STATIC), 
+  grpc_slice_refcount(&static_sub_refcnt, grpc_slice_refcount::Type::STATIC), 
+  grpc_slice_refcount(&static_sub_refcnt, grpc_slice_refcount::Type::STATIC), 
+  grpc_slice_refcount(&static_sub_refcnt, grpc_slice_refcount::Type::STATIC), 
+  grpc_slice_refcount(&static_sub_refcnt, grpc_slice_refcount::Type::STATIC), 
+  grpc_slice_refcount(&static_sub_refcnt, grpc_slice_refcount::Type::STATIC), 
+  grpc_slice_refcount(&static_sub_refcnt, grpc_slice_refcount::Type::STATIC), 
+  grpc_slice_refcount(&static_sub_refcnt, grpc_slice_refcount::Type::STATIC), 
+  grpc_slice_refcount(&static_sub_refcnt, grpc_slice_refcount::Type::STATIC), 
+  grpc_slice_refcount(&static_sub_refcnt, grpc_slice_refcount::Type::STATIC), 
+  grpc_slice_refcount(&static_sub_refcnt, grpc_slice_refcount::Type::STATIC), 
+  grpc_slice_refcount(&static_sub_refcnt, grpc_slice_refcount::Type::STATIC), 
+  grpc_slice_refcount(&static_sub_refcnt, grpc_slice_refcount::Type::STATIC), 
+  grpc_slice_refcount(&static_sub_refcnt, grpc_slice_refcount::Type::STATIC), 
+  grpc_slice_refcount(&static_sub_refcnt, grpc_slice_refcount::Type::STATIC), 
+  grpc_slice_refcount(&static_sub_refcnt, grpc_slice_refcount::Type::STATIC), 
+  grpc_slice_refcount(&static_sub_refcnt, grpc_slice_refcount::Type::STATIC), 
+  grpc_slice_refcount(&static_sub_refcnt, grpc_slice_refcount::Type::STATIC), 
+  grpc_slice_refcount(&static_sub_refcnt, grpc_slice_refcount::Type::STATIC), 
+  grpc_slice_refcount(&static_sub_refcnt, grpc_slice_refcount::Type::STATIC), 
+  grpc_slice_refcount(&static_sub_refcnt, grpc_slice_refcount::Type::STATIC), 
+  grpc_slice_refcount(&static_sub_refcnt, grpc_slice_refcount::Type::STATIC), 
+  grpc_slice_refcount(&static_sub_refcnt, grpc_slice_refcount::Type::STATIC), 
+  grpc_slice_refcount(&static_sub_refcnt, grpc_slice_refcount::Type::STATIC), 
 };
 
 const grpc_slice grpc_static_slice_table[GRPC_STATIC_MDSTR_COUNT] = {
-    {&grpc_static_metadata_refcounts[0], {{5, g_bytes + 0}}},
-    {&grpc_static_metadata_refcounts[1], {{7, g_bytes + 5}}},
-    {&grpc_static_metadata_refcounts[2], {{7, g_bytes + 12}}},
-    {&grpc_static_metadata_refcounts[3], {{10, g_bytes + 19}}},
-    {&grpc_static_metadata_refcounts[4], {{7, g_bytes + 29}}},
-    {&grpc_static_metadata_refcounts[5], {{2, g_bytes + 36}}},
-    {&grpc_static_metadata_refcounts[6], {{12, g_bytes + 38}}},
-    {&grpc_static_metadata_refcounts[7], {{11, g_bytes + 50}}},
-    {&grpc_static_metadata_refcounts[8], {{16, g_bytes + 61}}},
-    {&grpc_static_metadata_refcounts[9], {{13, g_bytes + 77}}},
-    {&grpc_static_metadata_refcounts[10], {{20, g_bytes + 90}}},
-    {&grpc_static_metadata_refcounts[11], {{21, g_bytes + 110}}},
-    {&grpc_static_metadata_refcounts[12], {{13, g_bytes + 131}}},
-    {&grpc_static_metadata_refcounts[13], {{14, g_bytes + 144}}},
-    {&grpc_static_metadata_refcounts[14], {{12, g_bytes + 158}}},
-    {&grpc_static_metadata_refcounts[15], {{16, g_bytes + 170}}},
-    {&grpc_static_metadata_refcounts[16], {{15, g_bytes + 186}}},
-    {&grpc_static_metadata_refcounts[17], {{30, g_bytes + 201}}},
-    {&grpc_static_metadata_refcounts[18], {{37, g_bytes + 231}}},
-    {&grpc_static_metadata_refcounts[19], {{10, g_bytes + 268}}},
-    {&grpc_static_metadata_refcounts[20], {{4, g_bytes + 278}}},
-<<<<<<< HEAD
-    {&grpc_static_metadata_refcounts[21], {{8, g_bytes + 282}}},
-    {&grpc_static_metadata_refcounts[22], {{26, g_bytes + 290}}},
-    {&grpc_static_metadata_refcounts[23], {{22, g_bytes + 316}}},
-    {&grpc_static_metadata_refcounts[24], {{12, g_bytes + 338}}},
-    {&grpc_static_metadata_refcounts[25], {{1, g_bytes + 350}}},
-    {&grpc_static_metadata_refcounts[26], {{1, g_bytes + 351}}},
-    {&grpc_static_metadata_refcounts[27], {{1, g_bytes + 352}}},
-    {&grpc_static_metadata_refcounts[28], {{1, g_bytes + 353}}},
-    {&grpc_static_metadata_refcounts[29], {{0, g_bytes + 354}}},
-    {&grpc_static_metadata_refcounts[30], {{19, g_bytes + 354}}},
-    {&grpc_static_metadata_refcounts[31], {{12, g_bytes + 373}}},
-    {&grpc_static_metadata_refcounts[32], {{30, g_bytes + 385}}},
-    {&grpc_static_metadata_refcounts[33], {{31, g_bytes + 415}}},
-    {&grpc_static_metadata_refcounts[34], {{36, g_bytes + 446}}},
-    {&grpc_static_metadata_refcounts[35], {{52, g_bytes + 482}}},
-    {&grpc_static_metadata_refcounts[36], {{28, g_bytes + 534}}},
-    {&grpc_static_metadata_refcounts[37], {{80, g_bytes + 562}}},
-    {&grpc_static_metadata_refcounts[38], {{7, g_bytes + 642}}},
-    {&grpc_static_metadata_refcounts[39], {{4, g_bytes + 649}}},
-    {&grpc_static_metadata_refcounts[40], {{11, g_bytes + 653}}},
-    {&grpc_static_metadata_refcounts[41], {{3, g_bytes + 664}}},
-    {&grpc_static_metadata_refcounts[42], {{4, g_bytes + 667}}},
-    {&grpc_static_metadata_refcounts[43], {{1, g_bytes + 671}}},
-    {&grpc_static_metadata_refcounts[44], {{11, g_bytes + 672}}},
-    {&grpc_static_metadata_refcounts[45], {{4, g_bytes + 683}}},
-    {&grpc_static_metadata_refcounts[46], {{5, g_bytes + 687}}},
-    {&grpc_static_metadata_refcounts[47], {{3, g_bytes + 692}}},
-    {&grpc_static_metadata_refcounts[48], {{3, g_bytes + 695}}},
-    {&grpc_static_metadata_refcounts[49], {{3, g_bytes + 698}}},
-    {&grpc_static_metadata_refcounts[50], {{3, g_bytes + 701}}},
-    {&grpc_static_metadata_refcounts[51], {{3, g_bytes + 704}}},
-    {&grpc_static_metadata_refcounts[52], {{3, g_bytes + 707}}},
-    {&grpc_static_metadata_refcounts[53], {{3, g_bytes + 710}}},
-    {&grpc_static_metadata_refcounts[54], {{14, g_bytes + 713}}},
-    {&grpc_static_metadata_refcounts[55], {{13, g_bytes + 727}}},
-    {&grpc_static_metadata_refcounts[56], {{15, g_bytes + 740}}},
-    {&grpc_static_metadata_refcounts[57], {{13, g_bytes + 755}}},
-    {&grpc_static_metadata_refcounts[58], {{6, g_bytes + 768}}},
-    {&grpc_static_metadata_refcounts[59], {{27, g_bytes + 774}}},
-    {&grpc_static_metadata_refcounts[60], {{3, g_bytes + 801}}},
-    {&grpc_static_metadata_refcounts[61], {{5, g_bytes + 804}}},
-    {&grpc_static_metadata_refcounts[62], {{13, g_bytes + 809}}},
-    {&grpc_static_metadata_refcounts[63], {{13, g_bytes + 822}}},
-    {&grpc_static_metadata_refcounts[64], {{19, g_bytes + 835}}},
-    {&grpc_static_metadata_refcounts[65], {{16, g_bytes + 854}}},
-    {&grpc_static_metadata_refcounts[66], {{14, g_bytes + 870}}},
-    {&grpc_static_metadata_refcounts[67], {{16, g_bytes + 884}}},
-    {&grpc_static_metadata_refcounts[68], {{13, g_bytes + 900}}},
-    {&grpc_static_metadata_refcounts[69], {{6, g_bytes + 913}}},
-    {&grpc_static_metadata_refcounts[70], {{4, g_bytes + 919}}},
-    {&grpc_static_metadata_refcounts[71], {{4, g_bytes + 923}}},
-    {&grpc_static_metadata_refcounts[72], {{6, g_bytes + 927}}},
-    {&grpc_static_metadata_refcounts[73], {{7, g_bytes + 933}}},
-    {&grpc_static_metadata_refcounts[74], {{4, g_bytes + 940}}},
-    {&grpc_static_metadata_refcounts[75], {{8, g_bytes + 944}}},
-    {&grpc_static_metadata_refcounts[76], {{17, g_bytes + 952}}},
-    {&grpc_static_metadata_refcounts[77], {{13, g_bytes + 969}}},
-    {&grpc_static_metadata_refcounts[78], {{8, g_bytes + 982}}},
-    {&grpc_static_metadata_refcounts[79], {{19, g_bytes + 990}}},
-    {&grpc_static_metadata_refcounts[80], {{13, g_bytes + 1009}}},
-    {&grpc_static_metadata_refcounts[81], {{4, g_bytes + 1022}}},
-    {&grpc_static_metadata_refcounts[82], {{8, g_bytes + 1026}}},
-    {&grpc_static_metadata_refcounts[83], {{12, g_bytes + 1034}}},
-    {&grpc_static_metadata_refcounts[84], {{18, g_bytes + 1046}}},
-    {&grpc_static_metadata_refcounts[85], {{19, g_bytes + 1064}}},
-    {&grpc_static_metadata_refcounts[86], {{5, g_bytes + 1083}}},
-    {&grpc_static_metadata_refcounts[87], {{7, g_bytes + 1088}}},
-    {&grpc_static_metadata_refcounts[88], {{7, g_bytes + 1095}}},
-    {&grpc_static_metadata_refcounts[89], {{11, g_bytes + 1102}}},
-    {&grpc_static_metadata_refcounts[90], {{6, g_bytes + 1113}}},
-    {&grpc_static_metadata_refcounts[91], {{10, g_bytes + 1119}}},
-    {&grpc_static_metadata_refcounts[92], {{25, g_bytes + 1129}}},
-    {&grpc_static_metadata_refcounts[93], {{17, g_bytes + 1154}}},
-    {&grpc_static_metadata_refcounts[94], {{4, g_bytes + 1171}}},
-    {&grpc_static_metadata_refcounts[95], {{3, g_bytes + 1175}}},
-    {&grpc_static_metadata_refcounts[96], {{16, g_bytes + 1178}}},
-    {&grpc_static_metadata_refcounts[97], {{1, g_bytes + 1194}}},
-    {&grpc_static_metadata_refcounts[98], {{8, g_bytes + 1195}}},
-    {&grpc_static_metadata_refcounts[99], {{8, g_bytes + 1203}}},
-    {&grpc_static_metadata_refcounts[100], {{16, g_bytes + 1211}}},
-    {&grpc_static_metadata_refcounts[101], {{4, g_bytes + 1227}}},
-    {&grpc_static_metadata_refcounts[102], {{3, g_bytes + 1231}}},
-    {&grpc_static_metadata_refcounts[103], {{11, g_bytes + 1234}}},
-    {&grpc_static_metadata_refcounts[104], {{16, g_bytes + 1245}}},
-    {&grpc_static_metadata_refcounts[105], {{13, g_bytes + 1261}}},
-    {&grpc_static_metadata_refcounts[106], {{12, g_bytes + 1274}}},
-    {&grpc_static_metadata_refcounts[107], {{21, g_bytes + 1286}}},
-=======
-    {&grpc_static_metadata_refcounts[21], {{26, g_bytes + 282}}},
-    {&grpc_static_metadata_refcounts[22], {{22, g_bytes + 308}}},
-    {&grpc_static_metadata_refcounts[23], {{12, g_bytes + 330}}},
-    {&grpc_static_metadata_refcounts[24], {{1, g_bytes + 342}}},
-    {&grpc_static_metadata_refcounts[25], {{1, g_bytes + 343}}},
-    {&grpc_static_metadata_refcounts[26], {{1, g_bytes + 344}}},
-    {&grpc_static_metadata_refcounts[27], {{1, g_bytes + 345}}},
-    {&grpc_static_metadata_refcounts[28], {{0, g_bytes + 346}}},
-    {&grpc_static_metadata_refcounts[29], {{19, g_bytes + 346}}},
-    {&grpc_static_metadata_refcounts[30], {{12, g_bytes + 365}}},
-    {&grpc_static_metadata_refcounts[31], {{30, g_bytes + 377}}},
-    {&grpc_static_metadata_refcounts[32], {{31, g_bytes + 407}}},
-    {&grpc_static_metadata_refcounts[33], {{36, g_bytes + 438}}},
-    {&grpc_static_metadata_refcounts[34], {{28, g_bytes + 474}}},
-    {&grpc_static_metadata_refcounts[35], {{80, g_bytes + 502}}},
-    {&grpc_static_metadata_refcounts[36], {{7, g_bytes + 582}}},
-    {&grpc_static_metadata_refcounts[37], {{4, g_bytes + 589}}},
-    {&grpc_static_metadata_refcounts[38], {{11, g_bytes + 593}}},
-    {&grpc_static_metadata_refcounts[39], {{3, g_bytes + 604}}},
-    {&grpc_static_metadata_refcounts[40], {{4, g_bytes + 607}}},
-    {&grpc_static_metadata_refcounts[41], {{1, g_bytes + 611}}},
-    {&grpc_static_metadata_refcounts[42], {{11, g_bytes + 612}}},
-    {&grpc_static_metadata_refcounts[43], {{4, g_bytes + 623}}},
-    {&grpc_static_metadata_refcounts[44], {{5, g_bytes + 627}}},
-    {&grpc_static_metadata_refcounts[45], {{3, g_bytes + 632}}},
-    {&grpc_static_metadata_refcounts[46], {{3, g_bytes + 635}}},
-    {&grpc_static_metadata_refcounts[47], {{3, g_bytes + 638}}},
-    {&grpc_static_metadata_refcounts[48], {{3, g_bytes + 641}}},
-    {&grpc_static_metadata_refcounts[49], {{3, g_bytes + 644}}},
-    {&grpc_static_metadata_refcounts[50], {{3, g_bytes + 647}}},
-    {&grpc_static_metadata_refcounts[51], {{3, g_bytes + 650}}},
-    {&grpc_static_metadata_refcounts[52], {{14, g_bytes + 653}}},
-    {&grpc_static_metadata_refcounts[53], {{13, g_bytes + 667}}},
-    {&grpc_static_metadata_refcounts[54], {{15, g_bytes + 680}}},
-    {&grpc_static_metadata_refcounts[55], {{13, g_bytes + 695}}},
-    {&grpc_static_metadata_refcounts[56], {{6, g_bytes + 708}}},
-    {&grpc_static_metadata_refcounts[57], {{27, g_bytes + 714}}},
-    {&grpc_static_metadata_refcounts[58], {{3, g_bytes + 741}}},
-    {&grpc_static_metadata_refcounts[59], {{5, g_bytes + 744}}},
-    {&grpc_static_metadata_refcounts[60], {{13, g_bytes + 749}}},
-    {&grpc_static_metadata_refcounts[61], {{13, g_bytes + 762}}},
-    {&grpc_static_metadata_refcounts[62], {{19, g_bytes + 775}}},
-    {&grpc_static_metadata_refcounts[63], {{16, g_bytes + 794}}},
-    {&grpc_static_metadata_refcounts[64], {{14, g_bytes + 810}}},
-    {&grpc_static_metadata_refcounts[65], {{16, g_bytes + 824}}},
-    {&grpc_static_metadata_refcounts[66], {{13, g_bytes + 840}}},
-    {&grpc_static_metadata_refcounts[67], {{6, g_bytes + 853}}},
-    {&grpc_static_metadata_refcounts[68], {{4, g_bytes + 859}}},
-    {&grpc_static_metadata_refcounts[69], {{4, g_bytes + 863}}},
-    {&grpc_static_metadata_refcounts[70], {{6, g_bytes + 867}}},
-    {&grpc_static_metadata_refcounts[71], {{7, g_bytes + 873}}},
-    {&grpc_static_metadata_refcounts[72], {{4, g_bytes + 880}}},
-    {&grpc_static_metadata_refcounts[73], {{8, g_bytes + 884}}},
-    {&grpc_static_metadata_refcounts[74], {{17, g_bytes + 892}}},
-    {&grpc_static_metadata_refcounts[75], {{13, g_bytes + 909}}},
-    {&grpc_static_metadata_refcounts[76], {{8, g_bytes + 922}}},
-    {&grpc_static_metadata_refcounts[77], {{19, g_bytes + 930}}},
-    {&grpc_static_metadata_refcounts[78], {{13, g_bytes + 949}}},
-    {&grpc_static_metadata_refcounts[79], {{4, g_bytes + 962}}},
-    {&grpc_static_metadata_refcounts[80], {{8, g_bytes + 966}}},
-    {&grpc_static_metadata_refcounts[81], {{12, g_bytes + 974}}},
-    {&grpc_static_metadata_refcounts[82], {{18, g_bytes + 986}}},
-    {&grpc_static_metadata_refcounts[83], {{19, g_bytes + 1004}}},
-    {&grpc_static_metadata_refcounts[84], {{5, g_bytes + 1023}}},
-    {&grpc_static_metadata_refcounts[85], {{7, g_bytes + 1028}}},
-    {&grpc_static_metadata_refcounts[86], {{7, g_bytes + 1035}}},
-    {&grpc_static_metadata_refcounts[87], {{11, g_bytes + 1042}}},
-    {&grpc_static_metadata_refcounts[88], {{6, g_bytes + 1053}}},
-    {&grpc_static_metadata_refcounts[89], {{10, g_bytes + 1059}}},
-    {&grpc_static_metadata_refcounts[90], {{25, g_bytes + 1069}}},
-    {&grpc_static_metadata_refcounts[91], {{17, g_bytes + 1094}}},
-    {&grpc_static_metadata_refcounts[92], {{4, g_bytes + 1111}}},
-    {&grpc_static_metadata_refcounts[93], {{3, g_bytes + 1115}}},
-    {&grpc_static_metadata_refcounts[94], {{16, g_bytes + 1118}}},
-    {&grpc_static_metadata_refcounts[95], {{1, g_bytes + 1134}}},
-    {&grpc_static_metadata_refcounts[96], {{8, g_bytes + 1135}}},
-    {&grpc_static_metadata_refcounts[97], {{8, g_bytes + 1143}}},
-    {&grpc_static_metadata_refcounts[98], {{16, g_bytes + 1151}}},
-    {&grpc_static_metadata_refcounts[99], {{4, g_bytes + 1167}}},
-    {&grpc_static_metadata_refcounts[100], {{3, g_bytes + 1171}}},
-    {&grpc_static_metadata_refcounts[101], {{11, g_bytes + 1174}}},
-    {&grpc_static_metadata_refcounts[102], {{16, g_bytes + 1185}}},
-    {&grpc_static_metadata_refcounts[103], {{13, g_bytes + 1201}}},
-    {&grpc_static_metadata_refcounts[104], {{12, g_bytes + 1214}}},
-    {&grpc_static_metadata_refcounts[105], {{21, g_bytes + 1226}}},
->>>>>>> c6f61f1d
+{&grpc_static_metadata_refcounts[0], {{5, g_bytes+0}}},
+{&grpc_static_metadata_refcounts[1], {{7, g_bytes+5}}},
+{&grpc_static_metadata_refcounts[2], {{7, g_bytes+12}}},
+{&grpc_static_metadata_refcounts[3], {{10, g_bytes+19}}},
+{&grpc_static_metadata_refcounts[4], {{7, g_bytes+29}}},
+{&grpc_static_metadata_refcounts[5], {{2, g_bytes+36}}},
+{&grpc_static_metadata_refcounts[6], {{12, g_bytes+38}}},
+{&grpc_static_metadata_refcounts[7], {{11, g_bytes+50}}},
+{&grpc_static_metadata_refcounts[8], {{16, g_bytes+61}}},
+{&grpc_static_metadata_refcounts[9], {{13, g_bytes+77}}},
+{&grpc_static_metadata_refcounts[10], {{20, g_bytes+90}}},
+{&grpc_static_metadata_refcounts[11], {{21, g_bytes+110}}},
+{&grpc_static_metadata_refcounts[12], {{13, g_bytes+131}}},
+{&grpc_static_metadata_refcounts[13], {{14, g_bytes+144}}},
+{&grpc_static_metadata_refcounts[14], {{12, g_bytes+158}}},
+{&grpc_static_metadata_refcounts[15], {{16, g_bytes+170}}},
+{&grpc_static_metadata_refcounts[16], {{15, g_bytes+186}}},
+{&grpc_static_metadata_refcounts[17], {{30, g_bytes+201}}},
+{&grpc_static_metadata_refcounts[18], {{37, g_bytes+231}}},
+{&grpc_static_metadata_refcounts[19], {{10, g_bytes+268}}},
+{&grpc_static_metadata_refcounts[20], {{4, g_bytes+278}}},
+{&grpc_static_metadata_refcounts[21], {{26, g_bytes+282}}},
+{&grpc_static_metadata_refcounts[22], {{22, g_bytes+308}}},
+{&grpc_static_metadata_refcounts[23], {{12, g_bytes+330}}},
+{&grpc_static_metadata_refcounts[24], {{1, g_bytes+342}}},
+{&grpc_static_metadata_refcounts[25], {{1, g_bytes+343}}},
+{&grpc_static_metadata_refcounts[26], {{1, g_bytes+344}}},
+{&grpc_static_metadata_refcounts[27], {{1, g_bytes+345}}},
+{&grpc_static_metadata_refcounts[28], {{0, g_bytes+346}}},
+{&grpc_static_metadata_refcounts[29], {{19, g_bytes+346}}},
+{&grpc_static_metadata_refcounts[30], {{12, g_bytes+365}}},
+{&grpc_static_metadata_refcounts[31], {{30, g_bytes+377}}},
+{&grpc_static_metadata_refcounts[32], {{31, g_bytes+407}}},
+{&grpc_static_metadata_refcounts[33], {{36, g_bytes+438}}},
+{&grpc_static_metadata_refcounts[34], {{52, g_bytes+474}}},
+{&grpc_static_metadata_refcounts[35], {{28, g_bytes+526}}},
+{&grpc_static_metadata_refcounts[36], {{80, g_bytes+554}}},
+{&grpc_static_metadata_refcounts[37], {{7, g_bytes+634}}},
+{&grpc_static_metadata_refcounts[38], {{4, g_bytes+641}}},
+{&grpc_static_metadata_refcounts[39], {{11, g_bytes+645}}},
+{&grpc_static_metadata_refcounts[40], {{3, g_bytes+656}}},
+{&grpc_static_metadata_refcounts[41], {{4, g_bytes+659}}},
+{&grpc_static_metadata_refcounts[42], {{1, g_bytes+663}}},
+{&grpc_static_metadata_refcounts[43], {{11, g_bytes+664}}},
+{&grpc_static_metadata_refcounts[44], {{4, g_bytes+675}}},
+{&grpc_static_metadata_refcounts[45], {{5, g_bytes+679}}},
+{&grpc_static_metadata_refcounts[46], {{3, g_bytes+684}}},
+{&grpc_static_metadata_refcounts[47], {{3, g_bytes+687}}},
+{&grpc_static_metadata_refcounts[48], {{3, g_bytes+690}}},
+{&grpc_static_metadata_refcounts[49], {{3, g_bytes+693}}},
+{&grpc_static_metadata_refcounts[50], {{3, g_bytes+696}}},
+{&grpc_static_metadata_refcounts[51], {{3, g_bytes+699}}},
+{&grpc_static_metadata_refcounts[52], {{3, g_bytes+702}}},
+{&grpc_static_metadata_refcounts[53], {{14, g_bytes+705}}},
+{&grpc_static_metadata_refcounts[54], {{13, g_bytes+719}}},
+{&grpc_static_metadata_refcounts[55], {{15, g_bytes+732}}},
+{&grpc_static_metadata_refcounts[56], {{13, g_bytes+747}}},
+{&grpc_static_metadata_refcounts[57], {{6, g_bytes+760}}},
+{&grpc_static_metadata_refcounts[58], {{27, g_bytes+766}}},
+{&grpc_static_metadata_refcounts[59], {{3, g_bytes+793}}},
+{&grpc_static_metadata_refcounts[60], {{5, g_bytes+796}}},
+{&grpc_static_metadata_refcounts[61], {{13, g_bytes+801}}},
+{&grpc_static_metadata_refcounts[62], {{13, g_bytes+814}}},
+{&grpc_static_metadata_refcounts[63], {{19, g_bytes+827}}},
+{&grpc_static_metadata_refcounts[64], {{16, g_bytes+846}}},
+{&grpc_static_metadata_refcounts[65], {{14, g_bytes+862}}},
+{&grpc_static_metadata_refcounts[66], {{16, g_bytes+876}}},
+{&grpc_static_metadata_refcounts[67], {{13, g_bytes+892}}},
+{&grpc_static_metadata_refcounts[68], {{6, g_bytes+905}}},
+{&grpc_static_metadata_refcounts[69], {{4, g_bytes+911}}},
+{&grpc_static_metadata_refcounts[70], {{4, g_bytes+915}}},
+{&grpc_static_metadata_refcounts[71], {{6, g_bytes+919}}},
+{&grpc_static_metadata_refcounts[72], {{7, g_bytes+925}}},
+{&grpc_static_metadata_refcounts[73], {{4, g_bytes+932}}},
+{&grpc_static_metadata_refcounts[74], {{8, g_bytes+936}}},
+{&grpc_static_metadata_refcounts[75], {{17, g_bytes+944}}},
+{&grpc_static_metadata_refcounts[76], {{13, g_bytes+961}}},
+{&grpc_static_metadata_refcounts[77], {{8, g_bytes+974}}},
+{&grpc_static_metadata_refcounts[78], {{19, g_bytes+982}}},
+{&grpc_static_metadata_refcounts[79], {{13, g_bytes+1001}}},
+{&grpc_static_metadata_refcounts[80], {{4, g_bytes+1014}}},
+{&grpc_static_metadata_refcounts[81], {{8, g_bytes+1018}}},
+{&grpc_static_metadata_refcounts[82], {{12, g_bytes+1026}}},
+{&grpc_static_metadata_refcounts[83], {{18, g_bytes+1038}}},
+{&grpc_static_metadata_refcounts[84], {{19, g_bytes+1056}}},
+{&grpc_static_metadata_refcounts[85], {{5, g_bytes+1075}}},
+{&grpc_static_metadata_refcounts[86], {{7, g_bytes+1080}}},
+{&grpc_static_metadata_refcounts[87], {{7, g_bytes+1087}}},
+{&grpc_static_metadata_refcounts[88], {{11, g_bytes+1094}}},
+{&grpc_static_metadata_refcounts[89], {{6, g_bytes+1105}}},
+{&grpc_static_metadata_refcounts[90], {{10, g_bytes+1111}}},
+{&grpc_static_metadata_refcounts[91], {{25, g_bytes+1121}}},
+{&grpc_static_metadata_refcounts[92], {{17, g_bytes+1146}}},
+{&grpc_static_metadata_refcounts[93], {{4, g_bytes+1163}}},
+{&grpc_static_metadata_refcounts[94], {{3, g_bytes+1167}}},
+{&grpc_static_metadata_refcounts[95], {{16, g_bytes+1170}}},
+{&grpc_static_metadata_refcounts[96], {{1, g_bytes+1186}}},
+{&grpc_static_metadata_refcounts[97], {{8, g_bytes+1187}}},
+{&grpc_static_metadata_refcounts[98], {{8, g_bytes+1195}}},
+{&grpc_static_metadata_refcounts[99], {{16, g_bytes+1203}}},
+{&grpc_static_metadata_refcounts[100], {{4, g_bytes+1219}}},
+{&grpc_static_metadata_refcounts[101], {{3, g_bytes+1223}}},
+{&grpc_static_metadata_refcounts[102], {{11, g_bytes+1226}}},
+{&grpc_static_metadata_refcounts[103], {{16, g_bytes+1237}}},
+{&grpc_static_metadata_refcounts[104], {{13, g_bytes+1253}}},
+{&grpc_static_metadata_refcounts[105], {{12, g_bytes+1266}}},
+{&grpc_static_metadata_refcounts[106], {{21, g_bytes+1278}}},
 };
 
-/* Warning: the core static metadata currently operates under the soft
-constraint that the first GRPC_CHTTP2_LAST_STATIC_ENTRY (61) entries must
-contain metadata specified by the http2 hpack standard. The CHTTP2 transport
-reads the core metadata with this assumption in mind. If the order of the core
-static metadata is to be changed, then the CHTTP2 transport must be changed as
-well to stop relying on the core metadata. */
+
+/* Warning: the core static metadata currently operates under the soft constraint
+that the first GRPC_CHTTP2_LAST_STATIC_ENTRY (61) entries must contain
+metadata specified by the http2 hpack standard. The CHTTP2 transport reads the
+core metadata with this assumption in mind. If the order of the core static
+metadata is to be changed, then the CHTTP2 transport must be changed as well to
+stop relying on the core metadata. */
 
 grpc_mdelem grpc_static_mdelem_manifested[GRPC_STATIC_MDELEM_COUNT] = {
-    // clang-format off
+// clang-format off
     /* GRPC_MDELEM_AUTHORITY_EMPTY: 
      ":authority": "" */
     GRPC_MAKE_MDELEM(
@@ -885,40 +688,18 @@
     GRPC_MAKE_MDELEM(
         &grpc_static_mdelem_table[84].data(),
         GRPC_MDELEM_STORAGE_STATIC)
-    // clang-format on
+// clang-format on
 };
 uintptr_t grpc_static_mdelem_user_data[GRPC_STATIC_MDELEM_COUNT] = {
-    0, 0, 0, 0, 0, 0, 0, 0, 0, 0, 0, 0, 0, 0, 0, 0, 0, 0, 0, 0, 0, 0,
-    0, 0, 0, 0, 0, 0, 0, 0, 0, 0, 0, 0, 0, 0, 0, 0, 0, 0, 0, 0, 0, 0,
-    0, 0, 0, 0, 0, 0, 0, 0, 0, 0, 0, 0, 0, 0, 0, 0, 0, 0, 0, 0, 0, 0,
-    0, 0, 0, 0, 0, 0, 0, 0, 0, 2, 4, 4, 6, 6, 8, 8, 2, 4, 4};
-
-static const int8_t elems_r[] = {
-<<<<<<< HEAD
-    15, 10, -8, 0,  2,  -43, -82, -43, 0,   4,   -8,  0,   0,  0,  8,  -2,
-    -9, 0,  0,  2,  1,  0,   0,   0,   0,   0,   0,   0,   0,  0,  0,  0,
-    0,  0,  0,  0,  0,  0,   0,   0,   0,   0,   0,   0,   0,  0,  0,  0,
-    0,  0,  0,  0,  0,  0,   -65, 0,   -68, -69, -70, -71, 0,  34, 34, 33,
-    32, 31, 30, 29, 28, 27,  26,  25,  24,  23,  22,  21,  20, 19, 18, 17,
-    16, 15, 14, 13, 12, 11,  10,  9,   8,   7,   6,   5,   4,  5,  4,  4,
-    9,  8,  0,  0,  0,  0,   0,   0,   -5,  0};
+  0,0,0,0,0,0,0,0,0,0,0,0,0,0,0,0,0,0,0,0,0,0,0,0,0,0,0,0,0,0,0,0,0,0,0,0,0,0,0,0,0,0,0,0,0,0,0,0,0,0,0,0,0,0,0,0,0,0,0,0,0,0,0,0,0,0,0,0,0,0,0,0,0,0,0,2,4,4,6,6,8,8,2,4,4
+};
+
+
+static const int8_t elems_r[] = {15,10,-8,0,2,-43,-81,-43,0,4,-8,0,0,0,8,-2,-9,0,0,2,1,0,0,0,0,0,0,0,0,0,0,0,0,0,0,0,0,0,0,0,0,0,0,0,0,0,0,0,0,0,0,0,0,-64,0,-67,-68,-69,-51,-72,0,32,31,31,30,29,28,27,26,25,24,23,22,21,20,19,18,17,17,16,15,14,13,12,11,10,9,8,7,6,5,4,3,4,3,3,8,0,0,0,0,0,0,-5,0};
 static uint32_t elems_phash(uint32_t i) {
-  i -= 43;
-  uint32_t x = i % 106;
-  uint32_t y = i / 106;
-=======
-    15, 10,  -8, 0,  2,  -42, -80, -43, 0,  6,   -8,  0,   0,   0,   2,
-    -3, -10, 0,  0,  1,  0,   0,   0,   0,  0,   0,   0,   0,   0,   0,
-    0,  0,   0,  0,  0,  0,   0,   0,   0,  0,   0,   0,   0,   0,   0,
-    0,  0,   0,  0,  0,  0,   0,   -63, 0,  -47, -68, -69, -70, -52, 0,
-    31, 30,  30, 29, 28, 27,  26,  25,  24, 23,  22,  21,  20,  19,  18,
-    18, 17,  17, 16, 15, 14,  13,  12,  11, 10,  9,   8,   7,   6,   5,
-    4,  3,   4,  3,  3,  7,   0,   0,   0,  0,   0,   0,   -5,  0};
-static uint32_t elems_phash(uint32_t i) {
-  i -= 41;
-  uint32_t x = i % 104;
-  uint32_t y = i / 104;
->>>>>>> c6f61f1d
+  i -= 42;
+  uint32_t x = i % 105;
+  uint32_t y = i / 105;
   uint32_t h = x;
   if (y < GPR_ARRAY_SIZE(elems_r)) {
     uint32_t delta = (uint32_t)elems_r[y];
@@ -926,567 +707,108 @@
   }
   return h;
 }
-
-static const uint16_t elem_keys[] = {
-<<<<<<< HEAD
-    263,   264,  265,  266,  267,  268,  269,  1118,  1119,  1757,  149,   150,
-    477,   478,  1649, 43,   44,   1010, 1011, 1767,  781,   782,   1541,  639,
-    1659,  853,  2081, 2189, 2297, 5861, 6077, 6185,  6293,  6401,  6509,  1783,
-    6617,  6725, 6833, 6941, 7049, 7157, 7265, 7373,  7481,  7589,  7697,  7805,
-    7913,  8021, 8129, 8237, 8345, 8453, 8561, 8669,  8777,  8885,  8993,  9101,
-    9209,  9317, 9425, 9533, 9641, 9749, 9857, 1178,  533,   9965,  10073, 210,
-    10181, 1184, 1185, 1186, 1187, 1070, 1826, 10289, 10397, 11153, 0,     1718,
-    0,     1833, 0,    0,    0,    0,    353,  0,     0,     1612,  0,     0,
-    0,     0,    0,    0,    0,    0,    0,    0,     0,     0,     0,     0,
-    0,     0,    0,    0,    0,    0,    0,    0,     0,     0,     0,     0,
-    0,     0,    0,    0,    0,    0,    0,    0,     0,     0,     0,     0,
-    0,     0,    0,    0,    0,    0,    0};
-static const uint8_t elem_idxs[] = {
-    7,  8,  9,   10, 11,  12, 13,  77,  79,  71,  1,  2,   5,   6,  25, 3,
-    4,  66, 65,  84, 62,  63, 30,  67,  73,  61,  57, 37,  74,  14, 16, 17,
-    18, 19, 20,  15, 21,  22, 23,  24,  26,  27,  28, 29,  31,  32, 33, 34,
-    35, 36, 38,  39, 40,  41, 42,  43,  44,  45,  46, 47,  48,  49, 50, 51,
-    52, 53, 54,  76, 69,  55, 56,  70,  58,  78,  80, 81,  82,  64, 83, 59,
-    60, 75, 255, 72, 255, 85, 255, 255, 255, 255, 0,  255, 255, 68};
+    
+static const uint16_t elem_keys[] = {260,261,262,263,264,265,266,1107,1108,1740,147,148,472,473,1633,42,43,1000,1001,1750,773,774,1526,633,1643,845,2061,2168,5699,5913,6020,6127,6341,6448,6555,1766,6662,6769,6876,6983,7090,7197,7304,7411,7518,7625,7732,7839,7946,8053,8160,6234,8267,8374,8481,8588,8695,8802,8909,9016,9123,9230,9337,9444,9551,9658,9765,1167,528,9872,9979,208,10086,1173,1174,1175,1176,1060,1809,10193,10942,0,0,1702,0,1816,0,0,0,349,0,0,0,1597,0,0,0,0,0,0,0,0,0,0,0,0,0,0,0,0,0,0,0,0,0,0,0,0,0,0,0,0,0,0,0,0,0,0,0,0,0,0,0,0,0,0};
+static const uint8_t elem_idxs[] = {7,8,9,10,11,12,13,76,78,71,1,2,5,6,25,3,4,66,65,83,62,63,30,67,73,61,57,37,14,16,17,18,20,21,22,15,23,24,26,27,28,29,31,32,33,34,35,36,38,39,40,19,41,42,43,44,45,46,47,48,49,50,51,52,53,54,55,75,69,56,58,70,59,77,79,80,81,64,82,60,74,255,255,72,255,84,255,255,255,0,255,255,255,68};
 
 grpc_mdelem grpc_static_mdelem_for_static_strings(intptr_t a, intptr_t b) {
   if (a == -1 || b == -1) return GRPC_MDNULL;
-  uint32_t k = static_cast<uint32_t>(a * 108 + b);
-=======
-    257,  258,  259,  260,  261,  262,  263,  1096, 1097,  1724, 145,  146,
-    467,  468,  1618, 41,   42,   1512, 1733, 990,  991,   766,  767,  1627,
-    627,  837,  2042, 2148, 5540, 5858, 5964, 6070, 6282,  6388, 1749, 6494,
-    6600, 6706, 6812, 6918, 7024, 7130, 7236, 7342, 7448,  7554, 7660, 7766,
-    5752, 7872, 7978, 6176, 8084, 8190, 8296, 8402, 8508,  8614, 8720, 8826,
-    8932, 9038, 9144, 9250, 9356, 9462, 9568, 1156, 523,   9674, 9780, 206,
-    9886, 1162, 1163, 1164, 1165, 1792, 9992, 1050, 10734, 0,    1686, 0,
-    1799, 0,    0,    1582, 0,    346,  0,    0,    0,     0,    0,    0,
-    0,    0,    0,    0,    0,    0,    0,    0,    0,     0,    0,    0,
-    0,    0,    0,    0,    0,    0,    0,    0,    0,     0,    0,    0,
-    0,    0,    0,    0,    0,    0,    0,    0,    0,     0,    0,    0,
-    0,    0};
-static const uint8_t elem_idxs[] = {
-    7,  8,  9,  10, 11, 12, 13, 76, 78, 71,  1,  2,   5,  6,   25,  3,  4,   30,
-    83, 66, 65, 62, 63, 73, 67, 61, 57, 37,  14, 17,  18, 19,  21,  22, 15,  23,
-    24, 26, 27, 28, 29, 31, 32, 33, 34, 35,  36, 38,  16, 39,  40,  20, 41,  42,
-    43, 44, 45, 46, 47, 48, 49, 50, 51, 52,  53, 54,  55, 75,  69,  56, 58,  70,
-    59, 77, 79, 80, 81, 82, 60, 64, 74, 255, 72, 255, 84, 255, 255, 68, 255, 0};
-
-grpc_mdelem grpc_static_mdelem_for_static_strings(intptr_t a, intptr_t b) {
-  if (a == -1 || b == -1) return GRPC_MDNULL;
-  uint32_t k = static_cast<uint32_t>(a * 106 + b);
->>>>>>> c6f61f1d
+  uint32_t k = static_cast<uint32_t>(a * 107 + b);
   uint32_t h = elems_phash(k);
-  return h < GPR_ARRAY_SIZE(elem_keys) && elem_keys[h] == k &&
-                 elem_idxs[h] != 255
-             ? GRPC_MAKE_MDELEM(&grpc_static_mdelem_table[elem_idxs[h]].data(),
-                                GRPC_MDELEM_STORAGE_STATIC)
-             : GRPC_MDNULL;
+  return h < GPR_ARRAY_SIZE(elem_keys) && elem_keys[h] == k && elem_idxs[h] != 255 ? GRPC_MAKE_MDELEM(&grpc_static_mdelem_table[elem_idxs[h]].data(), GRPC_MDELEM_STORAGE_STATIC) : GRPC_MDNULL;
 }
 
 grpc_core::StaticMetadata grpc_static_mdelem_table[GRPC_STATIC_MDELEM_COUNT] = {
-    grpc_core::StaticMetadata(
-        {&grpc_static_metadata_refcounts[3], {{10, g_bytes + 19}}},
-        {&grpc_static_metadata_refcounts[28], {{0, g_bytes + 346}}}, 0),
-    grpc_core::StaticMetadata(
-        {&grpc_static_metadata_refcounts[1], {{7, g_bytes + 5}}},
-<<<<<<< HEAD
-        {&grpc_static_metadata_refcounts[41], {{3, g_bytes + 664}}}, 1),
-    grpc_core::StaticMetadata(
-        {&grpc_static_metadata_refcounts[1], {{7, g_bytes + 5}}},
-        {&grpc_static_metadata_refcounts[42], {{4, g_bytes + 667}}}, 2),
-    grpc_core::StaticMetadata(
-        {&grpc_static_metadata_refcounts[0], {{5, g_bytes + 0}}},
-        {&grpc_static_metadata_refcounts[43], {{1, g_bytes + 671}}}, 3),
-    grpc_core::StaticMetadata(
-        {&grpc_static_metadata_refcounts[0], {{5, g_bytes + 0}}},
-        {&grpc_static_metadata_refcounts[44], {{11, g_bytes + 672}}}, 4),
-    grpc_core::StaticMetadata(
-        {&grpc_static_metadata_refcounts[4], {{7, g_bytes + 29}}},
-        {&grpc_static_metadata_refcounts[45], {{4, g_bytes + 683}}}, 5),
-    grpc_core::StaticMetadata(
-        {&grpc_static_metadata_refcounts[4], {{7, g_bytes + 29}}},
-        {&grpc_static_metadata_refcounts[46], {{5, g_bytes + 687}}}, 6),
-    grpc_core::StaticMetadata(
-        {&grpc_static_metadata_refcounts[2], {{7, g_bytes + 12}}},
-        {&grpc_static_metadata_refcounts[47], {{3, g_bytes + 692}}}, 7),
-    grpc_core::StaticMetadata(
-        {&grpc_static_metadata_refcounts[2], {{7, g_bytes + 12}}},
-        {&grpc_static_metadata_refcounts[48], {{3, g_bytes + 695}}}, 8),
-    grpc_core::StaticMetadata(
-        {&grpc_static_metadata_refcounts[2], {{7, g_bytes + 12}}},
-        {&grpc_static_metadata_refcounts[49], {{3, g_bytes + 698}}}, 9),
-    grpc_core::StaticMetadata(
-        {&grpc_static_metadata_refcounts[2], {{7, g_bytes + 12}}},
-        {&grpc_static_metadata_refcounts[50], {{3, g_bytes + 701}}}, 10),
-    grpc_core::StaticMetadata(
-        {&grpc_static_metadata_refcounts[2], {{7, g_bytes + 12}}},
-        {&grpc_static_metadata_refcounts[51], {{3, g_bytes + 704}}}, 11),
-    grpc_core::StaticMetadata(
-        {&grpc_static_metadata_refcounts[2], {{7, g_bytes + 12}}},
-        {&grpc_static_metadata_refcounts[52], {{3, g_bytes + 707}}}, 12),
-    grpc_core::StaticMetadata(
-        {&grpc_static_metadata_refcounts[2], {{7, g_bytes + 12}}},
-        {&grpc_static_metadata_refcounts[53], {{3, g_bytes + 710}}}, 13),
-    grpc_core::StaticMetadata(
-        {&grpc_static_metadata_refcounts[54], {{14, g_bytes + 713}}},
-        {&grpc_static_metadata_refcounts[29], {{0, g_bytes + 354}}}, 14),
-    grpc_core::StaticMetadata(
-        {&grpc_static_metadata_refcounts[16], {{15, g_bytes + 186}}},
-        {&grpc_static_metadata_refcounts[55], {{13, g_bytes + 727}}}, 15),
-    grpc_core::StaticMetadata(
-        {&grpc_static_metadata_refcounts[56], {{15, g_bytes + 740}}},
-        {&grpc_static_metadata_refcounts[29], {{0, g_bytes + 354}}}, 16),
-    grpc_core::StaticMetadata(
-        {&grpc_static_metadata_refcounts[57], {{13, g_bytes + 755}}},
-        {&grpc_static_metadata_refcounts[29], {{0, g_bytes + 354}}}, 17),
-    grpc_core::StaticMetadata(
-        {&grpc_static_metadata_refcounts[58], {{6, g_bytes + 768}}},
-        {&grpc_static_metadata_refcounts[29], {{0, g_bytes + 354}}}, 18),
-    grpc_core::StaticMetadata(
-        {&grpc_static_metadata_refcounts[59], {{27, g_bytes + 774}}},
-        {&grpc_static_metadata_refcounts[29], {{0, g_bytes + 354}}}, 19),
-    grpc_core::StaticMetadata(
-        {&grpc_static_metadata_refcounts[60], {{3, g_bytes + 801}}},
-        {&grpc_static_metadata_refcounts[29], {{0, g_bytes + 354}}}, 20),
-    grpc_core::StaticMetadata(
-        {&grpc_static_metadata_refcounts[61], {{5, g_bytes + 804}}},
-        {&grpc_static_metadata_refcounts[29], {{0, g_bytes + 354}}}, 21),
-    grpc_core::StaticMetadata(
-        {&grpc_static_metadata_refcounts[62], {{13, g_bytes + 809}}},
-        {&grpc_static_metadata_refcounts[29], {{0, g_bytes + 354}}}, 22),
-    grpc_core::StaticMetadata(
-        {&grpc_static_metadata_refcounts[63], {{13, g_bytes + 822}}},
-        {&grpc_static_metadata_refcounts[29], {{0, g_bytes + 354}}}, 23),
-    grpc_core::StaticMetadata(
-        {&grpc_static_metadata_refcounts[64], {{19, g_bytes + 835}}},
-        {&grpc_static_metadata_refcounts[29], {{0, g_bytes + 354}}}, 24),
-=======
-        {&grpc_static_metadata_refcounts[39], {{3, g_bytes + 604}}}, 1),
-    grpc_core::StaticMetadata(
-        {&grpc_static_metadata_refcounts[1], {{7, g_bytes + 5}}},
-        {&grpc_static_metadata_refcounts[40], {{4, g_bytes + 607}}}, 2),
-    grpc_core::StaticMetadata(
-        {&grpc_static_metadata_refcounts[0], {{5, g_bytes + 0}}},
-        {&grpc_static_metadata_refcounts[41], {{1, g_bytes + 611}}}, 3),
-    grpc_core::StaticMetadata(
-        {&grpc_static_metadata_refcounts[0], {{5, g_bytes + 0}}},
-        {&grpc_static_metadata_refcounts[42], {{11, g_bytes + 612}}}, 4),
-    grpc_core::StaticMetadata(
-        {&grpc_static_metadata_refcounts[4], {{7, g_bytes + 29}}},
-        {&grpc_static_metadata_refcounts[43], {{4, g_bytes + 623}}}, 5),
-    grpc_core::StaticMetadata(
-        {&grpc_static_metadata_refcounts[4], {{7, g_bytes + 29}}},
-        {&grpc_static_metadata_refcounts[44], {{5, g_bytes + 627}}}, 6),
-    grpc_core::StaticMetadata(
-        {&grpc_static_metadata_refcounts[2], {{7, g_bytes + 12}}},
-        {&grpc_static_metadata_refcounts[45], {{3, g_bytes + 632}}}, 7),
-    grpc_core::StaticMetadata(
-        {&grpc_static_metadata_refcounts[2], {{7, g_bytes + 12}}},
-        {&grpc_static_metadata_refcounts[46], {{3, g_bytes + 635}}}, 8),
-    grpc_core::StaticMetadata(
-        {&grpc_static_metadata_refcounts[2], {{7, g_bytes + 12}}},
-        {&grpc_static_metadata_refcounts[47], {{3, g_bytes + 638}}}, 9),
-    grpc_core::StaticMetadata(
-        {&grpc_static_metadata_refcounts[2], {{7, g_bytes + 12}}},
-        {&grpc_static_metadata_refcounts[48], {{3, g_bytes + 641}}}, 10),
-    grpc_core::StaticMetadata(
-        {&grpc_static_metadata_refcounts[2], {{7, g_bytes + 12}}},
-        {&grpc_static_metadata_refcounts[49], {{3, g_bytes + 644}}}, 11),
-    grpc_core::StaticMetadata(
-        {&grpc_static_metadata_refcounts[2], {{7, g_bytes + 12}}},
-        {&grpc_static_metadata_refcounts[50], {{3, g_bytes + 647}}}, 12),
-    grpc_core::StaticMetadata(
-        {&grpc_static_metadata_refcounts[2], {{7, g_bytes + 12}}},
-        {&grpc_static_metadata_refcounts[51], {{3, g_bytes + 650}}}, 13),
-    grpc_core::StaticMetadata(
-        {&grpc_static_metadata_refcounts[52], {{14, g_bytes + 653}}},
-        {&grpc_static_metadata_refcounts[28], {{0, g_bytes + 346}}}, 14),
-    grpc_core::StaticMetadata(
-        {&grpc_static_metadata_refcounts[16], {{15, g_bytes + 186}}},
-        {&grpc_static_metadata_refcounts[53], {{13, g_bytes + 667}}}, 15),
-    grpc_core::StaticMetadata(
-        {&grpc_static_metadata_refcounts[54], {{15, g_bytes + 680}}},
-        {&grpc_static_metadata_refcounts[28], {{0, g_bytes + 346}}}, 16),
-    grpc_core::StaticMetadata(
-        {&grpc_static_metadata_refcounts[55], {{13, g_bytes + 695}}},
-        {&grpc_static_metadata_refcounts[28], {{0, g_bytes + 346}}}, 17),
-    grpc_core::StaticMetadata(
-        {&grpc_static_metadata_refcounts[56], {{6, g_bytes + 708}}},
-        {&grpc_static_metadata_refcounts[28], {{0, g_bytes + 346}}}, 18),
-    grpc_core::StaticMetadata(
-        {&grpc_static_metadata_refcounts[57], {{27, g_bytes + 714}}},
-        {&grpc_static_metadata_refcounts[28], {{0, g_bytes + 346}}}, 19),
-    grpc_core::StaticMetadata(
-        {&grpc_static_metadata_refcounts[58], {{3, g_bytes + 741}}},
-        {&grpc_static_metadata_refcounts[28], {{0, g_bytes + 346}}}, 20),
-    grpc_core::StaticMetadata(
-        {&grpc_static_metadata_refcounts[59], {{5, g_bytes + 744}}},
-        {&grpc_static_metadata_refcounts[28], {{0, g_bytes + 346}}}, 21),
-    grpc_core::StaticMetadata(
-        {&grpc_static_metadata_refcounts[60], {{13, g_bytes + 749}}},
-        {&grpc_static_metadata_refcounts[28], {{0, g_bytes + 346}}}, 22),
-    grpc_core::StaticMetadata(
-        {&grpc_static_metadata_refcounts[61], {{13, g_bytes + 762}}},
-        {&grpc_static_metadata_refcounts[28], {{0, g_bytes + 346}}}, 23),
-    grpc_core::StaticMetadata(
-        {&grpc_static_metadata_refcounts[62], {{19, g_bytes + 775}}},
-        {&grpc_static_metadata_refcounts[28], {{0, g_bytes + 346}}}, 24),
->>>>>>> c6f61f1d
-    grpc_core::StaticMetadata(
-        {&grpc_static_metadata_refcounts[15], {{16, g_bytes + 170}}},
-        {&grpc_static_metadata_refcounts[28], {{0, g_bytes + 346}}}, 25),
-    grpc_core::StaticMetadata(
-<<<<<<< HEAD
-        {&grpc_static_metadata_refcounts[65], {{16, g_bytes + 854}}},
-        {&grpc_static_metadata_refcounts[29], {{0, g_bytes + 354}}}, 26),
-    grpc_core::StaticMetadata(
-        {&grpc_static_metadata_refcounts[66], {{14, g_bytes + 870}}},
-        {&grpc_static_metadata_refcounts[29], {{0, g_bytes + 354}}}, 27),
-    grpc_core::StaticMetadata(
-        {&grpc_static_metadata_refcounts[67], {{16, g_bytes + 884}}},
-        {&grpc_static_metadata_refcounts[29], {{0, g_bytes + 354}}}, 28),
-    grpc_core::StaticMetadata(
-        {&grpc_static_metadata_refcounts[68], {{13, g_bytes + 900}}},
-        {&grpc_static_metadata_refcounts[29], {{0, g_bytes + 354}}}, 29),
-=======
-        {&grpc_static_metadata_refcounts[63], {{16, g_bytes + 794}}},
-        {&grpc_static_metadata_refcounts[28], {{0, g_bytes + 346}}}, 26),
-    grpc_core::StaticMetadata(
-        {&grpc_static_metadata_refcounts[64], {{14, g_bytes + 810}}},
-        {&grpc_static_metadata_refcounts[28], {{0, g_bytes + 346}}}, 27),
-    grpc_core::StaticMetadata(
-        {&grpc_static_metadata_refcounts[65], {{16, g_bytes + 824}}},
-        {&grpc_static_metadata_refcounts[28], {{0, g_bytes + 346}}}, 28),
-    grpc_core::StaticMetadata(
-        {&grpc_static_metadata_refcounts[66], {{13, g_bytes + 840}}},
-        {&grpc_static_metadata_refcounts[28], {{0, g_bytes + 346}}}, 29),
->>>>>>> c6f61f1d
-    grpc_core::StaticMetadata(
-        {&grpc_static_metadata_refcounts[14], {{12, g_bytes + 158}}},
-        {&grpc_static_metadata_refcounts[28], {{0, g_bytes + 346}}}, 30),
-    grpc_core::StaticMetadata(
-<<<<<<< HEAD
-        {&grpc_static_metadata_refcounts[69], {{6, g_bytes + 913}}},
-        {&grpc_static_metadata_refcounts[29], {{0, g_bytes + 354}}}, 31),
-    grpc_core::StaticMetadata(
-        {&grpc_static_metadata_refcounts[70], {{4, g_bytes + 919}}},
-        {&grpc_static_metadata_refcounts[29], {{0, g_bytes + 354}}}, 32),
-    grpc_core::StaticMetadata(
-        {&grpc_static_metadata_refcounts[71], {{4, g_bytes + 923}}},
-        {&grpc_static_metadata_refcounts[29], {{0, g_bytes + 354}}}, 33),
-    grpc_core::StaticMetadata(
-        {&grpc_static_metadata_refcounts[72], {{6, g_bytes + 927}}},
-        {&grpc_static_metadata_refcounts[29], {{0, g_bytes + 354}}}, 34),
-    grpc_core::StaticMetadata(
-        {&grpc_static_metadata_refcounts[73], {{7, g_bytes + 933}}},
-        {&grpc_static_metadata_refcounts[29], {{0, g_bytes + 354}}}, 35),
-    grpc_core::StaticMetadata(
-        {&grpc_static_metadata_refcounts[74], {{4, g_bytes + 940}}},
-        {&grpc_static_metadata_refcounts[29], {{0, g_bytes + 354}}}, 36),
-=======
-        {&grpc_static_metadata_refcounts[67], {{6, g_bytes + 853}}},
-        {&grpc_static_metadata_refcounts[28], {{0, g_bytes + 346}}}, 31),
-    grpc_core::StaticMetadata(
-        {&grpc_static_metadata_refcounts[68], {{4, g_bytes + 859}}},
-        {&grpc_static_metadata_refcounts[28], {{0, g_bytes + 346}}}, 32),
-    grpc_core::StaticMetadata(
-        {&grpc_static_metadata_refcounts[69], {{4, g_bytes + 863}}},
-        {&grpc_static_metadata_refcounts[28], {{0, g_bytes + 346}}}, 33),
-    grpc_core::StaticMetadata(
-        {&grpc_static_metadata_refcounts[70], {{6, g_bytes + 867}}},
-        {&grpc_static_metadata_refcounts[28], {{0, g_bytes + 346}}}, 34),
-    grpc_core::StaticMetadata(
-        {&grpc_static_metadata_refcounts[71], {{7, g_bytes + 873}}},
-        {&grpc_static_metadata_refcounts[28], {{0, g_bytes + 346}}}, 35),
-    grpc_core::StaticMetadata(
-        {&grpc_static_metadata_refcounts[72], {{4, g_bytes + 880}}},
-        {&grpc_static_metadata_refcounts[28], {{0, g_bytes + 346}}}, 36),
->>>>>>> c6f61f1d
-    grpc_core::StaticMetadata(
-        {&grpc_static_metadata_refcounts[20], {{4, g_bytes + 278}}},
-        {&grpc_static_metadata_refcounts[28], {{0, g_bytes + 346}}}, 37),
-    grpc_core::StaticMetadata(
-<<<<<<< HEAD
-        {&grpc_static_metadata_refcounts[75], {{8, g_bytes + 944}}},
-        {&grpc_static_metadata_refcounts[29], {{0, g_bytes + 354}}}, 38),
-    grpc_core::StaticMetadata(
-        {&grpc_static_metadata_refcounts[76], {{17, g_bytes + 952}}},
-        {&grpc_static_metadata_refcounts[29], {{0, g_bytes + 354}}}, 39),
-    grpc_core::StaticMetadata(
-        {&grpc_static_metadata_refcounts[77], {{13, g_bytes + 969}}},
-        {&grpc_static_metadata_refcounts[29], {{0, g_bytes + 354}}}, 40),
-    grpc_core::StaticMetadata(
-        {&grpc_static_metadata_refcounts[78], {{8, g_bytes + 982}}},
-        {&grpc_static_metadata_refcounts[29], {{0, g_bytes + 354}}}, 41),
-    grpc_core::StaticMetadata(
-        {&grpc_static_metadata_refcounts[79], {{19, g_bytes + 990}}},
-        {&grpc_static_metadata_refcounts[29], {{0, g_bytes + 354}}}, 42),
-    grpc_core::StaticMetadata(
-        {&grpc_static_metadata_refcounts[80], {{13, g_bytes + 1009}}},
-        {&grpc_static_metadata_refcounts[29], {{0, g_bytes + 354}}}, 43),
-    grpc_core::StaticMetadata(
-        {&grpc_static_metadata_refcounts[81], {{4, g_bytes + 1022}}},
-        {&grpc_static_metadata_refcounts[29], {{0, g_bytes + 354}}}, 44),
-    grpc_core::StaticMetadata(
-        {&grpc_static_metadata_refcounts[82], {{8, g_bytes + 1026}}},
-        {&grpc_static_metadata_refcounts[29], {{0, g_bytes + 354}}}, 45),
-    grpc_core::StaticMetadata(
-        {&grpc_static_metadata_refcounts[83], {{12, g_bytes + 1034}}},
-        {&grpc_static_metadata_refcounts[29], {{0, g_bytes + 354}}}, 46),
-    grpc_core::StaticMetadata(
-        {&grpc_static_metadata_refcounts[84], {{18, g_bytes + 1046}}},
-        {&grpc_static_metadata_refcounts[29], {{0, g_bytes + 354}}}, 47),
-    grpc_core::StaticMetadata(
-        {&grpc_static_metadata_refcounts[85], {{19, g_bytes + 1064}}},
-        {&grpc_static_metadata_refcounts[29], {{0, g_bytes + 354}}}, 48),
-    grpc_core::StaticMetadata(
-        {&grpc_static_metadata_refcounts[86], {{5, g_bytes + 1083}}},
-        {&grpc_static_metadata_refcounts[29], {{0, g_bytes + 354}}}, 49),
-    grpc_core::StaticMetadata(
-        {&grpc_static_metadata_refcounts[87], {{7, g_bytes + 1088}}},
-        {&grpc_static_metadata_refcounts[29], {{0, g_bytes + 354}}}, 50),
-    grpc_core::StaticMetadata(
-        {&grpc_static_metadata_refcounts[88], {{7, g_bytes + 1095}}},
-        {&grpc_static_metadata_refcounts[29], {{0, g_bytes + 354}}}, 51),
-    grpc_core::StaticMetadata(
-        {&grpc_static_metadata_refcounts[89], {{11, g_bytes + 1102}}},
-        {&grpc_static_metadata_refcounts[29], {{0, g_bytes + 354}}}, 52),
-    grpc_core::StaticMetadata(
-        {&grpc_static_metadata_refcounts[90], {{6, g_bytes + 1113}}},
-        {&grpc_static_metadata_refcounts[29], {{0, g_bytes + 354}}}, 53),
-    grpc_core::StaticMetadata(
-        {&grpc_static_metadata_refcounts[91], {{10, g_bytes + 1119}}},
-        {&grpc_static_metadata_refcounts[29], {{0, g_bytes + 354}}}, 54),
-    grpc_core::StaticMetadata(
-        {&grpc_static_metadata_refcounts[92], {{25, g_bytes + 1129}}},
-        {&grpc_static_metadata_refcounts[29], {{0, g_bytes + 354}}}, 55),
-    grpc_core::StaticMetadata(
-        {&grpc_static_metadata_refcounts[93], {{17, g_bytes + 1154}}},
-        {&grpc_static_metadata_refcounts[29], {{0, g_bytes + 354}}}, 56),
-=======
-        {&grpc_static_metadata_refcounts[73], {{8, g_bytes + 884}}},
-        {&grpc_static_metadata_refcounts[28], {{0, g_bytes + 346}}}, 38),
-    grpc_core::StaticMetadata(
-        {&grpc_static_metadata_refcounts[74], {{17, g_bytes + 892}}},
-        {&grpc_static_metadata_refcounts[28], {{0, g_bytes + 346}}}, 39),
-    grpc_core::StaticMetadata(
-        {&grpc_static_metadata_refcounts[75], {{13, g_bytes + 909}}},
-        {&grpc_static_metadata_refcounts[28], {{0, g_bytes + 346}}}, 40),
-    grpc_core::StaticMetadata(
-        {&grpc_static_metadata_refcounts[76], {{8, g_bytes + 922}}},
-        {&grpc_static_metadata_refcounts[28], {{0, g_bytes + 346}}}, 41),
-    grpc_core::StaticMetadata(
-        {&grpc_static_metadata_refcounts[77], {{19, g_bytes + 930}}},
-        {&grpc_static_metadata_refcounts[28], {{0, g_bytes + 346}}}, 42),
-    grpc_core::StaticMetadata(
-        {&grpc_static_metadata_refcounts[78], {{13, g_bytes + 949}}},
-        {&grpc_static_metadata_refcounts[28], {{0, g_bytes + 346}}}, 43),
-    grpc_core::StaticMetadata(
-        {&grpc_static_metadata_refcounts[79], {{4, g_bytes + 962}}},
-        {&grpc_static_metadata_refcounts[28], {{0, g_bytes + 346}}}, 44),
-    grpc_core::StaticMetadata(
-        {&grpc_static_metadata_refcounts[80], {{8, g_bytes + 966}}},
-        {&grpc_static_metadata_refcounts[28], {{0, g_bytes + 346}}}, 45),
-    grpc_core::StaticMetadata(
-        {&grpc_static_metadata_refcounts[81], {{12, g_bytes + 974}}},
-        {&grpc_static_metadata_refcounts[28], {{0, g_bytes + 346}}}, 46),
-    grpc_core::StaticMetadata(
-        {&grpc_static_metadata_refcounts[82], {{18, g_bytes + 986}}},
-        {&grpc_static_metadata_refcounts[28], {{0, g_bytes + 346}}}, 47),
-    grpc_core::StaticMetadata(
-        {&grpc_static_metadata_refcounts[83], {{19, g_bytes + 1004}}},
-        {&grpc_static_metadata_refcounts[28], {{0, g_bytes + 346}}}, 48),
-    grpc_core::StaticMetadata(
-        {&grpc_static_metadata_refcounts[84], {{5, g_bytes + 1023}}},
-        {&grpc_static_metadata_refcounts[28], {{0, g_bytes + 346}}}, 49),
-    grpc_core::StaticMetadata(
-        {&grpc_static_metadata_refcounts[85], {{7, g_bytes + 1028}}},
-        {&grpc_static_metadata_refcounts[28], {{0, g_bytes + 346}}}, 50),
-    grpc_core::StaticMetadata(
-        {&grpc_static_metadata_refcounts[86], {{7, g_bytes + 1035}}},
-        {&grpc_static_metadata_refcounts[28], {{0, g_bytes + 346}}}, 51),
-    grpc_core::StaticMetadata(
-        {&grpc_static_metadata_refcounts[87], {{11, g_bytes + 1042}}},
-        {&grpc_static_metadata_refcounts[28], {{0, g_bytes + 346}}}, 52),
-    grpc_core::StaticMetadata(
-        {&grpc_static_metadata_refcounts[88], {{6, g_bytes + 1053}}},
-        {&grpc_static_metadata_refcounts[28], {{0, g_bytes + 346}}}, 53),
-    grpc_core::StaticMetadata(
-        {&grpc_static_metadata_refcounts[89], {{10, g_bytes + 1059}}},
-        {&grpc_static_metadata_refcounts[28], {{0, g_bytes + 346}}}, 54),
-    grpc_core::StaticMetadata(
-        {&grpc_static_metadata_refcounts[90], {{25, g_bytes + 1069}}},
-        {&grpc_static_metadata_refcounts[28], {{0, g_bytes + 346}}}, 55),
-    grpc_core::StaticMetadata(
-        {&grpc_static_metadata_refcounts[91], {{17, g_bytes + 1094}}},
-        {&grpc_static_metadata_refcounts[28], {{0, g_bytes + 346}}}, 56),
->>>>>>> c6f61f1d
-    grpc_core::StaticMetadata(
-        {&grpc_static_metadata_refcounts[19], {{10, g_bytes + 268}}},
-        {&grpc_static_metadata_refcounts[28], {{0, g_bytes + 346}}}, 57),
-    grpc_core::StaticMetadata(
-<<<<<<< HEAD
-        {&grpc_static_metadata_refcounts[94], {{4, g_bytes + 1171}}},
-        {&grpc_static_metadata_refcounts[29], {{0, g_bytes + 354}}}, 58),
-    grpc_core::StaticMetadata(
-        {&grpc_static_metadata_refcounts[95], {{3, g_bytes + 1175}}},
-        {&grpc_static_metadata_refcounts[29], {{0, g_bytes + 354}}}, 59),
-    grpc_core::StaticMetadata(
-        {&grpc_static_metadata_refcounts[96], {{16, g_bytes + 1178}}},
-        {&grpc_static_metadata_refcounts[29], {{0, g_bytes + 354}}}, 60),
-    grpc_core::StaticMetadata(
-        {&grpc_static_metadata_refcounts[7], {{11, g_bytes + 50}}},
-        {&grpc_static_metadata_refcounts[97], {{1, g_bytes + 1194}}}, 61),
-=======
-        {&grpc_static_metadata_refcounts[92], {{4, g_bytes + 1111}}},
-        {&grpc_static_metadata_refcounts[28], {{0, g_bytes + 346}}}, 58),
-    grpc_core::StaticMetadata(
-        {&grpc_static_metadata_refcounts[93], {{3, g_bytes + 1115}}},
-        {&grpc_static_metadata_refcounts[28], {{0, g_bytes + 346}}}, 59),
-    grpc_core::StaticMetadata(
-        {&grpc_static_metadata_refcounts[94], {{16, g_bytes + 1118}}},
-        {&grpc_static_metadata_refcounts[28], {{0, g_bytes + 346}}}, 60),
-    grpc_core::StaticMetadata(
-        {&grpc_static_metadata_refcounts[7], {{11, g_bytes + 50}}},
-        {&grpc_static_metadata_refcounts[95], {{1, g_bytes + 1134}}}, 61),
->>>>>>> c6f61f1d
-    grpc_core::StaticMetadata(
-        {&grpc_static_metadata_refcounts[7], {{11, g_bytes + 50}}},
-        {&grpc_static_metadata_refcounts[24], {{1, g_bytes + 342}}}, 62),
-    grpc_core::StaticMetadata(
-        {&grpc_static_metadata_refcounts[7], {{11, g_bytes + 50}}},
-        {&grpc_static_metadata_refcounts[25], {{1, g_bytes + 343}}}, 63),
-    grpc_core::StaticMetadata(
-        {&grpc_static_metadata_refcounts[9], {{13, g_bytes + 77}}},
-<<<<<<< HEAD
-        {&grpc_static_metadata_refcounts[98], {{8, g_bytes + 1195}}}, 64),
-    grpc_core::StaticMetadata(
-        {&grpc_static_metadata_refcounts[9], {{13, g_bytes + 77}}},
-        {&grpc_static_metadata_refcounts[39], {{4, g_bytes + 649}}}, 65),
-    grpc_core::StaticMetadata(
-        {&grpc_static_metadata_refcounts[9], {{13, g_bytes + 77}}},
-        {&grpc_static_metadata_refcounts[38], {{7, g_bytes + 642}}}, 66),
-    grpc_core::StaticMetadata(
-        {&grpc_static_metadata_refcounts[5], {{2, g_bytes + 36}}},
-        {&grpc_static_metadata_refcounts[99], {{8, g_bytes + 1203}}}, 67),
-    grpc_core::StaticMetadata(
-        {&grpc_static_metadata_refcounts[14], {{12, g_bytes + 158}}},
-        {&grpc_static_metadata_refcounts[100], {{16, g_bytes + 1211}}}, 68),
-    grpc_core::StaticMetadata(
-        {&grpc_static_metadata_refcounts[4], {{7, g_bytes + 29}}},
-        {&grpc_static_metadata_refcounts[101], {{4, g_bytes + 1227}}}, 69),
-    grpc_core::StaticMetadata(
-        {&grpc_static_metadata_refcounts[1], {{7, g_bytes + 5}}},
-        {&grpc_static_metadata_refcounts[102], {{3, g_bytes + 1231}}}, 70),
-=======
-        {&grpc_static_metadata_refcounts[96], {{8, g_bytes + 1135}}}, 64),
-    grpc_core::StaticMetadata(
-        {&grpc_static_metadata_refcounts[9], {{13, g_bytes + 77}}},
-        {&grpc_static_metadata_refcounts[37], {{4, g_bytes + 589}}}, 65),
-    grpc_core::StaticMetadata(
-        {&grpc_static_metadata_refcounts[9], {{13, g_bytes + 77}}},
-        {&grpc_static_metadata_refcounts[36], {{7, g_bytes + 582}}}, 66),
-    grpc_core::StaticMetadata(
-        {&grpc_static_metadata_refcounts[5], {{2, g_bytes + 36}}},
-        {&grpc_static_metadata_refcounts[97], {{8, g_bytes + 1143}}}, 67),
-    grpc_core::StaticMetadata(
-        {&grpc_static_metadata_refcounts[14], {{12, g_bytes + 158}}},
-        {&grpc_static_metadata_refcounts[98], {{16, g_bytes + 1151}}}, 68),
-    grpc_core::StaticMetadata(
-        {&grpc_static_metadata_refcounts[4], {{7, g_bytes + 29}}},
-        {&grpc_static_metadata_refcounts[99], {{4, g_bytes + 1167}}}, 69),
-    grpc_core::StaticMetadata(
-        {&grpc_static_metadata_refcounts[1], {{7, g_bytes + 5}}},
-        {&grpc_static_metadata_refcounts[100], {{3, g_bytes + 1171}}}, 70),
->>>>>>> c6f61f1d
-    grpc_core::StaticMetadata(
-        {&grpc_static_metadata_refcounts[16], {{15, g_bytes + 186}}},
-        {&grpc_static_metadata_refcounts[28], {{0, g_bytes + 346}}}, 71),
-    grpc_core::StaticMetadata(
-        {&grpc_static_metadata_refcounts[15], {{16, g_bytes + 170}}},
-<<<<<<< HEAD
-        {&grpc_static_metadata_refcounts[98], {{8, g_bytes + 1195}}}, 72),
-    grpc_core::StaticMetadata(
-        {&grpc_static_metadata_refcounts[15], {{16, g_bytes + 170}}},
-        {&grpc_static_metadata_refcounts[39], {{4, g_bytes + 649}}}, 73),
-    grpc_core::StaticMetadata(
-        {&grpc_static_metadata_refcounts[21], {{8, g_bytes + 282}}},
-        {&grpc_static_metadata_refcounts[29], {{0, g_bytes + 354}}}, 74),
-    grpc_core::StaticMetadata(
-        {&grpc_static_metadata_refcounts[103], {{11, g_bytes + 1234}}},
-        {&grpc_static_metadata_refcounts[29], {{0, g_bytes + 354}}}, 75),
-    grpc_core::StaticMetadata(
-        {&grpc_static_metadata_refcounts[10], {{20, g_bytes + 90}}},
-        {&grpc_static_metadata_refcounts[98], {{8, g_bytes + 1195}}}, 76),
-    grpc_core::StaticMetadata(
-        {&grpc_static_metadata_refcounts[10], {{20, g_bytes + 90}}},
-        {&grpc_static_metadata_refcounts[38], {{7, g_bytes + 642}}}, 77),
-    grpc_core::StaticMetadata(
-        {&grpc_static_metadata_refcounts[10], {{20, g_bytes + 90}}},
-        {&grpc_static_metadata_refcounts[104], {{16, g_bytes + 1245}}}, 78),
-    grpc_core::StaticMetadata(
-        {&grpc_static_metadata_refcounts[10], {{20, g_bytes + 90}}},
-        {&grpc_static_metadata_refcounts[39], {{4, g_bytes + 649}}}, 79),
-    grpc_core::StaticMetadata(
-        {&grpc_static_metadata_refcounts[10], {{20, g_bytes + 90}}},
-        {&grpc_static_metadata_refcounts[105], {{13, g_bytes + 1261}}}, 80),
-    grpc_core::StaticMetadata(
-        {&grpc_static_metadata_refcounts[10], {{20, g_bytes + 90}}},
-        {&grpc_static_metadata_refcounts[106], {{12, g_bytes + 1274}}}, 81),
-    grpc_core::StaticMetadata(
-        {&grpc_static_metadata_refcounts[10], {{20, g_bytes + 90}}},
-        {&grpc_static_metadata_refcounts[107], {{21, g_bytes + 1286}}}, 82),
-    grpc_core::StaticMetadata(
-        {&grpc_static_metadata_refcounts[16], {{15, g_bytes + 186}}},
-        {&grpc_static_metadata_refcounts[98], {{8, g_bytes + 1195}}}, 83),
-    grpc_core::StaticMetadata(
-        {&grpc_static_metadata_refcounts[16], {{15, g_bytes + 186}}},
-        {&grpc_static_metadata_refcounts[39], {{4, g_bytes + 649}}}, 84),
-    grpc_core::StaticMetadata(
-        {&grpc_static_metadata_refcounts[16], {{15, g_bytes + 186}}},
-        {&grpc_static_metadata_refcounts[105], {{13, g_bytes + 1261}}}, 85),
-=======
-        {&grpc_static_metadata_refcounts[96], {{8, g_bytes + 1135}}}, 72),
-    grpc_core::StaticMetadata(
-        {&grpc_static_metadata_refcounts[15], {{16, g_bytes + 170}}},
-        {&grpc_static_metadata_refcounts[37], {{4, g_bytes + 589}}}, 73),
-    grpc_core::StaticMetadata(
-        {&grpc_static_metadata_refcounts[101], {{11, g_bytes + 1174}}},
-        {&grpc_static_metadata_refcounts[28], {{0, g_bytes + 346}}}, 74),
-    grpc_core::StaticMetadata(
-        {&grpc_static_metadata_refcounts[10], {{20, g_bytes + 90}}},
-        {&grpc_static_metadata_refcounts[96], {{8, g_bytes + 1135}}}, 75),
-    grpc_core::StaticMetadata(
-        {&grpc_static_metadata_refcounts[10], {{20, g_bytes + 90}}},
-        {&grpc_static_metadata_refcounts[36], {{7, g_bytes + 582}}}, 76),
-    grpc_core::StaticMetadata(
-        {&grpc_static_metadata_refcounts[10], {{20, g_bytes + 90}}},
-        {&grpc_static_metadata_refcounts[102], {{16, g_bytes + 1185}}}, 77),
-    grpc_core::StaticMetadata(
-        {&grpc_static_metadata_refcounts[10], {{20, g_bytes + 90}}},
-        {&grpc_static_metadata_refcounts[37], {{4, g_bytes + 589}}}, 78),
-    grpc_core::StaticMetadata(
-        {&grpc_static_metadata_refcounts[10], {{20, g_bytes + 90}}},
-        {&grpc_static_metadata_refcounts[103], {{13, g_bytes + 1201}}}, 79),
-    grpc_core::StaticMetadata(
-        {&grpc_static_metadata_refcounts[10], {{20, g_bytes + 90}}},
-        {&grpc_static_metadata_refcounts[104], {{12, g_bytes + 1214}}}, 80),
-    grpc_core::StaticMetadata(
-        {&grpc_static_metadata_refcounts[10], {{20, g_bytes + 90}}},
-        {&grpc_static_metadata_refcounts[105], {{21, g_bytes + 1226}}}, 81),
-    grpc_core::StaticMetadata(
-        {&grpc_static_metadata_refcounts[16], {{15, g_bytes + 186}}},
-        {&grpc_static_metadata_refcounts[96], {{8, g_bytes + 1135}}}, 82),
-    grpc_core::StaticMetadata(
-        {&grpc_static_metadata_refcounts[16], {{15, g_bytes + 186}}},
-        {&grpc_static_metadata_refcounts[37], {{4, g_bytes + 589}}}, 83),
-    grpc_core::StaticMetadata(
-        {&grpc_static_metadata_refcounts[16], {{15, g_bytes + 186}}},
-        {&grpc_static_metadata_refcounts[103], {{13, g_bytes + 1201}}}, 84),
->>>>>>> c6f61f1d
+grpc_core::StaticMetadata({&grpc_static_metadata_refcounts[3], {{10, g_bytes+19}}},{&grpc_static_metadata_refcounts[28], {{0, g_bytes+346}}}, 0),
+grpc_core::StaticMetadata({&grpc_static_metadata_refcounts[1], {{7, g_bytes+5}}},{&grpc_static_metadata_refcounts[40], {{3, g_bytes+656}}}, 1),
+grpc_core::StaticMetadata({&grpc_static_metadata_refcounts[1], {{7, g_bytes+5}}},{&grpc_static_metadata_refcounts[41], {{4, g_bytes+659}}}, 2),
+grpc_core::StaticMetadata({&grpc_static_metadata_refcounts[0], {{5, g_bytes+0}}},{&grpc_static_metadata_refcounts[42], {{1, g_bytes+663}}}, 3),
+grpc_core::StaticMetadata({&grpc_static_metadata_refcounts[0], {{5, g_bytes+0}}},{&grpc_static_metadata_refcounts[43], {{11, g_bytes+664}}}, 4),
+grpc_core::StaticMetadata({&grpc_static_metadata_refcounts[4], {{7, g_bytes+29}}},{&grpc_static_metadata_refcounts[44], {{4, g_bytes+675}}}, 5),
+grpc_core::StaticMetadata({&grpc_static_metadata_refcounts[4], {{7, g_bytes+29}}},{&grpc_static_metadata_refcounts[45], {{5, g_bytes+679}}}, 6),
+grpc_core::StaticMetadata({&grpc_static_metadata_refcounts[2], {{7, g_bytes+12}}},{&grpc_static_metadata_refcounts[46], {{3, g_bytes+684}}}, 7),
+grpc_core::StaticMetadata({&grpc_static_metadata_refcounts[2], {{7, g_bytes+12}}},{&grpc_static_metadata_refcounts[47], {{3, g_bytes+687}}}, 8),
+grpc_core::StaticMetadata({&grpc_static_metadata_refcounts[2], {{7, g_bytes+12}}},{&grpc_static_metadata_refcounts[48], {{3, g_bytes+690}}}, 9),
+grpc_core::StaticMetadata({&grpc_static_metadata_refcounts[2], {{7, g_bytes+12}}},{&grpc_static_metadata_refcounts[49], {{3, g_bytes+693}}}, 10),
+grpc_core::StaticMetadata({&grpc_static_metadata_refcounts[2], {{7, g_bytes+12}}},{&grpc_static_metadata_refcounts[50], {{3, g_bytes+696}}}, 11),
+grpc_core::StaticMetadata({&grpc_static_metadata_refcounts[2], {{7, g_bytes+12}}},{&grpc_static_metadata_refcounts[51], {{3, g_bytes+699}}}, 12),
+grpc_core::StaticMetadata({&grpc_static_metadata_refcounts[2], {{7, g_bytes+12}}},{&grpc_static_metadata_refcounts[52], {{3, g_bytes+702}}}, 13),
+grpc_core::StaticMetadata({&grpc_static_metadata_refcounts[53], {{14, g_bytes+705}}},{&grpc_static_metadata_refcounts[28], {{0, g_bytes+346}}}, 14),
+grpc_core::StaticMetadata({&grpc_static_metadata_refcounts[16], {{15, g_bytes+186}}},{&grpc_static_metadata_refcounts[54], {{13, g_bytes+719}}}, 15),
+grpc_core::StaticMetadata({&grpc_static_metadata_refcounts[55], {{15, g_bytes+732}}},{&grpc_static_metadata_refcounts[28], {{0, g_bytes+346}}}, 16),
+grpc_core::StaticMetadata({&grpc_static_metadata_refcounts[56], {{13, g_bytes+747}}},{&grpc_static_metadata_refcounts[28], {{0, g_bytes+346}}}, 17),
+grpc_core::StaticMetadata({&grpc_static_metadata_refcounts[57], {{6, g_bytes+760}}},{&grpc_static_metadata_refcounts[28], {{0, g_bytes+346}}}, 18),
+grpc_core::StaticMetadata({&grpc_static_metadata_refcounts[58], {{27, g_bytes+766}}},{&grpc_static_metadata_refcounts[28], {{0, g_bytes+346}}}, 19),
+grpc_core::StaticMetadata({&grpc_static_metadata_refcounts[59], {{3, g_bytes+793}}},{&grpc_static_metadata_refcounts[28], {{0, g_bytes+346}}}, 20),
+grpc_core::StaticMetadata({&grpc_static_metadata_refcounts[60], {{5, g_bytes+796}}},{&grpc_static_metadata_refcounts[28], {{0, g_bytes+346}}}, 21),
+grpc_core::StaticMetadata({&grpc_static_metadata_refcounts[61], {{13, g_bytes+801}}},{&grpc_static_metadata_refcounts[28], {{0, g_bytes+346}}}, 22),
+grpc_core::StaticMetadata({&grpc_static_metadata_refcounts[62], {{13, g_bytes+814}}},{&grpc_static_metadata_refcounts[28], {{0, g_bytes+346}}}, 23),
+grpc_core::StaticMetadata({&grpc_static_metadata_refcounts[63], {{19, g_bytes+827}}},{&grpc_static_metadata_refcounts[28], {{0, g_bytes+346}}}, 24),
+grpc_core::StaticMetadata({&grpc_static_metadata_refcounts[15], {{16, g_bytes+170}}},{&grpc_static_metadata_refcounts[28], {{0, g_bytes+346}}}, 25),
+grpc_core::StaticMetadata({&grpc_static_metadata_refcounts[64], {{16, g_bytes+846}}},{&grpc_static_metadata_refcounts[28], {{0, g_bytes+346}}}, 26),
+grpc_core::StaticMetadata({&grpc_static_metadata_refcounts[65], {{14, g_bytes+862}}},{&grpc_static_metadata_refcounts[28], {{0, g_bytes+346}}}, 27),
+grpc_core::StaticMetadata({&grpc_static_metadata_refcounts[66], {{16, g_bytes+876}}},{&grpc_static_metadata_refcounts[28], {{0, g_bytes+346}}}, 28),
+grpc_core::StaticMetadata({&grpc_static_metadata_refcounts[67], {{13, g_bytes+892}}},{&grpc_static_metadata_refcounts[28], {{0, g_bytes+346}}}, 29),
+grpc_core::StaticMetadata({&grpc_static_metadata_refcounts[14], {{12, g_bytes+158}}},{&grpc_static_metadata_refcounts[28], {{0, g_bytes+346}}}, 30),
+grpc_core::StaticMetadata({&grpc_static_metadata_refcounts[68], {{6, g_bytes+905}}},{&grpc_static_metadata_refcounts[28], {{0, g_bytes+346}}}, 31),
+grpc_core::StaticMetadata({&grpc_static_metadata_refcounts[69], {{4, g_bytes+911}}},{&grpc_static_metadata_refcounts[28], {{0, g_bytes+346}}}, 32),
+grpc_core::StaticMetadata({&grpc_static_metadata_refcounts[70], {{4, g_bytes+915}}},{&grpc_static_metadata_refcounts[28], {{0, g_bytes+346}}}, 33),
+grpc_core::StaticMetadata({&grpc_static_metadata_refcounts[71], {{6, g_bytes+919}}},{&grpc_static_metadata_refcounts[28], {{0, g_bytes+346}}}, 34),
+grpc_core::StaticMetadata({&grpc_static_metadata_refcounts[72], {{7, g_bytes+925}}},{&grpc_static_metadata_refcounts[28], {{0, g_bytes+346}}}, 35),
+grpc_core::StaticMetadata({&grpc_static_metadata_refcounts[73], {{4, g_bytes+932}}},{&grpc_static_metadata_refcounts[28], {{0, g_bytes+346}}}, 36),
+grpc_core::StaticMetadata({&grpc_static_metadata_refcounts[20], {{4, g_bytes+278}}},{&grpc_static_metadata_refcounts[28], {{0, g_bytes+346}}}, 37),
+grpc_core::StaticMetadata({&grpc_static_metadata_refcounts[74], {{8, g_bytes+936}}},{&grpc_static_metadata_refcounts[28], {{0, g_bytes+346}}}, 38),
+grpc_core::StaticMetadata({&grpc_static_metadata_refcounts[75], {{17, g_bytes+944}}},{&grpc_static_metadata_refcounts[28], {{0, g_bytes+346}}}, 39),
+grpc_core::StaticMetadata({&grpc_static_metadata_refcounts[76], {{13, g_bytes+961}}},{&grpc_static_metadata_refcounts[28], {{0, g_bytes+346}}}, 40),
+grpc_core::StaticMetadata({&grpc_static_metadata_refcounts[77], {{8, g_bytes+974}}},{&grpc_static_metadata_refcounts[28], {{0, g_bytes+346}}}, 41),
+grpc_core::StaticMetadata({&grpc_static_metadata_refcounts[78], {{19, g_bytes+982}}},{&grpc_static_metadata_refcounts[28], {{0, g_bytes+346}}}, 42),
+grpc_core::StaticMetadata({&grpc_static_metadata_refcounts[79], {{13, g_bytes+1001}}},{&grpc_static_metadata_refcounts[28], {{0, g_bytes+346}}}, 43),
+grpc_core::StaticMetadata({&grpc_static_metadata_refcounts[80], {{4, g_bytes+1014}}},{&grpc_static_metadata_refcounts[28], {{0, g_bytes+346}}}, 44),
+grpc_core::StaticMetadata({&grpc_static_metadata_refcounts[81], {{8, g_bytes+1018}}},{&grpc_static_metadata_refcounts[28], {{0, g_bytes+346}}}, 45),
+grpc_core::StaticMetadata({&grpc_static_metadata_refcounts[82], {{12, g_bytes+1026}}},{&grpc_static_metadata_refcounts[28], {{0, g_bytes+346}}}, 46),
+grpc_core::StaticMetadata({&grpc_static_metadata_refcounts[83], {{18, g_bytes+1038}}},{&grpc_static_metadata_refcounts[28], {{0, g_bytes+346}}}, 47),
+grpc_core::StaticMetadata({&grpc_static_metadata_refcounts[84], {{19, g_bytes+1056}}},{&grpc_static_metadata_refcounts[28], {{0, g_bytes+346}}}, 48),
+grpc_core::StaticMetadata({&grpc_static_metadata_refcounts[85], {{5, g_bytes+1075}}},{&grpc_static_metadata_refcounts[28], {{0, g_bytes+346}}}, 49),
+grpc_core::StaticMetadata({&grpc_static_metadata_refcounts[86], {{7, g_bytes+1080}}},{&grpc_static_metadata_refcounts[28], {{0, g_bytes+346}}}, 50),
+grpc_core::StaticMetadata({&grpc_static_metadata_refcounts[87], {{7, g_bytes+1087}}},{&grpc_static_metadata_refcounts[28], {{0, g_bytes+346}}}, 51),
+grpc_core::StaticMetadata({&grpc_static_metadata_refcounts[88], {{11, g_bytes+1094}}},{&grpc_static_metadata_refcounts[28], {{0, g_bytes+346}}}, 52),
+grpc_core::StaticMetadata({&grpc_static_metadata_refcounts[89], {{6, g_bytes+1105}}},{&grpc_static_metadata_refcounts[28], {{0, g_bytes+346}}}, 53),
+grpc_core::StaticMetadata({&grpc_static_metadata_refcounts[90], {{10, g_bytes+1111}}},{&grpc_static_metadata_refcounts[28], {{0, g_bytes+346}}}, 54),
+grpc_core::StaticMetadata({&grpc_static_metadata_refcounts[91], {{25, g_bytes+1121}}},{&grpc_static_metadata_refcounts[28], {{0, g_bytes+346}}}, 55),
+grpc_core::StaticMetadata({&grpc_static_metadata_refcounts[92], {{17, g_bytes+1146}}},{&grpc_static_metadata_refcounts[28], {{0, g_bytes+346}}}, 56),
+grpc_core::StaticMetadata({&grpc_static_metadata_refcounts[19], {{10, g_bytes+268}}},{&grpc_static_metadata_refcounts[28], {{0, g_bytes+346}}}, 57),
+grpc_core::StaticMetadata({&grpc_static_metadata_refcounts[93], {{4, g_bytes+1163}}},{&grpc_static_metadata_refcounts[28], {{0, g_bytes+346}}}, 58),
+grpc_core::StaticMetadata({&grpc_static_metadata_refcounts[94], {{3, g_bytes+1167}}},{&grpc_static_metadata_refcounts[28], {{0, g_bytes+346}}}, 59),
+grpc_core::StaticMetadata({&grpc_static_metadata_refcounts[95], {{16, g_bytes+1170}}},{&grpc_static_metadata_refcounts[28], {{0, g_bytes+346}}}, 60),
+grpc_core::StaticMetadata({&grpc_static_metadata_refcounts[7], {{11, g_bytes+50}}},{&grpc_static_metadata_refcounts[96], {{1, g_bytes+1186}}}, 61),
+grpc_core::StaticMetadata({&grpc_static_metadata_refcounts[7], {{11, g_bytes+50}}},{&grpc_static_metadata_refcounts[24], {{1, g_bytes+342}}}, 62),
+grpc_core::StaticMetadata({&grpc_static_metadata_refcounts[7], {{11, g_bytes+50}}},{&grpc_static_metadata_refcounts[25], {{1, g_bytes+343}}}, 63),
+grpc_core::StaticMetadata({&grpc_static_metadata_refcounts[9], {{13, g_bytes+77}}},{&grpc_static_metadata_refcounts[97], {{8, g_bytes+1187}}}, 64),
+grpc_core::StaticMetadata({&grpc_static_metadata_refcounts[9], {{13, g_bytes+77}}},{&grpc_static_metadata_refcounts[38], {{4, g_bytes+641}}}, 65),
+grpc_core::StaticMetadata({&grpc_static_metadata_refcounts[9], {{13, g_bytes+77}}},{&grpc_static_metadata_refcounts[37], {{7, g_bytes+634}}}, 66),
+grpc_core::StaticMetadata({&grpc_static_metadata_refcounts[5], {{2, g_bytes+36}}},{&grpc_static_metadata_refcounts[98], {{8, g_bytes+1195}}}, 67),
+grpc_core::StaticMetadata({&grpc_static_metadata_refcounts[14], {{12, g_bytes+158}}},{&grpc_static_metadata_refcounts[99], {{16, g_bytes+1203}}}, 68),
+grpc_core::StaticMetadata({&grpc_static_metadata_refcounts[4], {{7, g_bytes+29}}},{&grpc_static_metadata_refcounts[100], {{4, g_bytes+1219}}}, 69),
+grpc_core::StaticMetadata({&grpc_static_metadata_refcounts[1], {{7, g_bytes+5}}},{&grpc_static_metadata_refcounts[101], {{3, g_bytes+1223}}}, 70),
+grpc_core::StaticMetadata({&grpc_static_metadata_refcounts[16], {{15, g_bytes+186}}},{&grpc_static_metadata_refcounts[28], {{0, g_bytes+346}}}, 71),
+grpc_core::StaticMetadata({&grpc_static_metadata_refcounts[15], {{16, g_bytes+170}}},{&grpc_static_metadata_refcounts[97], {{8, g_bytes+1187}}}, 72),
+grpc_core::StaticMetadata({&grpc_static_metadata_refcounts[15], {{16, g_bytes+170}}},{&grpc_static_metadata_refcounts[38], {{4, g_bytes+641}}}, 73),
+grpc_core::StaticMetadata({&grpc_static_metadata_refcounts[102], {{11, g_bytes+1226}}},{&grpc_static_metadata_refcounts[28], {{0, g_bytes+346}}}, 74),
+grpc_core::StaticMetadata({&grpc_static_metadata_refcounts[10], {{20, g_bytes+90}}},{&grpc_static_metadata_refcounts[97], {{8, g_bytes+1187}}}, 75),
+grpc_core::StaticMetadata({&grpc_static_metadata_refcounts[10], {{20, g_bytes+90}}},{&grpc_static_metadata_refcounts[37], {{7, g_bytes+634}}}, 76),
+grpc_core::StaticMetadata({&grpc_static_metadata_refcounts[10], {{20, g_bytes+90}}},{&grpc_static_metadata_refcounts[103], {{16, g_bytes+1237}}}, 77),
+grpc_core::StaticMetadata({&grpc_static_metadata_refcounts[10], {{20, g_bytes+90}}},{&grpc_static_metadata_refcounts[38], {{4, g_bytes+641}}}, 78),
+grpc_core::StaticMetadata({&grpc_static_metadata_refcounts[10], {{20, g_bytes+90}}},{&grpc_static_metadata_refcounts[104], {{13, g_bytes+1253}}}, 79),
+grpc_core::StaticMetadata({&grpc_static_metadata_refcounts[10], {{20, g_bytes+90}}},{&grpc_static_metadata_refcounts[105], {{12, g_bytes+1266}}}, 80),
+grpc_core::StaticMetadata({&grpc_static_metadata_refcounts[10], {{20, g_bytes+90}}},{&grpc_static_metadata_refcounts[106], {{21, g_bytes+1278}}}, 81),
+grpc_core::StaticMetadata({&grpc_static_metadata_refcounts[16], {{15, g_bytes+186}}},{&grpc_static_metadata_refcounts[97], {{8, g_bytes+1187}}}, 82),
+grpc_core::StaticMetadata({&grpc_static_metadata_refcounts[16], {{15, g_bytes+186}}},{&grpc_static_metadata_refcounts[38], {{4, g_bytes+641}}}, 83),
+grpc_core::StaticMetadata({&grpc_static_metadata_refcounts[16], {{15, g_bytes+186}}},{&grpc_static_metadata_refcounts[104], {{13, g_bytes+1253}}}, 84),
 };
-const uint8_t grpc_static_accept_encoding_metadata[8] = {0,  75, 76, 77,
-                                                         78, 79, 80, 81};
-
-const uint8_t grpc_static_accept_stream_encoding_metadata[4] = {0, 82, 83, 84};+const uint8_t grpc_static_accept_encoding_metadata[8] = {
+0,75,76,77,78,79,80,81
+};
+
+const uint8_t grpc_static_accept_stream_encoding_metadata[4] = {
+0,82,83,84
+};