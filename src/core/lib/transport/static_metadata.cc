/*
 * Copyright 2015 gRPC authors.
 *
 * Licensed under the Apache License, Version 2.0 (the "License");
 * you may not use this file except in compliance with the License.
 * You may obtain a copy of the License at
 *
 *     http://www.apache.org/licenses/LICENSE-2.0
 *
 * Unless required by applicable law or agreed to in writing, software
 * distributed under the License is distributed on an "AS IS" BASIS,
 * WITHOUT WARRANTIES OR CONDITIONS OF ANY KIND, either express or implied.
 * See the License for the specific language governing permissions and
 * limitations under the License.
 */

/*
 * WARNING: Auto-generated code.
 *
 * To make changes to this file, change
 * tools/codegen/core/gen_static_metadata.py, and then re-run it.
 *
 * See metadata.h for an explanation of the interface here, and metadata.cc for
 * an explanation of what's going on.
 */

#include <grpc/support/port_platform.h>

#include "src/core/lib/transport/static_metadata.h"

#include "src/core/lib/slice/slice_internal.h"

static uint8_t g_bytes[] = {
    58,  112, 97,  116, 104, 58,  109, 101, 116, 104, 111, 100, 58,  115, 116,
    97,  116, 117, 115, 58,  97,  117, 116, 104, 111, 114, 105, 116, 121, 58,
    115, 99,  104, 101, 109, 101, 116, 101, 103, 114, 112, 99,  45,  109, 101,
    115, 115, 97,  103, 101, 103, 114, 112, 99,  45,  115, 116, 97,  116, 117,
    115, 103, 114, 112, 99,  45,  112, 97,  121, 108, 111, 97,  100, 45,  98,
    105, 110, 103, 114, 112, 99,  45,  101, 110, 99,  111, 100, 105, 110, 103,
    103, 114, 112, 99,  45,  97,  99,  99,  101, 112, 116, 45,  101, 110, 99,
    111, 100, 105, 110, 103, 103, 114, 112, 99,  45,  115, 101, 114, 118, 101,
    114, 45,  115, 116, 97,  116, 115, 45,  98,  105, 110, 103, 114, 112, 99,
    45,  116, 97,  103, 115, 45,  98,  105, 110, 103, 114, 112, 99,  45,  116,
    114, 97,  99,  101, 45,  98,  105, 110, 99,  111, 110, 116, 101, 110, 116,
    45,  116, 121, 112, 101, 99,  111, 110, 116, 101, 110, 116, 45,  101, 110,
    99,  111, 100, 105, 110, 103, 97,  99,  99,  101, 112, 116, 45,  101, 110,
    99,  111, 100, 105, 110, 103, 103, 114, 112, 99,  45,  105, 110, 116, 101,
    114, 110, 97,  108, 45,  101, 110, 99,  111, 100, 105, 110, 103, 45,  114,
    101, 113, 117, 101, 115, 116, 103, 114, 112, 99,  45,  105, 110, 116, 101,
    114, 110, 97,  108, 45,  115, 116, 114, 101, 97,  109, 45,  101, 110, 99,
    111, 100, 105, 110, 103, 45,  114, 101, 113, 117, 101, 115, 116, 117, 115,
<<<<<<< HEAD
    101, 114, 45,  97,  103, 101, 110, 116, 104, 111, 115, 116, 108, 98,  45,
    116, 111, 107, 101, 110, 103, 114, 112, 99,  45,  112, 114, 101, 118, 105,
    111, 117, 115, 45,  114, 112, 99,  45,  97,  116, 116, 101, 109, 112, 116,
    115, 103, 114, 112, 99,  45,  114, 101, 116, 114, 121, 45,  112, 117, 115,
    104, 98,  97,  99,  107, 45,  109, 115, 103, 114, 112, 99,  45,  116, 105,
    109, 101, 111, 117, 116, 49,  50,  51,  52,  103, 114, 112, 99,  46,  119,
    97,  105, 116, 95,  102, 111, 114, 95,  114, 101, 97,  100, 121, 103, 114,
    112, 99,  46,  116, 105, 109, 101, 111, 117, 116, 103, 114, 112, 99,  46,
    109, 97,  120, 95,  114, 101, 113, 117, 101, 115, 116, 95,  109, 101, 115,
    115, 97,  103, 101, 95,  98,  121, 116, 101, 115, 103, 114, 112, 99,  46,
    109, 97,  120, 95,  114, 101, 115, 112, 111, 110, 115, 101, 95,  109, 101,
    115, 115, 97,  103, 101, 95,  98,  121, 116, 101, 115, 47,  103, 114, 112,
    99,  46,  108, 98,  46,  118, 49,  46,  76,  111, 97,  100, 66,  97,  108,
    97,  110, 99,  101, 114, 47,  66,  97,  108, 97,  110, 99,  101, 76,  111,
    97,  100, 47,  103, 114, 112, 99,  46,  108, 98,  46,  118, 50,  46,  69,
    110, 100, 112, 111, 105, 110, 116, 68,  105, 115, 99,  111, 118, 101, 114,
    121, 83,  101, 114, 118, 105, 99,  101, 47,  83,  116, 114, 101, 97,  109,
    69,  110, 100, 112, 111, 105, 110, 116, 115, 47,  103, 114, 112, 99,  46,
    108, 98,  46,  118, 50,  46,  76,  111, 97,  100, 82,  101, 112, 111, 114,
    116, 105, 110, 103, 83,  101, 114, 118, 105, 99,  101, 47,  83,  116, 114,
    101, 97,  109, 76,  111, 97,  100, 83,  116, 97,  116, 115, 47,  103, 114,
    112, 99,  46,  104, 101, 97,  108, 116, 104, 46,  118, 49,  46,  72,  101,
    97,  108, 116, 104, 47,  87,  97,  116, 99,  104, 47,  101, 110, 118, 111,
    121, 46,  115, 101, 114, 118, 105, 99,  101, 46,  100, 105, 115, 99,  111,
    118, 101, 114, 121, 46,  118, 50,  46,  65,  103, 103, 114, 101, 103, 97,
    116, 101, 100, 68,  105, 115, 99,  111, 118, 101, 114, 121, 83,  101, 114,
    118, 105, 99,  101, 47,  83,  116, 114, 101, 97,  109, 65,  103, 103, 114,
    101, 103, 97,  116, 101, 100, 82,  101, 115, 111, 117, 114, 99,  101, 115,
    100, 101, 102, 108, 97,  116, 101, 103, 122, 105, 112, 115, 116, 114, 101,
    97,  109, 47,  103, 122, 105, 112, 71,  69,  84,  80,  79,  83,  84,  47,
    47,  105, 110, 100, 101, 120, 46,  104, 116, 109, 108, 104, 116, 116, 112,
    104, 116, 116, 112, 115, 50,  48,  48,  50,  48,  52,  50,  48,  54,  51,
    48,  52,  52,  48,  48,  52,  48,  52,  53,  48,  48,  97,  99,  99,  101,
    112, 116, 45,  99,  104, 97,  114, 115, 101, 116, 103, 122, 105, 112, 44,
    32,  100, 101, 102, 108, 97,  116, 101, 97,  99,  99,  101, 112, 116, 45,
    108, 97,  110, 103, 117, 97,  103, 101, 97,  99,  99,  101, 112, 116, 45,
    114, 97,  110, 103, 101, 115, 97,  99,  99,  101, 112, 116, 97,  99,  99,
    101, 115, 115, 45,  99,  111, 110, 116, 114, 111, 108, 45,  97,  108, 108,
    111, 119, 45,  111, 114, 105, 103, 105, 110, 97,  103, 101, 97,  108, 108,
    111, 119, 97,  117, 116, 104, 111, 114, 105, 122, 97,  116, 105, 111, 110,
    99,  97,  99,  104, 101, 45,  99,  111, 110, 116, 114, 111, 108, 99,  111,
    110, 116, 101, 110, 116, 45,  100, 105, 115, 112, 111, 115, 105, 116, 105,
    111, 110, 99,  111, 110, 116, 101, 110, 116, 45,  108, 97,  110, 103, 117,
    97,  103, 101, 99,  111, 110, 116, 101, 110, 116, 45,  108, 101, 110, 103,
    116, 104, 99,  111, 110, 116, 101, 110, 116, 45,  108, 111, 99,  97,  116,
    105, 111, 110, 99,  111, 110, 116, 101, 110, 116, 45,  114, 97,  110, 103,
    101, 99,  111, 111, 107, 105, 101, 100, 97,  116, 101, 101, 116, 97,  103,
    101, 120, 112, 101, 99,  116, 101, 120, 112, 105, 114, 101, 115, 102, 114,
    111, 109, 105, 102, 45,  109, 97,  116, 99,  104, 105, 102, 45,  109, 111,
    100, 105, 102, 105, 101, 100, 45,  115, 105, 110, 99,  101, 105, 102, 45,
    110, 111, 110, 101, 45,  109, 97,  116, 99,  104, 105, 102, 45,  114, 97,
    110, 103, 101, 105, 102, 45,  117, 110, 109, 111, 100, 105, 102, 105, 101,
    100, 45,  115, 105, 110, 99,  101, 108, 97,  115, 116, 45,  109, 111, 100,
    105, 102, 105, 101, 100, 108, 105, 110, 107, 108, 111, 99,  97,  116, 105,
    111, 110, 109, 97,  120, 45,  102, 111, 114, 119, 97,  114, 100, 115, 112,
    114, 111, 120, 121, 45,  97,  117, 116, 104, 101, 110, 116, 105, 99,  97,
    116, 101, 112, 114, 111, 120, 121, 45,  97,  117, 116, 104, 111, 114, 105,
    122, 97,  116, 105, 111, 110, 114, 97,  110, 103, 101, 114, 101, 102, 101,
    114, 101, 114, 114, 101, 102, 114, 101, 115, 104, 114, 101, 116, 114, 121,
    45,  97,  102, 116, 101, 114, 115, 101, 114, 118, 101, 114, 115, 101, 116,
    45,  99,  111, 111, 107, 105, 101, 115, 116, 114, 105, 99,  116, 45,  116,
    114, 97,  110, 115, 112, 111, 114, 116, 45,  115, 101, 99,  117, 114, 105,
    116, 121, 116, 114, 97,  110, 115, 102, 101, 114, 45,  101, 110, 99,  111,
    100, 105, 110, 103, 118, 97,  114, 121, 118, 105, 97,  119, 119, 119, 45,
    97,  117, 116, 104, 101, 110, 116, 105, 99,  97,  116, 101, 48,  105, 100,
    101, 110, 116, 105, 116, 121, 116, 114, 97,  105, 108, 101, 114, 115, 97,
    112, 112, 108, 105, 99,  97,  116, 105, 111, 110, 47,  103, 114, 112, 99,
    103, 114, 112, 99,  80,  85,  84,  108, 98,  45,  99,  111, 115, 116, 45,
    98,  105, 110, 105, 100, 101, 110, 116, 105, 116, 121, 44,  100, 101, 102,
    108, 97,  116, 101, 105, 100, 101, 110, 116, 105, 116, 121, 44,  103, 122,
    105, 112, 100, 101, 102, 108, 97,  116, 101, 44,  103, 122, 105, 112, 105,
    100, 101, 110, 116, 105, 116, 121, 44,  100, 101, 102, 108, 97,  116, 101,
    44,  103, 122, 105, 112};

static grpc_slice_refcount static_sub_refcnt;
grpc_slice_refcount grpc_static_metadata_refcounts[GRPC_STATIC_MDSTR_COUNT] = {
    grpc_slice_refcount(&static_sub_refcnt, grpc_slice_refcount::Type::STATIC),
    grpc_slice_refcount(&static_sub_refcnt, grpc_slice_refcount::Type::STATIC),
    grpc_slice_refcount(&static_sub_refcnt, grpc_slice_refcount::Type::STATIC),
    grpc_slice_refcount(&static_sub_refcnt, grpc_slice_refcount::Type::STATIC),
    grpc_slice_refcount(&static_sub_refcnt, grpc_slice_refcount::Type::STATIC),
    grpc_slice_refcount(&static_sub_refcnt, grpc_slice_refcount::Type::STATIC),
    grpc_slice_refcount(&static_sub_refcnt, grpc_slice_refcount::Type::STATIC),
    grpc_slice_refcount(&static_sub_refcnt, grpc_slice_refcount::Type::STATIC),
    grpc_slice_refcount(&static_sub_refcnt, grpc_slice_refcount::Type::STATIC),
    grpc_slice_refcount(&static_sub_refcnt, grpc_slice_refcount::Type::STATIC),
    grpc_slice_refcount(&static_sub_refcnt, grpc_slice_refcount::Type::STATIC),
    grpc_slice_refcount(&static_sub_refcnt, grpc_slice_refcount::Type::STATIC),
    grpc_slice_refcount(&static_sub_refcnt, grpc_slice_refcount::Type::STATIC),
    grpc_slice_refcount(&static_sub_refcnt, grpc_slice_refcount::Type::STATIC),
    grpc_slice_refcount(&static_sub_refcnt, grpc_slice_refcount::Type::STATIC),
    grpc_slice_refcount(&static_sub_refcnt, grpc_slice_refcount::Type::STATIC),
    grpc_slice_refcount(&static_sub_refcnt, grpc_slice_refcount::Type::STATIC),
    grpc_slice_refcount(&static_sub_refcnt, grpc_slice_refcount::Type::STATIC),
    grpc_slice_refcount(&static_sub_refcnt, grpc_slice_refcount::Type::STATIC),
    grpc_slice_refcount(&static_sub_refcnt, grpc_slice_refcount::Type::STATIC),
    grpc_slice_refcount(&static_sub_refcnt, grpc_slice_refcount::Type::STATIC),
    grpc_slice_refcount(&static_sub_refcnt, grpc_slice_refcount::Type::STATIC),
    grpc_slice_refcount(&static_sub_refcnt, grpc_slice_refcount::Type::STATIC),
    grpc_slice_refcount(&static_sub_refcnt, grpc_slice_refcount::Type::STATIC),
    grpc_slice_refcount(&static_sub_refcnt, grpc_slice_refcount::Type::STATIC),
    grpc_slice_refcount(&static_sub_refcnt, grpc_slice_refcount::Type::STATIC),
    grpc_slice_refcount(&static_sub_refcnt, grpc_slice_refcount::Type::STATIC),
    grpc_slice_refcount(&static_sub_refcnt, grpc_slice_refcount::Type::STATIC),
    grpc_slice_refcount(&static_sub_refcnt, grpc_slice_refcount::Type::STATIC),
    grpc_slice_refcount(&static_sub_refcnt, grpc_slice_refcount::Type::STATIC),
    grpc_slice_refcount(&static_sub_refcnt, grpc_slice_refcount::Type::STATIC),
    grpc_slice_refcount(&static_sub_refcnt, grpc_slice_refcount::Type::STATIC),
    grpc_slice_refcount(&static_sub_refcnt, grpc_slice_refcount::Type::STATIC),
    grpc_slice_refcount(&static_sub_refcnt, grpc_slice_refcount::Type::STATIC),
    grpc_slice_refcount(&static_sub_refcnt, grpc_slice_refcount::Type::STATIC),
    grpc_slice_refcount(&static_sub_refcnt, grpc_slice_refcount::Type::STATIC),
    grpc_slice_refcount(&static_sub_refcnt, grpc_slice_refcount::Type::STATIC),
    grpc_slice_refcount(&static_sub_refcnt, grpc_slice_refcount::Type::STATIC),
    grpc_slice_refcount(&static_sub_refcnt, grpc_slice_refcount::Type::STATIC),
    grpc_slice_refcount(&static_sub_refcnt, grpc_slice_refcount::Type::STATIC),
    grpc_slice_refcount(&static_sub_refcnt, grpc_slice_refcount::Type::STATIC),
    grpc_slice_refcount(&static_sub_refcnt, grpc_slice_refcount::Type::STATIC),
    grpc_slice_refcount(&static_sub_refcnt, grpc_slice_refcount::Type::STATIC),
    grpc_slice_refcount(&static_sub_refcnt, grpc_slice_refcount::Type::STATIC),
    grpc_slice_refcount(&static_sub_refcnt, grpc_slice_refcount::Type::STATIC),
    grpc_slice_refcount(&static_sub_refcnt, grpc_slice_refcount::Type::STATIC),
    grpc_slice_refcount(&static_sub_refcnt, grpc_slice_refcount::Type::STATIC),
    grpc_slice_refcount(&static_sub_refcnt, grpc_slice_refcount::Type::STATIC),
    grpc_slice_refcount(&static_sub_refcnt, grpc_slice_refcount::Type::STATIC),
    grpc_slice_refcount(&static_sub_refcnt, grpc_slice_refcount::Type::STATIC),
    grpc_slice_refcount(&static_sub_refcnt, grpc_slice_refcount::Type::STATIC),
    grpc_slice_refcount(&static_sub_refcnt, grpc_slice_refcount::Type::STATIC),
    grpc_slice_refcount(&static_sub_refcnt, grpc_slice_refcount::Type::STATIC),
    grpc_slice_refcount(&static_sub_refcnt, grpc_slice_refcount::Type::STATIC),
    grpc_slice_refcount(&static_sub_refcnt, grpc_slice_refcount::Type::STATIC),
    grpc_slice_refcount(&static_sub_refcnt, grpc_slice_refcount::Type::STATIC),
    grpc_slice_refcount(&static_sub_refcnt, grpc_slice_refcount::Type::STATIC),
    grpc_slice_refcount(&static_sub_refcnt, grpc_slice_refcount::Type::STATIC),
    grpc_slice_refcount(&static_sub_refcnt, grpc_slice_refcount::Type::STATIC),
    grpc_slice_refcount(&static_sub_refcnt, grpc_slice_refcount::Type::STATIC),
    grpc_slice_refcount(&static_sub_refcnt, grpc_slice_refcount::Type::STATIC),
    grpc_slice_refcount(&static_sub_refcnt, grpc_slice_refcount::Type::STATIC),
    grpc_slice_refcount(&static_sub_refcnt, grpc_slice_refcount::Type::STATIC),
    grpc_slice_refcount(&static_sub_refcnt, grpc_slice_refcount::Type::STATIC),
    grpc_slice_refcount(&static_sub_refcnt, grpc_slice_refcount::Type::STATIC),
    grpc_slice_refcount(&static_sub_refcnt, grpc_slice_refcount::Type::STATIC),
    grpc_slice_refcount(&static_sub_refcnt, grpc_slice_refcount::Type::STATIC),
    grpc_slice_refcount(&static_sub_refcnt, grpc_slice_refcount::Type::STATIC),
    grpc_slice_refcount(&static_sub_refcnt, grpc_slice_refcount::Type::STATIC),
    grpc_slice_refcount(&static_sub_refcnt, grpc_slice_refcount::Type::STATIC),
    grpc_slice_refcount(&static_sub_refcnt, grpc_slice_refcount::Type::STATIC),
    grpc_slice_refcount(&static_sub_refcnt, grpc_slice_refcount::Type::STATIC),
    grpc_slice_refcount(&static_sub_refcnt, grpc_slice_refcount::Type::STATIC),
    grpc_slice_refcount(&static_sub_refcnt, grpc_slice_refcount::Type::STATIC),
    grpc_slice_refcount(&static_sub_refcnt, grpc_slice_refcount::Type::STATIC),
    grpc_slice_refcount(&static_sub_refcnt, grpc_slice_refcount::Type::STATIC),
    grpc_slice_refcount(&static_sub_refcnt, grpc_slice_refcount::Type::STATIC),
    grpc_slice_refcount(&static_sub_refcnt, grpc_slice_refcount::Type::STATIC),
    grpc_slice_refcount(&static_sub_refcnt, grpc_slice_refcount::Type::STATIC),
    grpc_slice_refcount(&static_sub_refcnt, grpc_slice_refcount::Type::STATIC),
    grpc_slice_refcount(&static_sub_refcnt, grpc_slice_refcount::Type::STATIC),
    grpc_slice_refcount(&static_sub_refcnt, grpc_slice_refcount::Type::STATIC),
    grpc_slice_refcount(&static_sub_refcnt, grpc_slice_refcount::Type::STATIC),
    grpc_slice_refcount(&static_sub_refcnt, grpc_slice_refcount::Type::STATIC),
    grpc_slice_refcount(&static_sub_refcnt, grpc_slice_refcount::Type::STATIC),
    grpc_slice_refcount(&static_sub_refcnt, grpc_slice_refcount::Type::STATIC),
    grpc_slice_refcount(&static_sub_refcnt, grpc_slice_refcount::Type::STATIC),
    grpc_slice_refcount(&static_sub_refcnt, grpc_slice_refcount::Type::STATIC),
    grpc_slice_refcount(&static_sub_refcnt, grpc_slice_refcount::Type::STATIC),
    grpc_slice_refcount(&static_sub_refcnt, grpc_slice_refcount::Type::STATIC),
    grpc_slice_refcount(&static_sub_refcnt, grpc_slice_refcount::Type::STATIC),
    grpc_slice_refcount(&static_sub_refcnt, grpc_slice_refcount::Type::STATIC),
    grpc_slice_refcount(&static_sub_refcnt, grpc_slice_refcount::Type::STATIC),
    grpc_slice_refcount(&static_sub_refcnt, grpc_slice_refcount::Type::STATIC),
    grpc_slice_refcount(&static_sub_refcnt, grpc_slice_refcount::Type::STATIC),
    grpc_slice_refcount(&static_sub_refcnt, grpc_slice_refcount::Type::STATIC),
    grpc_slice_refcount(&static_sub_refcnt, grpc_slice_refcount::Type::STATIC),
    grpc_slice_refcount(&static_sub_refcnt, grpc_slice_refcount::Type::STATIC),
    grpc_slice_refcount(&static_sub_refcnt, grpc_slice_refcount::Type::STATIC),
    grpc_slice_refcount(&static_sub_refcnt, grpc_slice_refcount::Type::STATIC),
    grpc_slice_refcount(&static_sub_refcnt, grpc_slice_refcount::Type::STATIC),
    grpc_slice_refcount(&static_sub_refcnt, grpc_slice_refcount::Type::STATIC),
    grpc_slice_refcount(&static_sub_refcnt, grpc_slice_refcount::Type::STATIC),
    grpc_slice_refcount(&static_sub_refcnt, grpc_slice_refcount::Type::STATIC),
    grpc_slice_refcount(&static_sub_refcnt, grpc_slice_refcount::Type::STATIC),
    grpc_slice_refcount(&static_sub_refcnt, grpc_slice_refcount::Type::STATIC),
    grpc_slice_refcount(&static_sub_refcnt, grpc_slice_refcount::Type::STATIC),
    grpc_slice_refcount(&static_sub_refcnt, grpc_slice_refcount::Type::STATIC),
    grpc_slice_refcount(&static_sub_refcnt, grpc_slice_refcount::Type::STATIC),
};

const grpc_slice grpc_static_slice_table[GRPC_STATIC_MDSTR_COUNT] = {
    {&grpc_static_metadata_refcounts[0], {{5, g_bytes + 0}}},
    {&grpc_static_metadata_refcounts[1], {{7, g_bytes + 5}}},
    {&grpc_static_metadata_refcounts[2], {{7, g_bytes + 12}}},
    {&grpc_static_metadata_refcounts[3], {{10, g_bytes + 19}}},
    {&grpc_static_metadata_refcounts[4], {{7, g_bytes + 29}}},
    {&grpc_static_metadata_refcounts[5], {{2, g_bytes + 36}}},
    {&grpc_static_metadata_refcounts[6], {{12, g_bytes + 38}}},
    {&grpc_static_metadata_refcounts[7], {{11, g_bytes + 50}}},
    {&grpc_static_metadata_refcounts[8], {{16, g_bytes + 61}}},
    {&grpc_static_metadata_refcounts[9], {{13, g_bytes + 77}}},
    {&grpc_static_metadata_refcounts[10], {{20, g_bytes + 90}}},
    {&grpc_static_metadata_refcounts[11], {{21, g_bytes + 110}}},
    {&grpc_static_metadata_refcounts[12], {{13, g_bytes + 131}}},
    {&grpc_static_metadata_refcounts[13], {{14, g_bytes + 144}}},
    {&grpc_static_metadata_refcounts[14], {{12, g_bytes + 158}}},
    {&grpc_static_metadata_refcounts[15], {{16, g_bytes + 170}}},
    {&grpc_static_metadata_refcounts[16], {{15, g_bytes + 186}}},
    {&grpc_static_metadata_refcounts[17], {{30, g_bytes + 201}}},
    {&grpc_static_metadata_refcounts[18], {{37, g_bytes + 231}}},
    {&grpc_static_metadata_refcounts[19], {{10, g_bytes + 268}}},
    {&grpc_static_metadata_refcounts[20], {{4, g_bytes + 278}}},
    {&grpc_static_metadata_refcounts[21], {{8, g_bytes + 282}}},
    {&grpc_static_metadata_refcounts[22], {{26, g_bytes + 290}}},
    {&grpc_static_metadata_refcounts[23], {{22, g_bytes + 316}}},
    {&grpc_static_metadata_refcounts[24], {{12, g_bytes + 338}}},
    {&grpc_static_metadata_refcounts[25], {{1, g_bytes + 350}}},
    {&grpc_static_metadata_refcounts[26], {{1, g_bytes + 351}}},
    {&grpc_static_metadata_refcounts[27], {{1, g_bytes + 352}}},
    {&grpc_static_metadata_refcounts[28], {{1, g_bytes + 353}}},
    {&grpc_static_metadata_refcounts[29], {{0, g_bytes + 354}}},
    {&grpc_static_metadata_refcounts[30], {{19, g_bytes + 354}}},
    {&grpc_static_metadata_refcounts[31], {{12, g_bytes + 373}}},
    {&grpc_static_metadata_refcounts[32], {{30, g_bytes + 385}}},
    {&grpc_static_metadata_refcounts[33], {{31, g_bytes + 415}}},
    {&grpc_static_metadata_refcounts[34], {{36, g_bytes + 446}}},
    {&grpc_static_metadata_refcounts[35], {{52, g_bytes + 482}}},
    {&grpc_static_metadata_refcounts[36], {{48, g_bytes + 534}}},
    {&grpc_static_metadata_refcounts[37], {{28, g_bytes + 582}}},
    {&grpc_static_metadata_refcounts[38], {{80, g_bytes + 610}}},
    {&grpc_static_metadata_refcounts[39], {{7, g_bytes + 690}}},
    {&grpc_static_metadata_refcounts[40], {{4, g_bytes + 697}}},
    {&grpc_static_metadata_refcounts[41], {{11, g_bytes + 701}}},
    {&grpc_static_metadata_refcounts[42], {{3, g_bytes + 712}}},
    {&grpc_static_metadata_refcounts[43], {{4, g_bytes + 715}}},
    {&grpc_static_metadata_refcounts[44], {{1, g_bytes + 719}}},
    {&grpc_static_metadata_refcounts[45], {{11, g_bytes + 720}}},
    {&grpc_static_metadata_refcounts[46], {{4, g_bytes + 731}}},
    {&grpc_static_metadata_refcounts[47], {{5, g_bytes + 735}}},
    {&grpc_static_metadata_refcounts[48], {{3, g_bytes + 740}}},
    {&grpc_static_metadata_refcounts[49], {{3, g_bytes + 743}}},
    {&grpc_static_metadata_refcounts[50], {{3, g_bytes + 746}}},
    {&grpc_static_metadata_refcounts[51], {{3, g_bytes + 749}}},
    {&grpc_static_metadata_refcounts[52], {{3, g_bytes + 752}}},
    {&grpc_static_metadata_refcounts[53], {{3, g_bytes + 755}}},
    {&grpc_static_metadata_refcounts[54], {{3, g_bytes + 758}}},
    {&grpc_static_metadata_refcounts[55], {{14, g_bytes + 761}}},
    {&grpc_static_metadata_refcounts[56], {{13, g_bytes + 775}}},
    {&grpc_static_metadata_refcounts[57], {{15, g_bytes + 788}}},
    {&grpc_static_metadata_refcounts[58], {{13, g_bytes + 803}}},
    {&grpc_static_metadata_refcounts[59], {{6, g_bytes + 816}}},
    {&grpc_static_metadata_refcounts[60], {{27, g_bytes + 822}}},
    {&grpc_static_metadata_refcounts[61], {{3, g_bytes + 849}}},
    {&grpc_static_metadata_refcounts[62], {{5, g_bytes + 852}}},
    {&grpc_static_metadata_refcounts[63], {{13, g_bytes + 857}}},
    {&grpc_static_metadata_refcounts[64], {{13, g_bytes + 870}}},
    {&grpc_static_metadata_refcounts[65], {{19, g_bytes + 883}}},
    {&grpc_static_metadata_refcounts[66], {{16, g_bytes + 902}}},
    {&grpc_static_metadata_refcounts[67], {{14, g_bytes + 918}}},
    {&grpc_static_metadata_refcounts[68], {{16, g_bytes + 932}}},
    {&grpc_static_metadata_refcounts[69], {{13, g_bytes + 948}}},
    {&grpc_static_metadata_refcounts[70], {{6, g_bytes + 961}}},
    {&grpc_static_metadata_refcounts[71], {{4, g_bytes + 967}}},
    {&grpc_static_metadata_refcounts[72], {{4, g_bytes + 971}}},
    {&grpc_static_metadata_refcounts[73], {{6, g_bytes + 975}}},
    {&grpc_static_metadata_refcounts[74], {{7, g_bytes + 981}}},
    {&grpc_static_metadata_refcounts[75], {{4, g_bytes + 988}}},
    {&grpc_static_metadata_refcounts[76], {{8, g_bytes + 992}}},
    {&grpc_static_metadata_refcounts[77], {{17, g_bytes + 1000}}},
    {&grpc_static_metadata_refcounts[78], {{13, g_bytes + 1017}}},
    {&grpc_static_metadata_refcounts[79], {{8, g_bytes + 1030}}},
    {&grpc_static_metadata_refcounts[80], {{19, g_bytes + 1038}}},
    {&grpc_static_metadata_refcounts[81], {{13, g_bytes + 1057}}},
    {&grpc_static_metadata_refcounts[82], {{4, g_bytes + 1070}}},
    {&grpc_static_metadata_refcounts[83], {{8, g_bytes + 1074}}},
    {&grpc_static_metadata_refcounts[84], {{12, g_bytes + 1082}}},
    {&grpc_static_metadata_refcounts[85], {{18, g_bytes + 1094}}},
    {&grpc_static_metadata_refcounts[86], {{19, g_bytes + 1112}}},
    {&grpc_static_metadata_refcounts[87], {{5, g_bytes + 1131}}},
    {&grpc_static_metadata_refcounts[88], {{7, g_bytes + 1136}}},
    {&grpc_static_metadata_refcounts[89], {{7, g_bytes + 1143}}},
    {&grpc_static_metadata_refcounts[90], {{11, g_bytes + 1150}}},
    {&grpc_static_metadata_refcounts[91], {{6, g_bytes + 1161}}},
    {&grpc_static_metadata_refcounts[92], {{10, g_bytes + 1167}}},
    {&grpc_static_metadata_refcounts[93], {{25, g_bytes + 1177}}},
    {&grpc_static_metadata_refcounts[94], {{17, g_bytes + 1202}}},
    {&grpc_static_metadata_refcounts[95], {{4, g_bytes + 1219}}},
    {&grpc_static_metadata_refcounts[96], {{3, g_bytes + 1223}}},
    {&grpc_static_metadata_refcounts[97], {{16, g_bytes + 1226}}},
    {&grpc_static_metadata_refcounts[98], {{1, g_bytes + 1242}}},
    {&grpc_static_metadata_refcounts[99], {{8, g_bytes + 1243}}},
    {&grpc_static_metadata_refcounts[100], {{8, g_bytes + 1251}}},
    {&grpc_static_metadata_refcounts[101], {{16, g_bytes + 1259}}},
    {&grpc_static_metadata_refcounts[102], {{4, g_bytes + 1275}}},
    {&grpc_static_metadata_refcounts[103], {{3, g_bytes + 1279}}},
    {&grpc_static_metadata_refcounts[104], {{11, g_bytes + 1282}}},
    {&grpc_static_metadata_refcounts[105], {{16, g_bytes + 1293}}},
    {&grpc_static_metadata_refcounts[106], {{13, g_bytes + 1309}}},
    {&grpc_static_metadata_refcounts[107], {{12, g_bytes + 1322}}},
    {&grpc_static_metadata_refcounts[108], {{21, g_bytes + 1334}}},
=======
    101, 114, 45,  97,  103, 101, 110, 116, 104, 111, 115, 116, 103, 114, 112,
    99,  45,  112, 114, 101, 118, 105, 111, 117, 115, 45,  114, 112, 99,  45,
    97,  116, 116, 101, 109, 112, 116, 115, 103, 114, 112, 99,  45,  114, 101,
    116, 114, 121, 45,  112, 117, 115, 104, 98,  97,  99,  107, 45,  109, 115,
    103, 114, 112, 99,  45,  116, 105, 109, 101, 111, 117, 116, 49,  50,  51,
    52,  103, 114, 112, 99,  46,  119, 97,  105, 116, 95,  102, 111, 114, 95,
    114, 101, 97,  100, 121, 103, 114, 112, 99,  46,  116, 105, 109, 101, 111,
    117, 116, 103, 114, 112, 99,  46,  109, 97,  120, 95,  114, 101, 113, 117,
    101, 115, 116, 95,  109, 101, 115, 115, 97,  103, 101, 95,  98,  121, 116,
    101, 115, 103, 114, 112, 99,  46,  109, 97,  120, 95,  114, 101, 115, 112,
    111, 110, 115, 101, 95,  109, 101, 115, 115, 97,  103, 101, 95,  98,  121,
    116, 101, 115, 47,  103, 114, 112, 99,  46,  108, 98,  46,  118, 49,  46,
    76,  111, 97,  100, 66,  97,  108, 97,  110, 99,  101, 114, 47,  66,  97,
    108, 97,  110, 99,  101, 76,  111, 97,  100, 47,  101, 110, 118, 111, 121,
    46,  115, 101, 114, 118, 105, 99,  101, 46,  108, 111, 97,  100, 95,  115,
    116, 97,  116, 115, 46,  118, 50,  46,  76,  111, 97,  100, 82,  101, 112,
    111, 114, 116, 105, 110, 103, 83,  101, 114, 118, 105, 99,  101, 47,  83,
    116, 114, 101, 97,  109, 76,  111, 97,  100, 83,  116, 97,  116, 115, 47,
    101, 110, 118, 111, 121, 46,  97,  112, 105, 46,  118, 50,  46,  69,  110,
    100, 112, 111, 105, 110, 116, 68,  105, 115, 99,  111, 118, 101, 114, 121,
    83,  101, 114, 118, 105, 99,  101, 47,  83,  116, 114, 101, 97,  109, 69,
    110, 100, 112, 111, 105, 110, 116, 115, 47,  103, 114, 112, 99,  46,  104,
    101, 97,  108, 116, 104, 46,  118, 49,  46,  72,  101, 97,  108, 116, 104,
    47,  87,  97,  116, 99,  104, 47,  101, 110, 118, 111, 121, 46,  115, 101,
    114, 118, 105, 99,  101, 46,  100, 105, 115, 99,  111, 118, 101, 114, 121,
    46,  118, 50,  46,  65,  103, 103, 114, 101, 103, 97,  116, 101, 100, 68,
    105, 115, 99,  111, 118, 101, 114, 121, 83,  101, 114, 118, 105, 99,  101,
    47,  83,  116, 114, 101, 97,  109, 65,  103, 103, 114, 101, 103, 97,  116,
    101, 100, 82,  101, 115, 111, 117, 114, 99,  101, 115, 100, 101, 102, 108,
    97,  116, 101, 103, 122, 105, 112, 115, 116, 114, 101, 97,  109, 47,  103,
    122, 105, 112, 71,  69,  84,  80,  79,  83,  84,  47,  47,  105, 110, 100,
    101, 120, 46,  104, 116, 109, 108, 104, 116, 116, 112, 104, 116, 116, 112,
    115, 50,  48,  48,  50,  48,  52,  50,  48,  54,  51,  48,  52,  52,  48,
    48,  52,  48,  52,  53,  48,  48,  97,  99,  99,  101, 112, 116, 45,  99,
    104, 97,  114, 115, 101, 116, 103, 122, 105, 112, 44,  32,  100, 101, 102,
    108, 97,  116, 101, 97,  99,  99,  101, 112, 116, 45,  108, 97,  110, 103,
    117, 97,  103, 101, 97,  99,  99,  101, 112, 116, 45,  114, 97,  110, 103,
    101, 115, 97,  99,  99,  101, 112, 116, 97,  99,  99,  101, 115, 115, 45,
    99,  111, 110, 116, 114, 111, 108, 45,  97,  108, 108, 111, 119, 45,  111,
    114, 105, 103, 105, 110, 97,  103, 101, 97,  108, 108, 111, 119, 97,  117,
    116, 104, 111, 114, 105, 122, 97,  116, 105, 111, 110, 99,  97,  99,  104,
    101, 45,  99,  111, 110, 116, 114, 111, 108, 99,  111, 110, 116, 101, 110,
    116, 45,  100, 105, 115, 112, 111, 115, 105, 116, 105, 111, 110, 99,  111,
    110, 116, 101, 110, 116, 45,  108, 97,  110, 103, 117, 97,  103, 101, 99,
    111, 110, 116, 101, 110, 116, 45,  108, 101, 110, 103, 116, 104, 99,  111,
    110, 116, 101, 110, 116, 45,  108, 111, 99,  97,  116, 105, 111, 110, 99,
    111, 110, 116, 101, 110, 116, 45,  114, 97,  110, 103, 101, 99,  111, 111,
    107, 105, 101, 100, 97,  116, 101, 101, 116, 97,  103, 101, 120, 112, 101,
    99,  116, 101, 120, 112, 105, 114, 101, 115, 102, 114, 111, 109, 105, 102,
    45,  109, 97,  116, 99,  104, 105, 102, 45,  109, 111, 100, 105, 102, 105,
    101, 100, 45,  115, 105, 110, 99,  101, 105, 102, 45,  110, 111, 110, 101,
    45,  109, 97,  116, 99,  104, 105, 102, 45,  114, 97,  110, 103, 101, 105,
    102, 45,  117, 110, 109, 111, 100, 105, 102, 105, 101, 100, 45,  115, 105,
    110, 99,  101, 108, 97,  115, 116, 45,  109, 111, 100, 105, 102, 105, 101,
    100, 108, 105, 110, 107, 108, 111, 99,  97,  116, 105, 111, 110, 109, 97,
    120, 45,  102, 111, 114, 119, 97,  114, 100, 115, 112, 114, 111, 120, 121,
    45,  97,  117, 116, 104, 101, 110, 116, 105, 99,  97,  116, 101, 112, 114,
    111, 120, 121, 45,  97,  117, 116, 104, 111, 114, 105, 122, 97,  116, 105,
    111, 110, 114, 97,  110, 103, 101, 114, 101, 102, 101, 114, 101, 114, 114,
    101, 102, 114, 101, 115, 104, 114, 101, 116, 114, 121, 45,  97,  102, 116,
    101, 114, 115, 101, 114, 118, 101, 114, 115, 101, 116, 45,  99,  111, 111,
    107, 105, 101, 115, 116, 114, 105, 99,  116, 45,  116, 114, 97,  110, 115,
    112, 111, 114, 116, 45,  115, 101, 99,  117, 114, 105, 116, 121, 116, 114,
    97,  110, 115, 102, 101, 114, 45,  101, 110, 99,  111, 100, 105, 110, 103,
    118, 97,  114, 121, 118, 105, 97,  119, 119, 119, 45,  97,  117, 116, 104,
    101, 110, 116, 105, 99,  97,  116, 101, 48,  105, 100, 101, 110, 116, 105,
    116, 121, 116, 114, 97,  105, 108, 101, 114, 115, 97,  112, 112, 108, 105,
    99,  97,  116, 105, 111, 110, 47,  103, 114, 112, 99,  103, 114, 112, 99,
    80,  85,  84,  108, 98,  45,  99,  111, 115, 116, 45,  98,  105, 110, 105,
    100, 101, 110, 116, 105, 116, 121, 44,  100, 101, 102, 108, 97,  116, 101,
    105, 100, 101, 110, 116, 105, 116, 121, 44,  103, 122, 105, 112, 100, 101,
    102, 108, 97,  116, 101, 44,  103, 122, 105, 112, 105, 100, 101, 110, 116,
    105, 116, 121, 44,  100, 101, 102, 108, 97,  116, 101, 44,  103, 122, 105,
    112};

grpc_slice_refcount grpc_core::StaticSliceRefcount::kStaticSubRefcount;
grpc_core::StaticSliceRefcount
    grpc_static_metadata_refcounts[GRPC_STATIC_MDSTR_COUNT] = {
        grpc_core::StaticSliceRefcount(0),
        grpc_core::StaticSliceRefcount(1),
        grpc_core::StaticSliceRefcount(2),
        grpc_core::StaticSliceRefcount(3),
        grpc_core::StaticSliceRefcount(4),
        grpc_core::StaticSliceRefcount(5),
        grpc_core::StaticSliceRefcount(6),
        grpc_core::StaticSliceRefcount(7),
        grpc_core::StaticSliceRefcount(8),
        grpc_core::StaticSliceRefcount(9),
        grpc_core::StaticSliceRefcount(10),
        grpc_core::StaticSliceRefcount(11),
        grpc_core::StaticSliceRefcount(12),
        grpc_core::StaticSliceRefcount(13),
        grpc_core::StaticSliceRefcount(14),
        grpc_core::StaticSliceRefcount(15),
        grpc_core::StaticSliceRefcount(16),
        grpc_core::StaticSliceRefcount(17),
        grpc_core::StaticSliceRefcount(18),
        grpc_core::StaticSliceRefcount(19),
        grpc_core::StaticSliceRefcount(20),
        grpc_core::StaticSliceRefcount(21),
        grpc_core::StaticSliceRefcount(22),
        grpc_core::StaticSliceRefcount(23),
        grpc_core::StaticSliceRefcount(24),
        grpc_core::StaticSliceRefcount(25),
        grpc_core::StaticSliceRefcount(26),
        grpc_core::StaticSliceRefcount(27),
        grpc_core::StaticSliceRefcount(28),
        grpc_core::StaticSliceRefcount(29),
        grpc_core::StaticSliceRefcount(30),
        grpc_core::StaticSliceRefcount(31),
        grpc_core::StaticSliceRefcount(32),
        grpc_core::StaticSliceRefcount(33),
        grpc_core::StaticSliceRefcount(34),
        grpc_core::StaticSliceRefcount(35),
        grpc_core::StaticSliceRefcount(36),
        grpc_core::StaticSliceRefcount(37),
        grpc_core::StaticSliceRefcount(38),
        grpc_core::StaticSliceRefcount(39),
        grpc_core::StaticSliceRefcount(40),
        grpc_core::StaticSliceRefcount(41),
        grpc_core::StaticSliceRefcount(42),
        grpc_core::StaticSliceRefcount(43),
        grpc_core::StaticSliceRefcount(44),
        grpc_core::StaticSliceRefcount(45),
        grpc_core::StaticSliceRefcount(46),
        grpc_core::StaticSliceRefcount(47),
        grpc_core::StaticSliceRefcount(48),
        grpc_core::StaticSliceRefcount(49),
        grpc_core::StaticSliceRefcount(50),
        grpc_core::StaticSliceRefcount(51),
        grpc_core::StaticSliceRefcount(52),
        grpc_core::StaticSliceRefcount(53),
        grpc_core::StaticSliceRefcount(54),
        grpc_core::StaticSliceRefcount(55),
        grpc_core::StaticSliceRefcount(56),
        grpc_core::StaticSliceRefcount(57),
        grpc_core::StaticSliceRefcount(58),
        grpc_core::StaticSliceRefcount(59),
        grpc_core::StaticSliceRefcount(60),
        grpc_core::StaticSliceRefcount(61),
        grpc_core::StaticSliceRefcount(62),
        grpc_core::StaticSliceRefcount(63),
        grpc_core::StaticSliceRefcount(64),
        grpc_core::StaticSliceRefcount(65),
        grpc_core::StaticSliceRefcount(66),
        grpc_core::StaticSliceRefcount(67),
        grpc_core::StaticSliceRefcount(68),
        grpc_core::StaticSliceRefcount(69),
        grpc_core::StaticSliceRefcount(70),
        grpc_core::StaticSliceRefcount(71),
        grpc_core::StaticSliceRefcount(72),
        grpc_core::StaticSliceRefcount(73),
        grpc_core::StaticSliceRefcount(74),
        grpc_core::StaticSliceRefcount(75),
        grpc_core::StaticSliceRefcount(76),
        grpc_core::StaticSliceRefcount(77),
        grpc_core::StaticSliceRefcount(78),
        grpc_core::StaticSliceRefcount(79),
        grpc_core::StaticSliceRefcount(80),
        grpc_core::StaticSliceRefcount(81),
        grpc_core::StaticSliceRefcount(82),
        grpc_core::StaticSliceRefcount(83),
        grpc_core::StaticSliceRefcount(84),
        grpc_core::StaticSliceRefcount(85),
        grpc_core::StaticSliceRefcount(86),
        grpc_core::StaticSliceRefcount(87),
        grpc_core::StaticSliceRefcount(88),
        grpc_core::StaticSliceRefcount(89),
        grpc_core::StaticSliceRefcount(90),
        grpc_core::StaticSliceRefcount(91),
        grpc_core::StaticSliceRefcount(92),
        grpc_core::StaticSliceRefcount(93),
        grpc_core::StaticSliceRefcount(94),
        grpc_core::StaticSliceRefcount(95),
        grpc_core::StaticSliceRefcount(96),
        grpc_core::StaticSliceRefcount(97),
        grpc_core::StaticSliceRefcount(98),
        grpc_core::StaticSliceRefcount(99),
        grpc_core::StaticSliceRefcount(100),
        grpc_core::StaticSliceRefcount(101),
        grpc_core::StaticSliceRefcount(102),
        grpc_core::StaticSliceRefcount(103),
        grpc_core::StaticSliceRefcount(104),
        grpc_core::StaticSliceRefcount(105),
        grpc_core::StaticSliceRefcount(106),
        grpc_core::StaticSliceRefcount(107),
};

const grpc_core::StaticMetadataSlice
    grpc_static_slice_table[GRPC_STATIC_MDSTR_COUNT] = {
        grpc_core::StaticMetadataSlice(&grpc_static_metadata_refcounts[0].base,
                                       5, g_bytes + 0),
        grpc_core::StaticMetadataSlice(&grpc_static_metadata_refcounts[1].base,
                                       7, g_bytes + 5),
        grpc_core::StaticMetadataSlice(&grpc_static_metadata_refcounts[2].base,
                                       7, g_bytes + 12),
        grpc_core::StaticMetadataSlice(&grpc_static_metadata_refcounts[3].base,
                                       10, g_bytes + 19),
        grpc_core::StaticMetadataSlice(&grpc_static_metadata_refcounts[4].base,
                                       7, g_bytes + 29),
        grpc_core::StaticMetadataSlice(&grpc_static_metadata_refcounts[5].base,
                                       2, g_bytes + 36),
        grpc_core::StaticMetadataSlice(&grpc_static_metadata_refcounts[6].base,
                                       12, g_bytes + 38),
        grpc_core::StaticMetadataSlice(&grpc_static_metadata_refcounts[7].base,
                                       11, g_bytes + 50),
        grpc_core::StaticMetadataSlice(&grpc_static_metadata_refcounts[8].base,
                                       16, g_bytes + 61),
        grpc_core::StaticMetadataSlice(&grpc_static_metadata_refcounts[9].base,
                                       13, g_bytes + 77),
        grpc_core::StaticMetadataSlice(&grpc_static_metadata_refcounts[10].base,
                                       20, g_bytes + 90),
        grpc_core::StaticMetadataSlice(&grpc_static_metadata_refcounts[11].base,
                                       21, g_bytes + 110),
        grpc_core::StaticMetadataSlice(&grpc_static_metadata_refcounts[12].base,
                                       13, g_bytes + 131),
        grpc_core::StaticMetadataSlice(&grpc_static_metadata_refcounts[13].base,
                                       14, g_bytes + 144),
        grpc_core::StaticMetadataSlice(&grpc_static_metadata_refcounts[14].base,
                                       12, g_bytes + 158),
        grpc_core::StaticMetadataSlice(&grpc_static_metadata_refcounts[15].base,
                                       16, g_bytes + 170),
        grpc_core::StaticMetadataSlice(&grpc_static_metadata_refcounts[16].base,
                                       15, g_bytes + 186),
        grpc_core::StaticMetadataSlice(&grpc_static_metadata_refcounts[17].base,
                                       30, g_bytes + 201),
        grpc_core::StaticMetadataSlice(&grpc_static_metadata_refcounts[18].base,
                                       37, g_bytes + 231),
        grpc_core::StaticMetadataSlice(&grpc_static_metadata_refcounts[19].base,
                                       10, g_bytes + 268),
        grpc_core::StaticMetadataSlice(&grpc_static_metadata_refcounts[20].base,
                                       4, g_bytes + 278),
        grpc_core::StaticMetadataSlice(&grpc_static_metadata_refcounts[21].base,
                                       26, g_bytes + 282),
        grpc_core::StaticMetadataSlice(&grpc_static_metadata_refcounts[22].base,
                                       22, g_bytes + 308),
        grpc_core::StaticMetadataSlice(&grpc_static_metadata_refcounts[23].base,
                                       12, g_bytes + 330),
        grpc_core::StaticMetadataSlice(&grpc_static_metadata_refcounts[24].base,
                                       1, g_bytes + 342),
        grpc_core::StaticMetadataSlice(&grpc_static_metadata_refcounts[25].base,
                                       1, g_bytes + 343),
        grpc_core::StaticMetadataSlice(&grpc_static_metadata_refcounts[26].base,
                                       1, g_bytes + 344),
        grpc_core::StaticMetadataSlice(&grpc_static_metadata_refcounts[27].base,
                                       1, g_bytes + 345),
        grpc_core::StaticMetadataSlice(&grpc_static_metadata_refcounts[28].base,
                                       0, g_bytes + 346),
        grpc_core::StaticMetadataSlice(&grpc_static_metadata_refcounts[29].base,
                                       19, g_bytes + 346),
        grpc_core::StaticMetadataSlice(&grpc_static_metadata_refcounts[30].base,
                                       12, g_bytes + 365),
        grpc_core::StaticMetadataSlice(&grpc_static_metadata_refcounts[31].base,
                                       30, g_bytes + 377),
        grpc_core::StaticMetadataSlice(&grpc_static_metadata_refcounts[32].base,
                                       31, g_bytes + 407),
        grpc_core::StaticMetadataSlice(&grpc_static_metadata_refcounts[33].base,
                                       36, g_bytes + 438),
        grpc_core::StaticMetadataSlice(&grpc_static_metadata_refcounts[34].base,
                                       65, g_bytes + 474),
        grpc_core::StaticMetadataSlice(&grpc_static_metadata_refcounts[35].base,
                                       54, g_bytes + 539),
        grpc_core::StaticMetadataSlice(&grpc_static_metadata_refcounts[36].base,
                                       28, g_bytes + 593),
        grpc_core::StaticMetadataSlice(&grpc_static_metadata_refcounts[37].base,
                                       80, g_bytes + 621),
        grpc_core::StaticMetadataSlice(&grpc_static_metadata_refcounts[38].base,
                                       7, g_bytes + 701),
        grpc_core::StaticMetadataSlice(&grpc_static_metadata_refcounts[39].base,
                                       4, g_bytes + 708),
        grpc_core::StaticMetadataSlice(&grpc_static_metadata_refcounts[40].base,
                                       11, g_bytes + 712),
        grpc_core::StaticMetadataSlice(&grpc_static_metadata_refcounts[41].base,
                                       3, g_bytes + 723),
        grpc_core::StaticMetadataSlice(&grpc_static_metadata_refcounts[42].base,
                                       4, g_bytes + 726),
        grpc_core::StaticMetadataSlice(&grpc_static_metadata_refcounts[43].base,
                                       1, g_bytes + 730),
        grpc_core::StaticMetadataSlice(&grpc_static_metadata_refcounts[44].base,
                                       11, g_bytes + 731),
        grpc_core::StaticMetadataSlice(&grpc_static_metadata_refcounts[45].base,
                                       4, g_bytes + 742),
        grpc_core::StaticMetadataSlice(&grpc_static_metadata_refcounts[46].base,
                                       5, g_bytes + 746),
        grpc_core::StaticMetadataSlice(&grpc_static_metadata_refcounts[47].base,
                                       3, g_bytes + 751),
        grpc_core::StaticMetadataSlice(&grpc_static_metadata_refcounts[48].base,
                                       3, g_bytes + 754),
        grpc_core::StaticMetadataSlice(&grpc_static_metadata_refcounts[49].base,
                                       3, g_bytes + 757),
        grpc_core::StaticMetadataSlice(&grpc_static_metadata_refcounts[50].base,
                                       3, g_bytes + 760),
        grpc_core::StaticMetadataSlice(&grpc_static_metadata_refcounts[51].base,
                                       3, g_bytes + 763),
        grpc_core::StaticMetadataSlice(&grpc_static_metadata_refcounts[52].base,
                                       3, g_bytes + 766),
        grpc_core::StaticMetadataSlice(&grpc_static_metadata_refcounts[53].base,
                                       3, g_bytes + 769),
        grpc_core::StaticMetadataSlice(&grpc_static_metadata_refcounts[54].base,
                                       14, g_bytes + 772),
        grpc_core::StaticMetadataSlice(&grpc_static_metadata_refcounts[55].base,
                                       13, g_bytes + 786),
        grpc_core::StaticMetadataSlice(&grpc_static_metadata_refcounts[56].base,
                                       15, g_bytes + 799),
        grpc_core::StaticMetadataSlice(&grpc_static_metadata_refcounts[57].base,
                                       13, g_bytes + 814),
        grpc_core::StaticMetadataSlice(&grpc_static_metadata_refcounts[58].base,
                                       6, g_bytes + 827),
        grpc_core::StaticMetadataSlice(&grpc_static_metadata_refcounts[59].base,
                                       27, g_bytes + 833),
        grpc_core::StaticMetadataSlice(&grpc_static_metadata_refcounts[60].base,
                                       3, g_bytes + 860),
        grpc_core::StaticMetadataSlice(&grpc_static_metadata_refcounts[61].base,
                                       5, g_bytes + 863),
        grpc_core::StaticMetadataSlice(&grpc_static_metadata_refcounts[62].base,
                                       13, g_bytes + 868),
        grpc_core::StaticMetadataSlice(&grpc_static_metadata_refcounts[63].base,
                                       13, g_bytes + 881),
        grpc_core::StaticMetadataSlice(&grpc_static_metadata_refcounts[64].base,
                                       19, g_bytes + 894),
        grpc_core::StaticMetadataSlice(&grpc_static_metadata_refcounts[65].base,
                                       16, g_bytes + 913),
        grpc_core::StaticMetadataSlice(&grpc_static_metadata_refcounts[66].base,
                                       14, g_bytes + 929),
        grpc_core::StaticMetadataSlice(&grpc_static_metadata_refcounts[67].base,
                                       16, g_bytes + 943),
        grpc_core::StaticMetadataSlice(&grpc_static_metadata_refcounts[68].base,
                                       13, g_bytes + 959),
        grpc_core::StaticMetadataSlice(&grpc_static_metadata_refcounts[69].base,
                                       6, g_bytes + 972),
        grpc_core::StaticMetadataSlice(&grpc_static_metadata_refcounts[70].base,
                                       4, g_bytes + 978),
        grpc_core::StaticMetadataSlice(&grpc_static_metadata_refcounts[71].base,
                                       4, g_bytes + 982),
        grpc_core::StaticMetadataSlice(&grpc_static_metadata_refcounts[72].base,
                                       6, g_bytes + 986),
        grpc_core::StaticMetadataSlice(&grpc_static_metadata_refcounts[73].base,
                                       7, g_bytes + 992),
        grpc_core::StaticMetadataSlice(&grpc_static_metadata_refcounts[74].base,
                                       4, g_bytes + 999),
        grpc_core::StaticMetadataSlice(&grpc_static_metadata_refcounts[75].base,
                                       8, g_bytes + 1003),
        grpc_core::StaticMetadataSlice(&grpc_static_metadata_refcounts[76].base,
                                       17, g_bytes + 1011),
        grpc_core::StaticMetadataSlice(&grpc_static_metadata_refcounts[77].base,
                                       13, g_bytes + 1028),
        grpc_core::StaticMetadataSlice(&grpc_static_metadata_refcounts[78].base,
                                       8, g_bytes + 1041),
        grpc_core::StaticMetadataSlice(&grpc_static_metadata_refcounts[79].base,
                                       19, g_bytes + 1049),
        grpc_core::StaticMetadataSlice(&grpc_static_metadata_refcounts[80].base,
                                       13, g_bytes + 1068),
        grpc_core::StaticMetadataSlice(&grpc_static_metadata_refcounts[81].base,
                                       4, g_bytes + 1081),
        grpc_core::StaticMetadataSlice(&grpc_static_metadata_refcounts[82].base,
                                       8, g_bytes + 1085),
        grpc_core::StaticMetadataSlice(&grpc_static_metadata_refcounts[83].base,
                                       12, g_bytes + 1093),
        grpc_core::StaticMetadataSlice(&grpc_static_metadata_refcounts[84].base,
                                       18, g_bytes + 1105),
        grpc_core::StaticMetadataSlice(&grpc_static_metadata_refcounts[85].base,
                                       19, g_bytes + 1123),
        grpc_core::StaticMetadataSlice(&grpc_static_metadata_refcounts[86].base,
                                       5, g_bytes + 1142),
        grpc_core::StaticMetadataSlice(&grpc_static_metadata_refcounts[87].base,
                                       7, g_bytes + 1147),
        grpc_core::StaticMetadataSlice(&grpc_static_metadata_refcounts[88].base,
                                       7, g_bytes + 1154),
        grpc_core::StaticMetadataSlice(&grpc_static_metadata_refcounts[89].base,
                                       11, g_bytes + 1161),
        grpc_core::StaticMetadataSlice(&grpc_static_metadata_refcounts[90].base,
                                       6, g_bytes + 1172),
        grpc_core::StaticMetadataSlice(&grpc_static_metadata_refcounts[91].base,
                                       10, g_bytes + 1178),
        grpc_core::StaticMetadataSlice(&grpc_static_metadata_refcounts[92].base,
                                       25, g_bytes + 1188),
        grpc_core::StaticMetadataSlice(&grpc_static_metadata_refcounts[93].base,
                                       17, g_bytes + 1213),
        grpc_core::StaticMetadataSlice(&grpc_static_metadata_refcounts[94].base,
                                       4, g_bytes + 1230),
        grpc_core::StaticMetadataSlice(&grpc_static_metadata_refcounts[95].base,
                                       3, g_bytes + 1234),
        grpc_core::StaticMetadataSlice(&grpc_static_metadata_refcounts[96].base,
                                       16, g_bytes + 1237),
        grpc_core::StaticMetadataSlice(&grpc_static_metadata_refcounts[97].base,
                                       1, g_bytes + 1253),
        grpc_core::StaticMetadataSlice(&grpc_static_metadata_refcounts[98].base,
                                       8, g_bytes + 1254),
        grpc_core::StaticMetadataSlice(&grpc_static_metadata_refcounts[99].base,
                                       8, g_bytes + 1262),
        grpc_core::StaticMetadataSlice(
            &grpc_static_metadata_refcounts[100].base, 16, g_bytes + 1270),
        grpc_core::StaticMetadataSlice(
            &grpc_static_metadata_refcounts[101].base, 4, g_bytes + 1286),
        grpc_core::StaticMetadataSlice(
            &grpc_static_metadata_refcounts[102].base, 3, g_bytes + 1290),
        grpc_core::StaticMetadataSlice(
            &grpc_static_metadata_refcounts[103].base, 11, g_bytes + 1293),
        grpc_core::StaticMetadataSlice(
            &grpc_static_metadata_refcounts[104].base, 16, g_bytes + 1304),
        grpc_core::StaticMetadataSlice(
            &grpc_static_metadata_refcounts[105].base, 13, g_bytes + 1320),
        grpc_core::StaticMetadataSlice(
            &grpc_static_metadata_refcounts[106].base, 12, g_bytes + 1333),
        grpc_core::StaticMetadataSlice(
            &grpc_static_metadata_refcounts[107].base, 21, g_bytes + 1345),
>>>>>>> ab9c2c19
};

/* Warning: the core static metadata currently operates under the soft
constraint that the first GRPC_CHTTP2_LAST_STATIC_ENTRY (61) entries must
contain metadata specified by the http2 hpack standard. The CHTTP2 transport
reads the core metadata with this assumption in mind. If the order of the core
static metadata is to be changed, then the CHTTP2 transport must be changed as
well to stop relying on the core metadata. */

grpc_mdelem grpc_static_mdelem_manifested[GRPC_STATIC_MDELEM_COUNT] = {
    // clang-format off
    /* GRPC_MDELEM_AUTHORITY_EMPTY: 
     ":authority": "" */
    GRPC_MAKE_MDELEM(
        &grpc_static_mdelem_table[0].data(),
        GRPC_MDELEM_STORAGE_STATIC),
    /* GRPC_MDELEM_METHOD_GET: 
     ":method": "GET" */
    GRPC_MAKE_MDELEM(
        &grpc_static_mdelem_table[1].data(),
        GRPC_MDELEM_STORAGE_STATIC),
    /* GRPC_MDELEM_METHOD_POST: 
     ":method": "POST" */
    GRPC_MAKE_MDELEM(
        &grpc_static_mdelem_table[2].data(),
        GRPC_MDELEM_STORAGE_STATIC),
    /* GRPC_MDELEM_PATH_SLASH: 
     ":path": "/" */
    GRPC_MAKE_MDELEM(
        &grpc_static_mdelem_table[3].data(),
        GRPC_MDELEM_STORAGE_STATIC),
    /* GRPC_MDELEM_PATH_SLASH_INDEX_DOT_HTML: 
     ":path": "/index.html" */
    GRPC_MAKE_MDELEM(
        &grpc_static_mdelem_table[4].data(),
        GRPC_MDELEM_STORAGE_STATIC),
    /* GRPC_MDELEM_SCHEME_HTTP: 
     ":scheme": "http" */
    GRPC_MAKE_MDELEM(
        &grpc_static_mdelem_table[5].data(),
        GRPC_MDELEM_STORAGE_STATIC),
    /* GRPC_MDELEM_SCHEME_HTTPS: 
     ":scheme": "https" */
    GRPC_MAKE_MDELEM(
        &grpc_static_mdelem_table[6].data(),
        GRPC_MDELEM_STORAGE_STATIC),
    /* GRPC_MDELEM_STATUS_200: 
     ":status": "200" */
    GRPC_MAKE_MDELEM(
        &grpc_static_mdelem_table[7].data(),
        GRPC_MDELEM_STORAGE_STATIC),
    /* GRPC_MDELEM_STATUS_204: 
     ":status": "204" */
    GRPC_MAKE_MDELEM(
        &grpc_static_mdelem_table[8].data(),
        GRPC_MDELEM_STORAGE_STATIC),
    /* GRPC_MDELEM_STATUS_206: 
     ":status": "206" */
    GRPC_MAKE_MDELEM(
        &grpc_static_mdelem_table[9].data(),
        GRPC_MDELEM_STORAGE_STATIC),
    /* GRPC_MDELEM_STATUS_304: 
     ":status": "304" */
    GRPC_MAKE_MDELEM(
        &grpc_static_mdelem_table[10].data(),
        GRPC_MDELEM_STORAGE_STATIC),
    /* GRPC_MDELEM_STATUS_400: 
     ":status": "400" */
    GRPC_MAKE_MDELEM(
        &grpc_static_mdelem_table[11].data(),
        GRPC_MDELEM_STORAGE_STATIC),
    /* GRPC_MDELEM_STATUS_404: 
     ":status": "404" */
    GRPC_MAKE_MDELEM(
        &grpc_static_mdelem_table[12].data(),
        GRPC_MDELEM_STORAGE_STATIC),
    /* GRPC_MDELEM_STATUS_500: 
     ":status": "500" */
    GRPC_MAKE_MDELEM(
        &grpc_static_mdelem_table[13].data(),
        GRPC_MDELEM_STORAGE_STATIC),
    /* GRPC_MDELEM_ACCEPT_CHARSET_EMPTY: 
     "accept-charset": "" */
    GRPC_MAKE_MDELEM(
        &grpc_static_mdelem_table[14].data(),
        GRPC_MDELEM_STORAGE_STATIC),
    /* GRPC_MDELEM_ACCEPT_ENCODING_GZIP_COMMA_DEFLATE: 
     "accept-encoding": "gzip, deflate" */
    GRPC_MAKE_MDELEM(
        &grpc_static_mdelem_table[15].data(),
        GRPC_MDELEM_STORAGE_STATIC),
    /* GRPC_MDELEM_ACCEPT_LANGUAGE_EMPTY: 
     "accept-language": "" */
    GRPC_MAKE_MDELEM(
        &grpc_static_mdelem_table[16].data(),
        GRPC_MDELEM_STORAGE_STATIC),
    /* GRPC_MDELEM_ACCEPT_RANGES_EMPTY: 
     "accept-ranges": "" */
    GRPC_MAKE_MDELEM(
        &grpc_static_mdelem_table[17].data(),
        GRPC_MDELEM_STORAGE_STATIC),
    /* GRPC_MDELEM_ACCEPT_EMPTY: 
     "accept": "" */
    GRPC_MAKE_MDELEM(
        &grpc_static_mdelem_table[18].data(),
        GRPC_MDELEM_STORAGE_STATIC),
    /* GRPC_MDELEM_ACCESS_CONTROL_ALLOW_ORIGIN_EMPTY: 
     "access-control-allow-origin": "" */
    GRPC_MAKE_MDELEM(
        &grpc_static_mdelem_table[19].data(),
        GRPC_MDELEM_STORAGE_STATIC),
    /* GRPC_MDELEM_AGE_EMPTY: 
     "age": "" */
    GRPC_MAKE_MDELEM(
        &grpc_static_mdelem_table[20].data(),
        GRPC_MDELEM_STORAGE_STATIC),
    /* GRPC_MDELEM_ALLOW_EMPTY: 
     "allow": "" */
    GRPC_MAKE_MDELEM(
        &grpc_static_mdelem_table[21].data(),
        GRPC_MDELEM_STORAGE_STATIC),
    /* GRPC_MDELEM_AUTHORIZATION_EMPTY: 
     "authorization": "" */
    GRPC_MAKE_MDELEM(
        &grpc_static_mdelem_table[22].data(),
        GRPC_MDELEM_STORAGE_STATIC),
    /* GRPC_MDELEM_CACHE_CONTROL_EMPTY: 
     "cache-control": "" */
    GRPC_MAKE_MDELEM(
        &grpc_static_mdelem_table[23].data(),
        GRPC_MDELEM_STORAGE_STATIC),
    /* GRPC_MDELEM_CONTENT_DISPOSITION_EMPTY: 
     "content-disposition": "" */
    GRPC_MAKE_MDELEM(
        &grpc_static_mdelem_table[24].data(),
        GRPC_MDELEM_STORAGE_STATIC),
    /* GRPC_MDELEM_CONTENT_ENCODING_EMPTY: 
     "content-encoding": "" */
    GRPC_MAKE_MDELEM(
        &grpc_static_mdelem_table[25].data(),
        GRPC_MDELEM_STORAGE_STATIC),
    /* GRPC_MDELEM_CONTENT_LANGUAGE_EMPTY: 
     "content-language": "" */
    GRPC_MAKE_MDELEM(
        &grpc_static_mdelem_table[26].data(),
        GRPC_MDELEM_STORAGE_STATIC),
    /* GRPC_MDELEM_CONTENT_LENGTH_EMPTY: 
     "content-length": "" */
    GRPC_MAKE_MDELEM(
        &grpc_static_mdelem_table[27].data(),
        GRPC_MDELEM_STORAGE_STATIC),
    /* GRPC_MDELEM_CONTENT_LOCATION_EMPTY: 
     "content-location": "" */
    GRPC_MAKE_MDELEM(
        &grpc_static_mdelem_table[28].data(),
        GRPC_MDELEM_STORAGE_STATIC),
    /* GRPC_MDELEM_CONTENT_RANGE_EMPTY: 
     "content-range": "" */
    GRPC_MAKE_MDELEM(
        &grpc_static_mdelem_table[29].data(),
        GRPC_MDELEM_STORAGE_STATIC),
    /* GRPC_MDELEM_CONTENT_TYPE_EMPTY: 
     "content-type": "" */
    GRPC_MAKE_MDELEM(
        &grpc_static_mdelem_table[30].data(),
        GRPC_MDELEM_STORAGE_STATIC),
    /* GRPC_MDELEM_COOKIE_EMPTY: 
     "cookie": "" */
    GRPC_MAKE_MDELEM(
        &grpc_static_mdelem_table[31].data(),
        GRPC_MDELEM_STORAGE_STATIC),
    /* GRPC_MDELEM_DATE_EMPTY: 
     "date": "" */
    GRPC_MAKE_MDELEM(
        &grpc_static_mdelem_table[32].data(),
        GRPC_MDELEM_STORAGE_STATIC),
    /* GRPC_MDELEM_ETAG_EMPTY: 
     "etag": "" */
    GRPC_MAKE_MDELEM(
        &grpc_static_mdelem_table[33].data(),
        GRPC_MDELEM_STORAGE_STATIC),
    /* GRPC_MDELEM_EXPECT_EMPTY: 
     "expect": "" */
    GRPC_MAKE_MDELEM(
        &grpc_static_mdelem_table[34].data(),
        GRPC_MDELEM_STORAGE_STATIC),
    /* GRPC_MDELEM_EXPIRES_EMPTY: 
     "expires": "" */
    GRPC_MAKE_MDELEM(
        &grpc_static_mdelem_table[35].data(),
        GRPC_MDELEM_STORAGE_STATIC),
    /* GRPC_MDELEM_FROM_EMPTY: 
     "from": "" */
    GRPC_MAKE_MDELEM(
        &grpc_static_mdelem_table[36].data(),
        GRPC_MDELEM_STORAGE_STATIC),
    /* GRPC_MDELEM_HOST_EMPTY: 
     "host": "" */
    GRPC_MAKE_MDELEM(
        &grpc_static_mdelem_table[37].data(),
        GRPC_MDELEM_STORAGE_STATIC),
    /* GRPC_MDELEM_IF_MATCH_EMPTY: 
     "if-match": "" */
    GRPC_MAKE_MDELEM(
        &grpc_static_mdelem_table[38].data(),
        GRPC_MDELEM_STORAGE_STATIC),
    /* GRPC_MDELEM_IF_MODIFIED_SINCE_EMPTY: 
     "if-modified-since": "" */
    GRPC_MAKE_MDELEM(
        &grpc_static_mdelem_table[39].data(),
        GRPC_MDELEM_STORAGE_STATIC),
    /* GRPC_MDELEM_IF_NONE_MATCH_EMPTY: 
     "if-none-match": "" */
    GRPC_MAKE_MDELEM(
        &grpc_static_mdelem_table[40].data(),
        GRPC_MDELEM_STORAGE_STATIC),
    /* GRPC_MDELEM_IF_RANGE_EMPTY: 
     "if-range": "" */
    GRPC_MAKE_MDELEM(
        &grpc_static_mdelem_table[41].data(),
        GRPC_MDELEM_STORAGE_STATIC),
    /* GRPC_MDELEM_IF_UNMODIFIED_SINCE_EMPTY: 
     "if-unmodified-since": "" */
    GRPC_MAKE_MDELEM(
        &grpc_static_mdelem_table[42].data(),
        GRPC_MDELEM_STORAGE_STATIC),
    /* GRPC_MDELEM_LAST_MODIFIED_EMPTY: 
     "last-modified": "" */
    GRPC_MAKE_MDELEM(
        &grpc_static_mdelem_table[43].data(),
        GRPC_MDELEM_STORAGE_STATIC),
    /* GRPC_MDELEM_LINK_EMPTY: 
     "link": "" */
    GRPC_MAKE_MDELEM(
        &grpc_static_mdelem_table[44].data(),
        GRPC_MDELEM_STORAGE_STATIC),
    /* GRPC_MDELEM_LOCATION_EMPTY: 
     "location": "" */
    GRPC_MAKE_MDELEM(
        &grpc_static_mdelem_table[45].data(),
        GRPC_MDELEM_STORAGE_STATIC),
    /* GRPC_MDELEM_MAX_FORWARDS_EMPTY: 
     "max-forwards": "" */
    GRPC_MAKE_MDELEM(
        &grpc_static_mdelem_table[46].data(),
        GRPC_MDELEM_STORAGE_STATIC),
    /* GRPC_MDELEM_PROXY_AUTHENTICATE_EMPTY: 
     "proxy-authenticate": "" */
    GRPC_MAKE_MDELEM(
        &grpc_static_mdelem_table[47].data(),
        GRPC_MDELEM_STORAGE_STATIC),
    /* GRPC_MDELEM_PROXY_AUTHORIZATION_EMPTY: 
     "proxy-authorization": "" */
    GRPC_MAKE_MDELEM(
        &grpc_static_mdelem_table[48].data(),
        GRPC_MDELEM_STORAGE_STATIC),
    /* GRPC_MDELEM_RANGE_EMPTY: 
     "range": "" */
    GRPC_MAKE_MDELEM(
        &grpc_static_mdelem_table[49].data(),
        GRPC_MDELEM_STORAGE_STATIC),
    /* GRPC_MDELEM_REFERER_EMPTY: 
     "referer": "" */
    GRPC_MAKE_MDELEM(
        &grpc_static_mdelem_table[50].data(),
        GRPC_MDELEM_STORAGE_STATIC),
    /* GRPC_MDELEM_REFRESH_EMPTY: 
     "refresh": "" */
    GRPC_MAKE_MDELEM(
        &grpc_static_mdelem_table[51].data(),
        GRPC_MDELEM_STORAGE_STATIC),
    /* GRPC_MDELEM_RETRY_AFTER_EMPTY: 
     "retry-after": "" */
    GRPC_MAKE_MDELEM(
        &grpc_static_mdelem_table[52].data(),
        GRPC_MDELEM_STORAGE_STATIC),
    /* GRPC_MDELEM_SERVER_EMPTY: 
     "server": "" */
    GRPC_MAKE_MDELEM(
        &grpc_static_mdelem_table[53].data(),
        GRPC_MDELEM_STORAGE_STATIC),
    /* GRPC_MDELEM_SET_COOKIE_EMPTY: 
     "set-cookie": "" */
    GRPC_MAKE_MDELEM(
        &grpc_static_mdelem_table[54].data(),
        GRPC_MDELEM_STORAGE_STATIC),
    /* GRPC_MDELEM_STRICT_TRANSPORT_SECURITY_EMPTY: 
     "strict-transport-security": "" */
    GRPC_MAKE_MDELEM(
        &grpc_static_mdelem_table[55].data(),
        GRPC_MDELEM_STORAGE_STATIC),
    /* GRPC_MDELEM_TRANSFER_ENCODING_EMPTY: 
     "transfer-encoding": "" */
    GRPC_MAKE_MDELEM(
        &grpc_static_mdelem_table[56].data(),
        GRPC_MDELEM_STORAGE_STATIC),
    /* GRPC_MDELEM_USER_AGENT_EMPTY: 
     "user-agent": "" */
    GRPC_MAKE_MDELEM(
        &grpc_static_mdelem_table[57].data(),
        GRPC_MDELEM_STORAGE_STATIC),
    /* GRPC_MDELEM_VARY_EMPTY: 
     "vary": "" */
    GRPC_MAKE_MDELEM(
        &grpc_static_mdelem_table[58].data(),
        GRPC_MDELEM_STORAGE_STATIC),
    /* GRPC_MDELEM_VIA_EMPTY: 
     "via": "" */
    GRPC_MAKE_MDELEM(
        &grpc_static_mdelem_table[59].data(),
        GRPC_MDELEM_STORAGE_STATIC),
    /* GRPC_MDELEM_WWW_AUTHENTICATE_EMPTY: 
     "www-authenticate": "" */
    GRPC_MAKE_MDELEM(
        &grpc_static_mdelem_table[60].data(),
        GRPC_MDELEM_STORAGE_STATIC),
    /* GRPC_MDELEM_GRPC_STATUS_0: 
     "grpc-status": "0" */
    GRPC_MAKE_MDELEM(
        &grpc_static_mdelem_table[61].data(),
        GRPC_MDELEM_STORAGE_STATIC),
    /* GRPC_MDELEM_GRPC_STATUS_1: 
     "grpc-status": "1" */
    GRPC_MAKE_MDELEM(
        &grpc_static_mdelem_table[62].data(),
        GRPC_MDELEM_STORAGE_STATIC),
    /* GRPC_MDELEM_GRPC_STATUS_2: 
     "grpc-status": "2" */
    GRPC_MAKE_MDELEM(
        &grpc_static_mdelem_table[63].data(),
        GRPC_MDELEM_STORAGE_STATIC),
    /* GRPC_MDELEM_GRPC_ENCODING_IDENTITY: 
     "grpc-encoding": "identity" */
    GRPC_MAKE_MDELEM(
        &grpc_static_mdelem_table[64].data(),
        GRPC_MDELEM_STORAGE_STATIC),
    /* GRPC_MDELEM_GRPC_ENCODING_GZIP: 
     "grpc-encoding": "gzip" */
    GRPC_MAKE_MDELEM(
        &grpc_static_mdelem_table[65].data(),
        GRPC_MDELEM_STORAGE_STATIC),
    /* GRPC_MDELEM_GRPC_ENCODING_DEFLATE: 
     "grpc-encoding": "deflate" */
    GRPC_MAKE_MDELEM(
        &grpc_static_mdelem_table[66].data(),
        GRPC_MDELEM_STORAGE_STATIC),
    /* GRPC_MDELEM_TE_TRAILERS: 
     "te": "trailers" */
    GRPC_MAKE_MDELEM(
        &grpc_static_mdelem_table[67].data(),
        GRPC_MDELEM_STORAGE_STATIC),
    /* GRPC_MDELEM_CONTENT_TYPE_APPLICATION_SLASH_GRPC: 
     "content-type": "application/grpc" */
    GRPC_MAKE_MDELEM(
        &grpc_static_mdelem_table[68].data(),
        GRPC_MDELEM_STORAGE_STATIC),
    /* GRPC_MDELEM_SCHEME_GRPC: 
     ":scheme": "grpc" */
    GRPC_MAKE_MDELEM(
        &grpc_static_mdelem_table[69].data(),
        GRPC_MDELEM_STORAGE_STATIC),
    /* GRPC_MDELEM_METHOD_PUT: 
     ":method": "PUT" */
    GRPC_MAKE_MDELEM(
        &grpc_static_mdelem_table[70].data(),
        GRPC_MDELEM_STORAGE_STATIC),
    /* GRPC_MDELEM_ACCEPT_ENCODING_EMPTY: 
     "accept-encoding": "" */
    GRPC_MAKE_MDELEM(
        &grpc_static_mdelem_table[71].data(),
        GRPC_MDELEM_STORAGE_STATIC),
    /* GRPC_MDELEM_CONTENT_ENCODING_IDENTITY: 
     "content-encoding": "identity" */
    GRPC_MAKE_MDELEM(
        &grpc_static_mdelem_table[72].data(),
        GRPC_MDELEM_STORAGE_STATIC),
    /* GRPC_MDELEM_CONTENT_ENCODING_GZIP: 
     "content-encoding": "gzip" */
    GRPC_MAKE_MDELEM(
        &grpc_static_mdelem_table[73].data(),
        GRPC_MDELEM_STORAGE_STATIC),
    /* GRPC_MDELEM_LB_COST_BIN_EMPTY: 
     "lb-cost-bin": "" */
    GRPC_MAKE_MDELEM(
        &grpc_static_mdelem_table[74].data(),
        GRPC_MDELEM_STORAGE_STATIC),
    /* GRPC_MDELEM_GRPC_ACCEPT_ENCODING_IDENTITY: 
     "grpc-accept-encoding": "identity" */
    GRPC_MAKE_MDELEM(
        &grpc_static_mdelem_table[75].data(),
        GRPC_MDELEM_STORAGE_STATIC),
    /* GRPC_MDELEM_GRPC_ACCEPT_ENCODING_DEFLATE: 
     "grpc-accept-encoding": "deflate" */
    GRPC_MAKE_MDELEM(
        &grpc_static_mdelem_table[76].data(),
        GRPC_MDELEM_STORAGE_STATIC),
    /* GRPC_MDELEM_GRPC_ACCEPT_ENCODING_IDENTITY_COMMA_DEFLATE: 
     "grpc-accept-encoding": "identity,deflate" */
    GRPC_MAKE_MDELEM(
        &grpc_static_mdelem_table[77].data(),
        GRPC_MDELEM_STORAGE_STATIC),
    /* GRPC_MDELEM_GRPC_ACCEPT_ENCODING_GZIP: 
     "grpc-accept-encoding": "gzip" */
    GRPC_MAKE_MDELEM(
        &grpc_static_mdelem_table[78].data(),
        GRPC_MDELEM_STORAGE_STATIC),
    /* GRPC_MDELEM_GRPC_ACCEPT_ENCODING_IDENTITY_COMMA_GZIP: 
     "grpc-accept-encoding": "identity,gzip" */
    GRPC_MAKE_MDELEM(
        &grpc_static_mdelem_table[79].data(),
        GRPC_MDELEM_STORAGE_STATIC),
    /* GRPC_MDELEM_GRPC_ACCEPT_ENCODING_DEFLATE_COMMA_GZIP: 
     "grpc-accept-encoding": "deflate,gzip" */
    GRPC_MAKE_MDELEM(
        &grpc_static_mdelem_table[80].data(),
        GRPC_MDELEM_STORAGE_STATIC),
    /* GRPC_MDELEM_GRPC_ACCEPT_ENCODING_IDENTITY_COMMA_DEFLATE_COMMA_GZIP: 
     "grpc-accept-encoding": "identity,deflate,gzip" */
    GRPC_MAKE_MDELEM(
        &grpc_static_mdelem_table[81].data(),
        GRPC_MDELEM_STORAGE_STATIC),
    /* GRPC_MDELEM_ACCEPT_ENCODING_IDENTITY: 
     "accept-encoding": "identity" */
    GRPC_MAKE_MDELEM(
        &grpc_static_mdelem_table[82].data(),
        GRPC_MDELEM_STORAGE_STATIC),
    /* GRPC_MDELEM_ACCEPT_ENCODING_GZIP: 
     "accept-encoding": "gzip" */
    GRPC_MAKE_MDELEM(
        &grpc_static_mdelem_table[83].data(),
        GRPC_MDELEM_STORAGE_STATIC),
    /* GRPC_MDELEM_ACCEPT_ENCODING_IDENTITY_COMMA_GZIP: 
     "accept-encoding": "identity,gzip" */
    GRPC_MAKE_MDELEM(
        &grpc_static_mdelem_table[84].data(),
        GRPC_MDELEM_STORAGE_STATIC)
    // clang-format on
};
uintptr_t grpc_static_mdelem_user_data[GRPC_STATIC_MDELEM_COUNT] = {
    0, 0, 0, 0, 0, 0, 0, 0, 0, 0, 0, 0, 0, 0, 0, 0, 0, 0, 0, 0, 0, 0,
    0, 0, 0, 0, 0, 0, 0, 0, 0, 0, 0, 0, 0, 0, 0, 0, 0, 0, 0, 0, 0, 0,
    0, 0, 0, 0, 0, 0, 0, 0, 0, 0, 0, 0, 0, 0, 0, 0, 0, 0, 0, 0, 0, 0,
    0, 0, 0, 0, 0, 0, 0, 0, 0, 2, 4, 4, 6, 6, 8, 8, 2, 4, 4};

static const int8_t elems_r[] = {
<<<<<<< HEAD
    15, 10, -8, 0,  2,  -43, -81, -44, 0,  4,   -8,  0,   0,   0,  6,  -1,
    -8, 0,  0,  3,  2,  1,   0,   0,   0,  0,   0,   0,   0,   0,  0,  0,
    0,  0,  0,  0,  0,  0,   0,   0,   0,  0,   0,   0,   0,   0,  0,  0,
    0,  0,  0,  0,  0,  0,   0,   -66, 0,  -37, -71, -55, -74, 0,  47, 30,
    29, 28, 27, 27, 26, 25,  24,  23,  22, 21,  20,  19,  18,  19, 18, 17,
    16, 15, 14, 13, 12, 11,  10,  9,   8,  7,   7,   6,   5,   4,  5,  4,
    4,  8,  8,  0,  0,  0,   0,   0,   0,  -5,  0};
static uint32_t elems_phash(uint32_t i) {
  i -= 44;
  uint32_t x = i % 107;
  uint32_t y = i / 107;
=======
    15, 10, -8, 0,  2,  -43, -80, -44, 0,   4,   -8,  0,   0,   0,  6,  -1,
    -8, 0,  0,  3,  2,  0,   0,   0,   0,   0,   0,   0,   0,   0,  0,  0,
    0,  0,  0,  0,  0,  0,   0,   0,   0,   0,   0,   0,   0,   0,  0,  0,
    0,  0,  0,  0,  0,  0,   -65, 0,   -68, -69, -50, -72, -73, 0,  32, 31,
    30, 30, 29, 28, 27, 26,  25,  24,  23,  22,  21,  20,  19,  18, 17, 17,
    16, 15, 14, 13, 12, 11,  10,  9,   8,   7,   6,   5,   4,   3,  4,  3,
    3,  7,  0,  0,  0,  0,   0,   0,   -5,  0};
static uint32_t elems_phash(uint32_t i) {
  i -= 43;
  uint32_t x = i % 106;
  uint32_t y = i / 106;
>>>>>>> ab9c2c19
  uint32_t h = x;
  if (y < GPR_ARRAY_SIZE(elems_r)) {
    uint32_t delta = (uint32_t)elems_r[y];
    h += delta;
  }
  return h;
}

static const uint16_t elem_keys[] = {
<<<<<<< HEAD
    266,   267,  268,  269,  270,  271,  272,   1129, 1130,  1773,  151,   152,
    482,   483,  1664, 44,   45,   1020, 1021,  1555, 1784,  788,   789,   645,
    861,   1675, 2100, 2209, 2318, 6024, 6351,  6569, 6787,  6896,  7005,  7114,
    1800,  7223, 7332, 7441, 7550, 7659, 7768,  7877, 7986,  8095,  8204,  6678,
    6460,  8313, 8422, 8531, 8640, 8749, 8858,  8967, 9076,  9185,  9294,  9403,
    9512,  9621, 6242, 9730, 9839, 9948, 10057, 1189, 538,   10166, 10275, 212,
    10384, 1195, 1196, 1197, 1198, 1080, 10493, 1843, 10602, 11365, 0,     0,
    1734,  0,    1850, 0,    0,    0,    356,   1627, 0,     0,     0,     0,
    0,     0,    0,    0,    0,    0,    0,     0,    0,     0,     0,     0,
    0,     0,    0,    0,    0,    0,    0,     0,    0,     0,     0,     0,
    0,     0,    0,    0,    0,    0,    0,     0,    0,     0,     0,     0,
    0,     0,    0,    0,    0,    0,    0,     0,    0,     0,     0,     0,
    0,     0,    0,    0,    0,    0,    0,     0,    0};
static const uint8_t elem_idxs[] = {
    7,  8,  9,   10,  11, 12,  13, 77,  79,  71,  1,  2,  5,  6,  25, 3,
    4,  66, 65,  30,  84, 62,  63, 67,  61,  73,  57, 37, 74, 14, 17, 19,
    21, 22, 23,  24,  15, 26,  27, 28,  29,  31,  32, 33, 34, 35, 36, 20,
    18, 38, 39,  40,  41, 42,  43, 44,  45,  46,  47, 48, 49, 50, 16, 51,
    52, 53, 54,  76,  69, 55,  56, 70,  58,  78,  80, 81, 82, 64, 59, 83,
    60, 75, 255, 255, 72, 255, 85, 255, 255, 255, 0,  68};

grpc_mdelem grpc_static_mdelem_for_static_strings(intptr_t a, intptr_t b) {
  if (a == -1 || b == -1) return GRPC_MDNULL;
  uint32_t k = static_cast<uint32_t>(a * 109 + b);
=======
    263,   264,  265,  266,  267,  268,  269,   1118, 1119,  1756,  149,   150,
    477,   478,  1648, 43,   44,   1010, 1011,  1540, 1767,  780,   781,   639,
    853,   1659, 2080, 2188, 5860, 6076, 6184,  6400, 6508,  6616,  6724,  6832,
    1783,  6940, 7048, 7156, 7264, 7372, 7480,  7588, 7696,  7804,  7912,  8020,
    8128,  8236, 8344, 6292, 8452, 8560, 8668,  8776, 8884,  8992,  9100,  9208,
    9316,  9424, 9532, 9640, 9748, 9856, 9964,  1178, 533,   10072, 10180, 210,
    10288, 1184, 1185, 1186, 1187, 1070, 10396, 1826, 11152, 0,     0,     0,
    1718,  0,    1833, 0,    0,    352,  0,     1612, 0,     0,     0,     0,
    0,     0,    0,    0,    0,    0,    0,     0,    0,     0,     0,     0,
    0,     0,    0,    0,    0,    0,    0,     0,    0,     0,     0,     0,
    0,     0,    0,    0,    0,    0,    0,     0,    0,     0,     0,     0,
    0,     0,    0,    0,    0};
static const uint8_t elem_idxs[] = {
    7,  8,   9,   10,  11, 12,  13, 76,  78,  71, 1,   2,  5,  6,  25, 3,
    4,  66,  65,  30,  83, 62,  63, 67,  61,  73, 57,  37, 14, 16, 17, 19,
    20, 21,  22,  23,  15, 24,  26, 27,  28,  29, 31,  32, 33, 34, 35, 36,
    38, 39,  40,  18,  41, 42,  43, 44,  45,  46, 47,  48, 49, 50, 51, 52,
    53, 54,  55,  75,  69, 56,  58, 70,  59,  77, 79,  80, 81, 64, 60, 82,
    74, 255, 255, 255, 72, 255, 84, 255, 255, 0,  255, 68};

grpc_mdelem grpc_static_mdelem_for_static_strings(intptr_t a, intptr_t b) {
  if (a == -1 || b == -1) return GRPC_MDNULL;
  uint32_t k = static_cast<uint32_t>(a * 108 + b);
>>>>>>> ab9c2c19
  uint32_t h = elems_phash(k);
  return h < GPR_ARRAY_SIZE(elem_keys) && elem_keys[h] == k &&
                 elem_idxs[h] != 255
             ? GRPC_MAKE_MDELEM(&grpc_static_mdelem_table[elem_idxs[h]].data(),
                                GRPC_MDELEM_STORAGE_STATIC)
             : GRPC_MDNULL;
}

grpc_core::StaticMetadata grpc_static_mdelem_table[GRPC_STATIC_MDELEM_COUNT] = {
    grpc_core::StaticMetadata(
<<<<<<< HEAD
        {&grpc_static_metadata_refcounts[3], {{10, g_bytes + 19}}},
        {&grpc_static_metadata_refcounts[29], {{0, g_bytes + 354}}}, 0),
    grpc_core::StaticMetadata(
        {&grpc_static_metadata_refcounts[1], {{7, g_bytes + 5}}},
        {&grpc_static_metadata_refcounts[42], {{3, g_bytes + 712}}}, 1),
    grpc_core::StaticMetadata(
        {&grpc_static_metadata_refcounts[1], {{7, g_bytes + 5}}},
        {&grpc_static_metadata_refcounts[43], {{4, g_bytes + 715}}}, 2),
    grpc_core::StaticMetadata(
        {&grpc_static_metadata_refcounts[0], {{5, g_bytes + 0}}},
        {&grpc_static_metadata_refcounts[44], {{1, g_bytes + 719}}}, 3),
    grpc_core::StaticMetadata(
        {&grpc_static_metadata_refcounts[0], {{5, g_bytes + 0}}},
        {&grpc_static_metadata_refcounts[45], {{11, g_bytes + 720}}}, 4),
    grpc_core::StaticMetadata(
        {&grpc_static_metadata_refcounts[4], {{7, g_bytes + 29}}},
        {&grpc_static_metadata_refcounts[46], {{4, g_bytes + 731}}}, 5),
    grpc_core::StaticMetadata(
        {&grpc_static_metadata_refcounts[4], {{7, g_bytes + 29}}},
        {&grpc_static_metadata_refcounts[47], {{5, g_bytes + 735}}}, 6),
    grpc_core::StaticMetadata(
        {&grpc_static_metadata_refcounts[2], {{7, g_bytes + 12}}},
        {&grpc_static_metadata_refcounts[48], {{3, g_bytes + 740}}}, 7),
    grpc_core::StaticMetadata(
        {&grpc_static_metadata_refcounts[2], {{7, g_bytes + 12}}},
        {&grpc_static_metadata_refcounts[49], {{3, g_bytes + 743}}}, 8),
    grpc_core::StaticMetadata(
        {&grpc_static_metadata_refcounts[2], {{7, g_bytes + 12}}},
        {&grpc_static_metadata_refcounts[50], {{3, g_bytes + 746}}}, 9),
    grpc_core::StaticMetadata(
        {&grpc_static_metadata_refcounts[2], {{7, g_bytes + 12}}},
        {&grpc_static_metadata_refcounts[51], {{3, g_bytes + 749}}}, 10),
    grpc_core::StaticMetadata(
        {&grpc_static_metadata_refcounts[2], {{7, g_bytes + 12}}},
        {&grpc_static_metadata_refcounts[52], {{3, g_bytes + 752}}}, 11),
    grpc_core::StaticMetadata(
        {&grpc_static_metadata_refcounts[2], {{7, g_bytes + 12}}},
        {&grpc_static_metadata_refcounts[53], {{3, g_bytes + 755}}}, 12),
    grpc_core::StaticMetadata(
        {&grpc_static_metadata_refcounts[2], {{7, g_bytes + 12}}},
        {&grpc_static_metadata_refcounts[54], {{3, g_bytes + 758}}}, 13),
    grpc_core::StaticMetadata(
        {&grpc_static_metadata_refcounts[55], {{14, g_bytes + 761}}},
        {&grpc_static_metadata_refcounts[29], {{0, g_bytes + 354}}}, 14),
    grpc_core::StaticMetadata(
        {&grpc_static_metadata_refcounts[16], {{15, g_bytes + 186}}},
        {&grpc_static_metadata_refcounts[56], {{13, g_bytes + 775}}}, 15),
    grpc_core::StaticMetadata(
        {&grpc_static_metadata_refcounts[57], {{15, g_bytes + 788}}},
        {&grpc_static_metadata_refcounts[29], {{0, g_bytes + 354}}}, 16),
    grpc_core::StaticMetadata(
        {&grpc_static_metadata_refcounts[58], {{13, g_bytes + 803}}},
        {&grpc_static_metadata_refcounts[29], {{0, g_bytes + 354}}}, 17),
    grpc_core::StaticMetadata(
        {&grpc_static_metadata_refcounts[59], {{6, g_bytes + 816}}},
        {&grpc_static_metadata_refcounts[29], {{0, g_bytes + 354}}}, 18),
    grpc_core::StaticMetadata(
        {&grpc_static_metadata_refcounts[60], {{27, g_bytes + 822}}},
        {&grpc_static_metadata_refcounts[29], {{0, g_bytes + 354}}}, 19),
    grpc_core::StaticMetadata(
        {&grpc_static_metadata_refcounts[61], {{3, g_bytes + 849}}},
        {&grpc_static_metadata_refcounts[29], {{0, g_bytes + 354}}}, 20),
    grpc_core::StaticMetadata(
        {&grpc_static_metadata_refcounts[62], {{5, g_bytes + 852}}},
        {&grpc_static_metadata_refcounts[29], {{0, g_bytes + 354}}}, 21),
    grpc_core::StaticMetadata(
        {&grpc_static_metadata_refcounts[63], {{13, g_bytes + 857}}},
        {&grpc_static_metadata_refcounts[29], {{0, g_bytes + 354}}}, 22),
    grpc_core::StaticMetadata(
        {&grpc_static_metadata_refcounts[64], {{13, g_bytes + 870}}},
        {&grpc_static_metadata_refcounts[29], {{0, g_bytes + 354}}}, 23),
    grpc_core::StaticMetadata(
        {&grpc_static_metadata_refcounts[65], {{19, g_bytes + 883}}},
        {&grpc_static_metadata_refcounts[29], {{0, g_bytes + 354}}}, 24),
    grpc_core::StaticMetadata(
        {&grpc_static_metadata_refcounts[15], {{16, g_bytes + 170}}},
        {&grpc_static_metadata_refcounts[29], {{0, g_bytes + 354}}}, 25),
    grpc_core::StaticMetadata(
        {&grpc_static_metadata_refcounts[66], {{16, g_bytes + 902}}},
        {&grpc_static_metadata_refcounts[29], {{0, g_bytes + 354}}}, 26),
    grpc_core::StaticMetadata(
        {&grpc_static_metadata_refcounts[67], {{14, g_bytes + 918}}},
        {&grpc_static_metadata_refcounts[29], {{0, g_bytes + 354}}}, 27),
    grpc_core::StaticMetadata(
        {&grpc_static_metadata_refcounts[68], {{16, g_bytes + 932}}},
        {&grpc_static_metadata_refcounts[29], {{0, g_bytes + 354}}}, 28),
    grpc_core::StaticMetadata(
        {&grpc_static_metadata_refcounts[69], {{13, g_bytes + 948}}},
        {&grpc_static_metadata_refcounts[29], {{0, g_bytes + 354}}}, 29),
    grpc_core::StaticMetadata(
        {&grpc_static_metadata_refcounts[14], {{12, g_bytes + 158}}},
        {&grpc_static_metadata_refcounts[29], {{0, g_bytes + 354}}}, 30),
    grpc_core::StaticMetadata(
        {&grpc_static_metadata_refcounts[70], {{6, g_bytes + 961}}},
        {&grpc_static_metadata_refcounts[29], {{0, g_bytes + 354}}}, 31),
    grpc_core::StaticMetadata(
        {&grpc_static_metadata_refcounts[71], {{4, g_bytes + 967}}},
        {&grpc_static_metadata_refcounts[29], {{0, g_bytes + 354}}}, 32),
    grpc_core::StaticMetadata(
        {&grpc_static_metadata_refcounts[72], {{4, g_bytes + 971}}},
        {&grpc_static_metadata_refcounts[29], {{0, g_bytes + 354}}}, 33),
    grpc_core::StaticMetadata(
        {&grpc_static_metadata_refcounts[73], {{6, g_bytes + 975}}},
        {&grpc_static_metadata_refcounts[29], {{0, g_bytes + 354}}}, 34),
    grpc_core::StaticMetadata(
        {&grpc_static_metadata_refcounts[74], {{7, g_bytes + 981}}},
        {&grpc_static_metadata_refcounts[29], {{0, g_bytes + 354}}}, 35),
    grpc_core::StaticMetadata(
        {&grpc_static_metadata_refcounts[75], {{4, g_bytes + 988}}},
        {&grpc_static_metadata_refcounts[29], {{0, g_bytes + 354}}}, 36),
    grpc_core::StaticMetadata(
        {&grpc_static_metadata_refcounts[20], {{4, g_bytes + 278}}},
        {&grpc_static_metadata_refcounts[29], {{0, g_bytes + 354}}}, 37),
    grpc_core::StaticMetadata(
        {&grpc_static_metadata_refcounts[76], {{8, g_bytes + 992}}},
        {&grpc_static_metadata_refcounts[29], {{0, g_bytes + 354}}}, 38),
    grpc_core::StaticMetadata(
        {&grpc_static_metadata_refcounts[77], {{17, g_bytes + 1000}}},
        {&grpc_static_metadata_refcounts[29], {{0, g_bytes + 354}}}, 39),
    grpc_core::StaticMetadata(
        {&grpc_static_metadata_refcounts[78], {{13, g_bytes + 1017}}},
        {&grpc_static_metadata_refcounts[29], {{0, g_bytes + 354}}}, 40),
    grpc_core::StaticMetadata(
        {&grpc_static_metadata_refcounts[79], {{8, g_bytes + 1030}}},
        {&grpc_static_metadata_refcounts[29], {{0, g_bytes + 354}}}, 41),
    grpc_core::StaticMetadata(
        {&grpc_static_metadata_refcounts[80], {{19, g_bytes + 1038}}},
        {&grpc_static_metadata_refcounts[29], {{0, g_bytes + 354}}}, 42),
    grpc_core::StaticMetadata(
        {&grpc_static_metadata_refcounts[81], {{13, g_bytes + 1057}}},
        {&grpc_static_metadata_refcounts[29], {{0, g_bytes + 354}}}, 43),
    grpc_core::StaticMetadata(
        {&grpc_static_metadata_refcounts[82], {{4, g_bytes + 1070}}},
        {&grpc_static_metadata_refcounts[29], {{0, g_bytes + 354}}}, 44),
    grpc_core::StaticMetadata(
        {&grpc_static_metadata_refcounts[83], {{8, g_bytes + 1074}}},
        {&grpc_static_metadata_refcounts[29], {{0, g_bytes + 354}}}, 45),
    grpc_core::StaticMetadata(
        {&grpc_static_metadata_refcounts[84], {{12, g_bytes + 1082}}},
        {&grpc_static_metadata_refcounts[29], {{0, g_bytes + 354}}}, 46),
    grpc_core::StaticMetadata(
        {&grpc_static_metadata_refcounts[85], {{18, g_bytes + 1094}}},
        {&grpc_static_metadata_refcounts[29], {{0, g_bytes + 354}}}, 47),
    grpc_core::StaticMetadata(
        {&grpc_static_metadata_refcounts[86], {{19, g_bytes + 1112}}},
        {&grpc_static_metadata_refcounts[29], {{0, g_bytes + 354}}}, 48),
    grpc_core::StaticMetadata(
        {&grpc_static_metadata_refcounts[87], {{5, g_bytes + 1131}}},
        {&grpc_static_metadata_refcounts[29], {{0, g_bytes + 354}}}, 49),
    grpc_core::StaticMetadata(
        {&grpc_static_metadata_refcounts[88], {{7, g_bytes + 1136}}},
        {&grpc_static_metadata_refcounts[29], {{0, g_bytes + 354}}}, 50),
    grpc_core::StaticMetadata(
        {&grpc_static_metadata_refcounts[89], {{7, g_bytes + 1143}}},
        {&grpc_static_metadata_refcounts[29], {{0, g_bytes + 354}}}, 51),
    grpc_core::StaticMetadata(
        {&grpc_static_metadata_refcounts[90], {{11, g_bytes + 1150}}},
        {&grpc_static_metadata_refcounts[29], {{0, g_bytes + 354}}}, 52),
    grpc_core::StaticMetadata(
        {&grpc_static_metadata_refcounts[91], {{6, g_bytes + 1161}}},
        {&grpc_static_metadata_refcounts[29], {{0, g_bytes + 354}}}, 53),
    grpc_core::StaticMetadata(
        {&grpc_static_metadata_refcounts[92], {{10, g_bytes + 1167}}},
        {&grpc_static_metadata_refcounts[29], {{0, g_bytes + 354}}}, 54),
    grpc_core::StaticMetadata(
        {&grpc_static_metadata_refcounts[93], {{25, g_bytes + 1177}}},
        {&grpc_static_metadata_refcounts[29], {{0, g_bytes + 354}}}, 55),
    grpc_core::StaticMetadata(
        {&grpc_static_metadata_refcounts[94], {{17, g_bytes + 1202}}},
        {&grpc_static_metadata_refcounts[29], {{0, g_bytes + 354}}}, 56),
    grpc_core::StaticMetadata(
        {&grpc_static_metadata_refcounts[19], {{10, g_bytes + 268}}},
        {&grpc_static_metadata_refcounts[29], {{0, g_bytes + 354}}}, 57),
    grpc_core::StaticMetadata(
        {&grpc_static_metadata_refcounts[95], {{4, g_bytes + 1219}}},
        {&grpc_static_metadata_refcounts[29], {{0, g_bytes + 354}}}, 58),
    grpc_core::StaticMetadata(
        {&grpc_static_metadata_refcounts[96], {{3, g_bytes + 1223}}},
        {&grpc_static_metadata_refcounts[29], {{0, g_bytes + 354}}}, 59),
    grpc_core::StaticMetadata(
        {&grpc_static_metadata_refcounts[97], {{16, g_bytes + 1226}}},
        {&grpc_static_metadata_refcounts[29], {{0, g_bytes + 354}}}, 60),
    grpc_core::StaticMetadata(
        {&grpc_static_metadata_refcounts[7], {{11, g_bytes + 50}}},
        {&grpc_static_metadata_refcounts[98], {{1, g_bytes + 1242}}}, 61),
    grpc_core::StaticMetadata(
        {&grpc_static_metadata_refcounts[7], {{11, g_bytes + 50}}},
        {&grpc_static_metadata_refcounts[25], {{1, g_bytes + 350}}}, 62),
    grpc_core::StaticMetadata(
        {&grpc_static_metadata_refcounts[7], {{11, g_bytes + 50}}},
        {&grpc_static_metadata_refcounts[26], {{1, g_bytes + 351}}}, 63),
    grpc_core::StaticMetadata(
        {&grpc_static_metadata_refcounts[9], {{13, g_bytes + 77}}},
        {&grpc_static_metadata_refcounts[99], {{8, g_bytes + 1243}}}, 64),
    grpc_core::StaticMetadata(
        {&grpc_static_metadata_refcounts[9], {{13, g_bytes + 77}}},
        {&grpc_static_metadata_refcounts[40], {{4, g_bytes + 697}}}, 65),
    grpc_core::StaticMetadata(
        {&grpc_static_metadata_refcounts[9], {{13, g_bytes + 77}}},
        {&grpc_static_metadata_refcounts[39], {{7, g_bytes + 690}}}, 66),
    grpc_core::StaticMetadata(
        {&grpc_static_metadata_refcounts[5], {{2, g_bytes + 36}}},
        {&grpc_static_metadata_refcounts[100], {{8, g_bytes + 1251}}}, 67),
    grpc_core::StaticMetadata(
        {&grpc_static_metadata_refcounts[14], {{12, g_bytes + 158}}},
        {&grpc_static_metadata_refcounts[101], {{16, g_bytes + 1259}}}, 68),
    grpc_core::StaticMetadata(
        {&grpc_static_metadata_refcounts[4], {{7, g_bytes + 29}}},
        {&grpc_static_metadata_refcounts[102], {{4, g_bytes + 1275}}}, 69),
    grpc_core::StaticMetadata(
        {&grpc_static_metadata_refcounts[1], {{7, g_bytes + 5}}},
        {&grpc_static_metadata_refcounts[103], {{3, g_bytes + 1279}}}, 70),
    grpc_core::StaticMetadata(
        {&grpc_static_metadata_refcounts[16], {{15, g_bytes + 186}}},
        {&grpc_static_metadata_refcounts[29], {{0, g_bytes + 354}}}, 71),
    grpc_core::StaticMetadata(
        {&grpc_static_metadata_refcounts[15], {{16, g_bytes + 170}}},
        {&grpc_static_metadata_refcounts[99], {{8, g_bytes + 1243}}}, 72),
    grpc_core::StaticMetadata(
        {&grpc_static_metadata_refcounts[15], {{16, g_bytes + 170}}},
        {&grpc_static_metadata_refcounts[40], {{4, g_bytes + 697}}}, 73),
    grpc_core::StaticMetadata(
        {&grpc_static_metadata_refcounts[21], {{8, g_bytes + 282}}},
        {&grpc_static_metadata_refcounts[29], {{0, g_bytes + 354}}}, 74),
    grpc_core::StaticMetadata(
        {&grpc_static_metadata_refcounts[104], {{11, g_bytes + 1282}}},
        {&grpc_static_metadata_refcounts[29], {{0, g_bytes + 354}}}, 75),
    grpc_core::StaticMetadata(
        {&grpc_static_metadata_refcounts[10], {{20, g_bytes + 90}}},
        {&grpc_static_metadata_refcounts[99], {{8, g_bytes + 1243}}}, 76),
    grpc_core::StaticMetadata(
        {&grpc_static_metadata_refcounts[10], {{20, g_bytes + 90}}},
        {&grpc_static_metadata_refcounts[39], {{7, g_bytes + 690}}}, 77),
    grpc_core::StaticMetadata(
        {&grpc_static_metadata_refcounts[10], {{20, g_bytes + 90}}},
        {&grpc_static_metadata_refcounts[105], {{16, g_bytes + 1293}}}, 78),
    grpc_core::StaticMetadata(
        {&grpc_static_metadata_refcounts[10], {{20, g_bytes + 90}}},
        {&grpc_static_metadata_refcounts[40], {{4, g_bytes + 697}}}, 79),
    grpc_core::StaticMetadata(
        {&grpc_static_metadata_refcounts[10], {{20, g_bytes + 90}}},
        {&grpc_static_metadata_refcounts[106], {{13, g_bytes + 1309}}}, 80),
    grpc_core::StaticMetadata(
        {&grpc_static_metadata_refcounts[10], {{20, g_bytes + 90}}},
        {&grpc_static_metadata_refcounts[107], {{12, g_bytes + 1322}}}, 81),
    grpc_core::StaticMetadata(
        {&grpc_static_metadata_refcounts[10], {{20, g_bytes + 90}}},
        {&grpc_static_metadata_refcounts[108], {{21, g_bytes + 1334}}}, 82),
    grpc_core::StaticMetadata(
        {&grpc_static_metadata_refcounts[16], {{15, g_bytes + 186}}},
        {&grpc_static_metadata_refcounts[99], {{8, g_bytes + 1243}}}, 83),
    grpc_core::StaticMetadata(
        {&grpc_static_metadata_refcounts[16], {{15, g_bytes + 186}}},
        {&grpc_static_metadata_refcounts[40], {{4, g_bytes + 697}}}, 84),
    grpc_core::StaticMetadata(
        {&grpc_static_metadata_refcounts[16], {{15, g_bytes + 186}}},
        {&grpc_static_metadata_refcounts[106], {{13, g_bytes + 1309}}}, 85),
=======
        grpc_core::StaticMetadataSlice(&grpc_static_metadata_refcounts[3].base,
                                       10, g_bytes + 19),
        grpc_core::StaticMetadataSlice(&grpc_static_metadata_refcounts[28].base,
                                       0, g_bytes + 346),
        0),
    grpc_core::StaticMetadata(
        grpc_core::StaticMetadataSlice(&grpc_static_metadata_refcounts[1].base,
                                       7, g_bytes + 5),
        grpc_core::StaticMetadataSlice(&grpc_static_metadata_refcounts[41].base,
                                       3, g_bytes + 723),
        1),
    grpc_core::StaticMetadata(
        grpc_core::StaticMetadataSlice(&grpc_static_metadata_refcounts[1].base,
                                       7, g_bytes + 5),
        grpc_core::StaticMetadataSlice(&grpc_static_metadata_refcounts[42].base,
                                       4, g_bytes + 726),
        2),
    grpc_core::StaticMetadata(
        grpc_core::StaticMetadataSlice(&grpc_static_metadata_refcounts[0].base,
                                       5, g_bytes + 0),
        grpc_core::StaticMetadataSlice(&grpc_static_metadata_refcounts[43].base,
                                       1, g_bytes + 730),
        3),
    grpc_core::StaticMetadata(
        grpc_core::StaticMetadataSlice(&grpc_static_metadata_refcounts[0].base,
                                       5, g_bytes + 0),
        grpc_core::StaticMetadataSlice(&grpc_static_metadata_refcounts[44].base,
                                       11, g_bytes + 731),
        4),
    grpc_core::StaticMetadata(
        grpc_core::StaticMetadataSlice(&grpc_static_metadata_refcounts[4].base,
                                       7, g_bytes + 29),
        grpc_core::StaticMetadataSlice(&grpc_static_metadata_refcounts[45].base,
                                       4, g_bytes + 742),
        5),
    grpc_core::StaticMetadata(
        grpc_core::StaticMetadataSlice(&grpc_static_metadata_refcounts[4].base,
                                       7, g_bytes + 29),
        grpc_core::StaticMetadataSlice(&grpc_static_metadata_refcounts[46].base,
                                       5, g_bytes + 746),
        6),
    grpc_core::StaticMetadata(
        grpc_core::StaticMetadataSlice(&grpc_static_metadata_refcounts[2].base,
                                       7, g_bytes + 12),
        grpc_core::StaticMetadataSlice(&grpc_static_metadata_refcounts[47].base,
                                       3, g_bytes + 751),
        7),
    grpc_core::StaticMetadata(
        grpc_core::StaticMetadataSlice(&grpc_static_metadata_refcounts[2].base,
                                       7, g_bytes + 12),
        grpc_core::StaticMetadataSlice(&grpc_static_metadata_refcounts[48].base,
                                       3, g_bytes + 754),
        8),
    grpc_core::StaticMetadata(
        grpc_core::StaticMetadataSlice(&grpc_static_metadata_refcounts[2].base,
                                       7, g_bytes + 12),
        grpc_core::StaticMetadataSlice(&grpc_static_metadata_refcounts[49].base,
                                       3, g_bytes + 757),
        9),
    grpc_core::StaticMetadata(
        grpc_core::StaticMetadataSlice(&grpc_static_metadata_refcounts[2].base,
                                       7, g_bytes + 12),
        grpc_core::StaticMetadataSlice(&grpc_static_metadata_refcounts[50].base,
                                       3, g_bytes + 760),
        10),
    grpc_core::StaticMetadata(
        grpc_core::StaticMetadataSlice(&grpc_static_metadata_refcounts[2].base,
                                       7, g_bytes + 12),
        grpc_core::StaticMetadataSlice(&grpc_static_metadata_refcounts[51].base,
                                       3, g_bytes + 763),
        11),
    grpc_core::StaticMetadata(
        grpc_core::StaticMetadataSlice(&grpc_static_metadata_refcounts[2].base,
                                       7, g_bytes + 12),
        grpc_core::StaticMetadataSlice(&grpc_static_metadata_refcounts[52].base,
                                       3, g_bytes + 766),
        12),
    grpc_core::StaticMetadata(
        grpc_core::StaticMetadataSlice(&grpc_static_metadata_refcounts[2].base,
                                       7, g_bytes + 12),
        grpc_core::StaticMetadataSlice(&grpc_static_metadata_refcounts[53].base,
                                       3, g_bytes + 769),
        13),
    grpc_core::StaticMetadata(
        grpc_core::StaticMetadataSlice(&grpc_static_metadata_refcounts[54].base,
                                       14, g_bytes + 772),
        grpc_core::StaticMetadataSlice(&grpc_static_metadata_refcounts[28].base,
                                       0, g_bytes + 346),
        14),
    grpc_core::StaticMetadata(
        grpc_core::StaticMetadataSlice(&grpc_static_metadata_refcounts[16].base,
                                       15, g_bytes + 186),
        grpc_core::StaticMetadataSlice(&grpc_static_metadata_refcounts[55].base,
                                       13, g_bytes + 786),
        15),
    grpc_core::StaticMetadata(
        grpc_core::StaticMetadataSlice(&grpc_static_metadata_refcounts[56].base,
                                       15, g_bytes + 799),
        grpc_core::StaticMetadataSlice(&grpc_static_metadata_refcounts[28].base,
                                       0, g_bytes + 346),
        16),
    grpc_core::StaticMetadata(
        grpc_core::StaticMetadataSlice(&grpc_static_metadata_refcounts[57].base,
                                       13, g_bytes + 814),
        grpc_core::StaticMetadataSlice(&grpc_static_metadata_refcounts[28].base,
                                       0, g_bytes + 346),
        17),
    grpc_core::StaticMetadata(
        grpc_core::StaticMetadataSlice(&grpc_static_metadata_refcounts[58].base,
                                       6, g_bytes + 827),
        grpc_core::StaticMetadataSlice(&grpc_static_metadata_refcounts[28].base,
                                       0, g_bytes + 346),
        18),
    grpc_core::StaticMetadata(
        grpc_core::StaticMetadataSlice(&grpc_static_metadata_refcounts[59].base,
                                       27, g_bytes + 833),
        grpc_core::StaticMetadataSlice(&grpc_static_metadata_refcounts[28].base,
                                       0, g_bytes + 346),
        19),
    grpc_core::StaticMetadata(
        grpc_core::StaticMetadataSlice(&grpc_static_metadata_refcounts[60].base,
                                       3, g_bytes + 860),
        grpc_core::StaticMetadataSlice(&grpc_static_metadata_refcounts[28].base,
                                       0, g_bytes + 346),
        20),
    grpc_core::StaticMetadata(
        grpc_core::StaticMetadataSlice(&grpc_static_metadata_refcounts[61].base,
                                       5, g_bytes + 863),
        grpc_core::StaticMetadataSlice(&grpc_static_metadata_refcounts[28].base,
                                       0, g_bytes + 346),
        21),
    grpc_core::StaticMetadata(
        grpc_core::StaticMetadataSlice(&grpc_static_metadata_refcounts[62].base,
                                       13, g_bytes + 868),
        grpc_core::StaticMetadataSlice(&grpc_static_metadata_refcounts[28].base,
                                       0, g_bytes + 346),
        22),
    grpc_core::StaticMetadata(
        grpc_core::StaticMetadataSlice(&grpc_static_metadata_refcounts[63].base,
                                       13, g_bytes + 881),
        grpc_core::StaticMetadataSlice(&grpc_static_metadata_refcounts[28].base,
                                       0, g_bytes + 346),
        23),
    grpc_core::StaticMetadata(
        grpc_core::StaticMetadataSlice(&grpc_static_metadata_refcounts[64].base,
                                       19, g_bytes + 894),
        grpc_core::StaticMetadataSlice(&grpc_static_metadata_refcounts[28].base,
                                       0, g_bytes + 346),
        24),
    grpc_core::StaticMetadata(
        grpc_core::StaticMetadataSlice(&grpc_static_metadata_refcounts[15].base,
                                       16, g_bytes + 170),
        grpc_core::StaticMetadataSlice(&grpc_static_metadata_refcounts[28].base,
                                       0, g_bytes + 346),
        25),
    grpc_core::StaticMetadata(
        grpc_core::StaticMetadataSlice(&grpc_static_metadata_refcounts[65].base,
                                       16, g_bytes + 913),
        grpc_core::StaticMetadataSlice(&grpc_static_metadata_refcounts[28].base,
                                       0, g_bytes + 346),
        26),
    grpc_core::StaticMetadata(
        grpc_core::StaticMetadataSlice(&grpc_static_metadata_refcounts[66].base,
                                       14, g_bytes + 929),
        grpc_core::StaticMetadataSlice(&grpc_static_metadata_refcounts[28].base,
                                       0, g_bytes + 346),
        27),
    grpc_core::StaticMetadata(
        grpc_core::StaticMetadataSlice(&grpc_static_metadata_refcounts[67].base,
                                       16, g_bytes + 943),
        grpc_core::StaticMetadataSlice(&grpc_static_metadata_refcounts[28].base,
                                       0, g_bytes + 346),
        28),
    grpc_core::StaticMetadata(
        grpc_core::StaticMetadataSlice(&grpc_static_metadata_refcounts[68].base,
                                       13, g_bytes + 959),
        grpc_core::StaticMetadataSlice(&grpc_static_metadata_refcounts[28].base,
                                       0, g_bytes + 346),
        29),
    grpc_core::StaticMetadata(
        grpc_core::StaticMetadataSlice(&grpc_static_metadata_refcounts[14].base,
                                       12, g_bytes + 158),
        grpc_core::StaticMetadataSlice(&grpc_static_metadata_refcounts[28].base,
                                       0, g_bytes + 346),
        30),
    grpc_core::StaticMetadata(
        grpc_core::StaticMetadataSlice(&grpc_static_metadata_refcounts[69].base,
                                       6, g_bytes + 972),
        grpc_core::StaticMetadataSlice(&grpc_static_metadata_refcounts[28].base,
                                       0, g_bytes + 346),
        31),
    grpc_core::StaticMetadata(
        grpc_core::StaticMetadataSlice(&grpc_static_metadata_refcounts[70].base,
                                       4, g_bytes + 978),
        grpc_core::StaticMetadataSlice(&grpc_static_metadata_refcounts[28].base,
                                       0, g_bytes + 346),
        32),
    grpc_core::StaticMetadata(
        grpc_core::StaticMetadataSlice(&grpc_static_metadata_refcounts[71].base,
                                       4, g_bytes + 982),
        grpc_core::StaticMetadataSlice(&grpc_static_metadata_refcounts[28].base,
                                       0, g_bytes + 346),
        33),
    grpc_core::StaticMetadata(
        grpc_core::StaticMetadataSlice(&grpc_static_metadata_refcounts[72].base,
                                       6, g_bytes + 986),
        grpc_core::StaticMetadataSlice(&grpc_static_metadata_refcounts[28].base,
                                       0, g_bytes + 346),
        34),
    grpc_core::StaticMetadata(
        grpc_core::StaticMetadataSlice(&grpc_static_metadata_refcounts[73].base,
                                       7, g_bytes + 992),
        grpc_core::StaticMetadataSlice(&grpc_static_metadata_refcounts[28].base,
                                       0, g_bytes + 346),
        35),
    grpc_core::StaticMetadata(
        grpc_core::StaticMetadataSlice(&grpc_static_metadata_refcounts[74].base,
                                       4, g_bytes + 999),
        grpc_core::StaticMetadataSlice(&grpc_static_metadata_refcounts[28].base,
                                       0, g_bytes + 346),
        36),
    grpc_core::StaticMetadata(
        grpc_core::StaticMetadataSlice(&grpc_static_metadata_refcounts[20].base,
                                       4, g_bytes + 278),
        grpc_core::StaticMetadataSlice(&grpc_static_metadata_refcounts[28].base,
                                       0, g_bytes + 346),
        37),
    grpc_core::StaticMetadata(
        grpc_core::StaticMetadataSlice(&grpc_static_metadata_refcounts[75].base,
                                       8, g_bytes + 1003),
        grpc_core::StaticMetadataSlice(&grpc_static_metadata_refcounts[28].base,
                                       0, g_bytes + 346),
        38),
    grpc_core::StaticMetadata(
        grpc_core::StaticMetadataSlice(&grpc_static_metadata_refcounts[76].base,
                                       17, g_bytes + 1011),
        grpc_core::StaticMetadataSlice(&grpc_static_metadata_refcounts[28].base,
                                       0, g_bytes + 346),
        39),
    grpc_core::StaticMetadata(
        grpc_core::StaticMetadataSlice(&grpc_static_metadata_refcounts[77].base,
                                       13, g_bytes + 1028),
        grpc_core::StaticMetadataSlice(&grpc_static_metadata_refcounts[28].base,
                                       0, g_bytes + 346),
        40),
    grpc_core::StaticMetadata(
        grpc_core::StaticMetadataSlice(&grpc_static_metadata_refcounts[78].base,
                                       8, g_bytes + 1041),
        grpc_core::StaticMetadataSlice(&grpc_static_metadata_refcounts[28].base,
                                       0, g_bytes + 346),
        41),
    grpc_core::StaticMetadata(
        grpc_core::StaticMetadataSlice(&grpc_static_metadata_refcounts[79].base,
                                       19, g_bytes + 1049),
        grpc_core::StaticMetadataSlice(&grpc_static_metadata_refcounts[28].base,
                                       0, g_bytes + 346),
        42),
    grpc_core::StaticMetadata(
        grpc_core::StaticMetadataSlice(&grpc_static_metadata_refcounts[80].base,
                                       13, g_bytes + 1068),
        grpc_core::StaticMetadataSlice(&grpc_static_metadata_refcounts[28].base,
                                       0, g_bytes + 346),
        43),
    grpc_core::StaticMetadata(
        grpc_core::StaticMetadataSlice(&grpc_static_metadata_refcounts[81].base,
                                       4, g_bytes + 1081),
        grpc_core::StaticMetadataSlice(&grpc_static_metadata_refcounts[28].base,
                                       0, g_bytes + 346),
        44),
    grpc_core::StaticMetadata(
        grpc_core::StaticMetadataSlice(&grpc_static_metadata_refcounts[82].base,
                                       8, g_bytes + 1085),
        grpc_core::StaticMetadataSlice(&grpc_static_metadata_refcounts[28].base,
                                       0, g_bytes + 346),
        45),
    grpc_core::StaticMetadata(
        grpc_core::StaticMetadataSlice(&grpc_static_metadata_refcounts[83].base,
                                       12, g_bytes + 1093),
        grpc_core::StaticMetadataSlice(&grpc_static_metadata_refcounts[28].base,
                                       0, g_bytes + 346),
        46),
    grpc_core::StaticMetadata(
        grpc_core::StaticMetadataSlice(&grpc_static_metadata_refcounts[84].base,
                                       18, g_bytes + 1105),
        grpc_core::StaticMetadataSlice(&grpc_static_metadata_refcounts[28].base,
                                       0, g_bytes + 346),
        47),
    grpc_core::StaticMetadata(
        grpc_core::StaticMetadataSlice(&grpc_static_metadata_refcounts[85].base,
                                       19, g_bytes + 1123),
        grpc_core::StaticMetadataSlice(&grpc_static_metadata_refcounts[28].base,
                                       0, g_bytes + 346),
        48),
    grpc_core::StaticMetadata(
        grpc_core::StaticMetadataSlice(&grpc_static_metadata_refcounts[86].base,
                                       5, g_bytes + 1142),
        grpc_core::StaticMetadataSlice(&grpc_static_metadata_refcounts[28].base,
                                       0, g_bytes + 346),
        49),
    grpc_core::StaticMetadata(
        grpc_core::StaticMetadataSlice(&grpc_static_metadata_refcounts[87].base,
                                       7, g_bytes + 1147),
        grpc_core::StaticMetadataSlice(&grpc_static_metadata_refcounts[28].base,
                                       0, g_bytes + 346),
        50),
    grpc_core::StaticMetadata(
        grpc_core::StaticMetadataSlice(&grpc_static_metadata_refcounts[88].base,
                                       7, g_bytes + 1154),
        grpc_core::StaticMetadataSlice(&grpc_static_metadata_refcounts[28].base,
                                       0, g_bytes + 346),
        51),
    grpc_core::StaticMetadata(
        grpc_core::StaticMetadataSlice(&grpc_static_metadata_refcounts[89].base,
                                       11, g_bytes + 1161),
        grpc_core::StaticMetadataSlice(&grpc_static_metadata_refcounts[28].base,
                                       0, g_bytes + 346),
        52),
    grpc_core::StaticMetadata(
        grpc_core::StaticMetadataSlice(&grpc_static_metadata_refcounts[90].base,
                                       6, g_bytes + 1172),
        grpc_core::StaticMetadataSlice(&grpc_static_metadata_refcounts[28].base,
                                       0, g_bytes + 346),
        53),
    grpc_core::StaticMetadata(
        grpc_core::StaticMetadataSlice(&grpc_static_metadata_refcounts[91].base,
                                       10, g_bytes + 1178),
        grpc_core::StaticMetadataSlice(&grpc_static_metadata_refcounts[28].base,
                                       0, g_bytes + 346),
        54),
    grpc_core::StaticMetadata(
        grpc_core::StaticMetadataSlice(&grpc_static_metadata_refcounts[92].base,
                                       25, g_bytes + 1188),
        grpc_core::StaticMetadataSlice(&grpc_static_metadata_refcounts[28].base,
                                       0, g_bytes + 346),
        55),
    grpc_core::StaticMetadata(
        grpc_core::StaticMetadataSlice(&grpc_static_metadata_refcounts[93].base,
                                       17, g_bytes + 1213),
        grpc_core::StaticMetadataSlice(&grpc_static_metadata_refcounts[28].base,
                                       0, g_bytes + 346),
        56),
    grpc_core::StaticMetadata(
        grpc_core::StaticMetadataSlice(&grpc_static_metadata_refcounts[19].base,
                                       10, g_bytes + 268),
        grpc_core::StaticMetadataSlice(&grpc_static_metadata_refcounts[28].base,
                                       0, g_bytes + 346),
        57),
    grpc_core::StaticMetadata(
        grpc_core::StaticMetadataSlice(&grpc_static_metadata_refcounts[94].base,
                                       4, g_bytes + 1230),
        grpc_core::StaticMetadataSlice(&grpc_static_metadata_refcounts[28].base,
                                       0, g_bytes + 346),
        58),
    grpc_core::StaticMetadata(
        grpc_core::StaticMetadataSlice(&grpc_static_metadata_refcounts[95].base,
                                       3, g_bytes + 1234),
        grpc_core::StaticMetadataSlice(&grpc_static_metadata_refcounts[28].base,
                                       0, g_bytes + 346),
        59),
    grpc_core::StaticMetadata(
        grpc_core::StaticMetadataSlice(&grpc_static_metadata_refcounts[96].base,
                                       16, g_bytes + 1237),
        grpc_core::StaticMetadataSlice(&grpc_static_metadata_refcounts[28].base,
                                       0, g_bytes + 346),
        60),
    grpc_core::StaticMetadata(
        grpc_core::StaticMetadataSlice(&grpc_static_metadata_refcounts[7].base,
                                       11, g_bytes + 50),
        grpc_core::StaticMetadataSlice(&grpc_static_metadata_refcounts[97].base,
                                       1, g_bytes + 1253),
        61),
    grpc_core::StaticMetadata(
        grpc_core::StaticMetadataSlice(&grpc_static_metadata_refcounts[7].base,
                                       11, g_bytes + 50),
        grpc_core::StaticMetadataSlice(&grpc_static_metadata_refcounts[24].base,
                                       1, g_bytes + 342),
        62),
    grpc_core::StaticMetadata(
        grpc_core::StaticMetadataSlice(&grpc_static_metadata_refcounts[7].base,
                                       11, g_bytes + 50),
        grpc_core::StaticMetadataSlice(&grpc_static_metadata_refcounts[25].base,
                                       1, g_bytes + 343),
        63),
    grpc_core::StaticMetadata(
        grpc_core::StaticMetadataSlice(&grpc_static_metadata_refcounts[9].base,
                                       13, g_bytes + 77),
        grpc_core::StaticMetadataSlice(&grpc_static_metadata_refcounts[98].base,
                                       8, g_bytes + 1254),
        64),
    grpc_core::StaticMetadata(
        grpc_core::StaticMetadataSlice(&grpc_static_metadata_refcounts[9].base,
                                       13, g_bytes + 77),
        grpc_core::StaticMetadataSlice(&grpc_static_metadata_refcounts[39].base,
                                       4, g_bytes + 708),
        65),
    grpc_core::StaticMetadata(
        grpc_core::StaticMetadataSlice(&grpc_static_metadata_refcounts[9].base,
                                       13, g_bytes + 77),
        grpc_core::StaticMetadataSlice(&grpc_static_metadata_refcounts[38].base,
                                       7, g_bytes + 701),
        66),
    grpc_core::StaticMetadata(
        grpc_core::StaticMetadataSlice(&grpc_static_metadata_refcounts[5].base,
                                       2, g_bytes + 36),
        grpc_core::StaticMetadataSlice(&grpc_static_metadata_refcounts[99].base,
                                       8, g_bytes + 1262),
        67),
    grpc_core::StaticMetadata(
        grpc_core::StaticMetadataSlice(&grpc_static_metadata_refcounts[14].base,
                                       12, g_bytes + 158),
        grpc_core::StaticMetadataSlice(
            &grpc_static_metadata_refcounts[100].base, 16, g_bytes + 1270),
        68),
    grpc_core::StaticMetadata(
        grpc_core::StaticMetadataSlice(&grpc_static_metadata_refcounts[4].base,
                                       7, g_bytes + 29),
        grpc_core::StaticMetadataSlice(
            &grpc_static_metadata_refcounts[101].base, 4, g_bytes + 1286),
        69),
    grpc_core::StaticMetadata(
        grpc_core::StaticMetadataSlice(&grpc_static_metadata_refcounts[1].base,
                                       7, g_bytes + 5),
        grpc_core::StaticMetadataSlice(
            &grpc_static_metadata_refcounts[102].base, 3, g_bytes + 1290),
        70),
    grpc_core::StaticMetadata(
        grpc_core::StaticMetadataSlice(&grpc_static_metadata_refcounts[16].base,
                                       15, g_bytes + 186),
        grpc_core::StaticMetadataSlice(&grpc_static_metadata_refcounts[28].base,
                                       0, g_bytes + 346),
        71),
    grpc_core::StaticMetadata(
        grpc_core::StaticMetadataSlice(&grpc_static_metadata_refcounts[15].base,
                                       16, g_bytes + 170),
        grpc_core::StaticMetadataSlice(&grpc_static_metadata_refcounts[98].base,
                                       8, g_bytes + 1254),
        72),
    grpc_core::StaticMetadata(
        grpc_core::StaticMetadataSlice(&grpc_static_metadata_refcounts[15].base,
                                       16, g_bytes + 170),
        grpc_core::StaticMetadataSlice(&grpc_static_metadata_refcounts[39].base,
                                       4, g_bytes + 708),
        73),
    grpc_core::StaticMetadata(
        grpc_core::StaticMetadataSlice(
            &grpc_static_metadata_refcounts[103].base, 11, g_bytes + 1293),
        grpc_core::StaticMetadataSlice(&grpc_static_metadata_refcounts[28].base,
                                       0, g_bytes + 346),
        74),
    grpc_core::StaticMetadata(
        grpc_core::StaticMetadataSlice(&grpc_static_metadata_refcounts[10].base,
                                       20, g_bytes + 90),
        grpc_core::StaticMetadataSlice(&grpc_static_metadata_refcounts[98].base,
                                       8, g_bytes + 1254),
        75),
    grpc_core::StaticMetadata(
        grpc_core::StaticMetadataSlice(&grpc_static_metadata_refcounts[10].base,
                                       20, g_bytes + 90),
        grpc_core::StaticMetadataSlice(&grpc_static_metadata_refcounts[38].base,
                                       7, g_bytes + 701),
        76),
    grpc_core::StaticMetadata(
        grpc_core::StaticMetadataSlice(&grpc_static_metadata_refcounts[10].base,
                                       20, g_bytes + 90),
        grpc_core::StaticMetadataSlice(
            &grpc_static_metadata_refcounts[104].base, 16, g_bytes + 1304),
        77),
    grpc_core::StaticMetadata(
        grpc_core::StaticMetadataSlice(&grpc_static_metadata_refcounts[10].base,
                                       20, g_bytes + 90),
        grpc_core::StaticMetadataSlice(&grpc_static_metadata_refcounts[39].base,
                                       4, g_bytes + 708),
        78),
    grpc_core::StaticMetadata(
        grpc_core::StaticMetadataSlice(&grpc_static_metadata_refcounts[10].base,
                                       20, g_bytes + 90),
        grpc_core::StaticMetadataSlice(
            &grpc_static_metadata_refcounts[105].base, 13, g_bytes + 1320),
        79),
    grpc_core::StaticMetadata(
        grpc_core::StaticMetadataSlice(&grpc_static_metadata_refcounts[10].base,
                                       20, g_bytes + 90),
        grpc_core::StaticMetadataSlice(
            &grpc_static_metadata_refcounts[106].base, 12, g_bytes + 1333),
        80),
    grpc_core::StaticMetadata(
        grpc_core::StaticMetadataSlice(&grpc_static_metadata_refcounts[10].base,
                                       20, g_bytes + 90),
        grpc_core::StaticMetadataSlice(
            &grpc_static_metadata_refcounts[107].base, 21, g_bytes + 1345),
        81),
    grpc_core::StaticMetadata(
        grpc_core::StaticMetadataSlice(&grpc_static_metadata_refcounts[16].base,
                                       15, g_bytes + 186),
        grpc_core::StaticMetadataSlice(&grpc_static_metadata_refcounts[98].base,
                                       8, g_bytes + 1254),
        82),
    grpc_core::StaticMetadata(
        grpc_core::StaticMetadataSlice(&grpc_static_metadata_refcounts[16].base,
                                       15, g_bytes + 186),
        grpc_core::StaticMetadataSlice(&grpc_static_metadata_refcounts[39].base,
                                       4, g_bytes + 708),
        83),
    grpc_core::StaticMetadata(
        grpc_core::StaticMetadataSlice(&grpc_static_metadata_refcounts[16].base,
                                       15, g_bytes + 186),
        grpc_core::StaticMetadataSlice(
            &grpc_static_metadata_refcounts[105].base, 13, g_bytes + 1320),
        84),
>>>>>>> ab9c2c19
};
const uint8_t grpc_static_accept_encoding_metadata[8] = {0,  75, 76, 77,
                                                         78, 79, 80, 81};

const uint8_t grpc_static_accept_stream_encoding_metadata[4] = {0, 82, 83, 84};<|MERGE_RESOLUTION|>--- conflicted
+++ resolved
@@ -49,305 +49,6 @@
     101, 113, 117, 101, 115, 116, 103, 114, 112, 99,  45,  105, 110, 116, 101,
     114, 110, 97,  108, 45,  115, 116, 114, 101, 97,  109, 45,  101, 110, 99,
     111, 100, 105, 110, 103, 45,  114, 101, 113, 117, 101, 115, 116, 117, 115,
-<<<<<<< HEAD
-    101, 114, 45,  97,  103, 101, 110, 116, 104, 111, 115, 116, 108, 98,  45,
-    116, 111, 107, 101, 110, 103, 114, 112, 99,  45,  112, 114, 101, 118, 105,
-    111, 117, 115, 45,  114, 112, 99,  45,  97,  116, 116, 101, 109, 112, 116,
-    115, 103, 114, 112, 99,  45,  114, 101, 116, 114, 121, 45,  112, 117, 115,
-    104, 98,  97,  99,  107, 45,  109, 115, 103, 114, 112, 99,  45,  116, 105,
-    109, 101, 111, 117, 116, 49,  50,  51,  52,  103, 114, 112, 99,  46,  119,
-    97,  105, 116, 95,  102, 111, 114, 95,  114, 101, 97,  100, 121, 103, 114,
-    112, 99,  46,  116, 105, 109, 101, 111, 117, 116, 103, 114, 112, 99,  46,
-    109, 97,  120, 95,  114, 101, 113, 117, 101, 115, 116, 95,  109, 101, 115,
-    115, 97,  103, 101, 95,  98,  121, 116, 101, 115, 103, 114, 112, 99,  46,
-    109, 97,  120, 95,  114, 101, 115, 112, 111, 110, 115, 101, 95,  109, 101,
-    115, 115, 97,  103, 101, 95,  98,  121, 116, 101, 115, 47,  103, 114, 112,
-    99,  46,  108, 98,  46,  118, 49,  46,  76,  111, 97,  100, 66,  97,  108,
-    97,  110, 99,  101, 114, 47,  66,  97,  108, 97,  110, 99,  101, 76,  111,
-    97,  100, 47,  103, 114, 112, 99,  46,  108, 98,  46,  118, 50,  46,  69,
-    110, 100, 112, 111, 105, 110, 116, 68,  105, 115, 99,  111, 118, 101, 114,
-    121, 83,  101, 114, 118, 105, 99,  101, 47,  83,  116, 114, 101, 97,  109,
-    69,  110, 100, 112, 111, 105, 110, 116, 115, 47,  103, 114, 112, 99,  46,
-    108, 98,  46,  118, 50,  46,  76,  111, 97,  100, 82,  101, 112, 111, 114,
-    116, 105, 110, 103, 83,  101, 114, 118, 105, 99,  101, 47,  83,  116, 114,
-    101, 97,  109, 76,  111, 97,  100, 83,  116, 97,  116, 115, 47,  103, 114,
-    112, 99,  46,  104, 101, 97,  108, 116, 104, 46,  118, 49,  46,  72,  101,
-    97,  108, 116, 104, 47,  87,  97,  116, 99,  104, 47,  101, 110, 118, 111,
-    121, 46,  115, 101, 114, 118, 105, 99,  101, 46,  100, 105, 115, 99,  111,
-    118, 101, 114, 121, 46,  118, 50,  46,  65,  103, 103, 114, 101, 103, 97,
-    116, 101, 100, 68,  105, 115, 99,  111, 118, 101, 114, 121, 83,  101, 114,
-    118, 105, 99,  101, 47,  83,  116, 114, 101, 97,  109, 65,  103, 103, 114,
-    101, 103, 97,  116, 101, 100, 82,  101, 115, 111, 117, 114, 99,  101, 115,
-    100, 101, 102, 108, 97,  116, 101, 103, 122, 105, 112, 115, 116, 114, 101,
-    97,  109, 47,  103, 122, 105, 112, 71,  69,  84,  80,  79,  83,  84,  47,
-    47,  105, 110, 100, 101, 120, 46,  104, 116, 109, 108, 104, 116, 116, 112,
-    104, 116, 116, 112, 115, 50,  48,  48,  50,  48,  52,  50,  48,  54,  51,
-    48,  52,  52,  48,  48,  52,  48,  52,  53,  48,  48,  97,  99,  99,  101,
-    112, 116, 45,  99,  104, 97,  114, 115, 101, 116, 103, 122, 105, 112, 44,
-    32,  100, 101, 102, 108, 97,  116, 101, 97,  99,  99,  101, 112, 116, 45,
-    108, 97,  110, 103, 117, 97,  103, 101, 97,  99,  99,  101, 112, 116, 45,
-    114, 97,  110, 103, 101, 115, 97,  99,  99,  101, 112, 116, 97,  99,  99,
-    101, 115, 115, 45,  99,  111, 110, 116, 114, 111, 108, 45,  97,  108, 108,
-    111, 119, 45,  111, 114, 105, 103, 105, 110, 97,  103, 101, 97,  108, 108,
-    111, 119, 97,  117, 116, 104, 111, 114, 105, 122, 97,  116, 105, 111, 110,
-    99,  97,  99,  104, 101, 45,  99,  111, 110, 116, 114, 111, 108, 99,  111,
-    110, 116, 101, 110, 116, 45,  100, 105, 115, 112, 111, 115, 105, 116, 105,
-    111, 110, 99,  111, 110, 116, 101, 110, 116, 45,  108, 97,  110, 103, 117,
-    97,  103, 101, 99,  111, 110, 116, 101, 110, 116, 45,  108, 101, 110, 103,
-    116, 104, 99,  111, 110, 116, 101, 110, 116, 45,  108, 111, 99,  97,  116,
-    105, 111, 110, 99,  111, 110, 116, 101, 110, 116, 45,  114, 97,  110, 103,
-    101, 99,  111, 111, 107, 105, 101, 100, 97,  116, 101, 101, 116, 97,  103,
-    101, 120, 112, 101, 99,  116, 101, 120, 112, 105, 114, 101, 115, 102, 114,
-    111, 109, 105, 102, 45,  109, 97,  116, 99,  104, 105, 102, 45,  109, 111,
-    100, 105, 102, 105, 101, 100, 45,  115, 105, 110, 99,  101, 105, 102, 45,
-    110, 111, 110, 101, 45,  109, 97,  116, 99,  104, 105, 102, 45,  114, 97,
-    110, 103, 101, 105, 102, 45,  117, 110, 109, 111, 100, 105, 102, 105, 101,
-    100, 45,  115, 105, 110, 99,  101, 108, 97,  115, 116, 45,  109, 111, 100,
-    105, 102, 105, 101, 100, 108, 105, 110, 107, 108, 111, 99,  97,  116, 105,
-    111, 110, 109, 97,  120, 45,  102, 111, 114, 119, 97,  114, 100, 115, 112,
-    114, 111, 120, 121, 45,  97,  117, 116, 104, 101, 110, 116, 105, 99,  97,
-    116, 101, 112, 114, 111, 120, 121, 45,  97,  117, 116, 104, 111, 114, 105,
-    122, 97,  116, 105, 111, 110, 114, 97,  110, 103, 101, 114, 101, 102, 101,
-    114, 101, 114, 114, 101, 102, 114, 101, 115, 104, 114, 101, 116, 114, 121,
-    45,  97,  102, 116, 101, 114, 115, 101, 114, 118, 101, 114, 115, 101, 116,
-    45,  99,  111, 111, 107, 105, 101, 115, 116, 114, 105, 99,  116, 45,  116,
-    114, 97,  110, 115, 112, 111, 114, 116, 45,  115, 101, 99,  117, 114, 105,
-    116, 121, 116, 114, 97,  110, 115, 102, 101, 114, 45,  101, 110, 99,  111,
-    100, 105, 110, 103, 118, 97,  114, 121, 118, 105, 97,  119, 119, 119, 45,
-    97,  117, 116, 104, 101, 110, 116, 105, 99,  97,  116, 101, 48,  105, 100,
-    101, 110, 116, 105, 116, 121, 116, 114, 97,  105, 108, 101, 114, 115, 97,
-    112, 112, 108, 105, 99,  97,  116, 105, 111, 110, 47,  103, 114, 112, 99,
-    103, 114, 112, 99,  80,  85,  84,  108, 98,  45,  99,  111, 115, 116, 45,
-    98,  105, 110, 105, 100, 101, 110, 116, 105, 116, 121, 44,  100, 101, 102,
-    108, 97,  116, 101, 105, 100, 101, 110, 116, 105, 116, 121, 44,  103, 122,
-    105, 112, 100, 101, 102, 108, 97,  116, 101, 44,  103, 122, 105, 112, 105,
-    100, 101, 110, 116, 105, 116, 121, 44,  100, 101, 102, 108, 97,  116, 101,
-    44,  103, 122, 105, 112};
-
-static grpc_slice_refcount static_sub_refcnt;
-grpc_slice_refcount grpc_static_metadata_refcounts[GRPC_STATIC_MDSTR_COUNT] = {
-    grpc_slice_refcount(&static_sub_refcnt, grpc_slice_refcount::Type::STATIC),
-    grpc_slice_refcount(&static_sub_refcnt, grpc_slice_refcount::Type::STATIC),
-    grpc_slice_refcount(&static_sub_refcnt, grpc_slice_refcount::Type::STATIC),
-    grpc_slice_refcount(&static_sub_refcnt, grpc_slice_refcount::Type::STATIC),
-    grpc_slice_refcount(&static_sub_refcnt, grpc_slice_refcount::Type::STATIC),
-    grpc_slice_refcount(&static_sub_refcnt, grpc_slice_refcount::Type::STATIC),
-    grpc_slice_refcount(&static_sub_refcnt, grpc_slice_refcount::Type::STATIC),
-    grpc_slice_refcount(&static_sub_refcnt, grpc_slice_refcount::Type::STATIC),
-    grpc_slice_refcount(&static_sub_refcnt, grpc_slice_refcount::Type::STATIC),
-    grpc_slice_refcount(&static_sub_refcnt, grpc_slice_refcount::Type::STATIC),
-    grpc_slice_refcount(&static_sub_refcnt, grpc_slice_refcount::Type::STATIC),
-    grpc_slice_refcount(&static_sub_refcnt, grpc_slice_refcount::Type::STATIC),
-    grpc_slice_refcount(&static_sub_refcnt, grpc_slice_refcount::Type::STATIC),
-    grpc_slice_refcount(&static_sub_refcnt, grpc_slice_refcount::Type::STATIC),
-    grpc_slice_refcount(&static_sub_refcnt, grpc_slice_refcount::Type::STATIC),
-    grpc_slice_refcount(&static_sub_refcnt, grpc_slice_refcount::Type::STATIC),
-    grpc_slice_refcount(&static_sub_refcnt, grpc_slice_refcount::Type::STATIC),
-    grpc_slice_refcount(&static_sub_refcnt, grpc_slice_refcount::Type::STATIC),
-    grpc_slice_refcount(&static_sub_refcnt, grpc_slice_refcount::Type::STATIC),
-    grpc_slice_refcount(&static_sub_refcnt, grpc_slice_refcount::Type::STATIC),
-    grpc_slice_refcount(&static_sub_refcnt, grpc_slice_refcount::Type::STATIC),
-    grpc_slice_refcount(&static_sub_refcnt, grpc_slice_refcount::Type::STATIC),
-    grpc_slice_refcount(&static_sub_refcnt, grpc_slice_refcount::Type::STATIC),
-    grpc_slice_refcount(&static_sub_refcnt, grpc_slice_refcount::Type::STATIC),
-    grpc_slice_refcount(&static_sub_refcnt, grpc_slice_refcount::Type::STATIC),
-    grpc_slice_refcount(&static_sub_refcnt, grpc_slice_refcount::Type::STATIC),
-    grpc_slice_refcount(&static_sub_refcnt, grpc_slice_refcount::Type::STATIC),
-    grpc_slice_refcount(&static_sub_refcnt, grpc_slice_refcount::Type::STATIC),
-    grpc_slice_refcount(&static_sub_refcnt, grpc_slice_refcount::Type::STATIC),
-    grpc_slice_refcount(&static_sub_refcnt, grpc_slice_refcount::Type::STATIC),
-    grpc_slice_refcount(&static_sub_refcnt, grpc_slice_refcount::Type::STATIC),
-    grpc_slice_refcount(&static_sub_refcnt, grpc_slice_refcount::Type::STATIC),
-    grpc_slice_refcount(&static_sub_refcnt, grpc_slice_refcount::Type::STATIC),
-    grpc_slice_refcount(&static_sub_refcnt, grpc_slice_refcount::Type::STATIC),
-    grpc_slice_refcount(&static_sub_refcnt, grpc_slice_refcount::Type::STATIC),
-    grpc_slice_refcount(&static_sub_refcnt, grpc_slice_refcount::Type::STATIC),
-    grpc_slice_refcount(&static_sub_refcnt, grpc_slice_refcount::Type::STATIC),
-    grpc_slice_refcount(&static_sub_refcnt, grpc_slice_refcount::Type::STATIC),
-    grpc_slice_refcount(&static_sub_refcnt, grpc_slice_refcount::Type::STATIC),
-    grpc_slice_refcount(&static_sub_refcnt, grpc_slice_refcount::Type::STATIC),
-    grpc_slice_refcount(&static_sub_refcnt, grpc_slice_refcount::Type::STATIC),
-    grpc_slice_refcount(&static_sub_refcnt, grpc_slice_refcount::Type::STATIC),
-    grpc_slice_refcount(&static_sub_refcnt, grpc_slice_refcount::Type::STATIC),
-    grpc_slice_refcount(&static_sub_refcnt, grpc_slice_refcount::Type::STATIC),
-    grpc_slice_refcount(&static_sub_refcnt, grpc_slice_refcount::Type::STATIC),
-    grpc_slice_refcount(&static_sub_refcnt, grpc_slice_refcount::Type::STATIC),
-    grpc_slice_refcount(&static_sub_refcnt, grpc_slice_refcount::Type::STATIC),
-    grpc_slice_refcount(&static_sub_refcnt, grpc_slice_refcount::Type::STATIC),
-    grpc_slice_refcount(&static_sub_refcnt, grpc_slice_refcount::Type::STATIC),
-    grpc_slice_refcount(&static_sub_refcnt, grpc_slice_refcount::Type::STATIC),
-    grpc_slice_refcount(&static_sub_refcnt, grpc_slice_refcount::Type::STATIC),
-    grpc_slice_refcount(&static_sub_refcnt, grpc_slice_refcount::Type::STATIC),
-    grpc_slice_refcount(&static_sub_refcnt, grpc_slice_refcount::Type::STATIC),
-    grpc_slice_refcount(&static_sub_refcnt, grpc_slice_refcount::Type::STATIC),
-    grpc_slice_refcount(&static_sub_refcnt, grpc_slice_refcount::Type::STATIC),
-    grpc_slice_refcount(&static_sub_refcnt, grpc_slice_refcount::Type::STATIC),
-    grpc_slice_refcount(&static_sub_refcnt, grpc_slice_refcount::Type::STATIC),
-    grpc_slice_refcount(&static_sub_refcnt, grpc_slice_refcount::Type::STATIC),
-    grpc_slice_refcount(&static_sub_refcnt, grpc_slice_refcount::Type::STATIC),
-    grpc_slice_refcount(&static_sub_refcnt, grpc_slice_refcount::Type::STATIC),
-    grpc_slice_refcount(&static_sub_refcnt, grpc_slice_refcount::Type::STATIC),
-    grpc_slice_refcount(&static_sub_refcnt, grpc_slice_refcount::Type::STATIC),
-    grpc_slice_refcount(&static_sub_refcnt, grpc_slice_refcount::Type::STATIC),
-    grpc_slice_refcount(&static_sub_refcnt, grpc_slice_refcount::Type::STATIC),
-    grpc_slice_refcount(&static_sub_refcnt, grpc_slice_refcount::Type::STATIC),
-    grpc_slice_refcount(&static_sub_refcnt, grpc_slice_refcount::Type::STATIC),
-    grpc_slice_refcount(&static_sub_refcnt, grpc_slice_refcount::Type::STATIC),
-    grpc_slice_refcount(&static_sub_refcnt, grpc_slice_refcount::Type::STATIC),
-    grpc_slice_refcount(&static_sub_refcnt, grpc_slice_refcount::Type::STATIC),
-    grpc_slice_refcount(&static_sub_refcnt, grpc_slice_refcount::Type::STATIC),
-    grpc_slice_refcount(&static_sub_refcnt, grpc_slice_refcount::Type::STATIC),
-    grpc_slice_refcount(&static_sub_refcnt, grpc_slice_refcount::Type::STATIC),
-    grpc_slice_refcount(&static_sub_refcnt, grpc_slice_refcount::Type::STATIC),
-    grpc_slice_refcount(&static_sub_refcnt, grpc_slice_refcount::Type::STATIC),
-    grpc_slice_refcount(&static_sub_refcnt, grpc_slice_refcount::Type::STATIC),
-    grpc_slice_refcount(&static_sub_refcnt, grpc_slice_refcount::Type::STATIC),
-    grpc_slice_refcount(&static_sub_refcnt, grpc_slice_refcount::Type::STATIC),
-    grpc_slice_refcount(&static_sub_refcnt, grpc_slice_refcount::Type::STATIC),
-    grpc_slice_refcount(&static_sub_refcnt, grpc_slice_refcount::Type::STATIC),
-    grpc_slice_refcount(&static_sub_refcnt, grpc_slice_refcount::Type::STATIC),
-    grpc_slice_refcount(&static_sub_refcnt, grpc_slice_refcount::Type::STATIC),
-    grpc_slice_refcount(&static_sub_refcnt, grpc_slice_refcount::Type::STATIC),
-    grpc_slice_refcount(&static_sub_refcnt, grpc_slice_refcount::Type::STATIC),
-    grpc_slice_refcount(&static_sub_refcnt, grpc_slice_refcount::Type::STATIC),
-    grpc_slice_refcount(&static_sub_refcnt, grpc_slice_refcount::Type::STATIC),
-    grpc_slice_refcount(&static_sub_refcnt, grpc_slice_refcount::Type::STATIC),
-    grpc_slice_refcount(&static_sub_refcnt, grpc_slice_refcount::Type::STATIC),
-    grpc_slice_refcount(&static_sub_refcnt, grpc_slice_refcount::Type::STATIC),
-    grpc_slice_refcount(&static_sub_refcnt, grpc_slice_refcount::Type::STATIC),
-    grpc_slice_refcount(&static_sub_refcnt, grpc_slice_refcount::Type::STATIC),
-    grpc_slice_refcount(&static_sub_refcnt, grpc_slice_refcount::Type::STATIC),
-    grpc_slice_refcount(&static_sub_refcnt, grpc_slice_refcount::Type::STATIC),
-    grpc_slice_refcount(&static_sub_refcnt, grpc_slice_refcount::Type::STATIC),
-    grpc_slice_refcount(&static_sub_refcnt, grpc_slice_refcount::Type::STATIC),
-    grpc_slice_refcount(&static_sub_refcnt, grpc_slice_refcount::Type::STATIC),
-    grpc_slice_refcount(&static_sub_refcnt, grpc_slice_refcount::Type::STATIC),
-    grpc_slice_refcount(&static_sub_refcnt, grpc_slice_refcount::Type::STATIC),
-    grpc_slice_refcount(&static_sub_refcnt, grpc_slice_refcount::Type::STATIC),
-    grpc_slice_refcount(&static_sub_refcnt, grpc_slice_refcount::Type::STATIC),
-    grpc_slice_refcount(&static_sub_refcnt, grpc_slice_refcount::Type::STATIC),
-    grpc_slice_refcount(&static_sub_refcnt, grpc_slice_refcount::Type::STATIC),
-    grpc_slice_refcount(&static_sub_refcnt, grpc_slice_refcount::Type::STATIC),
-    grpc_slice_refcount(&static_sub_refcnt, grpc_slice_refcount::Type::STATIC),
-    grpc_slice_refcount(&static_sub_refcnt, grpc_slice_refcount::Type::STATIC),
-    grpc_slice_refcount(&static_sub_refcnt, grpc_slice_refcount::Type::STATIC),
-    grpc_slice_refcount(&static_sub_refcnt, grpc_slice_refcount::Type::STATIC),
-    grpc_slice_refcount(&static_sub_refcnt, grpc_slice_refcount::Type::STATIC),
-    grpc_slice_refcount(&static_sub_refcnt, grpc_slice_refcount::Type::STATIC),
-    grpc_slice_refcount(&static_sub_refcnt, grpc_slice_refcount::Type::STATIC),
-};
-
-const grpc_slice grpc_static_slice_table[GRPC_STATIC_MDSTR_COUNT] = {
-    {&grpc_static_metadata_refcounts[0], {{5, g_bytes + 0}}},
-    {&grpc_static_metadata_refcounts[1], {{7, g_bytes + 5}}},
-    {&grpc_static_metadata_refcounts[2], {{7, g_bytes + 12}}},
-    {&grpc_static_metadata_refcounts[3], {{10, g_bytes + 19}}},
-    {&grpc_static_metadata_refcounts[4], {{7, g_bytes + 29}}},
-    {&grpc_static_metadata_refcounts[5], {{2, g_bytes + 36}}},
-    {&grpc_static_metadata_refcounts[6], {{12, g_bytes + 38}}},
-    {&grpc_static_metadata_refcounts[7], {{11, g_bytes + 50}}},
-    {&grpc_static_metadata_refcounts[8], {{16, g_bytes + 61}}},
-    {&grpc_static_metadata_refcounts[9], {{13, g_bytes + 77}}},
-    {&grpc_static_metadata_refcounts[10], {{20, g_bytes + 90}}},
-    {&grpc_static_metadata_refcounts[11], {{21, g_bytes + 110}}},
-    {&grpc_static_metadata_refcounts[12], {{13, g_bytes + 131}}},
-    {&grpc_static_metadata_refcounts[13], {{14, g_bytes + 144}}},
-    {&grpc_static_metadata_refcounts[14], {{12, g_bytes + 158}}},
-    {&grpc_static_metadata_refcounts[15], {{16, g_bytes + 170}}},
-    {&grpc_static_metadata_refcounts[16], {{15, g_bytes + 186}}},
-    {&grpc_static_metadata_refcounts[17], {{30, g_bytes + 201}}},
-    {&grpc_static_metadata_refcounts[18], {{37, g_bytes + 231}}},
-    {&grpc_static_metadata_refcounts[19], {{10, g_bytes + 268}}},
-    {&grpc_static_metadata_refcounts[20], {{4, g_bytes + 278}}},
-    {&grpc_static_metadata_refcounts[21], {{8, g_bytes + 282}}},
-    {&grpc_static_metadata_refcounts[22], {{26, g_bytes + 290}}},
-    {&grpc_static_metadata_refcounts[23], {{22, g_bytes + 316}}},
-    {&grpc_static_metadata_refcounts[24], {{12, g_bytes + 338}}},
-    {&grpc_static_metadata_refcounts[25], {{1, g_bytes + 350}}},
-    {&grpc_static_metadata_refcounts[26], {{1, g_bytes + 351}}},
-    {&grpc_static_metadata_refcounts[27], {{1, g_bytes + 352}}},
-    {&grpc_static_metadata_refcounts[28], {{1, g_bytes + 353}}},
-    {&grpc_static_metadata_refcounts[29], {{0, g_bytes + 354}}},
-    {&grpc_static_metadata_refcounts[30], {{19, g_bytes + 354}}},
-    {&grpc_static_metadata_refcounts[31], {{12, g_bytes + 373}}},
-    {&grpc_static_metadata_refcounts[32], {{30, g_bytes + 385}}},
-    {&grpc_static_metadata_refcounts[33], {{31, g_bytes + 415}}},
-    {&grpc_static_metadata_refcounts[34], {{36, g_bytes + 446}}},
-    {&grpc_static_metadata_refcounts[35], {{52, g_bytes + 482}}},
-    {&grpc_static_metadata_refcounts[36], {{48, g_bytes + 534}}},
-    {&grpc_static_metadata_refcounts[37], {{28, g_bytes + 582}}},
-    {&grpc_static_metadata_refcounts[38], {{80, g_bytes + 610}}},
-    {&grpc_static_metadata_refcounts[39], {{7, g_bytes + 690}}},
-    {&grpc_static_metadata_refcounts[40], {{4, g_bytes + 697}}},
-    {&grpc_static_metadata_refcounts[41], {{11, g_bytes + 701}}},
-    {&grpc_static_metadata_refcounts[42], {{3, g_bytes + 712}}},
-    {&grpc_static_metadata_refcounts[43], {{4, g_bytes + 715}}},
-    {&grpc_static_metadata_refcounts[44], {{1, g_bytes + 719}}},
-    {&grpc_static_metadata_refcounts[45], {{11, g_bytes + 720}}},
-    {&grpc_static_metadata_refcounts[46], {{4, g_bytes + 731}}},
-    {&grpc_static_metadata_refcounts[47], {{5, g_bytes + 735}}},
-    {&grpc_static_metadata_refcounts[48], {{3, g_bytes + 740}}},
-    {&grpc_static_metadata_refcounts[49], {{3, g_bytes + 743}}},
-    {&grpc_static_metadata_refcounts[50], {{3, g_bytes + 746}}},
-    {&grpc_static_metadata_refcounts[51], {{3, g_bytes + 749}}},
-    {&grpc_static_metadata_refcounts[52], {{3, g_bytes + 752}}},
-    {&grpc_static_metadata_refcounts[53], {{3, g_bytes + 755}}},
-    {&grpc_static_metadata_refcounts[54], {{3, g_bytes + 758}}},
-    {&grpc_static_metadata_refcounts[55], {{14, g_bytes + 761}}},
-    {&grpc_static_metadata_refcounts[56], {{13, g_bytes + 775}}},
-    {&grpc_static_metadata_refcounts[57], {{15, g_bytes + 788}}},
-    {&grpc_static_metadata_refcounts[58], {{13, g_bytes + 803}}},
-    {&grpc_static_metadata_refcounts[59], {{6, g_bytes + 816}}},
-    {&grpc_static_metadata_refcounts[60], {{27, g_bytes + 822}}},
-    {&grpc_static_metadata_refcounts[61], {{3, g_bytes + 849}}},
-    {&grpc_static_metadata_refcounts[62], {{5, g_bytes + 852}}},
-    {&grpc_static_metadata_refcounts[63], {{13, g_bytes + 857}}},
-    {&grpc_static_metadata_refcounts[64], {{13, g_bytes + 870}}},
-    {&grpc_static_metadata_refcounts[65], {{19, g_bytes + 883}}},
-    {&grpc_static_metadata_refcounts[66], {{16, g_bytes + 902}}},
-    {&grpc_static_metadata_refcounts[67], {{14, g_bytes + 918}}},
-    {&grpc_static_metadata_refcounts[68], {{16, g_bytes + 932}}},
-    {&grpc_static_metadata_refcounts[69], {{13, g_bytes + 948}}},
-    {&grpc_static_metadata_refcounts[70], {{6, g_bytes + 961}}},
-    {&grpc_static_metadata_refcounts[71], {{4, g_bytes + 967}}},
-    {&grpc_static_metadata_refcounts[72], {{4, g_bytes + 971}}},
-    {&grpc_static_metadata_refcounts[73], {{6, g_bytes + 975}}},
-    {&grpc_static_metadata_refcounts[74], {{7, g_bytes + 981}}},
-    {&grpc_static_metadata_refcounts[75], {{4, g_bytes + 988}}},
-    {&grpc_static_metadata_refcounts[76], {{8, g_bytes + 992}}},
-    {&grpc_static_metadata_refcounts[77], {{17, g_bytes + 1000}}},
-    {&grpc_static_metadata_refcounts[78], {{13, g_bytes + 1017}}},
-    {&grpc_static_metadata_refcounts[79], {{8, g_bytes + 1030}}},
-    {&grpc_static_metadata_refcounts[80], {{19, g_bytes + 1038}}},
-    {&grpc_static_metadata_refcounts[81], {{13, g_bytes + 1057}}},
-    {&grpc_static_metadata_refcounts[82], {{4, g_bytes + 1070}}},
-    {&grpc_static_metadata_refcounts[83], {{8, g_bytes + 1074}}},
-    {&grpc_static_metadata_refcounts[84], {{12, g_bytes + 1082}}},
-    {&grpc_static_metadata_refcounts[85], {{18, g_bytes + 1094}}},
-    {&grpc_static_metadata_refcounts[86], {{19, g_bytes + 1112}}},
-    {&grpc_static_metadata_refcounts[87], {{5, g_bytes + 1131}}},
-    {&grpc_static_metadata_refcounts[88], {{7, g_bytes + 1136}}},
-    {&grpc_static_metadata_refcounts[89], {{7, g_bytes + 1143}}},
-    {&grpc_static_metadata_refcounts[90], {{11, g_bytes + 1150}}},
-    {&grpc_static_metadata_refcounts[91], {{6, g_bytes + 1161}}},
-    {&grpc_static_metadata_refcounts[92], {{10, g_bytes + 1167}}},
-    {&grpc_static_metadata_refcounts[93], {{25, g_bytes + 1177}}},
-    {&grpc_static_metadata_refcounts[94], {{17, g_bytes + 1202}}},
-    {&grpc_static_metadata_refcounts[95], {{4, g_bytes + 1219}}},
-    {&grpc_static_metadata_refcounts[96], {{3, g_bytes + 1223}}},
-    {&grpc_static_metadata_refcounts[97], {{16, g_bytes + 1226}}},
-    {&grpc_static_metadata_refcounts[98], {{1, g_bytes + 1242}}},
-    {&grpc_static_metadata_refcounts[99], {{8, g_bytes + 1243}}},
-    {&grpc_static_metadata_refcounts[100], {{8, g_bytes + 1251}}},
-    {&grpc_static_metadata_refcounts[101], {{16, g_bytes + 1259}}},
-    {&grpc_static_metadata_refcounts[102], {{4, g_bytes + 1275}}},
-    {&grpc_static_metadata_refcounts[103], {{3, g_bytes + 1279}}},
-    {&grpc_static_metadata_refcounts[104], {{11, g_bytes + 1282}}},
-    {&grpc_static_metadata_refcounts[105], {{16, g_bytes + 1293}}},
-    {&grpc_static_metadata_refcounts[106], {{13, g_bytes + 1309}}},
-    {&grpc_static_metadata_refcounts[107], {{12, g_bytes + 1322}}},
-    {&grpc_static_metadata_refcounts[108], {{21, g_bytes + 1334}}},
-=======
     101, 114, 45,  97,  103, 101, 110, 116, 104, 111, 115, 116, 103, 114, 112,
     99,  45,  112, 114, 101, 118, 105, 111, 117, 115, 45,  114, 112, 99,  45,
     97,  116, 116, 101, 109, 112, 116, 115, 103, 114, 112, 99,  45,  114, 101,
@@ -754,7 +455,6 @@
             &grpc_static_metadata_refcounts[106].base, 12, g_bytes + 1333),
         grpc_core::StaticMetadataSlice(
             &grpc_static_metadata_refcounts[107].base, 21, g_bytes + 1345),
->>>>>>> ab9c2c19
 };
 
 /* Warning: the core static metadata currently operates under the soft
@@ -1200,19 +900,6 @@
     0, 0, 0, 0, 0, 0, 0, 0, 0, 2, 4, 4, 6, 6, 8, 8, 2, 4, 4};
 
 static const int8_t elems_r[] = {
-<<<<<<< HEAD
-    15, 10, -8, 0,  2,  -43, -81, -44, 0,  4,   -8,  0,   0,   0,  6,  -1,
-    -8, 0,  0,  3,  2,  1,   0,   0,   0,  0,   0,   0,   0,   0,  0,  0,
-    0,  0,  0,  0,  0,  0,   0,   0,   0,  0,   0,   0,   0,   0,  0,  0,
-    0,  0,  0,  0,  0,  0,   0,   -66, 0,  -37, -71, -55, -74, 0,  47, 30,
-    29, 28, 27, 27, 26, 25,  24,  23,  22, 21,  20,  19,  18,  19, 18, 17,
-    16, 15, 14, 13, 12, 11,  10,  9,   8,  7,   7,   6,   5,   4,  5,  4,
-    4,  8,  8,  0,  0,  0,   0,   0,   0,  -5,  0};
-static uint32_t elems_phash(uint32_t i) {
-  i -= 44;
-  uint32_t x = i % 107;
-  uint32_t y = i / 107;
-=======
     15, 10, -8, 0,  2,  -43, -80, -44, 0,   4,   -8,  0,   0,   0,  6,  -1,
     -8, 0,  0,  3,  2,  0,   0,   0,   0,   0,   0,   0,   0,   0,  0,  0,
     0,  0,  0,  0,  0,  0,   0,   0,   0,   0,   0,   0,   0,   0,  0,  0,
@@ -1224,7 +911,6 @@
   i -= 43;
   uint32_t x = i % 106;
   uint32_t y = i / 106;
->>>>>>> ab9c2c19
   uint32_t h = x;
   if (y < GPR_ARRAY_SIZE(elems_r)) {
     uint32_t delta = (uint32_t)elems_r[y];
@@ -1234,32 +920,6 @@
 }
 
 static const uint16_t elem_keys[] = {
-<<<<<<< HEAD
-    266,   267,  268,  269,  270,  271,  272,   1129, 1130,  1773,  151,   152,
-    482,   483,  1664, 44,   45,   1020, 1021,  1555, 1784,  788,   789,   645,
-    861,   1675, 2100, 2209, 2318, 6024, 6351,  6569, 6787,  6896,  7005,  7114,
-    1800,  7223, 7332, 7441, 7550, 7659, 7768,  7877, 7986,  8095,  8204,  6678,
-    6460,  8313, 8422, 8531, 8640, 8749, 8858,  8967, 9076,  9185,  9294,  9403,
-    9512,  9621, 6242, 9730, 9839, 9948, 10057, 1189, 538,   10166, 10275, 212,
-    10384, 1195, 1196, 1197, 1198, 1080, 10493, 1843, 10602, 11365, 0,     0,
-    1734,  0,    1850, 0,    0,    0,    356,   1627, 0,     0,     0,     0,
-    0,     0,    0,    0,    0,    0,    0,     0,    0,     0,     0,     0,
-    0,     0,    0,    0,    0,    0,    0,     0,    0,     0,     0,     0,
-    0,     0,    0,    0,    0,    0,    0,     0,    0,     0,     0,     0,
-    0,     0,    0,    0,    0,    0,    0,     0,    0,     0,     0,     0,
-    0,     0,    0,    0,    0,    0,    0,     0,    0};
-static const uint8_t elem_idxs[] = {
-    7,  8,  9,   10,  11, 12,  13, 77,  79,  71,  1,  2,  5,  6,  25, 3,
-    4,  66, 65,  30,  84, 62,  63, 67,  61,  73,  57, 37, 74, 14, 17, 19,
-    21, 22, 23,  24,  15, 26,  27, 28,  29,  31,  32, 33, 34, 35, 36, 20,
-    18, 38, 39,  40,  41, 42,  43, 44,  45,  46,  47, 48, 49, 50, 16, 51,
-    52, 53, 54,  76,  69, 55,  56, 70,  58,  78,  80, 81, 82, 64, 59, 83,
-    60, 75, 255, 255, 72, 255, 85, 255, 255, 255, 0,  68};
-
-grpc_mdelem grpc_static_mdelem_for_static_strings(intptr_t a, intptr_t b) {
-  if (a == -1 || b == -1) return GRPC_MDNULL;
-  uint32_t k = static_cast<uint32_t>(a * 109 + b);
-=======
     263,   264,  265,  266,  267,  268,  269,   1118, 1119,  1756,  149,   150,
     477,   478,  1648, 43,   44,   1010, 1011,  1540, 1767,  780,   781,   639,
     853,   1659, 2080, 2188, 5860, 6076, 6184,  6400, 6508,  6616,  6724,  6832,
@@ -1283,7 +943,6 @@
 grpc_mdelem grpc_static_mdelem_for_static_strings(intptr_t a, intptr_t b) {
   if (a == -1 || b == -1) return GRPC_MDNULL;
   uint32_t k = static_cast<uint32_t>(a * 108 + b);
->>>>>>> ab9c2c19
   uint32_t h = elems_phash(k);
   return h < GPR_ARRAY_SIZE(elem_keys) && elem_keys[h] == k &&
                  elem_idxs[h] != 255
@@ -1294,265 +953,6 @@
 
 grpc_core::StaticMetadata grpc_static_mdelem_table[GRPC_STATIC_MDELEM_COUNT] = {
     grpc_core::StaticMetadata(
-<<<<<<< HEAD
-        {&grpc_static_metadata_refcounts[3], {{10, g_bytes + 19}}},
-        {&grpc_static_metadata_refcounts[29], {{0, g_bytes + 354}}}, 0),
-    grpc_core::StaticMetadata(
-        {&grpc_static_metadata_refcounts[1], {{7, g_bytes + 5}}},
-        {&grpc_static_metadata_refcounts[42], {{3, g_bytes + 712}}}, 1),
-    grpc_core::StaticMetadata(
-        {&grpc_static_metadata_refcounts[1], {{7, g_bytes + 5}}},
-        {&grpc_static_metadata_refcounts[43], {{4, g_bytes + 715}}}, 2),
-    grpc_core::StaticMetadata(
-        {&grpc_static_metadata_refcounts[0], {{5, g_bytes + 0}}},
-        {&grpc_static_metadata_refcounts[44], {{1, g_bytes + 719}}}, 3),
-    grpc_core::StaticMetadata(
-        {&grpc_static_metadata_refcounts[0], {{5, g_bytes + 0}}},
-        {&grpc_static_metadata_refcounts[45], {{11, g_bytes + 720}}}, 4),
-    grpc_core::StaticMetadata(
-        {&grpc_static_metadata_refcounts[4], {{7, g_bytes + 29}}},
-        {&grpc_static_metadata_refcounts[46], {{4, g_bytes + 731}}}, 5),
-    grpc_core::StaticMetadata(
-        {&grpc_static_metadata_refcounts[4], {{7, g_bytes + 29}}},
-        {&grpc_static_metadata_refcounts[47], {{5, g_bytes + 735}}}, 6),
-    grpc_core::StaticMetadata(
-        {&grpc_static_metadata_refcounts[2], {{7, g_bytes + 12}}},
-        {&grpc_static_metadata_refcounts[48], {{3, g_bytes + 740}}}, 7),
-    grpc_core::StaticMetadata(
-        {&grpc_static_metadata_refcounts[2], {{7, g_bytes + 12}}},
-        {&grpc_static_metadata_refcounts[49], {{3, g_bytes + 743}}}, 8),
-    grpc_core::StaticMetadata(
-        {&grpc_static_metadata_refcounts[2], {{7, g_bytes + 12}}},
-        {&grpc_static_metadata_refcounts[50], {{3, g_bytes + 746}}}, 9),
-    grpc_core::StaticMetadata(
-        {&grpc_static_metadata_refcounts[2], {{7, g_bytes + 12}}},
-        {&grpc_static_metadata_refcounts[51], {{3, g_bytes + 749}}}, 10),
-    grpc_core::StaticMetadata(
-        {&grpc_static_metadata_refcounts[2], {{7, g_bytes + 12}}},
-        {&grpc_static_metadata_refcounts[52], {{3, g_bytes + 752}}}, 11),
-    grpc_core::StaticMetadata(
-        {&grpc_static_metadata_refcounts[2], {{7, g_bytes + 12}}},
-        {&grpc_static_metadata_refcounts[53], {{3, g_bytes + 755}}}, 12),
-    grpc_core::StaticMetadata(
-        {&grpc_static_metadata_refcounts[2], {{7, g_bytes + 12}}},
-        {&grpc_static_metadata_refcounts[54], {{3, g_bytes + 758}}}, 13),
-    grpc_core::StaticMetadata(
-        {&grpc_static_metadata_refcounts[55], {{14, g_bytes + 761}}},
-        {&grpc_static_metadata_refcounts[29], {{0, g_bytes + 354}}}, 14),
-    grpc_core::StaticMetadata(
-        {&grpc_static_metadata_refcounts[16], {{15, g_bytes + 186}}},
-        {&grpc_static_metadata_refcounts[56], {{13, g_bytes + 775}}}, 15),
-    grpc_core::StaticMetadata(
-        {&grpc_static_metadata_refcounts[57], {{15, g_bytes + 788}}},
-        {&grpc_static_metadata_refcounts[29], {{0, g_bytes + 354}}}, 16),
-    grpc_core::StaticMetadata(
-        {&grpc_static_metadata_refcounts[58], {{13, g_bytes + 803}}},
-        {&grpc_static_metadata_refcounts[29], {{0, g_bytes + 354}}}, 17),
-    grpc_core::StaticMetadata(
-        {&grpc_static_metadata_refcounts[59], {{6, g_bytes + 816}}},
-        {&grpc_static_metadata_refcounts[29], {{0, g_bytes + 354}}}, 18),
-    grpc_core::StaticMetadata(
-        {&grpc_static_metadata_refcounts[60], {{27, g_bytes + 822}}},
-        {&grpc_static_metadata_refcounts[29], {{0, g_bytes + 354}}}, 19),
-    grpc_core::StaticMetadata(
-        {&grpc_static_metadata_refcounts[61], {{3, g_bytes + 849}}},
-        {&grpc_static_metadata_refcounts[29], {{0, g_bytes + 354}}}, 20),
-    grpc_core::StaticMetadata(
-        {&grpc_static_metadata_refcounts[62], {{5, g_bytes + 852}}},
-        {&grpc_static_metadata_refcounts[29], {{0, g_bytes + 354}}}, 21),
-    grpc_core::StaticMetadata(
-        {&grpc_static_metadata_refcounts[63], {{13, g_bytes + 857}}},
-        {&grpc_static_metadata_refcounts[29], {{0, g_bytes + 354}}}, 22),
-    grpc_core::StaticMetadata(
-        {&grpc_static_metadata_refcounts[64], {{13, g_bytes + 870}}},
-        {&grpc_static_metadata_refcounts[29], {{0, g_bytes + 354}}}, 23),
-    grpc_core::StaticMetadata(
-        {&grpc_static_metadata_refcounts[65], {{19, g_bytes + 883}}},
-        {&grpc_static_metadata_refcounts[29], {{0, g_bytes + 354}}}, 24),
-    grpc_core::StaticMetadata(
-        {&grpc_static_metadata_refcounts[15], {{16, g_bytes + 170}}},
-        {&grpc_static_metadata_refcounts[29], {{0, g_bytes + 354}}}, 25),
-    grpc_core::StaticMetadata(
-        {&grpc_static_metadata_refcounts[66], {{16, g_bytes + 902}}},
-        {&grpc_static_metadata_refcounts[29], {{0, g_bytes + 354}}}, 26),
-    grpc_core::StaticMetadata(
-        {&grpc_static_metadata_refcounts[67], {{14, g_bytes + 918}}},
-        {&grpc_static_metadata_refcounts[29], {{0, g_bytes + 354}}}, 27),
-    grpc_core::StaticMetadata(
-        {&grpc_static_metadata_refcounts[68], {{16, g_bytes + 932}}},
-        {&grpc_static_metadata_refcounts[29], {{0, g_bytes + 354}}}, 28),
-    grpc_core::StaticMetadata(
-        {&grpc_static_metadata_refcounts[69], {{13, g_bytes + 948}}},
-        {&grpc_static_metadata_refcounts[29], {{0, g_bytes + 354}}}, 29),
-    grpc_core::StaticMetadata(
-        {&grpc_static_metadata_refcounts[14], {{12, g_bytes + 158}}},
-        {&grpc_static_metadata_refcounts[29], {{0, g_bytes + 354}}}, 30),
-    grpc_core::StaticMetadata(
-        {&grpc_static_metadata_refcounts[70], {{6, g_bytes + 961}}},
-        {&grpc_static_metadata_refcounts[29], {{0, g_bytes + 354}}}, 31),
-    grpc_core::StaticMetadata(
-        {&grpc_static_metadata_refcounts[71], {{4, g_bytes + 967}}},
-        {&grpc_static_metadata_refcounts[29], {{0, g_bytes + 354}}}, 32),
-    grpc_core::StaticMetadata(
-        {&grpc_static_metadata_refcounts[72], {{4, g_bytes + 971}}},
-        {&grpc_static_metadata_refcounts[29], {{0, g_bytes + 354}}}, 33),
-    grpc_core::StaticMetadata(
-        {&grpc_static_metadata_refcounts[73], {{6, g_bytes + 975}}},
-        {&grpc_static_metadata_refcounts[29], {{0, g_bytes + 354}}}, 34),
-    grpc_core::StaticMetadata(
-        {&grpc_static_metadata_refcounts[74], {{7, g_bytes + 981}}},
-        {&grpc_static_metadata_refcounts[29], {{0, g_bytes + 354}}}, 35),
-    grpc_core::StaticMetadata(
-        {&grpc_static_metadata_refcounts[75], {{4, g_bytes + 988}}},
-        {&grpc_static_metadata_refcounts[29], {{0, g_bytes + 354}}}, 36),
-    grpc_core::StaticMetadata(
-        {&grpc_static_metadata_refcounts[20], {{4, g_bytes + 278}}},
-        {&grpc_static_metadata_refcounts[29], {{0, g_bytes + 354}}}, 37),
-    grpc_core::StaticMetadata(
-        {&grpc_static_metadata_refcounts[76], {{8, g_bytes + 992}}},
-        {&grpc_static_metadata_refcounts[29], {{0, g_bytes + 354}}}, 38),
-    grpc_core::StaticMetadata(
-        {&grpc_static_metadata_refcounts[77], {{17, g_bytes + 1000}}},
-        {&grpc_static_metadata_refcounts[29], {{0, g_bytes + 354}}}, 39),
-    grpc_core::StaticMetadata(
-        {&grpc_static_metadata_refcounts[78], {{13, g_bytes + 1017}}},
-        {&grpc_static_metadata_refcounts[29], {{0, g_bytes + 354}}}, 40),
-    grpc_core::StaticMetadata(
-        {&grpc_static_metadata_refcounts[79], {{8, g_bytes + 1030}}},
-        {&grpc_static_metadata_refcounts[29], {{0, g_bytes + 354}}}, 41),
-    grpc_core::StaticMetadata(
-        {&grpc_static_metadata_refcounts[80], {{19, g_bytes + 1038}}},
-        {&grpc_static_metadata_refcounts[29], {{0, g_bytes + 354}}}, 42),
-    grpc_core::StaticMetadata(
-        {&grpc_static_metadata_refcounts[81], {{13, g_bytes + 1057}}},
-        {&grpc_static_metadata_refcounts[29], {{0, g_bytes + 354}}}, 43),
-    grpc_core::StaticMetadata(
-        {&grpc_static_metadata_refcounts[82], {{4, g_bytes + 1070}}},
-        {&grpc_static_metadata_refcounts[29], {{0, g_bytes + 354}}}, 44),
-    grpc_core::StaticMetadata(
-        {&grpc_static_metadata_refcounts[83], {{8, g_bytes + 1074}}},
-        {&grpc_static_metadata_refcounts[29], {{0, g_bytes + 354}}}, 45),
-    grpc_core::StaticMetadata(
-        {&grpc_static_metadata_refcounts[84], {{12, g_bytes + 1082}}},
-        {&grpc_static_metadata_refcounts[29], {{0, g_bytes + 354}}}, 46),
-    grpc_core::StaticMetadata(
-        {&grpc_static_metadata_refcounts[85], {{18, g_bytes + 1094}}},
-        {&grpc_static_metadata_refcounts[29], {{0, g_bytes + 354}}}, 47),
-    grpc_core::StaticMetadata(
-        {&grpc_static_metadata_refcounts[86], {{19, g_bytes + 1112}}},
-        {&grpc_static_metadata_refcounts[29], {{0, g_bytes + 354}}}, 48),
-    grpc_core::StaticMetadata(
-        {&grpc_static_metadata_refcounts[87], {{5, g_bytes + 1131}}},
-        {&grpc_static_metadata_refcounts[29], {{0, g_bytes + 354}}}, 49),
-    grpc_core::StaticMetadata(
-        {&grpc_static_metadata_refcounts[88], {{7, g_bytes + 1136}}},
-        {&grpc_static_metadata_refcounts[29], {{0, g_bytes + 354}}}, 50),
-    grpc_core::StaticMetadata(
-        {&grpc_static_metadata_refcounts[89], {{7, g_bytes + 1143}}},
-        {&grpc_static_metadata_refcounts[29], {{0, g_bytes + 354}}}, 51),
-    grpc_core::StaticMetadata(
-        {&grpc_static_metadata_refcounts[90], {{11, g_bytes + 1150}}},
-        {&grpc_static_metadata_refcounts[29], {{0, g_bytes + 354}}}, 52),
-    grpc_core::StaticMetadata(
-        {&grpc_static_metadata_refcounts[91], {{6, g_bytes + 1161}}},
-        {&grpc_static_metadata_refcounts[29], {{0, g_bytes + 354}}}, 53),
-    grpc_core::StaticMetadata(
-        {&grpc_static_metadata_refcounts[92], {{10, g_bytes + 1167}}},
-        {&grpc_static_metadata_refcounts[29], {{0, g_bytes + 354}}}, 54),
-    grpc_core::StaticMetadata(
-        {&grpc_static_metadata_refcounts[93], {{25, g_bytes + 1177}}},
-        {&grpc_static_metadata_refcounts[29], {{0, g_bytes + 354}}}, 55),
-    grpc_core::StaticMetadata(
-        {&grpc_static_metadata_refcounts[94], {{17, g_bytes + 1202}}},
-        {&grpc_static_metadata_refcounts[29], {{0, g_bytes + 354}}}, 56),
-    grpc_core::StaticMetadata(
-        {&grpc_static_metadata_refcounts[19], {{10, g_bytes + 268}}},
-        {&grpc_static_metadata_refcounts[29], {{0, g_bytes + 354}}}, 57),
-    grpc_core::StaticMetadata(
-        {&grpc_static_metadata_refcounts[95], {{4, g_bytes + 1219}}},
-        {&grpc_static_metadata_refcounts[29], {{0, g_bytes + 354}}}, 58),
-    grpc_core::StaticMetadata(
-        {&grpc_static_metadata_refcounts[96], {{3, g_bytes + 1223}}},
-        {&grpc_static_metadata_refcounts[29], {{0, g_bytes + 354}}}, 59),
-    grpc_core::StaticMetadata(
-        {&grpc_static_metadata_refcounts[97], {{16, g_bytes + 1226}}},
-        {&grpc_static_metadata_refcounts[29], {{0, g_bytes + 354}}}, 60),
-    grpc_core::StaticMetadata(
-        {&grpc_static_metadata_refcounts[7], {{11, g_bytes + 50}}},
-        {&grpc_static_metadata_refcounts[98], {{1, g_bytes + 1242}}}, 61),
-    grpc_core::StaticMetadata(
-        {&grpc_static_metadata_refcounts[7], {{11, g_bytes + 50}}},
-        {&grpc_static_metadata_refcounts[25], {{1, g_bytes + 350}}}, 62),
-    grpc_core::StaticMetadata(
-        {&grpc_static_metadata_refcounts[7], {{11, g_bytes + 50}}},
-        {&grpc_static_metadata_refcounts[26], {{1, g_bytes + 351}}}, 63),
-    grpc_core::StaticMetadata(
-        {&grpc_static_metadata_refcounts[9], {{13, g_bytes + 77}}},
-        {&grpc_static_metadata_refcounts[99], {{8, g_bytes + 1243}}}, 64),
-    grpc_core::StaticMetadata(
-        {&grpc_static_metadata_refcounts[9], {{13, g_bytes + 77}}},
-        {&grpc_static_metadata_refcounts[40], {{4, g_bytes + 697}}}, 65),
-    grpc_core::StaticMetadata(
-        {&grpc_static_metadata_refcounts[9], {{13, g_bytes + 77}}},
-        {&grpc_static_metadata_refcounts[39], {{7, g_bytes + 690}}}, 66),
-    grpc_core::StaticMetadata(
-        {&grpc_static_metadata_refcounts[5], {{2, g_bytes + 36}}},
-        {&grpc_static_metadata_refcounts[100], {{8, g_bytes + 1251}}}, 67),
-    grpc_core::StaticMetadata(
-        {&grpc_static_metadata_refcounts[14], {{12, g_bytes + 158}}},
-        {&grpc_static_metadata_refcounts[101], {{16, g_bytes + 1259}}}, 68),
-    grpc_core::StaticMetadata(
-        {&grpc_static_metadata_refcounts[4], {{7, g_bytes + 29}}},
-        {&grpc_static_metadata_refcounts[102], {{4, g_bytes + 1275}}}, 69),
-    grpc_core::StaticMetadata(
-        {&grpc_static_metadata_refcounts[1], {{7, g_bytes + 5}}},
-        {&grpc_static_metadata_refcounts[103], {{3, g_bytes + 1279}}}, 70),
-    grpc_core::StaticMetadata(
-        {&grpc_static_metadata_refcounts[16], {{15, g_bytes + 186}}},
-        {&grpc_static_metadata_refcounts[29], {{0, g_bytes + 354}}}, 71),
-    grpc_core::StaticMetadata(
-        {&grpc_static_metadata_refcounts[15], {{16, g_bytes + 170}}},
-        {&grpc_static_metadata_refcounts[99], {{8, g_bytes + 1243}}}, 72),
-    grpc_core::StaticMetadata(
-        {&grpc_static_metadata_refcounts[15], {{16, g_bytes + 170}}},
-        {&grpc_static_metadata_refcounts[40], {{4, g_bytes + 697}}}, 73),
-    grpc_core::StaticMetadata(
-        {&grpc_static_metadata_refcounts[21], {{8, g_bytes + 282}}},
-        {&grpc_static_metadata_refcounts[29], {{0, g_bytes + 354}}}, 74),
-    grpc_core::StaticMetadata(
-        {&grpc_static_metadata_refcounts[104], {{11, g_bytes + 1282}}},
-        {&grpc_static_metadata_refcounts[29], {{0, g_bytes + 354}}}, 75),
-    grpc_core::StaticMetadata(
-        {&grpc_static_metadata_refcounts[10], {{20, g_bytes + 90}}},
-        {&grpc_static_metadata_refcounts[99], {{8, g_bytes + 1243}}}, 76),
-    grpc_core::StaticMetadata(
-        {&grpc_static_metadata_refcounts[10], {{20, g_bytes + 90}}},
-        {&grpc_static_metadata_refcounts[39], {{7, g_bytes + 690}}}, 77),
-    grpc_core::StaticMetadata(
-        {&grpc_static_metadata_refcounts[10], {{20, g_bytes + 90}}},
-        {&grpc_static_metadata_refcounts[105], {{16, g_bytes + 1293}}}, 78),
-    grpc_core::StaticMetadata(
-        {&grpc_static_metadata_refcounts[10], {{20, g_bytes + 90}}},
-        {&grpc_static_metadata_refcounts[40], {{4, g_bytes + 697}}}, 79),
-    grpc_core::StaticMetadata(
-        {&grpc_static_metadata_refcounts[10], {{20, g_bytes + 90}}},
-        {&grpc_static_metadata_refcounts[106], {{13, g_bytes + 1309}}}, 80),
-    grpc_core::StaticMetadata(
-        {&grpc_static_metadata_refcounts[10], {{20, g_bytes + 90}}},
-        {&grpc_static_metadata_refcounts[107], {{12, g_bytes + 1322}}}, 81),
-    grpc_core::StaticMetadata(
-        {&grpc_static_metadata_refcounts[10], {{20, g_bytes + 90}}},
-        {&grpc_static_metadata_refcounts[108], {{21, g_bytes + 1334}}}, 82),
-    grpc_core::StaticMetadata(
-        {&grpc_static_metadata_refcounts[16], {{15, g_bytes + 186}}},
-        {&grpc_static_metadata_refcounts[99], {{8, g_bytes + 1243}}}, 83),
-    grpc_core::StaticMetadata(
-        {&grpc_static_metadata_refcounts[16], {{15, g_bytes + 186}}},
-        {&grpc_static_metadata_refcounts[40], {{4, g_bytes + 697}}}, 84),
-    grpc_core::StaticMetadata(
-        {&grpc_static_metadata_refcounts[16], {{15, g_bytes + 186}}},
-        {&grpc_static_metadata_refcounts[106], {{13, g_bytes + 1309}}}, 85),
-=======
         grpc_core::StaticMetadataSlice(&grpc_static_metadata_refcounts[3].base,
                                        10, g_bytes + 19),
         grpc_core::StaticMetadataSlice(&grpc_static_metadata_refcounts[28].base,
@@ -2062,7 +1462,6 @@
         grpc_core::StaticMetadataSlice(
             &grpc_static_metadata_refcounts[105].base, 13, g_bytes + 1320),
         84),
->>>>>>> ab9c2c19
 };
 const uint8_t grpc_static_accept_encoding_metadata[8] = {0,  75, 76, 77,
                                                          78, 79, 80, 81};
