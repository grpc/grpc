--- conflicted
+++ resolved
@@ -103,13 +103,8 @@
     105, 100, 101, 110, 116, 105, 116, 121, 44,  100, 101, 102, 108, 97,  116,
     101, 44,  103, 122, 105, 112};
 
-<<<<<<< HEAD
-static void static_ref(void *unused) {}
-static void static_unref(void *unused) {}
-=======
 static void static_ref(void* unused) {}
-static void static_unref(grpc_exec_ctx* exec_ctx, void* unused) {}
->>>>>>> d9da7387
+static void static_unref(void* unused) {}
 static const grpc_slice_refcount_vtable static_sub_vtable = {
     static_ref, static_unref, grpc_slice_default_eq_impl,
     grpc_slice_default_hash_impl};
