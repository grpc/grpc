--- conflicted
+++ resolved
@@ -110,13 +110,10 @@
 void grpc_mdelem_unref(grpc_mdelem *md);
 #endif
 
-<<<<<<< HEAD
-=======
 /* Recover a char* from a grpc_mdstr. The returned string is null terminated.
    Does not promise that the returned string has no embedded nulls however. */
 const char *grpc_mdstr_as_c_string(const grpc_mdstr *s);
 
->>>>>>> 942c2648
 #define GRPC_MDSTR_LENGTH(s) (GPR_SLICE_LENGTH(s->slice))
 
 /* We add 32 bytes of padding as per RFC-7540 section 6.5.2. */
