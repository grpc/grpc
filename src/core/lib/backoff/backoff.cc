/*
 *
 * Copyright 2016 gRPC authors.
 *
 * Licensed under the Apache License, Version 2.0 (the "License");
 * you may not use this file except in compliance with the License.
 * You may obtain a copy of the License at
 *
 *     http://www.apache.org/licenses/LICENSE-2.0
 *
 * Unless required by applicable law or agreed to in writing, software
 * distributed under the License is distributed on an "AS IS" BASIS,
 * WITHOUT WARRANTIES OR CONDITIONS OF ANY KIND, either express or implied.
 * See the License for the specific language governing permissions and
 * limitations under the License.
 *
 */

#include <grpc/support/port_platform.h>

#include "src/core/lib/backoff/backoff.h"

#include <algorithm>

namespace grpc_core {

BackOff::BackOff(const Options& options) : options_(options) { Reset(); }

Timestamp BackOff::NextAttemptTime() {
  return ExecCtx::Get()->Now() + NextAttemptWaitTime();
}

Duration BackOff::NextAttemptWaitTime() {
  if (initial_) {
    initial_ = false;
<<<<<<< HEAD
    return current_backoff_;
=======
    return current_backoff_ + Timestamp::Now();
>>>>>>> 3d59abc9
  }
  current_backoff_ = std::min(current_backoff_ * options_.multiplier(),
                              options_.max_backoff());
  const Duration jitter = Duration::FromSecondsAsDouble(
      absl::Uniform(rand_gen_, -options_.jitter() * current_backoff_.seconds(),
                    options_.jitter() * current_backoff_.seconds()));
<<<<<<< HEAD
  return current_backoff_ + jitter;
=======
  return Timestamp::Now() + current_backoff_ + jitter;
>>>>>>> 3d59abc9
}

void BackOff::Reset() {
  current_backoff_ = options_.initial_backoff();
  initial_ = true;
}

}  // namespace grpc_core<|MERGE_RESOLUTION|>--- conflicted
+++ resolved
@@ -27,28 +27,16 @@
 BackOff::BackOff(const Options& options) : options_(options) { Reset(); }
 
 Timestamp BackOff::NextAttemptTime() {
-  return ExecCtx::Get()->Now() + NextAttemptWaitTime();
-}
-
-Duration BackOff::NextAttemptWaitTime() {
   if (initial_) {
     initial_ = false;
-<<<<<<< HEAD
-    return current_backoff_;
-=======
     return current_backoff_ + Timestamp::Now();
->>>>>>> 3d59abc9
   }
   current_backoff_ = std::min(current_backoff_ * options_.multiplier(),
                               options_.max_backoff());
   const Duration jitter = Duration::FromSecondsAsDouble(
       absl::Uniform(rand_gen_, -options_.jitter() * current_backoff_.seconds(),
                     options_.jitter() * current_backoff_.seconds()));
-<<<<<<< HEAD
-  return current_backoff_ + jitter;
-=======
   return Timestamp::Now() + current_backoff_ + jitter;
->>>>>>> 3d59abc9
 }
 
 void BackOff::Reset() {
