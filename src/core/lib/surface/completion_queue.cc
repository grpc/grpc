/*
 *
 * Copyright 2015-2016 gRPC authors.
 *
 * Licensed under the Apache License, Version 2.0 (the "License");
 * you may not use this file except in compliance with the License.
 * You may obtain a copy of the License at
 *
 *     http://www.apache.org/licenses/LICENSE-2.0
 *
 * Unless required by applicable law or agreed to in writing, software
 * distributed under the License is distributed on an "AS IS" BASIS,
 * WITHOUT WARRANTIES OR CONDITIONS OF ANY KIND, either express or implied.
 * See the License for the specific language governing permissions and
 * limitations under the License.
 *
 */
#include <grpc/support/port_platform.h>

#include "src/core/lib/surface/completion_queue.h"

#include <inttypes.h>
#include <stdio.h>
#include <string.h>

#include <grpc/support/alloc.h>
#include <grpc/support/atm.h>
#include <grpc/support/log.h>
#include <grpc/support/string_util.h>
#include <grpc/support/time.h>
#include <grpc/support/tls.h>

#include "src/core/lib/debug/stats.h"
#include "src/core/lib/iomgr/pollset.h"
#include "src/core/lib/iomgr/timer.h"
#include "src/core/lib/profiling/timers.h"
#include "src/core/lib/support/mpmcq_bounded.h"
#include "src/core/lib/support/spinlock.h"
#include "src/core/lib/support/string.h"
#include "src/core/lib/surface/api_trace.h"
#include "src/core/lib/surface/call.h"
#include "src/core/lib/surface/event_string.h"

grpc_core::TraceFlag grpc_trace_operation_failures(false, "op_failure");
grpc_core::DebugOnlyTraceFlag grpc_trace_pending_tags(false, "pending_tags");
grpc_core::DebugOnlyTraceFlag grpc_trace_cq_refcount(false, "cq_refcount");

// Specifies a cq thread local cache.
// The first event that occurs on a thread
// with a cq cache will go into that cache, and
// will only be returned on the thread that initialized the cache.
// NOTE: Only one event will ever be cached.
GPR_TLS_DECL(g_cached_event);
GPR_TLS_DECL(g_cached_cq);

typedef struct {
  grpc_pollset_worker** worker;
  void* tag;
} plucker;

typedef struct {
  bool can_get_pollset;
  bool can_listen;
  size_t (*size)(void);
  void (*init)(grpc_pollset* pollset, gpr_mu** mu);
  grpc_error* (*kick)(grpc_exec_ctx* exec_ctx, grpc_pollset* pollset,
                      grpc_pollset_worker* specific_worker);
  grpc_error* (*work)(grpc_exec_ctx* exec_ctx, grpc_pollset* pollset,
                      grpc_pollset_worker** worker, grpc_millis deadline);
  void (*shutdown)(grpc_exec_ctx* exec_ctx, grpc_pollset* pollset,
                   grpc_closure* closure);
  void (*destroy)(grpc_exec_ctx* exec_ctx, grpc_pollset* pollset);
} cq_poller_vtable;

typedef struct non_polling_worker {
  gpr_cv cv;
  bool kicked;
  struct non_polling_worker* next;
  struct non_polling_worker* prev;
} non_polling_worker;

typedef struct {
  gpr_mu mu;
  non_polling_worker* root;
  grpc_closure* shutdown;
} non_polling_poller;

static size_t non_polling_poller_size(void) {
  return sizeof(non_polling_poller);
}

static void non_polling_poller_init(grpc_pollset* pollset, gpr_mu** mu) {
  non_polling_poller* npp = (non_polling_poller*)pollset;
  gpr_mu_init(&npp->mu);
  *mu = &npp->mu;
}

static void non_polling_poller_destroy(grpc_exec_ctx* exec_ctx,
                                       grpc_pollset* pollset) {
  non_polling_poller* npp = (non_polling_poller*)pollset;
  gpr_mu_destroy(&npp->mu);
}

static grpc_error* non_polling_poller_work(grpc_exec_ctx* exec_ctx,
                                           grpc_pollset* pollset,
                                           grpc_pollset_worker** worker,
                                           grpc_millis deadline) {
  non_polling_poller* npp = (non_polling_poller*)pollset;
  if (npp->shutdown) return GRPC_ERROR_NONE;
  non_polling_worker w;
  gpr_cv_init(&w.cv);
  if (worker != nullptr) *worker = (grpc_pollset_worker*)&w;
  if (npp->root == nullptr) {
    npp->root = w.next = w.prev = &w;
  } else {
    w.next = npp->root;
    w.prev = w.next->prev;
    w.next->prev = w.prev->next = &w;
  }
  w.kicked = false;
  gpr_timespec deadline_ts =
      grpc_millis_to_timespec(deadline, GPR_CLOCK_REALTIME);
  while (!npp->shutdown && !w.kicked &&
         !gpr_cv_wait(&w.cv, &npp->mu, deadline_ts))
    ;
  grpc_exec_ctx_invalidate_now(exec_ctx);
  if (&w == npp->root) {
    npp->root = w.next;
    if (&w == npp->root) {
      if (npp->shutdown) {
        GRPC_CLOSURE_SCHED(exec_ctx, npp->shutdown, GRPC_ERROR_NONE);
      }
      npp->root = nullptr;
    }
  }
  w.next->prev = w.prev;
  w.prev->next = w.next;
  gpr_cv_destroy(&w.cv);
  if (worker != nullptr) *worker = nullptr;
  return GRPC_ERROR_NONE;
}

static grpc_error* non_polling_poller_kick(
    grpc_exec_ctx* exec_ctx, grpc_pollset* pollset,
    grpc_pollset_worker* specific_worker) {
  non_polling_poller* p = (non_polling_poller*)pollset;
  if (specific_worker == nullptr)
    specific_worker = (grpc_pollset_worker*)p->root;
  if (specific_worker != nullptr) {
    non_polling_worker* w = (non_polling_worker*)specific_worker;
    if (!w->kicked) {
      w->kicked = true;
      gpr_cv_signal(&w->cv);
    }
  }
  return GRPC_ERROR_NONE;
}

static void non_polling_poller_shutdown(grpc_exec_ctx* exec_ctx,
                                        grpc_pollset* pollset,
                                        grpc_closure* closure) {
  non_polling_poller* p = (non_polling_poller*)pollset;
  GPR_ASSERT(closure != nullptr);
  p->shutdown = closure;
  if (p->root == nullptr) {
    GRPC_CLOSURE_SCHED(exec_ctx, closure, GRPC_ERROR_NONE);
  } else {
    non_polling_worker* w = p->root;
    do {
      gpr_cv_signal(&w->cv);
      w = w->next;
    } while (w != p->root);
  }
}

static const cq_poller_vtable g_poller_vtable_by_poller_type[] = {
    /* GRPC_CQ_DEFAULT_POLLING */
    {true, true, grpc_pollset_size, grpc_pollset_init, grpc_pollset_kick,
     grpc_pollset_work, grpc_pollset_shutdown, grpc_pollset_destroy},
    /* GRPC_CQ_NON_LISTENING */
    {true, false, grpc_pollset_size, grpc_pollset_init, grpc_pollset_kick,
     grpc_pollset_work, grpc_pollset_shutdown, grpc_pollset_destroy},
    /* GRPC_CQ_NON_POLLING */
    {false, false, non_polling_poller_size, non_polling_poller_init,
     non_polling_poller_kick, non_polling_poller_work,
     non_polling_poller_shutdown, non_polling_poller_destroy},
};

typedef struct cq_vtable {
  grpc_cq_completion_type cq_completion_type;
  size_t data_size;
  void (*init)(void* data);
  void (*shutdown)(grpc_exec_ctx* exec_ctx, grpc_completion_queue* cq);
  void (*destroy)(void* data);
  bool (*begin_op)(grpc_completion_queue* cq, void* tag);
  void (*end_op)(grpc_exec_ctx* exec_ctx, grpc_completion_queue* cq, void* tag,
                 grpc_error* error,
                 void (*done)(grpc_exec_ctx* exec_ctx, void* done_arg,
                              grpc_cq_completion* storage),
                 void* done_arg, grpc_cq_completion* storage);
  grpc_event (*next)(grpc_completion_queue* cq, gpr_timespec deadline,
                     void* reserved);
  grpc_event (*pluck)(grpc_completion_queue* cq, void* tag,
                      gpr_timespec deadline, void* reserved);
} cq_vtable;

/* Queue that holds the cq_completion_events. Internally uses gpr_mpmcq_bounded
 * queue (a lockfree multiproducer multiconsumer queue with a bounded size).
 * Only used in completion queues whose completion_type is GRPC_CQ_NEXT */

#define MPMC_BOUNDED_QUEUE_SIZE 1024 * 8
typedef struct grpc_cq_event_queue {
  gpr_mpmcq_bounded queue;

  /* A lazy counter of number of items in the queue. This is NOT atomically
     incremented/decremented along with push/pop operations and hence is only
     eventually consistent */
  gpr_atm num_queue_items;
} grpc_cq_event_queue;

typedef struct cq_next_data {
  /** Completed events for completion-queues of type GRPC_CQ_NEXT */
  grpc_cq_event_queue queue;

  /** Counter of how many things have ever been queued on this completion queue
      useful for avoiding locks to check the queue */
  gpr_atm things_queued_ever;

  /* Number of outstanding events (+1 if not shut down) */
  gpr_atm pending_events;

  /** 0 initially. 1 once we initiated shutdown */
  bool shutdown_called;
} cq_next_data;

typedef struct cq_pluck_data {
  /** Completed events for completion-queues of type GRPC_CQ_PLUCK */
  grpc_cq_completion completed_head;
  grpc_cq_completion* completed_tail;

  /** Number of pending events (+1 if we're not shutdown) */
  gpr_atm pending_events;

  /** Counter of how many things have ever been queued on this completion queue
      useful for avoiding locks to check the queue */
  gpr_atm things_queued_ever;

  /** 0 initially. 1 once we completed shutting */
  /* TODO: (sreek) This is not needed since (shutdown == 1) if and only if
   * (pending_events == 0). So consider removing this in future and use
   * pending_events */
  gpr_atm shutdown;

  /** 0 initially. 1 once we initiated shutdown */
  bool shutdown_called;

  int num_pluckers;
  plucker pluckers[GRPC_MAX_COMPLETION_QUEUE_PLUCKERS];
} cq_pluck_data;

/* Completion queue structure */
struct grpc_completion_queue {
  /** Once owning_refs drops to zero, we will destroy the cq */
  gpr_refcount owning_refs;

  gpr_mu* mu;

  const cq_vtable* vtable;
  const cq_poller_vtable* poller_vtable;

#ifndef NDEBUG
  void** outstanding_tags;
  size_t outstanding_tag_count;
  size_t outstanding_tag_capacity;
#endif

  grpc_closure pollset_shutdown_done;
  int num_polls;
};

/* Forward declarations */
static void cq_finish_shutdown_next(grpc_exec_ctx* exec_ctx,
                                    grpc_completion_queue* cq);
static void cq_finish_shutdown_pluck(grpc_exec_ctx* exec_ctx,
                                     grpc_completion_queue* cq);
static void cq_shutdown_next(grpc_exec_ctx* exec_ctx,
                             grpc_completion_queue* cq);
static void cq_shutdown_pluck(grpc_exec_ctx* exec_ctx,
                              grpc_completion_queue* cq);

static bool cq_begin_op_for_next(grpc_completion_queue* cq, void* tag);
static bool cq_begin_op_for_pluck(grpc_completion_queue* cq, void* tag);

static void cq_end_op_for_next(grpc_exec_ctx* exec_ctx,
                               grpc_completion_queue* cq, void* tag,
                               grpc_error* error,
                               void (*done)(grpc_exec_ctx* exec_ctx,
                                            void* done_arg,
                                            grpc_cq_completion* storage),
                               void* done_arg, grpc_cq_completion* storage);

static void cq_end_op_for_pluck(grpc_exec_ctx* exec_ctx,
                                grpc_completion_queue* cq, void* tag,
                                grpc_error* error,
                                void (*done)(grpc_exec_ctx* exec_ctx,
                                             void* done_arg,
                                             grpc_cq_completion* storage),
                                void* done_arg, grpc_cq_completion* storage);

static grpc_event cq_next(grpc_completion_queue* cq, gpr_timespec deadline,
                          void* reserved);

static grpc_event cq_pluck(grpc_completion_queue* cq, void* tag,
                           gpr_timespec deadline, void* reserved);

static void cq_init_next(void* data);
static void cq_init_pluck(void* data);
static void cq_destroy_next(void* data);
static void cq_destroy_pluck(void* data);

/* Completion queue vtables based on the completion-type */
static const cq_vtable g_cq_vtable[] = {
    /* GRPC_CQ_NEXT */
    {GRPC_CQ_NEXT, sizeof(cq_next_data), cq_init_next, cq_shutdown_next,
     cq_destroy_next, cq_begin_op_for_next, cq_end_op_for_next, cq_next,
     nullptr},
    /* GRPC_CQ_PLUCK */
    {GRPC_CQ_PLUCK, sizeof(cq_pluck_data), cq_init_pluck, cq_shutdown_pluck,
     cq_destroy_pluck, cq_begin_op_for_pluck, cq_end_op_for_pluck, nullptr,
     cq_pluck},
};

#define DATA_FROM_CQ(cq) ((void*)(cq + 1))
#define POLLSET_FROM_CQ(cq) \
  ((grpc_pollset*)(cq->vtable->data_size + (char*)DATA_FROM_CQ(cq)))

grpc_core::TraceFlag grpc_cq_pluck_trace(true, "queue_pluck");
grpc_core::TraceFlag grpc_cq_event_timeout_trace(true, "queue_timeout");

#define GRPC_SURFACE_TRACE_RETURNED_EVENT(cq, event)                       \
  if (grpc_api_trace.enabled() && (grpc_cq_pluck_trace.enabled() ||        \
                                   (event)->type != GRPC_QUEUE_TIMEOUT)) { \
    char* _ev = grpc_event_string(event);                                  \
    gpr_log(GPR_INFO, "RETURN_EVENT[%p]: %s", cq, _ev);                    \
    gpr_free(_ev);                                                         \
  }

static void on_pollset_shutdown_done(grpc_exec_ctx* exec_ctx, void* cq,
                                     grpc_error* error);

void grpc_cq_global_init() {
  gpr_tls_init(&g_cached_event);
  gpr_tls_init(&g_cached_cq);
}

void grpc_completion_queue_thread_local_cache_init(grpc_completion_queue* cq) {
  if ((grpc_completion_queue*)gpr_tls_get(&g_cached_cq) == nullptr) {
    gpr_tls_set(&g_cached_event, (intptr_t)0);
    gpr_tls_set(&g_cached_cq, (intptr_t)cq);
  }
}

int grpc_completion_queue_thread_local_cache_flush(grpc_completion_queue* cq,
                                                   void** tag, int* ok) {
  grpc_cq_completion* storage =
      (grpc_cq_completion*)gpr_tls_get(&g_cached_event);
  int ret = 0;
  if (storage != nullptr &&
      (grpc_completion_queue*)gpr_tls_get(&g_cached_cq) == cq) {
    *tag = storage->tag;
    grpc_exec_ctx exec_ctx = GRPC_EXEC_CTX_INIT;
    *ok = (storage->next & (uintptr_t)(1)) == 1;
    storage->done(&exec_ctx, storage->done_arg, storage);
    ret = 1;
    cq_next_data* cqd = (cq_next_data*)DATA_FROM_CQ(cq);
    if (gpr_atm_full_fetch_add(&cqd->pending_events, -1) == 1) {
      GRPC_CQ_INTERNAL_REF(cq, "shutting_down");
      gpr_mu_lock(cq->mu);
      cq_finish_shutdown_next(&exec_ctx, cq);
      gpr_mu_unlock(cq->mu);
      GRPC_CQ_INTERNAL_UNREF(&exec_ctx, cq, "shutting_down");
    }
    grpc_exec_ctx_finish(&exec_ctx);
  }
  gpr_tls_set(&g_cached_event, (intptr_t)0);
  gpr_tls_set(&g_cached_cq, (intptr_t)0);

  return ret;
}

static void cq_event_queue_init(grpc_cq_event_queue* q) {
  gpr_mpmcq_bounded_init(&q->queue, MPMC_BOUNDED_QUEUE_SIZE);
  gpr_atm_no_barrier_store(&q->num_queue_items, 0);
}

static void cq_event_queue_destroy(grpc_cq_event_queue* q) {
  gpr_mpmcq_bounded_destroy(&q->queue);
}

static bool cq_event_queue_push(grpc_cq_event_queue* q, grpc_cq_completion* c) {
  /* Queue is bounded - and if we can't push, the queue is full and we have not
   * sized it correctly */
  if (!gpr_mpmcq_bounded_push(&q->queue, (void*)c)) {
    gpr_log(GPR_ERROR, "Queue full!! Num items: % " PRIdPTR,
            gpr_atm_no_barrier_load(&q->num_queue_items));
    abort();
  }
  return gpr_atm_no_barrier_fetch_add(&q->num_queue_items, 1) == 0;
}

static grpc_cq_completion* cq_event_queue_pop(grpc_cq_event_queue* q) {
<<<<<<< HEAD
  grpc_cq_completion* c = NULL;
  if (gpr_mpmcq_bounded_pop(&q->queue, (void**)&c)) {
=======
  grpc_cq_completion* c = nullptr;
  grpc_exec_ctx exec_ctx = GRPC_EXEC_CTX_INIT;

  if (gpr_spinlock_trylock(&q->queue_lock)) {
    GRPC_STATS_INC_CQ_EV_QUEUE_TRYLOCK_SUCCESSES(&exec_ctx);

    bool is_empty = false;
    c = (grpc_cq_completion*)gpr_mpscq_pop_and_check_end(&q->queue, &is_empty);
    gpr_spinlock_unlock(&q->queue_lock);

    if (c == nullptr && !is_empty) {
      GRPC_STATS_INC_CQ_EV_QUEUE_TRANSIENT_POP_FAILURES(&exec_ctx);
    }
  } else {
    GRPC_STATS_INC_CQ_EV_QUEUE_TRYLOCK_FAILURES(&exec_ctx);
  }

  grpc_exec_ctx_finish(&exec_ctx);

  if (c) {
>>>>>>> de93112a
    gpr_atm_no_barrier_fetch_add(&q->num_queue_items, -1);
    return c;
  } else {
    return NULL;
  }
}

/* Note: The counter is not incremented/decremented atomically with push/pop.
 * The count is only eventually consistent */
static long cq_event_queue_num_items(grpc_cq_event_queue* q) {
  return (long)gpr_atm_no_barrier_load(&q->num_queue_items);
}

grpc_completion_queue* grpc_completion_queue_create_internal(
    grpc_cq_completion_type completion_type,
    grpc_cq_polling_type polling_type) {
  grpc_completion_queue* cq;

  GPR_TIMER_BEGIN("grpc_completion_queue_create_internal", 0);

  GRPC_API_TRACE(
      "grpc_completion_queue_create_internal(completion_type=%d, "
      "polling_type=%d)",
      2, (completion_type, polling_type));

  const cq_vtable* vtable = &g_cq_vtable[completion_type];
  const cq_poller_vtable* poller_vtable =
      &g_poller_vtable_by_poller_type[polling_type];

  grpc_exec_ctx exec_ctx = GRPC_EXEC_CTX_INIT;
  GRPC_STATS_INC_CQS_CREATED(&exec_ctx);
  grpc_exec_ctx_finish(&exec_ctx);

  cq = (grpc_completion_queue*)gpr_zalloc(sizeof(grpc_completion_queue) +
                                          vtable->data_size +
                                          poller_vtable->size());

  cq->vtable = vtable;
  cq->poller_vtable = poller_vtable;

  /* One for destroy(), one for pollset_shutdown */
  gpr_ref_init(&cq->owning_refs, 2);

  poller_vtable->init(POLLSET_FROM_CQ(cq), &cq->mu);
  vtable->init(DATA_FROM_CQ(cq));

  GRPC_CLOSURE_INIT(&cq->pollset_shutdown_done, on_pollset_shutdown_done, cq,
                    grpc_schedule_on_exec_ctx);

  GPR_TIMER_END("grpc_completion_queue_create_internal", 0);

  return cq;
}

static void cq_init_next(void* ptr) {
  cq_next_data* cqd = (cq_next_data*)ptr;
  /* Initial count is dropped by grpc_completion_queue_shutdown */
  gpr_atm_no_barrier_store(&cqd->pending_events, 1);
  cqd->shutdown_called = false;
  gpr_atm_no_barrier_store(&cqd->things_queued_ever, 0);
  cq_event_queue_init(&cqd->queue);
}

static void cq_destroy_next(void* ptr) {
  cq_next_data* cqd = (cq_next_data*)ptr;
  GPR_ASSERT(cq_event_queue_num_items(&cqd->queue) == 0);
  cq_event_queue_destroy(&cqd->queue);
}

static void cq_init_pluck(void* ptr) {
  cq_pluck_data* cqd = (cq_pluck_data*)ptr;
  /* Initial count is dropped by grpc_completion_queue_shutdown */
  gpr_atm_no_barrier_store(&cqd->pending_events, 1);
  cqd->completed_tail = &cqd->completed_head;
  cqd->completed_head.next = (uintptr_t)cqd->completed_tail;
  gpr_atm_no_barrier_store(&cqd->shutdown, 0);
  cqd->shutdown_called = false;
  cqd->num_pluckers = 0;
  gpr_atm_no_barrier_store(&cqd->things_queued_ever, 0);
}

static void cq_destroy_pluck(void* ptr) {
  cq_pluck_data* cqd = (cq_pluck_data*)ptr;
  GPR_ASSERT(cqd->completed_head.next == (uintptr_t)&cqd->completed_head);
}

grpc_cq_completion_type grpc_get_cq_completion_type(grpc_completion_queue* cq) {
  return cq->vtable->cq_completion_type;
}

int grpc_get_cq_poll_num(grpc_completion_queue* cq) {
  int cur_num_polls;
  gpr_mu_lock(cq->mu);
  cur_num_polls = cq->num_polls;
  gpr_mu_unlock(cq->mu);
  return cur_num_polls;
}

#ifndef NDEBUG
void grpc_cq_internal_ref(grpc_completion_queue* cq, const char* reason,
                          const char* file, int line) {
  if (grpc_trace_cq_refcount.enabled()) {
    gpr_atm val = gpr_atm_no_barrier_load(&cq->owning_refs.count);
    gpr_log(file, line, GPR_LOG_SEVERITY_DEBUG,
            "CQ:%p   ref %" PRIdPTR " -> %" PRIdPTR " %s", cq, val, val + 1,
            reason);
  }
#else
void grpc_cq_internal_ref(grpc_completion_queue* cq) {
#endif
  gpr_ref(&cq->owning_refs);
}

static void on_pollset_shutdown_done(grpc_exec_ctx* exec_ctx, void* arg,
                                     grpc_error* error) {
  grpc_completion_queue* cq = (grpc_completion_queue*)arg;
  GRPC_CQ_INTERNAL_UNREF(exec_ctx, cq, "pollset_destroy");
}

#ifndef NDEBUG
void grpc_cq_internal_unref(grpc_exec_ctx* exec_ctx, grpc_completion_queue* cq,
                            const char* reason, const char* file, int line) {
  if (grpc_trace_cq_refcount.enabled()) {
    gpr_atm val = gpr_atm_no_barrier_load(&cq->owning_refs.count);
    gpr_log(file, line, GPR_LOG_SEVERITY_DEBUG,
            "CQ:%p unref %" PRIdPTR " -> %" PRIdPTR " %s", cq, val, val - 1,
            reason);
  }
#else
void grpc_cq_internal_unref(grpc_exec_ctx* exec_ctx,
                            grpc_completion_queue* cq) {
#endif
  if (gpr_unref(&cq->owning_refs)) {
    cq->vtable->destroy(DATA_FROM_CQ(cq));
    cq->poller_vtable->destroy(exec_ctx, POLLSET_FROM_CQ(cq));
#ifndef NDEBUG
    gpr_free(cq->outstanding_tags);
#endif
    gpr_free(cq);
  }
}

#ifndef NDEBUG
static void cq_check_tag(grpc_completion_queue* cq, void* tag, bool lock_cq) {
  int found = 0;
  if (lock_cq) {
    gpr_mu_lock(cq->mu);
  }

  for (int i = 0; i < (int)cq->outstanding_tag_count; i++) {
    if (cq->outstanding_tags[i] == tag) {
      cq->outstanding_tag_count--;
      GPR_SWAP(void*, cq->outstanding_tags[i],
               cq->outstanding_tags[cq->outstanding_tag_count]);
      found = 1;
      break;
    }
  }

  if (lock_cq) {
    gpr_mu_unlock(cq->mu);
  }

  GPR_ASSERT(found);
}
#else
static void cq_check_tag(grpc_completion_queue* cq, void* tag, bool lock_cq) {}
#endif

/* Atomically increments a counter only if the counter is not zero. Returns
 * true if the increment was successful; false if the counter is zero */
static bool atm_inc_if_nonzero(gpr_atm* counter) {
  while (true) {
    gpr_atm count = gpr_atm_acq_load(counter);
    /* If zero, we are done. If not, we must to a CAS (instead of an atomic
     * increment) to maintain the contract: do not increment the counter if it
     * is zero. */
    if (count == 0) {
      return false;
    } else if (gpr_atm_full_cas(counter, count, count + 1)) {
      break;
    }
  }

  return true;
}

static bool cq_begin_op_for_next(grpc_completion_queue* cq, void* tag) {
  cq_next_data* cqd = (cq_next_data*)DATA_FROM_CQ(cq);
  return atm_inc_if_nonzero(&cqd->pending_events);
}

static bool cq_begin_op_for_pluck(grpc_completion_queue* cq, void* tag) {
  cq_pluck_data* cqd = (cq_pluck_data*)DATA_FROM_CQ(cq);
  return atm_inc_if_nonzero(&cqd->pending_events);
}

bool grpc_cq_begin_op(grpc_completion_queue* cq, void* tag) {
#ifndef NDEBUG
  gpr_mu_lock(cq->mu);
  if (cq->outstanding_tag_count == cq->outstanding_tag_capacity) {
    cq->outstanding_tag_capacity = GPR_MAX(4, 2 * cq->outstanding_tag_capacity);
    cq->outstanding_tags = (void**)gpr_realloc(
        cq->outstanding_tags,
        sizeof(*cq->outstanding_tags) * cq->outstanding_tag_capacity);
  }
  cq->outstanding_tags[cq->outstanding_tag_count++] = tag;
  gpr_mu_unlock(cq->mu);
#endif
  return cq->vtable->begin_op(cq, tag);
}

/* Queue a GRPC_OP_COMPLETED operation to a completion queue (with a
 * completion
 * type of GRPC_CQ_NEXT) */
static void cq_end_op_for_next(grpc_exec_ctx* exec_ctx,
                               grpc_completion_queue* cq, void* tag,
                               grpc_error* error,
                               void (*done)(grpc_exec_ctx* exec_ctx,
                                            void* done_arg,
                                            grpc_cq_completion* storage),
                               void* done_arg, grpc_cq_completion* storage) {
  GPR_TIMER_BEGIN("cq_end_op_for_next", 0);

  if (grpc_api_trace.enabled() ||
      (grpc_trace_operation_failures.enabled() && error != GRPC_ERROR_NONE)) {
    const char* errmsg = grpc_error_string(error);
    GRPC_API_TRACE(
        "cq_end_op_for_next(exec_ctx=%p, cq=%p, tag=%p, error=%s, "
        "done=%p, done_arg=%p, storage=%p)",
        7, (exec_ctx, cq, tag, errmsg, done, done_arg, storage));
    if (grpc_trace_operation_failures.enabled() && error != GRPC_ERROR_NONE) {
      gpr_log(GPR_ERROR, "Operation failed: tag=%p, error=%s", tag, errmsg);
    }
  }
  cq_next_data* cqd = (cq_next_data*)DATA_FROM_CQ(cq);
  int is_success = (error == GRPC_ERROR_NONE);

  storage->tag = tag;
  storage->done = done;
  storage->done_arg = done_arg;
  storage->next = (uintptr_t)(is_success);

  cq_check_tag(cq, tag, true); /* Used in debug builds only */

  if ((grpc_completion_queue*)gpr_tls_get(&g_cached_cq) == cq &&
      (grpc_cq_completion*)gpr_tls_get(&g_cached_event) == nullptr) {
    gpr_tls_set(&g_cached_event, (intptr_t)storage);
  } else {
    /* Add the completion to the queue */
    bool is_first = cq_event_queue_push(&cqd->queue, storage);
    gpr_atm_no_barrier_fetch_add(&cqd->things_queued_ever, 1);

    /* Since we do not hold the cq lock here, it is important to do an 'acquire'
       load here (instead of a 'no_barrier' load) to match with the release
       store
       (done via gpr_atm_full_fetch_add(pending_events, -1)) in cq_shutdown_next
       */
    bool will_definitely_shutdown = gpr_atm_acq_load(&cqd->pending_events) == 1;

    if (!will_definitely_shutdown) {
      /* Only kick if this is the first item queued */
      if (is_first) {
        gpr_mu_lock(cq->mu);
        grpc_error* kick_error =
            cq->poller_vtable->kick(exec_ctx, POLLSET_FROM_CQ(cq), nullptr);
        gpr_mu_unlock(cq->mu);

        if (kick_error != GRPC_ERROR_NONE) {
          const char* msg = grpc_error_string(kick_error);
          gpr_log(GPR_ERROR, "Kick failed: %s", msg);
          GRPC_ERROR_UNREF(kick_error);
        }
      }
      if (gpr_atm_full_fetch_add(&cqd->pending_events, -1) == 1) {
        GRPC_CQ_INTERNAL_REF(cq, "shutting_down");
        gpr_mu_lock(cq->mu);
        cq_finish_shutdown_next(exec_ctx, cq);
        gpr_mu_unlock(cq->mu);
        GRPC_CQ_INTERNAL_UNREF(exec_ctx, cq, "shutting_down");
      }
    } else {
      GRPC_CQ_INTERNAL_REF(cq, "shutting_down");
      gpr_atm_rel_store(&cqd->pending_events, 0);
      gpr_mu_lock(cq->mu);
      cq_finish_shutdown_next(exec_ctx, cq);
      gpr_mu_unlock(cq->mu);
      GRPC_CQ_INTERNAL_UNREF(exec_ctx, cq, "shutting_down");
    }
  }

  GPR_TIMER_END("cq_end_op_for_next", 0);

  GRPC_ERROR_UNREF(error);
}

/* Queue a GRPC_OP_COMPLETED operation to a completion queue (with a
 * completion
 * type of GRPC_CQ_PLUCK) */
static void cq_end_op_for_pluck(grpc_exec_ctx* exec_ctx,
                                grpc_completion_queue* cq, void* tag,
                                grpc_error* error,
                                void (*done)(grpc_exec_ctx* exec_ctx,
                                             void* done_arg,
                                             grpc_cq_completion* storage),
                                void* done_arg, grpc_cq_completion* storage) {
  cq_pluck_data* cqd = (cq_pluck_data*)DATA_FROM_CQ(cq);
  int is_success = (error == GRPC_ERROR_NONE);

  GPR_TIMER_BEGIN("cq_end_op_for_pluck", 0);

  if (grpc_api_trace.enabled() ||
      (grpc_trace_operation_failures.enabled() && error != GRPC_ERROR_NONE)) {
    const char* errmsg = grpc_error_string(error);
    GRPC_API_TRACE(
        "cq_end_op_for_pluck(exec_ctx=%p, cq=%p, tag=%p, error=%s, "
        "done=%p, done_arg=%p, storage=%p)",
        7, (exec_ctx, cq, tag, errmsg, done, done_arg, storage));
    if (grpc_trace_operation_failures.enabled() && error != GRPC_ERROR_NONE) {
      gpr_log(GPR_ERROR, "Operation failed: tag=%p, error=%s", tag, errmsg);
    }
  }

  storage->tag = tag;
  storage->done = done;
  storage->done_arg = done_arg;
  storage->next = ((uintptr_t)&cqd->completed_head) | ((uintptr_t)(is_success));

  gpr_mu_lock(cq->mu);
  cq_check_tag(cq, tag, false); /* Used in debug builds only */

  /* Add to the list of completions */
  gpr_atm_no_barrier_fetch_add(&cqd->things_queued_ever, 1);
  cqd->completed_tail->next =
      ((uintptr_t)storage) | (1u & (uintptr_t)cqd->completed_tail->next);
  cqd->completed_tail = storage;

  if (gpr_atm_full_fetch_add(&cqd->pending_events, -1) == 1) {
    cq_finish_shutdown_pluck(exec_ctx, cq);
    gpr_mu_unlock(cq->mu);
  } else {
    grpc_pollset_worker* pluck_worker = nullptr;
    for (int i = 0; i < cqd->num_pluckers; i++) {
      if (cqd->pluckers[i].tag == tag) {
        pluck_worker = *cqd->pluckers[i].worker;
        break;
      }
    }

    grpc_error* kick_error =
        cq->poller_vtable->kick(exec_ctx, POLLSET_FROM_CQ(cq), pluck_worker);

    gpr_mu_unlock(cq->mu);

    if (kick_error != GRPC_ERROR_NONE) {
      const char* msg = grpc_error_string(kick_error);
      gpr_log(GPR_ERROR, "Kick failed: %s", msg);

      GRPC_ERROR_UNREF(kick_error);
    }
  }

  GPR_TIMER_END("cq_end_op_for_pluck", 0);

  GRPC_ERROR_UNREF(error);
}

void grpc_cq_end_op(grpc_exec_ctx* exec_ctx, grpc_completion_queue* cq,
                    void* tag, grpc_error* error,
                    void (*done)(grpc_exec_ctx* exec_ctx, void* done_arg,
                                 grpc_cq_completion* storage),
                    void* done_arg, grpc_cq_completion* storage) {
  cq->vtable->end_op(exec_ctx, cq, tag, error, done, done_arg, storage);
}

typedef struct {
  gpr_atm last_seen_things_queued_ever;
  grpc_completion_queue* cq;
  grpc_millis deadline;
  grpc_cq_completion* stolen_completion;
  void* tag; /* for pluck */
  bool first_loop;
} cq_is_finished_arg;

static bool cq_is_next_finished(grpc_exec_ctx* exec_ctx, void* arg) {
  cq_is_finished_arg* a = (cq_is_finished_arg*)arg;
  grpc_completion_queue* cq = a->cq;
  cq_next_data* cqd = (cq_next_data*)DATA_FROM_CQ(cq);
  GPR_ASSERT(a->stolen_completion == nullptr);

  gpr_atm current_last_seen_things_queued_ever =
      gpr_atm_no_barrier_load(&cqd->things_queued_ever);

  if (current_last_seen_things_queued_ever != a->last_seen_things_queued_ever) {
    a->last_seen_things_queued_ever =
        gpr_atm_no_barrier_load(&cqd->things_queued_ever);

    /* Pop a cq_completion from the queue. Returns NULL if the queue is empty
     * might return NULL in some cases even if the queue is not empty; but
     * that
     * is ok and doesn't affect correctness. Might effect the tail latencies a
     * bit) */
    a->stolen_completion = cq_event_queue_pop(&cqd->queue);
    if (a->stolen_completion != nullptr) {
      return true;
    }
  }
  return !a->first_loop && a->deadline < grpc_exec_ctx_now(exec_ctx);
}

#ifndef NDEBUG
static void dump_pending_tags(grpc_completion_queue* cq) {
  if (!grpc_trace_pending_tags.enabled()) return;

  gpr_strvec v;
  gpr_strvec_init(&v);
  gpr_strvec_add(&v, gpr_strdup("PENDING TAGS:"));
  gpr_mu_lock(cq->mu);
  for (size_t i = 0; i < cq->outstanding_tag_count; i++) {
    char* s;
    gpr_asprintf(&s, " %p", cq->outstanding_tags[i]);
    gpr_strvec_add(&v, s);
  }
  gpr_mu_unlock(cq->mu);
  char* out = gpr_strvec_flatten(&v, nullptr);
  gpr_strvec_destroy(&v);
  gpr_log(GPR_DEBUG, "%s", out);
  gpr_free(out);
}
#else
static void dump_pending_tags(grpc_completion_queue* cq) {}
#endif

static grpc_event cq_next(grpc_completion_queue* cq, gpr_timespec deadline,
                          void* reserved) {
  grpc_event ret;
  cq_next_data* cqd = (cq_next_data*)DATA_FROM_CQ(cq);

  GPR_TIMER_BEGIN("grpc_completion_queue_next", 0);

  GRPC_API_TRACE(
      "grpc_completion_queue_next("
      "cq=%p, "
      "deadline=gpr_timespec { tv_sec: %" PRId64
      ", tv_nsec: %d, clock_type: %d }, "
      "reserved=%p)",
      5,
      (cq, deadline.tv_sec, deadline.tv_nsec, (int)deadline.clock_type,
       reserved));
  GPR_ASSERT(!reserved);

  dump_pending_tags(cq);

  GRPC_CQ_INTERNAL_REF(cq, "next");

  grpc_millis deadline_millis = grpc_timespec_to_millis_round_up(deadline);
  cq_is_finished_arg is_finished_arg = {
      gpr_atm_no_barrier_load(&cqd->things_queued_ever),
      cq,
      deadline_millis,
      nullptr,
      nullptr,
      true};
  grpc_exec_ctx exec_ctx =
      GRPC_EXEC_CTX_INITIALIZER(0, cq_is_next_finished, &is_finished_arg);
  for (;;) {
    grpc_millis iteration_deadline = deadline_millis;

    if (is_finished_arg.stolen_completion != nullptr) {
      grpc_cq_completion* c = is_finished_arg.stolen_completion;
      is_finished_arg.stolen_completion = nullptr;
      ret.type = GRPC_OP_COMPLETE;
      ret.success = c->next & 1u;
      ret.tag = c->tag;
      c->done(&exec_ctx, c->done_arg, c);
      break;
    }

    grpc_cq_completion* c = cq_event_queue_pop(&cqd->queue);

    if (c != nullptr) {
      ret.type = GRPC_OP_COMPLETE;
      ret.success = c->next & 1u;
      ret.tag = c->tag;
      c->done(&exec_ctx, c->done_arg, c);
      break;
    } else {
      /* If c == NULL it means either the queue is empty OR in an transient
         inconsistent state. If it is the latter, we shold do a 0-timeout poll
         so that the thread comes back quickly from poll to make a second
         attempt at popping. Not doing this can potentially deadlock this
         thread forever (if the deadline is infinity) */
      if (cq_event_queue_num_items(&cqd->queue) > 0) {
        iteration_deadline = 0;
      }
    }

    if (gpr_atm_acq_load(&cqd->pending_events) == 0) {
      /* Before returning, check if the queue has any items left over (since
         gpr_mpscq_pop() can sometimes return NULL even if the queue is not
         empty. If so, keep retrying but do not return GRPC_QUEUE_SHUTDOWN */
      if (cq_event_queue_num_items(&cqd->queue) > 0) {
        /* Go to the beginning of the loop. No point doing a poll because
           (cq->shutdown == true) is only possible when there is no pending
           work (i.e cq->pending_events == 0) and any outstanding completion
           events should have already been queued on this cq */
        continue;
      }

      memset(&ret, 0, sizeof(ret));
      ret.type = GRPC_QUEUE_SHUTDOWN;
      break;
    }

    if (!is_finished_arg.first_loop &&
        grpc_exec_ctx_now(&exec_ctx) >= deadline_millis) {
      memset(&ret, 0, sizeof(ret));
      ret.type = GRPC_QUEUE_TIMEOUT;
      dump_pending_tags(cq);
      break;
    }

    /* The main polling work happens in grpc_pollset_work */
    gpr_mu_lock(cq->mu);
    cq->num_polls++;
    grpc_error* err = cq->poller_vtable->work(&exec_ctx, POLLSET_FROM_CQ(cq),
                                              nullptr, iteration_deadline);
    gpr_mu_unlock(cq->mu);

    if (err != GRPC_ERROR_NONE) {
      const char* msg = grpc_error_string(err);
      gpr_log(GPR_ERROR, "Completion queue next failed: %s", msg);

      GRPC_ERROR_UNREF(err);
      memset(&ret, 0, sizeof(ret));
      ret.type = GRPC_QUEUE_TIMEOUT;
      dump_pending_tags(cq);
      break;
    }
    is_finished_arg.first_loop = false;
  }

  if (cq_event_queue_num_items(&cqd->queue) > 0 &&
      gpr_atm_acq_load(&cqd->pending_events) > 0) {
    gpr_mu_lock(cq->mu);
    cq->poller_vtable->kick(&exec_ctx, POLLSET_FROM_CQ(cq), nullptr);
    gpr_mu_unlock(cq->mu);
  }

  GRPC_SURFACE_TRACE_RETURNED_EVENT(cq, &ret);
  GRPC_CQ_INTERNAL_UNREF(&exec_ctx, cq, "next");
  grpc_exec_ctx_finish(&exec_ctx);
  GPR_ASSERT(is_finished_arg.stolen_completion == nullptr);

  GPR_TIMER_END("grpc_completion_queue_next", 0);

  return ret;
}

/* Finishes the completion queue shutdown. This means that there are no more
   completion events / tags expected from the completion queue
   - Must be called under completion queue lock
   - Must be called only once in completion queue's lifetime
   - grpc_completion_queue_shutdown() MUST have been called before calling
   this function */
static void cq_finish_shutdown_next(grpc_exec_ctx* exec_ctx,
                                    grpc_completion_queue* cq) {
  cq_next_data* cqd = (cq_next_data*)DATA_FROM_CQ(cq);

  GPR_ASSERT(cqd->shutdown_called);
  GPR_ASSERT(gpr_atm_no_barrier_load(&cqd->pending_events) == 0);

  cq->poller_vtable->shutdown(exec_ctx, POLLSET_FROM_CQ(cq),
                              &cq->pollset_shutdown_done);
}

static void cq_shutdown_next(grpc_exec_ctx* exec_ctx,
                             grpc_completion_queue* cq) {
  cq_next_data* cqd = (cq_next_data*)DATA_FROM_CQ(cq);

  /* Need an extra ref for cq here because:
   * We call cq_finish_shutdown_next() below, that would call pollset shutdown.
   * Pollset shutdown decrements the cq ref count which can potentially destroy
   * the cq (if that happens to be the last ref).
   * Creating an extra ref here prevents the cq from getting destroyed while
   * this function is still active */
  GRPC_CQ_INTERNAL_REF(cq, "shutting_down");
  gpr_mu_lock(cq->mu);
  if (cqd->shutdown_called) {
    gpr_mu_unlock(cq->mu);
    GRPC_CQ_INTERNAL_UNREF(exec_ctx, cq, "shutting_down");
    return;
  }
  cqd->shutdown_called = true;
  /* Doing a full_fetch_add (i.e acq/release) here to match with
   * cq_begin_op_for_next and and cq_end_op_for_next functions which read/write
   * on this counter without necessarily holding a lock on cq */
  if (gpr_atm_full_fetch_add(&cqd->pending_events, -1) == 1) {
    cq_finish_shutdown_next(exec_ctx, cq);
  }
  gpr_mu_unlock(cq->mu);
  GRPC_CQ_INTERNAL_UNREF(exec_ctx, cq, "shutting_down");
}

grpc_event grpc_completion_queue_next(grpc_completion_queue* cq,
                                      gpr_timespec deadline, void* reserved) {
  return cq->vtable->next(cq, deadline, reserved);
}

static int add_plucker(grpc_completion_queue* cq, void* tag,
                       grpc_pollset_worker** worker) {
  cq_pluck_data* cqd = (cq_pluck_data*)DATA_FROM_CQ(cq);
  if (cqd->num_pluckers == GRPC_MAX_COMPLETION_QUEUE_PLUCKERS) {
    return 0;
  }
  cqd->pluckers[cqd->num_pluckers].tag = tag;
  cqd->pluckers[cqd->num_pluckers].worker = worker;
  cqd->num_pluckers++;
  return 1;
}

static void del_plucker(grpc_completion_queue* cq, void* tag,
                        grpc_pollset_worker** worker) {
  cq_pluck_data* cqd = (cq_pluck_data*)DATA_FROM_CQ(cq);
  for (int i = 0; i < cqd->num_pluckers; i++) {
    if (cqd->pluckers[i].tag == tag && cqd->pluckers[i].worker == worker) {
      cqd->num_pluckers--;
      GPR_SWAP(plucker, cqd->pluckers[i], cqd->pluckers[cqd->num_pluckers]);
      return;
    }
  }
  GPR_UNREACHABLE_CODE(return );
}

static bool cq_is_pluck_finished(grpc_exec_ctx* exec_ctx, void* arg) {
  cq_is_finished_arg* a = (cq_is_finished_arg*)arg;
  grpc_completion_queue* cq = a->cq;
  cq_pluck_data* cqd = (cq_pluck_data*)DATA_FROM_CQ(cq);

  GPR_ASSERT(a->stolen_completion == nullptr);
  gpr_atm current_last_seen_things_queued_ever =
      gpr_atm_no_barrier_load(&cqd->things_queued_ever);
  if (current_last_seen_things_queued_ever != a->last_seen_things_queued_ever) {
    gpr_mu_lock(cq->mu);
    a->last_seen_things_queued_ever =
        gpr_atm_no_barrier_load(&cqd->things_queued_ever);
    grpc_cq_completion* c;
    grpc_cq_completion* prev = &cqd->completed_head;
    while ((c = (grpc_cq_completion*)(prev->next & ~(uintptr_t)1)) !=
           &cqd->completed_head) {
      if (c->tag == a->tag) {
        prev->next = (prev->next & (uintptr_t)1) | (c->next & ~(uintptr_t)1);
        if (c == cqd->completed_tail) {
          cqd->completed_tail = prev;
        }
        gpr_mu_unlock(cq->mu);
        a->stolen_completion = c;
        return true;
      }
      prev = c;
    }
    gpr_mu_unlock(cq->mu);
  }
  return !a->first_loop && a->deadline < grpc_exec_ctx_now(exec_ctx);
}

static grpc_event cq_pluck(grpc_completion_queue* cq, void* tag,
                           gpr_timespec deadline, void* reserved) {
  grpc_event ret;
  grpc_cq_completion* c;
  grpc_cq_completion* prev;
  grpc_pollset_worker* worker = nullptr;
  cq_pluck_data* cqd = (cq_pluck_data*)DATA_FROM_CQ(cq);

  GPR_TIMER_BEGIN("grpc_completion_queue_pluck", 0);

  if (grpc_cq_pluck_trace.enabled()) {
    GRPC_API_TRACE(
        "grpc_completion_queue_pluck("
        "cq=%p, tag=%p, "
        "deadline=gpr_timespec { tv_sec: %" PRId64
        ", tv_nsec: %d, clock_type: %d }, "
        "reserved=%p)",
        6,
        (cq, tag, deadline.tv_sec, deadline.tv_nsec, (int)deadline.clock_type,
         reserved));
  }
  GPR_ASSERT(!reserved);

  dump_pending_tags(cq);

  GRPC_CQ_INTERNAL_REF(cq, "pluck");
  gpr_mu_lock(cq->mu);
  grpc_millis deadline_millis = grpc_timespec_to_millis_round_up(deadline);
  cq_is_finished_arg is_finished_arg = {
      gpr_atm_no_barrier_load(&cqd->things_queued_ever),
      cq,
      deadline_millis,
      nullptr,
      tag,
      true};
  grpc_exec_ctx exec_ctx =
      GRPC_EXEC_CTX_INITIALIZER(0, cq_is_pluck_finished, &is_finished_arg);
  for (;;) {
    if (is_finished_arg.stolen_completion != nullptr) {
      gpr_mu_unlock(cq->mu);
      c = is_finished_arg.stolen_completion;
      is_finished_arg.stolen_completion = nullptr;
      ret.type = GRPC_OP_COMPLETE;
      ret.success = c->next & 1u;
      ret.tag = c->tag;
      c->done(&exec_ctx, c->done_arg, c);
      break;
    }
    prev = &cqd->completed_head;
    while ((c = (grpc_cq_completion*)(prev->next & ~(uintptr_t)1)) !=
           &cqd->completed_head) {
      if (c->tag == tag) {
        prev->next = (prev->next & (uintptr_t)1) | (c->next & ~(uintptr_t)1);
        if (c == cqd->completed_tail) {
          cqd->completed_tail = prev;
        }
        gpr_mu_unlock(cq->mu);
        ret.type = GRPC_OP_COMPLETE;
        ret.success = c->next & 1u;
        ret.tag = c->tag;
        c->done(&exec_ctx, c->done_arg, c);
        goto done;
      }
      prev = c;
    }
    if (gpr_atm_no_barrier_load(&cqd->shutdown)) {
      gpr_mu_unlock(cq->mu);
      memset(&ret, 0, sizeof(ret));
      ret.type = GRPC_QUEUE_SHUTDOWN;
      break;
    }
    if (!add_plucker(cq, tag, &worker)) {
      gpr_log(GPR_DEBUG,
              "Too many outstanding grpc_completion_queue_pluck calls: maximum "
              "is %d",
              GRPC_MAX_COMPLETION_QUEUE_PLUCKERS);
      gpr_mu_unlock(cq->mu);
      memset(&ret, 0, sizeof(ret));
      /* TODO(ctiller): should we use a different result here */
      ret.type = GRPC_QUEUE_TIMEOUT;
      dump_pending_tags(cq);
      break;
    }
    if (!is_finished_arg.first_loop &&
        grpc_exec_ctx_now(&exec_ctx) >= deadline_millis) {
      del_plucker(cq, tag, &worker);
      gpr_mu_unlock(cq->mu);
      memset(&ret, 0, sizeof(ret));
      ret.type = GRPC_QUEUE_TIMEOUT;
      dump_pending_tags(cq);
      break;
    }
    cq->num_polls++;
    grpc_error* err = cq->poller_vtable->work(&exec_ctx, POLLSET_FROM_CQ(cq),
                                              &worker, deadline_millis);
    if (err != GRPC_ERROR_NONE) {
      del_plucker(cq, tag, &worker);
      gpr_mu_unlock(cq->mu);
      const char* msg = grpc_error_string(err);
      gpr_log(GPR_ERROR, "Completion queue pluck failed: %s", msg);

      GRPC_ERROR_UNREF(err);
      memset(&ret, 0, sizeof(ret));
      ret.type = GRPC_QUEUE_TIMEOUT;
      dump_pending_tags(cq);
      break;
    }
    is_finished_arg.first_loop = false;
    del_plucker(cq, tag, &worker);
  }
done:
  GRPC_SURFACE_TRACE_RETURNED_EVENT(cq, &ret);
  GRPC_CQ_INTERNAL_UNREF(&exec_ctx, cq, "pluck");
  grpc_exec_ctx_finish(&exec_ctx);
  GPR_ASSERT(is_finished_arg.stolen_completion == nullptr);

  GPR_TIMER_END("grpc_completion_queue_pluck", 0);

  return ret;
}

grpc_event grpc_completion_queue_pluck(grpc_completion_queue* cq, void* tag,
                                       gpr_timespec deadline, void* reserved) {
  return cq->vtable->pluck(cq, tag, deadline, reserved);
}

static void cq_finish_shutdown_pluck(grpc_exec_ctx* exec_ctx,
                                     grpc_completion_queue* cq) {
  cq_pluck_data* cqd = (cq_pluck_data*)DATA_FROM_CQ(cq);

  GPR_ASSERT(cqd->shutdown_called);
  GPR_ASSERT(!gpr_atm_no_barrier_load(&cqd->shutdown));
  gpr_atm_no_barrier_store(&cqd->shutdown, 1);

  cq->poller_vtable->shutdown(exec_ctx, POLLSET_FROM_CQ(cq),
                              &cq->pollset_shutdown_done);
}

/* NOTE: This function is almost exactly identical to cq_shutdown_next() but
 * merging them is a bit tricky and probably not worth it */
static void cq_shutdown_pluck(grpc_exec_ctx* exec_ctx,
                              grpc_completion_queue* cq) {
  cq_pluck_data* cqd = (cq_pluck_data*)DATA_FROM_CQ(cq);

  /* Need an extra ref for cq here because:
   * We call cq_finish_shutdown_pluck() below, that would call pollset shutdown.
   * Pollset shutdown decrements the cq ref count which can potentially destroy
   * the cq (if that happens to be the last ref).
   * Creating an extra ref here prevents the cq from getting destroyed while
   * this function is still active */
  GRPC_CQ_INTERNAL_REF(cq, "shutting_down (pluck cq)");
  gpr_mu_lock(cq->mu);
  if (cqd->shutdown_called) {
    gpr_mu_unlock(cq->mu);
    GRPC_CQ_INTERNAL_UNREF(exec_ctx, cq, "shutting_down (pluck cq)");
    return;
  }
  cqd->shutdown_called = true;
  if (gpr_atm_full_fetch_add(&cqd->pending_events, -1) == 1) {
    cq_finish_shutdown_pluck(exec_ctx, cq);
  }
  gpr_mu_unlock(cq->mu);
  GRPC_CQ_INTERNAL_UNREF(exec_ctx, cq, "shutting_down (pluck cq)");
}

/* Shutdown simply drops a ref that we reserved at creation time; if we drop
   to zero here, then enter shutdown mode and wake up any waiters */
void grpc_completion_queue_shutdown(grpc_completion_queue* cq) {
  grpc_exec_ctx exec_ctx = GRPC_EXEC_CTX_INIT;
  GPR_TIMER_BEGIN("grpc_completion_queue_shutdown", 0);
  GRPC_API_TRACE("grpc_completion_queue_shutdown(cq=%p)", 1, (cq));
  cq->vtable->shutdown(&exec_ctx, cq);
  grpc_exec_ctx_finish(&exec_ctx);
  GPR_TIMER_END("grpc_completion_queue_shutdown", 0);
}

void grpc_completion_queue_destroy(grpc_completion_queue* cq) {
  GRPC_API_TRACE("grpc_completion_queue_destroy(cq=%p)", 1, (cq));
  GPR_TIMER_BEGIN("grpc_completion_queue_destroy", 0);
  grpc_completion_queue_shutdown(cq);

  grpc_exec_ctx exec_ctx = GRPC_EXEC_CTX_INIT;
  GRPC_CQ_INTERNAL_UNREF(&exec_ctx, cq, "destroy");
  grpc_exec_ctx_finish(&exec_ctx);
  GPR_TIMER_END("grpc_completion_queue_destroy", 0);
}

grpc_pollset* grpc_cq_pollset(grpc_completion_queue* cq) {
  return cq->poller_vtable->can_get_pollset ? POLLSET_FROM_CQ(cq) : nullptr;
}

bool grpc_cq_can_listen(grpc_completion_queue* cq) {
  return cq->poller_vtable->can_listen;
}<|MERGE_RESOLUTION|>--- conflicted
+++ resolved
@@ -409,31 +409,8 @@
 }
 
 static grpc_cq_completion* cq_event_queue_pop(grpc_cq_event_queue* q) {
-<<<<<<< HEAD
   grpc_cq_completion* c = NULL;
   if (gpr_mpmcq_bounded_pop(&q->queue, (void**)&c)) {
-=======
-  grpc_cq_completion* c = nullptr;
-  grpc_exec_ctx exec_ctx = GRPC_EXEC_CTX_INIT;
-
-  if (gpr_spinlock_trylock(&q->queue_lock)) {
-    GRPC_STATS_INC_CQ_EV_QUEUE_TRYLOCK_SUCCESSES(&exec_ctx);
-
-    bool is_empty = false;
-    c = (grpc_cq_completion*)gpr_mpscq_pop_and_check_end(&q->queue, &is_empty);
-    gpr_spinlock_unlock(&q->queue_lock);
-
-    if (c == nullptr && !is_empty) {
-      GRPC_STATS_INC_CQ_EV_QUEUE_TRANSIENT_POP_FAILURES(&exec_ctx);
-    }
-  } else {
-    GRPC_STATS_INC_CQ_EV_QUEUE_TRYLOCK_FAILURES(&exec_ctx);
-  }
-
-  grpc_exec_ctx_finish(&exec_ctx);
-
-  if (c) {
->>>>>>> de93112a
     gpr_atm_no_barrier_fetch_add(&q->num_queue_items, -1);
     return c;
   } else {
