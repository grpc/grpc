--- conflicted
+++ resolved
@@ -293,15 +293,9 @@
 
     std::atomic<CallState> state_{CallState::NOT_STARTED};
 
-<<<<<<< HEAD
-    absl::optional<grpc_slice> path_;
-    absl::optional<grpc_slice> host_;
-    Timestamp deadline_ = Timestamp::InfFuture();
-=======
     absl::optional<Slice> path_;
     absl::optional<Slice> host_;
     grpc_millis deadline_ = GRPC_MILLIS_INF_FUTURE;
->>>>>>> 44e7be44
 
     grpc_completion_queue* cq_new_ = nullptr;
 
