--- conflicted
+++ resolved
@@ -28,11 +28,8 @@
 // Does NOT take ownership of error.
 grpc_arg MakeLameClientErrorArg(grpc_error_handle* error);
 
-<<<<<<< HEAD
-=======
 // This filter becomes the entire channel stack for a channel that fails to be
 // created. Every call returns failure.
->>>>>>> c9e606e2
 class LameClientFilter : public ChannelFilter {
  public:
   static const grpc_channel_filter kFilter;
