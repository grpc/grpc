/*
 *
 * Copyright 2015-2016 gRPC authors.
 *
 * Licensed under the Apache License, Version 2.0 (the "License");
 * you may not use this file except in compliance with the License.
 * You may obtain a copy of the License at
 *
 *     http://www.apache.org/licenses/LICENSE-2.0
 *
 * Unless required by applicable law or agreed to in writing, software
 * distributed under the License is distributed on an "AS IS" BASIS,
 * WITHOUT WARRANTIES OR CONDITIONS OF ANY KIND, either express or implied.
 * See the License for the specific language governing permissions and
 * limitations under the License.
 *
 */

#include "src/core/lib/surface/server.h"

#include <limits.h>
#include <stdlib.h>
#include <string.h>

#include <grpc/support/alloc.h>
#include <grpc/support/log.h>
#include <grpc/support/string_util.h>
#include <grpc/support/useful.h>

#include "src/core/lib/channel/channel_args.h"
#include "src/core/lib/channel/connected_channel.h"
#include "src/core/lib/iomgr/executor.h"
#include "src/core/lib/iomgr/iomgr.h"
#include "src/core/lib/slice/slice_internal.h"
#include "src/core/lib/support/mpscq.h"
#include "src/core/lib/support/spinlock.h"
#include "src/core/lib/support/string.h"
#include "src/core/lib/surface/api_trace.h"
#include "src/core/lib/surface/call.h"
#include "src/core/lib/surface/channel.h"
#include "src/core/lib/surface/completion_queue.h"
#include "src/core/lib/surface/init.h"
#include "src/core/lib/transport/metadata.h"
#include "src/core/lib/transport/static_metadata.h"

typedef struct listener {
  void *arg;
  void (*start)(grpc_exec_ctx *exec_ctx, grpc_server *server, void *arg,
                grpc_pollset **pollsets, size_t pollset_count);
  void (*destroy)(grpc_exec_ctx *exec_ctx, grpc_server *server, void *arg,
                  grpc_closure *closure);
  struct listener *next;
  grpc_closure destroy_done;
} listener;

typedef struct call_data call_data;
typedef struct channel_data channel_data;
typedef struct registered_method registered_method;

typedef enum { BATCH_CALL, REGISTERED_CALL } requested_call_type;

grpc_tracer_flag grpc_server_channel_trace = GRPC_TRACER_INITIALIZER(false);

typedef struct requested_call {
  gpr_mpscq_node request_link; /* must be first */
  requested_call_type type;
  size_t cq_idx;
  void *tag;
  grpc_server *server;
  grpc_completion_queue *cq_bound_to_call;
  grpc_call **call;
  grpc_cq_completion completion;
  grpc_metadata **initial_metadata;
  size_t *initial_metadata_count;
  union {
    struct {
      grpc_call_details *details;
    } batch;
    struct {
      registered_method *registered_method;
      gpr_timespec *deadline;
      grpc_byte_buffer **optional_payload;
    } registered;
  } data;
} requested_call;

typedef struct channel_registered_method {
  registered_method *server_registered_method;
  uint32_t flags;
  bool has_host;
  grpc_slice method;
  grpc_slice host;
} channel_registered_method;

struct channel_data {
  grpc_server *server;
  grpc_connectivity_state connectivity_state;
  grpc_channel *channel;
  size_t cq_idx;
  /* linked list of all channels on a server */
  channel_data *next;
  channel_data *prev;
  channel_registered_method *registered_methods;
  uint32_t registered_method_slots;
  uint32_t registered_method_max_probes;
  grpc_closure finish_destroy_channel_closure;
  grpc_closure channel_connectivity_changed;
};

typedef struct shutdown_tag {
  void *tag;
  grpc_completion_queue *cq;
  grpc_cq_completion completion;
} shutdown_tag;

typedef enum {
  /* waiting for metadata */
  NOT_STARTED,
  /* inital metadata read, not flow controlled in yet */
  PENDING,
  /* flow controlled in, on completion queue */
  ACTIVATED,
  /* cancelled before being queued */
  ZOMBIED
} call_state;

typedef struct request_matcher request_matcher;

struct call_data {
  grpc_call *call;

  /** protects state */
  gpr_mu mu_state;
  /** the current state of a call - see call_state */
  call_state state;

  bool path_set;
  bool host_set;
  grpc_slice path;
  grpc_slice host;
  gpr_timespec deadline;

  grpc_completion_queue *cq_new;

  grpc_metadata_batch *recv_initial_metadata;
  uint32_t recv_initial_metadata_flags;
  grpc_metadata *initial_metadata;
  size_t initial_metadata_count;

  request_matcher *request_matcher;
  grpc_byte_buffer *payload;

  grpc_closure got_initial_metadata;
  grpc_closure server_on_recv_initial_metadata;
  grpc_closure kill_zombie_closure;
  grpc_closure *on_done_recv_initial_metadata;

  grpc_closure publish;

  call_data *pending_next;
};

struct request_matcher {
  grpc_server *server;
  call_data *pending_head;
  call_data *pending_tail;
  gpr_locked_mpscq *requests_per_cq;
};

struct registered_method {
  char *method;
  char *host;
  grpc_server_register_method_payload_handling payload_handling;
  uint32_t flags;
  /* one request matcher per method */
  request_matcher request_matcher;
  registered_method *next;
};

typedef struct {
  grpc_channel **channels;
  size_t num_channels;
} channel_broadcaster;

struct grpc_server {
  grpc_channel_args *channel_args;

  grpc_completion_queue **cqs;
  grpc_pollset **pollsets;
  size_t cq_count;
  size_t pollset_count;
  bool started;

  /* The two following mutexes control access to server-state
     mu_global controls access to non-call-related state (e.g., channel state)
     mu_call controls access to call-related state (e.g., the call lists)

     If they are ever required to be nested, you must lock mu_global
     before mu_call. This is currently used in shutdown processing
     (grpc_server_shutdown_and_notify and maybe_finish_shutdown) */
  gpr_mu mu_global; /* mutex for server and channel state */
  gpr_mu mu_call;   /* mutex for call-specific state */

  /* startup synchronization: flag is protected by mu_global, signals whether
     we are doing the listener start routine or not */
  bool starting;
  gpr_cv starting_cv;

  registered_method *registered_methods;
  /** one request matcher for unregistered methods */
  request_matcher unregistered_request_matcher;

  gpr_atm shutdown_flag;
  uint8_t shutdown_published;
  size_t num_shutdown_tags;
  shutdown_tag *shutdown_tags;

  channel_data root_channel_data;

  listener *listeners;
  int listeners_destroyed;
  gpr_refcount internal_refcount;

  /** when did we print the last shutdown progress message */
  gpr_timespec last_shutdown_message_time;
};

#define SERVER_FROM_CALL_ELEM(elem) \
  (((channel_data *)(elem)->channel_data)->server)

static void publish_new_rpc(grpc_exec_ctx *exec_ctx, void *calld,
                            grpc_error *error);
static void fail_call(grpc_exec_ctx *exec_ctx, grpc_server *server,
                      size_t cq_idx, requested_call *rc, grpc_error *error);
/* Before calling maybe_finish_shutdown, we must hold mu_global and not
   hold mu_call */
static void maybe_finish_shutdown(grpc_exec_ctx *exec_ctx, grpc_server *server);

/*
 * channel broadcaster
 */

/* assumes server locked */
static void channel_broadcaster_init(grpc_server *s, channel_broadcaster *cb) {
  channel_data *c;
  size_t count = 0;
  for (c = s->root_channel_data.next; c != &s->root_channel_data; c = c->next) {
    count++;
  }
  cb->num_channels = count;
  cb->channels = gpr_malloc(sizeof(*cb->channels) * cb->num_channels);
  count = 0;
  for (c = s->root_channel_data.next; c != &s->root_channel_data; c = c->next) {
    cb->channels[count++] = c->channel;
    GRPC_CHANNEL_INTERNAL_REF(c->channel, "broadcast");
  }
}

struct shutdown_cleanup_args {
  grpc_closure closure;
  grpc_slice slice;
};

static void shutdown_cleanup(grpc_exec_ctx *exec_ctx, void *arg,
                             grpc_error *error) {
  struct shutdown_cleanup_args *a = arg;
  grpc_slice_unref_internal(exec_ctx, a->slice);
  gpr_free(a);
}

static void send_shutdown(grpc_exec_ctx *exec_ctx, grpc_channel *channel,
                          bool send_goaway, grpc_error *send_disconnect) {
  struct shutdown_cleanup_args *sc = gpr_malloc(sizeof(*sc));
  GRPC_CLOSURE_INIT(&sc->closure, shutdown_cleanup, sc,
                    grpc_schedule_on_exec_ctx);
  grpc_transport_op *op = grpc_make_transport_op(&sc->closure);
  grpc_channel_element *elem;

  op->goaway_error =
      send_goaway ? grpc_error_set_int(
                        GRPC_ERROR_CREATE_FROM_STATIC_STRING("Server shutdown"),
                        GRPC_ERROR_INT_GRPC_STATUS, GRPC_STATUS_OK)
                  : GRPC_ERROR_NONE;
  op->set_accept_stream = true;
  sc->slice = grpc_slice_from_copied_string("Server shutdown");
  op->disconnect_with_error = send_disconnect;

  elem = grpc_channel_stack_element(grpc_channel_get_channel_stack(channel), 0);
  elem->filter->start_transport_op(exec_ctx, elem, op);
}

static void channel_broadcaster_shutdown(grpc_exec_ctx *exec_ctx,
                                         channel_broadcaster *cb,
                                         bool send_goaway,
                                         grpc_error *force_disconnect) {
  size_t i;

  for (i = 0; i < cb->num_channels; i++) {
    send_shutdown(exec_ctx, cb->channels[i], send_goaway,
                  GRPC_ERROR_REF(force_disconnect));
    GRPC_CHANNEL_INTERNAL_UNREF(exec_ctx, cb->channels[i], "broadcast");
  }
  gpr_free(cb->channels);
  GRPC_ERROR_UNREF(force_disconnect);
}

/*
 * request_matcher
 */

static void request_matcher_init(request_matcher *rm, grpc_server *server) {
  memset(rm, 0, sizeof(*rm));
  rm->server = server;
  rm->requests_per_cq =
      gpr_malloc(sizeof(*rm->requests_per_cq) * server->cq_count);
  for (size_t i = 0; i < server->cq_count; i++) {
    gpr_locked_mpscq_init(&rm->requests_per_cq[i]);
  }
}

static void request_matcher_destroy(request_matcher *rm) {
  for (size_t i = 0; i < rm->server->cq_count; i++) {
    GPR_ASSERT(gpr_locked_mpscq_pop(&rm->requests_per_cq[i]) == NULL);
    gpr_locked_mpscq_destroy(&rm->requests_per_cq[i]);
  }
  gpr_free(rm->requests_per_cq);
}

static void kill_zombie(grpc_exec_ctx *exec_ctx, void *elem,
                        grpc_error *error) {
  grpc_call_unref(grpc_call_from_top_element(elem));
}

static void request_matcher_zombify_all_pending_calls(grpc_exec_ctx *exec_ctx,
                                                      request_matcher *rm) {
  while (rm->pending_head) {
    call_data *calld = rm->pending_head;
    rm->pending_head = calld->pending_next;
    gpr_mu_lock(&calld->mu_state);
    calld->state = ZOMBIED;
    gpr_mu_unlock(&calld->mu_state);
    GRPC_CLOSURE_INIT(
        &calld->kill_zombie_closure, kill_zombie,
        grpc_call_stack_element(grpc_call_get_call_stack(calld->call), 0),
        grpc_schedule_on_exec_ctx);
    GRPC_CLOSURE_SCHED(exec_ctx, &calld->kill_zombie_closure, GRPC_ERROR_NONE);
  }
}

static void request_matcher_kill_requests(grpc_exec_ctx *exec_ctx,
                                          grpc_server *server,
                                          request_matcher *rm,
                                          grpc_error *error) {
  requested_call *rc;
  for (size_t i = 0; i < server->cq_count; i++) {
    /* Here we know:
       1. no requests are being added (since the server is shut down)
       2. no other threads are pulling (since the shut down process is single
          threaded)
       So, we can ignore the queue lock and just pop, with the guarantee that a
       NULL returned here truly means that the queue is empty */
    while ((rc = (requested_call *)gpr_mpscq_pop(
                &rm->requests_per_cq[i].queue)) != NULL) {
      fail_call(exec_ctx, server, i, rc, GRPC_ERROR_REF(error));
    }
  }
  GRPC_ERROR_UNREF(error);
}

/*
 * server proper
 */

static void server_ref(grpc_server *server) {
  gpr_ref(&server->internal_refcount);
}

static void server_delete(grpc_exec_ctx *exec_ctx, grpc_server *server) {
  registered_method *rm;
  size_t i;
  grpc_channel_args_destroy(exec_ctx, server->channel_args);
  gpr_mu_destroy(&server->mu_global);
  gpr_mu_destroy(&server->mu_call);
  gpr_cv_destroy(&server->starting_cv);
  while ((rm = server->registered_methods) != NULL) {
    server->registered_methods = rm->next;
    if (server->started) {
      request_matcher_destroy(&rm->request_matcher);
    }
    gpr_free(rm->method);
    gpr_free(rm->host);
    gpr_free(rm);
  }
  if (server->started) {
    request_matcher_destroy(&server->unregistered_request_matcher);
  }
  for (i = 0; i < server->cq_count; i++) {
    GRPC_CQ_INTERNAL_UNREF(exec_ctx, server->cqs[i], "server");
  }
  gpr_free(server->cqs);
  gpr_free(server->pollsets);
  gpr_free(server->shutdown_tags);
  gpr_free(server);
}

static void server_unref(grpc_exec_ctx *exec_ctx, grpc_server *server) {
  if (gpr_unref(&server->internal_refcount)) {
    server_delete(exec_ctx, server);
  }
}

static int is_channel_orphaned(channel_data *chand) {
  return chand->next == chand;
}

static void orphan_channel(channel_data *chand) {
  chand->next->prev = chand->prev;
  chand->prev->next = chand->next;
  chand->next = chand->prev = chand;
}

static void finish_destroy_channel(grpc_exec_ctx *exec_ctx, void *cd,
                                   grpc_error *error) {
  channel_data *chand = cd;
  grpc_server *server = chand->server;
  GRPC_CHANNEL_INTERNAL_UNREF(exec_ctx, chand->channel, "server");
  server_unref(exec_ctx, server);
}

static void destroy_channel(grpc_exec_ctx *exec_ctx, channel_data *chand,
                            grpc_error *error) {
  if (is_channel_orphaned(chand)) return;
  GPR_ASSERT(chand->server != NULL);
  orphan_channel(chand);
  server_ref(chand->server);
  maybe_finish_shutdown(exec_ctx, chand->server);
  GRPC_CLOSURE_INIT(&chand->finish_destroy_channel_closure,
                    finish_destroy_channel, chand, grpc_schedule_on_exec_ctx);

  if (GRPC_TRACER_ON(grpc_server_channel_trace) && error != GRPC_ERROR_NONE) {
    const char *msg = grpc_error_string(error);
    gpr_log(GPR_INFO, "Disconnected client: %s", msg);
  }
  GRPC_ERROR_UNREF(error);

  grpc_transport_op *op =
      grpc_make_transport_op(&chand->finish_destroy_channel_closure);
  op->set_accept_stream = true;
  grpc_channel_next_op(exec_ctx,
                       grpc_channel_stack_element(
                           grpc_channel_get_channel_stack(chand->channel), 0),
                       op);
}

static void done_request_event(grpc_exec_ctx *exec_ctx, void *req,
                               grpc_cq_completion *c) {
  gpr_free(req);
}

static void publish_call(grpc_exec_ctx *exec_ctx, grpc_server *server,
                         call_data *calld, size_t cq_idx, requested_call *rc) {
  grpc_call_set_completion_queue(exec_ctx, calld->call, rc->cq_bound_to_call);
  grpc_call *call = calld->call;
  *rc->call = call;
  calld->cq_new = server->cqs[cq_idx];
  *rc->initial_metadata = calld->initial_metadata;
  *rc->initial_metadata_count = calld->initial_metadata_count;
  switch (rc->type) {
    case BATCH_CALL:
      GPR_ASSERT(calld->host_set);
      GPR_ASSERT(calld->path_set);
      rc->data.batch.details->host = grpc_slice_ref_internal(calld->host);
      rc->data.batch.details->method = grpc_slice_ref_internal(calld->path);
      rc->data.batch.details->deadline = calld->deadline;
      rc->data.batch.details->flags = calld->recv_initial_metadata_flags;
      break;
    case REGISTERED_CALL:
      *rc->data.registered.deadline = calld->deadline;
      if (rc->data.registered.optional_payload) {
        *rc->data.registered.optional_payload = calld->payload;
        calld->payload = NULL;
      }
      break;
    default:
      GPR_UNREACHABLE_CODE(return );
  }

  grpc_cq_end_op(exec_ctx, calld->cq_new, rc->tag, GRPC_ERROR_NONE,
                 done_request_event, rc, &rc->completion);
}

static void publish_new_rpc(grpc_exec_ctx *exec_ctx, void *arg,
                            grpc_error *error) {
  grpc_call_element *call_elem = arg;
  call_data *calld = call_elem->call_data;
  channel_data *chand = call_elem->channel_data;
  request_matcher *rm = calld->request_matcher;
  grpc_server *server = rm->server;

  if (error != GRPC_ERROR_NONE || gpr_atm_acq_load(&server->shutdown_flag)) {
    gpr_mu_lock(&calld->mu_state);
    calld->state = ZOMBIED;
    gpr_mu_unlock(&calld->mu_state);
    GRPC_CLOSURE_INIT(
        &calld->kill_zombie_closure, kill_zombie,
        grpc_call_stack_element(grpc_call_get_call_stack(calld->call), 0),
        grpc_schedule_on_exec_ctx);
    GRPC_CLOSURE_SCHED(exec_ctx, &calld->kill_zombie_closure,
                       GRPC_ERROR_REF(error));
    return;
  }

  for (size_t i = 0; i < server->cq_count; i++) {
    size_t cq_idx = (chand->cq_idx + i) % server->cq_count;
    requested_call *rc =
        (requested_call *)gpr_locked_mpscq_pop(&rm->requests_per_cq[cq_idx]);
    if (rc == NULL) {
      continue;
    } else {
      gpr_mu_lock(&calld->mu_state);
      calld->state = ACTIVATED;
      gpr_mu_unlock(&calld->mu_state);
      publish_call(exec_ctx, server, calld, cq_idx, rc);
      return; /* early out */
    }
  }

  /* no cq to take the request found: queue it on the slow list */
  gpr_mu_lock(&server->mu_call);
  gpr_mu_lock(&calld->mu_state);
  calld->state = PENDING;
  gpr_mu_unlock(&calld->mu_state);
  if (rm->pending_head == NULL) {
    rm->pending_tail = rm->pending_head = calld;
  } else {
    rm->pending_tail->pending_next = calld;
    rm->pending_tail = calld;
  }
  calld->pending_next = NULL;
  gpr_mu_unlock(&server->mu_call);
}

static void finish_start_new_rpc(
    grpc_exec_ctx *exec_ctx, grpc_server *server, grpc_call_element *elem,
    request_matcher *rm,
    grpc_server_register_method_payload_handling payload_handling) {
  call_data *calld = elem->call_data;

  if (gpr_atm_acq_load(&server->shutdown_flag)) {
    gpr_mu_lock(&calld->mu_state);
    calld->state = ZOMBIED;
    gpr_mu_unlock(&calld->mu_state);
    GRPC_CLOSURE_INIT(&calld->kill_zombie_closure, kill_zombie, elem,
                      grpc_schedule_on_exec_ctx);
    GRPC_CLOSURE_SCHED(exec_ctx, &calld->kill_zombie_closure, GRPC_ERROR_NONE);
    return;
  }

  calld->request_matcher = rm;

  switch (payload_handling) {
    case GRPC_SRM_PAYLOAD_NONE:
      publish_new_rpc(exec_ctx, elem, GRPC_ERROR_NONE);
      break;
    case GRPC_SRM_PAYLOAD_READ_INITIAL_BYTE_BUFFER: {
      grpc_op op;
      memset(&op, 0, sizeof(op));
      op.op = GRPC_OP_RECV_MESSAGE;
      op.data.recv_message.recv_message = &calld->payload;
      GRPC_CLOSURE_INIT(&calld->publish, publish_new_rpc, elem,
                        grpc_schedule_on_exec_ctx);
      grpc_call_start_batch_and_execute(exec_ctx, calld->call, &op, 1,
                                        &calld->publish);
      break;
    }
  }
}

static void start_new_rpc(grpc_exec_ctx *exec_ctx, grpc_call_element *elem) {
  channel_data *chand = elem->channel_data;
  call_data *calld = elem->call_data;
  grpc_server *server = chand->server;
  uint32_t i;
  uint32_t hash;
  channel_registered_method *rm;

  if (chand->registered_methods && calld->path_set && calld->host_set) {
    /* TODO(ctiller): unify these two searches */
    /* check for an exact match with host */
    hash = GRPC_MDSTR_KV_HASH(grpc_slice_hash(calld->host),
                              grpc_slice_hash(calld->path));
    for (i = 0; i <= chand->registered_method_max_probes; i++) {
      rm = &chand->registered_methods[(hash + i) %
                                      chand->registered_method_slots];
      if (!rm) break;
      if (!rm->has_host) continue;
      if (!grpc_slice_eq(rm->host, calld->host)) continue;
      if (!grpc_slice_eq(rm->method, calld->path)) continue;
      if ((rm->flags & GRPC_INITIAL_METADATA_IDEMPOTENT_REQUEST) &&
          0 == (calld->recv_initial_metadata_flags &
                GRPC_INITIAL_METADATA_IDEMPOTENT_REQUEST)) {
        continue;
      }
      finish_start_new_rpc(exec_ctx, server, elem,
                           &rm->server_registered_method->request_matcher,
                           rm->server_registered_method->payload_handling);
      return;
    }
    /* check for a wildcard method definition (no host set) */
    hash = GRPC_MDSTR_KV_HASH(0, grpc_slice_hash(calld->path));
    for (i = 0; i <= chand->registered_method_max_probes; i++) {
      rm = &chand->registered_methods[(hash + i) %
                                      chand->registered_method_slots];
      if (!rm) break;
      if (rm->has_host) continue;
      if (!grpc_slice_eq(rm->method, calld->path)) continue;
      if ((rm->flags & GRPC_INITIAL_METADATA_IDEMPOTENT_REQUEST) &&
          0 == (calld->recv_initial_metadata_flags &
                GRPC_INITIAL_METADATA_IDEMPOTENT_REQUEST)) {
        continue;
      }
      finish_start_new_rpc(exec_ctx, server, elem,
                           &rm->server_registered_method->request_matcher,
                           rm->server_registered_method->payload_handling);
      return;
    }
  }
  finish_start_new_rpc(exec_ctx, server, elem,
                       &server->unregistered_request_matcher,
                       GRPC_SRM_PAYLOAD_NONE);
}

static int num_listeners(grpc_server *server) {
  listener *l;
  int n = 0;
  for (l = server->listeners; l; l = l->next) {
    n++;
  }
  return n;
}

static void done_shutdown_event(grpc_exec_ctx *exec_ctx, void *server,
                                grpc_cq_completion *completion) {
  server_unref(exec_ctx, server);
}

static int num_channels(grpc_server *server) {
  channel_data *chand;
  int n = 0;
  for (chand = server->root_channel_data.next;
       chand != &server->root_channel_data; chand = chand->next) {
    n++;
  }
  return n;
}

static void kill_pending_work_locked(grpc_exec_ctx *exec_ctx,
                                     grpc_server *server, grpc_error *error) {
  if (server->started) {
    request_matcher_kill_requests(exec_ctx, server,
                                  &server->unregistered_request_matcher,
                                  GRPC_ERROR_REF(error));
    request_matcher_zombify_all_pending_calls(
        exec_ctx, &server->unregistered_request_matcher);
    for (registered_method *rm = server->registered_methods; rm;
         rm = rm->next) {
      request_matcher_kill_requests(exec_ctx, server, &rm->request_matcher,
                                    GRPC_ERROR_REF(error));
      request_matcher_zombify_all_pending_calls(exec_ctx, &rm->request_matcher);
    }
  }
  GRPC_ERROR_UNREF(error);
}

static void maybe_finish_shutdown(grpc_exec_ctx *exec_ctx,
                                  grpc_server *server) {
  size_t i;
  if (!gpr_atm_acq_load(&server->shutdown_flag) || server->shutdown_published) {
    return;
  }

  kill_pending_work_locked(
      exec_ctx, server,
      GRPC_ERROR_CREATE_FROM_STATIC_STRING("Server Shutdown"));

  if (server->root_channel_data.next != &server->root_channel_data ||
      server->listeners_destroyed < num_listeners(server)) {
    if (gpr_time_cmp(gpr_time_sub(gpr_now(GPR_CLOCK_REALTIME),
                                  server->last_shutdown_message_time),
                     gpr_time_from_seconds(1, GPR_TIMESPAN)) >= 0) {
      server->last_shutdown_message_time = gpr_now(GPR_CLOCK_REALTIME);
      gpr_log(GPR_DEBUG,
              "Waiting for %d channels and %d/%d listeners to be destroyed"
              " before shutting down server",
              num_channels(server),
              num_listeners(server) - server->listeners_destroyed,
              num_listeners(server));
    }
    return;
  }
  server->shutdown_published = 1;
  for (i = 0; i < server->num_shutdown_tags; i++) {
    server_ref(server);
    grpc_cq_end_op(exec_ctx, server->shutdown_tags[i].cq,
                   server->shutdown_tags[i].tag, GRPC_ERROR_NONE,
                   done_shutdown_event, server,
                   &server->shutdown_tags[i].completion);
  }
}

static void server_on_recv_initial_metadata(grpc_exec_ctx *exec_ctx, void *ptr,
                                            grpc_error *error) {
  grpc_call_element *elem = ptr;
  call_data *calld = elem->call_data;
  gpr_timespec op_deadline;

  if (error == GRPC_ERROR_NONE) {
    GPR_ASSERT(calld->recv_initial_metadata->idx.named.path != NULL);
    GPR_ASSERT(calld->recv_initial_metadata->idx.named.authority != NULL);
    calld->path = grpc_slice_ref_internal(
        GRPC_MDVALUE(calld->recv_initial_metadata->idx.named.path->md));
    calld->host = grpc_slice_ref_internal(
        GRPC_MDVALUE(calld->recv_initial_metadata->idx.named.authority->md));
    calld->path_set = true;
    calld->host_set = true;
    grpc_metadata_batch_remove(exec_ctx, calld->recv_initial_metadata,
                               calld->recv_initial_metadata->idx.named.path);
    grpc_metadata_batch_remove(
        exec_ctx, calld->recv_initial_metadata,
        calld->recv_initial_metadata->idx.named.authority);
  } else {
    GRPC_ERROR_REF(error);
  }
  op_deadline = calld->recv_initial_metadata->deadline;
  if (0 != gpr_time_cmp(op_deadline, gpr_inf_future(op_deadline.clock_type))) {
    calld->deadline = op_deadline;
  }
  if (calld->host_set && calld->path_set) {
    /* do nothing */
  } else {
    grpc_error *src_error = error;
    error = GRPC_ERROR_CREATE_REFERENCING_FROM_STATIC_STRING(
        "Missing :authority or :path", &error, 1);
    GRPC_ERROR_UNREF(src_error);
  }

  GRPC_CLOSURE_RUN(exec_ctx, calld->on_done_recv_initial_metadata, error);
}

static void server_mutate_op(grpc_call_element *elem,
                             grpc_transport_stream_op_batch *op) {
  call_data *calld = elem->call_data;

  if (op->recv_initial_metadata) {
    GPR_ASSERT(op->payload->recv_initial_metadata.recv_flags == NULL);
    calld->recv_initial_metadata =
        op->payload->recv_initial_metadata.recv_initial_metadata;
    calld->on_done_recv_initial_metadata =
        op->payload->recv_initial_metadata.recv_initial_metadata_ready;
    op->payload->recv_initial_metadata.recv_initial_metadata_ready =
        &calld->server_on_recv_initial_metadata;
    op->payload->recv_initial_metadata.recv_flags =
        &calld->recv_initial_metadata_flags;
  }
}

static void server_start_transport_stream_op_batch(
    grpc_exec_ctx *exec_ctx, grpc_call_element *elem,
    grpc_transport_stream_op_batch *op) {
  GRPC_CALL_LOG_OP(GPR_INFO, elem, op);
  server_mutate_op(elem, op);
  grpc_call_next_op(exec_ctx, elem, op);
}

static void got_initial_metadata(grpc_exec_ctx *exec_ctx, void *ptr,
                                 grpc_error *error) {
  grpc_call_element *elem = ptr;
  call_data *calld = elem->call_data;
  if (error == GRPC_ERROR_NONE) {
    start_new_rpc(exec_ctx, elem);
  } else {
    gpr_mu_lock(&calld->mu_state);
    if (calld->state == NOT_STARTED) {
      calld->state = ZOMBIED;
      gpr_mu_unlock(&calld->mu_state);
      GRPC_CLOSURE_INIT(&calld->kill_zombie_closure, kill_zombie, elem,
                        grpc_schedule_on_exec_ctx);
      GRPC_CLOSURE_SCHED(exec_ctx, &calld->kill_zombie_closure,
                         GRPC_ERROR_NONE);
    } else if (calld->state == PENDING) {
      calld->state = ZOMBIED;
      gpr_mu_unlock(&calld->mu_state);
      /* zombied call will be destroyed when it's removed from the pending
         queue... later */
    } else {
      gpr_mu_unlock(&calld->mu_state);
    }
  }
}

static void accept_stream(grpc_exec_ctx *exec_ctx, void *cd,
                          grpc_transport *transport,
                          const void *transport_server_data) {
  channel_data *chand = cd;
  /* create a call */
  grpc_call_create_args args;
  memset(&args, 0, sizeof(args));
  args.channel = chand->channel;
  args.server_transport_data = transport_server_data;
  args.send_deadline = gpr_inf_future(GPR_CLOCK_MONOTONIC);
  grpc_call *call;
  grpc_error *error = grpc_call_create(exec_ctx, &args, &call);
  grpc_call_element *elem =
      grpc_call_stack_element(grpc_call_get_call_stack(call), 0);
  if (error != GRPC_ERROR_NONE) {
    got_initial_metadata(exec_ctx, elem, error);
    GRPC_ERROR_UNREF(error);
    return;
  }
  call_data *calld = elem->call_data;
  grpc_op op;
  memset(&op, 0, sizeof(op));
  op.op = GRPC_OP_RECV_INITIAL_METADATA;
<<<<<<< HEAD
  op.data.recv_initial_metadata.initial_metadata = &calld->initial_metadata;
  op.data.recv_initial_metadata.count = &calld->initial_metadata_count;
  grpc_closure_init(&calld->got_initial_metadata, got_initial_metadata, elem,
=======
  op.data.recv_initial_metadata.recv_initial_metadata =
      &calld->initial_metadata;
  GRPC_CLOSURE_INIT(&calld->got_initial_metadata, got_initial_metadata, elem,
>>>>>>> 0c009ba2
                    grpc_schedule_on_exec_ctx);
  grpc_call_start_batch_and_execute(exec_ctx, call, &op, 1,
                                    &calld->got_initial_metadata);
}

static void channel_connectivity_changed(grpc_exec_ctx *exec_ctx, void *cd,
                                         grpc_error *error) {
  channel_data *chand = cd;
  grpc_server *server = chand->server;
  if (chand->connectivity_state != GRPC_CHANNEL_SHUTDOWN) {
    grpc_transport_op *op = grpc_make_transport_op(NULL);
    op->on_connectivity_state_change = &chand->channel_connectivity_changed,
    op->connectivity_state = &chand->connectivity_state;
    grpc_channel_next_op(exec_ctx,
                         grpc_channel_stack_element(
                             grpc_channel_get_channel_stack(chand->channel), 0),
                         op);
  } else {
    gpr_mu_lock(&server->mu_global);
    destroy_channel(exec_ctx, chand, GRPC_ERROR_REF(error));
    gpr_mu_unlock(&server->mu_global);
    GRPC_CHANNEL_INTERNAL_UNREF(exec_ctx, chand->channel, "connectivity");
  }
}

static grpc_error *init_call_elem(grpc_exec_ctx *exec_ctx,
                                  grpc_call_element *elem,
                                  const grpc_call_element_args *args) {
  call_data *calld = elem->call_data;
  channel_data *chand = elem->channel_data;
  memset(calld, 0, sizeof(call_data));
  calld->deadline = gpr_inf_future(GPR_CLOCK_REALTIME);
  calld->call = grpc_call_from_top_element(elem);
  gpr_mu_init(&calld->mu_state);

  GRPC_CLOSURE_INIT(&calld->server_on_recv_initial_metadata,
                    server_on_recv_initial_metadata, elem,
                    grpc_schedule_on_exec_ctx);

  server_ref(chand->server);
  return GRPC_ERROR_NONE;
}

static void destroy_call_elem(grpc_exec_ctx *exec_ctx, grpc_call_element *elem,
                              const grpc_call_final_info *final_info,
                              grpc_closure *ignored) {
  channel_data *chand = elem->channel_data;
  call_data *calld = elem->call_data;

  GPR_ASSERT(calld->state != PENDING);

  if (calld->host_set) {
    grpc_slice_unref_internal(exec_ctx, calld->host);
  }
  if (calld->path_set) {
    grpc_slice_unref_internal(exec_ctx, calld->path);
  }
<<<<<<< HEAD
=======
  grpc_metadata_array_destroy(&calld->initial_metadata);
  grpc_byte_buffer_destroy(calld->payload);
>>>>>>> 0c009ba2

  gpr_mu_destroy(&calld->mu_state);

  server_unref(exec_ctx, chand->server);
}

static grpc_error *init_channel_elem(grpc_exec_ctx *exec_ctx,
                                     grpc_channel_element *elem,
                                     grpc_channel_element_args *args) {
  channel_data *chand = elem->channel_data;
  GPR_ASSERT(args->is_first);
  GPR_ASSERT(!args->is_last);
  chand->server = NULL;
  chand->channel = NULL;
  chand->next = chand->prev = chand;
  chand->registered_methods = NULL;
  chand->connectivity_state = GRPC_CHANNEL_IDLE;
  GRPC_CLOSURE_INIT(&chand->channel_connectivity_changed,
                    channel_connectivity_changed, chand,
                    grpc_schedule_on_exec_ctx);
  return GRPC_ERROR_NONE;
}

static void destroy_channel_elem(grpc_exec_ctx *exec_ctx,
                                 grpc_channel_element *elem) {
  size_t i;
  channel_data *chand = elem->channel_data;
  if (chand->registered_methods) {
    for (i = 0; i < chand->registered_method_slots; i++) {
      grpc_slice_unref_internal(exec_ctx, chand->registered_methods[i].method);
      if (chand->registered_methods[i].has_host) {
        grpc_slice_unref_internal(exec_ctx, chand->registered_methods[i].host);
      }
    }
    gpr_free(chand->registered_methods);
  }
  if (chand->server) {
    gpr_mu_lock(&chand->server->mu_global);
    chand->next->prev = chand->prev;
    chand->prev->next = chand->next;
    chand->next = chand->prev = chand;
    maybe_finish_shutdown(exec_ctx, chand->server);
    gpr_mu_unlock(&chand->server->mu_global);
    server_unref(exec_ctx, chand->server);
  }
}

const grpc_channel_filter grpc_server_top_filter = {
    server_start_transport_stream_op_batch,
    grpc_channel_next_op,
    sizeof(call_data),
    init_call_elem,
    grpc_call_stack_ignore_set_pollset_or_pollset_set,
    destroy_call_elem,
    sizeof(channel_data),
    init_channel_elem,
    destroy_channel_elem,
    grpc_call_next_get_peer,
    grpc_channel_next_get_info,
    "server",
};

static void register_completion_queue(grpc_server *server,
                                      grpc_completion_queue *cq,
                                      void *reserved) {
  size_t i, n;
  GPR_ASSERT(!reserved);
  for (i = 0; i < server->cq_count; i++) {
    if (server->cqs[i] == cq) return;
  }

  grpc_cq_mark_server_cq(cq);

  GRPC_CQ_INTERNAL_REF(cq, "server");
  n = server->cq_count++;
  server->cqs = gpr_realloc(server->cqs,
                            server->cq_count * sizeof(grpc_completion_queue *));
  server->cqs[n] = cq;
}

void grpc_server_register_completion_queue(grpc_server *server,
                                           grpc_completion_queue *cq,
                                           void *reserved) {
  GRPC_API_TRACE(
      "grpc_server_register_completion_queue(server=%p, cq=%p, reserved=%p)", 3,
      (server, cq, reserved));

  if (grpc_get_cq_completion_type(cq) != GRPC_CQ_NEXT) {
    gpr_log(GPR_INFO,
            "Completion queue which is not of type GRPC_CQ_NEXT is being "
            "registered as a server-completion-queue");
    /* Ideally we should log an error and abort but ruby-wrapped-language API
       calls grpc_completion_queue_pluck() on server completion queues */
  }

  register_completion_queue(server, cq, reserved);
}

grpc_server *grpc_server_create(const grpc_channel_args *args, void *reserved) {
  GRPC_API_TRACE("grpc_server_create(%p, %p)", 2, (args, reserved));

  grpc_server *server = gpr_zalloc(sizeof(grpc_server));

  gpr_mu_init(&server->mu_global);
  gpr_mu_init(&server->mu_call);
  gpr_cv_init(&server->starting_cv);

  /* decremented by grpc_server_destroy */
  gpr_ref_init(&server->internal_refcount, 1);
  server->root_channel_data.next = server->root_channel_data.prev =
      &server->root_channel_data;

  server->channel_args = grpc_channel_args_copy(args);

  return server;
}

static int streq(const char *a, const char *b) {
  if (a == NULL && b == NULL) return 1;
  if (a == NULL) return 0;
  if (b == NULL) return 0;
  return 0 == strcmp(a, b);
}

void *grpc_server_register_method(
    grpc_server *server, const char *method, const char *host,
    grpc_server_register_method_payload_handling payload_handling,
    uint32_t flags) {
  registered_method *m;
  GRPC_API_TRACE(
      "grpc_server_register_method(server=%p, method=%s, host=%s, "
      "flags=0x%08x)",
      4, (server, method, host, flags));
  if (!method) {
    gpr_log(GPR_ERROR,
            "grpc_server_register_method method string cannot be NULL");
    return NULL;
  }
  for (m = server->registered_methods; m; m = m->next) {
    if (streq(m->method, method) && streq(m->host, host)) {
      gpr_log(GPR_ERROR, "duplicate registration for %s@%s", method,
              host ? host : "*");
      return NULL;
    }
  }
  if ((flags & ~GRPC_INITIAL_METADATA_USED_MASK) != 0) {
    gpr_log(GPR_ERROR, "grpc_server_register_method invalid flags 0x%08x",
            flags);
    return NULL;
  }
  m = gpr_zalloc(sizeof(registered_method));
  m->method = gpr_strdup(method);
  m->host = gpr_strdup(host);
  m->next = server->registered_methods;
  m->payload_handling = payload_handling;
  m->flags = flags;
  server->registered_methods = m;
  return m;
}

static void start_listeners(grpc_exec_ctx *exec_ctx, void *s,
                            grpc_error *error) {
  grpc_server *server = s;
  for (listener *l = server->listeners; l; l = l->next) {
    l->start(exec_ctx, server, l->arg, server->pollsets, server->pollset_count);
  }

  gpr_mu_lock(&server->mu_global);
  server->starting = false;
  gpr_cv_signal(&server->starting_cv);
  gpr_mu_unlock(&server->mu_global);

  server_unref(exec_ctx, server);
}

void grpc_server_start(grpc_server *server) {
  size_t i;
  grpc_exec_ctx exec_ctx = GRPC_EXEC_CTX_INIT;

  GRPC_API_TRACE("grpc_server_start(server=%p)", 1, (server));

  server->started = true;
  server->pollset_count = 0;
  server->pollsets = gpr_malloc(sizeof(grpc_pollset *) * server->cq_count);
  for (i = 0; i < server->cq_count; i++) {
    if (grpc_cq_can_listen(server->cqs[i])) {
      server->pollsets[server->pollset_count++] =
          grpc_cq_pollset(server->cqs[i]);
    }
  }
  request_matcher_init(&server->unregistered_request_matcher, server);
  for (registered_method *rm = server->registered_methods; rm; rm = rm->next) {
    request_matcher_init(&rm->request_matcher, server);
  }

  server_ref(server);
  server->starting = true;
  GRPC_CLOSURE_SCHED(&exec_ctx, GRPC_CLOSURE_CREATE(start_listeners, server,
                                                    grpc_executor_scheduler),
                     GRPC_ERROR_NONE);

  grpc_exec_ctx_finish(&exec_ctx);
}

void grpc_server_get_pollsets(grpc_server *server, grpc_pollset ***pollsets,
                              size_t *pollset_count) {
  *pollset_count = server->pollset_count;
  *pollsets = server->pollsets;
}

void grpc_server_setup_transport(grpc_exec_ctx *exec_ctx, grpc_server *s,
                                 grpc_transport *transport,
                                 grpc_pollset *accepting_pollset,
                                 const grpc_channel_args *args) {
  size_t num_registered_methods;
  size_t alloc;
  registered_method *rm;
  channel_registered_method *crm;
  grpc_channel *channel;
  channel_data *chand;
  uint32_t hash;
  size_t slots;
  uint32_t probes;
  uint32_t max_probes = 0;
  grpc_transport_op *op = NULL;

  channel =
      grpc_channel_create(exec_ctx, NULL, args, GRPC_SERVER_CHANNEL, transport);
  chand = (channel_data *)grpc_channel_stack_element(
              grpc_channel_get_channel_stack(channel), 0)
              ->channel_data;
  chand->server = s;
  server_ref(s);
  chand->channel = channel;

  size_t cq_idx;
  grpc_completion_queue *accepting_cq = grpc_cq_from_pollset(accepting_pollset);
  for (cq_idx = 0; cq_idx < s->cq_count; cq_idx++) {
    if (s->cqs[cq_idx] == accepting_cq) break;
  }
  if (cq_idx == s->cq_count) {
    /* completion queue not found: pick a random one to publish new calls to */
    cq_idx = (size_t)rand() % s->cq_count;
  }
  chand->cq_idx = cq_idx;

  num_registered_methods = 0;
  for (rm = s->registered_methods; rm; rm = rm->next) {
    num_registered_methods++;
  }
  /* build a lookup table phrased in terms of mdstr's in this channels context
     to quickly find registered methods */
  if (num_registered_methods > 0) {
    slots = 2 * num_registered_methods;
    alloc = sizeof(channel_registered_method) * slots;
    chand->registered_methods = gpr_zalloc(alloc);
    for (rm = s->registered_methods; rm; rm = rm->next) {
      grpc_slice host;
      bool has_host;
      grpc_slice method;
      if (rm->host != NULL) {
        host = grpc_slice_intern(grpc_slice_from_static_string(rm->host));
        has_host = true;
      } else {
        has_host = false;
      }
      method = grpc_slice_intern(grpc_slice_from_static_string(rm->method));
      hash = GRPC_MDSTR_KV_HASH(has_host ? grpc_slice_hash(host) : 0,
                                grpc_slice_hash(method));
      for (probes = 0; chand->registered_methods[(hash + probes) % slots]
                           .server_registered_method != NULL;
           probes++)
        ;
      if (probes > max_probes) max_probes = probes;
      crm = &chand->registered_methods[(hash + probes) % slots];
      crm->server_registered_method = rm;
      crm->flags = rm->flags;
      crm->has_host = has_host;
      if (has_host) {
        crm->host = host;
      }
      crm->method = method;
    }
    GPR_ASSERT(slots <= UINT32_MAX);
    chand->registered_method_slots = (uint32_t)slots;
    chand->registered_method_max_probes = max_probes;
  }

  gpr_mu_lock(&s->mu_global);
  chand->next = &s->root_channel_data;
  chand->prev = chand->next->prev;
  chand->next->prev = chand->prev->next = chand;
  gpr_mu_unlock(&s->mu_global);

  GRPC_CHANNEL_INTERNAL_REF(channel, "connectivity");
  op = grpc_make_transport_op(NULL);
  op->set_accept_stream = true;
  op->set_accept_stream_fn = accept_stream;
  op->set_accept_stream_user_data = chand;
  op->on_connectivity_state_change = &chand->channel_connectivity_changed;
  op->connectivity_state = &chand->connectivity_state;
  if (gpr_atm_acq_load(&s->shutdown_flag) != 0) {
    op->disconnect_with_error =
        GRPC_ERROR_CREATE_FROM_STATIC_STRING("Server shutdown");
  }
  grpc_transport_perform_op(exec_ctx, transport, op);
}

void done_published_shutdown(grpc_exec_ctx *exec_ctx, void *done_arg,
                             grpc_cq_completion *storage) {
  (void)done_arg;
  gpr_free(storage);
}

static void listener_destroy_done(grpc_exec_ctx *exec_ctx, void *s,
                                  grpc_error *error) {
  grpc_server *server = s;
  gpr_mu_lock(&server->mu_global);
  server->listeners_destroyed++;
  maybe_finish_shutdown(exec_ctx, server);
  gpr_mu_unlock(&server->mu_global);
}

void grpc_server_shutdown_and_notify(grpc_server *server,
                                     grpc_completion_queue *cq, void *tag) {
  listener *l;
  shutdown_tag *sdt;
  channel_broadcaster broadcaster;
  grpc_exec_ctx exec_ctx = GRPC_EXEC_CTX_INIT;

  GRPC_API_TRACE("grpc_server_shutdown_and_notify(server=%p, cq=%p, tag=%p)", 3,
                 (server, cq, tag));

  /* wait for startup to be finished: locks mu_global */
  gpr_mu_lock(&server->mu_global);
  while (server->starting) {
    gpr_cv_wait(&server->starting_cv, &server->mu_global,
                gpr_inf_future(GPR_CLOCK_REALTIME));
  }

  /* stay locked, and gather up some stuff to do */
  grpc_cq_begin_op(cq, tag);
  if (server->shutdown_published) {
    grpc_cq_end_op(&exec_ctx, cq, tag, GRPC_ERROR_NONE, done_published_shutdown,
                   NULL, gpr_malloc(sizeof(grpc_cq_completion)));
    gpr_mu_unlock(&server->mu_global);
    goto done;
  }
  server->shutdown_tags =
      gpr_realloc(server->shutdown_tags,
                  sizeof(shutdown_tag) * (server->num_shutdown_tags + 1));
  sdt = &server->shutdown_tags[server->num_shutdown_tags++];
  sdt->tag = tag;
  sdt->cq = cq;
  if (gpr_atm_acq_load(&server->shutdown_flag)) {
    gpr_mu_unlock(&server->mu_global);
    goto done;
  }

  server->last_shutdown_message_time = gpr_now(GPR_CLOCK_REALTIME);

  channel_broadcaster_init(server, &broadcaster);

  gpr_atm_rel_store(&server->shutdown_flag, 1);

  /* collect all unregistered then registered calls */
  gpr_mu_lock(&server->mu_call);
  kill_pending_work_locked(
      &exec_ctx, server,
      GRPC_ERROR_CREATE_FROM_STATIC_STRING("Server Shutdown"));
  gpr_mu_unlock(&server->mu_call);

  maybe_finish_shutdown(&exec_ctx, server);
  gpr_mu_unlock(&server->mu_global);

  /* Shutdown listeners */
  for (l = server->listeners; l; l = l->next) {
    GRPC_CLOSURE_INIT(&l->destroy_done, listener_destroy_done, server,
                      grpc_schedule_on_exec_ctx);
    l->destroy(&exec_ctx, server, l->arg, &l->destroy_done);
  }

  channel_broadcaster_shutdown(&exec_ctx, &broadcaster, true /* send_goaway */,
                               GRPC_ERROR_NONE);

done:
  grpc_exec_ctx_finish(&exec_ctx);
}

void grpc_server_cancel_all_calls(grpc_server *server) {
  channel_broadcaster broadcaster;
  grpc_exec_ctx exec_ctx = GRPC_EXEC_CTX_INIT;

  GRPC_API_TRACE("grpc_server_cancel_all_calls(server=%p)", 1, (server));

  gpr_mu_lock(&server->mu_global);
  channel_broadcaster_init(server, &broadcaster);
  gpr_mu_unlock(&server->mu_global);

  channel_broadcaster_shutdown(
      &exec_ctx, &broadcaster, false /* send_goaway */,
      GRPC_ERROR_CREATE_FROM_STATIC_STRING("Cancelling all calls"));
  grpc_exec_ctx_finish(&exec_ctx);
}

void grpc_server_destroy(grpc_server *server) {
  listener *l;
  grpc_exec_ctx exec_ctx = GRPC_EXEC_CTX_INIT;

  GRPC_API_TRACE("grpc_server_destroy(server=%p)", 1, (server));

  gpr_mu_lock(&server->mu_global);
  GPR_ASSERT(gpr_atm_acq_load(&server->shutdown_flag) || !server->listeners);
  GPR_ASSERT(server->listeners_destroyed == num_listeners(server));

  while (server->listeners) {
    l = server->listeners;
    server->listeners = l->next;
    gpr_free(l);
  }

  gpr_mu_unlock(&server->mu_global);

  server_unref(&exec_ctx, server);
  grpc_exec_ctx_finish(&exec_ctx);
}

void grpc_server_add_listener(
    grpc_exec_ctx *exec_ctx, grpc_server *server, void *arg,
    void (*start)(grpc_exec_ctx *exec_ctx, grpc_server *server, void *arg,
                  grpc_pollset **pollsets, size_t pollset_count),
    void (*destroy)(grpc_exec_ctx *exec_ctx, grpc_server *server, void *arg,
                    grpc_closure *on_done)) {
  listener *l = gpr_malloc(sizeof(listener));
  l->arg = arg;
  l->start = start;
  l->destroy = destroy;
  l->next = server->listeners;
  server->listeners = l;
}

static grpc_call_error queue_call_request(grpc_exec_ctx *exec_ctx,
                                          grpc_server *server, size_t cq_idx,
                                          requested_call *rc) {
  call_data *calld = NULL;
  request_matcher *rm = NULL;
  if (gpr_atm_acq_load(&server->shutdown_flag)) {
    fail_call(exec_ctx, server, cq_idx, rc,
              GRPC_ERROR_CREATE_FROM_STATIC_STRING("Server Shutdown"));
    return GRPC_CALL_OK;
  }
  switch (rc->type) {
    case BATCH_CALL:
      rm = &server->unregistered_request_matcher;
      break;
    case REGISTERED_CALL:
      rm = &rc->data.registered.registered_method->request_matcher;
      break;
  }
  if (gpr_locked_mpscq_push(&rm->requests_per_cq[cq_idx], &rc->request_link)) {
    /* this was the first queued request: we need to lock and start
       matching calls */
    gpr_mu_lock(&server->mu_call);
    while ((calld = rm->pending_head) != NULL) {
      rc = (requested_call *)gpr_locked_mpscq_pop(&rm->requests_per_cq[cq_idx]);
      if (rc == NULL) break;
      rm->pending_head = calld->pending_next;
      gpr_mu_unlock(&server->mu_call);
      gpr_mu_lock(&calld->mu_state);
      if (calld->state == ZOMBIED) {
        gpr_mu_unlock(&calld->mu_state);
        GRPC_CLOSURE_INIT(
            &calld->kill_zombie_closure, kill_zombie,
            grpc_call_stack_element(grpc_call_get_call_stack(calld->call), 0),
            grpc_schedule_on_exec_ctx);
        GRPC_CLOSURE_SCHED(exec_ctx, &calld->kill_zombie_closure,
                           GRPC_ERROR_NONE);
      } else {
        GPR_ASSERT(calld->state == PENDING);
        calld->state = ACTIVATED;
        gpr_mu_unlock(&calld->mu_state);
        publish_call(exec_ctx, server, calld, cq_idx, rc);
      }
      gpr_mu_lock(&server->mu_call);
    }
    gpr_mu_unlock(&server->mu_call);
  }
  return GRPC_CALL_OK;
}

grpc_call_error grpc_server_request_call(
    grpc_server *server, grpc_call **call, grpc_call_details *details,
    grpc_metadata **initial_metadata, size_t *initial_metadata_count,
    grpc_completion_queue *cq_bound_to_call,
    grpc_completion_queue *cq_for_notification, void *tag) {
  grpc_call_error error;
  grpc_exec_ctx exec_ctx = GRPC_EXEC_CTX_INIT;
  requested_call *rc = gpr_malloc(sizeof(*rc));
  GRPC_API_TRACE(
      "grpc_server_request_call("
      "server=%p, call=%p, details=%p, initial_metadata=%p, "
      "cq_bound_to_call=%p, cq_for_notification=%p, tag=%p)",
      7, (server, call, details, initial_metadata, cq_bound_to_call,
          cq_for_notification, tag));
  size_t cq_idx;
  for (cq_idx = 0; cq_idx < server->cq_count; cq_idx++) {
    if (server->cqs[cq_idx] == cq_for_notification) {
      break;
    }
  }
  if (cq_idx == server->cq_count) {
    gpr_free(rc);
    error = GRPC_CALL_ERROR_NOT_SERVER_COMPLETION_QUEUE;
    goto done;
  }
  grpc_cq_begin_op(cq_for_notification, tag);
  details->reserved = NULL;
  rc->cq_idx = cq_idx;
  rc->type = BATCH_CALL;
  rc->server = server;
  rc->tag = tag;
  rc->cq_bound_to_call = cq_bound_to_call;
  rc->call = call;
  rc->data.batch.details = details;
  rc->initial_metadata = initial_metadata;
  rc->initial_metadata_count = initial_metadata_count;
  error = queue_call_request(&exec_ctx, server, cq_idx, rc);
done:
  grpc_exec_ctx_finish(&exec_ctx);
  return error;
}

grpc_call_error grpc_server_request_registered_call(
    grpc_server *server, void *rmp, grpc_call **call, gpr_timespec *deadline,
    grpc_metadata **initial_metadata, size_t *initial_metadata_count,
    grpc_byte_buffer **optional_payload,
    grpc_completion_queue *cq_bound_to_call,
    grpc_completion_queue *cq_for_notification, void *tag) {
  grpc_call_error error;
  grpc_exec_ctx exec_ctx = GRPC_EXEC_CTX_INIT;
  requested_call *rc = gpr_malloc(sizeof(*rc));
  registered_method *rm = rmp;
  GRPC_API_TRACE(
      "grpc_server_request_registered_call("
      "server=%p, rmp=%p, call=%p, deadline=%p, initial_metadata=%p, "
      "optional_payload=%p, cq_bound_to_call=%p, cq_for_notification=%p, "
      "tag=%p)",
      9, (server, rmp, call, deadline, initial_metadata, optional_payload,
          cq_bound_to_call, cq_for_notification, tag));

  size_t cq_idx;
  for (cq_idx = 0; cq_idx < server->cq_count; cq_idx++) {
    if (server->cqs[cq_idx] == cq_for_notification) {
      break;
    }
  }
  if (cq_idx == server->cq_count) {
    gpr_free(rc);
    error = GRPC_CALL_ERROR_NOT_SERVER_COMPLETION_QUEUE;
    goto done;
  }
  if ((optional_payload == NULL) !=
      (rm->payload_handling == GRPC_SRM_PAYLOAD_NONE)) {
    gpr_free(rc);
    error = GRPC_CALL_ERROR_PAYLOAD_TYPE_MISMATCH;
    goto done;
  }
  grpc_cq_begin_op(cq_for_notification, tag);
  rc->cq_idx = cq_idx;
  rc->type = REGISTERED_CALL;
  rc->server = server;
  rc->tag = tag;
  rc->cq_bound_to_call = cq_bound_to_call;
  rc->call = call;
  rc->data.registered.registered_method = rm;
  rc->data.registered.deadline = deadline;
  rc->initial_metadata = initial_metadata;
  rc->initial_metadata_count = initial_metadata_count;
  rc->data.registered.optional_payload = optional_payload;
  error = queue_call_request(&exec_ctx, server, cq_idx, rc);
done:
  grpc_exec_ctx_finish(&exec_ctx);
  return error;
}

static void fail_call(grpc_exec_ctx *exec_ctx, grpc_server *server,
                      size_t cq_idx, requested_call *rc, grpc_error *error) {
  *rc->call = NULL;
  *rc->initial_metadata_count = 0;
  GPR_ASSERT(error != GRPC_ERROR_NONE);

  grpc_cq_end_op(exec_ctx, server->cqs[cq_idx], rc->tag, error,
                 done_request_event, rc, &rc->completion);
}

const grpc_channel_args *grpc_server_get_channel_args(grpc_server *server) {
  return server->channel_args;
}

int grpc_server_has_open_connections(grpc_server *server) {
  int r;
  gpr_mu_lock(&server->mu_global);
  r = server->root_channel_data.next != &server->root_channel_data;
  gpr_mu_unlock(&server->mu_global);
  return r;
}<|MERGE_RESOLUTION|>--- conflicted
+++ resolved
@@ -821,15 +821,9 @@
   grpc_op op;
   memset(&op, 0, sizeof(op));
   op.op = GRPC_OP_RECV_INITIAL_METADATA;
-<<<<<<< HEAD
   op.data.recv_initial_metadata.initial_metadata = &calld->initial_metadata;
   op.data.recv_initial_metadata.count = &calld->initial_metadata_count;
-  grpc_closure_init(&calld->got_initial_metadata, got_initial_metadata, elem,
-=======
-  op.data.recv_initial_metadata.recv_initial_metadata =
-      &calld->initial_metadata;
   GRPC_CLOSURE_INIT(&calld->got_initial_metadata, got_initial_metadata, elem,
->>>>>>> 0c009ba2
                     grpc_schedule_on_exec_ctx);
   grpc_call_start_batch_and_execute(exec_ctx, call, &op, 1,
                                     &calld->got_initial_metadata);
@@ -887,11 +881,7 @@
   if (calld->path_set) {
     grpc_slice_unref_internal(exec_ctx, calld->path);
   }
-<<<<<<< HEAD
-=======
-  grpc_metadata_array_destroy(&calld->initial_metadata);
   grpc_byte_buffer_destroy(calld->payload);
->>>>>>> 0c009ba2
 
   gpr_mu_destroy(&calld->mu_state);
 
