//
//
// Copyright 2015 gRPC authors.
//
// Licensed under the Apache License, Version 2.0 (the "License");
// you may not use this file except in compliance with the License.
// You may obtain a copy of the License at
//
//     http://www.apache.org/licenses/LICENSE-2.0
//
// Unless required by applicable law or agreed to in writing, software
// distributed under the License is distributed on an "AS IS" BASIS,
// WITHOUT WARRANTIES OR CONDITIONS OF ANY KIND, either express or implied.
// See the License for the specific language governing permissions and
// limitations under the License.
//
//

#include <grpc/support/port_platform.h>

#include "src/core/lib/surface/call.h"

#include <inttypes.h>
#include <limits.h>
#include <stdlib.h>
#include <string.h>

#include <algorithm>
#include <atomic>
#include <memory>
#include <new>
#include <string>
#include <type_traits>
#include <utility>
#include <vector>

#include "absl/base/thread_annotations.h"
#include "absl/status/status.h"
#include "absl/strings/str_cat.h"
#include "absl/strings/str_format.h"
#include "absl/strings/str_join.h"
#include "absl/strings/string_view.h"

#include <grpc/byte_buffer.h>
#include <grpc/compression.h>
#include <grpc/event_engine/event_engine.h>
#include <grpc/grpc.h>
#include <grpc/impl/call.h>
#include <grpc/impl/propagation_bits.h>
#include <grpc/slice.h>
#include <grpc/slice_buffer.h>
#include <grpc/status.h>
#include <grpc/support/alloc.h>
#include <grpc/support/atm.h>
#include <grpc/support/log.h>
#include <grpc/support/string_util.h>

#include "src/core/lib/channel/call_finalization.h"
#include "src/core/lib/channel/call_tracer.h"
#include "src/core/lib/channel/channel_stack.h"
#include "src/core/lib/channel/channelz.h"
#include "src/core/lib/channel/context.h"
#include "src/core/lib/channel/status_util.h"
#include "src/core/lib/compression/compression_internal.h"
#include "src/core/lib/debug/stats.h"
#include "src/core/lib/debug/stats_data.h"
#include "src/core/lib/experiments/experiments.h"
#include "src/core/lib/gpr/alloc.h"
#include "src/core/lib/gpr/time_precise.h"
#include "src/core/lib/gpr/useful.h"
#include "src/core/lib/gprpp/bitset.h"
#include "src/core/lib/gprpp/cpp_impl_of.h"
#include "src/core/lib/gprpp/crash.h"
#include "src/core/lib/gprpp/debug_location.h"
#include "src/core/lib/gprpp/ref_counted.h"
#include "src/core/lib/gprpp/ref_counted_ptr.h"
#include "src/core/lib/gprpp/status_helper.h"
#include "src/core/lib/gprpp/sync.h"
#include "src/core/lib/iomgr/call_combiner.h"
#include "src/core/lib/iomgr/exec_ctx.h"
#include "src/core/lib/iomgr/polling_entity.h"
#include "src/core/lib/promise/activity.h"
#include "src/core/lib/promise/all_ok.h"
#include "src/core/lib/promise/arena_promise.h"
#include "src/core/lib/promise/context.h"
#include "src/core/lib/promise/latch.h"
#include "src/core/lib/promise/map.h"
#include "src/core/lib/promise/party.h"
#include "src/core/lib/promise/pipe.h"
#include "src/core/lib/promise/poll.h"
#include "src/core/lib/promise/race.h"
#include "src/core/lib/promise/seq.h"
#include "src/core/lib/promise/status_flag.h"
#include "src/core/lib/resource_quota/arena.h"
#include "src/core/lib/slice/slice_buffer.h"
#include "src/core/lib/slice/slice_internal.h"
#include "src/core/lib/surface/api_trace.h"
#include "src/core/lib/surface/call_test_only.h"
#include "src/core/lib/surface/channel.h"
#include "src/core/lib/surface/completion_queue.h"
#include "src/core/lib/surface/server.h"
#include "src/core/lib/surface/validate_metadata.h"
#include "src/core/lib/surface/wait_for_cq_end_op.h"
#include "src/core/lib/transport/batch_builder.h"
#include "src/core/lib/transport/error_utils.h"
#include "src/core/lib/transport/metadata_batch.h"
#include "src/core/lib/transport/transport.h"

grpc_core::TraceFlag grpc_call_error_trace(false, "call_error");
grpc_core::TraceFlag grpc_compression_trace(false, "compression");
grpc_core::TraceFlag grpc_call_trace(false, "call");
grpc_core::DebugOnlyTraceFlag grpc_call_refcount_trace(false, "call_refcount");

namespace grpc_core {

///////////////////////////////////////////////////////////////////////////////
// Call

class Call : public CppImplOf<Call, grpc_call> {
 public:
  virtual Arena* arena() = 0;
  virtual void ContextSet(grpc_context_index elem, void* value,
                          void (*destroy)(void* value)) = 0;
  virtual void* ContextGet(grpc_context_index elem) const = 0;
  virtual bool Completed() = 0;
  void CancelWithStatus(grpc_status_code status, const char* description);
  virtual void CancelWithError(grpc_error_handle error) = 0;
  virtual void SetCompletionQueue(grpc_completion_queue* cq) = 0;
  virtual grpc_call_error StartBatch(const grpc_op* ops, size_t nops,
                                     void* notify_tag,
                                     bool is_notify_tag_closure) = 0;
  virtual bool failed_before_recv_message() const = 0;
  virtual bool is_trailers_only() const = 0;
  virtual absl::string_view GetServerAuthority() const = 0;
  virtual void ExternalRef() = 0;
  virtual void ExternalUnref() = 0;
  virtual void InternalRef(const char* reason) = 0;
  virtual void InternalUnref(const char* reason) = 0;

  // Return the EventEngine used for this call's async execution.
  virtual grpc_event_engine::experimental::EventEngine* event_engine()
      const = 0;
};

class ChannelBasedCall : public Call {
 public:
  Arena* arena() override { return arena_; }
  bool is_client() const { return is_client_; }

  grpc_compression_algorithm test_only_compression_algorithm() {
    return incoming_compression_algorithm_;
  }
  uint32_t test_only_message_flags() { return test_only_last_message_flags_; }
  CompressionAlgorithmSet encodings_accepted_by_peer() {
    return encodings_accepted_by_peer_;
  }

  char* GetPeer();

  // This should return nullptr for the promise stack (and alternative means
  // for that functionality be invented)
  virtual grpc_call_stack* call_stack() = 0;

 protected:
  // The maximum number of concurrent batches possible.
  // Based upon the maximum number of individually queueable ops in the batch
  // api:
  //    - initial metadata send
  //    - message send
  //    - status/close send (depending on client/server)
  //    - initial metadata recv
  //    - message recv
  //    - status/close recv (depending on client/server)
  static constexpr size_t kMaxConcurrentBatches = 6;

  struct ParentCall {
    Mutex child_list_mu;
    ChannelBasedCall* first_child ABSL_GUARDED_BY(child_list_mu) = nullptr;
  };

  struct ChildCall {
    explicit ChildCall(ChannelBasedCall* parent) : parent(parent) {}
    ChannelBasedCall* parent;
    /// siblings: children of the same parent form a list, and this list is
    /// protected under
    /// parent->mu
    ChannelBasedCall* sibling_next = nullptr;
    ChannelBasedCall* sibling_prev = nullptr;
  };

  ParentCall* GetOrCreateParentCall();
  ParentCall* parent_call();

  ChannelBasedCall(Arena* arena, bool is_client, Timestamp send_deadline,
                   RefCountedPtr<Channel> channel)
      : channel_(std::move(channel)),
        arena_(arena),
        send_deadline_(send_deadline),
        is_client_(is_client) {
    GPR_DEBUG_ASSERT(arena_ != nullptr);
    GPR_DEBUG_ASSERT(channel_ != nullptr);
  }
  virtual ~ChannelBasedCall() = default;

  void DeleteThis();

  Channel* channel() const {
    GPR_DEBUG_ASSERT(channel_ != nullptr);
    return channel_.get();
  }

  absl::Status InitParent(ChannelBasedCall* parent, uint32_t propagation_mask);
  void PublishToParent(ChannelBasedCall* parent);
  void MaybeUnpublishFromParent();
  void PropagateCancellationToChildren();

  Timestamp send_deadline() const { return send_deadline_; }
  void set_send_deadline(Timestamp send_deadline) {
    send_deadline_ = send_deadline;
  }

  Slice GetPeerString() const {
    MutexLock lock(&peer_mu_);
    return peer_string_.Ref();
  }

  void SetPeerString(Slice peer_string) {
    MutexLock lock(&peer_mu_);
    peer_string_ = std::move(peer_string);
  }

  void ClearPeerString() { SetPeerString(Slice(grpc_empty_slice())); }

  // TODO(ctiller): cancel_func is for cancellation of the call - filter stack
  // holds no mutexes here, promise stack does, and so locking is different.
  // Remove this and cancel directly once promise conversion is done.
  void ProcessIncomingInitialMetadata(grpc_metadata_batch& md);
  // Fixup outgoing metadata before sending - adds compression, protects
  // internal headers against external modification.
  void PrepareOutgoingInitialMetadata(const grpc_op& op,
                                      grpc_metadata_batch& md);
  void NoteLastMessageFlags(uint32_t flags) {
    test_only_last_message_flags_ = flags;
  }
  grpc_compression_algorithm incoming_compression_algorithm() const {
    return incoming_compression_algorithm_;
  }

  void HandleCompressionAlgorithmDisabled(
      grpc_compression_algorithm compression_algorithm) GPR_ATTRIBUTE_NOINLINE;
  void HandleCompressionAlgorithmNotAccepted(
      grpc_compression_algorithm compression_algorithm) GPR_ATTRIBUTE_NOINLINE;

  gpr_cycle_counter start_time() const { return start_time_; }

 private:
  RefCountedPtr<Channel> channel_;
  Arena* const arena_;
  std::atomic<ParentCall*> parent_call_{nullptr};
  ChildCall* child_ = nullptr;
  Timestamp send_deadline_;
  const bool is_client_;
  // flag indicating that cancellation is inherited
  bool cancellation_is_inherited_ = false;
  // Compression algorithm for *incoming* data
  grpc_compression_algorithm incoming_compression_algorithm_ =
      GRPC_COMPRESS_NONE;
  // Supported encodings (compression algorithms), a bitset.
  // Always support no compression.
  CompressionAlgorithmSet encodings_accepted_by_peer_{GRPC_COMPRESS_NONE};
  uint32_t test_only_last_message_flags_ = 0;
  // Peer name is protected by a mutex because it can be accessed by the
  // application at the same moment as it is being set by the completion
  // of the recv_initial_metadata op.  The mutex should be mostly uncontended.
  mutable Mutex peer_mu_;
  Slice peer_string_;
  gpr_cycle_counter start_time_ = gpr_get_cycle_counter();
};

ChannelBasedCall::ParentCall* ChannelBasedCall::GetOrCreateParentCall() {
  ParentCall* p = parent_call_.load(std::memory_order_acquire);
  if (p == nullptr) {
    p = arena_->New<ParentCall>();
    ParentCall* expected = nullptr;
    if (!parent_call_.compare_exchange_strong(expected, p,
                                              std::memory_order_release,
                                              std::memory_order_relaxed)) {
      p->~ParentCall();
      p = expected;
    }
  }
  return p;
}

ChannelBasedCall::ParentCall* ChannelBasedCall::parent_call() {
  return parent_call_.load(std::memory_order_acquire);
}

absl::Status ChannelBasedCall::InitParent(ChannelBasedCall* parent,
                                          uint32_t propagation_mask) {
  child_ = arena()->New<ChildCall>(parent);

  parent->InternalRef("child");
  GPR_ASSERT(is_client_);
  GPR_ASSERT(!parent->is_client_);

  if (propagation_mask & GRPC_PROPAGATE_DEADLINE) {
    send_deadline_ = std::min(send_deadline_, parent->send_deadline_);
  }
  // for now GRPC_PROPAGATE_TRACING_CONTEXT *MUST* be passed with
  // GRPC_PROPAGATE_STATS_CONTEXT
  // TODO(ctiller): This should change to use the appropriate census start_op
  // call.
  if (propagation_mask & GRPC_PROPAGATE_CENSUS_TRACING_CONTEXT) {
    if (0 == (propagation_mask & GRPC_PROPAGATE_CENSUS_STATS_CONTEXT)) {
      return absl::UnknownError(
          "Census tracing propagation requested without Census context "
          "propagation");
    }
    ContextSet(GRPC_CONTEXT_TRACING, parent->ContextGet(GRPC_CONTEXT_TRACING),
               nullptr);
  } else if (propagation_mask & GRPC_PROPAGATE_CENSUS_STATS_CONTEXT) {
    return absl::UnknownError(
        "Census context propagation requested without Census tracing "
        "propagation");
  }
  if (propagation_mask & GRPC_PROPAGATE_CANCELLATION) {
    cancellation_is_inherited_ = true;
  }
  return absl::OkStatus();
}

void ChannelBasedCall::PublishToParent(ChannelBasedCall* parent) {
  ChildCall* cc = child_;
  ParentCall* pc = parent->GetOrCreateParentCall();
  MutexLock lock(&pc->child_list_mu);
  if (pc->first_child == nullptr) {
    pc->first_child = this;
    cc->sibling_next = cc->sibling_prev = this;
  } else {
    cc->sibling_next = pc->first_child;
    cc->sibling_prev = pc->first_child->child_->sibling_prev;
    cc->sibling_next->child_->sibling_prev =
        cc->sibling_prev->child_->sibling_next = this;
  }
  if (parent->Completed()) {
    CancelWithError(absl::CancelledError());
  }
}

void ChannelBasedCall::MaybeUnpublishFromParent() {
  ChildCall* cc = child_;
  if (cc == nullptr) return;

  ParentCall* pc = cc->parent->parent_call();
  {
    MutexLock lock(&pc->child_list_mu);
    if (this == pc->first_child) {
      pc->first_child = cc->sibling_next;
      if (this == pc->first_child) {
        pc->first_child = nullptr;
      }
    }
    cc->sibling_prev->child_->sibling_next = cc->sibling_next;
    cc->sibling_next->child_->sibling_prev = cc->sibling_prev;
  }
  cc->parent->InternalUnref("child");
}

void Call::CancelWithStatus(grpc_status_code status, const char* description) {
  // copying 'description' is needed to ensure the grpc_call_cancel_with_status
  // guarantee that can be short-lived.
  // TODO(ctiller): change to
  // absl::Status(static_cast<absl::StatusCode>(status), description)
  // (ie remove the set_int, set_str).
  CancelWithError(grpc_error_set_int(
      grpc_error_set_str(
          absl::Status(static_cast<absl::StatusCode>(status), description),
          StatusStrProperty::kGrpcMessage, description),
      StatusIntProperty::kRpcStatus, status));
}

void ChannelBasedCall::PropagateCancellationToChildren() {
  ParentCall* pc = parent_call();
  if (pc != nullptr) {
    ChannelBasedCall* child;
    MutexLock lock(&pc->child_list_mu);
    child = pc->first_child;
    if (child != nullptr) {
      do {
        ChannelBasedCall* next_child_call = child->child_->sibling_next;
        if (child->cancellation_is_inherited_) {
          child->InternalRef("propagate_cancel");
          child->CancelWithError(absl::CancelledError());
          child->InternalUnref("propagate_cancel");
        }
        child = next_child_call;
      } while (child != pc->first_child);
    }
  }
}

char* ChannelBasedCall::GetPeer() {
  Slice peer_slice = GetPeerString();
  if (!peer_slice.empty()) {
    absl::string_view peer_string_view = peer_slice.as_string_view();
    char* peer_string =
        static_cast<char*>(gpr_malloc(peer_string_view.size() + 1));
    memcpy(peer_string, peer_string_view.data(), peer_string_view.size());
    peer_string[peer_string_view.size()] = '\0';
    return peer_string;
  }
  char* peer_string = grpc_channel_get_target(channel_->c_ptr());
  if (peer_string != nullptr) return peer_string;
  return gpr_strdup("unknown");
}

void ChannelBasedCall::DeleteThis() {
  RefCountedPtr<Channel> channel = std::move(channel_);
  Arena* arena = arena_;
  this->~ChannelBasedCall();
  channel->DestroyArena(arena);
}

void ChannelBasedCall::PrepareOutgoingInitialMetadata(const grpc_op& op,
                                                      grpc_metadata_batch& md) {
  // TODO(juanlishen): If the user has already specified a compression
  // algorithm by setting the initial metadata with key of
  // GRPC_COMPRESSION_REQUEST_ALGORITHM_MD_KEY, we shouldn't override that
  // with the compression algorithm mapped from compression level.
  // process compression level
  grpc_compression_level effective_compression_level = GRPC_COMPRESS_LEVEL_NONE;
  bool level_set = false;
  if (op.data.send_initial_metadata.maybe_compression_level.is_set) {
    effective_compression_level =
        op.data.send_initial_metadata.maybe_compression_level.level;
    level_set = true;
  } else {
    const grpc_compression_options copts = channel()->compression_options();
    if (copts.default_level.is_set) {
      level_set = true;
      effective_compression_level = copts.default_level.level;
    }
  }
  // Currently, only server side supports compression level setting.
  if (level_set && !is_client()) {
    const grpc_compression_algorithm calgo =
        encodings_accepted_by_peer().CompressionAlgorithmForLevel(
            effective_compression_level);
    // The following metadata will be checked and removed by the message
    // compression filter. It will be used as the call's compression
    // algorithm.
    md.Set(GrpcInternalEncodingRequest(), calgo);
  }
  // Ignore any te metadata key value pairs specified.
  md.Remove(TeMetadata());
  // Should never come from applications
  md.Remove(GrpcLbClientStatsMetadata());
}

void ChannelBasedCall::ProcessIncomingInitialMetadata(grpc_metadata_batch& md) {
  Slice* peer_string = md.get_pointer(PeerString());
  if (peer_string != nullptr) SetPeerString(peer_string->Ref());

  incoming_compression_algorithm_ =
      md.Take(GrpcEncodingMetadata()).value_or(GRPC_COMPRESS_NONE);
  encodings_accepted_by_peer_ =
      md.Take(GrpcAcceptEncodingMetadata())
          .value_or(CompressionAlgorithmSet{GRPC_COMPRESS_NONE});

  const grpc_compression_options compression_options =
      channel_->compression_options();
  const grpc_compression_algorithm compression_algorithm =
      incoming_compression_algorithm_;
  if (GPR_UNLIKELY(!CompressionAlgorithmSet::FromUint32(
                        compression_options.enabled_algorithms_bitset)
                        .IsSet(compression_algorithm))) {
    // check if algorithm is supported by current channel config
    HandleCompressionAlgorithmDisabled(compression_algorithm);
  }
  // GRPC_COMPRESS_NONE is always set.
  GPR_DEBUG_ASSERT(encodings_accepted_by_peer_.IsSet(GRPC_COMPRESS_NONE));
  if (GPR_UNLIKELY(!encodings_accepted_by_peer_.IsSet(compression_algorithm))) {
    if (GRPC_TRACE_FLAG_ENABLED(grpc_compression_trace)) {
      HandleCompressionAlgorithmNotAccepted(compression_algorithm);
    }
  }
}

void ChannelBasedCall::HandleCompressionAlgorithmNotAccepted(
    grpc_compression_algorithm compression_algorithm) {
  const char* algo_name = nullptr;
  grpc_compression_algorithm_name(compression_algorithm, &algo_name);
  gpr_log(GPR_ERROR,
          "Compression algorithm ('%s') not present in the "
          "accepted encodings (%s)",
          algo_name,
          std::string(encodings_accepted_by_peer_.ToString()).c_str());
}

void ChannelBasedCall::HandleCompressionAlgorithmDisabled(
    grpc_compression_algorithm compression_algorithm) {
  const char* algo_name = nullptr;
  grpc_compression_algorithm_name(compression_algorithm, &algo_name);
  std::string error_msg =
      absl::StrFormat("Compression algorithm '%s' is disabled.", algo_name);
  gpr_log(GPR_ERROR, "%s", error_msg.c_str());
  CancelWithError(grpc_error_set_int(absl::UnimplementedError(error_msg),
                                     StatusIntProperty::kRpcStatus,
                                     GRPC_STATUS_UNIMPLEMENTED));
}

///////////////////////////////////////////////////////////////////////////////
// FilterStackCall
// To be removed once promise conversion is complete

class FilterStackCall final : public ChannelBasedCall {
 public:
  ~FilterStackCall() override {
    for (int i = 0; i < GRPC_CONTEXT_COUNT; ++i) {
      if (context_[i].destroy) {
        context_[i].destroy(context_[i].value);
      }
    }
    gpr_free(static_cast<void*>(const_cast<char*>(final_info_.error_string)));
  }

  bool Completed() override {
    return gpr_atm_acq_load(&received_final_op_atm_) != 0;
  }

  // TODO(ctiller): return absl::StatusOr<SomeSmartPointer<Call>>?
  static grpc_error_handle Create(grpc_call_create_args* args,
                                  grpc_call** out_call);

  static Call* FromTopElem(grpc_call_element* elem) {
    return FromCallStack(grpc_call_stack_from_top_element(elem));
  }

  grpc_call_stack* call_stack() override {
    return reinterpret_cast<grpc_call_stack*>(
        reinterpret_cast<char*>(this) +
        GPR_ROUND_UP_TO_ALIGNMENT_SIZE(sizeof(*this)));
  }

  grpc_event_engine::experimental::EventEngine* event_engine() const override {
    return channel()->event_engine();
  }

  grpc_call_element* call_elem(size_t idx) {
    return grpc_call_stack_element(call_stack(), idx);
  }

  CallCombiner* call_combiner() { return &call_combiner_; }

  void CancelWithError(grpc_error_handle error) override;
  void SetCompletionQueue(grpc_completion_queue* cq) override;
  grpc_call_error StartBatch(const grpc_op* ops, size_t nops, void* notify_tag,
                             bool is_notify_tag_closure) override;
  void ExternalRef() override { ext_ref_.Ref(); }
  void ExternalUnref() override;
  void InternalRef(const char* reason) override {
    GRPC_CALL_STACK_REF(call_stack(), reason);
  }
  void InternalUnref(const char* reason) override {
    GRPC_CALL_STACK_UNREF(call_stack(), reason);
  }

  void ContextSet(grpc_context_index elem, void* value,
                  void (*destroy)(void* value)) override;
  void* ContextGet(grpc_context_index elem) const override {
    return context_[elem].value;
  }

  bool is_trailers_only() const override {
    bool result = is_trailers_only_;
    GPR_DEBUG_ASSERT(!result || recv_initial_metadata_.TransportSize() == 0);
    return result;
  }

  bool failed_before_recv_message() const override {
    return call_failed_before_recv_message_;
  }

  absl::string_view GetServerAuthority() const override {
    const Slice* authority_metadata =
        recv_initial_metadata_.get_pointer(HttpAuthorityMetadata());
    if (authority_metadata == nullptr) return "";
    return authority_metadata->as_string_view();
  }

  static size_t InitialSizeEstimate() {
    return sizeof(FilterStackCall) +
           sizeof(BatchControl) * kMaxConcurrentBatches;
  }

 private:
  static constexpr gpr_atm kRecvNone = 0;
  static constexpr gpr_atm kRecvInitialMetadataFirst = 1;

  enum class PendingOp {
    kRecvMessage,
    kRecvInitialMetadata,
    kRecvTrailingMetadata,
    kSends
  };
  static intptr_t PendingOpMask(PendingOp op) {
    return static_cast<intptr_t>(1) << static_cast<intptr_t>(op);
  }
  static std::string PendingOpString(intptr_t pending_ops) {
    std::vector<absl::string_view> pending_op_strings;
    if (pending_ops & PendingOpMask(PendingOp::kRecvMessage)) {
      pending_op_strings.push_back("kRecvMessage");
    }
    if (pending_ops & PendingOpMask(PendingOp::kRecvInitialMetadata)) {
      pending_op_strings.push_back("kRecvInitialMetadata");
    }
    if (pending_ops & PendingOpMask(PendingOp::kRecvTrailingMetadata)) {
      pending_op_strings.push_back("kRecvTrailingMetadata");
    }
    if (pending_ops & PendingOpMask(PendingOp::kSends)) {
      pending_op_strings.push_back("kSends");
    }
    return absl::StrCat("{", absl::StrJoin(pending_op_strings, ","), "}");
  }
  struct BatchControl {
    FilterStackCall* call_ = nullptr;
    CallTracerAnnotationInterface* call_tracer_ = nullptr;
    grpc_transport_stream_op_batch op_;
    // Share memory for cq_completion and notify_tag as they are never needed
    // simultaneously. Each byte used in this data structure count as six bytes
    // per call, so any savings we can make are worthwhile,

    // We use notify_tag to determine whether or not to send notification to the
    // completion queue. Once we've made that determination, we can reuse the
    // memory for cq_completion.
    union {
      grpc_cq_completion cq_completion;
      struct {
        // Any given op indicates completion by either (a) calling a closure or
        // (b) sending a notification on the call's completion queue.  If
        // \a is_closure is true, \a tag indicates a closure to be invoked;
        // otherwise, \a tag indicates the tag to be used in the notification to
        // be sent to the completion queue.
        void* tag;
        bool is_closure;
      } notify_tag;
    } completion_data_;
    grpc_closure start_batch_;
    grpc_closure finish_batch_;
    std::atomic<intptr_t> ops_pending_{0};
    AtomicError batch_error_;
    void set_pending_ops(uintptr_t ops) {
      ops_pending_.store(ops, std::memory_order_release);
    }
    bool completed_batch_step(PendingOp op) {
      auto mask = PendingOpMask(op);
      // Acquire call tracer before ops_pending_.fetch_sub to avoid races with
      // call_ being set to nullptr in PostCompletion method. Store the
      // call_tracer_ and call_ variables locally as well because they could be
      // modified by another thread after the fetch_sub operation.
      CallTracerAnnotationInterface* call_tracer = call_tracer_;
      FilterStackCall* call = call_;
      bool is_call_trace_enabled = grpc_call_trace.enabled();
      bool is_call_ops_annotate_enabled =
          (IsTraceRecordCallopsEnabled() && call_tracer != nullptr);
      if (is_call_ops_annotate_enabled) {
        call->InternalRef("Call ops annotate");
      }
      auto r = ops_pending_.fetch_sub(mask, std::memory_order_acq_rel);
      if (is_call_trace_enabled || is_call_ops_annotate_enabled) {
        std::string trace_string = absl::StrFormat(
            "BATCH:%p COMPLETE:%s REMAINING:%s (tag:%p)", this,
            PendingOpString(mask).c_str(), PendingOpString(r & ~mask).c_str(),
            completion_data_.notify_tag.tag);
        if (is_call_trace_enabled) {
          gpr_log(GPR_DEBUG, "%s", trace_string.c_str());
        }
        if (is_call_ops_annotate_enabled) {
          call_tracer->RecordAnnotation(trace_string);
          call->InternalUnref("Call ops annotate");
        }
      }
      GPR_ASSERT((r & mask) != 0);
      return r == mask;
    }

    void PostCompletion();
    void FinishStep(PendingOp op);
    void ProcessDataAfterMetadata();
    void ReceivingStreamReady(grpc_error_handle error);
    void ReceivingInitialMetadataReady(grpc_error_handle error);
    void ReceivingTrailingMetadataReady(grpc_error_handle error);
    void FinishBatch(grpc_error_handle error);
  };

  FilterStackCall(Arena* arena, const grpc_call_create_args& args)
      : ChannelBasedCall(arena, args.server_transport_data == nullptr,
                         args.send_deadline, args.channel->Ref()),
        cq_(args.cq),
        stream_op_payload_(context_) {}

  static void ReleaseCall(void* call, grpc_error_handle);
  static void DestroyCall(void* call, grpc_error_handle);

  static FilterStackCall* FromCallStack(grpc_call_stack* call_stack) {
    return reinterpret_cast<FilterStackCall*>(
        reinterpret_cast<char*>(call_stack) -
        GPR_ROUND_UP_TO_ALIGNMENT_SIZE(sizeof(FilterStackCall)));
  }

  void ExecuteBatch(grpc_transport_stream_op_batch* batch,
                    grpc_closure* start_batch_closure);
  void SetFinalStatus(grpc_error_handle error);
  BatchControl* ReuseOrAllocateBatchControl(const grpc_op* ops);
  bool PrepareApplicationMetadata(size_t count, grpc_metadata* metadata,
                                  bool is_trailing);
  void PublishAppMetadata(grpc_metadata_batch* b, bool is_trailing);
  void RecvInitialFilter(grpc_metadata_batch* b);
  void RecvTrailingFilter(grpc_metadata_batch* b,
                          grpc_error_handle batch_error);

  RefCount ext_ref_;
  CallCombiner call_combiner_;
  grpc_completion_queue* cq_;
  grpc_polling_entity pollent_;

  /// has grpc_call_unref been called
  bool destroy_called_ = false;
  // Trailers-only response status
  bool is_trailers_only_ = false;
  /// which ops are in-flight
  bool sent_initial_metadata_ = false;
  bool sending_message_ = false;
  bool sent_final_op_ = false;
  bool received_initial_metadata_ = false;
  bool receiving_message_ = false;
  bool requested_final_op_ = false;
  gpr_atm received_final_op_atm_ = 0;

  BatchControl* active_batches_[kMaxConcurrentBatches] = {};
  grpc_transport_stream_op_batch_payload stream_op_payload_;

  // first idx: is_receiving, second idx: is_trailing
  grpc_metadata_batch send_initial_metadata_{arena()};
  grpc_metadata_batch send_trailing_metadata_{arena()};
  grpc_metadata_batch recv_initial_metadata_{arena()};
  grpc_metadata_batch recv_trailing_metadata_{arena()};

  // Buffered read metadata waiting to be returned to the application.
  // Element 0 is initial metadata, element 1 is trailing metadata.
  grpc_metadata_array* buffered_metadata_[2] = {};

  // Call data useful used for reporting. Only valid after the call has
  // completed
  grpc_call_final_info final_info_;

  // Contexts for various subsystems (security, tracing, ...).
  grpc_call_context_element context_[GRPC_CONTEXT_COUNT] = {};

  SliceBuffer send_slice_buffer_;
  absl::optional<SliceBuffer> receiving_slice_buffer_;
  uint32_t receiving_stream_flags_;

  bool call_failed_before_recv_message_ = false;
  grpc_byte_buffer** receiving_buffer_ = nullptr;
  grpc_slice receiving_slice_ = grpc_empty_slice();
  grpc_closure receiving_stream_ready_;
  grpc_closure receiving_initial_metadata_ready_;
  grpc_closure receiving_trailing_metadata_ready_;
  // Status about operation of call
  bool sent_server_trailing_metadata_ = false;
  gpr_atm cancelled_with_error_ = 0;

  grpc_closure release_call_;

  union {
    struct {
      grpc_status_code* status;
      grpc_slice* status_details;
      const char** error_string;
    } client;
    struct {
      int* cancelled;
      // backpointer to owning server if this is a server side call.
      Server* core_server;
    } server;
  } final_op_;
  AtomicError status_error_;

  // recv_state can contain one of the following values:
  // RECV_NONE :                 :  no initial metadata and messages received
  // RECV_INITIAL_METADATA_FIRST :  received initial metadata first
  // a batch_control*            :  received messages first

  //             +------1------RECV_NONE------3-----+
  //             |                                  |
  //             |                                  |
  //             v                                  v
  // RECV_INITIAL_METADATA_FIRST        receiving_stream_ready_bctlp
  //       |           ^                      |           ^
  //       |           |                      |           |
  //       +-----2-----+                      +-----4-----+

  // For 1, 4: See receiving_initial_metadata_ready() function
  // For 2, 3: See receiving_stream_ready() function
  gpr_atm recv_state_ = 0;
};

grpc_error_handle FilterStackCall::Create(grpc_call_create_args* args,
                                          grpc_call** out_call) {
  Channel* channel = args->channel.get();

  auto add_init_error = [](grpc_error_handle* composite,
                           grpc_error_handle new_err) {
    if (new_err.ok()) return;
    if (composite->ok()) {
      *composite = GRPC_ERROR_CREATE("Call creation failed");
    }
    *composite = grpc_error_add_child(*composite, new_err);
  };

  FilterStackCall* call;
  grpc_error_handle error;
  grpc_channel_stack* channel_stack = channel->channel_stack();
  size_t call_alloc_size =
      GPR_ROUND_UP_TO_ALIGNMENT_SIZE(sizeof(FilterStackCall)) +
      channel_stack->call_stack_size;

  Arena* arena = channel->CreateArena();
  call = new (arena->Alloc(call_alloc_size)) FilterStackCall(arena, *args);
  GPR_DEBUG_ASSERT(FromC(call->c_ptr()) == call);
  GPR_DEBUG_ASSERT(FromCallStack(call->call_stack()) == call);
  *out_call = call->c_ptr();
  grpc_slice path = grpc_empty_slice();
  if (call->is_client()) {
    call->final_op_.client.status_details = nullptr;
    call->final_op_.client.status = nullptr;
    call->final_op_.client.error_string = nullptr;
    global_stats().IncrementClientCallsCreated();
    path = CSliceRef(args->path->c_slice());
    call->send_initial_metadata_.Set(HttpPathMetadata(),
                                     std::move(*args->path));
    if (args->authority.has_value()) {
      call->send_initial_metadata_.Set(HttpAuthorityMetadata(),
                                       std::move(*args->authority));
    }
    call->send_initial_metadata_.Set(
        GrpcRegisteredMethod(), reinterpret_cast<void*>(static_cast<uintptr_t>(
                                    args->registered_method)));
  } else {
    global_stats().IncrementServerCallsCreated();
    call->final_op_.server.cancelled = nullptr;
    call->final_op_.server.core_server = args->server;
    // TODO(yashykt): In the future, we want to also enable stats and trace
    // collecting from when the call is created at the transport. The idea is
    // that the transport would create the call tracer and pass it in as part of
    // the metadata.
    if (args->server != nullptr &&
        args->server->server_call_tracer_factory() != nullptr) {
      auto* server_call_tracer =
          args->server->server_call_tracer_factory()->CreateNewServerCallTracer(
              arena, args->server->channel_args());
      if (server_call_tracer != nullptr) {
        // Note that we are setting both
        // GRPC_CONTEXT_CALL_TRACER_ANNOTATION_INTERFACE and
        // GRPC_CONTEXT_CALL_TRACER as a matter of convenience. In the future
        // promise-based world, we would just a single tracer object for each
        // stack (call, subchannel_call, server_call.)
        call->ContextSet(GRPC_CONTEXT_CALL_TRACER_ANNOTATION_INTERFACE,
                         server_call_tracer, nullptr);
        call->ContextSet(GRPC_CONTEXT_CALL_TRACER, server_call_tracer, nullptr);
      }
    }
  }

  Call* parent = Call::FromC(args->parent);
  if (parent != nullptr) {
    add_init_error(&error, absl_status_to_grpc_error(call->InitParent(
                               down_cast<ChannelBasedCall*>(parent),
                               args->propagation_mask)));
  }
  // initial refcount dropped by grpc_call_unref
  grpc_call_element_args call_args = {
      call->call_stack(), args->server_transport_data,
      call->context_,     path,
      call->start_time(), call->send_deadline(),
      call->arena(),      &call->call_combiner_};
  add_init_error(&error, grpc_call_stack_init(channel_stack, 1, DestroyCall,
                                              call, &call_args));
  // Publish this call to parent only after the call stack has been initialized.
  if (parent != nullptr) {
    call->PublishToParent(down_cast<ChannelBasedCall*>(parent));
  }

  if (!error.ok()) {
    call->CancelWithError(error);
  }
  if (args->cq != nullptr) {
    GPR_ASSERT(args->pollset_set_alternative == nullptr &&
               "Only one of 'cq' and 'pollset_set_alternative' should be "
               "non-nullptr.");
    GRPC_CQ_INTERNAL_REF(args->cq, "bind");
    call->pollent_ =
        grpc_polling_entity_create_from_pollset(grpc_cq_pollset(args->cq));
  }
  if (args->pollset_set_alternative != nullptr) {
    call->pollent_ = grpc_polling_entity_create_from_pollset_set(
        args->pollset_set_alternative);
  }
  if (!grpc_polling_entity_is_empty(&call->pollent_)) {
    grpc_call_stack_set_pollset_or_pollset_set(call->call_stack(),
                                               &call->pollent_);
  }

  if (call->is_client()) {
    channelz::ChannelNode* channelz_channel = channel->channelz_node();
    if (channelz_channel != nullptr) {
      channelz_channel->RecordCallStarted();
    }
  } else if (call->final_op_.server.core_server != nullptr) {
    channelz::ServerNode* channelz_node =
        call->final_op_.server.core_server->channelz_node();
    if (channelz_node != nullptr) {
      channelz_node->RecordCallStarted();
    }
  }

  CSliceUnref(path);

  return error;
}

void FilterStackCall::SetCompletionQueue(grpc_completion_queue* cq) {
  GPR_ASSERT(cq);

  if (grpc_polling_entity_pollset_set(&pollent_) != nullptr) {
    Crash("A pollset_set is already registered for this call.");
  }
  cq_ = cq;
  GRPC_CQ_INTERNAL_REF(cq, "bind");
  pollent_ = grpc_polling_entity_create_from_pollset(grpc_cq_pollset(cq));
  grpc_call_stack_set_pollset_or_pollset_set(call_stack(), &pollent_);
}

void FilterStackCall::ReleaseCall(void* call, grpc_error_handle /*error*/) {
  static_cast<FilterStackCall*>(call)->DeleteThis();
}

void FilterStackCall::DestroyCall(void* call, grpc_error_handle /*error*/) {
  auto* c = static_cast<FilterStackCall*>(call);
  c->recv_initial_metadata_.Clear();
  c->recv_trailing_metadata_.Clear();
  c->receiving_slice_buffer_.reset();
  ParentCall* pc = c->parent_call();
  if (pc != nullptr) {
    pc->~ParentCall();
  }
  if (c->cq_) {
    GRPC_CQ_INTERNAL_UNREF(c->cq_, "bind");
  }

  grpc_error_handle status_error = c->status_error_.get();
  grpc_error_get_status(status_error, c->send_deadline(),
                        &c->final_info_.final_status, nullptr, nullptr,
                        &(c->final_info_.error_string));
  c->status_error_.set(absl::OkStatus());
  c->final_info_.stats.latency =
      gpr_cycle_counter_sub(gpr_get_cycle_counter(), c->start_time());
  grpc_call_stack_destroy(c->call_stack(), &c->final_info_,
                          GRPC_CLOSURE_INIT(&c->release_call_, ReleaseCall, c,
                                            grpc_schedule_on_exec_ctx));
}

void FilterStackCall::ExternalUnref() {
  if (GPR_LIKELY(!ext_ref_.Unref())) return;

  ApplicationCallbackExecCtx callback_exec_ctx;
  ExecCtx exec_ctx;

  GRPC_API_TRACE("grpc_call_unref(c=%p)", 1, (this));

  MaybeUnpublishFromParent();

  GPR_ASSERT(!destroy_called_);
  destroy_called_ = true;
  bool cancel = gpr_atm_acq_load(&received_final_op_atm_) == 0;
  if (cancel) {
    CancelWithError(absl::CancelledError());
  } else {
    // Unset the call combiner cancellation closure.  This has the
    // effect of scheduling the previously set cancellation closure, if
    // any, so that it can release any internal references it may be
    // holding to the call stack.
    call_combiner_.SetNotifyOnCancel(nullptr);
  }
  InternalUnref("destroy");
}

// start_batch_closure points to a caller-allocated closure to be used
// for entering the call combiner.
void FilterStackCall::ExecuteBatch(grpc_transport_stream_op_batch* batch,
                                   grpc_closure* start_batch_closure) {
  // This is called via the call combiner to start sending a batch down
  // the filter stack.
  auto execute_batch_in_call_combiner = [](void* arg, grpc_error_handle) {
    grpc_transport_stream_op_batch* batch =
        static_cast<grpc_transport_stream_op_batch*>(arg);
    auto* call =
        static_cast<FilterStackCall*>(batch->handler_private.extra_arg);
    grpc_call_element* elem = call->call_elem(0);
    GRPC_CALL_LOG_OP(GPR_INFO, elem, batch);
    elem->filter->start_transport_stream_op_batch(elem, batch);
  };
  batch->handler_private.extra_arg = this;
  GRPC_CLOSURE_INIT(start_batch_closure, execute_batch_in_call_combiner, batch,
                    grpc_schedule_on_exec_ctx);
  GRPC_CALL_COMBINER_START(call_combiner(), start_batch_closure,
                           absl::OkStatus(), "executing batch");
}

namespace {
struct CancelState {
  FilterStackCall* call;
  grpc_closure start_batch;
  grpc_closure finish_batch;
};
}  // namespace

// The on_complete callback used when sending a cancel_stream batch down
// the filter stack.  Yields the call combiner when the batch is done.
static void done_termination(void* arg, grpc_error_handle /*error*/) {
  CancelState* state = static_cast<CancelState*>(arg);
  GRPC_CALL_COMBINER_STOP(state->call->call_combiner(),
                          "on_complete for cancel_stream op");
  state->call->InternalUnref("termination");
  delete state;
}

void FilterStackCall::CancelWithError(grpc_error_handle error) {
  if (!gpr_atm_rel_cas(&cancelled_with_error_, 0, 1)) {
    return;
  }
  ClearPeerString();
  InternalRef("termination");
  // Inform the call combiner of the cancellation, so that it can cancel
  // any in-flight asynchronous actions that may be holding the call
  // combiner.  This ensures that the cancel_stream batch can be sent
  // down the filter stack in a timely manner.
  call_combiner_.Cancel(error);
  CancelState* state = new CancelState;
  state->call = this;
  GRPC_CLOSURE_INIT(&state->finish_batch, done_termination, state,
                    grpc_schedule_on_exec_ctx);
  grpc_transport_stream_op_batch* op =
      grpc_make_transport_stream_op(&state->finish_batch);
  op->cancel_stream = true;
  op->payload->cancel_stream.cancel_error = error;
  ExecuteBatch(op, &state->start_batch);
}

void FilterStackCall::SetFinalStatus(grpc_error_handle error) {
  if (GRPC_TRACE_FLAG_ENABLED(grpc_call_error_trace)) {
    gpr_log(GPR_DEBUG, "set_final_status %s %s", is_client() ? "CLI" : "SVR",
            StatusToString(error).c_str());
  }
  if (is_client()) {
    std::string status_details;
    grpc_error_get_status(error, send_deadline(), final_op_.client.status,
                          &status_details, nullptr,
                          final_op_.client.error_string);
    *final_op_.client.status_details =
        grpc_slice_from_cpp_string(std::move(status_details));
    status_error_.set(error);
    channelz::ChannelNode* channelz_channel = channel()->channelz_node();
    if (channelz_channel != nullptr) {
      if (*final_op_.client.status != GRPC_STATUS_OK) {
        channelz_channel->RecordCallFailed();
      } else {
        channelz_channel->RecordCallSucceeded();
      }
    }
  } else {
    *final_op_.server.cancelled =
        !error.ok() || !sent_server_trailing_metadata_;
    channelz::ServerNode* channelz_node =
        final_op_.server.core_server->channelz_node();
    if (channelz_node != nullptr) {
      if (*final_op_.server.cancelled || !status_error_.ok()) {
        channelz_node->RecordCallFailed();
      } else {
        channelz_node->RecordCallSucceeded();
      }
    }
  }
}

bool FilterStackCall::PrepareApplicationMetadata(size_t count,
                                                 grpc_metadata* metadata,
                                                 bool is_trailing) {
  grpc_metadata_batch* batch =
      is_trailing ? &send_trailing_metadata_ : &send_initial_metadata_;
  for (size_t i = 0; i < count; i++) {
    grpc_metadata* md = &metadata[i];
    if (!GRPC_LOG_IF_ERROR("validate_metadata",
                           grpc_validate_header_key_is_legal(md->key))) {
      return false;
    } else if (!grpc_is_binary_header_internal(md->key) &&
               !GRPC_LOG_IF_ERROR(
                   "validate_metadata",
                   grpc_validate_header_nonbin_value_is_legal(md->value))) {
      return false;
    } else if (GRPC_SLICE_LENGTH(md->value) >= UINT32_MAX) {
      // HTTP2 hpack encoding has a maximum limit.
      return false;
    } else if (grpc_slice_str_cmp(md->key, "content-length") == 0) {
      // Filter "content-length metadata"
      continue;
    }
    batch->Append(StringViewFromSlice(md->key), Slice(CSliceRef(md->value)),
                  [md](absl::string_view error, const Slice& value) {
                    gpr_log(GPR_DEBUG, "Append error: %s",
                            absl::StrCat("key=", StringViewFromSlice(md->key),
                                         " error=", error,
                                         " value=", value.as_string_view())
                                .c_str());
                  });
  }

  return true;
}

namespace {
class PublishToAppEncoder {
 public:
  explicit PublishToAppEncoder(grpc_metadata_array* dest,
                               const grpc_metadata_batch* encoding,
                               bool is_client)
      : dest_(dest), encoding_(encoding), is_client_(is_client) {}

  void Encode(const Slice& key, const Slice& value) {
    Append(key.c_slice(), value.c_slice());
  }

  // Catch anything that is not explicitly handled, and do not publish it to the
  // application. If new metadata is added to a batch that needs to be
  // published, it should be called out here.
  template <typename Which>
  void Encode(Which, const typename Which::ValueType&) {}

  void Encode(UserAgentMetadata, const Slice& slice) {
    Append(UserAgentMetadata::key(), slice);
  }

  void Encode(HostMetadata, const Slice& slice) {
    Append(HostMetadata::key(), slice);
  }

  void Encode(GrpcPreviousRpcAttemptsMetadata, uint32_t count) {
    Append(GrpcPreviousRpcAttemptsMetadata::key(), count);
  }

  void Encode(GrpcRetryPushbackMsMetadata, Duration count) {
    Append(GrpcRetryPushbackMsMetadata::key(), count.millis());
  }

  void Encode(LbTokenMetadata, const Slice& slice) {
    Append(LbTokenMetadata::key(), slice);
  }

 private:
  void Append(absl::string_view key, int64_t value) {
    Append(StaticSlice::FromStaticString(key).c_slice(),
           Slice::FromInt64(value).c_slice());
  }

  void Append(absl::string_view key, const Slice& value) {
    Append(StaticSlice::FromStaticString(key).c_slice(), value.c_slice());
  }

  void Append(grpc_slice key, grpc_slice value) {
    if (dest_->count == dest_->capacity) {
      Crash(absl::StrCat(
          "Too many metadata entries: capacity=", dest_->capacity, " on ",
          is_client_ ? "client" : "server", " encoding ", encoding_->count(),
          " elements: ", encoding_->DebugString().c_str()));
    }
    auto* mdusr = &dest_->metadata[dest_->count++];
    mdusr->key = key;
    mdusr->value = value;
  }

  grpc_metadata_array* const dest_;
  const grpc_metadata_batch* const encoding_;
  const bool is_client_;
};
}  // namespace

void FilterStackCall::PublishAppMetadata(grpc_metadata_batch* b,
                                         bool is_trailing) {
  if (b->count() == 0) return;
  if (!is_client() && is_trailing) return;
  if (is_trailing && buffered_metadata_[1] == nullptr) return;
  grpc_metadata_array* dest;
  dest = buffered_metadata_[is_trailing];
  if (dest->count + b->count() > dest->capacity) {
    dest->capacity =
        std::max(dest->capacity + b->count(), dest->capacity * 3 / 2);
    dest->metadata = static_cast<grpc_metadata*>(
        gpr_realloc(dest->metadata, sizeof(grpc_metadata) * dest->capacity));
  }
  PublishToAppEncoder encoder(dest, b, is_client());
  b->Encode(&encoder);
}

void FilterStackCall::RecvInitialFilter(grpc_metadata_batch* b) {
  ProcessIncomingInitialMetadata(*b);
  PublishAppMetadata(b, false);
}

void FilterStackCall::RecvTrailingFilter(grpc_metadata_batch* b,
                                         grpc_error_handle batch_error) {
  if (!batch_error.ok()) {
    SetFinalStatus(batch_error);
  } else {
    absl::optional<grpc_status_code> grpc_status =
        b->Take(GrpcStatusMetadata());
    if (grpc_status.has_value()) {
      grpc_status_code status_code = *grpc_status;
      grpc_error_handle error;
      if (status_code != GRPC_STATUS_OK) {
        Slice peer = GetPeerString();
        error = grpc_error_set_int(
            GRPC_ERROR_CREATE(absl::StrCat("Error received from peer ",
                                           peer.as_string_view())),
            StatusIntProperty::kRpcStatus, static_cast<intptr_t>(status_code));
      }
      auto grpc_message = b->Take(GrpcMessageMetadata());
      if (grpc_message.has_value()) {
        error = grpc_error_set_str(error, StatusStrProperty::kGrpcMessage,
                                   grpc_message->as_string_view());
      } else if (!error.ok()) {
        error = grpc_error_set_str(error, StatusStrProperty::kGrpcMessage, "");
      }
      SetFinalStatus(error);
    } else if (!is_client()) {
      SetFinalStatus(absl::OkStatus());
    } else {
      gpr_log(GPR_DEBUG,
              "Received trailing metadata with no error and no status");
      SetFinalStatus(grpc_error_set_int(GRPC_ERROR_CREATE("No status received"),
                                        StatusIntProperty::kRpcStatus,
                                        GRPC_STATUS_UNKNOWN));
    }
  }
  PublishAppMetadata(b, true);
}

namespace {
bool AreWriteFlagsValid(uint32_t flags) {
  // check that only bits in GRPC_WRITE_(INTERNAL?)_USED_MASK are set
  const uint32_t allowed_write_positions =
      (GRPC_WRITE_USED_MASK | GRPC_WRITE_INTERNAL_USED_MASK);
  const uint32_t invalid_positions = ~allowed_write_positions;
  return !(flags & invalid_positions);
}

bool AreInitialMetadataFlagsValid(uint32_t flags) {
  // check that only bits in GRPC_WRITE_(INTERNAL?)_USED_MASK are set
  uint32_t invalid_positions = ~GRPC_INITIAL_METADATA_USED_MASK;
  return !(flags & invalid_positions);
}

size_t BatchSlotForOp(grpc_op_type type) {
  switch (type) {
    case GRPC_OP_SEND_INITIAL_METADATA:
      return 0;
    case GRPC_OP_SEND_MESSAGE:
      return 1;
    case GRPC_OP_SEND_CLOSE_FROM_CLIENT:
    case GRPC_OP_SEND_STATUS_FROM_SERVER:
      return 2;
    case GRPC_OP_RECV_INITIAL_METADATA:
      return 3;
    case GRPC_OP_RECV_MESSAGE:
      return 4;
    case GRPC_OP_RECV_CLOSE_ON_SERVER:
    case GRPC_OP_RECV_STATUS_ON_CLIENT:
      return 5;
  }
  GPR_UNREACHABLE_CODE(return 123456789);
}
}  // namespace

FilterStackCall::BatchControl* FilterStackCall::ReuseOrAllocateBatchControl(
    const grpc_op* ops) {
  size_t slot_idx = BatchSlotForOp(ops[0].op);
  BatchControl** pslot = &active_batches_[slot_idx];
  BatchControl* bctl;
  if (*pslot != nullptr) {
    bctl = *pslot;
    if (bctl->call_ != nullptr) {
      return nullptr;
    }
    bctl->~BatchControl();
    bctl->op_ = {};
    new (&bctl->batch_error_) AtomicError();
  } else {
    bctl = arena()->New<BatchControl>();
    *pslot = bctl;
  }
  bctl->call_ = this;
  bctl->call_tracer_ = static_cast<CallTracerAnnotationInterface*>(
      ContextGet(GRPC_CONTEXT_CALL_TRACER_ANNOTATION_INTERFACE));
  bctl->op_.payload = &stream_op_payload_;
  return bctl;
}

void FilterStackCall::BatchControl::PostCompletion() {
  FilterStackCall* call = call_;
  grpc_error_handle error = batch_error_.get();

  if (IsCallStatusOverrideOnCancellationEnabled()) {
    // On the client side, if final call status is already known (i.e if this op
    // includes recv_trailing_metadata) and if the call status is known to be
    // OK, then disregard the batch error to ensure call->receiving_buffer_ is
    // not cleared.
    if (op_.recv_trailing_metadata && call->is_client() &&
        call->status_error_.ok()) {
      error = absl::OkStatus();
    }
  }

  if (grpc_call_trace.enabled()) {
    gpr_log(GPR_DEBUG, "tag:%p batch_error=%s op:%s",
            completion_data_.notify_tag.tag, error.ToString().c_str(),
            grpc_transport_stream_op_batch_string(&op_, false).c_str());
  }

  if (op_.send_initial_metadata) {
    call->send_initial_metadata_.Clear();
  }
  if (op_.send_message) {
    if (op_.payload->send_message.stream_write_closed && error.ok()) {
      error = grpc_error_add_child(
          error, GRPC_ERROR_CREATE(
                     "Attempt to send message after stream was closed."));
    }
    call->sending_message_ = false;
    call->send_slice_buffer_.Clear();
  }
  if (op_.send_trailing_metadata) {
    call->send_trailing_metadata_.Clear();
  }

  if (!error.ok() && op_.recv_message && *call->receiving_buffer_ != nullptr) {
    grpc_byte_buffer_destroy(*call->receiving_buffer_);
    *call->receiving_buffer_ = nullptr;
  }
  if (op_.recv_trailing_metadata) {
    // propagate cancellation to any interested children
    gpr_atm_rel_store(&call->received_final_op_atm_, 1);
    call->PropagateCancellationToChildren();
    error = absl::OkStatus();
  }
  batch_error_.set(absl::OkStatus());

  if (completion_data_.notify_tag.is_closure) {
    call_ = nullptr;
    Closure::Run(DEBUG_LOCATION,
                 static_cast<grpc_closure*>(completion_data_.notify_tag.tag),
                 error);
    call->InternalUnref("completion");
  } else {
    grpc_cq_end_op(
        call->cq_, completion_data_.notify_tag.tag, error,
        [](void* user_data, grpc_cq_completion* /*storage*/) {
          BatchControl* bctl = static_cast<BatchControl*>(user_data);
          Call* call = bctl->call_;
          bctl->call_ = nullptr;
          call->InternalUnref("completion");
        },
        this, &completion_data_.cq_completion);
  }
}

void FilterStackCall::BatchControl::FinishStep(PendingOp op) {
  if (GPR_UNLIKELY(completed_batch_step(op))) {
    PostCompletion();
  }
}

void FilterStackCall::BatchControl::ProcessDataAfterMetadata() {
  FilterStackCall* call = call_;
  if (!call->receiving_slice_buffer_.has_value()) {
    *call->receiving_buffer_ = nullptr;
    call->receiving_message_ = false;
    FinishStep(PendingOp::kRecvMessage);
  } else {
    call->NoteLastMessageFlags(call->receiving_stream_flags_);
    if ((call->receiving_stream_flags_ & GRPC_WRITE_INTERNAL_COMPRESS) &&
        (call->incoming_compression_algorithm() != GRPC_COMPRESS_NONE)) {
      *call->receiving_buffer_ = grpc_raw_compressed_byte_buffer_create(
          nullptr, 0, call->incoming_compression_algorithm());
    } else {
      *call->receiving_buffer_ = grpc_raw_byte_buffer_create(nullptr, 0);
    }
    grpc_slice_buffer_move_into(
        call->receiving_slice_buffer_->c_slice_buffer(),
        &(*call->receiving_buffer_)->data.raw.slice_buffer);
    call->receiving_message_ = false;
    call->receiving_slice_buffer_.reset();
    FinishStep(PendingOp::kRecvMessage);
  }
}

void FilterStackCall::BatchControl::ReceivingStreamReady(
    grpc_error_handle error) {
  if (grpc_call_trace.enabled()) {
    gpr_log(GPR_DEBUG,
            "tag:%p ReceivingStreamReady error=%s "
            "receiving_slice_buffer.has_value=%d recv_state=%" PRIdPTR,
            completion_data_.notify_tag.tag, error.ToString().c_str(),
            call_->receiving_slice_buffer_.has_value(),
            gpr_atm_no_barrier_load(&call_->recv_state_));
  }
  FilterStackCall* call = call_;
  if (!error.ok()) {
    call->receiving_slice_buffer_.reset();
    if (batch_error_.ok()) {
      batch_error_.set(error);
    }
    call->CancelWithError(error);
  }
  // If recv_state is kRecvNone, we will save the batch_control
  // object with rel_cas, and will not use it after the cas. Its corresponding
  // acq_load is in receiving_initial_metadata_ready()
  if (!error.ok() || !call->receiving_slice_buffer_.has_value() ||
      !gpr_atm_rel_cas(&call->recv_state_, kRecvNone,
                       reinterpret_cast<gpr_atm>(this))) {
    ProcessDataAfterMetadata();
  }
}

void FilterStackCall::BatchControl::ReceivingInitialMetadataReady(
    grpc_error_handle error) {
  FilterStackCall* call = call_;

  GRPC_CALL_COMBINER_STOP(call->call_combiner(), "recv_initial_metadata_ready");

  if (error.ok()) {
    grpc_metadata_batch* md = &call->recv_initial_metadata_;
    call->RecvInitialFilter(md);

    absl::optional<Timestamp> deadline = md->get(GrpcTimeoutMetadata());
    if (deadline.has_value() && !call->is_client()) {
      call_->set_send_deadline(*deadline);
    }
  } else {
    if (batch_error_.ok()) {
      batch_error_.set(error);
    }
    call->CancelWithError(error);
  }

  grpc_closure* saved_rsr_closure = nullptr;
  while (true) {
    gpr_atm rsr_bctlp = gpr_atm_acq_load(&call->recv_state_);
    // Should only receive initial metadata once
    GPR_ASSERT(rsr_bctlp != 1);
    if (rsr_bctlp == 0) {
      // We haven't seen initial metadata and messages before, thus initial
      // metadata is received first.
      // no_barrier_cas is used, as this function won't access the batch_control
      // object saved by receiving_stream_ready() if the initial metadata is
      // received first.
      if (gpr_atm_no_barrier_cas(&call->recv_state_, kRecvNone,
                                 kRecvInitialMetadataFirst)) {
        break;
      }
    } else {
      // Already received messages
      saved_rsr_closure = GRPC_CLOSURE_CREATE(
          [](void* bctl, grpc_error_handle error) {
            static_cast<BatchControl*>(bctl)->ReceivingStreamReady(error);
          },
          reinterpret_cast<BatchControl*>(rsr_bctlp),
          grpc_schedule_on_exec_ctx);
      // No need to modify recv_state
      break;
    }
  }
  if (saved_rsr_closure != nullptr) {
    Closure::Run(DEBUG_LOCATION, saved_rsr_closure, error);
  }

  FinishStep(PendingOp::kRecvInitialMetadata);
}

void FilterStackCall::BatchControl::ReceivingTrailingMetadataReady(
    grpc_error_handle error) {
  GRPC_CALL_COMBINER_STOP(call_->call_combiner(),
                          "recv_trailing_metadata_ready");
  grpc_metadata_batch* md = &call_->recv_trailing_metadata_;
  call_->RecvTrailingFilter(md, error);
  FinishStep(PendingOp::kRecvTrailingMetadata);
}

void FilterStackCall::BatchControl::FinishBatch(grpc_error_handle error) {
  GRPC_CALL_COMBINER_STOP(call_->call_combiner(), "on_complete");
  if (batch_error_.ok()) {
    batch_error_.set(error);
  }
  if (!error.ok()) {
    call_->CancelWithError(error);
  }
  FinishStep(PendingOp::kSends);
}

namespace {
void EndOpImmediately(grpc_completion_queue* cq, void* notify_tag,
                      bool is_notify_tag_closure) {
  if (!is_notify_tag_closure) {
    GPR_ASSERT(grpc_cq_begin_op(cq, notify_tag));
    grpc_cq_end_op(
        cq, notify_tag, absl::OkStatus(),
        [](void*, grpc_cq_completion* completion) { gpr_free(completion); },
        nullptr,
        static_cast<grpc_cq_completion*>(
            gpr_malloc(sizeof(grpc_cq_completion))));
  } else {
    Closure::Run(DEBUG_LOCATION, static_cast<grpc_closure*>(notify_tag),
                 absl::OkStatus());
  }
}
}  // namespace

grpc_call_error FilterStackCall::StartBatch(const grpc_op* ops, size_t nops,
                                            void* notify_tag,
                                            bool is_notify_tag_closure) {
  size_t i;
  const grpc_op* op;
  BatchControl* bctl;
  grpc_call_error error = GRPC_CALL_OK;
  grpc_transport_stream_op_batch* stream_op;
  grpc_transport_stream_op_batch_payload* stream_op_payload;
  uint32_t seen_ops = 0;
  intptr_t pending_ops = 0;
  CallTracerAnnotationInterface* call_tracer = nullptr;

  for (i = 0; i < nops; i++) {
    if (seen_ops & (1u << ops[i].op)) {
      return GRPC_CALL_ERROR_TOO_MANY_OPERATIONS;
    }
    seen_ops |= (1u << ops[i].op);
  }

  if (!is_client() &&
      (seen_ops & (1u << GRPC_OP_SEND_STATUS_FROM_SERVER)) != 0 &&
      (seen_ops & (1u << GRPC_OP_RECV_MESSAGE)) != 0) {
    gpr_log(GPR_ERROR,
            "******************* SEND_STATUS WITH RECV_MESSAGE "
            "*******************");
    return GRPC_CALL_ERROR;
  }

  GRPC_CALL_LOG_BATCH(GPR_INFO, ops, nops);

  if (nops == 0) {
    EndOpImmediately(cq_, notify_tag, is_notify_tag_closure);
    error = GRPC_CALL_OK;
    goto done;
  }

  bctl = ReuseOrAllocateBatchControl(ops);
  if (bctl == nullptr) {
    return GRPC_CALL_ERROR_TOO_MANY_OPERATIONS;
  }
  bctl->completion_data_.notify_tag.tag = notify_tag;
  bctl->completion_data_.notify_tag.is_closure =
      static_cast<uint8_t>(is_notify_tag_closure != 0);

  stream_op = &bctl->op_;
  stream_op_payload = &stream_op_payload_;

  // rewrite batch ops into a transport op
  for (i = 0; i < nops; i++) {
    op = &ops[i];
    if (op->reserved != nullptr) {
      error = GRPC_CALL_ERROR;
      goto done_with_error;
    }
    switch (op->op) {
      case GRPC_OP_SEND_INITIAL_METADATA: {
        // Flag validation: currently allow no flags
        if (!AreInitialMetadataFlagsValid(op->flags)) {
          error = GRPC_CALL_ERROR_INVALID_FLAGS;
          goto done_with_error;
        }
        if (sent_initial_metadata_) {
          error = GRPC_CALL_ERROR_TOO_MANY_OPERATIONS;
          goto done_with_error;
        }
        if (op->data.send_initial_metadata.count > INT_MAX) {
          error = GRPC_CALL_ERROR_INVALID_METADATA;
          goto done_with_error;
        }
        stream_op->send_initial_metadata = true;
        sent_initial_metadata_ = true;
        if (!PrepareApplicationMetadata(op->data.send_initial_metadata.count,
                                        op->data.send_initial_metadata.metadata,
                                        false)) {
          error = GRPC_CALL_ERROR_INVALID_METADATA;
          goto done_with_error;
        }
        PrepareOutgoingInitialMetadata(*op, send_initial_metadata_);
        // TODO(ctiller): just make these the same variable?
        if (is_client() && send_deadline() != Timestamp::InfFuture()) {
          send_initial_metadata_.Set(GrpcTimeoutMetadata(), send_deadline());
        }
        if (is_client()) {
          send_initial_metadata_.Set(
              WaitForReady(),
              WaitForReady::ValueType{
                  (op->flags & GRPC_INITIAL_METADATA_WAIT_FOR_READY) != 0,
                  (op->flags &
                   GRPC_INITIAL_METADATA_WAIT_FOR_READY_EXPLICITLY_SET) != 0});
        }
        stream_op_payload->send_initial_metadata.send_initial_metadata =
            &send_initial_metadata_;
        pending_ops |= PendingOpMask(PendingOp::kSends);
        break;
      }
      case GRPC_OP_SEND_MESSAGE: {
        if (!AreWriteFlagsValid(op->flags)) {
          error = GRPC_CALL_ERROR_INVALID_FLAGS;
          goto done_with_error;
        }
        if (op->data.send_message.send_message == nullptr) {
          error = GRPC_CALL_ERROR_INVALID_MESSAGE;
          goto done_with_error;
        }
        if (sending_message_) {
          error = GRPC_CALL_ERROR_TOO_MANY_OPERATIONS;
          goto done_with_error;
        }
        uint32_t flags = op->flags;
        // If the outgoing buffer is already compressed, mark it as so in the
        // flags. These will be picked up by the compression filter and further
        // (wasteful) attempts at compression skipped.
        if (op->data.send_message.send_message->data.raw.compression >
            GRPC_COMPRESS_NONE) {
          flags |= GRPC_WRITE_INTERNAL_COMPRESS;
        }
        stream_op->send_message = true;
        sending_message_ = true;
        send_slice_buffer_.Clear();
        grpc_slice_buffer_move_into(
            &op->data.send_message.send_message->data.raw.slice_buffer,
            send_slice_buffer_.c_slice_buffer());
        stream_op_payload->send_message.flags = flags;
        stream_op_payload->send_message.send_message = &send_slice_buffer_;
        pending_ops |= PendingOpMask(PendingOp::kSends);
        break;
      }
      case GRPC_OP_SEND_CLOSE_FROM_CLIENT: {
        // Flag validation: currently allow no flags
        if (op->flags != 0) {
          error = GRPC_CALL_ERROR_INVALID_FLAGS;
          goto done_with_error;
        }
        if (!is_client()) {
          error = GRPC_CALL_ERROR_NOT_ON_SERVER;
          goto done_with_error;
        }
        if (sent_final_op_) {
          error = GRPC_CALL_ERROR_TOO_MANY_OPERATIONS;
          goto done_with_error;
        }
        stream_op->send_trailing_metadata = true;
        sent_final_op_ = true;
        stream_op_payload->send_trailing_metadata.send_trailing_metadata =
            &send_trailing_metadata_;
        pending_ops |= PendingOpMask(PendingOp::kSends);
        break;
      }
      case GRPC_OP_SEND_STATUS_FROM_SERVER: {
        // Flag validation: currently allow no flags
        if (op->flags != 0) {
          error = GRPC_CALL_ERROR_INVALID_FLAGS;
          goto done_with_error;
        }
        if (is_client()) {
          error = GRPC_CALL_ERROR_NOT_ON_CLIENT;
          goto done_with_error;
        }
        if (sent_final_op_) {
          error = GRPC_CALL_ERROR_TOO_MANY_OPERATIONS;
          goto done_with_error;
        }
        if (op->data.send_status_from_server.trailing_metadata_count >
            INT_MAX) {
          error = GRPC_CALL_ERROR_INVALID_METADATA;
          goto done_with_error;
        }
        stream_op->send_trailing_metadata = true;
        sent_final_op_ = true;

        if (!PrepareApplicationMetadata(
                op->data.send_status_from_server.trailing_metadata_count,
                op->data.send_status_from_server.trailing_metadata, true)) {
          error = GRPC_CALL_ERROR_INVALID_METADATA;
          goto done_with_error;
        }

        grpc_error_handle status_error =
            op->data.send_status_from_server.status == GRPC_STATUS_OK
                ? absl::OkStatus()
                : grpc_error_set_int(
                      GRPC_ERROR_CREATE("Server returned error"),
                      StatusIntProperty::kRpcStatus,
                      static_cast<intptr_t>(
                          op->data.send_status_from_server.status));
        if (op->data.send_status_from_server.status_details != nullptr) {
          send_trailing_metadata_.Set(
              GrpcMessageMetadata(),
              Slice(grpc_slice_copy(
                  *op->data.send_status_from_server.status_details)));
          if (!status_error.ok()) {
            status_error = grpc_error_set_str(
                status_error, StatusStrProperty::kGrpcMessage,
                StringViewFromSlice(
                    *op->data.send_status_from_server.status_details));
          }
        }

        status_error_.set(status_error);

        send_trailing_metadata_.Set(GrpcStatusMetadata(),
                                    op->data.send_status_from_server.status);

        // Ignore any te metadata key value pairs specified.
        send_trailing_metadata_.Remove(TeMetadata());
        stream_op_payload->send_trailing_metadata.send_trailing_metadata =
            &send_trailing_metadata_;
        stream_op_payload->send_trailing_metadata.sent =
            &sent_server_trailing_metadata_;
        pending_ops |= PendingOpMask(PendingOp::kSends);
        break;
      }
      case GRPC_OP_RECV_INITIAL_METADATA: {
        // Flag validation: currently allow no flags
        if (op->flags != 0) {
          error = GRPC_CALL_ERROR_INVALID_FLAGS;
          goto done_with_error;
        }
        if (received_initial_metadata_) {
          error = GRPC_CALL_ERROR_TOO_MANY_OPERATIONS;
          goto done_with_error;
        }
        received_initial_metadata_ = true;
        buffered_metadata_[0] =
            op->data.recv_initial_metadata.recv_initial_metadata;
        GRPC_CLOSURE_INIT(
            &receiving_initial_metadata_ready_,
            [](void* bctl, grpc_error_handle error) {
              static_cast<BatchControl*>(bctl)->ReceivingInitialMetadataReady(
                  error);
            },
            bctl, grpc_schedule_on_exec_ctx);
        stream_op->recv_initial_metadata = true;
        stream_op_payload->recv_initial_metadata.recv_initial_metadata =
            &recv_initial_metadata_;
        stream_op_payload->recv_initial_metadata.recv_initial_metadata_ready =
            &receiving_initial_metadata_ready_;
        if (is_client()) {
          stream_op_payload->recv_initial_metadata.trailing_metadata_available =
              &is_trailers_only_;
        }
        pending_ops |= PendingOpMask(PendingOp::kRecvInitialMetadata);
        break;
      }
      case GRPC_OP_RECV_MESSAGE: {
        // Flag validation: currently allow no flags
        if (op->flags != 0) {
          error = GRPC_CALL_ERROR_INVALID_FLAGS;
          goto done_with_error;
        }
        if (receiving_message_) {
          error = GRPC_CALL_ERROR_TOO_MANY_OPERATIONS;
          goto done_with_error;
        }
        receiving_message_ = true;
        stream_op->recv_message = true;
        receiving_slice_buffer_.reset();
        receiving_buffer_ = op->data.recv_message.recv_message;
        stream_op_payload->recv_message.recv_message = &receiving_slice_buffer_;
        receiving_stream_flags_ = 0;
        stream_op_payload->recv_message.flags = &receiving_stream_flags_;
        stream_op_payload->recv_message.call_failed_before_recv_message =
            &call_failed_before_recv_message_;
        GRPC_CLOSURE_INIT(
            &receiving_stream_ready_,
            [](void* bctlp, grpc_error_handle error) {
              auto* bctl = static_cast<BatchControl*>(bctlp);
              auto* call = bctl->call_;
              //  Yields the call combiner before processing the received
              //  message.
              GRPC_CALL_COMBINER_STOP(call->call_combiner(),
                                      "recv_message_ready");
              bctl->ReceivingStreamReady(error);
            },
            bctl, grpc_schedule_on_exec_ctx);
        stream_op_payload->recv_message.recv_message_ready =
            &receiving_stream_ready_;
        pending_ops |= PendingOpMask(PendingOp::kRecvMessage);
        break;
      }
      case GRPC_OP_RECV_STATUS_ON_CLIENT: {
        // Flag validation: currently allow no flags
        if (op->flags != 0) {
          error = GRPC_CALL_ERROR_INVALID_FLAGS;
          goto done_with_error;
        }
        if (!is_client()) {
          error = GRPC_CALL_ERROR_NOT_ON_SERVER;
          goto done_with_error;
        }
        if (requested_final_op_) {
          error = GRPC_CALL_ERROR_TOO_MANY_OPERATIONS;
          goto done_with_error;
        }
        requested_final_op_ = true;
        buffered_metadata_[1] =
            op->data.recv_status_on_client.trailing_metadata;
        final_op_.client.status = op->data.recv_status_on_client.status;
        final_op_.client.status_details =
            op->data.recv_status_on_client.status_details;
        final_op_.client.error_string =
            op->data.recv_status_on_client.error_string;
        stream_op->recv_trailing_metadata = true;
        stream_op_payload->recv_trailing_metadata.recv_trailing_metadata =
            &recv_trailing_metadata_;
        stream_op_payload->recv_trailing_metadata.collect_stats =
            &final_info_.stats.transport_stream_stats;
        GRPC_CLOSURE_INIT(
            &receiving_trailing_metadata_ready_,
            [](void* bctl, grpc_error_handle error) {
              static_cast<BatchControl*>(bctl)->ReceivingTrailingMetadataReady(
                  error);
            },
            bctl, grpc_schedule_on_exec_ctx);
        stream_op_payload->recv_trailing_metadata.recv_trailing_metadata_ready =
            &receiving_trailing_metadata_ready_;
        pending_ops |= PendingOpMask(PendingOp::kRecvTrailingMetadata);
        break;
      }
      case GRPC_OP_RECV_CLOSE_ON_SERVER: {
        // Flag validation: currently allow no flags
        if (op->flags != 0) {
          error = GRPC_CALL_ERROR_INVALID_FLAGS;
          goto done_with_error;
        }
        if (is_client()) {
          error = GRPC_CALL_ERROR_NOT_ON_CLIENT;
          goto done_with_error;
        }
        if (requested_final_op_) {
          error = GRPC_CALL_ERROR_TOO_MANY_OPERATIONS;
          goto done_with_error;
        }
        requested_final_op_ = true;
        final_op_.server.cancelled = op->data.recv_close_on_server.cancelled;
        stream_op->recv_trailing_metadata = true;
        stream_op_payload->recv_trailing_metadata.recv_trailing_metadata =
            &recv_trailing_metadata_;
        stream_op_payload->recv_trailing_metadata.collect_stats =
            &final_info_.stats.transport_stream_stats;
        GRPC_CLOSURE_INIT(
            &receiving_trailing_metadata_ready_,
            [](void* bctl, grpc_error_handle error) {
              static_cast<BatchControl*>(bctl)->ReceivingTrailingMetadataReady(
                  error);
            },
            bctl, grpc_schedule_on_exec_ctx);
        stream_op_payload->recv_trailing_metadata.recv_trailing_metadata_ready =
            &receiving_trailing_metadata_ready_;
        pending_ops |= PendingOpMask(PendingOp::kRecvTrailingMetadata);
        break;
      }
    }
  }

  InternalRef("completion");
  if (!is_notify_tag_closure) {
    GPR_ASSERT(grpc_cq_begin_op(cq_, notify_tag));
  }
  bctl->set_pending_ops(pending_ops);

  if (pending_ops & PendingOpMask(PendingOp::kSends)) {
    GRPC_CLOSURE_INIT(
        &bctl->finish_batch_,
        [](void* bctl, grpc_error_handle error) {
          static_cast<BatchControl*>(bctl)->FinishBatch(error);
        },
        bctl, grpc_schedule_on_exec_ctx);
    stream_op->on_complete = &bctl->finish_batch_;
  }

  call_tracer = static_cast<CallTracerAnnotationInterface*>(
      ContextGet(GRPC_CONTEXT_CALL_TRACER_ANNOTATION_INTERFACE));
  if ((IsTraceRecordCallopsEnabled() && call_tracer != nullptr)) {
    call_tracer->RecordAnnotation(absl::StrFormat(
        "BATCH:%p START:%s BATCH:%s (tag:%p)", bctl,
        PendingOpString(pending_ops).c_str(),
        grpc_transport_stream_op_batch_string(stream_op, true).c_str(),
        bctl->completion_data_.notify_tag.tag));
  }
  if (grpc_call_trace.enabled()) {
    gpr_log(GPR_DEBUG, "BATCH:%p START:%s BATCH:%s (tag:%p)", bctl,
            PendingOpString(pending_ops).c_str(),
            grpc_transport_stream_op_batch_string(stream_op, false).c_str(),
            bctl->completion_data_.notify_tag.tag);
  }
  ExecuteBatch(stream_op, &bctl->start_batch_);

done:
  return error;

done_with_error:
  // reverse any mutations that occurred
  if (stream_op->send_initial_metadata) {
    sent_initial_metadata_ = false;
    send_initial_metadata_.Clear();
  }
  if (stream_op->send_message) {
    sending_message_ = false;
  }
  if (stream_op->send_trailing_metadata) {
    sent_final_op_ = false;
    send_trailing_metadata_.Clear();
  }
  if (stream_op->recv_initial_metadata) {
    received_initial_metadata_ = false;
  }
  if (stream_op->recv_message) {
    receiving_message_ = false;
  }
  if (stream_op->recv_trailing_metadata) {
    requested_final_op_ = false;
  }
  goto done;
}

void FilterStackCall::ContextSet(grpc_context_index elem, void* value,
                                 void (*destroy)(void*)) {
  if (context_[elem].destroy) {
    context_[elem].destroy(context_[elem].value);
  }
  context_[elem].value = value;
  context_[elem].destroy = destroy;
}

///////////////////////////////////////////////////////////////////////////////
// Metadata validation helpers

namespace {
bool ValidateMetadata(size_t count, grpc_metadata* metadata) {
  if (count > INT_MAX) {
    return false;
  }
  for (size_t i = 0; i < count; i++) {
    grpc_metadata* md = &metadata[i];
    if (!GRPC_LOG_IF_ERROR("validate_metadata",
                           grpc_validate_header_key_is_legal(md->key))) {
      return false;
    } else if (!grpc_is_binary_header_internal(md->key) &&
               !GRPC_LOG_IF_ERROR(
                   "validate_metadata",
                   grpc_validate_header_nonbin_value_is_legal(md->value))) {
      return false;
    } else if (GRPC_SLICE_LENGTH(md->value) >= UINT32_MAX) {
      // HTTP2 hpack encoding has a maximum limit.
      return false;
    }
  }
  return true;
}
}  // namespace

///////////////////////////////////////////////////////////////////////////////
// PromiseBasedCall
// Will be folded into Call once the promise conversion is done

class BasicPromiseBasedCall : public ChannelBasedCall,
                              public Party,
                              public grpc_event_engine::experimental::
                                  EventEngine::Closure /* for deadlines */ {
 public:
  using ChannelBasedCall::arena;

  BasicPromiseBasedCall(Arena* arena, uint32_t initial_external_refs,
                        uint32_t initial_internal_refs,
                        const grpc_call_create_args& args)
<<<<<<< HEAD
      : ChannelBasedCall(arena, args.server_transport_data == nullptr,
                         args.send_deadline, args.channel->Ref()),
        Party(arena, initial_external_refs != 0 ? 1 : 0),
=======
      : Call(arena, args.server_transport_data == nullptr, args.send_deadline,
             args.channel->Ref()),
        Party(arena, initial_internal_refs),
>>>>>>> 61e1c030
        external_refs_(initial_external_refs),
        cq_(args.cq) {
    if (args.cq != nullptr) {
      GRPC_CQ_INTERNAL_REF(args.cq, "bind");
    }
  }

  ~BasicPromiseBasedCall() override {
    if (cq_) GRPC_CQ_INTERNAL_UNREF(cq_, "bind");
    for (int i = 0; i < GRPC_CONTEXT_COUNT; i++) {
      if (context_[i].destroy) {
        context_[i].destroy(context_[i].value);
      }
    }
  }

  // Implementation of EventEngine::Closure, called when deadline expires
  void Run() final;

  virtual void OrphanCall() = 0;

  virtual ServerCallContext* server_call_context() { return nullptr; }
  void SetCompletionQueue(grpc_completion_queue* cq) final {
    cq_ = cq;
    GRPC_CQ_INTERNAL_REF(cq, "bind");
  }

  // Implementation of call refcounting: move this to DualRefCounted once we
  // don't need to maintain FilterStackCall compatibility
  void ExternalRef() final {
    if (external_refs_.fetch_add(1, std::memory_order_relaxed) == 0) {
      InternalRef("external");
    }
  }
  void ExternalUnref() final {
    if (external_refs_.fetch_sub(1, std::memory_order_acq_rel) == 1) {
      OrphanCall();
      InternalUnref("external");
    }
  }
  void InternalRef(const char* reason) final {
    if (grpc_call_refcount_trace.enabled()) {
      gpr_log(GPR_DEBUG, "INTERNAL_REF:%p:%s", this, reason);
    }
    Party::IncrementRefCount();
  }
  void InternalUnref(const char* reason) final {
    if (grpc_call_refcount_trace.enabled()) {
      gpr_log(GPR_DEBUG, "INTERNAL_UNREF:%p:%s", this, reason);
    }
    Party::Unref();
  }

  void RunInContext(absl::AnyInvocable<void()> fn) {
    Spawn(
        "run_in_context",
        [fn = std::move(fn)]() mutable {
          fn();
          return Empty{};
        },
        [](Empty) {});
  }

  void ContextSet(grpc_context_index elem, void* value,
                  void (*destroy)(void*)) final {
    if (context_[elem].destroy != nullptr) {
      context_[elem].destroy(context_[elem].value);
    }
    context_[elem].value = value;
    context_[elem].destroy = destroy;
  }

  void* ContextGet(grpc_context_index elem) const final {
    return context_[elem].value;
  }

  void UpdateDeadline(Timestamp deadline) ABSL_LOCKS_EXCLUDED(deadline_mu_);
  void ResetDeadline() ABSL_LOCKS_EXCLUDED(deadline_mu_);
  Timestamp deadline() {
    MutexLock lock(&deadline_mu_);
    return deadline_;
  }

  // Accept the stats from the context (call once we have proof the transport is
  // done with them).
  void AcceptTransportStatsFromContext() {
    final_stats_ = *call_context_.call_stats();
  }

  // This should return nullptr for the promise stack (and alternative means
  // for that functionality be invented)
  grpc_call_stack* call_stack() final { return nullptr; }

 protected:
  class ScopedContext
      : public ScopedActivity,
        public promise_detail::Context<Arena>,
        public promise_detail::Context<grpc_call_context_element>,
        public promise_detail::Context<CallContext>,
        public promise_detail::Context<CallFinalization> {
   public:
    explicit ScopedContext(BasicPromiseBasedCall* call)
        : ScopedActivity(call),
          promise_detail::Context<Arena>(call->arena()),
          promise_detail::Context<grpc_call_context_element>(call->context_),
          promise_detail::Context<CallContext>(&call->call_context_),
          promise_detail::Context<CallFinalization>(&call->finalization_) {}
  };

  grpc_call_context_element* context() { return context_; }

  grpc_completion_queue* cq() { return cq_; }

  // At the end of the call run any finalization actions.
  void SetFinalizationStatus(grpc_status_code status, Slice status_details) {
    final_message_ = std::move(status_details);
    final_status_ = status;
  }

  grpc_event_engine::experimental::EventEngine* event_engine() const override {
    return channel()->event_engine();
  }

 private:
  void PartyOver() final {
    {
      ScopedContext ctx(this);
      std::string message;
      grpc_call_final_info final_info;
      final_info.stats = final_stats_;
      final_info.final_status = final_status_;
      // TODO(ctiller): change type here so we don't need to copy this string.
      final_info.error_string = nullptr;
      if (!final_message_.empty()) {
        message = std::string(final_message_.begin(), final_message_.end());
        final_info.error_string = message.c_str();
      }
      final_info.stats.latency =
          gpr_cycle_counter_sub(gpr_get_cycle_counter(), start_time());
      finalization_.Run(&final_info);
      CancelRemainingParticipants();
      arena()->DestroyManagedNewObjects();
    }
    DeleteThis();
  }

  // Double refcounted for now: party owns the internal refcount, we track the
  // external refcount. Figure out a better scheme post-promise conversion.
  std::atomic<size_t> external_refs_;
  CallFinalization finalization_;
  CallContext call_context_{this};
  // Contexts for various subsystems (security, tracing, ...).
  grpc_call_context_element context_[GRPC_CONTEXT_COUNT] = {};
  grpc_call_stats final_stats_{};
  // Current deadline.
  Mutex deadline_mu_;
  Timestamp deadline_ ABSL_GUARDED_BY(deadline_mu_) = Timestamp::InfFuture();
  grpc_event_engine::experimental::EventEngine::TaskHandle ABSL_GUARDED_BY(
      deadline_mu_) deadline_task_;
  Slice final_message_;
  grpc_status_code final_status_ = GRPC_STATUS_UNKNOWN;
  grpc_completion_queue* cq_;
};

void BasicPromiseBasedCall::UpdateDeadline(Timestamp deadline) {
  MutexLock lock(&deadline_mu_);
  if (grpc_call_trace.enabled()) {
    gpr_log(GPR_DEBUG, "%s[call] UpdateDeadline from=%s to=%s",
            DebugTag().c_str(), deadline_.ToString().c_str(),
            deadline.ToString().c_str());
  }
  if (deadline >= deadline_) return;
  auto* const event_engine = channel()->event_engine();
  if (deadline_ != Timestamp::InfFuture()) {
    if (!event_engine->Cancel(deadline_task_)) return;
  } else {
    InternalRef("deadline");
  }
  deadline_ = deadline;
  deadline_task_ = event_engine->RunAfter(deadline - Timestamp::Now(), this);
}

void BasicPromiseBasedCall::ResetDeadline() {
  {
    MutexLock lock(&deadline_mu_);
    if (deadline_ == Timestamp::InfFuture()) return;
    auto* const event_engine = channel()->event_engine();
    if (!event_engine->Cancel(deadline_task_)) return;
    deadline_ = Timestamp::InfFuture();
  }
  InternalUnref("deadline[reset]");
}

void BasicPromiseBasedCall::Run() {
  ApplicationCallbackExecCtx callback_exec_ctx;
  ExecCtx exec_ctx;
  CancelWithError(absl::DeadlineExceededError("Deadline exceeded"));
  InternalUnref("deadline[run]");
}

class PromiseBasedCall : public BasicPromiseBasedCall {
 public:
  PromiseBasedCall(Arena* arena, uint32_t initial_external_refs,
                   const grpc_call_create_args& args);

  bool Completed() final { return finished_.IsSet(); }

  bool failed_before_recv_message() const final {
    return failed_before_recv_message_.load(std::memory_order_relaxed);
  }

  using ChannelBasedCall::arena;

 protected:
  class ScopedContext : public BasicPromiseBasedCall::ScopedContext,
                        public BatchBuilder,
                        public promise_detail::Context<BatchBuilder> {
   public:
    explicit ScopedContext(PromiseBasedCall* call)
        : BasicPromiseBasedCall::ScopedContext(call),
          BatchBuilder(&call->batch_payload_),
          promise_detail::Context<BatchBuilder>(this) {}
  };

  class Completion {
   public:
    Completion() : index_(kNullIndex) {}
    ~Completion() { GPR_ASSERT(index_ == kNullIndex); }
    explicit Completion(uint8_t index) : index_(index) {}
    Completion(const Completion& other) = delete;
    Completion& operator=(const Completion& other) = delete;
    Completion(Completion&& other) noexcept : index_(other.index_) {
      other.index_ = kNullIndex;
    }
    Completion& operator=(Completion&& other) noexcept {
      GPR_ASSERT(index_ == kNullIndex);
      index_ = other.index_;
      other.index_ = kNullIndex;
      return *this;
    }

    uint8_t index() const { return index_; }
    uint8_t TakeIndex() { return std::exchange(index_, kNullIndex); }
    bool has_value() const { return index_ != kNullIndex; }

   private:
    enum : uint8_t { kNullIndex = 0xff };
    uint8_t index_;
  };

  // Enumerates why a Completion is still pending
  enum class PendingOp {
    // We're in the midst of starting a batch of operations
    kStartingBatch = 0,
    // The following correspond with the batch operations from above
    kSendInitialMetadata,
    kReceiveInitialMetadata,
    kReceiveStatusOnClient,
    kReceiveCloseOnServer = kReceiveStatusOnClient,
    kSendMessage,
    kReceiveMessage,
    kSendStatusFromServer,
    kSendCloseFromClient = kSendStatusFromServer,
  };

  bool RunParty() override {
    ScopedContext ctx(this);
    return Party::RunParty();
  }

  const char* PendingOpString(PendingOp reason) const {
    switch (reason) {
      case PendingOp::kStartingBatch:
        return "StartingBatch";
      case PendingOp::kSendInitialMetadata:
        return "SendInitialMetadata";
      case PendingOp::kReceiveInitialMetadata:
        return "ReceiveInitialMetadata";
      case PendingOp::kReceiveStatusOnClient:
        return is_client() ? "ReceiveStatusOnClient" : "ReceiveCloseOnServer";
      case PendingOp::kSendMessage:
        return "SendMessage";
      case PendingOp::kReceiveMessage:
        return "ReceiveMessage";
      case PendingOp::kSendStatusFromServer:
        return is_client() ? "SendCloseFromClient" : "SendStatusFromServer";
    }
    return "Unknown";
  }

  static constexpr uint32_t PendingOpBit(PendingOp reason) {
    return 1 << static_cast<int>(reason);
  }

  // Begin work on a completion, recording the tag/closure to notify.
  // Use the op selected in \a ops to determine the index to allocate into.
  // Starts the "StartingBatch" PendingOp immediately.
  // Assumes at least one operation in \a ops.
  Completion StartCompletion(void* tag, bool is_closure, const grpc_op* ops);
  // Add one pending op to the completion, and return it.
  Completion AddOpToCompletion(const Completion& completion, PendingOp reason);
  // Stringify a completion
  std::string CompletionString(const Completion& completion) const {
    return completion.has_value()
               ? completion_info_[completion.index()].pending.ToString(this)
               : "no-completion";
  }
  // Finish one op on the completion. Must have been previously been added.
  // The completion as a whole finishes when all pending ops finish.
  void FinishOpOnCompletion(Completion* completion, PendingOp reason);
  // Mark the completion as failed. Does not finish it.
  void FailCompletion(const Completion& completion,
                      SourceLocation source_location = {});
  // Mark the completion as infallible. Overrides FailCompletion to report
  // success always.
  void ForceCompletionSuccess(const Completion& completion);

  std::string PresentAndCompletionText(const char* caption, bool has,
                                       const Completion& completion) const {
    if (has) {
      if (completion.has_value()) {
        return absl::StrCat(caption, ":", CompletionString(completion), " ");
      } else {
        return absl::StrCat(caption,
                            ":!!BUG:operation is present, no completion!! ");
      }
    } else {
      if (!completion.has_value()) {
        return "";
      } else {
        return absl::StrCat(caption, ":no-op:", CompletionString(completion),
                            " ");
      }
    }
  }

  // Spawn a job that will first do FirstPromise then receive a message
  template <typename FirstPromise>
  void StartRecvMessage(const grpc_op& op, const Completion& completion,
                        FirstPromise first,
                        PipeReceiver<MessageHandle>* receiver,
                        bool cancel_on_error, Party::BulkSpawner& spawner);
  void StartSendMessage(const grpc_op& op, const Completion& completion,
                        PipeSender<MessageHandle>* sender,
                        Party::BulkSpawner& spawner);

  void set_completed() { finished_.Set(); }

  // Returns a promise that resolves to Empty whenever the call is completed.
  auto finished() { return finished_.Wait(); }

  // Returns a promise that resolves to Empty whenever there is no outstanding
  // send operation
  auto WaitForSendingStarted() {
    return [this]() -> Poll<Empty> {
      int n = sends_queued_.load(std::memory_order_relaxed);
      if (grpc_call_trace.enabled()) {
        gpr_log(GPR_DEBUG, "%s[call] WaitForSendingStarted n=%d",
                DebugTag().c_str(), n);
      }
      if (n != 0) return waiting_for_queued_sends_.pending();
      return Empty{};
    };
  }

  // Mark that a send has been queued - blocks sending trailing metadata.
  void QueueSend() {
    if (grpc_call_trace.enabled()) {
      gpr_log(GPR_DEBUG, "%s[call] QueueSend", DebugTag().c_str());
    }
    sends_queued_.fetch_add(1, std::memory_order_relaxed);
  }
  // Mark that a send has been dequeued - allows sending trailing metadata once
  // zero sends are queued.
  void EnactSend() {
    if (grpc_call_trace.enabled()) {
      gpr_log(GPR_DEBUG, "%s[call] EnactSend", DebugTag().c_str());
    }
    if (1 == sends_queued_.fetch_sub(1, std::memory_order_relaxed)) {
      waiting_for_queued_sends_.Wake();
    }
  }

  void set_failed_before_recv_message() {
    failed_before_recv_message_.store(true, std::memory_order_relaxed);
  }

 private:
  union CompletionInfo {
    static constexpr uint32_t kOpFailed = 0x8000'0000u;
    static constexpr uint32_t kOpForceSuccess = 0x4000'0000u;
    CompletionInfo() {}
    enum CompletionState {
      kPending,
      kSuccess,
      kFailure,
    };
    struct Pending {
      // Bitmask of PendingOps at the bottom, and kOpFailed, kOpForceSuccess at
      // the top.
      std::atomic<uint32_t> state;
      bool is_closure;
      // True if this completion was for a recv_message op.
      // In that case if the completion as a whole fails we need to cleanup the
      // returned message.
      bool is_recv_message;
      void* tag;

      void Start(bool is_closure, void* tag) {
        this->is_closure = is_closure;
        this->is_recv_message = false;
        this->tag = tag;
        state.store(PendingOpBit(PendingOp::kStartingBatch),
                    std::memory_order_release);
      }

      void AddPendingBit(PendingOp reason) {
        if (reason == PendingOp::kReceiveMessage) is_recv_message = true;
        auto prev =
            state.fetch_or(PendingOpBit(reason), std::memory_order_relaxed);
        GPR_ASSERT((prev & PendingOpBit(reason)) == 0);
      }

      CompletionState RemovePendingBit(PendingOp reason) {
        const uint32_t mask = ~PendingOpBit(reason);
        auto prev = state.fetch_and(mask, std::memory_order_acq_rel);
        GPR_ASSERT((prev & PendingOpBit(reason)) != 0);
        switch (prev & mask) {
          case kOpFailed:
            return kFailure;
          case kOpFailed | kOpForceSuccess:
          case kOpForceSuccess:
          case 0:
            return kSuccess;
          default:
            return kPending;
        }
      }

      void MarkFailed() {
        state.fetch_or(kOpFailed, std::memory_order_relaxed);
      }

      void MarkForceSuccess() {
        state.fetch_or(kOpForceSuccess, std::memory_order_relaxed);
      }

      std::string ToString(const PromiseBasedCall* call) const {
        auto state = this->state.load(std::memory_order_relaxed);
        std::vector<absl::string_view> pending_ops;
        for (size_t i = 0; i < 24; i++) {
          if (state & (1u << i)) {
            pending_ops.push_back(
                call->PendingOpString(static_cast<PendingOp>(i)));
          }
        }
        return absl::StrFormat("{%s}%s:tag=%p", absl::StrJoin(pending_ops, ","),
                               (state & kOpForceSuccess) ? ":force-success"
                               : (state & kOpFailed)     ? ":failed"
                                                         : ":success",
                               tag);
      }
    } pending;
    grpc_cq_completion completion;
  };

  CompletionInfo completion_info_[6];
  ExternallyObservableLatch<void> finished_;
  // Non-zero with an outstanding GRPC_OP_SEND_INITIAL_METADATA or
  // GRPC_OP_SEND_MESSAGE (one count each), and 0 once those payloads have been
  // pushed onto the outgoing pipe.
  std::atomic<uint8_t> sends_queued_{0};
  std::atomic<bool> failed_before_recv_message_{false};
  // Waiter for when sends_queued_ becomes 0.
  IntraActivityWaiter waiting_for_queued_sends_;
  grpc_byte_buffer** recv_message_ = nullptr;
  grpc_transport_stream_op_batch_payload batch_payload_{context()};
};

template <typename T>
grpc_error_handle MakePromiseBasedCall(grpc_call_create_args* args,
                                       grpc_call** out_call) {
  Channel* channel = args->channel.get();

  auto* arena = channel->CreateArena();
  PromiseBasedCall* call = arena->New<T>(arena, args);
  *out_call = call->c_ptr();
  GPR_DEBUG_ASSERT(Call::FromC(*out_call) == call);
  return absl::OkStatus();
}

PromiseBasedCall::PromiseBasedCall(Arena* arena, uint32_t initial_external_refs,
                                   const grpc_call_create_args& args)
    : BasicPromiseBasedCall(arena, initial_external_refs,
                            initial_external_refs != 0 ? 1 : 0, args) {}

static void CToMetadata(grpc_metadata* metadata, size_t count,
                        grpc_metadata_batch* b) {
  for (size_t i = 0; i < count; i++) {
    grpc_metadata* md = &metadata[i];
    auto key = StringViewFromSlice(md->key);
    // Filter "content-length metadata"
    if (key == "content-length") continue;
    b->Append(key, Slice(CSliceRef(md->value)),
              [md](absl::string_view error, const Slice& value) {
                gpr_log(GPR_DEBUG, "Append error: %s",
                        absl::StrCat("key=", StringViewFromSlice(md->key),
                                     " error=", error,
                                     " value=", value.as_string_view())
                            .c_str());
              });
  }
}

PromiseBasedCall::Completion PromiseBasedCall::StartCompletion(
    void* tag, bool is_closure, const grpc_op* ops) {
  Completion c(BatchSlotForOp(ops[0].op));
  if (!is_closure) {
    grpc_cq_begin_op(cq(), tag);
  }
  completion_info_[c.index()].pending.Start(is_closure, tag);
  if (grpc_call_trace.enabled()) {
    gpr_log(GPR_INFO, "%s[call] StartCompletion %s", DebugTag().c_str(),
            CompletionString(c).c_str());
  }
  return c;
}

PromiseBasedCall::Completion PromiseBasedCall::AddOpToCompletion(
    const Completion& completion, PendingOp reason) {
  if (grpc_call_trace.enabled()) {
    gpr_log(GPR_INFO, "%s[call] AddOpToCompletion %s %s", DebugTag().c_str(),
            CompletionString(completion).c_str(), PendingOpString(reason));
  }
  GPR_ASSERT(completion.has_value());
  completion_info_[completion.index()].pending.AddPendingBit(reason);
  return Completion(completion.index());
}

void PromiseBasedCall::FailCompletion(const Completion& completion,
                                      SourceLocation location) {
  if (grpc_call_trace.enabled()) {
    gpr_log(location.file(), location.line(), GPR_LOG_SEVERITY_ERROR,
            "%s[call] FailCompletion %s", DebugTag().c_str(),
            CompletionString(completion).c_str());
  }
  completion_info_[completion.index()].pending.MarkFailed();
}

void PromiseBasedCall::ForceCompletionSuccess(const Completion& completion) {
  completion_info_[completion.index()].pending.MarkForceSuccess();
}

void PromiseBasedCall::FinishOpOnCompletion(Completion* completion,
                                            PendingOp reason) {
  if (grpc_call_trace.enabled()) {
    gpr_log(GPR_INFO, "%s[call] FinishOpOnCompletion completion:%s finish:%s",
            DebugTag().c_str(), CompletionString(*completion).c_str(),
            PendingOpString(reason));
  }
  const uint8_t i = completion->TakeIndex();
  GPR_ASSERT(i < GPR_ARRAY_SIZE(completion_info_));
  CompletionInfo::Pending& pending = completion_info_[i].pending;
  bool success;
  switch (pending.RemovePendingBit(reason)) {
    case CompletionInfo::kPending:
      return;  // Early out
    case CompletionInfo::kSuccess:
      success = true;
      break;
    case CompletionInfo::kFailure:
      success = false;
      break;
  }
  if (pending.is_recv_message && !success && *recv_message_ != nullptr) {
    grpc_byte_buffer_destroy(*recv_message_);
    *recv_message_ = nullptr;
  }
  auto error = success ? absl::OkStatus() : absl::CancelledError();
  if (pending.is_closure) {
    ExecCtx::Run(DEBUG_LOCATION, static_cast<grpc_closure*>(pending.tag),
                 error);
  } else {
    InternalRef("cq_end_op");
    grpc_cq_end_op(
        cq(), pending.tag, error,
        [](void* p, grpc_cq_completion*) {
          static_cast<PromiseBasedCall*>(p)->InternalUnref("cq_end_op");
        },
        this, &completion_info_[i].completion);
  }
}

void PromiseBasedCall::StartSendMessage(const grpc_op& op,
                                        const Completion& completion,
                                        PipeSender<MessageHandle>* sender,
                                        Party::BulkSpawner& spawner) {
  QueueSend();
  SliceBuffer send;
  grpc_slice_buffer_swap(
      &op.data.send_message.send_message->data.raw.slice_buffer,
      send.c_slice_buffer());
  auto msg = arena()->MakePooled<Message>(std::move(send), op.flags);
  spawner.Spawn(
      "call_send_message",
      [this, sender, msg = std::move(msg)]() mutable {
        EnactSend();
        return sender->Push(std::move(msg));
      },
      [this, completion = AddOpToCompletion(
                 completion, PendingOp::kSendMessage)](bool result) mutable {
        if (grpc_call_trace.enabled()) {
          gpr_log(GPR_DEBUG, "%sSendMessage completes %s", DebugTag().c_str(),
                  result ? "successfully" : "with failure");
        }
        if (!result) FailCompletion(completion);
        FinishOpOnCompletion(&completion, PendingOp::kSendMessage);
      });
}

template <typename FirstPromiseFactory>
void PromiseBasedCall::StartRecvMessage(
    const grpc_op& op, const Completion& completion,
    FirstPromiseFactory first_promise_factory,
    PipeReceiver<MessageHandle>* receiver, bool cancel_on_error,
    Party::BulkSpawner& spawner) {
  if (grpc_call_trace.enabled()) {
    gpr_log(GPR_INFO, "%s[call] Start RecvMessage: %s", DebugTag().c_str(),
            CompletionString(completion).c_str());
  }
  recv_message_ = op.data.recv_message.recv_message;
  spawner.Spawn(
      "call_recv_message",
      [first_promise_factory = std::move(first_promise_factory), receiver]() {
        return Seq(first_promise_factory(), receiver->Next());
      },
      [this, cancel_on_error,
       completion = AddOpToCompletion(completion, PendingOp::kReceiveMessage)](
          NextResult<MessageHandle> result) mutable {
        if (result.has_value()) {
          MessageHandle& message = *result;
          NoteLastMessageFlags(message->flags());
          if ((message->flags() & GRPC_WRITE_INTERNAL_COMPRESS) &&
              (incoming_compression_algorithm() != GRPC_COMPRESS_NONE)) {
            *recv_message_ = grpc_raw_compressed_byte_buffer_create(
                nullptr, 0, incoming_compression_algorithm());
          } else {
            *recv_message_ = grpc_raw_byte_buffer_create(nullptr, 0);
          }
          grpc_slice_buffer_move_into(message->payload()->c_slice_buffer(),
                                      &(*recv_message_)->data.raw.slice_buffer);
          if (grpc_call_trace.enabled()) {
            gpr_log(GPR_INFO,
                    "%s[call] RecvMessage: outstanding_recv "
                    "finishes: received %" PRIdPTR " byte message",
                    DebugTag().c_str(),
                    (*recv_message_)->data.raw.slice_buffer.length);
          }
        } else if (result.cancelled()) {
          if (grpc_call_trace.enabled()) {
            gpr_log(GPR_INFO,
                    "%s[call] RecvMessage: outstanding_recv "
                    "finishes: received end-of-stream with error",
                    DebugTag().c_str());
          }
          set_failed_before_recv_message();
          FailCompletion(completion);
          if (cancel_on_error) CancelWithError(absl::CancelledError());
          *recv_message_ = nullptr;
        } else {
          if (grpc_call_trace.enabled()) {
            gpr_log(GPR_INFO,
                    "%s[call] RecvMessage: outstanding_recv "
                    "finishes: received end-of-stream",
                    DebugTag().c_str());
          }
          *recv_message_ = nullptr;
        }
        FinishOpOnCompletion(&completion, PendingOp::kReceiveMessage);
      });
}

///////////////////////////////////////////////////////////////////////////////
// CallContext

void CallContext::RunInContext(absl::AnyInvocable<void()> fn) {
  call_->RunInContext(std::move(fn));
}

void CallContext::IncrementRefCount(const char* reason) {
  call_->InternalRef(reason);
}

void CallContext::Unref(const char* reason) { call_->InternalUnref(reason); }

void CallContext::UpdateDeadline(Timestamp deadline) {
  call_->UpdateDeadline(deadline);
}

Timestamp CallContext::deadline() const { return call_->deadline(); }

ServerCallContext* CallContext::server_call_context() {
  return call_->server_call_context();
}

grpc_call* CallContext::c_call() { return call_->c_ptr(); }

///////////////////////////////////////////////////////////////////////////////
// PublishMetadataArray

namespace {
void PublishMetadataArray(grpc_metadata_batch* md, grpc_metadata_array* array,
                          bool is_client) {
  const auto md_count = md->count();
  if (md_count > array->capacity) {
    array->capacity =
        std::max(array->capacity + md->count(), array->capacity * 3 / 2);
    array->metadata = static_cast<grpc_metadata*>(
        gpr_realloc(array->metadata, sizeof(grpc_metadata) * array->capacity));
  }
  PublishToAppEncoder encoder(array, md, is_client);
  md->Encode(&encoder);
}
}  // namespace

///////////////////////////////////////////////////////////////////////////////
// ClientPromiseBasedCall

#ifdef GRPC_EXPERIMENT_IS_INCLUDED_PROMISE_BASED_CLIENT_CALL
class ClientPromiseBasedCall final : public PromiseBasedCall {
 public:
  ClientPromiseBasedCall(Arena* arena, grpc_call_create_args* args)
      : PromiseBasedCall(arena, 1, *args),
        polling_entity_(
            args->cq != nullptr
                ? grpc_polling_entity_create_from_pollset(
                      grpc_cq_pollset(args->cq))
                : (args->pollset_set_alternative != nullptr
                       ? grpc_polling_entity_create_from_pollset_set(
                             args->pollset_set_alternative)
                       : grpc_polling_entity{})) {
    global_stats().IncrementClientCallsCreated();
    if (args->cq != nullptr) {
      GPR_ASSERT(args->pollset_set_alternative == nullptr &&
                 "Only one of 'cq' and 'pollset_set_alternative' should be "
                 "non-nullptr.");
    }
    ScopedContext context(this);
    send_initial_metadata_ =
        GetContext<Arena>()->MakePooled<ClientMetadata>(GetContext<Arena>());
    send_initial_metadata_->Set(HttpPathMetadata(), std::move(*args->path));
    if (args->authority.has_value()) {
      send_initial_metadata_->Set(HttpAuthorityMetadata(),
                                  std::move(*args->authority));
    }
    send_initial_metadata_->Set(GrpcRegisteredMethod(),
                                reinterpret_cast<void*>(static_cast<uintptr_t>(
                                    args->registered_method)));
    if (auto* channelz_channel = channel()->channelz_node()) {
      channelz_channel->RecordCallStarted();
    }
    if (args->send_deadline != Timestamp::InfFuture()) {
      UpdateDeadline(args->send_deadline);
    }
    Call* parent = Call::FromC(args->parent);
    if (parent != nullptr) {
      auto parent_status = InitParent(down_cast<ChannelBasedCall*>(parent),
                                      args->propagation_mask);
      if (!parent_status.ok()) {
        CancelWithError(std::move(parent_status));
      }
      PublishToParent(down_cast<ChannelBasedCall*>(parent));
    }
  }

  void OrphanCall() override { MaybeUnpublishFromParent(); }

  ~ClientPromiseBasedCall() override {
    ScopedContext context(this);
    send_initial_metadata_.reset();
    // Need to destroy the pipes under the ScopedContext above, so we
    // move them out here and then allow the destructors to run at
    // end of scope, but before context.
    auto c2s = std::move(client_to_server_messages_);
    auto s2c = std::move(server_to_client_messages_);
    auto sim = std::move(server_initial_metadata_);
  }

  void CancelWithError(absl::Status error) override {
    if (cancel_with_error_called_.exchange(true, std::memory_order_relaxed)) {
      return;
    }
    if (!started_.exchange(true, std::memory_order_relaxed)) {
      // Initial metadata not sent yet, so we can just fail the call.
      Spawn(
          "cancel_before_initial_metadata",
          [error = std::move(error), this]() {
            server_to_client_messages_.sender.Close();
            auto md = ServerMetadataFromStatus(error);
            md->Set(GrpcCallWasCancelled(), true);
            Finish(std::move(md));
            return Empty{};
          },
          [](Empty) {});
    } else {
      Spawn(
          "cancel_with_error",
          [error = std::move(error), this]() {
            if (!cancel_error_.is_set()) {
              auto md = ServerMetadataFromStatus(error);
              md->Set(GrpcCallWasCancelled(), true);
              cancel_error_.Set(std::move(md));
            }
            return Empty{};
          },
          [](Empty) {});
    }
  }
  absl::string_view GetServerAuthority() const override { abort(); }
  bool is_trailers_only() const override { return is_trailers_only_; }

  grpc_call_error StartBatch(const grpc_op* ops, size_t nops, void* notify_tag,
                             bool is_notify_tag_closure) override;

  std::string DebugTag() const override {
    return absl::StrFormat("CLIENT_CALL[%p]: ", this);
  }

<<<<<<< HEAD
=======
  RefCountedPtr<CallSpineInterface> MakeCallSpine(CallArgs call_args) final {
    class WrappingCallSpine final : public CallSpineInterface {
     public:
      WrappingCallSpine(ClientPromiseBasedCall* call,
                        ClientMetadataHandle metadata)
          : call_(call) {
        call_->InternalRef("call-spine");
        SpawnInfallible(
            "send_client_initial_metadata",
            [self = Ref(), metadata = std::move(metadata)]() mutable {
              return Map(self->client_initial_metadata_.sender.Push(
                             std::move(metadata)),
                         [self](bool) { return Empty{}; });
            });
      }

      ~WrappingCallSpine() override {
        {
          ScopedContext context(call_);
          // Move these out and destroy before the internal unref.
          auto client_initial_metadata = std::move(client_initial_metadata_);
          auto server_trailing_metadata = std::move(server_trailing_metadata_);
        }
        call_->InternalUnref("call-spine");
      }

      Pipe<ClientMetadataHandle>& client_initial_metadata() override {
        return client_initial_metadata_;
      }

      Pipe<MessageHandle>& client_to_server_messages() override {
        return call_->client_to_server_messages_;
      }

      Pipe<ServerMetadataHandle>& server_initial_metadata() override {
        return call_->server_initial_metadata_;
      }

      Pipe<MessageHandle>& server_to_client_messages() override {
        return call_->server_to_client_messages_;
      }

      Pipe<ServerMetadataHandle>& server_trailing_metadata() override {
        return server_trailing_metadata_;
      }

      Latch<ServerMetadataHandle>& cancel_latch() override {
        return cancel_error_;
      }

      Party& party() override { return *call_; }

      void IncrementRefCount() override { refs_.Ref(); }
      void Unref() override {
        if (refs_.Unref()) delete this;
      }
      RefCountedPtr<WrappingCallSpine> Ref() {
        IncrementRefCount();
        return RefCountedPtr<WrappingCallSpine>(this);
      }

     private:
      RefCount refs_;
      ClientPromiseBasedCall* const call_;
      std::atomic<bool> sent_trailing_metadata_{false};
      Pipe<ClientMetadataHandle> client_initial_metadata_{call_->arena()};
      Pipe<ServerMetadataHandle> server_trailing_metadata_{call_->arena()};
      Latch<ServerMetadataHandle> cancel_error_;
    };
    GPR_ASSERT(call_args.server_initial_metadata ==
               &server_initial_metadata_.sender);
    GPR_ASSERT(call_args.client_to_server_messages ==
               &client_to_server_messages_.receiver);
    GPR_ASSERT(call_args.server_to_client_messages ==
               &server_to_client_messages_.sender);
    call_args.client_initial_metadata_outstanding.Complete(true);
    return MakeRefCounted<WrappingCallSpine>(
        this, std::move(call_args.client_initial_metadata));
  }

>>>>>>> 61e1c030
 private:
  // Finish the call with the given status/trailing metadata.
  void Finish(ServerMetadataHandle trailing_metadata);
  // Validate that a set of ops is valid for a client call.
  grpc_call_error ValidateBatch(const grpc_op* ops, size_t nops) const;
  // Commit a valid batch of operations to be executed.
  void CommitBatch(const grpc_op* ops, size_t nops,
                   const Completion& completion);
  // Start the underlying promise.
  void StartPromise(ClientMetadataHandle client_initial_metadata,
                    const Completion& completion, Party::BulkSpawner& spawner);
  // Start receiving initial metadata
  void StartRecvInitialMetadata(grpc_metadata_array* array,
                                const Completion& completion,
                                Party::BulkSpawner& spawner);
  void StartRecvStatusOnClient(
      const Completion& completion,
      grpc_op::grpc_op_data::grpc_op_recv_status_on_client op_args,
      Party::BulkSpawner& spawner);
  // Publish status out to the application.
  void PublishStatus(
      grpc_op::grpc_op_data::grpc_op_recv_status_on_client op_args,
      ServerMetadataHandle trailing_metadata);
  // Publish server initial metadata out to the application.
  void PublishInitialMetadata(ServerMetadata* metadata);

  ClientMetadataHandle send_initial_metadata_;
  Pipe<ServerMetadataHandle> server_initial_metadata_{arena()};
  Latch<ServerMetadataHandle> server_trailing_metadata_;
  Latch<ServerMetadataHandle> cancel_error_;
  Latch<grpc_polling_entity> polling_entity_;
  Pipe<MessageHandle> client_to_server_messages_{arena()};
  Pipe<MessageHandle> server_to_client_messages_{arena()};
  bool is_trailers_only_ = false;
  bool scheduled_receive_status_ = false;
  bool scheduled_send_close_ = false;
  // True once the promise for the call is started.
  // This corresponds to sending initial metadata, or cancelling before doing
  // so.
  // In the latter case real world code sometimes does not sent the initial
  // metadata, and so gating based upon that does not work out.
  std::atomic<bool> started_{false};
  // True after the first CancelWithError call - prevents spamming cancels from
  // overflowing the party.
  std::atomic<bool> cancel_with_error_called_{false};
  // TODO(ctiller): delete when we remove the filter based API (may require some
  // cleanup in wrapped languages: they depend on this to hold slice refs)
  ServerMetadataHandle recv_initial_metadata_;
  ServerMetadataHandle recv_trailing_metadata_;
};

void ClientPromiseBasedCall::StartPromise(
    ClientMetadataHandle client_initial_metadata, const Completion& completion,
    Party::BulkSpawner& spawner) {
  auto token = ClientInitialMetadataOutstandingToken::New(arena());
  spawner.Spawn(
      "call_send_initial_metadata", token.Wait(),
      [this,
       completion = AddOpToCompletion(
           completion, PendingOp::kSendInitialMetadata)](bool result) mutable {
        if (!result) FailCompletion(completion);
        FinishOpOnCompletion(&completion, PendingOp::kSendInitialMetadata);
      });
  spawner.Spawn(
      "client_promise",
      [this, client_initial_metadata = std::move(client_initial_metadata),
       token = std::move(token)]() mutable {
        return Race(
            cancel_error_.Wait(),
            Map(channel()->channel_stack()->MakeClientCallPromise(CallArgs{
                    std::move(client_initial_metadata), std::move(token),
                    &polling_entity_, &server_initial_metadata_.sender,
                    &client_to_server_messages_.receiver,
                    &server_to_client_messages_.sender}),
                [this](ServerMetadataHandle trailing_metadata) {
                  // If we're cancelled the transport doesn't get to return
                  // stats.
                  AcceptTransportStatsFromContext();
                  return trailing_metadata;
                }));
      },
      [this](ServerMetadataHandle trailing_metadata) {
        Finish(std::move(trailing_metadata));
      });
}

grpc_call_error ClientPromiseBasedCall::ValidateBatch(const grpc_op* ops,
                                                      size_t nops) const {
  BitSet<8> got_ops;
  for (size_t op_idx = 0; op_idx < nops; op_idx++) {
    const grpc_op& op = ops[op_idx];
    switch (op.op) {
      case GRPC_OP_SEND_INITIAL_METADATA:
        if (!AreInitialMetadataFlagsValid(op.flags)) {
          return GRPC_CALL_ERROR_INVALID_FLAGS;
        }
        if (!ValidateMetadata(op.data.send_initial_metadata.count,
                              op.data.send_initial_metadata.metadata)) {
          return GRPC_CALL_ERROR_INVALID_METADATA;
        }
        break;
      case GRPC_OP_SEND_MESSAGE:
        if (!AreWriteFlagsValid(op.flags)) {
          return GRPC_CALL_ERROR_INVALID_FLAGS;
        }
        break;
      case GRPC_OP_RECV_INITIAL_METADATA:
      case GRPC_OP_RECV_MESSAGE:
        if (op.flags != 0) return GRPC_CALL_ERROR_INVALID_FLAGS;
        break;
      case GRPC_OP_SEND_CLOSE_FROM_CLIENT:
        if (scheduled_send_close_) return GRPC_CALL_ERROR_TOO_MANY_OPERATIONS;
        if (op.flags != 0) return GRPC_CALL_ERROR_INVALID_FLAGS;
        break;
      case GRPC_OP_RECV_STATUS_ON_CLIENT:
        if (op.flags != 0) return GRPC_CALL_ERROR_INVALID_FLAGS;
        if (scheduled_receive_status_) {
          return GRPC_CALL_ERROR_TOO_MANY_OPERATIONS;
        }
        break;
      case GRPC_OP_RECV_CLOSE_ON_SERVER:
      case GRPC_OP_SEND_STATUS_FROM_SERVER:
        return GRPC_CALL_ERROR_NOT_ON_CLIENT;
    }
    if (got_ops.is_set(op.op)) {
      return GRPC_CALL_ERROR_TOO_MANY_OPERATIONS;
    }
    got_ops.set(op.op);
  }
  return GRPC_CALL_OK;
}

void ClientPromiseBasedCall::CommitBatch(const grpc_op* ops, size_t nops,
                                         const Completion& completion) {
  Party::BulkSpawner spawner(this);
  for (size_t op_idx = 0; op_idx < nops; op_idx++) {
    const grpc_op& op = ops[op_idx];
    switch (op.op) {
      case GRPC_OP_SEND_INITIAL_METADATA: {
        if (started_.exchange(true, std::memory_order_relaxed)) break;
        CToMetadata(op.data.send_initial_metadata.metadata,
                    op.data.send_initial_metadata.count,
                    send_initial_metadata_.get());
        PrepareOutgoingInitialMetadata(op, *send_initial_metadata_);
        if (send_deadline() != Timestamp::InfFuture()) {
          send_initial_metadata_->Set(GrpcTimeoutMetadata(), send_deadline());
        }
        send_initial_metadata_->Set(
            WaitForReady(),
            WaitForReady::ValueType{
                (op.flags & GRPC_INITIAL_METADATA_WAIT_FOR_READY) != 0,
                (op.flags &
                 GRPC_INITIAL_METADATA_WAIT_FOR_READY_EXPLICITLY_SET) != 0});
        StartPromise(std::move(send_initial_metadata_), completion, spawner);
      } break;
      case GRPC_OP_RECV_INITIAL_METADATA: {
        StartRecvInitialMetadata(
            op.data.recv_initial_metadata.recv_initial_metadata, completion,
            spawner);
      } break;
      case GRPC_OP_RECV_STATUS_ON_CLIENT: {
        scheduled_receive_status_ = true;
        StartRecvStatusOnClient(completion, op.data.recv_status_on_client,
                                spawner);
      } break;
      case GRPC_OP_SEND_MESSAGE:
        StartSendMessage(op, completion, &client_to_server_messages_.sender,
                         spawner);
        break;
      case GRPC_OP_RECV_MESSAGE:
        StartRecvMessage(
            op, completion,
            [this]() {
              return Race(server_initial_metadata_.receiver.AwaitClosed(),
                          server_to_client_messages_.receiver.AwaitClosed());
            },
            &server_to_client_messages_.receiver, false, spawner);
        break;
      case GRPC_OP_SEND_CLOSE_FROM_CLIENT:
        scheduled_send_close_ = true;
        spawner.Spawn(
            "send_close_from_client",
            [this]() {
              client_to_server_messages_.sender.Close();
              return Empty{};
            },
            [this,
             completion = AddOpToCompletion(
                 completion, PendingOp::kSendCloseFromClient)](Empty) mutable {
              FinishOpOnCompletion(&completion,
                                   PendingOp::kSendCloseFromClient);
            });
        break;
      case GRPC_OP_SEND_STATUS_FROM_SERVER:
      case GRPC_OP_RECV_CLOSE_ON_SERVER:
        abort();  // unreachable
    }
  }
}

grpc_call_error ClientPromiseBasedCall::StartBatch(const grpc_op* ops,
                                                   size_t nops,
                                                   void* notify_tag,
                                                   bool is_notify_tag_closure) {
  if (nops == 0) {
    EndOpImmediately(cq(), notify_tag, is_notify_tag_closure);
    return GRPC_CALL_OK;
  }
  const grpc_call_error validation_result = ValidateBatch(ops, nops);
  if (validation_result != GRPC_CALL_OK) {
    return validation_result;
  }
  Completion completion =
      StartCompletion(notify_tag, is_notify_tag_closure, ops);
  CommitBatch(ops, nops, completion);
  FinishOpOnCompletion(&completion, PendingOp::kStartingBatch);
  return GRPC_CALL_OK;
}

void ClientPromiseBasedCall::StartRecvInitialMetadata(
    grpc_metadata_array* array, const Completion& completion,
    Party::BulkSpawner& spawner) {
  spawner.Spawn(
      "recv_initial_metadata",
      [this]() {
        return Race(server_initial_metadata_.receiver.Next(),
                    Map(finished(), [](Empty) {
                      return NextResult<ServerMetadataHandle>(true);
                    }));
      },
      [this, array,
       completion =
           AddOpToCompletion(completion, PendingOp::kReceiveInitialMetadata)](
          NextResult<ServerMetadataHandle> next_metadata) mutable {
        server_initial_metadata_.sender.Close();
        ServerMetadataHandle metadata;
        if (grpc_call_trace.enabled()) {
          gpr_log(GPR_INFO, "%s[call] RecvTrailingMetadata: %s",
                  DebugTag().c_str(),
                  next_metadata.has_value()
                      ? next_metadata.value()->DebugString().c_str()
                      : "null");
        }
        if (next_metadata.has_value()) {
          metadata = std::move(next_metadata.value());
          is_trailers_only_ = metadata->get(GrpcTrailersOnly()).value_or(false);
        } else {
          is_trailers_only_ = true;
          metadata = arena()->MakePooled<ServerMetadata>(arena());
        }
        ProcessIncomingInitialMetadata(*metadata);
        PublishMetadataArray(metadata.get(), array, true);
        recv_initial_metadata_ = std::move(metadata);
        FinishOpOnCompletion(&completion, PendingOp::kReceiveInitialMetadata);
      });
}

void ClientPromiseBasedCall::Finish(ServerMetadataHandle trailing_metadata) {
  if (grpc_call_trace.enabled()) {
    gpr_log(GPR_INFO, "%s[call] Finish: %s", DebugTag().c_str(),
            trailing_metadata->DebugString().c_str());
  }
  ResetDeadline();
  set_completed();
  client_to_server_messages_.sender.CloseWithError();
  client_to_server_messages_.receiver.CloseWithError();
  if (trailing_metadata->get(GrpcCallWasCancelled()).value_or(false)) {
    server_to_client_messages_.receiver.CloseWithError();
    server_initial_metadata_.receiver.CloseWithError();
  }
  if (auto* channelz_channel = channel()->channelz_node()) {
    if (trailing_metadata->get(GrpcStatusMetadata())
            .value_or(GRPC_STATUS_UNKNOWN) == GRPC_STATUS_OK) {
      channelz_channel->RecordCallSucceeded();
    } else {
      channelz_channel->RecordCallFailed();
    }
  }
  server_trailing_metadata_.Set(std::move(trailing_metadata));
}

namespace {
std::string MakeErrorString(const ServerMetadata* trailing_metadata) {
  std::string out = absl::StrCat(
      trailing_metadata->get(GrpcStatusFromWire()).value_or(false)
          ? "Error received from peer"
          : "Error generated by client",
      "grpc_status: ",
      grpc_status_code_to_string(trailing_metadata->get(GrpcStatusMetadata())
                                     .value_or(GRPC_STATUS_UNKNOWN)));
  if (const Slice* message =
          trailing_metadata->get_pointer(GrpcMessageMetadata())) {
    absl::StrAppend(&out, "\ngrpc_message: ", message->as_string_view());
  }
  if (auto annotations = trailing_metadata->get_pointer(GrpcStatusContext())) {
    absl::StrAppend(&out, "\nStatus Context:");
    for (const std::string& annotation : *annotations) {
      absl::StrAppend(&out, "\n  ", annotation);
    }
  }
  return out;
}
}  // namespace

void ClientPromiseBasedCall::StartRecvStatusOnClient(
    const Completion& completion,
    grpc_op::grpc_op_data::grpc_op_recv_status_on_client op_args,
    Party::BulkSpawner& spawner) {
  ForceCompletionSuccess(completion);
  spawner.Spawn(
      "recv_status_on_client", server_trailing_metadata_.Wait(),
      [this, op_args,
       completion =
           AddOpToCompletion(completion, PendingOp::kReceiveStatusOnClient)](
          ServerMetadataHandle trailing_metadata) mutable {
        const grpc_status_code status =
            trailing_metadata->get(GrpcStatusMetadata())
                .value_or(GRPC_STATUS_UNKNOWN);
        *op_args.status = status;
        Slice message_slice;
        if (Slice* message =
                trailing_metadata->get_pointer(GrpcMessageMetadata())) {
          message_slice = message->Ref();
        }
        SetFinalizationStatus(status, message_slice.Ref());
        *op_args.status_details = message_slice.TakeCSlice();
        if (op_args.error_string != nullptr && status != GRPC_STATUS_OK) {
          *op_args.error_string =
              gpr_strdup(MakeErrorString(trailing_metadata.get()).c_str());
        }
        PublishMetadataArray(trailing_metadata.get(), op_args.trailing_metadata,
                             true);
        recv_trailing_metadata_ = std::move(trailing_metadata);
        FinishOpOnCompletion(&completion, PendingOp::kReceiveStatusOnClient);
      });
}
#endif

///////////////////////////////////////////////////////////////////////////////
// ServerPromiseBasedCall

#ifdef GRPC_EXPERIMENT_IS_INCLUDED_PROMISE_BASED_SERVER_CALL

class ServerPromiseBasedCall final : public PromiseBasedCall,
                                     public ServerCallContext {
 public:
  ServerPromiseBasedCall(Arena* arena, grpc_call_create_args* args);

  void OrphanCall() override {}
  void CancelWithError(grpc_error_handle) override;
  grpc_call_error StartBatch(const grpc_op* ops, size_t nops, void* notify_tag,
                             bool is_notify_tag_closure) override;
  bool is_trailers_only() const override {
    Crash("is_trailers_only not implemented for server calls");
  }
  absl::string_view GetServerAuthority() const override {
    const Slice* authority_metadata =
        client_initial_metadata_->get_pointer(HttpAuthorityMetadata());
    if (authority_metadata == nullptr) return "";
    return authority_metadata->as_string_view();
  }

  // Polling order for the server promise stack:
  //
  // │ ┌───────────────────────────────────────┐
  // │ │ ServerPromiseBasedCall                ├──► Lifetime management
  // │ ├───────────────────────────────────────┤
  // │ │ ConnectedChannel                      ├─┐
  // │ ├───────────────────────────────────────┤ └► Interactions with the
  // │ │ ... closest to transport filter       │    transport - send/recv msgs
  // │ ├───────────────────────────────────────┤    and metadata, call phase
  // │ │ ...                                   │    ordering
  // │ ├───────────────────────────────────────┤
  // │ │ ... closest to app filter             │ ┌► Request matching, initial
  // │ ├───────────────────────────────────────┤ │  setup, publishing call to
  // │ │ Server::ChannelData::MakeCallPromise  ├─┘  application
  // │ ├───────────────────────────────────────┤
  // │ │ MakeTopOfServerCallPromise            ├──► Send trailing metadata
  // ▼ └───────────────────────────────────────┘
  // Polling &
  // instantiation
  // order

  std::string DebugTag() const override {
    return absl::StrFormat("SERVER_CALL[%p]: ", this);
  }

  ServerCallContext* server_call_context() override { return this; }

  const void* server_stream_data() override { return server_transport_data_; }
  void PublishInitialMetadata(
      ClientMetadataHandle metadata,
      grpc_metadata_array* publish_initial_metadata) override;
  ArenaPromise<ServerMetadataHandle> MakeTopOfServerCallPromise(
      CallArgs call_args, grpc_completion_queue* cq,
      absl::FunctionRef<void(grpc_call* call)> publish) override;

 private:
  class RecvCloseOpCancelState {
   public:
    // Request that receiver be filled in per
    // grpc_op_recv_close_on_server. Returns true if the request can
    // be fulfilled immediately. Returns false if the request will be
    // fulfilled later.
    bool ReceiveCloseOnServerOpStarted(int* receiver) {
      uintptr_t state = state_.load(std::memory_order_acquire);
      uintptr_t new_state;
      do {
        switch (state) {
          case kUnset:
            new_state = reinterpret_cast<uintptr_t>(receiver);
            break;
          case kFinishedWithFailure:
            *receiver = 1;
            return true;
          case kFinishedWithSuccess:
            *receiver = 0;
            return true;
          default:
            Crash("Two threads offered ReceiveCloseOnServerOpStarted");
        }
      } while (!state_.compare_exchange_weak(state, new_state,
                                             std::memory_order_acq_rel,
                                             std::memory_order_acquire));
      return false;
    }

    // Mark the call as having completed.
    // Returns true if this finishes a previous
    // RequestReceiveCloseOnServer.
    bool CompleteCallWithCancelledSetTo(bool cancelled) {
      uintptr_t state = state_.load(std::memory_order_acquire);
      uintptr_t new_state;
      bool r;
      do {
        switch (state) {
          case kUnset:
            new_state = cancelled ? kFinishedWithFailure : kFinishedWithSuccess;
            r = false;
            break;
          case kFinishedWithFailure:
            return false;
          case kFinishedWithSuccess:
            Crash("unreachable");
          default:
            new_state = cancelled ? kFinishedWithFailure : kFinishedWithSuccess;
            r = true;
        }
      } while (!state_.compare_exchange_weak(state, new_state,
                                             std::memory_order_acq_rel,
                                             std::memory_order_acquire));
      if (r) *reinterpret_cast<int*>(state) = cancelled ? 1 : 0;
      return r;
    }

    std::string ToString() const {
      auto state = state_.load(std::memory_order_relaxed);
      switch (state) {
        case kUnset:
          return "Unset";
        case kFinishedWithFailure:
          return "FinishedWithFailure";
        case kFinishedWithSuccess:
          return "FinishedWithSuccess";
        default:
          return absl::StrFormat("WaitingForReceiver(%p)",
                                 reinterpret_cast<void*>(state));
      }
    }

   private:
    static constexpr uintptr_t kUnset = 0;
    static constexpr uintptr_t kFinishedWithFailure = 1;
    static constexpr uintptr_t kFinishedWithSuccess = 2;
    // Holds one of kUnset, kFinishedWithFailure, or
    // kFinishedWithSuccess OR an int* that wants to receive the
    // final status.
    std::atomic<uintptr_t> state_{kUnset};
  };

  void CommitBatch(const grpc_op* ops, size_t nops,
                   const Completion& completion);
  void Finish(ServerMetadataHandle result);

  Server* const server_;
  const void* const server_transport_data_;
  PipeSender<ServerMetadataHandle>* server_initial_metadata_ = nullptr;
  PipeSender<MessageHandle>* server_to_client_messages_ = nullptr;
  PipeReceiver<MessageHandle>* client_to_server_messages_ = nullptr;
  Latch<ServerMetadataHandle> send_trailing_metadata_;
  RecvCloseOpCancelState recv_close_op_cancel_state_;
  ClientMetadataHandle client_initial_metadata_;
  Completion recv_close_completion_;
  std::atomic<bool> cancelled_{false};
};

ServerPromiseBasedCall::ServerPromiseBasedCall(Arena* arena,
                                               grpc_call_create_args* args)
    : PromiseBasedCall(arena, 0, *args),
      server_(args->server),
      server_transport_data_(args->server_transport_data) {
  global_stats().IncrementServerCallsCreated();
  channelz::ServerNode* channelz_node = server_->channelz_node();
  if (channelz_node != nullptr) {
    channelz_node->RecordCallStarted();
  }
  // TODO(yashykt): In the future, we want to also enable stats and trace
  // collecting from when the call is created at the transport. The idea is that
  // the transport would create the call tracer and pass it in as part of the
  // metadata.
  if (args->server->server_call_tracer_factory() != nullptr) {
    auto* server_call_tracer =
        args->server->server_call_tracer_factory()->CreateNewServerCallTracer(
            arena, args->server->channel_args());
    if (server_call_tracer != nullptr) {
      // Note that we are setting both
      // GRPC_CONTEXT_CALL_TRACER_ANNOTATION_INTERFACE and
      // GRPC_CONTEXT_CALL_TRACER as a matter of convenience. In the future
      // promise-based world, we would just a single tracer object for each
      // stack (call, subchannel_call, server_call.)
      ContextSet(GRPC_CONTEXT_CALL_TRACER_ANNOTATION_INTERFACE,
                 server_call_tracer, nullptr);
      ContextSet(GRPC_CONTEXT_CALL_TRACER, server_call_tracer, nullptr);
    }
  }
  ScopedContext activity_context(this);
  Spawn("server_promise",
        channel()->channel_stack()->MakeServerCallPromise(
            CallArgs{nullptr, ClientInitialMetadataOutstandingToken::Empty(),
                     nullptr, nullptr, nullptr, nullptr}),
        [this](ServerMetadataHandle result) { Finish(std::move(result)); });
}

void ServerPromiseBasedCall::Finish(ServerMetadataHandle result) {
  if (grpc_call_trace.enabled()) {
    gpr_log(GPR_INFO, "%s[call] Finish: recv_close_state:%s result:%s",
            DebugTag().c_str(), recv_close_op_cancel_state_.ToString().c_str(),
            result->DebugString().c_str());
  }
  const auto status =
      result->get(GrpcStatusMetadata()).value_or(GRPC_STATUS_UNKNOWN);
  channelz::ServerNode* channelz_node = server_->channelz_node();
  if (channelz_node != nullptr) {
    if (status == GRPC_STATUS_OK) {
      channelz_node->RecordCallSucceeded();
    } else {
      channelz_node->RecordCallFailed();
    }
  }
  bool was_cancelled = result->get(GrpcCallWasCancelled()).value_or(true);
  if (recv_close_op_cancel_state_.CompleteCallWithCancelledSetTo(
          was_cancelled)) {
    FinishOpOnCompletion(&recv_close_completion_,
                         PendingOp::kReceiveCloseOnServer);
  }
  if (was_cancelled) set_failed_before_recv_message();
  if (server_initial_metadata_ != nullptr) {
    server_initial_metadata_->Close();
  }
  Slice message_slice;
  if (Slice* message = result->get_pointer(GrpcMessageMetadata())) {
    message_slice = message->Ref();
  }
  AcceptTransportStatsFromContext();
  SetFinalizationStatus(status, std::move(message_slice));
  set_completed();
  ResetDeadline();
  PropagateCancellationToChildren();
}

grpc_call_error ValidateServerBatch(const grpc_op* ops, size_t nops) {
  BitSet<8> got_ops;
  for (size_t op_idx = 0; op_idx < nops; op_idx++) {
    const grpc_op& op = ops[op_idx];
    switch (op.op) {
      case GRPC_OP_SEND_INITIAL_METADATA:
        if (!AreInitialMetadataFlagsValid(op.flags)) {
          return GRPC_CALL_ERROR_INVALID_FLAGS;
        }
        if (!ValidateMetadata(op.data.send_initial_metadata.count,
                              op.data.send_initial_metadata.metadata)) {
          return GRPC_CALL_ERROR_INVALID_METADATA;
        }
        break;
      case GRPC_OP_SEND_MESSAGE:
        if (!AreWriteFlagsValid(op.flags)) {
          return GRPC_CALL_ERROR_INVALID_FLAGS;
        }
        break;
      case GRPC_OP_SEND_STATUS_FROM_SERVER:
        if (op.flags != 0) return GRPC_CALL_ERROR_INVALID_FLAGS;
        if (!ValidateMetadata(
                op.data.send_status_from_server.trailing_metadata_count,
                op.data.send_status_from_server.trailing_metadata)) {
          return GRPC_CALL_ERROR_INVALID_METADATA;
        }
        break;
      case GRPC_OP_RECV_MESSAGE:
      case GRPC_OP_RECV_CLOSE_ON_SERVER:
        if (op.flags != 0) return GRPC_CALL_ERROR_INVALID_FLAGS;
        break;
      case GRPC_OP_RECV_INITIAL_METADATA:
      case GRPC_OP_SEND_CLOSE_FROM_CLIENT:
      case GRPC_OP_RECV_STATUS_ON_CLIENT:
        return GRPC_CALL_ERROR_NOT_ON_SERVER;
    }
    if (got_ops.is_set(op.op)) return GRPC_CALL_ERROR_TOO_MANY_OPERATIONS;
    got_ops.set(op.op);
  }
  return GRPC_CALL_OK;
}

void ServerPromiseBasedCall::CommitBatch(const grpc_op* ops, size_t nops,
                                         const Completion& completion) {
  Party::BulkSpawner spawner(this);
  for (size_t op_idx = 0; op_idx < nops; op_idx++) {
    const grpc_op& op = ops[op_idx];
    switch (op.op) {
      case GRPC_OP_SEND_INITIAL_METADATA: {
        auto metadata = arena()->MakePooled<ServerMetadata>(arena());
        PrepareOutgoingInitialMetadata(op, *metadata);
        CToMetadata(op.data.send_initial_metadata.metadata,
                    op.data.send_initial_metadata.count, metadata.get());
        if (grpc_call_trace.enabled()) {
          gpr_log(GPR_INFO, "%s[call] Send initial metadata",
                  DebugTag().c_str());
        }
        QueueSend();
        spawner.Spawn(
            "call_send_initial_metadata",
            [this, metadata = std::move(metadata)]() mutable {
              EnactSend();
              return server_initial_metadata_->Push(std::move(metadata));
            },
            [this,
             completion = AddOpToCompletion(
                 completion, PendingOp::kSendInitialMetadata)](bool r) mutable {
              if (!r) {
                set_failed_before_recv_message();
                FailCompletion(completion);
              }
              FinishOpOnCompletion(&completion,
                                   PendingOp::kSendInitialMetadata);
            });
      } break;
      case GRPC_OP_SEND_MESSAGE:
        StartSendMessage(op, completion, server_to_client_messages_, spawner);
        break;
      case GRPC_OP_RECV_MESSAGE:
        if (cancelled_.load(std::memory_order_relaxed)) {
          set_failed_before_recv_message();
          FailCompletion(completion);
          break;
        }
        StartRecvMessage(
            op, completion, []() { return []() { return Empty{}; }; },
            client_to_server_messages_, true, spawner);
        break;
      case GRPC_OP_SEND_STATUS_FROM_SERVER: {
        auto metadata = arena()->MakePooled<ServerMetadata>(arena());
        CToMetadata(op.data.send_status_from_server.trailing_metadata,
                    op.data.send_status_from_server.trailing_metadata_count,
                    metadata.get());
        metadata->Set(GrpcStatusMetadata(),
                      op.data.send_status_from_server.status);
        if (auto* details = op.data.send_status_from_server.status_details) {
          // TODO(ctiller): this should not be a copy, but we have callers that
          // allocate and pass in a slice created with
          // grpc_slice_from_static_string and then delete the string after
          // passing it in, which shouldn't be a supported API.
          metadata->Set(GrpcMessageMetadata(),
                        Slice(grpc_slice_copy(*details)));
        }
        spawner.Spawn(
            "call_send_status_from_server",
            [this, metadata = std::move(metadata)]() mutable {
              bool r = true;
              if (send_trailing_metadata_.is_set()) {
                r = false;
              } else {
                send_trailing_metadata_.Set(std::move(metadata));
              }
              return Map(WaitForSendingStarted(), [this, r](Empty) {
                server_initial_metadata_->Close();
                server_to_client_messages_->Close();
                return r;
              });
            },
            [this, completion = AddOpToCompletion(
                       completion, PendingOp::kSendStatusFromServer)](
                bool ok) mutable {
              if (!ok) {
                set_failed_before_recv_message();
                FailCompletion(completion);
              }
              FinishOpOnCompletion(&completion,
                                   PendingOp::kSendStatusFromServer);
            });
      } break;
      case GRPC_OP_RECV_CLOSE_ON_SERVER:
        if (grpc_call_trace.enabled()) {
          gpr_log(GPR_INFO, "%s[call] StartBatch: RecvClose %s",
                  DebugTag().c_str(),
                  recv_close_op_cancel_state_.ToString().c_str());
        }
        ForceCompletionSuccess(completion);
        recv_close_completion_ =
            AddOpToCompletion(completion, PendingOp::kReceiveCloseOnServer);
        if (recv_close_op_cancel_state_.ReceiveCloseOnServerOpStarted(
                op.data.recv_close_on_server.cancelled)) {
          FinishOpOnCompletion(&recv_close_completion_,
                               PendingOp::kReceiveCloseOnServer);
        }
        break;
      case GRPC_OP_RECV_STATUS_ON_CLIENT:
      case GRPC_OP_SEND_CLOSE_FROM_CLIENT:
      case GRPC_OP_RECV_INITIAL_METADATA:
        abort();  // unreachable
    }
  }
}

grpc_call_error ServerPromiseBasedCall::StartBatch(const grpc_op* ops,
                                                   size_t nops,
                                                   void* notify_tag,
                                                   bool is_notify_tag_closure) {
  if (nops == 0) {
    EndOpImmediately(cq(), notify_tag, is_notify_tag_closure);
    return GRPC_CALL_OK;
  }
  const grpc_call_error validation_result = ValidateServerBatch(ops, nops);
  if (validation_result != GRPC_CALL_OK) {
    return validation_result;
  }
  Completion completion =
      StartCompletion(notify_tag, is_notify_tag_closure, ops);
  CommitBatch(ops, nops, completion);
  FinishOpOnCompletion(&completion, PendingOp::kStartingBatch);
  return GRPC_CALL_OK;
}

void ServerPromiseBasedCall::CancelWithError(absl::Status error) {
  cancelled_.store(true, std::memory_order_relaxed);
  Spawn(
      "cancel_with_error",
      [this, error = std::move(error)]() {
        if (!send_trailing_metadata_.is_set()) {
          auto md = ServerMetadataFromStatus(error);
          md->Set(GrpcCallWasCancelled(), true);
          send_trailing_metadata_.Set(std::move(md));
        }
        if (server_to_client_messages_ != nullptr) {
          server_to_client_messages_->Close();
        }
        if (server_initial_metadata_ != nullptr) {
          server_initial_metadata_->Close();
        }
        return Empty{};
      },
      [](Empty) {});
}
#endif

#ifdef GRPC_EXPERIMENT_IS_INCLUDED_PROMISE_BASED_SERVER_CALL
void ServerPromiseBasedCall::PublishInitialMetadata(
    ClientMetadataHandle metadata,
    grpc_metadata_array* publish_initial_metadata) {
  if (grpc_call_trace.enabled()) {
    gpr_log(GPR_INFO, "%s[call] PublishInitialMetadata: %s", DebugTag().c_str(),
            metadata->DebugString().c_str());
  }
  PublishMetadataArray(metadata.get(), publish_initial_metadata, false);
  client_initial_metadata_ = std::move(metadata);
}

ArenaPromise<ServerMetadataHandle>
ServerPromiseBasedCall::MakeTopOfServerCallPromise(
    CallArgs call_args, grpc_completion_queue* cq,
    absl::FunctionRef<void(grpc_call* call)> publish) {
  SetCompletionQueue(cq);
  call_args.polling_entity->Set(
      grpc_polling_entity_create_from_pollset(grpc_cq_pollset(cq)));
  server_to_client_messages_ = call_args.server_to_client_messages;
  client_to_server_messages_ = call_args.client_to_server_messages;
  server_initial_metadata_ = call_args.server_initial_metadata;
  set_send_deadline(deadline());
  ProcessIncomingInitialMetadata(*client_initial_metadata_);
  ExternalRef();
  publish(c_ptr());
  return Seq(server_to_client_messages_->AwaitClosed(),
             send_trailing_metadata_.Wait());
}

///////////////////////////////////////////////////////////////////////////////
// CallSpine based Server Call

class ServerCall final : public Call {
 public:
  explicit ServerCall(CallHandler call_handler);

<<<<<<< HEAD
  Arena* arena() override { return call_handler_.arena(); }
  void ContextSet(grpc_context_index elem, void* value,
                  void (*destroy)(void* value)) override {
    call_handler_.legacy_context(elem) =
        grpc_call_context_element{value, destroy};
=======
  // PromiseBasedCall
  void OrphanCall() override {
    ResetDeadline();
    CancelWithError(absl::CancelledError());
  }
  void CancelWithError(grpc_error_handle error) override {
    SpawnInfallible("CancelWithError", [this, error = std::move(error)] {
      std::ignore = Cancel(ServerMetadataFromStatus(error));
      return Empty{};
    });
  }
  bool is_trailers_only() const override {
    Crash("is_trailers_only not implemented for server calls");
>>>>>>> 61e1c030
  }
  void* ContextGet(grpc_context_index elem) const override {
    return call_handler_.legacy_context(elem).value;
  }
  bool Completed() override;
  void CancelWithError(grpc_error_handle error) override;
  void SetCompletionQueue(grpc_completion_queue* cq) override;
  grpc_call_error StartBatch(const grpc_op* ops, size_t nops, void* notify_tag,
                             bool is_notify_tag_closure) override;
  bool failed_before_recv_message() const override;
  bool is_trailers_only() const override;
  absl::string_view GetServerAuthority() const override;
  void ExternalRef() override { ref_count_.Ref(); }
  void ExternalUnref() override {
    if (ref_count_.Unref()) delete this;
  }
  void InternalRef(const char*) override { ExternalRef(); }
  void InternalUnref(const char*) override { ExternalUnref(); }

  // Return the EventEngine used for this call's async execution.
  grpc_event_engine::experimental::EventEngine* event_engine() const override;

 private:
  void CommitBatch(const grpc_op* ops, size_t nops, void* notify_tag,
                   bool is_notify_tag_closure);
  StatusFlag FinishRecvMessage(NextResult<MessageHandle> result);

  grpc_byte_buffer** recv_message_ = nullptr;
  ClientMetadataHandle client_initial_metadata_stored_;
  CallHandler call_handler_;
  RefCount ref_count_;
};

<<<<<<< HEAD
ServerCall::ServerCall(CallHandler call_handler)
    : call_handler_(std::move(call_handler)) {
  global_stats().IncrementServerCallsCreated();
=======
ServerCallSpine::ServerCallSpine(Server* server, Channel* channel, Arena* arena)
    : BasicPromiseBasedCall(arena, 0, 1,
                            [channel, server]() -> grpc_call_create_args {
                              grpc_call_create_args args;
                              args.channel = channel->Ref();
                              args.server = server;
                              args.parent = nullptr;
                              args.propagation_mask = 0;
                              args.cq = nullptr;
                              args.pollset_set_alternative = nullptr;
                              args.server_transport_data =
                                  &args;  // Arbitrary non-null pointer
                              args.send_deadline = Timestamp::InfFuture();
                              return args;
                            }()),
      client_initial_metadata_(arena),
      server_initial_metadata_(arena),
      client_to_server_messages_(arena),
      server_to_client_messages_(arena),
      server_trailing_metadata_(arena) {
  global_stats().IncrementServerCallsCreated();
  ScopedContext ctx(this);
  channel->channel_stack()->InitServerCallSpine(this);
>>>>>>> 61e1c030
}

void ServerCall::PublishInitialMetadata(
    ClientMetadataHandle metadata,
    grpc_metadata_array* publish_initial_metadata) {
  if (grpc_call_trace.enabled()) {
    gpr_log(GPR_INFO, "%s[call] PublishInitialMetadata: %s", DebugTag().c_str(),
            metadata->DebugString().c_str());
  }
  PublishMetadataArray(metadata.get(), publish_initial_metadata, false);
  client_initial_metadata_stored_ = std::move(metadata);
}

grpc_call_error ServerCall::StartBatch(const grpc_op* ops, size_t nops,
                                       void* notify_tag,
                                       bool is_notify_tag_closure) {
  if (nops == 0) {
    EndOpImmediately(cq(), notify_tag, is_notify_tag_closure);
    return GRPC_CALL_OK;
  }
  const grpc_call_error validation_result = ValidateServerBatch(ops, nops);
  if (validation_result != GRPC_CALL_OK) {
    return validation_result;
  }
  CommitBatch(ops, nops, notify_tag, is_notify_tag_closure);
  return GRPC_CALL_OK;
}

namespace {
template <typename SetupFn>
class MaybeOpImpl {
 public:
  using SetupResult = decltype(std::declval<SetupFn>()(grpc_op()));
  using PromiseFactory = promise_detail::OncePromiseFactory<void, SetupResult>;
  using Promise = typename PromiseFactory::Promise;
  struct Dismissed {};
  using State = absl::variant<Dismissed, PromiseFactory, Promise>;

  // op_ is garbage but shouldn't be uninitialized
  MaybeOpImpl() : state_(Dismissed{}), op_(GRPC_OP_RECV_STATUS_ON_CLIENT) {}
  MaybeOpImpl(SetupResult result, grpc_op_type op)
      : state_(PromiseFactory(std::move(result))), op_(op) {}

  MaybeOpImpl(const MaybeOpImpl&) = delete;
  MaybeOpImpl& operator=(const MaybeOpImpl&) = delete;
  MaybeOpImpl(MaybeOpImpl&& other) noexcept
      : state_(MoveState(other.state_)), op_(other.op_) {}
  MaybeOpImpl& operator=(MaybeOpImpl&& other) noexcept {
    op_ = other.op_;
    if (absl::holds_alternative<Dismissed>(state_)) {
      state_.template emplace<Dismissed>();
      return *this;
    }
    // Can't move after first poll => Promise is not an option
    state_.template emplace<PromiseFactory>(
        std::move(absl::get<PromiseFactory>(other.state_)));
    return *this;
  }

  Poll<StatusFlag> operator()() {
    if (absl::holds_alternative<Dismissed>(state_)) return Success{};
    if (absl::holds_alternative<PromiseFactory>(state_)) {
      auto& factory = absl::get<PromiseFactory>(state_);
      auto promise = factory.Make();
      state_.template emplace<Promise>(std::move(promise));
    }
    if (grpc_call_trace.enabled()) {
      gpr_log(GPR_INFO, "%sBeginPoll %s",
              Activity::current()->DebugTag().c_str(), OpName(op_).c_str());
    }
    auto& promise = absl::get<Promise>(state_);
    auto r = poll_cast<StatusFlag>(promise());
    if (grpc_call_trace.enabled()) {
      gpr_log(GPR_INFO, "%sEndPoll %s --> %s",
              Activity::current()->DebugTag().c_str(), OpName(op_).c_str(),
              r.pending() ? "PENDING" : (r.value().ok() ? "OK" : "FAILURE"));
    }
    return r;
  }

 private:
  GPR_NO_UNIQUE_ADDRESS State state_;
  GPR_NO_UNIQUE_ADDRESS grpc_op_type op_;

  static std::string OpName(grpc_op_type op) {
    switch (op) {
      case GRPC_OP_SEND_INITIAL_METADATA:
        return "SendInitialMetadata";
      case GRPC_OP_SEND_MESSAGE:
        return "SendMessage";
      case GRPC_OP_SEND_STATUS_FROM_SERVER:
        return "SendStatusFromServer";
      case GRPC_OP_SEND_CLOSE_FROM_CLIENT:
        return "SendCloseFromClient";
      case GRPC_OP_RECV_MESSAGE:
        return "RecvMessage";
      case GRPC_OP_RECV_CLOSE_ON_SERVER:
        return "RecvCloseOnServer";
      case GRPC_OP_RECV_INITIAL_METADATA:
        return "RecvInitialMetadata";
      case GRPC_OP_RECV_STATUS_ON_CLIENT:
        return "RecvStatusOnClient";
    }
    return absl::StrCat("UnknownOp(", op, ")");
  }

  static State MoveState(State& state) {
    if (absl::holds_alternative<Dismissed>(state)) return Dismissed{};
    // Can't move after first poll => Promise is not an option
    return std::move(absl::get<PromiseFactory>(state));
  }
};

// MaybeOp captures a fairly complicated dance we need to do for the batch API.
// We first check if an op is included or not, and if it is, we run the setup
// function in the context of the API call (NOT in the call party).
// This setup function returns a promise factory which we'll then run *in* the
// party to do initial setup, and have it return the promise that we'll
// ultimately poll on til completion.
// Once we express our surface API in terms of core internal types this whole
// dance will go away.
template <typename SetupFn>
auto MaybeOp(const grpc_op* ops, uint8_t idx, SetupFn setup) {
  if (idx == 255) {
    return MaybeOpImpl<SetupFn>();
  } else {
    return MaybeOpImpl<SetupFn>(setup(ops[idx]), ops[idx].op);
  }
}

template <typename F>
class PollBatchLogger {
 public:
  PollBatchLogger(void* tag, F f) : tag_(tag), f_(std::move(f)) {}

  auto operator()() {
    if (grpc_call_trace.enabled()) {
      gpr_log(GPR_INFO, "Poll batch %p", tag_);
    }
    auto r = f_();
    if (grpc_call_trace.enabled()) {
      gpr_log(GPR_INFO, "Poll batch %p --> %s", tag_, ResultString(r).c_str());
    }
    return r;
  }

 private:
  template <typename T>
  static std::string ResultString(Poll<T> r) {
    if (r.pending()) return "PENDING";
    return ResultString(r.value());
  }
  static std::string ResultString(Empty) { return "DONE"; }

  void* tag_;
  F f_;
};

template <typename F>
PollBatchLogger<F> LogPollBatch(void* tag, F f) {
  return PollBatchLogger<F>(tag, std::move(f));
}
}  // namespace

StatusFlag ServerCallSpine::FinishRecvMessage(
    NextResult<MessageHandle> result) {
  if (result.has_value()) {
    MessageHandle& message = *result;
    NoteLastMessageFlags(message->flags());
    if ((message->flags() & GRPC_WRITE_INTERNAL_COMPRESS) &&
        (incoming_compression_algorithm() != GRPC_COMPRESS_NONE)) {
      *recv_message_ = grpc_raw_compressed_byte_buffer_create(
          nullptr, 0, incoming_compression_algorithm());
    } else {
      *recv_message_ = grpc_raw_byte_buffer_create(nullptr, 0);
    }
    grpc_slice_buffer_move_into(message->payload()->c_slice_buffer(),
                                &(*recv_message_)->data.raw.slice_buffer);
    if (grpc_call_trace.enabled()) {
      gpr_log(GPR_INFO,
              "%s[call] RecvMessage: outstanding_recv "
              "finishes: received %" PRIdPTR " byte message",
              DebugTag().c_str(),
              (*recv_message_)->data.raw.slice_buffer.length);
    }
    recv_message_ = nullptr;
    return Success{};
  }
  if (result.cancelled()) {
    if (grpc_call_trace.enabled()) {
      gpr_log(GPR_INFO,
              "%s[call] RecvMessage: outstanding_recv "
              "finishes: received end-of-stream with error",
              DebugTag().c_str());
    }
    *recv_message_ = nullptr;
    recv_message_ = nullptr;
    return Failure{};
  }
  if (grpc_call_trace.enabled()) {
    gpr_log(GPR_INFO,
            "%s[call] RecvMessage: outstanding_recv "
            "finishes: received end-of-stream",
            DebugTag().c_str());
  }
  *recv_message_ = nullptr;
  recv_message_ = nullptr;
  return Success{};
}

void ServerCallSpine::CommitBatch(const grpc_op* ops, size_t nops,
                                  void* notify_tag,
                                  bool is_notify_tag_closure) {
  std::array<uint8_t, 8> got_ops{255, 255, 255, 255, 255, 255, 255, 255};
  for (size_t op_idx = 0; op_idx < nops; op_idx++) {
    const grpc_op& op = ops[op_idx];
    got_ops[op.op] = op_idx;
  }
  if (!is_notify_tag_closure) grpc_cq_begin_op(cq(), notify_tag);
  auto send_initial_metadata = MaybeOp(
      ops, got_ops[GRPC_OP_SEND_INITIAL_METADATA], [this](const grpc_op& op) {
        auto metadata = arena()->MakePooled<ServerMetadata>(arena());
        PrepareOutgoingInitialMetadata(op, *metadata);
        CToMetadata(op.data.send_initial_metadata.metadata,
                    op.data.send_initial_metadata.count, metadata.get());
        if (grpc_call_trace.enabled()) {
          gpr_log(GPR_INFO, "%s[call] Send initial metadata",
                  DebugTag().c_str());
        }
        return [this, metadata = std::move(metadata)]() mutable {
          return Map(server_initial_metadata_.sender.Push(std::move(metadata)),
                     [this](bool r) {
                       server_initial_metadata_.sender.Close();
                       return StatusFlag(r);
                     });
        };
      });
  auto send_message =
      MaybeOp(ops, got_ops[GRPC_OP_SEND_MESSAGE], [this](const grpc_op& op) {
        SliceBuffer send;
        grpc_slice_buffer_swap(
            &op.data.send_message.send_message->data.raw.slice_buffer,
            send.c_slice_buffer());
        auto msg = arena()->MakePooled<Message>(std::move(send), op.flags);
        return [this, msg = std::move(msg)]() mutable {
          return Map(server_to_client_messages_.sender.Push(std::move(msg)),
                     [](bool r) { return StatusFlag(r); });
        };
      });
  auto send_trailing_metadata = MaybeOp(
      ops, got_ops[GRPC_OP_SEND_STATUS_FROM_SERVER], [this](const grpc_op& op) {
        auto metadata = arena()->MakePooled<ServerMetadata>(arena());
        CToMetadata(op.data.send_status_from_server.trailing_metadata,
                    op.data.send_status_from_server.trailing_metadata_count,
                    metadata.get());
        metadata->Set(GrpcStatusMetadata(),
                      op.data.send_status_from_server.status);
        if (auto* details = op.data.send_status_from_server.status_details) {
          // TODO(ctiller): this should not be a copy, but we have
          // callers that allocate and pass in a slice created with
          // grpc_slice_from_static_string and then delete the string
          // after passing it in, which shouldn't be a supported API.
          metadata->Set(GrpcMessageMetadata(),
                        Slice(grpc_slice_copy(*details)));
        }
        return [this, metadata = std::move(metadata)]() mutable {
          server_to_client_messages_.sender.Close();
          return Map(server_trailing_metadata_.sender.Push(std::move(metadata)),
                     [](bool r) { return StatusFlag(r); });
        };
      });
  auto recv_message =
      MaybeOp(ops, got_ops[GRPC_OP_RECV_MESSAGE], [this](const grpc_op& op) {
        GPR_ASSERT(recv_message_ == nullptr);
        recv_message_ = op.data.recv_message.recv_message;
        return [this]() mutable {
          return Map(client_to_server_messages_.receiver.Next(),
                     [this](NextResult<MessageHandle> msg) {
                       return FinishRecvMessage(std::move(msg));
                     });
        };
      });
  auto primary_ops = AllOk<StatusFlag>(
      std::move(send_initial_metadata), std::move(send_message),
      std::move(send_trailing_metadata), std::move(recv_message));
  if (got_ops[GRPC_OP_RECV_CLOSE_ON_SERVER] != 255) {
    auto recv_trailing_metadata = MaybeOp(
        ops, got_ops[GRPC_OP_RECV_CLOSE_ON_SERVER], [this](const grpc_op& op) {
          return [this, cancelled = op.data.recv_close_on_server.cancelled]() {
            return Map(server_trailing_metadata_.receiver.AwaitClosed(),
                       [cancelled, this](bool result) -> Success {
                         ResetDeadline();
                         *cancelled = result ? 1 : 0;
                         return Success{};
                       });
          };
        });
    SpawnInfallible(
        "final-batch",
        [primary_ops = std::move(primary_ops),
         recv_trailing_metadata = std::move(recv_trailing_metadata),
         is_notify_tag_closure, notify_tag, this]() mutable {
          return LogPollBatch(
              notify_tag,
              Seq(std::move(primary_ops), std::move(recv_trailing_metadata),
                  [is_notify_tag_closure, notify_tag, this](StatusFlag) {
                    return WaitForCqEndOp(is_notify_tag_closure, notify_tag,
                                          absl::OkStatus(), cq());
                  }));
        });
  } else {
    SpawnInfallible("batch", [primary_ops = std::move(primary_ops),
                              is_notify_tag_closure, notify_tag,
                              this]() mutable {
      return LogPollBatch(
          notify_tag,
          Seq(std::move(primary_ops),
              [is_notify_tag_closure, notify_tag, this](StatusFlag r) {
                return WaitForCqEndOp(is_notify_tag_closure, notify_tag,
                                      StatusCast<grpc_error_handle>(r), cq());
              }));
    });
  }
}

grpc_call* MakeServerCall(CallHandler call_handler) {
  return (new ServerCall(std::move(call_handler)))->c_ptr();
}
#else
RefCountedPtr<CallSpineInterface> MakeServerCall(Server*, Channel*, Arena*) {
  Crash("not implemented");
}
#endif

}  // namespace grpc_core

///////////////////////////////////////////////////////////////////////////////
// C-based API

void* grpc_call_arena_alloc(grpc_call* call, size_t size) {
  grpc_core::ExecCtx exec_ctx;
  return grpc_core::Call::FromC(call)->arena()->Alloc(size);
}

size_t grpc_call_get_initial_size_estimate() {
  return grpc_core::FilterStackCall::InitialSizeEstimate();
}

grpc_error_handle grpc_call_create(grpc_call_create_args* args,
                                   grpc_call** out_call) {
#ifdef GRPC_EXPERIMENT_IS_INCLUDED_PROMISE_BASED_CLIENT_CALL
  if (grpc_core::IsPromiseBasedClientCallEnabled() &&
      args->server_transport_data == nullptr && args->channel->is_promising()) {
    return grpc_core::MakePromiseBasedCall<grpc_core::ClientPromiseBasedCall>(
        args, out_call);
  }
#endif
#ifdef GRPC_EXPERIMENT_IS_INCLUDED_PROMISE_BASED_SERVER_CALL
  if (grpc_core::IsPromiseBasedServerCallEnabled() &&
      args->server_transport_data != nullptr && args->channel->is_promising()) {
    return grpc_core::MakePromiseBasedCall<grpc_core::ServerPromiseBasedCall>(
        args, out_call);
  }
#endif
  return grpc_core::FilterStackCall::Create(args, out_call);
}

void grpc_call_set_completion_queue(grpc_call* call,
                                    grpc_completion_queue* cq) {
  grpc_core::Call::FromC(call)->SetCompletionQueue(cq);
}

void grpc_call_ref(grpc_call* c) { grpc_core::Call::FromC(c)->ExternalRef(); }

void grpc_call_unref(grpc_call* c) {
  grpc_core::ExecCtx exec_ctx;
  grpc_core::Call::FromC(c)->ExternalUnref();
}

char* grpc_call_get_peer(grpc_call* call) {
  return grpc_core::Call::FromC(call)->GetPeer();
}

grpc_call* grpc_call_from_top_element(grpc_call_element* surface_element) {
  return grpc_core::FilterStackCall::FromTopElem(surface_element)->c_ptr();
}

grpc_call_error grpc_call_cancel(grpc_call* call, void* reserved) {
  GRPC_API_TRACE("grpc_call_cancel(call=%p, reserved=%p)", 2, (call, reserved));
  GPR_ASSERT(reserved == nullptr);
  if (call == nullptr) {
    return GRPC_CALL_ERROR;
  }
  grpc_core::ApplicationCallbackExecCtx callback_exec_ctx;
  grpc_core::ExecCtx exec_ctx;
  grpc_core::Call::FromC(call)->CancelWithError(absl::CancelledError());
  return GRPC_CALL_OK;
}

grpc_call_error grpc_call_cancel_with_status(grpc_call* c,
                                             grpc_status_code status,
                                             const char* description,
                                             void* reserved) {
  GRPC_API_TRACE(
      "grpc_call_cancel_with_status("
      "c=%p, status=%d, description=%s, reserved=%p)",
      4, (c, (int)status, description, reserved));
  GPR_ASSERT(reserved == nullptr);
  if (c == nullptr) {
    return GRPC_CALL_ERROR;
  }
  grpc_core::ApplicationCallbackExecCtx callback_exec_ctx;
  grpc_core::ExecCtx exec_ctx;
  grpc_core::Call::FromC(c)->CancelWithStatus(status, description);
  return GRPC_CALL_OK;
}

void grpc_call_cancel_internal(grpc_call* call) {
  grpc_core::Call::FromC(call)->CancelWithError(absl::CancelledError());
}

grpc_compression_algorithm grpc_call_test_only_get_compression_algorithm(
    grpc_call* call) {
  return grpc_core::down_cast<grpc_core::ChannelBasedCall*>(
             grpc_core::Call::FromC(call))
      ->test_only_compression_algorithm();
}

uint32_t grpc_call_test_only_get_message_flags(grpc_call* call) {
  return grpc_core::down_cast<grpc_core::ChannelBasedCall*>(
             grpc_core::Call::FromC(call))
      ->test_only_message_flags();
}

uint32_t grpc_call_test_only_get_encodings_accepted_by_peer(grpc_call* call) {
  return grpc_core::down_cast<grpc_core::ChannelBasedCall*>(
             grpc_core::Call::FromC(call))
      ->encodings_accepted_by_peer()
      .ToLegacyBitmask();
}

grpc_core::Arena* grpc_call_get_arena(grpc_call* call) {
  return grpc_core::Call::FromC(call)->arena();
}

grpc_call_stack* grpc_call_get_call_stack(grpc_call* call) {
  return grpc_core::down_cast<grpc_core::ChannelBasedCall*>(
             grpc_core::Call::FromC(call))
      ->call_stack();
}

grpc_call_error grpc_call_start_batch(grpc_call* call, const grpc_op* ops,
                                      size_t nops, void* tag, void* reserved) {
  GRPC_API_TRACE(
      "grpc_call_start_batch(call=%p, ops=%p, nops=%lu, tag=%p, "
      "reserved=%p)",
      5, (call, ops, (unsigned long)nops, tag, reserved));

  if (reserved != nullptr || call == nullptr) {
    return GRPC_CALL_ERROR;
  } else {
    grpc_core::ApplicationCallbackExecCtx callback_exec_ctx;
    grpc_core::ExecCtx exec_ctx;
    return grpc_core::Call::FromC(call)->StartBatch(ops, nops, tag, false);
  }
}

grpc_call_error grpc_call_start_batch_and_execute(grpc_call* call,
                                                  const grpc_op* ops,
                                                  size_t nops,
                                                  grpc_closure* closure) {
  return grpc_core::Call::FromC(call)->StartBatch(ops, nops, closure, true);
}

void grpc_call_context_set(grpc_call* call, grpc_context_index elem,
                           void* value, void (*destroy)(void* value)) {
  return grpc_core::Call::FromC(call)->ContextSet(elem, value, destroy);
}

void* grpc_call_context_get(grpc_call* call, grpc_context_index elem) {
  return grpc_core::Call::FromC(call)->ContextGet(elem);
}

uint8_t grpc_call_is_client(grpc_call* call) {
  return grpc_core::down_cast<grpc_core::ChannelBasedCall*>(
             grpc_core::Call::FromC(call))
      ->is_client();
}

grpc_compression_algorithm grpc_call_compression_for_level(
    grpc_call* call, grpc_compression_level level) {
  return grpc_core::down_cast<grpc_core::ChannelBasedCall*>(
             grpc_core::Call::FromC(call))
      ->encodings_accepted_by_peer()
      .CompressionAlgorithmForLevel(level);
}

bool grpc_call_is_trailers_only(const grpc_call* call) {
  return grpc_core::Call::FromC(call)->is_trailers_only();
}

int grpc_call_failed_before_recv_message(const grpc_call* c) {
  return grpc_core::Call::FromC(c)->failed_before_recv_message();
}

absl::string_view grpc_call_server_authority(const grpc_call* call) {
  return grpc_core::Call::FromC(call)->GetServerAuthority();
}

const char* grpc_call_error_to_string(grpc_call_error error) {
  switch (error) {
    case GRPC_CALL_ERROR:
      return "GRPC_CALL_ERROR";
    case GRPC_CALL_ERROR_ALREADY_ACCEPTED:
      return "GRPC_CALL_ERROR_ALREADY_ACCEPTED";
    case GRPC_CALL_ERROR_ALREADY_FINISHED:
      return "GRPC_CALL_ERROR_ALREADY_FINISHED";
    case GRPC_CALL_ERROR_ALREADY_INVOKED:
      return "GRPC_CALL_ERROR_ALREADY_INVOKED";
    case GRPC_CALL_ERROR_BATCH_TOO_BIG:
      return "GRPC_CALL_ERROR_BATCH_TOO_BIG";
    case GRPC_CALL_ERROR_INVALID_FLAGS:
      return "GRPC_CALL_ERROR_INVALID_FLAGS";
    case GRPC_CALL_ERROR_INVALID_MESSAGE:
      return "GRPC_CALL_ERROR_INVALID_MESSAGE";
    case GRPC_CALL_ERROR_INVALID_METADATA:
      return "GRPC_CALL_ERROR_INVALID_METADATA";
    case GRPC_CALL_ERROR_NOT_INVOKED:
      return "GRPC_CALL_ERROR_NOT_INVOKED";
    case GRPC_CALL_ERROR_NOT_ON_CLIENT:
      return "GRPC_CALL_ERROR_NOT_ON_CLIENT";
    case GRPC_CALL_ERROR_NOT_ON_SERVER:
      return "GRPC_CALL_ERROR_NOT_ON_SERVER";
    case GRPC_CALL_ERROR_NOT_SERVER_COMPLETION_QUEUE:
      return "GRPC_CALL_ERROR_NOT_SERVER_COMPLETION_QUEUE";
    case GRPC_CALL_ERROR_PAYLOAD_TYPE_MISMATCH:
      return "GRPC_CALL_ERROR_PAYLOAD_TYPE_MISMATCH";
    case GRPC_CALL_ERROR_TOO_MANY_OPERATIONS:
      return "GRPC_CALL_ERROR_TOO_MANY_OPERATIONS";
    case GRPC_CALL_ERROR_COMPLETION_QUEUE_SHUTDOWN:
      return "GRPC_CALL_ERROR_COMPLETION_QUEUE_SHUTDOWN";
    case GRPC_CALL_OK:
      return "GRPC_CALL_OK";
  }
  GPR_UNREACHABLE_CODE(return "GRPC_CALL_ERROR_UNKNOW");
}

void grpc_call_run_in_event_engine(const grpc_call* call,
                                   absl::AnyInvocable<void()> cb) {
  grpc_core::Call::FromC(call)->event_engine()->Run(std::move(cb));
}<|MERGE_RESOLUTION|>--- conflicted
+++ resolved
@@ -2002,15 +2002,9 @@
   BasicPromiseBasedCall(Arena* arena, uint32_t initial_external_refs,
                         uint32_t initial_internal_refs,
                         const grpc_call_create_args& args)
-<<<<<<< HEAD
       : ChannelBasedCall(arena, args.server_transport_data == nullptr,
                          args.send_deadline, args.channel->Ref()),
-        Party(arena, initial_external_refs != 0 ? 1 : 0),
-=======
-      : Call(arena, args.server_transport_data == nullptr, args.send_deadline,
-             args.channel->Ref()),
         Party(arena, initial_internal_refs),
->>>>>>> 61e1c030
         external_refs_(initial_external_refs),
         cq_(args.cq) {
     if (args.cq != nullptr) {
@@ -2839,89 +2833,6 @@
     return absl::StrFormat("CLIENT_CALL[%p]: ", this);
   }
 
-<<<<<<< HEAD
-=======
-  RefCountedPtr<CallSpineInterface> MakeCallSpine(CallArgs call_args) final {
-    class WrappingCallSpine final : public CallSpineInterface {
-     public:
-      WrappingCallSpine(ClientPromiseBasedCall* call,
-                        ClientMetadataHandle metadata)
-          : call_(call) {
-        call_->InternalRef("call-spine");
-        SpawnInfallible(
-            "send_client_initial_metadata",
-            [self = Ref(), metadata = std::move(metadata)]() mutable {
-              return Map(self->client_initial_metadata_.sender.Push(
-                             std::move(metadata)),
-                         [self](bool) { return Empty{}; });
-            });
-      }
-
-      ~WrappingCallSpine() override {
-        {
-          ScopedContext context(call_);
-          // Move these out and destroy before the internal unref.
-          auto client_initial_metadata = std::move(client_initial_metadata_);
-          auto server_trailing_metadata = std::move(server_trailing_metadata_);
-        }
-        call_->InternalUnref("call-spine");
-      }
-
-      Pipe<ClientMetadataHandle>& client_initial_metadata() override {
-        return client_initial_metadata_;
-      }
-
-      Pipe<MessageHandle>& client_to_server_messages() override {
-        return call_->client_to_server_messages_;
-      }
-
-      Pipe<ServerMetadataHandle>& server_initial_metadata() override {
-        return call_->server_initial_metadata_;
-      }
-
-      Pipe<MessageHandle>& server_to_client_messages() override {
-        return call_->server_to_client_messages_;
-      }
-
-      Pipe<ServerMetadataHandle>& server_trailing_metadata() override {
-        return server_trailing_metadata_;
-      }
-
-      Latch<ServerMetadataHandle>& cancel_latch() override {
-        return cancel_error_;
-      }
-
-      Party& party() override { return *call_; }
-
-      void IncrementRefCount() override { refs_.Ref(); }
-      void Unref() override {
-        if (refs_.Unref()) delete this;
-      }
-      RefCountedPtr<WrappingCallSpine> Ref() {
-        IncrementRefCount();
-        return RefCountedPtr<WrappingCallSpine>(this);
-      }
-
-     private:
-      RefCount refs_;
-      ClientPromiseBasedCall* const call_;
-      std::atomic<bool> sent_trailing_metadata_{false};
-      Pipe<ClientMetadataHandle> client_initial_metadata_{call_->arena()};
-      Pipe<ServerMetadataHandle> server_trailing_metadata_{call_->arena()};
-      Latch<ServerMetadataHandle> cancel_error_;
-    };
-    GPR_ASSERT(call_args.server_initial_metadata ==
-               &server_initial_metadata_.sender);
-    GPR_ASSERT(call_args.client_to_server_messages ==
-               &client_to_server_messages_.receiver);
-    GPR_ASSERT(call_args.server_to_client_messages ==
-               &server_to_client_messages_.sender);
-    call_args.client_initial_metadata_outstanding.Complete(true);
-    return MakeRefCounted<WrappingCallSpine>(
-        this, std::move(call_args.client_initial_metadata));
-  }
-
->>>>>>> 61e1c030
  private:
   // Finish the call with the given status/trailing metadata.
   void Finish(ServerMetadataHandle trailing_metadata);
@@ -3722,27 +3633,11 @@
  public:
   explicit ServerCall(CallHandler call_handler);
 
-<<<<<<< HEAD
   Arena* arena() override { return call_handler_.arena(); }
   void ContextSet(grpc_context_index elem, void* value,
                   void (*destroy)(void* value)) override {
     call_handler_.legacy_context(elem) =
         grpc_call_context_element{value, destroy};
-=======
-  // PromiseBasedCall
-  void OrphanCall() override {
-    ResetDeadline();
-    CancelWithError(absl::CancelledError());
-  }
-  void CancelWithError(grpc_error_handle error) override {
-    SpawnInfallible("CancelWithError", [this, error = std::move(error)] {
-      std::ignore = Cancel(ServerMetadataFromStatus(error));
-      return Empty{};
-    });
-  }
-  bool is_trailers_only() const override {
-    Crash("is_trailers_only not implemented for server calls");
->>>>>>> 61e1c030
   }
   void* ContextGet(grpc_context_index elem) const override {
     return call_handler_.legacy_context(elem).value;
@@ -3776,35 +3671,9 @@
   RefCount ref_count_;
 };
 
-<<<<<<< HEAD
 ServerCall::ServerCall(CallHandler call_handler)
     : call_handler_(std::move(call_handler)) {
   global_stats().IncrementServerCallsCreated();
-=======
-ServerCallSpine::ServerCallSpine(Server* server, Channel* channel, Arena* arena)
-    : BasicPromiseBasedCall(arena, 0, 1,
-                            [channel, server]() -> grpc_call_create_args {
-                              grpc_call_create_args args;
-                              args.channel = channel->Ref();
-                              args.server = server;
-                              args.parent = nullptr;
-                              args.propagation_mask = 0;
-                              args.cq = nullptr;
-                              args.pollset_set_alternative = nullptr;
-                              args.server_transport_data =
-                                  &args;  // Arbitrary non-null pointer
-                              args.send_deadline = Timestamp::InfFuture();
-                              return args;
-                            }()),
-      client_initial_metadata_(arena),
-      server_initial_metadata_(arena),
-      client_to_server_messages_(arena),
-      server_to_client_messages_(arena),
-      server_trailing_metadata_(arena) {
-  global_stats().IncrementServerCallsCreated();
-  ScopedContext ctx(this);
-  channel->channel_stack()->InitServerCallSpine(this);
->>>>>>> 61e1c030
 }
 
 void ServerCall::PublishInitialMetadata(
