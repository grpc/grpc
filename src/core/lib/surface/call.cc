/*
 *
 * Copyright 2015 gRPC authors.
 *
 * Licensed under the Apache License, Version 2.0 (the "License");
 * you may not use this file except in compliance with the License.
 * You may obtain a copy of the License at
 *
 *     http://www.apache.org/licenses/LICENSE-2.0
 *
 * Unless required by applicable law or agreed to in writing, software
 * distributed under the License is distributed on an "AS IS" BASIS,
 * WITHOUT WARRANTIES OR CONDITIONS OF ANY KIND, either express or implied.
 * See the License for the specific language governing permissions and
 * limitations under the License.
 *
 */

#include <grpc/support/port_platform.h>

#include "src/core/lib/surface/call.h"

#include <inttypes.h>
#include <limits.h>
#include <stdlib.h>

#include <algorithm>
#include <atomic>
#include <new>
#include <string>
#include <utility>
#include <vector>

#include "absl/base/thread_annotations.h"
#include "absl/cleanup/cleanup.h"
#include "absl/container/inlined_vector.h"
#include "absl/meta/type_traits.h"
#include "absl/status/status.h"
#include "absl/strings/str_cat.h"
#include "absl/strings/str_format.h"
#include "absl/strings/str_join.h"
#include "absl/strings/string_view.h"
#include "absl/types/variant.h"
#include "absl/utility/utility.h"

#include <grpc/byte_buffer.h>
#include <grpc/compression.h>
#include <grpc/event_engine/event_engine.h>
#include <grpc/grpc.h>
#include <grpc/impl/codegen/gpr_types.h>
#include <grpc/impl/codegen/propagation_bits.h>
#include <grpc/slice.h>
#include <grpc/slice_buffer.h>
#include <grpc/status.h>
#include <grpc/support/alloc.h>
#include <grpc/support/atm.h>
#include <grpc/support/log.h>
#include <grpc/support/string_util.h>

#include "src/core/lib/channel/call_finalization.h"
#include "src/core/lib/channel/channel_stack.h"
#include "src/core/lib/channel/channelz.h"
#include "src/core/lib/channel/context.h"
#include "src/core/lib/channel/status_util.h"
#include "src/core/lib/compression/compression_internal.h"
#include "src/core/lib/debug/stats.h"
#include "src/core/lib/event_engine/default_event_engine.h"
#include "src/core/lib/experiments/experiments.h"
#include "src/core/lib/gpr/alloc.h"
#include "src/core/lib/gpr/time_precise.h"
#include "src/core/lib/gpr/useful.h"
#include "src/core/lib/gprpp/bitset.h"
#include "src/core/lib/gprpp/cpp_impl_of.h"
#include "src/core/lib/gprpp/debug_location.h"
#include "src/core/lib/gprpp/ref_counted.h"
#include "src/core/lib/gprpp/ref_counted_ptr.h"
#include "src/core/lib/gprpp/sync.h"
#include "src/core/lib/iomgr/call_combiner.h"
#include "src/core/lib/iomgr/exec_ctx.h"
#include "src/core/lib/iomgr/polling_entity.h"
#include "src/core/lib/promise/activity.h"
#include "src/core/lib/promise/arena_promise.h"
#include "src/core/lib/promise/context.h"
#include "src/core/lib/promise/latch.h"
#include "src/core/lib/promise/pipe.h"
#include "src/core/lib/promise/poll.h"
#include "src/core/lib/resource_quota/arena.h"
#include "src/core/lib/slice/slice_buffer.h"
#include "src/core/lib/slice/slice_internal.h"
#include "src/core/lib/surface/api_trace.h"
#include "src/core/lib/surface/call_test_only.h"
#include "src/core/lib/surface/channel.h"
#include "src/core/lib/surface/completion_queue.h"
#include "src/core/lib/surface/server.h"
#include "src/core/lib/surface/validate_metadata.h"
#include "src/core/lib/transport/call_fragments.h"
#include "src/core/lib/transport/error_utils.h"
#include "src/core/lib/transport/metadata_batch.h"
#include "src/core/lib/transport/transport.h"

grpc_core::TraceFlag grpc_call_error_trace(false, "call_error");
grpc_core::TraceFlag grpc_compression_trace(false, "compression");
grpc_core::TraceFlag grpc_call_trace(false, "call");
grpc_core::TraceFlag grpc_call_refcount_trace(false, "call_refcount");

namespace grpc_core {

///////////////////////////////////////////////////////////////////////////////
// Call

class Call : public CppImplOf<Call, grpc_call> {
 public:
  Arena* arena() { return arena_; }
  bool is_client() const { return is_client_; }

  virtual void ContextSet(grpc_context_index elem, void* value,
                          void (*destroy)(void* value)) = 0;
  virtual void* ContextGet(grpc_context_index elem) const = 0;
  virtual bool Completed() = 0;
  void CancelWithStatus(grpc_status_code status, const char* description);
  virtual void CancelWithError(grpc_error_handle error) = 0;
  virtual void SetCompletionQueue(grpc_completion_queue* cq) = 0;
  char* GetPeer();
  virtual grpc_call_error StartBatch(const grpc_op* ops, size_t nops,
                                     void* notify_tag,
                                     bool is_notify_tag_closure) = 0;
  virtual bool failed_before_recv_message() const = 0;
  virtual bool is_trailers_only() const = 0;
  virtual absl::string_view GetServerAuthority() const = 0;
  virtual void ExternalRef() = 0;
  virtual void ExternalUnref() = 0;
  virtual void InternalRef(const char* reason) = 0;
  virtual void InternalUnref(const char* reason) = 0;

  virtual grpc_compression_algorithm test_only_compression_algorithm() = 0;
  virtual uint32_t test_only_message_flags() = 0;
  virtual uint32_t test_only_encodings_accepted_by_peer() = 0;
  virtual grpc_compression_algorithm compression_for_level(
      grpc_compression_level level) = 0;

  // This should return nullptr for the promise stack (and alternative means
  // for that functionality be invented)
  virtual grpc_call_stack* call_stack() = 0;

  gpr_atm* peer_string_atm_ptr() { return &peer_string_; }

 protected:
  // The maximum number of concurrent batches possible.
  // Based upon the maximum number of individually queueable ops in the batch
  // api:
  //    - initial metadata send
  //    - message send
  //    - status/close send (depending on client/server)
  //    - initial metadata recv
  //    - message recv
  //    - status/close recv (depending on client/server)
  static constexpr size_t kMaxConcurrentBatches = 6;

  struct ParentCall {
    Mutex child_list_mu;
    Call* first_child ABSL_GUARDED_BY(child_list_mu) = nullptr;
  };

  struct ChildCall {
    explicit ChildCall(Call* parent) : parent(parent) {}
    Call* parent;
    /** siblings: children of the same parent form a list, and this list is
       protected under
        parent->mu */
    Call* sibling_next = nullptr;
    Call* sibling_prev = nullptr;
  };

  Call(Arena* arena, bool is_client, Timestamp send_deadline,
       RefCountedPtr<Channel> channel)
      : channel_(std::move(channel)),
        arena_(arena),
        send_deadline_(send_deadline),
        is_client_(is_client) {
    GPR_DEBUG_ASSERT(arena_ != nullptr);
    GPR_DEBUG_ASSERT(channel_ != nullptr);
  }
  virtual ~Call() = default;

  void DeleteThis();

  ParentCall* GetOrCreateParentCall();
  ParentCall* parent_call();
  Channel* channel() {
    GPR_DEBUG_ASSERT(channel_ != nullptr);
    return channel_.get();
  }

  absl::Status InitParent(Call* parent, uint32_t propagation_mask);
  void PublishToParent(Call* parent);
  void MaybeUnpublishFromParent();
  void PropagateCancellationToChildren();

  Timestamp send_deadline() const { return send_deadline_; }
  void set_send_deadline(Timestamp send_deadline) {
    send_deadline_ = send_deadline;
  }

  void ClearPeerString() { gpr_atm_rel_store(&peer_string_, 0); }

 private:
  RefCountedPtr<Channel> channel_;
  Arena* const arena_;
  std::atomic<ParentCall*> parent_call_{nullptr};
  ChildCall* child_ = nullptr;
  Timestamp send_deadline_;
  const bool is_client_;
  // flag indicating that cancellation is inherited
  bool cancellation_is_inherited_ = false;
  // A char* indicating the peer name.
  gpr_atm peer_string_ = 0;
};

Call::ParentCall* Call::GetOrCreateParentCall() {
  ParentCall* p = parent_call_.load(std::memory_order_acquire);
  if (p == nullptr) {
    p = arena_->New<ParentCall>();
    ParentCall* expected = nullptr;
    if (!parent_call_.compare_exchange_strong(expected, p,
                                              std::memory_order_release,
                                              std::memory_order_relaxed)) {
      p->~ParentCall();
      p = expected;
    }
  }
  return p;
}

Call::ParentCall* Call::parent_call() {
  return parent_call_.load(std::memory_order_acquire);
}

absl::Status Call::InitParent(Call* parent, uint32_t propagation_mask) {
  child_ = arena()->New<ChildCall>(parent);

  parent->InternalRef("child");
  GPR_ASSERT(is_client_);
  GPR_ASSERT(!parent->is_client_);

  if (propagation_mask & GRPC_PROPAGATE_DEADLINE) {
    send_deadline_ = std::min(send_deadline_, parent->send_deadline_);
  }
  /* for now GRPC_PROPAGATE_TRACING_CONTEXT *MUST* be passed with
   * GRPC_PROPAGATE_STATS_CONTEXT */
  /* TODO(ctiller): This should change to use the appropriate census start_op
   * call. */
  if (propagation_mask & GRPC_PROPAGATE_CENSUS_TRACING_CONTEXT) {
    if (0 == (propagation_mask & GRPC_PROPAGATE_CENSUS_STATS_CONTEXT)) {
      return absl::UnknownError(
          "Census tracing propagation requested without Census context "
          "propagation");
    }
    ContextSet(GRPC_CONTEXT_TRACING, parent->ContextGet(GRPC_CONTEXT_TRACING),
               nullptr);
  } else if (propagation_mask & GRPC_PROPAGATE_CENSUS_STATS_CONTEXT) {
    return absl::UnknownError(
        "Census context propagation requested without Census tracing "
        "propagation");
  }
  if (propagation_mask & GRPC_PROPAGATE_CANCELLATION) {
    cancellation_is_inherited_ = true;
  }
  return absl::OkStatus();
}

void Call::PublishToParent(Call* parent) {
  ChildCall* cc = child_;
  ParentCall* pc = parent->GetOrCreateParentCall();
  MutexLock lock(&pc->child_list_mu);
  if (pc->first_child == nullptr) {
    pc->first_child = this;
    cc->sibling_next = cc->sibling_prev = this;
  } else {
    cc->sibling_next = pc->first_child;
    cc->sibling_prev = pc->first_child->child_->sibling_prev;
    cc->sibling_next->child_->sibling_prev =
        cc->sibling_prev->child_->sibling_next = this;
  }
  if (parent->Completed()) {
    CancelWithError(GRPC_ERROR_CANCELLED);
  }
}

void Call::MaybeUnpublishFromParent() {
  ChildCall* cc = child_;
  if (cc == nullptr) return;

  ParentCall* pc = cc->parent->parent_call();
  {
    MutexLock lock(&pc->child_list_mu);
    if (this == pc->first_child) {
      pc->first_child = cc->sibling_next;
      if (this == pc->first_child) {
        pc->first_child = nullptr;
      }
    }
    cc->sibling_prev->child_->sibling_next = cc->sibling_next;
    cc->sibling_next->child_->sibling_prev = cc->sibling_prev;
  }
  cc->parent->InternalUnref("child");
}

void Call::CancelWithStatus(grpc_status_code status, const char* description) {
  // copying 'description' is needed to ensure the grpc_call_cancel_with_status
  // guarantee that can be short-lived.
  CancelWithError(grpc_error_set_int(
      grpc_error_set_str(GRPC_ERROR_CREATE_FROM_COPIED_STRING(description),
                         GRPC_ERROR_STR_GRPC_MESSAGE, description),
      GRPC_ERROR_INT_GRPC_STATUS, status));
}

void Call::PropagateCancellationToChildren() {
  ParentCall* pc = parent_call();
  if (pc != nullptr) {
    Call* child;
    MutexLock lock(&pc->child_list_mu);
    child = pc->first_child;
    if (child != nullptr) {
      do {
        Call* next_child_call = child->child_->sibling_next;
        if (child->cancellation_is_inherited_) {
          child->InternalRef("propagate_cancel");
          child->CancelWithError(GRPC_ERROR_CANCELLED);
          child->InternalUnref("propagate_cancel");
        }
        child = next_child_call;
      } while (child != pc->first_child);
    }
  }
}

char* Call::GetPeer() {
  char* peer_string = reinterpret_cast<char*>(gpr_atm_acq_load(&peer_string_));
  if (peer_string != nullptr) return gpr_strdup(peer_string);
  peer_string = grpc_channel_get_target(channel_->c_ptr());
  if (peer_string != nullptr) return peer_string;
  return gpr_strdup("unknown");
}

void Call::DeleteThis() {
  RefCountedPtr<Channel> channel = std::move(channel_);
  Arena* arena = arena_;
  this->~Call();
  channel->UpdateCallSizeEstimate(arena->Destroy());
}

///////////////////////////////////////////////////////////////////////////////
// FilterStackCall
// To be removed once promise conversion is complete

class FilterStackCall final : public Call {
 public:
  ~FilterStackCall() override {
    for (int i = 0; i < GRPC_CONTEXT_COUNT; ++i) {
      if (context_[i].destroy) {
        context_[i].destroy(context_[i].value);
      }
    }
    gpr_free(static_cast<void*>(const_cast<char*>(final_info_.error_string)));
  }

  bool Completed() override {
    return gpr_atm_acq_load(&received_final_op_atm_) != 0;
  }

  // TODO(ctiller): return absl::StatusOr<SomeSmartPointer<Call>>?
  static grpc_error_handle Create(grpc_call_create_args* args,
                                  grpc_call** out_call);

  static Call* FromTopElem(grpc_call_element* elem) {
    return FromCallStack(grpc_call_stack_from_top_element(elem));
  }

  grpc_call_stack* call_stack() override {
    return reinterpret_cast<grpc_call_stack*>(
        reinterpret_cast<char*>(this) +
        GPR_ROUND_UP_TO_ALIGNMENT_SIZE(sizeof(*this)));
  }

  grpc_call_element* call_elem(size_t idx) {
    return grpc_call_stack_element(call_stack(), idx);
  }

  CallCombiner* call_combiner() { return &call_combiner_; }

  void CancelWithError(grpc_error_handle error) override;
  void SetCompletionQueue(grpc_completion_queue* cq) override;
  grpc_call_error StartBatch(const grpc_op* ops, size_t nops, void* notify_tag,
                             bool is_notify_tag_closure) override;
  void ExternalRef() override { ext_ref_.Ref(); }
  void ExternalUnref() override;
  void InternalRef(const char* reason) override {
    GRPC_CALL_STACK_REF(call_stack(), reason);
  }
  void InternalUnref(const char* reason) override {
    GRPC_CALL_STACK_UNREF(call_stack(), reason);
  }

  void ContextSet(grpc_context_index elem, void* value,
                  void (*destroy)(void* value)) override;
  void* ContextGet(grpc_context_index elem) const override {
    return context_[elem].value;
  }

  grpc_compression_algorithm compression_for_level(
      grpc_compression_level level) override {
    return encodings_accepted_by_peer_.CompressionAlgorithmForLevel(level);
  }

  bool is_trailers_only() const override {
    bool result = is_trailers_only_;
    GPR_DEBUG_ASSERT(!result || recv_initial_metadata_.TransportSize() == 0);
    return result;
  }

  bool failed_before_recv_message() const override {
    return call_failed_before_recv_message_;
  }

  absl::string_view GetServerAuthority() const override {
    const Slice* authority_metadata =
        recv_initial_metadata_.get_pointer(HttpAuthorityMetadata());
    if (authority_metadata == nullptr) return "";
    return authority_metadata->as_string_view();
  }

  grpc_compression_algorithm test_only_compression_algorithm() override {
    return incoming_compression_algorithm_;
  }

  uint32_t test_only_message_flags() override {
    return test_only_last_message_flags_;
  }

  uint32_t test_only_encodings_accepted_by_peer() override {
    return encodings_accepted_by_peer_.ToLegacyBitmask();
  }

  static size_t InitialSizeEstimate() {
    return sizeof(FilterStackCall) +
           sizeof(BatchControl) * kMaxConcurrentBatches;
  }

 private:
  static constexpr gpr_atm kRecvNone = 0;
  static constexpr gpr_atm kRecvInitialMetadataFirst = 1;

  struct BatchControl {
    FilterStackCall* call_ = nullptr;
    grpc_transport_stream_op_batch op_;
    /* Share memory for cq_completion and notify_tag as they are never needed
       simultaneously. Each byte used in this data structure count as six bytes
       per call, so any savings we can make are worthwhile,

       We use notify_tag to determine whether or not to send notification to the
       completion queue. Once we've made that determination, we can reuse the
       memory for cq_completion. */
    union {
      grpc_cq_completion cq_completion;
      struct {
        /* Any given op indicates completion by either (a) calling a closure or
           (b) sending a notification on the call's completion queue.  If
           \a is_closure is true, \a tag indicates a closure to be invoked;
           otherwise, \a tag indicates the tag to be used in the notification to
           be sent to the completion queue. */
        void* tag;
        bool is_closure;
      } notify_tag;
    } completion_data_;
    grpc_closure start_batch_;
    grpc_closure finish_batch_;
    std::atomic<intptr_t> steps_to_complete_{0};
    AtomicError batch_error_;
    void set_num_steps_to_complete(uintptr_t steps) {
      steps_to_complete_.store(steps, std::memory_order_release);
    }
    bool completed_batch_step() {
      return steps_to_complete_.fetch_sub(1, std::memory_order_acq_rel) == 1;
    }

    void PostCompletion();
    void FinishStep();
    void ProcessDataAfterMetadata();
    void ReceivingStreamReady(grpc_error_handle error);
    void ValidateFilteredMetadata();
    void ReceivingInitialMetadataReady(grpc_error_handle error);
    void ReceivingTrailingMetadataReady(grpc_error_handle error);
    void FinishBatch(grpc_error_handle error);
  };

  FilterStackCall(Arena* arena, const grpc_call_create_args& args)
      : Call(arena, args.server_transport_data == nullptr, args.send_deadline,
             args.channel->Ref()),
        cq_(args.cq),
        stream_op_payload_(context_) {}

  static void ReleaseCall(void* call, grpc_error_handle);
  static void DestroyCall(void* call, grpc_error_handle);

  static FilterStackCall* FromCallStack(grpc_call_stack* call_stack) {
    return reinterpret_cast<FilterStackCall*>(
        reinterpret_cast<char*>(call_stack) -
        GPR_ROUND_UP_TO_ALIGNMENT_SIZE(sizeof(FilterStackCall)));
  }

  void ExecuteBatch(grpc_transport_stream_op_batch* batch,
                    grpc_closure* start_batch_closure);
  void SetFinalStatus(grpc_error_handle error);
  BatchControl* ReuseOrAllocateBatchControl(const grpc_op* ops);
  void HandleCompressionAlgorithmDisabled(
      grpc_compression_algorithm compression_algorithm) GPR_ATTRIBUTE_NOINLINE;
  void HandleCompressionAlgorithmNotAccepted(
      grpc_compression_algorithm compression_algorithm) GPR_ATTRIBUTE_NOINLINE;
  bool PrepareApplicationMetadata(size_t count, grpc_metadata* metadata,
                                  bool is_trailing);
  void PublishAppMetadata(grpc_metadata_batch* b, bool is_trailing);
  void RecvInitialFilter(grpc_metadata_batch* b);
  void RecvTrailingFilter(grpc_metadata_batch* b,
                          grpc_error_handle batch_error);

  RefCount ext_ref_;
  CallCombiner call_combiner_;
  grpc_completion_queue* cq_;
  grpc_polling_entity pollent_;
  gpr_cycle_counter start_time_ = gpr_get_cycle_counter();

  /** has grpc_call_unref been called */
  bool destroy_called_ = false;
  // Trailers-only response status
  bool is_trailers_only_ = false;
  /** which ops are in-flight */
  bool sent_initial_metadata_ = false;
  bool sending_message_ = false;
  bool sent_final_op_ = false;
  bool received_initial_metadata_ = false;
  bool receiving_message_ = false;
  bool requested_final_op_ = false;
  gpr_atm received_final_op_atm_ = 0;

  BatchControl* active_batches_[kMaxConcurrentBatches] = {};
  grpc_transport_stream_op_batch_payload stream_op_payload_;

  /* first idx: is_receiving, second idx: is_trailing */
  grpc_metadata_batch send_initial_metadata_{arena()};
  grpc_metadata_batch send_trailing_metadata_{arena()};
  grpc_metadata_batch recv_initial_metadata_{arena()};
  grpc_metadata_batch recv_trailing_metadata_{arena()};

  /* Buffered read metadata waiting to be returned to the application.
     Element 0 is initial metadata, element 1 is trailing metadata. */
  grpc_metadata_array* buffered_metadata_[2] = {};

  /* Call data useful used for reporting. Only valid after the call has
   * completed */
  grpc_call_final_info final_info_;

  /* Compression algorithm for *incoming* data */
  grpc_compression_algorithm incoming_compression_algorithm_ =
      GRPC_COMPRESS_NONE;
  /* Supported encodings (compression algorithms), a bitset.
   * Always support no compression. */
  CompressionAlgorithmSet encodings_accepted_by_peer_{GRPC_COMPRESS_NONE};

  /* Contexts for various subsystems (security, tracing, ...). */
  grpc_call_context_element context_[GRPC_CONTEXT_COUNT] = {};

  SliceBuffer send_slice_buffer_;
  absl::optional<SliceBuffer> receiving_slice_buffer_;
  uint32_t receiving_stream_flags_;

  bool call_failed_before_recv_message_ = false;
  grpc_byte_buffer** receiving_buffer_ = nullptr;
  grpc_slice receiving_slice_ = grpc_empty_slice();
  grpc_closure receiving_stream_ready_;
  grpc_closure receiving_initial_metadata_ready_;
  grpc_closure receiving_trailing_metadata_ready_;
  uint32_t test_only_last_message_flags_ = 0;
  // Status about operation of call
  bool sent_server_trailing_metadata_ = false;
  gpr_atm cancelled_with_error_ = 0;

  grpc_closure release_call_;

  union {
    struct {
      grpc_status_code* status;
      grpc_slice* status_details;
      const char** error_string;
    } client;
    struct {
      int* cancelled;
      // backpointer to owning server if this is a server side call.
      Server* core_server;
    } server;
  } final_op_;
  AtomicError status_error_;

  /* recv_state can contain one of the following values:
     RECV_NONE :                 :  no initial metadata and messages received
     RECV_INITIAL_METADATA_FIRST :  received initial metadata first
     a batch_control*            :  received messages first

                 +------1------RECV_NONE------3-----+
                 |                                  |
                 |                                  |
                 v                                  v
     RECV_INITIAL_METADATA_FIRST        receiving_stream_ready_bctlp
           |           ^                      |           ^
           |           |                      |           |
           +-----2-----+                      +-----4-----+

    For 1, 4: See receiving_initial_metadata_ready() function
    For 2, 3: See receiving_stream_ready() function */
  gpr_atm recv_state_ = 0;
};

grpc_error_handle FilterStackCall::Create(grpc_call_create_args* args,
                                          grpc_call** out_call) {
  Channel* channel = args->channel.get();

  auto add_init_error = [](grpc_error_handle* composite,
                           grpc_error_handle new_err) {
    if (new_err.ok()) return;
    if (composite->ok()) {
      *composite = GRPC_ERROR_CREATE_FROM_STATIC_STRING("Call creation failed");
    }
    *composite = grpc_error_add_child(*composite, new_err);
  };

  Arena* arena;
  FilterStackCall* call;
  grpc_error_handle error = GRPC_ERROR_NONE;
  grpc_channel_stack* channel_stack = channel->channel_stack();
  size_t initial_size = channel->CallSizeEstimate();
  GRPC_STATS_INC_CALL_INITIAL_SIZE(initial_size);
  size_t call_alloc_size =
      GPR_ROUND_UP_TO_ALIGNMENT_SIZE(sizeof(FilterStackCall)) +
      channel_stack->call_stack_size;

  std::pair<Arena*, void*> arena_with_call = Arena::CreateWithAlloc(
      initial_size, call_alloc_size, channel->allocator());
  arena = arena_with_call.first;
  call = new (arena_with_call.second) FilterStackCall(arena, *args);
  GPR_DEBUG_ASSERT(FromC(call->c_ptr()) == call);
  GPR_DEBUG_ASSERT(FromCallStack(call->call_stack()) == call);
  *out_call = call->c_ptr();
  grpc_slice path = grpc_empty_slice();
  if (call->is_client()) {
    call->final_op_.client.status_details = nullptr;
    call->final_op_.client.status = nullptr;
    call->final_op_.client.error_string = nullptr;
    GRPC_STATS_INC_CLIENT_CALLS_CREATED();
    path = grpc_slice_ref(args->path->c_slice());
    call->send_initial_metadata_.Set(HttpPathMetadata(),
                                     std::move(*args->path));
    if (args->authority.has_value()) {
      call->send_initial_metadata_.Set(HttpAuthorityMetadata(),
                                       std::move(*args->authority));
    }
  } else {
    GRPC_STATS_INC_SERVER_CALLS_CREATED();
    call->final_op_.server.cancelled = nullptr;
    call->final_op_.server.core_server = args->server;
  }

  Call* parent = Call::FromC(args->parent);
  if (parent != nullptr) {
    add_init_error(&error, absl_status_to_grpc_error(call->InitParent(
                               parent, args->propagation_mask)));
  }
  /* initial refcount dropped by grpc_call_unref */
  grpc_call_element_args call_args = {
      call->call_stack(), args->server_transport_data,
      call->context_,     path,
      call->start_time_,  call->send_deadline(),
      call->arena(),      &call->call_combiner_};
  add_init_error(&error, grpc_call_stack_init(channel_stack, 1, DestroyCall,
                                              call, &call_args));
  // Publish this call to parent only after the call stack has been initialized.
  if (parent != nullptr) {
    call->PublishToParent(parent);
  }

  if (!error.ok()) {
    call->CancelWithError(error);
  }
  if (args->cq != nullptr) {
    GPR_ASSERT(args->pollset_set_alternative == nullptr &&
               "Only one of 'cq' and 'pollset_set_alternative' should be "
               "non-nullptr.");
    GRPC_CQ_INTERNAL_REF(args->cq, "bind");
    call->pollent_ =
        grpc_polling_entity_create_from_pollset(grpc_cq_pollset(args->cq));
  }
  if (args->pollset_set_alternative != nullptr) {
    call->pollent_ = grpc_polling_entity_create_from_pollset_set(
        args->pollset_set_alternative);
  }
  if (!grpc_polling_entity_is_empty(&call->pollent_)) {
    grpc_call_stack_set_pollset_or_pollset_set(call->call_stack(),
                                               &call->pollent_);
  }

  if (call->is_client()) {
    channelz::ChannelNode* channelz_channel = channel->channelz_node();
    if (channelz_channel != nullptr) {
      channelz_channel->RecordCallStarted();
    }
  } else if (call->final_op_.server.core_server != nullptr) {
    channelz::ServerNode* channelz_node =
        call->final_op_.server.core_server->channelz_node();
    if (channelz_node != nullptr) {
      channelz_node->RecordCallStarted();
    }
  }

  grpc_slice_unref(path);

  return error;
}

void FilterStackCall::SetCompletionQueue(grpc_completion_queue* cq) {
  GPR_ASSERT(cq);

  if (grpc_polling_entity_pollset_set(&pollent_) != nullptr) {
    gpr_log(GPR_ERROR, "A pollset_set is already registered for this call.");
    abort();
  }
  cq_ = cq;
  GRPC_CQ_INTERNAL_REF(cq, "bind");
  pollent_ = grpc_polling_entity_create_from_pollset(grpc_cq_pollset(cq));
  grpc_call_stack_set_pollset_or_pollset_set(call_stack(), &pollent_);
}

void FilterStackCall::ReleaseCall(void* call, grpc_error_handle /*error*/) {
  static_cast<FilterStackCall*>(call)->DeleteThis();
}

void FilterStackCall::DestroyCall(void* call, grpc_error_handle /*error*/) {
  auto* c = static_cast<FilterStackCall*>(call);
  c->recv_initial_metadata_.Clear();
  c->recv_trailing_metadata_.Clear();
  c->receiving_slice_buffer_.reset();
  ParentCall* pc = c->parent_call();
  if (pc != nullptr) {
    pc->~ParentCall();
  }
  if (c->cq_) {
    GRPC_CQ_INTERNAL_UNREF(c->cq_, "bind");
  }

  grpc_error_handle status_error = c->status_error_.get();
  grpc_error_get_status(status_error, c->send_deadline(),
                        &c->final_info_.final_status, nullptr, nullptr,
                        &(c->final_info_.error_string));
  c->status_error_.set(GRPC_ERROR_NONE);
  c->final_info_.stats.latency =
      gpr_cycle_counter_sub(gpr_get_cycle_counter(), c->start_time_);
  grpc_call_stack_destroy(c->call_stack(), &c->final_info_,
                          GRPC_CLOSURE_INIT(&c->release_call_, ReleaseCall, c,
                                            grpc_schedule_on_exec_ctx));
}

void FilterStackCall::ExternalUnref() {
  if (GPR_LIKELY(!ext_ref_.Unref())) return;

  ApplicationCallbackExecCtx callback_exec_ctx;
  ExecCtx exec_ctx;

  GRPC_API_TRACE("grpc_call_unref(c=%p)", 1, (this));

  MaybeUnpublishFromParent();

  GPR_ASSERT(!destroy_called_);
  destroy_called_ = true;
  bool cancel = gpr_atm_acq_load(&received_final_op_atm_) == 0;
  if (cancel) {
    CancelWithError(GRPC_ERROR_CANCELLED);
  } else {
    // Unset the call combiner cancellation closure.  This has the
    // effect of scheduling the previously set cancellation closure, if
    // any, so that it can release any internal references it may be
    // holding to the call stack.
    call_combiner_.SetNotifyOnCancel(nullptr);
  }
  InternalUnref("destroy");
}

// start_batch_closure points to a caller-allocated closure to be used
// for entering the call combiner.
void FilterStackCall::ExecuteBatch(grpc_transport_stream_op_batch* batch,
                                   grpc_closure* start_batch_closure) {
  // This is called via the call combiner to start sending a batch down
  // the filter stack.
  auto execute_batch_in_call_combiner = [](void* arg, grpc_error_handle) {
    grpc_transport_stream_op_batch* batch =
        static_cast<grpc_transport_stream_op_batch*>(arg);
    auto* call =
        static_cast<FilterStackCall*>(batch->handler_private.extra_arg);
    grpc_call_element* elem = call->call_elem(0);
    GRPC_CALL_LOG_OP(GPR_INFO, elem, batch);
    elem->filter->start_transport_stream_op_batch(elem, batch);
  };
  batch->handler_private.extra_arg = this;
  GRPC_CLOSURE_INIT(start_batch_closure, execute_batch_in_call_combiner, batch,
                    grpc_schedule_on_exec_ctx);
  GRPC_CALL_COMBINER_START(call_combiner(), start_batch_closure,
                           GRPC_ERROR_NONE, "executing batch");
}

namespace {
struct CancelState {
  FilterStackCall* call;
  grpc_closure start_batch;
  grpc_closure finish_batch;
};
}  // namespace

// The on_complete callback used when sending a cancel_stream batch down
// the filter stack.  Yields the call combiner when the batch is done.
static void done_termination(void* arg, grpc_error_handle /*error*/) {
  CancelState* state = static_cast<CancelState*>(arg);
  GRPC_CALL_COMBINER_STOP(state->call->call_combiner(),
                          "on_complete for cancel_stream op");
  state->call->InternalUnref("termination");
  delete state;
}

void FilterStackCall::CancelWithError(grpc_error_handle error) {
  if (!gpr_atm_rel_cas(&cancelled_with_error_, 0, 1)) {
    return;
  }
  ClearPeerString();
  InternalRef("termination");
  // Inform the call combiner of the cancellation, so that it can cancel
  // any in-flight asynchronous actions that may be holding the call
  // combiner.  This ensures that the cancel_stream batch can be sent
  // down the filter stack in a timely manner.
  call_combiner_.Cancel(error);
  CancelState* state = new CancelState;
  state->call = this;
  GRPC_CLOSURE_INIT(&state->finish_batch, done_termination, state,
                    grpc_schedule_on_exec_ctx);
  grpc_transport_stream_op_batch* op =
      grpc_make_transport_stream_op(&state->finish_batch);
  op->cancel_stream = true;
  op->payload->cancel_stream.cancel_error = error;
  ExecuteBatch(op, &state->start_batch);
}

void FilterStackCall::SetFinalStatus(grpc_error_handle error) {
  if (GRPC_TRACE_FLAG_ENABLED(grpc_call_error_trace)) {
    gpr_log(GPR_DEBUG, "set_final_status %s", is_client() ? "CLI" : "SVR");
    gpr_log(GPR_DEBUG, "%s", grpc_error_std_string(error).c_str());
  }
  if (is_client()) {
    std::string status_details;
    grpc_error_get_status(error, send_deadline(), final_op_.client.status,
                          &status_details, nullptr,
                          final_op_.client.error_string);
    *final_op_.client.status_details =
        grpc_slice_from_cpp_string(std::move(status_details));
    status_error_.set(error);
<<<<<<< HEAD
    GRPC_ERROR_UNREF(error);
    channelz::ChannelNode* channelz_channel = channel()->channelz_node();
=======
    channelz::ChannelNode* channelz_channel = channel_->channelz_node();
>>>>>>> a81391d9
    if (channelz_channel != nullptr) {
      if (*final_op_.client.status != GRPC_STATUS_OK) {
        channelz_channel->RecordCallFailed();
      } else {
        channelz_channel->RecordCallSucceeded();
      }
    }
  } else {
    *final_op_.server.cancelled =
        !error.ok() || !sent_server_trailing_metadata_;
    channelz::ServerNode* channelz_node =
        final_op_.server.core_server->channelz_node();
    if (channelz_node != nullptr) {
      if (*final_op_.server.cancelled || !status_error_.ok()) {
        channelz_node->RecordCallFailed();
      } else {
        channelz_node->RecordCallSucceeded();
      }
    }
  }
}

bool FilterStackCall::PrepareApplicationMetadata(size_t count,
                                                 grpc_metadata* metadata,
                                                 bool is_trailing) {
  grpc_metadata_batch* batch =
      is_trailing ? &send_trailing_metadata_ : &send_initial_metadata_;
  for (size_t i = 0; i < count; i++) {
    grpc_metadata* md = &metadata[i];
    if (!GRPC_LOG_IF_ERROR("validate_metadata",
                           grpc_validate_header_key_is_legal(md->key))) {
      return false;
    } else if (!grpc_is_binary_header_internal(md->key) &&
               !GRPC_LOG_IF_ERROR(
                   "validate_metadata",
                   grpc_validate_header_nonbin_value_is_legal(md->value))) {
      return false;
    } else if (GRPC_SLICE_LENGTH(md->value) >= UINT32_MAX) {
      // HTTP2 hpack encoding has a maximum limit.
      return false;
    } else if (grpc_slice_str_cmp(md->key, "content-length") == 0) {
      // Filter "content-length metadata"
      continue;
    }
    batch->Append(StringViewFromSlice(md->key),
                  Slice(grpc_slice_ref(md->value)),
                  [md](absl::string_view error, const Slice& value) {
                    gpr_log(GPR_DEBUG, "Append error: %s",
                            absl::StrCat("key=", StringViewFromSlice(md->key),
                                         " error=", error,
                                         " value=", value.as_string_view())
                                .c_str());
                  });
  }

  return true;
}

namespace {
class PublishToAppEncoder {
 public:
  explicit PublishToAppEncoder(grpc_metadata_array* dest) : dest_(dest) {}

  void Encode(const Slice& key, const Slice& value) {
    Append(key.c_slice(), value.c_slice());
  }

  // Catch anything that is not explicitly handled, and do not publish it to the
  // application. If new metadata is added to a batch that needs to be
  // published, it should be called out here.
  template <typename Which>
  void Encode(Which, const typename Which::ValueType&) {}

  void Encode(UserAgentMetadata, const Slice& slice) {
    Append(UserAgentMetadata::key(), slice);
  }

  void Encode(HostMetadata, const Slice& slice) {
    Append(HostMetadata::key(), slice);
  }

  void Encode(GrpcPreviousRpcAttemptsMetadata, uint32_t count) {
    Append(GrpcPreviousRpcAttemptsMetadata::key(), count);
  }

  void Encode(GrpcRetryPushbackMsMetadata, Duration count) {
    Append(GrpcRetryPushbackMsMetadata::key(), count.millis());
  }

  void Encode(LbTokenMetadata, const Slice& slice) {
    Append(LbTokenMetadata::key(), slice);
  }

 private:
  void Append(absl::string_view key, int64_t value) {
    Append(StaticSlice::FromStaticString(key).c_slice(),
           Slice::FromInt64(value).c_slice());
  }

  void Append(absl::string_view key, const Slice& value) {
    Append(StaticSlice::FromStaticString(key).c_slice(), value.c_slice());
  }

  void Append(grpc_slice key, grpc_slice value) {
    auto* mdusr = &dest_->metadata[dest_->count++];
    mdusr->key = key;
    mdusr->value = value;
  }

  grpc_metadata_array* const dest_;
};
}  // namespace

void FilterStackCall::PublishAppMetadata(grpc_metadata_batch* b,
                                         bool is_trailing) {
  if (b->count() == 0) return;
  if (!is_client() && is_trailing) return;
  if (is_trailing && buffered_metadata_[1] == nullptr) return;
  grpc_metadata_array* dest;
  dest = buffered_metadata_[is_trailing];
  if (dest->count + b->count() > dest->capacity) {
    dest->capacity =
        std::max(dest->capacity + b->count(), dest->capacity * 3 / 2);
    dest->metadata = static_cast<grpc_metadata*>(
        gpr_realloc(dest->metadata, sizeof(grpc_metadata) * dest->capacity));
  }
  PublishToAppEncoder encoder(dest);
  b->Encode(&encoder);
}

void FilterStackCall::RecvInitialFilter(grpc_metadata_batch* b) {
  incoming_compression_algorithm_ =
      b->Take(GrpcEncodingMetadata()).value_or(GRPC_COMPRESS_NONE);
  encodings_accepted_by_peer_ =
      b->Take(GrpcAcceptEncodingMetadata())
          .value_or(CompressionAlgorithmSet{GRPC_COMPRESS_NONE});
  PublishAppMetadata(b, false);
}

void FilterStackCall::RecvTrailingFilter(grpc_metadata_batch* b,
                                         grpc_error_handle batch_error) {
  if (!batch_error.ok()) {
    SetFinalStatus(batch_error);
  } else {
    absl::optional<grpc_status_code> grpc_status =
        b->Take(GrpcStatusMetadata());
    if (grpc_status.has_value()) {
      grpc_status_code status_code = *grpc_status;
      grpc_error_handle error = GRPC_ERROR_NONE;
      if (status_code != GRPC_STATUS_OK) {
        char* peer = GetPeer();
        error = grpc_error_set_int(
            GRPC_ERROR_CREATE_FROM_CPP_STRING(
                absl::StrCat("Error received from peer ", peer)),
            GRPC_ERROR_INT_GRPC_STATUS, static_cast<intptr_t>(status_code));
        gpr_free(peer);
      }
      auto grpc_message = b->Take(GrpcMessageMetadata());
      if (grpc_message.has_value()) {
        error = grpc_error_set_str(error, GRPC_ERROR_STR_GRPC_MESSAGE,
                                   grpc_message->as_string_view());
      } else if (!error.ok()) {
        error = grpc_error_set_str(error, GRPC_ERROR_STR_GRPC_MESSAGE, "");
      }
      SetFinalStatus(error);
    } else if (!is_client()) {
      SetFinalStatus(GRPC_ERROR_NONE);
    } else {
      gpr_log(GPR_DEBUG,
              "Received trailing metadata with no error and no status");
      SetFinalStatus(grpc_error_set_int(
          GRPC_ERROR_CREATE_FROM_STATIC_STRING("No status received"),
          GRPC_ERROR_INT_GRPC_STATUS, GRPC_STATUS_UNKNOWN));
    }
  }
  PublishAppMetadata(b, true);
}

namespace {
bool AreWriteFlagsValid(uint32_t flags) {
  /* check that only bits in GRPC_WRITE_(INTERNAL?)_USED_MASK are set */
  const uint32_t allowed_write_positions =
      (GRPC_WRITE_USED_MASK | GRPC_WRITE_INTERNAL_USED_MASK);
  const uint32_t invalid_positions = ~allowed_write_positions;
  return !(flags & invalid_positions);
}

bool AreInitialMetadataFlagsValid(uint32_t flags) {
  /* check that only bits in GRPC_WRITE_(INTERNAL?)_USED_MASK are set */
  uint32_t invalid_positions = ~GRPC_INITIAL_METADATA_USED_MASK;
  return !(flags & invalid_positions);
}

size_t BatchSlotForOp(grpc_op_type type) {
  switch (type) {
    case GRPC_OP_SEND_INITIAL_METADATA:
      return 0;
    case GRPC_OP_SEND_MESSAGE:
      return 1;
    case GRPC_OP_SEND_CLOSE_FROM_CLIENT:
    case GRPC_OP_SEND_STATUS_FROM_SERVER:
      return 2;
    case GRPC_OP_RECV_INITIAL_METADATA:
      return 3;
    case GRPC_OP_RECV_MESSAGE:
      return 4;
    case GRPC_OP_RECV_CLOSE_ON_SERVER:
    case GRPC_OP_RECV_STATUS_ON_CLIENT:
      return 5;
  }
  GPR_UNREACHABLE_CODE(return 123456789);
}
}  // namespace

FilterStackCall::BatchControl* FilterStackCall::ReuseOrAllocateBatchControl(
    const grpc_op* ops) {
  size_t slot_idx = BatchSlotForOp(ops[0].op);
  BatchControl** pslot = &active_batches_[slot_idx];
  BatchControl* bctl;
  if (*pslot != nullptr) {
    bctl = *pslot;
    if (bctl->call_ != nullptr) {
      return nullptr;
    }
    bctl->~BatchControl();
    bctl->op_ = {};
    new (&bctl->batch_error_) AtomicError();
  } else {
    bctl = arena()->New<BatchControl>();
    *pslot = bctl;
  }
  bctl->call_ = this;
  bctl->op_.payload = &stream_op_payload_;
  return bctl;
}

void FilterStackCall::BatchControl::PostCompletion() {
  FilterStackCall* call = call_;
  grpc_error_handle error = batch_error_.get();

  if (op_.send_initial_metadata) {
    call->send_initial_metadata_.Clear();
  }
  if (op_.send_message) {
    if (op_.payload->send_message.stream_write_closed && error.ok()) {
      error = grpc_error_add_child(
          error, GRPC_ERROR_CREATE_FROM_STATIC_STRING(
                     "Attempt to send message after stream was closed."));
    }
    call->sending_message_ = false;
    call->send_slice_buffer_.Clear();
  }
  if (op_.send_trailing_metadata) {
    call->send_trailing_metadata_.Clear();
  }
  if (op_.recv_trailing_metadata) {
    /* propagate cancellation to any interested children */
    gpr_atm_rel_store(&call->received_final_op_atm_, 1);
    call->PropagateCancellationToChildren();
    error = GRPC_ERROR_NONE;
  }
  if (!error.ok() && op_.recv_message && *call->receiving_buffer_ != nullptr) {
    grpc_byte_buffer_destroy(*call->receiving_buffer_);
    *call->receiving_buffer_ = nullptr;
  }
  batch_error_.set(GRPC_ERROR_NONE);

  if (completion_data_.notify_tag.is_closure) {
    /* unrefs error */
    call_ = nullptr;
    Closure::Run(DEBUG_LOCATION,
                 static_cast<grpc_closure*>(completion_data_.notify_tag.tag),
                 error);
    call->InternalUnref("completion");
  } else {
    /* unrefs error */
    grpc_cq_end_op(
        call->cq_, completion_data_.notify_tag.tag, error,
        [](void* user_data, grpc_cq_completion* /*storage*/) {
          BatchControl* bctl = static_cast<BatchControl*>(user_data);
          Call* call = bctl->call_;
          bctl->call_ = nullptr;
          call->InternalUnref("completion");
        },
        this, &completion_data_.cq_completion);
  }
}

void FilterStackCall::BatchControl::FinishStep() {
  if (GPR_UNLIKELY(completed_batch_step())) {
    PostCompletion();
  }
}

void FilterStackCall::BatchControl::ProcessDataAfterMetadata() {
  FilterStackCall* call = call_;
  if (!call->receiving_slice_buffer_.has_value()) {
    *call->receiving_buffer_ = nullptr;
    call->receiving_message_ = false;
    FinishStep();
  } else {
    call->test_only_last_message_flags_ = call->receiving_stream_flags_;
    if ((call->receiving_stream_flags_ & GRPC_WRITE_INTERNAL_COMPRESS) &&
        (call->incoming_compression_algorithm_ != GRPC_COMPRESS_NONE)) {
      *call->receiving_buffer_ = grpc_raw_compressed_byte_buffer_create(
          nullptr, 0, call->incoming_compression_algorithm_);
    } else {
      *call->receiving_buffer_ = grpc_raw_byte_buffer_create(nullptr, 0);
    }
    grpc_slice_buffer_move_into(
        call->receiving_slice_buffer_->c_slice_buffer(),
        &(*call->receiving_buffer_)->data.raw.slice_buffer);
    call->receiving_message_ = false;
    call->receiving_slice_buffer_.reset();
    FinishStep();
  }
}

void FilterStackCall::BatchControl::ReceivingStreamReady(
    grpc_error_handle error) {
  FilterStackCall* call = call_;
  if (!error.ok()) {
    call->receiving_slice_buffer_.reset();
    if (batch_error_.ok()) {
      batch_error_.set(error);
    }
    call->CancelWithError(error);
  }
  /* If recv_state is kRecvNone, we will save the batch_control
   * object with rel_cas, and will not use it after the cas. Its corresponding
   * acq_load is in receiving_initial_metadata_ready() */
  if (!error.ok() || !call->receiving_slice_buffer_.has_value() ||
      !gpr_atm_rel_cas(&call->recv_state_, kRecvNone,
                       reinterpret_cast<gpr_atm>(this))) {
    ProcessDataAfterMetadata();
  }
}

void FilterStackCall::HandleCompressionAlgorithmDisabled(
    grpc_compression_algorithm compression_algorithm) {
  const char* algo_name = nullptr;
  grpc_compression_algorithm_name(compression_algorithm, &algo_name);
  std::string error_msg =
      absl::StrFormat("Compression algorithm '%s' is disabled.", algo_name);
  gpr_log(GPR_ERROR, "%s", error_msg.c_str());
  CancelWithStatus(GRPC_STATUS_UNIMPLEMENTED, error_msg.c_str());
}

void FilterStackCall::HandleCompressionAlgorithmNotAccepted(
    grpc_compression_algorithm compression_algorithm) {
  const char* algo_name = nullptr;
  grpc_compression_algorithm_name(compression_algorithm, &algo_name);
  gpr_log(GPR_ERROR,
          "Compression algorithm ('%s') not present in the "
          "accepted encodings (%s)",
          algo_name,
          std::string(encodings_accepted_by_peer_.ToString()).c_str());
}

void FilterStackCall::BatchControl::ValidateFilteredMetadata() {
  FilterStackCall* call = call_;

  const grpc_compression_options compression_options =
      call->channel()->compression_options();
  const grpc_compression_algorithm compression_algorithm =
      call->incoming_compression_algorithm_;
  if (GPR_UNLIKELY(!CompressionAlgorithmSet::FromUint32(
                        compression_options.enabled_algorithms_bitset)
                        .IsSet(compression_algorithm))) {
    /* check if algorithm is supported by current channel config */
    call->HandleCompressionAlgorithmDisabled(compression_algorithm);
  }
  /* GRPC_COMPRESS_NONE is always set. */
  GPR_DEBUG_ASSERT(call->encodings_accepted_by_peer_.IsSet(GRPC_COMPRESS_NONE));
  if (GPR_UNLIKELY(
          !call->encodings_accepted_by_peer_.IsSet(compression_algorithm))) {
    if (GRPC_TRACE_FLAG_ENABLED(grpc_compression_trace)) {
      call->HandleCompressionAlgorithmNotAccepted(compression_algorithm);
    }
  }
}

void FilterStackCall::BatchControl::ReceivingInitialMetadataReady(
    grpc_error_handle error) {
  FilterStackCall* call = call_;

  GRPC_CALL_COMBINER_STOP(call->call_combiner(), "recv_initial_metadata_ready");

  if (error.ok()) {
    grpc_metadata_batch* md = &call->recv_initial_metadata_;
    call->RecvInitialFilter(md);

    /* TODO(ctiller): this could be moved into recv_initial_filter now */
    ValidateFilteredMetadata();

    absl::optional<Timestamp> deadline = md->get(GrpcTimeoutMetadata());
    if (deadline.has_value() && !call->is_client()) {
      call_->set_send_deadline(*deadline);
    }
  } else {
    if (batch_error_.ok()) {
      batch_error_.set(error);
    }
    call->CancelWithError(error);
  }

  grpc_closure* saved_rsr_closure = nullptr;
  while (true) {
    gpr_atm rsr_bctlp = gpr_atm_acq_load(&call->recv_state_);
    /* Should only receive initial metadata once */
    GPR_ASSERT(rsr_bctlp != 1);
    if (rsr_bctlp == 0) {
      /* We haven't seen initial metadata and messages before, thus initial
       * metadata is received first.
       * no_barrier_cas is used, as this function won't access the batch_control
       * object saved by receiving_stream_ready() if the initial metadata is
       * received first. */
      if (gpr_atm_no_barrier_cas(&call->recv_state_, kRecvNone,
                                 kRecvInitialMetadataFirst)) {
        break;
      }
    } else {
      /* Already received messages */
      saved_rsr_closure = GRPC_CLOSURE_CREATE(
          [](void* bctl, grpc_error_handle error) {
            static_cast<BatchControl*>(bctl)->ReceivingStreamReady(error);
          },
          reinterpret_cast<BatchControl*>(rsr_bctlp),
          grpc_schedule_on_exec_ctx);
      /* No need to modify recv_state */
      break;
    }
  }
  if (saved_rsr_closure != nullptr) {
    Closure::Run(DEBUG_LOCATION, saved_rsr_closure, error);
  }

  FinishStep();
}

void FilterStackCall::BatchControl::ReceivingTrailingMetadataReady(
    grpc_error_handle error) {
  GRPC_CALL_COMBINER_STOP(call_->call_combiner(),
                          "recv_trailing_metadata_ready");
  grpc_metadata_batch* md = &call_->recv_trailing_metadata_;
  call_->RecvTrailingFilter(md, error);
  FinishStep();
}

void FilterStackCall::BatchControl::FinishBatch(grpc_error_handle error) {
  GRPC_CALL_COMBINER_STOP(call_->call_combiner(), "on_complete");
  if (batch_error_.ok()) {
    batch_error_.set(error);
  }
  if (!error.ok()) {
    call_->CancelWithError(error);
  }
  FinishStep();
}

namespace {
void EndOpImmediately(grpc_completion_queue* cq, void* notify_tag,
                      bool is_notify_tag_closure) {
  if (!is_notify_tag_closure) {
    GPR_ASSERT(grpc_cq_begin_op(cq, notify_tag));
    grpc_cq_end_op(
        cq, notify_tag, GRPC_ERROR_NONE,
        [](void*, grpc_cq_completion* completion) { gpr_free(completion); },
        nullptr,
        static_cast<grpc_cq_completion*>(
            gpr_malloc(sizeof(grpc_cq_completion))));
  } else {
    Closure::Run(DEBUG_LOCATION, static_cast<grpc_closure*>(notify_tag),
                 GRPC_ERROR_NONE);
  }
}
}  // namespace

grpc_call_error FilterStackCall::StartBatch(const grpc_op* ops, size_t nops,
                                            void* notify_tag,
                                            bool is_notify_tag_closure) {
  size_t i;
  const grpc_op* op;
  BatchControl* bctl;
  bool has_send_ops = false;
  int num_recv_ops = 0;
  grpc_call_error error = GRPC_CALL_OK;
  grpc_transport_stream_op_batch* stream_op;
  grpc_transport_stream_op_batch_payload* stream_op_payload;
  uint32_t seen_ops = 0;

  for (i = 0; i < nops; i++) {
    if (seen_ops & (1u << ops[i].op)) {
      return GRPC_CALL_ERROR_TOO_MANY_OPERATIONS;
    }
    seen_ops |= (1u << ops[i].op);
  }

  GRPC_CALL_LOG_BATCH(GPR_INFO, ops, nops);

  if (nops == 0) {
    EndOpImmediately(cq_, notify_tag, is_notify_tag_closure);
    error = GRPC_CALL_OK;
    goto done;
  }

  bctl = ReuseOrAllocateBatchControl(ops);
  if (bctl == nullptr) {
    return GRPC_CALL_ERROR_TOO_MANY_OPERATIONS;
  }
  bctl->completion_data_.notify_tag.tag = notify_tag;
  bctl->completion_data_.notify_tag.is_closure =
      static_cast<uint8_t>(is_notify_tag_closure != 0);

  stream_op = &bctl->op_;
  stream_op_payload = &stream_op_payload_;

  /* rewrite batch ops into a transport op */
  for (i = 0; i < nops; i++) {
    op = &ops[i];
    if (op->reserved != nullptr) {
      error = GRPC_CALL_ERROR;
      goto done_with_error;
    }
    switch (op->op) {
      case GRPC_OP_SEND_INITIAL_METADATA: {
        /* Flag validation: currently allow no flags */
        if (!AreInitialMetadataFlagsValid(op->flags)) {
          error = GRPC_CALL_ERROR_INVALID_FLAGS;
          goto done_with_error;
        }
        if (sent_initial_metadata_) {
          error = GRPC_CALL_ERROR_TOO_MANY_OPERATIONS;
          goto done_with_error;
        }
        // TODO(juanlishen): If the user has already specified a compression
        // algorithm by setting the initial metadata with key of
        // GRPC_COMPRESSION_REQUEST_ALGORITHM_MD_KEY, we shouldn't override that
        // with the compression algorithm mapped from compression level.
        /* process compression level */
        grpc_compression_level effective_compression_level =
            GRPC_COMPRESS_LEVEL_NONE;
        bool level_set = false;
        if (op->data.send_initial_metadata.maybe_compression_level.is_set) {
          effective_compression_level =
              op->data.send_initial_metadata.maybe_compression_level.level;
          level_set = true;
        } else {
          const grpc_compression_options copts =
              channel()->compression_options();
          if (copts.default_level.is_set) {
            level_set = true;
            effective_compression_level = copts.default_level.level;
          }
        }
        // Currently, only server side supports compression level setting.
        if (level_set && !is_client()) {
          const grpc_compression_algorithm calgo =
              encodings_accepted_by_peer_.CompressionAlgorithmForLevel(
                  effective_compression_level);
          // The following metadata will be checked and removed by the message
          // compression filter. It will be used as the call's compression
          // algorithm.
          send_initial_metadata_.Set(GrpcInternalEncodingRequest(), calgo);
        }
        if (op->data.send_initial_metadata.count > INT_MAX) {
          error = GRPC_CALL_ERROR_INVALID_METADATA;
          goto done_with_error;
        }
        stream_op->send_initial_metadata = true;
        sent_initial_metadata_ = true;
        if (!PrepareApplicationMetadata(op->data.send_initial_metadata.count,
                                        op->data.send_initial_metadata.metadata,
                                        false)) {
          error = GRPC_CALL_ERROR_INVALID_METADATA;
          goto done_with_error;
        }
        // Ignore any te metadata key value pairs specified.
        send_initial_metadata_.Remove(TeMetadata());
        /* TODO(ctiller): just make these the same variable? */
        if (is_client() && send_deadline() != Timestamp::InfFuture()) {
          send_initial_metadata_.Set(GrpcTimeoutMetadata(), send_deadline());
        }
        if (is_client()) {
          send_initial_metadata_.Set(
              WaitForReady(),
              WaitForReady::ValueType{
                  (op->flags & GRPC_INITIAL_METADATA_WAIT_FOR_READY) != 0,
                  (op->flags &
                   GRPC_INITIAL_METADATA_WAIT_FOR_READY_EXPLICITLY_SET) != 0});
        }
        stream_op_payload->send_initial_metadata.send_initial_metadata =
            &send_initial_metadata_;
        if (is_client()) {
          stream_op_payload->send_initial_metadata.peer_string =
              peer_string_atm_ptr();
        }
        has_send_ops = true;
        break;
      }
      case GRPC_OP_SEND_MESSAGE: {
        if (!AreWriteFlagsValid(op->flags)) {
          error = GRPC_CALL_ERROR_INVALID_FLAGS;
          goto done_with_error;
        }
        if (op->data.send_message.send_message == nullptr) {
          error = GRPC_CALL_ERROR_INVALID_MESSAGE;
          goto done_with_error;
        }
        if (sending_message_) {
          error = GRPC_CALL_ERROR_TOO_MANY_OPERATIONS;
          goto done_with_error;
        }
        uint32_t flags = op->flags;
        /* If the outgoing buffer is already compressed, mark it as so in the
           flags. These will be picked up by the compression filter and further
           (wasteful) attempts at compression skipped. */
        if (op->data.send_message.send_message->data.raw.compression >
            GRPC_COMPRESS_NONE) {
          flags |= GRPC_WRITE_INTERNAL_COMPRESS;
        }
        stream_op->send_message = true;
        sending_message_ = true;
        send_slice_buffer_.Clear();
        grpc_slice_buffer_move_into(
            &op->data.send_message.send_message->data.raw.slice_buffer,
            send_slice_buffer_.c_slice_buffer());
        stream_op_payload->send_message.flags = flags;
        stream_op_payload->send_message.send_message = &send_slice_buffer_;
        has_send_ops = true;
        break;
      }
      case GRPC_OP_SEND_CLOSE_FROM_CLIENT: {
        /* Flag validation: currently allow no flags */
        if (op->flags != 0) {
          error = GRPC_CALL_ERROR_INVALID_FLAGS;
          goto done_with_error;
        }
        if (!is_client()) {
          error = GRPC_CALL_ERROR_NOT_ON_SERVER;
          goto done_with_error;
        }
        if (sent_final_op_) {
          error = GRPC_CALL_ERROR_TOO_MANY_OPERATIONS;
          goto done_with_error;
        }
        stream_op->send_trailing_metadata = true;
        sent_final_op_ = true;
        stream_op_payload->send_trailing_metadata.send_trailing_metadata =
            &send_trailing_metadata_;
        has_send_ops = true;
        break;
      }
      case GRPC_OP_SEND_STATUS_FROM_SERVER: {
        /* Flag validation: currently allow no flags */
        if (op->flags != 0) {
          error = GRPC_CALL_ERROR_INVALID_FLAGS;
          goto done_with_error;
        }
        if (is_client()) {
          error = GRPC_CALL_ERROR_NOT_ON_CLIENT;
          goto done_with_error;
        }
        if (sent_final_op_) {
          error = GRPC_CALL_ERROR_TOO_MANY_OPERATIONS;
          goto done_with_error;
        }
        if (op->data.send_status_from_server.trailing_metadata_count >
            INT_MAX) {
          error = GRPC_CALL_ERROR_INVALID_METADATA;
          goto done_with_error;
        }
        stream_op->send_trailing_metadata = true;
        sent_final_op_ = true;

        if (!PrepareApplicationMetadata(
                op->data.send_status_from_server.trailing_metadata_count,
                op->data.send_status_from_server.trailing_metadata, true)) {
          error = GRPC_CALL_ERROR_INVALID_METADATA;
          goto done_with_error;
        }

        grpc_error_handle status_error =
            op->data.send_status_from_server.status == GRPC_STATUS_OK
                ? GRPC_ERROR_NONE
                : grpc_error_set_int(
                      GRPC_ERROR_CREATE_FROM_STATIC_STRING(
                          "Server returned error"),
                      GRPC_ERROR_INT_GRPC_STATUS,
                      static_cast<intptr_t>(
                          op->data.send_status_from_server.status));
        if (op->data.send_status_from_server.status_details != nullptr) {
          send_trailing_metadata_.Set(
              GrpcMessageMetadata(),
              Slice(grpc_slice_copy(
                  *op->data.send_status_from_server.status_details)));
          if (!status_error.ok()) {
            status_error = grpc_error_set_str(
                status_error, GRPC_ERROR_STR_GRPC_MESSAGE,
                StringViewFromSlice(
                    *op->data.send_status_from_server.status_details));
          }
        }

        status_error_.set(status_error);

        send_trailing_metadata_.Set(GrpcStatusMetadata(),
                                    op->data.send_status_from_server.status);

        // Ignore any te metadata key value pairs specified.
        send_trailing_metadata_.Remove(TeMetadata());
        stream_op_payload->send_trailing_metadata.send_trailing_metadata =
            &send_trailing_metadata_;
        stream_op_payload->send_trailing_metadata.sent =
            &sent_server_trailing_metadata_;
        has_send_ops = true;
        break;
      }
      case GRPC_OP_RECV_INITIAL_METADATA: {
        /* Flag validation: currently allow no flags */
        if (op->flags != 0) {
          error = GRPC_CALL_ERROR_INVALID_FLAGS;
          goto done_with_error;
        }
        if (received_initial_metadata_) {
          error = GRPC_CALL_ERROR_TOO_MANY_OPERATIONS;
          goto done_with_error;
        }
        received_initial_metadata_ = true;
        buffered_metadata_[0] =
            op->data.recv_initial_metadata.recv_initial_metadata;
        GRPC_CLOSURE_INIT(
            &receiving_initial_metadata_ready_,
            [](void* bctl, grpc_error_handle error) {
              static_cast<BatchControl*>(bctl)->ReceivingInitialMetadataReady(
                  error);
            },
            bctl, grpc_schedule_on_exec_ctx);
        stream_op->recv_initial_metadata = true;
        stream_op_payload->recv_initial_metadata.recv_initial_metadata =
            &recv_initial_metadata_;
        stream_op_payload->recv_initial_metadata.recv_initial_metadata_ready =
            &receiving_initial_metadata_ready_;
        if (is_client()) {
          stream_op_payload->recv_initial_metadata.trailing_metadata_available =
              &is_trailers_only_;
        } else {
          stream_op_payload->recv_initial_metadata.peer_string =
              peer_string_atm_ptr();
        }
        ++num_recv_ops;
        break;
      }
      case GRPC_OP_RECV_MESSAGE: {
        /* Flag validation: currently allow no flags */
        if (op->flags != 0) {
          error = GRPC_CALL_ERROR_INVALID_FLAGS;
          goto done_with_error;
        }
        if (receiving_message_) {
          error = GRPC_CALL_ERROR_TOO_MANY_OPERATIONS;
          goto done_with_error;
        }
        receiving_message_ = true;
        stream_op->recv_message = true;
        receiving_slice_buffer_.reset();
        receiving_buffer_ = op->data.recv_message.recv_message;
        stream_op_payload->recv_message.recv_message = &receiving_slice_buffer_;
        receiving_stream_flags_ = 0;
        stream_op_payload->recv_message.flags = &receiving_stream_flags_;
        stream_op_payload->recv_message.call_failed_before_recv_message =
            &call_failed_before_recv_message_;
        GRPC_CLOSURE_INIT(
            &receiving_stream_ready_,
            [](void* bctlp, grpc_error_handle error) {
              auto* bctl = static_cast<BatchControl*>(bctlp);
              auto* call = bctl->call_;
              //  Yields the call combiner before processing the received
              //  message.
              GRPC_CALL_COMBINER_STOP(call->call_combiner(),
                                      "recv_message_ready");
              bctl->ReceivingStreamReady(error);
            },
            bctl, grpc_schedule_on_exec_ctx);
        stream_op_payload->recv_message.recv_message_ready =
            &receiving_stream_ready_;
        ++num_recv_ops;
        break;
      }
      case GRPC_OP_RECV_STATUS_ON_CLIENT: {
        /* Flag validation: currently allow no flags */
        if (op->flags != 0) {
          error = GRPC_CALL_ERROR_INVALID_FLAGS;
          goto done_with_error;
        }
        if (!is_client()) {
          error = GRPC_CALL_ERROR_NOT_ON_SERVER;
          goto done_with_error;
        }
        if (requested_final_op_) {
          error = GRPC_CALL_ERROR_TOO_MANY_OPERATIONS;
          goto done_with_error;
        }
        requested_final_op_ = true;
        buffered_metadata_[1] =
            op->data.recv_status_on_client.trailing_metadata;
        final_op_.client.status = op->data.recv_status_on_client.status;
        final_op_.client.status_details =
            op->data.recv_status_on_client.status_details;
        final_op_.client.error_string =
            op->data.recv_status_on_client.error_string;
        stream_op->recv_trailing_metadata = true;
        stream_op_payload->recv_trailing_metadata.recv_trailing_metadata =
            &recv_trailing_metadata_;
        stream_op_payload->recv_trailing_metadata.collect_stats =
            &final_info_.stats.transport_stream_stats;
        GRPC_CLOSURE_INIT(
            &receiving_trailing_metadata_ready_,
            [](void* bctl, grpc_error_handle error) {
              static_cast<BatchControl*>(bctl)->ReceivingTrailingMetadataReady(
                  error);
            },
            bctl, grpc_schedule_on_exec_ctx);
        stream_op_payload->recv_trailing_metadata.recv_trailing_metadata_ready =
            &receiving_trailing_metadata_ready_;
        ++num_recv_ops;
        break;
      }
      case GRPC_OP_RECV_CLOSE_ON_SERVER: {
        /* Flag validation: currently allow no flags */
        if (op->flags != 0) {
          error = GRPC_CALL_ERROR_INVALID_FLAGS;
          goto done_with_error;
        }
        if (is_client()) {
          error = GRPC_CALL_ERROR_NOT_ON_CLIENT;
          goto done_with_error;
        }
        if (requested_final_op_) {
          error = GRPC_CALL_ERROR_TOO_MANY_OPERATIONS;
          goto done_with_error;
        }
        requested_final_op_ = true;
        final_op_.server.cancelled = op->data.recv_close_on_server.cancelled;
        stream_op->recv_trailing_metadata = true;
        stream_op_payload->recv_trailing_metadata.recv_trailing_metadata =
            &recv_trailing_metadata_;
        stream_op_payload->recv_trailing_metadata.collect_stats =
            &final_info_.stats.transport_stream_stats;
        GRPC_CLOSURE_INIT(
            &receiving_trailing_metadata_ready_,
            [](void* bctl, grpc_error_handle error) {
              static_cast<BatchControl*>(bctl)->ReceivingTrailingMetadataReady(
                  error);
            },
            bctl, grpc_schedule_on_exec_ctx);
        stream_op_payload->recv_trailing_metadata.recv_trailing_metadata_ready =
            &receiving_trailing_metadata_ready_;
        ++num_recv_ops;
        break;
      }
    }
  }

  InternalRef("completion");
  if (!is_notify_tag_closure) {
    GPR_ASSERT(grpc_cq_begin_op(cq_, notify_tag));
  }
  bctl->set_num_steps_to_complete((has_send_ops ? 1 : 0) + num_recv_ops);

  if (has_send_ops) {
    GRPC_CLOSURE_INIT(
        &bctl->finish_batch_,
        [](void* bctl, grpc_error_handle error) {
          static_cast<BatchControl*>(bctl)->FinishBatch(error);
        },
        bctl, grpc_schedule_on_exec_ctx);
    stream_op->on_complete = &bctl->finish_batch_;
  }

  ExecuteBatch(stream_op, &bctl->start_batch_);

done:
  return error;

done_with_error:
  /* reverse any mutations that occurred */
  if (stream_op->send_initial_metadata) {
    sent_initial_metadata_ = false;
    send_initial_metadata_.Clear();
  }
  if (stream_op->send_message) {
    sending_message_ = false;
  }
  if (stream_op->send_trailing_metadata) {
    sent_final_op_ = false;
    send_trailing_metadata_.Clear();
  }
  if (stream_op->recv_initial_metadata) {
    received_initial_metadata_ = false;
  }
  if (stream_op->recv_message) {
    receiving_message_ = false;
  }
  if (stream_op->recv_trailing_metadata) {
    requested_final_op_ = false;
  }
  goto done;
}

void FilterStackCall::ContextSet(grpc_context_index elem, void* value,
                                 void (*destroy)(void*)) {
  if (context_[elem].destroy) {
    context_[elem].destroy(context_[elem].value);
  }
  context_[elem].value = value;
  context_[elem].destroy = destroy;
}

///////////////////////////////////////////////////////////////////////////////
// Metadata validation helpers

namespace {
bool ValidateMetadata(size_t count, grpc_metadata* metadata) {
  for (size_t i = 0; i < count; i++) {
    grpc_metadata* md = &metadata[i];
    if (!GRPC_LOG_IF_ERROR("validate_metadata",
                           grpc_validate_header_key_is_legal(md->key))) {
      return false;
    } else if (!grpc_is_binary_header_internal(md->key) &&
               !GRPC_LOG_IF_ERROR(
                   "validate_metadata",
                   grpc_validate_header_nonbin_value_is_legal(md->value))) {
      return false;
    } else if (GRPC_SLICE_LENGTH(md->value) >= UINT32_MAX) {
      // HTTP2 hpack encoding has a maximum limit.
      return false;
    }
  }
  return true;
}
}  // namespace

///////////////////////////////////////////////////////////////////////////////
// PromiseBasedCall
// Will be folded into Call once the promise conversion is done

class PromiseBasedCall : public Call, public Activity, public Wakeable {
 public:
  PromiseBasedCall(Arena* arena, const grpc_call_create_args& args);

  void ContextSet(grpc_context_index elem, void* value,
                  void (*destroy)(void* value)) override;
  void* ContextGet(grpc_context_index elem) const override;
  void SetCompletionQueue(grpc_completion_queue* cq) override;

  // Implementation of call refcounting: move this to DualRefCounted once we
  // don't need to maintain FilterStackCall compatibility
  void ExternalRef() final {
    refs_.fetch_add(MakeRefPair(1, 0), std::memory_order_relaxed);
  }
  void ExternalUnref() final {
    const uint64_t prev_ref_pair =
        refs_.fetch_add(MakeRefPair(-1, 1), std::memory_order_acq_rel);
    const uint32_t strong_refs = GetStrongRefs(prev_ref_pair);
    if (GPR_UNLIKELY(strong_refs == 1)) {
      Orphan();
    }
    // Now drop the weak ref.
    InternalUnref("external_ref");
  }
  void InternalRef(const char*) final {
    refs_.fetch_add(MakeRefPair(0, 1), std::memory_order_relaxed);
  }
  void InternalUnref(const char*) final {
    const uint64_t prev_ref_pair =
        refs_.fetch_sub(MakeRefPair(0, 1), std::memory_order_acq_rel);
    if (GPR_UNLIKELY(prev_ref_pair == MakeRefPair(0, 1))) {
      DeleteThis();
    }
  }

  // Activity methods
  void ForceImmediateRepoll() ABSL_EXCLUSIVE_LOCKS_REQUIRED(mu_) override;
  Waker MakeOwningWaker() ABSL_EXCLUSIVE_LOCKS_REQUIRED(mu_) override {
    InternalRef("wakeup");
// If ASAN is defined, we leverage it to detect dropped Waker objects.
// Usually Waker must be destroyed or woken up, but (especially with arenas)
// it's not uncommon to create a Waker and then do neither. In that case it's
// incredibly fraught to diagnose where the dropped reference to this object was
// created. Instead, leverage ASAN and create a new object per expected wakeup.
// Now when we drop such an object ASAN will fail and we'll get a callstack to
// the creation of the waker in question.
#if defined(__has_feature)
#if __has_feature(address_sanitizer)
#define GRPC_CALL_USES_ASAN_WAKER
    class AsanWaker final : public Wakeable {
     public:
      explicit AsanWaker(PromiseBasedCall* call) : call_(call) {}

      void Wakeup() override {
        call_->Wakeup();
        delete this;
      }

      void Drop() override {
        call_->Drop();
        delete this;
      }

      std::string ActivityDebugTag() const override {
        return call_->DebugTag();
      }

     private:
      PromiseBasedCall* call_;
    };
    return Waker(new AsanWaker(this));
#endif
#endif
#ifndef GRPC_CALL_USES_ASAN_WAKER
    return Waker(this);
#endif
  }
  Waker MakeNonOwningWaker() ABSL_EXCLUSIVE_LOCKS_REQUIRED(mu_) override;

  // Wakeable methods
  void Wakeup() override {
    grpc_event_engine::experimental::GetDefaultEventEngine()->Run([this] {
      ApplicationCallbackExecCtx app_exec_ctx;
      ExecCtx exec_ctx;
      {
        ScopedContext activity_context(this);
        MutexLock lock(&mu_);
        Update();
      }
      InternalUnref("wakeup");
    });
  }
  void Drop() override { InternalUnref("wakeup"); }

  void RunInContext(absl::AnyInvocable<void()> fn) {
    if (Activity::current() == this) {
      fn();
    } else {
      InternalRef("in_context");
      grpc_event_engine::experimental::GetDefaultEventEngine()->Run(
          [this, fn = std::move(fn)]() mutable {
            ExecCtx exec_ctx;
            {
              ScopedContext activity_context(this);
              MutexLock lock(&mu_);
              fn();
              Update();
            }
            InternalUnref("in_context");
          });
    }
  }

  grpc_compression_algorithm test_only_compression_algorithm() override {
    abort();
  }
  uint32_t test_only_message_flags() override { abort(); }
  uint32_t test_only_encodings_accepted_by_peer() override { abort(); }
  grpc_compression_algorithm compression_for_level(
      grpc_compression_level) override {
    abort();
  }

  // This should return nullptr for the promise stack (and alternative means
  // for that functionality be invented)
  grpc_call_stack* call_stack() override { return nullptr; }

 protected:
  class ScopedContext
      : public ScopedActivity,
        public promise_detail::Context<Arena>,
        public promise_detail::Context<grpc_call_context_element>,
        public promise_detail::Context<CallContext>,
        public promise_detail::Context<CallFinalization>,
        public promise_detail::Context<FragmentAllocator> {
   public:
    explicit ScopedContext(PromiseBasedCall* call)
        : ScopedActivity(call),
          promise_detail::Context<Arena>(call->arena()),
          promise_detail::Context<grpc_call_context_element>(call->context_),
          promise_detail::Context<CallContext>(&call->call_context_),
          promise_detail::Context<CallFinalization>(&call->finalization_),
          promise_detail::Context<FragmentAllocator>(
              &call->fragment_allocator_) {}
  };

  class Completion {
   public:
    Completion() : index_(kNullIndex) {}
    ~Completion() { GPR_ASSERT(index_ == kNullIndex); }
    explicit Completion(uint8_t index) : index_(index) {}
    Completion(const Completion& other) = delete;
    Completion& operator=(const Completion& other) = delete;
    Completion(Completion&& other) noexcept : index_(other.index_) {
      other.index_ = kNullIndex;
    }
    Completion& operator=(Completion&& other) noexcept {
      GPR_ASSERT(index_ == kNullIndex);
      index_ = other.index_;
      other.index_ = kNullIndex;
      return *this;
    }

    uint8_t index() const { return index_; }
    uint8_t TakeIndex() { return absl::exchange(index_, kNullIndex); }
    bool has_value() const { return index_ != kNullIndex; }

    std::string ToString() const {
      return index_ == kNullIndex ? "null"
                                  : std::to_string(static_cast<int>(index_));
    }

   private:
    enum : uint8_t { kNullIndex = 0xff };
    uint8_t index_;
  };

  ~PromiseBasedCall() override {
    if (non_owning_wakeable_) non_owning_wakeable_->DropActivity();
    if (cq_) GRPC_CQ_INTERNAL_UNREF(cq_, "bind");
  }

  // Enumerates why a Completion is still pending
  enum class PendingOp {
    // We're in the midst of starting a batch of operations
    kStartingBatch = 0,
    // The following correspond with the batch operations from above
    kReceiveInitialMetadata,
    kReceiveStatusOnClient,
    kSendMessage,
    kReceiveMessage,
  };

  static constexpr const char* PendingOpString(PendingOp reason) {
    switch (reason) {
      case PendingOp::kStartingBatch:
        return "StartingBatch";
      case PendingOp::kReceiveInitialMetadata:
        return "ReceiveInitialMetadata";
      case PendingOp::kReceiveStatusOnClient:
        return "ReceiveStatusOnClient";
      case PendingOp::kSendMessage:
        return "SendMessage";
      case PendingOp::kReceiveMessage:
        return "ReceiveMessage";
    }
    return "Unknown";
  }

  static constexpr uint8_t PendingOpBit(PendingOp reason) {
    return 1 << static_cast<int>(reason);
  }

  Mutex* mu() const ABSL_LOCK_RETURNED(mu_) { return &mu_; }

  // Begin work on a completion, recording the tag/closure to notify.
  // Use the op selected in \a ops to determine the index to allocate into.
  // Starts the "StartingBatch" PendingOp immediately.
  // Assumes at least one operation in \a ops.
  Completion StartCompletion(void* tag, bool is_closure, const grpc_op* ops)
      ABSL_EXCLUSIVE_LOCKS_REQUIRED(mu_);
  // Add one pending op to the completion, and return it.
  Completion AddOpToCompletion(const Completion& completion, PendingOp reason)
      ABSL_EXCLUSIVE_LOCKS_REQUIRED(mu_);
  // Finish one op on the completion. Must have been previously been added.
  // The completion as a whole finishes when all pending ops finish.
  void FinishOpOnCompletion(Completion* completion, PendingOp reason)
      ABSL_EXCLUSIVE_LOCKS_REQUIRED(mu_);
  // Mark the completion as failed. Does not finish it.
  void FailCompletion(const Completion& completion);
  // Run the promise polling loop until it stalls.
  void Update() ABSL_EXCLUSIVE_LOCKS_REQUIRED(mu_);
  // Update the promise state once.
  virtual void UpdateOnce() ABSL_EXCLUSIVE_LOCKS_REQUIRED(mu_) = 0;

  grpc_completion_queue* cq() ABSL_EXCLUSIVE_LOCKS_REQUIRED(mu_) { return cq_; }

  void CToMetadata(grpc_metadata* metadata, size_t count,
                   grpc_metadata_batch* batch);

  std::string ActivityDebugTag() const override { return DebugTag(); }

  // At the end of the call run any finalization actions.
  void RunFinalization(grpc_status_code status, const char* status_details) {
    grpc_call_final_info final_info;
    final_info.stats = *call_context_.call_stats();
    final_info.final_status = status;
    final_info.error_string = status_details;
    finalization_.Run(&final_info);
  }

 private:
  union CompletionInfo {
    struct Pending {
      // Bitmask of PendingOps
      uint8_t pending_op_bits;
      bool is_closure;
      bool success;
      void* tag;
    } pending;
    grpc_cq_completion completion;
  };

  class NonOwningWakable final : public Wakeable {
   public:
    explicit NonOwningWakable(PromiseBasedCall* call) : call_(call) {}

    // Ref the Handle (not the activity).
    void Ref() { refs_.fetch_add(1, std::memory_order_relaxed); }

    // Activity is going away... drop its reference and sever the connection
    // back.
    void DropActivity() ABSL_LOCKS_EXCLUDED(mu_) {
      auto unref = absl::MakeCleanup([this]() { Unref(); });
      MutexLock lock(&mu_);
      GPR_ASSERT(call_ != nullptr);
      call_ = nullptr;
    }

    // Activity needs to wake up (if it still exists!) - wake it up, and drop
    // the ref that was kept for this handle.
    void Wakeup() override ABSL_LOCKS_EXCLUDED(mu_) {
      // Drop the ref to the handle at end of scope (we have one ref = one
      // wakeup semantics).
      auto unref = absl::MakeCleanup([this]() { Unref(); });
      ReleasableMutexLock lock(&mu_);
      // Note that activity refcount can drop to zero, but we could win the lock
      // against DropActivity, so we need to only increase activities refcount
      // if it is non-zero.
      if (call_ && call_->RefIfNonZero()) {
        PromiseBasedCall* call = call_;
        lock.Release();
        // Activity still exists and we have a reference: wake it up, which will
        // drop the ref.
        call->Wakeup();
      }
    }

    std::string ActivityDebugTag() const override {
      MutexLock lock(&mu_);
      return call_ == nullptr ? "<unknown>" : call_->DebugTag();
    }

    void Drop() override { Unref(); }

   private:
    // Unref the Handle (not the activity).
    void Unref() {
      if (1 == refs_.fetch_sub(1, std::memory_order_acq_rel)) {
        delete this;
      }
    }

    mutable Mutex mu_;
    // We have two initial refs: one for the wakeup that this is created for,
    // and will be dropped by Wakeup, and the other for the activity which is
    // dropped by DropActivity.
    std::atomic<size_t> refs_{2};
    PromiseBasedCall* call_ ABSL_GUARDED_BY(mu_);
  };

  static void OnDestroy(void* arg, grpc_error_handle) {
    auto* call = static_cast<PromiseBasedCall*>(arg);
    ScopedContext context(call);
    call->DeleteThis();
  }

  // First 32 bits are strong refs, next 32 bits are weak refs.
  static uint64_t MakeRefPair(uint32_t strong, uint32_t weak) {
    return (static_cast<uint64_t>(strong) << 32) + static_cast<int64_t>(weak);
  }
  static uint32_t GetStrongRefs(uint64_t ref_pair) {
    return static_cast<uint32_t>(ref_pair >> 32);
  }
  static uint32_t GetWeakRefs(uint64_t ref_pair) {
    return static_cast<uint32_t>(ref_pair & 0xffffffffu);
  }

  bool RefIfNonZero() {
    uint64_t prev_ref_pair = refs_.load(std::memory_order_acquire);
    do {
      const uint32_t strong_refs = GetStrongRefs(prev_ref_pair);
      if (strong_refs == 0) return false;
    } while (!refs_.compare_exchange_weak(
        prev_ref_pair, prev_ref_pair + MakeRefPair(1, 0),
        std::memory_order_acq_rel, std::memory_order_acquire));
    return true;
  }

  mutable Mutex mu_;
  std::atomic<uint64_t> refs_{MakeRefPair(1, 0)};
  CallContext call_context_{this};
  bool keep_polling_ ABSL_GUARDED_BY(mu()) = false;

  /* Contexts for various subsystems (security, tracing, ...). */
  grpc_call_context_element context_[GRPC_CONTEXT_COUNT] = {};
  grpc_completion_queue* cq_ ABSL_GUARDED_BY(mu_);
  FragmentAllocator fragment_allocator_ ABSL_GUARDED_BY(mu_);
  NonOwningWakable* non_owning_wakeable_ ABSL_GUARDED_BY(mu_) = nullptr;
  CompletionInfo completion_info_[6];
  CallFinalization finalization_;
};

template <typename T>
grpc_error_handle MakePromiseBasedCall(grpc_call_create_args* args,
                                       grpc_call** out_call) {
  Channel* channel = args->channel.get();

  auto alloc = Arena::CreateWithAlloc(channel->CallSizeEstimate(), sizeof(T),
                                      channel->allocator());
  PromiseBasedCall* call = new (alloc.second) T(alloc.first, args);
  *out_call = call->c_ptr();
  GPR_DEBUG_ASSERT(Call::FromC(*out_call) == call);
  return GRPC_ERROR_NONE;
}

PromiseBasedCall::PromiseBasedCall(Arena* arena,
                                   const grpc_call_create_args& args)
    : Call(arena, args.server_transport_data == nullptr, args.send_deadline,
           args.channel->Ref()),
      cq_(args.cq) {
  if (args.cq != nullptr) {
    GPR_ASSERT(args.pollset_set_alternative == nullptr &&
               "Only one of 'cq' and 'pollset_set_alternative' should be "
               "non-nullptr.");
    GRPC_CQ_INTERNAL_REF(args.cq, "bind");
    call_context_.pollent_ =
        grpc_polling_entity_create_from_pollset(grpc_cq_pollset(args.cq));
  }
  if (args.pollset_set_alternative != nullptr) {
    call_context_.pollent_ = grpc_polling_entity_create_from_pollset_set(
        args.pollset_set_alternative);
  }
}

Waker PromiseBasedCall::MakeNonOwningWaker() {
  if (non_owning_wakeable_ == nullptr) {
    non_owning_wakeable_ = new NonOwningWakable(this);
  } else {
    non_owning_wakeable_->Ref();
  }
  return Waker(non_owning_wakeable_);
}

void PromiseBasedCall::CToMetadata(grpc_metadata* metadata, size_t count,
                                   grpc_metadata_batch* b) {
  for (size_t i = 0; i < count; i++) {
    grpc_metadata* md = &metadata[i];
    auto key = StringViewFromSlice(md->key);
    // Filter "content-length metadata"
    if (key == "content-length") continue;
    b->Append(key, Slice(grpc_slice_ref(md->value)),
              [md](absl::string_view error, const Slice& value) {
                gpr_log(GPR_DEBUG, "Append error: %s",
                        absl::StrCat("key=", StringViewFromSlice(md->key),
                                     " error=", error,
                                     " value=", value.as_string_view())
                            .c_str());
              });
  }
}

void PromiseBasedCall::ContextSet(grpc_context_index elem, void* value,
                                  void (*destroy)(void*)) {
  if (context_[elem].destroy != nullptr) {
    context_[elem].destroy(context_[elem].value);
  }
  context_[elem].value = value;
  context_[elem].destroy = destroy;
}

void* PromiseBasedCall::ContextGet(grpc_context_index elem) const {
  return context_[elem].value;
}

PromiseBasedCall::Completion PromiseBasedCall::StartCompletion(
    void* tag, bool is_closure, const grpc_op* ops) {
  Completion c(BatchSlotForOp(ops[0].op));
  if (grpc_call_trace.enabled()) {
    gpr_log(GPR_INFO, "%sStartCompletion %s tag=%p", DebugTag().c_str(),
            c.ToString().c_str(), tag);
  }
  if (!is_closure) {
    grpc_cq_begin_op(cq(), tag);
  }
  completion_info_[c.index()].pending = {
      PendingOpBit(PendingOp::kStartingBatch), is_closure, true, tag};
  return c;
}

PromiseBasedCall::Completion PromiseBasedCall::AddOpToCompletion(
    const Completion& completion, PendingOp reason) {
  if (grpc_call_trace.enabled()) {
    gpr_log(GPR_INFO, "%sAddOpToCompletion %s %s", DebugTag().c_str(),
            completion.ToString().c_str(), PendingOpString(reason));
  }
  auto& pending_op_bits =
      completion_info_[completion.index()].pending.pending_op_bits;
  GPR_ASSERT((pending_op_bits & PendingOpBit(reason)) == 0);
  pending_op_bits |= PendingOpBit(reason);
  return Completion(completion.index());
}

void PromiseBasedCall::FailCompletion(const Completion& completion) {
  if (grpc_call_trace.enabled()) {
    gpr_log(GPR_INFO, "%sFailCompletion %s", DebugTag().c_str(),
            completion.ToString().c_str());
  }
  completion_info_[completion.index()].pending.success = false;
}

void PromiseBasedCall::FinishOpOnCompletion(Completion* completion,
                                            PendingOp reason) {
  if (grpc_call_trace.enabled()) {
    auto pending_op_bits =
        completion_info_[completion->index()].pending.pending_op_bits;
    bool success = completion_info_[completion->index()].pending.success;
    std::vector<const char*> pending;
    for (size_t i = 0; i < 8 * sizeof(pending_op_bits); i++) {
      if (static_cast<PendingOp>(i) == reason) continue;
      if (pending_op_bits & (1 << i)) {
        pending.push_back(PendingOpString(static_cast<PendingOp>(i)));
      }
    }
    gpr_log(
        GPR_INFO, "%sFinishOpOnCompletion %s %s %s", DebugTag().c_str(),
        completion->ToString().c_str(), PendingOpString(reason),
        (pending.empty()
             ? (success ? std::string("done") : std::string("failed"))
             : absl::StrFormat("pending_ops={%s}", absl::StrJoin(pending, ",")))
            .c_str());
  }
  const uint8_t i = completion->TakeIndex();
  GPR_ASSERT(i < GPR_ARRAY_SIZE(completion_info_));
  CompletionInfo::Pending& pending = completion_info_[i].pending;
  GPR_ASSERT(pending.pending_op_bits & PendingOpBit(reason));
  pending.pending_op_bits &= ~PendingOpBit(reason);
  auto error = pending.success ? GRPC_ERROR_NONE : GRPC_ERROR_CANCELLED;
  if (pending.pending_op_bits == 0) {
    if (pending.is_closure) {
      ExecCtx::Run(DEBUG_LOCATION, static_cast<grpc_closure*>(pending.tag),
                   error);
    } else {
      grpc_cq_end_op(
          cq(), pending.tag, error, [](void*, grpc_cq_completion*) {}, nullptr,
          &completion_info_[i].completion);
    }
  }
}

void PromiseBasedCall::Update() {
  keep_polling_ = false;
  do {
    UpdateOnce();
  } while (absl::exchange(keep_polling_, false));
}

void PromiseBasedCall::ForceImmediateRepoll() { keep_polling_ = true; }

void PromiseBasedCall::SetCompletionQueue(grpc_completion_queue* cq) {
  MutexLock lock(&mu_);
  cq_ = cq;
  GRPC_CQ_INTERNAL_REF(cq, "bind");
  call_context_.pollent_ =
      grpc_polling_entity_create_from_pollset(grpc_cq_pollset(cq));
}

///////////////////////////////////////////////////////////////////////////////
// CallContext

void CallContext::RunInContext(absl::AnyInvocable<void()> fn) {
  call_->RunInContext(std::move(fn));
}

void CallContext::IncrementRefCount(const char* reason) {
  call_->InternalRef(reason);
}

void CallContext::Unref(const char* reason) { call_->InternalUnref(reason); }

///////////////////////////////////////////////////////////////////////////////
// ClientPromiseBasedCall

class ClientPromiseBasedCall final : public PromiseBasedCall {
 public:
  ClientPromiseBasedCall(Arena* arena, grpc_call_create_args* args)
      : PromiseBasedCall(arena, *args) {
    GRPC_STATS_INC_CLIENT_CALLS_CREATED();
    ScopedContext context(this);
    send_initial_metadata_ =
        GetContext<FragmentAllocator>()->MakeClientMetadata();
    send_initial_metadata_->Set(HttpPathMetadata(), std::move(*args->path));
    if (args->authority.has_value()) {
      send_initial_metadata_->Set(HttpAuthorityMetadata(),
                                  std::move(*args->authority));
    }
    if (auto* channelz_channel = channel()->channelz_node()) {
      channelz_channel->RecordCallStarted();
    }
  }

  ~ClientPromiseBasedCall() override {
    ScopedContext context(this);
    send_initial_metadata_.reset();
    recv_status_on_client_ = absl::monostate();
    promise_ = ArenaPromise<ServerMetadataHandle>();
    // Need to destroy the pipes under the ScopedContext above, so we move them
    // out here and then allow the destructors to run at end of scope, but
    // before context.
    auto c2s = std::move(client_to_server_messages_);
    auto s2c = std::move(server_to_client_messages_);
  }

  absl::string_view GetServerAuthority() const override { abort(); }
  void CancelWithError(grpc_error_handle error) override;
  bool Completed() override;
  void Orphan() override {
    MutexLock lock(mu());
    ScopedContext ctx(this);
    if (!completed_) Finish(ServerMetadataHandle(absl::CancelledError()));
  }
  bool is_trailers_only() const override {
    MutexLock lock(mu());
    return is_trailers_only_;
  }
  bool failed_before_recv_message() const override { abort(); }

  grpc_call_error StartBatch(const grpc_op* ops, size_t nops, void* notify_tag,
                             bool is_notify_tag_closure) override;

  std::string DebugTag() const override {
    return absl::StrFormat("CLIENT_CALL[%p]: ", this);
  }

 private:
  // Poll the underlying promise (and sundry objects) once.
  void UpdateOnce() ABSL_EXCLUSIVE_LOCKS_REQUIRED(mu()) override;
  // Finish the call with the given status/trailing metadata.
  void Finish(ServerMetadataHandle trailing_metadata)
      ABSL_EXCLUSIVE_LOCKS_REQUIRED(mu());
  // Validate that a set of ops is valid for a client call.
  grpc_call_error ValidateBatch(const grpc_op* ops, size_t nops) const
      ABSL_EXCLUSIVE_LOCKS_REQUIRED(mu());
  // Commit a valid batch of operations to be executed.
  void CommitBatch(const grpc_op* ops, size_t nops,
                   const Completion& completion)
      ABSL_EXCLUSIVE_LOCKS_REQUIRED(mu());
  // Start the underlying promise.
  void StartPromise(ClientMetadataHandle client_initial_metadata)
      ABSL_EXCLUSIVE_LOCKS_REQUIRED(mu());
  // Publish some metadata out to the application.
  static void PublishMetadataArray(grpc_metadata_array* array,
                                   ServerMetadata* md);
  // Publish status out to the application.
  void PublishStatus(
      grpc_op::grpc_op_data::grpc_op_recv_status_on_client op_args,
      ServerMetadataHandle trailing_metadata)
      ABSL_EXCLUSIVE_LOCKS_REQUIRED(mu());
  // Publish server initial metadata out to the application.
  void PublishInitialMetadata(ServerMetadata* metadata)
      ABSL_EXCLUSIVE_LOCKS_REQUIRED(mu());

  ArenaPromise<ServerMetadataHandle> promise_ ABSL_GUARDED_BY(mu());
  Latch<ServerMetadata*> server_initial_metadata_ ABSL_GUARDED_BY(mu());
  Pipe<MessageHandle> client_to_server_messages_ ABSL_GUARDED_BY(mu()){arena()};
  Pipe<MessageHandle> server_to_client_messages_ ABSL_GUARDED_BY(mu()){arena()};

  ClientMetadataHandle send_initial_metadata_;
  grpc_metadata_array* recv_initial_metadata_ ABSL_GUARDED_BY(mu()) = nullptr;
  grpc_byte_buffer** recv_message_ ABSL_GUARDED_BY(mu()) = nullptr;
  absl::variant<absl::monostate,
                grpc_op::grpc_op_data::grpc_op_recv_status_on_client,
                ServerMetadataHandle>
      recv_status_on_client_ ABSL_GUARDED_BY(mu());
  absl::optional<PipeSender<MessageHandle>::PushType> outstanding_send_
      ABSL_GUARDED_BY(mu());
  absl::optional<PipeReceiver<MessageHandle>::NextType> outstanding_recv_
      ABSL_GUARDED_BY(mu());
  absl::optional<Latch<ServerMetadata*>::WaitPromise>
      server_initial_metadata_ready_;
  absl::optional<grpc_compression_algorithm> incoming_compression_algorithm_;
  Completion recv_initial_metadata_completion_ ABSL_GUARDED_BY(mu());
  Completion recv_status_on_client_completion_ ABSL_GUARDED_BY(mu());
  Completion send_message_completion_ ABSL_GUARDED_BY(mu());
  Completion recv_message_completion_ ABSL_GUARDED_BY(mu());
  bool completed_ ABSL_GUARDED_BY(mu()) = false;
  bool is_trailers_only_ ABSL_GUARDED_BY(mu());
};

void ClientPromiseBasedCall::StartPromise(
    ClientMetadataHandle client_initial_metadata) {
  GPR_ASSERT(!promise_.has_value());
  promise_ = channel()->channel_stack()->MakeClientCallPromise(CallArgs{
      std::move(client_initial_metadata),
      &server_initial_metadata_,
      &client_to_server_messages_.receiver,
      &server_to_client_messages_.sender,
  });
}

void ClientPromiseBasedCall::CancelWithError(grpc_error_handle error) {
  MutexLock lock(mu());
  ScopedContext context(this);
  Finish(ServerMetadataHandle(grpc_error_to_absl_status(error)));
  GRPC_ERROR_UNREF(error);
}

grpc_call_error ClientPromiseBasedCall::ValidateBatch(const grpc_op* ops,
                                                      size_t nops) const {
  BitSet<8> got_ops;
  for (size_t op_idx = 0; op_idx < nops; op_idx++) {
    const grpc_op& op = ops[op_idx];
    switch (op.op) {
      case GRPC_OP_SEND_INITIAL_METADATA:
        if (!AreInitialMetadataFlagsValid(op.flags)) {
          return GRPC_CALL_ERROR_INVALID_FLAGS;
        }
        if (!ValidateMetadata(op.data.send_initial_metadata.count,
                              op.data.send_initial_metadata.metadata)) {
          return GRPC_CALL_ERROR_INVALID_METADATA;
        }
        break;
      case GRPC_OP_SEND_MESSAGE:
        if (!AreWriteFlagsValid(op.flags)) {
          return GRPC_CALL_ERROR_INVALID_FLAGS;
        }
        break;
      case GRPC_OP_RECV_INITIAL_METADATA:
      case GRPC_OP_RECV_MESSAGE:
      case GRPC_OP_SEND_CLOSE_FROM_CLIENT:
      case GRPC_OP_RECV_STATUS_ON_CLIENT:
        if (op.flags != 0) return GRPC_CALL_ERROR_INVALID_FLAGS;
        break;
      case GRPC_OP_RECV_CLOSE_ON_SERVER:
      case GRPC_OP_SEND_STATUS_FROM_SERVER:
        return GRPC_CALL_ERROR_NOT_ON_CLIENT;
    }
    if (got_ops.is_set(op.op)) return GRPC_CALL_ERROR_TOO_MANY_OPERATIONS;
    got_ops.set(op.op);
  }
  return GRPC_CALL_OK;
}

void ClientPromiseBasedCall::CommitBatch(const grpc_op* ops, size_t nops,
                                         const Completion& completion) {
  for (size_t op_idx = 0; op_idx < nops; op_idx++) {
    const grpc_op& op = ops[op_idx];
    switch (op.op) {
      case GRPC_OP_SEND_INITIAL_METADATA: {
        // compression not implemented
        GPR_ASSERT(
            !op.data.send_initial_metadata.maybe_compression_level.is_set);
        if (!completed_) {
          CToMetadata(op.data.send_initial_metadata.metadata,
                      op.data.send_initial_metadata.count,
                      send_initial_metadata_.get());
          StartPromise(std::move(send_initial_metadata_));
        }
      } break;
      case GRPC_OP_RECV_INITIAL_METADATA: {
        recv_initial_metadata_ =
            op.data.recv_initial_metadata.recv_initial_metadata;
        server_initial_metadata_ready_ = server_initial_metadata_.Wait();
        recv_initial_metadata_completion_ =
            AddOpToCompletion(completion, PendingOp::kReceiveInitialMetadata);
      } break;
      case GRPC_OP_RECV_STATUS_ON_CLIENT: {
        recv_status_on_client_completion_ =
            AddOpToCompletion(completion, PendingOp::kReceiveStatusOnClient);
        if (auto* finished_metadata =
                absl::get_if<ServerMetadataHandle>(&recv_status_on_client_)) {
          PublishStatus(op.data.recv_status_on_client,
                        std::move(*finished_metadata));
        } else {
          recv_status_on_client_ = op.data.recv_status_on_client;
        }
      } break;
      case GRPC_OP_SEND_MESSAGE: {
        GPR_ASSERT(!outstanding_send_.has_value());
        if (!completed_) {
          send_message_completion_ =
              AddOpToCompletion(completion, PendingOp::kSendMessage);
          SliceBuffer send;
          grpc_slice_buffer_swap(
              &op.data.send_message.send_message->data.raw.slice_buffer,
              send.c_slice_buffer());
          outstanding_send_.emplace(client_to_server_messages_.sender.Push(
              GetContext<FragmentAllocator>()->MakeMessage(std::move(send),
                                                           op.flags)));
        } else {
          FailCompletion(completion);
        }
      } break;
      case GRPC_OP_RECV_MESSAGE: {
        GPR_ASSERT(!outstanding_recv_.has_value());
        recv_message_ = op.data.recv_message.recv_message;
        recv_message_completion_ =
            AddOpToCompletion(completion, PendingOp::kReceiveMessage);
        outstanding_recv_.emplace(server_to_client_messages_.receiver.Next());
      } break;
      case GRPC_OP_SEND_CLOSE_FROM_CLIENT: {
        client_to_server_messages_.sender.Close();
      } break;
      case GRPC_OP_SEND_STATUS_FROM_SERVER:
      case GRPC_OP_RECV_CLOSE_ON_SERVER:
        abort();  // unreachable
    }
  }
}

grpc_call_error ClientPromiseBasedCall::StartBatch(const grpc_op* ops,
                                                   size_t nops,
                                                   void* notify_tag,
                                                   bool is_notify_tag_closure) {
  MutexLock lock(mu());
  ScopedContext activity_context(this);
  if (nops == 0) {
    EndOpImmediately(cq(), notify_tag, is_notify_tag_closure);
    return GRPC_CALL_OK;
  }
  const grpc_call_error validation_result = ValidateBatch(ops, nops);
  if (validation_result != GRPC_CALL_OK) {
    return validation_result;
  }
  Completion completion =
      StartCompletion(notify_tag, is_notify_tag_closure, ops);
  CommitBatch(ops, nops, completion);
  Update();
  FinishOpOnCompletion(&completion, PendingOp::kStartingBatch);
  return GRPC_CALL_OK;
}

void ClientPromiseBasedCall::PublishInitialMetadata(ServerMetadata* metadata) {
  incoming_compression_algorithm_ =
      metadata->Take(GrpcEncodingMetadata()).value_or(GRPC_COMPRESS_NONE);
  server_initial_metadata_ready_.reset();
  GPR_ASSERT(recv_initial_metadata_ != nullptr);
  PublishMetadataArray(absl::exchange(recv_initial_metadata_, nullptr),
                       metadata);
  FinishOpOnCompletion(&recv_initial_metadata_completion_,
                       PendingOp::kReceiveInitialMetadata);
}

void ClientPromiseBasedCall::UpdateOnce() {
  if (grpc_call_trace.enabled()) {
    auto present_and_completion_text =
        [](const char* caption, bool has,
           const Completion& completion) -> std::string {
      if (has) {
        if (completion.has_value()) {
          return absl::StrCat(caption, ":",
                              static_cast<int>(completion.index()), " ");
        } else {
          return absl::StrCat(caption,
                              ":!!BUG:operation is present, no completion!! ");
        }
      } else {
        if (!completion.has_value()) {
          return "";
        } else {
          return absl::StrCat(
              caption, ":no-op:", static_cast<int>(completion.index()), " ");
        }
      }
    };
    gpr_log(
        GPR_INFO, "%sUpdateOnce: %s%s%shas_promise=%s", DebugTag().c_str(),
        present_and_completion_text("server_initial_metadata_ready",
                                    server_initial_metadata_ready_.has_value(),
                                    recv_initial_metadata_completion_)
            .c_str(),
        present_and_completion_text("outstanding_send",
                                    outstanding_send_.has_value(),
                                    send_message_completion_)
            .c_str(),
        present_and_completion_text("outstanding_recv",
                                    outstanding_recv_.has_value(),
                                    recv_message_completion_)
            .c_str(),
        promise_.has_value() ? "true" : "false");
  }
  if (send_message_completion_.has_value()) {
    FinishOpOnCompletion(&send_message_completion_, PendingOp::kSendMessage);
  }
  if (server_initial_metadata_ready_.has_value()) {
    Poll<ServerMetadata**> r = (*server_initial_metadata_ready_)();
    if (ServerMetadata*** server_initial_metadata =
            absl::get_if<ServerMetadata**>(&r)) {
      PublishInitialMetadata(**server_initial_metadata);
    } else if (completed_) {
      ServerMetadata no_metadata{GetContext<Arena>()};
      PublishInitialMetadata(&no_metadata);
    }
  }
  if (outstanding_send_.has_value()) {
    Poll<bool> r = (*outstanding_send_)();
    if (const bool* result = absl::get_if<bool>(&r)) {
      outstanding_send_.reset();
      if (!*result) {
        FailCompletion(send_message_completion_);
        Finish(ServerMetadataHandle(absl::Status(
            absl::StatusCode::kInternal, "Failed to send message to server")));
      }
    }
  }
  if (promise_.has_value()) {
    Poll<ServerMetadataHandle> r = promise_();
    if (grpc_call_trace.enabled()) {
      gpr_log(GPR_INFO, "%sUpdateOnce: promise returns %s", DebugTag().c_str(),
              PollToString(r, [](const ServerMetadataHandle& h) {
                return h->DebugString();
              }).c_str());
    }
    if (auto* result = absl::get_if<ServerMetadataHandle>(&r)) {
      Finish(std::move(*result));
    }
  }
  if (incoming_compression_algorithm_.has_value() &&
      outstanding_recv_.has_value()) {
    Poll<NextResult<MessageHandle>> r = (*outstanding_recv_)();
    if (auto* result = absl::get_if<NextResult<MessageHandle>>(&r)) {
      outstanding_recv_.reset();
      if (result->has_value()) {
        MessageHandle& message = **result;
        if ((message->flags() & GRPC_WRITE_INTERNAL_COMPRESS) &&
            (incoming_compression_algorithm_ != GRPC_COMPRESS_NONE)) {
          *recv_message_ = grpc_raw_compressed_byte_buffer_create(
              nullptr, 0, *incoming_compression_algorithm_);
        } else {
          *recv_message_ = grpc_raw_byte_buffer_create(nullptr, 0);
        }
        grpc_slice_buffer_move_into(message->payload()->c_slice_buffer(),
                                    &(*recv_message_)->data.raw.slice_buffer);
        if (grpc_call_trace.enabled()) {
          gpr_log(GPR_INFO,
                  "%sUpdateOnce: outstanding_recv finishes: received %" PRIdPTR
                  " byte message",
                  DebugTag().c_str(),
                  (*recv_message_)->data.raw.slice_buffer.length);
        }
      } else {
        if (grpc_call_trace.enabled()) {
          gpr_log(
              GPR_INFO,
              "%sUpdateOnce: outstanding_recv finishes: received end-of-stream",
              DebugTag().c_str());
        }
        *recv_message_ = nullptr;
      }
      FinishOpOnCompletion(&recv_message_completion_,
                           PendingOp::kReceiveMessage);
    } else if (completed_) {
      if (grpc_call_trace.enabled()) {
        gpr_log(GPR_INFO,
                "%sUpdateOnce: outstanding_recv finishes: promise has "
                "completed without queuing a message, forcing end-of-stream",
                DebugTag().c_str());
      }
      outstanding_recv_.reset();
      *recv_message_ = nullptr;
      FinishOpOnCompletion(&recv_message_completion_,
                           PendingOp::kReceiveMessage);
    }
  }
}

void ClientPromiseBasedCall::Finish(ServerMetadataHandle trailing_metadata) {
  if (grpc_call_trace.enabled()) {
    gpr_log(GPR_INFO, "%sFinish: %s", DebugTag().c_str(),
            trailing_metadata->DebugString().c_str());
  }
  promise_ = ArenaPromise<ServerMetadataHandle>();
  completed_ = true;
  if (recv_initial_metadata_ != nullptr) {
    ForceImmediateRepoll();
  }
  const bool pending_initial_metadata =
      server_initial_metadata_ready_.has_value();
  server_initial_metadata_ready_.reset();
  Poll<ServerMetadata**> r = server_initial_metadata_.Wait()();
  if (auto* result = absl::get_if<ServerMetadata**>(&r)) {
    if (pending_initial_metadata) PublishInitialMetadata(**result);
    is_trailers_only_ = false;
  } else {
    if (pending_initial_metadata) {
      ServerMetadata no_metadata{GetContext<Arena>()};
      PublishInitialMetadata(&no_metadata);
    }
    is_trailers_only_ = true;
  }
  if (auto* channelz_channel = channel()->channelz_node()) {
    if (trailing_metadata->get(GrpcStatusMetadata())
            .value_or(GRPC_STATUS_UNKNOWN) == GRPC_STATUS_OK) {
      channelz_channel->RecordCallSucceeded();
    } else {
      channelz_channel->RecordCallFailed();
    }
  }
  if (auto* status_request =
          absl::get_if<grpc_op::grpc_op_data::grpc_op_recv_status_on_client>(
              &recv_status_on_client_)) {
    PublishStatus(*status_request, std::move(trailing_metadata));
  } else {
    recv_status_on_client_ = std::move(trailing_metadata);
  }
}

namespace {
std::string MakeErrorString(const ServerMetadata* trailing_metadata) {
  std::string out = absl::StrCat(
      trailing_metadata->get(GrpcStatusFromWire()).value_or(false)
          ? "Error received from peer"
          : "Error generated by client",
      "grpc_status: ",
      grpc_status_code_to_string(trailing_metadata->get(GrpcStatusMetadata())
                                     .value_or(GRPC_STATUS_UNKNOWN)));
  if (const Slice* message =
          trailing_metadata->get_pointer(GrpcMessageMetadata())) {
    absl::StrAppend(&out, "\ngrpc_message: ", message->as_string_view());
  }
  if (auto annotations = trailing_metadata->get_pointer(GrpcStatusContext())) {
    absl::StrAppend(&out, "\nStatus Context:");
    for (const std::string& annotation : *annotations) {
      absl::StrAppend(&out, "\n  ", annotation);
    }
  }
  return out;
}
}  // namespace

void ClientPromiseBasedCall::PublishStatus(
    grpc_op::grpc_op_data::grpc_op_recv_status_on_client op_args,
    ServerMetadataHandle trailing_metadata) {
  const grpc_status_code status = trailing_metadata->get(GrpcStatusMetadata())
                                      .value_or(GRPC_STATUS_UNKNOWN);
  *op_args.status = status;
  absl::string_view message_string;
  if (Slice* message = trailing_metadata->get_pointer(GrpcMessageMetadata())) {
    message_string = message->as_string_view();
    *op_args.status_details = message->Ref().TakeCSlice();
  } else {
    *op_args.status_details = grpc_empty_slice();
  }
  if (message_string.empty()) {
    RunFinalization(status, nullptr);
  } else {
    std::string error_string(message_string);
    RunFinalization(status, error_string.c_str());
  }
  if (op_args.error_string != nullptr && status != GRPC_STATUS_OK) {
    *op_args.error_string =
        gpr_strdup(MakeErrorString(trailing_metadata.get()).c_str());
  }
  PublishMetadataArray(op_args.trailing_metadata, trailing_metadata.get());
  FinishOpOnCompletion(&recv_status_on_client_completion_,
                       PendingOp::kReceiveStatusOnClient);
}

void ClientPromiseBasedCall::PublishMetadataArray(grpc_metadata_array* array,
                                                  ServerMetadata* md) {
  const auto md_count = md->count();
  if (md_count > array->capacity) {
    array->capacity =
        std::max(array->capacity + md->count(), array->capacity * 3 / 2);
    array->metadata = static_cast<grpc_metadata*>(
        gpr_realloc(array->metadata, sizeof(grpc_metadata) * array->capacity));
  }
  PublishToAppEncoder encoder(array);
  md->Encode(&encoder);
}

bool ClientPromiseBasedCall::Completed() {
  MutexLock lock(mu());
  return completed_;
}

gpr_atm* CallContext::peer_string_atm_ptr() {
  return call_->peer_string_atm_ptr();
}

}  // namespace grpc_core

///////////////////////////////////////////////////////////////////////////////
// C-based API

void* grpc_call_arena_alloc(grpc_call* call, size_t size) {
  grpc_core::ExecCtx exec_ctx;
  return grpc_core::Call::FromC(call)->arena()->Alloc(size);
}

size_t grpc_call_get_initial_size_estimate() {
  return grpc_core::FilterStackCall::InitialSizeEstimate();
}

grpc_error_handle grpc_call_create(grpc_call_create_args* args,
                                   grpc_call** out_call) {
  if (grpc_core::IsPromiseBasedClientCallEnabled() &&
      args->channel->is_promising()) {
    if (args->server_transport_data == nullptr) {
      return grpc_core::MakePromiseBasedCall<grpc_core::ClientPromiseBasedCall>(
          args, out_call);
    }
  }
  return grpc_core::FilterStackCall::Create(args, out_call);
}

void grpc_call_set_completion_queue(grpc_call* call,
                                    grpc_completion_queue* cq) {
  grpc_core::Call::FromC(call)->SetCompletionQueue(cq);
}

void grpc_call_ref(grpc_call* c) { grpc_core::Call::FromC(c)->ExternalRef(); }

void grpc_call_unref(grpc_call* c) {
  grpc_core::ExecCtx exec_ctx;
  grpc_core::Call::FromC(c)->ExternalUnref();
}

char* grpc_call_get_peer(grpc_call* call) {
  return grpc_core::Call::FromC(call)->GetPeer();
}

grpc_call* grpc_call_from_top_element(grpc_call_element* surface_element) {
  return grpc_core::FilterStackCall::FromTopElem(surface_element)->c_ptr();
}

grpc_call_error grpc_call_cancel(grpc_call* call, void* reserved) {
  GRPC_API_TRACE("grpc_call_cancel(call=%p, reserved=%p)", 2, (call, reserved));
  GPR_ASSERT(reserved == nullptr);
  grpc_core::ApplicationCallbackExecCtx callback_exec_ctx;
  grpc_core::ExecCtx exec_ctx;
  grpc_core::Call::FromC(call)->CancelWithError(GRPC_ERROR_CANCELLED);
  return GRPC_CALL_OK;
}

grpc_call_error grpc_call_cancel_with_status(grpc_call* c,
                                             grpc_status_code status,
                                             const char* description,
                                             void* reserved) {
  GRPC_API_TRACE(
      "grpc_call_cancel_with_status("
      "c=%p, status=%d, description=%s, reserved=%p)",
      4, (c, (int)status, description, reserved));
  GPR_ASSERT(reserved == nullptr);
  grpc_core::ApplicationCallbackExecCtx callback_exec_ctx;
  grpc_core::ExecCtx exec_ctx;
  grpc_core::Call::FromC(c)->CancelWithStatus(status, description);
  return GRPC_CALL_OK;
}

void grpc_call_cancel_internal(grpc_call* call) {
  grpc_core::Call::FromC(call)->CancelWithError(GRPC_ERROR_CANCELLED);
}

grpc_compression_algorithm grpc_call_test_only_get_compression_algorithm(
    grpc_call* call) {
  return grpc_core::Call::FromC(call)->test_only_compression_algorithm();
}

uint32_t grpc_call_test_only_get_message_flags(grpc_call* call) {
  return grpc_core::Call::FromC(call)->test_only_message_flags();
}

uint32_t grpc_call_test_only_get_encodings_accepted_by_peer(grpc_call* call) {
  return grpc_core::Call::FromC(call)->test_only_encodings_accepted_by_peer();
}

grpc_core::Arena* grpc_call_get_arena(grpc_call* call) {
  return grpc_core::Call::FromC(call)->arena();
}

grpc_call_stack* grpc_call_get_call_stack(grpc_call* call) {
  return grpc_core::Call::FromC(call)->call_stack();
}

grpc_call_error grpc_call_start_batch(grpc_call* call, const grpc_op* ops,
                                      size_t nops, void* tag, void* reserved) {
  GRPC_API_TRACE(
      "grpc_call_start_batch(call=%p, ops=%p, nops=%lu, tag=%p, "
      "reserved=%p)",
      5, (call, ops, (unsigned long)nops, tag, reserved));

  if (reserved != nullptr) {
    return GRPC_CALL_ERROR;
  } else {
    grpc_core::ApplicationCallbackExecCtx callback_exec_ctx;
    grpc_core::ExecCtx exec_ctx;
    return grpc_core::Call::FromC(call)->StartBatch(ops, nops, tag, false);
  }
}

grpc_call_error grpc_call_start_batch_and_execute(grpc_call* call,
                                                  const grpc_op* ops,
                                                  size_t nops,
                                                  grpc_closure* closure) {
  return grpc_core::Call::FromC(call)->StartBatch(ops, nops, closure, true);
}

void grpc_call_context_set(grpc_call* call, grpc_context_index elem,
                           void* value, void (*destroy)(void* value)) {
  return grpc_core::Call::FromC(call)->ContextSet(elem, value, destroy);
}

void* grpc_call_context_get(grpc_call* call, grpc_context_index elem) {
  return grpc_core::Call::FromC(call)->ContextGet(elem);
}

uint8_t grpc_call_is_client(grpc_call* call) {
  return grpc_core::Call::FromC(call)->is_client();
}

grpc_compression_algorithm grpc_call_compression_for_level(
    grpc_call* call, grpc_compression_level level) {
  return grpc_core::Call::FromC(call)->compression_for_level(level);
}

bool grpc_call_is_trailers_only(const grpc_call* call) {
  return grpc_core::Call::FromC(call)->is_trailers_only();
}

int grpc_call_failed_before_recv_message(const grpc_call* c) {
  return grpc_core::Call::FromC(c)->failed_before_recv_message();
}

absl::string_view grpc_call_server_authority(const grpc_call* call) {
  return grpc_core::Call::FromC(call)->GetServerAuthority();
}

const char* grpc_call_error_to_string(grpc_call_error error) {
  switch (error) {
    case GRPC_CALL_ERROR:
      return "GRPC_CALL_ERROR";
    case GRPC_CALL_ERROR_ALREADY_ACCEPTED:
      return "GRPC_CALL_ERROR_ALREADY_ACCEPTED";
    case GRPC_CALL_ERROR_ALREADY_FINISHED:
      return "GRPC_CALL_ERROR_ALREADY_FINISHED";
    case GRPC_CALL_ERROR_ALREADY_INVOKED:
      return "GRPC_CALL_ERROR_ALREADY_INVOKED";
    case GRPC_CALL_ERROR_BATCH_TOO_BIG:
      return "GRPC_CALL_ERROR_BATCH_TOO_BIG";
    case GRPC_CALL_ERROR_INVALID_FLAGS:
      return "GRPC_CALL_ERROR_INVALID_FLAGS";
    case GRPC_CALL_ERROR_INVALID_MESSAGE:
      return "GRPC_CALL_ERROR_INVALID_MESSAGE";
    case GRPC_CALL_ERROR_INVALID_METADATA:
      return "GRPC_CALL_ERROR_INVALID_METADATA";
    case GRPC_CALL_ERROR_NOT_INVOKED:
      return "GRPC_CALL_ERROR_NOT_INVOKED";
    case GRPC_CALL_ERROR_NOT_ON_CLIENT:
      return "GRPC_CALL_ERROR_NOT_ON_CLIENT";
    case GRPC_CALL_ERROR_NOT_ON_SERVER:
      return "GRPC_CALL_ERROR_NOT_ON_SERVER";
    case GRPC_CALL_ERROR_NOT_SERVER_COMPLETION_QUEUE:
      return "GRPC_CALL_ERROR_NOT_SERVER_COMPLETION_QUEUE";
    case GRPC_CALL_ERROR_PAYLOAD_TYPE_MISMATCH:
      return "GRPC_CALL_ERROR_PAYLOAD_TYPE_MISMATCH";
    case GRPC_CALL_ERROR_TOO_MANY_OPERATIONS:
      return "GRPC_CALL_ERROR_TOO_MANY_OPERATIONS";
    case GRPC_CALL_ERROR_COMPLETION_QUEUE_SHUTDOWN:
      return "GRPC_CALL_ERROR_COMPLETION_QUEUE_SHUTDOWN";
    case GRPC_CALL_OK:
      return "GRPC_CALL_OK";
  }
  GPR_UNREACHABLE_CODE(return "GRPC_CALL_ERROR_UNKNOW");
}<|MERGE_RESOLUTION|>--- conflicted
+++ resolved
@@ -866,12 +866,7 @@
     *final_op_.client.status_details =
         grpc_slice_from_cpp_string(std::move(status_details));
     status_error_.set(error);
-<<<<<<< HEAD
-    GRPC_ERROR_UNREF(error);
     channelz::ChannelNode* channelz_channel = channel()->channelz_node();
-=======
-    channelz::ChannelNode* channelz_channel = channel_->channelz_node();
->>>>>>> a81391d9
     if (channelz_channel != nullptr) {
       if (*final_op_.client.status != GRPC_STATUS_OK) {
         channelz_channel->RecordCallFailed();
