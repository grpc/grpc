--- conflicted
+++ resolved
@@ -3271,20 +3271,14 @@
           .value_or(GRPC_COMPRESS_NONE);
   call_->client_initial_metadata_ =
       std::move(call_args.client_initial_metadata);
-<<<<<<< HEAD
   call_->ExternalRef();
   call_->ProcessIncomingInitialMetadata(
       *call_->client_initial_metadata_, [this](absl::Status status) {
         call_->mu()->AssertHeld();
         call_->CancelWithErrorLocked(std::move(status));
       });
-  PublishMetadataArray(publish_initial_metadata,
-                       call_->client_initial_metadata_.get());
-=======
   PublishMetadataArray(call_->client_initial_metadata_.get(),
                        publish_initial_metadata);
-  call_->ExternalRef();
->>>>>>> 81f6ab6d
   publish(call_->c_ptr());
   return [this]() {
     call_->mu()->AssertHeld();
@@ -3522,7 +3516,7 @@
                   DebugTag().c_str(),
                   recv_close_op_cancel_state_.ToString().c_str());
         }
-        GPR_ASSERT(recv_close_op_cancel_state_.RequestReceiveCloseOnServer(
+        GPR_ASSERT(recv_close_op_cancel_state_.ReceiveCloseOnServerOpStarted(
             op.data.recv_close_on_server.cancelled));
         break;
       case GRPC_OP_RECV_STATUS_ON_CLIENT:
