--- conflicted
+++ resolved
@@ -3504,18 +3504,13 @@
           metadata->Set(GrpcMessageMetadata(),
                         Slice(grpc_slice_copy(*details)));
         }
-        CHECK(metadata != nullptr);
+        CHECK_NE(metadata, nullptr);
         return [this, metadata = std::move(metadata)]() mutable {
-          CHECK(metadata != nullptr);
+          CHECK_NE(metadata, nullptr);
           return [this,
                   metadata = std::move(metadata)]() mutable -> Poll<Success> {
-<<<<<<< HEAD
-            GPR_ASSERT(metadata != nullptr);
+            CHECK_NE(metadata, nullptr);
             call_handler_.PushServerTrailingMetadata(std::move(metadata));
-=======
-            CHECK(metadata != nullptr);
-            PushServerTrailingMetadata(std::move(metadata));
->>>>>>> 2bc76d78
             return Success{};
           };
         };
