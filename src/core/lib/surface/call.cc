/*
 *
 * Copyright 2015 gRPC authors.
 *
 * Licensed under the Apache License, Version 2.0 (the "License");
 * you may not use this file except in compliance with the License.
 * You may obtain a copy of the License at
 *
 *     http://www.apache.org/licenses/LICENSE-2.0
 *
 * Unless required by applicable law or agreed to in writing, software
 * distributed under the License is distributed on an "AS IS" BASIS,
 * WITHOUT WARRANTIES OR CONDITIONS OF ANY KIND, either express or implied.
 * See the License for the specific language governing permissions and
 * limitations under the License.
 *
 */

#include <grpc/support/port_platform.h>

#include <assert.h>
#include <limits.h>
#include <stdio.h>
#include <stdlib.h>
#include <string.h>

#include <string>

#include "absl/strings/str_cat.h"
#include "absl/strings/str_format.h"

#include <grpc/compression.h>
#include <grpc/grpc.h>
#include <grpc/slice.h>
#include <grpc/support/alloc.h>
#include <grpc/support/log.h>
#include <grpc/support/string_util.h>

#include "src/core/lib/channel/channel_stack.h"
#include "src/core/lib/compression/algorithm_metadata.h"
#include "src/core/lib/debug/stats.h"
#include "src/core/lib/gpr/alloc.h"
#include "src/core/lib/gpr/string.h"
#include "src/core/lib/gpr/time_precise.h"
#include "src/core/lib/gpr/useful.h"
#include "src/core/lib/gprpp/arena.h"
#include "src/core/lib/gprpp/manual_constructor.h"
#include "src/core/lib/gprpp/ref_counted.h"
#include "src/core/lib/iomgr/timer.h"
#include "src/core/lib/profiling/timers.h"
#include "src/core/lib/slice/slice_string_helpers.h"
#include "src/core/lib/slice/slice_utils.h"
#include "src/core/lib/surface/api_trace.h"
#include "src/core/lib/surface/call.h"
#include "src/core/lib/surface/call_test_only.h"
#include "src/core/lib/surface/channel.h"
#include "src/core/lib/surface/completion_queue.h"
#include "src/core/lib/surface/server.h"
#include "src/core/lib/surface/validate_metadata.h"
#include "src/core/lib/transport/error_utils.h"
#include "src/core/lib/transport/metadata.h"
#include "src/core/lib/transport/static_metadata.h"
#include "src/core/lib/transport/status_metadata.h"
#include "src/core/lib/transport/transport.h"

/** The maximum number of concurrent batches possible.
    Based upon the maximum number of individually queueable ops in the batch
    api:
      - initial metadata send
      - message send
      - status/close send (depending on client/server)
      - initial metadata recv
      - message recv
      - status/close recv (depending on client/server) */
#define MAX_CONCURRENT_BATCHES 6

#define MAX_SEND_EXTRA_METADATA_COUNT 3

// Used to create arena for the first call.
#define ESTIMATED_MDELEM_COUNT 16

struct batch_control {
  batch_control() = default;

  grpc_call* call = nullptr;
  grpc_transport_stream_op_batch op;
  /* Share memory for cq_completion and notify_tag as they are never needed
     simultaneously. Each byte used in this data structure count as six bytes
     per call, so any savings we can make are worthwhile,

     We use notify_tag to determine whether or not to send notification to the
     completion queue. Once we've made that determination, we can reuse the
     memory for cq_completion. */
  union {
    grpc_cq_completion cq_completion;
    struct {
      /* Any given op indicates completion by either (a) calling a closure or
         (b) sending a notification on the call's completion queue.  If
         \a is_closure is true, \a tag indicates a closure to be invoked;
         otherwise, \a tag indicates the tag to be used in the notification to
         be sent to the completion queue. */
      void* tag;
      bool is_closure;
    } notify_tag;
  } completion_data;
  grpc_closure start_batch;
  grpc_closure finish_batch;
  grpc_core::Atomic<intptr_t> steps_to_complete;
  gpr_atm batch_error = reinterpret_cast<gpr_atm>(GRPC_ERROR_NONE);
  void set_num_steps_to_complete(uintptr_t steps) {
    steps_to_complete.Store(steps, grpc_core::MemoryOrder::RELEASE);
  }
  bool completed_batch_step() {
    return steps_to_complete.FetchSub(1, grpc_core::MemoryOrder::ACQ_REL) == 1;
  }
};

struct parent_call {
  parent_call() { gpr_mu_init(&child_list_mu); }
  ~parent_call() { gpr_mu_destroy(&child_list_mu); }

  gpr_mu child_list_mu;
  grpc_call* first_child = nullptr;
};

struct child_call {
  explicit child_call(grpc_call* parent) : parent(parent) {}
  grpc_call* parent;
  /** siblings: children of the same parent form a list, and this list is
     protected under
      parent->mu */
  grpc_call* sibling_next = nullptr;
  grpc_call* sibling_prev = nullptr;
};

#define RECV_NONE ((gpr_atm)0)
#define RECV_INITIAL_METADATA_FIRST ((gpr_atm)1)

struct grpc_call {
  grpc_call(grpc_core::Arena* arena, const grpc_call_create_args& args)
      : arena(arena),
        cq(args.cq),
        channel(args.channel),
        is_client(args.server_transport_data == nullptr),
        stream_op_payload(context) {
    for (int i = 0; i < 2; i++) {
      for (int j = 0; j < 2; j++) {
        metadata_batch[i][j].deadline = GRPC_MILLIS_INF_FUTURE;
      }
    }
  }

  ~grpc_call() {
    gpr_free(static_cast<void*>(const_cast<char*>(final_info.error_string)));
  }

  grpc_core::RefCount ext_ref;
  grpc_core::Arena* arena;
  grpc_core::CallCombiner call_combiner;
  grpc_completion_queue* cq;
  grpc_polling_entity pollent;
  grpc_channel* channel;
  gpr_cycle_counter start_time = gpr_get_cycle_counter();
  /* parent_call* */ gpr_atm parent_call_atm = 0;
  child_call* child = nullptr;

  /* client or server call */
  bool is_client;
  /** has grpc_call_unref been called */
  bool destroy_called = false;
  /** flag indicating that cancellation is inherited */
  bool cancellation_is_inherited = false;
  // Trailers-only response status
  bool is_trailers_only = false;
  /** which ops are in-flight */
  bool sent_initial_metadata = false;
  bool sending_message = false;
  bool sent_final_op = false;
  bool received_initial_metadata = false;
  bool receiving_message = false;
  bool requested_final_op = false;
  gpr_atm any_ops_sent_atm = 0;
  gpr_atm received_final_op_atm = 0;

  batch_control* active_batches[MAX_CONCURRENT_BATCHES] = {};
  grpc_transport_stream_op_batch_payload stream_op_payload;

  /* first idx: is_receiving, second idx: is_trailing */
  grpc_metadata_batch metadata_batch[2][2] = {};

  /* Buffered read metadata waiting to be returned to the application.
     Element 0 is initial metadata, element 1 is trailing metadata. */
  grpc_metadata_array* buffered_metadata[2] = {};

  grpc_metadata compression_md;

  // A char* indicating the peer name.
  gpr_atm peer_string = 0;

  /* Call data useful used for reporting. Only valid after the call has
   * completed */
  grpc_call_final_info final_info;

  /* Compression algorithm for *incoming* data */
  grpc_message_compression_algorithm incoming_message_compression_algorithm =
      GRPC_MESSAGE_COMPRESS_NONE;
  /* Stream compression algorithm for *incoming* data */
  grpc_stream_compression_algorithm incoming_stream_compression_algorithm =
      GRPC_STREAM_COMPRESS_NONE;
  /* Supported encodings (compression algorithms), a bitset.
   * Always support no compression. */
  uint32_t encodings_accepted_by_peer = 1 << GRPC_MESSAGE_COMPRESS_NONE;
  /* Supported stream encodings (stream compression algorithms), a bitset */
  uint32_t stream_encodings_accepted_by_peer = 0;

  /* Contexts for various subsystems (security, tracing, ...). */
  grpc_call_context_element context[GRPC_CONTEXT_COUNT] = {};

  /* for the client, extra metadata is initial metadata; for the
     server, it's trailing metadata */
  grpc_linked_mdelem send_extra_metadata[MAX_SEND_EXTRA_METADATA_COUNT];
  int send_extra_metadata_count;
  grpc_millis send_deadline;

  grpc_core::ManualConstructor<grpc_core::SliceBufferByteStream> sending_stream;

  grpc_core::OrphanablePtr<grpc_core::ByteStream> receiving_stream;
  bool call_failed_before_recv_message = false;
  grpc_byte_buffer** receiving_buffer = nullptr;
  grpc_slice receiving_slice = grpc_empty_slice();
  grpc_closure receiving_slice_ready;
  grpc_closure receiving_stream_ready;
  grpc_closure receiving_initial_metadata_ready;
  grpc_closure receiving_trailing_metadata_ready;
  uint32_t test_only_last_message_flags = 0;
  // Status about operation of call
  bool sent_server_trailing_metadata = false;
  gpr_atm cancelled_with_error = 0;

  grpc_closure release_call;

  union {
    struct {
      grpc_status_code* status;
      grpc_slice* status_details;
      const char** error_string;
    } client;
    struct {
      int* cancelled;
      // backpointer to owning server if this is a server side call.
      grpc_core::Server* core_server;
    } server;
  } final_op;
  gpr_atm status_error = 0;

  /* recv_state can contain one of the following values:
     RECV_NONE :                 :  no initial metadata and messages received
     RECV_INITIAL_METADATA_FIRST :  received initial metadata first
     a batch_control*            :  received messages first

                 +------1------RECV_NONE------3-----+
                 |                                  |
                 |                                  |
                 v                                  v
     RECV_INITIAL_METADATA_FIRST        receiving_stream_ready_bctlp
           |           ^                      |           ^
           |           |                      |           |
           +-----2-----+                      +-----4-----+

    For 1, 4: See receiving_initial_metadata_ready() function
    For 2, 3: See receiving_stream_ready() function */
  gpr_atm recv_state = 0;
};

grpc_core::TraceFlag grpc_call_error_trace(false, "call_error");
grpc_core::TraceFlag grpc_compression_trace(false, "compression");

#define CALL_STACK_FROM_CALL(call)   \
  (grpc_call_stack*)((char*)(call) + \
                     GPR_ROUND_UP_TO_ALIGNMENT_SIZE(sizeof(grpc_call)))
#define CALL_FROM_CALL_STACK(call_stack) \
  (grpc_call*)(((char*)(call_stack)) -   \
               GPR_ROUND_UP_TO_ALIGNMENT_SIZE(sizeof(grpc_call)))

#define CALL_ELEM_FROM_CALL(call, idx) \
  grpc_call_stack_element(CALL_STACK_FROM_CALL(call), idx)
#define CALL_FROM_TOP_ELEM(top_elem) \
  CALL_FROM_CALL_STACK(grpc_call_stack_from_top_element(top_elem))

static void execute_batch(grpc_call* call,
                          grpc_transport_stream_op_batch* batch,
                          grpc_closure* start_batch_closure);

static void cancel_with_status(grpc_call* c, grpc_status_code status,
                               const char* description);
static void cancel_with_error(grpc_call* c, grpc_error_handle error);
static void destroy_call(void* call_stack, grpc_error_handle error);
static void receiving_slice_ready(void* bctlp, grpc_error_handle error);
static void set_final_status(grpc_call* call, grpc_error_handle error);
static void process_data_after_md(batch_control* bctl);
static void post_batch_completion(batch_control* bctl);

static void add_init_error(grpc_error_handle* composite,
                           grpc_error_handle new_err) {
  if (new_err == GRPC_ERROR_NONE) return;
  if (*composite == GRPC_ERROR_NONE) {
    *composite = GRPC_ERROR_CREATE_FROM_STATIC_STRING("Call creation failed");
  }
  *composite = grpc_error_add_child(*composite, new_err);
}

void* grpc_call_arena_alloc(grpc_call* call, size_t size) {
  return call->arena->Alloc(size);
}

static parent_call* get_or_create_parent_call(grpc_call* call) {
  parent_call* p =
      reinterpret_cast<parent_call*>(gpr_atm_acq_load(&call->parent_call_atm));
  if (p == nullptr) {
    p = call->arena->New<parent_call>();
    if (!gpr_atm_rel_cas(&call->parent_call_atm,
                         reinterpret_cast<gpr_atm>(nullptr),
                         reinterpret_cast<gpr_atm>(p))) {
      p->~parent_call();
      p = reinterpret_cast<parent_call*>(
          gpr_atm_acq_load(&call->parent_call_atm));
    }
  }
  return p;
}

static parent_call* get_parent_call(grpc_call* call) {
  return reinterpret_cast<parent_call*>(
      gpr_atm_acq_load(&call->parent_call_atm));
}

size_t grpc_call_get_initial_size_estimate() {
  return sizeof(grpc_call) + sizeof(batch_control) * MAX_CONCURRENT_BATCHES +
         sizeof(grpc_linked_mdelem) * ESTIMATED_MDELEM_COUNT;
}

grpc_error_handle grpc_call_create(const grpc_call_create_args* args,
                                   grpc_call** out_call) {
  GPR_TIMER_SCOPE("grpc_call_create", 0);

  GRPC_CHANNEL_INTERNAL_REF(args->channel, "call");

  grpc_core::Arena* arena;
  grpc_call* call;
  grpc_error_handle error = GRPC_ERROR_NONE;
  grpc_channel_stack* channel_stack =
      grpc_channel_get_channel_stack(args->channel);
  size_t initial_size = grpc_channel_get_call_size_estimate(args->channel);
  GRPC_STATS_INC_CALL_INITIAL_SIZE(initial_size);
  size_t call_and_stack_size =
      GPR_ROUND_UP_TO_ALIGNMENT_SIZE(sizeof(grpc_call)) +
      channel_stack->call_stack_size;
  size_t call_alloc_size =
      call_and_stack_size + (args->parent ? sizeof(child_call) : 0);

  std::pair<grpc_core::Arena*, void*> arena_with_call =
      grpc_core::Arena::CreateWithAlloc(initial_size, call_alloc_size);
  arena = arena_with_call.first;
  call = new (arena_with_call.second) grpc_call(arena, *args);
  *out_call = call;
  grpc_slice path = grpc_empty_slice();
  if (call->is_client) {
    call->final_op.client.status_details = nullptr;
    call->final_op.client.status = nullptr;
    call->final_op.client.error_string = nullptr;
    GRPC_STATS_INC_CLIENT_CALLS_CREATED();
    GPR_ASSERT(args->add_initial_metadata_count <
               MAX_SEND_EXTRA_METADATA_COUNT);
    for (size_t i = 0; i < args->add_initial_metadata_count; i++) {
      call->send_extra_metadata[i].md = args->add_initial_metadata[i];
      if (grpc_slice_eq_static_interned(
              GRPC_MDKEY(args->add_initial_metadata[i]), GRPC_MDSTR_PATH)) {
        path = grpc_slice_ref_internal(
            GRPC_MDVALUE(args->add_initial_metadata[i]));
      }
    }
    call->send_extra_metadata_count =
        static_cast<int>(args->add_initial_metadata_count);
  } else {
    GRPC_STATS_INC_SERVER_CALLS_CREATED();
    call->final_op.server.cancelled = nullptr;
    call->final_op.server.core_server = args->server;
    GPR_ASSERT(args->add_initial_metadata_count == 0);
    call->send_extra_metadata_count = 0;
  }

  grpc_millis send_deadline = args->send_deadline;
  bool immediately_cancel = false;

  if (args->parent != nullptr) {
    call->child = new (reinterpret_cast<char*>(arena_with_call.second) +
                       call_and_stack_size) child_call(args->parent);

    GRPC_CALL_INTERNAL_REF(args->parent, "child");
    GPR_ASSERT(call->is_client);
    GPR_ASSERT(!args->parent->is_client);

    if (args->propagation_mask & GRPC_PROPAGATE_DEADLINE) {
      send_deadline = GPR_MIN(send_deadline, args->parent->send_deadline);
    }
    /* for now GRPC_PROPAGATE_TRACING_CONTEXT *MUST* be passed with
     * GRPC_PROPAGATE_STATS_CONTEXT */
    /* TODO(ctiller): This should change to use the appropriate census start_op
     * call. */
    if (args->propagation_mask & GRPC_PROPAGATE_CENSUS_TRACING_CONTEXT) {
      if (0 == (args->propagation_mask & GRPC_PROPAGATE_CENSUS_STATS_CONTEXT)) {
        add_init_error(&error, GRPC_ERROR_CREATE_FROM_STATIC_STRING(
                                   "Census tracing propagation requested "
                                   "without Census context propagation"));
      }
      grpc_call_context_set(call, GRPC_CONTEXT_TRACING,
                            args->parent->context[GRPC_CONTEXT_TRACING].value,
                            nullptr);
    } else if (args->propagation_mask & GRPC_PROPAGATE_CENSUS_STATS_CONTEXT) {
      add_init_error(&error, GRPC_ERROR_CREATE_FROM_STATIC_STRING(
                                 "Census context propagation requested "
                                 "without Census tracing propagation"));
    }
    if (args->propagation_mask & GRPC_PROPAGATE_CANCELLATION) {
      call->cancellation_is_inherited = true;
      if (gpr_atm_acq_load(&args->parent->received_final_op_atm)) {
        immediately_cancel = true;
      }
    }
  }
  call->send_deadline = send_deadline;
  /* initial refcount dropped by grpc_call_unref */
  grpc_call_element_args call_args = {CALL_STACK_FROM_CALL(call),
                                      args->server_transport_data,
                                      call->context,
                                      path,
                                      call->start_time,
                                      send_deadline,
                                      call->arena,
                                      &call->call_combiner};
  add_init_error(&error, grpc_call_stack_init(channel_stack, 1, destroy_call,
                                              call, &call_args));
  // Publish this call to parent only after the call stack has been initialized.
  if (args->parent != nullptr) {
    child_call* cc = call->child;
    parent_call* pc = get_or_create_parent_call(args->parent);
    gpr_mu_lock(&pc->child_list_mu);
    if (pc->first_child == nullptr) {
      pc->first_child = call;
      cc->sibling_next = cc->sibling_prev = call;
    } else {
      cc->sibling_next = pc->first_child;
      cc->sibling_prev = pc->first_child->child->sibling_prev;
      cc->sibling_next->child->sibling_prev =
          cc->sibling_prev->child->sibling_next = call;
    }
    gpr_mu_unlock(&pc->child_list_mu);
  }

  if (error != GRPC_ERROR_NONE) {
    cancel_with_error(call, GRPC_ERROR_REF(error));
  }
  if (immediately_cancel) {
    cancel_with_error(call, GRPC_ERROR_CANCELLED);
  }
  if (args->cq != nullptr) {
    GPR_ASSERT(args->pollset_set_alternative == nullptr &&
               "Only one of 'cq' and 'pollset_set_alternative' should be "
               "non-nullptr.");
    GRPC_CQ_INTERNAL_REF(args->cq, "bind");
    call->pollent =
        grpc_polling_entity_create_from_pollset(grpc_cq_pollset(args->cq));
  }
  if (args->pollset_set_alternative != nullptr) {
    call->pollent = grpc_polling_entity_create_from_pollset_set(
        args->pollset_set_alternative);
  }
  if (!grpc_polling_entity_is_empty(&call->pollent)) {
    grpc_call_stack_set_pollset_or_pollset_set(CALL_STACK_FROM_CALL(call),
                                               &call->pollent);
  }

  if (call->is_client) {
    grpc_core::channelz::ChannelNode* channelz_channel =
        grpc_channel_get_channelz_node(call->channel);
    if (channelz_channel != nullptr) {
      channelz_channel->RecordCallStarted();
    }
  } else if (call->final_op.server.core_server != nullptr) {
    grpc_core::channelz::ServerNode* channelz_node =
        call->final_op.server.core_server->channelz_node();
    if (channelz_node != nullptr) {
      channelz_node->RecordCallStarted();
    }
  }

  grpc_slice_unref_internal(path);

  return error;
}

void grpc_call_set_completion_queue(grpc_call* call,
                                    grpc_completion_queue* cq) {
  GPR_ASSERT(cq);

  if (grpc_polling_entity_pollset_set(&call->pollent) != nullptr) {
    gpr_log(GPR_ERROR, "A pollset_set is already registered for this call.");
    abort();
  }
  call->cq = cq;
  GRPC_CQ_INTERNAL_REF(cq, "bind");
  call->pollent = grpc_polling_entity_create_from_pollset(grpc_cq_pollset(cq));
  grpc_call_stack_set_pollset_or_pollset_set(CALL_STACK_FROM_CALL(call),
                                             &call->pollent);
}

#ifndef NDEBUG
#define REF_REASON reason
#define REF_ARG , const char* reason
#else
#define REF_REASON ""
#define REF_ARG
#endif
void grpc_call_internal_ref(grpc_call* c REF_ARG) {
  GRPC_CALL_STACK_REF(CALL_STACK_FROM_CALL(c), REF_REASON);
}
void grpc_call_internal_unref(grpc_call* c REF_ARG) {
  GRPC_CALL_STACK_UNREF(CALL_STACK_FROM_CALL(c), REF_REASON);
}

static void release_call(void* call, grpc_error_handle /*error*/) {
  grpc_call* c = static_cast<grpc_call*>(call);
  grpc_channel* channel = c->channel;
  grpc_core::Arena* arena = c->arena;
  c->~grpc_call();
  grpc_channel_update_call_size_estimate(channel, arena->Destroy());
  GRPC_CHANNEL_INTERNAL_UNREF(channel, "call");
}

static void destroy_call(void* call, grpc_error_handle /*error*/) {
  GPR_TIMER_SCOPE("destroy_call", 0);
  size_t i;
  int ii;
  grpc_call* c = static_cast<grpc_call*>(call);
  for (i = 0; i < 2; i++) {
    grpc_metadata_batch_destroy(
        &c->metadata_batch[1 /* is_receiving */][i /* is_initial */]);
  }
  c->receiving_stream.reset();
  parent_call* pc = get_parent_call(c);
  if (pc != nullptr) {
    pc->~parent_call();
  }
  for (ii = 0; ii < c->send_extra_metadata_count; ii++) {
    GRPC_MDELEM_UNREF(c->send_extra_metadata[ii].md);
  }
  for (i = 0; i < GRPC_CONTEXT_COUNT; i++) {
    if (c->context[i].destroy) {
      c->context[i].destroy(c->context[i].value);
    }
  }
  if (c->cq) {
    GRPC_CQ_INTERNAL_UNREF(c->cq, "bind");
  }

  grpc_error_handle status_error =
      reinterpret_cast<grpc_error_handle>(gpr_atm_acq_load(&c->status_error));
  grpc_error_get_status(status_error, c->send_deadline,
                        &c->final_info.final_status, nullptr, nullptr,
                        &(c->final_info.error_string));
  GRPC_ERROR_UNREF(status_error);
  c->final_info.stats.latency =
      gpr_cycle_counter_sub(gpr_get_cycle_counter(), c->start_time);
  grpc_call_stack_destroy(CALL_STACK_FROM_CALL(c), &c->final_info,
                          GRPC_CLOSURE_INIT(&c->release_call, release_call, c,
                                            grpc_schedule_on_exec_ctx));
}

void grpc_call_ref(grpc_call* c) { c->ext_ref.Ref(); }

void grpc_call_unref(grpc_call* c) {
  if (GPR_LIKELY(!c->ext_ref.Unref())) return;

  GPR_TIMER_SCOPE("grpc_call_unref", 0);

  child_call* cc = c->child;
  grpc_core::ApplicationCallbackExecCtx callback_exec_ctx;
  grpc_core::ExecCtx exec_ctx;

  GRPC_API_TRACE("grpc_call_unref(c=%p)", 1, (c));

  if (cc) {
    parent_call* pc = get_parent_call(cc->parent);
    gpr_mu_lock(&pc->child_list_mu);
    if (c == pc->first_child) {
      pc->first_child = cc->sibling_next;
      if (c == pc->first_child) {
        pc->first_child = nullptr;
      }
    }
    cc->sibling_prev->child->sibling_next = cc->sibling_next;
    cc->sibling_next->child->sibling_prev = cc->sibling_prev;
    gpr_mu_unlock(&pc->child_list_mu);
    GRPC_CALL_INTERNAL_UNREF(cc->parent, "child");
  }

  GPR_ASSERT(!c->destroy_called);
  c->destroy_called = true;
  bool cancel = gpr_atm_acq_load(&c->any_ops_sent_atm) != 0 &&
                gpr_atm_acq_load(&c->received_final_op_atm) == 0;
  if (cancel) {
    cancel_with_error(c, GRPC_ERROR_CANCELLED);
  } else {
    // Unset the call combiner cancellation closure.  This has the
    // effect of scheduling the previously set cancellation closure, if
    // any, so that it can release any internal references it may be
    // holding to the call stack.
    c->call_combiner.SetNotifyOnCancel(nullptr);
  }
  GRPC_CALL_INTERNAL_UNREF(c, "destroy");
}

grpc_call_error grpc_call_cancel(grpc_call* call, void* reserved) {
  GRPC_API_TRACE("grpc_call_cancel(call=%p, reserved=%p)", 2, (call, reserved));
  GPR_ASSERT(!reserved);
  grpc_core::ApplicationCallbackExecCtx callback_exec_ctx;
  grpc_core::ExecCtx exec_ctx;
  cancel_with_error(call, GRPC_ERROR_CANCELLED);
  return GRPC_CALL_OK;
}

// This is called via the call combiner to start sending a batch down
// the filter stack.
static void execute_batch_in_call_combiner(void* arg,
                                           grpc_error_handle /*ignored*/) {
  GPR_TIMER_SCOPE("execute_batch_in_call_combiner", 0);
  grpc_transport_stream_op_batch* batch =
      static_cast<grpc_transport_stream_op_batch*>(arg);
  grpc_call* call = static_cast<grpc_call*>(batch->handler_private.extra_arg);
  grpc_call_element* elem = CALL_ELEM_FROM_CALL(call, 0);
  GRPC_CALL_LOG_OP(GPR_INFO, elem, batch);
  elem->filter->start_transport_stream_op_batch(elem, batch);
}

// start_batch_closure points to a caller-allocated closure to be used
// for entering the call combiner.
static void execute_batch(grpc_call* call,
                          grpc_transport_stream_op_batch* batch,
                          grpc_closure* start_batch_closure) {
  batch->handler_private.extra_arg = call;
  GRPC_CLOSURE_INIT(start_batch_closure, execute_batch_in_call_combiner, batch,
                    grpc_schedule_on_exec_ctx);
  GRPC_CALL_COMBINER_START(&call->call_combiner, start_batch_closure,
                           GRPC_ERROR_NONE, "executing batch");
}

char* grpc_call_get_peer(grpc_call* call) {
  char* peer_string =
      reinterpret_cast<char*>(gpr_atm_acq_load(&call->peer_string));
  if (peer_string != nullptr) return gpr_strdup(peer_string);
  peer_string = grpc_channel_get_target(call->channel);
  if (peer_string != nullptr) return peer_string;
  return gpr_strdup("unknown");
}

grpc_call* grpc_call_from_top_element(grpc_call_element* surface_element) {
  return CALL_FROM_TOP_ELEM(surface_element);
}

/*******************************************************************************
 * CANCELLATION
 */

grpc_call_error grpc_call_cancel_with_status(grpc_call* c,
                                             grpc_status_code status,
                                             const char* description,
                                             void* reserved) {
  grpc_core::ApplicationCallbackExecCtx callback_exec_ctx;
  grpc_core::ExecCtx exec_ctx;
  GRPC_API_TRACE(
      "grpc_call_cancel_with_status("
      "c=%p, status=%d, description=%s, reserved=%p)",
      4, (c, (int)status, description, reserved));
  GPR_ASSERT(reserved == nullptr);
  cancel_with_status(c, status, description);
  return GRPC_CALL_OK;
}

struct cancel_state {
  grpc_call* call;
  grpc_closure start_batch;
  grpc_closure finish_batch;
};
// The on_complete callback used when sending a cancel_stream batch down
// the filter stack.  Yields the call combiner when the batch is done.
static void done_termination(void* arg, grpc_error_handle /*error*/) {
  cancel_state* state = static_cast<cancel_state*>(arg);
  GRPC_CALL_COMBINER_STOP(&state->call->call_combiner,
                          "on_complete for cancel_stream op");
  GRPC_CALL_INTERNAL_UNREF(state->call, "termination");
  gpr_free(state);
}

static void cancel_with_error(grpc_call* c, grpc_error_handle error) {
  if (!gpr_atm_rel_cas(&c->cancelled_with_error, 0, 1)) {
    GRPC_ERROR_UNREF(error);
    return;
  }
  GRPC_CALL_INTERNAL_REF(c, "termination");
  // Inform the call combiner of the cancellation, so that it can cancel
  // any in-flight asynchronous actions that may be holding the call
  // combiner.  This ensures that the cancel_stream batch can be sent
  // down the filter stack in a timely manner.
  c->call_combiner.Cancel(GRPC_ERROR_REF(error));
  cancel_state* state = static_cast<cancel_state*>(gpr_malloc(sizeof(*state)));
  state->call = c;
  GRPC_CLOSURE_INIT(&state->finish_batch, done_termination, state,
                    grpc_schedule_on_exec_ctx);
  grpc_transport_stream_op_batch* op =
      grpc_make_transport_stream_op(&state->finish_batch);
  op->cancel_stream = true;
  op->payload->cancel_stream.cancel_error = error;
  execute_batch(c, op, &state->start_batch);
}

void grpc_call_cancel_internal(grpc_call* call) {
  cancel_with_error(call, GRPC_ERROR_CANCELLED);
}

static grpc_error_handle error_from_status(grpc_status_code status,
                                           const char* description) {
  // copying 'description' is needed to ensure the grpc_call_cancel_with_status
  // guarantee that can be short-lived.
  return grpc_error_set_int(
      grpc_error_set_str(GRPC_ERROR_CREATE_FROM_COPIED_STRING(description),
                         GRPC_ERROR_STR_GRPC_MESSAGE,
                         grpc_slice_from_copied_string(description)),
      GRPC_ERROR_INT_GRPC_STATUS, status);
}

static void cancel_with_status(grpc_call* c, grpc_status_code status,
                               const char* description) {
  cancel_with_error(c, error_from_status(status, description));
}

static void set_final_status(grpc_call* call, grpc_error_handle error) {
  if (GRPC_TRACE_FLAG_ENABLED(grpc_call_error_trace)) {
    gpr_log(GPR_DEBUG, "set_final_status %s", call->is_client ? "CLI" : "SVR");
    gpr_log(GPR_DEBUG, "%s", grpc_error_std_string(error).c_str());
  }
  if (call->is_client) {
    grpc_error_get_status(error, call->send_deadline,
                          call->final_op.client.status,
                          call->final_op.client.status_details, nullptr,
                          call->final_op.client.error_string);
    // explicitly take a ref
    grpc_slice_ref_internal(*call->final_op.client.status_details);
    gpr_atm_rel_store(&call->status_error, reinterpret_cast<gpr_atm>(error));
    grpc_core::channelz::ChannelNode* channelz_channel =
        grpc_channel_get_channelz_node(call->channel);
    if (channelz_channel != nullptr) {
      if (*call->final_op.client.status != GRPC_STATUS_OK) {
        channelz_channel->RecordCallFailed();
      } else {
        channelz_channel->RecordCallSucceeded();
      }
    }
  } else {
    *call->final_op.server.cancelled =
        error != GRPC_ERROR_NONE || !call->sent_server_trailing_metadata;
    grpc_core::channelz::ServerNode* channelz_node =
        call->final_op.server.core_server->channelz_node();
    if (channelz_node != nullptr) {
      if (*call->final_op.server.cancelled ||
          reinterpret_cast<grpc_error_handle>(
              gpr_atm_acq_load(&call->status_error)) != GRPC_ERROR_NONE) {
        channelz_node->RecordCallFailed();
      } else {
        channelz_node->RecordCallSucceeded();
      }
    }
    GRPC_ERROR_UNREF(error);
  }
}

/*******************************************************************************
 * COMPRESSION
 */

static void set_incoming_message_compression_algorithm(
    grpc_call* call, grpc_message_compression_algorithm algo) {
  GPR_ASSERT(algo < GRPC_MESSAGE_COMPRESS_ALGORITHMS_COUNT);
  call->incoming_message_compression_algorithm = algo;
}

static void set_incoming_stream_compression_algorithm(
    grpc_call* call, grpc_stream_compression_algorithm algo) {
  GPR_ASSERT(algo < GRPC_STREAM_COMPRESS_ALGORITHMS_COUNT);
  call->incoming_stream_compression_algorithm = algo;
}

grpc_compression_algorithm grpc_call_test_only_get_compression_algorithm(
    grpc_call* call) {
  grpc_compression_algorithm algorithm = GRPC_COMPRESS_NONE;
  grpc_compression_algorithm_from_message_stream_compression_algorithm(
      &algorithm, call->incoming_message_compression_algorithm,
      call->incoming_stream_compression_algorithm);
  return algorithm;
}

static grpc_compression_algorithm compression_algorithm_for_level_locked(
    grpc_call* call, grpc_compression_level level) {
  return grpc_compression_algorithm_for_level(level,
                                              call->encodings_accepted_by_peer);
}

uint32_t grpc_call_test_only_get_message_flags(grpc_call* call) {
  uint32_t flags;
  flags = call->test_only_last_message_flags;
  return flags;
}

static void destroy_encodings_accepted_by_peer(void* /*p*/) {}

static void set_encodings_accepted_by_peer(grpc_call* /*call*/,
                                           grpc_mdelem mdel,
                                           uint32_t* encodings_accepted_by_peer,
                                           bool stream_encoding) {
  size_t i;
  uint32_t algorithm;
  grpc_slice_buffer accept_encoding_parts;
  grpc_slice accept_encoding_slice;
  void* accepted_user_data;

  accepted_user_data =
      grpc_mdelem_get_user_data(mdel, destroy_encodings_accepted_by_peer);
  if (accepted_user_data != nullptr) {
    *encodings_accepted_by_peer = static_cast<uint32_t>(
        reinterpret_cast<uintptr_t>(accepted_user_data) - 1);
    return;
  }

  *encodings_accepted_by_peer = 0;

  accept_encoding_slice = GRPC_MDVALUE(mdel);
  grpc_slice_buffer_init(&accept_encoding_parts);
  grpc_slice_split_without_space(accept_encoding_slice, ",",
                                 &accept_encoding_parts);

  GPR_BITSET(encodings_accepted_by_peer, GRPC_COMPRESS_NONE);
  for (i = 0; i < accept_encoding_parts.count; i++) {
    int r;
    grpc_slice accept_encoding_entry_slice = accept_encoding_parts.slices[i];
    if (!stream_encoding) {
      r = grpc_message_compression_algorithm_parse(
          accept_encoding_entry_slice,
          reinterpret_cast<grpc_message_compression_algorithm*>(&algorithm));
    } else {
      r = grpc_stream_compression_algorithm_parse(
          accept_encoding_entry_slice,
          reinterpret_cast<grpc_stream_compression_algorithm*>(&algorithm));
    }
    if (r) {
      GPR_BITSET(encodings_accepted_by_peer, algorithm);
    } else {
      char* accept_encoding_entry_str =
          grpc_slice_to_c_string(accept_encoding_entry_slice);
      gpr_log(GPR_DEBUG,
              "Unknown entry in accept encoding metadata: '%s'. Ignoring.",
              accept_encoding_entry_str);
      gpr_free(accept_encoding_entry_str);
    }
  }

  grpc_slice_buffer_destroy_internal(&accept_encoding_parts);

  grpc_mdelem_set_user_data(
      mdel, destroy_encodings_accepted_by_peer,
      reinterpret_cast<void*>(
          static_cast<uintptr_t>(*encodings_accepted_by_peer) + 1));
}

uint32_t grpc_call_test_only_get_encodings_accepted_by_peer(grpc_call* call) {
  uint32_t encodings_accepted_by_peer;
  encodings_accepted_by_peer = call->encodings_accepted_by_peer;
  return encodings_accepted_by_peer;
}

grpc_stream_compression_algorithm
grpc_call_test_only_get_incoming_stream_encodings(grpc_call* call) {
  return call->incoming_stream_compression_algorithm;
}

static grpc_linked_mdelem* linked_from_md(grpc_metadata* md) {
  return reinterpret_cast<grpc_linked_mdelem*>(&md->internal_data);
}

static grpc_metadata* get_md_elem(grpc_metadata* metadata,
                                  grpc_metadata* additional_metadata, int i,
                                  int count) {
  grpc_metadata* res =
      i < count ? &metadata[i] : &additional_metadata[i - count];
  GPR_ASSERT(res);
  return res;
}

static int prepare_application_metadata(grpc_call* call, int count,
                                        grpc_metadata* metadata,
                                        int is_trailing,
                                        int prepend_extra_metadata,
                                        grpc_metadata* additional_metadata,
                                        int additional_metadata_count) {
  int total_count = count + additional_metadata_count;
  int i;
  grpc_metadata_batch* batch =
      &call->metadata_batch[0 /* is_receiving */][is_trailing];
  for (i = 0; i < total_count; i++) {
    grpc_metadata* md = get_md_elem(metadata, additional_metadata, i, count);
    grpc_linked_mdelem* l = linked_from_md(md);
    GPR_ASSERT(sizeof(grpc_linked_mdelem) == sizeof(md->internal_data));
    if (!GRPC_LOG_IF_ERROR("validate_metadata",
                           grpc_validate_header_key_is_legal(md->key))) {
      break;
    } else if (!grpc_is_binary_header_internal(md->key) &&
               !GRPC_LOG_IF_ERROR(
                   "validate_metadata",
                   grpc_validate_header_nonbin_value_is_legal(md->value))) {
      break;
    } else if (GRPC_SLICE_LENGTH(md->value) >= UINT32_MAX) {
      // HTTP2 hpack encoding has a maximum limit.
      break;
    }
    l->md = grpc_mdelem_from_grpc_metadata(const_cast<grpc_metadata*>(md));
  }
  if (i != total_count) {
    for (int j = 0; j < i; j++) {
      grpc_metadata* md = get_md_elem(metadata, additional_metadata, j, count);
      grpc_linked_mdelem* l = linked_from_md(md);
      GRPC_MDELEM_UNREF(l->md);
    }
    return 0;
  }
  if (prepend_extra_metadata) {
    if (call->send_extra_metadata_count == 0) {
      prepend_extra_metadata = 0;
    } else {
      for (i = 0; i < call->send_extra_metadata_count; i++) {
        GRPC_LOG_IF_ERROR("prepare_application_metadata",
                          grpc_metadata_batch_link_tail(
                              batch, &call->send_extra_metadata[i]));
      }
    }
  }
  for (i = 0; i < total_count; i++) {
    grpc_metadata* md = get_md_elem(metadata, additional_metadata, i, count);
    grpc_linked_mdelem* l = linked_from_md(md);
    grpc_error_handle error = grpc_metadata_batch_link_tail(batch, l);
    if (error != GRPC_ERROR_NONE) {
      GRPC_MDELEM_UNREF(l->md);
    }
    GRPC_LOG_IF_ERROR("prepare_application_metadata", error);
  }
  call->send_extra_metadata_count = 0;

  return 1;
}

static grpc_message_compression_algorithm decode_message_compression(
    grpc_mdelem md) {
  grpc_message_compression_algorithm algorithm =
      grpc_message_compression_algorithm_from_slice(GRPC_MDVALUE(md));
  if (algorithm == GRPC_MESSAGE_COMPRESS_ALGORITHMS_COUNT) {
    char* md_c_str = grpc_slice_to_c_string(GRPC_MDVALUE(md));
    gpr_log(GPR_ERROR,
            "Invalid incoming message compression algorithm: '%s'. "
            "Interpreting incoming data as uncompressed.",
            md_c_str);
    gpr_free(md_c_str);
    return GRPC_MESSAGE_COMPRESS_NONE;
  }
  return algorithm;
}

static grpc_stream_compression_algorithm decode_stream_compression(
    grpc_mdelem md) {
  grpc_stream_compression_algorithm algorithm =
      grpc_stream_compression_algorithm_from_slice(GRPC_MDVALUE(md));
  if (algorithm == GRPC_STREAM_COMPRESS_ALGORITHMS_COUNT) {
    char* md_c_str = grpc_slice_to_c_string(GRPC_MDVALUE(md));
    gpr_log(GPR_ERROR,
            "Invalid incoming stream compression algorithm: '%s'. Interpreting "
            "incoming data as uncompressed.",
            md_c_str);
    gpr_free(md_c_str);
    return GRPC_STREAM_COMPRESS_NONE;
  }
  return algorithm;
}

static void publish_app_metadata(grpc_call* call, grpc_metadata_batch* b,
                                 int is_trailing) {
  if (b->list.count == 0) return;
  if (!call->is_client && is_trailing) return;
  if (is_trailing && call->buffered_metadata[1] == nullptr) return;
  GPR_TIMER_SCOPE("publish_app_metadata", 0);
  grpc_metadata_array* dest;
  grpc_metadata* mdusr;
  dest = call->buffered_metadata[is_trailing];
  if (dest->count + b->list.count > dest->capacity) {
    dest->capacity =
        GPR_MAX(dest->capacity + b->list.count, dest->capacity * 3 / 2);
    dest->metadata = static_cast<grpc_metadata*>(
        gpr_realloc(dest->metadata, sizeof(grpc_metadata) * dest->capacity));
  }
  for (grpc_linked_mdelem* l = b->list.head; l != nullptr; l = l->next) {
    mdusr = &dest->metadata[dest->count++];
    /* we pass back borrowed slices that are valid whilst the call is valid */
    mdusr->key = GRPC_MDKEY(l->md);
    mdusr->value = GRPC_MDVALUE(l->md);
  }
}

static void recv_initial_filter(grpc_call* call, grpc_metadata_batch* b) {
  if (b->idx.named.content_encoding != nullptr) {
    GPR_TIMER_SCOPE("incoming_stream_compression_algorithm", 0);
    set_incoming_stream_compression_algorithm(
        call, decode_stream_compression(b->idx.named.content_encoding->md));
    grpc_metadata_batch_remove(b, GRPC_BATCH_CONTENT_ENCODING);
  }
  if (b->idx.named.grpc_encoding != nullptr) {
    GPR_TIMER_SCOPE("incoming_message_compression_algorithm", 0);
    set_incoming_message_compression_algorithm(
        call, decode_message_compression(b->idx.named.grpc_encoding->md));
    grpc_metadata_batch_remove(b, GRPC_BATCH_GRPC_ENCODING);
  }
  uint32_t message_encodings_accepted_by_peer = 1u;
  uint32_t stream_encodings_accepted_by_peer = 1u;
  if (b->idx.named.grpc_accept_encoding != nullptr) {
    GPR_TIMER_SCOPE("encodings_accepted_by_peer", 0);
    set_encodings_accepted_by_peer(call, b->idx.named.grpc_accept_encoding->md,
                                   &message_encodings_accepted_by_peer, false);
    grpc_metadata_batch_remove(b, GRPC_BATCH_GRPC_ACCEPT_ENCODING);
  }
  if (b->idx.named.accept_encoding != nullptr) {
    GPR_TIMER_SCOPE("stream_encodings_accepted_by_peer", 0);
    set_encodings_accepted_by_peer(call, b->idx.named.accept_encoding->md,
                                   &stream_encodings_accepted_by_peer, true);
    grpc_metadata_batch_remove(b, GRPC_BATCH_ACCEPT_ENCODING);
  }
  call->encodings_accepted_by_peer =
      grpc_compression_bitset_from_message_stream_compression_bitset(
          message_encodings_accepted_by_peer,
          stream_encodings_accepted_by_peer);
  publish_app_metadata(call, b, false);
}

static void recv_trailing_filter(void* args, grpc_metadata_batch* b,
                                 grpc_error_handle batch_error) {
  grpc_call* call = static_cast<grpc_call*>(args);
  if (batch_error != GRPC_ERROR_NONE) {
    set_final_status(call, batch_error);
  } else if (b->idx.named.grpc_status != nullptr) {
    grpc_status_code status_code =
        grpc_get_status_code_from_metadata(b->idx.named.grpc_status->md);
    grpc_error_handle error = GRPC_ERROR_NONE;
    if (status_code != GRPC_STATUS_OK) {
      char* peer = grpc_call_get_peer(call);
      error = grpc_error_set_int(
          GRPC_ERROR_CREATE_FROM_COPIED_STRING(
              absl::StrCat("Error received from peer ", peer).c_str()),
          GRPC_ERROR_INT_GRPC_STATUS, static_cast<intptr_t>(status_code));
      gpr_free(peer);
    }
    if (b->idx.named.grpc_message != nullptr) {
      error = grpc_error_set_str(
          error, GRPC_ERROR_STR_GRPC_MESSAGE,
          grpc_slice_ref_internal(GRPC_MDVALUE(b->idx.named.grpc_message->md)));
      grpc_metadata_batch_remove(b, GRPC_BATCH_GRPC_MESSAGE);
    } else if (error != GRPC_ERROR_NONE) {
      error = grpc_error_set_str(error, GRPC_ERROR_STR_GRPC_MESSAGE,
                                 grpc_empty_slice());
    }
    set_final_status(call, GRPC_ERROR_REF(error));
    grpc_metadata_batch_remove(b, GRPC_BATCH_GRPC_STATUS);
    GRPC_ERROR_UNREF(error);
  } else if (!call->is_client) {
    set_final_status(call, GRPC_ERROR_NONE);
  } else {
    gpr_log(GPR_DEBUG,
            "Received trailing metadata with no error and no status");
    set_final_status(
        call, grpc_error_set_int(
                  GRPC_ERROR_CREATE_FROM_STATIC_STRING("No status received"),
                  GRPC_ERROR_INT_GRPC_STATUS, GRPC_STATUS_UNKNOWN));
  }
  publish_app_metadata(call, b, true);
}

grpc_core::Arena* grpc_call_get_arena(grpc_call* call) { return call->arena; }

grpc_call_stack* grpc_call_get_call_stack(grpc_call* call) {
  return CALL_STACK_FROM_CALL(call);
}

/*******************************************************************************
 * BATCH API IMPLEMENTATION
 */

static bool are_write_flags_valid(uint32_t flags) {
  /* check that only bits in GRPC_WRITE_(INTERNAL?)_USED_MASK are set */
  const uint32_t allowed_write_positions =
      (GRPC_WRITE_USED_MASK | GRPC_WRITE_INTERNAL_USED_MASK);
  const uint32_t invalid_positions = ~allowed_write_positions;
  return !(flags & invalid_positions);
}

static bool are_initial_metadata_flags_valid(uint32_t flags, bool is_client) {
  /* check that only bits in GRPC_WRITE_(INTERNAL?)_USED_MASK are set */
  uint32_t invalid_positions = ~GRPC_INITIAL_METADATA_USED_MASK;
  if (!is_client) {
    invalid_positions |= GRPC_INITIAL_METADATA_IDEMPOTENT_REQUEST;
  }
  return !(flags & invalid_positions);
}

static size_t batch_slot_for_op(grpc_op_type type) {
  switch (type) {
    case GRPC_OP_SEND_INITIAL_METADATA:
      return 0;
    case GRPC_OP_SEND_MESSAGE:
      return 1;
    case GRPC_OP_SEND_CLOSE_FROM_CLIENT:
    case GRPC_OP_SEND_STATUS_FROM_SERVER:
      return 2;
    case GRPC_OP_RECV_INITIAL_METADATA:
      return 3;
    case GRPC_OP_RECV_MESSAGE:
      return 4;
    case GRPC_OP_RECV_CLOSE_ON_SERVER:
    case GRPC_OP_RECV_STATUS_ON_CLIENT:
      return 5;
  }
  GPR_UNREACHABLE_CODE(return 123456789);
}

static batch_control* reuse_or_allocate_batch_control(grpc_call* call,
                                                      const grpc_op* ops) {
  size_t slot_idx = batch_slot_for_op(ops[0].op);
  batch_control** pslot = &call->active_batches[slot_idx];
  batch_control* bctl;
  if (*pslot != nullptr) {
    bctl = *pslot;
    if (bctl->call != nullptr) {
      return nullptr;
    }
    bctl->~batch_control();
    bctl->op = {};
  } else {
    bctl = call->arena->New<batch_control>();
    *pslot = bctl;
  }
  bctl->call = call;
  bctl->op.payload = &call->stream_op_payload;
  return bctl;
}

static void finish_batch_completion(void* user_data,
                                    grpc_cq_completion* /*storage*/) {
  batch_control* bctl = static_cast<batch_control*>(user_data);
  grpc_call* call = bctl->call;
  bctl->call = nullptr;
  GRPC_CALL_INTERNAL_UNREF(call, "completion");
}

static void reset_batch_errors(batch_control* bctl) {
  GRPC_ERROR_UNREF(reinterpret_cast<grpc_error_handle>(
      gpr_atm_acq_load(&bctl->batch_error)));
  gpr_atm_rel_store(&bctl->batch_error,
                    reinterpret_cast<gpr_atm>(GRPC_ERROR_NONE));
}

static void post_batch_completion(batch_control* bctl) {
  grpc_call* next_child_call;
  grpc_call* call = bctl->call;
  grpc_error_handle error = GRPC_ERROR_REF(reinterpret_cast<grpc_error_handle>(
      gpr_atm_acq_load(&bctl->batch_error)));

  if (bctl->op.send_initial_metadata) {
    grpc_metadata_batch_destroy(
        &call->metadata_batch[0 /* is_receiving */][0 /* is_trailing */]);
  }
  if (bctl->op.send_message) {
    if (bctl->op.payload->send_message.stream_write_closed &&
        error == GRPC_ERROR_NONE) {
      error = grpc_error_add_child(
          error, GRPC_ERROR_CREATE_FROM_STATIC_STRING(
                     "Attempt to send message after stream was closed."));
    }
    call->sending_message = false;
  }
  if (bctl->op.send_trailing_metadata) {
    grpc_metadata_batch_destroy(
        &call->metadata_batch[0 /* is_receiving */][1 /* is_trailing */]);
  }
  if (bctl->op.recv_trailing_metadata) {
    /* propagate cancellation to any interested children */
    gpr_atm_rel_store(&call->received_final_op_atm, 1);
    parent_call* pc = get_parent_call(call);
    if (pc != nullptr) {
      grpc_call* child;
      gpr_mu_lock(&pc->child_list_mu);
      child = pc->first_child;
      if (child != nullptr) {
        do {
          next_child_call = child->child->sibling_next;
          if (child->cancellation_is_inherited) {
            GRPC_CALL_INTERNAL_REF(child, "propagate_cancel");
            cancel_with_error(child, GRPC_ERROR_CANCELLED);
            GRPC_CALL_INTERNAL_UNREF(child, "propagate_cancel");
          }
          child = next_child_call;
        } while (child != pc->first_child);
      }
      gpr_mu_unlock(&pc->child_list_mu);
    }
    GRPC_ERROR_UNREF(error);
    error = GRPC_ERROR_NONE;
  }
  if (error != GRPC_ERROR_NONE && bctl->op.recv_message &&
      *call->receiving_buffer != nullptr) {
    grpc_byte_buffer_destroy(*call->receiving_buffer);
    *call->receiving_buffer = nullptr;
  }
  reset_batch_errors(bctl);

  if (bctl->completion_data.notify_tag.is_closure) {
    /* unrefs error */
    bctl->call = nullptr;
    grpc_core::Closure::Run(
        DEBUG_LOCATION,
        static_cast<grpc_closure*>(bctl->completion_data.notify_tag.tag),
        error);
    GRPC_CALL_INTERNAL_UNREF(call, "completion");
  } else {
    /* unrefs error */
    grpc_cq_end_op(bctl->call->cq, bctl->completion_data.notify_tag.tag, error,
                   finish_batch_completion, bctl,
                   &bctl->completion_data.cq_completion);
  }
}

static void finish_batch_step(batch_control* bctl) {
  if (GPR_UNLIKELY(bctl->completed_batch_step())) {
    post_batch_completion(bctl);
  }
}

static void continue_receiving_slices(batch_control* bctl) {
  grpc_error_handle error;
  grpc_call* call = bctl->call;
  for (;;) {
    size_t remaining = call->receiving_stream->length() -
                       (*call->receiving_buffer)->data.raw.slice_buffer.length;
    if (remaining == 0) {
      call->receiving_message = false;
      call->receiving_stream.reset();
      finish_batch_step(bctl);
      return;
    }
    if (call->receiving_stream->Next(remaining, &call->receiving_slice_ready)) {
      error = call->receiving_stream->Pull(&call->receiving_slice);
      if (error == GRPC_ERROR_NONE) {
        grpc_slice_buffer_add(&(*call->receiving_buffer)->data.raw.slice_buffer,
                              call->receiving_slice);
      } else {
        call->receiving_stream.reset();
        grpc_byte_buffer_destroy(*call->receiving_buffer);
        *call->receiving_buffer = nullptr;
        call->receiving_message = false;
        finish_batch_step(bctl);
        GRPC_ERROR_UNREF(error);
        return;
      }
    } else {
      return;
    }
  }
}

static void receiving_slice_ready(void* bctlp, grpc_error_handle error) {
  batch_control* bctl = static_cast<batch_control*>(bctlp);
  grpc_call* call = bctl->call;
  bool release_error = false;

  if (error == GRPC_ERROR_NONE) {
    grpc_slice slice;
    error = call->receiving_stream->Pull(&slice);
    if (error == GRPC_ERROR_NONE) {
      grpc_slice_buffer_add(&(*call->receiving_buffer)->data.raw.slice_buffer,
                            slice);
      continue_receiving_slices(bctl);
    } else {
      /* Error returned by ByteStream::Pull() needs to be released manually */
      release_error = true;
    }
  }

  if (error != GRPC_ERROR_NONE) {
    if (GRPC_TRACE_FLAG_ENABLED(grpc_trace_operation_failures)) {
      GRPC_LOG_IF_ERROR("receiving_slice_ready", GRPC_ERROR_REF(error));
    }
    call->receiving_stream.reset();
    grpc_byte_buffer_destroy(*call->receiving_buffer);
    *call->receiving_buffer = nullptr;
    call->receiving_message = false;
    finish_batch_step(bctl);
    if (release_error) {
      GRPC_ERROR_UNREF(error);
    }
  }
}

static void process_data_after_md(batch_control* bctl) {
  grpc_call* call = bctl->call;
  if (call->receiving_stream == nullptr) {
    *call->receiving_buffer = nullptr;
    call->receiving_message = false;
    finish_batch_step(bctl);
  } else {
    call->test_only_last_message_flags = call->receiving_stream->flags();
    if ((call->receiving_stream->flags() & GRPC_WRITE_INTERNAL_COMPRESS) &&
        (call->incoming_message_compression_algorithm >
         GRPC_MESSAGE_COMPRESS_NONE)) {
      grpc_compression_algorithm algo;
      GPR_ASSERT(
          grpc_compression_algorithm_from_message_stream_compression_algorithm(
              &algo, call->incoming_message_compression_algorithm,
              (grpc_stream_compression_algorithm)0));
      *call->receiving_buffer =
          grpc_raw_compressed_byte_buffer_create(nullptr, 0, algo);
    } else {
      *call->receiving_buffer = grpc_raw_byte_buffer_create(nullptr, 0);
    }
    GRPC_CLOSURE_INIT(&call->receiving_slice_ready, receiving_slice_ready, bctl,
                      grpc_schedule_on_exec_ctx);
    continue_receiving_slices(bctl);
  }
}

static void receiving_stream_ready(void* bctlp, grpc_error_handle error) {
  batch_control* bctl = static_cast<batch_control*>(bctlp);
  grpc_call* call = bctl->call;
  if (error != GRPC_ERROR_NONE) {
    call->receiving_stream.reset();
    if (reinterpret_cast<grpc_error_handle>(
            gpr_atm_acq_load(&bctl->batch_error)) == GRPC_ERROR_NONE) {
      gpr_atm_rel_store(&bctl->batch_error,
                        reinterpret_cast<gpr_atm>(GRPC_ERROR_REF(error)));
    }
    cancel_with_error(call, GRPC_ERROR_REF(error));
  }
  /* If recv_state is RECV_NONE, we will save the batch_control
   * object with rel_cas, and will not use it after the cas. Its corresponding
   * acq_load is in receiving_initial_metadata_ready() */
  if (error != GRPC_ERROR_NONE || call->receiving_stream == nullptr ||
      !gpr_atm_rel_cas(&call->recv_state, RECV_NONE,
                       reinterpret_cast<gpr_atm>(bctlp))) {
    process_data_after_md(bctl);
  }
}

// The recv_message_ready callback used when sending a batch containing
// a recv_message op down the filter stack.  Yields the call combiner
// before processing the received message.
static void receiving_stream_ready_in_call_combiner(void* bctlp,
                                                    grpc_error_handle error) {
  batch_control* bctl = static_cast<batch_control*>(bctlp);
  grpc_call* call = bctl->call;
  GRPC_CALL_COMBINER_STOP(&call->call_combiner, "recv_message_ready");
  receiving_stream_ready(bctlp, error);
}

static void GPR_ATTRIBUTE_NOINLINE
handle_both_stream_and_msg_compression_set(grpc_call* call) {
  std::string error_msg = absl::StrFormat(
      "Incoming stream has both stream compression (%d) and message "
      "compression (%d).",
      call->incoming_stream_compression_algorithm,
      call->incoming_message_compression_algorithm);
  gpr_log(GPR_ERROR, "%s", error_msg.c_str());
  cancel_with_status(call, GRPC_STATUS_INTERNAL, error_msg.c_str());
}

static void GPR_ATTRIBUTE_NOINLINE
handle_error_parsing_compression_algorithm(grpc_call* call) {
  std::string error_msg = absl::StrFormat(
      "Error in incoming message compression (%d) or stream "
      "compression (%d).",
      call->incoming_stream_compression_algorithm,
      call->incoming_message_compression_algorithm);
  cancel_with_status(call, GRPC_STATUS_INTERNAL, error_msg.c_str());
}

static void GPR_ATTRIBUTE_NOINLINE handle_invalid_compression(
    grpc_call* call, grpc_compression_algorithm compression_algorithm) {
  std::string error_msg = absl::StrFormat(
      "Invalid compression algorithm value '%d'.", compression_algorithm);
  gpr_log(GPR_ERROR, "%s", error_msg.c_str());
  cancel_with_status(call, GRPC_STATUS_UNIMPLEMENTED, error_msg.c_str());
}

static void GPR_ATTRIBUTE_NOINLINE handle_compression_algorithm_disabled(
    grpc_call* call, grpc_compression_algorithm compression_algorithm) {
  const char* algo_name = nullptr;
  grpc_compression_algorithm_name(compression_algorithm, &algo_name);
  std::string error_msg =
      absl::StrFormat("Compression algorithm '%s' is disabled.", algo_name);
  gpr_log(GPR_ERROR, "%s", error_msg.c_str());
  cancel_with_status(call, GRPC_STATUS_UNIMPLEMENTED, error_msg.c_str());
}

static void GPR_ATTRIBUTE_NOINLINE handle_compression_algorithm_not_accepted(
    grpc_call* call, grpc_compression_algorithm compression_algorithm) {
  const char* algo_name = nullptr;
  grpc_compression_algorithm_name(compression_algorithm, &algo_name);
  gpr_log(GPR_ERROR,
          "Compression algorithm ('%s') not present in the bitset of "
          "accepted encodings ('0x%x')",
          algo_name, call->encodings_accepted_by_peer);
}

static void validate_filtered_metadata(batch_control* bctl) {
  grpc_compression_algorithm compression_algorithm;
  grpc_call* call = bctl->call;
  if (GPR_UNLIKELY(call->incoming_stream_compression_algorithm !=
                       GRPC_STREAM_COMPRESS_NONE &&
                   call->incoming_message_compression_algorithm !=
                       GRPC_MESSAGE_COMPRESS_NONE)) {
    handle_both_stream_and_msg_compression_set(call);
  } else if (
      GPR_UNLIKELY(
          grpc_compression_algorithm_from_message_stream_compression_algorithm(
              &compression_algorithm,
              call->incoming_message_compression_algorithm,
              call->incoming_stream_compression_algorithm) == 0)) {
    handle_error_parsing_compression_algorithm(call);
  } else {
    const grpc_compression_options compression_options =
        grpc_channel_compression_options(call->channel);
    if (GPR_UNLIKELY(compression_algorithm >= GRPC_COMPRESS_ALGORITHMS_COUNT)) {
      handle_invalid_compression(call, compression_algorithm);
    } else if (GPR_UNLIKELY(
                   grpc_compression_options_is_algorithm_enabled_internal(
                       &compression_options, compression_algorithm) == 0)) {
      /* check if algorithm is supported by current channel config */
      handle_compression_algorithm_disabled(call, compression_algorithm);
    }
    /* GRPC_COMPRESS_NONE is always set. */
    GPR_DEBUG_ASSERT(call->encodings_accepted_by_peer != 0);
    if (GPR_UNLIKELY(!GPR_BITGET(call->encodings_accepted_by_peer,
                                 compression_algorithm))) {
      if (GRPC_TRACE_FLAG_ENABLED(grpc_compression_trace)) {
        handle_compression_algorithm_not_accepted(call, compression_algorithm);
      }
    }
  }
}

static void receiving_initial_metadata_ready(void* bctlp,
                                             grpc_error_handle error) {
  batch_control* bctl = static_cast<batch_control*>(bctlp);
  grpc_call* call = bctl->call;

  GRPC_CALL_COMBINER_STOP(&call->call_combiner, "recv_initial_metadata_ready");

  if (error == GRPC_ERROR_NONE) {
    grpc_metadata_batch* md =
        &call->metadata_batch[1 /* is_receiving */][0 /* is_trailing */];
    recv_initial_filter(call, md);

    /* TODO(ctiller): this could be moved into recv_initial_filter now */
    GPR_TIMER_SCOPE("validate_filtered_metadata", 0);
    validate_filtered_metadata(bctl);

    if (md->deadline != GRPC_MILLIS_INF_FUTURE && !call->is_client) {
      call->send_deadline = md->deadline;
    }
  } else {
    if (reinterpret_cast<grpc_error_handle>(
            gpr_atm_acq_load(&bctl->batch_error)) == GRPC_ERROR_NONE) {
      gpr_atm_rel_store(&bctl->batch_error,
                        reinterpret_cast<gpr_atm>(GRPC_ERROR_REF(error)));
    }
    cancel_with_error(call, GRPC_ERROR_REF(error));
  }

  grpc_closure* saved_rsr_closure = nullptr;
  while (true) {
    gpr_atm rsr_bctlp = gpr_atm_acq_load(&call->recv_state);
    /* Should only receive initial metadata once */
    GPR_ASSERT(rsr_bctlp != 1);
    if (rsr_bctlp == 0) {
      /* We haven't seen initial metadata and messages before, thus initial
       * metadata is received first.
       * no_barrier_cas is used, as this function won't access the batch_control
       * object saved by receiving_stream_ready() if the initial metadata is
       * received first. */
      if (gpr_atm_no_barrier_cas(&call->recv_state, RECV_NONE,
                                 RECV_INITIAL_METADATA_FIRST)) {
        break;
      }
    } else {
      /* Already received messages */
      saved_rsr_closure =
          GRPC_CLOSURE_CREATE(receiving_stream_ready, (batch_control*)rsr_bctlp,
                              grpc_schedule_on_exec_ctx);
      /* No need to modify recv_state */
      break;
    }
  }
  if (saved_rsr_closure != nullptr) {
    grpc_core::Closure::Run(DEBUG_LOCATION, saved_rsr_closure,
                            GRPC_ERROR_REF(error));
  }

  finish_batch_step(bctl);
}

static void receiving_trailing_metadata_ready(void* bctlp,
                                              grpc_error_handle error) {
  batch_control* bctl = static_cast<batch_control*>(bctlp);
  grpc_call* call = bctl->call;
  GRPC_CALL_COMBINER_STOP(&call->call_combiner, "recv_trailing_metadata_ready");
  grpc_metadata_batch* md =
      &call->metadata_batch[1 /* is_receiving */][1 /* is_trailing */];
  recv_trailing_filter(call, md, GRPC_ERROR_REF(error));
  finish_batch_step(bctl);
}

static void finish_batch(void* bctlp, grpc_error_handle error) {
  batch_control* bctl = static_cast<batch_control*>(bctlp);
  grpc_call* call = bctl->call;
  GRPC_CALL_COMBINER_STOP(&call->call_combiner, "on_complete");
  if (reinterpret_cast<grpc_error_handle>(
          gpr_atm_acq_load(&bctl->batch_error)) == GRPC_ERROR_NONE) {
    gpr_atm_rel_store(&bctl->batch_error,
                      reinterpret_cast<gpr_atm>(GRPC_ERROR_REF(error)));
  }
  if (error != GRPC_ERROR_NONE) {
    cancel_with_error(call, GRPC_ERROR_REF(error));
  }
  finish_batch_step(bctl);
}

static void free_no_op_completion(void* /*p*/, grpc_cq_completion* completion) {
  gpr_free(completion);
}

static grpc_call_error call_start_batch(grpc_call* call, const grpc_op* ops,
                                        size_t nops, void* notify_tag,
                                        int is_notify_tag_closure) {
  GPR_TIMER_SCOPE("call_start_batch", 0);

  size_t i;
  const grpc_op* op;
  batch_control* bctl;
  bool has_send_ops = false;
  int num_recv_ops = 0;
  grpc_call_error error = GRPC_CALL_OK;
  grpc_transport_stream_op_batch* stream_op;
  grpc_transport_stream_op_batch_payload* stream_op_payload;

  GRPC_CALL_LOG_BATCH(GPR_INFO, ops, nops);

  if (nops == 0) {
    if (!is_notify_tag_closure) {
      GPR_ASSERT(grpc_cq_begin_op(call->cq, notify_tag));
      grpc_cq_end_op(call->cq, notify_tag, GRPC_ERROR_NONE,
                     free_no_op_completion, nullptr,
                     static_cast<grpc_cq_completion*>(
                         gpr_malloc(sizeof(grpc_cq_completion))));
    } else {
      grpc_core::Closure::Run(DEBUG_LOCATION,
                              static_cast<grpc_closure*>(notify_tag),
                              GRPC_ERROR_NONE);
    }
    error = GRPC_CALL_OK;
    goto done;
  }

  bctl = reuse_or_allocate_batch_control(call, ops);
  if (bctl == nullptr) {
    return GRPC_CALL_ERROR_TOO_MANY_OPERATIONS;
  }
  bctl->completion_data.notify_tag.tag = notify_tag;
  bctl->completion_data.notify_tag.is_closure =
      static_cast<uint8_t>(is_notify_tag_closure != 0);

  stream_op = &bctl->op;
  stream_op_payload = &call->stream_op_payload;

  /* rewrite batch ops into a transport op */
  for (i = 0; i < nops; i++) {
    op = &ops[i];
    if (op->reserved != nullptr) {
      error = GRPC_CALL_ERROR;
      goto done_with_error;
    }
    switch (op->op) {
      case GRPC_OP_SEND_INITIAL_METADATA: {
        /* Flag validation: currently allow no flags */
        if (!are_initial_metadata_flags_valid(op->flags, call->is_client)) {
          error = GRPC_CALL_ERROR_INVALID_FLAGS;
          goto done_with_error;
        }
        if (call->sent_initial_metadata) {
          error = GRPC_CALL_ERROR_TOO_MANY_OPERATIONS;
          goto done_with_error;
        }
        // TODO(juanlishen): If the user has already specified a compression
        // algorithm by setting the initial metadata with key of
        // GRPC_COMPRESSION_REQUEST_ALGORITHM_MD_KEY, we shouldn't override that
        // with the compression algorithm mapped from compression level.
        /* process compression level */
        grpc_metadata& compression_md = call->compression_md;
        compression_md.key = grpc_empty_slice();
        compression_md.value = grpc_empty_slice();
        compression_md.flags = 0;
        size_t additional_metadata_count = 0;
        grpc_compression_level effective_compression_level =
            GRPC_COMPRESS_LEVEL_NONE;
        bool level_set = false;
        if (op->data.send_initial_metadata.maybe_compression_level.is_set) {
          effective_compression_level =
              op->data.send_initial_metadata.maybe_compression_level.level;
          level_set = true;
        } else {
          const grpc_compression_options copts =
              grpc_channel_compression_options(call->channel);
          if (copts.default_level.is_set) {
            level_set = true;
            effective_compression_level = copts.default_level.level;
          }
        }
        // Currently, only server side supports compression level setting.
        if (level_set && !call->is_client) {
          const grpc_compression_algorithm calgo =
              compression_algorithm_for_level_locked(
                  call, effective_compression_level);
          // The following metadata will be checked and removed by the message
          // compression filter. It will be used as the call's compression
          // algorithm.
          compression_md.key = GRPC_MDSTR_GRPC_INTERNAL_ENCODING_REQUEST;
          compression_md.value = grpc_compression_algorithm_slice(calgo);
          additional_metadata_count++;
        }
        if (op->data.send_initial_metadata.count + additional_metadata_count >
            INT_MAX) {
          error = GRPC_CALL_ERROR_INVALID_METADATA;
          goto done_with_error;
        }
        stream_op->send_initial_metadata = true;
        call->sent_initial_metadata = true;
        if (!prepare_application_metadata(
                call, static_cast<int>(op->data.send_initial_metadata.count),
                op->data.send_initial_metadata.metadata, 0, call->is_client,
                &compression_md, static_cast<int>(additional_metadata_count))) {
          error = GRPC_CALL_ERROR_INVALID_METADATA;
          goto done_with_error;
        }
        /* TODO(ctiller): just make these the same variable? */
        if (call->is_client) {
          call->metadata_batch[0][0].deadline = call->send_deadline;
        }
        stream_op_payload->send_initial_metadata.send_initial_metadata =
            &call->metadata_batch[0 /* is_receiving */][0 /* is_trailing */];
        stream_op_payload->send_initial_metadata.send_initial_metadata_flags =
            op->flags;
        if (call->is_client) {
          stream_op_payload->send_initial_metadata.peer_string =
              &call->peer_string;
        }
        has_send_ops = true;
        break;
      }
      case GRPC_OP_SEND_MESSAGE: {
        if (!are_write_flags_valid(op->flags)) {
          error = GRPC_CALL_ERROR_INVALID_FLAGS;
          goto done_with_error;
        }
        if (op->data.send_message.send_message == nullptr) {
          error = GRPC_CALL_ERROR_INVALID_MESSAGE;
          goto done_with_error;
        }
        if (call->sending_message) {
          error = GRPC_CALL_ERROR_TOO_MANY_OPERATIONS;
          goto done_with_error;
        }
        uint32_t flags = op->flags;
        /* If the outgoing buffer is already compressed, mark it as so in the
           flags. These will be picked up by the compression filter and further
           (wasteful) attempts at compression skipped. */
        if (op->data.send_message.send_message->data.raw.compression >
            GRPC_COMPRESS_NONE) {
          flags |= GRPC_WRITE_INTERNAL_COMPRESS;
        }
        stream_op->send_message = true;
        call->sending_message = true;
        call->sending_stream.Init(
            &op->data.send_message.send_message->data.raw.slice_buffer, flags);
        stream_op_payload->send_message.send_message.reset(
            call->sending_stream.get());
        has_send_ops = true;
        break;
      }
      case GRPC_OP_SEND_CLOSE_FROM_CLIENT: {
        /* Flag validation: currently allow no flags */
        if (op->flags != 0) {
          error = GRPC_CALL_ERROR_INVALID_FLAGS;
          goto done_with_error;
        }
        if (!call->is_client) {
          error = GRPC_CALL_ERROR_NOT_ON_SERVER;
          goto done_with_error;
        }
        if (call->sent_final_op) {
          error = GRPC_CALL_ERROR_TOO_MANY_OPERATIONS;
          goto done_with_error;
        }
        stream_op->send_trailing_metadata = true;
        call->sent_final_op = true;
        stream_op_payload->send_trailing_metadata.send_trailing_metadata =
            &call->metadata_batch[0 /* is_receiving */][1 /* is_trailing */];
        has_send_ops = true;
        break;
      }
      case GRPC_OP_SEND_STATUS_FROM_SERVER: {
        /* Flag validation: currently allow no flags */
        if (op->flags != 0) {
          error = GRPC_CALL_ERROR_INVALID_FLAGS;
          goto done_with_error;
        }
        if (call->is_client) {
          error = GRPC_CALL_ERROR_NOT_ON_CLIENT;
          goto done_with_error;
        }
        if (call->sent_final_op) {
          error = GRPC_CALL_ERROR_TOO_MANY_OPERATIONS;
          goto done_with_error;
        }
        if (op->data.send_status_from_server.trailing_metadata_count >
            INT_MAX) {
          error = GRPC_CALL_ERROR_INVALID_METADATA;
          goto done_with_error;
        }
        stream_op->send_trailing_metadata = true;
        call->sent_final_op = true;
        GPR_ASSERT(call->send_extra_metadata_count == 0);
        call->send_extra_metadata_count = 1;
        call->send_extra_metadata[0].md = grpc_get_reffed_status_elem(
            op->data.send_status_from_server.status);
        grpc_error_handle status_error =
            op->data.send_status_from_server.status == GRPC_STATUS_OK
                ? GRPC_ERROR_NONE
                : grpc_error_set_int(
                      GRPC_ERROR_CREATE_FROM_STATIC_STRING(
                          "Server returned error"),
                      GRPC_ERROR_INT_GRPC_STATUS,
                      static_cast<intptr_t>(
                          op->data.send_status_from_server.status));
        if (op->data.send_status_from_server.status_details != nullptr) {
          call->send_extra_metadata[1].md = grpc_mdelem_from_slices(
              GRPC_MDSTR_GRPC_MESSAGE,
              grpc_slice_ref_internal(
                  *op->data.send_status_from_server.status_details));
          call->send_extra_metadata_count++;
          if (status_error != GRPC_ERROR_NONE) {
            char* msg = grpc_slice_to_c_string(
                GRPC_MDVALUE(call->send_extra_metadata[1].md));
            status_error =
                grpc_error_set_str(status_error, GRPC_ERROR_STR_GRPC_MESSAGE,
                                   grpc_slice_from_copied_string(msg));
            gpr_free(msg);
          }
        }

        gpr_atm_rel_store(&call->status_error,
                          reinterpret_cast<gpr_atm>(status_error));
        if (!prepare_application_metadata(
                call,
                static_cast<int>(
                    op->data.send_status_from_server.trailing_metadata_count),
                op->data.send_status_from_server.trailing_metadata, 1, 1,
                nullptr, 0)) {
          for (int n = 0; n < call->send_extra_metadata_count; n++) {
            GRPC_MDELEM_UNREF(call->send_extra_metadata[n].md);
          }
          call->send_extra_metadata_count = 0;
          error = GRPC_CALL_ERROR_INVALID_METADATA;
          goto done_with_error;
        }
        stream_op_payload->send_trailing_metadata.send_trailing_metadata =
            &call->metadata_batch[0 /* is_receiving */][1 /* is_trailing */];
        stream_op_payload->send_trailing_metadata.sent =
            &call->sent_server_trailing_metadata;
        has_send_ops = true;
        break;
      }
      case GRPC_OP_RECV_INITIAL_METADATA: {
        /* Flag validation: currently allow no flags */
        if (op->flags != 0) {
          error = GRPC_CALL_ERROR_INVALID_FLAGS;
          goto done_with_error;
        }
        if (call->received_initial_metadata) {
          error = GRPC_CALL_ERROR_TOO_MANY_OPERATIONS;
          goto done_with_error;
        }
        call->received_initial_metadata = true;
        call->buffered_metadata[0] =
            op->data.recv_initial_metadata.recv_initial_metadata;
        GRPC_CLOSURE_INIT(&call->receiving_initial_metadata_ready,
                          receiving_initial_metadata_ready, bctl,
                          grpc_schedule_on_exec_ctx);
        stream_op->recv_initial_metadata = true;
        stream_op_payload->recv_initial_metadata.recv_initial_metadata =
            &call->metadata_batch[1 /* is_receiving */][0 /* is_trailing */];
        stream_op_payload->recv_initial_metadata.recv_initial_metadata_ready =
            &call->receiving_initial_metadata_ready;
        if (call->is_client) {
          stream_op_payload->recv_initial_metadata.trailing_metadata_available =
              &call->is_trailers_only;
        } else {
          stream_op_payload->recv_initial_metadata.peer_string =
              &call->peer_string;
        }
        ++num_recv_ops;
        break;
      }
      case GRPC_OP_RECV_MESSAGE: {
        /* Flag validation: currently allow no flags */
        if (op->flags != 0) {
          error = GRPC_CALL_ERROR_INVALID_FLAGS;
          goto done_with_error;
        }
        if (call->receiving_message) {
          error = GRPC_CALL_ERROR_TOO_MANY_OPERATIONS;
          goto done_with_error;
        }
        call->receiving_message = true;
        stream_op->recv_message = true;
        call->receiving_buffer = op->data.recv_message.recv_message;
        stream_op_payload->recv_message.recv_message = &call->receiving_stream;
        stream_op_payload->recv_message.call_failed_before_recv_message =
            &call->call_failed_before_recv_message;
        GRPC_CLOSURE_INIT(&call->receiving_stream_ready,
                          receiving_stream_ready_in_call_combiner, bctl,
                          grpc_schedule_on_exec_ctx);
        stream_op_payload->recv_message.recv_message_ready =
            &call->receiving_stream_ready;
        ++num_recv_ops;
        break;
      }
      case GRPC_OP_RECV_STATUS_ON_CLIENT: {
        /* Flag validation: currently allow no flags */
        if (op->flags != 0) {
          error = GRPC_CALL_ERROR_INVALID_FLAGS;
          goto done_with_error;
        }
        if (!call->is_client) {
          error = GRPC_CALL_ERROR_NOT_ON_SERVER;
          goto done_with_error;
        }
        if (call->requested_final_op) {
          error = GRPC_CALL_ERROR_TOO_MANY_OPERATIONS;
          goto done_with_error;
        }
        call->requested_final_op = true;
        call->buffered_metadata[1] =
            op->data.recv_status_on_client.trailing_metadata;
        call->final_op.client.status = op->data.recv_status_on_client.status;
        call->final_op.client.status_details =
            op->data.recv_status_on_client.status_details;
        call->final_op.client.error_string =
            op->data.recv_status_on_client.error_string;
        stream_op->recv_trailing_metadata = true;
        stream_op_payload->recv_trailing_metadata.recv_trailing_metadata =
            &call->metadata_batch[1 /* is_receiving */][1 /* is_trailing */];
        stream_op_payload->recv_trailing_metadata.collect_stats =
            &call->final_info.stats.transport_stream_stats;
        GRPC_CLOSURE_INIT(&call->receiving_trailing_metadata_ready,
                          receiving_trailing_metadata_ready, bctl,
                          grpc_schedule_on_exec_ctx);
        stream_op_payload->recv_trailing_metadata.recv_trailing_metadata_ready =
            &call->receiving_trailing_metadata_ready;
        ++num_recv_ops;
        break;
      }
      case GRPC_OP_RECV_CLOSE_ON_SERVER: {
        /* Flag validation: currently allow no flags */
        if (op->flags != 0) {
          error = GRPC_CALL_ERROR_INVALID_FLAGS;
          goto done_with_error;
        }
        if (call->is_client) {
          error = GRPC_CALL_ERROR_NOT_ON_CLIENT;
          goto done_with_error;
        }
        if (call->requested_final_op) {
          error = GRPC_CALL_ERROR_TOO_MANY_OPERATIONS;
          goto done_with_error;
        }
        call->requested_final_op = true;
        call->final_op.server.cancelled =
            op->data.recv_close_on_server.cancelled;
        stream_op->recv_trailing_metadata = true;
        stream_op_payload->recv_trailing_metadata.recv_trailing_metadata =
            &call->metadata_batch[1 /* is_receiving */][1 /* is_trailing */];
        stream_op_payload->recv_trailing_metadata.collect_stats =
            &call->final_info.stats.transport_stream_stats;
        GRPC_CLOSURE_INIT(&call->receiving_trailing_metadata_ready,
                          receiving_trailing_metadata_ready, bctl,
                          grpc_schedule_on_exec_ctx);
        stream_op_payload->recv_trailing_metadata.recv_trailing_metadata_ready =
            &call->receiving_trailing_metadata_ready;
        ++num_recv_ops;
        break;
      }
    }
  }

  GRPC_CALL_INTERNAL_REF(call, "completion");
  if (!is_notify_tag_closure) {
    GPR_ASSERT(grpc_cq_begin_op(call->cq, notify_tag));
  }
  bctl->set_num_steps_to_complete((has_send_ops ? 1 : 0) + num_recv_ops);

  if (has_send_ops) {
    GRPC_CLOSURE_INIT(&bctl->finish_batch, finish_batch, bctl,
                      grpc_schedule_on_exec_ctx);
    stream_op->on_complete = &bctl->finish_batch;
  }

  gpr_atm_rel_store(&call->any_ops_sent_atm, 1);
  execute_batch(call, stream_op, &bctl->start_batch);

done:
  return error;

done_with_error:
  /* reverse any mutations that occurred */
  if (stream_op->send_initial_metadata) {
    call->sent_initial_metadata = false;
    grpc_metadata_batch_clear(&call->metadata_batch[0][0]);
  }
  if (stream_op->send_message) {
    call->sending_message = false;
    call->sending_stream->Orphan();
  }
  if (stream_op->send_trailing_metadata) {
    call->sent_final_op = false;
    grpc_metadata_batch_clear(&call->metadata_batch[0][1]);
  }
  if (stream_op->recv_initial_metadata) {
    call->received_initial_metadata = false;
  }
  if (stream_op->recv_message) {
    call->receiving_message = false;
  }
  if (stream_op->recv_trailing_metadata) {
    call->requested_final_op = false;
  }
  goto done;
}

grpc_call_error grpc_call_start_batch(grpc_call* call, const grpc_op* ops,
                                      size_t nops, void* tag, void* reserved) {
  grpc_call_error err;

  GRPC_API_TRACE(
      "grpc_call_start_batch(call=%p, ops=%p, nops=%lu, tag=%p, "
      "reserved=%p)",
      5, (call, ops, (unsigned long)nops, tag, reserved));

  if (reserved != nullptr) {
    err = GRPC_CALL_ERROR;
  } else {
    grpc_core::ApplicationCallbackExecCtx callback_exec_ctx;
    grpc_core::ExecCtx exec_ctx;
    err = call_start_batch(call, ops, nops, tag, 0);
  }

  return err;
}

grpc_call_error grpc_call_start_batch_and_execute(grpc_call* call,
                                                  const grpc_op* ops,
                                                  size_t nops,
                                                  grpc_closure* closure) {
  return call_start_batch(call, ops, nops, closure, 1);
}

void grpc_call_context_set(grpc_call* call, grpc_context_index elem,
                           void* value, void (*destroy)(void* value)) {
  if (call->context[elem].destroy) {
    call->context[elem].destroy(call->context[elem].value);
  }
  call->context[elem].value = value;
  call->context[elem].destroy = destroy;
}

void* grpc_call_context_get(grpc_call* call, grpc_context_index elem) {
  return call->context[elem].value;
}

uint8_t grpc_call_is_client(grpc_call* call) { return call->is_client; }

grpc_compression_algorithm grpc_call_compression_for_level(
    grpc_call* call, grpc_compression_level level) {
  grpc_compression_algorithm algo =
      compression_algorithm_for_level_locked(call, level);
  return algo;
}

<<<<<<< HEAD
bool grpc_call_is_trailers_only(const grpc_call* call) {
  return call->is_trailers_only;
}

bool grpc_call_failed_before_recv_message(grpc_call* c) {
=======
bool grpc_call_failed_before_recv_message(const grpc_call* c) {
>>>>>>> ef35b4a2
  return c->call_failed_before_recv_message;
}

const char* grpc_call_error_to_string(grpc_call_error error) {
  switch (error) {
    case GRPC_CALL_ERROR:
      return "GRPC_CALL_ERROR";
    case GRPC_CALL_ERROR_ALREADY_ACCEPTED:
      return "GRPC_CALL_ERROR_ALREADY_ACCEPTED";
    case GRPC_CALL_ERROR_ALREADY_FINISHED:
      return "GRPC_CALL_ERROR_ALREADY_FINISHED";
    case GRPC_CALL_ERROR_ALREADY_INVOKED:
      return "GRPC_CALL_ERROR_ALREADY_INVOKED";
    case GRPC_CALL_ERROR_BATCH_TOO_BIG:
      return "GRPC_CALL_ERROR_BATCH_TOO_BIG";
    case GRPC_CALL_ERROR_INVALID_FLAGS:
      return "GRPC_CALL_ERROR_INVALID_FLAGS";
    case GRPC_CALL_ERROR_INVALID_MESSAGE:
      return "GRPC_CALL_ERROR_INVALID_MESSAGE";
    case GRPC_CALL_ERROR_INVALID_METADATA:
      return "GRPC_CALL_ERROR_INVALID_METADATA";
    case GRPC_CALL_ERROR_NOT_INVOKED:
      return "GRPC_CALL_ERROR_NOT_INVOKED";
    case GRPC_CALL_ERROR_NOT_ON_CLIENT:
      return "GRPC_CALL_ERROR_NOT_ON_CLIENT";
    case GRPC_CALL_ERROR_NOT_ON_SERVER:
      return "GRPC_CALL_ERROR_NOT_ON_SERVER";
    case GRPC_CALL_ERROR_NOT_SERVER_COMPLETION_QUEUE:
      return "GRPC_CALL_ERROR_NOT_SERVER_COMPLETION_QUEUE";
    case GRPC_CALL_ERROR_PAYLOAD_TYPE_MISMATCH:
      return "GRPC_CALL_ERROR_PAYLOAD_TYPE_MISMATCH";
    case GRPC_CALL_ERROR_TOO_MANY_OPERATIONS:
      return "GRPC_CALL_ERROR_TOO_MANY_OPERATIONS";
    case GRPC_CALL_ERROR_COMPLETION_QUEUE_SHUTDOWN:
      return "GRPC_CALL_ERROR_COMPLETION_QUEUE_SHUTDOWN";
    case GRPC_CALL_OK:
      return "GRPC_CALL_OK";
  }
  GPR_UNREACHABLE_CODE(return "GRPC_CALL_ERROR_UNKNOW");
}<|MERGE_RESOLUTION|>--- conflicted
+++ resolved
@@ -2022,15 +2022,11 @@
   return algo;
 }
 
-<<<<<<< HEAD
 bool grpc_call_is_trailers_only(const grpc_call* call) {
   return call->is_trailers_only;
 }
 
-bool grpc_call_failed_before_recv_message(grpc_call* c) {
-=======
 bool grpc_call_failed_before_recv_message(const grpc_call* c) {
->>>>>>> ef35b4a2
   return c->call_failed_before_recv_message;
 }
 
