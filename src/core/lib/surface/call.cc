--- conflicted
+++ resolved
@@ -975,44 +975,11 @@
   return 1;
 }
 
-<<<<<<< HEAD
-static grpc_compression_algorithm decode_compression(grpc_mdelem md) {
-  grpc_compression_algorithm algorithm =
-      grpc_compression_algorithm_from_slice(GRPC_MDVALUE(md));
-  if (algorithm == GRPC_COMPRESS_ALGORITHMS_COUNT) {
-=======
-/* we offset status by a small amount when storing it into transport metadata
-   as metadata cannot store a 0 value (which is used as OK for grpc_status_codes
-   */
-#define STATUS_OFFSET 1
-static void destroy_status(void* ignored) {}
-
-static uint32_t decode_status(grpc_mdelem md) {
-  uint32_t status;
-  void* user_data;
-  if (grpc_mdelem_eq(md, GRPC_MDELEM_GRPC_STATUS_0)) return 0;
-  if (grpc_mdelem_eq(md, GRPC_MDELEM_GRPC_STATUS_1)) return 1;
-  if (grpc_mdelem_eq(md, GRPC_MDELEM_GRPC_STATUS_2)) return 2;
-  user_data = grpc_mdelem_get_user_data(md, destroy_status);
-  if (user_data != nullptr) {
-    status = (static_cast<uint32_t>((intptr_t)user_data)) - STATUS_OFFSET;
-  } else {
-    if (!grpc_parse_slice_to_uint32(GRPC_MDVALUE(md), &status)) {
-      status = GRPC_STATUS_UNKNOWN; /* could not parse status code */
-    }
-    grpc_mdelem_set_user_data(
-        md, destroy_status,
-        (void*)static_cast<intptr_t>(status + STATUS_OFFSET));
-  }
-  return status;
-}
-
 static grpc_message_compression_algorithm decode_message_compression(
     grpc_mdelem md) {
   grpc_message_compression_algorithm algorithm =
       grpc_message_compression_algorithm_from_slice(GRPC_MDVALUE(md));
   if (algorithm == GRPC_MESSAGE_COMPRESS_ALGORITHMS_COUNT) {
->>>>>>> c7cc3f96
     char* md_c_str = grpc_slice_to_c_string(GRPC_MDVALUE(md));
     gpr_log(GPR_ERROR,
             "Invalid incoming message compression algorithm: '%s'. "
