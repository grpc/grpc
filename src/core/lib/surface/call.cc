--- conflicted
+++ resolved
@@ -64,11 +64,8 @@
 #include "src/core/lib/channel/status_util.h"
 #include "src/core/lib/compression/compression_internal.h"
 #include "src/core/lib/debug/stats.h"
-<<<<<<< HEAD
 #include "src/core/lib/debug/stats_data.h"
-=======
 #include "src/core/lib/experiments/experiments.h"
->>>>>>> beb5bdca
 #include "src/core/lib/gpr/alloc.h"
 #include "src/core/lib/gpr/time_precise.h"
 #include "src/core/lib/gpr/useful.h"
@@ -657,13 +654,8 @@
     call->final_op_.client.status_details = nullptr;
     call->final_op_.client.status = nullptr;
     call->final_op_.client.error_string = nullptr;
-<<<<<<< HEAD
     global_stats().IncrementClientCallsCreated();
-    path = grpc_slice_ref(args->path->c_slice());
-=======
-    GRPC_STATS_INC_CLIENT_CALLS_CREATED();
     path = CSliceRef(args->path->c_slice());
->>>>>>> beb5bdca
     call->send_initial_metadata_.Set(HttpPathMetadata(),
                                      std::move(*args->path));
     if (args->authority.has_value()) {
@@ -2378,7 +2370,7 @@
  public:
   ClientPromiseBasedCall(Arena* arena, grpc_call_create_args* args)
       : PromiseBasedCall(arena, *args) {
-    GRPC_STATS_INC_CLIENT_CALLS_CREATED();
+    global_stats().IncrementClientCallsCreated();
     ScopedContext context(this);
     send_initial_metadata_ =
         GetContext<FragmentAllocator>()->MakeClientMetadata();
