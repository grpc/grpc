/*
 *
 * Copyright 2015 gRPC authors.
 *
 * Licensed under the Apache License, Version 2.0 (the "License");
 * you may not use this file except in compliance with the License.
 * You may obtain a copy of the License at
 *
 *     http://www.apache.org/licenses/LICENSE-2.0
 *
 * Unless required by applicable law or agreed to in writing, software
 * distributed under the License is distributed on an "AS IS" BASIS,
 * WITHOUT WARRANTIES OR CONDITIONS OF ANY KIND, either express or implied.
 * See the License for the specific language governing permissions and
 * limitations under the License.
 *
 */

#include <grpc/support/port_platform.h>

#include "src/core/lib/surface/call.h"

#include <inttypes.h>
#include <limits.h>
#include <stdlib.h>

#include <algorithm>
#include <atomic>
#include <cstdint>
#include <new>
#include <string>
#include <utility>
#include <vector>

#include "absl/base/thread_annotations.h"
#include "absl/cleanup/cleanup.h"
#include "absl/container/inlined_vector.h"
#include "absl/meta/type_traits.h"
#include "absl/status/status.h"
#include "absl/strings/str_cat.h"
#include "absl/strings/str_format.h"
#include "absl/strings/str_join.h"
#include "absl/strings/string_view.h"
#include "absl/types/variant.h"

#include <grpc/byte_buffer.h>
#include <grpc/compression.h>
#include <grpc/event_engine/event_engine.h>
#include <grpc/grpc.h>
#include <grpc/impl/codegen/gpr_types.h>
#include <grpc/impl/codegen/propagation_bits.h>
#include <grpc/slice.h>
#include <grpc/slice_buffer.h>
#include <grpc/status.h>
#include <grpc/support/alloc.h>
#include <grpc/support/atm.h>
#include <grpc/support/log.h>
#include <grpc/support/string_util.h>

#include "src/core/lib/channel/call_finalization.h"
#include "src/core/lib/channel/channel_stack.h"
#include "src/core/lib/channel/channelz.h"
#include "src/core/lib/channel/context.h"
#include "src/core/lib/channel/status_util.h"
#include "src/core/lib/compression/compression_internal.h"
#include "src/core/lib/debug/stats.h"
#include "src/core/lib/event_engine/default_event_engine.h"
#include "src/core/lib/experiments/experiments.h"
#include "src/core/lib/gpr/alloc.h"
#include "src/core/lib/gpr/time_precise.h"
#include "src/core/lib/gpr/useful.h"
#include "src/core/lib/gprpp/bitset.h"
#include "src/core/lib/gprpp/cpp_impl_of.h"
#include "src/core/lib/gprpp/debug_location.h"
#include "src/core/lib/gprpp/ref_counted.h"
#include "src/core/lib/gprpp/ref_counted_ptr.h"
#include "src/core/lib/gprpp/sync.h"
#include "src/core/lib/iomgr/call_combiner.h"
#include "src/core/lib/iomgr/exec_ctx.h"
#include "src/core/lib/iomgr/polling_entity.h"
#include "src/core/lib/promise/activity.h"
#include "src/core/lib/promise/arena_promise.h"
#include "src/core/lib/promise/context.h"
#include "src/core/lib/promise/latch.h"
#include "src/core/lib/promise/pipe.h"
#include "src/core/lib/promise/poll.h"
#include "src/core/lib/resource_quota/arena.h"
#include "src/core/lib/slice/slice_buffer.h"
#include "src/core/lib/slice/slice_internal.h"
#include "src/core/lib/surface/api_trace.h"
#include "src/core/lib/surface/call_test_only.h"
#include "src/core/lib/surface/channel.h"
#include "src/core/lib/surface/completion_queue.h"
#include "src/core/lib/surface/server.h"
#include "src/core/lib/surface/validate_metadata.h"
#include "src/core/lib/transport/call_fragments.h"
#include "src/core/lib/transport/error_utils.h"
#include "src/core/lib/transport/metadata_batch.h"
#include "src/core/lib/transport/transport.h"

grpc_core::TraceFlag grpc_call_error_trace(false, "call_error");
grpc_core::TraceFlag grpc_compression_trace(false, "compression");
grpc_core::TraceFlag grpc_call_trace(false, "call");
grpc_core::TraceFlag grpc_call_refcount_trace(false, "call_refcount");

namespace grpc_core {

///////////////////////////////////////////////////////////////////////////////
// Call

class Call : public CppImplOf<Call, grpc_call> {
 public:
  Arena* arena() { return arena_; }
  bool is_client() const { return is_client_; }

  virtual void ContextSet(grpc_context_index elem, void* value,
                          void (*destroy)(void* value)) = 0;
  virtual void* ContextGet(grpc_context_index elem) const = 0;
  virtual bool Completed() = 0;
  void CancelWithStatus(grpc_status_code status, const char* description);
  virtual void CancelWithError(grpc_error_handle error) = 0;
  virtual void SetCompletionQueue(grpc_completion_queue* cq) = 0;
  char* GetPeer();
  virtual grpc_call_error StartBatch(const grpc_op* ops, size_t nops,
                                     void* notify_tag,
                                     bool is_notify_tag_closure) = 0;
  virtual bool failed_before_recv_message() const = 0;
  virtual bool is_trailers_only() const = 0;
  virtual absl::string_view GetServerAuthority() const = 0;
  virtual void ExternalRef() = 0;
  virtual void ExternalUnref() = 0;
  virtual void InternalRef(const char* reason) = 0;
  virtual void InternalUnref(const char* reason) = 0;

  virtual grpc_compression_algorithm test_only_compression_algorithm() = 0;
  virtual uint32_t test_only_message_flags() = 0;
  virtual uint32_t test_only_encodings_accepted_by_peer() = 0;
  virtual grpc_compression_algorithm compression_for_level(
      grpc_compression_level level) = 0;

  // This should return nullptr for the promise stack (and alternative means
  // for that functionality be invented)
  virtual grpc_call_stack* call_stack() = 0;

  gpr_atm* peer_string_atm_ptr() { return &peer_string_; }

 protected:
  // The maximum number of concurrent batches possible.
  // Based upon the maximum number of individually queueable ops in the batch
  // api:
  //    - initial metadata send
  //    - message send
  //    - status/close send (depending on client/server)
  //    - initial metadata recv
  //    - message recv
  //    - status/close recv (depending on client/server)
  static constexpr size_t kMaxConcurrentBatches = 6;

  struct ParentCall {
    Mutex child_list_mu;
    Call* first_child ABSL_GUARDED_BY(child_list_mu) = nullptr;
  };

  struct ChildCall {
    explicit ChildCall(Call* parent) : parent(parent) {}
    Call* parent;
    /** siblings: children of the same parent form a list, and this list is
       protected under
        parent->mu */
    Call* sibling_next = nullptr;
    Call* sibling_prev = nullptr;
  };

  Call(Arena* arena, bool is_client, Timestamp send_deadline,
       RefCountedPtr<Channel> channel)
      : channel_(std::move(channel)),
        arena_(arena),
        send_deadline_(send_deadline),
        is_client_(is_client) {
    GPR_DEBUG_ASSERT(arena_ != nullptr);
    GPR_DEBUG_ASSERT(channel_ != nullptr);
  }
  virtual ~Call() = default;

  void DeleteThis();

  ParentCall* GetOrCreateParentCall();
  ParentCall* parent_call();
  Channel* channel() {
    GPR_DEBUG_ASSERT(channel_ != nullptr);
    return channel_.get();
  }

  absl::Status InitParent(Call* parent, uint32_t propagation_mask);
  void PublishToParent(Call* parent);
  void MaybeUnpublishFromParent();
  void PropagateCancellationToChildren();

  Timestamp send_deadline() const { return send_deadline_; }
  void set_send_deadline(Timestamp send_deadline) {
    send_deadline_ = send_deadline;
  }

  void ClearPeerString() { gpr_atm_rel_store(&peer_string_, 0); }

 private:
  RefCountedPtr<Channel> channel_;
  Arena* const arena_;
  std::atomic<ParentCall*> parent_call_{nullptr};
  ChildCall* child_ = nullptr;
  Timestamp send_deadline_;
  const bool is_client_;
  // flag indicating that cancellation is inherited
  bool cancellation_is_inherited_ = false;
  // A char* indicating the peer name.
  gpr_atm peer_string_ = 0;
};

Call::ParentCall* Call::GetOrCreateParentCall() {
  ParentCall* p = parent_call_.load(std::memory_order_acquire);
  if (p == nullptr) {
    p = arena_->New<ParentCall>();
    ParentCall* expected = nullptr;
    if (!parent_call_.compare_exchange_strong(expected, p,
                                              std::memory_order_release,
                                              std::memory_order_relaxed)) {
      p->~ParentCall();
      p = expected;
    }
  }
  return p;
}

Call::ParentCall* Call::parent_call() {
  return parent_call_.load(std::memory_order_acquire);
}

absl::Status Call::InitParent(Call* parent, uint32_t propagation_mask) {
  child_ = arena()->New<ChildCall>(parent);

  parent->InternalRef("child");
  GPR_ASSERT(is_client_);
  GPR_ASSERT(!parent->is_client_);

  if (propagation_mask & GRPC_PROPAGATE_DEADLINE) {
    send_deadline_ = std::min(send_deadline_, parent->send_deadline_);
  }
  /* for now GRPC_PROPAGATE_TRACING_CONTEXT *MUST* be passed with
   * GRPC_PROPAGATE_STATS_CONTEXT */
  /* TODO(ctiller): This should change to use the appropriate census start_op
   * call. */
  if (propagation_mask & GRPC_PROPAGATE_CENSUS_TRACING_CONTEXT) {
    if (0 == (propagation_mask & GRPC_PROPAGATE_CENSUS_STATS_CONTEXT)) {
      return absl::UnknownError(
          "Census tracing propagation requested without Census context "
          "propagation");
    }
    ContextSet(GRPC_CONTEXT_TRACING, parent->ContextGet(GRPC_CONTEXT_TRACING),
               nullptr);
  } else if (propagation_mask & GRPC_PROPAGATE_CENSUS_STATS_CONTEXT) {
    return absl::UnknownError(
        "Census context propagation requested without Census tracing "
        "propagation");
  }
  if (propagation_mask & GRPC_PROPAGATE_CANCELLATION) {
    cancellation_is_inherited_ = true;
  }
  return absl::OkStatus();
}

void Call::PublishToParent(Call* parent) {
  ChildCall* cc = child_;
  ParentCall* pc = parent->GetOrCreateParentCall();
  MutexLock lock(&pc->child_list_mu);
  if (pc->first_child == nullptr) {
    pc->first_child = this;
    cc->sibling_next = cc->sibling_prev = this;
  } else {
    cc->sibling_next = pc->first_child;
    cc->sibling_prev = pc->first_child->child_->sibling_prev;
    cc->sibling_next->child_->sibling_prev =
        cc->sibling_prev->child_->sibling_next = this;
  }
  if (parent->Completed()) {
    CancelWithError(GRPC_ERROR_CANCELLED);
  }
}

void Call::MaybeUnpublishFromParent() {
  ChildCall* cc = child_;
  if (cc == nullptr) return;

  ParentCall* pc = cc->parent->parent_call();
  {
    MutexLock lock(&pc->child_list_mu);
    if (this == pc->first_child) {
      pc->first_child = cc->sibling_next;
      if (this == pc->first_child) {
        pc->first_child = nullptr;
      }
    }
    cc->sibling_prev->child_->sibling_next = cc->sibling_next;
    cc->sibling_next->child_->sibling_prev = cc->sibling_prev;
  }
  cc->parent->InternalUnref("child");
}

void Call::CancelWithStatus(grpc_status_code status, const char* description) {
  // copying 'description' is needed to ensure the grpc_call_cancel_with_status
  // guarantee that can be short-lived.
  CancelWithError(grpc_error_set_int(
      grpc_error_set_str(GRPC_ERROR_CREATE_FROM_COPIED_STRING(description),
                         GRPC_ERROR_STR_GRPC_MESSAGE, description),
      GRPC_ERROR_INT_GRPC_STATUS, status));
}

void Call::PropagateCancellationToChildren() {
  ParentCall* pc = parent_call();
  if (pc != nullptr) {
    Call* child;
    MutexLock lock(&pc->child_list_mu);
    child = pc->first_child;
    if (child != nullptr) {
      do {
        Call* next_child_call = child->child_->sibling_next;
        if (child->cancellation_is_inherited_) {
          child->InternalRef("propagate_cancel");
          child->CancelWithError(GRPC_ERROR_CANCELLED);
          child->InternalUnref("propagate_cancel");
        }
        child = next_child_call;
      } while (child != pc->first_child);
    }
  }
}

char* Call::GetPeer() {
  char* peer_string = reinterpret_cast<char*>(gpr_atm_acq_load(&peer_string_));
  if (peer_string != nullptr) return gpr_strdup(peer_string);
  peer_string = grpc_channel_get_target(channel_->c_ptr());
  if (peer_string != nullptr) return peer_string;
  return gpr_strdup("unknown");
}

void Call::DeleteThis() {
  RefCountedPtr<Channel> channel = std::move(channel_);
  Arena* arena = arena_;
  this->~Call();
  channel->UpdateCallSizeEstimate(arena->Destroy());
}

///////////////////////////////////////////////////////////////////////////////
// FilterStackCall
// To be removed once promise conversion is complete

class FilterStackCall final : public Call {
 public:
  ~FilterStackCall() override {
    for (int i = 0; i < GRPC_CONTEXT_COUNT; ++i) {
      if (context_[i].destroy) {
        context_[i].destroy(context_[i].value);
      }
    }
    gpr_free(static_cast<void*>(const_cast<char*>(final_info_.error_string)));
  }

  bool Completed() override {
    return gpr_atm_acq_load(&received_final_op_atm_) != 0;
  }

  // TODO(ctiller): return absl::StatusOr<SomeSmartPointer<Call>>?
  static grpc_error_handle Create(grpc_call_create_args* args,
                                  grpc_call** out_call);

  static Call* FromTopElem(grpc_call_element* elem) {
    return FromCallStack(grpc_call_stack_from_top_element(elem));
  }

  grpc_call_stack* call_stack() override {
    return reinterpret_cast<grpc_call_stack*>(
        reinterpret_cast<char*>(this) +
        GPR_ROUND_UP_TO_ALIGNMENT_SIZE(sizeof(*this)));
  }

  grpc_call_element* call_elem(size_t idx) {
    return grpc_call_stack_element(call_stack(), idx);
  }

  CallCombiner* call_combiner() { return &call_combiner_; }

  void CancelWithError(grpc_error_handle error) override;
  void SetCompletionQueue(grpc_completion_queue* cq) override;
  grpc_call_error StartBatch(const grpc_op* ops, size_t nops, void* notify_tag,
                             bool is_notify_tag_closure) override;
  void ExternalRef() override { ext_ref_.Ref(); }
  void ExternalUnref() override;
  void InternalRef(const char* reason) override {
    GRPC_CALL_STACK_REF(call_stack(), reason);
  }
  void InternalUnref(const char* reason) override {
    GRPC_CALL_STACK_UNREF(call_stack(), reason);
  }

  void ContextSet(grpc_context_index elem, void* value,
                  void (*destroy)(void* value)) override;
  void* ContextGet(grpc_context_index elem) const override {
    return context_[elem].value;
  }

  grpc_compression_algorithm compression_for_level(
      grpc_compression_level level) override {
    return encodings_accepted_by_peer_.CompressionAlgorithmForLevel(level);
  }

  bool is_trailers_only() const override {
    bool result = is_trailers_only_;
    GPR_DEBUG_ASSERT(!result || recv_initial_metadata_.TransportSize() == 0);
    return result;
  }

  bool failed_before_recv_message() const override {
    return call_failed_before_recv_message_;
  }

  absl::string_view GetServerAuthority() const override {
    const Slice* authority_metadata =
        recv_initial_metadata_.get_pointer(HttpAuthorityMetadata());
    if (authority_metadata == nullptr) return "";
    return authority_metadata->as_string_view();
  }

  grpc_compression_algorithm test_only_compression_algorithm() override {
    return incoming_compression_algorithm_;
  }

  uint32_t test_only_message_flags() override {
    return test_only_last_message_flags_;
  }

  uint32_t test_only_encodings_accepted_by_peer() override {
    return encodings_accepted_by_peer_.ToLegacyBitmask();
  }

  static size_t InitialSizeEstimate() {
    return sizeof(FilterStackCall) +
           sizeof(BatchControl) * kMaxConcurrentBatches;
  }

 private:
  static constexpr gpr_atm kRecvNone = 0;
  static constexpr gpr_atm kRecvInitialMetadataFirst = 1;

  struct BatchControl {
    FilterStackCall* call_ = nullptr;
    grpc_transport_stream_op_batch op_;
    /* Share memory for cq_completion and notify_tag as they are never needed
       simultaneously. Each byte used in this data structure count as six bytes
       per call, so any savings we can make are worthwhile,

       We use notify_tag to determine whether or not to send notification to the
       completion queue. Once we've made that determination, we can reuse the
       memory for cq_completion. */
    union {
      grpc_cq_completion cq_completion;
      struct {
        /* Any given op indicates completion by either (a) calling a closure or
           (b) sending a notification on the call's completion queue.  If
           \a is_closure is true, \a tag indicates a closure to be invoked;
           otherwise, \a tag indicates the tag to be used in the notification to
           be sent to the completion queue. */
        void* tag;
        bool is_closure;
      } notify_tag;
    } completion_data_;
    grpc_closure start_batch_;
    grpc_closure finish_batch_;
    std::atomic<intptr_t> steps_to_complete_{0};
    AtomicError batch_error_;
    void set_num_steps_to_complete(uintptr_t steps) {
      steps_to_complete_.store(steps, std::memory_order_release);
    }
    bool completed_batch_step() {
      return steps_to_complete_.fetch_sub(1, std::memory_order_acq_rel) == 1;
    }

    void PostCompletion();
    void FinishStep();
    void ProcessDataAfterMetadata();
    void ReceivingStreamReady(grpc_error_handle error);
    void ValidateFilteredMetadata();
    void ReceivingInitialMetadataReady(grpc_error_handle error);
    void ReceivingTrailingMetadataReady(grpc_error_handle error);
    void FinishBatch(grpc_error_handle error);
  };

  FilterStackCall(Arena* arena, const grpc_call_create_args& args)
      : Call(arena, args.server_transport_data == nullptr, args.send_deadline,
             args.channel->Ref()),
        cq_(args.cq),
        stream_op_payload_(context_) {}

  static void ReleaseCall(void* call, grpc_error_handle);
  static void DestroyCall(void* call, grpc_error_handle);

  static FilterStackCall* FromCallStack(grpc_call_stack* call_stack) {
    return reinterpret_cast<FilterStackCall*>(
        reinterpret_cast<char*>(call_stack) -
        GPR_ROUND_UP_TO_ALIGNMENT_SIZE(sizeof(FilterStackCall)));
  }

  void ExecuteBatch(grpc_transport_stream_op_batch* batch,
                    grpc_closure* start_batch_closure);
  void SetFinalStatus(grpc_error_handle error);
  BatchControl* ReuseOrAllocateBatchControl(const grpc_op* ops);
  void HandleCompressionAlgorithmDisabled(
      grpc_compression_algorithm compression_algorithm) GPR_ATTRIBUTE_NOINLINE;
  void HandleCompressionAlgorithmNotAccepted(
      grpc_compression_algorithm compression_algorithm) GPR_ATTRIBUTE_NOINLINE;
  bool PrepareApplicationMetadata(size_t count, grpc_metadata* metadata,
                                  bool is_trailing);
  void PublishAppMetadata(grpc_metadata_batch* b, bool is_trailing);
  void RecvInitialFilter(grpc_metadata_batch* b);
  void RecvTrailingFilter(grpc_metadata_batch* b,
                          grpc_error_handle batch_error);

  RefCount ext_ref_;
  CallCombiner call_combiner_;
  grpc_completion_queue* cq_;
  grpc_polling_entity pollent_;
  gpr_cycle_counter start_time_ = gpr_get_cycle_counter();

  /** has grpc_call_unref been called */
  bool destroy_called_ = false;
  // Trailers-only response status
  bool is_trailers_only_ = false;
  /** which ops are in-flight */
  bool sent_initial_metadata_ = false;
  bool sending_message_ = false;
  bool sent_final_op_ = false;
  bool received_initial_metadata_ = false;
  bool receiving_message_ = false;
  bool requested_final_op_ = false;
  gpr_atm received_final_op_atm_ = 0;

  BatchControl* active_batches_[kMaxConcurrentBatches] = {};
  grpc_transport_stream_op_batch_payload stream_op_payload_;

  /* first idx: is_receiving, second idx: is_trailing */
  grpc_metadata_batch send_initial_metadata_{arena()};
  grpc_metadata_batch send_trailing_metadata_{arena()};
  grpc_metadata_batch recv_initial_metadata_{arena()};
  grpc_metadata_batch recv_trailing_metadata_{arena()};

  /* Buffered read metadata waiting to be returned to the application.
     Element 0 is initial metadata, element 1 is trailing metadata. */
  grpc_metadata_array* buffered_metadata_[2] = {};

  /* Call data useful used for reporting. Only valid after the call has
   * completed */
  grpc_call_final_info final_info_;

  /* Compression algorithm for *incoming* data */
  grpc_compression_algorithm incoming_compression_algorithm_ =
      GRPC_COMPRESS_NONE;
  /* Supported encodings (compression algorithms), a bitset.
   * Always support no compression. */
  CompressionAlgorithmSet encodings_accepted_by_peer_{GRPC_COMPRESS_NONE};

  /* Contexts for various subsystems (security, tracing, ...). */
  grpc_call_context_element context_[GRPC_CONTEXT_COUNT] = {};

  SliceBuffer send_slice_buffer_;
  absl::optional<SliceBuffer> receiving_slice_buffer_;
  uint32_t receiving_stream_flags_;

  bool call_failed_before_recv_message_ = false;
  grpc_byte_buffer** receiving_buffer_ = nullptr;
  grpc_slice receiving_slice_ = grpc_empty_slice();
  grpc_closure receiving_stream_ready_;
  grpc_closure receiving_initial_metadata_ready_;
  grpc_closure receiving_trailing_metadata_ready_;
  uint32_t test_only_last_message_flags_ = 0;
  // Status about operation of call
  bool sent_server_trailing_metadata_ = false;
  gpr_atm cancelled_with_error_ = 0;

  grpc_closure release_call_;

  union {
    struct {
      grpc_status_code* status;
      grpc_slice* status_details;
      const char** error_string;
    } client;
    struct {
      int* cancelled;
      // backpointer to owning server if this is a server side call.
      Server* core_server;
    } server;
  } final_op_;
  AtomicError status_error_;

  /* recv_state can contain one of the following values:
     RECV_NONE :                 :  no initial metadata and messages received
     RECV_INITIAL_METADATA_FIRST :  received initial metadata first
     a batch_control*            :  received messages first

                 +------1------RECV_NONE------3-----+
                 |                                  |
                 |                                  |
                 v                                  v
     RECV_INITIAL_METADATA_FIRST        receiving_stream_ready_bctlp
           |           ^                      |           ^
           |           |                      |           |
           +-----2-----+                      +-----4-----+

    For 1, 4: See receiving_initial_metadata_ready() function
    For 2, 3: See receiving_stream_ready() function */
  gpr_atm recv_state_ = 0;
};

<<<<<<< HEAD
=======
Call::ParentCall* Call::GetOrCreateParentCall() {
  ParentCall* p = parent_call_.load(std::memory_order_acquire);
  if (p == nullptr) {
    p = arena_->New<ParentCall>();
    ParentCall* expected = nullptr;
    if (!parent_call_.compare_exchange_strong(expected, p,
                                              std::memory_order_release,
                                              std::memory_order_relaxed)) {
      p->~ParentCall();
      p = expected;
    }
  }
  return p;
}

Call::ParentCall* Call::parent_call() {
  return parent_call_.load(std::memory_order_acquire);
}

absl::Status Call::InitParent(Call* parent, uint32_t propagation_mask) {
  child_ = arena()->New<ChildCall>(parent);

  parent->InternalRef("child");
  GPR_ASSERT(is_client_);
  GPR_ASSERT(!parent->is_client_);

  if (propagation_mask & GRPC_PROPAGATE_DEADLINE) {
    send_deadline_ = std::min(send_deadline_, parent->send_deadline_);
  }
  /* for now GRPC_PROPAGATE_TRACING_CONTEXT *MUST* be passed with
   * GRPC_PROPAGATE_STATS_CONTEXT */
  /* TODO(ctiller): This should change to use the appropriate census start_op
   * call. */
  if (propagation_mask & GRPC_PROPAGATE_CENSUS_TRACING_CONTEXT) {
    if (0 == (propagation_mask & GRPC_PROPAGATE_CENSUS_STATS_CONTEXT)) {
      return absl::UnknownError(
          "Census tracing propagation requested without Census context "
          "propagation");
    }
    ContextSet(GRPC_CONTEXT_TRACING, parent->ContextGet(GRPC_CONTEXT_TRACING),
               nullptr);
  } else if (propagation_mask & GRPC_PROPAGATE_CENSUS_STATS_CONTEXT) {
    return absl::UnknownError(
        "Census context propagation requested without Census tracing "
        "propagation");
  }
  if (propagation_mask & GRPC_PROPAGATE_CANCELLATION) {
    cancellation_is_inherited_ = true;
  }
  return absl::OkStatus();
}

void Call::PublishToParent(Call* parent) {
  ChildCall* cc = child_;
  ParentCall* pc = parent->GetOrCreateParentCall();
  MutexLock lock(&pc->child_list_mu);
  if (pc->first_child == nullptr) {
    pc->first_child = this;
    cc->sibling_next = cc->sibling_prev = this;
  } else {
    cc->sibling_next = pc->first_child;
    cc->sibling_prev = pc->first_child->child_->sibling_prev;
    cc->sibling_next->child_->sibling_prev =
        cc->sibling_prev->child_->sibling_next = this;
  }
  if (parent->Completed()) {
    CancelWithError(absl::CancelledError());
  }
}

>>>>>>> d43511f4
grpc_error_handle FilterStackCall::Create(grpc_call_create_args* args,
                                          grpc_call** out_call) {
  Channel* channel = args->channel.get();

  auto add_init_error = [](grpc_error_handle* composite,
                           grpc_error_handle new_err) {
    if (new_err.ok()) return;
    if (composite->ok()) {
      *composite = GRPC_ERROR_CREATE_FROM_STATIC_STRING("Call creation failed");
    }
    *composite = grpc_error_add_child(*composite, new_err);
  };

  Arena* arena;
  FilterStackCall* call;
  grpc_error_handle error;
  grpc_channel_stack* channel_stack = channel->channel_stack();
  size_t initial_size = channel->CallSizeEstimate();
  GRPC_STATS_INC_CALL_INITIAL_SIZE(initial_size);
  size_t call_alloc_size =
      GPR_ROUND_UP_TO_ALIGNMENT_SIZE(sizeof(FilterStackCall)) +
      channel_stack->call_stack_size;

  std::pair<Arena*, void*> arena_with_call = Arena::CreateWithAlloc(
      initial_size, call_alloc_size, channel->allocator());
  arena = arena_with_call.first;
  call = new (arena_with_call.second) FilterStackCall(arena, *args);
  GPR_DEBUG_ASSERT(FromC(call->c_ptr()) == call);
  GPR_DEBUG_ASSERT(FromCallStack(call->call_stack()) == call);
  *out_call = call->c_ptr();
  grpc_slice path = grpc_empty_slice();
  if (call->is_client()) {
    call->final_op_.client.status_details = nullptr;
    call->final_op_.client.status = nullptr;
    call->final_op_.client.error_string = nullptr;
    GRPC_STATS_INC_CLIENT_CALLS_CREATED();
    path = grpc_slice_ref(args->path->c_slice());
    call->send_initial_metadata_.Set(HttpPathMetadata(),
                                     std::move(*args->path));
    if (args->authority.has_value()) {
      call->send_initial_metadata_.Set(HttpAuthorityMetadata(),
                                       std::move(*args->authority));
    }
  } else {
    GRPC_STATS_INC_SERVER_CALLS_CREATED();
    call->final_op_.server.cancelled = nullptr;
    call->final_op_.server.core_server = args->server;
  }

  Call* parent = Call::FromC(args->parent);
  if (parent != nullptr) {
    add_init_error(&error, absl_status_to_grpc_error(call->InitParent(
                               parent, args->propagation_mask)));
  }
  /* initial refcount dropped by grpc_call_unref */
  grpc_call_element_args call_args = {
      call->call_stack(), args->server_transport_data,
      call->context_,     path,
      call->start_time_,  call->send_deadline(),
      call->arena(),      &call->call_combiner_};
  add_init_error(&error, grpc_call_stack_init(channel_stack, 1, DestroyCall,
                                              call, &call_args));
  // Publish this call to parent only after the call stack has been initialized.
  if (parent != nullptr) {
    call->PublishToParent(parent);
  }

  if (!error.ok()) {
    call->CancelWithError(error);
  }
  if (args->cq != nullptr) {
    GPR_ASSERT(args->pollset_set_alternative == nullptr &&
               "Only one of 'cq' and 'pollset_set_alternative' should be "
               "non-nullptr.");
    GRPC_CQ_INTERNAL_REF(args->cq, "bind");
    call->pollent_ =
        grpc_polling_entity_create_from_pollset(grpc_cq_pollset(args->cq));
  }
  if (args->pollset_set_alternative != nullptr) {
    call->pollent_ = grpc_polling_entity_create_from_pollset_set(
        args->pollset_set_alternative);
  }
  if (!grpc_polling_entity_is_empty(&call->pollent_)) {
    grpc_call_stack_set_pollset_or_pollset_set(call->call_stack(),
                                               &call->pollent_);
  }

  if (call->is_client()) {
    channelz::ChannelNode* channelz_channel = channel->channelz_node();
    if (channelz_channel != nullptr) {
      channelz_channel->RecordCallStarted();
    }
  } else if (call->final_op_.server.core_server != nullptr) {
    channelz::ServerNode* channelz_node =
        call->final_op_.server.core_server->channelz_node();
    if (channelz_node != nullptr) {
      channelz_node->RecordCallStarted();
    }
  }

  grpc_slice_unref(path);

  return error;
}

void FilterStackCall::SetCompletionQueue(grpc_completion_queue* cq) {
  GPR_ASSERT(cq);

  if (grpc_polling_entity_pollset_set(&pollent_) != nullptr) {
    gpr_log(GPR_ERROR, "A pollset_set is already registered for this call.");
    abort();
  }
  cq_ = cq;
  GRPC_CQ_INTERNAL_REF(cq, "bind");
  pollent_ = grpc_polling_entity_create_from_pollset(grpc_cq_pollset(cq));
  grpc_call_stack_set_pollset_or_pollset_set(call_stack(), &pollent_);
}

void FilterStackCall::ReleaseCall(void* call, grpc_error_handle /*error*/) {
  static_cast<FilterStackCall*>(call)->DeleteThis();
}

void FilterStackCall::DestroyCall(void* call, grpc_error_handle /*error*/) {
  auto* c = static_cast<FilterStackCall*>(call);
  c->recv_initial_metadata_.Clear();
  c->recv_trailing_metadata_.Clear();
  c->receiving_slice_buffer_.reset();
  ParentCall* pc = c->parent_call();
  if (pc != nullptr) {
    pc->~ParentCall();
  }
  if (c->cq_) {
    GRPC_CQ_INTERNAL_UNREF(c->cq_, "bind");
  }

  grpc_error_handle status_error = c->status_error_.get();
  grpc_error_get_status(status_error, c->send_deadline(),
                        &c->final_info_.final_status, nullptr, nullptr,
                        &(c->final_info_.error_string));
  c->status_error_.set(absl::OkStatus());
  c->final_info_.stats.latency =
      gpr_cycle_counter_sub(gpr_get_cycle_counter(), c->start_time_);
  grpc_call_stack_destroy(c->call_stack(), &c->final_info_,
                          GRPC_CLOSURE_INIT(&c->release_call_, ReleaseCall, c,
                                            grpc_schedule_on_exec_ctx));
}

void FilterStackCall::ExternalUnref() {
  if (GPR_LIKELY(!ext_ref_.Unref())) return;

  ApplicationCallbackExecCtx callback_exec_ctx;
  ExecCtx exec_ctx;

  GRPC_API_TRACE("grpc_call_unref(c=%p)", 1, (this));

  MaybeUnpublishFromParent();

  GPR_ASSERT(!destroy_called_);
  destroy_called_ = true;
  bool cancel = gpr_atm_acq_load(&received_final_op_atm_) == 0;
  if (cancel) {
    CancelWithError(absl::CancelledError());
  } else {
    // Unset the call combiner cancellation closure.  This has the
    // effect of scheduling the previously set cancellation closure, if
    // any, so that it can release any internal references it may be
    // holding to the call stack.
    call_combiner_.SetNotifyOnCancel(nullptr);
  }
  InternalUnref("destroy");
}

// start_batch_closure points to a caller-allocated closure to be used
// for entering the call combiner.
void FilterStackCall::ExecuteBatch(grpc_transport_stream_op_batch* batch,
                                   grpc_closure* start_batch_closure) {
  // This is called via the call combiner to start sending a batch down
  // the filter stack.
  auto execute_batch_in_call_combiner = [](void* arg, grpc_error_handle) {
    grpc_transport_stream_op_batch* batch =
        static_cast<grpc_transport_stream_op_batch*>(arg);
    auto* call =
        static_cast<FilterStackCall*>(batch->handler_private.extra_arg);
    grpc_call_element* elem = call->call_elem(0);
    GRPC_CALL_LOG_OP(GPR_INFO, elem, batch);
    elem->filter->start_transport_stream_op_batch(elem, batch);
  };
  batch->handler_private.extra_arg = this;
  GRPC_CLOSURE_INIT(start_batch_closure, execute_batch_in_call_combiner, batch,
                    grpc_schedule_on_exec_ctx);
  GRPC_CALL_COMBINER_START(call_combiner(), start_batch_closure,
                           absl::OkStatus(), "executing batch");
}

namespace {
struct CancelState {
  FilterStackCall* call;
  grpc_closure start_batch;
  grpc_closure finish_batch;
};
}  // namespace

// The on_complete callback used when sending a cancel_stream batch down
// the filter stack.  Yields the call combiner when the batch is done.
static void done_termination(void* arg, grpc_error_handle /*error*/) {
  CancelState* state = static_cast<CancelState*>(arg);
  GRPC_CALL_COMBINER_STOP(state->call->call_combiner(),
                          "on_complete for cancel_stream op");
  state->call->InternalUnref("termination");
  delete state;
}

void FilterStackCall::CancelWithError(grpc_error_handle error) {
  if (!gpr_atm_rel_cas(&cancelled_with_error_, 0, 1)) {
    return;
  }
  ClearPeerString();
  InternalRef("termination");
  // Inform the call combiner of the cancellation, so that it can cancel
  // any in-flight asynchronous actions that may be holding the call
  // combiner.  This ensures that the cancel_stream batch can be sent
  // down the filter stack in a timely manner.
  call_combiner_.Cancel(error);
  CancelState* state = new CancelState;
  state->call = this;
  GRPC_CLOSURE_INIT(&state->finish_batch, done_termination, state,
                    grpc_schedule_on_exec_ctx);
  grpc_transport_stream_op_batch* op =
      grpc_make_transport_stream_op(&state->finish_batch);
  op->cancel_stream = true;
  op->payload->cancel_stream.cancel_error = error;
  ExecuteBatch(op, &state->start_batch);
}

void FilterStackCall::SetFinalStatus(grpc_error_handle error) {
  if (GRPC_TRACE_FLAG_ENABLED(grpc_call_error_trace)) {
    gpr_log(GPR_DEBUG, "set_final_status %s", is_client() ? "CLI" : "SVR");
    gpr_log(GPR_DEBUG, "%s", grpc_error_std_string(error).c_str());
  }
  if (is_client()) {
    std::string status_details;
    grpc_error_get_status(error, send_deadline(), final_op_.client.status,
                          &status_details, nullptr,
                          final_op_.client.error_string);
    *final_op_.client.status_details =
        grpc_slice_from_cpp_string(std::move(status_details));
    status_error_.set(error);
    channelz::ChannelNode* channelz_channel = channel()->channelz_node();
    if (channelz_channel != nullptr) {
      if (*final_op_.client.status != GRPC_STATUS_OK) {
        channelz_channel->RecordCallFailed();
      } else {
        channelz_channel->RecordCallSucceeded();
      }
    }
  } else {
    *final_op_.server.cancelled =
        !error.ok() || !sent_server_trailing_metadata_;
    channelz::ServerNode* channelz_node =
        final_op_.server.core_server->channelz_node();
    if (channelz_node != nullptr) {
      if (*final_op_.server.cancelled || !status_error_.ok()) {
        channelz_node->RecordCallFailed();
      } else {
        channelz_node->RecordCallSucceeded();
      }
    }
  }
}

bool FilterStackCall::PrepareApplicationMetadata(size_t count,
                                                 grpc_metadata* metadata,
                                                 bool is_trailing) {
  grpc_metadata_batch* batch =
      is_trailing ? &send_trailing_metadata_ : &send_initial_metadata_;
  for (size_t i = 0; i < count; i++) {
    grpc_metadata* md = &metadata[i];
    if (!GRPC_LOG_IF_ERROR("validate_metadata",
                           grpc_validate_header_key_is_legal(md->key))) {
      return false;
    } else if (!grpc_is_binary_header_internal(md->key) &&
               !GRPC_LOG_IF_ERROR(
                   "validate_metadata",
                   grpc_validate_header_nonbin_value_is_legal(md->value))) {
      return false;
    } else if (GRPC_SLICE_LENGTH(md->value) >= UINT32_MAX) {
      // HTTP2 hpack encoding has a maximum limit.
      return false;
    } else if (grpc_slice_str_cmp(md->key, "content-length") == 0) {
      // Filter "content-length metadata"
      continue;
    }
    batch->Append(StringViewFromSlice(md->key),
                  Slice(grpc_slice_ref(md->value)),
                  [md](absl::string_view error, const Slice& value) {
                    gpr_log(GPR_DEBUG, "Append error: %s",
                            absl::StrCat("key=", StringViewFromSlice(md->key),
                                         " error=", error,
                                         " value=", value.as_string_view())
                                .c_str());
                  });
  }

  return true;
}

namespace {
class PublishToAppEncoder {
 public:
  explicit PublishToAppEncoder(grpc_metadata_array* dest) : dest_(dest) {}

  void Encode(const Slice& key, const Slice& value) {
    Append(key.c_slice(), value.c_slice());
  }

  // Catch anything that is not explicitly handled, and do not publish it to the
  // application. If new metadata is added to a batch that needs to be
  // published, it should be called out here.
  template <typename Which>
  void Encode(Which, const typename Which::ValueType&) {}

  void Encode(UserAgentMetadata, const Slice& slice) {
    Append(UserAgentMetadata::key(), slice);
  }

  void Encode(HostMetadata, const Slice& slice) {
    Append(HostMetadata::key(), slice);
  }

  void Encode(GrpcPreviousRpcAttemptsMetadata, uint32_t count) {
    Append(GrpcPreviousRpcAttemptsMetadata::key(), count);
  }

  void Encode(GrpcRetryPushbackMsMetadata, Duration count) {
    Append(GrpcRetryPushbackMsMetadata::key(), count.millis());
  }

  void Encode(LbTokenMetadata, const Slice& slice) {
    Append(LbTokenMetadata::key(), slice);
  }

 private:
  void Append(absl::string_view key, int64_t value) {
    Append(StaticSlice::FromStaticString(key).c_slice(),
           Slice::FromInt64(value).c_slice());
  }

  void Append(absl::string_view key, const Slice& value) {
    Append(StaticSlice::FromStaticString(key).c_slice(), value.c_slice());
  }

  void Append(grpc_slice key, grpc_slice value) {
    auto* mdusr = &dest_->metadata[dest_->count++];
    mdusr->key = key;
    mdusr->value = value;
  }

  grpc_metadata_array* const dest_;
};
}  // namespace

void FilterStackCall::PublishAppMetadata(grpc_metadata_batch* b,
                                         bool is_trailing) {
  if (b->count() == 0) return;
  if (!is_client() && is_trailing) return;
  if (is_trailing && buffered_metadata_[1] == nullptr) return;
  grpc_metadata_array* dest;
  dest = buffered_metadata_[is_trailing];
  if (dest->count + b->count() > dest->capacity) {
    dest->capacity =
        std::max(dest->capacity + b->count(), dest->capacity * 3 / 2);
    dest->metadata = static_cast<grpc_metadata*>(
        gpr_realloc(dest->metadata, sizeof(grpc_metadata) * dest->capacity));
  }
  PublishToAppEncoder encoder(dest);
  b->Encode(&encoder);
}

void FilterStackCall::RecvInitialFilter(grpc_metadata_batch* b) {
  incoming_compression_algorithm_ =
      b->Take(GrpcEncodingMetadata()).value_or(GRPC_COMPRESS_NONE);
  encodings_accepted_by_peer_ =
      b->Take(GrpcAcceptEncodingMetadata())
          .value_or(CompressionAlgorithmSet{GRPC_COMPRESS_NONE});
  PublishAppMetadata(b, false);
}

void FilterStackCall::RecvTrailingFilter(grpc_metadata_batch* b,
                                         grpc_error_handle batch_error) {
  if (!batch_error.ok()) {
    SetFinalStatus(batch_error);
  } else {
    absl::optional<grpc_status_code> grpc_status =
        b->Take(GrpcStatusMetadata());
    if (grpc_status.has_value()) {
      grpc_status_code status_code = *grpc_status;
      grpc_error_handle error;
      if (status_code != GRPC_STATUS_OK) {
        char* peer = GetPeer();
        error = grpc_error_set_int(
            GRPC_ERROR_CREATE_FROM_CPP_STRING(
                absl::StrCat("Error received from peer ", peer)),
            GRPC_ERROR_INT_GRPC_STATUS, static_cast<intptr_t>(status_code));
        gpr_free(peer);
      }
      auto grpc_message = b->Take(GrpcMessageMetadata());
      if (grpc_message.has_value()) {
        error = grpc_error_set_str(error, GRPC_ERROR_STR_GRPC_MESSAGE,
                                   grpc_message->as_string_view());
      } else if (!error.ok()) {
        error = grpc_error_set_str(error, GRPC_ERROR_STR_GRPC_MESSAGE, "");
      }
      SetFinalStatus(error);
    } else if (!is_client()) {
      SetFinalStatus(absl::OkStatus());
    } else {
      gpr_log(GPR_DEBUG,
              "Received trailing metadata with no error and no status");
      SetFinalStatus(grpc_error_set_int(
          GRPC_ERROR_CREATE_FROM_STATIC_STRING("No status received"),
          GRPC_ERROR_INT_GRPC_STATUS, GRPC_STATUS_UNKNOWN));
    }
  }
  PublishAppMetadata(b, true);
}

namespace {
bool AreWriteFlagsValid(uint32_t flags) {
  /* check that only bits in GRPC_WRITE_(INTERNAL?)_USED_MASK are set */
  const uint32_t allowed_write_positions =
      (GRPC_WRITE_USED_MASK | GRPC_WRITE_INTERNAL_USED_MASK);
  const uint32_t invalid_positions = ~allowed_write_positions;
  return !(flags & invalid_positions);
}

bool AreInitialMetadataFlagsValid(uint32_t flags) {
  /* check that only bits in GRPC_WRITE_(INTERNAL?)_USED_MASK are set */
  uint32_t invalid_positions = ~GRPC_INITIAL_METADATA_USED_MASK;
  return !(flags & invalid_positions);
}

size_t BatchSlotForOp(grpc_op_type type) {
  switch (type) {
    case GRPC_OP_SEND_INITIAL_METADATA:
      return 0;
    case GRPC_OP_SEND_MESSAGE:
      return 1;
    case GRPC_OP_SEND_CLOSE_FROM_CLIENT:
    case GRPC_OP_SEND_STATUS_FROM_SERVER:
      return 2;
    case GRPC_OP_RECV_INITIAL_METADATA:
      return 3;
    case GRPC_OP_RECV_MESSAGE:
      return 4;
    case GRPC_OP_RECV_CLOSE_ON_SERVER:
    case GRPC_OP_RECV_STATUS_ON_CLIENT:
      return 5;
  }
  GPR_UNREACHABLE_CODE(return 123456789);
}
}  // namespace

FilterStackCall::BatchControl* FilterStackCall::ReuseOrAllocateBatchControl(
    const grpc_op* ops) {
  size_t slot_idx = BatchSlotForOp(ops[0].op);
  BatchControl** pslot = &active_batches_[slot_idx];
  BatchControl* bctl;
  if (*pslot != nullptr) {
    bctl = *pslot;
    if (bctl->call_ != nullptr) {
      return nullptr;
    }
    bctl->~BatchControl();
    bctl->op_ = {};
    new (&bctl->batch_error_) AtomicError();
  } else {
    bctl = arena()->New<BatchControl>();
    *pslot = bctl;
  }
  bctl->call_ = this;
  bctl->op_.payload = &stream_op_payload_;
  return bctl;
}

<<<<<<< HEAD
=======
void Call::PropagateCancellationToChildren() {
  ParentCall* pc = parent_call();
  if (pc != nullptr) {
    Call* child;
    MutexLock lock(&pc->child_list_mu);
    child = pc->first_child;
    if (child != nullptr) {
      do {
        Call* next_child_call = child->child_->sibling_next;
        if (child->cancellation_is_inherited_) {
          child->InternalRef("propagate_cancel");
          child->CancelWithError(absl::CancelledError());
          child->InternalUnref("propagate_cancel");
        }
        child = next_child_call;
      } while (child != pc->first_child);
    }
  }
}

>>>>>>> d43511f4
void FilterStackCall::BatchControl::PostCompletion() {
  FilterStackCall* call = call_;
  grpc_error_handle error = batch_error_.get();

  if (op_.send_initial_metadata) {
    call->send_initial_metadata_.Clear();
  }
  if (op_.send_message) {
    if (op_.payload->send_message.stream_write_closed && error.ok()) {
      error = grpc_error_add_child(
          error, GRPC_ERROR_CREATE_FROM_STATIC_STRING(
                     "Attempt to send message after stream was closed."));
    }
    call->sending_message_ = false;
    call->send_slice_buffer_.Clear();
  }
  if (op_.send_trailing_metadata) {
    call->send_trailing_metadata_.Clear();
  }
  if (op_.recv_trailing_metadata) {
    /* propagate cancellation to any interested children */
    gpr_atm_rel_store(&call->received_final_op_atm_, 1);
    call->PropagateCancellationToChildren();
    error = absl::OkStatus();
  }
  if (!error.ok() && op_.recv_message && *call->receiving_buffer_ != nullptr) {
    grpc_byte_buffer_destroy(*call->receiving_buffer_);
    *call->receiving_buffer_ = nullptr;
  }
  batch_error_.set(absl::OkStatus());

  if (completion_data_.notify_tag.is_closure) {
    /* unrefs error */
    call_ = nullptr;
    Closure::Run(DEBUG_LOCATION,
                 static_cast<grpc_closure*>(completion_data_.notify_tag.tag),
                 error);
    call->InternalUnref("completion");
  } else {
    /* unrefs error */
    grpc_cq_end_op(
        call->cq_, completion_data_.notify_tag.tag, error,
        [](void* user_data, grpc_cq_completion* /*storage*/) {
          BatchControl* bctl = static_cast<BatchControl*>(user_data);
          Call* call = bctl->call_;
          bctl->call_ = nullptr;
          call->InternalUnref("completion");
        },
        this, &completion_data_.cq_completion);
  }
}

void FilterStackCall::BatchControl::FinishStep() {
  if (GPR_UNLIKELY(completed_batch_step())) {
    PostCompletion();
  }
}

void FilterStackCall::BatchControl::ProcessDataAfterMetadata() {
  FilterStackCall* call = call_;
  if (!call->receiving_slice_buffer_.has_value()) {
    *call->receiving_buffer_ = nullptr;
    call->receiving_message_ = false;
    FinishStep();
  } else {
    call->test_only_last_message_flags_ = call->receiving_stream_flags_;
    if ((call->receiving_stream_flags_ & GRPC_WRITE_INTERNAL_COMPRESS) &&
        (call->incoming_compression_algorithm_ != GRPC_COMPRESS_NONE)) {
      *call->receiving_buffer_ = grpc_raw_compressed_byte_buffer_create(
          nullptr, 0, call->incoming_compression_algorithm_);
    } else {
      *call->receiving_buffer_ = grpc_raw_byte_buffer_create(nullptr, 0);
    }
    grpc_slice_buffer_move_into(
        call->receiving_slice_buffer_->c_slice_buffer(),
        &(*call->receiving_buffer_)->data.raw.slice_buffer);
    call->receiving_message_ = false;
    call->receiving_slice_buffer_.reset();
    FinishStep();
  }
}

void FilterStackCall::BatchControl::ReceivingStreamReady(
    grpc_error_handle error) {
  FilterStackCall* call = call_;
  if (!error.ok()) {
    call->receiving_slice_buffer_.reset();
    if (batch_error_.ok()) {
      batch_error_.set(error);
    }
    call->CancelWithError(error);
  }
  /* If recv_state is kRecvNone, we will save the batch_control
   * object with rel_cas, and will not use it after the cas. Its corresponding
   * acq_load is in receiving_initial_metadata_ready() */
  if (!error.ok() || !call->receiving_slice_buffer_.has_value() ||
      !gpr_atm_rel_cas(&call->recv_state_, kRecvNone,
                       reinterpret_cast<gpr_atm>(this))) {
    ProcessDataAfterMetadata();
  }
}

void FilterStackCall::HandleCompressionAlgorithmDisabled(
    grpc_compression_algorithm compression_algorithm) {
  const char* algo_name = nullptr;
  grpc_compression_algorithm_name(compression_algorithm, &algo_name);
  std::string error_msg =
      absl::StrFormat("Compression algorithm '%s' is disabled.", algo_name);
  gpr_log(GPR_ERROR, "%s", error_msg.c_str());
  CancelWithStatus(GRPC_STATUS_UNIMPLEMENTED, error_msg.c_str());
}

void FilterStackCall::HandleCompressionAlgorithmNotAccepted(
    grpc_compression_algorithm compression_algorithm) {
  const char* algo_name = nullptr;
  grpc_compression_algorithm_name(compression_algorithm, &algo_name);
  gpr_log(GPR_ERROR,
          "Compression algorithm ('%s') not present in the "
          "accepted encodings (%s)",
          algo_name,
          std::string(encodings_accepted_by_peer_.ToString()).c_str());
}

void FilterStackCall::BatchControl::ValidateFilteredMetadata() {
  FilterStackCall* call = call_;

  const grpc_compression_options compression_options =
      call->channel()->compression_options();
  const grpc_compression_algorithm compression_algorithm =
      call->incoming_compression_algorithm_;
  if (GPR_UNLIKELY(!CompressionAlgorithmSet::FromUint32(
                        compression_options.enabled_algorithms_bitset)
                        .IsSet(compression_algorithm))) {
    /* check if algorithm is supported by current channel config */
    call->HandleCompressionAlgorithmDisabled(compression_algorithm);
  }
  /* GRPC_COMPRESS_NONE is always set. */
  GPR_DEBUG_ASSERT(call->encodings_accepted_by_peer_.IsSet(GRPC_COMPRESS_NONE));
  if (GPR_UNLIKELY(
          !call->encodings_accepted_by_peer_.IsSet(compression_algorithm))) {
    if (GRPC_TRACE_FLAG_ENABLED(grpc_compression_trace)) {
      call->HandleCompressionAlgorithmNotAccepted(compression_algorithm);
    }
  }
}

void FilterStackCall::BatchControl::ReceivingInitialMetadataReady(
    grpc_error_handle error) {
  FilterStackCall* call = call_;

  GRPC_CALL_COMBINER_STOP(call->call_combiner(), "recv_initial_metadata_ready");

  if (error.ok()) {
    grpc_metadata_batch* md = &call->recv_initial_metadata_;
    call->RecvInitialFilter(md);

    /* TODO(ctiller): this could be moved into recv_initial_filter now */
    ValidateFilteredMetadata();

    absl::optional<Timestamp> deadline = md->get(GrpcTimeoutMetadata());
    if (deadline.has_value() && !call->is_client()) {
      call_->set_send_deadline(*deadline);
    }
  } else {
    if (batch_error_.ok()) {
      batch_error_.set(error);
    }
    call->CancelWithError(error);
  }

  grpc_closure* saved_rsr_closure = nullptr;
  while (true) {
    gpr_atm rsr_bctlp = gpr_atm_acq_load(&call->recv_state_);
    /* Should only receive initial metadata once */
    GPR_ASSERT(rsr_bctlp != 1);
    if (rsr_bctlp == 0) {
      /* We haven't seen initial metadata and messages before, thus initial
       * metadata is received first.
       * no_barrier_cas is used, as this function won't access the batch_control
       * object saved by receiving_stream_ready() if the initial metadata is
       * received first. */
      if (gpr_atm_no_barrier_cas(&call->recv_state_, kRecvNone,
                                 kRecvInitialMetadataFirst)) {
        break;
      }
    } else {
      /* Already received messages */
      saved_rsr_closure = GRPC_CLOSURE_CREATE(
          [](void* bctl, grpc_error_handle error) {
            static_cast<BatchControl*>(bctl)->ReceivingStreamReady(error);
          },
          reinterpret_cast<BatchControl*>(rsr_bctlp),
          grpc_schedule_on_exec_ctx);
      /* No need to modify recv_state */
      break;
    }
  }
  if (saved_rsr_closure != nullptr) {
    Closure::Run(DEBUG_LOCATION, saved_rsr_closure, error);
  }

  FinishStep();
}

void FilterStackCall::BatchControl::ReceivingTrailingMetadataReady(
    grpc_error_handle error) {
  GRPC_CALL_COMBINER_STOP(call_->call_combiner(),
                          "recv_trailing_metadata_ready");
  grpc_metadata_batch* md = &call_->recv_trailing_metadata_;
  call_->RecvTrailingFilter(md, error);
  FinishStep();
}

void FilterStackCall::BatchControl::FinishBatch(grpc_error_handle error) {
  GRPC_CALL_COMBINER_STOP(call_->call_combiner(), "on_complete");
  if (batch_error_.ok()) {
    batch_error_.set(error);
  }
  if (!error.ok()) {
    call_->CancelWithError(error);
  }
  FinishStep();
}

namespace {
void EndOpImmediately(grpc_completion_queue* cq, void* notify_tag,
                      bool is_notify_tag_closure) {
  if (!is_notify_tag_closure) {
    GPR_ASSERT(grpc_cq_begin_op(cq, notify_tag));
    grpc_cq_end_op(
        cq, notify_tag, GRPC_ERROR_NONE,
        [](void*, grpc_cq_completion* completion) { gpr_free(completion); },
        nullptr,
        static_cast<grpc_cq_completion*>(
            gpr_malloc(sizeof(grpc_cq_completion))));
  } else {
    Closure::Run(DEBUG_LOCATION, static_cast<grpc_closure*>(notify_tag),
                 GRPC_ERROR_NONE);
  }
}
}  // namespace

grpc_call_error FilterStackCall::StartBatch(const grpc_op* ops, size_t nops,
                                            void* notify_tag,
                                            bool is_notify_tag_closure) {
  size_t i;
  const grpc_op* op;
  BatchControl* bctl;
  bool has_send_ops = false;
  int num_recv_ops = 0;
  grpc_call_error error = GRPC_CALL_OK;
  grpc_transport_stream_op_batch* stream_op;
  grpc_transport_stream_op_batch_payload* stream_op_payload;
  uint32_t seen_ops = 0;

  for (i = 0; i < nops; i++) {
    if (seen_ops & (1u << ops[i].op)) {
      return GRPC_CALL_ERROR_TOO_MANY_OPERATIONS;
    }
    seen_ops |= (1u << ops[i].op);
  }

  GRPC_CALL_LOG_BATCH(GPR_INFO, ops, nops);

  if (nops == 0) {
<<<<<<< HEAD
    EndOpImmediately(cq_, notify_tag, is_notify_tag_closure);
=======
    if (!is_notify_tag_closure) {
      GPR_ASSERT(grpc_cq_begin_op(cq_, notify_tag));
      grpc_cq_end_op(
          cq_, notify_tag, absl::OkStatus(),
          [](void*, grpc_cq_completion* completion) { gpr_free(completion); },
          nullptr,
          static_cast<grpc_cq_completion*>(
              gpr_malloc(sizeof(grpc_cq_completion))));
    } else {
      Closure::Run(DEBUG_LOCATION, static_cast<grpc_closure*>(notify_tag),
                   absl::OkStatus());
    }
>>>>>>> d43511f4
    error = GRPC_CALL_OK;
    goto done;
  }

  bctl = ReuseOrAllocateBatchControl(ops);
  if (bctl == nullptr) {
    return GRPC_CALL_ERROR_TOO_MANY_OPERATIONS;
  }
  bctl->completion_data_.notify_tag.tag = notify_tag;
  bctl->completion_data_.notify_tag.is_closure =
      static_cast<uint8_t>(is_notify_tag_closure != 0);

  stream_op = &bctl->op_;
  stream_op_payload = &stream_op_payload_;

  /* rewrite batch ops into a transport op */
  for (i = 0; i < nops; i++) {
    op = &ops[i];
    if (op->reserved != nullptr) {
      error = GRPC_CALL_ERROR;
      goto done_with_error;
    }
    switch (op->op) {
      case GRPC_OP_SEND_INITIAL_METADATA: {
        /* Flag validation: currently allow no flags */
        if (!AreInitialMetadataFlagsValid(op->flags)) {
          error = GRPC_CALL_ERROR_INVALID_FLAGS;
          goto done_with_error;
        }
        if (sent_initial_metadata_) {
          error = GRPC_CALL_ERROR_TOO_MANY_OPERATIONS;
          goto done_with_error;
        }
        // TODO(juanlishen): If the user has already specified a compression
        // algorithm by setting the initial metadata with key of
        // GRPC_COMPRESSION_REQUEST_ALGORITHM_MD_KEY, we shouldn't override that
        // with the compression algorithm mapped from compression level.
        /* process compression level */
        grpc_compression_level effective_compression_level =
            GRPC_COMPRESS_LEVEL_NONE;
        bool level_set = false;
        if (op->data.send_initial_metadata.maybe_compression_level.is_set) {
          effective_compression_level =
              op->data.send_initial_metadata.maybe_compression_level.level;
          level_set = true;
        } else {
          const grpc_compression_options copts =
              channel()->compression_options();
          if (copts.default_level.is_set) {
            level_set = true;
            effective_compression_level = copts.default_level.level;
          }
        }
        // Currently, only server side supports compression level setting.
        if (level_set && !is_client()) {
          const grpc_compression_algorithm calgo =
              encodings_accepted_by_peer_.CompressionAlgorithmForLevel(
                  effective_compression_level);
          // The following metadata will be checked and removed by the message
          // compression filter. It will be used as the call's compression
          // algorithm.
          send_initial_metadata_.Set(GrpcInternalEncodingRequest(), calgo);
        }
        if (op->data.send_initial_metadata.count > INT_MAX) {
          error = GRPC_CALL_ERROR_INVALID_METADATA;
          goto done_with_error;
        }
        stream_op->send_initial_metadata = true;
        sent_initial_metadata_ = true;
        if (!PrepareApplicationMetadata(op->data.send_initial_metadata.count,
                                        op->data.send_initial_metadata.metadata,
                                        false)) {
          error = GRPC_CALL_ERROR_INVALID_METADATA;
          goto done_with_error;
        }
        // Ignore any te metadata key value pairs specified.
        send_initial_metadata_.Remove(TeMetadata());
        /* TODO(ctiller): just make these the same variable? */
        if (is_client() && send_deadline() != Timestamp::InfFuture()) {
          send_initial_metadata_.Set(GrpcTimeoutMetadata(), send_deadline());
        }
        if (is_client()) {
          send_initial_metadata_.Set(
              WaitForReady(),
              WaitForReady::ValueType{
                  (op->flags & GRPC_INITIAL_METADATA_WAIT_FOR_READY) != 0,
                  (op->flags &
                   GRPC_INITIAL_METADATA_WAIT_FOR_READY_EXPLICITLY_SET) != 0});
        }
        stream_op_payload->send_initial_metadata.send_initial_metadata =
            &send_initial_metadata_;
        if (is_client()) {
          stream_op_payload->send_initial_metadata.peer_string =
              peer_string_atm_ptr();
        }
        has_send_ops = true;
        break;
      }
      case GRPC_OP_SEND_MESSAGE: {
        if (!AreWriteFlagsValid(op->flags)) {
          error = GRPC_CALL_ERROR_INVALID_FLAGS;
          goto done_with_error;
        }
        if (op->data.send_message.send_message == nullptr) {
          error = GRPC_CALL_ERROR_INVALID_MESSAGE;
          goto done_with_error;
        }
        if (sending_message_) {
          error = GRPC_CALL_ERROR_TOO_MANY_OPERATIONS;
          goto done_with_error;
        }
        uint32_t flags = op->flags;
        /* If the outgoing buffer is already compressed, mark it as so in the
           flags. These will be picked up by the compression filter and further
           (wasteful) attempts at compression skipped. */
        if (op->data.send_message.send_message->data.raw.compression >
            GRPC_COMPRESS_NONE) {
          flags |= GRPC_WRITE_INTERNAL_COMPRESS;
        }
        stream_op->send_message = true;
        sending_message_ = true;
        send_slice_buffer_.Clear();
        grpc_slice_buffer_move_into(
            &op->data.send_message.send_message->data.raw.slice_buffer,
            send_slice_buffer_.c_slice_buffer());
        stream_op_payload->send_message.flags = flags;
        stream_op_payload->send_message.send_message = &send_slice_buffer_;
        has_send_ops = true;
        break;
      }
      case GRPC_OP_SEND_CLOSE_FROM_CLIENT: {
        /* Flag validation: currently allow no flags */
        if (op->flags != 0) {
          error = GRPC_CALL_ERROR_INVALID_FLAGS;
          goto done_with_error;
        }
        if (!is_client()) {
          error = GRPC_CALL_ERROR_NOT_ON_SERVER;
          goto done_with_error;
        }
        if (sent_final_op_) {
          error = GRPC_CALL_ERROR_TOO_MANY_OPERATIONS;
          goto done_with_error;
        }
        stream_op->send_trailing_metadata = true;
        sent_final_op_ = true;
        stream_op_payload->send_trailing_metadata.send_trailing_metadata =
            &send_trailing_metadata_;
        has_send_ops = true;
        break;
      }
      case GRPC_OP_SEND_STATUS_FROM_SERVER: {
        /* Flag validation: currently allow no flags */
        if (op->flags != 0) {
          error = GRPC_CALL_ERROR_INVALID_FLAGS;
          goto done_with_error;
        }
        if (is_client()) {
          error = GRPC_CALL_ERROR_NOT_ON_CLIENT;
          goto done_with_error;
        }
        if (sent_final_op_) {
          error = GRPC_CALL_ERROR_TOO_MANY_OPERATIONS;
          goto done_with_error;
        }
        if (op->data.send_status_from_server.trailing_metadata_count >
            INT_MAX) {
          error = GRPC_CALL_ERROR_INVALID_METADATA;
          goto done_with_error;
        }
        stream_op->send_trailing_metadata = true;
        sent_final_op_ = true;

        if (!PrepareApplicationMetadata(
                op->data.send_status_from_server.trailing_metadata_count,
                op->data.send_status_from_server.trailing_metadata, true)) {
          error = GRPC_CALL_ERROR_INVALID_METADATA;
          goto done_with_error;
        }

        grpc_error_handle status_error =
            op->data.send_status_from_server.status == GRPC_STATUS_OK
                ? absl::OkStatus()
                : grpc_error_set_int(
                      GRPC_ERROR_CREATE_FROM_STATIC_STRING(
                          "Server returned error"),
                      GRPC_ERROR_INT_GRPC_STATUS,
                      static_cast<intptr_t>(
                          op->data.send_status_from_server.status));
        if (op->data.send_status_from_server.status_details != nullptr) {
          send_trailing_metadata_.Set(
              GrpcMessageMetadata(),
              Slice(grpc_slice_copy(
                  *op->data.send_status_from_server.status_details)));
          if (!status_error.ok()) {
            status_error = grpc_error_set_str(
                status_error, GRPC_ERROR_STR_GRPC_MESSAGE,
                StringViewFromSlice(
                    *op->data.send_status_from_server.status_details));
          }
        }

        status_error_.set(status_error);

        send_trailing_metadata_.Set(GrpcStatusMetadata(),
                                    op->data.send_status_from_server.status);

        // Ignore any te metadata key value pairs specified.
        send_trailing_metadata_.Remove(TeMetadata());
        stream_op_payload->send_trailing_metadata.send_trailing_metadata =
            &send_trailing_metadata_;
        stream_op_payload->send_trailing_metadata.sent =
            &sent_server_trailing_metadata_;
        has_send_ops = true;
        break;
      }
      case GRPC_OP_RECV_INITIAL_METADATA: {
        /* Flag validation: currently allow no flags */
        if (op->flags != 0) {
          error = GRPC_CALL_ERROR_INVALID_FLAGS;
          goto done_with_error;
        }
        if (received_initial_metadata_) {
          error = GRPC_CALL_ERROR_TOO_MANY_OPERATIONS;
          goto done_with_error;
        }
        received_initial_metadata_ = true;
        buffered_metadata_[0] =
            op->data.recv_initial_metadata.recv_initial_metadata;
        GRPC_CLOSURE_INIT(
            &receiving_initial_metadata_ready_,
            [](void* bctl, grpc_error_handle error) {
              static_cast<BatchControl*>(bctl)->ReceivingInitialMetadataReady(
                  error);
            },
            bctl, grpc_schedule_on_exec_ctx);
        stream_op->recv_initial_metadata = true;
        stream_op_payload->recv_initial_metadata.recv_initial_metadata =
            &recv_initial_metadata_;
        stream_op_payload->recv_initial_metadata.recv_initial_metadata_ready =
            &receiving_initial_metadata_ready_;
        if (is_client()) {
          stream_op_payload->recv_initial_metadata.trailing_metadata_available =
              &is_trailers_only_;
        } else {
          stream_op_payload->recv_initial_metadata.peer_string =
              peer_string_atm_ptr();
        }
        ++num_recv_ops;
        break;
      }
      case GRPC_OP_RECV_MESSAGE: {
        /* Flag validation: currently allow no flags */
        if (op->flags != 0) {
          error = GRPC_CALL_ERROR_INVALID_FLAGS;
          goto done_with_error;
        }
        if (receiving_message_) {
          error = GRPC_CALL_ERROR_TOO_MANY_OPERATIONS;
          goto done_with_error;
        }
        receiving_message_ = true;
        stream_op->recv_message = true;
        receiving_slice_buffer_.reset();
        receiving_buffer_ = op->data.recv_message.recv_message;
        stream_op_payload->recv_message.recv_message = &receiving_slice_buffer_;
        receiving_stream_flags_ = 0;
        stream_op_payload->recv_message.flags = &receiving_stream_flags_;
        stream_op_payload->recv_message.call_failed_before_recv_message =
            &call_failed_before_recv_message_;
        GRPC_CLOSURE_INIT(
            &receiving_stream_ready_,
            [](void* bctlp, grpc_error_handle error) {
              auto* bctl = static_cast<BatchControl*>(bctlp);
              auto* call = bctl->call_;
              //  Yields the call combiner before processing the received
              //  message.
              GRPC_CALL_COMBINER_STOP(call->call_combiner(),
                                      "recv_message_ready");
              bctl->ReceivingStreamReady(error);
            },
            bctl, grpc_schedule_on_exec_ctx);
        stream_op_payload->recv_message.recv_message_ready =
            &receiving_stream_ready_;
        ++num_recv_ops;
        break;
      }
      case GRPC_OP_RECV_STATUS_ON_CLIENT: {
        /* Flag validation: currently allow no flags */
        if (op->flags != 0) {
          error = GRPC_CALL_ERROR_INVALID_FLAGS;
          goto done_with_error;
        }
        if (!is_client()) {
          error = GRPC_CALL_ERROR_NOT_ON_SERVER;
          goto done_with_error;
        }
        if (requested_final_op_) {
          error = GRPC_CALL_ERROR_TOO_MANY_OPERATIONS;
          goto done_with_error;
        }
        requested_final_op_ = true;
        buffered_metadata_[1] =
            op->data.recv_status_on_client.trailing_metadata;
        final_op_.client.status = op->data.recv_status_on_client.status;
        final_op_.client.status_details =
            op->data.recv_status_on_client.status_details;
        final_op_.client.error_string =
            op->data.recv_status_on_client.error_string;
        stream_op->recv_trailing_metadata = true;
        stream_op_payload->recv_trailing_metadata.recv_trailing_metadata =
            &recv_trailing_metadata_;
        stream_op_payload->recv_trailing_metadata.collect_stats =
            &final_info_.stats.transport_stream_stats;
        GRPC_CLOSURE_INIT(
            &receiving_trailing_metadata_ready_,
            [](void* bctl, grpc_error_handle error) {
              static_cast<BatchControl*>(bctl)->ReceivingTrailingMetadataReady(
                  error);
            },
            bctl, grpc_schedule_on_exec_ctx);
        stream_op_payload->recv_trailing_metadata.recv_trailing_metadata_ready =
            &receiving_trailing_metadata_ready_;
        ++num_recv_ops;
        break;
      }
      case GRPC_OP_RECV_CLOSE_ON_SERVER: {
        /* Flag validation: currently allow no flags */
        if (op->flags != 0) {
          error = GRPC_CALL_ERROR_INVALID_FLAGS;
          goto done_with_error;
        }
        if (is_client()) {
          error = GRPC_CALL_ERROR_NOT_ON_CLIENT;
          goto done_with_error;
        }
        if (requested_final_op_) {
          error = GRPC_CALL_ERROR_TOO_MANY_OPERATIONS;
          goto done_with_error;
        }
        requested_final_op_ = true;
        final_op_.server.cancelled = op->data.recv_close_on_server.cancelled;
        stream_op->recv_trailing_metadata = true;
        stream_op_payload->recv_trailing_metadata.recv_trailing_metadata =
            &recv_trailing_metadata_;
        stream_op_payload->recv_trailing_metadata.collect_stats =
            &final_info_.stats.transport_stream_stats;
        GRPC_CLOSURE_INIT(
            &receiving_trailing_metadata_ready_,
            [](void* bctl, grpc_error_handle error) {
              static_cast<BatchControl*>(bctl)->ReceivingTrailingMetadataReady(
                  error);
            },
            bctl, grpc_schedule_on_exec_ctx);
        stream_op_payload->recv_trailing_metadata.recv_trailing_metadata_ready =
            &receiving_trailing_metadata_ready_;
        ++num_recv_ops;
        break;
      }
    }
  }

  InternalRef("completion");
  if (!is_notify_tag_closure) {
    GPR_ASSERT(grpc_cq_begin_op(cq_, notify_tag));
  }
  bctl->set_num_steps_to_complete((has_send_ops ? 1 : 0) + num_recv_ops);

  if (has_send_ops) {
    GRPC_CLOSURE_INIT(
        &bctl->finish_batch_,
        [](void* bctl, grpc_error_handle error) {
          static_cast<BatchControl*>(bctl)->FinishBatch(error);
        },
        bctl, grpc_schedule_on_exec_ctx);
    stream_op->on_complete = &bctl->finish_batch_;
  }

  ExecuteBatch(stream_op, &bctl->start_batch_);

done:
  return error;

done_with_error:
  /* reverse any mutations that occurred */
  if (stream_op->send_initial_metadata) {
    sent_initial_metadata_ = false;
    send_initial_metadata_.Clear();
  }
  if (stream_op->send_message) {
    sending_message_ = false;
  }
  if (stream_op->send_trailing_metadata) {
    sent_final_op_ = false;
    send_trailing_metadata_.Clear();
  }
  if (stream_op->recv_initial_metadata) {
    received_initial_metadata_ = false;
  }
  if (stream_op->recv_message) {
    receiving_message_ = false;
  }
  if (stream_op->recv_trailing_metadata) {
    requested_final_op_ = false;
  }
  goto done;
}

void FilterStackCall::ContextSet(grpc_context_index elem, void* value,
                                 void (*destroy)(void*)) {
  if (context_[elem].destroy) {
    context_[elem].destroy(context_[elem].value);
  }
  context_[elem].value = value;
  context_[elem].destroy = destroy;
}

///////////////////////////////////////////////////////////////////////////////
// Metadata validation helpers

namespace {
bool ValidateMetadata(size_t count, grpc_metadata* metadata) {
  for (size_t i = 0; i < count; i++) {
    grpc_metadata* md = &metadata[i];
    if (!GRPC_LOG_IF_ERROR("validate_metadata",
                           grpc_validate_header_key_is_legal(md->key))) {
      return false;
    } else if (!grpc_is_binary_header_internal(md->key) &&
               !GRPC_LOG_IF_ERROR(
                   "validate_metadata",
                   grpc_validate_header_nonbin_value_is_legal(md->value))) {
      return false;
    } else if (GRPC_SLICE_LENGTH(md->value) >= UINT32_MAX) {
      // HTTP2 hpack encoding has a maximum limit.
      return false;
    }
  }
  return true;
}
}  // namespace

///////////////////////////////////////////////////////////////////////////////
// PromiseBasedCall
// Will be folded into Call once the promise conversion is done

class PromiseBasedCall : public Call, public Activity, public Wakeable {
 public:
  PromiseBasedCall(Arena* arena, const grpc_call_create_args& args);

  void ContextSet(grpc_context_index elem, void* value,
                  void (*destroy)(void* value)) override;
  void* ContextGet(grpc_context_index elem) const override;
  void SetCompletionQueue(grpc_completion_queue* cq) override;

  // Implementation of call refcounting: move this to DualRefCounted once we
  // don't need to maintain FilterStackCall compatibility
  void ExternalRef() final {
    refs_.fetch_add(MakeRefPair(1, 0), std::memory_order_relaxed);
  }
  void ExternalUnref() final {
    const uint64_t prev_ref_pair =
        refs_.fetch_add(MakeRefPair(-1, 1), std::memory_order_acq_rel);
    const uint32_t strong_refs = GetStrongRefs(prev_ref_pair);
    if (GPR_UNLIKELY(strong_refs == 1)) {
      Orphan();
    }
    // Now drop the weak ref.
    InternalUnref("external_ref");
  }
  void InternalRef(const char*) final {
    refs_.fetch_add(MakeRefPair(0, 1), std::memory_order_relaxed);
  }
  void InternalUnref(const char*) final {
    const uint64_t prev_ref_pair =
        refs_.fetch_sub(MakeRefPair(0, 1), std::memory_order_acq_rel);
    if (GPR_UNLIKELY(prev_ref_pair == MakeRefPair(0, 1))) {
      DeleteThis();
    }
  }

  // Activity methods
  void ForceImmediateRepoll() ABSL_EXCLUSIVE_LOCKS_REQUIRED(mu_) override;
  Waker MakeOwningWaker() ABSL_EXCLUSIVE_LOCKS_REQUIRED(mu_) override {
    InternalRef("wakeup");
// If ASAN is defined, we leverage it to detect dropped Waker objects.
// Usually Waker must be destroyed or woken up, but (especially with arenas)
// it's not uncommon to create a Waker and then do neither. In that case it's
// incredibly fraught to diagnose where the dropped reference to this object was
// created. Instead, leverage ASAN and create a new object per expected wakeup.
// Now when we drop such an object ASAN will fail and we'll get a callstack to
// the creation of the waker in question.
#if defined(__has_feature)
#if __has_feature(address_sanitizer)
#define GRPC_CALL_USES_ASAN_WAKER
    class AsanWaker final : public Wakeable {
     public:
      explicit AsanWaker(PromiseBasedCall* call) : call_(call) {}

      void Wakeup() override {
        call_->Wakeup();
        delete this;
      }

      void Drop() override {
        call_->Drop();
        delete this;
      }

      std::string ActivityDebugTag() const override {
        return call_->DebugTag();
      }

     private:
      PromiseBasedCall* call_;
    };
    return Waker(new AsanWaker(this));
#endif
#endif
#ifndef GRPC_CALL_USES_ASAN_WAKER
    return Waker(this);
#endif
  }
  Waker MakeNonOwningWaker() ABSL_EXCLUSIVE_LOCKS_REQUIRED(mu_) override;

  // Wakeable methods
  void Wakeup() override {
    grpc_event_engine::experimental::GetDefaultEventEngine()->Run([this] {
      ApplicationCallbackExecCtx app_exec_ctx;
      ExecCtx exec_ctx;
      {
        ScopedContext activity_context(this);
        MutexLock lock(&mu_);
        Update();
      }
      InternalUnref("wakeup");
    });
  }
  void Drop() override { InternalUnref("wakeup"); }

  void RunInContext(absl::AnyInvocable<void()> fn) {
    if (Activity::current() == this) {
      fn();
    } else {
      InternalRef("in_context");
      grpc_event_engine::experimental::GetDefaultEventEngine()->Run(
          [this, fn = std::move(fn)]() mutable {
            ExecCtx exec_ctx;
            {
              ScopedContext activity_context(this);
              MutexLock lock(&mu_);
              fn();
              Update();
            }
            InternalUnref("in_context");
          });
    }
  }

  grpc_compression_algorithm test_only_compression_algorithm() override {
    abort();
  }
  uint32_t test_only_message_flags() override { abort(); }
  uint32_t test_only_encodings_accepted_by_peer() override { abort(); }
  grpc_compression_algorithm compression_for_level(
      grpc_compression_level) override {
    abort();
  }

  // This should return nullptr for the promise stack (and alternative means
  // for that functionality be invented)
  grpc_call_stack* call_stack() override { return nullptr; }

 protected:
  class ScopedContext
      : public ScopedActivity,
        public promise_detail::Context<Arena>,
        public promise_detail::Context<grpc_call_context_element>,
        public promise_detail::Context<CallContext>,
        public promise_detail::Context<CallFinalization>,
        public promise_detail::Context<FragmentAllocator> {
   public:
    explicit ScopedContext(PromiseBasedCall* call)
        : ScopedActivity(call),
          promise_detail::Context<Arena>(call->arena()),
          promise_detail::Context<grpc_call_context_element>(call->context_),
          promise_detail::Context<CallContext>(&call->call_context_),
          promise_detail::Context<CallFinalization>(&call->finalization_),
          promise_detail::Context<FragmentAllocator>(
              &call->fragment_allocator_) {}
  };

  class Completion {
   public:
    Completion() : index_(kNullIndex) {}
    ~Completion() { GPR_ASSERT(index_ == kNullIndex); }
    explicit Completion(uint8_t index) : index_(index) {}
    Completion(const Completion& other) = delete;
    Completion& operator=(const Completion& other) = delete;
    Completion(Completion&& other) noexcept : index_(other.index_) {
      other.index_ = kNullIndex;
    }
    Completion& operator=(Completion&& other) noexcept {
      GPR_ASSERT(index_ == kNullIndex);
      index_ = other.index_;
      other.index_ = kNullIndex;
      return *this;
    }

    uint8_t index() const { return index_; }
    uint8_t TakeIndex() { return std::exchange(index_, kNullIndex); }
    bool has_value() const { return index_ != kNullIndex; }

    std::string ToString() const {
      return index_ == kNullIndex ? "null"
                                  : std::to_string(static_cast<int>(index_));
    }

   private:
    enum : uint8_t { kNullIndex = 0xff };
    uint8_t index_;
  };

  ~PromiseBasedCall() override {
    if (non_owning_wakeable_) non_owning_wakeable_->DropActivity();
    if (cq_) GRPC_CQ_INTERNAL_UNREF(cq_, "bind");
  }

  // Enumerates why a Completion is still pending
  enum class PendingOp {
    // We're in the midst of starting a batch of operations
    kStartingBatch = 0,
    // The following correspond with the batch operations from above
    kReceiveInitialMetadata,
    kReceiveStatusOnClient,
    kSendMessage,
    kReceiveMessage,
  };

  static constexpr const char* PendingOpString(PendingOp reason) {
    switch (reason) {
      case PendingOp::kStartingBatch:
        return "StartingBatch";
      case PendingOp::kReceiveInitialMetadata:
        return "ReceiveInitialMetadata";
      case PendingOp::kReceiveStatusOnClient:
        return "ReceiveStatusOnClient";
      case PendingOp::kSendMessage:
        return "SendMessage";
      case PendingOp::kReceiveMessage:
        return "ReceiveMessage";
    }
    return "Unknown";
  }

  static constexpr uint8_t PendingOpBit(PendingOp reason) {
    return 1 << static_cast<int>(reason);
  }

  Mutex* mu() const ABSL_LOCK_RETURNED(mu_) { return &mu_; }

  // Begin work on a completion, recording the tag/closure to notify.
  // Use the op selected in \a ops to determine the index to allocate into.
  // Starts the "StartingBatch" PendingOp immediately.
  // Assumes at least one operation in \a ops.
  Completion StartCompletion(void* tag, bool is_closure, const grpc_op* ops)
      ABSL_EXCLUSIVE_LOCKS_REQUIRED(mu_);
  // Add one pending op to the completion, and return it.
  Completion AddOpToCompletion(const Completion& completion, PendingOp reason)
      ABSL_EXCLUSIVE_LOCKS_REQUIRED(mu_);
  // Finish one op on the completion. Must have been previously been added.
  // The completion as a whole finishes when all pending ops finish.
  void FinishOpOnCompletion(Completion* completion, PendingOp reason)
      ABSL_EXCLUSIVE_LOCKS_REQUIRED(mu_);
  // Mark the completion as failed. Does not finish it.
  void FailCompletion(const Completion& completion);
  // Run the promise polling loop until it stalls.
  void Update() ABSL_EXCLUSIVE_LOCKS_REQUIRED(mu_);
  // Update the promise state once.
  virtual void UpdateOnce() ABSL_EXCLUSIVE_LOCKS_REQUIRED(mu_) = 0;
  // Accept the stats from the context (call once we have proof the transport is
  // done with them).
  // Right now this means that promise based calls do not record correct stats
  // with census if they are cancelled.
  // TODO(ctiller): this should be remedied before promise  based calls are
  // dexperimentalized.
  void AcceptTransportStatsFromContext() ABSL_EXCLUSIVE_LOCKS_REQUIRED(mu_) {
    final_stats_ = *call_context_.call_stats();
  }

  grpc_completion_queue* cq() ABSL_EXCLUSIVE_LOCKS_REQUIRED(mu_) { return cq_; }

  void CToMetadata(grpc_metadata* metadata, size_t count,
                   grpc_metadata_batch* batch);

  std::string ActivityDebugTag() const override { return DebugTag(); }

  // At the end of the call run any finalization actions.
  void RunFinalization(grpc_status_code status, const char* status_details) {
    grpc_call_final_info final_info;
    final_info.stats = final_stats_;
    final_info.final_status = status;
    final_info.error_string = status_details;
    finalization_.Run(&final_info);
  }

 private:
  union CompletionInfo {
    struct Pending {
      // Bitmask of PendingOps
      uint8_t pending_op_bits;
      bool is_closure;
      bool success;
      void* tag;
    } pending;
    grpc_cq_completion completion;
  };

  class NonOwningWakable final : public Wakeable {
   public:
    explicit NonOwningWakable(PromiseBasedCall* call) : call_(call) {}

    // Ref the Handle (not the activity).
    void Ref() { refs_.fetch_add(1, std::memory_order_relaxed); }

    // Activity is going away... drop its reference and sever the connection
    // back.
    void DropActivity() ABSL_LOCKS_EXCLUDED(mu_) {
      auto unref = absl::MakeCleanup([this]() { Unref(); });
      MutexLock lock(&mu_);
      GPR_ASSERT(call_ != nullptr);
      call_ = nullptr;
    }

    // Activity needs to wake up (if it still exists!) - wake it up, and drop
    // the ref that was kept for this handle.
    void Wakeup() override ABSL_LOCKS_EXCLUDED(mu_) {
      // Drop the ref to the handle at end of scope (we have one ref = one
      // wakeup semantics).
      auto unref = absl::MakeCleanup([this]() { Unref(); });
      ReleasableMutexLock lock(&mu_);
      // Note that activity refcount can drop to zero, but we could win the lock
      // against DropActivity, so we need to only increase activities refcount
      // if it is non-zero.
      if (call_ && call_->RefIfNonZero()) {
        PromiseBasedCall* call = call_;
        lock.Release();
        // Activity still exists and we have a reference: wake it up, which will
        // drop the ref.
        call->Wakeup();
      }
    }

    std::string ActivityDebugTag() const override {
      MutexLock lock(&mu_);
      return call_ == nullptr ? "<unknown>" : call_->DebugTag();
    }

    void Drop() override { Unref(); }

   private:
    // Unref the Handle (not the activity).
    void Unref() {
      if (1 == refs_.fetch_sub(1, std::memory_order_acq_rel)) {
        delete this;
      }
    }

    mutable Mutex mu_;
    // We have two initial refs: one for the wakeup that this is created for,
    // and will be dropped by Wakeup, and the other for the activity which is
    // dropped by DropActivity.
    std::atomic<size_t> refs_{2};
    PromiseBasedCall* call_ ABSL_GUARDED_BY(mu_);
  };

  static void OnDestroy(void* arg, grpc_error_handle) {
    auto* call = static_cast<PromiseBasedCall*>(arg);
    ScopedContext context(call);
    call->DeleteThis();
  }

  // First 32 bits are strong refs, next 32 bits are weak refs.
  static uint64_t MakeRefPair(uint32_t strong, uint32_t weak) {
    return (static_cast<uint64_t>(strong) << 32) + static_cast<int64_t>(weak);
  }
  static uint32_t GetStrongRefs(uint64_t ref_pair) {
    return static_cast<uint32_t>(ref_pair >> 32);
  }
  static uint32_t GetWeakRefs(uint64_t ref_pair) {
    return static_cast<uint32_t>(ref_pair & 0xffffffffu);
  }

  bool RefIfNonZero() {
    uint64_t prev_ref_pair = refs_.load(std::memory_order_acquire);
    do {
      const uint32_t strong_refs = GetStrongRefs(prev_ref_pair);
      if (strong_refs == 0) return false;
    } while (!refs_.compare_exchange_weak(
        prev_ref_pair, prev_ref_pair + MakeRefPair(1, 0),
        std::memory_order_acq_rel, std::memory_order_acquire));
    return true;
  }

  mutable Mutex mu_;
  std::atomic<uint64_t> refs_{MakeRefPair(1, 0)};
  CallContext call_context_{this};
  bool keep_polling_ ABSL_GUARDED_BY(mu()) = false;

  /* Contexts for various subsystems (security, tracing, ...). */
  grpc_call_context_element context_[GRPC_CONTEXT_COUNT] = {};
  grpc_completion_queue* cq_ ABSL_GUARDED_BY(mu_);
  FragmentAllocator fragment_allocator_ ABSL_GUARDED_BY(mu_);
  NonOwningWakable* non_owning_wakeable_ ABSL_GUARDED_BY(mu_) = nullptr;
  CompletionInfo completion_info_[6];
  grpc_call_stats final_stats_{};
  CallFinalization finalization_;
};

template <typename T>
grpc_error_handle MakePromiseBasedCall(grpc_call_create_args* args,
                                       grpc_call** out_call) {
  Channel* channel = args->channel.get();

  auto alloc = Arena::CreateWithAlloc(channel->CallSizeEstimate(), sizeof(T),
                                      channel->allocator());
  PromiseBasedCall* call = new (alloc.second) T(alloc.first, args);
  *out_call = call->c_ptr();
  GPR_DEBUG_ASSERT(Call::FromC(*out_call) == call);
  return GRPC_ERROR_NONE;
}

PromiseBasedCall::PromiseBasedCall(Arena* arena,
                                   const grpc_call_create_args& args)
    : Call(arena, args.server_transport_data == nullptr, args.send_deadline,
           args.channel->Ref()),
      cq_(args.cq) {
  if (args.cq != nullptr) {
    GPR_ASSERT(args.pollset_set_alternative == nullptr &&
               "Only one of 'cq' and 'pollset_set_alternative' should be "
               "non-nullptr.");
    GRPC_CQ_INTERNAL_REF(args.cq, "bind");
    call_context_.pollent_ =
        grpc_polling_entity_create_from_pollset(grpc_cq_pollset(args.cq));
  }
  if (args.pollset_set_alternative != nullptr) {
    call_context_.pollent_ = grpc_polling_entity_create_from_pollset_set(
        args.pollset_set_alternative);
  }
}

Waker PromiseBasedCall::MakeNonOwningWaker() {
  if (non_owning_wakeable_ == nullptr) {
    non_owning_wakeable_ = new NonOwningWakable(this);
  } else {
    non_owning_wakeable_->Ref();
  }
  return Waker(non_owning_wakeable_);
}

void PromiseBasedCall::CToMetadata(grpc_metadata* metadata, size_t count,
                                   grpc_metadata_batch* b) {
  for (size_t i = 0; i < count; i++) {
    grpc_metadata* md = &metadata[i];
    auto key = StringViewFromSlice(md->key);
    // Filter "content-length metadata"
    if (key == "content-length") continue;
    b->Append(key, Slice(grpc_slice_ref(md->value)),
              [md](absl::string_view error, const Slice& value) {
                gpr_log(GPR_DEBUG, "Append error: %s",
                        absl::StrCat("key=", StringViewFromSlice(md->key),
                                     " error=", error,
                                     " value=", value.as_string_view())
                            .c_str());
              });
  }
}

void PromiseBasedCall::ContextSet(grpc_context_index elem, void* value,
                                  void (*destroy)(void*)) {
  if (context_[elem].destroy != nullptr) {
    context_[elem].destroy(context_[elem].value);
  }
  context_[elem].value = value;
  context_[elem].destroy = destroy;
}

void* PromiseBasedCall::ContextGet(grpc_context_index elem) const {
  return context_[elem].value;
}

PromiseBasedCall::Completion PromiseBasedCall::StartCompletion(
    void* tag, bool is_closure, const grpc_op* ops) {
  Completion c(BatchSlotForOp(ops[0].op));
  if (grpc_call_trace.enabled()) {
    gpr_log(GPR_INFO, "%sStartCompletion %s tag=%p", DebugTag().c_str(),
            c.ToString().c_str(), tag);
  }
  if (!is_closure) {
    grpc_cq_begin_op(cq(), tag);
  }
  completion_info_[c.index()].pending = {
      PendingOpBit(PendingOp::kStartingBatch), is_closure, true, tag};
  return c;
}

PromiseBasedCall::Completion PromiseBasedCall::AddOpToCompletion(
    const Completion& completion, PendingOp reason) {
  if (grpc_call_trace.enabled()) {
    gpr_log(GPR_INFO, "%sAddOpToCompletion %s %s", DebugTag().c_str(),
            completion.ToString().c_str(), PendingOpString(reason));
  }
  auto& pending_op_bits =
      completion_info_[completion.index()].pending.pending_op_bits;
  GPR_ASSERT((pending_op_bits & PendingOpBit(reason)) == 0);
  pending_op_bits |= PendingOpBit(reason);
  return Completion(completion.index());
}

void PromiseBasedCall::FailCompletion(const Completion& completion) {
  if (grpc_call_trace.enabled()) {
    gpr_log(GPR_INFO, "%sFailCompletion %s", DebugTag().c_str(),
            completion.ToString().c_str());
  }
  completion_info_[completion.index()].pending.success = false;
}

void PromiseBasedCall::FinishOpOnCompletion(Completion* completion,
                                            PendingOp reason) {
  if (grpc_call_trace.enabled()) {
    auto pending_op_bits =
        completion_info_[completion->index()].pending.pending_op_bits;
    bool success = completion_info_[completion->index()].pending.success;
    std::vector<const char*> pending;
    for (size_t i = 0; i < 8 * sizeof(pending_op_bits); i++) {
      if (static_cast<PendingOp>(i) == reason) continue;
      if (pending_op_bits & (1 << i)) {
        pending.push_back(PendingOpString(static_cast<PendingOp>(i)));
      }
    }
    gpr_log(
        GPR_INFO, "%sFinishOpOnCompletion %s %s %s", DebugTag().c_str(),
        completion->ToString().c_str(), PendingOpString(reason),
        (pending.empty()
             ? (success ? std::string("done") : std::string("failed"))
             : absl::StrFormat("pending_ops={%s}", absl::StrJoin(pending, ",")))
            .c_str());
  }
  const uint8_t i = completion->TakeIndex();
  GPR_ASSERT(i < GPR_ARRAY_SIZE(completion_info_));
  CompletionInfo::Pending& pending = completion_info_[i].pending;
  GPR_ASSERT(pending.pending_op_bits & PendingOpBit(reason));
  pending.pending_op_bits &= ~PendingOpBit(reason);
  auto error = pending.success ? GRPC_ERROR_NONE : GRPC_ERROR_CANCELLED;
  if (pending.pending_op_bits == 0) {
    if (pending.is_closure) {
      ExecCtx::Run(DEBUG_LOCATION, static_cast<grpc_closure*>(pending.tag),
                   error);
    } else {
      grpc_cq_end_op(
          cq(), pending.tag, error, [](void*, grpc_cq_completion*) {}, nullptr,
          &completion_info_[i].completion);
    }
  }
}

void PromiseBasedCall::Update() {
  keep_polling_ = false;
  do {
    UpdateOnce();
  } while (std::exchange(keep_polling_, false));
}

void PromiseBasedCall::ForceImmediateRepoll() { keep_polling_ = true; }

void PromiseBasedCall::SetCompletionQueue(grpc_completion_queue* cq) {
  MutexLock lock(&mu_);
  cq_ = cq;
  GRPC_CQ_INTERNAL_REF(cq, "bind");
  call_context_.pollent_ =
      grpc_polling_entity_create_from_pollset(grpc_cq_pollset(cq));
}

///////////////////////////////////////////////////////////////////////////////
// CallContext

void CallContext::RunInContext(absl::AnyInvocable<void()> fn) {
  call_->RunInContext(std::move(fn));
}

void CallContext::IncrementRefCount(const char* reason) {
  call_->InternalRef(reason);
}

void CallContext::Unref(const char* reason) { call_->InternalUnref(reason); }

///////////////////////////////////////////////////////////////////////////////
// ClientPromiseBasedCall

class ClientPromiseBasedCall final : public PromiseBasedCall {
 public:
  ClientPromiseBasedCall(Arena* arena, grpc_call_create_args* args)
      : PromiseBasedCall(arena, *args) {
    GRPC_STATS_INC_CLIENT_CALLS_CREATED();
    ScopedContext context(this);
    send_initial_metadata_ =
        GetContext<FragmentAllocator>()->MakeClientMetadata();
    send_initial_metadata_->Set(HttpPathMetadata(), std::move(*args->path));
    if (args->authority.has_value()) {
      send_initial_metadata_->Set(HttpAuthorityMetadata(),
                                  std::move(*args->authority));
    }
    if (auto* channelz_channel = channel()->channelz_node()) {
      channelz_channel->RecordCallStarted();
    }
  }

  ~ClientPromiseBasedCall() override {
    ScopedContext context(this);
    send_initial_metadata_.reset();
    recv_status_on_client_ = absl::monostate();
    promise_ = ArenaPromise<ServerMetadataHandle>();
    // Need to destroy the pipes under the ScopedContext above, so we move them
    // out here and then allow the destructors to run at end of scope, but
    // before context.
    auto c2s = std::move(client_to_server_messages_);
    auto s2c = std::move(server_to_client_messages_);
  }

  absl::string_view GetServerAuthority() const override { abort(); }
  void CancelWithError(grpc_error_handle error) override;
  bool Completed() override;
  void Orphan() override {
    MutexLock lock(mu());
    ScopedContext ctx(this);
    if (!completed_) Finish(ServerMetadataHandle(absl::CancelledError()));
  }
  bool is_trailers_only() const override {
    MutexLock lock(mu());
    return is_trailers_only_;
  }
  bool failed_before_recv_message() const override { abort(); }

  grpc_call_error StartBatch(const grpc_op* ops, size_t nops, void* notify_tag,
                             bool is_notify_tag_closure) override;

  std::string DebugTag() const override {
    return absl::StrFormat("CLIENT_CALL[%p]: ", this);
  }

 private:
  // Poll the underlying promise (and sundry objects) once.
  void UpdateOnce() ABSL_EXCLUSIVE_LOCKS_REQUIRED(mu()) override;
  // Finish the call with the given status/trailing metadata.
  void Finish(ServerMetadataHandle trailing_metadata)
      ABSL_EXCLUSIVE_LOCKS_REQUIRED(mu());
  // Validate that a set of ops is valid for a client call.
  grpc_call_error ValidateBatch(const grpc_op* ops, size_t nops) const
      ABSL_EXCLUSIVE_LOCKS_REQUIRED(mu());
  // Commit a valid batch of operations to be executed.
  void CommitBatch(const grpc_op* ops, size_t nops,
                   const Completion& completion)
      ABSL_EXCLUSIVE_LOCKS_REQUIRED(mu());
  // Start the underlying promise.
  void StartPromise(ClientMetadataHandle client_initial_metadata)
      ABSL_EXCLUSIVE_LOCKS_REQUIRED(mu());
  // Publish some metadata out to the application.
  static void PublishMetadataArray(grpc_metadata_array* array,
                                   ServerMetadata* md);
  // Publish status out to the application.
  void PublishStatus(
      grpc_op::grpc_op_data::grpc_op_recv_status_on_client op_args,
      ServerMetadataHandle trailing_metadata)
      ABSL_EXCLUSIVE_LOCKS_REQUIRED(mu());
  // Publish server initial metadata out to the application.
  void PublishInitialMetadata(ServerMetadata* metadata)
      ABSL_EXCLUSIVE_LOCKS_REQUIRED(mu());

  ArenaPromise<ServerMetadataHandle> promise_ ABSL_GUARDED_BY(mu());
  Latch<ServerMetadata*> server_initial_metadata_ ABSL_GUARDED_BY(mu());
  Pipe<MessageHandle> client_to_server_messages_ ABSL_GUARDED_BY(mu()){arena()};
  Pipe<MessageHandle> server_to_client_messages_ ABSL_GUARDED_BY(mu()){arena()};

  ClientMetadataHandle send_initial_metadata_;
  grpc_metadata_array* recv_initial_metadata_ ABSL_GUARDED_BY(mu()) = nullptr;
  grpc_byte_buffer** recv_message_ ABSL_GUARDED_BY(mu()) = nullptr;
  absl::variant<absl::monostate,
                grpc_op::grpc_op_data::grpc_op_recv_status_on_client,
                ServerMetadataHandle>
      recv_status_on_client_ ABSL_GUARDED_BY(mu());
  absl::optional<PipeSender<MessageHandle>::PushType> outstanding_send_
      ABSL_GUARDED_BY(mu());
  absl::optional<PipeReceiver<MessageHandle>::NextType> outstanding_recv_
      ABSL_GUARDED_BY(mu());
  absl::optional<Latch<ServerMetadata*>::WaitPromise>
      server_initial_metadata_ready_;
  absl::optional<grpc_compression_algorithm> incoming_compression_algorithm_;
  Completion recv_initial_metadata_completion_ ABSL_GUARDED_BY(mu());
  Completion recv_status_on_client_completion_ ABSL_GUARDED_BY(mu());
  Completion send_message_completion_ ABSL_GUARDED_BY(mu());
  Completion recv_message_completion_ ABSL_GUARDED_BY(mu());
  bool completed_ ABSL_GUARDED_BY(mu()) = false;
  bool is_trailers_only_ ABSL_GUARDED_BY(mu());
};

void ClientPromiseBasedCall::StartPromise(
    ClientMetadataHandle client_initial_metadata) {
  GPR_ASSERT(!promise_.has_value());
  promise_ = channel()->channel_stack()->MakeClientCallPromise(CallArgs{
      std::move(client_initial_metadata),
      &server_initial_metadata_,
      &client_to_server_messages_.receiver,
      &server_to_client_messages_.sender,
  });
}

void ClientPromiseBasedCall::CancelWithError(grpc_error_handle error) {
  MutexLock lock(mu());
  ScopedContext context(this);
  Finish(ServerMetadataHandle(grpc_error_to_absl_status(error)));
  GRPC_ERROR_UNREF(error);
}

grpc_call_error ClientPromiseBasedCall::ValidateBatch(const grpc_op* ops,
                                                      size_t nops) const {
  BitSet<8> got_ops;
  for (size_t op_idx = 0; op_idx < nops; op_idx++) {
    const grpc_op& op = ops[op_idx];
    switch (op.op) {
      case GRPC_OP_SEND_INITIAL_METADATA:
        if (!AreInitialMetadataFlagsValid(op.flags)) {
          return GRPC_CALL_ERROR_INVALID_FLAGS;
        }
        if (!ValidateMetadata(op.data.send_initial_metadata.count,
                              op.data.send_initial_metadata.metadata)) {
          return GRPC_CALL_ERROR_INVALID_METADATA;
        }
        break;
      case GRPC_OP_SEND_MESSAGE:
        if (!AreWriteFlagsValid(op.flags)) {
          return GRPC_CALL_ERROR_INVALID_FLAGS;
        }
        break;
      case GRPC_OP_RECV_INITIAL_METADATA:
      case GRPC_OP_RECV_MESSAGE:
      case GRPC_OP_SEND_CLOSE_FROM_CLIENT:
      case GRPC_OP_RECV_STATUS_ON_CLIENT:
        if (op.flags != 0) return GRPC_CALL_ERROR_INVALID_FLAGS;
        break;
      case GRPC_OP_RECV_CLOSE_ON_SERVER:
      case GRPC_OP_SEND_STATUS_FROM_SERVER:
        return GRPC_CALL_ERROR_NOT_ON_CLIENT;
    }
    if (got_ops.is_set(op.op)) return GRPC_CALL_ERROR_TOO_MANY_OPERATIONS;
    got_ops.set(op.op);
  }
  return GRPC_CALL_OK;
}

void ClientPromiseBasedCall::CommitBatch(const grpc_op* ops, size_t nops,
                                         const Completion& completion) {
  for (size_t op_idx = 0; op_idx < nops; op_idx++) {
    const grpc_op& op = ops[op_idx];
    switch (op.op) {
      case GRPC_OP_SEND_INITIAL_METADATA: {
        // compression not implemented
        GPR_ASSERT(
            !op.data.send_initial_metadata.maybe_compression_level.is_set);
        if (!completed_) {
          CToMetadata(op.data.send_initial_metadata.metadata,
                      op.data.send_initial_metadata.count,
                      send_initial_metadata_.get());
          StartPromise(std::move(send_initial_metadata_));
        }
      } break;
      case GRPC_OP_RECV_INITIAL_METADATA: {
        recv_initial_metadata_ =
            op.data.recv_initial_metadata.recv_initial_metadata;
        server_initial_metadata_ready_ = server_initial_metadata_.Wait();
        recv_initial_metadata_completion_ =
            AddOpToCompletion(completion, PendingOp::kReceiveInitialMetadata);
      } break;
      case GRPC_OP_RECV_STATUS_ON_CLIENT: {
        recv_status_on_client_completion_ =
            AddOpToCompletion(completion, PendingOp::kReceiveStatusOnClient);
        if (auto* finished_metadata =
                absl::get_if<ServerMetadataHandle>(&recv_status_on_client_)) {
          PublishStatus(op.data.recv_status_on_client,
                        std::move(*finished_metadata));
        } else {
          recv_status_on_client_ = op.data.recv_status_on_client;
        }
      } break;
      case GRPC_OP_SEND_MESSAGE: {
        GPR_ASSERT(!outstanding_send_.has_value());
        if (!completed_) {
          send_message_completion_ =
              AddOpToCompletion(completion, PendingOp::kSendMessage);
          SliceBuffer send;
          grpc_slice_buffer_swap(
              &op.data.send_message.send_message->data.raw.slice_buffer,
              send.c_slice_buffer());
          outstanding_send_.emplace(client_to_server_messages_.sender.Push(
              GetContext<FragmentAllocator>()->MakeMessage(std::move(send),
                                                           op.flags)));
        } else {
          FailCompletion(completion);
        }
      } break;
      case GRPC_OP_RECV_MESSAGE: {
        GPR_ASSERT(!outstanding_recv_.has_value());
        recv_message_ = op.data.recv_message.recv_message;
        recv_message_completion_ =
            AddOpToCompletion(completion, PendingOp::kReceiveMessage);
        outstanding_recv_.emplace(server_to_client_messages_.receiver.Next());
      } break;
      case GRPC_OP_SEND_CLOSE_FROM_CLIENT: {
        client_to_server_messages_.sender.Close();
      } break;
      case GRPC_OP_SEND_STATUS_FROM_SERVER:
      case GRPC_OP_RECV_CLOSE_ON_SERVER:
        abort();  // unreachable
    }
  }
}

grpc_call_error ClientPromiseBasedCall::StartBatch(const grpc_op* ops,
                                                   size_t nops,
                                                   void* notify_tag,
                                                   bool is_notify_tag_closure) {
  MutexLock lock(mu());
  ScopedContext activity_context(this);
  if (nops == 0) {
    EndOpImmediately(cq(), notify_tag, is_notify_tag_closure);
    return GRPC_CALL_OK;
  }
  const grpc_call_error validation_result = ValidateBatch(ops, nops);
  if (validation_result != GRPC_CALL_OK) {
    return validation_result;
  }
  Completion completion =
      StartCompletion(notify_tag, is_notify_tag_closure, ops);
  CommitBatch(ops, nops, completion);
  Update();
  FinishOpOnCompletion(&completion, PendingOp::kStartingBatch);
  return GRPC_CALL_OK;
}

void ClientPromiseBasedCall::PublishInitialMetadata(ServerMetadata* metadata) {
  incoming_compression_algorithm_ =
      metadata->Take(GrpcEncodingMetadata()).value_or(GRPC_COMPRESS_NONE);
  server_initial_metadata_ready_.reset();
  GPR_ASSERT(recv_initial_metadata_ != nullptr);
  PublishMetadataArray(std::exchange(recv_initial_metadata_, nullptr),
                       metadata);
  FinishOpOnCompletion(&recv_initial_metadata_completion_,
                       PendingOp::kReceiveInitialMetadata);
}

void ClientPromiseBasedCall::UpdateOnce() {
  if (grpc_call_trace.enabled()) {
    auto present_and_completion_text =
        [](const char* caption, bool has,
           const Completion& completion) -> std::string {
      if (has) {
        if (completion.has_value()) {
          return absl::StrCat(caption, ":",
                              static_cast<int>(completion.index()), " ");
        } else {
          return absl::StrCat(caption,
                              ":!!BUG:operation is present, no completion!! ");
        }
      } else {
        if (!completion.has_value()) {
          return "";
        } else {
          return absl::StrCat(
              caption, ":no-op:", static_cast<int>(completion.index()), " ");
        }
      }
    };
    gpr_log(
        GPR_INFO, "%sUpdateOnce: %s%s%shas_promise=%s", DebugTag().c_str(),
        present_and_completion_text("server_initial_metadata_ready",
                                    server_initial_metadata_ready_.has_value(),
                                    recv_initial_metadata_completion_)
            .c_str(),
        present_and_completion_text("outstanding_send",
                                    outstanding_send_.has_value(),
                                    send_message_completion_)
            .c_str(),
        present_and_completion_text("outstanding_recv",
                                    outstanding_recv_.has_value(),
                                    recv_message_completion_)
            .c_str(),
        promise_.has_value() ? "true" : "false");
  }
  if (send_message_completion_.has_value()) {
    FinishOpOnCompletion(&send_message_completion_, PendingOp::kSendMessage);
  }
  if (server_initial_metadata_ready_.has_value()) {
    Poll<ServerMetadata**> r = (*server_initial_metadata_ready_)();
    if (ServerMetadata*** server_initial_metadata =
            absl::get_if<ServerMetadata**>(&r)) {
      PublishInitialMetadata(**server_initial_metadata);
    } else if (completed_) {
      ServerMetadata no_metadata{GetContext<Arena>()};
      PublishInitialMetadata(&no_metadata);
    }
  }
  if (outstanding_send_.has_value()) {
    Poll<bool> r = (*outstanding_send_)();
    if (const bool* result = absl::get_if<bool>(&r)) {
      outstanding_send_.reset();
      if (!*result) {
        FailCompletion(send_message_completion_);
        Finish(ServerMetadataHandle(absl::Status(
            absl::StatusCode::kInternal, "Failed to send message to server")));
      }
    }
  }
  if (promise_.has_value()) {
    Poll<ServerMetadataHandle> r = promise_();
    if (grpc_call_trace.enabled()) {
      gpr_log(GPR_INFO, "%sUpdateOnce: promise returns %s", DebugTag().c_str(),
              PollToString(r, [](const ServerMetadataHandle& h) {
                return h->DebugString();
              }).c_str());
    }
    if (auto* result = absl::get_if<ServerMetadataHandle>(&r)) {
      AcceptTransportStatsFromContext();
      Finish(std::move(*result));
    }
  }
  if (incoming_compression_algorithm_.has_value() &&
      outstanding_recv_.has_value()) {
    Poll<NextResult<MessageHandle>> r = (*outstanding_recv_)();
    if (auto* result = absl::get_if<NextResult<MessageHandle>>(&r)) {
      outstanding_recv_.reset();
      if (result->has_value()) {
        MessageHandle& message = **result;
        if ((message->flags() & GRPC_WRITE_INTERNAL_COMPRESS) &&
            (incoming_compression_algorithm_ != GRPC_COMPRESS_NONE)) {
          *recv_message_ = grpc_raw_compressed_byte_buffer_create(
              nullptr, 0, *incoming_compression_algorithm_);
        } else {
          *recv_message_ = grpc_raw_byte_buffer_create(nullptr, 0);
        }
        grpc_slice_buffer_move_into(message->payload()->c_slice_buffer(),
                                    &(*recv_message_)->data.raw.slice_buffer);
        if (grpc_call_trace.enabled()) {
          gpr_log(GPR_INFO,
                  "%sUpdateOnce: outstanding_recv finishes: received %" PRIdPTR
                  " byte message",
                  DebugTag().c_str(),
                  (*recv_message_)->data.raw.slice_buffer.length);
        }
      } else {
        if (grpc_call_trace.enabled()) {
          gpr_log(
              GPR_INFO,
              "%sUpdateOnce: outstanding_recv finishes: received end-of-stream",
              DebugTag().c_str());
        }
        *recv_message_ = nullptr;
      }
      FinishOpOnCompletion(&recv_message_completion_,
                           PendingOp::kReceiveMessage);
    } else if (completed_) {
      if (grpc_call_trace.enabled()) {
        gpr_log(GPR_INFO,
                "%sUpdateOnce: outstanding_recv finishes: promise has "
                "completed without queuing a message, forcing end-of-stream",
                DebugTag().c_str());
      }
      outstanding_recv_.reset();
      *recv_message_ = nullptr;
      FinishOpOnCompletion(&recv_message_completion_,
                           PendingOp::kReceiveMessage);
    }
  }
}

void ClientPromiseBasedCall::Finish(ServerMetadataHandle trailing_metadata) {
  if (grpc_call_trace.enabled()) {
    gpr_log(GPR_INFO, "%sFinish: %s", DebugTag().c_str(),
            trailing_metadata->DebugString().c_str());
  }
  promise_ = ArenaPromise<ServerMetadataHandle>();
  completed_ = true;
  if (recv_initial_metadata_ != nullptr) {
    ForceImmediateRepoll();
  }
  const bool pending_initial_metadata =
      server_initial_metadata_ready_.has_value();
  server_initial_metadata_ready_.reset();
  Poll<ServerMetadata**> r = server_initial_metadata_.Wait()();
  if (auto* result = absl::get_if<ServerMetadata**>(&r)) {
    if (pending_initial_metadata) PublishInitialMetadata(**result);
    is_trailers_only_ = false;
  } else {
    if (pending_initial_metadata) {
      ServerMetadata no_metadata{GetContext<Arena>()};
      PublishInitialMetadata(&no_metadata);
    }
    is_trailers_only_ = true;
  }
  if (auto* channelz_channel = channel()->channelz_node()) {
    if (trailing_metadata->get(GrpcStatusMetadata())
            .value_or(GRPC_STATUS_UNKNOWN) == GRPC_STATUS_OK) {
      channelz_channel->RecordCallSucceeded();
    } else {
      channelz_channel->RecordCallFailed();
    }
  }
  if (auto* status_request =
          absl::get_if<grpc_op::grpc_op_data::grpc_op_recv_status_on_client>(
              &recv_status_on_client_)) {
    PublishStatus(*status_request, std::move(trailing_metadata));
  } else {
    recv_status_on_client_ = std::move(trailing_metadata);
  }
}

namespace {
std::string MakeErrorString(const ServerMetadata* trailing_metadata) {
  std::string out = absl::StrCat(
      trailing_metadata->get(GrpcStatusFromWire()).value_or(false)
          ? "Error received from peer"
          : "Error generated by client",
      "grpc_status: ",
      grpc_status_code_to_string(trailing_metadata->get(GrpcStatusMetadata())
                                     .value_or(GRPC_STATUS_UNKNOWN)));
  if (const Slice* message =
          trailing_metadata->get_pointer(GrpcMessageMetadata())) {
    absl::StrAppend(&out, "\ngrpc_message: ", message->as_string_view());
  }
  if (auto annotations = trailing_metadata->get_pointer(GrpcStatusContext())) {
    absl::StrAppend(&out, "\nStatus Context:");
    for (const std::string& annotation : *annotations) {
      absl::StrAppend(&out, "\n  ", annotation);
    }
  }
  return out;
}
}  // namespace

void ClientPromiseBasedCall::PublishStatus(
    grpc_op::grpc_op_data::grpc_op_recv_status_on_client op_args,
    ServerMetadataHandle trailing_metadata) {
  const grpc_status_code status = trailing_metadata->get(GrpcStatusMetadata())
                                      .value_or(GRPC_STATUS_UNKNOWN);
  *op_args.status = status;
  absl::string_view message_string;
  if (Slice* message = trailing_metadata->get_pointer(GrpcMessageMetadata())) {
    message_string = message->as_string_view();
    *op_args.status_details = message->Ref().TakeCSlice();
  } else {
    *op_args.status_details = grpc_empty_slice();
  }
  if (message_string.empty()) {
    RunFinalization(status, nullptr);
  } else {
    std::string error_string(message_string);
    RunFinalization(status, error_string.c_str());
  }
  if (op_args.error_string != nullptr && status != GRPC_STATUS_OK) {
    *op_args.error_string =
        gpr_strdup(MakeErrorString(trailing_metadata.get()).c_str());
  }
  PublishMetadataArray(op_args.trailing_metadata, trailing_metadata.get());
  FinishOpOnCompletion(&recv_status_on_client_completion_,
                       PendingOp::kReceiveStatusOnClient);
}

void ClientPromiseBasedCall::PublishMetadataArray(grpc_metadata_array* array,
                                                  ServerMetadata* md) {
  const auto md_count = md->count();
  if (md_count > array->capacity) {
    array->capacity =
        std::max(array->capacity + md->count(), array->capacity * 3 / 2);
    array->metadata = static_cast<grpc_metadata*>(
        gpr_realloc(array->metadata, sizeof(grpc_metadata) * array->capacity));
  }
  PublishToAppEncoder encoder(array);
  md->Encode(&encoder);
}

bool ClientPromiseBasedCall::Completed() {
  MutexLock lock(mu());
  return completed_;
}

gpr_atm* CallContext::peer_string_atm_ptr() {
  return call_->peer_string_atm_ptr();
}

}  // namespace grpc_core

///////////////////////////////////////////////////////////////////////////////
// C-based API

void* grpc_call_arena_alloc(grpc_call* call, size_t size) {
  grpc_core::ExecCtx exec_ctx;
  return grpc_core::Call::FromC(call)->arena()->Alloc(size);
}

size_t grpc_call_get_initial_size_estimate() {
  return grpc_core::FilterStackCall::InitialSizeEstimate();
}

grpc_error_handle grpc_call_create(grpc_call_create_args* args,
                                   grpc_call** out_call) {
  if (grpc_core::IsPromiseBasedClientCallEnabled() &&
      args->channel->is_promising()) {
    if (args->server_transport_data == nullptr) {
      return grpc_core::MakePromiseBasedCall<grpc_core::ClientPromiseBasedCall>(
          args, out_call);
    }
  }
  return grpc_core::FilterStackCall::Create(args, out_call);
}

void grpc_call_set_completion_queue(grpc_call* call,
                                    grpc_completion_queue* cq) {
  grpc_core::Call::FromC(call)->SetCompletionQueue(cq);
}

void grpc_call_ref(grpc_call* c) { grpc_core::Call::FromC(c)->ExternalRef(); }

void grpc_call_unref(grpc_call* c) {
  grpc_core::ExecCtx exec_ctx;
  grpc_core::Call::FromC(c)->ExternalUnref();
}

char* grpc_call_get_peer(grpc_call* call) {
  return grpc_core::Call::FromC(call)->GetPeer();
}

grpc_call* grpc_call_from_top_element(grpc_call_element* surface_element) {
  return grpc_core::FilterStackCall::FromTopElem(surface_element)->c_ptr();
}

grpc_call_error grpc_call_cancel(grpc_call* call, void* reserved) {
  GRPC_API_TRACE("grpc_call_cancel(call=%p, reserved=%p)", 2, (call, reserved));
  GPR_ASSERT(reserved == nullptr);
  grpc_core::ApplicationCallbackExecCtx callback_exec_ctx;
  grpc_core::ExecCtx exec_ctx;
  grpc_core::Call::FromC(call)->CancelWithError(absl::CancelledError());
  return GRPC_CALL_OK;
}

grpc_call_error grpc_call_cancel_with_status(grpc_call* c,
                                             grpc_status_code status,
                                             const char* description,
                                             void* reserved) {
  GRPC_API_TRACE(
      "grpc_call_cancel_with_status("
      "c=%p, status=%d, description=%s, reserved=%p)",
      4, (c, (int)status, description, reserved));
  GPR_ASSERT(reserved == nullptr);
  grpc_core::ApplicationCallbackExecCtx callback_exec_ctx;
  grpc_core::ExecCtx exec_ctx;
  grpc_core::Call::FromC(c)->CancelWithStatus(status, description);
  return GRPC_CALL_OK;
}

void grpc_call_cancel_internal(grpc_call* call) {
  grpc_core::Call::FromC(call)->CancelWithError(absl::CancelledError());
}

grpc_compression_algorithm grpc_call_test_only_get_compression_algorithm(
    grpc_call* call) {
  return grpc_core::Call::FromC(call)->test_only_compression_algorithm();
}

uint32_t grpc_call_test_only_get_message_flags(grpc_call* call) {
  return grpc_core::Call::FromC(call)->test_only_message_flags();
}

uint32_t grpc_call_test_only_get_encodings_accepted_by_peer(grpc_call* call) {
  return grpc_core::Call::FromC(call)->test_only_encodings_accepted_by_peer();
}

grpc_core::Arena* grpc_call_get_arena(grpc_call* call) {
  return grpc_core::Call::FromC(call)->arena();
}

grpc_call_stack* grpc_call_get_call_stack(grpc_call* call) {
  return grpc_core::Call::FromC(call)->call_stack();
}

grpc_call_error grpc_call_start_batch(grpc_call* call, const grpc_op* ops,
                                      size_t nops, void* tag, void* reserved) {
  GRPC_API_TRACE(
      "grpc_call_start_batch(call=%p, ops=%p, nops=%lu, tag=%p, "
      "reserved=%p)",
      5, (call, ops, (unsigned long)nops, tag, reserved));

  if (reserved != nullptr) {
    return GRPC_CALL_ERROR;
  } else {
    grpc_core::ApplicationCallbackExecCtx callback_exec_ctx;
    grpc_core::ExecCtx exec_ctx;
    return grpc_core::Call::FromC(call)->StartBatch(ops, nops, tag, false);
  }
}

grpc_call_error grpc_call_start_batch_and_execute(grpc_call* call,
                                                  const grpc_op* ops,
                                                  size_t nops,
                                                  grpc_closure* closure) {
  return grpc_core::Call::FromC(call)->StartBatch(ops, nops, closure, true);
}

void grpc_call_context_set(grpc_call* call, grpc_context_index elem,
                           void* value, void (*destroy)(void* value)) {
  return grpc_core::Call::FromC(call)->ContextSet(elem, value, destroy);
}

void* grpc_call_context_get(grpc_call* call, grpc_context_index elem) {
  return grpc_core::Call::FromC(call)->ContextGet(elem);
}

uint8_t grpc_call_is_client(grpc_call* call) {
  return grpc_core::Call::FromC(call)->is_client();
}

grpc_compression_algorithm grpc_call_compression_for_level(
    grpc_call* call, grpc_compression_level level) {
  return grpc_core::Call::FromC(call)->compression_for_level(level);
}

bool grpc_call_is_trailers_only(const grpc_call* call) {
  return grpc_core::Call::FromC(call)->is_trailers_only();
}

int grpc_call_failed_before_recv_message(const grpc_call* c) {
  return grpc_core::Call::FromC(c)->failed_before_recv_message();
}

absl::string_view grpc_call_server_authority(const grpc_call* call) {
  return grpc_core::Call::FromC(call)->GetServerAuthority();
}

const char* grpc_call_error_to_string(grpc_call_error error) {
  switch (error) {
    case GRPC_CALL_ERROR:
      return "GRPC_CALL_ERROR";
    case GRPC_CALL_ERROR_ALREADY_ACCEPTED:
      return "GRPC_CALL_ERROR_ALREADY_ACCEPTED";
    case GRPC_CALL_ERROR_ALREADY_FINISHED:
      return "GRPC_CALL_ERROR_ALREADY_FINISHED";
    case GRPC_CALL_ERROR_ALREADY_INVOKED:
      return "GRPC_CALL_ERROR_ALREADY_INVOKED";
    case GRPC_CALL_ERROR_BATCH_TOO_BIG:
      return "GRPC_CALL_ERROR_BATCH_TOO_BIG";
    case GRPC_CALL_ERROR_INVALID_FLAGS:
      return "GRPC_CALL_ERROR_INVALID_FLAGS";
    case GRPC_CALL_ERROR_INVALID_MESSAGE:
      return "GRPC_CALL_ERROR_INVALID_MESSAGE";
    case GRPC_CALL_ERROR_INVALID_METADATA:
      return "GRPC_CALL_ERROR_INVALID_METADATA";
    case GRPC_CALL_ERROR_NOT_INVOKED:
      return "GRPC_CALL_ERROR_NOT_INVOKED";
    case GRPC_CALL_ERROR_NOT_ON_CLIENT:
      return "GRPC_CALL_ERROR_NOT_ON_CLIENT";
    case GRPC_CALL_ERROR_NOT_ON_SERVER:
      return "GRPC_CALL_ERROR_NOT_ON_SERVER";
    case GRPC_CALL_ERROR_NOT_SERVER_COMPLETION_QUEUE:
      return "GRPC_CALL_ERROR_NOT_SERVER_COMPLETION_QUEUE";
    case GRPC_CALL_ERROR_PAYLOAD_TYPE_MISMATCH:
      return "GRPC_CALL_ERROR_PAYLOAD_TYPE_MISMATCH";
    case GRPC_CALL_ERROR_TOO_MANY_OPERATIONS:
      return "GRPC_CALL_ERROR_TOO_MANY_OPERATIONS";
    case GRPC_CALL_ERROR_COMPLETION_QUEUE_SHUTDOWN:
      return "GRPC_CALL_ERROR_COMPLETION_QUEUE_SHUTDOWN";
    case GRPC_CALL_OK:
      return "GRPC_CALL_OK";
  }
  GPR_UNREACHABLE_CODE(return "GRPC_CALL_ERROR_UNKNOW");
}<|MERGE_RESOLUTION|>--- conflicted
+++ resolved
@@ -282,7 +282,7 @@
         cc->sibling_prev->child_->sibling_next = this;
   }
   if (parent->Completed()) {
-    CancelWithError(GRPC_ERROR_CANCELLED);
+    CancelWithError(absl::CancelledError());
   }
 }
 
@@ -619,79 +619,6 @@
   gpr_atm recv_state_ = 0;
 };
 
-<<<<<<< HEAD
-=======
-Call::ParentCall* Call::GetOrCreateParentCall() {
-  ParentCall* p = parent_call_.load(std::memory_order_acquire);
-  if (p == nullptr) {
-    p = arena_->New<ParentCall>();
-    ParentCall* expected = nullptr;
-    if (!parent_call_.compare_exchange_strong(expected, p,
-                                              std::memory_order_release,
-                                              std::memory_order_relaxed)) {
-      p->~ParentCall();
-      p = expected;
-    }
-  }
-  return p;
-}
-
-Call::ParentCall* Call::parent_call() {
-  return parent_call_.load(std::memory_order_acquire);
-}
-
-absl::Status Call::InitParent(Call* parent, uint32_t propagation_mask) {
-  child_ = arena()->New<ChildCall>(parent);
-
-  parent->InternalRef("child");
-  GPR_ASSERT(is_client_);
-  GPR_ASSERT(!parent->is_client_);
-
-  if (propagation_mask & GRPC_PROPAGATE_DEADLINE) {
-    send_deadline_ = std::min(send_deadline_, parent->send_deadline_);
-  }
-  /* for now GRPC_PROPAGATE_TRACING_CONTEXT *MUST* be passed with
-   * GRPC_PROPAGATE_STATS_CONTEXT */
-  /* TODO(ctiller): This should change to use the appropriate census start_op
-   * call. */
-  if (propagation_mask & GRPC_PROPAGATE_CENSUS_TRACING_CONTEXT) {
-    if (0 == (propagation_mask & GRPC_PROPAGATE_CENSUS_STATS_CONTEXT)) {
-      return absl::UnknownError(
-          "Census tracing propagation requested without Census context "
-          "propagation");
-    }
-    ContextSet(GRPC_CONTEXT_TRACING, parent->ContextGet(GRPC_CONTEXT_TRACING),
-               nullptr);
-  } else if (propagation_mask & GRPC_PROPAGATE_CENSUS_STATS_CONTEXT) {
-    return absl::UnknownError(
-        "Census context propagation requested without Census tracing "
-        "propagation");
-  }
-  if (propagation_mask & GRPC_PROPAGATE_CANCELLATION) {
-    cancellation_is_inherited_ = true;
-  }
-  return absl::OkStatus();
-}
-
-void Call::PublishToParent(Call* parent) {
-  ChildCall* cc = child_;
-  ParentCall* pc = parent->GetOrCreateParentCall();
-  MutexLock lock(&pc->child_list_mu);
-  if (pc->first_child == nullptr) {
-    pc->first_child = this;
-    cc->sibling_next = cc->sibling_prev = this;
-  } else {
-    cc->sibling_next = pc->first_child;
-    cc->sibling_prev = pc->first_child->child_->sibling_prev;
-    cc->sibling_next->child_->sibling_prev =
-        cc->sibling_prev->child_->sibling_next = this;
-  }
-  if (parent->Completed()) {
-    CancelWithError(absl::CancelledError());
-  }
-}
-
->>>>>>> d43511f4
 grpc_error_handle FilterStackCall::Create(grpc_call_create_args* args,
                                           grpc_call** out_call) {
   Channel* channel = args->channel.get();
@@ -1176,29 +1103,6 @@
   return bctl;
 }
 
-<<<<<<< HEAD
-=======
-void Call::PropagateCancellationToChildren() {
-  ParentCall* pc = parent_call();
-  if (pc != nullptr) {
-    Call* child;
-    MutexLock lock(&pc->child_list_mu);
-    child = pc->first_child;
-    if (child != nullptr) {
-      do {
-        Call* next_child_call = child->child_->sibling_next;
-        if (child->cancellation_is_inherited_) {
-          child->InternalRef("propagate_cancel");
-          child->CancelWithError(absl::CancelledError());
-          child->InternalUnref("propagate_cancel");
-        }
-        child = next_child_call;
-      } while (child != pc->first_child);
-    }
-  }
-}
-
->>>>>>> d43511f4
 void FilterStackCall::BatchControl::PostCompletion() {
   FilterStackCall* call = call_;
   grpc_error_handle error = batch_error_.get();
@@ -1464,22 +1368,7 @@
   GRPC_CALL_LOG_BATCH(GPR_INFO, ops, nops);
 
   if (nops == 0) {
-<<<<<<< HEAD
     EndOpImmediately(cq_, notify_tag, is_notify_tag_closure);
-=======
-    if (!is_notify_tag_closure) {
-      GPR_ASSERT(grpc_cq_begin_op(cq_, notify_tag));
-      grpc_cq_end_op(
-          cq_, notify_tag, absl::OkStatus(),
-          [](void*, grpc_cq_completion* completion) { gpr_free(completion); },
-          nullptr,
-          static_cast<grpc_cq_completion*>(
-              gpr_malloc(sizeof(grpc_cq_completion))));
-    } else {
-      Closure::Run(DEBUG_LOCATION, static_cast<grpc_closure*>(notify_tag),
-                   absl::OkStatus());
-    }
->>>>>>> d43511f4
     error = GRPC_CALL_OK;
     goto done;
   }
