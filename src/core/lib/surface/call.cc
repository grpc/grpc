/*
 *
 * Copyright 2015 gRPC authors.
 *
 * Licensed under the Apache License, Version 2.0 (the "License");
 * you may not use this file except in compliance with the License.
 * You may obtain a copy of the License at
 *
 *     http://www.apache.org/licenses/LICENSE-2.0
 *
 * Unless required by applicable law or agreed to in writing, software
 * distributed under the License is distributed on an "AS IS" BASIS,
 * WITHOUT WARRANTIES OR CONDITIONS OF ANY KIND, either express or implied.
 * See the License for the specific language governing permissions and
 * limitations under the License.
 *
 */

#include <grpc/support/port_platform.h>

#include <assert.h>
#include <limits.h>
#include <stdio.h>
#include <stdlib.h>
#include <string.h>

#include <string>

#include "absl/strings/str_cat.h"
#include "absl/strings/str_format.h"

#include <grpc/compression.h>
#include <grpc/grpc.h>
#include <grpc/slice.h>
#include <grpc/support/alloc.h>
#include <grpc/support/log.h>
#include <grpc/support/string_util.h>

#include "src/core/lib/channel/channel_stack.h"
#include "src/core/lib/compression/algorithm_metadata.h"
#include "src/core/lib/debug/stats.h"
#include "src/core/lib/gpr/alloc.h"
#include "src/core/lib/gpr/string.h"
#include "src/core/lib/gpr/time_precise.h"
#include "src/core/lib/gpr/useful.h"
#include "src/core/lib/gprpp/arena.h"
#include "src/core/lib/gprpp/manual_constructor.h"
#include "src/core/lib/gprpp/ref_counted.h"
#include "src/core/lib/iomgr/timer.h"
#include "src/core/lib/profiling/timers.h"
#include "src/core/lib/slice/slice_string_helpers.h"
#include "src/core/lib/slice/slice_utils.h"
#include "src/core/lib/surface/api_trace.h"
#include "src/core/lib/surface/call.h"
#include "src/core/lib/surface/call_test_only.h"
#include "src/core/lib/surface/channel.h"
#include "src/core/lib/surface/completion_queue.h"
#include "src/core/lib/surface/server.h"
#include "src/core/lib/surface/validate_metadata.h"
#include "src/core/lib/transport/error_utils.h"
#include "src/core/lib/transport/metadata.h"
#include "src/core/lib/transport/static_metadata.h"
#include "src/core/lib/transport/status_metadata.h"
#include "src/core/lib/transport/transport.h"

/** The maximum number of concurrent batches possible.
    Based upon the maximum number of individually queueable ops in the batch
    api:
      - initial metadata send
      - message send
      - status/close send (depending on client/server)
      - initial metadata recv
      - message recv
      - status/close recv (depending on client/server) */
#define MAX_CONCURRENT_BATCHES 6

#define MAX_SEND_EXTRA_METADATA_COUNT 3

// Used to create arena for the first call.
#define ESTIMATED_MDELEM_COUNT 16

struct batch_control {
  batch_control() = default;

  grpc_call* call = nullptr;
  grpc_transport_stream_op_batch op;
  /* Share memory for cq_completion and notify_tag as they are never needed
     simultaneously. Each byte used in this data structure count as six bytes
     per call, so any savings we can make are worthwhile,

     We use notify_tag to determine whether or not to send notification to the
     completion queue. Once we've made that determination, we can reuse the
     memory for cq_completion. */
  union {
    grpc_cq_completion cq_completion;
    struct {
      /* Any given op indicates completion by either (a) calling a closure or
         (b) sending a notification on the call's completion queue.  If
         \a is_closure is true, \a tag indicates a closure to be invoked;
         otherwise, \a tag indicates the tag to be used in the notification to
         be sent to the completion queue. */
      void* tag;
      bool is_closure;
    } notify_tag;
  } completion_data;
  grpc_closure start_batch;
  grpc_closure finish_batch;
  grpc_core::Atomic<intptr_t> steps_to_complete;
  gpr_atm batch_error = reinterpret_cast<gpr_atm>(GRPC_ERROR_NONE);
  void set_num_steps_to_complete(uintptr_t steps) {
    steps_to_complete.Store(steps, grpc_core::MemoryOrder::RELEASE);
  }
  bool completed_batch_step() {
    return steps_to_complete.FetchSub(1, grpc_core::MemoryOrder::ACQ_REL) == 1;
  }
};

struct parent_call {
  parent_call() { gpr_mu_init(&child_list_mu); }
  ~parent_call() { gpr_mu_destroy(&child_list_mu); }

  gpr_mu child_list_mu;
  grpc_call* first_child = nullptr;
};

struct child_call {
  explicit child_call(grpc_call* parent) : parent(parent) {}
  grpc_call* parent;
  /** siblings: children of the same parent form a list, and this list is
     protected under
      parent->mu */
  grpc_call* sibling_next = nullptr;
  grpc_call* sibling_prev = nullptr;
};

#define RECV_NONE ((gpr_atm)0)
#define RECV_INITIAL_METADATA_FIRST ((gpr_atm)1)

struct grpc_call {
  grpc_call(grpc_core::Arena* arena, const grpc_call_create_args& args)
      : arena(arena),
        cq(args.cq),
        channel(args.channel),
        is_client(args.server_transport_data == nullptr),
        stream_op_payload(context) {
    for (int i = 0; i < 2; i++) {
      for (int j = 0; j < 2; j++) {
        metadata_batch[i][j].deadline = GRPC_MILLIS_INF_FUTURE;
      }
    }
  }

  ~grpc_call() {
    gpr_free(static_cast<void*>(const_cast<char*>(final_info.error_string)));
  }

  grpc_core::RefCount ext_ref;
  grpc_core::Arena* arena;
  grpc_core::CallCombiner call_combiner;
  grpc_completion_queue* cq;
  grpc_polling_entity pollent;
  grpc_channel* channel;
  gpr_cycle_counter start_time = gpr_get_cycle_counter();
  /* parent_call* */ gpr_atm parent_call_atm = 0;
  child_call* child = nullptr;

  /* client or server call */
  bool is_client;
  /** has grpc_call_unref been called */
  bool destroy_called = false;
  /** flag indicating that cancellation is inherited */
  bool cancellation_is_inherited = false;
  // Trailers-only response status
  bool is_trailers_only = false;
  /** which ops are in-flight */
  bool sent_initial_metadata = false;
  bool sending_message = false;
  bool sent_final_op = false;
  bool received_initial_metadata = false;
  bool receiving_message = false;
  bool requested_final_op = false;
  gpr_atm any_ops_sent_atm = 0;
  gpr_atm received_final_op_atm = 0;

  batch_control* active_batches[MAX_CONCURRENT_BATCHES] = {};
  grpc_transport_stream_op_batch_payload stream_op_payload;

  /* first idx: is_receiving, second idx: is_trailing */
  grpc_metadata_batch metadata_batch[2][2] = {};

  /* Buffered read metadata waiting to be returned to the application.
     Element 0 is initial metadata, element 1 is trailing metadata. */
  grpc_metadata_array* buffered_metadata[2] = {};

  grpc_metadata compression_md;

  // A char* indicating the peer name.
  gpr_atm peer_string = 0;

  /* Call data useful used for reporting. Only valid after the call has
   * completed */
  grpc_call_final_info final_info;

  /* Compression algorithm for *incoming* data */
  grpc_message_compression_algorithm incoming_message_compression_algorithm =
      GRPC_MESSAGE_COMPRESS_NONE;
  /* Stream compression algorithm for *incoming* data */
  grpc_stream_compression_algorithm incoming_stream_compression_algorithm =
      GRPC_STREAM_COMPRESS_NONE;
  /* Supported encodings (compression algorithms), a bitset.
   * Always support no compression. */
  uint32_t encodings_accepted_by_peer = 1 << GRPC_MESSAGE_COMPRESS_NONE;
  /* Supported stream encodings (stream compression algorithms), a bitset */
  uint32_t stream_encodings_accepted_by_peer = 0;

  /* Contexts for various subsystems (security, tracing, ...). */
  grpc_call_context_element context[GRPC_CONTEXT_COUNT] = {};

  /* for the client, extra metadata is initial metadata; for the
     server, it's trailing metadata */
  grpc_linked_mdelem send_extra_metadata[MAX_SEND_EXTRA_METADATA_COUNT];
  int send_extra_metadata_count;
  grpc_millis send_deadline;

  grpc_core::ManualConstructor<grpc_core::SliceBufferByteStream> sending_stream;

  grpc_core::OrphanablePtr<grpc_core::ByteStream> receiving_stream;
  bool call_failed_before_recv_message = false;
  grpc_byte_buffer** receiving_buffer = nullptr;
  grpc_slice receiving_slice = grpc_empty_slice();
  grpc_closure receiving_slice_ready;
  grpc_closure receiving_stream_ready;
  grpc_closure receiving_initial_metadata_ready;
  grpc_closure receiving_trailing_metadata_ready;
  uint32_t test_only_last_message_flags = 0;
  // Status about operation of call
  bool sent_server_trailing_metadata = false;
  gpr_atm cancelled_with_error = 0;

  grpc_closure release_call;

  union {
    struct {
      grpc_status_code* status;
      grpc_slice* status_details;
      const char** error_string;
    } client;
    struct {
      int* cancelled;
      // backpointer to owning server if this is a server side call.
      grpc_core::Server* core_server;
    } server;
  } final_op;
  gpr_atm status_error = 0;

  /* recv_state can contain one of the following values:
     RECV_NONE :                 :  no initial metadata and messages received
     RECV_INITIAL_METADATA_FIRST :  received initial metadata first
     a batch_control*            :  received messages first

                 +------1------RECV_NONE------3-----+
                 |                                  |
                 |                                  |
                 v                                  v
     RECV_INITIAL_METADATA_FIRST        receiving_stream_ready_bctlp
           |           ^                      |           ^
           |           |                      |           |
           +-----2-----+                      +-----4-----+

    For 1, 4: See receiving_initial_metadata_ready() function
    For 2, 3: See receiving_stream_ready() function */
  gpr_atm recv_state = 0;
};

grpc_core::TraceFlag grpc_call_error_trace(false, "call_error");
grpc_core::TraceFlag grpc_compression_trace(false, "compression");

#define CALL_STACK_FROM_CALL(call)   \
  (grpc_call_stack*)((char*)(call) + \
                     GPR_ROUND_UP_TO_ALIGNMENT_SIZE(sizeof(grpc_call)))
#define CALL_FROM_CALL_STACK(call_stack) \
  (grpc_call*)(((char*)(call_stack)) -   \
               GPR_ROUND_UP_TO_ALIGNMENT_SIZE(sizeof(grpc_call)))

#define CALL_ELEM_FROM_CALL(call, idx) \
  grpc_call_stack_element(CALL_STACK_FROM_CALL(call), idx)
#define CALL_FROM_TOP_ELEM(top_elem) \
  CALL_FROM_CALL_STACK(grpc_call_stack_from_top_element(top_elem))

static void execute_batch(grpc_call* call,
                          grpc_transport_stream_op_batch* batch,
                          grpc_closure* start_batch_closure);

static void cancel_with_status(grpc_call* c, grpc_status_code status,
                               const char* description);
static void cancel_with_error(grpc_call* c, grpc_error_handle error);
static void destroy_call(void* call_stack, grpc_error_handle error);
static void receiving_slice_ready(void* bctlp, grpc_error_handle error);
static void set_final_status(grpc_call* call, grpc_error_handle error);
static void process_data_after_md(batch_control* bctl);
static void post_batch_completion(batch_control* bctl);

static void add_init_error(grpc_error_handle* composite,
                           grpc_error_handle new_err) {
  if (new_err == GRPC_ERROR_NONE) return;
  if (*composite == GRPC_ERROR_NONE) {
    *composite = GRPC_ERROR_CREATE_FROM_STATIC_STRING("Call creation failed");
  }
  *composite = grpc_error_add_child(*composite, new_err);
}

void* grpc_call_arena_alloc(grpc_call* call, size_t size) {
  return call->arena->Alloc(size);
}

static parent_call* get_or_create_parent_call(grpc_call* call) {
  parent_call* p =
      reinterpret_cast<parent_call*>(gpr_atm_acq_load(&call->parent_call_atm));
  if (p == nullptr) {
    p = call->arena->New<parent_call>();
    if (!gpr_atm_rel_cas(&call->parent_call_atm,
                         reinterpret_cast<gpr_atm>(nullptr),
                         reinterpret_cast<gpr_atm>(p))) {
      p->~parent_call();
      p = reinterpret_cast<parent_call*>(
          gpr_atm_acq_load(&call->parent_call_atm));
    }
  }
  return p;
}

static parent_call* get_parent_call(grpc_call* call) {
  return reinterpret_cast<parent_call*>(
      gpr_atm_acq_load(&call->parent_call_atm));
}

size_t grpc_call_get_initial_size_estimate() {
  return sizeof(grpc_call) + sizeof(batch_control) * MAX_CONCURRENT_BATCHES +
         sizeof(grpc_linked_mdelem) * ESTIMATED_MDELEM_COUNT;
}

grpc_error_handle grpc_call_create(const grpc_call_create_args* args,
                                   grpc_call** out_call) {
  GPR_TIMER_SCOPE("grpc_call_create", 0);

  GRPC_CHANNEL_INTERNAL_REF(args->channel, "call");

  grpc_core::Arena* arena;
  grpc_call* call;
  grpc_error_handle error = GRPC_ERROR_NONE;
  grpc_channel_stack* channel_stack =
      grpc_channel_get_channel_stack(args->channel);
  size_t initial_size = grpc_channel_get_call_size_estimate(args->channel);
  GRPC_STATS_INC_CALL_INITIAL_SIZE(initial_size);
  size_t call_and_stack_size =
      GPR_ROUND_UP_TO_ALIGNMENT_SIZE(sizeof(grpc_call)) +
      channel_stack->call_stack_size;
  size_t call_alloc_size =
      call_and_stack_size + (args->parent ? sizeof(child_call) : 0);

  std::pair<grpc_core::Arena*, void*> arena_with_call =
      grpc_core::Arena::CreateWithAlloc(initial_size, call_alloc_size);
  arena = arena_with_call.first;
  call = new (arena_with_call.second) grpc_call(arena, *args);
  *out_call = call;
  grpc_slice path = grpc_empty_slice();
  if (call->is_client) {
    call->final_op.client.status_details = nullptr;
    call->final_op.client.status = nullptr;
    call->final_op.client.error_string = nullptr;
    GRPC_STATS_INC_CLIENT_CALLS_CREATED();
    GPR_ASSERT(args->add_initial_metadata_count <
               MAX_SEND_EXTRA_METADATA_COUNT);
    for (size_t i = 0; i < args->add_initial_metadata_count; i++) {
      call->send_extra_metadata[i].md = args->add_initial_metadata[i];
      if (grpc_slice_eq_static_interned(
              GRPC_MDKEY(args->add_initial_metadata[i]), GRPC_MDSTR_PATH)) {
        path = grpc_slice_ref_internal(
            GRPC_MDVALUE(args->add_initial_metadata[i]));
      }
    }
    call->send_extra_metadata_count =
        static_cast<int>(args->add_initial_metadata_count);
  } else {
    GRPC_STATS_INC_SERVER_CALLS_CREATED();
    call->final_op.server.cancelled = nullptr;
    call->final_op.server.core_server = args->server;
    GPR_ASSERT(args->add_initial_metadata_count == 0);
    call->send_extra_metadata_count = 0;
  }

  grpc_millis send_deadline = args->send_deadline;
  bool immediately_cancel = false;

  if (args->parent != nullptr) {
    call->child = new (reinterpret_cast<char*>(arena_with_call.second) +
                       call_and_stack_size) child_call(args->parent);

    GRPC_CALL_INTERNAL_REF(args->parent, "child");
    GPR_ASSERT(call->is_client);
    GPR_ASSERT(!args->parent->is_client);

    if (args->propagation_mask & GRPC_PROPAGATE_DEADLINE) {
      send_deadline = GPR_MIN(send_deadline, args->parent->send_deadline);
    }
    /* for now GRPC_PROPAGATE_TRACING_CONTEXT *MUST* be passed with
     * GRPC_PROPAGATE_STATS_CONTEXT */
    /* TODO(ctiller): This should change to use the appropriate census start_op
     * call. */
    if (args->propagation_mask & GRPC_PROPAGATE_CENSUS_TRACING_CONTEXT) {
      if (0 == (args->propagation_mask & GRPC_PROPAGATE_CENSUS_STATS_CONTEXT)) {
        add_init_error(&error, GRPC_ERROR_CREATE_FROM_STATIC_STRING(
                                   "Census tracing propagation requested "
                                   "without Census context propagation"));
      }
      grpc_call_context_set(call, GRPC_CONTEXT_TRACING,
                            args->parent->context[GRPC_CONTEXT_TRACING].value,
                            nullptr);
    } else if (args->propagation_mask & GRPC_PROPAGATE_CENSUS_STATS_CONTEXT) {
      add_init_error(&error, GRPC_ERROR_CREATE_FROM_STATIC_STRING(
                                 "Census context propagation requested "
                                 "without Census tracing propagation"));
    }
    if (args->propagation_mask & GRPC_PROPAGATE_CANCELLATION) {
      call->cancellation_is_inherited = true;
      if (gpr_atm_acq_load(&args->parent->received_final_op_atm)) {
        immediately_cancel = true;
      }
    }
  }
  call->send_deadline = send_deadline;
  /* initial refcount dropped by grpc_call_unref */
  grpc_call_element_args call_args = {CALL_STACK_FROM_CALL(call),
                                      args->server_transport_data,
                                      call->context,
                                      path,
                                      call->start_time,
                                      send_deadline,
                                      call->arena,
                                      &call->call_combiner};
  add_init_error(&error, grpc_call_stack_init(channel_stack, 1, destroy_call,
                                              call, &call_args));
  // Publish this call to parent only after the call stack has been initialized.
  if (args->parent != nullptr) {
    child_call* cc = call->child;
    parent_call* pc = get_or_create_parent_call(args->parent);
    gpr_mu_lock(&pc->child_list_mu);
    if (pc->first_child == nullptr) {
      pc->first_child = call;
      cc->sibling_next = cc->sibling_prev = call;
    } else {
      cc->sibling_next = pc->first_child;
      cc->sibling_prev = pc->first_child->child->sibling_prev;
      cc->sibling_next->child->sibling_prev =
          cc->sibling_prev->child->sibling_next = call;
    }
    gpr_mu_unlock(&pc->child_list_mu);
  }

  if (error != GRPC_ERROR_NONE) {
    cancel_with_error(call, GRPC_ERROR_REF(error));
  }
  if (immediately_cancel) {
    cancel_with_error(call, GRPC_ERROR_CANCELLED);
  }
  if (args->cq != nullptr) {
    GPR_ASSERT(args->pollset_set_alternative == nullptr &&
               "Only one of 'cq' and 'pollset_set_alternative' should be "
               "non-nullptr.");
    GRPC_CQ_INTERNAL_REF(args->cq, "bind");
    call->pollent =
        grpc_polling_entity_create_from_pollset(grpc_cq_pollset(args->cq));
  }
  if (args->pollset_set_alternative != nullptr) {
    call->pollent = grpc_polling_entity_create_from_pollset_set(
        args->pollset_set_alternative);
  }
  if (!grpc_polling_entity_is_empty(&call->pollent)) {
    grpc_call_stack_set_pollset_or_pollset_set(CALL_STACK_FROM_CALL(call),
                                               &call->pollent);
  }

  if (call->is_client) {
    grpc_core::channelz::ChannelNode* channelz_channel =
        grpc_channel_get_channelz_node(call->channel);
    if (channelz_channel != nullptr) {
      channelz_channel->RecordCallStarted();
    }
  } else if (call->final_op.server.core_server != nullptr) {
    grpc_core::channelz::ServerNode* channelz_node =
        call->final_op.server.core_server->channelz_node();
    if (channelz_node != nullptr) {
      channelz_node->RecordCallStarted();
    }
  }

  grpc_slice_unref_internal(path);

  return error;
}

void grpc_call_set_completion_queue(grpc_call* call,
                                    grpc_completion_queue* cq) {
  GPR_ASSERT(cq);

  if (grpc_polling_entity_pollset_set(&call->pollent) != nullptr) {
    gpr_log(GPR_ERROR, "A pollset_set is already registered for this call.");
    abort();
  }
  call->cq = cq;
  GRPC_CQ_INTERNAL_REF(cq, "bind");
  call->pollent = grpc_polling_entity_create_from_pollset(grpc_cq_pollset(cq));
  grpc_call_stack_set_pollset_or_pollset_set(CALL_STACK_FROM_CALL(call),
                                             &call->pollent);
}

#ifndef NDEBUG
#define REF_REASON reason
#define REF_ARG , const char* reason
#else
#define REF_REASON ""
#define REF_ARG
#endif
void grpc_call_internal_ref(grpc_call* c REF_ARG) {
  GRPC_CALL_STACK_REF(CALL_STACK_FROM_CALL(c), REF_REASON);
}
void grpc_call_internal_unref(grpc_call* c REF_ARG) {
  GRPC_CALL_STACK_UNREF(CALL_STACK_FROM_CALL(c), REF_REASON);
}

static void release_call(void* call, grpc_error_handle /*error*/) {
  grpc_call* c = static_cast<grpc_call*>(call);
  grpc_channel* channel = c->channel;
  grpc_core::Arena* arena = c->arena;
  c->~grpc_call();
  grpc_channel_update_call_size_estimate(channel, arena->Destroy());
  GRPC_CHANNEL_INTERNAL_UNREF(channel, "call");
}

static void destroy_call(void* call, grpc_error_handle /*error*/) {
  GPR_TIMER_SCOPE("destroy_call", 0);
  size_t i;
  int ii;
  grpc_call* c = static_cast<grpc_call*>(call);
  for (i = 0; i < 2; i++) {
    grpc_metadata_batch_destroy(
        &c->metadata_batch[1 /* is_receiving */][i /* is_initial */]);
  }
  c->receiving_stream.reset();
  parent_call* pc = get_parent_call(c);
  if (pc != nullptr) {
    pc->~parent_call();
  }
  for (ii = 0; ii < c->send_extra_metadata_count; ii++) {
    GRPC_MDELEM_UNREF(c->send_extra_metadata[ii].md);
  }
  for (i = 0; i < GRPC_CONTEXT_COUNT; i++) {
    if (c->context[i].destroy) {
      c->context[i].destroy(c->context[i].value);
    }
  }
  if (c->cq) {
    GRPC_CQ_INTERNAL_UNREF(c->cq, "bind");
  }

  grpc_error_handle status_error =
      reinterpret_cast<grpc_error_handle>(gpr_atm_acq_load(&c->status_error));
  grpc_error_get_status(status_error, c->send_deadline,
                        &c->final_info.final_status, nullptr, nullptr,
                        &(c->final_info.error_string));
  GRPC_ERROR_UNREF(status_error);
  c->final_info.stats.latency =
      gpr_cycle_counter_sub(gpr_get_cycle_counter(), c->start_time);
  grpc_call_stack_destroy(CALL_STACK_FROM_CALL(c), &c->final_info,
                          GRPC_CLOSURE_INIT(&c->release_call, release_call, c,
                                            grpc_schedule_on_exec_ctx));
}

void grpc_call_ref(grpc_call* c) { c->ext_ref.Ref(); }

void grpc_call_unref(grpc_call* c) {
  if (GPR_LIKELY(!c->ext_ref.Unref())) return;

  GPR_TIMER_SCOPE("grpc_call_unref", 0);

  child_call* cc = c->child;
  grpc_core::ApplicationCallbackExecCtx callback_exec_ctx;
  grpc_core::ExecCtx exec_ctx;

  GRPC_API_TRACE("grpc_call_unref(c=%p)", 1, (c));

  if (cc) {
    parent_call* pc = get_parent_call(cc->parent);
    gpr_mu_lock(&pc->child_list_mu);
    if (c == pc->first_child) {
      pc->first_child = cc->sibling_next;
      if (c == pc->first_child) {
        pc->first_child = nullptr;
      }
    }
    cc->sibling_prev->child->sibling_next = cc->sibling_next;
    cc->sibling_next->child->sibling_prev = cc->sibling_prev;
    gpr_mu_unlock(&pc->child_list_mu);
    GRPC_CALL_INTERNAL_UNREF(cc->parent, "child");
  }

  GPR_ASSERT(!c->destroy_called);
  c->destroy_called = true;
  bool cancel = gpr_atm_acq_load(&c->any_ops_sent_atm) != 0 &&
                gpr_atm_acq_load(&c->received_final_op_atm) == 0;
  if (cancel) {
    cancel_with_error(c, GRPC_ERROR_CANCELLED);
  } else {
    // Unset the call combiner cancellation closure.  This has the
    // effect of scheduling the previously set cancellation closure, if
    // any, so that it can release any internal references it may be
    // holding to the call stack.
    c->call_combiner.SetNotifyOnCancel(nullptr);
  }
  GRPC_CALL_INTERNAL_UNREF(c, "destroy");
}

grpc_call_error grpc_call_cancel(grpc_call* call, void* reserved) {
  GRPC_API_TRACE("grpc_call_cancel(call=%p, reserved=%p)", 2, (call, reserved));
  GPR_ASSERT(!reserved);
  grpc_core::ApplicationCallbackExecCtx callback_exec_ctx;
  grpc_core::ExecCtx exec_ctx;
  cancel_with_error(call, GRPC_ERROR_CANCELLED);
  return GRPC_CALL_OK;
}

// This is called via the call combiner to start sending a batch down
// the filter stack.
static void execute_batch_in_call_combiner(void* arg,
                                           grpc_error_handle /*ignored*/) {
  GPR_TIMER_SCOPE("execute_batch_in_call_combiner", 0);
  grpc_transport_stream_op_batch* batch =
      static_cast<grpc_transport_stream_op_batch*>(arg);
  grpc_call* call = static_cast<grpc_call*>(batch->handler_private.extra_arg);
  grpc_call_element* elem = CALL_ELEM_FROM_CALL(call, 0);
  GRPC_CALL_LOG_OP(GPR_INFO, elem, batch);
  elem->filter->start_transport_stream_op_batch(elem, batch);
}

// start_batch_closure points to a caller-allocated closure to be used
// for entering the call combiner.
static void execute_batch(grpc_call* call,
                          grpc_transport_stream_op_batch* batch,
                          grpc_closure* start_batch_closure) {
  batch->handler_private.extra_arg = call;
  GRPC_CLOSURE_INIT(start_batch_closure, execute_batch_in_call_combiner, batch,
                    grpc_schedule_on_exec_ctx);
  GRPC_CALL_COMBINER_START(&call->call_combiner, start_batch_closure,
                           GRPC_ERROR_NONE, "executing batch");
}

char* grpc_call_get_peer(grpc_call* call) {
  char* peer_string =
      reinterpret_cast<char*>(gpr_atm_acq_load(&call->peer_string));
  if (peer_string != nullptr) return gpr_strdup(peer_string);
  peer_string = grpc_channel_get_target(call->channel);
  if (peer_string != nullptr) return peer_string;
  return gpr_strdup("unknown");
}

grpc_call* grpc_call_from_top_element(grpc_call_element* surface_element) {
  return CALL_FROM_TOP_ELEM(surface_element);
}

/*******************************************************************************
 * CANCELLATION
 */

grpc_call_error grpc_call_cancel_with_status(grpc_call* c,
                                             grpc_status_code status,
                                             const char* description,
                                             void* reserved) {
  grpc_core::ApplicationCallbackExecCtx callback_exec_ctx;
  grpc_core::ExecCtx exec_ctx;
  GRPC_API_TRACE(
      "grpc_call_cancel_with_status("
      "c=%p, status=%d, description=%s, reserved=%p)",
      4, (c, (int)status, description, reserved));
  GPR_ASSERT(reserved == nullptr);
  cancel_with_status(c, status, description);
  return GRPC_CALL_OK;
}

struct cancel_state {
  grpc_call* call;
  grpc_closure start_batch;
  grpc_closure finish_batch;
};
// The on_complete callback used when sending a cancel_stream batch down
// the filter stack.  Yields the call combiner when the batch is done.
static void done_termination(void* arg, grpc_error_handle /*error*/) {
  cancel_state* state = static_cast<cancel_state*>(arg);
  GRPC_CALL_COMBINER_STOP(&state->call->call_combiner,
                          "on_complete for cancel_stream op");
  GRPC_CALL_INTERNAL_UNREF(state->call, "termination");
  gpr_free(state);
}

static void cancel_with_error(grpc_call* c, grpc_error_handle error) {
  if (!gpr_atm_rel_cas(&c->cancelled_with_error, 0, 1)) {
    GRPC_ERROR_UNREF(error);
    return;
  }
  GRPC_CALL_INTERNAL_REF(c, "termination");
  // Inform the call combiner of the cancellation, so that it can cancel
  // any in-flight asynchronous actions that may be holding the call
  // combiner.  This ensures that the cancel_stream batch can be sent
  // down the filter stack in a timely manner.
  c->call_combiner.Cancel(GRPC_ERROR_REF(error));
  cancel_state* state = static_cast<cancel_state*>(gpr_malloc(sizeof(*state)));
  state->call = c;
  GRPC_CLOSURE_INIT(&state->finish_batch, done_termination, state,
                    grpc_schedule_on_exec_ctx);
  grpc_transport_stream_op_batch* op =
      grpc_make_transport_stream_op(&state->finish_batch);
  op->cancel_stream = true;
  op->payload->cancel_stream.cancel_error = error;
  execute_batch(c, op, &state->start_batch);
}

void grpc_call_cancel_internal(grpc_call* call) {
  cancel_with_error(call, GRPC_ERROR_CANCELLED);
}

static grpc_error_handle error_from_status(grpc_status_code status,
                                           const char* description) {
  // copying 'description' is needed to ensure the grpc_call_cancel_with_status
  // guarantee that can be short-lived.
  return grpc_error_set_int(
      grpc_error_set_str(GRPC_ERROR_CREATE_FROM_COPIED_STRING(description),
                         GRPC_ERROR_STR_GRPC_MESSAGE,
                         grpc_slice_from_copied_string(description)),
      GRPC_ERROR_INT_GRPC_STATUS, status);
}

static void cancel_with_status(grpc_call* c, grpc_status_code status,
                               const char* description) {
  cancel_with_error(c, error_from_status(status, description));
}

static void set_final_status(grpc_call* call, grpc_error_handle error) {
  if (GRPC_TRACE_FLAG_ENABLED(grpc_call_error_trace)) {
    gpr_log(GPR_DEBUG, "set_final_status %s", call->is_client ? "CLI" : "SVR");
    gpr_log(GPR_DEBUG, "%s", grpc_error_std_string(error).c_str());
  }
  if (call->is_client) {
    grpc_error_get_status(error, call->send_deadline,
                          call->final_op.client.status,
                          call->final_op.client.status_details, nullptr,
                          call->final_op.client.error_string);
    // explicitly take a ref
    grpc_slice_ref_internal(*call->final_op.client.status_details);
    gpr_atm_rel_store(&call->status_error, reinterpret_cast<gpr_atm>(error));
    grpc_core::channelz::ChannelNode* channelz_channel =
        grpc_channel_get_channelz_node(call->channel);
    if (channelz_channel != nullptr) {
      if (*call->final_op.client.status != GRPC_STATUS_OK) {
        channelz_channel->RecordCallFailed();
      } else {
        channelz_channel->RecordCallSucceeded();
      }
    }
  } else {
    *call->final_op.server.cancelled =
        error != GRPC_ERROR_NONE || !call->sent_server_trailing_metadata;
    grpc_core::channelz::ServerNode* channelz_node =
        call->final_op.server.core_server->channelz_node();
    if (channelz_node != nullptr) {
      if (*call->final_op.server.cancelled ||
          reinterpret_cast<grpc_error_handle>(
              gpr_atm_acq_load(&call->status_error)) != GRPC_ERROR_NONE) {
        channelz_node->RecordCallFailed();
      } else {
        channelz_node->RecordCallSucceeded();
      }
    }
    GRPC_ERROR_UNREF(error);
  }
}

/*******************************************************************************
 * COMPRESSION
 */

static void set_incoming_message_compression_algorithm(
    grpc_call* call, grpc_message_compression_algorithm algo) {
  GPR_ASSERT(algo < GRPC_MESSAGE_COMPRESS_ALGORITHMS_COUNT);
  call->incoming_message_compression_algorithm = algo;
}

static void set_incoming_stream_compression_algorithm(
    grpc_call* call, grpc_stream_compression_algorithm algo) {
  GPR_ASSERT(algo < GRPC_STREAM_COMPRESS_ALGORITHMS_COUNT);
  call->incoming_stream_compression_algorithm = algo;
}

grpc_compression_algorithm grpc_call_test_only_get_compression_algorithm(
    grpc_call* call) {
  grpc_compression_algorithm algorithm = GRPC_COMPRESS_NONE;
  grpc_compression_algorithm_from_message_stream_compression_algorithm(
      &algorithm, call->incoming_message_compression_algorithm,
      call->incoming_stream_compression_algorithm);
  return algorithm;
}

static grpc_compression_algorithm compression_algorithm_for_level_locked(
    grpc_call* call, grpc_compression_level level) {
  return grpc_compression_algorithm_for_level(level,
                                              call->encodings_accepted_by_peer);
}

uint32_t grpc_call_test_only_get_message_flags(grpc_call* call) {
  uint32_t flags;
  flags = call->test_only_last_message_flags;
  return flags;
}

static void destroy_encodings_accepted_by_peer(void* /*p*/) {}

static void set_encodings_accepted_by_peer(grpc_call* /*call*/,
                                           grpc_mdelem mdel,
                                           uint32_t* encodings_accepted_by_peer,
                                           bool stream_encoding) {
  size_t i;
  uint32_t algorithm;
  grpc_slice_buffer accept_encoding_parts;
  grpc_slice accept_encoding_slice;
  void* accepted_user_data;

  accepted_user_data =
      grpc_mdelem_get_user_data(mdel, destroy_encodings_accepted_by_peer);
  if (accepted_user_data != nullptr) {
    *encodings_accepted_by_peer = static_cast<uint32_t>(
        reinterpret_cast<uintptr_t>(accepted_user_data) - 1);
    return;
  }

  *encodings_accepted_by_peer = 0;

  accept_encoding_slice = GRPC_MDVALUE(mdel);
  grpc_slice_buffer_init(&accept_encoding_parts);
  grpc_slice_split_without_space(accept_encoding_slice, ",",
                                 &accept_encoding_parts);

  GPR_BITSET(encodings_accepted_by_peer, GRPC_COMPRESS_NONE);
  for (i = 0; i < accept_encoding_parts.count; i++) {
    int r;
    grpc_slice accept_encoding_entry_slice = accept_encoding_parts.slices[i];
    if (!stream_encoding) {
      r = grpc_message_compression_algorithm_parse(
          accept_encoding_entry_slice,
          reinterpret_cast<grpc_message_compression_algorithm*>(&algorithm));
    } else {
      r = grpc_stream_compression_algorithm_parse(
          accept_encoding_entry_slice,
          reinterpret_cast<grpc_stream_compression_algorithm*>(&algorithm));
    }
    if (r) {
      GPR_BITSET(encodings_accepted_by_peer, algorithm);
    } else {
      char* accept_encoding_entry_str =
          grpc_slice_to_c_string(accept_encoding_entry_slice);
      gpr_log(GPR_DEBUG,
              "Unknown entry in accept encoding metadata: '%s'. Ignoring.",
              accept_encoding_entry_str);
      gpr_free(accept_encoding_entry_str);
    }
  }

  grpc_slice_buffer_destroy_internal(&accept_encoding_parts);

  grpc_mdelem_set_user_data(
      mdel, destroy_encodings_accepted_by_peer,
      reinterpret_cast<void*>(
          static_cast<uintptr_t>(*encodings_accepted_by_peer) + 1));
}

uint32_t grpc_call_test_only_get_encodings_accepted_by_peer(grpc_call* call) {
  uint32_t encodings_accepted_by_peer;
  encodings_accepted_by_peer = call->encodings_accepted_by_peer;
  return encodings_accepted_by_peer;
}

grpc_stream_compression_algorithm
grpc_call_test_only_get_incoming_stream_encodings(grpc_call* call) {
  return call->incoming_stream_compression_algorithm;
}

static grpc_linked_mdelem* linked_from_md(grpc_metadata* md) {
  return reinterpret_cast<grpc_linked_mdelem*>(&md->internal_data);
}

static grpc_metadata* get_md_elem(grpc_metadata* metadata,
                                  grpc_metadata* additional_metadata, int i,
                                  int count) {
  grpc_metadata* res =
      i < count ? &metadata[i] : &additional_metadata[i - count];
  GPR_ASSERT(res);
  return res;
}

static int prepare_application_metadata(grpc_call* call, int count,
                                        grpc_metadata* metadata,
                                        int is_trailing,
                                        int prepend_extra_metadata,
                                        grpc_metadata* additional_metadata,
                                        int additional_metadata_count) {
  int total_count = count + additional_metadata_count;
  int i;
  grpc_metadata_batch* batch =
      &call->metadata_batch[0 /* is_receiving */][is_trailing];
  for (i = 0; i < total_count; i++) {
    grpc_metadata* md = get_md_elem(metadata, additional_metadata, i, count);
    grpc_linked_mdelem* l = linked_from_md(md);
    GPR_ASSERT(sizeof(grpc_linked_mdelem) == sizeof(md->internal_data));
    if (!GRPC_LOG_IF_ERROR("validate_metadata",
                           grpc_validate_header_key_is_legal(md->key))) {
      break;
    } else if (!grpc_is_binary_header_internal(md->key) &&
               !GRPC_LOG_IF_ERROR(
                   "validate_metadata",
                   grpc_validate_header_nonbin_value_is_legal(md->value))) {
      break;
    } else if (GRPC_SLICE_LENGTH(md->value) >= UINT32_MAX) {
      // HTTP2 hpack encoding has a maximum limit.
      break;
    }
    l->md = grpc_mdelem_from_grpc_metadata(const_cast<grpc_metadata*>(md));
  }
  if (i != total_count) {
    for (int j = 0; j < i; j++) {
      grpc_metadata* md = get_md_elem(metadata, additional_metadata, j, count);
      grpc_linked_mdelem* l = linked_from_md(md);
      GRPC_MDELEM_UNREF(l->md);
    }
    return 0;
  }
  if (prepend_extra_metadata) {
    if (call->send_extra_metadata_count == 0) {
      prepend_extra_metadata = 0;
    } else {
      for (i = 0; i < call->send_extra_metadata_count; i++) {
        GRPC_LOG_IF_ERROR("prepare_application_metadata",
                          grpc_metadata_batch_link_tail(
                              batch, &call->send_extra_metadata[i]));
      }
    }
  }
  for (i = 0; i < total_count; i++) {
    grpc_metadata* md = get_md_elem(metadata, additional_metadata, i, count);
    grpc_linked_mdelem* l = linked_from_md(md);
    grpc_error_handle error = grpc_metadata_batch_link_tail(batch, l);
    if (error != GRPC_ERROR_NONE) {
      GRPC_MDELEM_UNREF(l->md);
    }
    GRPC_LOG_IF_ERROR("prepare_application_metadata", error);
  }
  call->send_extra_metadata_count = 0;

  return 1;
}

static grpc_message_compression_algorithm decode_message_compression(
    grpc_mdelem md) {
  grpc_message_compression_algorithm algorithm =
      grpc_message_compression_algorithm_from_slice(GRPC_MDVALUE(md));
  if (algorithm == GRPC_MESSAGE_COMPRESS_ALGORITHMS_COUNT) {
    char* md_c_str = grpc_slice_to_c_string(GRPC_MDVALUE(md));
    gpr_log(GPR_ERROR,
            "Invalid incoming message compression algorithm: '%s'. "
            "Interpreting incoming data as uncompressed.",
            md_c_str);
    gpr_free(md_c_str);
    return GRPC_MESSAGE_COMPRESS_NONE;
  }
  return algorithm;
}

static grpc_stream_compression_algorithm decode_stream_compression(
    grpc_mdelem md) {
  grpc_stream_compression_algorithm algorithm =
      grpc_stream_compression_algorithm_from_slice(GRPC_MDVALUE(md));
  if (algorithm == GRPC_STREAM_COMPRESS_ALGORITHMS_COUNT) {
    char* md_c_str = grpc_slice_to_c_string(GRPC_MDVALUE(md));
    gpr_log(GPR_ERROR,
            "Invalid incoming stream compression algorithm: '%s'. Interpreting "
            "incoming data as uncompressed.",
            md_c_str);
    gpr_free(md_c_str);
    return GRPC_STREAM_COMPRESS_NONE;
  }
  return algorithm;
}

static void publish_app_metadata(grpc_call* call, grpc_metadata_batch* b,
                                 int is_trailing) {
  if (b->list.count == 0) return;
  if (!call->is_client && is_trailing) return;
  if (is_trailing && call->buffered_metadata[1] == nullptr) return;
  GPR_TIMER_SCOPE("publish_app_metadata", 0);
  grpc_metadata_array* dest;
  grpc_metadata* mdusr;
  dest = call->buffered_metadata[is_trailing];
  if (dest->count + b->list.count > dest->capacity) {
    dest->capacity =
        GPR_MAX(dest->capacity + b->list.count, dest->capacity * 3 / 2);
    dest->metadata = static_cast<grpc_metadata*>(
        gpr_realloc(dest->metadata, sizeof(grpc_metadata) * dest->capacity));
  }
  for (grpc_linked_mdelem* l = b->list.head; l != nullptr; l = l->next) {
    mdusr = &dest->metadata[dest->count++];
    /* we pass back borrowed slices that are valid whilst the call is valid */
    mdusr->key = GRPC_MDKEY(l->md);
    mdusr->value = GRPC_MDVALUE(l->md);
  }
}

static void recv_initial_filter(grpc_call* call, grpc_metadata_batch* b) {
  if (b->idx.named.content_encoding != nullptr) {
    GPR_TIMER_SCOPE("incoming_stream_compression_algorithm", 0);
    set_incoming_stream_compression_algorithm(
        call, decode_stream_compression(b->idx.named.content_encoding->md));
    grpc_metadata_batch_remove(b, GRPC_BATCH_CONTENT_ENCODING);
  }
  if (b->idx.named.grpc_encoding != nullptr) {
    GPR_TIMER_SCOPE("incoming_message_compression_algorithm", 0);
    set_incoming_message_compression_algorithm(
        call, decode_message_compression(b->idx.named.grpc_encoding->md));
    grpc_metadata_batch_remove(b, GRPC_BATCH_GRPC_ENCODING);
  }
  uint32_t message_encodings_accepted_by_peer = 1u;
  uint32_t stream_encodings_accepted_by_peer = 1u;
  if (b->idx.named.grpc_accept_encoding != nullptr) {
    GPR_TIMER_SCOPE("encodings_accepted_by_peer", 0);
    set_encodings_accepted_by_peer(call, b->idx.named.grpc_accept_encoding->md,
                                   &message_encodings_accepted_by_peer, false);
    grpc_metadata_batch_remove(b, GRPC_BATCH_GRPC_ACCEPT_ENCODING);
  }
  if (b->idx.named.accept_encoding != nullptr) {
    GPR_TIMER_SCOPE("stream_encodings_accepted_by_peer", 0);
    set_encodings_accepted_by_peer(call, b->idx.named.accept_encoding->md,
                                   &stream_encodings_accepted_by_peer, true);
    grpc_metadata_batch_remove(b, GRPC_BATCH_ACCEPT_ENCODING);
  }
  call->encodings_accepted_by_peer =
      grpc_compression_bitset_from_message_stream_compression_bitset(
          message_encodings_accepted_by_peer,
          stream_encodings_accepted_by_peer);
  publish_app_metadata(call, b, false);
}

static void recv_trailing_filter(void* args, grpc_metadata_batch* b,
                                 grpc_error_handle batch_error) {
  grpc_call* call = static_cast<grpc_call*>(args);
  if (batch_error != GRPC_ERROR_NONE) {
    set_final_status(call, batch_error);
  } else if (b->idx.named.grpc_status != nullptr) {
    grpc_status_code status_code =
        grpc_get_status_code_from_metadata(b->idx.named.grpc_status->md);
    grpc_error_handle error = GRPC_ERROR_NONE;
    if (status_code != GRPC_STATUS_OK) {
      char* peer = grpc_call_get_peer(call);
      error = grpc_error_set_int(
          GRPC_ERROR_CREATE_FROM_COPIED_STRING(
              absl::StrCat("Error received from peer ", peer).c_str()),
          GRPC_ERROR_INT_GRPC_STATUS, static_cast<intptr_t>(status_code));
      gpr_free(peer);
    }
    if (b->idx.named.grpc_message != nullptr) {
      error = grpc_error_set_str(
          error, GRPC_ERROR_STR_GRPC_MESSAGE,
          grpc_slice_ref_internal(GRPC_MDVALUE(b->idx.named.grpc_message->md)));
      grpc_metadata_batch_remove(b, GRPC_BATCH_GRPC_MESSAGE);
    } else if (error != GRPC_ERROR_NONE) {
      error = grpc_error_set_str(error, GRPC_ERROR_STR_GRPC_MESSAGE,
                                 grpc_empty_slice());
    }
    set_final_status(call, GRPC_ERROR_REF(error));
    grpc_metadata_batch_remove(b, GRPC_BATCH_GRPC_STATUS);
    GRPC_ERROR_UNREF(error);
  } else if (!call->is_client) {
    set_final_status(call, GRPC_ERROR_NONE);
  } else {
    gpr_log(GPR_DEBUG,
            "Received trailing metadata with no error and no status");
    set_final_status(
        call, grpc_error_set_int(
                  GRPC_ERROR_CREATE_FROM_STATIC_STRING("No status received"),
                  GRPC_ERROR_INT_GRPC_STATUS, GRPC_STATUS_UNKNOWN));
  }
  publish_app_metadata(call, b, true);
}

grpc_core::Arena* grpc_call_get_arena(grpc_call* call) { return call->arena; }

grpc_call_stack* grpc_call_get_call_stack(grpc_call* call) {
  return CALL_STACK_FROM_CALL(call);
}

/*******************************************************************************
 * BATCH API IMPLEMENTATION
 */

static bool are_write_flags_valid(uint32_t flags) {
  /* check that only bits in GRPC_WRITE_(INTERNAL?)_USED_MASK are set */
  const uint32_t allowed_write_positions =
      (GRPC_WRITE_USED_MASK | GRPC_WRITE_INTERNAL_USED_MASK);
  const uint32_t invalid_positions = ~allowed_write_positions;
  return !(flags & invalid_positions);
}

static bool are_initial_metadata_flags_valid(uint32_t flags, bool is_client) {
  /* check that only bits in GRPC_WRITE_(INTERNAL?)_USED_MASK are set */
  uint32_t invalid_positions = ~GRPC_INITIAL_METADATA_USED_MASK;
  if (!is_client) {
    invalid_positions |= GRPC_INITIAL_METADATA_IDEMPOTENT_REQUEST;
  }
  return !(flags & invalid_positions);
}

static size_t batch_slot_for_op(grpc_op_type type) {
  switch (type) {
    case GRPC_OP_SEND_INITIAL_METADATA:
      return 0;
    case GRPC_OP_SEND_MESSAGE:
      return 1;
    case GRPC_OP_SEND_CLOSE_FROM_CLIENT:
    case GRPC_OP_SEND_STATUS_FROM_SERVER:
      return 2;
    case GRPC_OP_RECV_INITIAL_METADATA:
      return 3;
    case GRPC_OP_RECV_MESSAGE:
      return 4;
    case GRPC_OP_RECV_CLOSE_ON_SERVER:
    case GRPC_OP_RECV_STATUS_ON_CLIENT:
      return 5;
  }
  GPR_UNREACHABLE_CODE(return 123456789);
}

static batch_control* reuse_or_allocate_batch_control(grpc_call* call,
                                                      const grpc_op* ops) {
  size_t slot_idx = batch_slot_for_op(ops[0].op);
  batch_control** pslot = &call->active_batches[slot_idx];
  batch_control* bctl;
  if (*pslot != nullptr) {
    bctl = *pslot;
    if (bctl->call != nullptr) {
      return nullptr;
    }
    bctl->~batch_control();
    bctl->op = {};
  } else {
    bctl = call->arena->New<batch_control>();
    *pslot = bctl;
  }
  bctl->call = call;
  bctl->op.payload = &call->stream_op_payload;
  return bctl;
}

static void finish_batch_completion(void* user_data,
                                    grpc_cq_completion* /*storage*/) {
  batch_control* bctl = static_cast<batch_control*>(user_data);
  grpc_call* call = bctl->call;
  bctl->call = nullptr;
  GRPC_CALL_INTERNAL_UNREF(call, "completion");
}

static void reset_batch_errors(batch_control* bctl) {
  GRPC_ERROR_UNREF(reinterpret_cast<grpc_error_handle>(
      gpr_atm_acq_load(&bctl->batch_error)));
  gpr_atm_rel_store(&bctl->batch_error,
                    reinterpret_cast<gpr_atm>(GRPC_ERROR_NONE));
}

static void post_batch_completion(batch_control* bctl) {
  grpc_call* next_child_call;
  grpc_call* call = bctl->call;
  grpc_error_handle error = GRPC_ERROR_REF(reinterpret_cast<grpc_error_handle>(
      gpr_atm_acq_load(&bctl->batch_error)));

  if (bctl->op.send_initial_metadata) {
    grpc_metadata_batch_destroy(
        &call->metadata_batch[0 /* is_receiving */][0 /* is_trailing */]);
  }
  if (bctl->op.send_message) {
    if (bctl->op.payload->send_message.stream_write_closed &&
        error == GRPC_ERROR_NONE) {
      error = grpc_error_add_child(
          error, GRPC_ERROR_CREATE_FROM_STATIC_STRING(
                     "Attempt to send message after stream was closed."));
    }
    call->sending_message = false;
  }
  if (bctl->op.send_trailing_metadata) {
    grpc_metadata_batch_destroy(
        &call->metadata_batch[0 /* is_receiving */][1 /* is_trailing */]);
  }
  if (bctl->op.recv_trailing_metadata) {
    /* propagate cancellation to any interested children */
    gpr_atm_rel_store(&call->received_final_op_atm, 1);
    parent_call* pc = get_parent_call(call);
    if (pc != nullptr) {
      grpc_call* child;
      gpr_mu_lock(&pc->child_list_mu);
      child = pc->first_child;
      if (child != nullptr) {
        do {
          next_child_call = child->child->sibling_next;
          if (child->cancellation_is_inherited) {
            GRPC_CALL_INTERNAL_REF(child, "propagate_cancel");
            cancel_with_error(child, GRPC_ERROR_CANCELLED);
            GRPC_CALL_INTERNAL_UNREF(child, "propagate_cancel");
          }
          child = next_child_call;
        } while (child != pc->first_child);
      }
      gpr_mu_unlock(&pc->child_list_mu);
    }
    GRPC_ERROR_UNREF(error);
    error = GRPC_ERROR_NONE;
  }
  if (error != GRPC_ERROR_NONE && bctl->op.recv_message &&
      *call->receiving_buffer != nullptr) {
    grpc_byte_buffer_destroy(*call->receiving_buffer);
    *call->receiving_buffer = nullptr;
  }
  reset_batch_errors(bctl);

  if (bctl->completion_data.notify_tag.is_closure) {
    /* unrefs error */
    bctl->call = nullptr;
    grpc_core::Closure::Run(
        DEBUG_LOCATION,
        static_cast<grpc_closure*>(bctl->completion_data.notify_tag.tag),
        error);
    GRPC_CALL_INTERNAL_UNREF(call, "completion");
  } else {
    /* unrefs error */
    grpc_cq_end_op(bctl->call->cq, bctl->completion_data.notify_tag.tag, error,
                   finish_batch_completion, bctl,
                   &bctl->completion_data.cq_completion);
  }
}

static void finish_batch_step(batch_control* bctl) {
  if (GPR_UNLIKELY(bctl->completed_batch_step())) {
    post_batch_completion(bctl);
  }
}

static void continue_receiving_slices(batch_control* bctl) {
  grpc_error_handle error;
  grpc_call* call = bctl->call;
  for (;;) {
    size_t remaining = call->receiving_stream->length() -
                       (*call->receiving_buffer)->data.raw.slice_buffer.length;
    if (remaining == 0) {
      call->receiving_message = false;
      call->receiving_stream.reset();
      finish_batch_step(bctl);
      return;
    }
    if (call->receiving_stream->Next(remaining, &call->receiving_slice_ready)) {
      error = call->receiving_stream->Pull(&call->receiving_slice);
      if (error == GRPC_ERROR_NONE) {
        grpc_slice_buffer_add(&(*call->receiving_buffer)->data.raw.slice_buffer,
                              call->receiving_slice);
      } else {
        call->receiving_stream.reset();
        grpc_byte_buffer_destroy(*call->receiving_buffer);
        *call->receiving_buffer = nullptr;
        call->receiving_message = false;
        finish_batch_step(bctl);
        GRPC_ERROR_UNREF(error);
        return;
      }
    } else {
      return;
    }
  }
}

static void receiving_slice_ready(void* bctlp, grpc_error_handle error) {
  batch_control* bctl = static_cast<batch_control*>(bctlp);
  grpc_call* call = bctl->call;
  bool release_error = false;

  if (error == GRPC_ERROR_NONE) {
    grpc_slice slice;
    error = call->receiving_stream->Pull(&slice);
    if (error == GRPC_ERROR_NONE) {
      grpc_slice_buffer_add(&(*call->receiving_buffer)->data.raw.slice_buffer,
                            slice);
      continue_receiving_slices(bctl);
    } else {
      /* Error returned by ByteStream::Pull() needs to be released manually */
      release_error = true;
    }
  }

  if (error != GRPC_ERROR_NONE) {
    if (GRPC_TRACE_FLAG_ENABLED(grpc_trace_operation_failures)) {
      GRPC_LOG_IF_ERROR("receiving_slice_ready", GRPC_ERROR_REF(error));
    }
    call->receiving_stream.reset();
    grpc_byte_buffer_destroy(*call->receiving_buffer);
    *call->receiving_buffer = nullptr;
    call->receiving_message = false;
    finish_batch_step(bctl);
    if (release_error) {
      GRPC_ERROR_UNREF(error);
    }
  }
}

static void process_data_after_md(batch_control* bctl) {
  grpc_call* call = bctl->call;
  if (call->receiving_stream == nullptr) {
    *call->receiving_buffer = nullptr;
    call->receiving_message = false;
    finish_batch_step(bctl);
  } else {
    call->test_only_last_message_flags = call->receiving_stream->flags();
    if ((call->receiving_stream->flags() & GRPC_WRITE_INTERNAL_COMPRESS) &&
        (call->incoming_message_compression_algorithm >
         GRPC_MESSAGE_COMPRESS_NONE)) {
      grpc_compression_algorithm algo;
      GPR_ASSERT(
          grpc_compression_algorithm_from_message_stream_compression_algorithm(
              &algo, call->incoming_message_compression_algorithm,
              (grpc_stream_compression_algorithm)0));
      *call->receiving_buffer =
          grpc_raw_compressed_byte_buffer_create(nullptr, 0, algo);
    } else {
      *call->receiving_buffer = grpc_raw_byte_buffer_create(nullptr, 0);
    }
    GRPC_CLOSURE_INIT(&call->receiving_slice_ready, receiving_slice_ready, bctl,
                      grpc_schedule_on_exec_ctx);
    continue_receiving_slices(bctl);
  }
}

static void receiving_stream_ready(void* bctlp, grpc_error_handle error) {
  batch_control* bctl = static_cast<batch_control*>(bctlp);
  grpc_call* call = bctl->call;
  if (error != GRPC_ERROR_NONE) {
    call->receiving_stream.reset();
    if (reinterpret_cast<grpc_error_handle>(
            gpr_atm_acq_load(&bctl->batch_error)) == GRPC_ERROR_NONE) {
      gpr_atm_rel_store(&bctl->batch_error,
                        reinterpret_cast<gpr_atm>(GRPC_ERROR_REF(error)));
    }
    cancel_with_error(call, GRPC_ERROR_REF(error));
  }
  /* If recv_state is RECV_NONE, we will save the batch_control
   * object with rel_cas, and will not use it after the cas. Its corresponding
   * acq_load is in receiving_initial_metadata_ready() */
  if (error != GRPC_ERROR_NONE || call->receiving_stream == nullptr ||
      !gpr_atm_rel_cas(&call->recv_state, RECV_NONE,
                       reinterpret_cast<gpr_atm>(bctlp))) {
    process_data_after_md(bctl);
  }
}

// The recv_message_ready callback used when sending a batch containing
// a recv_message op down the filter stack.  Yields the call combiner
// before processing the received message.
static void receiving_stream_ready_in_call_combiner(void* bctlp,
                                                    grpc_error_handle error) {
  batch_control* bctl = static_cast<batch_control*>(bctlp);
  grpc_call* call = bctl->call;
  GRPC_CALL_COMBINER_STOP(&call->call_combiner, "recv_message_ready");
  receiving_stream_ready(bctlp, error);
}

static void GPR_ATTRIBUTE_NOINLINE
handle_both_stream_and_msg_compression_set(grpc_call* call) {
  std::string error_msg = absl::StrFormat(
      "Incoming stream has both stream compression (%d) and message "
      "compression (%d).",
      call->incoming_stream_compression_algorithm,
      call->incoming_message_compression_algorithm);
  gpr_log(GPR_ERROR, "%s", error_msg.c_str());
  cancel_with_status(call, GRPC_STATUS_INTERNAL, error_msg.c_str());
}

static void GPR_ATTRIBUTE_NOINLINE
handle_error_parsing_compression_algorithm(grpc_call* call) {
  std::string error_msg = absl::StrFormat(
      "Error in incoming message compression (%d) or stream "
      "compression (%d).",
      call->incoming_stream_compression_algorithm,
      call->incoming_message_compression_algorithm);
  cancel_with_status(call, GRPC_STATUS_INTERNAL, error_msg.c_str());
}

static void GPR_ATTRIBUTE_NOINLINE handle_invalid_compression(
    grpc_call* call, grpc_compression_algorithm compression_algorithm) {
  std::string error_msg = absl::StrFormat(
      "Invalid compression algorithm value '%d'.", compression_algorithm);
  gpr_log(GPR_ERROR, "%s", error_msg.c_str());
  cancel_with_status(call, GRPC_STATUS_UNIMPLEMENTED, error_msg.c_str());
}

static void GPR_ATTRIBUTE_NOINLINE handle_compression_algorithm_disabled(
    grpc_call* call, grpc_compression_algorithm compression_algorithm) {
  const char* algo_name = nullptr;
  grpc_compression_algorithm_name(compression_algorithm, &algo_name);
  std::string error_msg =
      absl::StrFormat("Compression algorithm '%s' is disabled.", algo_name);
  gpr_log(GPR_ERROR, "%s", error_msg.c_str());
  cancel_with_status(call, GRPC_STATUS_UNIMPLEMENTED, error_msg.c_str());
}

static void GPR_ATTRIBUTE_NOINLINE handle_compression_algorithm_not_accepted(
    grpc_call* call, grpc_compression_algorithm compression_algorithm) {
  const char* algo_name = nullptr;
  grpc_compression_algorithm_name(compression_algorithm, &algo_name);
  gpr_log(GPR_ERROR,
          "Compression algorithm ('%s') not present in the bitset of "
          "accepted encodings ('0x%x')",
          algo_name, call->encodings_accepted_by_peer);
}

static void validate_filtered_metadata(batch_control* bctl) {
  grpc_compression_algorithm compression_algorithm;
  grpc_call* call = bctl->call;
  if (GPR_UNLIKELY(call->incoming_stream_compression_algorithm !=
                       GRPC_STREAM_COMPRESS_NONE &&
                   call->incoming_message_compression_algorithm !=
                       GRPC_MESSAGE_COMPRESS_NONE)) {
    handle_both_stream_and_msg_compression_set(call);
  } else if (
      GPR_UNLIKELY(
          grpc_compression_algorithm_from_message_stream_compression_algorithm(
              &compression_algorithm,
              call->incoming_message_compression_algorithm,
              call->incoming_stream_compression_algorithm) == 0)) {
    handle_error_parsing_compression_algorithm(call);
  } else {
    const grpc_compression_options compression_options =
        grpc_channel_compression_options(call->channel);
    if (GPR_UNLIKELY(compression_algorithm >= GRPC_COMPRESS_ALGORITHMS_COUNT)) {
      handle_invalid_compression(call, compression_algorithm);
    } else if (GPR_UNLIKELY(
                   grpc_compression_options_is_algorithm_enabled_internal(
                       &compression_options, compression_algorithm) == 0)) {
      /* check if algorithm is supported by current channel config */
      handle_compression_algorithm_disabled(call, compression_algorithm);
    }
    /* GRPC_COMPRESS_NONE is always set. */
    GPR_DEBUG_ASSERT(call->encodings_accepted_by_peer != 0);
    if (GPR_UNLIKELY(!GPR_BITGET(call->encodings_accepted_by_peer,
                                 compression_algorithm))) {
      if (GRPC_TRACE_FLAG_ENABLED(grpc_compression_trace)) {
        handle_compression_algorithm_not_accepted(call, compression_algorithm);
      }
    }
  }
}

static void receiving_initial_metadata_ready(void* bctlp,
                                             grpc_error_handle error) {
  batch_control* bctl = static_cast<batch_control*>(bctlp);
  grpc_call* call = bctl->call;

  GRPC_CALL_COMBINER_STOP(&call->call_combiner, "recv_initial_metadata_ready");

  if (error == GRPC_ERROR_NONE) {
    grpc_metadata_batch* md =
        &call->metadata_batch[1 /* is_receiving */][0 /* is_trailing */];
    recv_initial_filter(call, md);

    /* TODO(ctiller): this could be moved into recv_initial_filter now */
    GPR_TIMER_SCOPE("validate_filtered_metadata", 0);
    validate_filtered_metadata(bctl);

    if (md->deadline != GRPC_MILLIS_INF_FUTURE && !call->is_client) {
      call->send_deadline = md->deadline;
    }
  } else {
    if (reinterpret_cast<grpc_error_handle>(
            gpr_atm_acq_load(&bctl->batch_error)) == GRPC_ERROR_NONE) {
      gpr_atm_rel_store(&bctl->batch_error,
                        reinterpret_cast<gpr_atm>(GRPC_ERROR_REF(error)));
    }
    cancel_with_error(call, GRPC_ERROR_REF(error));
  }

  grpc_closure* saved_rsr_closure = nullptr;
  while (true) {
    gpr_atm rsr_bctlp = gpr_atm_acq_load(&call->recv_state);
    /* Should only receive initial metadata once */
    GPR_ASSERT(rsr_bctlp != 1);
    if (rsr_bctlp == 0) {
      /* We haven't seen initial metadata and messages before, thus initial
       * metadata is received first.
       * no_barrier_cas is used, as this function won't access the batch_control
       * object saved by receiving_stream_ready() if the initial metadata is
       * received first. */
      if (gpr_atm_no_barrier_cas(&call->recv_state, RECV_NONE,
                                 RECV_INITIAL_METADATA_FIRST)) {
        break;
      }
    } else {
      /* Already received messages */
      saved_rsr_closure =
          GRPC_CLOSURE_CREATE(receiving_stream_ready, (batch_control*)rsr_bctlp,
                              grpc_schedule_on_exec_ctx);
      /* No need to modify recv_state */
      break;
    }
  }
  if (saved_rsr_closure != nullptr) {
    grpc_core::Closure::Run(DEBUG_LOCATION, saved_rsr_closure,
                            GRPC_ERROR_REF(error));
  }

  finish_batch_step(bctl);
}

static void receiving_trailing_metadata_ready(void* bctlp,
                                              grpc_error_handle error) {
  batch_control* bctl = static_cast<batch_control*>(bctlp);
  grpc_call* call = bctl->call;
  GRPC_CALL_COMBINER_STOP(&call->call_combiner, "recv_trailing_metadata_ready");
  grpc_metadata_batch* md =
      &call->metadata_batch[1 /* is_receiving */][1 /* is_trailing */];
  recv_trailing_filter(call, md, GRPC_ERROR_REF(error));
  finish_batch_step(bctl);
}

static void finish_batch(void* bctlp, grpc_error_handle error) {
  batch_control* bctl = static_cast<batch_control*>(bctlp);
  grpc_call* call = bctl->call;
  GRPC_CALL_COMBINER_STOP(&call->call_combiner, "on_complete");
  if (reinterpret_cast<grpc_error_handle>(
          gpr_atm_acq_load(&bctl->batch_error)) == GRPC_ERROR_NONE) {
    gpr_atm_rel_store(&bctl->batch_error,
                      reinterpret_cast<gpr_atm>(GRPC_ERROR_REF(error)));
  }
  if (error != GRPC_ERROR_NONE) {
    cancel_with_error(call, GRPC_ERROR_REF(error));
  }
  finish_batch_step(bctl);
}

static void free_no_op_completion(void* /*p*/, grpc_cq_completion* completion) {
  gpr_free(completion);
}

static grpc_call_error call_start_batch(grpc_call* call, const grpc_op* ops,
                                        size_t nops, void* notify_tag,
                                        int is_notify_tag_closure) {
  GPR_TIMER_SCOPE("call_start_batch", 0);

  size_t i;
  const grpc_op* op;
  batch_control* bctl;
  bool has_send_ops = false;
  int num_recv_ops = 0;
  grpc_call_error error = GRPC_CALL_OK;
  grpc_transport_stream_op_batch* stream_op;
  grpc_transport_stream_op_batch_payload* stream_op_payload;

  GRPC_CALL_LOG_BATCH(GPR_INFO, ops, nops);

  if (nops == 0) {
    if (!is_notify_tag_closure) {
      GPR_ASSERT(grpc_cq_begin_op(call->cq, notify_tag));
      grpc_cq_end_op(call->cq, notify_tag, GRPC_ERROR_NONE,
                     free_no_op_completion, nullptr,
                     static_cast<grpc_cq_completion*>(
                         gpr_malloc(sizeof(grpc_cq_completion))));
    } else {
      grpc_core::Closure::Run(DEBUG_LOCATION,
                              static_cast<grpc_closure*>(notify_tag),
                              GRPC_ERROR_NONE);
    }
    error = GRPC_CALL_OK;
    goto done;
  }

  bctl = reuse_or_allocate_batch_control(call, ops);
  if (bctl == nullptr) {
    return GRPC_CALL_ERROR_TOO_MANY_OPERATIONS;
  }
  bctl->completion_data.notify_tag.tag = notify_tag;
  bctl->completion_data.notify_tag.is_closure =
      static_cast<uint8_t>(is_notify_tag_closure != 0);

  stream_op = &bctl->op;
  stream_op_payload = &call->stream_op_payload;

  /* rewrite batch ops into a transport op */
  for (i = 0; i < nops; i++) {
    op = &ops[i];
    if (op->reserved != nullptr) {
      error = GRPC_CALL_ERROR;
      goto done_with_error;
    }
    switch (op->op) {
      case GRPC_OP_SEND_INITIAL_METADATA: {
        /* Flag validation: currently allow no flags */
        if (!are_initial_metadata_flags_valid(op->flags, call->is_client)) {
          error = GRPC_CALL_ERROR_INVALID_FLAGS;
          goto done_with_error;
        }
        if (call->sent_initial_metadata) {
          error = GRPC_CALL_ERROR_TOO_MANY_OPERATIONS;
          goto done_with_error;
        }
        // TODO(juanlishen): If the user has already specified a compression
        // algorithm by setting the initial metadata with key of
        // GRPC_COMPRESSION_REQUEST_ALGORITHM_MD_KEY, we shouldn't override that
        // with the compression algorithm mapped from compression level.
        /* process compression level */
        grpc_metadata& compression_md = call->compression_md;
        compression_md.key = grpc_empty_slice();
        compression_md.value = grpc_empty_slice();
        compression_md.flags = 0;
        size_t additional_metadata_count = 0;
        grpc_compression_level effective_compression_level =
            GRPC_COMPRESS_LEVEL_NONE;
        bool level_set = false;
        if (op->data.send_initial_metadata.maybe_compression_level.is_set) {
          effective_compression_level =
              op->data.send_initial_metadata.maybe_compression_level.level;
          level_set = true;
        } else {
          const grpc_compression_options copts =
              grpc_channel_compression_options(call->channel);
          if (copts.default_level.is_set) {
            level_set = true;
            effective_compression_level = copts.default_level.level;
          }
        }
        // Currently, only server side supports compression level setting.
        if (level_set && !call->is_client) {
          const grpc_compression_algorithm calgo =
              compression_algorithm_for_level_locked(
                  call, effective_compression_level);
          // The following metadata will be checked and removed by the message
          // compression filter. It will be used as the call's compression
          // algorithm.
          compression_md.key = GRPC_MDSTR_GRPC_INTERNAL_ENCODING_REQUEST;
          compression_md.value = grpc_compression_algorithm_slice(calgo);
          additional_metadata_count++;
        }
        if (op->data.send_initial_metadata.count + additional_metadata_count >
            INT_MAX) {
          error = GRPC_CALL_ERROR_INVALID_METADATA;
          goto done_with_error;
        }
        stream_op->send_initial_metadata = true;
        call->sent_initial_metadata = true;
        if (!prepare_application_metadata(
                call, static_cast<int>(op->data.send_initial_metadata.count),
                op->data.send_initial_metadata.metadata, 0, call->is_client,
                &compression_md, static_cast<int>(additional_metadata_count))) {
          error = GRPC_CALL_ERROR_INVALID_METADATA;
          goto done_with_error;
        }
        /* TODO(ctiller): just make these the same variable? */
        if (call->is_client) {
          call->metadata_batch[0][0].deadline = call->send_deadline;
        }
        stream_op_payload->send_initial_metadata.send_initial_metadata =
            &call->metadata_batch[0 /* is_receiving */][0 /* is_trailing */];
        stream_op_payload->send_initial_metadata.send_initial_metadata_flags =
            op->flags;
        if (call->is_client) {
          stream_op_payload->send_initial_metadata.peer_string =
              &call->peer_string;
        }
        has_send_ops = true;
        break;
      }
      case GRPC_OP_SEND_MESSAGE: {
        if (!are_write_flags_valid(op->flags)) {
          error = GRPC_CALL_ERROR_INVALID_FLAGS;
          goto done_with_error;
        }
        if (op->data.send_message.send_message == nullptr) {
          error = GRPC_CALL_ERROR_INVALID_MESSAGE;
          goto done_with_error;
        }
        if (call->sending_message) {
          error = GRPC_CALL_ERROR_TOO_MANY_OPERATIONS;
          goto done_with_error;
        }
        uint32_t flags = op->flags;
        /* If the outgoing buffer is already compressed, mark it as so in the
           flags. These will be picked up by the compression filter and further
           (wasteful) attempts at compression skipped. */
        if (op->data.send_message.send_message->data.raw.compression >
            GRPC_COMPRESS_NONE) {
          flags |= GRPC_WRITE_INTERNAL_COMPRESS;
        }
        stream_op->send_message = true;
        call->sending_message = true;
        call->sending_stream.Init(
            &op->data.send_message.send_message->data.raw.slice_buffer, flags);
        stream_op_payload->send_message.send_message.reset(
            call->sending_stream.get());
        has_send_ops = true;
        break;
      }
      case GRPC_OP_SEND_CLOSE_FROM_CLIENT: {
        /* Flag validation: currently allow no flags */
        if (op->flags != 0) {
          error = GRPC_CALL_ERROR_INVALID_FLAGS;
          goto done_with_error;
        }
        if (!call->is_client) {
          error = GRPC_CALL_ERROR_NOT_ON_SERVER;
          goto done_with_error;
        }
        if (call->sent_final_op) {
          error = GRPC_CALL_ERROR_TOO_MANY_OPERATIONS;
          goto done_with_error;
        }
        stream_op->send_trailing_metadata = true;
        call->sent_final_op = true;
        stream_op_payload->send_trailing_metadata.send_trailing_metadata =
            &call->metadata_batch[0 /* is_receiving */][1 /* is_trailing */];
        has_send_ops = true;
        break;
      }
      case GRPC_OP_SEND_STATUS_FROM_SERVER: {
        /* Flag validation: currently allow no flags */
        if (op->flags != 0) {
          error = GRPC_CALL_ERROR_INVALID_FLAGS;
          goto done_with_error;
        }
        if (call->is_client) {
          error = GRPC_CALL_ERROR_NOT_ON_CLIENT;
          goto done_with_error;
        }
        if (call->sent_final_op) {
          error = GRPC_CALL_ERROR_TOO_MANY_OPERATIONS;
          goto done_with_error;
        }
        if (op->data.send_status_from_server.trailing_metadata_count >
            INT_MAX) {
          error = GRPC_CALL_ERROR_INVALID_METADATA;
          goto done_with_error;
        }
        stream_op->send_trailing_metadata = true;
        call->sent_final_op = true;
        GPR_ASSERT(call->send_extra_metadata_count == 0);
        call->send_extra_metadata_count = 1;
        call->send_extra_metadata[0].md = grpc_get_reffed_status_elem(
            op->data.send_status_from_server.status);
        grpc_error_handle status_error =
            op->data.send_status_from_server.status == GRPC_STATUS_OK
                ? GRPC_ERROR_NONE
                : grpc_error_set_int(
                      GRPC_ERROR_CREATE_FROM_STATIC_STRING(
                          "Server returned error"),
                      GRPC_ERROR_INT_GRPC_STATUS,
                      static_cast<intptr_t>(
                          op->data.send_status_from_server.status));
        if (op->data.send_status_from_server.status_details != nullptr) {
          call->send_extra_metadata[1].md = grpc_mdelem_from_slices(
              GRPC_MDSTR_GRPC_MESSAGE,
              grpc_slice_ref_internal(
                  *op->data.send_status_from_server.status_details));
          call->send_extra_metadata_count++;
          if (status_error != GRPC_ERROR_NONE) {
            char* msg = grpc_slice_to_c_string(
                GRPC_MDVALUE(call->send_extra_metadata[1].md));
            status_error =
                grpc_error_set_str(status_error, GRPC_ERROR_STR_GRPC_MESSAGE,
                                   grpc_slice_from_copied_string(msg));
            gpr_free(msg);
          }
        }

        gpr_atm_rel_store(&call->status_error,
                          reinterpret_cast<gpr_atm>(status_error));
        if (!prepare_application_metadata(
                call,
                static_cast<int>(
                    op->data.send_status_from_server.trailing_metadata_count),
                op->data.send_status_from_server.trailing_metadata, 1, 1,
                nullptr, 0)) {
          for (int n = 0; n < call->send_extra_metadata_count; n++) {
            GRPC_MDELEM_UNREF(call->send_extra_metadata[n].md);
          }
          call->send_extra_metadata_count = 0;
          error = GRPC_CALL_ERROR_INVALID_METADATA;
          goto done_with_error;
        }
        stream_op_payload->send_trailing_metadata.send_trailing_metadata =
            &call->metadata_batch[0 /* is_receiving */][1 /* is_trailing */];
        stream_op_payload->send_trailing_metadata.sent =
            &call->sent_server_trailing_metadata;
        has_send_ops = true;
        break;
      }
      case GRPC_OP_RECV_INITIAL_METADATA: {
        /* Flag validation: currently allow no flags */
        if (op->flags != 0) {
          error = GRPC_CALL_ERROR_INVALID_FLAGS;
          goto done_with_error;
        }
        if (call->received_initial_metadata) {
          error = GRPC_CALL_ERROR_TOO_MANY_OPERATIONS;
          goto done_with_error;
        }
        call->received_initial_metadata = true;
        call->buffered_metadata[0] =
            op->data.recv_initial_metadata.recv_initial_metadata;
        GRPC_CLOSURE_INIT(&call->receiving_initial_metadata_ready,
                          receiving_initial_metadata_ready, bctl,
                          grpc_schedule_on_exec_ctx);
        stream_op->recv_initial_metadata = true;
        stream_op_payload->recv_initial_metadata.recv_initial_metadata =
            &call->metadata_batch[1 /* is_receiving */][0 /* is_trailing */];
        stream_op_payload->recv_initial_metadata.recv_initial_metadata_ready =
            &call->receiving_initial_metadata_ready;
        if (call->is_client) {
          stream_op_payload->recv_initial_metadata.trailing_metadata_available =
              &call->is_trailers_only;
        } else {
          stream_op_payload->recv_initial_metadata.peer_string =
              &call->peer_string;
        }
        ++num_recv_ops;
        break;
      }
      case GRPC_OP_RECV_MESSAGE: {
        /* Flag validation: currently allow no flags */
        if (op->flags != 0) {
          error = GRPC_CALL_ERROR_INVALID_FLAGS;
          goto done_with_error;
        }
        if (call->receiving_message) {
          error = GRPC_CALL_ERROR_TOO_MANY_OPERATIONS;
          goto done_with_error;
        }
        call->receiving_message = true;
        stream_op->recv_message = true;
        call->receiving_buffer = op->data.recv_message.recv_message;
        stream_op_payload->recv_message.recv_message = &call->receiving_stream;
        stream_op_payload->recv_message.call_failed_before_recv_message =
            &call->call_failed_before_recv_message;
        GRPC_CLOSURE_INIT(&call->receiving_stream_ready,
                          receiving_stream_ready_in_call_combiner, bctl,
                          grpc_schedule_on_exec_ctx);
        stream_op_payload->recv_message.recv_message_ready =
            &call->receiving_stream_ready;
        ++num_recv_ops;
        break;
      }
      case GRPC_OP_RECV_STATUS_ON_CLIENT: {
        /* Flag validation: currently allow no flags */
        if (op->flags != 0) {
          error = GRPC_CALL_ERROR_INVALID_FLAGS;
          goto done_with_error;
        }
        if (!call->is_client) {
          error = GRPC_CALL_ERROR_NOT_ON_SERVER;
          goto done_with_error;
        }
        if (call->requested_final_op) {
          error = GRPC_CALL_ERROR_TOO_MANY_OPERATIONS;
          goto done_with_error;
        }
        call->requested_final_op = true;
        call->buffered_metadata[1] =
            op->data.recv_status_on_client.trailing_metadata;
        call->final_op.client.status = op->data.recv_status_on_client.status;
        call->final_op.client.status_details =
            op->data.recv_status_on_client.status_details;
        call->final_op.client.error_string =
            op->data.recv_status_on_client.error_string;
        stream_op->recv_trailing_metadata = true;
        stream_op_payload->recv_trailing_metadata.recv_trailing_metadata =
            &call->metadata_batch[1 /* is_receiving */][1 /* is_trailing */];
        stream_op_payload->recv_trailing_metadata.collect_stats =
            &call->final_info.stats.transport_stream_stats;
        GRPC_CLOSURE_INIT(&call->receiving_trailing_metadata_ready,
                          receiving_trailing_metadata_ready, bctl,
                          grpc_schedule_on_exec_ctx);
        stream_op_payload->recv_trailing_metadata.recv_trailing_metadata_ready =
            &call->receiving_trailing_metadata_ready;
        ++num_recv_ops;
        break;
      }
      case GRPC_OP_RECV_CLOSE_ON_SERVER: {
        /* Flag validation: currently allow no flags */
        if (op->flags != 0) {
          error = GRPC_CALL_ERROR_INVALID_FLAGS;
          goto done_with_error;
        }
        if (call->is_client) {
          error = GRPC_CALL_ERROR_NOT_ON_CLIENT;
          goto done_with_error;
        }
        if (call->requested_final_op) {
          error = GRPC_CALL_ERROR_TOO_MANY_OPERATIONS;
          goto done_with_error;
        }
        call->requested_final_op = true;
        call->final_op.server.cancelled =
            op->data.recv_close_on_server.cancelled;
        stream_op->recv_trailing_metadata = true;
        stream_op_payload->recv_trailing_metadata.recv_trailing_metadata =
            &call->metadata_batch[1 /* is_receiving */][1 /* is_trailing */];
        stream_op_payload->recv_trailing_metadata.collect_stats =
            &call->final_info.stats.transport_stream_stats;
        GRPC_CLOSURE_INIT(&call->receiving_trailing_metadata_ready,
                          receiving_trailing_metadata_ready, bctl,
                          grpc_schedule_on_exec_ctx);
        stream_op_payload->recv_trailing_metadata.recv_trailing_metadata_ready =
            &call->receiving_trailing_metadata_ready;
        ++num_recv_ops;
        break;
      }
    }
  }

  GRPC_CALL_INTERNAL_REF(call, "completion");
  if (!is_notify_tag_closure) {
    GPR_ASSERT(grpc_cq_begin_op(call->cq, notify_tag));
  }
  bctl->set_num_steps_to_complete((has_send_ops ? 1 : 0) + num_recv_ops);

  if (has_send_ops) {
    GRPC_CLOSURE_INIT(&bctl->finish_batch, finish_batch, bctl,
                      grpc_schedule_on_exec_ctx);
    stream_op->on_complete = &bctl->finish_batch;
  }

  gpr_atm_rel_store(&call->any_ops_sent_atm, 1);
  execute_batch(call, stream_op, &bctl->start_batch);

done:
  return error;

done_with_error:
  /* reverse any mutations that occurred */
  if (stream_op->send_initial_metadata) {
    call->sent_initial_metadata = false;
    grpc_metadata_batch_clear(&call->metadata_batch[0][0]);
  }
  if (stream_op->send_message) {
    call->sending_message = false;
    call->sending_stream->Orphan();
  }
  if (stream_op->send_trailing_metadata) {
    call->sent_final_op = false;
    grpc_metadata_batch_clear(&call->metadata_batch[0][1]);
  }
  if (stream_op->recv_initial_metadata) {
    call->received_initial_metadata = false;
  }
  if (stream_op->recv_message) {
    call->receiving_message = false;
  }
  if (stream_op->recv_trailing_metadata) {
    call->requested_final_op = false;
  }
  goto done;
}

grpc_call_error grpc_call_start_batch(grpc_call* call, const grpc_op* ops,
                                      size_t nops, void* tag, void* reserved) {
  grpc_call_error err;

  GRPC_API_TRACE(
      "grpc_call_start_batch(call=%p, ops=%p, nops=%lu, tag=%p, "
      "reserved=%p)",
      5, (call, ops, (unsigned long)nops, tag, reserved));

  if (reserved != nullptr) {
    err = GRPC_CALL_ERROR;
  } else {
    grpc_core::ApplicationCallbackExecCtx callback_exec_ctx;
    grpc_core::ExecCtx exec_ctx;
    err = call_start_batch(call, ops, nops, tag, 0);
  }

  return err;
}

grpc_call_error grpc_call_start_batch_and_execute(grpc_call* call,
                                                  const grpc_op* ops,
                                                  size_t nops,
                                                  grpc_closure* closure) {
  return call_start_batch(call, ops, nops, closure, 1);
}

void grpc_call_context_set(grpc_call* call, grpc_context_index elem,
                           void* value, void (*destroy)(void* value)) {
  if (call->context[elem].destroy) {
    call->context[elem].destroy(call->context[elem].value);
  }
  call->context[elem].value = value;
  call->context[elem].destroy = destroy;
}

void* grpc_call_context_get(grpc_call* call, grpc_context_index elem) {
  return call->context[elem].value;
}

uint8_t grpc_call_is_client(grpc_call* call) { return call->is_client; }

grpc_compression_algorithm grpc_call_compression_for_level(
    grpc_call* call, grpc_compression_level level) {
  grpc_compression_algorithm algo =
      compression_algorithm_for_level_locked(call, level);
  return algo;
}

<<<<<<< HEAD
bool grpc_call_is_trailers_only(const grpc_call* call) {
  return call->is_trailers_only;
=======
bool grpc_call_failed_before_recv_message(grpc_call* c) {
  return c->call_failed_before_recv_message;
>>>>>>> 0f80378a
}

const char* grpc_call_error_to_string(grpc_call_error error) {
  switch (error) {
    case GRPC_CALL_ERROR:
      return "GRPC_CALL_ERROR";
    case GRPC_CALL_ERROR_ALREADY_ACCEPTED:
      return "GRPC_CALL_ERROR_ALREADY_ACCEPTED";
    case GRPC_CALL_ERROR_ALREADY_FINISHED:
      return "GRPC_CALL_ERROR_ALREADY_FINISHED";
    case GRPC_CALL_ERROR_ALREADY_INVOKED:
      return "GRPC_CALL_ERROR_ALREADY_INVOKED";
    case GRPC_CALL_ERROR_BATCH_TOO_BIG:
      return "GRPC_CALL_ERROR_BATCH_TOO_BIG";
    case GRPC_CALL_ERROR_INVALID_FLAGS:
      return "GRPC_CALL_ERROR_INVALID_FLAGS";
    case GRPC_CALL_ERROR_INVALID_MESSAGE:
      return "GRPC_CALL_ERROR_INVALID_MESSAGE";
    case GRPC_CALL_ERROR_INVALID_METADATA:
      return "GRPC_CALL_ERROR_INVALID_METADATA";
    case GRPC_CALL_ERROR_NOT_INVOKED:
      return "GRPC_CALL_ERROR_NOT_INVOKED";
    case GRPC_CALL_ERROR_NOT_ON_CLIENT:
      return "GRPC_CALL_ERROR_NOT_ON_CLIENT";
    case GRPC_CALL_ERROR_NOT_ON_SERVER:
      return "GRPC_CALL_ERROR_NOT_ON_SERVER";
    case GRPC_CALL_ERROR_NOT_SERVER_COMPLETION_QUEUE:
      return "GRPC_CALL_ERROR_NOT_SERVER_COMPLETION_QUEUE";
    case GRPC_CALL_ERROR_PAYLOAD_TYPE_MISMATCH:
      return "GRPC_CALL_ERROR_PAYLOAD_TYPE_MISMATCH";
    case GRPC_CALL_ERROR_TOO_MANY_OPERATIONS:
      return "GRPC_CALL_ERROR_TOO_MANY_OPERATIONS";
    case GRPC_CALL_ERROR_COMPLETION_QUEUE_SHUTDOWN:
      return "GRPC_CALL_ERROR_COMPLETION_QUEUE_SHUTDOWN";
    case GRPC_CALL_OK:
      return "GRPC_CALL_OK";
  }
  GPR_UNREACHABLE_CODE(return "GRPC_CALL_ERROR_UNKNOW");
}<|MERGE_RESOLUTION|>--- conflicted
+++ resolved
@@ -2022,13 +2022,12 @@
   return algo;
 }
 
-<<<<<<< HEAD
 bool grpc_call_is_trailers_only(const grpc_call* call) {
   return call->is_trailers_only;
-=======
+}
+
 bool grpc_call_failed_before_recv_message(grpc_call* c) {
   return c->call_failed_before_recv_message;
->>>>>>> 0f80378a
 }
 
 const char* grpc_call_error_to_string(grpc_call_error error) {
