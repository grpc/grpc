//
//
// Copyright 2015 gRPC authors.
//
// Licensed under the Apache License, Version 2.0 (the "License");
// you may not use this file except in compliance with the License.
// You may obtain a copy of the License at
//
//     http://www.apache.org/licenses/LICENSE-2.0
//
// Unless required by applicable law or agreed to in writing, software
// distributed under the License is distributed on an "AS IS" BASIS,
// WITHOUT WARRANTIES OR CONDITIONS OF ANY KIND, either express or implied.
// See the License for the specific language governing permissions and
// limitations under the License.
//
//

#include <grpc/support/port_platform.h>

#include "src/core/lib/surface/call.h"

#include <inttypes.h>
#include <limits.h>
#include <stdlib.h>

#include <algorithm>
#include <atomic>
#include <initializer_list>
#include <memory>
#include <new>
#include <string>
#include <type_traits>
#include <utility>
#include <vector>

#include "absl/base/thread_annotations.h"
#include "absl/cleanup/cleanup.h"
#include "absl/meta/type_traits.h"
#include "absl/status/status.h"
#include "absl/strings/str_cat.h"
#include "absl/strings/str_format.h"
#include "absl/strings/str_join.h"
#include "absl/strings/string_view.h"
#include "absl/types/variant.h"

#include <grpc/byte_buffer.h>
#include <grpc/compression.h>
#include <grpc/event_engine/event_engine.h>
#include <grpc/grpc.h>
#include <grpc/impl/propagation_bits.h>
#include <grpc/slice.h>
#include <grpc/slice_buffer.h>
#include <grpc/status.h>
#include <grpc/support/alloc.h>
#include <grpc/support/atm.h>
#include <grpc/support/log.h>
#include <grpc/support/string_util.h>
#include <grpc/support/time.h>

#include "src/core/lib/channel/call_finalization.h"
#include "src/core/lib/channel/channel_stack.h"
#include "src/core/lib/channel/channelz.h"
#include "src/core/lib/channel/context.h"
#include "src/core/lib/channel/status_util.h"
#include "src/core/lib/compression/compression_internal.h"
#include "src/core/lib/debug/stats.h"
#include "src/core/lib/debug/stats_data.h"
#include "src/core/lib/experiments/experiments.h"
#include "src/core/lib/gpr/alloc.h"
#include "src/core/lib/gpr/time_precise.h"
#include "src/core/lib/gpr/useful.h"
#include "src/core/lib/gprpp/bitset.h"
#include "src/core/lib/gprpp/cpp_impl_of.h"
#include "src/core/lib/gprpp/crash.h"
#include "src/core/lib/gprpp/debug_location.h"
#include "src/core/lib/gprpp/ref_counted.h"
#include "src/core/lib/gprpp/ref_counted_ptr.h"
#include "src/core/lib/gprpp/status_helper.h"
#include "src/core/lib/gprpp/sync.h"
#include "src/core/lib/iomgr/call_combiner.h"
#include "src/core/lib/iomgr/exec_ctx.h"
#include "src/core/lib/iomgr/polling_entity.h"
#include "src/core/lib/promise/activity.h"
#include "src/core/lib/promise/arena_promise.h"
#include "src/core/lib/promise/context.h"
#include "src/core/lib/promise/detail/basic_seq.h"
#include "src/core/lib/promise/latch.h"
#include "src/core/lib/promise/pipe.h"
#include "src/core/lib/promise/poll.h"
#include "src/core/lib/resource_quota/arena.h"
#include "src/core/lib/slice/slice_buffer.h"
#include "src/core/lib/slice/slice_internal.h"
#include "src/core/lib/surface/api_trace.h"
#include "src/core/lib/surface/call_test_only.h"
#include "src/core/lib/surface/channel.h"
#include "src/core/lib/surface/completion_queue.h"
#include "src/core/lib/surface/server.h"
#include "src/core/lib/surface/validate_metadata.h"
#include "src/core/lib/transport/error_utils.h"
#include "src/core/lib/transport/metadata_batch.h"
#include "src/core/lib/transport/transport.h"

grpc_core::TraceFlag grpc_call_error_trace(false, "call_error");
grpc_core::TraceFlag grpc_compression_trace(false, "compression");
grpc_core::TraceFlag grpc_call_trace(false, "call");
grpc_core::DebugOnlyTraceFlag grpc_call_refcount_trace(false, "call_refcount");

namespace grpc_core {

///////////////////////////////////////////////////////////////////////////////
// Call

class Call : public CppImplOf<Call, grpc_call> {
 public:
  Arena* arena() { return arena_; }
  bool is_client() const { return is_client_; }

  virtual void ContextSet(grpc_context_index elem, void* value,
                          void (*destroy)(void* value)) = 0;
  virtual void* ContextGet(grpc_context_index elem) const = 0;
  virtual bool Completed() = 0;
  void CancelWithStatus(grpc_status_code status, const char* description);
  virtual void CancelWithError(grpc_error_handle error) = 0;
  virtual void SetCompletionQueue(grpc_completion_queue* cq) = 0;
  char* GetPeer();
  virtual grpc_call_error StartBatch(const grpc_op* ops, size_t nops,
                                     void* notify_tag,
                                     bool is_notify_tag_closure) = 0;
  virtual bool failed_before_recv_message() const = 0;
  virtual bool is_trailers_only() const = 0;
  virtual absl::string_view GetServerAuthority() const = 0;
  virtual void ExternalRef() = 0;
  virtual void ExternalUnref() = 0;
  virtual void InternalRef(const char* reason) = 0;
  virtual void InternalUnref(const char* reason) = 0;

  grpc_compression_algorithm test_only_compression_algorithm() {
    return incoming_compression_algorithm_;
  }
  uint32_t test_only_message_flags() { return test_only_last_message_flags_; }
  CompressionAlgorithmSet encodings_accepted_by_peer() {
    return encodings_accepted_by_peer_;
  }

  // This should return nullptr for the promise stack (and alternative means
  // for that functionality be invented)
  virtual grpc_call_stack* call_stack() = 0;

  gpr_atm* peer_string_atm_ptr() { return &peer_string_; }

 protected:
  // The maximum number of concurrent batches possible.
  // Based upon the maximum number of individually queueable ops in the batch
  // api:
  //    - initial metadata send
  //    - message send
  //    - status/close send (depending on client/server)
  //    - initial metadata recv
  //    - message recv
  //    - status/close recv (depending on client/server)
  static constexpr size_t kMaxConcurrentBatches = 6;

  struct ParentCall {
    Mutex child_list_mu;
    Call* first_child ABSL_GUARDED_BY(child_list_mu) = nullptr;
  };

  struct ChildCall {
    explicit ChildCall(Call* parent) : parent(parent) {}
    Call* parent;
    /// siblings: children of the same parent form a list, and this list is
    /// protected under
    /// parent->mu
    Call* sibling_next = nullptr;
    Call* sibling_prev = nullptr;
  };

  Call(Arena* arena, bool is_client, Timestamp send_deadline,
       RefCountedPtr<Channel> channel)
      : channel_(std::move(channel)),
        arena_(arena),
        send_deadline_(send_deadline),
        is_client_(is_client) {
    GPR_DEBUG_ASSERT(arena_ != nullptr);
    GPR_DEBUG_ASSERT(channel_ != nullptr);
  }
  virtual ~Call() = default;

  void DeleteThis();

  ParentCall* GetOrCreateParentCall();
  ParentCall* parent_call();
  Channel* channel() {
    GPR_DEBUG_ASSERT(channel_ != nullptr);
    return channel_.get();
  }

  absl::Status InitParent(Call* parent, uint32_t propagation_mask);
  void PublishToParent(Call* parent);
  void MaybeUnpublishFromParent();
  void PropagateCancellationToChildren();

  Timestamp send_deadline() const { return send_deadline_; }
  void set_send_deadline(Timestamp send_deadline) {
    send_deadline_ = send_deadline;
  }

  void ClearPeerString() { gpr_atm_rel_store(&peer_string_, 0); }

  // TODO(ctiller): cancel_func is for cancellation of the call - filter stack
  // holds no mutexes here, promise stack does, and so locking is different.
  // Remove this and cancel directly once promise conversion is done.
  void ProcessIncomingInitialMetadata(
      grpc_metadata_batch& md,
      absl::FunctionRef<void(absl::Status)> cancel_func);
  // Fixup outgoing metadata before sending - adds compression, protects
  // internal headers against external modification.
  void PrepareOutgoingInitialMetadata(const grpc_op& op,
                                      grpc_metadata_batch& md);
  void NoteLastMessageFlags(uint32_t flags) {
    test_only_last_message_flags_ = flags;
  }
  grpc_compression_algorithm incoming_compression_algorithm() const {
    return incoming_compression_algorithm_;
  }

  static void HandleCompressionAlgorithmDisabled(
      grpc_compression_algorithm compression_algorithm,
      absl::FunctionRef<void(absl::Status)> cancel_func) GPR_ATTRIBUTE_NOINLINE;
  void HandleCompressionAlgorithmNotAccepted(
      grpc_compression_algorithm compression_algorithm) GPR_ATTRIBUTE_NOINLINE;

 private:
  RefCountedPtr<Channel> channel_;
  Arena* const arena_;
  std::atomic<ParentCall*> parent_call_{nullptr};
  ChildCall* child_ = nullptr;
  Timestamp send_deadline_;
  const bool is_client_;
  // flag indicating that cancellation is inherited
  bool cancellation_is_inherited_ = false;
  // A char* indicating the peer name.
  gpr_atm peer_string_ = 0;
  // Compression algorithm for *incoming* data
  grpc_compression_algorithm incoming_compression_algorithm_ =
      GRPC_COMPRESS_NONE;
  // Supported encodings (compression algorithms), a bitset.
  // Always support no compression.
  CompressionAlgorithmSet encodings_accepted_by_peer_{GRPC_COMPRESS_NONE};
  uint32_t test_only_last_message_flags_ = 0;
};

Call::ParentCall* Call::GetOrCreateParentCall() {
  ParentCall* p = parent_call_.load(std::memory_order_acquire);
  if (p == nullptr) {
    p = arena_->New<ParentCall>();
    ParentCall* expected = nullptr;
    if (!parent_call_.compare_exchange_strong(expected, p,
                                              std::memory_order_release,
                                              std::memory_order_relaxed)) {
      p->~ParentCall();
      p = expected;
    }
  }
  return p;
}

Call::ParentCall* Call::parent_call() {
  return parent_call_.load(std::memory_order_acquire);
}

absl::Status Call::InitParent(Call* parent, uint32_t propagation_mask) {
  child_ = arena()->New<ChildCall>(parent);

  parent->InternalRef("child");
  GPR_ASSERT(is_client_);
  GPR_ASSERT(!parent->is_client_);

  if (propagation_mask & GRPC_PROPAGATE_DEADLINE) {
    send_deadline_ = std::min(send_deadline_, parent->send_deadline_);
  }
  // for now GRPC_PROPAGATE_TRACING_CONTEXT *MUST* be passed with
  // GRPC_PROPAGATE_STATS_CONTEXT
  // TODO(ctiller): This should change to use the appropriate census start_op
  // call.
  if (propagation_mask & GRPC_PROPAGATE_CENSUS_TRACING_CONTEXT) {
    if (0 == (propagation_mask & GRPC_PROPAGATE_CENSUS_STATS_CONTEXT)) {
      return absl::UnknownError(
          "Census tracing propagation requested without Census context "
          "propagation");
    }
    ContextSet(GRPC_CONTEXT_TRACING, parent->ContextGet(GRPC_CONTEXT_TRACING),
               nullptr);
  } else if (propagation_mask & GRPC_PROPAGATE_CENSUS_STATS_CONTEXT) {
    return absl::UnknownError(
        "Census context propagation requested without Census tracing "
        "propagation");
  }
  if (propagation_mask & GRPC_PROPAGATE_CANCELLATION) {
    cancellation_is_inherited_ = true;
  }
  return absl::OkStatus();
}

void Call::PublishToParent(Call* parent) {
  ChildCall* cc = child_;
  ParentCall* pc = parent->GetOrCreateParentCall();
  MutexLock lock(&pc->child_list_mu);
  if (pc->first_child == nullptr) {
    pc->first_child = this;
    cc->sibling_next = cc->sibling_prev = this;
  } else {
    cc->sibling_next = pc->first_child;
    cc->sibling_prev = pc->first_child->child_->sibling_prev;
    cc->sibling_next->child_->sibling_prev =
        cc->sibling_prev->child_->sibling_next = this;
  }
  if (parent->Completed()) {
    CancelWithError(absl::CancelledError());
  }
}

void Call::MaybeUnpublishFromParent() {
  ChildCall* cc = child_;
  if (cc == nullptr) return;

  ParentCall* pc = cc->parent->parent_call();
  {
    MutexLock lock(&pc->child_list_mu);
    if (this == pc->first_child) {
      pc->first_child = cc->sibling_next;
      if (this == pc->first_child) {
        pc->first_child = nullptr;
      }
    }
    cc->sibling_prev->child_->sibling_next = cc->sibling_next;
    cc->sibling_next->child_->sibling_prev = cc->sibling_prev;
  }
  cc->parent->InternalUnref("child");
}

void Call::CancelWithStatus(grpc_status_code status, const char* description) {
  // copying 'description' is needed to ensure the grpc_call_cancel_with_status
  // guarantee that can be short-lived.
  CancelWithError(grpc_error_set_int(
      grpc_error_set_str(GRPC_ERROR_CREATE(description),
                         StatusStrProperty::kGrpcMessage, description),
      StatusIntProperty::kRpcStatus, status));
}

void Call::PropagateCancellationToChildren() {
  ParentCall* pc = parent_call();
  if (pc != nullptr) {
    Call* child;
    MutexLock lock(&pc->child_list_mu);
    child = pc->first_child;
    if (child != nullptr) {
      do {
        Call* next_child_call = child->child_->sibling_next;
        if (child->cancellation_is_inherited_) {
          child->InternalRef("propagate_cancel");
          child->CancelWithError(absl::CancelledError());
          child->InternalUnref("propagate_cancel");
        }
        child = next_child_call;
      } while (child != pc->first_child);
    }
  }
}

char* Call::GetPeer() {
  char* peer_string = reinterpret_cast<char*>(gpr_atm_acq_load(&peer_string_));
  if (peer_string != nullptr) return gpr_strdup(peer_string);
  peer_string = grpc_channel_get_target(channel_->c_ptr());
  if (peer_string != nullptr) return peer_string;
  return gpr_strdup("unknown");
}

void Call::DeleteThis() {
  RefCountedPtr<Channel> channel = std::move(channel_);
  Arena* arena = arena_;
  this->~Call();
  channel->UpdateCallSizeEstimate(arena->TotalUsedBytes());
  arena->Destroy();
}

void Call::PrepareOutgoingInitialMetadata(const grpc_op& op,
                                          grpc_metadata_batch& md) {
  // TODO(juanlishen): If the user has already specified a compression
  // algorithm by setting the initial metadata with key of
  // GRPC_COMPRESSION_REQUEST_ALGORITHM_MD_KEY, we shouldn't override that
  // with the compression algorithm mapped from compression level.
  // process compression level
  grpc_compression_level effective_compression_level = GRPC_COMPRESS_LEVEL_NONE;
  bool level_set = false;
  if (op.data.send_initial_metadata.maybe_compression_level.is_set) {
    effective_compression_level =
        op.data.send_initial_metadata.maybe_compression_level.level;
    level_set = true;
  } else {
    const grpc_compression_options copts = channel()->compression_options();
    if (copts.default_level.is_set) {
      level_set = true;
      effective_compression_level = copts.default_level.level;
    }
  }
  // Currently, only server side supports compression level setting.
  if (level_set && !is_client()) {
    const grpc_compression_algorithm calgo =
        encodings_accepted_by_peer().CompressionAlgorithmForLevel(
            effective_compression_level);
    // The following metadata will be checked and removed by the message
    // compression filter. It will be used as the call's compression
    // algorithm.
    md.Set(GrpcInternalEncodingRequest(), calgo);
  }
  // Ignore any te metadata key value pairs specified.
  md.Remove(TeMetadata());
}

void Call::ProcessIncomingInitialMetadata(
    grpc_metadata_batch& md,
    absl::FunctionRef<void(absl::Status)> cancel_func) {
  incoming_compression_algorithm_ =
      md.Take(GrpcEncodingMetadata()).value_or(GRPC_COMPRESS_NONE);
  encodings_accepted_by_peer_ =
      md.Take(GrpcAcceptEncodingMetadata())
          .value_or(CompressionAlgorithmSet{GRPC_COMPRESS_NONE});

  const grpc_compression_options compression_options =
      channel_->compression_options();
  const grpc_compression_algorithm compression_algorithm =
      incoming_compression_algorithm_;
  if (GPR_UNLIKELY(!CompressionAlgorithmSet::FromUint32(
                        compression_options.enabled_algorithms_bitset)
                        .IsSet(compression_algorithm))) {
    // check if algorithm is supported by current channel config
    HandleCompressionAlgorithmDisabled(compression_algorithm, cancel_func);
  }
  // GRPC_COMPRESS_NONE is always set.
  GPR_DEBUG_ASSERT(encodings_accepted_by_peer_.IsSet(GRPC_COMPRESS_NONE));
  if (GPR_UNLIKELY(!encodings_accepted_by_peer_.IsSet(compression_algorithm))) {
    if (GRPC_TRACE_FLAG_ENABLED(grpc_compression_trace)) {
      HandleCompressionAlgorithmNotAccepted(compression_algorithm);
    }
  }
}

void Call::HandleCompressionAlgorithmNotAccepted(
    grpc_compression_algorithm compression_algorithm) {
  const char* algo_name = nullptr;
  grpc_compression_algorithm_name(compression_algorithm, &algo_name);
  gpr_log(GPR_ERROR,
          "Compression algorithm ('%s') not present in the "
          "accepted encodings (%s)",
          algo_name,
          std::string(encodings_accepted_by_peer_.ToString()).c_str());
}

void Call::HandleCompressionAlgorithmDisabled(
    grpc_compression_algorithm compression_algorithm,
    absl::FunctionRef<void(absl::Status)> cancel_func) {
  const char* algo_name = nullptr;
  grpc_compression_algorithm_name(compression_algorithm, &algo_name);
  std::string error_msg =
      absl::StrFormat("Compression algorithm '%s' is disabled.", algo_name);
  gpr_log(GPR_ERROR, "%s", error_msg.c_str());
  cancel_func(grpc_error_set_int(absl::UnimplementedError(error_msg),
                                 StatusIntProperty::kRpcStatus,
                                 GRPC_STATUS_UNIMPLEMENTED));
}

///////////////////////////////////////////////////////////////////////////////
// FilterStackCall
// To be removed once promise conversion is complete

class FilterStackCall final : public Call {
 public:
  ~FilterStackCall() override {
    for (int i = 0; i < GRPC_CONTEXT_COUNT; ++i) {
      if (context_[i].destroy) {
        context_[i].destroy(context_[i].value);
      }
    }
    gpr_free(static_cast<void*>(const_cast<char*>(final_info_.error_string)));
  }

  bool Completed() override {
    return gpr_atm_acq_load(&received_final_op_atm_) != 0;
  }

  // TODO(ctiller): return absl::StatusOr<SomeSmartPointer<Call>>?
  static grpc_error_handle Create(grpc_call_create_args* args,
                                  grpc_call** out_call);

  static Call* FromTopElem(grpc_call_element* elem) {
    return FromCallStack(grpc_call_stack_from_top_element(elem));
  }

  grpc_call_stack* call_stack() override {
    return reinterpret_cast<grpc_call_stack*>(
        reinterpret_cast<char*>(this) +
        GPR_ROUND_UP_TO_ALIGNMENT_SIZE(sizeof(*this)));
  }

  grpc_call_element* call_elem(size_t idx) {
    return grpc_call_stack_element(call_stack(), idx);
  }

  CallCombiner* call_combiner() { return &call_combiner_; }

  void CancelWithError(grpc_error_handle error) override;
  void SetCompletionQueue(grpc_completion_queue* cq) override;
  grpc_call_error StartBatch(const grpc_op* ops, size_t nops, void* notify_tag,
                             bool is_notify_tag_closure) override;
  void ExternalRef() override { ext_ref_.Ref(); }
  void ExternalUnref() override;
  void InternalRef(const char* reason) override {
    GRPC_CALL_STACK_REF(call_stack(), reason);
  }
  void InternalUnref(const char* reason) override {
    GRPC_CALL_STACK_UNREF(call_stack(), reason);
  }

  void ContextSet(grpc_context_index elem, void* value,
                  void (*destroy)(void* value)) override;
  void* ContextGet(grpc_context_index elem) const override {
    return context_[elem].value;
  }

  bool is_trailers_only() const override {
    bool result = is_trailers_only_;
    GPR_DEBUG_ASSERT(!result || recv_initial_metadata_.TransportSize() == 0);
    return result;
  }

  bool failed_before_recv_message() const override {
    return call_failed_before_recv_message_;
  }

  absl::string_view GetServerAuthority() const override {
    const Slice* authority_metadata =
        recv_initial_metadata_.get_pointer(HttpAuthorityMetadata());
    if (authority_metadata == nullptr) return "";
    return authority_metadata->as_string_view();
  }

  static size_t InitialSizeEstimate() {
    return sizeof(FilterStackCall) +
           sizeof(BatchControl) * kMaxConcurrentBatches;
  }

 private:
  static constexpr gpr_atm kRecvNone = 0;
  static constexpr gpr_atm kRecvInitialMetadataFirst = 1;

  enum class PendingOp {
    kRecvMessage,
    kRecvInitialMetadata,
    kRecvTrailingMetadata,
    kSends
  };
  static intptr_t PendingOpMask(PendingOp op) {
    return static_cast<intptr_t>(1) << static_cast<intptr_t>(op);
  }
  static std::string PendingOpString(intptr_t pending_ops) {
    std::vector<absl::string_view> pending_op_strings;
    if (pending_ops & PendingOpMask(PendingOp::kRecvMessage)) {
      pending_op_strings.push_back("kRecvMessage");
    }
    if (pending_ops & PendingOpMask(PendingOp::kRecvInitialMetadata)) {
      pending_op_strings.push_back("kRecvInitialMetadata");
    }
    if (pending_ops & PendingOpMask(PendingOp::kRecvTrailingMetadata)) {
      pending_op_strings.push_back("kRecvTrailingMetadata");
    }
    if (pending_ops & PendingOpMask(PendingOp::kSends)) {
      pending_op_strings.push_back("kSends");
    }
    return absl::StrCat("{", absl::StrJoin(pending_op_strings, ","), "}");
  }
  struct BatchControl {
    FilterStackCall* call_ = nullptr;
    grpc_transport_stream_op_batch op_;
    // Share memory for cq_completion and notify_tag as they are never needed
    // simultaneously. Each byte used in this data structure count as six bytes
    // per call, so any savings we can make are worthwhile,

    // We use notify_tag to determine whether or not to send notification to the
    // completion queue. Once we've made that determination, we can reuse the
    // memory for cq_completion.
    union {
      grpc_cq_completion cq_completion;
      struct {
        // Any given op indicates completion by either (a) calling a closure or
        // (b) sending a notification on the call's completion queue.  If
        // \a is_closure is true, \a tag indicates a closure to be invoked;
        // otherwise, \a tag indicates the tag to be used in the notification to
        // be sent to the completion queue.
        void* tag;
        bool is_closure;
      } notify_tag;
    } completion_data_;
    grpc_closure start_batch_;
    grpc_closure finish_batch_;
    std::atomic<intptr_t> ops_pending_{0};
    AtomicError batch_error_;
    void set_pending_ops(uintptr_t ops) {
      ops_pending_.store(ops, std::memory_order_release);
    }
    bool completed_batch_step(PendingOp op) {
      auto mask = PendingOpMask(op);
      auto r = ops_pending_.fetch_sub(mask, std::memory_order_acq_rel);
      if (grpc_call_trace.enabled()) {
        gpr_log(GPR_DEBUG, "BATCH:%p COMPLETE:%s REMAINING:%s (tag:%p)", this,
                PendingOpString(mask).c_str(),
                PendingOpString(r & ~mask).c_str(),
                completion_data_.notify_tag.tag);
      }
      GPR_ASSERT((r & mask) != 0);
      return r == mask;
    }

    void PostCompletion();
    void FinishStep(PendingOp op);
    void ProcessDataAfterMetadata();
    void ReceivingStreamReady(grpc_error_handle error);
    void ReceivingInitialMetadataReady(grpc_error_handle error);
    void ReceivingTrailingMetadataReady(grpc_error_handle error);
    void FinishBatch(grpc_error_handle error);
  };

  FilterStackCall(Arena* arena, const grpc_call_create_args& args)
      : Call(arena, args.server_transport_data == nullptr, args.send_deadline,
             args.channel->Ref()),
        cq_(args.cq),
        stream_op_payload_(context_) {}

  static void ReleaseCall(void* call, grpc_error_handle);
  static void DestroyCall(void* call, grpc_error_handle);

  static FilterStackCall* FromCallStack(grpc_call_stack* call_stack) {
    return reinterpret_cast<FilterStackCall*>(
        reinterpret_cast<char*>(call_stack) -
        GPR_ROUND_UP_TO_ALIGNMENT_SIZE(sizeof(FilterStackCall)));
  }

  void ExecuteBatch(grpc_transport_stream_op_batch* batch,
                    grpc_closure* start_batch_closure);
  void SetFinalStatus(grpc_error_handle error);
  BatchControl* ReuseOrAllocateBatchControl(const grpc_op* ops);
  bool PrepareApplicationMetadata(size_t count, grpc_metadata* metadata,
                                  bool is_trailing);
  void PublishAppMetadata(grpc_metadata_batch* b, bool is_trailing);
  void RecvInitialFilter(grpc_metadata_batch* b);
  void RecvTrailingFilter(grpc_metadata_batch* b,
                          grpc_error_handle batch_error);

  RefCount ext_ref_;
  CallCombiner call_combiner_;
  grpc_completion_queue* cq_;
  grpc_polling_entity pollent_;
  gpr_cycle_counter start_time_ = gpr_get_cycle_counter();

  /// has grpc_call_unref been called
  bool destroy_called_ = false;
  // Trailers-only response status
  bool is_trailers_only_ = false;
  /// which ops are in-flight
  bool sent_initial_metadata_ = false;
  bool sending_message_ = false;
  bool sent_final_op_ = false;
  bool received_initial_metadata_ = false;
  bool receiving_message_ = false;
  bool requested_final_op_ = false;
  gpr_atm received_final_op_atm_ = 0;

  BatchControl* active_batches_[kMaxConcurrentBatches] = {};
  grpc_transport_stream_op_batch_payload stream_op_payload_;

  // first idx: is_receiving, second idx: is_trailing
  grpc_metadata_batch send_initial_metadata_{arena()};
  grpc_metadata_batch send_trailing_metadata_{arena()};
  grpc_metadata_batch recv_initial_metadata_{arena()};
  grpc_metadata_batch recv_trailing_metadata_{arena()};

  // Buffered read metadata waiting to be returned to the application.
  // Element 0 is initial metadata, element 1 is trailing metadata.
  grpc_metadata_array* buffered_metadata_[2] = {};

  // Call data useful used for reporting. Only valid after the call has
  // completed
  grpc_call_final_info final_info_;

  // Contexts for various subsystems (security, tracing, ...).
  grpc_call_context_element context_[GRPC_CONTEXT_COUNT] = {};

  SliceBuffer send_slice_buffer_;
  absl::optional<SliceBuffer> receiving_slice_buffer_;
  uint32_t receiving_stream_flags_;

  bool call_failed_before_recv_message_ = false;
  grpc_byte_buffer** receiving_buffer_ = nullptr;
  grpc_slice receiving_slice_ = grpc_empty_slice();
  grpc_closure receiving_stream_ready_;
  grpc_closure receiving_initial_metadata_ready_;
  grpc_closure receiving_trailing_metadata_ready_;
  // Status about operation of call
  bool sent_server_trailing_metadata_ = false;
  gpr_atm cancelled_with_error_ = 0;

  grpc_closure release_call_;

  union {
    struct {
      grpc_status_code* status;
      grpc_slice* status_details;
      const char** error_string;
    } client;
    struct {
      int* cancelled;
      // backpointer to owning server if this is a server side call.
      Server* core_server;
    } server;
  } final_op_;
  AtomicError status_error_;

  // recv_state can contain one of the following values:
  // RECV_NONE :                 :  no initial metadata and messages received
  // RECV_INITIAL_METADATA_FIRST :  received initial metadata first
  // a batch_control*            :  received messages first

  //             +------1------RECV_NONE------3-----+
  //             |                                  |
  //             |                                  |
  //             v                                  v
  // RECV_INITIAL_METADATA_FIRST        receiving_stream_ready_bctlp
  //       |           ^                      |           ^
  //       |           |                      |           |
  //       +-----2-----+                      +-----4-----+

  // For 1, 4: See receiving_initial_metadata_ready() function
  // For 2, 3: See receiving_stream_ready() function
  gpr_atm recv_state_ = 0;
};

grpc_error_handle FilterStackCall::Create(grpc_call_create_args* args,
                                          grpc_call** out_call) {
  Channel* channel = args->channel.get();

  auto add_init_error = [](grpc_error_handle* composite,
                           grpc_error_handle new_err) {
    if (new_err.ok()) return;
    if (composite->ok()) {
      *composite = GRPC_ERROR_CREATE("Call creation failed");
    }
    *composite = grpc_error_add_child(*composite, new_err);
  };

  Arena* arena;
  FilterStackCall* call;
  grpc_error_handle error;
  grpc_channel_stack* channel_stack = channel->channel_stack();
  size_t initial_size = channel->CallSizeEstimate();
  global_stats().IncrementCallInitialSize(initial_size);
  size_t call_alloc_size =
      GPR_ROUND_UP_TO_ALIGNMENT_SIZE(sizeof(FilterStackCall)) +
      channel_stack->call_stack_size;

  std::pair<Arena*, void*> arena_with_call = Arena::CreateWithAlloc(
      initial_size, call_alloc_size, channel->allocator());
  arena = arena_with_call.first;
  call = new (arena_with_call.second) FilterStackCall(arena, *args);
  GPR_DEBUG_ASSERT(FromC(call->c_ptr()) == call);
  GPR_DEBUG_ASSERT(FromCallStack(call->call_stack()) == call);
  *out_call = call->c_ptr();
  grpc_slice path = grpc_empty_slice();
  if (call->is_client()) {
    call->final_op_.client.status_details = nullptr;
    call->final_op_.client.status = nullptr;
    call->final_op_.client.error_string = nullptr;
    global_stats().IncrementClientCallsCreated();
    path = CSliceRef(args->path->c_slice());
    call->send_initial_metadata_.Set(HttpPathMetadata(),
                                     std::move(*args->path));
    if (args->authority.has_value()) {
      call->send_initial_metadata_.Set(HttpAuthorityMetadata(),
                                       std::move(*args->authority));
    }
  } else {
    global_stats().IncrementServerCallsCreated();
    call->final_op_.server.cancelled = nullptr;
    call->final_op_.server.core_server = args->server;
  }

  Call* parent = Call::FromC(args->parent);
  if (parent != nullptr) {
    add_init_error(&error, absl_status_to_grpc_error(call->InitParent(
                               parent, args->propagation_mask)));
  }
  // initial refcount dropped by grpc_call_unref
  grpc_call_element_args call_args = {
      call->call_stack(), args->server_transport_data,
      call->context_,     path,
      call->start_time_,  call->send_deadline(),
      call->arena(),      &call->call_combiner_};
  add_init_error(&error, grpc_call_stack_init(channel_stack, 1, DestroyCall,
                                              call, &call_args));
  // Publish this call to parent only after the call stack has been initialized.
  if (parent != nullptr) {
    call->PublishToParent(parent);
  }

  if (!error.ok()) {
    call->CancelWithError(error);
  }
  if (args->cq != nullptr) {
    GPR_ASSERT(args->pollset_set_alternative == nullptr &&
               "Only one of 'cq' and 'pollset_set_alternative' should be "
               "non-nullptr.");
    GRPC_CQ_INTERNAL_REF(args->cq, "bind");
    call->pollent_ =
        grpc_polling_entity_create_from_pollset(grpc_cq_pollset(args->cq));
  }
  if (args->pollset_set_alternative != nullptr) {
    call->pollent_ = grpc_polling_entity_create_from_pollset_set(
        args->pollset_set_alternative);
  }
  if (!grpc_polling_entity_is_empty(&call->pollent_)) {
    grpc_call_stack_set_pollset_or_pollset_set(call->call_stack(),
                                               &call->pollent_);
  }

  if (call->is_client()) {
    channelz::ChannelNode* channelz_channel = channel->channelz_node();
    if (channelz_channel != nullptr) {
      channelz_channel->RecordCallStarted();
    }
  } else if (call->final_op_.server.core_server != nullptr) {
    channelz::ServerNode* channelz_node =
        call->final_op_.server.core_server->channelz_node();
    if (channelz_node != nullptr) {
      channelz_node->RecordCallStarted();
    }
  }

  CSliceUnref(path);

  return error;
}

void FilterStackCall::SetCompletionQueue(grpc_completion_queue* cq) {
  GPR_ASSERT(cq);

  if (grpc_polling_entity_pollset_set(&pollent_) != nullptr) {
    Crash("A pollset_set is already registered for this call.");
  }
  cq_ = cq;
  GRPC_CQ_INTERNAL_REF(cq, "bind");
  pollent_ = grpc_polling_entity_create_from_pollset(grpc_cq_pollset(cq));
  grpc_call_stack_set_pollset_or_pollset_set(call_stack(), &pollent_);
}

void FilterStackCall::ReleaseCall(void* call, grpc_error_handle /*error*/) {
  static_cast<FilterStackCall*>(call)->DeleteThis();
}

void FilterStackCall::DestroyCall(void* call, grpc_error_handle /*error*/) {
  auto* c = static_cast<FilterStackCall*>(call);
  c->recv_initial_metadata_.Clear();
  c->recv_trailing_metadata_.Clear();
  c->receiving_slice_buffer_.reset();
  ParentCall* pc = c->parent_call();
  if (pc != nullptr) {
    pc->~ParentCall();
  }
  if (c->cq_) {
    GRPC_CQ_INTERNAL_UNREF(c->cq_, "bind");
  }

  grpc_error_handle status_error = c->status_error_.get();
  grpc_error_get_status(status_error, c->send_deadline(),
                        &c->final_info_.final_status, nullptr, nullptr,
                        &(c->final_info_.error_string));
  c->status_error_.set(absl::OkStatus());
  c->final_info_.stats.latency =
      gpr_cycle_counter_sub(gpr_get_cycle_counter(), c->start_time_);
  grpc_call_stack_destroy(c->call_stack(), &c->final_info_,
                          GRPC_CLOSURE_INIT(&c->release_call_, ReleaseCall, c,
                                            grpc_schedule_on_exec_ctx));
}

void FilterStackCall::ExternalUnref() {
  if (GPR_LIKELY(!ext_ref_.Unref())) return;

  ApplicationCallbackExecCtx callback_exec_ctx;
  ExecCtx exec_ctx;

  GRPC_API_TRACE("grpc_call_unref(c=%p)", 1, (this));

  MaybeUnpublishFromParent();

  GPR_ASSERT(!destroy_called_);
  destroy_called_ = true;
  bool cancel = gpr_atm_acq_load(&received_final_op_atm_) == 0;
  if (cancel) {
    CancelWithError(absl::CancelledError());
  } else {
    // Unset the call combiner cancellation closure.  This has the
    // effect of scheduling the previously set cancellation closure, if
    // any, so that it can release any internal references it may be
    // holding to the call stack.
    call_combiner_.SetNotifyOnCancel(nullptr);
  }
  InternalUnref("destroy");
}

// start_batch_closure points to a caller-allocated closure to be used
// for entering the call combiner.
void FilterStackCall::ExecuteBatch(grpc_transport_stream_op_batch* batch,
                                   grpc_closure* start_batch_closure) {
  // This is called via the call combiner to start sending a batch down
  // the filter stack.
  auto execute_batch_in_call_combiner = [](void* arg, grpc_error_handle) {
    grpc_transport_stream_op_batch* batch =
        static_cast<grpc_transport_stream_op_batch*>(arg);
    auto* call =
        static_cast<FilterStackCall*>(batch->handler_private.extra_arg);
    grpc_call_element* elem = call->call_elem(0);
    GRPC_CALL_LOG_OP(GPR_INFO, elem, batch);
    elem->filter->start_transport_stream_op_batch(elem, batch);
  };
  batch->handler_private.extra_arg = this;
  GRPC_CLOSURE_INIT(start_batch_closure, execute_batch_in_call_combiner, batch,
                    grpc_schedule_on_exec_ctx);
  GRPC_CALL_COMBINER_START(call_combiner(), start_batch_closure,
                           absl::OkStatus(), "executing batch");
}

namespace {
struct CancelState {
  FilterStackCall* call;
  grpc_closure start_batch;
  grpc_closure finish_batch;
};
}  // namespace

// The on_complete callback used when sending a cancel_stream batch down
// the filter stack.  Yields the call combiner when the batch is done.
static void done_termination(void* arg, grpc_error_handle /*error*/) {
  CancelState* state = static_cast<CancelState*>(arg);
  GRPC_CALL_COMBINER_STOP(state->call->call_combiner(),
                          "on_complete for cancel_stream op");
  state->call->InternalUnref("termination");
  delete state;
}

void FilterStackCall::CancelWithError(grpc_error_handle error) {
  if (!gpr_atm_rel_cas(&cancelled_with_error_, 0, 1)) {
    return;
  }
  ClearPeerString();
  InternalRef("termination");
  // Inform the call combiner of the cancellation, so that it can cancel
  // any in-flight asynchronous actions that may be holding the call
  // combiner.  This ensures that the cancel_stream batch can be sent
  // down the filter stack in a timely manner.
  call_combiner_.Cancel(error);
  CancelState* state = new CancelState;
  state->call = this;
  GRPC_CLOSURE_INIT(&state->finish_batch, done_termination, state,
                    grpc_schedule_on_exec_ctx);
  grpc_transport_stream_op_batch* op =
      grpc_make_transport_stream_op(&state->finish_batch);
  op->cancel_stream = true;
  op->payload->cancel_stream.cancel_error = error;
  ExecuteBatch(op, &state->start_batch);
}

void FilterStackCall::SetFinalStatus(grpc_error_handle error) {
  if (GRPC_TRACE_FLAG_ENABLED(grpc_call_error_trace)) {
    gpr_log(GPR_DEBUG, "set_final_status %s", is_client() ? "CLI" : "SVR");
    gpr_log(GPR_DEBUG, "%s", StatusToString(error).c_str());
  }
  if (is_client()) {
    std::string status_details;
    grpc_error_get_status(error, send_deadline(), final_op_.client.status,
                          &status_details, nullptr,
                          final_op_.client.error_string);
    *final_op_.client.status_details =
        grpc_slice_from_cpp_string(std::move(status_details));
    status_error_.set(error);
    channelz::ChannelNode* channelz_channel = channel()->channelz_node();
    if (channelz_channel != nullptr) {
      if (*final_op_.client.status != GRPC_STATUS_OK) {
        channelz_channel->RecordCallFailed();
      } else {
        channelz_channel->RecordCallSucceeded();
      }
    }
  } else {
    *final_op_.server.cancelled =
        !error.ok() || !sent_server_trailing_metadata_;
    channelz::ServerNode* channelz_node =
        final_op_.server.core_server->channelz_node();
    if (channelz_node != nullptr) {
      if (*final_op_.server.cancelled || !status_error_.ok()) {
        channelz_node->RecordCallFailed();
      } else {
        channelz_node->RecordCallSucceeded();
      }
    }
  }
}

bool FilterStackCall::PrepareApplicationMetadata(size_t count,
                                                 grpc_metadata* metadata,
                                                 bool is_trailing) {
  grpc_metadata_batch* batch =
      is_trailing ? &send_trailing_metadata_ : &send_initial_metadata_;
  for (size_t i = 0; i < count; i++) {
    grpc_metadata* md = &metadata[i];
    if (!GRPC_LOG_IF_ERROR("validate_metadata",
                           grpc_validate_header_key_is_legal(md->key))) {
      return false;
    } else if (!grpc_is_binary_header_internal(md->key) &&
               !GRPC_LOG_IF_ERROR(
                   "validate_metadata",
                   grpc_validate_header_nonbin_value_is_legal(md->value))) {
      return false;
    } else if (GRPC_SLICE_LENGTH(md->value) >= UINT32_MAX) {
      // HTTP2 hpack encoding has a maximum limit.
      return false;
    } else if (grpc_slice_str_cmp(md->key, "content-length") == 0) {
      // Filter "content-length metadata"
      continue;
    }
    batch->Append(StringViewFromSlice(md->key), Slice(CSliceRef(md->value)),
                  [md](absl::string_view error, const Slice& value) {
                    gpr_log(GPR_DEBUG, "Append error: %s",
                            absl::StrCat("key=", StringViewFromSlice(md->key),
                                         " error=", error,
                                         " value=", value.as_string_view())
                                .c_str());
                  });
  }

  return true;
}

namespace {
class PublishToAppEncoder {
 public:
  explicit PublishToAppEncoder(grpc_metadata_array* dest) : dest_(dest) {}

  void Encode(const Slice& key, const Slice& value) {
    Append(key.c_slice(), value.c_slice());
  }

  // Catch anything that is not explicitly handled, and do not publish it to the
  // application. If new metadata is added to a batch that needs to be
  // published, it should be called out here.
  template <typename Which>
  void Encode(Which, const typename Which::ValueType&) {}

  void Encode(UserAgentMetadata, const Slice& slice) {
    Append(UserAgentMetadata::key(), slice);
  }

  void Encode(HostMetadata, const Slice& slice) {
    Append(HostMetadata::key(), slice);
  }

  void Encode(GrpcPreviousRpcAttemptsMetadata, uint32_t count) {
    Append(GrpcPreviousRpcAttemptsMetadata::key(), count);
  }

  void Encode(GrpcRetryPushbackMsMetadata, Duration count) {
    Append(GrpcRetryPushbackMsMetadata::key(), count.millis());
  }

  void Encode(LbTokenMetadata, const Slice& slice) {
    Append(LbTokenMetadata::key(), slice);
  }

 private:
  void Append(absl::string_view key, int64_t value) {
    Append(StaticSlice::FromStaticString(key).c_slice(),
           Slice::FromInt64(value).c_slice());
  }

  void Append(absl::string_view key, const Slice& value) {
    Append(StaticSlice::FromStaticString(key).c_slice(), value.c_slice());
  }

  void Append(grpc_slice key, grpc_slice value) {
    auto* mdusr = &dest_->metadata[dest_->count++];
    mdusr->key = key;
    mdusr->value = value;
  }

  grpc_metadata_array* const dest_;
};
}  // namespace

void FilterStackCall::PublishAppMetadata(grpc_metadata_batch* b,
                                         bool is_trailing) {
  if (b->count() == 0) return;
  if (!is_client() && is_trailing) return;
  if (is_trailing && buffered_metadata_[1] == nullptr) return;
  grpc_metadata_array* dest;
  dest = buffered_metadata_[is_trailing];
  if (dest->count + b->count() > dest->capacity) {
    dest->capacity =
        std::max(dest->capacity + b->count(), dest->capacity * 3 / 2);
    dest->metadata = static_cast<grpc_metadata*>(
        gpr_realloc(dest->metadata, sizeof(grpc_metadata) * dest->capacity));
  }
  PublishToAppEncoder encoder(dest);
  b->Encode(&encoder);
}

void FilterStackCall::RecvInitialFilter(grpc_metadata_batch* b) {
  ProcessIncomingInitialMetadata(
      *b, [this](absl::Status err) { CancelWithError(std::move(err)); });
  PublishAppMetadata(b, false);
}

void FilterStackCall::RecvTrailingFilter(grpc_metadata_batch* b,
                                         grpc_error_handle batch_error) {
  if (!batch_error.ok()) {
    SetFinalStatus(batch_error);
  } else {
    absl::optional<grpc_status_code> grpc_status =
        b->Take(GrpcStatusMetadata());
    if (grpc_status.has_value()) {
      grpc_status_code status_code = *grpc_status;
      grpc_error_handle error;
      if (status_code != GRPC_STATUS_OK) {
        char* peer = GetPeer();
        error = grpc_error_set_int(
            GRPC_ERROR_CREATE(absl::StrCat("Error received from peer ", peer)),
            StatusIntProperty::kRpcStatus, static_cast<intptr_t>(status_code));
        gpr_free(peer);
      }
      auto grpc_message = b->Take(GrpcMessageMetadata());
      if (grpc_message.has_value()) {
        error = grpc_error_set_str(error, StatusStrProperty::kGrpcMessage,
                                   grpc_message->as_string_view());
      } else if (!error.ok()) {
        error = grpc_error_set_str(error, StatusStrProperty::kGrpcMessage, "");
      }
      SetFinalStatus(error);
    } else if (!is_client()) {
      SetFinalStatus(absl::OkStatus());
    } else {
      gpr_log(GPR_DEBUG,
              "Received trailing metadata with no error and no status");
      SetFinalStatus(grpc_error_set_int(GRPC_ERROR_CREATE("No status received"),
                                        StatusIntProperty::kRpcStatus,
                                        GRPC_STATUS_UNKNOWN));
    }
  }
  PublishAppMetadata(b, true);
}

namespace {
bool AreWriteFlagsValid(uint32_t flags) {
  // check that only bits in GRPC_WRITE_(INTERNAL?)_USED_MASK are set
  const uint32_t allowed_write_positions =
      (GRPC_WRITE_USED_MASK | GRPC_WRITE_INTERNAL_USED_MASK);
  const uint32_t invalid_positions = ~allowed_write_positions;
  return !(flags & invalid_positions);
}

bool AreInitialMetadataFlagsValid(uint32_t flags) {
  // check that only bits in GRPC_WRITE_(INTERNAL?)_USED_MASK are set
  uint32_t invalid_positions = ~GRPC_INITIAL_METADATA_USED_MASK;
  return !(flags & invalid_positions);
}

size_t BatchSlotForOp(grpc_op_type type) {
  switch (type) {
    case GRPC_OP_SEND_INITIAL_METADATA:
      return 0;
    case GRPC_OP_SEND_MESSAGE:
      return 1;
    case GRPC_OP_SEND_CLOSE_FROM_CLIENT:
    case GRPC_OP_SEND_STATUS_FROM_SERVER:
      return 2;
    case GRPC_OP_RECV_INITIAL_METADATA:
      return 3;
    case GRPC_OP_RECV_MESSAGE:
      return 4;
    case GRPC_OP_RECV_CLOSE_ON_SERVER:
    case GRPC_OP_RECV_STATUS_ON_CLIENT:
      return 5;
  }
  GPR_UNREACHABLE_CODE(return 123456789);
}
}  // namespace

FilterStackCall::BatchControl* FilterStackCall::ReuseOrAllocateBatchControl(
    const grpc_op* ops) {
  size_t slot_idx = BatchSlotForOp(ops[0].op);
  BatchControl** pslot = &active_batches_[slot_idx];
  BatchControl* bctl;
  if (*pslot != nullptr) {
    bctl = *pslot;
    if (bctl->call_ != nullptr) {
      return nullptr;
    }
    bctl->~BatchControl();
    bctl->op_ = {};
    new (&bctl->batch_error_) AtomicError();
  } else {
    bctl = arena()->New<BatchControl>();
    *pslot = bctl;
  }
  bctl->call_ = this;
  bctl->op_.payload = &stream_op_payload_;
  return bctl;
}

void FilterStackCall::BatchControl::PostCompletion() {
  FilterStackCall* call = call_;
  grpc_error_handle error = batch_error_.get();
  if (grpc_call_trace.enabled()) {
    gpr_log(GPR_DEBUG, "tag:%p batch_error=%s", completion_data_.notify_tag.tag,
            error.ToString().c_str());
  }

  if (op_.send_initial_metadata) {
    call->send_initial_metadata_.Clear();
  }
  if (op_.send_message) {
    if (op_.payload->send_message.stream_write_closed && error.ok()) {
      error = grpc_error_add_child(
          error, GRPC_ERROR_CREATE(
                     "Attempt to send message after stream was closed."));
    }
    call->sending_message_ = false;
    call->send_slice_buffer_.Clear();
  }
  if (op_.send_trailing_metadata) {
    call->send_trailing_metadata_.Clear();
  }
  if (op_.recv_trailing_metadata) {
    // propagate cancellation to any interested children
    gpr_atm_rel_store(&call->received_final_op_atm_, 1);
    call->PropagateCancellationToChildren();
    error = absl::OkStatus();
  }
  if (!error.ok() && op_.recv_message && *call->receiving_buffer_ != nullptr) {
    grpc_byte_buffer_destroy(*call->receiving_buffer_);
    *call->receiving_buffer_ = nullptr;
  }
  batch_error_.set(absl::OkStatus());

  if (completion_data_.notify_tag.is_closure) {
    call_ = nullptr;
    Closure::Run(DEBUG_LOCATION,
                 static_cast<grpc_closure*>(completion_data_.notify_tag.tag),
                 error);
    call->InternalUnref("completion");
  } else {
    grpc_cq_end_op(
        call->cq_, completion_data_.notify_tag.tag, error,
        [](void* user_data, grpc_cq_completion* /*storage*/) {
          BatchControl* bctl = static_cast<BatchControl*>(user_data);
          Call* call = bctl->call_;
          bctl->call_ = nullptr;
          call->InternalUnref("completion");
        },
        this, &completion_data_.cq_completion);
  }
}

void FilterStackCall::BatchControl::FinishStep(PendingOp op) {
  if (GPR_UNLIKELY(completed_batch_step(op))) {
    PostCompletion();
  }
}

void FilterStackCall::BatchControl::ProcessDataAfterMetadata() {
  FilterStackCall* call = call_;
  if (!call->receiving_slice_buffer_.has_value()) {
    *call->receiving_buffer_ = nullptr;
    call->receiving_message_ = false;
    FinishStep(PendingOp::kRecvMessage);
  } else {
    call->NoteLastMessageFlags(call->receiving_stream_flags_);
    if ((call->receiving_stream_flags_ & GRPC_WRITE_INTERNAL_COMPRESS) &&
        (call->incoming_compression_algorithm() != GRPC_COMPRESS_NONE)) {
      *call->receiving_buffer_ = grpc_raw_compressed_byte_buffer_create(
          nullptr, 0, call->incoming_compression_algorithm());
    } else {
      *call->receiving_buffer_ = grpc_raw_byte_buffer_create(nullptr, 0);
    }
    grpc_slice_buffer_move_into(
        call->receiving_slice_buffer_->c_slice_buffer(),
        &(*call->receiving_buffer_)->data.raw.slice_buffer);
    call->receiving_message_ = false;
    call->receiving_slice_buffer_.reset();
    FinishStep(PendingOp::kRecvMessage);
  }
}

void FilterStackCall::BatchControl::ReceivingStreamReady(
    grpc_error_handle error) {
  if (grpc_call_trace.enabled()) {
    gpr_log(GPR_DEBUG,
            "tag:%p ReceivingStreamReady error=%s "
            "receiving_slice_buffer.has_value=%d recv_state=%" PRIdPTR,
            completion_data_.notify_tag.tag, error.ToString().c_str(),
            call_->receiving_slice_buffer_.has_value(),
            gpr_atm_no_barrier_load(&call_->recv_state_));
  }
  FilterStackCall* call = call_;
  if (!error.ok()) {
    call->receiving_slice_buffer_.reset();
    if (batch_error_.ok()) {
      batch_error_.set(error);
    }
    call->CancelWithError(error);
  }
  // If recv_state is kRecvNone, we will save the batch_control
  // object with rel_cas, and will not use it after the cas. Its corresponding
  // acq_load is in receiving_initial_metadata_ready()
  if (!error.ok() || !call->receiving_slice_buffer_.has_value() ||
      !gpr_atm_rel_cas(&call->recv_state_, kRecvNone,
                       reinterpret_cast<gpr_atm>(this))) {
    ProcessDataAfterMetadata();
  }
}

void FilterStackCall::BatchControl::ReceivingInitialMetadataReady(
    grpc_error_handle error) {
  FilterStackCall* call = call_;

  GRPC_CALL_COMBINER_STOP(call->call_combiner(), "recv_initial_metadata_ready");

  if (error.ok()) {
    grpc_metadata_batch* md = &call->recv_initial_metadata_;
    call->RecvInitialFilter(md);

    absl::optional<Timestamp> deadline = md->get(GrpcTimeoutMetadata());
    if (deadline.has_value() && !call->is_client()) {
      call_->set_send_deadline(*deadline);
    }
  } else {
    if (batch_error_.ok()) {
      batch_error_.set(error);
    }
    call->CancelWithError(error);
  }

  grpc_closure* saved_rsr_closure = nullptr;
  while (true) {
    gpr_atm rsr_bctlp = gpr_atm_acq_load(&call->recv_state_);
    // Should only receive initial metadata once
    GPR_ASSERT(rsr_bctlp != 1);
    if (rsr_bctlp == 0) {
      // We haven't seen initial metadata and messages before, thus initial
      // metadata is received first.
      // no_barrier_cas is used, as this function won't access the batch_control
      // object saved by receiving_stream_ready() if the initial metadata is
      // received first.
      if (gpr_atm_no_barrier_cas(&call->recv_state_, kRecvNone,
                                 kRecvInitialMetadataFirst)) {
        break;
      }
    } else {
      // Already received messages
      saved_rsr_closure = GRPC_CLOSURE_CREATE(
          [](void* bctl, grpc_error_handle error) {
            static_cast<BatchControl*>(bctl)->ReceivingStreamReady(error);
          },
          reinterpret_cast<BatchControl*>(rsr_bctlp),
          grpc_schedule_on_exec_ctx);
      // No need to modify recv_state
      break;
    }
  }
  if (saved_rsr_closure != nullptr) {
    Closure::Run(DEBUG_LOCATION, saved_rsr_closure, error);
  }

  FinishStep(PendingOp::kRecvInitialMetadata);
}

void FilterStackCall::BatchControl::ReceivingTrailingMetadataReady(
    grpc_error_handle error) {
  GRPC_CALL_COMBINER_STOP(call_->call_combiner(),
                          "recv_trailing_metadata_ready");
  grpc_metadata_batch* md = &call_->recv_trailing_metadata_;
  call_->RecvTrailingFilter(md, error);
  FinishStep(PendingOp::kRecvTrailingMetadata);
}

void FilterStackCall::BatchControl::FinishBatch(grpc_error_handle error) {
  GRPC_CALL_COMBINER_STOP(call_->call_combiner(), "on_complete");
  if (batch_error_.ok()) {
    batch_error_.set(error);
  }
  if (!error.ok()) {
    call_->CancelWithError(error);
  }
  FinishStep(PendingOp::kSends);
}

namespace {
void EndOpImmediately(grpc_completion_queue* cq, void* notify_tag,
                      bool is_notify_tag_closure) {
  if (!is_notify_tag_closure) {
    GPR_ASSERT(grpc_cq_begin_op(cq, notify_tag));
    grpc_cq_end_op(
        cq, notify_tag, absl::OkStatus(),
        [](void*, grpc_cq_completion* completion) { gpr_free(completion); },
        nullptr,
        static_cast<grpc_cq_completion*>(
            gpr_malloc(sizeof(grpc_cq_completion))));
  } else {
    Closure::Run(DEBUG_LOCATION, static_cast<grpc_closure*>(notify_tag),
                 absl::OkStatus());
  }
}
}  // namespace

grpc_call_error FilterStackCall::StartBatch(const grpc_op* ops, size_t nops,
                                            void* notify_tag,
                                            bool is_notify_tag_closure) {
  size_t i;
  const grpc_op* op;
  BatchControl* bctl;
  grpc_call_error error = GRPC_CALL_OK;
  grpc_transport_stream_op_batch* stream_op;
  grpc_transport_stream_op_batch_payload* stream_op_payload;
  uint32_t seen_ops = 0;
  intptr_t pending_ops = 0;

  for (i = 0; i < nops; i++) {
    if (seen_ops & (1u << ops[i].op)) {
      return GRPC_CALL_ERROR_TOO_MANY_OPERATIONS;
    }
    seen_ops |= (1u << ops[i].op);
  }

  if (!is_client() &&
      (seen_ops & (1u << GRPC_OP_SEND_STATUS_FROM_SERVER)) != 0 &&
      (seen_ops & (1u << GRPC_OP_RECV_MESSAGE)) != 0) {
    gpr_log(GPR_ERROR,
            "******************* SEND_STATUS WITH RECV_MESSAGE "
            "*******************");
    return GRPC_CALL_ERROR;
  }

  GRPC_CALL_LOG_BATCH(GPR_INFO, ops, nops);

  if (nops == 0) {
    EndOpImmediately(cq_, notify_tag, is_notify_tag_closure);
    error = GRPC_CALL_OK;
    goto done;
  }

  bctl = ReuseOrAllocateBatchControl(ops);
  if (bctl == nullptr) {
    return GRPC_CALL_ERROR_TOO_MANY_OPERATIONS;
  }
  bctl->completion_data_.notify_tag.tag = notify_tag;
  bctl->completion_data_.notify_tag.is_closure =
      static_cast<uint8_t>(is_notify_tag_closure != 0);

  stream_op = &bctl->op_;
  stream_op_payload = &stream_op_payload_;

  // rewrite batch ops into a transport op
  for (i = 0; i < nops; i++) {
    op = &ops[i];
    if (op->reserved != nullptr) {
      error = GRPC_CALL_ERROR;
      goto done_with_error;
    }
    switch (op->op) {
      case GRPC_OP_SEND_INITIAL_METADATA: {
        // Flag validation: currently allow no flags
        if (!AreInitialMetadataFlagsValid(op->flags)) {
          error = GRPC_CALL_ERROR_INVALID_FLAGS;
          goto done_with_error;
        }
        if (sent_initial_metadata_) {
          error = GRPC_CALL_ERROR_TOO_MANY_OPERATIONS;
          goto done_with_error;
        }
        if (op->data.send_initial_metadata.count > INT_MAX) {
          error = GRPC_CALL_ERROR_INVALID_METADATA;
          goto done_with_error;
        }
        stream_op->send_initial_metadata = true;
        sent_initial_metadata_ = true;
        if (!PrepareApplicationMetadata(op->data.send_initial_metadata.count,
                                        op->data.send_initial_metadata.metadata,
                                        false)) {
          error = GRPC_CALL_ERROR_INVALID_METADATA;
          goto done_with_error;
        }
        PrepareOutgoingInitialMetadata(*op, send_initial_metadata_);
        // TODO(ctiller): just make these the same variable?
        if (is_client() && send_deadline() != Timestamp::InfFuture()) {
          send_initial_metadata_.Set(GrpcTimeoutMetadata(), send_deadline());
        }
        if (is_client()) {
          send_initial_metadata_.Set(
              WaitForReady(),
              WaitForReady::ValueType{
                  (op->flags & GRPC_INITIAL_METADATA_WAIT_FOR_READY) != 0,
                  (op->flags &
                   GRPC_INITIAL_METADATA_WAIT_FOR_READY_EXPLICITLY_SET) != 0});
        }
        stream_op_payload->send_initial_metadata.send_initial_metadata =
            &send_initial_metadata_;
        if (is_client()) {
          stream_op_payload->send_initial_metadata.peer_string =
              peer_string_atm_ptr();
        }
        pending_ops |= PendingOpMask(PendingOp::kSends);
        break;
      }
      case GRPC_OP_SEND_MESSAGE: {
        if (!AreWriteFlagsValid(op->flags)) {
          error = GRPC_CALL_ERROR_INVALID_FLAGS;
          goto done_with_error;
        }
        if (op->data.send_message.send_message == nullptr) {
          error = GRPC_CALL_ERROR_INVALID_MESSAGE;
          goto done_with_error;
        }
        if (sending_message_) {
          error = GRPC_CALL_ERROR_TOO_MANY_OPERATIONS;
          goto done_with_error;
        }
        uint32_t flags = op->flags;
        // If the outgoing buffer is already compressed, mark it as so in the
        // flags. These will be picked up by the compression filter and further
        // (wasteful) attempts at compression skipped.
        if (op->data.send_message.send_message->data.raw.compression >
            GRPC_COMPRESS_NONE) {
          flags |= GRPC_WRITE_INTERNAL_COMPRESS;
        }
        stream_op->send_message = true;
        sending_message_ = true;
        send_slice_buffer_.Clear();
        grpc_slice_buffer_move_into(
            &op->data.send_message.send_message->data.raw.slice_buffer,
            send_slice_buffer_.c_slice_buffer());
        stream_op_payload->send_message.flags = flags;
        stream_op_payload->send_message.send_message = &send_slice_buffer_;
        pending_ops |= PendingOpMask(PendingOp::kSends);
        break;
      }
      case GRPC_OP_SEND_CLOSE_FROM_CLIENT: {
        // Flag validation: currently allow no flags
        if (op->flags != 0) {
          error = GRPC_CALL_ERROR_INVALID_FLAGS;
          goto done_with_error;
        }
        if (!is_client()) {
          error = GRPC_CALL_ERROR_NOT_ON_SERVER;
          goto done_with_error;
        }
        if (sent_final_op_) {
          error = GRPC_CALL_ERROR_TOO_MANY_OPERATIONS;
          goto done_with_error;
        }
        stream_op->send_trailing_metadata = true;
        sent_final_op_ = true;
        stream_op_payload->send_trailing_metadata.send_trailing_metadata =
            &send_trailing_metadata_;
        pending_ops |= PendingOpMask(PendingOp::kSends);
        break;
      }
      case GRPC_OP_SEND_STATUS_FROM_SERVER: {
        // Flag validation: currently allow no flags
        if (op->flags != 0) {
          error = GRPC_CALL_ERROR_INVALID_FLAGS;
          goto done_with_error;
        }
        if (is_client()) {
          error = GRPC_CALL_ERROR_NOT_ON_CLIENT;
          goto done_with_error;
        }
        if (sent_final_op_) {
          error = GRPC_CALL_ERROR_TOO_MANY_OPERATIONS;
          goto done_with_error;
        }
        if (op->data.send_status_from_server.trailing_metadata_count >
            INT_MAX) {
          error = GRPC_CALL_ERROR_INVALID_METADATA;
          goto done_with_error;
        }
        stream_op->send_trailing_metadata = true;
        sent_final_op_ = true;

        if (!PrepareApplicationMetadata(
                op->data.send_status_from_server.trailing_metadata_count,
                op->data.send_status_from_server.trailing_metadata, true)) {
          error = GRPC_CALL_ERROR_INVALID_METADATA;
          goto done_with_error;
        }

        grpc_error_handle status_error =
            op->data.send_status_from_server.status == GRPC_STATUS_OK
                ? absl::OkStatus()
                : grpc_error_set_int(
                      GRPC_ERROR_CREATE("Server returned error"),
                      StatusIntProperty::kRpcStatus,
                      static_cast<intptr_t>(
                          op->data.send_status_from_server.status));
        if (op->data.send_status_from_server.status_details != nullptr) {
          send_trailing_metadata_.Set(
              GrpcMessageMetadata(),
              Slice(grpc_slice_copy(
                  *op->data.send_status_from_server.status_details)));
          if (!status_error.ok()) {
            status_error = grpc_error_set_str(
                status_error, StatusStrProperty::kGrpcMessage,
                StringViewFromSlice(
                    *op->data.send_status_from_server.status_details));
          }
        }

        status_error_.set(status_error);

        send_trailing_metadata_.Set(GrpcStatusMetadata(),
                                    op->data.send_status_from_server.status);

        // Ignore any te metadata key value pairs specified.
        send_trailing_metadata_.Remove(TeMetadata());
        stream_op_payload->send_trailing_metadata.send_trailing_metadata =
            &send_trailing_metadata_;
        stream_op_payload->send_trailing_metadata.sent =
            &sent_server_trailing_metadata_;
        pending_ops |= PendingOpMask(PendingOp::kSends);
        break;
      }
      case GRPC_OP_RECV_INITIAL_METADATA: {
        // Flag validation: currently allow no flags
        if (op->flags != 0) {
          error = GRPC_CALL_ERROR_INVALID_FLAGS;
          goto done_with_error;
        }
        if (received_initial_metadata_) {
          error = GRPC_CALL_ERROR_TOO_MANY_OPERATIONS;
          goto done_with_error;
        }
        received_initial_metadata_ = true;
        buffered_metadata_[0] =
            op->data.recv_initial_metadata.recv_initial_metadata;
        GRPC_CLOSURE_INIT(
            &receiving_initial_metadata_ready_,
            [](void* bctl, grpc_error_handle error) {
              static_cast<BatchControl*>(bctl)->ReceivingInitialMetadataReady(
                  error);
            },
            bctl, grpc_schedule_on_exec_ctx);
        stream_op->recv_initial_metadata = true;
        stream_op_payload->recv_initial_metadata.recv_initial_metadata =
            &recv_initial_metadata_;
        stream_op_payload->recv_initial_metadata.recv_initial_metadata_ready =
            &receiving_initial_metadata_ready_;
        if (is_client()) {
          stream_op_payload->recv_initial_metadata.trailing_metadata_available =
              &is_trailers_only_;
        } else {
          stream_op_payload->recv_initial_metadata.peer_string =
              peer_string_atm_ptr();
        }
        pending_ops |= PendingOpMask(PendingOp::kRecvInitialMetadata);
        break;
      }
      case GRPC_OP_RECV_MESSAGE: {
        // Flag validation: currently allow no flags
        if (op->flags != 0) {
          error = GRPC_CALL_ERROR_INVALID_FLAGS;
          goto done_with_error;
        }
        if (receiving_message_) {
          error = GRPC_CALL_ERROR_TOO_MANY_OPERATIONS;
          goto done_with_error;
        }
        receiving_message_ = true;
        stream_op->recv_message = true;
        receiving_slice_buffer_.reset();
        receiving_buffer_ = op->data.recv_message.recv_message;
        stream_op_payload->recv_message.recv_message = &receiving_slice_buffer_;
        receiving_stream_flags_ = 0;
        stream_op_payload->recv_message.flags = &receiving_stream_flags_;
        stream_op_payload->recv_message.call_failed_before_recv_message =
            &call_failed_before_recv_message_;
        GRPC_CLOSURE_INIT(
            &receiving_stream_ready_,
            [](void* bctlp, grpc_error_handle error) {
              auto* bctl = static_cast<BatchControl*>(bctlp);
              auto* call = bctl->call_;
              //  Yields the call combiner before processing the received
              //  message.
              GRPC_CALL_COMBINER_STOP(call->call_combiner(),
                                      "recv_message_ready");
              bctl->ReceivingStreamReady(error);
            },
            bctl, grpc_schedule_on_exec_ctx);
        stream_op_payload->recv_message.recv_message_ready =
            &receiving_stream_ready_;
        pending_ops |= PendingOpMask(PendingOp::kRecvMessage);
        break;
      }
      case GRPC_OP_RECV_STATUS_ON_CLIENT: {
        // Flag validation: currently allow no flags
        if (op->flags != 0) {
          error = GRPC_CALL_ERROR_INVALID_FLAGS;
          goto done_with_error;
        }
        if (!is_client()) {
          error = GRPC_CALL_ERROR_NOT_ON_SERVER;
          goto done_with_error;
        }
        if (requested_final_op_) {
          error = GRPC_CALL_ERROR_TOO_MANY_OPERATIONS;
          goto done_with_error;
        }
        requested_final_op_ = true;
        buffered_metadata_[1] =
            op->data.recv_status_on_client.trailing_metadata;
        final_op_.client.status = op->data.recv_status_on_client.status;
        final_op_.client.status_details =
            op->data.recv_status_on_client.status_details;
        final_op_.client.error_string =
            op->data.recv_status_on_client.error_string;
        stream_op->recv_trailing_metadata = true;
        stream_op_payload->recv_trailing_metadata.recv_trailing_metadata =
            &recv_trailing_metadata_;
        stream_op_payload->recv_trailing_metadata.collect_stats =
            &final_info_.stats.transport_stream_stats;
        GRPC_CLOSURE_INIT(
            &receiving_trailing_metadata_ready_,
            [](void* bctl, grpc_error_handle error) {
              static_cast<BatchControl*>(bctl)->ReceivingTrailingMetadataReady(
                  error);
            },
            bctl, grpc_schedule_on_exec_ctx);
        stream_op_payload->recv_trailing_metadata.recv_trailing_metadata_ready =
            &receiving_trailing_metadata_ready_;
        pending_ops |= PendingOpMask(PendingOp::kRecvTrailingMetadata);
        break;
      }
      case GRPC_OP_RECV_CLOSE_ON_SERVER: {
        // Flag validation: currently allow no flags
        if (op->flags != 0) {
          error = GRPC_CALL_ERROR_INVALID_FLAGS;
          goto done_with_error;
        }
        if (is_client()) {
          error = GRPC_CALL_ERROR_NOT_ON_CLIENT;
          goto done_with_error;
        }
        if (requested_final_op_) {
          error = GRPC_CALL_ERROR_TOO_MANY_OPERATIONS;
          goto done_with_error;
        }
        requested_final_op_ = true;
        final_op_.server.cancelled = op->data.recv_close_on_server.cancelled;
        stream_op->recv_trailing_metadata = true;
        stream_op_payload->recv_trailing_metadata.recv_trailing_metadata =
            &recv_trailing_metadata_;
        stream_op_payload->recv_trailing_metadata.collect_stats =
            &final_info_.stats.transport_stream_stats;
        GRPC_CLOSURE_INIT(
            &receiving_trailing_metadata_ready_,
            [](void* bctl, grpc_error_handle error) {
              static_cast<BatchControl*>(bctl)->ReceivingTrailingMetadataReady(
                  error);
            },
            bctl, grpc_schedule_on_exec_ctx);
        stream_op_payload->recv_trailing_metadata.recv_trailing_metadata_ready =
            &receiving_trailing_metadata_ready_;
        pending_ops |= PendingOpMask(PendingOp::kRecvTrailingMetadata);
        break;
      }
    }
  }

  InternalRef("completion");
  if (!is_notify_tag_closure) {
    GPR_ASSERT(grpc_cq_begin_op(cq_, notify_tag));
  }
  bctl->set_pending_ops(pending_ops);

  if (pending_ops & PendingOpMask(PendingOp::kSends)) {
    GRPC_CLOSURE_INIT(
        &bctl->finish_batch_,
        [](void* bctl, grpc_error_handle error) {
          static_cast<BatchControl*>(bctl)->FinishBatch(error);
        },
        bctl, grpc_schedule_on_exec_ctx);
    stream_op->on_complete = &bctl->finish_batch_;
  }

  if (grpc_call_trace.enabled()) {
    gpr_log(GPR_DEBUG, "BATCH:%p START:%s BATCH:%s (tag:%p)", bctl,
            PendingOpString(pending_ops).c_str(),
            grpc_transport_stream_op_batch_string(stream_op).c_str(),
            bctl->completion_data_.notify_tag.tag);
  }

  ExecuteBatch(stream_op, &bctl->start_batch_);

done:
  return error;

done_with_error:
  // reverse any mutations that occurred
  if (stream_op->send_initial_metadata) {
    sent_initial_metadata_ = false;
    send_initial_metadata_.Clear();
  }
  if (stream_op->send_message) {
    sending_message_ = false;
  }
  if (stream_op->send_trailing_metadata) {
    sent_final_op_ = false;
    send_trailing_metadata_.Clear();
  }
  if (stream_op->recv_initial_metadata) {
    received_initial_metadata_ = false;
  }
  if (stream_op->recv_message) {
    receiving_message_ = false;
  }
  if (stream_op->recv_trailing_metadata) {
    requested_final_op_ = false;
  }
  goto done;
}

void FilterStackCall::ContextSet(grpc_context_index elem, void* value,
                                 void (*destroy)(void*)) {
  if (context_[elem].destroy) {
    context_[elem].destroy(context_[elem].value);
  }
  context_[elem].value = value;
  context_[elem].destroy = destroy;
}

///////////////////////////////////////////////////////////////////////////////
// Metadata validation helpers

namespace {
bool ValidateMetadata(size_t count, grpc_metadata* metadata) {
  for (size_t i = 0; i < count; i++) {
    grpc_metadata* md = &metadata[i];
    if (!GRPC_LOG_IF_ERROR("validate_metadata",
                           grpc_validate_header_key_is_legal(md->key))) {
      return false;
    } else if (!grpc_is_binary_header_internal(md->key) &&
               !GRPC_LOG_IF_ERROR(
                   "validate_metadata",
                   grpc_validate_header_nonbin_value_is_legal(md->value))) {
      return false;
    } else if (GRPC_SLICE_LENGTH(md->value) >= UINT32_MAX) {
      // HTTP2 hpack encoding has a maximum limit.
      return false;
    }
  }
  return true;
}
}  // namespace

///////////////////////////////////////////////////////////////////////////////
// PromiseBasedCall
// Will be folded into Call once the promise conversion is done

class PromiseBasedCall : public Call,
                         public Activity,
                         public Wakeable,
                         public grpc_event_engine::experimental::EventEngine::
                             Closure /* for deadlines */ {
 public:
  PromiseBasedCall(Arena* arena, uint32_t initial_external_refs,
                   const grpc_call_create_args& args);

  void ContextSet(grpc_context_index elem, void* value,
                  void (*destroy)(void* value)) override;
  void* ContextGet(grpc_context_index elem) const override;
  void SetCompletionQueue(grpc_completion_queue* cq) override;
  void SetCompletionQueueLocked(grpc_completion_queue* cq)
      ABSL_EXCLUSIVE_LOCKS_REQUIRED(mu_);
  void CancelWithError(absl::Status error) final ABSL_LOCKS_EXCLUDED(mu_) {
    MutexLock lock(&mu_);
    CancelWithErrorLocked(std::move(error));
  }
  virtual void CancelWithErrorLocked(absl::Status error)
      ABSL_EXCLUSIVE_LOCKS_REQUIRED(mu_) = 0;
  bool Completed() final ABSL_LOCKS_EXCLUDED(mu_) {
    MutexLock lock(&mu_);
    return completed_;
  }

  void Orphan() final {
    MutexLock lock(&mu_);
    if (!completed_) {
      CancelWithErrorLocked(absl::CancelledError("Call orphaned"));
    }
  }

  // Implementation of call refcounting: move this to DualRefCounted once we
  // don't need to maintain FilterStackCall compatibility
  void ExternalRef() final {
    const uint64_t prev_ref_pair =
        refs_.fetch_add(MakeRefPair(1, 0), std::memory_order_relaxed);
    if (grpc_call_refcount_trace.enabled()) {
      gpr_log(GPR_DEBUG, "%s EXTERNAL_REF: %d:%d->%d:%d", DebugTag().c_str(),
              GetStrongRefs(prev_ref_pair), GetWeakRefs(prev_ref_pair),
              GetStrongRefs(prev_ref_pair) + 1, GetWeakRefs(prev_ref_pair));
    }
  }
  void ExternalUnref() final {
    const uint64_t prev_ref_pair =
        refs_.fetch_add(MakeRefPair(-1, 1), std::memory_order_acq_rel);
    if (grpc_call_refcount_trace.enabled()) {
      gpr_log(GPR_DEBUG, "%s EXTERNAL_UNREF: %d:%d->%d:%d", DebugTag().c_str(),
              GetStrongRefs(prev_ref_pair), GetWeakRefs(prev_ref_pair),
              GetStrongRefs(prev_ref_pair) - 1, GetWeakRefs(prev_ref_pair) + 1);
    }
    const uint32_t strong_refs = GetStrongRefs(prev_ref_pair);
    if (GPR_UNLIKELY(strong_refs == 1)) {
      Orphan();
    }
    // Now drop the weak ref.
    InternalUnref("external_ref");
  }
  void InternalRef(const char* reason) final {
    uint64_t n = refs_.fetch_add(MakeRefPair(0, 1), std::memory_order_relaxed);
    if (grpc_call_refcount_trace.enabled()) {
      gpr_log(GPR_DEBUG, "%s REF: %s %d:%d->%d:%d", DebugTag().c_str(), reason,
              GetStrongRefs(n), GetWeakRefs(n), GetStrongRefs(n),
              GetWeakRefs(n) + 1);
    }
  }
  void InternalUnref(const char* reason) final {
    const uint64_t prev_ref_pair =
        refs_.fetch_sub(MakeRefPair(0, 1), std::memory_order_acq_rel);
    if (grpc_call_refcount_trace.enabled()) {
      gpr_log(GPR_DEBUG, "%s UNREF: %s %d:%d->%d:%d", DebugTag().c_str(),
              reason, GetStrongRefs(prev_ref_pair), GetWeakRefs(prev_ref_pair),
              GetStrongRefs(prev_ref_pair), GetWeakRefs(prev_ref_pair) - 1);
    }
    if (GPR_UNLIKELY(prev_ref_pair == MakeRefPair(0, 1))) {
      DeleteThis();
    }
  }

  // Activity methods
  void ForceImmediateRepoll() ABSL_EXCLUSIVE_LOCKS_REQUIRED(mu_) override;
  Waker MakeOwningWaker() ABSL_EXCLUSIVE_LOCKS_REQUIRED(mu_) override {
    InternalRef("wakeup");
// If ASAN is defined, we leverage it to detect dropped Waker objects.
// Usually Waker must be destroyed or woken up, but (especially with arenas)
// it's not uncommon to create a Waker and then do neither. In that case it's
// incredibly fraught to diagnose where the dropped reference to this object was
// created. Instead, leverage ASAN and create a new object per expected wakeup.
// Now when we drop such an object ASAN will fail and we'll get a callstack to
// the creation of the waker in question.
#if defined(__has_feature)
#if __has_feature(address_sanitizer)
#define GRPC_CALL_USES_ASAN_WAKER
    class AsanWaker final : public Wakeable {
     public:
      explicit AsanWaker(PromiseBasedCall* call) : call_(call) {}

      void Wakeup(void*) override {
        call_->Wakeup(nullptr);
        delete this;
      }

      void Drop(void*) override {
        call_->Drop(nullptr);
        delete this;
      }

      std::string ActivityDebugTag(void*) const override {
        return call_->DebugTag();
      }

     private:
      PromiseBasedCall* call_;
    };
    return Waker(new AsanWaker(this), nullptr);
#endif
#endif
#ifndef GRPC_CALL_USES_ASAN_WAKER
    return Waker(this, nullptr);
#endif
  }
  Waker MakeNonOwningWaker() ABSL_EXCLUSIVE_LOCKS_REQUIRED(mu_) override;

  // Wakeable methods
  void Wakeup(void*) override {
    channel()->event_engine()->Run([this] {
      ApplicationCallbackExecCtx app_exec_ctx;
      ExecCtx exec_ctx;
      {
        ScopedContext activity_context(this);
        MutexLock lock(&mu_);
        Update();
      }
      InternalUnref("wakeup");
    });
  }
  void Drop(void*) override { InternalUnref("wakeup"); }

  void RunInContext(absl::AnyInvocable<void()> fn) {
    if (Activity::current() == this) {
      fn();
    } else {
      InternalRef("in_context");
      channel()->event_engine()->Run([this, fn = std::move(fn)]() mutable {
        ApplicationCallbackExecCtx app_exec_ctx;
        ExecCtx exec_ctx;
        {
          ScopedContext activity_context(this);
          MutexLock lock(&mu_);
          fn();
          Update();
        }
        InternalUnref("in_context");
      });
    }
  }

  // This should return nullptr for the promise stack (and alternative means
  // for that functionality be invented)
  grpc_call_stack* call_stack() override { return nullptr; }

  void UpdateDeadline(Timestamp deadline);
  void ResetDeadline();

  // Implementation of EventEngine::Closure, called when deadline expires
  void Run() override;

  virtual ServerCallContext* server_call_context() { return nullptr; }

 protected:
  class ScopedContext
      : public ScopedActivity,
        public promise_detail::Context<Arena>,
        public promise_detail::Context<grpc_call_context_element>,
        public promise_detail::Context<CallContext>,
        public promise_detail::Context<CallFinalization> {
   public:
    explicit ScopedContext(PromiseBasedCall* call)
        : ScopedActivity(call),
          promise_detail::Context<Arena>(call->arena()),
          promise_detail::Context<grpc_call_context_element>(call->context_),
          promise_detail::Context<CallContext>(&call->call_context_),
          promise_detail::Context<CallFinalization>(&call->finalization_) {}
  };

  class Completion {
   public:
    Completion() : index_(kNullIndex) {}
    ~Completion() { GPR_ASSERT(index_ == kNullIndex); }
    explicit Completion(uint8_t index) : index_(index) {}
    Completion(const Completion& other) = delete;
    Completion& operator=(const Completion& other) = delete;
    Completion(Completion&& other) noexcept : index_(other.index_) {
      other.index_ = kNullIndex;
    }
    Completion& operator=(Completion&& other) noexcept {
      GPR_ASSERT(index_ == kNullIndex);
      index_ = other.index_;
      other.index_ = kNullIndex;
      return *this;
    }

    uint8_t index() const { return index_; }
    uint8_t TakeIndex() { return std::exchange(index_, kNullIndex); }
    bool has_value() const { return index_ != kNullIndex; }

   private:
    enum : uint8_t { kNullIndex = 0xff };
    uint8_t index_;
  };

  ~PromiseBasedCall() override {
    if (non_owning_wakeable_) non_owning_wakeable_->DropActivity();
    if (cq_) GRPC_CQ_INTERNAL_UNREF(cq_, "bind");
    for (int i = 0; i < GRPC_CONTEXT_COUNT; i++) {
      if (context_[i].destroy) {
        context_[i].destroy(context_[i].value);
      }
    }
  }

  // Enumerates why a Completion is still pending
  enum class PendingOp {
    // We're in the midst of starting a batch of operations
    kStartingBatch = 0,
    // The following correspond with the batch operations from above
    kSendInitialMetadata,
    kReceiveInitialMetadata,
    kReceiveStatusOnClient,
    kReceiveCloseOnServer = kReceiveStatusOnClient,
    kSendMessage,
    kReceiveMessage,
    kSendStatusFromServer,
    kSendCloseFromClient = kSendStatusFromServer,
  };

  const char* PendingOpString(PendingOp reason) const {
    switch (reason) {
      case PendingOp::kStartingBatch:
        return "StartingBatch";
      case PendingOp::kSendInitialMetadata:
        return "SendInitialMetadata";
      case PendingOp::kReceiveInitialMetadata:
        return "ReceiveInitialMetadata";
      case PendingOp::kReceiveStatusOnClient:
        return is_client() ? "ReceiveStatusOnClient" : "ReceiveCloseOnServer";
      case PendingOp::kSendMessage:
        return "SendMessage";
      case PendingOp::kReceiveMessage:
        return "ReceiveMessage";
      case PendingOp::kSendStatusFromServer:
        return is_client() ? "SendCloseFromClient" : "SendStatusFromServer";
    }
    return "Unknown";
  }

  static constexpr uint8_t PendingOpBit(PendingOp reason) {
    return 1 << static_cast<int>(reason);
  }

  Mutex* mu() const ABSL_LOCK_RETURNED(mu_) { return &mu_; }
  // Begin work on a completion, recording the tag/closure to notify.
  // Use the op selected in \a ops to determine the index to allocate into.
  // Starts the "StartingBatch" PendingOp immediately.
  // Assumes at least one operation in \a ops.
  Completion StartCompletion(void* tag, bool is_closure, const grpc_op* ops)
      ABSL_EXCLUSIVE_LOCKS_REQUIRED(mu_);
  // Add one pending op to the completion, and return it.
  Completion AddOpToCompletion(const Completion& completion, PendingOp reason)
      ABSL_EXCLUSIVE_LOCKS_REQUIRED(mu_);
  // Stringify a completion
  std::string CompletionString(const Completion& completion) const {
    auto& pending = completion_info_[completion.index()].pending;
    const char* success_string = ":unknown";
    switch (pending.success) {
      case CompletionSuccess::kSuccess:
        success_string = "";
        break;
      case CompletionSuccess::kFailure:
        success_string = ":failure";
        break;
      case CompletionSuccess::kForceSuccess:
        success_string = ":force-success";
        break;
    }
    return completion.has_value()
               ? absl::StrFormat("%d:tag=%p%s",
                                 static_cast<int>(completion.index()),
                                 pending.tag, success_string)
               : "no-completion";
  }
  // Finish one op on the completion. Must have been previously been added.
  // The completion as a whole finishes when all pending ops finish.
  void FinishOpOnCompletion(Completion* completion, PendingOp reason)
      ABSL_EXCLUSIVE_LOCKS_REQUIRED(mu_);
  // Mark the completion as failed. Does not finish it.
  void FailCompletion(const Completion& completion,
                      SourceLocation source_location = {});
  // Mark the completion as infallible. Overrides FailCompletion to report
  // success always.
  void ForceCompletionSuccess(const Completion& completion);
  // Run the promise polling loop until it stalls.
  void Update() ABSL_EXCLUSIVE_LOCKS_REQUIRED(mu_);
  // Update the promise state once.
  virtual void UpdateOnce() ABSL_EXCLUSIVE_LOCKS_REQUIRED(mu_) = 0;
  // Accept the stats from the context (call once we have proof the transport is
  // done with them).
  // Right now this means that promise based calls do not record correct stats
  // with census if they are cancelled.
  // TODO(ctiller): this should be remedied before promise  based calls are
  // dexperimentalized.
  void AcceptTransportStatsFromContext() ABSL_EXCLUSIVE_LOCKS_REQUIRED(mu_) {
    final_stats_ = *call_context_.call_stats();
  }

  grpc_completion_queue* cq() ABSL_EXCLUSIVE_LOCKS_REQUIRED(mu_) { return cq_; }

  void CToMetadata(grpc_metadata* metadata, size_t count,
                   grpc_metadata_batch* batch);

  std::string ActivityDebugTag(void*) const override { return DebugTag(); }

  // At the end of the call run any finalization actions.
  void RunFinalization(grpc_status_code status, const char* status_details) {
    grpc_call_final_info final_info;
    final_info.stats = final_stats_;
    final_info.final_status = status;
    final_info.error_string = status_details;
    finalization_.Run(&final_info);
  }

  std::string PresentAndCompletionText(const char* caption, bool has,
                                       const Completion& completion) const {
    if (has) {
      if (completion.has_value()) {
        return absl::StrCat(caption, ":", CompletionString(completion), " ");
      } else {
        return absl::StrCat(caption,
                            ":!!BUG:operation is present, no completion!! ");
      }
    } else {
      if (!completion.has_value()) {
        return "";
      } else {
        return absl::StrCat(caption, ":no-op:", CompletionString(completion),
                            " ");
      }
    }
  }

  std::string PollStateDebugString() const ABSL_EXCLUSIVE_LOCKS_REQUIRED(mu_) {
    return absl::StrCat(PresentAndCompletionText("outstanding_send",
                                                 outstanding_send_.has_value(),
                                                 send_message_completion_)
                            .c_str(),
                        PresentAndCompletionText("outstanding_recv",
                                                 outstanding_recv_.has_value(),
                                                 recv_message_completion_)
                            .c_str());
  }

  void StartRecvMessage(const grpc_op& op, const Completion& completion,
                        PipeReceiver<MessageHandle>* receiver)
      ABSL_EXCLUSIVE_LOCKS_REQUIRED(mu_);
  void PollRecvMessage() ABSL_EXCLUSIVE_LOCKS_REQUIRED(mu_);
  void CancelRecvMessage(SourceLocation = {})
      ABSL_EXCLUSIVE_LOCKS_REQUIRED(mu_);
  void StartSendMessage(const grpc_op& op, const Completion& completion,
                        PipeSender<MessageHandle>* sender)
      ABSL_EXCLUSIVE_LOCKS_REQUIRED(mu_);
  void PollSendMessage() ABSL_EXCLUSIVE_LOCKS_REQUIRED(mu_);
  void CancelSendMessage() ABSL_EXCLUSIVE_LOCKS_REQUIRED(mu_);

  bool completed() const ABSL_EXCLUSIVE_LOCKS_REQUIRED(mu_) {
    return completed_;
  }
  void set_completed() ABSL_EXCLUSIVE_LOCKS_REQUIRED(mu_) { completed_ = true; }
  bool is_sending() const ABSL_EXCLUSIVE_LOCKS_REQUIRED(mu_) {
    return outstanding_send_.has_value();
  }
  bool is_receiving() const ABSL_EXCLUSIVE_LOCKS_REQUIRED(mu_) {
    return outstanding_recv_.has_value();
  }

 private:
  enum class CompletionSuccess : uint8_t { kSuccess, kFailure, kForceSuccess };
  union CompletionInfo {
    struct Pending {
      // Bitmask of PendingOps
      uint8_t pending_op_bits;
      bool is_closure;
      CompletionSuccess success;
      void* tag;
    } pending;
    grpc_cq_completion completion;
  };

  class NonOwningWakable final : public Wakeable {
   public:
    explicit NonOwningWakable(PromiseBasedCall* call) : call_(call) {}

    // Ref the Handle (not the activity).
    void Ref() { refs_.fetch_add(1, std::memory_order_relaxed); }

    // Activity is going away... drop its reference and sever the
    // connection back.
    void DropActivity() ABSL_LOCKS_EXCLUDED(mu_) {
      auto unref = absl::MakeCleanup([this]() { Unref(); });
      MutexLock lock(&mu_);
      GPR_ASSERT(call_ != nullptr);
      call_ = nullptr;
    }

<<<<<<< HEAD
    // Activity needs to wake up (if it still exists!) - wake it up, and drop
    // the ref that was kept for this handle.
    void Wakeup(void*) override ABSL_LOCKS_EXCLUDED(mu_) {
      // Drop the ref to the handle at end of scope (we have one ref = one
      // wakeup semantics).
=======
    // Activity needs to wake up (if it still exists!) - wake it up,
    // and drop the ref that was kept for this handle.
    void Wakeup() override ABSL_LOCKS_EXCLUDED(mu_) {
      // Drop the ref to the handle at end of scope (we have one ref
      // = one wakeup semantics).
>>>>>>> b58b5cf3
      auto unref = absl::MakeCleanup([this]() { Unref(); });
      ReleasableMutexLock lock(&mu_);
      // Note that activity refcount can drop to zero, but we could win the lock
      // against DropActivity, so we need to only increase activities refcount
      // if it is non-zero.
      PromiseBasedCall* call = call_;
      if (call != nullptr && call->RefIfNonZero()) {
        lock.Release();
<<<<<<< HEAD
        // Activity still exists and we have a reference: wake it up, which will
        // drop the ref.
        call->Wakeup(nullptr);
=======
        // Activity still exists and we have a reference: wake it up,
        // which will drop the ref.
        call->Wakeup();
>>>>>>> b58b5cf3
      }
    }

    std::string ActivityDebugTag(void*) const override {
      MutexLock lock(&mu_);
      return call_ == nullptr ? "<unknown>" : call_->DebugTag();
    }

    void Drop(void*) override { Unref(); }

   private:
    // Unref the Handle (not the activity).
    void Unref() {
      if (1 == refs_.fetch_sub(1, std::memory_order_acq_rel)) {
        delete this;
      }
    }

    mutable Mutex mu_;
    // We have two initial refs: one for the wakeup that this is
    // created for, and will be dropped by Wakeup, and the other for
    // the activity which is dropped by DropActivity.
    std::atomic<size_t> refs_{2};
    PromiseBasedCall* call_ ABSL_GUARDED_BY(mu_);
  };

  static void OnDestroy(void* arg, grpc_error_handle) {
    auto* call = static_cast<PromiseBasedCall*>(arg);
    ScopedContext context(call);
    call->DeleteThis();
  }

  // First 32 bits are strong refs, next 32 bits are weak refs.
  static uint64_t MakeRefPair(uint32_t strong, uint32_t weak) {
    return (static_cast<uint64_t>(strong) << 32) + static_cast<int64_t>(weak);
  }
  static uint32_t GetStrongRefs(uint64_t ref_pair) {
    return static_cast<uint32_t>(ref_pair >> 32);
  }
  static uint32_t GetWeakRefs(uint64_t ref_pair) {
    return static_cast<uint32_t>(ref_pair & 0xffffffffu);
  }

  bool RefIfNonZero() {
    uint64_t prev_ref_pair = refs_.load(std::memory_order_acquire);
    do {
      const uint32_t strong_refs = GetStrongRefs(prev_ref_pair);
      if (strong_refs == 0) return false;
    } while (!refs_.compare_exchange_weak(
        prev_ref_pair, prev_ref_pair + MakeRefPair(1, 0),
        std::memory_order_acq_rel, std::memory_order_acquire));
    return true;
  }

  mutable Mutex mu_;
  std::atomic<uint64_t> refs_;
  CallContext call_context_{this};
  bool keep_polling_ ABSL_GUARDED_BY(mu()) = false;

  // Contexts for various subsystems (security, tracing, ...).
  grpc_call_context_element context_[GRPC_CONTEXT_COUNT] = {};
  grpc_completion_queue* cq_ ABSL_GUARDED_BY(mu_);
  NonOwningWakable* non_owning_wakeable_ ABSL_GUARDED_BY(mu_) = nullptr;
  CompletionInfo completion_info_[6];
  grpc_call_stats final_stats_{};
  CallFinalization finalization_;
  // Current deadline.
  Timestamp deadline_ = Timestamp::InfFuture();
  grpc_event_engine::experimental::EventEngine::TaskHandle deadline_task_;
  absl::optional<PipeSender<MessageHandle>::PushType> outstanding_send_
      ABSL_GUARDED_BY(mu_);
  absl::optional<PipeReceiverNextType<MessageHandle>> outstanding_recv_
      ABSL_GUARDED_BY(mu_);
  grpc_byte_buffer** recv_message_ ABSL_GUARDED_BY(mu_) = nullptr;
  Completion send_message_completion_ ABSL_GUARDED_BY(mu_);
  Completion recv_message_completion_ ABSL_GUARDED_BY(mu_);
  bool completed_ ABSL_GUARDED_BY(mu_) = false;
};

template <typename T>
grpc_error_handle MakePromiseBasedCall(grpc_call_create_args* args,
                                       grpc_call** out_call) {
  Channel* channel = args->channel.get();

  auto alloc = Arena::CreateWithAlloc(channel->CallSizeEstimate(), sizeof(T),
                                      channel->allocator());
  PromiseBasedCall* call = new (alloc.second) T(alloc.first, args);
  *out_call = call->c_ptr();
  GPR_DEBUG_ASSERT(Call::FromC(*out_call) == call);
  return absl::OkStatus();
}

PromiseBasedCall::PromiseBasedCall(Arena* arena, uint32_t initial_external_refs,
                                   const grpc_call_create_args& args)
    : Call(arena, args.server_transport_data == nullptr, args.send_deadline,
           args.channel->Ref()),
      refs_(MakeRefPair(initial_external_refs, 0)),
      cq_(args.cq) {
  if (args.cq != nullptr) {
    GPR_ASSERT(args.pollset_set_alternative == nullptr &&
               "Only one of 'cq' and 'pollset_set_alternative' should be "
               "non-nullptr.");
    GRPC_CQ_INTERNAL_REF(args.cq, "bind");
    call_context_.pollent_ =
        grpc_polling_entity_create_from_pollset(grpc_cq_pollset(args.cq));
  }
  if (args.pollset_set_alternative != nullptr) {
    call_context_.pollent_ = grpc_polling_entity_create_from_pollset_set(
        args.pollset_set_alternative);
  }
}

Waker PromiseBasedCall::MakeNonOwningWaker() {
  if (non_owning_wakeable_ == nullptr) {
    non_owning_wakeable_ = new NonOwningWakable(this);
  } else {
    non_owning_wakeable_->Ref();
  }
  return Waker(non_owning_wakeable_, nullptr);
}

void PromiseBasedCall::CToMetadata(grpc_metadata* metadata, size_t count,
                                   grpc_metadata_batch* b) {
  for (size_t i = 0; i < count; i++) {
    grpc_metadata* md = &metadata[i];
    auto key = StringViewFromSlice(md->key);
    // Filter "content-length metadata"
    if (key == "content-length") continue;
    b->Append(key, Slice(CSliceRef(md->value)),
              [md](absl::string_view error, const Slice& value) {
                gpr_log(GPR_DEBUG, "Append error: %s",
                        absl::StrCat("key=", StringViewFromSlice(md->key),
                                     " error=", error,
                                     " value=", value.as_string_view())
                            .c_str());
              });
  }
}

void PromiseBasedCall::ContextSet(grpc_context_index elem, void* value,
                                  void (*destroy)(void*)) {
  if (context_[elem].destroy != nullptr) {
    context_[elem].destroy(context_[elem].value);
  }
  context_[elem].value = value;
  context_[elem].destroy = destroy;
}

void* PromiseBasedCall::ContextGet(grpc_context_index elem) const {
  return context_[elem].value;
}

PromiseBasedCall::Completion PromiseBasedCall::StartCompletion(
    void* tag, bool is_closure, const grpc_op* ops) {
  Completion c(BatchSlotForOp(ops[0].op));
  if (!is_closure) {
    grpc_cq_begin_op(cq(), tag);
  }
  completion_info_[c.index()].pending = {
      PendingOpBit(PendingOp::kStartingBatch), is_closure,
      CompletionSuccess::kSuccess, tag};
  if (grpc_call_trace.enabled()) {
    gpr_log(GPR_INFO, "%s[call] StartCompletion %s tag=%p", DebugTag().c_str(),
            CompletionString(c).c_str(), tag);
  }
  return c;
}

PromiseBasedCall::Completion PromiseBasedCall::AddOpToCompletion(
    const Completion& completion, PendingOp reason) {
  if (grpc_call_trace.enabled()) {
    gpr_log(GPR_INFO, "%s[call] AddOpToCompletion %s %s", DebugTag().c_str(),
            CompletionString(completion).c_str(), PendingOpString(reason));
  }
  GPR_ASSERT(completion.has_value());
  auto& pending_op_bits =
      completion_info_[completion.index()].pending.pending_op_bits;
  GPR_ASSERT((pending_op_bits & PendingOpBit(reason)) == 0);
  pending_op_bits |= PendingOpBit(reason);
  return Completion(completion.index());
}

void PromiseBasedCall::FailCompletion(const Completion& completion,
                                      SourceLocation location) {
  if (grpc_call_trace.enabled()) {
    gpr_log(location.file(), location.line(), GPR_LOG_SEVERITY_ERROR,
            "%s[call] FailCompletion %s", DebugTag().c_str(),
            CompletionString(completion).c_str());
  }
  auto& success = completion_info_[completion.index()].pending.success;
  switch (success) {
    case CompletionSuccess::kSuccess:
      success = CompletionSuccess::kFailure;
      break;
    case CompletionSuccess::kFailure:
    case CompletionSuccess::kForceSuccess:
      break;
  }
}

void PromiseBasedCall::ForceCompletionSuccess(const Completion& completion) {
  auto& success = completion_info_[completion.index()].pending.success;
  switch (success) {
    case CompletionSuccess::kSuccess:
    case CompletionSuccess::kFailure:
      success = CompletionSuccess::kForceSuccess;
      break;
    case CompletionSuccess::kForceSuccess:
      break;
  }
}

void PromiseBasedCall::FinishOpOnCompletion(Completion* completion,
                                            PendingOp reason) {
  if (grpc_call_trace.enabled()) {
    auto pending_op_bits =
        completion_info_[completion->index()].pending.pending_op_bits;
    bool success = completion_info_[completion->index()].pending.success !=
                   CompletionSuccess::kFailure;
    std::vector<const char*> pending;
    for (size_t i = 0; i < 8 * sizeof(pending_op_bits); i++) {
      if (static_cast<PendingOp>(i) == reason) continue;
      if (pending_op_bits & (1 << i)) {
        pending.push_back(PendingOpString(static_cast<PendingOp>(i)));
      }
    }
    gpr_log(
        GPR_INFO,
        "%s[call] FinishOpOnCompletion tag:%p completion:%s "
        "finish:%s %s",
        DebugTag().c_str(), completion_info_[completion->index()].pending.tag,
        CompletionString(*completion).c_str(), PendingOpString(reason),
        (pending.empty()
             ? (success ? std::string("done") : std::string("failed"))
             : absl::StrFormat("pending_ops={%s}", absl::StrJoin(pending, ",")))
            .c_str());
  }
  const uint8_t i = completion->TakeIndex();
  GPR_ASSERT(i < GPR_ARRAY_SIZE(completion_info_));
  CompletionInfo::Pending& pending = completion_info_[i].pending;
  GPR_ASSERT(pending.pending_op_bits & PendingOpBit(reason));
  pending.pending_op_bits &= ~PendingOpBit(reason);
  if (pending.pending_op_bits == 0) {
    const bool success = pending.success != CompletionSuccess::kFailure;
    auto error = success ? absl::OkStatus() : absl::CancelledError();
    if (pending.is_closure) {
      ExecCtx::Run(DEBUG_LOCATION, static_cast<grpc_closure*>(pending.tag),
                   error);
    } else {
      grpc_cq_end_op(
          cq(), pending.tag, error, [](void*, grpc_cq_completion*) {}, nullptr,
          &completion_info_[i].completion);
    }
  }
}

void PromiseBasedCall::Update() {
  keep_polling_ = false;
  do {
    UpdateOnce();
  } while (std::exchange(keep_polling_, false));
}

void PromiseBasedCall::ForceImmediateRepoll() { keep_polling_ = true; }

void PromiseBasedCall::SetCompletionQueue(grpc_completion_queue* cq) {
  MutexLock lock(&mu_);
  SetCompletionQueueLocked(cq);
}

void PromiseBasedCall::SetCompletionQueueLocked(grpc_completion_queue* cq) {
  cq_ = cq;
  GRPC_CQ_INTERNAL_REF(cq, "bind");
  call_context_.pollent_ =
      grpc_polling_entity_create_from_pollset(grpc_cq_pollset(cq));
}

void PromiseBasedCall::UpdateDeadline(Timestamp deadline) {
  if (deadline >= deadline_) return;
  auto* const event_engine = channel()->event_engine();
  if (deadline_ != Timestamp::InfFuture()) {
    if (!event_engine->Cancel(deadline_task_)) return;
  } else {
    InternalRef("deadline");
  }
  event_engine->RunAfter(deadline - Timestamp::Now(), this);
}

void PromiseBasedCall::ResetDeadline() {
  if (deadline_ == Timestamp::InfFuture()) return;
  auto* const event_engine = channel()->event_engine();
  if (!event_engine->Cancel(deadline_task_)) return;
  deadline_ = Timestamp::InfFuture();
  InternalUnref("deadline");
}

void PromiseBasedCall::Run() {
  ApplicationCallbackExecCtx callback_exec_ctx;
  ExecCtx exec_ctx;
  CancelWithError(absl::DeadlineExceededError("Deadline exceeded"));
  InternalUnref("deadline");
}

void PromiseBasedCall::StartSendMessage(const grpc_op& op,
                                        const Completion& completion,
                                        PipeSender<MessageHandle>* sender) {
  GPR_ASSERT(!outstanding_send_.has_value());
  if (!completed_) {
    send_message_completion_ =
        AddOpToCompletion(completion, PendingOp::kSendMessage);
    SliceBuffer send;
    grpc_slice_buffer_swap(
        &op.data.send_message.send_message->data.raw.slice_buffer,
        send.c_slice_buffer());
    outstanding_send_.emplace(sender->Push(
        GetContext<Arena>()->MakePooled<Message>(std::move(send), op.flags)));
  } else {
    FailCompletion(completion);
  }
}

void PromiseBasedCall::PollSendMessage() {
  if (!outstanding_send_.has_value()) return;
  Poll<bool> r = (*outstanding_send_)();
  if (const bool* result = absl::get_if<bool>(&r)) {
    if (grpc_call_trace.enabled()) {
      gpr_log(GPR_DEBUG, "%sPollSendMessage completes %s", DebugTag().c_str(),
              *result ? "successfully" : "with failure");
    }
    if (!*result) FailCompletion(send_message_completion_);
    FinishOpOnCompletion(&send_message_completion_, PendingOp::kSendMessage);
    outstanding_send_.reset();
  }
}

void PromiseBasedCall::CancelSendMessage() {
  if (!outstanding_send_.has_value()) return;
  FailCompletion(send_message_completion_);
  FinishOpOnCompletion(&send_message_completion_, PendingOp::kSendMessage);
  outstanding_send_.reset();
}

void PromiseBasedCall::StartRecvMessage(const grpc_op& op,
                                        const Completion& completion,
                                        PipeReceiver<MessageHandle>* receiver) {
  GPR_ASSERT(!outstanding_recv_.has_value());
  recv_message_ = op.data.recv_message.recv_message;
  recv_message_completion_ =
      AddOpToCompletion(completion, PendingOp::kReceiveMessage);
  outstanding_recv_.emplace(receiver->Next());
}

void PromiseBasedCall::PollRecvMessage() {
  if (!outstanding_recv_.has_value()) return;
  Poll<NextResult<MessageHandle>> r = (*outstanding_recv_)();
  if (auto* result = absl::get_if<NextResult<MessageHandle>>(&r)) {
    outstanding_recv_.reset();
    if (result->has_value()) {
      MessageHandle& message = **result;
      NoteLastMessageFlags(message->flags());
      if ((message->flags() & GRPC_WRITE_INTERNAL_COMPRESS) &&
          (incoming_compression_algorithm() != GRPC_COMPRESS_NONE)) {
        *recv_message_ = grpc_raw_compressed_byte_buffer_create(
            nullptr, 0, incoming_compression_algorithm());
      } else {
        *recv_message_ = grpc_raw_byte_buffer_create(nullptr, 0);
      }
      grpc_slice_buffer_move_into(message->payload()->c_slice_buffer(),
                                  &(*recv_message_)->data.raw.slice_buffer);
      if (grpc_call_trace.enabled()) {
        gpr_log(GPR_INFO,
                "%s[call] PollRecvMessage: outstanding_recv "
                "finishes: received "
                "%" PRIdPTR " byte message",
                DebugTag().c_str(),
                (*recv_message_)->data.raw.slice_buffer.length);
      }
    } else if (result->cancelled()) {
      if (grpc_call_trace.enabled()) {
        gpr_log(GPR_INFO,
                "%s[call] PollRecvMessage: outstanding_recv "
                "finishes: received "
                "end-of-stream with error",
                DebugTag().c_str());
      }
      FailCompletion(recv_message_completion_);
      *recv_message_ = nullptr;
    } else {
      if (grpc_call_trace.enabled()) {
        gpr_log(GPR_INFO,
                "%s[call] PollRecvMessage: outstanding_recv "
                "finishes: received "
                "end-of-stream",
                DebugTag().c_str());
      }
      *recv_message_ = nullptr;
    }
    FinishOpOnCompletion(&recv_message_completion_, PendingOp::kReceiveMessage);
  } else if (completed_) {
    if (grpc_call_trace.enabled()) {
      gpr_log(GPR_INFO,
              "%s[call] UpdateOnce: outstanding_recv finishes: "
              "promise has "
              "completed without queuing a message, forcing "
              "end-of-stream",
              DebugTag().c_str());
    }
    outstanding_recv_.reset();
    *recv_message_ = nullptr;
    FinishOpOnCompletion(&recv_message_completion_, PendingOp::kReceiveMessage);
  }
}

void PromiseBasedCall::CancelRecvMessage(SourceLocation location) {
  if (!outstanding_recv_.has_value()) return;
  if (grpc_call_trace.enabled()) {
    gpr_log(location.file(), location.line(), GPR_LOG_SEVERITY_DEBUG,
            "%s[call] CancelRecvMessage: op:%s outstanding_recv:%s",
            DebugTag().c_str(),
            CompletionString(recv_message_completion_).c_str(),
            outstanding_recv_.has_value() ? "present" : "absent");
  }
  *recv_message_ = nullptr;
  outstanding_recv_.reset();
  FailCompletion(recv_message_completion_);
  FinishOpOnCompletion(&recv_message_completion_, PendingOp::kReceiveMessage);
}

///////////////////////////////////////////////////////////////////////////////
// CallContext

void CallContext::RunInContext(absl::AnyInvocable<void()> fn) {
  call_->RunInContext(std::move(fn));
}

void CallContext::IncrementRefCount(const char* reason) {
  call_->InternalRef(reason);
}

void CallContext::Unref(const char* reason) { call_->InternalUnref(reason); }

gpr_atm* CallContext::peer_string_atm_ptr() {
  return call_->peer_string_atm_ptr();
}

void CallContext::UpdateDeadline(Timestamp deadline) {
  call_->UpdateDeadline(deadline);
}

ServerCallContext* CallContext::server_call_context() {
  return call_->server_call_context();
}

///////////////////////////////////////////////////////////////////////////////
// PublishMetadataArray

namespace {
void PublishMetadataArray(grpc_metadata_batch* md, grpc_metadata_array* array) {
  const auto md_count = md->count();
  if (md_count > array->capacity) {
    array->capacity =
        std::max(array->capacity + md->count(), array->capacity * 3 / 2);
    array->metadata = static_cast<grpc_metadata*>(
        gpr_realloc(array->metadata, sizeof(grpc_metadata) * array->capacity));
  }
  PublishToAppEncoder encoder(array);
  md->Encode(&encoder);
}
}  // namespace

///////////////////////////////////////////////////////////////////////////////
// ClientPromiseBasedCall

#ifdef GRPC_EXPERIMENT_IS_INCLUDED_PROMISE_BASED_CLIENT_CALL
class ClientPromiseBasedCall final : public PromiseBasedCall {
 public:
  ClientPromiseBasedCall(Arena* arena, grpc_call_create_args* args)
      : PromiseBasedCall(arena, 1, *args) {
    global_stats().IncrementClientCallsCreated();
    ScopedContext context(this);
    send_initial_metadata_ =
        GetContext<Arena>()->MakePooled<ClientMetadata>(GetContext<Arena>());
    send_initial_metadata_->Set(HttpPathMetadata(), std::move(*args->path));
    if (args->authority.has_value()) {
      send_initial_metadata_->Set(HttpAuthorityMetadata(),
                                  std::move(*args->authority));
    }
    if (auto* channelz_channel = channel()->channelz_node()) {
      channelz_channel->RecordCallStarted();
    }
    if (args->send_deadline != Timestamp::InfFuture()) {
      UpdateDeadline(args->send_deadline);
    }
  }

  ~ClientPromiseBasedCall() override {
    ScopedContext context(this);
    send_initial_metadata_.reset();
    recv_status_on_client_ = absl::monostate();
    promise_ = ArenaPromise<ServerMetadataHandle>();
    // Need to destroy the pipes under the ScopedContext above, so we
    // move them out here and then allow the destructors to run at
    // end of scope, but before context.
    auto c2s = std::move(client_to_server_messages_);
    auto s2c = std::move(server_to_client_messages_);
    auto sim = std::move(server_initial_metadata_);
  }

  absl::string_view GetServerAuthority() const override { abort(); }
  void CancelWithErrorLocked(grpc_error_handle error) override
      ABSL_EXCLUSIVE_LOCKS_REQUIRED(mu());
  bool is_trailers_only() const override {
    MutexLock lock(mu());
    return is_trailers_only_;
  }
  bool failed_before_recv_message() const override { abort(); }

  grpc_call_error StartBatch(const grpc_op* ops, size_t nops, void* notify_tag,
                             bool is_notify_tag_closure) override;

  std::string DebugTag() const override {
    return absl::StrFormat("CLIENT_CALL[%p]: ", this);
  }

 private:
  // Poll the underlying promise (and sundry objects) once.
  void UpdateOnce() ABSL_EXCLUSIVE_LOCKS_REQUIRED(mu()) override;
  // Finish the call with the given status/trailing metadata.
  void Finish(ServerMetadataHandle trailing_metadata)
      ABSL_EXCLUSIVE_LOCKS_REQUIRED(mu());
  // Validate that a set of ops is valid for a client call.
  grpc_call_error ValidateBatch(const grpc_op* ops, size_t nops) const
      ABSL_EXCLUSIVE_LOCKS_REQUIRED(mu());
  // Commit a valid batch of operations to be executed.
  void CommitBatch(const grpc_op* ops, size_t nops,
                   const Completion& completion)
      ABSL_EXCLUSIVE_LOCKS_REQUIRED(mu());
  // Start the underlying promise.
  void StartPromise(ClientMetadataHandle client_initial_metadata)
      ABSL_EXCLUSIVE_LOCKS_REQUIRED(mu());
  // Publish status out to the application.
  void PublishStatus(
      grpc_op::grpc_op_data::grpc_op_recv_status_on_client op_args,
      ServerMetadataHandle trailing_metadata)
      ABSL_EXCLUSIVE_LOCKS_REQUIRED(mu());
  // Publish server initial metadata out to the application.
  void PublishInitialMetadata(ServerMetadata* metadata)
      ABSL_EXCLUSIVE_LOCKS_REQUIRED(mu());

  ArenaPromise<ServerMetadataHandle> promise_ ABSL_GUARDED_BY(mu());
  Pipe<ServerMetadataHandle> server_initial_metadata_ ABSL_GUARDED_BY(mu()){
      arena()};
  Pipe<MessageHandle> client_to_server_messages_ ABSL_GUARDED_BY(mu()){arena()};
  Pipe<MessageHandle> server_to_client_messages_ ABSL_GUARDED_BY(mu()){arena()};
  ClientMetadataHandle send_initial_metadata_;
  grpc_metadata_array* recv_initial_metadata_ ABSL_GUARDED_BY(mu()) = nullptr;
  absl::variant<absl::monostate,
                grpc_op::grpc_op_data::grpc_op_recv_status_on_client,
                ServerMetadataHandle>
      recv_status_on_client_ ABSL_GUARDED_BY(mu());
  absl::optional<PipeReceiverNextType<ServerMetadataHandle>>
      server_initial_metadata_ready_;
  absl::optional<ClientInitialMetadataOutstandingTokenWaitType>
      client_initial_metadata_sent_;
  Completion send_initial_metadata_completion_ ABSL_GUARDED_BY(mu());
  Completion recv_initial_metadata_completion_ ABSL_GUARDED_BY(mu());
  Completion recv_status_on_client_completion_ ABSL_GUARDED_BY(mu());
  Completion close_send_completion_ ABSL_GUARDED_BY(mu());
  bool is_trailers_only_ ABSL_GUARDED_BY(mu());
};

void ClientPromiseBasedCall::StartPromise(
    ClientMetadataHandle client_initial_metadata) {
  GPR_ASSERT(!promise_.has_value());
  auto token = ClientInitialMetadataOutstandingToken::New();
  client_initial_metadata_sent_.emplace(token.Wait());
  promise_ = channel()->channel_stack()->MakeClientCallPromise(CallArgs{
      std::move(client_initial_metadata), std::move(token),
      &server_initial_metadata_.sender, &client_to_server_messages_.receiver,
      &server_to_client_messages_.sender});
}

void ClientPromiseBasedCall::CancelWithErrorLocked(grpc_error_handle error) {
  ScopedContext context(this);
  Finish(ServerMetadataFromStatus(grpc_error_to_absl_status(error)));
}

grpc_call_error ClientPromiseBasedCall::ValidateBatch(const grpc_op* ops,
                                                      size_t nops) const {
  BitSet<8> got_ops;
  for (size_t op_idx = 0; op_idx < nops; op_idx++) {
    const grpc_op& op = ops[op_idx];
    switch (op.op) {
      case GRPC_OP_SEND_INITIAL_METADATA:
        if (!AreInitialMetadataFlagsValid(op.flags)) {
          return GRPC_CALL_ERROR_INVALID_FLAGS;
        }
        if (!ValidateMetadata(op.data.send_initial_metadata.count,
                              op.data.send_initial_metadata.metadata)) {
          return GRPC_CALL_ERROR_INVALID_METADATA;
        }
        break;
      case GRPC_OP_SEND_MESSAGE:
        if (!AreWriteFlagsValid(op.flags)) {
          return GRPC_CALL_ERROR_INVALID_FLAGS;
        }
        break;
      case GRPC_OP_RECV_INITIAL_METADATA:
      case GRPC_OP_RECV_MESSAGE:
      case GRPC_OP_SEND_CLOSE_FROM_CLIENT:
      case GRPC_OP_RECV_STATUS_ON_CLIENT:
        if (op.flags != 0) return GRPC_CALL_ERROR_INVALID_FLAGS;
        break;
      case GRPC_OP_RECV_CLOSE_ON_SERVER:
      case GRPC_OP_SEND_STATUS_FROM_SERVER:
        return GRPC_CALL_ERROR_NOT_ON_CLIENT;
    }
    if (got_ops.is_set(op.op)) return GRPC_CALL_ERROR_TOO_MANY_OPERATIONS;
    got_ops.set(op.op);
  }
  return GRPC_CALL_OK;
}

void ClientPromiseBasedCall::CommitBatch(const grpc_op* ops, size_t nops,
                                         const Completion& completion) {
  for (size_t op_idx = 0; op_idx < nops; op_idx++) {
    const grpc_op& op = ops[op_idx];
    switch (op.op) {
      case GRPC_OP_SEND_INITIAL_METADATA: {
        if (!completed()) {
          CToMetadata(op.data.send_initial_metadata.metadata,
                      op.data.send_initial_metadata.count,
                      send_initial_metadata_.get());
          PrepareOutgoingInitialMetadata(op, *send_initial_metadata_);
          if (send_deadline() != Timestamp::InfFuture()) {
            send_initial_metadata_->Set(GrpcTimeoutMetadata(), send_deadline());
          }
          send_initial_metadata_->Set(
              WaitForReady(),
              WaitForReady::ValueType{
                  (op.flags & GRPC_INITIAL_METADATA_WAIT_FOR_READY) != 0,
                  (op.flags &
                   GRPC_INITIAL_METADATA_WAIT_FOR_READY_EXPLICITLY_SET) != 0});
          send_initial_metadata_completion_ =
              AddOpToCompletion(completion, PendingOp::kSendInitialMetadata);
          StartPromise(std::move(send_initial_metadata_));
        }
      } break;
      case GRPC_OP_RECV_INITIAL_METADATA: {
        recv_initial_metadata_ =
            op.data.recv_initial_metadata.recv_initial_metadata;
        server_initial_metadata_ready_.emplace(
            server_initial_metadata_.receiver.Next());
        recv_initial_metadata_completion_ =
            AddOpToCompletion(completion, PendingOp::kReceiveInitialMetadata);
      } break;
      case GRPC_OP_RECV_STATUS_ON_CLIENT: {
        recv_status_on_client_completion_ =
            AddOpToCompletion(completion, PendingOp::kReceiveStatusOnClient);
        ForceCompletionSuccess(completion);
        if (auto* finished_metadata =
                absl::get_if<ServerMetadataHandle>(&recv_status_on_client_)) {
          PublishStatus(op.data.recv_status_on_client,
                        std::move(*finished_metadata));
        } else {
          recv_status_on_client_ = op.data.recv_status_on_client;
        }
      } break;
      case GRPC_OP_SEND_MESSAGE:
        StartSendMessage(op, completion, &client_to_server_messages_.sender);
        break;
      case GRPC_OP_RECV_MESSAGE:
        StartRecvMessage(op, completion, &server_to_client_messages_.receiver);
        break;
      case GRPC_OP_SEND_CLOSE_FROM_CLIENT:
        close_send_completion_ =
            AddOpToCompletion(completion, PendingOp::kSendCloseFromClient);
        GPR_ASSERT(close_send_completion_.has_value());
        break;
      case GRPC_OP_SEND_STATUS_FROM_SERVER:
      case GRPC_OP_RECV_CLOSE_ON_SERVER:
        abort();  // unreachable
    }
  }
}

grpc_call_error ClientPromiseBasedCall::StartBatch(const grpc_op* ops,
                                                   size_t nops,
                                                   void* notify_tag,
                                                   bool is_notify_tag_closure) {
  MutexLock lock(mu());
  ScopedContext activity_context(this);
  if (nops == 0) {
    EndOpImmediately(cq(), notify_tag, is_notify_tag_closure);
    return GRPC_CALL_OK;
  }
  const grpc_call_error validation_result = ValidateBatch(ops, nops);
  if (validation_result != GRPC_CALL_OK) {
    return validation_result;
  }
  Completion completion =
      StartCompletion(notify_tag, is_notify_tag_closure, ops);
  CommitBatch(ops, nops, completion);
  Update();
  FinishOpOnCompletion(&completion, PendingOp::kStartingBatch);
  return GRPC_CALL_OK;
}

void ClientPromiseBasedCall::PublishInitialMetadata(ServerMetadata* metadata) {
  ProcessIncomingInitialMetadata(*metadata, [this](absl::Status status) {
    mu()->AssertHeld();
    CancelWithErrorLocked(std::move(status));
  });
  server_initial_metadata_ready_.reset();
  GPR_ASSERT(recv_initial_metadata_ != nullptr);
  PublishMetadataArray(metadata,
                       std::exchange(recv_initial_metadata_, nullptr));
  FinishOpOnCompletion(&recv_initial_metadata_completion_,
                       PendingOp::kReceiveInitialMetadata);
}

void ClientPromiseBasedCall::UpdateOnce() {
  if (grpc_call_trace.enabled()) {
    gpr_log(GPR_INFO, "%s[call] UpdateOnce: %s%shas_promise=%s",
            DebugTag().c_str(),
            PresentAndCompletionText("server_initial_metadata_ready",
                                     server_initial_metadata_ready_.has_value(),
                                     recv_initial_metadata_completion_)
                .c_str(),
            PollStateDebugString().c_str(),
            promise_.has_value() ? "true" : "false");
  }
  if (client_initial_metadata_sent_.has_value()) {
    Poll<bool> p = (*client_initial_metadata_sent_)();
    bool* r = absl::get_if<bool>(&p);
    if (r != nullptr) {
      client_initial_metadata_sent_.reset();
      if (!*r) FailCompletion(send_initial_metadata_completion_);
      FinishOpOnCompletion(&send_initial_metadata_completion_,
                           PendingOp::kSendInitialMetadata);
    }
  }
  if (server_initial_metadata_ready_.has_value()) {
    Poll<NextResult<ServerMetadataHandle>> r =
        (*server_initial_metadata_ready_)();
    if (auto* server_initial_metadata =
            absl::get_if<NextResult<ServerMetadataHandle>>(&r)) {
      if (server_initial_metadata->has_value()) {
        PublishInitialMetadata(server_initial_metadata->value().get());
      } else {
        ServerMetadata no_metadata{GetContext<Arena>()};
        PublishInitialMetadata(&no_metadata);
      }
    } else if (completed()) {
      ServerMetadata no_metadata{GetContext<Arena>()};
      PublishInitialMetadata(&no_metadata);
    }
  }
  PollSendMessage();
  if (!is_sending() && close_send_completion_.has_value()) {
    client_to_server_messages_.sender.Close();
    FinishOpOnCompletion(&close_send_completion_,
                         PendingOp::kSendCloseFromClient);
  }
  if (promise_.has_value()) {
    Poll<ServerMetadataHandle> r = promise_();
    if (grpc_call_trace.enabled()) {
      gpr_log(GPR_INFO, "%s[call] UpdateOnce: promise returns %s",
              DebugTag().c_str(),
              PollToString(r, [](const ServerMetadataHandle& h) {
                return h->DebugString();
              }).c_str());
    }
    if (auto* result = absl::get_if<ServerMetadataHandle>(&r)) {
      if (!server_initial_metadata_ready_.has_value()) {
        PollRecvMessage();
      }
      AcceptTransportStatsFromContext();
      Finish(std::move(*result));
    }
  }
  if (!server_initial_metadata_ready_.has_value()) {
    PollRecvMessage();
  }
}

void ClientPromiseBasedCall::Finish(ServerMetadataHandle trailing_metadata) {
  if (grpc_call_trace.enabled()) {
    gpr_log(GPR_INFO, "%s[call] Finish: %s", DebugTag().c_str(),
            trailing_metadata->DebugString().c_str());
  }
  promise_ = ArenaPromise<ServerMetadataHandle>();
  CancelSendMessage();
  CancelRecvMessage();
  ResetDeadline();
  set_completed();
  if (recv_initial_metadata_ != nullptr) {
    ForceImmediateRepoll();
  }
  const bool pending_initial_metadata =
      server_initial_metadata_ready_.has_value();
  if (!pending_initial_metadata) {
    server_initial_metadata_ready_.emplace(
        server_initial_metadata_.receiver.Next());
  }
  Poll<NextResult<ServerMetadataHandle>> r =
      (*server_initial_metadata_ready_)();
  server_initial_metadata_ready_.reset();
  if (auto* result = absl::get_if<NextResult<ServerMetadataHandle>>(&r)) {
    if (pending_initial_metadata) {
      if (result->has_value()) {
        PublishInitialMetadata(result->value().get());
        is_trailers_only_ = false;
      } else {
        ServerMetadata no_metadata{GetContext<Arena>()};
        PublishInitialMetadata(&no_metadata);
        is_trailers_only_ = true;
      }
    } else {
      is_trailers_only_ = false;
    }
  } else {
    if (pending_initial_metadata) {
      ServerMetadata no_metadata{GetContext<Arena>()};
      PublishInitialMetadata(&no_metadata);
    }
    is_trailers_only_ = true;
  }
  if (auto* channelz_channel = channel()->channelz_node()) {
    if (trailing_metadata->get(GrpcStatusMetadata())
            .value_or(GRPC_STATUS_UNKNOWN) == GRPC_STATUS_OK) {
      channelz_channel->RecordCallSucceeded();
    } else {
      channelz_channel->RecordCallFailed();
    }
  }
  if (auto* status_request =
          absl::get_if<grpc_op::grpc_op_data::grpc_op_recv_status_on_client>(
              &recv_status_on_client_)) {
    PublishStatus(*status_request, std::move(trailing_metadata));
  } else {
    recv_status_on_client_ = std::move(trailing_metadata);
  }
}

namespace {
std::string MakeErrorString(const ServerMetadata* trailing_metadata) {
  std::string out = absl::StrCat(
      trailing_metadata->get(GrpcStatusFromWire()).value_or(false)
          ? "Error received from peer"
          : "Error generated by client",
      "grpc_status: ",
      grpc_status_code_to_string(trailing_metadata->get(GrpcStatusMetadata())
                                     .value_or(GRPC_STATUS_UNKNOWN)));
  if (const Slice* message =
          trailing_metadata->get_pointer(GrpcMessageMetadata())) {
    absl::StrAppend(&out, "\ngrpc_message: ", message->as_string_view());
  }
  if (auto annotations = trailing_metadata->get_pointer(GrpcStatusContext())) {
    absl::StrAppend(&out, "\nStatus Context:");
    for (const std::string& annotation : *annotations) {
      absl::StrAppend(&out, "\n  ", annotation);
    }
  }
  return out;
}
}  // namespace

void ClientPromiseBasedCall::PublishStatus(
    grpc_op::grpc_op_data::grpc_op_recv_status_on_client op_args,
    ServerMetadataHandle trailing_metadata) {
  const grpc_status_code status = trailing_metadata->get(GrpcStatusMetadata())
                                      .value_or(GRPC_STATUS_UNKNOWN);
  *op_args.status = status;
  absl::string_view message_string;
  if (Slice* message = trailing_metadata->get_pointer(GrpcMessageMetadata())) {
    message_string = message->as_string_view();
    *op_args.status_details = message->Ref().TakeCSlice();
  } else {
    *op_args.status_details = grpc_empty_slice();
  }
  if (message_string.empty()) {
    RunFinalization(status, nullptr);
  } else {
    std::string error_string(message_string);
    RunFinalization(status, error_string.c_str());
  }
  if (op_args.error_string != nullptr && status != GRPC_STATUS_OK) {
    *op_args.error_string =
        gpr_strdup(MakeErrorString(trailing_metadata.get()).c_str());
  }
  PublishMetadataArray(trailing_metadata.get(), op_args.trailing_metadata);
  // Clear state saying we have a RECV_STATUS_ON_CLIENT outstanding
  // (so we don't call through twice)
  recv_status_on_client_ = absl::monostate();
  FinishOpOnCompletion(&recv_status_on_client_completion_,
                       PendingOp::kReceiveStatusOnClient);
}
#endif

///////////////////////////////////////////////////////////////////////////////
// ServerPromiseBasedCall

#ifdef GRPC_EXPERIMENT_IS_INCLUDED_PROMISE_BASED_SERVER_CALL

class ServerPromiseBasedCall final : public PromiseBasedCall {
 public:
  ServerPromiseBasedCall(Arena* arena, grpc_call_create_args* args);

  void CancelWithErrorLocked(grpc_error_handle) override
      ABSL_EXCLUSIVE_LOCKS_REQUIRED(mu());
  grpc_call_error StartBatch(const grpc_op* ops, size_t nops, void* notify_tag,
                             bool is_notify_tag_closure) override;
  bool failed_before_recv_message() const override { abort(); }
  bool is_trailers_only() const override { abort(); }
  absl::string_view GetServerAuthority() const override { return ""; }

  // Polling order for the server promise stack:
  //
  // │ ┌───────────────────────────────────────┐
  // │ │ ServerPromiseBasedCall::UpdateOnce    ├──► Lifetime management,
  // │ ├───────────────────────────────────────┤    signal call end to app
  // │ │ ConnectedChannel                      ├─┐
  // │ ├───────────────────────────────────────┤ └► Interactions with the
  // │ │ ... closest to transport filter       │    transport - send/recv msgs
  // │ ├───────────────────────────────────────┤    and metadata, call phase
  // │ │ ...                                   │    ordering
  // │ ├───────────────────────────────────────┤
  // │ │ ... closest to app filter             │ ┌► Request matching, initial
  // │ ├───────────────────────────────────────┤ │  setup, publishing call to
  // │ │ Server::ChannelData::MakeCallPromise  ├─┘  application
  // │ ├───────────────────────────────────────┤
  // │ │ ServerPromiseBasedCall::PollTopOfCall ├──► Application interactions,
  // ▼ └───────────────────────────────────────┘    forwarding messages,
  // Polling &                                      sending trailing metadata
  // instantiation
  // order

  void UpdateOnce() ABSL_EXCLUSIVE_LOCKS_REQUIRED(mu()) override;
  Poll<ServerMetadataHandle> PollTopOfCall()
      ABSL_EXCLUSIVE_LOCKS_REQUIRED(mu());

  std::string DebugTag() const override {
    return absl::StrFormat("SERVER_CALL[%p]: ", this);
  }

  ServerCallContext* server_call_context() override { return &call_context_; }

 private:
  class RecvCloseOpCancelState {
   public:
    // Request that receiver be filled in per
    // grpc_op_recv_close_on_server. Returns true if the request can
    // be fulfilled immediately. Returns false if the request will be
    // fulfilled later.
    bool ReceiveCloseOnServerOpStarted(int* receiver) {
      switch (state_) {
        case kUnset:
          state_ = reinterpret_cast<uintptr_t>(receiver);
          return false;
        case kFinishedWithFailure:
          *receiver = 1;
          return true;
        case kFinishedWithSuccess:
          *receiver = 0;
          return true;
        default:
          abort();  // unreachable
      }
    }

    // Mark the call as having completed.
    // Returns true if this finishes a previous
    // RequestReceiveCloseOnServer.
    bool CompleteCallWithCancelledSetTo(bool cancelled) {
      switch (state_) {
        case kUnset:
          state_ = cancelled ? kFinishedWithFailure : kFinishedWithSuccess;
          return false;
        case kFinishedWithFailure:
          return false;
        case kFinishedWithSuccess:
          abort();  // unreachable
        default:
          *reinterpret_cast<int*>(state_) = cancelled ? 1 : 0;
          state_ = cancelled ? kFinishedWithFailure : kFinishedWithSuccess;
          return true;
      }
    }

    std::string ToString() const {
      switch (state_) {
        case kUnset:
          return "Unset";
        case kFinishedWithFailure:
          return "FinishedWithFailure";
        case kFinishedWithSuccess:
          return "FinishedWithSuccess";
        default:
          return absl::StrFormat("WaitingForReceiver(%p)",
                                 reinterpret_cast<void*>(state_));
      }
    }

   private:
    static constexpr uintptr_t kUnset = 0;
    static constexpr uintptr_t kFinishedWithFailure = 1;
    static constexpr uintptr_t kFinishedWithSuccess = 2;
    // Holds one of kUnset, kFinishedWithFailure, or
    // kFinishedWithSuccess OR an int* that wants to receive the
    // final status.
    uintptr_t state_ = kUnset;
  };

  grpc_call_error ValidateBatch(const grpc_op* ops, size_t nops) const;
  void CommitBatch(const grpc_op* ops, size_t nops,
                   const Completion& completion)
      ABSL_EXCLUSIVE_LOCKS_REQUIRED(mu());
  void CommitBatchAfterCompletion(const grpc_op* ops, size_t nops,
                                  const Completion& completion)
      ABSL_EXCLUSIVE_LOCKS_REQUIRED(mu());
  void Finish(ServerMetadataHandle result) ABSL_EXCLUSIVE_LOCKS_REQUIRED(mu());

  friend class ServerCallContext;
  ServerCallContext call_context_;
  Server* const server_;
  ArenaPromise<ServerMetadataHandle> promise_ ABSL_GUARDED_BY(mu());
  PipeSender<MessageHandle>* server_to_client_messages_ ABSL_GUARDED_BY(mu()) =
      nullptr;
  PipeReceiver<MessageHandle>* client_to_server_messages_
      ABSL_GUARDED_BY(mu()) = nullptr;
  using SendInitialMetadataState =
      absl::variant<absl::monostate, PipeSender<ServerMetadataHandle>*,
                    typename PipeSender<ServerMetadataHandle>::PushType>;
  SendInitialMetadataState send_initial_metadata_state_ ABSL_GUARDED_BY(mu()) =
      absl::monostate{};
  ServerMetadataHandle send_trailing_metadata_ ABSL_GUARDED_BY(mu());
  bool force_metadata_send_ ABSL_GUARDED_BY(mu()) = false;
  RecvCloseOpCancelState recv_close_op_cancel_state_ ABSL_GUARDED_BY(mu());
  Completion recv_close_completion_ ABSL_GUARDED_BY(mu());
  bool cancel_send_and_receive_ ABSL_GUARDED_BY(mu()) = false;
  Completion send_status_from_server_completion_ ABSL_GUARDED_BY(mu());
  ClientMetadataHandle client_initial_metadata_ ABSL_GUARDED_BY(mu());
};

ServerPromiseBasedCall::ServerPromiseBasedCall(Arena* arena,
                                               grpc_call_create_args* args)
    : PromiseBasedCall(arena, 0, *args),
      call_context_(this, args->server_transport_data),
      server_(args->server) {
  global_stats().IncrementServerCallsCreated();
  channelz::ServerNode* channelz_node = server_->channelz_node();
  if (channelz_node != nullptr) {
    channelz_node->RecordCallStarted();
  }
  MutexLock lock(mu());
  ScopedContext activity_context(this);
  promise_ = channel()->channel_stack()->MakeServerCallPromise(
      CallArgs{nullptr, ClientInitialMetadataOutstandingToken::Empty(), nullptr,
               nullptr, nullptr});
}

Poll<ServerMetadataHandle> ServerPromiseBasedCall::PollTopOfCall() {
  if (grpc_call_trace.enabled()) {
    gpr_log(GPR_INFO, "%s[call] PollTopOfCall: %s%s%s", DebugTag().c_str(),
            cancel_send_and_receive_ ? "force-" : "",
            send_trailing_metadata_ != nullptr
                ? absl::StrCat("send-metadata:",
                               send_trailing_metadata_->DebugString(), " ")
                      .c_str()
                : " ",
            PollStateDebugString().c_str());
  }

  if (cancel_send_and_receive_) {
    CancelSendMessage();
    CancelRecvMessage();
  }

  PollSendMessage();
  PollRecvMessage();

  if (force_metadata_send_) GPR_ASSERT(!is_sending());

  if (grpc_call_trace.enabled()) {
    gpr_log(GPR_INFO, "%s[call] PollTopOfCall: is_sending=%s",
            DebugTag().c_str(), is_sending() ? "yes" : "no");
  }

  if (!is_sending() && send_trailing_metadata_ != nullptr) {
    server_to_client_messages_->Close();
    return std::move(send_trailing_metadata_);
  }

  return Pending{};
}

void ServerPromiseBasedCall::UpdateOnce() {
  if (grpc_call_trace.enabled()) {
    gpr_log(
        GPR_INFO, "%s[call] UpdateOnce: recv_close:%s%s %s%shas_promise=%s",
        DebugTag().c_str(), recv_close_op_cancel_state_.ToString().c_str(),
        recv_close_completion_.has_value()
            ? absl::StrCat(":", CompletionString(recv_close_completion_))
                  .c_str()
            : "",
        send_status_from_server_completion_.has_value()
            ? absl::StrCat(
                  "send_status:",
                  CompletionString(send_status_from_server_completion_), " ")
                  .c_str()
            : "",
        PollStateDebugString().c_str(),
        promise_.has_value() ? "true" : "false");
  }
  if (auto* p =
          absl::get_if<typename PipeSender<ServerMetadataHandle>::PushType>(
              &send_initial_metadata_state_)) {
    if (!absl::holds_alternative<Pending>((*p)())) {
      send_initial_metadata_state_ = absl::monostate{};
    }
  }
  if (promise_.has_value()) {
    auto r = promise_();
    if (grpc_call_trace.enabled()) {
      gpr_log(GPR_INFO, "%s[call] UpdateOnce: promise returns %s",
              DebugTag().c_str(),
              PollToString(r, [](const ServerMetadataHandle& h) {
                return h->DebugString();
              }).c_str());
    }
    if (auto* result = absl::get_if<ServerMetadataHandle>(&r)) {
      if (!(*result)->get(GrpcCallWasCancelled()).value_or(false)) {
        PollRecvMessage();
      }
      Finish(std::move(*result));
      promise_ = ArenaPromise<ServerMetadataHandle>();
    }
  }
}

void ServerPromiseBasedCall::Finish(ServerMetadataHandle result) {
  if (grpc_call_trace.enabled()) {
    gpr_log(GPR_INFO, "%s[call] UpdateOnce: GotResult %s result:%s",
            DebugTag().c_str(), recv_close_op_cancel_state_.ToString().c_str(),
            result->DebugString().c_str());
  }
  if (recv_close_op_cancel_state_.CompleteCallWithCancelledSetTo(
          result->get(GrpcCallWasCancelled()).value_or(true))) {
    FinishOpOnCompletion(&recv_close_completion_,
                         PendingOp::kReceiveCloseOnServer);
  }
  channelz::ServerNode* channelz_node = server_->channelz_node();
  if (channelz_node != nullptr) {
    if (result->get(GrpcStatusMetadata()).value_or(GRPC_STATUS_UNKNOWN) ==
        GRPC_STATUS_OK) {
      channelz_node->RecordCallSucceeded();
    } else {
      channelz_node->RecordCallFailed();
    }
  }
  if (send_status_from_server_completion_.has_value()) {
    FinishOpOnCompletion(&send_status_from_server_completion_,
                         PendingOp::kSendStatusFromServer);
  }
  CancelSendMessage();
  CancelRecvMessage();
  set_completed();
  // TODO(ctiller): this will probably need to be inlined somehow for
  // performance
  InternalRef("propagate_cancel");
  channel()->event_engine()->Run([this]() {
    ApplicationCallbackExecCtx callback_exec_ctx;
    ExecCtx exec_ctx;
    PropagateCancellationToChildren();
    InternalUnref("propagate_cancel");
  });
}

grpc_call_error ServerPromiseBasedCall::ValidateBatch(const grpc_op* ops,
                                                      size_t nops) const {
  BitSet<8> got_ops;
  for (size_t op_idx = 0; op_idx < nops; op_idx++) {
    const grpc_op& op = ops[op_idx];
    switch (op.op) {
      case GRPC_OP_SEND_INITIAL_METADATA:
        if (!AreInitialMetadataFlagsValid(op.flags)) {
          return GRPC_CALL_ERROR_INVALID_FLAGS;
        }
        if (!ValidateMetadata(op.data.send_initial_metadata.count,
                              op.data.send_initial_metadata.metadata)) {
          return GRPC_CALL_ERROR_INVALID_METADATA;
        }
        break;
      case GRPC_OP_SEND_MESSAGE:
        if (!AreWriteFlagsValid(op.flags)) {
          return GRPC_CALL_ERROR_INVALID_FLAGS;
        }
        break;
      case GRPC_OP_RECV_MESSAGE:
      case GRPC_OP_RECV_CLOSE_ON_SERVER:
      case GRPC_OP_SEND_STATUS_FROM_SERVER:
        if (op.flags != 0) return GRPC_CALL_ERROR_INVALID_FLAGS;
        break;
      case GRPC_OP_RECV_INITIAL_METADATA:
      case GRPC_OP_SEND_CLOSE_FROM_CLIENT:
      case GRPC_OP_RECV_STATUS_ON_CLIENT:
        return GRPC_CALL_ERROR_NOT_ON_SERVER;
    }
    if (got_ops.is_set(op.op)) return GRPC_CALL_ERROR_TOO_MANY_OPERATIONS;
    got_ops.set(op.op);
  }
  return GRPC_CALL_OK;
}

void ServerPromiseBasedCall::CommitBatch(const grpc_op* ops, size_t nops,
                                         const Completion& completion) {
  for (size_t op_idx = 0; op_idx < nops; op_idx++) {
    const grpc_op& op = ops[op_idx];
    switch (op.op) {
      case GRPC_OP_SEND_INITIAL_METADATA: {
        auto metadata = arena()->MakePooled<ServerMetadata>(arena());
        PrepareOutgoingInitialMetadata(op, *metadata);
        CToMetadata(op.data.send_initial_metadata.metadata,
                    op.data.send_initial_metadata.count, metadata.get());
        if (grpc_call_trace.enabled()) {
          gpr_log(GPR_INFO, "%s[call] Send initial metadata",
                  DebugTag().c_str());
        }
        auto* pipe = absl::get<PipeSender<ServerMetadataHandle>*>(
            send_initial_metadata_state_);
        send_initial_metadata_state_ = pipe->Push(std::move(metadata));
      } break;
      case GRPC_OP_SEND_MESSAGE:
        StartSendMessage(op, completion, server_to_client_messages_);
        break;
      case GRPC_OP_RECV_MESSAGE:
        StartRecvMessage(op, completion, client_to_server_messages_);
        break;
      case GRPC_OP_SEND_STATUS_FROM_SERVER:
        send_trailing_metadata_ = arena()->MakePooled<ServerMetadata>(arena());
        CToMetadata(op.data.send_status_from_server.trailing_metadata,
                    op.data.send_status_from_server.trailing_metadata_count,
                    send_trailing_metadata_.get());
        send_trailing_metadata_->Set(GrpcStatusMetadata(),
                                     op.data.send_status_from_server.status);
        if (auto* details = op.data.send_status_from_server.status_details) {
          send_trailing_metadata_->Set(GrpcMessageMetadata(),
                                       Slice(CSliceRef(*details)));
        }
        send_status_from_server_completion_ =
            AddOpToCompletion(completion, PendingOp::kSendStatusFromServer);
        break;
      case GRPC_OP_RECV_CLOSE_ON_SERVER:
        if (grpc_call_trace.enabled()) {
          gpr_log(GPR_INFO, "%s[call] StartBatch: RecvClose %s",
                  DebugTag().c_str(),
                  recv_close_op_cancel_state_.ToString().c_str());
        }
        ForceCompletionSuccess(completion);
        if (!recv_close_op_cancel_state_.ReceiveCloseOnServerOpStarted(
                op.data.recv_close_on_server.cancelled)) {
          recv_close_completion_ =
              AddOpToCompletion(completion, PendingOp::kReceiveCloseOnServer);
        }
        break;
      case GRPC_OP_RECV_STATUS_ON_CLIENT:
      case GRPC_OP_SEND_CLOSE_FROM_CLIENT:
      case GRPC_OP_RECV_INITIAL_METADATA:
        abort();  // unreachable
    }
  }
}

void ServerPromiseBasedCall::CommitBatchAfterCompletion(
    const grpc_op* ops, size_t nops, const Completion& completion) {
  for (size_t op_idx = 0; op_idx < nops; op_idx++) {
    const grpc_op& op = ops[op_idx];
    switch (op.op) {
      case GRPC_OP_SEND_INITIAL_METADATA:
      case GRPC_OP_SEND_MESSAGE:
      case GRPC_OP_RECV_MESSAGE:
      case GRPC_OP_SEND_STATUS_FROM_SERVER:
        FailCompletion(completion);
        break;
      case GRPC_OP_RECV_CLOSE_ON_SERVER:
        if (grpc_call_trace.enabled()) {
          gpr_log(GPR_INFO, "%s[call] StartBatch: RecvClose %s",
                  DebugTag().c_str(),
                  recv_close_op_cancel_state_.ToString().c_str());
        }
        ForceCompletionSuccess(completion);
        GPR_ASSERT(recv_close_op_cancel_state_.ReceiveCloseOnServerOpStarted(
            op.data.recv_close_on_server.cancelled));
        break;
      case GRPC_OP_RECV_STATUS_ON_CLIENT:
      case GRPC_OP_SEND_CLOSE_FROM_CLIENT:
      case GRPC_OP_RECV_INITIAL_METADATA:
        abort();  // unreachable
    }
  }
}

grpc_call_error ServerPromiseBasedCall::StartBatch(const grpc_op* ops,
                                                   size_t nops,
                                                   void* notify_tag,
                                                   bool is_notify_tag_closure) {
  MutexLock lock(mu());
  ScopedContext activity_context(this);
  if (nops == 0) {
    EndOpImmediately(cq(), notify_tag, is_notify_tag_closure);
    return GRPC_CALL_OK;
  }
  const grpc_call_error validation_result = ValidateBatch(ops, nops);
  if (validation_result != GRPC_CALL_OK) {
    return validation_result;
  }
  Completion completion =
      StartCompletion(notify_tag, is_notify_tag_closure, ops);
  if (!completed()) {
    CommitBatch(ops, nops, completion);
    Update();
  } else {
    CommitBatchAfterCompletion(ops, nops, completion);
  }
  FinishOpOnCompletion(&completion, PendingOp::kStartingBatch);
  return GRPC_CALL_OK;
}

void ServerPromiseBasedCall::CancelWithErrorLocked(absl::Status error) {
  if (!promise_.has_value()) return;
  cancel_send_and_receive_ = true;
  send_trailing_metadata_ = ServerMetadataFromStatus(error, arena());
  send_trailing_metadata_->Set(GrpcCallWasCancelled(), true);
  ForceWakeup();
}

#endif

#ifdef GRPC_EXPERIMENT_IS_INCLUDED_PROMISE_BASED_SERVER_CALL
ArenaPromise<ServerMetadataHandle>
ServerCallContext::MakeTopOfServerCallPromise(
    CallArgs call_args, grpc_completion_queue* cq,
    grpc_metadata_array* publish_initial_metadata,
    absl::FunctionRef<void(grpc_call* call)> publish) {
  call_->mu()->AssertHeld();
  call_->SetCompletionQueueLocked(cq);
  call_->server_to_client_messages_ = call_args.server_to_client_messages;
  call_->client_to_server_messages_ = call_args.client_to_server_messages;
  call_->send_initial_metadata_state_ = call_args.server_initial_metadata;
  call_->client_initial_metadata_ =
      std::move(call_args.client_initial_metadata);
  call_->ProcessIncomingInitialMetadata(
      *call_->client_initial_metadata_, [this](absl::Status status) {
        call_->mu()->AssertHeld();
        call_->CancelWithErrorLocked(std::move(status));
      });
  PublishMetadataArray(call_->client_initial_metadata_.get(),
                       publish_initial_metadata);
  call_->ExternalRef();
  publish(call_->c_ptr());
  return [this]() {
    call_->mu()->AssertHeld();
    return call_->PollTopOfCall();
  };
}
#else
ArenaPromise<ServerMetadataHandle>
ServerCallContext::MakeTopOfServerCallPromise(
    CallArgs, grpc_completion_queue*, grpc_metadata_array*,
    absl::FunctionRef<void(grpc_call*)>) {
  (void)call_;
  Crash("Promise-based server call is not enabled");
}
#endif

}  // namespace grpc_core

///////////////////////////////////////////////////////////////////////////////
// C-based API

void* grpc_call_arena_alloc(grpc_call* call, size_t size) {
  grpc_core::ExecCtx exec_ctx;
  return grpc_core::Call::FromC(call)->arena()->Alloc(size);
}

size_t grpc_call_get_initial_size_estimate() {
  return grpc_core::FilterStackCall::InitialSizeEstimate();
}

grpc_error_handle grpc_call_create(grpc_call_create_args* args,
                                   grpc_call** out_call) {
#ifdef GRPC_EXPERIMENT_IS_INCLUDED_PROMISE_BASED_CLIENT_CALL
  if (grpc_core::IsPromiseBasedClientCallEnabled() &&
      args->server_transport_data == nullptr && args->channel->is_promising()) {
    return grpc_core::MakePromiseBasedCall<grpc_core::ClientPromiseBasedCall>(
        args, out_call);
  }
#endif
#ifdef GRPC_EXPERIMENT_IS_INCLUDED_PROMISE_BASED_SERVER_CALL
  if (grpc_core::IsPromiseBasedServerCallEnabled() &&
      args->server_transport_data != nullptr && args->channel->is_promising()) {
    return grpc_core::MakePromiseBasedCall<grpc_core::ServerPromiseBasedCall>(
        args, out_call);
  }
#endif
  return grpc_core::FilterStackCall::Create(args, out_call);
}

void grpc_call_set_completion_queue(grpc_call* call,
                                    grpc_completion_queue* cq) {
  grpc_core::Call::FromC(call)->SetCompletionQueue(cq);
}

void grpc_call_ref(grpc_call* c) { grpc_core::Call::FromC(c)->ExternalRef(); }

void grpc_call_unref(grpc_call* c) {
  grpc_core::ExecCtx exec_ctx;
  grpc_core::Call::FromC(c)->ExternalUnref();
}

char* grpc_call_get_peer(grpc_call* call) {
  return grpc_core::Call::FromC(call)->GetPeer();
}

grpc_call* grpc_call_from_top_element(grpc_call_element* surface_element) {
  return grpc_core::FilterStackCall::FromTopElem(surface_element)->c_ptr();
}

grpc_call_error grpc_call_cancel(grpc_call* call, void* reserved) {
  GRPC_API_TRACE("grpc_call_cancel(call=%p, reserved=%p)", 2, (call, reserved));
  GPR_ASSERT(reserved == nullptr);
  grpc_core::ApplicationCallbackExecCtx callback_exec_ctx;
  grpc_core::ExecCtx exec_ctx;
  grpc_core::Call::FromC(call)->CancelWithError(absl::CancelledError());
  return GRPC_CALL_OK;
}

grpc_call_error grpc_call_cancel_with_status(grpc_call* c,
                                             grpc_status_code status,
                                             const char* description,
                                             void* reserved) {
  GRPC_API_TRACE(
      "grpc_call_cancel_with_status("
      "c=%p, status=%d, description=%s, reserved=%p)",
      4, (c, (int)status, description, reserved));
  GPR_ASSERT(reserved == nullptr);
  grpc_core::ApplicationCallbackExecCtx callback_exec_ctx;
  grpc_core::ExecCtx exec_ctx;
  grpc_core::Call::FromC(c)->CancelWithStatus(status, description);
  return GRPC_CALL_OK;
}

void grpc_call_cancel_internal(grpc_call* call) {
  grpc_core::Call::FromC(call)->CancelWithError(absl::CancelledError());
}

grpc_compression_algorithm grpc_call_test_only_get_compression_algorithm(
    grpc_call* call) {
  return grpc_core::Call::FromC(call)->test_only_compression_algorithm();
}

uint32_t grpc_call_test_only_get_message_flags(grpc_call* call) {
  return grpc_core::Call::FromC(call)->test_only_message_flags();
}

uint32_t grpc_call_test_only_get_encodings_accepted_by_peer(grpc_call* call) {
  return grpc_core::Call::FromC(call)
      ->encodings_accepted_by_peer()
      .ToLegacyBitmask();
}

grpc_core::Arena* grpc_call_get_arena(grpc_call* call) {
  return grpc_core::Call::FromC(call)->arena();
}

grpc_call_stack* grpc_call_get_call_stack(grpc_call* call) {
  return grpc_core::Call::FromC(call)->call_stack();
}

grpc_call_error grpc_call_start_batch(grpc_call* call, const grpc_op* ops,
                                      size_t nops, void* tag, void* reserved) {
  GRPC_API_TRACE(
      "grpc_call_start_batch(call=%p, ops=%p, nops=%lu, tag=%p, "
      "reserved=%p)",
      5, (call, ops, (unsigned long)nops, tag, reserved));

  if (reserved != nullptr) {
    return GRPC_CALL_ERROR;
  } else {
    grpc_core::ApplicationCallbackExecCtx callback_exec_ctx;
    grpc_core::ExecCtx exec_ctx;
    return grpc_core::Call::FromC(call)->StartBatch(ops, nops, tag, false);
  }
}

grpc_call_error grpc_call_start_batch_and_execute(grpc_call* call,
                                                  const grpc_op* ops,
                                                  size_t nops,
                                                  grpc_closure* closure) {
  return grpc_core::Call::FromC(call)->StartBatch(ops, nops, closure, true);
}

void grpc_call_context_set(grpc_call* call, grpc_context_index elem,
                           void* value, void (*destroy)(void* value)) {
  return grpc_core::Call::FromC(call)->ContextSet(elem, value, destroy);
}

void* grpc_call_context_get(grpc_call* call, grpc_context_index elem) {
  return grpc_core::Call::FromC(call)->ContextGet(elem);
}

uint8_t grpc_call_is_client(grpc_call* call) {
  return grpc_core::Call::FromC(call)->is_client();
}

grpc_compression_algorithm grpc_call_compression_for_level(
    grpc_call* call, grpc_compression_level level) {
  return grpc_core::Call::FromC(call)
      ->encodings_accepted_by_peer()
      .CompressionAlgorithmForLevel(level);
}

bool grpc_call_is_trailers_only(const grpc_call* call) {
  return grpc_core::Call::FromC(call)->is_trailers_only();
}

int grpc_call_failed_before_recv_message(const grpc_call* c) {
  return grpc_core::Call::FromC(c)->failed_before_recv_message();
}

absl::string_view grpc_call_server_authority(const grpc_call* call) {
  return grpc_core::Call::FromC(call)->GetServerAuthority();
}

const char* grpc_call_error_to_string(grpc_call_error error) {
  switch (error) {
    case GRPC_CALL_ERROR:
      return "GRPC_CALL_ERROR";
    case GRPC_CALL_ERROR_ALREADY_ACCEPTED:
      return "GRPC_CALL_ERROR_ALREADY_ACCEPTED";
    case GRPC_CALL_ERROR_ALREADY_FINISHED:
      return "GRPC_CALL_ERROR_ALREADY_FINISHED";
    case GRPC_CALL_ERROR_ALREADY_INVOKED:
      return "GRPC_CALL_ERROR_ALREADY_INVOKED";
    case GRPC_CALL_ERROR_BATCH_TOO_BIG:
      return "GRPC_CALL_ERROR_BATCH_TOO_BIG";
    case GRPC_CALL_ERROR_INVALID_FLAGS:
      return "GRPC_CALL_ERROR_INVALID_FLAGS";
    case GRPC_CALL_ERROR_INVALID_MESSAGE:
      return "GRPC_CALL_ERROR_INVALID_MESSAGE";
    case GRPC_CALL_ERROR_INVALID_METADATA:
      return "GRPC_CALL_ERROR_INVALID_METADATA";
    case GRPC_CALL_ERROR_NOT_INVOKED:
      return "GRPC_CALL_ERROR_NOT_INVOKED";
    case GRPC_CALL_ERROR_NOT_ON_CLIENT:
      return "GRPC_CALL_ERROR_NOT_ON_CLIENT";
    case GRPC_CALL_ERROR_NOT_ON_SERVER:
      return "GRPC_CALL_ERROR_NOT_ON_SERVER";
    case GRPC_CALL_ERROR_NOT_SERVER_COMPLETION_QUEUE:
      return "GRPC_CALL_ERROR_NOT_SERVER_COMPLETION_QUEUE";
    case GRPC_CALL_ERROR_PAYLOAD_TYPE_MISMATCH:
      return "GRPC_CALL_ERROR_PAYLOAD_TYPE_MISMATCH";
    case GRPC_CALL_ERROR_TOO_MANY_OPERATIONS:
      return "GRPC_CALL_ERROR_TOO_MANY_OPERATIONS";
    case GRPC_CALL_ERROR_COMPLETION_QUEUE_SHUTDOWN:
      return "GRPC_CALL_ERROR_COMPLETION_QUEUE_SHUTDOWN";
    case GRPC_CALL_OK:
      return "GRPC_CALL_OK";
  }
  GPR_UNREACHABLE_CODE(return "GRPC_CALL_ERROR_UNKNOW");
}<|MERGE_RESOLUTION|>--- conflicted
+++ resolved
@@ -2294,19 +2294,11 @@
       call_ = nullptr;
     }
 
-<<<<<<< HEAD
     // Activity needs to wake up (if it still exists!) - wake it up, and drop
     // the ref that was kept for this handle.
     void Wakeup(void*) override ABSL_LOCKS_EXCLUDED(mu_) {
       // Drop the ref to the handle at end of scope (we have one ref = one
       // wakeup semantics).
-=======
-    // Activity needs to wake up (if it still exists!) - wake it up,
-    // and drop the ref that was kept for this handle.
-    void Wakeup() override ABSL_LOCKS_EXCLUDED(mu_) {
-      // Drop the ref to the handle at end of scope (we have one ref
-      // = one wakeup semantics).
->>>>>>> b58b5cf3
       auto unref = absl::MakeCleanup([this]() { Unref(); });
       ReleasableMutexLock lock(&mu_);
       // Note that activity refcount can drop to zero, but we could win the lock
@@ -2315,15 +2307,9 @@
       PromiseBasedCall* call = call_;
       if (call != nullptr && call->RefIfNonZero()) {
         lock.Release();
-<<<<<<< HEAD
         // Activity still exists and we have a reference: wake it up, which will
         // drop the ref.
         call->Wakeup(nullptr);
-=======
-        // Activity still exists and we have a reference: wake it up,
-        // which will drop the ref.
-        call->Wakeup();
->>>>>>> b58b5cf3
       }
     }
 
