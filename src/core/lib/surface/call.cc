--- conflicted
+++ resolved
@@ -290,16 +290,9 @@
 
 static void cancel_with_status(grpc_call* c, grpc_status_code status,
                                const char* description);
-<<<<<<< HEAD
-static void destroy_call(void* call_stack, grpc_error* error);
-static void receiving_slice_ready(void* bctlp, grpc_error* error);
-static void set_final_status(grpc_call* call, grpc_error* error);
-=======
-static void cancel_with_error(grpc_call* c, grpc_error_handle error);
 static void destroy_call(void* call_stack, grpc_error_handle error);
 static void receiving_slice_ready(void* bctlp, grpc_error_handle error);
 static void set_final_status(grpc_call* call, grpc_error_handle error);
->>>>>>> ca945a58
 static void process_data_after_md(batch_control* bctl);
 static void post_batch_completion(batch_control* bctl);
 
@@ -698,11 +691,8 @@
   gpr_free(state);
 }
 
-<<<<<<< HEAD
-void grpc_call_cancel_with_error_internal(grpc_call* c, grpc_error* error) {
-=======
-static void cancel_with_error(grpc_call* c, grpc_error_handle error) {
->>>>>>> ca945a58
+void grpc_call_cancel_with_error_internal(grpc_call* c,
+                                          grpc_error_handle error) {
   if (!gpr_atm_rel_cas(&c->cancelled_with_error, 0, 1)) {
     GRPC_ERROR_UNREF(error);
     return;
