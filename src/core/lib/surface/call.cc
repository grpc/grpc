--- conflicted
+++ resolved
@@ -548,13 +548,8 @@
     call->final_op_.client.status_details = nullptr;
     call->final_op_.client.status = nullptr;
     call->final_op_.client.error_string = nullptr;
-<<<<<<< HEAD
     global_stats().IncrementClientCallsCreated();
-    path = grpc_slice_ref_internal(args->path->c_slice());
-=======
-    GRPC_STATS_INC_CLIENT_CALLS_CREATED();
     path = grpc_slice_ref(args->path->c_slice());
->>>>>>> ebc4f236
     call->send_initial_metadata_.Set(HttpPathMetadata(),
                                      std::move(*args->path));
     if (args->authority.has_value()) {
