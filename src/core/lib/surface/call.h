//
//
// Copyright 2015 gRPC authors.
//
// Licensed under the Apache License, Version 2.0 (the "License");
// you may not use this file except in compliance with the License.
// You may obtain a copy of the License at
//
//     http://www.apache.org/licenses/LICENSE-2.0
//
// Unless required by applicable law or agreed to in writing, software
// distributed under the License is distributed on an "AS IS" BASIS,
// WITHOUT WARRANTIES OR CONDITIONS OF ANY KIND, either express or implied.
// See the License for the specific language governing permissions and
// limitations under the License.
//
//

#ifndef GRPC_SRC_CORE_LIB_SURFACE_CALL_H
#define GRPC_SRC_CORE_LIB_SURFACE_CALL_H

#include <grpc/support/port_platform.h>

#include <stddef.h>
#include <stdint.h>

#include "absl/functional/any_invocable.h"
#include "absl/functional/function_ref.h"
#include "absl/strings/string_view.h"
#include "absl/types/optional.h"

#include <grpc/grpc.h>
#include <grpc/impl/compression_types.h>
#include <grpc/support/atm.h>
#include <grpc/support/log.h>

#include "src/core/lib/channel/channel_fwd.h"
#include "src/core/lib/channel/channel_stack.h"
#include "src/core/lib/channel/context.h"
#include "src/core/lib/debug/trace.h"
#include "src/core/lib/gpr/time_precise.h"
#include "src/core/lib/gprpp/ref_counted_ptr.h"
#include "src/core/lib/gprpp/time.h"
#include "src/core/lib/iomgr/closure.h"
#include "src/core/lib/iomgr/error.h"
#include "src/core/lib/iomgr/iomgr_fwd.h"
#include "src/core/lib/promise/arena_promise.h"
#include "src/core/lib/promise/context.h"
#include "src/core/lib/resource_quota/arena.h"
#include "src/core/lib/slice/slice.h"
#include "src/core/lib/surface/api_trace.h"
#include "src/core/lib/surface/channel.h"
#include "src/core/lib/surface/server_interface.h"
#include "src/core/lib/transport/transport.h"

typedef void (*grpc_ioreq_completion_func)(grpc_call* call, int success,
                                           void* user_data);

typedef struct grpc_call_create_args {
  grpc_core::RefCountedPtr<grpc_core::Channel> channel;
  grpc_core::ServerInterface* server;

  grpc_call* parent;
  uint32_t propagation_mask;

  grpc_completion_queue* cq;
  // if not NULL, it'll be used in lieu of cq
  grpc_pollset_set* pollset_set_alternative;

  const void* server_transport_data;

  absl::optional<grpc_core::Slice> path;
  absl::optional<grpc_core::Slice> authority;

  grpc_core::Timestamp send_deadline;
  bool registered_method;  // client_only
} grpc_call_create_args;

namespace grpc_core {
class BasicPromiseBasedCall;
class ServerPromiseBasedCall;

class ServerCallContext {
 public:
  virtual void PublishInitialMetadata(
      ClientMetadataHandle metadata,
      grpc_metadata_array* publish_initial_metadata) = 0;

  // Construct the top of the server call promise for the v2 filter stack.
  // TODO(ctiller): delete when v3 is available.
  virtual ArenaPromise<ServerMetadataHandle> MakeTopOfServerCallPromise(
      CallArgs call_args, grpc_completion_queue* cq,
      absl::FunctionRef<void(grpc_call* call)> publish) = 0;

  // Server stream data as supplied by the transport (so we can link the
  // transport stream up with the call again).
  // TODO(ctiller): legacy API - once we move transports to promises we'll
  // create the promise directly and not need to pass around this token.
  virtual const void* server_stream_data() = 0;

 protected:
  ~ServerCallContext() = default;
};

// TODO(ctiller): move more call things into this type
class CallContext {
 public:
  explicit CallContext(BasicPromiseBasedCall* call) : call_(call) {}

  // Update the deadline (if deadline < the current deadline).
  void UpdateDeadline(Timestamp deadline);
  Timestamp deadline() const;

  // Run some action in the call activity context. This is needed to adapt some
  // legacy systems to promises, and will likely disappear once that conversion
  // is complete.
  void RunInContext(absl::AnyInvocable<void()> fn);

  // TODO(ctiller): remove this once transport APIs are promise based
  void IncrementRefCount(const char* reason = "call_context");

  // TODO(ctiller): remove this once transport APIs are promise based
  void Unref(const char* reason = "call_context");

  RefCountedPtr<CallContext> Ref() {
    IncrementRefCount();
    return RefCountedPtr<CallContext>(this);
  }

  grpc_call_stats* call_stats() { return &call_stats_; }
  gpr_atm* peer_string_atm_ptr();
  gpr_cycle_counter call_start_time() { return start_time_; }

  ServerCallContext* server_call_context();

  void set_traced(bool traced) { traced_ = traced; }
  bool traced() const { return traced_; }

  grpc_call* c_call();

 private:
  friend class PromiseBasedCall;
  // Call final info.
  grpc_call_stats call_stats_;
  // TODO(ctiller): remove this once transport APIs are promise based and we
  // don't need refcounting here.
  BasicPromiseBasedCall* const call_;
  gpr_cycle_counter start_time_ = gpr_get_cycle_counter();
  // Is this call traced?
  bool traced_ = false;
};

template <>
struct ContextType<CallContext> {};

<<<<<<< HEAD
grpc_call* MakeServerCall(CallHandler handler);
=======
RefCountedPtr<CallSpineInterface> MakeServerCall(ServerInterface* server,
                                                 Channel* channel,
                                                 Arena* arena);
>>>>>>> 1911fc2a

}  // namespace grpc_core

// Create a new call based on \a args.
// Regardless of success or failure, always returns a valid new call into *call
//
grpc_error_handle grpc_call_create(grpc_call_create_args* args,
                                   grpc_call** call);

void grpc_call_set_completion_queue(grpc_call* call, grpc_completion_queue* cq);

grpc_core::Arena* grpc_call_get_arena(grpc_call* call);

grpc_call_stack* grpc_call_get_call_stack(grpc_call* call);

grpc_call_error grpc_call_start_batch_and_execute(grpc_call* call,
                                                  const grpc_op* ops,
                                                  size_t nops,
                                                  grpc_closure* closure);

// gRPC core internal version of grpc_call_cancel that does not create
// exec_ctx.
void grpc_call_cancel_internal(grpc_call* call);

// Given the top call_element, get the call object.
grpc_call* grpc_call_from_top_element(grpc_call_element* surface_element);

void grpc_call_log_batch(const char* file, int line, gpr_log_severity severity,
                         const grpc_op* ops, size_t nops);

// Set a context pointer.
// No thread safety guarantees are made wrt this value.
// TODO(#9731): add exec_ctx to destroy
void grpc_call_context_set(grpc_call* call, grpc_context_index elem,
                           void* value, void (*destroy)(void* value));
// Get a context pointer.
void* grpc_call_context_get(grpc_call* call, grpc_context_index elem);

#define GRPC_CALL_LOG_BATCH(sev, ops, nops)        \
  do {                                             \
    if (GRPC_TRACE_FLAG_ENABLED(grpc_api_trace)) { \
      grpc_call_log_batch(sev, ops, nops);         \
    }                                              \
  } while (0)

uint8_t grpc_call_is_client(grpc_call* call);

// Get the estimated memory size for a call BESIDES the call stack. Combined
// with the size of the call stack, it helps estimate the arena size for the
// initial call.
size_t grpc_call_get_initial_size_estimate();

// Return an appropriate compression algorithm for the requested compression \a
// level in the context of \a call.
grpc_compression_algorithm grpc_call_compression_for_level(
    grpc_call* call, grpc_compression_level level);

// Did this client call receive a trailers-only response
// TODO(markdroth): This is currently available only to the C++ API.
//                  Move to surface API if requested by other languages.
bool grpc_call_is_trailers_only(const grpc_call* call);

// Returns the authority for the call, as seen on the server side.
absl::string_view grpc_call_server_authority(const grpc_call* call);

extern grpc_core::TraceFlag grpc_call_error_trace;
extern grpc_core::TraceFlag grpc_compression_trace;

#endif  // GRPC_SRC_CORE_LIB_SURFACE_CALL_H<|MERGE_RESOLUTION|>--- conflicted
+++ resolved
@@ -153,13 +153,7 @@
 template <>
 struct ContextType<CallContext> {};
 
-<<<<<<< HEAD
 grpc_call* MakeServerCall(CallHandler handler);
-=======
-RefCountedPtr<CallSpineInterface> MakeServerCall(ServerInterface* server,
-                                                 Channel* channel,
-                                                 Arena* arena);
->>>>>>> 1911fc2a
 
 }  // namespace grpc_core
 
