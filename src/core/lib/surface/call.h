--- conflicted
+++ resolved
@@ -203,7 +203,6 @@
 template <>
 struct ContextType<Call> {};
 
-<<<<<<< HEAD
 template <>
 struct ContextSubclass<ServerCall> {
   using Base = Call;
@@ -213,12 +212,6 @@
 struct ContextSubclass<ClientCall> {
   using Base = Call;
 };
-=======
-// TODO(ctiller): remove once call-v3 finalized
-RefCountedPtr<CallSpineInterface> MakeServerCall(
-    ClientMetadataHandle client_initial_metadata, ServerInterface* server,
-    Channel* channel, Arena* arena);
->>>>>>> 0eb35d2b
 
 }  // namespace grpc_core
 
