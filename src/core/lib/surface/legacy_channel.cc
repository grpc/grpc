//
//
// Copyright 2015 gRPC authors.
//
// Licensed under the Apache License, Version 2.0 (the "License");
// you may not use this file except in compliance with the License.
// You may obtain a copy of the License at
//
//     http://www.apache.org/licenses/LICENSE-2.0
//
// Unless required by applicable law or agreed to in writing, software
// distributed under the License is distributed on an "AS IS" BASIS,
// WITHOUT WARRANTIES OR CONDITIONS OF ANY KIND, either express or implied.
// See the License for the specific language governing permissions and
// limitations under the License.
//
//

#include "src/core/lib/surface/legacy_channel.h"

#include <grpc/event_engine/event_engine.h>
#include <grpc/grpc.h>
#include <grpc/impl/connectivity_state.h>
#include <grpc/support/alloc.h>
#include <grpc/support/port_platform.h>

#include <optional>

#include "absl/base/thread_annotations.h"
#include "absl/log/check.h"
#include "absl/log/log.h"
#include "absl/status/status.h"
#include "src/core/channelz/channelz.h"
#include "src/core/client_channel/client_channel_filter.h"
#include "src/core/config/core_configuration.h"
#include "src/core/lib/channel/channel_args.h"
#include "src/core/lib/channel/channel_fwd.h"
#include "src/core/lib/channel/channel_stack.h"
#include "src/core/lib/channel/channel_stack_builder_impl.h"
#include "src/core/lib/event_engine/channel_args_endpoint_config.h"
#include "src/core/lib/iomgr/closure.h"
#include "src/core/lib/iomgr/error.h"
#include "src/core/lib/iomgr/exec_ctx.h"
#include "src/core/lib/resource_quota/resource_quota.h"
#include "src/core/lib/surface/call.h"
#include "src/core/lib/surface/channel.h"
#include "src/core/lib/surface/channel_init.h"
#include "src/core/lib/surface/channel_stack_type.h"
#include "src/core/lib/surface/completion_queue.h"
#include "src/core/lib/surface/init_internally.h"
#include "src/core/lib/surface/lame_client.h"
#include "src/core/lib/transport/transport.h"
#include "src/core/telemetry/metrics.h"
#include "src/core/telemetry/stats.h"
#include "src/core/telemetry/stats_data.h"
#include "src/core/util/crash.h"
#include "src/core/util/dual_ref_counted.h"
#include "src/core/util/ref_counted_ptr.h"
#include "src/core/util/sync.h"
#include "src/core/util/time.h"

namespace grpc_core {

absl::StatusOr<RefCountedPtr<Channel>> LegacyChannel::Create(
    std::string target, ChannelArgs args,
    grpc_channel_stack_type channel_stack_type) {
  if (grpc_channel_stack_type_is_client(channel_stack_type)) {
    auto channel_args_mutator =
        grpc_channel_args_get_client_channel_creation_mutator();
    if (channel_args_mutator != nullptr) {
      args = channel_args_mutator(target.c_str(), args, channel_stack_type);
    }
  }
  std::shared_ptr<GlobalStatsPluginRegistry::StatsPluginGroup>
      stats_plugin_group;
  if (channel_stack_type == GRPC_SERVER_CHANNEL) {
    stats_plugin_group =
        GlobalStatsPluginRegistry::GetStatsPluginsForServer(args);
    // Add per-server stats plugins.
    auto* stats_plugin_list = args.GetPointer<
        std::shared_ptr<std::vector<std::shared_ptr<StatsPlugin>>>>(
        GRPC_ARG_EXPERIMENTAL_STATS_PLUGINS);
    if (stats_plugin_list != nullptr) {
      for (const auto& plugin : **stats_plugin_list) {
        stats_plugin_group->AddStatsPlugin(plugin,
                                           plugin->GetServerScopeConfig(args));
      }
    }
  } else {
    std::string authority = args.GetOwnedString(GRPC_ARG_DEFAULT_AUTHORITY)
                                .value_or(CoreConfiguration::Get()
                                              .resolver_registry()
                                              .GetDefaultAuthority(target));
    grpc_event_engine::experimental::ChannelArgsEndpointConfig endpoint_config(
        args);
    experimental::StatsPluginChannelScope scope(target, authority,
                                                endpoint_config);
    stats_plugin_group =
        GlobalStatsPluginRegistry::GetStatsPluginsForChannel(scope);
    // Add per-channel stats plugins.
    auto* stats_plugin_list = args.GetPointer<
        std::shared_ptr<std::vector<std::shared_ptr<StatsPlugin>>>>(
        GRPC_ARG_EXPERIMENTAL_STATS_PLUGINS);
    if (stats_plugin_list != nullptr) {
      for (const auto& plugin : **stats_plugin_list) {
        stats_plugin_group->AddStatsPlugin(
            plugin, plugin->GetChannelScopeConfig(scope));
      }
    }
  }
  args = args.SetObject(stats_plugin_group);
  ChannelStackBuilderImpl builder(
      grpc_channel_stack_type_string(channel_stack_type), channel_stack_type,
      args);
  builder.SetTarget(target.c_str());
  if (!CoreConfiguration::Get().channel_init().CreateStack(&builder)) {
    return nullptr;
  }
  // Only need to update stats for server channels here.  Stats for client
  // channels are handled in our base class.
  if (builder.channel_stack_type() == GRPC_SERVER_CHANNEL) {
    global_stats().IncrementServerChannelsCreated();
  }
  absl::StatusOr<RefCountedPtr<grpc_channel_stack>> r = builder.Build();
  if (!r.ok()) {
    auto status = r.status();
    LOG(ERROR) << "channel stack builder failed: " << status;
    return status;
  }
  *(*r)->stats_plugin_group = std::move(stats_plugin_group);
  return MakeRefCounted<LegacyChannel>(
      grpc_channel_stack_type_is_client(builder.channel_stack_type()),
      std::move(target), args, std::move(*r));
}

LegacyChannel::LegacyChannel(bool is_client, std::string target,
                             const ChannelArgs& channel_args,
                             RefCountedPtr<grpc_channel_stack> channel_stack)
    : Channel(std::move(target), channel_args),
      is_client_(is_client),
      channel_stack_(std::move(channel_stack)) {
  // We need to make sure that grpc_shutdown() does not shut things down
  // until after the channel is destroyed.  However, the channel may not
  // actually be destroyed by the time grpc_channel_destroy() returns,
  // since there may be other existing refs to the channel.  If those
  // refs are held by things that are visible to the wrapped language
  // (such as outstanding calls on the channel), then the wrapped
  // language can be responsible for making sure that grpc_shutdown()
  // does not run until after those refs are released.  However, the
  // channel may also have refs to itself held internally for various
  // things that need to be cleaned up at channel destruction (e.g.,
  // LB policies, subchannels, etc), and because these refs are not
  // visible to the wrapped language, it cannot be responsible for
  // deferring grpc_shutdown() until after they are released.  To
  // accommodate that, we call grpc_init() here and then call
  // grpc_shutdown() when the channel is actually destroyed, thus
  // ensuring that shutdown is deferred until that point.
  InitInternally();
  RefCountedPtr<channelz::ChannelNode> node;
  if (channelz_node() != nullptr) {
    node = channelz_node()->RefAsSubclass<channelz::ChannelNode>();
  }
  *channel_stack_->on_destroy = [node = std::move(node)]() {
<<<<<<< HEAD
    if (node != nullptr) {
      node->NewTraceNode("Channel destroyed").Commit();
    }
=======
    GRPC_CHANNELZ_LOG(node) << "Channel destroyed";
>>>>>>> 0227d87f
    ShutdownInternally();
  };
}

void LegacyChannel::Orphaned() {
  grpc_transport_op* op = grpc_make_transport_op(nullptr);
  op->disconnect_with_error = GRPC_ERROR_CREATE("Channel Destroyed");
  grpc_channel_element* elem =
      grpc_channel_stack_element(channel_stack_.get(), 0);
  elem->filter->start_transport_op(elem, op);
}

bool LegacyChannel::IsLame() const {
  grpc_channel_element* elem =
      grpc_channel_stack_last_element(channel_stack_.get());
  return elem->filter == &LameClientFilter::kFilter;
}

grpc_call* LegacyChannel::CreateCall(grpc_call* parent_call,
                                     uint32_t propagation_mask,
                                     grpc_completion_queue* cq,
                                     grpc_pollset_set* pollset_set_alternative,
                                     Slice path, std::optional<Slice> authority,
                                     Timestamp deadline,
                                     bool registered_method) {
  CHECK(is_client_);
  CHECK(!(cq != nullptr && pollset_set_alternative != nullptr));
  grpc_call_create_args args;
  args.channel = RefAsSubclass<LegacyChannel>();
  args.server = nullptr;
  args.parent = parent_call;
  args.propagation_mask = propagation_mask;
  args.cq = cq;
  args.pollset_set_alternative = pollset_set_alternative;
  args.server_transport_data = nullptr;
  args.path = std::move(path);
  args.authority = std::move(authority);
  args.send_deadline = deadline;
  args.registered_method = registered_method;
  grpc_call* call;
  GRPC_LOG_IF_ERROR("call_create", grpc_call_create(&args, &call));
  return call;
}

grpc_connectivity_state LegacyChannel::CheckConnectivityState(
    bool try_to_connect) {
  // Forward through to the underlying client channel.
  ClientChannelFilter* client_channel = GetClientChannelFilter();
  if (GPR_UNLIKELY(client_channel == nullptr)) {
    if (IsLame()) return GRPC_CHANNEL_TRANSIENT_FAILURE;
    LOG(ERROR) << "grpc_channel_check_connectivity_state called on something "
                  "that is not a client channel";
    return GRPC_CHANNEL_SHUTDOWN;
  }
  return client_channel->CheckConnectivityState(try_to_connect);
}

bool LegacyChannel::SupportsConnectivityWatcher() const {
  return GetClientChannelFilter() != nullptr;
}

// A fire-and-forget object to handle external connectivity state watches.
class LegacyChannel::StateWatcher final : public DualRefCounted<StateWatcher> {
 public:
  StateWatcher(WeakRefCountedPtr<LegacyChannel> channel,
               grpc_completion_queue* cq, void* tag,
               grpc_connectivity_state last_observed_state, Timestamp deadline)
      : channel_(std::move(channel)),
        cq_(cq),
        tag_(tag),
        state_(last_observed_state) {
    CHECK(grpc_cq_begin_op(cq, tag));
    GRPC_CLOSURE_INIT(&on_complete_, WatchComplete, this, nullptr);
    ClientChannelFilter* client_channel = channel_->GetClientChannelFilter();
    if (client_channel == nullptr) {
      // If the target URI used to create the channel was invalid, channel
      // stack initialization failed, and that caused us to create a lame
      // channel.  In that case, connectivity state will never change (it
      // will always be TRANSIENT_FAILURE), so we don't actually start a
      // watch, but we are hiding that fact from the application.
      if (channel_->IsLame()) {
        // A ref is held by the timer callback.
        StartTimer(deadline);
        // Ref from object creation needs to be freed here since lame channel
        // does not have a watcher.
        Unref();
        return;
      }
      Crash(
          "grpc_channel_watch_connectivity_state called on something that is "
          "not a client channel");
    }
    // Ref from object creation is held by the watcher callback.
    auto* watcher_timer_init_state = new WatcherTimerInitState(this, deadline);
    client_channel->AddExternalConnectivityWatcher(
        grpc_polling_entity_create_from_pollset(grpc_cq_pollset(cq)), &state_,
        &on_complete_, watcher_timer_init_state->closure());
  }

 private:
  // A fire-and-forget object used to delay starting the timer until the
  // ClientChannelFilter actually starts the watch.
  class WatcherTimerInitState final {
   public:
    WatcherTimerInitState(StateWatcher* state_watcher, Timestamp deadline)
        : state_watcher_(state_watcher), deadline_(deadline) {
      GRPC_CLOSURE_INIT(&closure_, WatcherTimerInit, this, nullptr);
    }

    grpc_closure* closure() { return &closure_; }

   private:
    static void WatcherTimerInit(void* arg, grpc_error_handle /*error*/) {
      auto* self = static_cast<WatcherTimerInitState*>(arg);
      self->state_watcher_->StartTimer(self->deadline_);
      delete self;
    }

    StateWatcher* state_watcher_;
    Timestamp deadline_;
    grpc_closure closure_;
  };

  void StartTimer(Timestamp deadline) {
    const Duration timeout = deadline - Timestamp::Now();
    MutexLock lock(&mu_);
    timer_handle_ =
        channel_->event_engine()->RunAfter(timeout, [self = Ref()]() mutable {
          ExecCtx exec_ctx;
          self->TimeoutComplete();
          // StateWatcher deletion might require an active ExecCtx.
          self.reset();
        });
  }

  void TimeoutComplete() {
    timer_fired_ = true;
    // If this is a client channel (not a lame channel), cancel the watch.
    ClientChannelFilter* client_channel = channel_->GetClientChannelFilter();
    if (client_channel != nullptr) {
      client_channel->CancelExternalConnectivityWatcher(&on_complete_);
    }
  }

  static void WatchComplete(void* arg, grpc_error_handle error) {
    RefCountedPtr<StateWatcher> self(static_cast<StateWatcher*>(arg));
    if (GRPC_TRACE_FLAG_ENABLED(op_failure)) {
      GRPC_LOG_IF_ERROR("watch_completion_error", error);
    }
    MutexLock lock(&self->mu_);
    if (self->timer_handle_.has_value()) {
      self->channel_->event_engine()->Cancel(*self->timer_handle_);
    }
  }

  // Invoked when both strong refs are released.
  void Orphaned() override {
    WeakRef().release();  // Take a weak ref until completion is finished.
    grpc_error_handle error =
        timer_fired_
            ? GRPC_ERROR_CREATE("Timed out waiting for connection state change")
            : absl::OkStatus();
    grpc_cq_end_op(cq_, tag_, error, FinishedCompletion, this,
                   &completion_storage_);
  }

  // Called when the completion is returned to the CQ.
  static void FinishedCompletion(void* arg, grpc_cq_completion* /*ignored*/) {
    auto* self = static_cast<StateWatcher*>(arg);
    self->WeakUnref();
  }

  WeakRefCountedPtr<LegacyChannel> channel_;
  grpc_completion_queue* cq_;
  void* tag_;

  grpc_connectivity_state state_;
  grpc_cq_completion completion_storage_;
  grpc_closure on_complete_;

  // timer_handle_ might be accessed in parallel from multiple threads, e.g.
  // timer callback fired immediately on an EventEngine thread before
  // RunAfter() returns.
  Mutex mu_;
  std::optional<grpc_event_engine::experimental::EventEngine::TaskHandle>
      timer_handle_ ABSL_GUARDED_BY(mu_);
  bool timer_fired_ = false;
};

void LegacyChannel::WatchConnectivityState(
    grpc_connectivity_state last_observed_state, Timestamp deadline,
    grpc_completion_queue* cq, void* tag) {
  new StateWatcher(WeakRefAsSubclass<LegacyChannel>(), cq, tag,
                   last_observed_state, deadline);
}

void LegacyChannel::AddConnectivityWatcher(
    grpc_connectivity_state initial_state,
    OrphanablePtr<AsyncConnectivityStateWatcherInterface> watcher) {
  auto* client_channel = GetClientChannelFilter();
  CHECK_NE(client_channel, nullptr);
  client_channel->AddConnectivityWatcher(initial_state, std::move(watcher));
}

void LegacyChannel::RemoveConnectivityWatcher(
    AsyncConnectivityStateWatcherInterface* watcher) {
  auto* client_channel = GetClientChannelFilter();
  CHECK_NE(client_channel, nullptr);
  client_channel->RemoveConnectivityWatcher(watcher);
}

void LegacyChannel::GetInfo(const grpc_channel_info* channel_info) {
  grpc_channel_element* elem =
      grpc_channel_stack_element(channel_stack_.get(), 0);
  elem->filter->get_channel_info(elem, channel_info);
}

void LegacyChannel::ResetConnectionBackoff() {
  grpc_transport_op* op = grpc_make_transport_op(nullptr);
  op->reset_connect_backoff = true;
  grpc_channel_element* elem =
      grpc_channel_stack_element(channel_stack_.get(), 0);
  elem->filter->start_transport_op(elem, op);
}

namespace {

struct ping_result {
  grpc_closure closure;
  void* tag;
  grpc_completion_queue* cq;
  grpc_cq_completion completion_storage;
};
void ping_destroy(void* arg, grpc_cq_completion* /*storage*/) { gpr_free(arg); }

void ping_done(void* arg, grpc_error_handle error) {
  ping_result* pr = static_cast<ping_result*>(arg);
  grpc_cq_end_op(pr->cq, pr->tag, error, ping_destroy, pr,
                 &pr->completion_storage);
}

}  // namespace

void LegacyChannel::Ping(grpc_completion_queue* cq, void* tag) {
  ping_result* pr = static_cast<ping_result*>(gpr_malloc(sizeof(*pr)));
  pr->tag = tag;
  pr->cq = cq;
  GRPC_CLOSURE_INIT(&pr->closure, ping_done, pr, grpc_schedule_on_exec_ctx);
  grpc_transport_op* op = grpc_make_transport_op(nullptr);
  op->send_ping.on_ack = &pr->closure;
  op->bind_pollset = grpc_cq_pollset(cq);
  CHECK(grpc_cq_begin_op(cq, tag));
  grpc_channel_element* top_elem =
      grpc_channel_stack_element(channel_stack_.get(), 0);
  top_elem->filter->start_transport_op(top_elem, op);
}

ClientChannelFilter* LegacyChannel::GetClientChannelFilter() const {
  grpc_channel_element* elem =
      grpc_channel_stack_last_element(channel_stack_.get());
  if (elem->filter != &ClientChannelFilter::kFilter) {
    return nullptr;
  }
  return static_cast<ClientChannelFilter*>(elem->channel_data);
}

}  // namespace grpc_core<|MERGE_RESOLUTION|>--- conflicted
+++ resolved
@@ -161,13 +161,7 @@
     node = channelz_node()->RefAsSubclass<channelz::ChannelNode>();
   }
   *channel_stack_->on_destroy = [node = std::move(node)]() {
-<<<<<<< HEAD
-    if (node != nullptr) {
-      node->NewTraceNode("Channel destroyed").Commit();
-    }
-=======
     GRPC_CHANNELZ_LOG(node) << "Channel destroyed";
->>>>>>> 0227d87f
     ShutdownInternally();
   };
 }
