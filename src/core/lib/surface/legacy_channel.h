--- conflicted
+++ resolved
@@ -39,11 +39,8 @@
 #include "src/core/lib/slice/slice.h"
 #include "src/core/lib/surface/channel.h"
 #include "src/core/lib/surface/channel_stack_type.h"
-<<<<<<< HEAD
+#include "src/core/lib/transport/call_size_estimator.h"
 #include "src/core/lib/transport/transport.h"
-=======
-#include "src/core/lib/transport/call_size_estimator.h"
->>>>>>> 0eb35d2b
 
 namespace grpc_core {
 
@@ -60,19 +57,6 @@
 
   void Orphan() override;
 
-<<<<<<< HEAD
-=======
-  Arena* CreateArena() override {
-    const size_t initial_size = call_size_estimator_.CallSizeEstimate();
-    global_stats().IncrementCallInitialSize(initial_size);
-    return Arena::Create(initial_size, &allocator_);
-  }
-  void DestroyArena(Arena* arena) override {
-    call_size_estimator_.UpdateCallSizeEstimate(arena->TotalUsedBytes());
-    arena->Destroy();
-  }
-
->>>>>>> 0eb35d2b
   bool IsLame() const override;
 
   grpc_call* CreateCall(grpc_call* parent_call, uint32_t propagation_mask,
@@ -121,11 +105,6 @@
   const bool is_client_;
   const bool is_promising_;
   RefCountedPtr<grpc_channel_stack> channel_stack_;
-<<<<<<< HEAD
-=======
-  CallSizeEstimator call_size_estimator_{1024};
-  grpc_event_engine::experimental::MemoryAllocator allocator_;
->>>>>>> 0eb35d2b
 };
 
 }  // namespace grpc_core
