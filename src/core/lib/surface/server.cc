/*
 *
 * Copyright 2015-2016 gRPC authors.
 *
 * Licensed under the Apache License, Version 2.0 (the "License");
 * you may not use this file except in compliance with the License.
 * You may obtain a copy of the License at
 *
 *     http://www.apache.org/licenses/LICENSE-2.0
 *
 * Unless required by applicable law or agreed to in writing, software
 * distributed under the License is distributed on an "AS IS" BASIS,
 * WITHOUT WARRANTIES OR CONDITIONS OF ANY KIND, either express or implied.
 * See the License for the specific language governing permissions and
 * limitations under the License.
 *
 */

#include <grpc/support/port_platform.h>

#include "src/core/lib/surface/server.h"

#include <grpc/support/alloc.h>
#include <grpc/support/log.h>
#include <grpc/support/string_util.h>
#include <limits.h>
#include <stdlib.h>
#include <string.h>

#include <algorithm>
#include <atomic>
#include <iterator>
#include <list>
#include <utility>
#include <vector>

#include "absl/types/optional.h"
#include "src/core/lib/channel/channel_args.h"
#include "src/core/lib/channel/channelz.h"
#include "src/core/lib/channel/connected_channel.h"
#include "src/core/lib/debug/stats.h"
#include "src/core/lib/gpr/spinlock.h"
#include "src/core/lib/gpr/string.h"
#include "src/core/lib/gprpp/mpscq.h"
#include "src/core/lib/iomgr/executor.h"
#include "src/core/lib/iomgr/iomgr.h"
#include "src/core/lib/slice/slice_internal.h"
#include "src/core/lib/surface/api_trace.h"
#include "src/core/lib/surface/call.h"
#include "src/core/lib/surface/channel.h"
#include "src/core/lib/surface/completion_queue.h"
#include "src/core/lib/surface/init.h"
#include "src/core/lib/transport/metadata.h"
#include "src/core/lib/transport/static_metadata.h"

using grpc_core::LockedMultiProducerSingleConsumerQueue;

grpc_core::TraceFlag grpc_server_channel_trace(false, "server_channel");

//
// grpc_server::RequestedCall
//

struct grpc_server::RequestedCall {
  enum Type { BATCH_CALL, REGISTERED_CALL };

  RequestedCall(void* tag_arg, grpc_completion_queue* call_cq,
                grpc_call** call_arg, grpc_metadata_array* initial_md,
                grpc_call_details* details)
      : type(BATCH_CALL),
        tag(tag_arg),
        cq_bound_to_call(call_cq),
        call(call_arg),
        initial_metadata(initial_md) {
    details->reserved = nullptr;
    data.batch.details = details;
  }

  RequestedCall(void* tag_arg, grpc_completion_queue* call_cq,
                grpc_call** call_arg, grpc_metadata_array* initial_md,
                RegisteredMethod* rm, gpr_timespec* deadline,
                grpc_byte_buffer** optional_payload)
      : type(REGISTERED_CALL),
        tag(tag_arg),
        cq_bound_to_call(call_cq),
        call(call_arg),
        initial_metadata(initial_md) {
    data.registered.method = rm;
    data.registered.deadline = deadline;
    data.registered.optional_payload = optional_payload;
  }

  grpc_core::MultiProducerSingleConsumerQueue::Node mpscq_node;
  const Type type;
  void* const tag;
  grpc_completion_queue* const cq_bound_to_call;
  grpc_call** const call;
  grpc_cq_completion completion;
  grpc_metadata_array* const initial_metadata;
  union {
    struct {
      grpc_call_details* details;
    } batch;
    struct {
      RegisteredMethod* method;
      gpr_timespec* deadline;
      grpc_byte_buffer** optional_payload;
    } registered;
  } data;
};

//
// grpc_server::RegisteredMethod
//

struct grpc_server::RegisteredMethod {
  RegisteredMethod(
      const char* method_arg, const char* host_arg,
      grpc_server_register_method_payload_handling payload_handling_arg,
      uint32_t flags_arg)
      : method(method_arg == nullptr ? "" : method_arg),
        host(host_arg == nullptr ? "" : host_arg),
        payload_handling(payload_handling_arg),
        flags(flags_arg) {}

  ~RegisteredMethod() = default;

  const std::string method;
  const std::string host;
  const grpc_server_register_method_payload_handling payload_handling;
  const uint32_t flags;
  // One request matcher per method.
  std::unique_ptr<RequestMatcherInterface> matcher;
};

//
// grpc_server::RequestMatcherInterface
//

// RPCs that come in from the transport must be matched against RPC requests
// from the application. An incoming request from the application can be matched
// to an RPC that has already arrived or can be queued up for later use.
// Likewise, an RPC coming in from the transport can either be matched to a
// request that already arrived from the application or can be queued up for
// later use (marked pending). If there is a match, the request's tag is posted
// on the request's notification CQ.
//
// RequestMatcherInterface is the base class to provide this functionality.
class grpc_server::RequestMatcherInterface {
 public:
  virtual ~RequestMatcherInterface() {}

  // Unref the calls associated with any incoming RPCs in the pending queue (not
  // yet matched to an application-requested RPC).
  virtual void ZombifyPending() = 0;

  // Mark all application-requested RPCs failed if they have not been matched to
  // an incoming RPC. The error parameter indicates why the RPCs are being
  // failed (always server shutdown in all current implementations).
  virtual void KillRequests(grpc_error* error) = 0;

  // How many request queues are supported by this matcher. This is an abstract
  // concept that essentially maps to gRPC completion queues.
  virtual size_t request_queue_count() const = 0;

  // This function is invoked when the application requests a new RPC whose
  // information is in the call parameter. The request_queue_index marks the
  // queue onto which to place this RPC, and is typically associated with a gRPC
  // CQ. If there are pending RPCs waiting to be matched, publish one (match it
  // and notify the CQ).
  virtual void RequestCallWithPossiblePublish(size_t request_queue_index,
                                              RequestedCall* call) = 0;

  // This function is invoked on an incoming RPC, represented by the calld
  // object. The RequestMatcher will try to match it against an
  // application-requested RPC if possible or will place it in the pending queue
  // otherwise. To enable some measure of fairness between server CQs, the match
  // is done starting at the start_request_queue_index parameter in a cyclic
  // order rather than always starting at 0.
  virtual void MatchOrQueue(size_t start_request_queue_index,
                            CallData* calld) = 0;

  // Returns the server associated with this request matcher
  virtual grpc_server* server() const = 0;
};

// The RealRequestMatcher is an implementation of RequestMatcherInterface that
// actually uses all the features of RequestMatcherInterface: expecting the
// application to explicitly request RPCs and then matching those to incoming
// RPCs, along with a slow path by which incoming RPCs are put on a locked
// pending list if they aren't able to be matched to an application request.
class grpc_server::RealRequestMatcher : public RequestMatcherInterface {
 public:
  explicit RealRequestMatcher(grpc_server* server)
      : server_(server), requests_per_cq_(server->cqs_.size()) {}

  ~RealRequestMatcher() override {
    for (LockedMultiProducerSingleConsumerQueue& queue : requests_per_cq_) {
      GPR_ASSERT(queue.Pop() == nullptr);
    }
  }

  void ZombifyPending() override {
    for (CallData* calld : pending_) {
      calld->SetState(CallData::ZOMBIED);
      calld->KillZombie();
    }
    pending_.clear();
  }

  void KillRequests(grpc_error* error) override {
    for (size_t i = 0; i < requests_per_cq_.size(); i++) {
      RequestedCall* rc;
      while ((rc = reinterpret_cast<RequestedCall*>(
                  requests_per_cq_[i].Pop())) != nullptr) {
        server_->FailCall(i, rc, GRPC_ERROR_REF(error));
      }
    }
    GRPC_ERROR_UNREF(error);
  }

  size_t request_queue_count() const override {
    return requests_per_cq_.size();
  }

  void RequestCallWithPossiblePublish(size_t request_queue_index,
                                      RequestedCall* call) override {
    if (requests_per_cq_[request_queue_index].Push(&call->mpscq_node)) {
      /* this was the first queued request: we need to lock and start
         matching calls */
      struct PendingCall {
        RequestedCall* rc = nullptr;
        CallData* calld;
      };
      auto pop_next_pending = [this, request_queue_index] {
        PendingCall pending_call;
        {
          grpc_core::MutexLock lock(&server_->mu_call_);
          if (!pending_.empty()) {
            pending_call.rc = reinterpret_cast<RequestedCall*>(
                requests_per_cq_[request_queue_index].Pop());
            if (pending_call.rc != nullptr) {
              pending_call.calld = pending_.front();
              pending_.pop_front();
            }
          }
        }
        return pending_call;
      };
      while (true) {
        PendingCall next_pending = pop_next_pending();
        if (next_pending.rc == nullptr) break;
        if (!next_pending.calld->MaybeActivate()) {
          // Zombied Call
          next_pending.calld->KillZombie();
        } else {
          next_pending.calld->Publish(request_queue_index, next_pending.rc);
        }
      }
    }
  }

  void MatchOrQueue(size_t start_request_queue_index,
                    CallData* calld) override {
    for (size_t i = 0; i < requests_per_cq_.size(); i++) {
      size_t cq_idx = (start_request_queue_index + i) % requests_per_cq_.size();
      RequestedCall* rc =
          reinterpret_cast<RequestedCall*>(requests_per_cq_[cq_idx].TryPop());
      if (rc != nullptr) {
        GRPC_STATS_INC_SERVER_CQS_CHECKED(i);
        calld->SetState(CallData::ACTIVATED);
        calld->Publish(cq_idx, rc);
        return;
      }
    }
    // No cq to take the request found; queue it on the slow list.
    GRPC_STATS_INC_SERVER_SLOWPATH_REQUESTS_QUEUED();
    // We need to ensure that all the queues are empty.  We do this under
    // the server mu_call_ lock to ensure that if something is added to
    // an empty request queue, it will block until the call is actually
    // added to the pending list.
    struct CheckQueueResult {
      RequestedCall* rc;
      size_t loop_count;
      size_t cq_idx;
    };
    auto check_queues = [this, start_request_queue_index] {
      for (size_t i = 0; i < requests_per_cq_.size(); i++) {
        size_t cq_idx =
            (start_request_queue_index + i) % requests_per_cq_.size();
        RequestedCall* rc =
            reinterpret_cast<RequestedCall*>(requests_per_cq_[cq_idx].Pop());
        if (rc != nullptr) {
          return CheckQueueResult{rc, i, cq_idx};
        }
      }
      return CheckQueueResult{nullptr, 0u, 0u};
    };
    CheckQueueResult result;
    {
      grpc_core::MutexLock lock(&server_->mu_call_);
      result = check_queues();
      if (result.rc == nullptr) {
        calld->SetState(CallData::PENDING);
        pending_.push_back(calld);
        return;
      }
    }
    GRPC_STATS_INC_SERVER_CQS_CHECKED(result.loop_count +
                                      requests_per_cq_.size());
    calld->SetState(CallData::ACTIVATED);
    calld->Publish(result.cq_idx, result.rc);
  }

  grpc_server* server() const override { return server_; }

 private:
  grpc_server* const server_;
  std::list<CallData*> pending_;
  std::vector<LockedMultiProducerSingleConsumerQueue> requests_per_cq_;
};

// AllocatingRequestMatchers don't allow the application to request an RPC in
// advance or queue up any incoming RPC for later match. Instead, MatchOrQueue
// will call out to an allocation function passed in at the construction of the
// object. These request matchers are designed for the C++ callback API, so they
// only support 1 completion queue (passed in at the constructor).
class grpc_server::AllocatingRequestMatcherBase
    : public RequestMatcherInterface {
 public:
  AllocatingRequestMatcherBase(grpc_server* server, grpc_completion_queue* cq)
      : server_(server), cq_(cq) {
    size_t idx;
    for (idx = 0; idx < server->cqs_.size(); idx++) {
      if (server->cqs_[idx] == cq) {
        break;
      }
    }
    GPR_ASSERT(idx < server->cqs_.size());
    cq_idx_ = idx;
  }

  void ZombifyPending() override {}

  void KillRequests(grpc_error* error) override { GRPC_ERROR_UNREF(error); }

  size_t request_queue_count() const override { return 0; }

  void RequestCallWithPossiblePublish(size_t /*request_queue_index*/,
                                      RequestedCall* /*call*/) final {
    GPR_ASSERT(false);
  }

  grpc_server* server() const override { return server_; }

  // Supply the completion queue related to this request matcher
  grpc_completion_queue* cq() const { return cq_; }

  // Supply the completion queue's index relative to the server.
  size_t cq_idx() const { return cq_idx_; }

 private:
  grpc_server* const server_;
  grpc_completion_queue* const cq_;
  size_t cq_idx_;
};

// An allocating request matcher for non-registered methods (used for generic
// API and unimplemented RPCs).
class grpc_server::AllocatingRequestMatcherBatch
    : public AllocatingRequestMatcherBase {
 public:
  AllocatingRequestMatcherBatch(grpc_server* server, grpc_completion_queue* cq,
                                std::function<BatchCallAllocation()> allocator)
      : AllocatingRequestMatcherBase(server, cq),
        allocator_(std::move(allocator)) {}

  void MatchOrQueue(size_t /*start_request_queue_index*/,
                    CallData* calld) override {
    BatchCallAllocation call_info = allocator_();
    GPR_ASSERT(server()->ValidateServerRequest(
                   cq(), static_cast<void*>(call_info.tag), nullptr, nullptr) ==
               GRPC_CALL_OK);
    RequestedCall* rc = new RequestedCall(
        static_cast<void*>(call_info.tag), cq(), call_info.call,
        call_info.initial_metadata, call_info.details);
    calld->SetState(CallData::ACTIVATED);
    calld->Publish(cq_idx(), rc);
  }

 private:
  std::function<BatchCallAllocation()> allocator_;
};

// An allocating request matcher for registered methods.
class grpc_server::AllocatingRequestMatcherRegistered
    : public AllocatingRequestMatcherBase {
 public:
  AllocatingRequestMatcherRegistered(
      grpc_server* server, grpc_completion_queue* cq, RegisteredMethod* rm,
      std::function<RegisteredCallAllocation()> allocator)
      : AllocatingRequestMatcherBase(server, cq),
        registered_method_(rm),
        allocator_(std::move(allocator)) {}

  void MatchOrQueue(size_t /*start_request_queue_index*/,
                    CallData* calld) override {
    RegisteredCallAllocation call_info = allocator_();
    GPR_ASSERT(
        server()->ValidateServerRequest(cq(), static_cast<void*>(call_info.tag),
                                        call_info.optional_payload,
                                        registered_method_) == GRPC_CALL_OK);
    RequestedCall* rc = new RequestedCall(
        static_cast<void*>(call_info.tag), cq(), call_info.call,
        call_info.initial_metadata, registered_method_, call_info.deadline,
        call_info.optional_payload);
    calld->SetState(CallData::ACTIVATED);
    calld->Publish(cq_idx(), rc);
  }

 private:
  RegisteredMethod* const registered_method_;
  std::function<RegisteredCallAllocation()> allocator_;
};

//
// ChannelBroadcaster
//

namespace {

class ChannelBroadcaster {
 public:
  // This can have an empty constructor and destructor since we want to control
  // when the actual setup and shutdown broadcast take place.

  // Copies over the channels from the locked server.
  void FillChannelsLocked(std::vector<grpc_channel*> channels) {
    GPR_DEBUG_ASSERT(channels_.empty());
    channels_ = std::move(channels);
  }

  // Broadcasts a shutdown on each channel.
  void BroadcastShutdown(bool send_goaway, grpc_error* force_disconnect) {
    for (grpc_channel* channel : channels_) {
      SendShutdown(channel, send_goaway, GRPC_ERROR_REF(force_disconnect));
      GRPC_CHANNEL_INTERNAL_UNREF(channel, "broadcast");
    }
    channels_.clear();  // just for safety against double broadcast
    GRPC_ERROR_UNREF(force_disconnect);
  }

 private:
  struct ShutdownCleanupArgs {
    grpc_closure closure;
    grpc_slice slice;
  };

  static void ShutdownCleanup(void* arg, grpc_error* /*error*/) {
    ShutdownCleanupArgs* a = static_cast<ShutdownCleanupArgs*>(arg);
    grpc_slice_unref_internal(a->slice);
    delete a;
  }

  static void SendShutdown(grpc_channel* channel, bool send_goaway,
                           grpc_error* send_disconnect) {
    ShutdownCleanupArgs* sc = new ShutdownCleanupArgs;
    GRPC_CLOSURE_INIT(&sc->closure, ShutdownCleanup, sc,
                      grpc_schedule_on_exec_ctx);
    grpc_transport_op* op = grpc_make_transport_op(&sc->closure);
    grpc_channel_element* elem;
    op->goaway_error =
        send_goaway
            ? grpc_error_set_int(
                  GRPC_ERROR_CREATE_FROM_STATIC_STRING("Server shutdown"),
                  GRPC_ERROR_INT_GRPC_STATUS, GRPC_STATUS_OK)
            : GRPC_ERROR_NONE;
    op->set_accept_stream = true;
    sc->slice = grpc_slice_from_copied_string("Server shutdown");
    op->disconnect_with_error = send_disconnect;
    elem =
        grpc_channel_stack_element(grpc_channel_get_channel_stack(channel), 0);
    elem->filter->start_transport_op(elem, op);
  }

  std::vector<grpc_channel*> channels_;
};

}  // namespace

//
// grpc_server
//

const grpc_channel_filter grpc_server::kServerTopFilter = {
    grpc_server::CallData::StartTransportStreamOpBatch,
    grpc_channel_next_op,
    sizeof(grpc_server::CallData),
    grpc_server::CallData::InitCallElement,
    grpc_call_stack_ignore_set_pollset_or_pollset_set,
    grpc_server::CallData::DestroyCallElement,
    sizeof(grpc_server::ChannelData),
    grpc_server::ChannelData::InitChannelElement,
    grpc_server::ChannelData::DestroyChannelElement,
    grpc_channel_next_get_info,
    "server",
};

namespace {

grpc_resource_user* CreateDefaultResourceUser(const grpc_channel_args* args) {
  if (args != nullptr) {
    grpc_resource_quota* resource_quota =
        grpc_resource_quota_from_channel_args(args, false /* create */);
    if (resource_quota != nullptr) {
      return grpc_resource_user_create(resource_quota, "default");
    }
  }
  return nullptr;
}

grpc_core::RefCountedPtr<grpc_core::channelz::ServerNode> CreateChannelzNode(
    grpc_server* server, const grpc_channel_args* args) {
  grpc_core::RefCountedPtr<grpc_core::channelz::ServerNode> channelz_node;
  if (grpc_channel_args_find_bool(args, GRPC_ARG_ENABLE_CHANNELZ,
                                  GRPC_ENABLE_CHANNELZ_DEFAULT)) {
    size_t channel_tracer_max_memory = grpc_channel_args_find_integer(
        args, GRPC_ARG_MAX_CHANNEL_TRACE_EVENT_MEMORY_PER_NODE,
        {GRPC_MAX_CHANNEL_TRACE_EVENT_MEMORY_PER_NODE_DEFAULT, 0, INT_MAX});
    channelz_node = grpc_core::MakeRefCounted<grpc_core::channelz::ServerNode>(
        server, channel_tracer_max_memory);
    channelz_node->AddTraceEvent(
        grpc_core::channelz::ChannelTrace::Severity::Info,
        grpc_slice_from_static_string("Server created"));
  }
  return channelz_node;
}

}  // namespace

grpc_server::grpc_server(const grpc_channel_args* args)
    : channel_args_(grpc_channel_args_copy(args)),
      default_resource_user_(CreateDefaultResourceUser(args)),
      channelz_node_(CreateChannelzNode(this, args)) {}

grpc_server::~grpc_server() {
  grpc_channel_args_destroy(channel_args_);
  for (size_t i = 0; i < cqs_.size(); i++) {
    GRPC_CQ_INTERNAL_UNREF(cqs_[i], "server");
  }
}

void grpc_server::AddListener(
    grpc_core::OrphanablePtr<ListenerInterface> listener) {
  grpc_core::channelz::ListenSocketNode* listen_socket_node =
      listener->channelz_listen_socket_node();
  if (listen_socket_node != nullptr && channelz_node_ != nullptr) {
    channelz_node_->AddChildListenSocket(listen_socket_node->Ref());
  }
  listeners_.emplace_back(std::move(listener));
}

void grpc_server::Start() {
  started_ = true;
  for (grpc_completion_queue* cq : cqs_) {
    if (grpc_cq_can_listen(cq)) {
      pollsets_.push_back(grpc_cq_pollset(cq));
    }
  }
  if (unregistered_request_matcher_ == nullptr) {
    unregistered_request_matcher_ = absl::make_unique<RealRequestMatcher>(this);
  }
  for (std::unique_ptr<RegisteredMethod>& rm : registered_methods_) {
    if (rm->matcher == nullptr) {
      rm->matcher = absl::make_unique<RealRequestMatcher>(this);
    }
  }
  {
    grpc_core::MutexLock lock(&mu_global_);
    starting_ = true;
  }
  for (auto& listener : listeners_) {
    listener.listener->Start(this, &pollsets_);
  }
  grpc_core::MutexLock lock(&mu_global_);
  starting_ = false;
  starting_cv_.Signal();
}

void grpc_server::SetupTransport(
    grpc_transport* transport, grpc_pollset* accepting_pollset,
    const grpc_channel_args* args,
    const grpc_core::RefCountedPtr<grpc_core::channelz::SocketNode>&
        socket_node,
    grpc_resource_user* resource_user) {
  // Create channel.
  grpc_channel* channel = grpc_channel_create(
      nullptr, args, GRPC_SERVER_CHANNEL, transport, resource_user);
  ChannelData* chand = static_cast<ChannelData*>(
      grpc_channel_stack_element(grpc_channel_get_channel_stack(channel), 0)
          ->channel_data);
  // Set up CQs.
  size_t cq_idx;
  for (cq_idx = 0; cq_idx < cqs_.size(); cq_idx++) {
    if (grpc_cq_pollset(cqs_[cq_idx]) == accepting_pollset) break;
  }
  if (cq_idx == cqs_.size()) {
    // Completion queue not found.  Pick a random one to publish new calls to.
    cq_idx = static_cast<size_t>(rand()) % cqs_.size();
  }
  // Set up channelz node.
  intptr_t channelz_socket_uuid = 0;
  if (socket_node != nullptr) {
    channelz_socket_uuid = socket_node->uuid();
    channelz_node_->AddChildSocket(socket_node);
  }
  // Initialize chand.
  chand->InitTransport(Ref(), channel, cq_idx, transport, channelz_socket_uuid);
}

bool grpc_server::HasOpenConnections() {
  grpc_core::MutexLock lock(&mu_global_);
  return !channels_.empty();
}

void grpc_server::SetRegisteredMethodAllocator(
    grpc_completion_queue* cq, void* method_tag,
    std::function<RegisteredCallAllocation()> allocator) {
  RegisteredMethod* rm = static_cast<RegisteredMethod*>(method_tag);
  rm->matcher = absl::make_unique<AllocatingRequestMatcherRegistered>(
      this, cq, rm, std::move(allocator));
}

void grpc_server::SetBatchMethodAllocator(
    grpc_completion_queue* cq, std::function<BatchCallAllocation()> allocator) {
  GPR_DEBUG_ASSERT(unregistered_request_matcher_ == nullptr);
  unregistered_request_matcher_ =
      absl::make_unique<AllocatingRequestMatcherBatch>(this, cq,
                                                       std::move(allocator));
}

void grpc_server::RegisterCompletionQueue(grpc_completion_queue* cq) {
  for (grpc_completion_queue* queue : cqs_) {
    if (queue == cq) return;
  }
  GRPC_CQ_INTERNAL_REF(cq, "server");
  cqs_.push_back(cq);
}

namespace {

bool streq(const std::string& a, const char* b) {
  return (a.empty() && b == nullptr) ||
         ((b != nullptr) && !strcmp(a.c_str(), b));
}

}  // namespace

grpc_server::RegisteredMethod* grpc_server::RegisterMethod(
    const char* method, const char* host,
    grpc_server_register_method_payload_handling payload_handling,
    uint32_t flags) {
  if (!method) {
    gpr_log(GPR_ERROR,
            "grpc_server_register_method method string cannot be NULL");
    return nullptr;
  }
  for (std::unique_ptr<RegisteredMethod>& m : registered_methods_) {
    if (streq(m->method, method) && streq(m->host, host)) {
      gpr_log(GPR_ERROR, "duplicate registration for %s@%s", method,
              host ? host : "*");
      return nullptr;
    }
  }
  if ((flags & ~GRPC_INITIAL_METADATA_USED_MASK) != 0) {
    gpr_log(GPR_ERROR, "grpc_server_register_method invalid flags 0x%08x",
            flags);
    return nullptr;
  }
  registered_methods_.emplace_back(absl::make_unique<RegisteredMethod>(
      method, host, payload_handling, flags));
  return registered_methods_.back().get();
}

void grpc_server::DoneRequestEvent(void* req, grpc_cq_completion* /*c*/) {
  delete static_cast<RequestedCall*>(req);
}

void grpc_server::FailCall(size_t cq_idx, RequestedCall* rc,
                           grpc_error* error) {
  *rc->call = nullptr;
  rc->initial_metadata->count = 0;
  GPR_ASSERT(error != GRPC_ERROR_NONE);
  grpc_cq_end_op(cqs_[cq_idx], rc->tag, error, DoneRequestEvent, rc,
                 &rc->completion);
}

void grpc_server::DoneShutdownEvent(void* server,
                                    grpc_cq_completion* /*completion*/) {
  static_cast<grpc_server*>(server)->Unref();
}

// Before calling MaybeFinishShutdown(), we must hold mu_global_ and not
// hold mu_call_.
void grpc_server::MaybeFinishShutdown() {
  if (!shutdown_flag_.load(std::memory_order_acquire) || shutdown_published_) {
    return;
  }
  {
    grpc_core::MutexLock lock(&mu_call_);
    KillPendingWorkLocked(
        GRPC_ERROR_CREATE_FROM_STATIC_STRING("Server Shutdown"));
  }
  if (!channels_.empty() || listeners_destroyed_ < listeners_.size()) {
    if (gpr_time_cmp(gpr_time_sub(gpr_now(GPR_CLOCK_REALTIME),
                                  last_shutdown_message_time_),
                     gpr_time_from_seconds(1, GPR_TIMESPAN)) >= 0) {
      last_shutdown_message_time_ = gpr_now(GPR_CLOCK_REALTIME);
      gpr_log(GPR_DEBUG,
              "Waiting for %" PRIuPTR " channels and %" PRIuPTR "/%" PRIuPTR
              " listeners to be destroyed before shutting down server",
              channels_.size(), listeners_.size() - listeners_destroyed_,
              listeners_.size());
    }
    return;
  }
  shutdown_published_ = true;
  for (auto& shutdown_tag : shutdown_tags_) {
    Ref().release();
    grpc_cq_end_op(shutdown_tag.cq, shutdown_tag.tag, GRPC_ERROR_NONE,
                   DoneShutdownEvent, this, &shutdown_tag.completion);
  }
}

void grpc_server::KillPendingWorkLocked(grpc_error* error) {
  if (started_) {
    unregistered_request_matcher_->KillRequests(GRPC_ERROR_REF(error));
    unregistered_request_matcher_->ZombifyPending();
    for (std::unique_ptr<RegisteredMethod>& rm : registered_methods_) {
      rm->matcher->KillRequests(GRPC_ERROR_REF(error));
      rm->matcher->ZombifyPending();
    }
  }
  GRPC_ERROR_UNREF(error);
}

std::vector<grpc_channel*> grpc_server::GetChannelsLocked() const {
  std::vector<grpc_channel*> channels;
  channels.reserve(channels_.size());
  for (const ChannelData* chand : channels_) {
    channels.push_back(chand->channel());
    GRPC_CHANNEL_INTERNAL_REF(chand->channel(), "broadcast");
  }
  return channels;
}

void grpc_server::ListenerDestroyDone(void* s, grpc_error* /*error*/) {
  grpc_server* server = static_cast<grpc_server*>(s);
  grpc_core::MutexLock lock(&server->mu_global_);
  server->listeners_destroyed_++;
  server->MaybeFinishShutdown();
}

namespace {

void DonePublishedShutdown(void* /*done_arg*/, grpc_cq_completion* storage) {
  delete storage;
}

}  // namespace

// - Kills all pending requests-for-incoming-RPC-calls (i.e., the requests made
//   via grpc_server_request_call() and grpc_server_request_registered_call()
//   will now be cancelled). See KillPendingWorkLocked().
//
// - Shuts down the listeners (i.e., the server will no longer listen on the
//   port for new incoming channels).
//
// - Iterates through all channels on the server and sends shutdown msg (see
//   ChannelBroadcaster::BroadcastShutdown() for details) to the clients via
//   the transport layer. The transport layer then guarantees the following:
//    -- Sends shutdown to the client (e.g., HTTP2 transport sends GOAWAY).
//    -- If the server has outstanding calls that are in the process, the
//       connection is NOT closed until the server is done with all those calls.
//    -- Once there are no more calls in progress, the channel is closed.
void grpc_server::ShutdownAndNotify(grpc_completion_queue* cq, void* tag) {
  ChannelBroadcaster broadcaster;
  {
    // Wait for startup to be finished.  Locks mu_global.
    grpc_core::MutexLock lock(&mu_global_);
    starting_cv_.WaitUntil(&mu_global_, [this] { return !starting_; });
    // Stay locked, and gather up some stuff to do.
    GPR_ASSERT(grpc_cq_begin_op(cq, tag));
    if (shutdown_published_) {
      grpc_cq_end_op(cq, tag, GRPC_ERROR_NONE, DonePublishedShutdown, nullptr,
                     new grpc_cq_completion);
      return;
    }
    shutdown_tags_.emplace_back(tag, cq);
    if (shutdown_flag_.load(std::memory_order_acquire)) {
      return;
    }
    last_shutdown_message_time_ = gpr_now(GPR_CLOCK_REALTIME);
    broadcaster.FillChannelsLocked(GetChannelsLocked());
    shutdown_flag_.store(true, std::memory_order_release);
    // Collect all unregistered then registered calls.
    {
      grpc_core::MutexLock lock(&mu_call_);
      KillPendingWorkLocked(
          GRPC_ERROR_CREATE_FROM_STATIC_STRING("Server Shutdown"));
    }
    MaybeFinishShutdown();
  }
  // Shutdown listeners.
  for (auto& listener : listeners_) {
    grpc_core::channelz::ListenSocketNode* channelz_listen_socket_node =
        listener.listener->channelz_listen_socket_node();
    if (channelz_node_ != nullptr && channelz_listen_socket_node != nullptr) {
      channelz_node_->RemoveChildListenSocket(
          channelz_listen_socket_node->uuid());
    }
    GRPC_CLOSURE_INIT(&listener.destroy_done, ListenerDestroyDone, this,
                      grpc_schedule_on_exec_ctx);
    listener.listener->SetOnDestroyDone(&listener.destroy_done);
    listener.listener.reset();
  }
  broadcaster.BroadcastShutdown(/*send_goaway=*/true, GRPC_ERROR_NONE);
}

void grpc_server::CancelAllCalls() {
  ChannelBroadcaster broadcaster;
  {
    grpc_core::MutexLock lock(&mu_global_);
    broadcaster.FillChannelsLocked(GetChannelsLocked());
  }
  broadcaster.BroadcastShutdown(
      /*send_goaway=*/false,
      GRPC_ERROR_CREATE_FROM_STATIC_STRING("Cancelling all calls"));
}

void grpc_server::Orphan() {
  {
    grpc_core::MutexLock lock(&mu_global_);
    GPR_ASSERT(shutdown_flag_.load(std::memory_order_acquire) ||
               listeners_.empty());
    GPR_ASSERT(listeners_destroyed_ == listeners_.size());
  }
  if (default_resource_user_ != nullptr) {
    grpc_resource_quota_unref(grpc_resource_user_quota(default_resource_user_));
    grpc_resource_user_shutdown(default_resource_user_);
    grpc_resource_user_unref(default_resource_user_);
  }
  Unref();
}

grpc_call_error grpc_server::ValidateServerRequest(
    grpc_completion_queue* cq_for_notification, void* tag,
    grpc_byte_buffer** optional_payload, RegisteredMethod* rm) {
  if ((rm == nullptr && optional_payload != nullptr) ||
      ((rm != nullptr) && ((optional_payload == nullptr) !=
                           (rm->payload_handling == GRPC_SRM_PAYLOAD_NONE)))) {
    return GRPC_CALL_ERROR_PAYLOAD_TYPE_MISMATCH;
  }
  if (grpc_cq_begin_op(cq_for_notification, tag) == false) {
    return GRPC_CALL_ERROR_COMPLETION_QUEUE_SHUTDOWN;
  }
  return GRPC_CALL_OK;
}

grpc_call_error grpc_server::ValidateServerRequestAndCq(
    size_t* cq_idx, grpc_completion_queue* cq_for_notification, void* tag,
    grpc_byte_buffer** optional_payload, RegisteredMethod* rm) {
  size_t idx;
  for (idx = 0; idx < cqs_.size(); idx++) {
    if (cqs_[idx] == cq_for_notification) {
      break;
    }
  }
  if (idx == cqs_.size()) {
    return GRPC_CALL_ERROR_NOT_SERVER_COMPLETION_QUEUE;
  }
  grpc_call_error error =
      ValidateServerRequest(cq_for_notification, tag, optional_payload, rm);
  if (error != GRPC_CALL_OK) {
    return error;
  }
  *cq_idx = idx;
  return GRPC_CALL_OK;
}

grpc_call_error grpc_server::QueueCallRequest(size_t cq_idx,
                                              RequestedCall* rc) {
  if (shutdown_flag_.load(std::memory_order_acquire)) {
    FailCall(cq_idx, rc,
             GRPC_ERROR_CREATE_FROM_STATIC_STRING("Server Shutdown"));
    return GRPC_CALL_OK;
  }
  RequestMatcherInterface* rm;
  switch (rc->type) {
    case RequestedCall::BATCH_CALL:
      rm = unregistered_request_matcher_.get();
      break;
    case RequestedCall::REGISTERED_CALL:
      rm = rc->data.registered.method->matcher.get();
      break;
  }
  rm->RequestCallWithPossiblePublish(cq_idx, rc);
  return GRPC_CALL_OK;
}

grpc_call_error grpc_server::RequestCall(
    grpc_call** call, grpc_call_details* details,
    grpc_metadata_array* request_metadata,
    grpc_completion_queue* cq_bound_to_call,
    grpc_completion_queue* cq_for_notification, void* tag) {
  size_t cq_idx;
  grpc_call_error error = ValidateServerRequestAndCq(
      &cq_idx, cq_for_notification, tag, nullptr, nullptr);
  if (error != GRPC_CALL_OK) {
    return error;
  }
  RequestedCall* rc =
      new RequestedCall(tag, cq_bound_to_call, call, request_metadata, details);
  return QueueCallRequest(cq_idx, rc);
}

grpc_call_error grpc_server::RequestRegisteredCall(
    RegisteredMethod* rm, grpc_call** call, gpr_timespec* deadline,
    grpc_metadata_array* request_metadata, grpc_byte_buffer** optional_payload,
    grpc_completion_queue* cq_bound_to_call,
    grpc_completion_queue* cq_for_notification, void* tag_new) {
  size_t cq_idx;
  grpc_call_error error = ValidateServerRequestAndCq(
      &cq_idx, cq_for_notification, tag_new, optional_payload, rm);
  if (error != GRPC_CALL_OK) {
    return error;
  }
  RequestedCall* rc =
      new RequestedCall(tag_new, cq_bound_to_call, call, request_metadata, rm,
                        deadline, optional_payload);
  return QueueCallRequest(cq_idx, rc);
}

//
// grpc_server::ChannelData::ConnectivityWatcher
//

class grpc_server::ChannelData::ConnectivityWatcher
    : public grpc_core::AsyncConnectivityStateWatcherInterface {
 public:
  explicit ConnectivityWatcher(ChannelData* chand) : chand_(chand) {
    GRPC_CHANNEL_INTERNAL_REF(chand_->channel_, "connectivity");
  }

  ~ConnectivityWatcher() {
    GRPC_CHANNEL_INTERNAL_UNREF(chand_->channel_, "connectivity");
  }

 private:
  void OnConnectivityStateChange(grpc_connectivity_state new_state) override {
    // Don't do anything until we are being shut down.
    if (new_state != GRPC_CHANNEL_SHUTDOWN) return;
    // Shut down channel.
    grpc_core::MutexLock lock(&chand_->server_->mu_global_);
    chand_->Destroy();
  }

  ChannelData* chand_;
};

//
// grpc_server::ChannelData
//

grpc_server::ChannelData::~ChannelData() {
  if (registered_methods_ != nullptr) {
    for (const ChannelRegisteredMethod& crm : *registered_methods_) {
      grpc_slice_unref_internal(crm.method);
      GPR_DEBUG_ASSERT(crm.method.refcount == &grpc_core::kNoopRefcount ||
                       crm.method.refcount == nullptr);
      if (crm.has_host) {
        grpc_slice_unref_internal(crm.host);
        GPR_DEBUG_ASSERT(crm.host.refcount == &grpc_core::kNoopRefcount ||
                         crm.host.refcount == nullptr);
      }
    }
    registered_methods_.reset();
  }
  if (server_ != nullptr) {
    if (server_->channelz_node_ != nullptr && channelz_socket_uuid_ != 0) {
      server_->channelz_node_->RemoveChildSocket(channelz_socket_uuid_);
    }
    {
      grpc_core::MutexLock lock(&server_->mu_global_);
      if (list_position_.has_value()) {
        server_->channels_.erase(*list_position_);
        list_position_.reset();
      }
      server_->MaybeFinishShutdown();
    }
  }
}

void grpc_server::ChannelData::InitTransport(
    grpc_core::RefCountedPtr<grpc_server> server, grpc_channel* channel,
    size_t cq_idx, grpc_transport* transport, intptr_t channelz_socket_uuid) {
  server_ = std::move(server);
  channel_ = channel;
  cq_idx_ = cq_idx;
  channelz_socket_uuid_ = channelz_socket_uuid;
  // Build a lookup table phrased in terms of mdstr's in this channels context
  // to quickly find registered methods.
  size_t num_registered_methods = server_->registered_methods_.size();
  if (num_registered_methods > 0) {
    uint32_t max_probes = 0;
    size_t slots = 2 * num_registered_methods;
    registered_methods_.reset(new std::vector<ChannelRegisteredMethod>(slots));
    for (std::unique_ptr<RegisteredMethod>& rm : server_->registered_methods_) {
      grpc_core::ExternallyManagedSlice host;
      grpc_core::ExternallyManagedSlice method(rm->method.c_str());
      const bool has_host = !rm->host.empty();
      if (has_host) {
        host = grpc_core::ExternallyManagedSlice(rm->host.c_str());
      }
      uint32_t hash =
          GRPC_MDSTR_KV_HASH(has_host ? host.Hash() : 0, method.Hash());
      uint32_t probes = 0;
      for (probes = 0; (*registered_methods_)[(hash + probes) % slots]
                           .server_registered_method != nullptr;
           probes++) {
      }
      if (probes > max_probes) max_probes = probes;
      ChannelRegisteredMethod* crm =
          &(*registered_methods_)[(hash + probes) % slots];
      crm->server_registered_method = rm.get();
      crm->flags = rm->flags;
      crm->has_host = has_host;
      if (has_host) {
        crm->host = host;
      }
      crm->method = method;
    }
    GPR_ASSERT(slots <= UINT32_MAX);
    registered_method_max_probes_ = max_probes;
  }
  // Publish channel.
  {
    grpc_core::MutexLock lock(&server_->mu_global_);
    server_->channels_.push_front(this);
    list_position_ = server_->channels_.begin();
  }
  // Start accept_stream transport op.
  grpc_transport_op* op = grpc_make_transport_op(nullptr);
  op->set_accept_stream = true;
  op->set_accept_stream_fn = AcceptStream;
  op->set_accept_stream_user_data = this;
  op->start_connectivity_watch =
      grpc_core::MakeOrphanable<ConnectivityWatcher>(this);
  if (server_->shutdown_flag_.load(std::memory_order_acquire)) {
    op->disconnect_with_error =
        GRPC_ERROR_CREATE_FROM_STATIC_STRING("Server shutdown");
  }
  grpc_transport_perform_op(transport, op);
}

grpc_server::ChannelRegisteredMethod*
grpc_server::ChannelData::GetRegisteredMethod(const grpc_slice& host,
                                              const grpc_slice& path,
                                              bool is_idempotent) {
  if (registered_methods_ == nullptr) return nullptr;
  /* TODO(ctiller): unify these two searches */
  /* check for an exact match with host */
  uint32_t hash = GRPC_MDSTR_KV_HASH(grpc_slice_hash_internal(host),
                                     grpc_slice_hash_internal(path));
  for (size_t i = 0; i <= registered_method_max_probes_; i++) {
    ChannelRegisteredMethod* rm =
        &(*registered_methods_)[(hash + i) % registered_methods_->size()];
    if (rm->server_registered_method == nullptr) break;
    if (!rm->has_host) continue;
    if (rm->host != host) continue;
    if (rm->method != path) continue;
    if ((rm->flags & GRPC_INITIAL_METADATA_IDEMPOTENT_REQUEST) &&
        !is_idempotent) {
      continue;
    }
    return rm;
  }
  /* check for a wildcard method definition (no host set) */
  hash = GRPC_MDSTR_KV_HASH(0, grpc_slice_hash_internal(path));
  for (size_t i = 0; i <= registered_method_max_probes_; i++) {
    ChannelRegisteredMethod* rm =
        &(*registered_methods_)[(hash + i) % registered_methods_->size()];
    if (rm->server_registered_method == nullptr) break;
    if (rm->has_host) continue;
    if (rm->method != path) continue;
    if ((rm->flags & GRPC_INITIAL_METADATA_IDEMPOTENT_REQUEST) &&
        !is_idempotent) {
      continue;
    }
    return rm;
  }
  return nullptr;
}

void grpc_server::ChannelData::AcceptStream(void* cd,
                                            grpc_transport* /*transport*/,
                                            const void* transport_server_data) {
  auto* chand = static_cast<grpc_server::ChannelData*>(cd);
  /* create a call */
  grpc_call_create_args args;
  args.channel = chand->channel_;
  args.server = chand->server_.get();
  args.parent = nullptr;
  args.propagation_mask = 0;
  args.cq = nullptr;
  args.pollset_set_alternative = nullptr;
  args.server_transport_data = transport_server_data;
  args.add_initial_metadata = nullptr;
  args.add_initial_metadata_count = 0;
  args.send_deadline = GRPC_MILLIS_INF_FUTURE;
  grpc_call* call;
  grpc_error* error = grpc_call_create(&args, &call);
  grpc_call_element* elem =
      grpc_call_stack_element(grpc_call_get_call_stack(call), 0);
  auto* calld = static_cast<grpc_server::CallData*>(elem->call_data);
  if (error != GRPC_ERROR_NONE) {
    calld->FailCallCreation(elem, error);
    return;
  }
  calld->Start(elem);
}

void grpc_server::ChannelData::FinishDestroy(void* cd, grpc_error* /*error*/) {
  auto* chand = static_cast<grpc_server::ChannelData*>(cd);
  GRPC_CHANNEL_INTERNAL_UNREF(chand->channel_, "server");
  chand->server_->Unref();
}

void grpc_server::ChannelData::Destroy() {
  if (!list_position_.has_value()) return;
  GPR_ASSERT(server_ != nullptr);
  server_->channels_.erase(*list_position_);
  list_position_.reset();
  server_->Ref().release();
  server_->MaybeFinishShutdown();
  GRPC_CLOSURE_INIT(&finish_destroy_channel_closure_, FinishDestroy, this,
                    grpc_schedule_on_exec_ctx);
  if (GRPC_TRACE_FLAG_ENABLED(grpc_server_channel_trace)) {
    gpr_log(GPR_INFO, "Disconnected client");
  }
  grpc_transport_op* op =
      grpc_make_transport_op(&finish_destroy_channel_closure_);
  op->set_accept_stream = true;
  grpc_channel_next_op(
      grpc_channel_stack_element(grpc_channel_get_channel_stack(channel_), 0),
      op);
}

grpc_error* grpc_server::ChannelData::InitChannelElement(
    grpc_channel_element* elem, grpc_channel_element_args* args) {
  GPR_ASSERT(args->is_first);
  GPR_ASSERT(!args->is_last);
  new (elem->channel_data) ChannelData();
  return GRPC_ERROR_NONE;
}

void grpc_server::ChannelData::DestroyChannelElement(
    grpc_channel_element* elem) {
  auto* chand = static_cast<ChannelData*>(elem->channel_data);
  chand->~ChannelData();
}

//
// grpc_server::CallData
//

grpc_server::CallData::CallData(grpc_call_element* elem,
                                const grpc_call_element_args& args,
                                grpc_core::RefCountedPtr<grpc_server> server)
    : server_(std::move(server)),
      call_(grpc_call_from_top_element(elem)),
      call_combiner_(args.call_combiner) {
  GRPC_CLOSURE_INIT(&recv_initial_metadata_ready_, RecvInitialMetadataReady,
                    elem, grpc_schedule_on_exec_ctx);
  GRPC_CLOSURE_INIT(&recv_trailing_metadata_ready_, RecvTrailingMetadataReady,
                    elem, grpc_schedule_on_exec_ctx);
}

grpc_server::CallData::~CallData() {
  GPR_ASSERT(state_ != PENDING);
  GRPC_ERROR_UNREF(recv_initial_metadata_error_);
  if (host_set_) {
    grpc_slice_unref_internal(host_);
  }
  if (path_set_) {
    grpc_slice_unref_internal(path_);
  }
  grpc_metadata_array_destroy(&initial_metadata_);
  grpc_byte_buffer_destroy(payload_);
}

void grpc_server::CallData::SetState(CallState state) {
  gpr_atm_no_barrier_store(&state_, state);
}

bool grpc_server::CallData::MaybeActivate() {
  return gpr_atm_full_cas(&state_, PENDING, ACTIVATED);
}

void grpc_server::CallData::FailCallCreation(grpc_call_element* elem,
                                             grpc_error* error) {
  RecvInitialMetadataBatchComplete(elem, error);
  GRPC_ERROR_UNREF(error);
}

void grpc_server::CallData::Start(grpc_call_element* elem) {
  grpc_op op;
  op.op = GRPC_OP_RECV_INITIAL_METADATA;
  op.flags = 0;
  op.reserved = nullptr;
  op.data.recv_initial_metadata.recv_initial_metadata = &initial_metadata_;
  GRPC_CLOSURE_INIT(&recv_initial_metadata_batch_complete_,
                    RecvInitialMetadataBatchComplete, elem,
                    grpc_schedule_on_exec_ctx);
  grpc_call_start_batch_and_execute(call_, &op, 1,
                                    &recv_initial_metadata_batch_complete_);
}

<<<<<<< HEAD
void grpc_server::CallData::Publish(size_t cq_idx, RequestedCall* rc) {
  grpc_call_set_completion_queue(call_, rc->cq_bound_to_call);
  *rc->call = call_;
  cq_new_ = server_->cqs_[cq_idx];
  GPR_SWAP(grpc_metadata_array, *rc->initial_metadata, initial_metadata_);
  switch (rc->type) {
    case RequestedCall::BATCH_CALL:
      GPR_ASSERT(host_set_);
      GPR_ASSERT(path_set_);
      rc->data.batch.details->host = grpc_slice_ref_internal(host_);
      rc->data.batch.details->method = grpc_slice_ref_internal(path_);
      rc->data.batch.details->deadline =
          grpc_millis_to_timespec(deadline_, GPR_CLOCK_MONOTONIC);
      rc->data.batch.details->flags = recv_initial_metadata_flags_;
      break;
    case RequestedCall::REGISTERED_CALL:
      *rc->data.registered.deadline =
          grpc_millis_to_timespec(deadline_, GPR_CLOCK_MONOTONIC);
      if (rc->data.registered.optional_payload != nullptr) {
        *rc->data.registered.optional_payload = payload_;
        payload_ = nullptr;
      }
      break;
    default:
      GPR_UNREACHABLE_CODE(return );
=======
 private:
  void OnConnectivityStateChange(grpc_connectivity_state new_state,
                                 const absl::Status& /* status */) override {
    // Don't do anything until we are being shut down.
    if (new_state != GRPC_CHANNEL_SHUTDOWN) return;
    // Shut down channel.
    grpc_server* server = chand_->server;
    MutexLock lock(&server->mu_global);
    destroy_channel(chand_);
>>>>>>> 391b2a5a
  }
  grpc_cq_end_op(cq_new_, rc->tag, GRPC_ERROR_NONE,
                 grpc_server::DoneRequestEvent, rc, &rc->completion, true);
}

void grpc_server::CallData::PublishNewRpc(void* arg, grpc_error* error) {
  grpc_call_element* call_elem = static_cast<grpc_call_element*>(arg);
  auto* calld = static_cast<grpc_server::CallData*>(call_elem->call_data);
  auto* chand = static_cast<grpc_server::ChannelData*>(call_elem->channel_data);
  RequestMatcherInterface* rm = calld->matcher_;
  grpc_server* server = rm->server();
  if (error != GRPC_ERROR_NONE ||
      server->shutdown_flag_.load(std::memory_order_acquire)) {
    gpr_atm_no_barrier_store(&calld->state_, ZOMBIED);
    calld->KillZombie();
    return;
  }
  rm->MatchOrQueue(chand->cq_idx(), calld);
}

void grpc_server::CallData::KillZombieClosure(void* call,
                                              grpc_error* /*error*/) {
  grpc_call_unref(static_cast<grpc_call*>(call));
}

void grpc_server::CallData::KillZombie() {
  GRPC_CLOSURE_INIT(&kill_zombie_closure_, KillZombieClosure, call_,
                    grpc_schedule_on_exec_ctx);
  grpc_core::ExecCtx::Run(DEBUG_LOCATION, &kill_zombie_closure_,
                          GRPC_ERROR_NONE);
}

void grpc_server::CallData::StartNewRpc(grpc_call_element* elem) {
  auto* chand = static_cast<ChannelData*>(elem->channel_data);
  if (server_->shutdown_flag_.load(std::memory_order_acquire)) {
    gpr_atm_no_barrier_store(&state_, ZOMBIED);
    KillZombie();
    return;
  }
  // Find request matcher.
  matcher_ = server_->unregistered_request_matcher_.get();
  grpc_server_register_method_payload_handling payload_handling =
      GRPC_SRM_PAYLOAD_NONE;
  if (path_set_ && host_set_) {
    ChannelRegisteredMethod* rm =
        chand->GetRegisteredMethod(host_, path_,
                                   (recv_initial_metadata_flags_ &
                                    GRPC_INITIAL_METADATA_IDEMPOTENT_REQUEST));
    if (rm != nullptr) {
      matcher_ = rm->server_registered_method->matcher.get();
      payload_handling = rm->server_registered_method->payload_handling;
    }
  }
  // Start recv_message op if needed.
  switch (payload_handling) {
    case GRPC_SRM_PAYLOAD_NONE:
      PublishNewRpc(elem, GRPC_ERROR_NONE);
      break;
    case GRPC_SRM_PAYLOAD_READ_INITIAL_BYTE_BUFFER: {
      grpc_op op;
      op.op = GRPC_OP_RECV_MESSAGE;
      op.flags = 0;
      op.reserved = nullptr;
      op.data.recv_message.recv_message = &payload_;
      GRPC_CLOSURE_INIT(&publish_, PublishNewRpc, elem,
                        grpc_schedule_on_exec_ctx);
      grpc_call_start_batch_and_execute(call_, &op, 1, &publish_);
      break;
    }
  }
}

void grpc_server::CallData::RecvInitialMetadataBatchComplete(
    void* ptr, grpc_error* error) {
  grpc_call_element* elem = static_cast<grpc_call_element*>(ptr);
  auto* calld = static_cast<grpc_server::CallData*>(elem->call_data);
  if (error == GRPC_ERROR_NONE) {
    calld->StartNewRpc(elem);
  } else {
    if (gpr_atm_full_cas(&calld->state_, NOT_STARTED, ZOMBIED)) {
      calld->KillZombie();
    } else if (gpr_atm_full_cas(&calld->state_, PENDING, ZOMBIED)) {
      /* zombied call will be destroyed when it's removed from the pending
         queue... later */
    }
  }
}

void grpc_server::CallData::StartTransportStreamOpBatchImpl(
    grpc_call_element* elem, grpc_transport_stream_op_batch* batch) {
  if (batch->recv_initial_metadata) {
    GPR_ASSERT(batch->payload->recv_initial_metadata.recv_flags == nullptr);
    recv_initial_metadata_ =
        batch->payload->recv_initial_metadata.recv_initial_metadata;
    original_recv_initial_metadata_ready_ =
        batch->payload->recv_initial_metadata.recv_initial_metadata_ready;
    batch->payload->recv_initial_metadata.recv_initial_metadata_ready =
        &recv_initial_metadata_ready_;
    batch->payload->recv_initial_metadata.recv_flags =
        &recv_initial_metadata_flags_;
  }
  if (batch->recv_trailing_metadata) {
    original_recv_trailing_metadata_ready_ =
        batch->payload->recv_trailing_metadata.recv_trailing_metadata_ready;
    batch->payload->recv_trailing_metadata.recv_trailing_metadata_ready =
        &recv_trailing_metadata_ready_;
  }
  grpc_call_next_op(elem, batch);
}

void grpc_server::CallData::RecvInitialMetadataReady(void* ptr,
                                                     grpc_error* error) {
  grpc_call_element* elem = static_cast<grpc_call_element*>(ptr);
  CallData* calld = static_cast<CallData*>(elem->call_data);
  grpc_millis op_deadline;
  if (error == GRPC_ERROR_NONE) {
    GPR_DEBUG_ASSERT(calld->recv_initial_metadata_->idx.named.path != nullptr);
    GPR_DEBUG_ASSERT(calld->recv_initial_metadata_->idx.named.authority !=
                     nullptr);
    calld->path_ = grpc_slice_ref_internal(
        GRPC_MDVALUE(calld->recv_initial_metadata_->idx.named.path->md));
    calld->host_ = grpc_slice_ref_internal(
        GRPC_MDVALUE(calld->recv_initial_metadata_->idx.named.authority->md));
    calld->path_set_ = true;
    calld->host_set_ = true;
    grpc_metadata_batch_remove(calld->recv_initial_metadata_, GRPC_BATCH_PATH);
    grpc_metadata_batch_remove(calld->recv_initial_metadata_,
                               GRPC_BATCH_AUTHORITY);
  } else {
    GRPC_ERROR_REF(error);
  }
  op_deadline = calld->recv_initial_metadata_->deadline;
  if (op_deadline != GRPC_MILLIS_INF_FUTURE) {
    calld->deadline_ = op_deadline;
  }
  if (calld->host_set_ && calld->path_set_) {
    /* do nothing */
  } else {
    /* Pass the error reference to calld->recv_initial_metadata_error */
    grpc_error* src_error = error;
    error = GRPC_ERROR_CREATE_REFERENCING_FROM_STATIC_STRING(
        "Missing :authority or :path", &src_error, 1);
    GRPC_ERROR_UNREF(src_error);
    calld->recv_initial_metadata_error_ = GRPC_ERROR_REF(error);
  }
  grpc_closure* closure = calld->original_recv_initial_metadata_ready_;
  calld->original_recv_initial_metadata_ready_ = nullptr;
  if (calld->seen_recv_trailing_metadata_ready_) {
    GRPC_CALL_COMBINER_START(calld->call_combiner_,
                             &calld->recv_trailing_metadata_ready_,
                             calld->recv_trailing_metadata_error_,
                             "continue server recv_trailing_metadata_ready");
  }
  grpc_core::Closure::Run(DEBUG_LOCATION, closure, error);
}

void grpc_server::CallData::RecvTrailingMetadataReady(void* user_data,
                                                      grpc_error* error) {
  grpc_call_element* elem = static_cast<grpc_call_element*>(user_data);
  CallData* calld = static_cast<CallData*>(elem->call_data);
  if (calld->original_recv_initial_metadata_ready_ != nullptr) {
    calld->recv_trailing_metadata_error_ = GRPC_ERROR_REF(error);
    calld->seen_recv_trailing_metadata_ready_ = true;
    GRPC_CLOSURE_INIT(&calld->recv_trailing_metadata_ready_,
                      RecvTrailingMetadataReady, elem,
                      grpc_schedule_on_exec_ctx);
    GRPC_CALL_COMBINER_STOP(calld->call_combiner_,
                            "deferring server recv_trailing_metadata_ready "
                            "until after recv_initial_metadata_ready");
    return;
  }
  error =
      grpc_error_add_child(GRPC_ERROR_REF(error),
                           GRPC_ERROR_REF(calld->recv_initial_metadata_error_));
  grpc_core::Closure::Run(DEBUG_LOCATION,
                          calld->original_recv_trailing_metadata_ready_, error);
}

grpc_error* grpc_server::CallData::InitCallElement(
    grpc_call_element* elem, const grpc_call_element_args* args) {
  auto* chand = static_cast<ChannelData*>(elem->channel_data);
  new (elem->call_data) grpc_server::CallData(elem, *args, chand->server());
  return GRPC_ERROR_NONE;
}

void grpc_server::CallData::DestroyCallElement(
    grpc_call_element* elem, const grpc_call_final_info* /*final_info*/,
    grpc_closure* /*ignored*/) {
  auto* calld = static_cast<CallData*>(elem->call_data);
  calld->~CallData();
}

void grpc_server::CallData::StartTransportStreamOpBatch(
    grpc_call_element* elem, grpc_transport_stream_op_batch* batch) {
  auto* calld = static_cast<CallData*>(elem->call_data);
  calld->StartTransportStreamOpBatchImpl(elem, batch);
}

//
// C-core API
//

void grpc_server_register_completion_queue(grpc_server* server,
                                           grpc_completion_queue* cq,
                                           void* reserved) {
  GRPC_API_TRACE(
      "grpc_server_register_completion_queue(server=%p, cq=%p, reserved=%p)", 3,
      (server, cq, reserved));
  GPR_ASSERT(!reserved);
  auto cq_type = grpc_get_cq_completion_type(cq);
  if (cq_type != GRPC_CQ_NEXT && cq_type != GRPC_CQ_CALLBACK) {
    gpr_log(GPR_INFO,
            "Completion queue of type %d is being registered as a "
            "server-completion-queue",
            static_cast<int>(cq_type));
    /* Ideally we should log an error and abort but ruby-wrapped-language API
       calls grpc_completion_queue_pluck() on server completion queues */
  }
  server->RegisterCompletionQueue(cq);
}

grpc_server* grpc_server_create(const grpc_channel_args* args, void* reserved) {
  grpc_core::ExecCtx exec_ctx;
  GRPC_API_TRACE("grpc_server_create(%p, %p)", 2, (args, reserved));
  return new grpc_server(args);
}

void* grpc_server_register_method(
    grpc_server* server, const char* method, const char* host,
    grpc_server_register_method_payload_handling payload_handling,
    uint32_t flags) {
  GRPC_API_TRACE(
      "grpc_server_register_method(server=%p, method=%s, host=%s, "
      "flags=0x%08x)",
      4, (server, method, host, flags));
  return server->RegisterMethod(method, host, payload_handling, flags);
}

void grpc_server_start(grpc_server* server) {
  grpc_core::ExecCtx exec_ctx;
  GRPC_API_TRACE("grpc_server_start(server=%p)", 1, (server));
  server->Start();
}

void grpc_server_shutdown_and_notify(grpc_server* server,
                                     grpc_completion_queue* cq, void* tag) {
  grpc_core::ApplicationCallbackExecCtx callback_exec_ctx;
  grpc_core::ExecCtx exec_ctx;
  GRPC_API_TRACE("grpc_server_shutdown_and_notify(server=%p, cq=%p, tag=%p)", 3,
                 (server, cq, tag));
  server->ShutdownAndNotify(cq, tag);
}

void grpc_server_cancel_all_calls(grpc_server* server) {
  grpc_core::ApplicationCallbackExecCtx callback_exec_ctx;
  grpc_core::ExecCtx exec_ctx;
  GRPC_API_TRACE("grpc_server_cancel_all_calls(server=%p)", 1, (server));
  server->CancelAllCalls();
}

void grpc_server_destroy(grpc_server* server) {
  grpc_core::ApplicationCallbackExecCtx callback_exec_ctx;
  grpc_core::ExecCtx exec_ctx;
  GRPC_API_TRACE("grpc_server_destroy(server=%p)", 1, (server));
  server->Orphan();
}

grpc_call_error grpc_server_request_call(
    grpc_server* server, grpc_call** call, grpc_call_details* details,
    grpc_metadata_array* request_metadata,
    grpc_completion_queue* cq_bound_to_call,
    grpc_completion_queue* cq_for_notification, void* tag) {
  grpc_core::ApplicationCallbackExecCtx callback_exec_ctx;
  grpc_core::ExecCtx exec_ctx;
  GRPC_STATS_INC_SERVER_REQUESTED_CALLS();
  GRPC_API_TRACE(
      "grpc_server_request_call("
      "server=%p, call=%p, details=%p, initial_metadata=%p, "
      "cq_bound_to_call=%p, cq_for_notification=%p, tag=%p)",
      7,
      (server, call, details, request_metadata, cq_bound_to_call,
       cq_for_notification, tag));
  return server->RequestCall(call, details, request_metadata, cq_bound_to_call,
                             cq_for_notification, tag);
}

grpc_call_error grpc_server_request_registered_call(
    grpc_server* server, void* rmp, grpc_call** call, gpr_timespec* deadline,
    grpc_metadata_array* request_metadata, grpc_byte_buffer** optional_payload,
    grpc_completion_queue* cq_bound_to_call,
    grpc_completion_queue* cq_for_notification, void* tag_new) {
  grpc_core::ApplicationCallbackExecCtx callback_exec_ctx;
  grpc_core::ExecCtx exec_ctx;
  GRPC_STATS_INC_SERVER_REQUESTED_CALLS();
  auto* rm = static_cast<grpc_server::RegisteredMethod*>(rmp);
  GRPC_API_TRACE(
      "grpc_server_request_registered_call("
      "server=%p, rmp=%p, call=%p, deadline=%p, request_metadata=%p, "
      "optional_payload=%p, cq_bound_to_call=%p, cq_for_notification=%p, "
      "tag=%p)",
      9,
      (server, rmp, call, deadline, request_metadata, optional_payload,
       cq_bound_to_call, cq_for_notification, tag_new));
  return server->RequestRegisteredCall(rm, call, deadline, request_metadata,
                                       optional_payload, cq_bound_to_call,
                                       cq_for_notification, tag_new);
}<|MERGE_RESOLUTION|>--- conflicted
+++ resolved
@@ -957,7 +957,8 @@
   }
 
  private:
-  void OnConnectivityStateChange(grpc_connectivity_state new_state) override {
+  void OnConnectivityStateChange(grpc_connectivity_state new_state,
+                                 const absl::Status& /*status*/) override {
     // Don't do anything until we are being shut down.
     if (new_state != GRPC_CHANNEL_SHUTDOWN) return;
     // Shut down channel.
@@ -1226,7 +1227,6 @@
                                     &recv_initial_metadata_batch_complete_);
 }
 
-<<<<<<< HEAD
 void grpc_server::CallData::Publish(size_t cq_idx, RequestedCall* rc) {
   grpc_call_set_completion_queue(call_, rc->cq_bound_to_call);
   *rc->call = call_;
@@ -1252,17 +1252,6 @@
       break;
     default:
       GPR_UNREACHABLE_CODE(return );
-=======
- private:
-  void OnConnectivityStateChange(grpc_connectivity_state new_state,
-                                 const absl::Status& /* status */) override {
-    // Don't do anything until we are being shut down.
-    if (new_state != GRPC_CHANNEL_SHUTDOWN) return;
-    // Shut down channel.
-    grpc_server* server = chand_->server;
-    MutexLock lock(&server->mu_global);
-    destroy_channel(chand_);
->>>>>>> 391b2a5a
   }
   grpc_cq_end_op(cq_new_, rc->tag, GRPC_ERROR_NONE,
                  grpc_server::DoneRequestEvent, rc, &rc->completion, true);
