--- conflicted
+++ resolved
@@ -886,31 +886,8 @@
   grpc_call_start_batch_and_execute(call, &op, 1, &calld->got_initial_metadata);
 }
 
-<<<<<<< HEAD
-static grpc_error* init_call_elem(grpc_call_element* elem,
-                                  const grpc_call_element_args* args) {
-=======
-static void channel_connectivity_changed(void* cd, grpc_error* error) {
-  channel_data* chand = static_cast<channel_data*>(cd);
-  grpc_server* server = chand->server;
-  if (chand->connectivity_state != GRPC_CHANNEL_SHUTDOWN) {
-    grpc_transport_op* op = grpc_make_transport_op(nullptr);
-    op->on_connectivity_state_change = &chand->channel_connectivity_changed;
-    op->connectivity_state = &chand->connectivity_state;
-    grpc_channel_next_op(grpc_channel_stack_element(
-                             grpc_channel_get_channel_stack(chand->channel), 0),
-                         op);
-  } else {
-    gpr_mu_lock(&server->mu_global);
-    destroy_channel(chand, GRPC_ERROR_REF(error));
-    gpr_mu_unlock(&server->mu_global);
-    GRPC_CHANNEL_INTERNAL_UNREF(chand->channel, "connectivity");
-  }
-}
-
 static grpc_error* server_init_call_elem(grpc_call_element* elem,
                                          const grpc_call_element_args* args) {
->>>>>>> 69631206
   channel_data* chand = static_cast<channel_data*>(elem->channel_data);
   server_ref(chand->server);
   new (elem->call_data) call_data(elem, *args);
