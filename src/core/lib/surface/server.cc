--- conflicted
+++ resolved
@@ -1550,19 +1550,7 @@
     listener.listener.reset();
   }
 
-<<<<<<< HEAD
   broadcaster.BroadcastShutdown(/*send_goaway=*/true, GRPC_ERROR_NONE);
-
-  if (server->default_resource_user != nullptr) {
-    grpc_resource_quota_unref(
-        grpc_resource_user_quota(server->default_resource_user));
-    grpc_resource_user_shutdown(server->default_resource_user);
-    grpc_resource_user_unref(server->default_resource_user);
-  }
-=======
-  channel_broadcaster_shutdown(&broadcaster, true /* send_goaway */,
-                               GRPC_ERROR_NONE);
->>>>>>> 68222114
 }
 
 void grpc_server_cancel_all_calls(grpc_server* server) {
