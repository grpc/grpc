--- conflicted
+++ resolved
@@ -1475,18 +1475,12 @@
 grpc_server* grpc_server_create(const grpc_channel_args* args, void* reserved) {
   grpc_core::ExecCtx exec_ctx;
   GRPC_API_TRACE("grpc_server_create(%p, %p)", 2, (args, reserved));
-<<<<<<< HEAD
   const grpc_channel_args* new_args = grpc_core::CoreConfiguration::Get()
                                           .channel_args_preconditioning()
                                           .PreconditionChannelArgs(args);
-  grpc_core::Server* server = new grpc_core::Server(new_args);
-=======
-  grpc_channel_args* new_args =
-      grpc_core::EnsureResourceQuotaInChannelArgs(args);
   grpc_server* c_server = new grpc_server;
   c_server->core_server =
       grpc_core::MakeOrphanable<grpc_core::Server>(new_args);
->>>>>>> 9be7ca5a
   grpc_channel_args_destroy(new_args);
   grpc_channel_args_destroy(args);
   return c_server;
