/*
 *
 * Copyright 2015 gRPC authors.
 *
 * Licensed under the Apache License, Version 2.0 (the "License");
 * you may not use this file except in compliance with the License.
 * You may obtain a copy of the License at
 *
 *     http://www.apache.org/licenses/LICENSE-2.0
 *
 * Unless required by applicable law or agreed to in writing, software
 * distributed under the License is distributed on an "AS IS" BASIS,
 * WITHOUT WARRANTIES OR CONDITIONS OF ANY KIND, either express or implied.
 * See the License for the specific language governing permissions and
 * limitations under the License.
 *
 */

#include <grpc/support/port_platform.h>

#include "src/core/lib/surface/channel.h"

#include <inttypes.h>
#include <string.h>

#include <algorithm>
#include <atomic>
#include <functional>
#include <memory>

#include "absl/status/status.h"

#include <grpc/compression.h>
#include <grpc/grpc.h>
#include <grpc/impl/codegen/gpr_types.h>
#include <grpc/support/alloc.h>
#include <grpc/support/log.h>

#include "src/core/lib/channel/channel_args.h"
#include "src/core/lib/channel/channel_stack.h"
#include "src/core/lib/channel/channel_stack_builder_impl.h"
#include "src/core/lib/channel/channel_trace.h"
#include "src/core/lib/channel/channelz.h"
#include "src/core/lib/config/core_configuration.h"
#include "src/core/lib/debug/stats.h"
#include "src/core/lib/debug/trace.h"
#include "src/core/lib/gpr/useful.h"
#include "src/core/lib/gprpp/manual_constructor.h"
#include "src/core/lib/gprpp/ref_counted_ptr.h"
#include "src/core/lib/iomgr/error.h"
#include "src/core/lib/iomgr/exec_ctx.h"
#include "src/core/lib/resource_quota/memory_quota.h"
#include "src/core/lib/resource_quota/resource_quota.h"
#include "src/core/lib/slice/slice_refcount.h"
#include "src/core/lib/surface/api_trace.h"
#include "src/core/lib/surface/call.h"
#include "src/core/lib/surface/channel_init.h"
#include "src/core/lib/surface/channel_stack_type.h"
#include "src/core/lib/transport/transport.h"

// IWYU pragma: no_include <type_traits>

namespace grpc_core {

<<<<<<< HEAD
Channel::Channel(bool is_client, bool is_promising, std::string target,
                 ChannelArgs channel_args,
=======
Channel::Channel(bool is_client, std::string target,
                 const ChannelArgs& channel_args,
>>>>>>> d304712f
                 grpc_compression_options compression_options,
                 RefCountedPtr<grpc_channel_stack> channel_stack)
    : is_client_(is_client),
      is_promising_(is_promising),
      compression_options_(compression_options),
      call_size_estimate_(channel_stack->call_stack_size +
                          grpc_call_get_initial_size_estimate()),
      channelz_node_(channel_args.GetObjectRef<channelz::ChannelNode>()),
      allocator_(channel_args.GetObject<ResourceQuota>()
                     ->memory_quota()
                     ->CreateMemoryOwner(target)),
      target_(std::move(target)),
      channel_stack_(std::move(channel_stack)) {
  // We need to make sure that grpc_shutdown() does not shut things down
  // until after the channel is destroyed.  However, the channel may not
  // actually be destroyed by the time grpc_channel_destroy() returns,
  // since there may be other existing refs to the channel.  If those
  // refs are held by things that are visible to the wrapped language
  // (such as outstanding calls on the channel), then the wrapped
  // language can be responsible for making sure that grpc_shutdown()
  // does not run until after those refs are released.  However, the
  // channel may also have refs to itself held internally for various
  // things that need to be cleaned up at channel destruction (e.g.,
  // LB policies, subchannels, etc), and because these refs are not
  // visible to the wrapped language, it cannot be responsible for
  // deferring grpc_shutdown() until after they are released.  To
  // accommodate that, we call grpc_init() here and then call
  // grpc_shutdown() when the channel is actually destroyed, thus
  // ensuring that shutdown is deferred until that point.
  grpc_init();
  auto channelz_node = channelz_node_;
  *channel_stack_->on_destroy = [channelz_node]() {
    if (channelz_node != nullptr) {
      channelz_node->AddTraceEvent(
          channelz::ChannelTrace::Severity::Info,
          grpc_slice_from_static_string("Channel destroyed"));
    }
    grpc_shutdown();
  };
}

absl::StatusOr<RefCountedPtr<Channel>> Channel::CreateWithBuilder(
    ChannelStackBuilder* builder) {
  auto channel_args = builder->channel_args();
  if (builder->channel_stack_type() == GRPC_SERVER_CHANNEL) {
    GRPC_STATS_INC_SERVER_CHANNELS_CREATED();
  } else {
    GRPC_STATS_INC_CLIENT_CHANNELS_CREATED();
  }
  absl::StatusOr<RefCountedPtr<grpc_channel_stack>> r = builder->Build();
  if (!r.ok()) {
    auto status = r.status();
    gpr_log(GPR_ERROR, "channel stack builder failed: %s",
            status.ToString().c_str());
    return status;
  }

  grpc_compression_options compression_options;
  grpc_compression_options_init(&compression_options);
  auto default_level =
      channel_args.GetInt(GRPC_COMPRESSION_CHANNEL_DEFAULT_LEVEL);
  if (default_level.has_value()) {
    compression_options.default_level.is_set = true;
    compression_options.default_level.level = Clamp(
        static_cast<grpc_compression_level>(*default_level),
        GRPC_COMPRESS_LEVEL_NONE,
        static_cast<grpc_compression_level>(GRPC_COMPRESS_LEVEL_COUNT - 1));
  }
  auto default_algorithm =
      channel_args.GetInt(GRPC_COMPRESSION_CHANNEL_DEFAULT_ALGORITHM);
  if (default_algorithm.has_value()) {
    compression_options.default_algorithm.is_set = true;
    compression_options.default_algorithm.algorithm =
        Clamp(static_cast<grpc_compression_algorithm>(*default_algorithm),
              GRPC_COMPRESS_NONE,
              static_cast<grpc_compression_algorithm>(
                  GRPC_COMPRESS_ALGORITHMS_COUNT - 1));
  }
  auto enabled_algorithms_bitset =
      channel_args.GetInt(GRPC_COMPRESSION_CHANNEL_ENABLED_ALGORITHMS_BITSET);
  if (enabled_algorithms_bitset.has_value()) {
    compression_options.enabled_algorithms_bitset =
        *enabled_algorithms_bitset | 1 /* always support no compression */;
  }

  return RefCountedPtr<Channel>(new Channel(
      grpc_channel_stack_type_is_client(builder->channel_stack_type()),
<<<<<<< HEAD
      builder->IsPromising(), std::string(builder->target()),
      std::move(channel_args), compression_options, std::move(*r)));
=======
      std::string(builder->target()), channel_args, compression_options,
      std::move(*r)));
>>>>>>> d304712f
}

namespace {

void* channelz_node_copy(void* p) {
  channelz::ChannelNode* node = static_cast<channelz::ChannelNode*>(p);
  node->Ref().release();
  return p;
}
void channelz_node_destroy(void* p) {
  channelz::ChannelNode* node = static_cast<channelz::ChannelNode*>(p);
  node->Unref();
}
int channelz_node_cmp(void* p1, void* p2) { return QsortCompare(p1, p2); }
const grpc_arg_pointer_vtable channelz_node_arg_vtable = {
    channelz_node_copy, channelz_node_destroy, channelz_node_cmp};

void CreateChannelzNode(ChannelStackBuilder* builder) {
  auto args = builder->channel_args();
  // Check whether channelz is enabled.
  const bool channelz_enabled = args.GetBool(GRPC_ARG_ENABLE_CHANNELZ)
                                    .value_or(GRPC_ENABLE_CHANNELZ_DEFAULT);
  if (!channelz_enabled) return;
  // Get parameters needed to create the channelz node.
  const size_t channel_tracer_max_memory = std::max(
      0, args.GetInt(GRPC_ARG_MAX_CHANNEL_TRACE_EVENT_MEMORY_PER_NODE)
             .value_or(GRPC_MAX_CHANNEL_TRACE_EVENT_MEMORY_PER_NODE_DEFAULT));
  const bool is_internal_channel =
      args.GetBool(GRPC_ARG_CHANNELZ_IS_INTERNAL_CHANNEL).value_or(false);
  // Create the channelz node.
  std::string target(builder->target());
  RefCountedPtr<channelz::ChannelNode> channelz_node =
      MakeRefCounted<channelz::ChannelNode>(
          target.c_str(), channel_tracer_max_memory, is_internal_channel);
  channelz_node->AddTraceEvent(
      channelz::ChannelTrace::Severity::Info,
      grpc_slice_from_static_string("Channel created"));
  // Add channelz node to channel args.
  // We remove the is_internal_channel arg, since we no longer need it.
  builder->SetChannelArgs(
      args.Remove(GRPC_ARG_CHANNELZ_IS_INTERNAL_CHANNEL)
          .Set(GRPC_ARG_CHANNELZ_CHANNEL_NODE,
               ChannelArgs::Pointer(channelz_node.release(),
                                    &channelz_node_arg_vtable)));
}

}  // namespace

absl::StatusOr<RefCountedPtr<Channel>> Channel::Create(
    const char* target, ChannelArgs args,
    grpc_channel_stack_type channel_stack_type,
    grpc_transport* optional_transport) {
  ChannelStackBuilderImpl builder(
      grpc_channel_stack_type_string(channel_stack_type), channel_stack_type);
  if (!args.GetString(GRPC_ARG_DEFAULT_AUTHORITY).has_value()) {
    auto ssl_override = args.GetString(GRPC_SSL_TARGET_NAME_OVERRIDE_ARG);
    if (ssl_override.has_value()) {
      args = args.Set(GRPC_ARG_DEFAULT_AUTHORITY,
                      std::string(ssl_override.value()));
    }
  }
  if (grpc_channel_stack_type_is_client(channel_stack_type)) {
    auto channel_args_mutator =
        grpc_channel_args_get_client_channel_creation_mutator();
    if (channel_args_mutator != nullptr) {
      args = channel_args_mutator(target, args, channel_stack_type);
    }
  }
  builder.SetChannelArgs(args).SetTarget(target).SetTransport(
      optional_transport);
  if (!CoreConfiguration::Get().channel_init().CreateStack(&builder)) {
    return nullptr;
  }
  // We only need to do this for clients here. For servers, this will be
  // done in src/core/lib/surface/server.cc.
  if (grpc_channel_stack_type_is_client(channel_stack_type)) {
    CreateChannelzNode(&builder);
  }
  return CreateWithBuilder(&builder);
}

void Channel::UpdateCallSizeEstimate(size_t size) {
  size_t cur = call_size_estimate_.load(std::memory_order_relaxed);
  if (cur < size) {
    // size grew: update estimate
    call_size_estimate_.compare_exchange_weak(
        cur, size, std::memory_order_relaxed, std::memory_order_relaxed);
    // if we lose: never mind, something else will likely update soon enough
  } else if (cur == size) {
    // no change: holding pattern
  } else if (cur > 0) {
    // size shrank: decrease estimate
    call_size_estimate_.compare_exchange_weak(
        cur, std::min(cur - 1, (255 * cur + size) / 256),
        std::memory_order_relaxed, std::memory_order_relaxed);
    // if we lose: never mind, something else will likely update soon enough
  }
}

}  // namespace grpc_core

char* grpc_channel_get_target(grpc_channel* channel) {
  GRPC_API_TRACE("grpc_channel_get_target(channel=%p)", 1, (channel));
  auto target = grpc_core::Channel::FromC(channel)->target();
  char* buffer = static_cast<char*>(gpr_zalloc(target.size() + 1));
  memcpy(buffer, target.data(), target.size());
  return buffer;
}

void grpc_channel_get_info(grpc_channel* channel,
                           const grpc_channel_info* channel_info) {
  grpc_core::ApplicationCallbackExecCtx callback_exec_ctx;
  grpc_core::ExecCtx exec_ctx;
  grpc_channel_element* elem = grpc_channel_stack_element(
      grpc_core::Channel::FromC(channel)->channel_stack(), 0);
  elem->filter->get_channel_info(elem, channel_info);
}

void grpc_channel_reset_connect_backoff(grpc_channel* channel) {
  grpc_core::ApplicationCallbackExecCtx callback_exec_ctx;
  grpc_core::ExecCtx exec_ctx;
  GRPC_API_TRACE("grpc_channel_reset_connect_backoff(channel=%p)", 1,
                 (channel));
  grpc_transport_op* op = grpc_make_transport_op(nullptr);
  op->reset_connect_backoff = true;
  grpc_channel_element* elem = grpc_channel_stack_element(
      grpc_core::Channel::FromC(channel)->channel_stack(), 0);
  elem->filter->start_transport_op(elem, op);
}

static grpc_call* grpc_channel_create_call_internal(
    grpc_channel* c_channel, grpc_call* parent_call, uint32_t propagation_mask,
    grpc_completion_queue* cq, grpc_pollset_set* pollset_set_alternative,
    grpc_core::Slice path, absl::optional<grpc_core::Slice> authority,
    grpc_core::Timestamp deadline) {
  auto channel = grpc_core::Channel::FromC(c_channel)->Ref();
  GPR_ASSERT(channel->is_client());
  GPR_ASSERT(!(cq != nullptr && pollset_set_alternative != nullptr));

  grpc_call_create_args args;
  args.channel = std::move(channel);
  args.server = nullptr;
  args.parent = parent_call;
  args.propagation_mask = propagation_mask;
  args.cq = cq;
  args.pollset_set_alternative = pollset_set_alternative;
  args.server_transport_data = nullptr;
  args.path = std::move(path);
  args.authority = std::move(authority);
  args.send_deadline = deadline;

  grpc_call* call;
  GRPC_LOG_IF_ERROR("call_create", grpc_call_create(&args, &call));
  return call;
}

grpc_call* grpc_channel_create_call(grpc_channel* channel,
                                    grpc_call* parent_call,
                                    uint32_t propagation_mask,
                                    grpc_completion_queue* completion_queue,
                                    grpc_slice method, const grpc_slice* host,
                                    gpr_timespec deadline, void* reserved) {
  GPR_ASSERT(!reserved);
  grpc_core::ApplicationCallbackExecCtx callback_exec_ctx;
  grpc_core::ExecCtx exec_ctx;
  grpc_call* call = grpc_channel_create_call_internal(
      channel, parent_call, propagation_mask, completion_queue, nullptr,
      grpc_core::Slice(grpc_slice_ref_internal(method)),
      host != nullptr
          ? absl::optional<grpc_core::Slice>(grpc_slice_ref_internal(*host))
          : absl::nullopt,
      grpc_core::Timestamp::FromTimespecRoundUp(deadline));

  return call;
}

grpc_call* grpc_channel_create_pollset_set_call(
    grpc_channel* channel, grpc_call* parent_call, uint32_t propagation_mask,
    grpc_pollset_set* pollset_set, const grpc_slice& method,
    const grpc_slice* host, grpc_core::Timestamp deadline, void* reserved) {
  GPR_ASSERT(!reserved);
  return grpc_channel_create_call_internal(
      channel, parent_call, propagation_mask, nullptr, pollset_set,
      grpc_core::Slice(method),
      host != nullptr
          ? absl::optional<grpc_core::Slice>(grpc_slice_ref_internal(*host))
          : absl::nullopt,
      deadline);
}

namespace grpc_core {

RegisteredCall::RegisteredCall(const char* method_arg, const char* host_arg) {
  path = Slice::FromCopiedString(method_arg);
  if (host_arg != nullptr && host_arg[0] != 0) {
    authority = Slice::FromCopiedString(host_arg);
  }
}

RegisteredCall::RegisteredCall(const RegisteredCall& other)
    : path(other.path.Ref()) {
  if (other.authority.has_value()) {
    authority = other.authority->Ref();
  }
}

RegisteredCall::~RegisteredCall() {}

}  // namespace grpc_core

void* grpc_channel_register_call(grpc_channel* channel, const char* method,
                                 const char* host, void* reserved) {
  GRPC_API_TRACE(
      "grpc_channel_register_call(channel=%p, method=%s, host=%s, reserved=%p)",
      4, (channel, method, host, reserved));
  GPR_ASSERT(!reserved);
  grpc_core::ApplicationCallbackExecCtx callback_exec_ctx;
  grpc_core::ExecCtx exec_ctx;
  return grpc_core::Channel::FromC(channel)->RegisterCall(method, host);
}

namespace grpc_core {

RegisteredCall* Channel::RegisterCall(const char* method, const char* host) {
  MutexLock lock(&registration_table_.mu);
  registration_table_.method_registration_attempts++;
  auto key = std::make_pair(std::string(host != nullptr ? host : ""),
                            std::string(method != nullptr ? method : ""));
  auto rc_posn = registration_table_.map.find(key);
  if (rc_posn != registration_table_.map.end()) {
    return &rc_posn->second;
  }
  auto insertion_result = registration_table_.map.insert(
      {std::move(key), RegisteredCall(method, host)});
  return &insertion_result.first->second;
}

}  // namespace grpc_core

grpc_call* grpc_channel_create_registered_call(
    grpc_channel* channel, grpc_call* parent_call, uint32_t propagation_mask,
    grpc_completion_queue* completion_queue, void* registered_call_handle,
    gpr_timespec deadline, void* reserved) {
  grpc_core::RegisteredCall* rc =
      static_cast<grpc_core::RegisteredCall*>(registered_call_handle);
  GRPC_API_TRACE(
      "grpc_channel_create_registered_call("
      "channel=%p, parent_call=%p, propagation_mask=%x, completion_queue=%p, "
      "registered_call_handle=%p, "
      "deadline=gpr_timespec { tv_sec: %" PRId64
      ", tv_nsec: %d, clock_type: %d }, "
      "reserved=%p)",
      9,
      (channel, parent_call, (unsigned)propagation_mask, completion_queue,
       registered_call_handle, deadline.tv_sec, deadline.tv_nsec,
       (int)deadline.clock_type, reserved));
  GPR_ASSERT(!reserved);
  grpc_core::ApplicationCallbackExecCtx callback_exec_ctx;
  grpc_core::ExecCtx exec_ctx;
  grpc_call* call = grpc_channel_create_call_internal(
      channel, parent_call, propagation_mask, completion_queue, nullptr,
      rc->path.Ref(),
      rc->authority.has_value()
          ? absl::optional<grpc_core::Slice>(rc->authority->Ref())
          : absl::nullopt,
      grpc_core::Timestamp::FromTimespecRoundUp(deadline));

  return call;
}

void grpc_channel_destroy_internal(grpc_channel* c_channel) {
  grpc_core::RefCountedPtr<grpc_core::Channel> channel(
      grpc_core::Channel::FromC(c_channel));
  grpc_transport_op* op = grpc_make_transport_op(nullptr);
  grpc_channel_element* elem;
  GRPC_API_TRACE("grpc_channel_destroy(channel=%p)", 1, (c_channel));
  op->disconnect_with_error =
      GRPC_ERROR_CREATE_FROM_STATIC_STRING("Channel Destroyed");
  elem = grpc_channel_stack_element(channel->channel_stack(), 0);
  elem->filter->start_transport_op(elem, op);
}

void grpc_channel_destroy(grpc_channel* channel) {
  grpc_core::ApplicationCallbackExecCtx callback_exec_ctx;
  grpc_core::ExecCtx exec_ctx;
  grpc_channel_destroy_internal(channel);
}<|MERGE_RESOLUTION|>--- conflicted
+++ resolved
@@ -62,13 +62,8 @@
 
 namespace grpc_core {
 
-<<<<<<< HEAD
 Channel::Channel(bool is_client, bool is_promising, std::string target,
-                 ChannelArgs channel_args,
-=======
-Channel::Channel(bool is_client, std::string target,
                  const ChannelArgs& channel_args,
->>>>>>> d304712f
                  grpc_compression_options compression_options,
                  RefCountedPtr<grpc_channel_stack> channel_stack)
     : is_client_(is_client),
@@ -156,13 +151,8 @@
 
   return RefCountedPtr<Channel>(new Channel(
       grpc_channel_stack_type_is_client(builder->channel_stack_type()),
-<<<<<<< HEAD
-      builder->IsPromising(), std::string(builder->target()),
-      std::move(channel_args), compression_options, std::move(*r)));
-=======
-      std::string(builder->target()), channel_args, compression_options,
-      std::move(*r)));
->>>>>>> d304712f
+      builder->IsPromising(), std::string(builder->target()), channel_args,
+      compression_options, std::move(*r)));
 }
 
 namespace {
