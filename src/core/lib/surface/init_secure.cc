/*
 *
 * Copyright 2015 gRPC authors.
 *
 * Licensed under the Apache License, Version 2.0 (the "License");
 * you may not use this file except in compliance with the License.
 * You may obtain a copy of the License at
 *
 *     http://www.apache.org/licenses/LICENSE-2.0
 *
 * Unless required by applicable law or agreed to in writing, software
 * distributed under the License is distributed on an "AS IS" BASIS,
 * WITHOUT WARRANTIES OR CONDITIONS OF ANY KIND, either express or implied.
 * See the License for the specific language governing permissions and
 * limitations under the License.
 *
 */

#include <grpc/support/port_platform.h>

#include <limits.h>
#include <string.h>

#include "src/core/lib/debug/trace.h"
#include "src/core/lib/security/authorization/sdk_server_authz_filter.h"
#include "src/core/lib/security/context/security_context.h"
#include "src/core/lib/security/credentials/credentials.h"
#include "src/core/lib/security/credentials/plugin/plugin_credentials.h"
#include "src/core/lib/security/security_connector/security_connector.h"
#include "src/core/lib/security/transport/auth_filters.h"
#include "src/core/lib/security/transport/secure_endpoint.h"
#include "src/core/lib/security/transport/security_handshaker.h"
#include "src/core/lib/surface/channel_init.h"
#include "src/core/lib/surface/init.h"
#include "src/core/tsi/transport_security_interface.h"

void grpc_security_pre_init(void) {}

static bool maybe_prepend_client_auth_filter(
    grpc_channel_stack_builder* builder, void* /*arg*/) {
  const grpc_channel_args* args =
      grpc_channel_stack_builder_get_channel_arguments(builder);
  if (args) {
    for (size_t i = 0; i < args->num_args; i++) {
      if (0 == strcmp(GRPC_ARG_SECURITY_CONNECTOR, args->args[i].key)) {
        return grpc_channel_stack_builder_prepend_filter(
            builder, &grpc_client_auth_filter, nullptr, nullptr);
      }
    }
  }
  return true;
}

static bool maybe_prepend_server_auth_filter(
    grpc_channel_stack_builder* builder, void* /*arg*/) {
  const grpc_channel_args* args =
      grpc_channel_stack_builder_get_channel_arguments(builder);
  if (args) {
    for (size_t i = 0; i < args->num_args; i++) {
      if (0 == strcmp(GRPC_SERVER_CREDENTIALS_ARG, args->args[i].key)) {
        return grpc_channel_stack_builder_prepend_filter(
            builder, &grpc_server_auth_filter, nullptr, nullptr);
      }
    }
  }
  return true;
}

static bool maybe_prepend_sdk_server_authz_filter(
    grpc_channel_stack_builder* builder, void* /*arg*/) {
  const grpc_channel_args* args =
      grpc_channel_stack_builder_get_channel_arguments(builder);
  const auto* provider =
      grpc_channel_args_find_pointer<grpc_authorization_policy_provider>(
          args, GRPC_ARG_AUTHORIZATION_POLICY_PROVIDER);
  if (provider != nullptr) {
    return grpc_channel_stack_builder_prepend_filter(
        builder, &grpc_core::SdkServerAuthzFilter::kFilterVtable, nullptr,
        nullptr);
  }
  return true;
}

void grpc_register_security_filters(void) {
  // Register the auth client with a priority < INT_MAX to allow the authority
  // filter -on which the auth filter depends- to be higher on the channel
  // stack.
  grpc_channel_init_register_stage(GRPC_CLIENT_SUBCHANNEL, INT_MAX - 1,
                                   maybe_prepend_client_auth_filter, nullptr);
  grpc_channel_init_register_stage(GRPC_CLIENT_DIRECT_CHANNEL, INT_MAX - 1,
                                   maybe_prepend_client_auth_filter, nullptr);
  grpc_channel_init_register_stage(GRPC_SERVER_CHANNEL, INT_MAX - 1,
                                   maybe_prepend_server_auth_filter, nullptr);
<<<<<<< HEAD
}

void grpc_security_init() {
  grpc_core::SecurityRegisterHandshakerFactories();
  grpc_tls_key_logger_registry_init();
}

void grpc_security_cleanup(void) { grpc_tls_key_logger_registry_destroy(); }
=======
  // Register the SdkServerAuthzFilter with a priority less than
  // server_auth_filter to allow server_auth_filter on which the sdk filter
  // depends on to be higher on the channel stack.
  grpc_channel_init_register_stage(GRPC_SERVER_CHANNEL, INT_MAX - 2,
                                   maybe_prepend_sdk_server_authz_filter,
                                   nullptr);
}
>>>>>>> 96a7b357
<|MERGE_RESOLUTION|>--- conflicted
+++ resolved
@@ -91,21 +91,10 @@
                                    maybe_prepend_client_auth_filter, nullptr);
   grpc_channel_init_register_stage(GRPC_SERVER_CHANNEL, INT_MAX - 1,
                                    maybe_prepend_server_auth_filter, nullptr);
-<<<<<<< HEAD
-}
-
-void grpc_security_init() {
-  grpc_core::SecurityRegisterHandshakerFactories();
-  grpc_tls_key_logger_registry_init();
-}
-
-void grpc_security_cleanup(void) { grpc_tls_key_logger_registry_destroy(); }
-=======
   // Register the SdkServerAuthzFilter with a priority less than
   // server_auth_filter to allow server_auth_filter on which the sdk filter
   // depends on to be higher on the channel stack.
   grpc_channel_init_register_stage(GRPC_SERVER_CHANNEL, INT_MAX - 2,
                                    maybe_prepend_sdk_server_authz_filter,
                                    nullptr);
-}
->>>>>>> 96a7b357
+}