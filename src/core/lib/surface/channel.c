/*
 *
 * Copyright 2015, Google Inc.
 * All rights reserved.
 *
 * Redistribution and use in source and binary forms, with or without
 * modification, are permitted provided that the following conditions are
 * met:
 *
 *     * Redistributions of source code must retain the above copyright
 * notice, this list of conditions and the following disclaimer.
 *     * Redistributions in binary form must reproduce the above
 * copyright notice, this list of conditions and the following disclaimer
 * in the documentation and/or other materials provided with the
 * distribution.
 *     * Neither the name of Google Inc. nor the names of its
 * contributors may be used to endorse or promote products derived from
 * this software without specific prior written permission.
 *
 * THIS SOFTWARE IS PROVIDED BY THE COPYRIGHT HOLDERS AND CONTRIBUTORS
 * "AS IS" AND ANY EXPRESS OR IMPLIED WARRANTIES, INCLUDING, BUT NOT
 * LIMITED TO, THE IMPLIED WARRANTIES OF MERCHANTABILITY AND FITNESS FOR
 * A PARTICULAR PURPOSE ARE DISCLAIMED. IN NO EVENT SHALL THE COPYRIGHT
 * OWNER OR CONTRIBUTORS BE LIABLE FOR ANY DIRECT, INDIRECT, INCIDENTAL,
 * SPECIAL, EXEMPLARY, OR CONSEQUENTIAL DAMAGES (INCLUDING, BUT NOT
 * LIMITED TO, PROCUREMENT OF SUBSTITUTE GOODS OR SERVICES; LOSS OF USE,
 * DATA, OR PROFITS; OR BUSINESS INTERRUPTION) HOWEVER CAUSED AND ON ANY
 * THEORY OF LIABILITY, WHETHER IN CONTRACT, STRICT LIABILITY, OR TORT
 * (INCLUDING NEGLIGENCE OR OTHERWISE) ARISING IN ANY WAY OUT OF THE USE
 * OF THIS SOFTWARE, EVEN IF ADVISED OF THE POSSIBILITY OF SUCH DAMAGE.
 *
 */

#include "src/core/lib/surface/channel.h"

#include <stdlib.h>
#include <string.h>

#include <grpc/compression.h>
#include <grpc/support/alloc.h>
#include <grpc/support/log.h>
#include <grpc/support/string_util.h>

#include "src/core/lib/channel/channel_args.h"
#include "src/core/lib/iomgr/iomgr.h"
#include "src/core/lib/slice/slice_internal.h"
#include "src/core/lib/support/string.h"
#include "src/core/lib/surface/api_trace.h"
#include "src/core/lib/surface/call.h"
#include "src/core/lib/surface/channel_init.h"
#include "src/core/lib/transport/static_metadata.h"

/** Cache grpc-status: X mdelems for X = 0..NUM_CACHED_STATUS_ELEMS.
 *  Avoids needing to take a metadata context lock for sending status
 *  if the status code is <= NUM_CACHED_STATUS_ELEMS.
 *  Sized to allow the most commonly used codes to fit in
 *  (OK, Cancelled, Unknown). */
#define NUM_CACHED_STATUS_ELEMS 3

typedef struct registered_call {
  grpc_mdelem path;
  grpc_mdelem authority;
  struct registered_call *next;
} registered_call;

struct grpc_channel {
  int is_client;
  grpc_compression_options compression_options;
  grpc_mdelem default_authority;

  gpr_atm call_size_estimate;

  gpr_mu registered_call_mu;
  registered_call *registered_calls;

  char *target;
};

#define CHANNEL_STACK_FROM_CHANNEL(c) ((grpc_channel_stack *)((c) + 1))
#define CHANNEL_FROM_CHANNEL_STACK(channel_stack) \
  (((grpc_channel *)(channel_stack)) - 1)
#define CHANNEL_FROM_TOP_ELEM(top_elem) \
  CHANNEL_FROM_CHANNEL_STACK(grpc_channel_stack_from_top_element(top_elem))

static void destroy_channel(grpc_exec_ctx *exec_ctx, void *arg,
                            grpc_error *error);

grpc_channel *grpc_channel_create_with_builder(
    grpc_exec_ctx *exec_ctx, grpc_channel_stack_builder *builder,
    grpc_channel_stack_type channel_stack_type) {
  char *target = gpr_strdup(grpc_channel_stack_builder_get_target(builder));
  grpc_channel_args *args = grpc_channel_args_copy(
      grpc_channel_stack_builder_get_channel_arguments(builder));
  grpc_channel *channel;
  grpc_error *error = grpc_channel_stack_builder_finish(
      exec_ctx, builder, sizeof(grpc_channel), 1, destroy_channel, NULL,
      (void **)&channel);
  if (error != GRPC_ERROR_NONE) {
    gpr_log(GPR_ERROR, "channel stack builder failed: %s",
            grpc_error_string(error));
    GRPC_ERROR_UNREF(error);
    gpr_free(target);
    goto done;
  }

  memset(channel, 0, sizeof(*channel));
  channel->target = target;
  channel->is_client = grpc_channel_stack_type_is_client(channel_stack_type);
  gpr_mu_init(&channel->registered_call_mu);
  channel->registered_calls = NULL;

  gpr_atm_no_barrier_store(
      &channel->call_size_estimate,
<<<<<<< HEAD
      CHANNEL_STACK_FROM_CHANNEL(channel)->call_stack_size);
=======
      (gpr_atm)CHANNEL_STACK_FROM_CHANNEL(channel)->call_stack_size);
>>>>>>> 75b69087

  grpc_compression_options_init(&channel->compression_options);
  for (size_t i = 0; i < args->num_args; i++) {
    if (0 == strcmp(args->args[i].key, GRPC_ARG_DEFAULT_AUTHORITY)) {
      if (args->args[i].type != GRPC_ARG_STRING) {
        gpr_log(GPR_ERROR, "%s ignored: it must be a string",
                GRPC_ARG_DEFAULT_AUTHORITY);
      } else {
        if (!GRPC_MDISNULL(channel->default_authority)) {
          /* setting this takes precedence over anything else */
          GRPC_MDELEM_UNREF(exec_ctx, channel->default_authority);
        }
        channel->default_authority = grpc_mdelem_from_slices(
            exec_ctx, GRPC_MDSTR_AUTHORITY,
            grpc_slice_intern(
                grpc_slice_from_static_string(args->args[i].value.string)));
      }
    } else if (0 ==
               strcmp(args->args[i].key, GRPC_SSL_TARGET_NAME_OVERRIDE_ARG)) {
      if (args->args[i].type != GRPC_ARG_STRING) {
        gpr_log(GPR_ERROR, "%s ignored: it must be a string",
                GRPC_SSL_TARGET_NAME_OVERRIDE_ARG);
      } else {
        if (!GRPC_MDISNULL(channel->default_authority)) {
          /* other ways of setting this (notably ssl) take precedence */
          gpr_log(GPR_ERROR,
                  "%s ignored: default host already set some other way",
                  GRPC_SSL_TARGET_NAME_OVERRIDE_ARG);
        } else {
          channel->default_authority = grpc_mdelem_from_slices(
              exec_ctx, GRPC_MDSTR_AUTHORITY,
              grpc_slice_intern(
                  grpc_slice_from_static_string(args->args[i].value.string)));
        }
      }
    } else if (0 == strcmp(args->args[i].key,
                           GRPC_COMPRESSION_CHANNEL_DEFAULT_LEVEL)) {
      channel->compression_options.default_level.is_set = true;
      GPR_ASSERT(args->args[i].value.integer >= 0 &&
                 args->args[i].value.integer < GRPC_COMPRESS_LEVEL_COUNT);
      channel->compression_options.default_level.level =
          (grpc_compression_level)args->args[i].value.integer;
    } else if (0 == strcmp(args->args[i].key,
                           GRPC_COMPRESSION_CHANNEL_DEFAULT_ALGORITHM)) {
      channel->compression_options.default_algorithm.is_set = true;
      GPR_ASSERT(args->args[i].value.integer >= 0 &&
                 args->args[i].value.integer < GRPC_COMPRESS_ALGORITHMS_COUNT);
      channel->compression_options.default_algorithm.algorithm =
          (grpc_compression_algorithm)args->args[i].value.integer;
    } else if (0 ==
               strcmp(args->args[i].key,
                      GRPC_COMPRESSION_CHANNEL_ENABLED_ALGORITHMS_BITSET)) {
      channel->compression_options.enabled_algorithms_bitset =
          (uint32_t)args->args[i].value.integer |
          0x1; /* always support no compression */
    }
  }

done:
  grpc_channel_args_destroy(exec_ctx, args);
  return channel;
}

<<<<<<< HEAD
size_t grpc_channel_get_call_size_estimate(grpc_channel *channel) {
#define ROUND_UP_SIZE 256
  return ((size_t)gpr_atm_no_barrier_load(&channel->call_size_estimate) +
          ROUND_UP_SIZE) &
=======
grpc_channel *grpc_channel_create(grpc_exec_ctx *exec_ctx, const char *target,
                                  const grpc_channel_args *input_args,
                                  grpc_channel_stack_type channel_stack_type,
                                  grpc_transport *optional_transport) {
  grpc_channel_stack_builder *builder = grpc_channel_stack_builder_create();
  grpc_channel_stack_builder_set_channel_arguments(exec_ctx, builder,
                                                   input_args);
  grpc_channel_stack_builder_set_target(builder, target);
  grpc_channel_stack_builder_set_transport(builder, optional_transport);
  if (!grpc_channel_init_create_stack(exec_ctx, builder, channel_stack_type)) {
    grpc_channel_stack_builder_destroy(exec_ctx, builder);
    return NULL;
  }
  return grpc_channel_create_with_builder(exec_ctx, builder,
                                          channel_stack_type);
}

size_t grpc_channel_get_call_size_estimate(grpc_channel *channel) {
#define ROUND_UP_SIZE 256
  /* We round up our current estimate to the NEXT value of ROUND_UP_SIZE.
     This ensures:
      1. a consistent size allocation when our estimate is drifting slowly
         (which is common) - which tends to help most allocators reuse memory
      2. a small amount of allowed growth over the estimate without hitting
         the arena size doubling case, reducing overall memory usage */
  return ((size_t)gpr_atm_no_barrier_load(&channel->call_size_estimate) +
          2 * ROUND_UP_SIZE) &
>>>>>>> 75b69087
         ~(size_t)(ROUND_UP_SIZE - 1);
}

void grpc_channel_update_call_size_estimate(grpc_channel *channel,
                                            size_t size) {
  size_t cur = (size_t)gpr_atm_no_barrier_load(&channel->call_size_estimate);
  if (cur < size) {
    /* size grew: update estimate */
    gpr_atm_no_barrier_cas(&channel->call_size_estimate, (gpr_atm)cur,
                           (gpr_atm)size);
    /* if we lose: never mind, something else will likely update soon enough */
  } else if (cur == size) {
    /* no change: holding pattern */
  } else if (cur > 0) {
    /* size shrank: decrease estimate */
    gpr_atm_no_barrier_cas(
        &channel->call_size_estimate, (gpr_atm)cur,
        (gpr_atm)(GPR_MIN(cur - 1, (255 * cur + size) / 256)));
    /* if we lose: never mind, something else will likely update soon enough */
  }
}

char *grpc_channel_get_target(grpc_channel *channel) {
  GRPC_API_TRACE("grpc_channel_get_target(channel=%p)", 1, (channel));
  return gpr_strdup(channel->target);
}

void grpc_channel_get_info(grpc_channel *channel,
                           const grpc_channel_info *channel_info) {
  grpc_exec_ctx exec_ctx = GRPC_EXEC_CTX_INIT;
  grpc_channel_element *elem =
      grpc_channel_stack_element(CHANNEL_STACK_FROM_CHANNEL(channel), 0);
  elem->filter->get_channel_info(&exec_ctx, elem, channel_info);
  grpc_exec_ctx_finish(&exec_ctx);
}

static grpc_call *grpc_channel_create_call_internal(
    grpc_exec_ctx *exec_ctx, grpc_channel *channel, grpc_call *parent_call,
    uint32_t propagation_mask, grpc_completion_queue *cq,
    grpc_pollset_set *pollset_set_alternative, grpc_mdelem path_mdelem,
    grpc_mdelem authority_mdelem, gpr_timespec deadline) {
  grpc_mdelem send_metadata[2];
  size_t num_metadata = 0;

  GPR_ASSERT(channel->is_client);
  GPR_ASSERT(!(cq != NULL && pollset_set_alternative != NULL));

  send_metadata[num_metadata++] = path_mdelem;
  if (!GRPC_MDISNULL(authority_mdelem)) {
    send_metadata[num_metadata++] = authority_mdelem;
  } else if (!GRPC_MDISNULL(channel->default_authority)) {
    send_metadata[num_metadata++] = GRPC_MDELEM_REF(channel->default_authority);
  }

  grpc_call_create_args args;
  memset(&args, 0, sizeof(args));
  args.channel = channel;
  args.parent_call = parent_call;
  args.propagation_mask = propagation_mask;
  args.cq = cq;
  args.pollset_set_alternative = pollset_set_alternative;
  args.server_transport_data = NULL;
  args.add_initial_metadata = send_metadata;
  args.add_initial_metadata_count = num_metadata;
  args.send_deadline = deadline;

  grpc_call *call;
  GRPC_LOG_IF_ERROR("call_create", grpc_call_create(exec_ctx, &args, &call));
  return call;
}

grpc_call *grpc_channel_create_call(grpc_channel *channel,
                                    grpc_call *parent_call,
                                    uint32_t propagation_mask,
                                    grpc_completion_queue *cq,
                                    grpc_slice method, const grpc_slice *host,
                                    gpr_timespec deadline, void *reserved) {
  GPR_ASSERT(!reserved);
  grpc_exec_ctx exec_ctx = GRPC_EXEC_CTX_INIT;
  grpc_call *call = grpc_channel_create_call_internal(
      &exec_ctx, channel, parent_call, propagation_mask, cq, NULL,
      grpc_mdelem_from_slices(&exec_ctx, GRPC_MDSTR_PATH,
                              grpc_slice_ref_internal(method)),
      host != NULL ? grpc_mdelem_from_slices(&exec_ctx, GRPC_MDSTR_AUTHORITY,
                                             grpc_slice_ref_internal(*host))
                   : GRPC_MDNULL,
      deadline);
  grpc_exec_ctx_finish(&exec_ctx);
  return call;
}

grpc_call *grpc_channel_create_pollset_set_call(
    grpc_exec_ctx *exec_ctx, grpc_channel *channel, grpc_call *parent_call,
    uint32_t propagation_mask, grpc_pollset_set *pollset_set, grpc_slice method,
    const grpc_slice *host, gpr_timespec deadline, void *reserved) {
  GPR_ASSERT(!reserved);
  return grpc_channel_create_call_internal(
      exec_ctx, channel, parent_call, propagation_mask, NULL, pollset_set,
      grpc_mdelem_from_slices(exec_ctx, GRPC_MDSTR_PATH,
                              grpc_slice_ref_internal(method)),
      host != NULL ? grpc_mdelem_from_slices(exec_ctx, GRPC_MDSTR_AUTHORITY,
                                             grpc_slice_ref_internal(*host))
                   : GRPC_MDNULL,
      deadline);
}

void *grpc_channel_register_call(grpc_channel *channel, const char *method,
                                 const char *host, void *reserved) {
  registered_call *rc = gpr_malloc(sizeof(registered_call));
  GRPC_API_TRACE(
      "grpc_channel_register_call(channel=%p, method=%s, host=%s, reserved=%p)",
      4, (channel, method, host, reserved));
  GPR_ASSERT(!reserved);
  grpc_exec_ctx exec_ctx = GRPC_EXEC_CTX_INIT;

  rc->path = grpc_mdelem_from_slices(
      &exec_ctx, GRPC_MDSTR_PATH,
      grpc_slice_intern(grpc_slice_from_static_string(method)));
  rc->authority =
      host ? grpc_mdelem_from_slices(
                 &exec_ctx, GRPC_MDSTR_AUTHORITY,
                 grpc_slice_intern(grpc_slice_from_static_string(host)))
           : GRPC_MDNULL;
  gpr_mu_lock(&channel->registered_call_mu);
  rc->next = channel->registered_calls;
  channel->registered_calls = rc;
  gpr_mu_unlock(&channel->registered_call_mu);
  grpc_exec_ctx_finish(&exec_ctx);
  return rc;
}

grpc_call *grpc_channel_create_registered_call(
    grpc_channel *channel, grpc_call *parent_call, uint32_t propagation_mask,
    grpc_completion_queue *completion_queue, void *registered_call_handle,
    gpr_timespec deadline, void *reserved) {
  registered_call *rc = registered_call_handle;
  GRPC_API_TRACE(
      "grpc_channel_create_registered_call("
      "channel=%p, parent_call=%p, propagation_mask=%x, completion_queue=%p, "
      "registered_call_handle=%p, "
      "deadline=gpr_timespec { tv_sec: %" PRId64
      ", tv_nsec: %d, clock_type: %d }, "
      "reserved=%p)",
      9, (channel, parent_call, (unsigned)propagation_mask, completion_queue,
          registered_call_handle, deadline.tv_sec, deadline.tv_nsec,
          (int)deadline.clock_type, reserved));
  GPR_ASSERT(!reserved);
  grpc_exec_ctx exec_ctx = GRPC_EXEC_CTX_INIT;
  grpc_call *call = grpc_channel_create_call_internal(
      &exec_ctx, channel, parent_call, propagation_mask, completion_queue, NULL,
      GRPC_MDELEM_REF(rc->path), GRPC_MDELEM_REF(rc->authority), deadline);
  grpc_exec_ctx_finish(&exec_ctx);
  return call;
}

#ifdef GRPC_STREAM_REFCOUNT_DEBUG
#define REF_REASON reason
#define REF_ARG , const char *reason
#else
#define REF_REASON ""
#define REF_ARG
#endif
void grpc_channel_internal_ref(grpc_channel *c REF_ARG) {
  GRPC_CHANNEL_STACK_REF(CHANNEL_STACK_FROM_CHANNEL(c), REF_REASON);
}

void grpc_channel_internal_unref(grpc_exec_ctx *exec_ctx,
                                 grpc_channel *c REF_ARG) {
  GRPC_CHANNEL_STACK_UNREF(exec_ctx, CHANNEL_STACK_FROM_CHANNEL(c), REF_REASON);
}

static void destroy_channel(grpc_exec_ctx *exec_ctx, void *arg,
                            grpc_error *error) {
  grpc_channel *channel = arg;
  grpc_channel_stack_destroy(exec_ctx, CHANNEL_STACK_FROM_CHANNEL(channel));
  while (channel->registered_calls) {
    registered_call *rc = channel->registered_calls;
    channel->registered_calls = rc->next;
    GRPC_MDELEM_UNREF(exec_ctx, rc->path);
    GRPC_MDELEM_UNREF(exec_ctx, rc->authority);
    gpr_free(rc);
  }
  GRPC_MDELEM_UNREF(exec_ctx, channel->default_authority);
  gpr_mu_destroy(&channel->registered_call_mu);
  gpr_free(channel->target);
  gpr_free(channel);
}

void grpc_channel_destroy(grpc_channel *channel) {
  grpc_transport_op *op = grpc_make_transport_op(NULL);
  grpc_channel_element *elem;
  grpc_exec_ctx exec_ctx = GRPC_EXEC_CTX_INIT;
  GRPC_API_TRACE("grpc_channel_destroy(channel=%p)", 1, (channel));
  op->disconnect_with_error =
      GRPC_ERROR_CREATE_FROM_STATIC_STRING("Channel Destroyed");
  elem = grpc_channel_stack_element(CHANNEL_STACK_FROM_CHANNEL(channel), 0);
  elem->filter->start_transport_op(&exec_ctx, elem, op);

  GRPC_CHANNEL_INTERNAL_UNREF(&exec_ctx, channel, "channel");

  grpc_exec_ctx_finish(&exec_ctx);
}

grpc_channel_stack *grpc_channel_get_channel_stack(grpc_channel *channel) {
  return CHANNEL_STACK_FROM_CHANNEL(channel);
}

grpc_compression_options grpc_channel_compression_options(
    const grpc_channel *channel) {
  return channel->compression_options;
}

grpc_mdelem grpc_channel_get_reffed_status_elem(grpc_exec_ctx *exec_ctx,
                                                grpc_channel *channel, int i) {
  char tmp[GPR_LTOA_MIN_BUFSIZE];
  switch (i) {
    case 0:
      return GRPC_MDELEM_GRPC_STATUS_0;
    case 1:
      return GRPC_MDELEM_GRPC_STATUS_1;
    case 2:
      return GRPC_MDELEM_GRPC_STATUS_2;
  }
  gpr_ltoa(i, tmp);
  return grpc_mdelem_from_slices(exec_ctx, GRPC_MDSTR_GRPC_STATUS,
                                 grpc_slice_from_copied_string(tmp));
}<|MERGE_RESOLUTION|>--- conflicted
+++ resolved
@@ -111,11 +111,7 @@
 
   gpr_atm_no_barrier_store(
       &channel->call_size_estimate,
-<<<<<<< HEAD
-      CHANNEL_STACK_FROM_CHANNEL(channel)->call_stack_size);
-=======
       (gpr_atm)CHANNEL_STACK_FROM_CHANNEL(channel)->call_stack_size);
->>>>>>> 75b69087
 
   grpc_compression_options_init(&channel->compression_options);
   for (size_t i = 0; i < args->num_args; i++) {
@@ -179,12 +175,6 @@
   return channel;
 }
 
-<<<<<<< HEAD
-size_t grpc_channel_get_call_size_estimate(grpc_channel *channel) {
-#define ROUND_UP_SIZE 256
-  return ((size_t)gpr_atm_no_barrier_load(&channel->call_size_estimate) +
-          ROUND_UP_SIZE) &
-=======
 grpc_channel *grpc_channel_create(grpc_exec_ctx *exec_ctx, const char *target,
                                   const grpc_channel_args *input_args,
                                   grpc_channel_stack_type channel_stack_type,
@@ -212,7 +202,6 @@
          the arena size doubling case, reducing overall memory usage */
   return ((size_t)gpr_atm_no_barrier_load(&channel->call_size_estimate) +
           2 * ROUND_UP_SIZE) &
->>>>>>> 75b69087
          ~(size_t)(ROUND_UP_SIZE - 1);
 }
 
