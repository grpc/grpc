--- conflicted
+++ resolved
@@ -75,11 +75,7 @@
     std::string channelz_node_target{target.empty() ? "unknown" : target};
     auto channelz_node = MakeRefCounted<channelz::ChannelNode>(
         channelz_node_target, channel_tracer_max_memory, is_internal_channel);
-<<<<<<< HEAD
-    channelz_node->NewTraceNode("Channel created").Commit();
-=======
     GRPC_CHANNELZ_LOG(channelz_node) << "Channel created";
->>>>>>> 0227d87f
     channelz_node->SetChannelArgs(args);
     // Add channelz node to channel args.
     // We remove the is_internal_channel arg, since we no longer need it.
