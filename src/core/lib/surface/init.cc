/*
 *
 * Copyright 2015 gRPC authors.
 *
 * Licensed under the Apache License, Version 2.0 (the "License");
 * you may not use this file except in compliance with the License.
 * You may obtain a copy of the License at
 *
 *     http://www.apache.org/licenses/LICENSE-2.0
 *
 * Unless required by applicable law or agreed to in writing, software
 * distributed under the License is distributed on an "AS IS" BASIS,
 * WITHOUT WARRANTIES OR CONDITIONS OF ANY KIND, either express or implied.
 * See the License for the specific language governing permissions and
 * limitations under the License.
 *
 */

#include <grpc/support/port_platform.h>

#include <limits.h>
#include <memory.h>

#include <grpc/fork.h>
#include <grpc/grpc.h>
#include <grpc/support/alloc.h>
#include <grpc/support/log.h>
#include <grpc/support/time.h>
#include "src/core/lib/channel/channel_stack.h"
#include "src/core/lib/channel/connected_channel.h"
#include "src/core/lib/channel/handshaker_registry.h"
#include "src/core/lib/debug/stats.h"
#include "src/core/lib/debug/trace.h"
#include "src/core/lib/http/parser.h"
#include "src/core/lib/iomgr/call_combiner.h"
#include "src/core/lib/iomgr/combiner.h"
#include "src/core/lib/iomgr/executor.h"
#include "src/core/lib/iomgr/iomgr.h"
#include "src/core/lib/iomgr/resource_quota.h"
#include "src/core/lib/iomgr/timer_manager.h"
#include "src/core/lib/profiling/timers.h"
#include "src/core/lib/slice/slice_internal.h"
#include "src/core/lib/support/fork.h"
#include "src/core/lib/support/thd_internal.h"
#include "src/core/lib/surface/alarm_internal.h"
#include "src/core/lib/surface/api_trace.h"
#include "src/core/lib/surface/call.h"
#include "src/core/lib/surface/channel_init.h"
#include "src/core/lib/surface/completion_queue.h"
#include "src/core/lib/surface/init.h"
#include "src/core/lib/surface/lame_client.h"
#include "src/core/lib/surface/server.h"
#include "src/core/lib/transport/bdp_estimator.h"
#include "src/core/lib/transport/connectivity_state.h"
#include "src/core/lib/transport/transport_impl.h"

/* (generated) built in registry of plugins */
extern void grpc_register_built_in_plugins(void);

#define MAX_PLUGINS 128

static gpr_once g_basic_init = GPR_ONCE_INIT;
static gpr_mu g_init_mu;
static int g_initializations;

static void do_basic_init(void) {
  gpr_log_verbosity_init();
  grpc_fork_support_init();
  gpr_mu_init(&g_init_mu);
  grpc_register_built_in_plugins();
  grpc_cq_global_init();
  g_initializations = 0;
  grpc_fork_handlers_auto_register();
}

static bool append_filter(grpc_channel_stack_builder* builder, void* arg) {
  return grpc_channel_stack_builder_append_filter(
      builder, (const grpc_channel_filter*)arg, nullptr, nullptr);
}

static bool prepend_filter(grpc_channel_stack_builder* builder, void* arg) {
  return grpc_channel_stack_builder_prepend_filter(
      builder, (const grpc_channel_filter*)arg, nullptr, nullptr);
}

static void register_builtin_channel_init() {
  grpc_channel_init_register_stage(GRPC_CLIENT_SUBCHANNEL,
                                   GRPC_CHANNEL_INIT_BUILTIN_PRIORITY,
                                   grpc_add_connected_filter, nullptr);
  grpc_channel_init_register_stage(GRPC_CLIENT_DIRECT_CHANNEL,
                                   GRPC_CHANNEL_INIT_BUILTIN_PRIORITY,
                                   grpc_add_connected_filter, nullptr);
  grpc_channel_init_register_stage(GRPC_SERVER_CHANNEL,
                                   GRPC_CHANNEL_INIT_BUILTIN_PRIORITY,
                                   grpc_add_connected_filter, nullptr);
  grpc_channel_init_register_stage(GRPC_CLIENT_LAME_CHANNEL,
                                   GRPC_CHANNEL_INIT_BUILTIN_PRIORITY,
                                   append_filter, (void*)&grpc_lame_filter);
  grpc_channel_init_register_stage(GRPC_SERVER_CHANNEL, INT_MAX, prepend_filter,
                                   (void*)&grpc_server_top_filter);
}

typedef struct grpc_plugin {
  void (*init)();
  void (*destroy)();
} grpc_plugin;

static grpc_plugin g_all_of_the_plugins[MAX_PLUGINS];
static int g_number_of_plugins = 0;

void grpc_register_plugin(void (*init)(void), void (*destroy)(void)) {
  GRPC_API_TRACE("grpc_register_plugin(init=%p, destroy=%p)", 2,
                 ((void*)(intptr_t)init, (void*)(intptr_t)destroy));
  GPR_ASSERT(g_number_of_plugins != MAX_PLUGINS);
  g_all_of_the_plugins[g_number_of_plugins].init = init;
  g_all_of_the_plugins[g_number_of_plugins].destroy = destroy;
  g_number_of_plugins++;
}

void grpc_init(void) {
  int i;
  gpr_once_init(&g_basic_init, do_basic_init);

  gpr_mu_lock(&g_init_mu);
  if (++g_initializations == 1) {
    gpr_time_init();
    gpr_thd_init();
    grpc_stats_init();
    grpc_slice_intern_init();
    grpc_mdctx_global_init();
    grpc_channel_init_init();
    grpc_security_pre_init();
    grpc_core::ExecCtx::GlobalInit();
    grpc_iomgr_init();
    gpr_timers_global_init();
    grpc_handshaker_factory_registry_init();
    grpc_security_init();
    for (i = 0; i < g_number_of_plugins; i++) {
      if (g_all_of_the_plugins[i].init != nullptr) {
        g_all_of_the_plugins[i].init();
      }
    }
    /* register channel finalization AFTER all plugins, to ensure that it's run
     * at the appropriate time */
    grpc_register_security_filters();
    register_builtin_channel_init();
    grpc_tracer_init("GRPC_TRACE");
    /* no more changes to channel init pipelines */
    grpc_channel_init_finalize();
    grpc_iomgr_start();
  }
  gpr_mu_unlock(&g_init_mu);

  GRPC_API_TRACE("grpc_init(void)", 0, ());
}

void grpc_shutdown(void) {
  int i;
  GRPC_API_TRACE("grpc_shutdown(void)", 0, ());
<<<<<<< HEAD
  if (grpc_core::ExecCtx::Get()) {
    grpc_core::ExecCtx::Get()->Flush();
  }
=======
>>>>>>> 2eb22fd6
  gpr_mu_lock(&g_init_mu);
  if (--g_initializations == 0) {
    {
      grpc_core::ExecCtx exec_ctx(0);
      {
        grpc_executor_shutdown();
        grpc_timer_manager_set_threading(
            false);  // shutdown timer_manager thread
        for (i = g_number_of_plugins; i >= 0; i--) {
          if (g_all_of_the_plugins[i].destroy != nullptr) {
            g_all_of_the_plugins[i].destroy();
          }
        }
      }
<<<<<<< HEAD
      gpr_timers_global_destroy();
      grpc_tracer_shutdown();
      grpc_handshaker_factory_registry_shutdown();
      grpc_iomgr_shutdown();
      grpc_mdctx_global_shutdown();
=======
      grpc_iomgr_shutdown();
      gpr_timers_global_destroy();
      grpc_tracer_shutdown();
      grpc_mdctx_global_shutdown();
      grpc_handshaker_factory_registry_shutdown();
>>>>>>> 2eb22fd6
      grpc_slice_intern_shutdown();
      grpc_stats_shutdown();
    }
    grpc_core::ExecCtx::GlobalShutdown();
  }
  gpr_mu_unlock(&g_init_mu);
}

int grpc_is_initialized(void) {
  int r;
  gpr_once_init(&g_basic_init, do_basic_init);
  gpr_mu_lock(&g_init_mu);
  r = g_initializations > 0;
  gpr_mu_unlock(&g_init_mu);
  return r;
}<|MERGE_RESOLUTION|>--- conflicted
+++ resolved
@@ -157,12 +157,6 @@
 void grpc_shutdown(void) {
   int i;
   GRPC_API_TRACE("grpc_shutdown(void)", 0, ());
-<<<<<<< HEAD
-  if (grpc_core::ExecCtx::Get()) {
-    grpc_core::ExecCtx::Get()->Flush();
-  }
-=======
->>>>>>> 2eb22fd6
   gpr_mu_lock(&g_init_mu);
   if (--g_initializations == 0) {
     {
@@ -177,19 +171,11 @@
           }
         }
       }
-<<<<<<< HEAD
-      gpr_timers_global_destroy();
-      grpc_tracer_shutdown();
-      grpc_handshaker_factory_registry_shutdown();
-      grpc_iomgr_shutdown();
-      grpc_mdctx_global_shutdown();
-=======
       grpc_iomgr_shutdown();
       gpr_timers_global_destroy();
       grpc_tracer_shutdown();
       grpc_mdctx_global_shutdown();
       grpc_handshaker_factory_registry_shutdown();
->>>>>>> 2eb22fd6
       grpc_slice_intern_shutdown();
       grpc_stats_shutdown();
     }
