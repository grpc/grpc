--- conflicted
+++ resolved
@@ -122,13 +122,10 @@
   grpc_register_built_in_plugins();
   gpr_time_init();
   grpc_core::PrintExperimentsList();
-<<<<<<< HEAD
   grpc_core::Fork::GlobalInit();
   grpc_event_engine::experimental::RegisterForkHandlers();
   grpc_fork_handlers_auto_register();
-=======
   grpc_tracer_init();
->>>>>>> 89962339
 }
 
 typedef struct grpc_plugin {
@@ -185,11 +182,6 @@
     }
     grpc_event_engine::experimental::ResetDefaultEventEngine();
     grpc_iomgr_shutdown();
-<<<<<<< HEAD
-    grpc_tracer_shutdown();
-=======
-    grpc_core::Fork::GlobalShutdown();
->>>>>>> 89962339
   }
   g_shutting_down = false;
   g_shutting_down_cv->SignalAll();
