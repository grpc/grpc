/*
 *
 * Copyright 2015 gRPC authors.
 *
 * Licensed under the Apache License, Version 2.0 (the "License");
 * you may not use this file except in compliance with the License.
 * You may obtain a copy of the License at
 *
 *     http://www.apache.org/licenses/LICENSE-2.0
 *
 * Unless required by applicable law or agreed to in writing, software
 * distributed under the License is distributed on an "AS IS" BASIS,
 * WITHOUT WARRANTIES OR CONDITIONS OF ANY KIND, either express or implied.
 * See the License for the specific language governing permissions and
 * limitations under the License.
 *
 */

#include <grpc/support/port_platform.h>

#include "src/core/lib/surface/init.h"

#include <limits.h>
#include <stdint.h>

#include "absl/base/thread_annotations.h"

#include <grpc/fork.h>
#include <grpc/grpc.h>
#include <grpc/grpc_security.h>
#include <grpc/impl/codegen/grpc_types.h>
#include <grpc/support/log.h>
#include <grpc/support/sync.h>
#include <grpc/support/time.h>

#include "src/core/lib/channel/channel_args.h"
#include "src/core/lib/channel/channel_stack_builder.h"
#include "src/core/lib/config/core_configuration.h"
#include "src/core/lib/debug/trace.h"
#include "src/core/lib/event_engine/default_event_engine.h"
#include "src/core/lib/event_engine/forkable.h"
#include "src/core/lib/event_engine/posix_engine/timer_manager.h"
#include "src/core/lib/experiments/config.h"
#include "src/core/lib/gprpp/fork.h"
#include "src/core/lib/gprpp/sync.h"
#include "src/core/lib/gprpp/thd.h"
#include "src/core/lib/iomgr/exec_ctx.h"
#include "src/core/lib/iomgr/iomgr.h"
#include "src/core/lib/iomgr/timer_manager.h"
#include "src/core/lib/security/authorization/grpc_server_authz_filter.h"
#include "src/core/lib/security/credentials/credentials.h"
#include "src/core/lib/security/security_connector/security_connector.h"
#include "src/core/lib/security/transport/auth_filters.h"
#include "src/core/lib/surface/api_trace.h"
#include "src/core/lib/surface/channel_init.h"
#include "src/core/lib/surface/channel_stack_type.h"

/* (generated) built in registry of plugins */
extern void grpc_register_built_in_plugins(void);

#define MAX_PLUGINS 128

static gpr_once g_basic_init = GPR_ONCE_INIT;
static grpc_core::Mutex* g_init_mu;
static int g_initializations ABSL_GUARDED_BY(g_init_mu) = []() {
  grpc_core::CoreConfiguration::SetDefaultBuilder(
      grpc_core::BuildCoreConfiguration);
  return 0;
}();
static grpc_core::CondVar* g_shutting_down_cv;
static bool g_shutting_down ABSL_GUARDED_BY(g_init_mu) = false;

static bool maybe_prepend_client_auth_filter(
    grpc_core::ChannelStackBuilder* builder) {
  if (builder->channel_args().Contains(GRPC_ARG_SECURITY_CONNECTOR)) {
    builder->PrependFilter(&grpc_core::ClientAuthFilter::kFilter);
  }
  return true;
}

static bool maybe_prepend_server_auth_filter(
    grpc_core::ChannelStackBuilder* builder) {
  if (builder->channel_args().Contains(GRPC_SERVER_CREDENTIALS_ARG)) {
    builder->PrependFilter(&grpc_server_auth_filter);
  }
  return true;
}

static bool maybe_prepend_grpc_server_authz_filter(
    grpc_core::ChannelStackBuilder* builder) {
  if (builder->channel_args().GetPointer<grpc_authorization_policy_provider>(
          GRPC_ARG_AUTHORIZATION_POLICY_PROVIDER) != nullptr) {
    builder->PrependFilter(&grpc_core::GrpcServerAuthzFilter::kFilterVtable);
  }
  return true;
}

namespace grpc_core {
void RegisterSecurityFilters(CoreConfiguration::Builder* builder) {
  // Register the auth client with a priority < INT_MAX to allow the authority
  // filter -on which the auth filter depends- to be higher on the channel
  // stack.
  builder->channel_init()->RegisterStage(GRPC_CLIENT_SUBCHANNEL, INT_MAX - 1,
                                         maybe_prepend_client_auth_filter);
  builder->channel_init()->RegisterStage(GRPC_CLIENT_DIRECT_CHANNEL,
                                         INT_MAX - 1,
                                         maybe_prepend_client_auth_filter);
  builder->channel_init()->RegisterStage(GRPC_SERVER_CHANNEL, INT_MAX - 1,
                                         maybe_prepend_server_auth_filter);
  // Register the GrpcServerAuthzFilter with a priority less than
  // server_auth_filter to allow server_auth_filter on which the grpc filter
  // depends on to be higher on the channel stack.
  builder->channel_init()->RegisterStage(
      GRPC_SERVER_CHANNEL, INT_MAX - 2, maybe_prepend_grpc_server_authz_filter);
}
}  // namespace grpc_core

static void do_basic_init(void) {
  gpr_log_verbosity_init();
  g_init_mu = new grpc_core::Mutex();
  g_shutting_down_cv = new grpc_core::CondVar();
  grpc_register_built_in_plugins();
  gpr_time_init();
  grpc_core::PrintExperimentsList();
  grpc_core::Fork::GlobalInit();
  grpc_event_engine::experimental::RegisterForkHandlers();
  grpc_fork_handlers_auto_register();
}

typedef struct grpc_plugin {
  void (*init)();
  void (*destroy)();
} grpc_plugin;

static grpc_plugin g_all_of_the_plugins[MAX_PLUGINS];
static int g_number_of_plugins = 0;

void grpc_register_plugin(void (*init)(void), void (*destroy)(void)) {
  GRPC_API_TRACE("grpc_register_plugin(init=%p, destroy=%p)", 2,
                 ((void*)(intptr_t)init, (void*)(intptr_t)destroy));
  GPR_ASSERT(g_number_of_plugins != MAX_PLUGINS);
  g_all_of_the_plugins[g_number_of_plugins].init = init;
  g_all_of_the_plugins[g_number_of_plugins].destroy = destroy;
  g_number_of_plugins++;
}

void grpc_init(void) {
  gpr_once_init(&g_basic_init, do_basic_init);

  grpc_core::MutexLock lock(g_init_mu);
  if (++g_initializations == 1) {
    if (g_shutting_down) {
      g_shutting_down = false;
      g_shutting_down_cv->SignalAll();
    }
<<<<<<< HEAD
    grpc_core::ApplicationCallbackExecCtx::GlobalInit();
=======
    grpc_core::Fork::GlobalInit();
    grpc_event_engine::experimental::RegisterForkHandlers();
    grpc_fork_handlers_auto_register();
>>>>>>> 381976dc
    grpc_iomgr_init();
    for (int i = 0; i < g_number_of_plugins; i++) {
      if (g_all_of_the_plugins[i].init != nullptr) {
        g_all_of_the_plugins[i].init();
      }
    }
    grpc_tracer_init();
    grpc_iomgr_start();
  }

  GRPC_API_TRACE("grpc_init(void)", 0, ());
}

void grpc_shutdown_internal_locked(void)
    ABSL_EXCLUSIVE_LOCKS_REQUIRED(g_init_mu) {
  int i;
  {
    grpc_core::ExecCtx exec_ctx(0);
    grpc_iomgr_shutdown_background_closure();
    {
      grpc_timer_manager_set_threading(false);  // shutdown timer_manager thread
      for (i = g_number_of_plugins; i >= 0; i--) {
        if (g_all_of_the_plugins[i].destroy != nullptr) {
          g_all_of_the_plugins[i].destroy();
        }
      }
    }
    grpc_event_engine::experimental::ResetDefaultEventEngine();
    grpc_iomgr_shutdown();
    grpc_tracer_shutdown();
  }
  g_shutting_down = false;
  g_shutting_down_cv->SignalAll();
}

void grpc_shutdown_internal(void* /*ignored*/) {
  GRPC_API_TRACE("grpc_shutdown_internal", 0, ());
  grpc_core::MutexLock lock(g_init_mu);
  // We have released lock from the shutdown thread and it is possible that
  // another grpc_init has been called, and do nothing if that is the case.
  if (--g_initializations != 0) {
    return;
  }
  grpc_shutdown_internal_locked();
}

void grpc_shutdown(void) {
  GRPC_API_TRACE("grpc_shutdown(void)", 0, ());
  grpc_core::MutexLock lock(g_init_mu);

  if (--g_initializations == 0) {
    grpc_core::ApplicationCallbackExecCtx* acec =
        grpc_core::ApplicationCallbackExecCtx::Get();
    if (!grpc_iomgr_is_any_background_poller_thread() &&
        !grpc_event_engine::posix_engine::TimerManager::
            IsTimerManagerThread() &&
        (acec == nullptr ||
         (acec->Flags() & GRPC_APP_CALLBACK_EXEC_CTX_FLAG_IS_INTERNAL_THREAD) ==
             0)) {
      // just run clean-up when this is called on non-executor thread.
      gpr_log(GPR_DEBUG, "grpc_shutdown starts clean-up now");
      g_shutting_down = true;
      grpc_shutdown_internal_locked();
    } else {
      // spawn a detached thread to do the actual clean up in case we are
      // currently in an executor thread.
      gpr_log(GPR_DEBUG, "grpc_shutdown spawns clean-up thread");
      g_initializations++;
      g_shutting_down = true;
      grpc_core::Thread cleanup_thread(
          "grpc_shutdown", grpc_shutdown_internal, nullptr, nullptr,
          grpc_core::Thread::Options().set_joinable(false).set_tracked(false));
      cleanup_thread.Start();
    }
  }
}

void grpc_shutdown_blocking(void) {
  GRPC_API_TRACE("grpc_shutdown_blocking(void)", 0, ());
  grpc_core::MutexLock lock(g_init_mu);
  if (--g_initializations == 0) {
    g_shutting_down = true;
    grpc_shutdown_internal_locked();
  }
}

int grpc_is_initialized(void) {
  int r;
  gpr_once_init(&g_basic_init, do_basic_init);
  grpc_core::MutexLock lock(g_init_mu);
  r = g_initializations > 0;
  return r;
}

void grpc_maybe_wait_for_async_shutdown(void) {
  gpr_once_init(&g_basic_init, do_basic_init);
  grpc_core::MutexLock lock(g_init_mu);
  while (g_shutting_down) {
    g_shutting_down_cv->Wait(g_init_mu);
  }
}<|MERGE_RESOLUTION|>--- conflicted
+++ resolved
@@ -153,13 +153,6 @@
       g_shutting_down = false;
       g_shutting_down_cv->SignalAll();
     }
-<<<<<<< HEAD
-    grpc_core::ApplicationCallbackExecCtx::GlobalInit();
-=======
-    grpc_core::Fork::GlobalInit();
-    grpc_event_engine::experimental::RegisterForkHandlers();
-    grpc_fork_handlers_auto_register();
->>>>>>> 381976dc
     grpc_iomgr_init();
     for (int i = 0; i < g_number_of_plugins; i++) {
       if (g_all_of_the_plugins[i].init != nullptr) {
