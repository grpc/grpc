--- conflicted
+++ resolved
@@ -52,12 +52,8 @@
   bb->data.raw.compression = compression;
   grpc_slice_buffer_init(&bb->data.raw.slice_buffer);
   for (i = 0; i < nslices; i++) {
-<<<<<<< HEAD
-    gpr_slice_buffer_add(&bb->data.raw.slice_buffer, gpr_slice_ref(slices[i]));
-=======
-    grpc_slice_ref_internal(slices[i]);
-    grpc_slice_buffer_add(&bb->data.raw.slice_buffer, slices[i]);
->>>>>>> 298d481f
+    grpc_slice_buffer_add(&bb->data.raw.slice_buffer,
+                          grpc_slice_ref_internal(slices[i]));
   }
   return bb;
 }
@@ -85,10 +81,10 @@
     case GRPC_BB_IOVEC: {
       grpc_byte_buffer *r = grpc_raw_byte_buffer_create(NULL, 0);
       for (size_t i = 0; i < bb->data.iovec.elem_count; i++) {
-        gpr_slice_buffer_add(
+        grpc_slice_buffer_add(
             &r->data.raw.slice_buffer,
-            gpr_slice_from_copied_buffer(bb->data.iovec.elems[i].base,
-                                         bb->data.iovec.elems[i].len));
+            grpc_slice_from_copied_buffer(bb->data.iovec.elems[i].base,
+                                          bb->data.iovec.elems[i].len));
       }
     }
   }
