--- conflicted
+++ resolved
@@ -608,7 +608,8 @@
   memset(&tc->op, 0, sizeof(tc->op));
   tc->op.cancel_error = tc->error;
   /* reuse closure to catch completion */
-  grpc_closure_init(&tc->closure, done_termination, tc);
+  grpc_closure_init(&tc->closure, done_termination, tc,
+                    grpc_schedule_on_exec_ctx);
   tc->op.on_complete = &tc->closure;
   execute_op(exec_ctx, tc->call, &tc->op);
 }
@@ -617,9 +618,10 @@
                                              termination_closure *tc) {
   set_status_from_error(exec_ctx, tc->call, STATUS_FROM_API_OVERRIDE,
                         GRPC_ERROR_REF(tc->error));
-  grpc_closure_init(&tc->closure, send_termination, tc);
+  grpc_closure_init(&tc->closure, send_termination, tc,
+                    grpc_schedule_on_exec_ctx);
   GRPC_CALL_INTERNAL_REF(tc->call, "termination");
-  grpc_exec_ctx_sched(exec_ctx, &tc->closure, GRPC_ERROR_NONE, NULL);
+  grpc_closure_sched(exec_ctx, &tc->closure, GRPC_ERROR_NONE);
   return GRPC_CALL_OK;
 }
 
@@ -870,201 +872,6 @@
 #define STATUS_OFFSET 1
 static void destroy_status(void *ignored) {}
 
-<<<<<<< HEAD
-=======
-  GPR_TIMER_BEGIN("grpc_call_destroy", 0);
-  GRPC_API_TRACE("grpc_call_destroy(c=%p)", 1, (c));
-
-  if (parent) {
-    gpr_mu_lock(&parent->mu);
-    if (c == parent->first_child) {
-      parent->first_child = c->sibling_next;
-      if (c == parent->first_child) {
-        parent->first_child = NULL;
-      }
-      c->sibling_prev->sibling_next = c->sibling_next;
-      c->sibling_next->sibling_prev = c->sibling_prev;
-    }
-    gpr_mu_unlock(&parent->mu);
-    GRPC_CALL_INTERNAL_UNREF(&exec_ctx, parent, "child");
-  }
-
-  gpr_mu_lock(&c->mu);
-  GPR_ASSERT(!c->destroy_called);
-  c->destroy_called = 1;
-  cancel = !c->received_final_op;
-  gpr_mu_unlock(&c->mu);
-  if (cancel) grpc_call_cancel(c, NULL);
-  GRPC_CALL_INTERNAL_UNREF(&exec_ctx, c, "destroy");
-  grpc_exec_ctx_finish(&exec_ctx);
-  GPR_TIMER_END("grpc_call_destroy", 0);
-}
-
-grpc_call_error grpc_call_cancel(grpc_call *call, void *reserved) {
-  GRPC_API_TRACE("grpc_call_cancel(call=%p, reserved=%p)", 2, (call, reserved));
-  GPR_ASSERT(!reserved);
-  return grpc_call_cancel_with_status(call, GRPC_STATUS_CANCELLED, "Cancelled",
-                                      NULL);
-}
-
-grpc_call_error grpc_call_cancel_with_status(grpc_call *c,
-                                             grpc_status_code status,
-                                             const char *description,
-                                             void *reserved) {
-  grpc_call_error r;
-  grpc_exec_ctx exec_ctx = GRPC_EXEC_CTX_INIT;
-  GRPC_API_TRACE(
-      "grpc_call_cancel_with_status("
-      "c=%p, status=%d, description=%s, reserved=%p)",
-      4, (c, (int)status, description, reserved));
-  GPR_ASSERT(reserved == NULL);
-  gpr_mu_lock(&c->mu);
-  r = cancel_with_status(&exec_ctx, c, status, description);
-  gpr_mu_unlock(&c->mu);
-  grpc_exec_ctx_finish(&exec_ctx);
-  return r;
-}
-
-typedef enum { TC_CANCEL, TC_CLOSE } termination_closure_type;
-
-typedef struct termination_closure {
-  grpc_closure closure;
-  grpc_call *call;
-  grpc_error *error;
-  termination_closure_type type;
-  grpc_transport_stream_op op;
-} termination_closure;
-
-static void done_termination(grpc_exec_ctx *exec_ctx, void *tcp,
-                             grpc_error *error) {
-  termination_closure *tc = tcp;
-  switch (tc->type) {
-    case TC_CANCEL:
-      GRPC_CALL_INTERNAL_UNREF(exec_ctx, tc->call, "cancel");
-      break;
-    case TC_CLOSE:
-      GRPC_CALL_INTERNAL_UNREF(exec_ctx, tc->call, "close");
-      break;
-  }
-  GRPC_ERROR_UNREF(tc->error);
-  gpr_free(tc);
-}
-
-static void send_cancel(grpc_exec_ctx *exec_ctx, void *tcp, grpc_error *error) {
-  termination_closure *tc = tcp;
-  memset(&tc->op, 0, sizeof(tc->op));
-  tc->op.cancel_error = tc->error;
-  /* reuse closure to catch completion */
-  grpc_closure_init(&tc->closure, done_termination, tc,
-                    grpc_schedule_on_exec_ctx);
-  tc->op.on_complete = &tc->closure;
-  execute_op(exec_ctx, tc->call, &tc->op);
-}
-
-static void send_close(grpc_exec_ctx *exec_ctx, void *tcp, grpc_error *error) {
-  termination_closure *tc = tcp;
-  memset(&tc->op, 0, sizeof(tc->op));
-  tc->op.close_error = tc->error;
-  /* reuse closure to catch completion */
-  grpc_closure_init(&tc->closure, done_termination, tc,
-                    grpc_schedule_on_exec_ctx);
-  tc->op.on_complete = &tc->closure;
-  execute_op(exec_ctx, tc->call, &tc->op);
-}
-
-static grpc_call_error terminate_with_status(grpc_exec_ctx *exec_ctx,
-                                             termination_closure *tc) {
-  set_status_from_error(exec_ctx, tc->call, STATUS_FROM_API_OVERRIDE,
-                        tc->error);
-
-  if (tc->type == TC_CANCEL) {
-    grpc_closure_init(&tc->closure, send_cancel, tc, grpc_schedule_on_exec_ctx);
-    GRPC_CALL_INTERNAL_REF(tc->call, "cancel");
-  } else if (tc->type == TC_CLOSE) {
-    grpc_closure_init(&tc->closure, send_close, tc, grpc_schedule_on_exec_ctx);
-    GRPC_CALL_INTERNAL_REF(tc->call, "close");
-  }
-  grpc_closure_sched(exec_ctx, &tc->closure, GRPC_ERROR_NONE);
-  return GRPC_CALL_OK;
-}
-
-static grpc_call_error terminate_with_error(grpc_exec_ctx *exec_ctx,
-                                            grpc_call *c,
-                                            termination_closure_type tc_type,
-                                            grpc_error *error) {
-  termination_closure *tc = gpr_malloc(sizeof(*tc));
-  memset(tc, 0, sizeof(*tc));
-  tc->type = tc_type;
-  tc->call = c;
-  tc->error = error;
-  return terminate_with_status(exec_ctx, tc);
-}
-
-static void cancel_with_error(grpc_exec_ctx *exec_ctx, grpc_call *c,
-                              grpc_error *error) {
-  terminate_with_error(exec_ctx, c, TC_CANCEL, error);
-}
-
-static grpc_error *error_from_status(grpc_status_code status,
-                                     const char *description) {
-  return grpc_error_set_int(
-      grpc_error_set_str(GRPC_ERROR_CREATE(description),
-                         GRPC_ERROR_STR_GRPC_MESSAGE, description),
-      GRPC_ERROR_INT_GRPC_STATUS, status);
-}
-
-static grpc_call_error cancel_with_status(grpc_exec_ctx *exec_ctx, grpc_call *c,
-                                          grpc_status_code status,
-                                          const char *description) {
-  return terminate_with_error(exec_ctx, c, TC_CANCEL,
-                              error_from_status(status, description));
-}
-
-static grpc_call_error close_with_status(grpc_exec_ctx *exec_ctx, grpc_call *c,
-                                         grpc_status_code status,
-                                         const char *description) {
-  return terminate_with_error(exec_ctx, c, TC_CLOSE,
-                              error_from_status(status, description));
-}
-
-static void execute_op(grpc_exec_ctx *exec_ctx, grpc_call *call,
-                       grpc_transport_stream_op *op) {
-  grpc_call_element *elem;
-
-  GPR_TIMER_BEGIN("execute_op", 0);
-  elem = CALL_ELEM_FROM_CALL(call, 0);
-  op->context = call->context;
-  elem->filter->start_transport_stream_op(exec_ctx, elem, op);
-  GPR_TIMER_END("execute_op", 0);
-}
-
-char *grpc_call_get_peer(grpc_call *call) {
-  grpc_call_element *elem = CALL_ELEM_FROM_CALL(call, 0);
-  grpc_exec_ctx exec_ctx = GRPC_EXEC_CTX_INIT;
-  char *result;
-  GRPC_API_TRACE("grpc_call_get_peer(%p)", 1, (call));
-  result = elem->filter->get_peer(&exec_ctx, elem);
-  if (result == NULL) {
-    result = grpc_channel_get_target(call->channel);
-  }
-  if (result == NULL) {
-    result = gpr_strdup("unknown");
-  }
-  grpc_exec_ctx_finish(&exec_ctx);
-  return result;
-}
-
-grpc_call *grpc_call_from_top_element(grpc_call_element *elem) {
-  return CALL_FROM_TOP_ELEM(elem);
-}
-
-/* we offset status by a small amount when storing it into transport metadata
-   as metadata cannot store a 0 value (which is used as OK for grpc_status_codes
-   */
-#define STATUS_OFFSET 1
-static void destroy_status(void *ignored) {}
-
->>>>>>> 17f6904b
 static uint32_t decode_status(grpc_mdelem md) {
   uint32_t status;
   void *user_data;
@@ -1232,7 +1039,8 @@
       }
       return;
     }
-    grpc_closure_init(&call->receiving_next_step, receiving_slice_ready, bctl);
+    grpc_closure_init(&call->receiving_next_step, receiving_slice_ready, bctl,
+                      grpc_schedule_on_exec_ctx);
     if (grpc_byte_stream_next_slice(exec_ctx, call->receiving_stream,
                                     &call->receiving.full.slice, remaining,
                                     &call->receiving_next_step)) {
@@ -1330,7 +1138,8 @@
           NEXT_SLICE_EMPTY;
     /* fall through */
     case NEXT_SLICE_EMPTY:
-      grpc_closure_init(&call->receiving_next_step, got_next_incr_slice, call);
+      grpc_closure_init(&call->receiving_next_step, got_next_incr_slice, call,
+                        grpc_schedule_on_exec_ctx);
       while (call->receiving.incremental.remaining != 0) {
         if (grpc_byte_stream_next_slice(exec_ctx, call->receiving_stream,
                                         &call->receiving.incremental.next_slice,
@@ -1385,7 +1194,8 @@
                                             grpc_call *call) {
   grpc_slice *slice = &call->receiving.incremental.next_slice;
 
-  grpc_closure_init(&call->receiving_next_step, got_next_iovec_slice, call);
+  grpc_closure_init(&call->receiving_next_step, got_next_iovec_slice, call,
+                    grpc_schedule_on_exec_ctx);
   do {
     if (call->receiving.incremental.buffer_progress.iovec.pull_idx ==
         call->receiving.incremental.pull_target->data.iovec.elem_count) {
@@ -1636,8 +1446,8 @@
   }
   if (call->sending.incremental.on_next != NULL) {
     incwr_complete_slice(&exec_ctx, call, call->sending.incremental.next_slice);
-    grpc_exec_ctx_sched(&exec_ctx, call->sending.incremental.on_next,
-                        GRPC_ERROR_NONE, NULL);
+    grpc_closure_sched(&exec_ctx, call->sending.incremental.on_next,
+                       GRPC_ERROR_NONE);
     call->sending.incremental.on_next = NULL;
   }
   gpr_mu_unlock(&call->mu);
@@ -1793,103 +1603,6 @@
   }
 }
 
-<<<<<<< HEAD
-=======
-static void continue_receiving_slices(grpc_exec_ctx *exec_ctx,
-                                      batch_control *bctl) {
-  grpc_call *call = bctl->call;
-  for (;;) {
-    size_t remaining = call->receiving_stream->length -
-                       (*call->receiving_buffer)->data.raw.slice_buffer.length;
-    if (remaining == 0) {
-      call->receiving_message = 0;
-      grpc_byte_stream_destroy(exec_ctx, call->receiving_stream);
-      call->receiving_stream = NULL;
-      if (gpr_unref(&bctl->steps_to_complete)) {
-        post_batch_completion(exec_ctx, bctl);
-      }
-      return;
-    }
-    if (grpc_byte_stream_next(exec_ctx, call->receiving_stream,
-                              &call->receiving_slice, remaining,
-                              &call->receiving_slice_ready)) {
-      grpc_slice_buffer_add(&(*call->receiving_buffer)->data.raw.slice_buffer,
-                            call->receiving_slice);
-    } else {
-      return;
-    }
-  }
-}
-
-static void receiving_slice_ready(grpc_exec_ctx *exec_ctx, void *bctlp,
-                                  grpc_error *error) {
-  batch_control *bctl = bctlp;
-  grpc_call *call = bctl->call;
-
-  if (error == GRPC_ERROR_NONE) {
-    grpc_slice_buffer_add(&(*call->receiving_buffer)->data.raw.slice_buffer,
-                          call->receiving_slice);
-    continue_receiving_slices(exec_ctx, bctl);
-  } else {
-    if (grpc_trace_operation_failures) {
-      GRPC_LOG_IF_ERROR("receiving_slice_ready", GRPC_ERROR_REF(error));
-    }
-    grpc_byte_stream_destroy(exec_ctx, call->receiving_stream);
-    call->receiving_stream = NULL;
-    grpc_byte_buffer_destroy(*call->receiving_buffer);
-    *call->receiving_buffer = NULL;
-    if (gpr_unref(&bctl->steps_to_complete)) {
-      post_batch_completion(exec_ctx, bctl);
-    }
-  }
-}
-
-static void process_data_after_md(grpc_exec_ctx *exec_ctx,
-                                  batch_control *bctl) {
-  grpc_call *call = bctl->call;
-  if (call->receiving_stream == NULL) {
-    *call->receiving_buffer = NULL;
-    call->receiving_message = 0;
-    if (gpr_unref(&bctl->steps_to_complete)) {
-      post_batch_completion(exec_ctx, bctl);
-    }
-  } else {
-    call->test_only_last_message_flags = call->receiving_stream->flags;
-    if ((call->receiving_stream->flags & GRPC_WRITE_INTERNAL_COMPRESS) &&
-        (call->incoming_compression_algorithm > GRPC_COMPRESS_NONE)) {
-      *call->receiving_buffer = grpc_raw_compressed_byte_buffer_create(
-          NULL, 0, call->incoming_compression_algorithm);
-    } else {
-      *call->receiving_buffer = grpc_raw_byte_buffer_create(NULL, 0);
-    }
-    grpc_closure_init(&call->receiving_slice_ready, receiving_slice_ready, bctl,
-                      grpc_schedule_on_exec_ctx);
-    continue_receiving_slices(exec_ctx, bctl);
-  }
-}
-
-static void receiving_stream_ready(grpc_exec_ctx *exec_ctx, void *bctlp,
-                                   grpc_error *error) {
-  batch_control *bctl = bctlp;
-  grpc_call *call = bctl->call;
-  if (error != GRPC_ERROR_NONE) {
-    grpc_status_code status;
-    const char *msg;
-    grpc_error_get_status(error, &status, &msg);
-    close_with_status(exec_ctx, call, status, msg);
-  }
-  gpr_mu_lock(&bctl->call->mu);
-  if (bctl->call->has_initial_md_been_received || error != GRPC_ERROR_NONE ||
-      call->receiving_stream == NULL) {
-    gpr_mu_unlock(&bctl->call->mu);
-    process_data_after_md(exec_ctx, bctlp);
-  } else {
-    call->saved_receiving_stream_ready_bctlp = bctlp;
-    gpr_mu_unlock(&bctl->call->mu);
-  }
-}
-
->>>>>>> 17f6904b
 static void validate_filtered_metadata(grpc_exec_ctx *exec_ctx,
                                        batch_control *bctl) {
   grpc_call *call = bctl->call;
@@ -1976,11 +1689,12 @@
 
   call->has_initial_md_been_received = true;
   if (call->saved_receiving_stream_ready_bctlp != NULL) {
-    grpc_closure *saved_rsr_closure = grpc_closure_create(
-        receiving_stream_ready, call->saved_receiving_stream_ready_bctlp,
-        grpc_schedule_on_exec_ctx);
     call->saved_receiving_stream_ready_bctlp = NULL;
-    grpc_closure_sched(exec_ctx, saved_rsr_closure, error);
+    grpc_closure_sched(
+        exec_ctx, grpc_closure_create(receiving_stream_ready,
+                                      call->saved_receiving_stream_ready_bctlp,
+                                      grpc_schedule_on_exec_ctx),
+        error);
   }
 
   gpr_mu_unlock(&call->mu);
@@ -2264,7 +1978,7 @@
         call->receiving.full.buffer = op->data.recv_message;
         stream_op->recv_message = &call->receiving_stream;
         grpc_closure_init(&call->receiving_next_step, receiving_stream_ready,
-                          bctl);
+                          bctl, grpc_schedule_on_exec_ctx);
         stream_op->recv_message_ready = &call->receiving_next_step;
         num_completion_callbacks_needed++;
         break;
@@ -2283,15 +1997,9 @@
         call->receiving.incremental.length_target =
             op->data.recv_message_incremental_start.message_length;
         stream_op->recv_message = &call->receiving_stream;
-<<<<<<< HEAD
         grpc_closure_init(&call->receiving_next_step, receiving_stream_ready,
-                          bctl);
+                          bctl, grpc_schedule_on_exec_ctx);
         stream_op->recv_message_ready = &call->receiving_next_step;
-=======
-        grpc_closure_init(&call->receiving_stream_ready, receiving_stream_ready,
-                          bctl, grpc_schedule_on_exec_ctx);
-        stream_op->recv_message_ready = &call->receiving_stream_ready;
->>>>>>> 17f6904b
         num_completion_callbacks_needed++;
         break;
       case GRPC_OP_RECV_STATUS_ON_CLIENT:
