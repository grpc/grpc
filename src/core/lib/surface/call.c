--- conflicted
+++ resolved
@@ -214,7 +214,7 @@
         struct {
           size_t elem_index;
           gpr_refcount waiting_refs;
-          gpr_slice_refcount slice_refcount;
+          grpc_slice_refcount slice_refcount;
         } iovec;
       } buffer_progress;
       void *tag;
@@ -223,15 +223,14 @@
       grpc_cq_completion cq_completion;
       batch_control *bctl;
       uint32_t awaiting_bytes;
-      gpr_slice *next_slice;
+      grpc_slice *next_slice;
     } incremental;
   } sending;
   grpc_byte_stream *receiving_stream;
-<<<<<<< HEAD
   union {
     struct {
       grpc_byte_buffer **buffer;
-      gpr_slice slice;
+      grpc_slice slice;
     } full;
     struct {
       uint32_t *length_target;
@@ -246,17 +245,11 @@
           size_t pull_idx;
         } iovec;
       } buffer_progress;
-      gpr_slice next_slice;
+      grpc_slice next_slice;
       grpc_cq_completion cq_completion;
     } incremental;
   } receiving;
   grpc_closure receiving_next_step;
-=======
-  grpc_byte_buffer **receiving_buffer;
-  grpc_slice receiving_slice;
-  grpc_closure receiving_slice_ready;
-  grpc_closure receiving_stream_ready;
->>>>>>> 298d481f
   grpc_closure receiving_initial_metadata_ready;
   uint32_t test_only_last_message_flags;
 
@@ -298,8 +291,8 @@
                                                void *user_data),
                              void *set_value_user_data);
 static void set_status_value_directly(grpc_status_code status, void *dest);
-static void set_status_from_error(grpc_call *call, status_source source,
-                                  grpc_error *error);
+static void set_status_from_error(grpc_exec_ctx *exec_ctx, grpc_call *call,
+                                  status_source source, grpc_error *error);
 static void process_data_after_md(grpc_exec_ctx *exec_ctx, batch_control *bctl);
 static void process_incremental_data_after_md(grpc_exec_ctx *exec_ctx,
                                               batch_control *bctl);
@@ -642,7 +635,8 @@
 
 static grpc_call_error terminate_with_status(grpc_exec_ctx *exec_ctx,
                                              termination_closure *tc) {
-  set_status_from_error(tc->call, STATUS_FROM_API_OVERRIDE, tc->error);
+  set_status_from_error(exec_ctx, tc->call, STATUS_FROM_API_OVERRIDE,
+                        tc->error);
 
   if (tc->type == TC_CANCEL) {
     grpc_closure_init(&tc->closure, send_cancel, tc);
@@ -741,14 +735,14 @@
   for (i = 0; i < STATUS_SOURCE_COUNT; i++) {
     if (call->status[i].is_set) {
       if (call->status[i].details) {
-        gpr_slice details = call->status[i].details->slice;
-        size_t len = GPR_SLICE_LENGTH(details);
+        grpc_slice details = call->status[i].details->slice;
+        size_t len = GRPC_SLICE_LENGTH(details);
         if (len + 1 > *out_details_capacity) {
           *out_details_capacity =
               GPR_MAX(len + 1, *out_details_capacity * 3 / 2);
           *out_details = gpr_realloc(*out_details, *out_details_capacity);
         }
-        memcpy(*out_details, GPR_SLICE_START_PTR(details), len);
+        memcpy(*out_details, GRPC_SLICE_START_PTR(details), len);
         (*out_details)[len] = 0;
       } else {
         goto no_details;
@@ -856,7 +850,6 @@
   return encodings_accepted_by_peer;
 }
 
-<<<<<<< HEAD
 grpc_compression_algorithm grpc_call_compression_for_level(
     grpc_call *call, grpc_compression_level level) {
   gpr_mu_lock(&call->mu);
@@ -864,36 +857,6 @@
       compression_algorithm_for_level_locked(call, level);
   gpr_mu_unlock(&call->mu);
   return algo;
-=======
-static void get_final_details(grpc_call *call, char **out_details,
-                              size_t *out_details_capacity) {
-  int i;
-  for (i = 0; i < STATUS_SOURCE_COUNT; i++) {
-    if (call->status[i].is_set) {
-      if (call->status[i].details) {
-        grpc_slice details = call->status[i].details->slice;
-        size_t len = GRPC_SLICE_LENGTH(details);
-        if (len + 1 > *out_details_capacity) {
-          *out_details_capacity =
-              GPR_MAX(len + 1, *out_details_capacity * 3 / 2);
-          *out_details = gpr_realloc(*out_details, *out_details_capacity);
-        }
-        memcpy(*out_details, GRPC_SLICE_START_PTR(details), len);
-        (*out_details)[len] = 0;
-      } else {
-        goto no_details;
-      }
-      return;
-    }
-  }
-
-no_details:
-  if (0 == *out_details_capacity) {
-    *out_details_capacity = 8;
-    *out_details = gpr_malloc(*out_details_capacity);
-  }
-  **out_details = 0;
->>>>>>> 298d481f
 }
 
 /*******************************************************************************
@@ -1026,189 +989,6 @@
   return 1;
 }
 
-<<<<<<< HEAD
-=======
-void grpc_call_destroy(grpc_call *c) {
-  int cancel;
-  grpc_call *parent = c->parent;
-  grpc_exec_ctx exec_ctx = GRPC_EXEC_CTX_INIT;
-
-  GPR_TIMER_BEGIN("grpc_call_destroy", 0);
-  GRPC_API_TRACE("grpc_call_destroy(c=%p)", 1, (c));
-
-  if (parent) {
-    gpr_mu_lock(&parent->mu);
-    if (c == parent->first_child) {
-      parent->first_child = c->sibling_next;
-      if (c == parent->first_child) {
-        parent->first_child = NULL;
-      }
-      c->sibling_prev->sibling_next = c->sibling_next;
-      c->sibling_next->sibling_prev = c->sibling_prev;
-    }
-    gpr_mu_unlock(&parent->mu);
-    GRPC_CALL_INTERNAL_UNREF(&exec_ctx, parent, "child");
-  }
-
-  gpr_mu_lock(&c->mu);
-  GPR_ASSERT(!c->destroy_called);
-  c->destroy_called = 1;
-  cancel = !c->received_final_op;
-  gpr_mu_unlock(&c->mu);
-  if (cancel) grpc_call_cancel(c, NULL);
-  GRPC_CALL_INTERNAL_UNREF(&exec_ctx, c, "destroy");
-  grpc_exec_ctx_finish(&exec_ctx);
-  GPR_TIMER_END("grpc_call_destroy", 0);
-}
-
-grpc_call_error grpc_call_cancel(grpc_call *call, void *reserved) {
-  GRPC_API_TRACE("grpc_call_cancel(call=%p, reserved=%p)", 2, (call, reserved));
-  GPR_ASSERT(!reserved);
-  return grpc_call_cancel_with_status(call, GRPC_STATUS_CANCELLED, "Cancelled",
-                                      NULL);
-}
-
-grpc_call_error grpc_call_cancel_with_status(grpc_call *c,
-                                             grpc_status_code status,
-                                             const char *description,
-                                             void *reserved) {
-  grpc_call_error r;
-  grpc_exec_ctx exec_ctx = GRPC_EXEC_CTX_INIT;
-  GRPC_API_TRACE(
-      "grpc_call_cancel_with_status("
-      "c=%p, status=%d, description=%s, reserved=%p)",
-      4, (c, (int)status, description, reserved));
-  GPR_ASSERT(reserved == NULL);
-  gpr_mu_lock(&c->mu);
-  r = cancel_with_status(&exec_ctx, c, status, description);
-  gpr_mu_unlock(&c->mu);
-  grpc_exec_ctx_finish(&exec_ctx);
-  return r;
-}
-
-typedef struct termination_closure {
-  grpc_closure closure;
-  grpc_call *call;
-  grpc_error *error;
-  enum { TC_CANCEL, TC_CLOSE } type;
-  grpc_transport_stream_op op;
-} termination_closure;
-
-static void done_termination(grpc_exec_ctx *exec_ctx, void *tcp,
-                             grpc_error *error) {
-  termination_closure *tc = tcp;
-  switch (tc->type) {
-    case TC_CANCEL:
-      GRPC_CALL_INTERNAL_UNREF(exec_ctx, tc->call, "cancel");
-      break;
-    case TC_CLOSE:
-      GRPC_CALL_INTERNAL_UNREF(exec_ctx, tc->call, "close");
-      break;
-  }
-  GRPC_ERROR_UNREF(tc->error);
-  gpr_free(tc);
-}
-
-static void send_cancel(grpc_exec_ctx *exec_ctx, void *tcp, grpc_error *error) {
-  termination_closure *tc = tcp;
-  memset(&tc->op, 0, sizeof(tc->op));
-  tc->op.cancel_error = tc->error;
-  /* reuse closure to catch completion */
-  grpc_closure_init(&tc->closure, done_termination, tc);
-  tc->op.on_complete = &tc->closure;
-  execute_op(exec_ctx, tc->call, &tc->op);
-}
-
-static void send_close(grpc_exec_ctx *exec_ctx, void *tcp, grpc_error *error) {
-  termination_closure *tc = tcp;
-  memset(&tc->op, 0, sizeof(tc->op));
-  tc->op.close_error = tc->error;
-  /* reuse closure to catch completion */
-  grpc_closure_init(&tc->closure, done_termination, tc);
-  tc->op.on_complete = &tc->closure;
-  execute_op(exec_ctx, tc->call, &tc->op);
-}
-
-static grpc_call_error terminate_with_status(grpc_exec_ctx *exec_ctx,
-                                             termination_closure *tc) {
-  set_status_from_error(exec_ctx, tc->call, STATUS_FROM_API_OVERRIDE,
-                        tc->error);
-
-  if (tc->type == TC_CANCEL) {
-    grpc_closure_init(&tc->closure, send_cancel, tc);
-    GRPC_CALL_INTERNAL_REF(tc->call, "cancel");
-  } else if (tc->type == TC_CLOSE) {
-    grpc_closure_init(&tc->closure, send_close, tc);
-    GRPC_CALL_INTERNAL_REF(tc->call, "close");
-  }
-  grpc_exec_ctx_sched(exec_ctx, &tc->closure, GRPC_ERROR_NONE, NULL);
-  return GRPC_CALL_OK;
-}
-
-static grpc_call_error cancel_with_status(grpc_exec_ctx *exec_ctx, grpc_call *c,
-                                          grpc_status_code status,
-                                          const char *description) {
-  GPR_ASSERT(status != GRPC_STATUS_OK);
-  termination_closure *tc = gpr_malloc(sizeof(*tc));
-  memset(tc, 0, sizeof(termination_closure));
-  tc->type = TC_CANCEL;
-  tc->call = c;
-  tc->error = grpc_error_set_int(
-      grpc_error_set_str(GRPC_ERROR_CREATE(description),
-                         GRPC_ERROR_STR_GRPC_MESSAGE, description),
-      GRPC_ERROR_INT_GRPC_STATUS, status);
-
-  return terminate_with_status(exec_ctx, tc);
-}
-
-static grpc_call_error close_with_status(grpc_exec_ctx *exec_ctx, grpc_call *c,
-                                         grpc_status_code status,
-                                         const char *description) {
-  GPR_ASSERT(status != GRPC_STATUS_OK);
-  termination_closure *tc = gpr_malloc(sizeof(*tc));
-  memset(tc, 0, sizeof(termination_closure));
-  tc->type = TC_CLOSE;
-  tc->call = c;
-  tc->error = grpc_error_set_int(
-      grpc_error_set_str(GRPC_ERROR_CREATE(description),
-                         GRPC_ERROR_STR_GRPC_MESSAGE, description),
-      GRPC_ERROR_INT_GRPC_STATUS, status);
-
-  return terminate_with_status(exec_ctx, tc);
-}
-
-static void execute_op(grpc_exec_ctx *exec_ctx, grpc_call *call,
-                       grpc_transport_stream_op *op) {
-  grpc_call_element *elem;
-
-  GPR_TIMER_BEGIN("execute_op", 0);
-  elem = CALL_ELEM_FROM_CALL(call, 0);
-  op->context = call->context;
-  elem->filter->start_transport_stream_op(exec_ctx, elem, op);
-  GPR_TIMER_END("execute_op", 0);
-}
-
-char *grpc_call_get_peer(grpc_call *call) {
-  grpc_call_element *elem = CALL_ELEM_FROM_CALL(call, 0);
-  grpc_exec_ctx exec_ctx = GRPC_EXEC_CTX_INIT;
-  char *result;
-  GRPC_API_TRACE("grpc_call_get_peer(%p)", 1, (call));
-  result = elem->filter->get_peer(&exec_ctx, elem);
-  if (result == NULL) {
-    result = grpc_channel_get_target(call->channel);
-  }
-  if (result == NULL) {
-    result = gpr_strdup("unknown");
-  }
-  grpc_exec_ctx_finish(&exec_ctx);
-  return result;
-}
-
-grpc_call *grpc_call_from_top_element(grpc_call_element *elem) {
-  return CALL_FROM_TOP_ELEM(elem);
-}
-
->>>>>>> 298d481f
 /* we offset status by a small amount when storing it into transport metadata
    as metadata cannot store a 0 value (which is used as OK for grpc_status_codes
    */
@@ -1307,21 +1087,14 @@
   }
 }
 
-<<<<<<< HEAD
-static grpc_mdelem *recv_trailing_filter(void *callp, grpc_mdelem *elem) {
+static grpc_mdelem *recv_trailing_filter(grpc_exec_ctx *exec_ctx, void *callp,
+                                         grpc_mdelem *elem) {
   grpc_call *call = callp;
-  elem = recv_common_filter(call, elem);
-=======
-static grpc_mdelem *recv_trailing_filter(grpc_exec_ctx *exec_ctx, void *args,
-                                         grpc_mdelem *elem) {
-  grpc_call *call = args;
   elem = recv_common_filter(exec_ctx, call, elem);
->>>>>>> 298d481f
   if (elem == NULL) {
     return NULL;
   } else {
     return publish_app_metadata(call, elem, 1);
-<<<<<<< HEAD
   }
 }
 
@@ -1388,7 +1161,7 @@
     if (grpc_byte_stream_next_slice(exec_ctx, call->receiving_stream,
                                     &call->receiving.full.slice, remaining,
                                     &call->receiving_next_step)) {
-      gpr_slice_buffer_add(
+      grpc_slice_buffer_add(
           &(*call->receiving.full.buffer)->data.raw.slice_buffer,
           call->receiving.full.slice);
     } else {
@@ -1403,8 +1176,9 @@
   grpc_call *call = bctl->call;
 
   if (error == GRPC_ERROR_NONE) {
-    gpr_slice_buffer_add(&(*call->receiving.full.buffer)->data.raw.slice_buffer,
-                         call->receiving.full.slice);
+    grpc_slice_buffer_add(
+        &(*call->receiving.full.buffer)->data.raw.slice_buffer,
+        call->receiving.full.slice);
     continue_receiving_slices(exec_ctx, bctl);
   } else {
     if (grpc_trace_operation_failures) {
@@ -1472,11 +1246,11 @@
     case NEXT_SLICE_REQUESTED:
       break;
     case NEXT_SLICE_PRESENT:
-      gpr_slice_buffer_add(
+      grpc_slice_buffer_add(
           &call->receiving.incremental.pull_target->data.raw.slice_buffer,
           call->receiving.incremental.next_slice);
       call->receiving.incremental.remaining -=
-          (uint32_t)GPR_SLICE_LENGTH(call->receiving.incremental.next_slice);
+          (uint32_t)GRPC_SLICE_LENGTH(call->receiving.incremental.next_slice);
       call->receiving.incremental.buffer_progress.raw.next_slice_state =
           NEXT_SLICE_EMPTY;
     /* fall through */
@@ -1487,10 +1261,10 @@
                                         &call->receiving.incremental.next_slice,
                                         call->receiving.incremental.remaining,
                                         &call->receiving_next_step)) {
-          gpr_slice_buffer_add(
+          grpc_slice_buffer_add(
               &call->receiving.incremental.pull_target->data.raw.slice_buffer,
               call->receiving.incremental.next_slice);
-          call->receiving.incremental.remaining -= (uint32_t)GPR_SLICE_LENGTH(
+          call->receiving.incremental.remaining -= (uint32_t)GRPC_SLICE_LENGTH(
               call->receiving.incremental.next_slice);
         } else {
           call->receiving.incremental.buffer_progress.raw.next_slice_state =
@@ -1514,14 +1288,15 @@
   }
 }
 
-static void noop_stream_ref_unref(void *arg) {}
+static void noop_stream_ref(void *arg) {}
+static void noop_stream_unref(grpc_exec_ctx *exec_ctx, void *arg) {}
 
 static void continue_incremental_recv_iovec(grpc_exec_ctx *exec_ctx,
                                             grpc_call *call) {
-  static gpr_slice_refcount recv_refcount = {noop_stream_ref_unref,
-                                             noop_stream_ref_unref};
-
-  gpr_slice *slice = &call->receiving.incremental.next_slice;
+  static grpc_slice_refcount recv_refcount = {noop_stream_ref,
+                                              noop_stream_unref};
+
+  grpc_slice *slice = &call->receiving.incremental.next_slice;
 
   do {
     slice->refcount = &recv_refcount;
@@ -1605,7 +1380,8 @@
   return (grpc_call *)(((char *)byte_stream) - offset);
 }
 
-static grpc_call *incwr_call_from_iovec_slice_refcount(gpr_slice_refcount *rc) {
+static grpc_call *incwr_call_from_iovec_slice_refcount(
+    grpc_slice_refcount *rc) {
   intptr_t offset =
       (intptr_t) &
       ((grpc_call *)NULL)
@@ -1631,14 +1407,14 @@
   gpr_ref(&call->sending.incremental.buffer_progress.iovec.waiting_refs);
 }
 
-static void iovec_slice_unref(void *p) { abort(); }
+static void iovec_slice_unref(grpc_exec_ctx *exec_ctx, void *p) { abort(); }
 
 static void incwr_complete_slice(grpc_exec_ctx *exec_ctx, grpc_call *call,
-                                 gpr_slice *slice) {
+                                 grpc_slice *slice) {
   switch (call->sending.incremental.buffer->type) {
     case GRPC_BB_RAW:
       GPR_ASSERT(!incwr_at_end_of_slice_buffer(call));
-      *slice = gpr_slice_ref(
+      *slice = grpc_slice_ref(
           call->sending.incremental.buffer->data.raw.slice_buffer.slices
               [call->sending.incremental.buffer_progress.raw.slice_index++]);
       if (incwr_at_end_of_slice_buffer(call)) {
@@ -1670,8 +1446,8 @@
 }
 
 static bool incwr_bs_next_slice(grpc_exec_ctx *exec_ctx,
-                                grpc_byte_stream *byte_stream, gpr_slice *slice,
-                                size_t max_size_hint,
+                                grpc_byte_stream *byte_stream,
+                                grpc_slice *slice, size_t max_size_hint,
                                 grpc_closure *on_complete) {
   GPR_ASSERT(max_size_hint != GRPC_BYTE_STREAM_DIRECT_DATA_PLACEMENT &&
              "Direct placement transport fetches are not supported");
@@ -1682,8 +1458,6 @@
     incwr_complete_slice(exec_ctx, call, slice);
     gpr_mu_unlock(&call->mu);
     return true;
-=======
->>>>>>> 298d481f
   }
   call->sending.incremental.next_is_buffer = false;
   call->sending.incremental.next_slice = slice;
@@ -1827,11 +1601,12 @@
   gpr_mu_lock(&call->mu);
 
   if (error != GRPC_ERROR_NONE) {
-    set_status_from_error(call, STATUS_FROM_CORE, error);
+    set_status_from_error(exec_ctx, call, STATUS_FROM_CORE, error);
   }
 
   if (bctl->send_initial_metadata) {
     grpc_metadata_batch_destroy(
+        exec_ctx,
         &call->metadata_batch[0 /* is_receiving */][0 /* is_trailing */]);
   }
   if (bctl->send_message) {
@@ -1839,12 +1614,13 @@
   }
   if (bctl->send_final_op) {
     grpc_metadata_batch_destroy(
+        exec_ctx,
         &call->metadata_batch[0 /* is_receiving */][1 /* is_trailing */]);
   }
   if (bctl->recv_final_op) {
     grpc_metadata_batch *md =
         &call->metadata_batch[1 /* is_receiving */][1 /* is_trailing */];
-    grpc_metadata_batch_filter(md, recv_trailing_filter, call);
+    grpc_metadata_batch_filter(exec_ctx, md, recv_trailing_filter, call);
 
     call->received_final_op = true;
     /* propagate cancellation to any interested children */
@@ -1892,103 +1668,6 @@
   }
 }
 
-<<<<<<< HEAD
-=======
-static void continue_receiving_slices(grpc_exec_ctx *exec_ctx,
-                                      batch_control *bctl) {
-  grpc_call *call = bctl->call;
-  for (;;) {
-    size_t remaining = call->receiving_stream->length -
-                       (*call->receiving_buffer)->data.raw.slice_buffer.length;
-    if (remaining == 0) {
-      call->receiving_message = 0;
-      grpc_byte_stream_destroy(exec_ctx, call->receiving_stream);
-      call->receiving_stream = NULL;
-      if (gpr_unref(&bctl->steps_to_complete)) {
-        post_batch_completion(exec_ctx, bctl);
-      }
-      return;
-    }
-    if (grpc_byte_stream_next(exec_ctx, call->receiving_stream,
-                              &call->receiving_slice, remaining,
-                              &call->receiving_slice_ready)) {
-      grpc_slice_buffer_add(&(*call->receiving_buffer)->data.raw.slice_buffer,
-                            call->receiving_slice);
-    } else {
-      return;
-    }
-  }
-}
-
-static void receiving_slice_ready(grpc_exec_ctx *exec_ctx, void *bctlp,
-                                  grpc_error *error) {
-  batch_control *bctl = bctlp;
-  grpc_call *call = bctl->call;
-
-  if (error == GRPC_ERROR_NONE) {
-    grpc_slice_buffer_add(&(*call->receiving_buffer)->data.raw.slice_buffer,
-                          call->receiving_slice);
-    continue_receiving_slices(exec_ctx, bctl);
-  } else {
-    if (grpc_trace_operation_failures) {
-      GRPC_LOG_IF_ERROR("receiving_slice_ready", GRPC_ERROR_REF(error));
-    }
-    grpc_byte_stream_destroy(exec_ctx, call->receiving_stream);
-    call->receiving_stream = NULL;
-    grpc_byte_buffer_destroy(*call->receiving_buffer);
-    *call->receiving_buffer = NULL;
-    if (gpr_unref(&bctl->steps_to_complete)) {
-      post_batch_completion(exec_ctx, bctl);
-    }
-  }
-}
-
-static void process_data_after_md(grpc_exec_ctx *exec_ctx,
-                                  batch_control *bctl) {
-  grpc_call *call = bctl->call;
-  if (call->receiving_stream == NULL) {
-    *call->receiving_buffer = NULL;
-    call->receiving_message = 0;
-    if (gpr_unref(&bctl->steps_to_complete)) {
-      post_batch_completion(exec_ctx, bctl);
-    }
-  } else {
-    call->test_only_last_message_flags = call->receiving_stream->flags;
-    if ((call->receiving_stream->flags & GRPC_WRITE_INTERNAL_COMPRESS) &&
-        (call->incoming_compression_algorithm > GRPC_COMPRESS_NONE)) {
-      *call->receiving_buffer = grpc_raw_compressed_byte_buffer_create(
-          NULL, 0, call->incoming_compression_algorithm);
-    } else {
-      *call->receiving_buffer = grpc_raw_byte_buffer_create(NULL, 0);
-    }
-    grpc_closure_init(&call->receiving_slice_ready, receiving_slice_ready,
-                      bctl);
-    continue_receiving_slices(exec_ctx, bctl);
-  }
-}
-
-static void receiving_stream_ready(grpc_exec_ctx *exec_ctx, void *bctlp,
-                                   grpc_error *error) {
-  batch_control *bctl = bctlp;
-  grpc_call *call = bctl->call;
-  if (error != GRPC_ERROR_NONE) {
-    grpc_status_code status;
-    const char *msg;
-    grpc_error_get_status(error, &status, &msg);
-    close_with_status(exec_ctx, call, status, msg);
-  }
-  gpr_mu_lock(&bctl->call->mu);
-  if (bctl->call->has_initial_md_been_received || error != GRPC_ERROR_NONE ||
-      call->receiving_stream == NULL) {
-    gpr_mu_unlock(&bctl->call->mu);
-    process_data_after_md(exec_ctx, bctlp);
-  } else {
-    call->saved_receiving_stream_ready_bctlp = bctlp;
-    gpr_mu_unlock(&bctl->call->mu);
-  }
-}
-
->>>>>>> 298d481f
 static void validate_filtered_metadata(grpc_exec_ctx *exec_ctx,
                                        batch_control *bctl) {
   grpc_call *call = bctl->call;
@@ -2088,69 +1767,6 @@
 static void finish_batch(grpc_exec_ctx *exec_ctx, void *bctlp,
                          grpc_error *error) {
   batch_control *bctl = bctlp;
-<<<<<<< HEAD
-=======
-  grpc_call *call = bctl->call;
-  grpc_call *child_call;
-  grpc_call *next_child_call;
-
-  GRPC_ERROR_REF(error);
-
-  gpr_mu_lock(&call->mu);
-
-  // If the error has an associated status code, set the call's status.
-  intptr_t status;
-  if (error != GRPC_ERROR_NONE &&
-      grpc_error_get_int(error, GRPC_ERROR_INT_GRPC_STATUS, &status)) {
-    set_status_from_error(exec_ctx, call, STATUS_FROM_CORE, error);
-  }
-
-  if (bctl->send_initial_metadata) {
-    if (error != GRPC_ERROR_NONE) {
-      set_status_from_error(exec_ctx, call, STATUS_FROM_CORE, error);
-    }
-    grpc_metadata_batch_destroy(
-        exec_ctx,
-        &call->metadata_batch[0 /* is_receiving */][0 /* is_trailing */]);
-  }
-  if (bctl->send_message) {
-    call->sending_message = 0;
-  }
-  if (bctl->send_final_op) {
-    grpc_metadata_batch_destroy(
-        exec_ctx,
-        &call->metadata_batch[0 /* is_receiving */][1 /* is_trailing */]);
-  }
-  if (bctl->recv_final_op) {
-    grpc_metadata_batch *md =
-        &call->metadata_batch[1 /* is_receiving */][1 /* is_trailing */];
-    grpc_metadata_batch_filter(exec_ctx, md, recv_trailing_filter, call);
-
-    call->received_final_op = true;
-    /* propagate cancellation to any interested children */
-    child_call = call->first_child;
-    if (child_call != NULL) {
-      do {
-        next_child_call = child_call->sibling_next;
-        if (child_call->cancellation_is_inherited) {
-          GRPC_CALL_INTERNAL_REF(child_call, "propagate_cancel");
-          grpc_call_cancel(child_call, NULL);
-          GRPC_CALL_INTERNAL_UNREF(exec_ctx, child_call, "propagate_cancel");
-        }
-        child_call = next_child_call;
-      } while (child_call != call->first_child);
-    }
-
-    if (call->is_client) {
-      get_final_status(call, set_status_value_directly,
-                       call->final_op.client.status);
-      get_final_details(call, call->final_op.client.status_details,
-                        call->final_op.client.status_details_capacity);
-    } else {
-      get_final_status(call, set_cancelled_value,
-                       call->final_op.server.cancelled);
-    }
->>>>>>> 298d481f
 
   add_batch_error(bctl, GRPC_ERROR_REF(error));
 
@@ -2240,7 +1856,8 @@
                   call, effective_compression_level);
           char *calgo_name = NULL;
           grpc_compression_algorithm_name(calgo, &calgo_name);
-          // the following will be picked up by the compress filter and used as
+          // the following will be picked up by the compress filter and used
+          // as
           // the call's compression algorithm.
           compression_md.key = GRPC_COMPRESSION_REQUEST_ALGORITHM_MD_KEY;
           compression_md.value = calgo_name;
@@ -2286,7 +1903,6 @@
         grpc_slice_buffer_stream_init(
             &call->sending.full.stream,
             &op->data.send_message->data.raw.slice_buffer, op->flags);
-<<<<<<< HEAD
         stream_op->send_message = &call->sending.full.stream.base;
         break;
       case GRPC_OP_SEND_MESSAGE_INCREMENTAL_START:
@@ -2310,15 +1926,6 @@
         call->sending.incremental.bctl = bctl;
         stream_op->send_message = &call->sending.incremental.stream;
         num_completion_callbacks_needed++;
-=======
-        /* If the outgoing buffer is already compressed, mark it as so in the
-           flags. These will be picked up by the compression filter and further
-           (wasteful) attempts at compression skipped. */
-        if (op->data.send_message->data.raw.compression > GRPC_COMPRESS_NONE) {
-          call->sending_stream.base.flags |= GRPC_WRITE_INTERNAL_COMPRESS;
-        }
-        stream_op->send_message = &call->sending_stream.base;
->>>>>>> 298d481f
         break;
       case GRPC_OP_SEND_CLOSE_FROM_CLIENT:
         /* Flag validation: currently allow no flags */
