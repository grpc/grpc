--- conflicted
+++ resolved
@@ -905,37 +905,6 @@
   return algorithm;
 }
 
-<<<<<<< HEAD
-static void recv_common_filter(grpc_exec_ctx *exec_ctx, grpc_call *call,
-                               grpc_metadata_batch *b) {
-  if (b->idx.named.grpc_status != NULL) {
-    grpc_status_code status_code =
-        grpc_get_status_from_metadata(b->idx.named.grpc_status->md);
-    grpc_error *error =
-        status_code == GRPC_STATUS_OK
-            ? GRPC_ERROR_NONE
-            : grpc_error_set_int(GRPC_ERROR_CREATE_FROM_STATIC_STRING(
-                                     "Error received from peer"),
-                                 GRPC_ERROR_INT_GRPC_STATUS,
-                                 (intptr_t)status_code);
-
-    if (b->idx.named.grpc_message != NULL) {
-      error = grpc_error_set_str(
-          error, GRPC_ERROR_STR_GRPC_MESSAGE,
-          grpc_slice_ref_internal(GRPC_MDVALUE(b->idx.named.grpc_message->md)));
-      grpc_metadata_batch_remove(exec_ctx, b, b->idx.named.grpc_message);
-    } else if (error != GRPC_ERROR_NONE) {
-      error = grpc_error_set_str(error, GRPC_ERROR_STR_GRPC_MESSAGE,
-                                 grpc_empty_slice());
-    }
-
-    set_status_from_error(exec_ctx, call, STATUS_FROM_WIRE, error);
-    grpc_metadata_batch_remove(exec_ctx, b, b->idx.named.grpc_status);
-  }
-}
-
-=======
->>>>>>> d66eceb2
 static void publish_app_metadata(grpc_call *call, grpc_metadata_batch *b,
                                  int is_trailing) {
   if (b->list.count == 0) return;
@@ -981,7 +950,8 @@
                                  grpc_metadata_batch *b) {
   grpc_call *call = args;
   if (b->idx.named.grpc_status != NULL) {
-    uint32_t status_code = decode_status(b->idx.named.grpc_status->md);
+    grpc_status_code status_code =
+        grpc_get_status_from_metadata(b->idx.named.grpc_status->md);
     grpc_error *error =
         status_code == GRPC_STATUS_OK
             ? GRPC_ERROR_NONE
