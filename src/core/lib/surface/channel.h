--- conflicted
+++ resolved
@@ -102,13 +102,8 @@
       ABSL_GUARDED_BY(mu);
 };
 
-<<<<<<< HEAD
-class GrpcChannel : public CppImplOf<GrpcChannel, grpc_channel>,
-                    public RefCounted<GrpcChannel> {
-=======
 class Channel : public RefCounted<Channel>,
                 public CppImplOf<Channel, grpc_channel> {
->>>>>>> 7b4adb60
  public:
   static absl::StatusOr<RefCountedPtr<Channel>> Create(
       const char* target, ChannelArgs args,
