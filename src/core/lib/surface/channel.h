--- conflicted
+++ resolved
@@ -145,18 +145,15 @@
  protected:
   Channel(std::string target, const ChannelArgs& channel_args);
 
+  CallArenaAllocator* call_arena_allocator() {
+    return call_arena_allocator_.get();
+  }
+
  private:
   const std::string target_;
   const RefCountedPtr<channelz::ChannelNode> channelz_node_;
   const grpc_compression_options compression_options_;
 
-<<<<<<< HEAD
-=======
-  // TODO(ctiller): move to use CallArenaAllocator
-  CallSizeEstimator call_size_estimator_;
-  MemoryAllocator allocator_;
-
->>>>>>> 1040be9d
   Mutex mu_;
   // The map key needs to be owned strings rather than unowned char*'s to
   // guarantee that it outlives calls on the core channel (which may outlast
