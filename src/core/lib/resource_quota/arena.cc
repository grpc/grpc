/*
 *
 * Copyright 2017 gRPC authors.
 *
 * Licensed under the Apache License, Version 2.0 (the "License");
 * you may not use this file except in compliance with the License.
 * You may obtain a copy of the License at
 *
 *     http://www.apache.org/licenses/LICENSE-2.0
 *
 * Unless required by applicable law or agreed to in writing, software
 * distributed under the License is distributed on an "AS IS" BASIS,
 * WITHOUT WARRANTIES OR CONDITIONS OF ANY KIND, either express or implied.
 * See the License for the specific language governing permissions and
 * limitations under the License.
 *
 */

#include <grpc/support/port_platform.h>

#include "src/core/lib/resource_quota/arena.h"

#include <atomic>
#include <new>

#include "absl/utility/utility.h"

#include <grpc/support/alloc.h>

#include "src/core/lib/gpr/alloc.h"

namespace {

void* ArenaStorage(size_t initial_size) {
  static constexpr size_t base_size =
      GPR_ROUND_UP_TO_ALIGNMENT_SIZE(sizeof(grpc_core::Arena));
  initial_size = GPR_ROUND_UP_TO_ALIGNMENT_SIZE(initial_size);
  size_t alloc_size = base_size + initial_size;
  static constexpr size_t alignment =
      (GPR_CACHELINE_SIZE > GPR_MAX_ALIGNMENT &&
       GPR_CACHELINE_SIZE % GPR_MAX_ALIGNMENT == 0)
          ? GPR_CACHELINE_SIZE
          : GPR_MAX_ALIGNMENT;
  return gpr_malloc_aligned(alloc_size, alignment);
}

}  // namespace

namespace grpc_core {

Arena::~Arena() {
  Zone* z = last_zone_;
  while (z) {
    Zone* prev_z = z->prev;
    Destruct(z);
    gpr_free_aligned(z);
    z = prev_z;
  }
}

Arena* Arena::Create(size_t initial_size, MemoryAllocator* memory_allocator) {
  return new (ArenaStorage(initial_size))
      Arena(initial_size, 0, memory_allocator);
}

std::pair<Arena*, void*> Arena::CreateWithAlloc(
    size_t initial_size, size_t alloc_size, MemoryAllocator* memory_allocator) {
  static constexpr size_t base_size =
      GPR_ROUND_UP_TO_ALIGNMENT_SIZE(sizeof(Arena));
  auto* new_arena = new (ArenaStorage(initial_size))
      Arena(initial_size, alloc_size, memory_allocator);
  void* first_alloc = reinterpret_cast<char*>(new_arena) + base_size;
  return std::make_pair(new_arena, first_alloc);
}

size_t Arena::Destroy() {
<<<<<<< HEAD
  while (auto* p =
             managed_new_head_.exchange(nullptr, std::memory_order_relaxed)) {
    while (p != nullptr) {
      std::exchange(p, p->next)->~ManagedNewObject();
=======
  ManagedNewObject* p;
  // Outer loop: clear the managed new object list.
  // We do this repeatedly in case a destructor ends up allocating something.
  while ((p = managed_new_head_.exchange(nullptr, std::memory_order_relaxed)) !=
         nullptr) {
    // Inner loop: destruct a batch of objects.
    while (p != nullptr) {
      Destruct(absl::exchange(p, p->next));
>>>>>>> 15ae89e1
    }
  }
  size_t size = total_used_.load(std::memory_order_relaxed);
  memory_allocator_->Release(total_allocated_.load(std::memory_order_relaxed));
  this->~Arena();
  gpr_free_aligned(this);
  return size;
}

void* Arena::AllocZone(size_t size) {
  // If the allocation isn't able to end in the initial zone, create a new
  // zone for this allocation, and any unused space in the initial zone is
  // wasted. This overflowing and wasting is uncommon because of our arena
  // sizing hysteresis (that is, most calls should have a large enough initial
  // zone and will not need to grow the arena).
  static constexpr size_t zone_base_size =
      GPR_ROUND_UP_TO_ALIGNMENT_SIZE(sizeof(Zone));
  size_t alloc_size = zone_base_size + size;
  memory_allocator_->Reserve(alloc_size);
  total_allocated_.fetch_add(alloc_size, std::memory_order_relaxed);
  Zone* z = new (gpr_malloc_aligned(alloc_size, GPR_MAX_ALIGNMENT)) Zone();
  auto* prev = last_zone_.load(std::memory_order_relaxed);
  do {
    z->prev = prev;
  } while (!last_zone_.compare_exchange_weak(prev, z, std::memory_order_relaxed,
                                             std::memory_order_relaxed));
  return reinterpret_cast<char*>(z) + zone_base_size;
}

void Arena::ManagedNewObject::Link(std::atomic<ManagedNewObject*>* head) {
  next = head->load(std::memory_order_relaxed);
  while (!head->compare_exchange_weak(next, this, std::memory_order_acq_rel,
                                      std::memory_order_relaxed)) {
  }
}

}  // namespace grpc_core<|MERGE_RESOLUTION|>--- conflicted
+++ resolved
@@ -74,12 +74,6 @@
 }
 
 size_t Arena::Destroy() {
-<<<<<<< HEAD
-  while (auto* p =
-             managed_new_head_.exchange(nullptr, std::memory_order_relaxed)) {
-    while (p != nullptr) {
-      std::exchange(p, p->next)->~ManagedNewObject();
-=======
   ManagedNewObject* p;
   // Outer loop: clear the managed new object list.
   // We do this repeatedly in case a destructor ends up allocating something.
@@ -88,7 +82,6 @@
     // Inner loop: destruct a batch of objects.
     while (p != nullptr) {
       Destruct(absl::exchange(p, p->next));
->>>>>>> 15ae89e1
     }
   }
   size_t size = total_used_.load(std::memory_order_relaxed);
