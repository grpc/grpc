//
//
// Copyright 2017 gRPC authors.
//
// Licensed under the Apache License, Version 2.0 (the "License");
// you may not use this file except in compliance with the License.
// You may obtain a copy of the License at
//
//     http://www.apache.org/licenses/LICENSE-2.0
//
// Unless required by applicable law or agreed to in writing, software
// distributed under the License is distributed on an "AS IS" BASIS,
// WITHOUT WARRANTIES OR CONDITIONS OF ANY KIND, either express or implied.
// See the License for the specific language governing permissions and
// limitations under the License.
//
//

#include "src/core/lib/resource_quota/arena.h"

#include <atomic>
#include <new>

#include "absl/log/log.h"

#include <grpc/support/alloc.h>
#include <grpc/support/port_platform.h>

#include "src/core/lib/resource_quota/resource_quota.h"
#include "src/core/util/alloc.h"
namespace grpc_core {

namespace {

void* ArenaStorage(size_t& initial_size) {
  static constexpr size_t base_size =
      GPR_ROUND_UP_TO_ALIGNMENT_SIZE(sizeof(Arena));
  initial_size = GPR_ROUND_UP_TO_ALIGNMENT_SIZE(initial_size);
  initial_size = std::max(
      initial_size, GPR_ROUND_UP_TO_ALIGNMENT_SIZE(
                        arena_detail::BaseArenaContextTraits::ContextSize()));
  size_t alloc_size = base_size + initial_size;
  static constexpr size_t alignment =
      (GPR_CACHELINE_SIZE > GPR_MAX_ALIGNMENT &&
       GPR_CACHELINE_SIZE % GPR_MAX_ALIGNMENT == 0)
          ? GPR_CACHELINE_SIZE
          : GPR_MAX_ALIGNMENT;
  return gpr_malloc_aligned(alloc_size, alignment);
}

}  // namespace

Arena::~Arena() {
  for (size_t i = 0; i < arena_detail::BaseArenaContextTraits::NumContexts();
       ++i) {
    arena_detail::BaseArenaContextTraits::Destroy(i, contexts()[i]);
  }
  DestroyManagedNewObjects();
  arena_factory_->FinalizeArena(this);
  arena_factory_->allocator().Release(
      total_allocated_.load(std::memory_order_relaxed));
  Zone* z = last_zone_;
  while (z) {
    Zone* prev_z = z->prev;
    Destruct(z);
    gpr_free_aligned(z);
    z = prev_z;
  }
<<<<<<< HEAD
#ifdef GRPC_ARENA_TRACE_POOLED_ALLOCATIONS
  LOG(ERROR) << "DESTRUCT_ARENA " << this;
#endif
=======
>>>>>>> 4f6e13bd
}

RefCountedPtr<Arena> Arena::Create(size_t initial_size,
                                   RefCountedPtr<ArenaFactory> arena_factory) {
  void* p = ArenaStorage(initial_size);
  return RefCountedPtr<Arena>(
      new (p) Arena(initial_size, std::move(arena_factory)));
}

Arena::Arena(size_t initial_size, RefCountedPtr<ArenaFactory> arena_factory)
    : initial_zone_size_(initial_size),
      total_used_(GPR_ROUND_UP_TO_ALIGNMENT_SIZE(
          arena_detail::BaseArenaContextTraits::ContextSize())),
      arena_factory_(std::move(arena_factory)) {
  for (size_t i = 0; i < arena_detail::BaseArenaContextTraits::NumContexts();
       ++i) {
    contexts()[i] = nullptr;
  }
  CHECK_GE(initial_size, arena_detail::BaseArenaContextTraits::ContextSize());
  arena_factory_->allocator().Reserve(initial_size);
}

void Arena::DestroyManagedNewObjects() {
  ManagedNewObject* p;
  // Outer loop: clear the managed new object list.
  // We do this repeatedly in case a destructor ends up allocating something.
  while ((p = managed_new_head_.exchange(nullptr, std::memory_order_relaxed)) !=
         nullptr) {
    // Inner loop: destruct a batch of objects.
    while (p != nullptr) {
      Destruct(std::exchange(p, p->next));
    }
  }
}

void Arena::Destroy() const {
  this->~Arena();
  gpr_free_aligned(const_cast<Arena*>(this));
}

void* Arena::AllocZone(size_t size) {
  // If the allocation isn't able to end in the initial zone, create a new
  // zone for this allocation, and any unused space in the initial zone is
  // wasted. This overflowing and wasting is uncommon because of our arena
  // sizing hysteresis (that is, most calls should have a large enough initial
  // zone and will not need to grow the arena).
  static constexpr size_t zone_base_size =
      GPR_ROUND_UP_TO_ALIGNMENT_SIZE(sizeof(Zone));
  size_t alloc_size = zone_base_size + size;
  arena_factory_->allocator().Reserve(alloc_size);
  total_allocated_.fetch_add(alloc_size, std::memory_order_relaxed);
  Zone* z = new (gpr_malloc_aligned(alloc_size, GPR_MAX_ALIGNMENT)) Zone();
  auto* prev = last_zone_.load(std::memory_order_relaxed);
  do {
    z->prev = prev;
  } while (!last_zone_.compare_exchange_weak(prev, z, std::memory_order_relaxed,
                                             std::memory_order_relaxed));
  return reinterpret_cast<char*>(z) + zone_base_size;
}

void Arena::ManagedNewObject::Link(std::atomic<ManagedNewObject*>* head) {
  next = head->load(std::memory_order_relaxed);
  while (!head->compare_exchange_weak(next, this, std::memory_order_acq_rel,
                                      std::memory_order_relaxed)) {
  }
}

RefCountedPtr<ArenaFactory> SimpleArenaAllocator(size_t initial_size) {
  class Allocator : public ArenaFactory {
   public:
    explicit Allocator(size_t initial_size)
        : ArenaFactory(
              ResourceQuota::Default()->memory_quota()->CreateMemoryAllocator(
                  "simple-arena-allocator")),
          initial_size_(initial_size) {}

    RefCountedPtr<Arena> MakeArena() override {
      return Arena::Create(initial_size_, Ref());
    }

    void FinalizeArena(Arena*) override {
      // No-op.
    }

   private:
    size_t initial_size_;
  };
  return MakeRefCounted<Allocator>(initial_size);
}

}  // namespace grpc_core<|MERGE_RESOLUTION|>--- conflicted
+++ resolved
@@ -66,12 +66,6 @@
     gpr_free_aligned(z);
     z = prev_z;
   }
-<<<<<<< HEAD
-#ifdef GRPC_ARENA_TRACE_POOLED_ALLOCATIONS
-  LOG(ERROR) << "DESTRUCT_ARENA " << this;
-#endif
-=======
->>>>>>> 4f6e13bd
 }
 
 RefCountedPtr<Arena> Arena::Create(size_t initial_size,
