--- conflicted
+++ resolved
@@ -38,17 +38,14 @@
 #include "src/core/lib/promise/seq.h"
 #include "src/core/lib/resource_quota/trace.h"
 
-<<<<<<< HEAD
 GPR_GLOBAL_CONFIG_DEFINE_BOOL(grpc_experimental_smooth_memory_presure, false,
                               "smooth the value of memory pressure over time");
-=======
 GPR_GLOBAL_CONFIG_DEFINE_BOOL(
     grpc_experimental_enable_periodic_resource_quota_reclamation, false,
     "Enable experimental feature to reclaim resource quota periodically");
 GPR_GLOBAL_CONFIG_DEFINE_INT32(
     grpc_experimental_max_quota_buffer_size, 1024 * 1024,
     "Maximum size for one memory allocators buffer size against a quota");
->>>>>>> 6fc2511e
 
 namespace grpc_core {
 
