// Copyright 2021 gRPC authors.
//
// Licensed under the Apache License, Version 2.0 (the "License");
// you may not use this file except in compliance with the License.
// You may obtain a copy of the License at
//
//     http://www.apache.org/licenses/LICENSE-2.0
//
// Unless required by applicable law or agreed to in writing, software
// distributed under the License is distributed on an "AS IS" BASIS,
// WITHOUT WARRANTIES OR CONDITIONS OF ANY KIND, either express or implied.
// See the License for the specific language governing permissions and
// limitations under the License.

#ifndef GRPC_CORE_LIB_RESOURCE_QUOTA_MEMORY_QUOTA_H
#define GRPC_CORE_LIB_RESOURCE_QUOTA_MEMORY_QUOTA_H

#include <grpc/support/port_platform.h>

#include <algorithm>
#include <cstddef>
#include <queue>
#include <vector>

#include "src/core/lib/gprpp/dual_ref_counted.h"
#include "src/core/lib/gprpp/orphanable.h"
#include "src/core/lib/gprpp/ref_counted_ptr.h"
#include "src/core/lib/gprpp/sync.h"
#include "src/core/lib/promise/activity.h"
#include "src/core/lib/promise/poll.h"

namespace grpc_core {

class Reclaimer;
class MemoryAllocator;
class MemoryQuota;

// Reclamation passes.
// When memory is tight, we start trying to claim some back from memory
// reclaimers. We do this in multiple passes: if there is a less destructive
// operation available, we do that, otherwise we do something more destructive.
enum class ReclamationPass {
  // Non-empty reclamation ought to take index 0, but to simplify API we don't
  // expose that publicly (it's an internal detail), and hence index zero is
  // here unnamed.

  // Benign reclamation is intended for reclamation steps that are not
  // observable outside of gRPC (besides maybe causing an increase in CPU
  // usage).
  // Examples of such reclamation would be resizing buffers to fit the current
  // load needs, rather than whatever was the peak usage requirement.
  kBenign = 1,
  // Idle reclamation is intended for reclamation steps that are observable
  // outside of gRPC, but do not cause application work to be lost.
  // Examples of such reclamation would be dropping channels that are not being
  // used.
  kIdle = 2,
  // Destructive reclamation is our last resort, and is these reclamations are
  // allowed to drop work - such as cancelling in flight requests.
  kDestructive = 3,
};
static constexpr size_t kNumReclamationPasses = 4;

// Reservation request - how much memory do we want to allocate?
class MemoryRequest {
 public:
  // Request a fixed amount of memory.
  // NOLINTNEXTLINE(google-explicit-constructor)
  MemoryRequest(size_t n) : min_(n), max_(n) {}
  // Request a range of memory.
  MemoryRequest(size_t min, size_t max) : min_(std::min(min, max)), max_(max) {}

<<<<<<< HEAD
  // Set the block size for allocations.
  // This allows us to ensure some granularity of allocations - say enough for
  // one element of an array.
  MemoryRequest WithBlockSize(size_t block_size) const {
    MemoryRequest r(*this);
    r.block_size_ = block_size;
    return r;
  }

=======
>>>>>>> de2dcca8
  // Increase the size by amount
  MemoryRequest Increase(size_t amount) const {
    MemoryRequest r(min_ + amount, max_ + amount);
    r.block_size_ = block_size_;
    return r;
  }

  size_t min() const { return min_; }
  size_t max() const { return max_; }

 private:
  size_t min_;
  size_t max_;
};

// For each reclamation function run we construct a ReclamationSweep.
// When this object is finally destroyed (it may be moved several times first),
// then that reclamation is complete and we may continue the reclamation loop.
class ReclamationSweep {
 public:
  ReclamationSweep(WeakRefCountedPtr<MemoryQuota> memory_quota,
                   uint64_t sweep_token)
      : memory_quota_(std::move(memory_quota)), sweep_token_(sweep_token) {}
  ~ReclamationSweep();

  ReclamationSweep(const ReclamationSweep&) = delete;
  ReclamationSweep& operator=(const ReclamationSweep&) = delete;
  ReclamationSweep(ReclamationSweep&&) = default;
  ReclamationSweep& operator=(ReclamationSweep&&) = default;

  bool IsSufficient() const;

 private:
  WeakRefCountedPtr<MemoryQuota> memory_quota_;
  uint64_t sweep_token_;
};

using ReclamationFunction = std::function<void(ReclamationSweep)>;

class ReclaimerQueue {
 public:
  using Index = size_t;

  static constexpr Index kInvalidIndex = std::numeric_limits<Index>::max();

  Index Insert(RefCountedPtr<MemoryAllocator> allocator,
               ReclamationFunction reclaimer) ABSL_LOCKS_EXCLUDED(mu_);
  ReclamationFunction Cancel(Index index, MemoryAllocator* allocator)
      ABSL_LOCKS_EXCLUDED(mu_);
  Poll<ReclamationFunction> PollNext() ABSL_LOCKS_EXCLUDED(mu_);

  class NextPromise {
   public:
    explicit NextPromise(ReclaimerQueue* queue) : queue_(queue) {}
    Poll<ReclamationFunction> operator()() { return queue_->PollNext(); }

   private:
    ReclaimerQueue* queue_;
  };
  NextPromise Next() { return NextPromise(this); }

 private:
  Mutex mu_;
  struct Entry {
    Entry(RefCountedPtr<MemoryAllocator> allocator,
          ReclamationFunction reclaimer)
        : allocator(allocator), reclaimer(reclaimer) {}
    RefCountedPtr<MemoryAllocator> allocator;
    ReclamationFunction reclaimer;
  };
  std::vector<Entry> entries_ ABSL_GUARDED_BY(mu_);
  std::vector<size_t> free_entries_ ABSL_GUARDED_BY(mu_);
  std::queue<Index> queue_ ABSL_GUARDED_BY(mu_);
  Waker waker_ ABSL_GUARDED_BY(mu_);
};

// MemoryAllocator grants the owner the ability to allocate memory from an
// underlying resource quota.
class MemoryAllocator final : public InternallyRefCounted<MemoryAllocator> {
 public:
  explicit MemoryAllocator(RefCountedPtr<MemoryQuota> memory_quota);
  ~MemoryAllocator() override;

  void Orphan() override;

  // Rebind -  Swaps the underlying quota for this allocator, taking care to
  // make sure memory allocated is moved to allocations against the new quota.
  void Rebind(RefCountedPtr<MemoryQuota> memory_quota)
      ABSL_LOCKS_EXCLUDED(memory_quota_mu_);

  // Reserve bytes from the quota.
  // If we enter overcommit, reclamation will begin concurrently.
  // Returns the number of bytes reserved.
  size_t Reserve(MemoryRequest request) ABSL_LOCKS_EXCLUDED(memory_quota_mu_);

  // Release some bytes that were previously reserved.
  void Release(size_t n) ABSL_LOCKS_EXCLUDED(memory_quota_mu_) {
    // Add the released memory to our free bytes counter... if this increases
    // from  0 to non-zero, then we have more to do, otherwise, we're actually
    // done.
    if (free_bytes_.fetch_add(n, std::memory_order_release) != 0) return;
    MaybeRegisterReclaimer();
  }

  // Post a reclaimer for some reclamation pass.
  void PostReclaimer(ReclamationPass pass,
                     std::function<void(ReclamationSweep)>);

  // Allocate a new object of type T, with constructor arguments.
  // The returned type is wrapped, and upon destruction the reserved memory
  // will be released to the allocator automatically. As such, T must have a
  // virtual destructor so we can insert the necessary hook.
  template <typename T, typename... Args>
  absl::enable_if_t<std::has_virtual_destructor<T>::value, T*> New(
      Args&&... args) ABSL_LOCKS_EXCLUDED(memory_quota_mu_) {
    // Wrap T such that when it's destroyed, we can release memory back to the
    // allocator.
    class Wrapper final : public T {
     public:
      explicit Wrapper(RefCountedPtr<MemoryAllocator> allocator, Args&&... args)
          : T(std::forward<Args>(args)...), allocator_(std::move(allocator)) {}
      ~Wrapper() override { allocator_->Release(sizeof(*this)); }

     private:
      const RefCountedPtr<MemoryAllocator> allocator_;
    };
    Reserve(sizeof(Wrapper));
    return new Wrapper(Ref(), std::forward<Args>(args)...);
  }

  // Construct a unique ptr immediately.
  template <typename T, typename... Args>
  std::unique_ptr<T> MakeUnique(Args&&... args)
      ABSL_LOCKS_EXCLUDED(memory_quota_mu_) {
    return std::unique_ptr<T>(New<T>(std::forward<Args>(args)...));
  }

 private:
  // Primitive reservation function.
  absl::optional<size_t> TryReserve(MemoryRequest request) GRPC_MUST_USE_RESULT;
<<<<<<< HEAD
  // Replenish at least `amount` bytes from the quota, without blocking,
  // possibly entering overcommit.
=======
  // Replenish bytes from the quota, without blocking, possibly entering
  // overcommit.
>>>>>>> de2dcca8
  void Replenish() ABSL_LOCKS_EXCLUDED(memory_quota_mu_);
  // If we have not already, register a reclamation function against the quota
  // to sweep any free memory back to that quota.
  void MaybeRegisterReclaimer() ABSL_LOCKS_EXCLUDED(memory_quota_mu_);
  void MaybeRegisterReclaimerLocked()
      ABSL_EXCLUSIVE_LOCKS_REQUIRED(memory_quota_mu_);

  // Amount of memory this allocator has cached for its own use: to avoid quota
  // contention, each MemoryAllocator can keep some memory in addition to what
  // it is immediately using, and the quota can pull it back under memory
  // pressure.
  std::atomic<size_t> free_bytes_{0};
  // Mutex guarding the backing resource quota.
  Mutex memory_quota_mu_;
  // Backing resource quota.
  RefCountedPtr<MemoryQuota> memory_quota_ ABSL_GUARDED_BY(memory_quota_mu_);
  // Amount of memory taken from the quota by this allocator.
  size_t taken_bytes_ ABSL_GUARDED_BY(memory_quota_mu_) = 0;
  // Indices into the various reclaimer queues, used so that we can cancel
  // reclamation should we shutdown or get rebound.
  ReclaimerQueue::Index
      reclamation_indices_[kNumReclamationPasses] ABSL_GUARDED_BY(
          memory_quota_mu_) = {ReclaimerQueue::kInvalidIndex};
};

class AtomicBarrier {
 public:
  AtomicBarrier() = default;
  AtomicBarrier(const AtomicBarrier&) = delete;
  AtomicBarrier& operator=(const AtomicBarrier&) = delete;

  class WaitPromise {
   public:
    WaitPromise(AtomicBarrier* barrier, uint64_t token)
        : barrier_(barrier), token_(token) {}

    struct Empty {};
    Poll<Empty> operator()();

   private:
    AtomicBarrier* barrier_;
    uint64_t token_;
  };

  uint64_t NewToken();
  WaitPromise Wait(uint64_t token) { return WaitPromise(this, token); }
  void Notify(uint64_t token);

 private:
  std::atomic<uint64_t> counter_{0};
  Waker waker_;
};

// MemoryQuota tracks the amount of memory available as part of a ResourceQuota.
class MemoryQuota final : public DualRefCounted<MemoryQuota> {
 public:
  MemoryQuota();

  OrphanablePtr<MemoryAllocator> MakeMemoryAllocator() {
    return MakeOrphanable<MemoryAllocator>(Ref());
  }

  // Resize the quota to new_size.
  void SetSize(size_t new_size);

 private:
  friend class MemoryAllocator;
  friend class ReclamationSweep;

  void Orphan() override;

  // Forcefully take some memory from the quota, potentially entering
  // overcommit.
  void Take(size_t amount);
  // Finish reclamation pass.
  void FinishReclamation(uint64_t token);
  // Return some memory to the quota.
  void Return(size_t amount);
  // Instantaneous memory pressure approximation.
  size_t InstantaneousPressure() const {
    double free = free_bytes_.load();
    if (free < 0) free = 0;
    double size = quota_size_.load();
    if (size < 1) return 1.0;
    double pressure = (size - free) / size;
    if (pressure < 0.0) pressure = 0.0;
    if (pressure > 1.0) pressure = 1.0;
    return pressure;
  }

  static constexpr ssize_t kInitialSize = std::numeric_limits<ssize_t>::max();

  // The amount of memory that's free in this quota.
  std::atomic<ssize_t> free_bytes_{kInitialSize};

  // Reclaimer queues.
  ReclaimerQueue reclaimers_[kNumReclamationPasses];
  // The reclaimer activity consumes reclaimers whenever we are in overcommit to
  // try and get back under memory limits.
  ActivityPtr reclaimer_activity_;
  // A barrier that blocks the reclaimer activity whilst a reclamation is in
  // progress.
  AtomicBarrier barrier_;
  // The total number of bytes in this quota.
  std::atomic<size_t> quota_size_{kInitialSize};
};

}  // namespace grpc_core

#endif  // GRPC_CORE_LIB_RESOURCE_QUOTA_MEMORY_QUOTA_H<|MERGE_RESOLUTION|>--- conflicted
+++ resolved
@@ -70,18 +70,6 @@
   // Request a range of memory.
   MemoryRequest(size_t min, size_t max) : min_(std::min(min, max)), max_(max) {}
 
-<<<<<<< HEAD
-  // Set the block size for allocations.
-  // This allows us to ensure some granularity of allocations - say enough for
-  // one element of an array.
-  MemoryRequest WithBlockSize(size_t block_size) const {
-    MemoryRequest r(*this);
-    r.block_size_ = block_size;
-    return r;
-  }
-
-=======
->>>>>>> de2dcca8
   // Increase the size by amount
   MemoryRequest Increase(size_t amount) const {
     MemoryRequest r(min_ + amount, max_ + amount);
@@ -222,13 +210,8 @@
  private:
   // Primitive reservation function.
   absl::optional<size_t> TryReserve(MemoryRequest request) GRPC_MUST_USE_RESULT;
-<<<<<<< HEAD
-  // Replenish at least `amount` bytes from the quota, without blocking,
-  // possibly entering overcommit.
-=======
   // Replenish bytes from the quota, without blocking, possibly entering
   // overcommit.
->>>>>>> de2dcca8
   void Replenish() ABSL_LOCKS_EXCLUDED(memory_quota_mu_);
   // If we have not already, register a reclamation function against the quota
   // to sweep any free memory back to that quota.
