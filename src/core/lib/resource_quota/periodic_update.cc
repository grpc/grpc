// Copyright 2022 gRPC authors.
//
// Licensed under the Apache License, Version 2.0 (the "License");
// you may not use this file except in compliance with the License.
// You may obtain a copy of the License at
//
//     http://www.apache.org/licenses/LICENSE-2.0
//
// Unless required by applicable law or agreed to in writing, software
// distributed under the License is distributed on an "AS IS" BASIS,
// WITHOUT WARRANTIES OR CONDITIONS OF ANY KIND, either express or implied.
// See the License for the specific language governing permissions and
// limitations under the License.

#include <grpc/support/port_platform.h>

#include "src/core/lib/resource_quota/periodic_update.h"

#include <atomic>

#include "src/core/lib/gpr/useful.h"
#include "src/core/lib/iomgr/exec_ctx.h"

namespace grpc_core {

<<<<<<< HEAD
void PeriodicUpdate::MaybeEndPeriod(absl::FunctionRef<void(Duration)> f) {
  if (period_start_ == Timestamp::ProcessEpoch()) {
    period_start_ = ExecCtx::Get()->Now();
    updates_remaining_.store(1, std::memory_order_release);
    return;
=======
bool PeriodicUpdate::MaybeEndPeriod() {
  if (period_start_ == Timestamp::ProcessEpoch()) {
    period_start_ = ExecCtx::Get()->Now();
    updates_remaining_.store(1, std::memory_order_release);
    return false;
>>>>>>> 6fc2511e
  }
  // updates_remaining_ just reached 0 and the thread calling this function was
  // the decrementer that got us there.
  // We can now safely mutate any non-atomic mutable variables (we've got a
  // guarantee that no other thread will), and by the time this function returns
  // we must store a postive number into updates_remaining_.
  auto now = ExecCtx::Get()->Now();
  Duration time_so_far = now - period_start_;
  if (time_so_far < period_) {
    // At most double the number of updates remaining until the next period.
    // At least try to estimate when we'll reach it.
    int64_t better_guess;
    if (time_so_far.millis() == 0) {
      better_guess = expected_updates_per_period_ * 2;
    } else {
      // Determine a scaling factor that would have gotten us to the next
      // period, but clamp between 1.01 (at least 1% increase in guesses)
      // and 2.0 (at most doubling) - to avoid running completely out of
      // control.
      const double scale =
          Clamp(period_.seconds() / time_so_far.seconds(), 1.01, 2.0);
      better_guess = expected_updates_per_period_ * scale;
      if (better_guess <= expected_updates_per_period_) {
        better_guess = expected_updates_per_period_ + 1;
      }
    }
    // Store the remainder left. Note that updates_remaining_ may have been
    // decremented by another thread whilst we performed the above calculations:
    // we simply discard those decrements.
    updates_remaining_.store(better_guess - expected_updates_per_period_,
                             std::memory_order_release);
    // Not quite done, return, try for longer.
    return;
  }
  // Finished period, start a new one and return true.
  // We try to predict how many update periods we'd need to cover the full time
  // span, and we increase that by 1% to attempt to tend to not enter the above
  // stanza.
  expected_updates_per_period_ =
      period_.seconds() * expected_updates_per_period_ / time_so_far.seconds();
  if (expected_updates_per_period_ < 1) expected_updates_per_period_ = 1;
  period_start_ = now;
  f(time_so_far);
  updates_remaining_.store(expected_updates_per_period_,
                           std::memory_order_release);
}

}  // namespace grpc_core<|MERGE_RESOLUTION|>--- conflicted
+++ resolved
@@ -23,19 +23,11 @@
 
 namespace grpc_core {
 
-<<<<<<< HEAD
-void PeriodicUpdate::MaybeEndPeriod(absl::FunctionRef<void(Duration)> f) {
-  if (period_start_ == Timestamp::ProcessEpoch()) {
-    period_start_ = ExecCtx::Get()->Now();
-    updates_remaining_.store(1, std::memory_order_release);
-    return;
-=======
-bool PeriodicUpdate::MaybeEndPeriod() {
+bool PeriodicUpdate::MaybeEndPeriod(absl::FunctionRef<void(Duration)> f) {
   if (period_start_ == Timestamp::ProcessEpoch()) {
     period_start_ = ExecCtx::Get()->Now();
     updates_remaining_.store(1, std::memory_order_release);
     return false;
->>>>>>> 6fc2511e
   }
   // updates_remaining_ just reached 0 and the thread calling this function was
   // the decrementer that got us there.
@@ -68,7 +60,7 @@
     updates_remaining_.store(better_guess - expected_updates_per_period_,
                              std::memory_order_release);
     // Not quite done, return, try for longer.
-    return;
+    return false;
   }
   // Finished period, start a new one and return true.
   // We try to predict how many update periods we'd need to cover the full time
@@ -81,6 +73,7 @@
   f(time_so_far);
   updates_remaining_.store(expected_updates_per_period_,
                            std::memory_order_release);
+  return true;
 }
 
 }  // namespace grpc_core