--- conflicted
+++ resolved
@@ -284,6 +284,7 @@
 
  private:
   virtual void* Emplace(void* dst) const = 0;
+  virtual void Reset(void* dst) const = 0;
   virtual const LoaderInterface* ElementLoader() const = 0;
 };
 
@@ -369,24 +370,14 @@
 template <typename T>
 class AutoLoader<absl::optional<T>> final : public LoadOptional {
  public:
-<<<<<<< HEAD
-  void LoadInto(const Json& json, const JsonArgs& args, void* dst,
-                ErrorList* errors) const override {
-    if (json.type() == Json::Type::JSON_NULL) return;
-    T value{};
-    size_t starting_error_size = errors->size();
-    LoaderForType<T>()->LoadInto(json, args, &value, errors);
-    if (errors->size() == starting_error_size) {
-      auto* opt = static_cast<absl::optional<T>*>(dst);
-      opt->emplace(std::move(value));
-    }
-=======
   void* Emplace(void* dst) const final {
     return &static_cast<absl::optional<T>*>(dst)->emplace();
   }
+  void Reset(void* dst) const final {
+    static_cast<absl::optional<T>*>(dst)->reset();
+  }
   const LoaderInterface* ElementLoader() const final {
     return LoaderForType<T>();
->>>>>>> 90894ef9
   }
 };
 
