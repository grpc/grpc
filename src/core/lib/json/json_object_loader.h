// Copyright 2020 gRPC authors.
//
// Licensed under the Apache License, Version 2.0 (the "License");
// you may not use this file except in compliance with the License.
// You may obtain a copy of the License at
//
//     http://www.apache.org/licenses/LICENSE-2.0
//
// Unless required by applicable law or agreed to in writing, software
// distributed under the License is distributed on an "AS IS" BASIS,
// WITHOUT WARRANTIES OR CONDITIONS OF ANY KIND, either express or implied.
// See the License for the specific language governing permissions and
// limitations under the License.

#ifndef GRPC_CORE_LIB_JSON_JSON_OBJECT_LOADER_H
#define GRPC_CORE_LIB_JSON_JSON_OBJECT_LOADER_H

#include <grpc/support/port_platform.h>

#include <cstdint>
#include <cstring>
#include <map>
#include <string>
#include <vector>

#include "absl/meta/type_traits.h"
#include "absl/status/statusor.h"
#include "absl/strings/numbers.h"
#include "absl/strings/str_cat.h"
#include "absl/strings/string_view.h"
#include "absl/types/optional.h"

#include "src/core/lib/gprpp/no_destruct.h"
#include "src/core/lib/gprpp/ref_counted_ptr.h"
#include "src/core/lib/gprpp/time.h"
#include "src/core/lib/gprpp/validation_errors.h"
#include "src/core/lib/json/json.h"
#include "src/core/lib/json/json_args.h"

// Provides a means to load JSON objects into C++ objects, with the aim of
// minimizing object code size.
//
// Usage:
// Given struct Foo:
//   struct Foo {
//     int a;
//     int b;
//   };
// We add a static JsonLoader() method to Foo to declare how to load the
// object from JSON, and an optional JsonPostLoad() method to do any
// necessary post-processing:
//   struct Foo {
//     int a;
//     int b;
//     static const JsonLoaderInterface* JsonLoader(const JsonArgs& args) {
//       // Note: Field names must be string constants; they are not copied.
//       static const auto* loader = JsonObjectLoader<Foo>()
//           .Field("a", &Foo::a)
//           .Field("b", &Foo::b)
//           .Finish();
//       return loader;
//     }
//     // Optional; omit if no post-processing needed.
//     void JsonPostLoad(const Json& source, const JsonArgs& args,
//                       ValidationErrors* errors) {
//       ++a;
//     }
//   };
// Now we can load Foo objects from JSON:
//   absl::StatusOr<Foo> foo = LoadFromJson<Foo>(json);
namespace grpc_core {

<<<<<<< HEAD
=======
// A list of errors that occurred during JSON parsing.
// If a non-empty list occurs during parsing, the parsing failed.
class ErrorList {
 public:
  // Record that we're reading some field.
  void PushField(absl::string_view ext) GPR_ATTRIBUTE_NOINLINE;
  // Record that we've finished reading that field.
  void PopField() GPR_ATTRIBUTE_NOINLINE;

  // Record that we've encountered an error.
  void AddError(absl::string_view error) GPR_ATTRIBUTE_NOINLINE;
  // Returns true if the current field has errors.
  bool FieldHasErrors() const GPR_ATTRIBUTE_NOINLINE;

  // Returns the resulting status of parsing.
  absl::Status status() const;
  absl::Status status(absl::string_view prefix) const;

  // Return true if there are no errors.
  bool ok() const { return field_errors_.empty(); }

  size_t size() const { return field_errors_.size(); }

 private:
  // TODO(roth): If we don't actually have any fields for which we
  // report more than one error, simplify this data structure.
  std::map<std::string /*field_name*/, std::vector<std::string>> field_errors_;
  std::vector<std::string> fields_;
};

// Note that we're reading a field, and remove it at the end of the scope.
class ScopedField {
 public:
  ScopedField(ErrorList* error_list, absl::string_view field_name)
      : error_list_(error_list) {
    error_list_->PushField(field_name);
  }
  ~ScopedField() { error_list_->PopField(); }

 private:
  ErrorList* error_list_;
};

>>>>>>> e475e165
namespace json_detail {

// An un-typed JSON loader.
class LoaderInterface {
 public:
  // Convert json value to whatever type we're loading at dst.
  // If errors occur, add them to errors.
  virtual void LoadInto(const Json& json, const JsonArgs& args, void* dst,
                        ValidationErrors* errors) const = 0;

 protected:
  ~LoaderInterface() = default;
};

// Loads a scalar (string or number).
class LoadScalar : public LoaderInterface {
 public:
  void LoadInto(const Json& json, const JsonArgs& args, void* dst,
                ValidationErrors* errors) const override;

 protected:
  ~LoadScalar() = default;

 private:
  // true if we're loading a number, false if we're loading a string.
  // We use a virtual function to store this decision in a vtable instead of
  // needing an instance variable.
  virtual bool IsNumber() const = 0;

  virtual void LoadInto(const std::string& json, void* dst,
                        ValidationErrors* errors) const = 0;
};

// Load a string.
class LoadString : public LoadScalar {
 protected:
  ~LoadString() = default;

 private:
  bool IsNumber() const override;
  void LoadInto(const std::string& value, void* dst,
                ValidationErrors* errors) const override;
};

// Load a Duration.
class LoadDuration : public LoadScalar {
 protected:
  ~LoadDuration() = default;

 private:
  bool IsNumber() const override;
  void LoadInto(const std::string& value, void* dst,
                ValidationErrors* errors) const override;
};

// Load a number.
class LoadNumber : public LoadScalar {
 protected:
  ~LoadNumber() = default;

 private:
  bool IsNumber() const override;
};

// Load a signed number of type T.
template <typename T>
class TypedLoadSignedNumber : public LoadNumber {
 protected:
  ~TypedLoadSignedNumber() = default;

 private:
  void LoadInto(const std::string& value, void* dst,
                ValidationErrors* errors) const override {
    if (!absl::SimpleAtoi(value, static_cast<T*>(dst))) {
      errors->AddError("failed to parse number");
    }
  }
};

// Load an unsigned number of type T.
template <typename T>
class TypedLoadUnsignedNumber : public LoadNumber {
 protected:
  ~TypedLoadUnsignedNumber() = default;

 private:
  void LoadInto(const std::string& value, void* dst,
                ValidationErrors* errors) const override {
    if (!absl::SimpleAtoi(value, static_cast<T*>(dst))) {
      errors->AddError("failed to parse non-negative number");
    }
  }
};

// Load a float.
class LoadFloat : public LoadNumber {
 protected:
  ~LoadFloat() = default;

 private:
  void LoadInto(const std::string& value, void* dst,
                ValidationErrors* errors) const override {
    if (!absl::SimpleAtof(value, static_cast<float*>(dst))) {
      errors->AddError("failed to parse floating-point number");
    }
  }
};

// Load a double.
class LoadDouble : public LoadNumber {
 protected:
  ~LoadDouble() = default;

 private:
  void LoadInto(const std::string& value, void* dst,
                ValidationErrors* errors) const override {
    if (!absl::SimpleAtod(value, static_cast<double*>(dst))) {
      errors->AddError("failed to parse floating-point number");
    }
  }
};

// Load a bool.
class LoadBool : public LoaderInterface {
 public:
  void LoadInto(const Json& json, const JsonArgs& /*args*/, void* dst,
                ValidationErrors* errors) const override;

 protected:
  ~LoadBool() = default;
};

// Loads an unprocessed JSON object value.
class LoadUnprocessedJsonObject : public LoaderInterface {
 public:
  void LoadInto(const Json& json, const JsonArgs& /*args*/, void* dst,
                ValidationErrors* errors) const override;

 protected:
  ~LoadUnprocessedJsonObject() = default;
};

// Load a vector of some type.
class LoadVector : public LoaderInterface {
 public:
  void LoadInto(const Json& json, const JsonArgs& args, void* dst,
                ValidationErrors* errors) const override;

 protected:
  ~LoadVector() = default;

 private:
  virtual void* EmplaceBack(void* dst) const = 0;
  virtual const LoaderInterface* ElementLoader() const = 0;
};

// Load a map of string->some type.
class LoadMap : public LoaderInterface {
 public:
  void LoadInto(const Json& json, const JsonArgs& args, void* dst,
                ValidationErrors* errors) const override;

 protected:
  ~LoadMap() = default;

 private:
  virtual void* Insert(const std::string& name, void* dst) const = 0;
  virtual const LoaderInterface* ElementLoader() const = 0;
};

// Load an optional of some type.
class LoadOptional : public LoaderInterface {
 public:
  void LoadInto(const Json& json, const JsonArgs& args, void* dst,
                ValidationErrors* errors) const override;

 protected:
  ~LoadOptional() = default;

 private:
  virtual void* Emplace(void* dst) const = 0;
  virtual void Reset(void* dst) const = 0;
  virtual const LoaderInterface* ElementLoader() const = 0;
};

// Fetch a LoaderInterface for some type.
template <typename T>
const LoaderInterface* LoaderForType();

// AutoLoader implements LoaderInterface for a type.
// The default asks the type for its LoaderInterface and then uses that.
// Classes that load from objects should provide a:
// static const JsonLoaderInterface* JsonLoader();
template <typename T>
class AutoLoader final : public LoaderInterface {
 public:
  void LoadInto(const Json& json, const JsonArgs& args, void* dst,
                ValidationErrors* errors) const override {
    T::JsonLoader(args)->LoadInto(json, args, dst, errors);
  }

 private:
  ~AutoLoader() = default;
};

// Specializations of AutoLoader for basic types.
template <>
class AutoLoader<std::string> final : public LoadString {
 private:
  ~AutoLoader() = default;
};
template <>
class AutoLoader<Duration> final : public LoadDuration {
 private:
  ~AutoLoader() = default;
};
template <>
class AutoLoader<int32_t> final : public TypedLoadSignedNumber<int32_t> {
 private:
  ~AutoLoader() = default;
};
template <>
class AutoLoader<int64_t> final : public TypedLoadSignedNumber<int64_t> {
 private:
  ~AutoLoader() = default;
};
template <>
class AutoLoader<uint32_t> final : public TypedLoadUnsignedNumber<uint32_t> {
 private:
  ~AutoLoader() = default;
};
template <>
class AutoLoader<uint64_t> final : public TypedLoadUnsignedNumber<uint64_t> {
 private:
  ~AutoLoader() = default;
};
template <>
class AutoLoader<float> final : public LoadFloat {
 private:
  ~AutoLoader() = default;
};
template <>
class AutoLoader<double> final : public LoadDouble {
 private:
  ~AutoLoader() = default;
};
template <>
class AutoLoader<bool> final : public LoadBool {
 private:
  ~AutoLoader() = default;
};
template <>
class AutoLoader<Json::Object> final : public LoadUnprocessedJsonObject {
 private:
  ~AutoLoader() = default;
};

// Specializations of AutoLoader for vectors.
template <typename T>
class AutoLoader<std::vector<T>> final : public LoadVector {
 private:
  ~AutoLoader() = default;
  void* EmplaceBack(void* dst) const final {
    auto* vec = static_cast<std::vector<T>*>(dst);
    vec->emplace_back();
    return &vec->back();
  }
  const LoaderInterface* ElementLoader() const final {
    return LoaderForType<T>();
  }
};

// Specialization of AutoLoader for vector<bool> - we need a different
// implementation because, as vector<bool> packs bits in its implementation, the
// technique of returning a void* from Emplace() for the generic vector loader
// doesn't work.
template <>
class AutoLoader<std::vector<bool>> final : public LoaderInterface {
 public:
  void LoadInto(const Json& json, const JsonArgs& args, void* dst,
                ValidationErrors* errors) const override;

 private:
  ~AutoLoader() = default;
};

// Specializations of AutoLoader for maps.
template <typename T>
class AutoLoader<std::map<std::string, T>> final : public LoadMap {
 private:
  void* Insert(const std::string& name, void* dst) const final {
    return &static_cast<std::map<std::string, T>*>(dst)
                ->emplace(name, T())
                .first->second;
  };
  const LoaderInterface* ElementLoader() const final {
    return LoaderForType<T>();
  }

 private:
  ~AutoLoader() = default;
};

// Specializations of AutoLoader for absl::optional<>.
template <typename T>
class AutoLoader<absl::optional<T>> final : public LoadOptional {
 public:
  void* Emplace(void* dst) const final {
    return &static_cast<absl::optional<T>*>(dst)->emplace();
  }
  void Reset(void* dst) const final {
    static_cast<absl::optional<T>*>(dst)->reset();
  }
  const LoaderInterface* ElementLoader() const final {
    return LoaderForType<T>();
  }

 private:
  ~AutoLoader() = default;
};

// Implementation of aforementioned LoaderForType.
// Simply keeps a static AutoLoader<T> and returns a pointer to that.
template <typename T>
const LoaderInterface* LoaderForType() {
  return NoDestructSingleton<AutoLoader<T>>::Get();
}

// Element describes one typed field to be loaded from a JSON object.
struct Element {
  Element() = default;
  template <typename A, typename B>
  Element(const char* name, bool optional, B A::*p,
          const LoaderInterface* loader, const char* enable_key)
      : loader(loader),
        member_offset(static_cast<uint16_t>(
            reinterpret_cast<uintptr_t>(&(static_cast<A*>(nullptr)->*p)))),
        optional(optional),
        name(name),
        enable_key(enable_key) {}
  // The loader for this field.
  const LoaderInterface* loader;
  // Offset into the destination object to store the field.
  uint16_t member_offset;
  // Is this field optional?
  bool optional;
  // The name of the field.
  const char* name;
  // The key to use with JsonArgs to see if this field is enabled.
  const char* enable_key;
};

// Vec<T, kSize> provides a constant array type that can be appended to by
// copying. It's setup so that most compilers can optimize away all of its
// operations.
template <typename T, size_t kSize>
class Vec {
 public:
  Vec(const Vec<T, kSize - 1>& other, const T& new_value) {
    for (size_t i = 0; i < other.size(); i++) values_[i] = other.data()[i];
    values_[kSize - 1] = new_value;
  }

  const T* data() const { return values_; }
  size_t size() const { return kSize; }

 private:
  T values_[kSize];
};

template <typename T>
class Vec<T, 0> {
 public:
  const T* data() const { return nullptr; }
  size_t size() const { return 0; }
};

// Given a list of elements, and a destination object, load the elements into
// the object from some parsed JSON.
// Returns false if the JSON object was not of type Json::Type::OBJECT.
bool LoadObject(const Json& json, const JsonArgs& args, const Element* elements,
                size_t num_elements, void* dst, ValidationErrors* errors);

// Adaptor type - takes a compile time computed list of elements and
// implements LoaderInterface by calling LoadObject.
template <typename T, size_t kElemCount, typename Hidden = void>
class FinishedJsonObjectLoader final : public LoaderInterface {
 public:
  explicit FinishedJsonObjectLoader(const Vec<Element, kElemCount>& elements)
      : elements_(elements) {}

  void LoadInto(const Json& json, const JsonArgs& args, void* dst,
                ValidationErrors* errors) const override {
    LoadObject(json, args, elements_.data(), elements_.size(), dst, errors);
  }

 private:
  GPR_NO_UNIQUE_ADDRESS Vec<Element, kElemCount> elements_;
};

// Specialization for when the object has a JsonPostLoad function exposed.
template <typename T, size_t kElemCount>
class FinishedJsonObjectLoader<T, kElemCount,
                               absl::void_t<decltype(&T::JsonPostLoad)>>
    final : public LoaderInterface {
 public:
  explicit FinishedJsonObjectLoader(const Vec<Element, kElemCount>& elements)
      : elements_(elements) {}

  void LoadInto(const Json& json, const JsonArgs& args, void* dst,
                ValidationErrors* errors) const override {
    // Call JsonPostLoad() only if json is a JSON object.
    if (LoadObject(json, args, elements_.data(), elements_.size(), dst,
                   errors)) {
      static_cast<T*>(dst)->JsonPostLoad(json, args, errors);
    }
  }

 private:
  GPR_NO_UNIQUE_ADDRESS Vec<Element, kElemCount> elements_;
};

// Builder type for JSON object loaders.
// Concatenate fields with Field, OptionalField, and then call Finish to
// obtain an object that implements LoaderInterface.
template <typename T, size_t kElemCount = 0>
class JsonObjectLoader final {
 public:
  JsonObjectLoader() {
    static_assert(kElemCount == 0,
                  "Only initial loader step can have kElemCount==0.");
  }

  FinishedJsonObjectLoader<T, kElemCount>* Finish() const {
    return new FinishedJsonObjectLoader<T, kElemCount>(elements_);
  }

  template <typename U>
  JsonObjectLoader<T, kElemCount + 1> Field(
      const char* name, U T::*p, const char* enable_key = nullptr) const {
    return Field(name, false, p, enable_key);
  }

  template <typename U>
  JsonObjectLoader<T, kElemCount + 1> OptionalField(
      const char* name, U T::*p, const char* enable_key = nullptr) const {
    return Field(name, true, p, enable_key);
  }

  JsonObjectLoader(const Vec<Element, kElemCount - 1>& elements,
                   Element new_element)
      : elements_(elements, new_element) {}

 private:
  template <typename U>
  JsonObjectLoader<T, kElemCount + 1> Field(const char* name, bool optional,
                                            U T::*p,
                                            const char* enable_key) const {
    return JsonObjectLoader<T, kElemCount + 1>(
        elements_, Element(name, optional, p, LoaderForType<U>(), enable_key));
  }

  GPR_NO_UNIQUE_ADDRESS Vec<Element, kElemCount> elements_;
};

const Json* GetJsonObjectField(const Json::Object& json,
                               absl::string_view field,
                               ValidationErrors* errors, bool required);

}  // namespace json_detail

template <typename T>
using JsonObjectLoader = json_detail::JsonObjectLoader<T>;

using JsonLoaderInterface = json_detail::LoaderInterface;

template <typename T>
<<<<<<< HEAD
absl::StatusOr<T> LoadFromJson(const Json& json,
                               const JsonArgs& args = JsonArgs()) {
  ValidationErrors errors;
  T result{};
  json_detail::LoaderForType<T>()->LoadInto(json, args, &result, &errors);
  if (!errors.ok()) return errors.status("errors validating JSON");
=======
absl::StatusOr<T> LoadFromJson(
    const Json& json, const JsonArgs& args = JsonArgs(),
    absl::string_view error_prefix = "errors validating JSON") {
  ErrorList error_list;
  T result{};
  json_detail::LoaderForType<T>()->LoadInto(json, args, &result, &error_list);
  if (!error_list.ok()) return error_list.status(error_prefix);
  return std::move(result);
}

template <typename T>
absl::StatusOr<RefCountedPtr<T>> LoadRefCountedFromJson(
    const Json& json, const JsonArgs& args = JsonArgs(),
    absl::string_view error_prefix = "errors validating JSON") {
  ErrorList error_list;
  auto result = MakeRefCounted<T>();
  json_detail::LoaderForType<T>()->LoadInto(json, args, result.get(),
                                            &error_list);
  if (!error_list.ok()) return error_list.status(error_prefix);
>>>>>>> e475e165
  return std::move(result);
}

template <typename T>
T LoadFromJson(const Json& json, const JsonArgs& args,
               ValidationErrors* errors) {
  T result{};
  json_detail::LoaderForType<T>()->LoadInto(json, args, &result, errors);
  return result;
}

template <typename T>
absl::optional<T> LoadJsonObjectField(const Json::Object& json,
                                      const JsonArgs& args,
                                      absl::string_view field,
                                      ValidationErrors* errors,
                                      bool required = true) {
  ValidationErrors::ScopedField error_field(errors, absl::StrCat(".", field));
  const Json* field_json =
      json_detail::GetJsonObjectField(json, field, errors, required);
  if (field_json == nullptr) return absl::nullopt;
  T result{};
  size_t starting_error_size = errors->size();
  json_detail::LoaderForType<T>()->LoadInto(*field_json, args, &result, errors);
  if (errors->size() > starting_error_size) return absl::nullopt;
  return std::move(result);
}

}  // namespace grpc_core

#endif  // GRPC_CORE_LIB_JSON_JSON_OBJECT_LOADER_H<|MERGE_RESOLUTION|>--- conflicted
+++ resolved
@@ -70,52 +70,6 @@
 //   absl::StatusOr<Foo> foo = LoadFromJson<Foo>(json);
 namespace grpc_core {
 
-<<<<<<< HEAD
-=======
-// A list of errors that occurred during JSON parsing.
-// If a non-empty list occurs during parsing, the parsing failed.
-class ErrorList {
- public:
-  // Record that we're reading some field.
-  void PushField(absl::string_view ext) GPR_ATTRIBUTE_NOINLINE;
-  // Record that we've finished reading that field.
-  void PopField() GPR_ATTRIBUTE_NOINLINE;
-
-  // Record that we've encountered an error.
-  void AddError(absl::string_view error) GPR_ATTRIBUTE_NOINLINE;
-  // Returns true if the current field has errors.
-  bool FieldHasErrors() const GPR_ATTRIBUTE_NOINLINE;
-
-  // Returns the resulting status of parsing.
-  absl::Status status() const;
-  absl::Status status(absl::string_view prefix) const;
-
-  // Return true if there are no errors.
-  bool ok() const { return field_errors_.empty(); }
-
-  size_t size() const { return field_errors_.size(); }
-
- private:
-  // TODO(roth): If we don't actually have any fields for which we
-  // report more than one error, simplify this data structure.
-  std::map<std::string /*field_name*/, std::vector<std::string>> field_errors_;
-  std::vector<std::string> fields_;
-};
-
-// Note that we're reading a field, and remove it at the end of the scope.
-class ScopedField {
- public:
-  ScopedField(ErrorList* error_list, absl::string_view field_name)
-      : error_list_(error_list) {
-    error_list_->PushField(field_name);
-  }
-  ~ScopedField() { error_list_->PopField(); }
-
- private:
-  ErrorList* error_list_;
-};
-
->>>>>>> e475e165
 namespace json_detail {
 
 // An un-typed JSON loader.
@@ -593,21 +547,13 @@
 using JsonLoaderInterface = json_detail::LoaderInterface;
 
 template <typename T>
-<<<<<<< HEAD
-absl::StatusOr<T> LoadFromJson(const Json& json,
-                               const JsonArgs& args = JsonArgs()) {
+absl::StatusOr<T> LoadFromJson(
+    const Json& json, const JsonArgs& args = JsonArgs(),
+    absl::string_view error_prefix = "errors validating JSON") {
   ValidationErrors errors;
   T result{};
   json_detail::LoaderForType<T>()->LoadInto(json, args, &result, &errors);
-  if (!errors.ok()) return errors.status("errors validating JSON");
-=======
-absl::StatusOr<T> LoadFromJson(
-    const Json& json, const JsonArgs& args = JsonArgs(),
-    absl::string_view error_prefix = "errors validating JSON") {
-  ErrorList error_list;
-  T result{};
-  json_detail::LoaderForType<T>()->LoadInto(json, args, &result, &error_list);
-  if (!error_list.ok()) return error_list.status(error_prefix);
+  if (!errors.ok()) return errors.status(error_prefix);
   return std::move(result);
 }
 
@@ -615,12 +561,10 @@
 absl::StatusOr<RefCountedPtr<T>> LoadRefCountedFromJson(
     const Json& json, const JsonArgs& args = JsonArgs(),
     absl::string_view error_prefix = "errors validating JSON") {
-  ErrorList error_list;
+  ValidationErrors errors;
   auto result = MakeRefCounted<T>();
-  json_detail::LoaderForType<T>()->LoadInto(json, args, result.get(),
-                                            &error_list);
-  if (!error_list.ok()) return error_list.status(error_prefix);
->>>>>>> e475e165
+  json_detail::LoaderForType<T>()->LoadInto(json, args, result.get(), &errors);
+  if (!errors.ok()) return errors.status(error_prefix);
   return std::move(result);
 }
 
