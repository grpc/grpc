// Copyright 2020 gRPC authors.
//
// Licensed under the Apache License, Version 2.0 (the "License");
// you may not use this file except in compliance with the License.
// You may obtain a copy of the License at
//
//     http://www.apache.org/licenses/LICENSE-2.0
//
// Unless required by applicable law or agreed to in writing, software
// distributed under the License is distributed on an "AS IS" BASIS,
// WITHOUT WARRANTIES OR CONDITIONS OF ANY KIND, either express or implied.
// See the License for the specific language governing permissions and
// limitations under the License.

#include <grpc/support/port_platform.h>

#include "src/core/lib/json/json_object_loader.h"

#include <utility>

#include "absl/strings/ascii.h"
#include "absl/strings/str_cat.h"
#include "absl/strings/strip.h"

namespace grpc_core {
<<<<<<< HEAD
=======

void ErrorList::PushField(absl::string_view ext) {
  // Skip leading '.' for top-level field names.
  if (fields_.empty()) absl::ConsumePrefix(&ext, ".");
  fields_.emplace_back(std::string(ext));
}

void ErrorList::PopField() { fields_.pop_back(); }

void ErrorList::AddError(absl::string_view error) {
  field_errors_[absl::StrJoin(fields_, "")].emplace_back(error);
}

bool ErrorList::FieldHasErrors() const {
  return field_errors_.find(absl::StrJoin(fields_, "")) != field_errors_.end();
}

absl::Status ErrorList::status() const {
  return status("errors validating JSON");
}

absl::Status ErrorList::status(absl::string_view prefix) const {
  if (field_errors_.empty()) return absl::OkStatus();
  std::vector<std::string> errors;
  for (const auto& p : field_errors_) {
    if (p.second.size() > 1) {
      errors.emplace_back(absl::StrCat("field:", p.first, " errors:[",
                                       absl::StrJoin(p.second, "; "), "]"));
    } else {
      errors.emplace_back(
          absl::StrCat("field:", p.first, " error:", p.second[0]));
    }
  }
  return absl::InvalidArgumentError(
      absl::StrCat(prefix, ": [", absl::StrJoin(errors, "; "), "]"));
}

>>>>>>> e475e165
namespace json_detail {

void LoadScalar::LoadInto(const Json& json, const JsonArgs& /*args*/, void* dst,
                          ValidationErrors* errors) const {
  // We accept either STRING or NUMBER for numeric values, as per
  // https://developers.google.com/protocol-buffers/docs/proto3#json.
  if (json.type() != Json::Type::STRING &&
      (!IsNumber() || json.type() != Json::Type::NUMBER)) {
    errors->AddError(
        absl::StrCat("is not a ", IsNumber() ? "number" : "string"));
    return;
  }
  return LoadInto(json.string_value(), dst, errors);
}

bool LoadString::IsNumber() const { return false; }

void LoadString::LoadInto(const std::string& value, void* dst,
                          ValidationErrors*) const {
  *static_cast<std::string*>(dst) = value;
}

bool LoadDuration::IsNumber() const { return false; }

void LoadDuration::LoadInto(const std::string& value, void* dst,
                            ValidationErrors* errors) const {
  absl::string_view buf(value);
  if (!absl::ConsumeSuffix(&buf, "s")) {
    errors->AddError("Not a duration (no s suffix)");
    return;
  }
  buf = absl::StripAsciiWhitespace(buf);
  auto decimal_point = buf.find('.');
  int nanos = 0;
  if (decimal_point != absl::string_view::npos) {
    absl::string_view after_decimal = buf.substr(decimal_point + 1);
    buf = buf.substr(0, decimal_point);
    if (!absl::SimpleAtoi(after_decimal, &nanos)) {
      errors->AddError("Not a duration (not a number of nanoseconds)");
      return;
    }
    if (after_decimal.length() > 9) {
      // We don't accept greater precision than nanos.
      errors->AddError("Not a duration (too many digits after decimal)");
      return;
    }
    for (size_t i = 0; i < (9 - after_decimal.length()); ++i) {
      nanos *= 10;
    }
  }
  int seconds;
  if (!absl::SimpleAtoi(buf, &seconds)) {
    errors->AddError("Not a duration (not a number of seconds)");
    return;
  }
  *static_cast<Duration*>(dst) =
      Duration::FromSecondsAndNanoseconds(seconds, nanos);
}

bool LoadNumber::IsNumber() const { return true; }

void LoadBool::LoadInto(const Json& json, const JsonArgs&, void* dst,
                        ValidationErrors* errors) const {
  if (json.type() == Json::Type::JSON_TRUE) {
    *static_cast<bool*>(dst) = true;
  } else if (json.type() == Json::Type::JSON_FALSE) {
    *static_cast<bool*>(dst) = false;
  } else {
    errors->AddError("is not a boolean");
  }
}

void LoadUnprocessedJsonObject::LoadInto(const Json& json, const JsonArgs&,
                                         void* dst,
                                         ValidationErrors* errors) const {
  if (json.type() != Json::Type::OBJECT) {
    errors->AddError("is not an object");
    return;
  }
  *static_cast<Json::Object*>(dst) = json.object_value();
}

void LoadVector::LoadInto(const Json& json, const JsonArgs& args, void* dst,
                          ValidationErrors* errors) const {
  if (json.type() != Json::Type::ARRAY) {
    errors->AddError("is not an array");
    return;
  }
  const auto& array = json.array_value();
  const LoaderInterface* element_loader = ElementLoader();
  for (size_t i = 0; i < array.size(); ++i) {
    ValidationErrors::ScopedField field(errors, absl::StrCat("[", i, "]"));
    void* element = EmplaceBack(dst);
    element_loader->LoadInto(array[i], args, element, errors);
  }
}

void AutoLoader<std::vector<bool>>::LoadInto(const Json& json,
                                             const JsonArgs& args, void* dst,
                                             ValidationErrors* errors) const {
  if (json.type() != Json::Type::ARRAY) {
    errors->AddError("is not an array");
    return;
  }
  const auto& array = json.array_value();
  const LoaderInterface* element_loader = LoaderForType<bool>();
  std::vector<bool>* vec = static_cast<std::vector<bool>*>(dst);
  for (size_t i = 0; i < array.size(); ++i) {
    ValidationErrors::ScopedField field(errors, absl::StrCat("[", i, "]"));
    bool elem = false;
    element_loader->LoadInto(array[i], args, &elem, errors);
    vec->push_back(elem);
  }
}

void LoadMap::LoadInto(const Json& json, const JsonArgs& args, void* dst,
                       ValidationErrors* errors) const {
  if (json.type() != Json::Type::OBJECT) {
    errors->AddError("is not an object");
    return;
  }
  const LoaderInterface* element_loader = ElementLoader();
  for (const auto& pair : json.object_value()) {
    ValidationErrors::ScopedField field(errors,
                                        absl::StrCat("[\"", pair.first, "\"]"));
    void* element = Insert(pair.first, dst);
    element_loader->LoadInto(pair.second, args, element, errors);
  }
}

void LoadOptional::LoadInto(const Json& json, const JsonArgs& args, void* dst,
                            ValidationErrors* errors) const {
  if (json.type() == Json::Type::JSON_NULL) return;
  void* element = Emplace(dst);
  size_t starting_error_size = errors->size();
  ElementLoader()->LoadInto(json, args, element, errors);
  if (errors->size() > starting_error_size) Reset(dst);
}

bool LoadObject(const Json& json, const JsonArgs& args, const Element* elements,
                size_t num_elements, void* dst, ValidationErrors* errors) {
  if (json.type() != Json::Type::OBJECT) {
    errors->AddError("is not an object");
    return false;
  }
  for (size_t i = 0; i < num_elements; ++i) {
    const Element& element = elements[i];
    if (element.enable_key != nullptr && !args.IsEnabled(element.enable_key)) {
      continue;
    }
    ValidationErrors::ScopedField field(errors,
                                        absl::StrCat(".", element.name));
    const auto& it = json.object_value().find(element.name);
    if (it == json.object_value().end()) {
      if (element.optional) continue;
      errors->AddError("field not present");
      continue;
    }
    char* field_dst = static_cast<char*>(dst) + element.member_offset;
    element.loader->LoadInto(it->second, args, field_dst, errors);
  }
  return true;
}

const Json* GetJsonObjectField(const Json::Object& json,
                               absl::string_view field,
                               ValidationErrors* errors, bool required) {
  auto it = json.find(std::string(field));
  if (it == json.end()) {
    if (required) errors->AddError("field not present");
    return nullptr;
  }
  return &it->second;
}

}  // namespace json_detail
}  // namespace grpc_core<|MERGE_RESOLUTION|>--- conflicted
+++ resolved
@@ -23,46 +23,6 @@
 #include "absl/strings/strip.h"
 
 namespace grpc_core {
-<<<<<<< HEAD
-=======
-
-void ErrorList::PushField(absl::string_view ext) {
-  // Skip leading '.' for top-level field names.
-  if (fields_.empty()) absl::ConsumePrefix(&ext, ".");
-  fields_.emplace_back(std::string(ext));
-}
-
-void ErrorList::PopField() { fields_.pop_back(); }
-
-void ErrorList::AddError(absl::string_view error) {
-  field_errors_[absl::StrJoin(fields_, "")].emplace_back(error);
-}
-
-bool ErrorList::FieldHasErrors() const {
-  return field_errors_.find(absl::StrJoin(fields_, "")) != field_errors_.end();
-}
-
-absl::Status ErrorList::status() const {
-  return status("errors validating JSON");
-}
-
-absl::Status ErrorList::status(absl::string_view prefix) const {
-  if (field_errors_.empty()) return absl::OkStatus();
-  std::vector<std::string> errors;
-  for (const auto& p : field_errors_) {
-    if (p.second.size() > 1) {
-      errors.emplace_back(absl::StrCat("field:", p.first, " errors:[",
-                                       absl::StrJoin(p.second, "; "), "]"));
-    } else {
-      errors.emplace_back(
-          absl::StrCat("field:", p.first, " error:", p.second[0]));
-    }
-  }
-  return absl::InvalidArgumentError(
-      absl::StrCat(prefix, ": [", absl::StrJoin(errors, "; "), "]"));
-}
-
->>>>>>> e475e165
 namespace json_detail {
 
 void LoadScalar::LoadInto(const Json& json, const JsonArgs& /*args*/, void* dst,
