--- conflicted
+++ resolved
@@ -81,16 +81,9 @@
   needed -= free_space_;
   /* Round up by 256 bytes. */
   needed = (needed + 0xff) & ~0xffU;
-<<<<<<< HEAD
   output_ = static_cast<char*>(gpr_realloc(output_, allocated_ + needed));
   free_space_ += needed;
   allocated_ += needed;
-=======
-  writer->output = static_cast<char*>(
-      gpr_realloc(writer->output, writer->allocated + needed));
-  writer->free_space += needed;
-  writer->allocated += needed;
->>>>>>> 6cc59531
 }
 
 void JsonWriter::OutputChar(char c) {
