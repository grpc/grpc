--- conflicted
+++ resolved
@@ -138,11 +138,7 @@
   RefCountedPtr<BaseNode> node_after_pagination_limit;
   {
     MutexLock lock(&mu_);
-<<<<<<< HEAD
-    int start_idx = GPR_MAX(FindByUuidLocked(start_channel_id, false), 0);
-=======
     const int start_idx = GPR_MAX(FindByUuidLocked(start_channel_id, false), 0);
->>>>>>> 76508bd4
     for (size_t i = start_idx; i < entities_.size(); ++i) {
       if (entities_[i] != nullptr &&
           entities_[i]->type() ==
@@ -190,11 +186,7 @@
   RefCountedPtr<BaseNode> node_after_pagination_limit;
   {
     MutexLock lock(&mu_);
-<<<<<<< HEAD
-    int start_idx = GPR_MAX(FindByUuidLocked(start_server_id, false), 0);
-=======
     const int start_idx = GPR_MAX(FindByUuidLocked(start_server_id, false), 0);
->>>>>>> 76508bd4
     for (size_t i = start_idx; i < entities_.size(); ++i) {
       if (entities_[i] != nullptr &&
           entities_[i]->type() ==
