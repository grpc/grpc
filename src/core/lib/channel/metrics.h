--- conflicted
+++ resolved
@@ -360,12 +360,8 @@
 
   // Registers a stats plugin with the global stats plugin registry.
   static void RegisterStatsPlugin(std::shared_ptr<StatsPlugin> plugin);
-<<<<<<< HEAD
-  // The following two functions can be invoked to get a stats plugin group for
-=======
 
   // The following functions can be invoked to get a StatsPluginGroup for
->>>>>>> 065aa63d
   // a specified scope.
   static StatsPluginGroup GetAllStatsPlugins();
   static StatsPluginGroup GetStatsPluginsForChannel(
