--- conflicted
+++ resolved
@@ -118,13 +118,8 @@
     const grpc_channel_filter** filters, size_t filter_count,
     const grpc_core::ChannelArgs& channel_args, const char* name,
     grpc_channel_stack* stack) {
-<<<<<<< HEAD
   if (GRPC_TRACE_FLAG_ENABLED(channel_stack)) {
-    gpr_log(GPR_INFO, "CHANNEL_STACK: init %s", name);
-=======
-  if (grpc_trace_channel_stack.enabled()) {
     LOG(INFO) << "CHANNEL_STACK: init " << name;
->>>>>>> 271b2f17
     for (size_t i = 0; i < filter_count; i++) {
       gpr_log(GPR_INFO, "CHANNEL_STACK:   filter %s%s", filters[i]->name,
               filters[i]->make_call_promise ? " [promise-capable]" : "");
