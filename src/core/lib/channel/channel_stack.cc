//
//
// Copyright 2015 gRPC authors.
//
// Licensed under the Apache License, Version 2.0 (the "License");
// you may not use this file except in compliance with the License.
// You may obtain a copy of the License at
//
//     http://www.apache.org/licenses/LICENSE-2.0
//
// Unless required by applicable law or agreed to in writing, software
// distributed under the License is distributed on an "AS IS" BASIS,
// WITHOUT WARRANTIES OR CONDITIONS OF ANY KIND, either express or implied.
// See the License for the specific language governing permissions and
// limitations under the License.
//
//

#include "src/core/lib/channel/channel_stack.h"

#include <stdint.h>

#include <memory>
#include <utility>

#include "absl/log/check.h"
#include "absl/log/log.h"

#include <grpc/support/log.h>
#include <grpc/support/port_platform.h>

#include "src/core/lib/channel/channel_args.h"
#include "src/core/lib/channel/channel_fwd.h"
#include "src/core/lib/channel/channel_stack_trace.h"
#include "src/core/lib/surface/channel_init.h"
#include "src/core/util/alloc.h"

using grpc_event_engine::experimental::EventEngine;

grpc_core::TraceFlag grpc_trace_channel(false, "channel");

static int register_get_name_fn = []() {
  grpc_core::NameFromChannelFilter = [](const grpc_channel_filter* filter) {
    return filter->name;
  };
  return 0;
}();

// Memory layouts.

// Channel stack is laid out as: {
//   grpc_channel_stack stk;
//   padding to GPR_MAX_ALIGNMENT
//   grpc_channel_element[stk.count];
//   per-filter memory, aligned to GPR_MAX_ALIGNMENT
// }

// Call stack is laid out as: {
//   grpc_call_stack stk;
//   padding to GPR_MAX_ALIGNMENT
//   grpc_call_element[stk.count];
//   per-filter memory, aligned to GPR_MAX_ALIGNMENT
// }

size_t grpc_channel_stack_size(const grpc_channel_filter** filters,
                               size_t filter_count) {
  // always need the header, and size for the channel elements
  size_t size = GPR_ROUND_UP_TO_ALIGNMENT_SIZE(sizeof(grpc_channel_stack)) +
                GPR_ROUND_UP_TO_ALIGNMENT_SIZE(filter_count *
                                               sizeof(grpc_channel_element));
  size_t i;

  CHECK((GPR_MAX_ALIGNMENT & (GPR_MAX_ALIGNMENT - 1)) == 0)
      << "GPR_MAX_ALIGNMENT must be a power of two";

  // add the size for each filter
  for (i = 0; i < filter_count; i++) {
    size += GPR_ROUND_UP_TO_ALIGNMENT_SIZE(filters[i]->sizeof_channel_data);
  }

  return size;
}

#define CHANNEL_ELEMS_FROM_STACK(stk)                                     \
  ((grpc_channel_element*)((char*)(stk) + GPR_ROUND_UP_TO_ALIGNMENT_SIZE( \
                                              sizeof(grpc_channel_stack))))

#define CALL_ELEMS_FROM_STACK(stk)                                     \
  ((grpc_call_element*)((char*)(stk) + GPR_ROUND_UP_TO_ALIGNMENT_SIZE( \
                                           sizeof(grpc_call_stack))))

grpc_channel_element* grpc_channel_stack_element(
    grpc_channel_stack* channel_stack, size_t index) {
  return CHANNEL_ELEMS_FROM_STACK(channel_stack) + index;
}

grpc_channel_element* grpc_channel_stack_last_element(
    grpc_channel_stack* channel_stack) {
  return grpc_channel_stack_element(channel_stack, channel_stack->count - 1);
}

size_t grpc_channel_stack_filter_instance_number(
    grpc_channel_stack* channel_stack, grpc_channel_element* elem) {
  size_t num_found = 0;
  for (size_t i = 0; i < channel_stack->count; ++i) {
    grpc_channel_element* element =
        grpc_channel_stack_element(channel_stack, i);
    if (element == elem) break;
    if (element->filter == elem->filter) ++num_found;
  }
  return num_found;
}

grpc_call_element* grpc_call_stack_element(grpc_call_stack* call_stack,
                                           size_t index) {
  return CALL_ELEMS_FROM_STACK(call_stack) + index;
}

grpc_error_handle grpc_channel_stack_init(
    int initial_refs, grpc_iomgr_cb_func destroy, void* destroy_arg,
    const grpc_channel_filter** filters, size_t filter_count,
    const grpc_core::ChannelArgs& channel_args, const char* name,
    grpc_channel_stack* stack) {
<<<<<<< HEAD
=======
  if (grpc_trace_channel_stack.enabled()) {
    LOG(INFO) << "CHANNEL_STACK: init " << name;
    for (size_t i = 0; i < filter_count; i++) {
      gpr_log(GPR_INFO, "CHANNEL_STACK:   filter %s%s", filters[i]->name,
              filters[i]->make_call_promise ? " [promise-capable]" : "");
    }
  }

>>>>>>> a01949b8
  stack->on_destroy.Init([]() {});
  stack->event_engine.Init(channel_args.GetObjectRef<EventEngine>());
  stack->stats_plugin_group.Init();

  size_t call_size =
      GPR_ROUND_UP_TO_ALIGNMENT_SIZE(sizeof(grpc_call_stack)) +
      GPR_ROUND_UP_TO_ALIGNMENT_SIZE(filter_count * sizeof(grpc_call_element));
  grpc_channel_element* elems;
  grpc_channel_element_args args;
  char* user_data;
  size_t i;

  stack->count = filter_count;
  GRPC_STREAM_REF_INIT(&stack->refcount, initial_refs, destroy, destroy_arg,
                       name);
  elems = CHANNEL_ELEMS_FROM_STACK(stack);
  user_data = (reinterpret_cast<char*>(elems)) +
              GPR_ROUND_UP_TO_ALIGNMENT_SIZE(filter_count *
                                             sizeof(grpc_channel_element));

  // init per-filter data
  grpc_error_handle first_error;
  for (i = 0; i < filter_count; i++) {
    args.channel_stack = stack;
    args.channel_args = channel_args;
    args.is_first = i == 0;
    args.is_last = i == (filter_count - 1);
    elems[i].filter = filters[i];
    elems[i].channel_data = user_data;
    grpc_error_handle error =
        elems[i].filter->init_channel_elem(&elems[i], &args);
    if (!error.ok()) {
      if (first_error.ok()) {
        first_error = error;
      }
    }
    user_data +=
        GPR_ROUND_UP_TO_ALIGNMENT_SIZE(filters[i]->sizeof_channel_data);
    call_size += GPR_ROUND_UP_TO_ALIGNMENT_SIZE(filters[i]->sizeof_call_data);
  }

  CHECK(user_data > (char*)stack);
  CHECK((uintptr_t)(user_data - (char*)stack) ==
        grpc_channel_stack_size(filters, filter_count));

  stack->call_stack_size = call_size;
  return first_error;
}

void grpc_channel_stack_destroy(grpc_channel_stack* stack) {
  grpc_channel_element* channel_elems = CHANNEL_ELEMS_FROM_STACK(stack);
  size_t count = stack->count;
  size_t i;

  // destroy per-filter data
  for (i = 0; i < count; i++) {
    channel_elems[i].filter->destroy_channel_elem(&channel_elems[i]);
  }

  (*stack->on_destroy)();
  stack->on_destroy.Destroy();
  stack->event_engine.Destroy();
  stack->stats_plugin_group.Destroy();
}

grpc_error_handle grpc_call_stack_init(
    grpc_channel_stack* channel_stack, int initial_refs,
    grpc_iomgr_cb_func destroy, void* destroy_arg,
    const grpc_call_element_args* elem_args) {
  grpc_channel_element* channel_elems = CHANNEL_ELEMS_FROM_STACK(channel_stack);
  size_t count = channel_stack->count;
  grpc_call_element* call_elems;
  char* user_data;

  elem_args->call_stack->count = count;
  GRPC_STREAM_REF_INIT(&elem_args->call_stack->refcount, initial_refs, destroy,
                       destroy_arg, "CALL_STACK");
  call_elems = CALL_ELEMS_FROM_STACK(elem_args->call_stack);
  user_data = (reinterpret_cast<char*>(call_elems)) +
              GPR_ROUND_UP_TO_ALIGNMENT_SIZE(count * sizeof(grpc_call_element));

  // init per-filter data
  grpc_error_handle first_error;
  for (size_t i = 0; i < count; i++) {
    call_elems[i].filter = channel_elems[i].filter;
    call_elems[i].channel_data = channel_elems[i].channel_data;
    call_elems[i].call_data = user_data;
    user_data +=
        GPR_ROUND_UP_TO_ALIGNMENT_SIZE(call_elems[i].filter->sizeof_call_data);
  }
  for (size_t i = 0; i < count; i++) {
    grpc_error_handle error =
        call_elems[i].filter->init_call_elem(&call_elems[i], elem_args);
    if (!error.ok()) {
      if (first_error.ok()) {
        first_error = error;
      }
    }
  }
  return first_error;
}

void grpc_call_stack_set_pollset_or_pollset_set(grpc_call_stack* call_stack,
                                                grpc_polling_entity* pollent) {
  size_t count = call_stack->count;
  grpc_call_element* call_elems;
  size_t i;

  call_elems = CALL_ELEMS_FROM_STACK(call_stack);

  // init per-filter data
  for (i = 0; i < count; i++) {
    call_elems[i].filter->set_pollset_or_pollset_set(&call_elems[i], pollent);
  }
}

void grpc_call_stack_ignore_set_pollset_or_pollset_set(
    grpc_call_element* /*elem*/, grpc_polling_entity* /*pollent*/) {}

void grpc_call_stack_destroy(grpc_call_stack* stack,
                             const grpc_call_final_info* final_info,
                             grpc_closure* then_schedule_closure) {
  grpc_call_element* elems = CALL_ELEMS_FROM_STACK(stack);
  size_t count = stack->count;
  size_t i;

  // destroy per-filter data
  for (i = 0; i < count; i++) {
    elems[i].filter->destroy_call_elem(
        &elems[i], final_info,
        i == count - 1 ? then_schedule_closure : nullptr);
  }
}

void grpc_call_next_op(grpc_call_element* elem,
                       grpc_transport_stream_op_batch* op) {
  grpc_call_element* next_elem = elem + 1;
  GRPC_CALL_LOG_OP(GPR_INFO, next_elem, op);
  next_elem->filter->start_transport_stream_op_batch(next_elem, op);
}

void grpc_channel_next_get_info(grpc_channel_element* elem,
                                const grpc_channel_info* channel_info) {
  grpc_channel_element* next_elem = elem + 1;
  next_elem->filter->get_channel_info(next_elem, channel_info);
}

void grpc_channel_next_op(grpc_channel_element* elem, grpc_transport_op* op) {
  grpc_channel_element* next_elem = elem + 1;
  next_elem->filter->start_transport_op(next_elem, op);
}

grpc_channel_stack* grpc_channel_stack_from_top_element(
    grpc_channel_element* elem) {
  return reinterpret_cast<grpc_channel_stack*>(
      reinterpret_cast<char*>(elem) -
      GPR_ROUND_UP_TO_ALIGNMENT_SIZE(sizeof(grpc_channel_stack)));
}

grpc_call_stack* grpc_call_stack_from_top_element(grpc_call_element* elem) {
  return reinterpret_cast<grpc_call_stack*>(
      reinterpret_cast<char*>(elem) -
      GPR_ROUND_UP_TO_ALIGNMENT_SIZE(sizeof(grpc_call_stack)));
}

void grpc_channel_stack_no_post_init(grpc_channel_stack*,
                                     grpc_channel_element*) {}

void grpc_call_log_op(const char* file, int line, gpr_log_severity severity,
                      grpc_call_element* elem,
                      grpc_transport_stream_op_batch* op) {
  gpr_log(file, line, severity, "OP[%s:%p]: %s", elem->filter->name, elem,
          grpc_transport_stream_op_batch_string(op, false).c_str());
}<|MERGE_RESOLUTION|>--- conflicted
+++ resolved
@@ -121,17 +121,13 @@
     const grpc_channel_filter** filters, size_t filter_count,
     const grpc_core::ChannelArgs& channel_args, const char* name,
     grpc_channel_stack* stack) {
-<<<<<<< HEAD
-=======
   if (grpc_trace_channel_stack.enabled()) {
     LOG(INFO) << "CHANNEL_STACK: init " << name;
     for (size_t i = 0; i < filter_count; i++) {
-      gpr_log(GPR_INFO, "CHANNEL_STACK:   filter %s%s", filters[i]->name,
-              filters[i]->make_call_promise ? " [promise-capable]" : "");
+      LOG(INFO) << "CHANNEL_STACK:   filter " << filters[i]->name;
     }
   }
 
->>>>>>> a01949b8
   stack->on_destroy.Init([]() {});
   stack->event_engine.Init(channel_args.GetObjectRef<EventEngine>());
   stack->stats_plugin_group.Init();
