/*
 * Copyright 2015, Google Inc.
 * All rights reserved.
 *
 * Redistribution and use in source and binary forms, with or without
 * modification, are permitted provided that the following conditions are
 * met:
 *
 *     * Redistributions of source code must retain the above copyright
 * notice, this list of conditions and the following disclaimer.
 *     * Redistributions in binary form must reproduce the above
 * copyright notice, this list of conditions and the following disclaimer
 * in the documentation and/or other materials provided with the
 * distribution.
 *     * Neither the name of Google Inc. nor the names of its
 * contributors may be used to endorse or promote products derived from
 * this software without specific prior written permission.
 *
 * THIS SOFTWARE IS PROVIDED BY THE COPYRIGHT HOLDERS AND CONTRIBUTORS
 * "AS IS" AND ANY EXPRESS OR IMPLIED WARRANTIES, INCLUDING, BUT NOT
 * LIMITED TO, THE IMPLIED WARRANTIES OF MERCHANTABILITY AND FITNESS FOR
 * A PARTICULAR PURPOSE ARE DISCLAIMED. IN NO EVENT SHALL THE COPYRIGHT
 * OWNER OR CONTRIBUTORS BE LIABLE FOR ANY DIRECT, INDIRECT, INCIDENTAL,
 * SPECIAL, EXEMPLARY, OR CONSEQUENTIAL DAMAGES (INCLUDING, BUT NOT
 * LIMITED TO, PROCUREMENT OF SUBSTITUTE GOODS OR SERVICES; LOSS OF USE,
 * DATA, OR PROFITS; OR BUSINESS INTERRUPTION) HOWEVER CAUSED AND ON ANY
 * THEORY OF LIABILITY, WHETHER IN CONTRACT, STRICT LIABILITY, OR TORT
 * (INCLUDING NEGLIGENCE OR OTHERWISE) ARISING IN ANY WAY OUT OF THE USE
 * OF THIS SOFTWARE, EVEN IF ADVISED OF THE POSSIBILITY OF SUCH DAMAGE.
 *
 */

#include "src/core/lib/channel/http_client_filter.h"
#include <grpc/support/alloc.h>
#include <grpc/support/log.h>
#include <grpc/support/string_util.h>
#include <string.h>
#include "src/core/lib/profiling/timers.h"
#include "src/core/lib/support/string.h"
#include "src/core/lib/transport/static_metadata.h"

typedef struct call_data {
  grpc_linked_mdelem method;
  grpc_linked_mdelem scheme;
  grpc_linked_mdelem authority;
  grpc_linked_mdelem te_trailers;
  grpc_linked_mdelem content_type;
  grpc_linked_mdelem user_agent;

  grpc_metadata_batch *recv_initial_metadata;

  /** Closure to call when finished with the hc_on_recv hook */
  grpc_closure *on_done_recv;
  /** Receive closures are chained: we inject this closure as the on_done_recv
      up-call on transport_op, and remember to call our on_done_recv member
      after handling it. */
  grpc_closure hc_on_recv;
} call_data;

typedef struct channel_data {
  grpc_mdelem *static_scheme;
  grpc_mdelem *user_agent;
} channel_data;

typedef struct {
  grpc_call_element *elem;
  grpc_exec_ctx *exec_ctx;
} client_recv_filter_args;

static grpc_mdelem *client_recv_filter(void *user_data, grpc_mdelem *md) {
  client_recv_filter_args *a = user_data;
  if (md == GRPC_MDELEM_STATUS_200) {
    return NULL;
  } else if (md->key == GRPC_MDSTR_STATUS) {
    grpc_call_element_send_cancel(a->exec_ctx, a->elem);
    return NULL;
  } else if (md->key == GRPC_MDSTR_CONTENT_TYPE) {
    return NULL;
  }
  return md;
}

static void hc_on_recv(grpc_exec_ctx *exec_ctx, void *user_data, bool success) {
  grpc_call_element *elem = user_data;
  call_data *calld = elem->call_data;
  client_recv_filter_args a;
  a.elem = elem;
  a.exec_ctx = exec_ctx;
  grpc_metadata_batch_filter(calld->recv_initial_metadata, client_recv_filter,
                             &a);
  calld->on_done_recv->cb(exec_ctx, calld->on_done_recv->cb_arg, success);
}

static grpc_mdelem *client_strip_filter(void *user_data, grpc_mdelem *md) {
  /* eat the things we'd like to set ourselves */
  if (md->key == GRPC_MDSTR_METHOD) return NULL;
  if (md->key == GRPC_MDSTR_SCHEME) return NULL;
  if (md->key == GRPC_MDSTR_TE) return NULL;
  if (md->key == GRPC_MDSTR_CONTENT_TYPE) return NULL;
  if (md->key == GRPC_MDSTR_USER_AGENT) return NULL;
  return md;
}

static void hc_mutate_op(grpc_call_element *elem,
                         grpc_transport_stream_op *op) {
  /* grab pointers to our data from the call element */
  call_data *calld = elem->call_data;
  channel_data *channeld = elem->channel_data;
  if (op->send_initial_metadata != NULL) {
    grpc_metadata_batch_filter(op->send_initial_metadata, client_strip_filter,
                               elem);
    /* Send : prefixed headers, which have to be before any application
       layer headers. */
    grpc_metadata_batch_add_head(
        op->send_initial_metadata, &calld->method,
        op->send_initial_metadata_flags &
                GRPC_INITIAL_METADATA_IDEMPOTENT_REQUEST
            ? GRPC_MDELEM_METHOD_PUT
            : GRPC_MDELEM_METHOD_POST);
    grpc_metadata_batch_add_head(op->send_initial_metadata, &calld->scheme,
                                 channeld->static_scheme);
    grpc_metadata_batch_add_tail(op->send_initial_metadata, &calld->te_trailers,
                                 GRPC_MDELEM_TE_TRAILERS);
    grpc_metadata_batch_add_tail(
        op->send_initial_metadata, &calld->content_type,
        GRPC_MDELEM_CONTENT_TYPE_APPLICATION_SLASH_GRPC);
    grpc_metadata_batch_add_tail(op->send_initial_metadata, &calld->user_agent,
                                 GRPC_MDELEM_REF(channeld->user_agent));
  }

  if (op->recv_initial_metadata != NULL) {
    /* substitute our callback for the higher callback */
    calld->recv_initial_metadata = op->recv_initial_metadata;
    calld->on_done_recv = op->recv_initial_metadata_ready;
    op->recv_initial_metadata_ready = &calld->hc_on_recv;
  }
}

static void hc_start_transport_op(grpc_exec_ctx *exec_ctx,
                                  grpc_call_element *elem,
                                  grpc_transport_stream_op *op) {
  GPR_TIMER_BEGIN("hc_start_transport_op", 0);
  GRPC_CALL_LOG_OP(GPR_INFO, elem, op);
  hc_mutate_op(elem, op);
  GPR_TIMER_END("hc_start_transport_op", 0);
  grpc_call_next_op(exec_ctx, elem, op);
}

/* Constructor for call_data */
static void init_call_elem(grpc_exec_ctx *exec_ctx, grpc_call_element *elem,
                           grpc_call_element_args *args) {
  call_data *calld = elem->call_data;
  calld->on_done_recv = NULL;
  grpc_closure_init(&calld->hc_on_recv, hc_on_recv, elem);
}

/* Destructor for call_data */
static void destroy_call_elem(grpc_exec_ctx *exec_ctx, grpc_call_element *elem,
<<<<<<< HEAD
                              const grpc_call_stats *stats) {}
=======
                              void *ignored) {}
>>>>>>> 2ae3782e

static grpc_mdelem *scheme_from_args(const grpc_channel_args *args) {
  unsigned i;
  size_t j;
  grpc_mdelem *valid_schemes[] = {GRPC_MDELEM_SCHEME_HTTP,
                                  GRPC_MDELEM_SCHEME_HTTPS};
  if (args != NULL) {
    for (i = 0; i < args->num_args; ++i) {
      if (args->args[i].type == GRPC_ARG_STRING &&
          strcmp(args->args[i].key, GRPC_ARG_HTTP2_SCHEME) == 0) {
        for (j = 0; j < GPR_ARRAY_SIZE(valid_schemes); j++) {
          if (0 == strcmp(grpc_mdstr_as_c_string(valid_schemes[j]->value),
                          args->args[i].value.string)) {
            return valid_schemes[j];
          }
        }
      }
    }
  }
  return GRPC_MDELEM_SCHEME_HTTP;
}

static grpc_mdstr *user_agent_from_args(const grpc_channel_args *args) {
  gpr_strvec v;
  size_t i;
  int is_first = 1;
  char *tmp;
  grpc_mdstr *result;

  gpr_strvec_init(&v);

  for (i = 0; args && i < args->num_args; i++) {
    if (0 == strcmp(args->args[i].key, GRPC_ARG_PRIMARY_USER_AGENT_STRING)) {
      if (args->args[i].type != GRPC_ARG_STRING) {
        gpr_log(GPR_ERROR, "Channel argument '%s' should be a string",
                GRPC_ARG_PRIMARY_USER_AGENT_STRING);
      } else {
        if (!is_first) gpr_strvec_add(&v, gpr_strdup(" "));
        is_first = 0;
        gpr_strvec_add(&v, gpr_strdup(args->args[i].value.string));
      }
    }
  }

  gpr_asprintf(&tmp, "%sgrpc-c/%s (%s)", is_first ? "" : " ",
               grpc_version_string(), GPR_PLATFORM_STRING);
  is_first = 0;
  gpr_strvec_add(&v, tmp);

  for (i = 0; args && i < args->num_args; i++) {
    if (0 == strcmp(args->args[i].key, GRPC_ARG_SECONDARY_USER_AGENT_STRING)) {
      if (args->args[i].type != GRPC_ARG_STRING) {
        gpr_log(GPR_ERROR, "Channel argument '%s' should be a string",
                GRPC_ARG_SECONDARY_USER_AGENT_STRING);
      } else {
        if (!is_first) gpr_strvec_add(&v, gpr_strdup(" "));
        is_first = 0;
        gpr_strvec_add(&v, gpr_strdup(args->args[i].value.string));
      }
    }
  }

  tmp = gpr_strvec_flatten(&v, NULL);
  gpr_strvec_destroy(&v);
  result = grpc_mdstr_from_string(tmp);
  gpr_free(tmp);

  return result;
}

/* Constructor for channel_data */
static void init_channel_elem(grpc_exec_ctx *exec_ctx,
                              grpc_channel_element *elem,
                              grpc_channel_element_args *args) {
  channel_data *chand = elem->channel_data;
  GPR_ASSERT(!args->is_last);
  chand->static_scheme = scheme_from_args(args->channel_args);
  chand->user_agent = grpc_mdelem_from_metadata_strings(
      GRPC_MDSTR_USER_AGENT, user_agent_from_args(args->channel_args));
}

/* Destructor for channel data */
static void destroy_channel_elem(grpc_exec_ctx *exec_ctx,
                                 grpc_channel_element *elem) {
  channel_data *chand = elem->channel_data;
  GRPC_MDELEM_UNREF(chand->user_agent);
}

const grpc_channel_filter grpc_http_client_filter = {
    hc_start_transport_op,
    grpc_channel_next_op,
    sizeof(call_data),
    init_call_elem,
    grpc_call_stack_ignore_set_pollset,
    destroy_call_elem,
    sizeof(channel_data),
    init_channel_elem,
    destroy_channel_elem,
    grpc_call_next_get_peer,
    "http-client"};<|MERGE_RESOLUTION|>--- conflicted
+++ resolved
@@ -156,11 +156,8 @@
 
 /* Destructor for call_data */
 static void destroy_call_elem(grpc_exec_ctx *exec_ctx, grpc_call_element *elem,
-<<<<<<< HEAD
-                              const grpc_call_stats *stats) {}
-=======
+                              const grpc_call_stats *stats,
                               void *ignored) {}
->>>>>>> 2ae3782e
 
 static grpc_mdelem *scheme_from_args(const grpc_channel_args *args) {
   unsigned i;
