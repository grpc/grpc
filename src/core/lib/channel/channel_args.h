--- conflicted
+++ resolved
@@ -250,6 +250,9 @@
     ChannelArgs& operator=(ChannelArgs&&) noexcept;
 
     static ChannelArgs FromC(const grpc_channel_args* args);
+    static ChannelArgs FromC(const grpc_channel_args& args) {
+      return FromC(&args);
+    }
     // Construct a new grpc_channel_args struct.
     CPtr ToC() const;
 
@@ -317,7 +320,6 @@
       return Get(ChannelArgNameTraits<T>::ChannelArgName()) != nullptr;
     }
 
-<<<<<<< HEAD
     absl::optional<int> GetInt(absl::string_view name) const;
     absl::optional<absl::string_view> GetString(absl::string_view name) const;
     absl::optional<std::string> GetOwnedString(absl::string_view name) const;
@@ -359,102 +361,6 @@
       return GetObjectImpl<T>::GetReffed(
           GetPointer<T>(ChannelArgNameTraits<T>::ChannelArgName()));
     }
-=======
-  ChannelArgs();
-  ~ChannelArgs();
-  ChannelArgs(const ChannelArgs&);
-  ChannelArgs& operator=(const ChannelArgs&);
-  ChannelArgs(ChannelArgs&&) noexcept;
-  ChannelArgs& operator=(ChannelArgs&&) noexcept;
-
-  static ChannelArgs FromC(const grpc_channel_args* args);
-  static ChannelArgs FromC(const grpc_channel_args& args) {
-    return FromC(&args);
-  }
-  // Construct a new grpc_channel_args struct.
-  CPtr ToC() const;
-
-  // Returns the union of this channel args with other.
-  // If a key is present in both, the value from this is used.
-  GRPC_MUST_USE_RESULT ChannelArgs UnionWith(ChannelArgs other) const;
-
-  const Value* Get(absl::string_view name) const;
-  GRPC_MUST_USE_RESULT ChannelArgs Set(absl::string_view name,
-                                       Pointer value) const;
-  GRPC_MUST_USE_RESULT ChannelArgs Set(absl::string_view name, int value) const;
-  GRPC_MUST_USE_RESULT ChannelArgs Set(absl::string_view name,
-                                       absl::string_view value) const;
-  GRPC_MUST_USE_RESULT ChannelArgs Set(absl::string_view name,
-                                       std::string value) const;
-  GRPC_MUST_USE_RESULT ChannelArgs Set(absl::string_view name,
-                                       const char* value) const;
-  GRPC_MUST_USE_RESULT ChannelArgs Set(grpc_arg arg) const;
-  template <typename T>
-  GRPC_MUST_USE_RESULT absl::enable_if_t<
-      std::is_same<const grpc_arg_pointer_vtable*,
-                   decltype(ChannelArgTypeTraits<T>::VTable())>::value,
-      ChannelArgs>
-  Set(absl::string_view name, T* value) const {
-    return Set(name, Pointer(ChannelArgTypeTraits<T>::TakeUnownedPointer(value),
-                             ChannelArgTypeTraits<T>::VTable()));
-  }
-  template <typename T>
-  GRPC_MUST_USE_RESULT auto Set(absl::string_view name,
-                                RefCountedPtr<T> value) const
-      -> absl::enable_if_t<
-          std::is_same<const grpc_arg_pointer_vtable*,
-                       decltype(ChannelArgTypeTraits<
-                                absl::remove_cvref_t<T>>::VTable())>::value,
-          ChannelArgs> {
-    return Set(
-        name, Pointer(value.release(),
-                      ChannelArgTypeTraits<absl::remove_cvref_t<T>>::VTable()));
-  }
-  template <typename T>
-  GRPC_MUST_USE_RESULT ChannelArgs SetIfUnset(absl::string_view name,
-                                              T value) const {
-    if (Contains(name)) return *this;
-    return Set(name, std::move(value));
-  }
-  GRPC_MUST_USE_RESULT ChannelArgs Remove(absl::string_view name) const;
-  bool Contains(absl::string_view name) const;
-
-  absl::optional<int> GetInt(absl::string_view name) const;
-  absl::optional<absl::string_view> GetString(absl::string_view name) const;
-  absl::optional<std::string> GetOwnedString(absl::string_view name) const;
-  void* GetVoidPointer(absl::string_view name) const;
-  template <typename T>
-  T* GetPointer(absl::string_view name) const {
-    return static_cast<T*>(GetVoidPointer(name));
-  }
-  absl::optional<Duration> GetDurationFromIntMillis(
-      absl::string_view name) const;
-  absl::optional<bool> GetBool(absl::string_view name) const;
-
-  // Object based get/set.
-  // Deal with the common case that we set a pointer to an object under
-  // the same name in every usage.
-  // Expects ChannelArgTypeTraits to exist for T, and T to expose:
-  //   static string_view ChannelArgName();
-  template <typename T>
-  GRPC_MUST_USE_RESULT ChannelArgs SetObject(T* p) const {
-    return Set(T::ChannelArgName(), p);
-  }
-  template <typename T>
-  GRPC_MUST_USE_RESULT ChannelArgs SetObject(RefCountedPtr<T> p) const {
-    return Set(T::ChannelArgName(), std::move(p));
-  }
-  template <typename T>
-  T* GetObject() const {
-    return GetPointer<T>(T::ChannelArgName());
-  }
-  template <typename T>
-  RefCountedPtr<T> GetObjectRef() const {
-    auto* p = GetObject<T>();
-    if (p == nullptr) return nullptr;
-    return p->Ref();
-  }
->>>>>>> 5314ee43
 
     bool operator!=(const ChannelArgs& other) const;
     bool operator<(const ChannelArgs& other) const;
