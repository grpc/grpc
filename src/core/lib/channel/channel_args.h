--- conflicted
+++ resolved
@@ -24,10 +24,7 @@
 #include <stddef.h>
 
 #include <algorithm>  // IWYU pragma: keep
-<<<<<<< HEAD
-=======
 #include <iosfwd>
->>>>>>> b5966f39
 #include <memory>
 #include <string>
 #include <type_traits>
@@ -49,351 +46,342 @@
 #include "src/core/lib/gprpp/time.h"
 #include "src/core/lib/surface/channel_stack_type.h"
 
-// Channel args are intentionally immutable, to avoid the need for locking.
-
-namespace grpc_core {
-
-// Define a traits object for vtable lookup - allows us to integrate with
-// existing code easily (just define the trait!) and allows some magic in
-// ChannelArgs to automatically derive a vtable from a T*.
-// To participate as a pointer, instances should expose the function:
-//   // Gets the vtable for this type
-//   static const grpc_arg_pointer_vtable* VTable();
-//   // Performs any mutations required for channel args to own a pointer
-//   // Only needed if ChannelArgs::Set is to be called with a raw pointer.
-//   static void* TakeUnownedPointer(T* p);
-template <typename T, typename Ignored = void /* for SFINAE */>
-struct ChannelArgTypeTraits;
-
-namespace channel_args_detail {
-// The type returned by calling Ref() on a T - used to determine the basest-type
-// before the crt refcount base class.
-template <typename T>
-using RefType = absl::remove_cvref_t<decltype(*std::declval<T>().Ref())>;
-}  // namespace channel_args_detail
-
-// Specialization for ref-counted pointers.
-// Types should expose:
-// static int ChannelArgsCompare(const T* a, const T* b);
-template <typename T>
-struct ChannelArgTypeTraits<
-    T, absl::enable_if_t<
-           std::is_base_of<RefCounted<channel_args_detail::RefType<T>>,
-                           channel_args_detail::RefType<T>>::value ||
-               std::is_base_of<RefCounted<channel_args_detail::RefType<T>,
-                                          NonPolymorphicRefCount>,
-                               channel_args_detail::RefType<T>>::value ||
-               std::is_base_of<DualRefCounted<channel_args_detail::RefType<T>>,
-                               channel_args_detail::RefType<T>>::value,
-           void>> {
-  static const grpc_arg_pointer_vtable* VTable() {
-    static const grpc_arg_pointer_vtable tbl = {
-        // copy
-        [](void* p) -> void* {
-          return p == nullptr ? nullptr : static_cast<T*>(p)->Ref().release();
-        },
-        // destroy
-        [](void* p) {
-          if (p != nullptr) static_cast<T*>(p)->Unref();
-        },
-        // compare
-        [](void* p1, void* p2) {
-          return T::ChannelArgsCompare(static_cast<const T*>(p1),
-                                       static_cast<const T*>(p2));
-        },
-    };
-    return &tbl;
-  };
-};
-
-// Specialization for shared_ptr
-// Incurs an allocation because shared_ptr.release is not a thing.
-template <typename T>
-struct is_shared_ptr : std::false_type {};
-template <typename T>
-struct is_shared_ptr<std::shared_ptr<T>> : std::true_type {};
-template <typename T>
-struct ChannelArgTypeTraits<T,
-                            absl::enable_if_t<is_shared_ptr<T>::value, void>> {
-  static void* TakeUnownedPointer(T* p) { return p; }
-  static const grpc_arg_pointer_vtable* VTable() {
-    static const grpc_arg_pointer_vtable tbl = {
-        // copy
-        [](void* p) -> void* { return new T(*static_cast<T*>(p)); },
-        // destroy
-        [](void* p) { delete static_cast<T*>(p); },
-        // compare
-        [](void* p1, void* p2) {
-          return QsortCompare(static_cast<const T*>(p1)->get(),
-                              static_cast<const T*>(p2)->get());
-        },
-    };
-    return &tbl;
-  };
-};
-
-// If a type declares some member 'struct RawPointerChannelArgTag {}' then
-// we automatically generate a vtable for it that does not do any ownership
-// management and compares the type by pointer identity.
-// This is intended to be relatively ugly because *most types should worry about
-// ownership*.
-template <typename T>
-struct ChannelArgTypeTraits<T,
-                            absl::void_t<typename T::RawPointerChannelArgTag>> {
-  static void* TakeUnownedPointer(T* p) { return p; }
-  static const grpc_arg_pointer_vtable* VTable() {
-    static const grpc_arg_pointer_vtable tbl = {
-        // copy
-        [](void* p) -> void* { return p; },
-        // destroy
-        [](void*) {},
-        // compare
-        [](void* p1, void* p2) { return QsortCompare(p1, p2); },
-    };
-    return &tbl;
-  };
-};
-
-// GetObject support for shared_ptr and RefCountedPtr
-template <typename T>
-struct WrapInSharedPtr
-    : std::integral_constant<
-          bool, std::is_base_of<std::enable_shared_from_this<T>, T>::value> {};
-template <>
-struct WrapInSharedPtr<grpc_event_engine::experimental::EventEngine>
-    : std::true_type {};
-template <typename T, typename Ignored = void /* for SFINAE */>
-struct GetObjectImpl;
-// std::shared_ptr implementation
-template <typename T>
-struct GetObjectImpl<T, absl::enable_if_t<WrapInSharedPtr<T>::value, void>> {
-  using Result = T*;
-  using ReffedResult = std::shared_ptr<T>;
-  using StoredType = std::shared_ptr<T>*;
-  static Result Get(StoredType p) { return p->get(); };
-  static ReffedResult GetReffed(StoredType p) { return ReffedResult(*p); };
-};
-// RefCountedPtr
-template <typename T>
-struct GetObjectImpl<T, absl::enable_if_t<!WrapInSharedPtr<T>::value, void>> {
-  using Result = T*;
-  using ReffedResult = RefCountedPtr<T>;
-  using StoredType = Result;
-  static Result Get(StoredType p) { return p; };
-  static ReffedResult GetReffed(StoredType p) {
-    if (p == nullptr) return nullptr;
-    return p->Ref();
-  };
-};
-
-// Provide the canonical name for a type's channel arg key
-template <typename T>
-struct ChannelArgNameTraits {
-  static absl::string_view ChannelArgName() { return T::ChannelArgName(); }
-};
-template <typename T>
-struct ChannelArgNameTraits<std::shared_ptr<T>> {
-  static absl::string_view ChannelArgName() { return T::ChannelArgName(); }
-};
-
-// Specialization for the EventEngine
-template <>
-struct ChannelArgNameTraits<grpc_event_engine::experimental::EventEngine> {
-  static absl::string_view ChannelArgName() { return GRPC_ARG_EVENT_ENGINE; }
-};
-
-class ChannelArgs {
- public:
-  class Pointer {
+    // Channel args are intentionally immutable, to avoid the need for locking.
+
+    namespace grpc_core {
+
+  // Define a traits object for vtable lookup - allows us to integrate with
+  // existing code easily (just define the trait!) and allows some magic in
+  // ChannelArgs to automatically derive a vtable from a T*.
+  // To participate as a pointer, instances should expose the function:
+  //   // Gets the vtable for this type
+  //   static const grpc_arg_pointer_vtable* VTable();
+  //   // Performs any mutations required for channel args to own a pointer
+  //   // Only needed if ChannelArgs::Set is to be called with a raw pointer.
+  //   static void* TakeUnownedPointer(T* p);
+  template <typename T, typename Ignored = void /* for SFINAE */>
+  struct ChannelArgTypeTraits;
+
+  namespace channel_args_detail {
+  // The type returned by calling Ref() on a T - used to determine the
+  // basest-type before the crt refcount base class.
+  template <typename T>
+  using RefType = absl::remove_cvref_t<decltype(*std::declval<T>().Ref())>;
+  }  // namespace channel_args_detail
+
+  // Specialization for ref-counted pointers.
+  // Types should expose:
+  // static int ChannelArgsCompare(const T* a, const T* b);
+  template <typename T>
+  struct ChannelArgTypeTraits<
+      T,
+      absl::enable_if_t<
+          std::is_base_of<RefCounted<channel_args_detail::RefType<T> >,
+                          channel_args_detail::RefType<T> >::value ||
+              std::is_base_of<RefCounted<channel_args_detail::RefType<T>,
+                                         NonPolymorphicRefCount>,
+                              channel_args_detail::RefType<T> >::value ||
+              std::is_base_of<DualRefCounted<channel_args_detail::RefType<T> >,
+                              channel_args_detail::RefType<T> >::value,
+          void> > {
+    static const grpc_arg_pointer_vtable* VTable() {
+      static const grpc_arg_pointer_vtable tbl = {
+          // copy
+          [](void* p) -> void* {
+            return p == nullptr ? nullptr : static_cast<T*>(p)->Ref().release();
+          },
+          // destroy
+          [](void* p) {
+            if (p != nullptr) static_cast<T*>(p)->Unref();
+          },
+          // compare
+          [](void* p1, void* p2) {
+            return T::ChannelArgsCompare(static_cast<const T*>(p1),
+                                         static_cast<const T*>(p2));
+          },
+      };
+      return &tbl;
+    };
+  };
+
+  // Specialization for shared_ptr
+  // Incurs an allocation because shared_ptr.release is not a thing.
+  template <typename T>
+  struct is_shared_ptr : std::false_type {};
+  template <typename T>
+  struct is_shared_ptr<std::shared_ptr<T> > : std::true_type {};
+  template <typename T>
+  struct ChannelArgTypeTraits<
+      T, absl::enable_if_t<is_shared_ptr<T>::value, void> > {
+    static void* TakeUnownedPointer(T* p) { return p; }
+    static const grpc_arg_pointer_vtable* VTable() {
+      static const grpc_arg_pointer_vtable tbl = {
+          // copy
+          [](void* p) -> void* { return new T(*static_cast<T*>(p)); },
+          // destroy
+          [](void* p) { delete static_cast<T*>(p); },
+          // compare
+          [](void* p1, void* p2) {
+            return QsortCompare(static_cast<const T*>(p1)->get(),
+                                static_cast<const T*>(p2)->get());
+          },
+      };
+      return &tbl;
+    };
+  };
+
+  // If a type declares some member 'struct RawPointerChannelArgTag {}' then
+  // we automatically generate a vtable for it that does not do any ownership
+  // management and compares the type by pointer identity.
+  // This is intended to be relatively ugly because *most types should worry
+  // about ownership*.
+  template <typename T>
+  struct ChannelArgTypeTraits<
+      T, absl::void_t<typename T::RawPointerChannelArgTag> > {
+    static void* TakeUnownedPointer(T* p) { return p; }
+    static const grpc_arg_pointer_vtable* VTable() {
+      static const grpc_arg_pointer_vtable tbl = {
+          // copy
+          [](void* p) -> void* { return p; },
+          // destroy
+          [](void*) {},
+          // compare
+          [](void* p1, void* p2) { return QsortCompare(p1, p2); },
+      };
+      return &tbl;
+    };
+  };
+
+  // GetObject support for shared_ptr and RefCountedPtr
+  template <typename T>
+  struct WrapInSharedPtr
+      : std::integral_constant<
+            bool, std::is_base_of<std::enable_shared_from_this<T>, T>::value> {
+  };
+  template <>
+  struct WrapInSharedPtr<grpc_event_engine::experimental::EventEngine>
+      : std::true_type {};
+  template <typename T, typename Ignored = void /* for SFINAE */>
+  struct GetObjectImpl;
+  // std::shared_ptr implementation
+  template <typename T>
+  struct GetObjectImpl<T, absl::enable_if_t<WrapInSharedPtr<T>::value, void> > {
+    using Result = T*;
+    using ReffedResult = std::shared_ptr<T>;
+    using StoredType = std::shared_ptr<T>*;
+    static Result Get(StoredType p) { return p->get(); };
+    static ReffedResult GetReffed(StoredType p) { return ReffedResult(*p); };
+  };
+  // RefCountedPtr
+  template <typename T>
+  struct GetObjectImpl<T,
+                       absl::enable_if_t<!WrapInSharedPtr<T>::value, void> > {
+    using Result = T*;
+    using ReffedResult = RefCountedPtr<T>;
+    using StoredType = Result;
+    static Result Get(StoredType p) { return p; };
+    static ReffedResult GetReffed(StoredType p) {
+      if (p == nullptr) return nullptr;
+      return p->Ref();
+    };
+  };
+
+  // Provide the canonical name for a type's channel arg key
+  template <typename T>
+  struct ChannelArgNameTraits {
+    static absl::string_view ChannelArgName() { return T::ChannelArgName(); }
+  };
+  template <typename T>
+  struct ChannelArgNameTraits<std::shared_ptr<T> > {
+    static absl::string_view ChannelArgName() { return T::ChannelArgName(); }
+  };
+
+  // Specialization for the EventEngine
+  template <>
+  struct ChannelArgNameTraits<grpc_event_engine::experimental::EventEngine> {
+    static absl::string_view ChannelArgName() { return GRPC_ARG_EVENT_ENGINE; }
+  };
+
+  class ChannelArgs {
    public:
-    Pointer(void* p, const grpc_arg_pointer_vtable* vtable);
-    ~Pointer() { vtable_->destroy(p_); }
-
-    Pointer(const Pointer& other);
-    Pointer& operator=(Pointer other) {
-      std::swap(p_, other.p_);
-      std::swap(vtable_, other.vtable_);
-      return *this;
-    }
-    Pointer(Pointer&& other) noexcept;
-    Pointer& operator=(Pointer&& other) noexcept {
-      std::swap(p_, other.p_);
-      std::swap(vtable_, other.vtable_);
-      return *this;
-    }
-
-    bool operator==(const Pointer& rhs) const;
-    bool operator<(const Pointer& rhs) const;
-    bool operator!=(const Pointer& rhs) const;
-
-    void* c_pointer() const { return p_; }
-    const grpc_arg_pointer_vtable* c_vtable() const { return vtable_; }
+    class Pointer {
+     public:
+      Pointer(void* p, const grpc_arg_pointer_vtable* vtable);
+      ~Pointer() { vtable_->destroy(p_); }
+
+      Pointer(const Pointer& other);
+      Pointer& operator=(Pointer other) {
+        std::swap(p_, other.p_);
+        std::swap(vtable_, other.vtable_);
+        return *this;
+      }
+      Pointer(Pointer&& other) noexcept;
+      Pointer& operator=(Pointer&& other) noexcept {
+        std::swap(p_, other.p_);
+        std::swap(vtable_, other.vtable_);
+        return *this;
+      }
+
+      bool operator==(const Pointer& rhs) const;
+      bool operator<(const Pointer& rhs) const;
+      bool operator!=(const Pointer& rhs) const;
+
+      void* c_pointer() const { return p_; }
+      const grpc_arg_pointer_vtable* c_vtable() const { return vtable_; }
+
+     private:
+      static const grpc_arg_pointer_vtable* EmptyVTable();
+
+      void* p_;
+      const grpc_arg_pointer_vtable* vtable_;
+    };
+    using Value = absl::variant<int, std::string, Pointer>;
+
+    struct ChannelArgsDeleter {
+      void operator()(const grpc_channel_args* p) const;
+    };
+    using CPtr = std::unique_ptr<const grpc_channel_args,
+                                 ChannelArgs::ChannelArgsDeleter>;
+
+    ChannelArgs();
+    ~ChannelArgs();
+    ChannelArgs(const ChannelArgs&);
+    ChannelArgs& operator=(const ChannelArgs&);
+    ChannelArgs(ChannelArgs&&) noexcept;
+    ChannelArgs& operator=(ChannelArgs&&) noexcept;
+
+    static ChannelArgs FromC(const grpc_channel_args* args);
+    // Construct a new grpc_channel_args struct.
+    CPtr ToC() const;
+
+    // Returns the union of this channel args with other.
+    // If a key is present in both, the value from this is used.
+    GRPC_MUST_USE_RESULT ChannelArgs UnionWith(ChannelArgs other) const;
+
+    const Value* Get(absl::string_view name) const;
+    GRPC_MUST_USE_RESULT ChannelArgs Set(absl::string_view name,
+                                         Pointer value) const;
+    GRPC_MUST_USE_RESULT ChannelArgs Set(absl::string_view name,
+                                         int value) const;
+    GRPC_MUST_USE_RESULT ChannelArgs Set(absl::string_view name,
+                                         absl::string_view value) const;
+    GRPC_MUST_USE_RESULT ChannelArgs Set(absl::string_view name,
+                                         std::string value) const;
+    GRPC_MUST_USE_RESULT ChannelArgs Set(absl::string_view name,
+                                         const char* value) const;
+    GRPC_MUST_USE_RESULT ChannelArgs Set(grpc_arg arg) const;
+    template <typename T>
+    GRPC_MUST_USE_RESULT absl::enable_if_t<
+        std::is_same<const grpc_arg_pointer_vtable*,
+                     decltype(ChannelArgTypeTraits<T>::VTable())>::value,
+        ChannelArgs>
+    Set(absl::string_view name, T* value) const {
+      return Set(name,
+                 Pointer(ChannelArgTypeTraits<T>::TakeUnownedPointer(value),
+                         ChannelArgTypeTraits<T>::VTable()));
+    }
+    template <typename T>
+    GRPC_MUST_USE_RESULT auto Set(absl::string_view name,
+                                  RefCountedPtr<T> value) const
+        -> absl::enable_if_t<
+            std::is_same<const grpc_arg_pointer_vtable*,
+                         decltype(ChannelArgTypeTraits<
+                                  absl::remove_cvref_t<T> >::VTable())>::value,
+            ChannelArgs> {
+      return Set(
+          name,
+          Pointer(value.release(),
+                  ChannelArgTypeTraits<absl::remove_cvref_t<T> >::VTable()));
+    }
+    template <typename T>
+    GRPC_MUST_USE_RESULT absl::enable_if_t<
+        std::is_same<const grpc_arg_pointer_vtable*,
+                     decltype(ChannelArgTypeTraits<
+                              std::shared_ptr<T> >::VTable())>::value,
+        ChannelArgs>
+    Set(absl::string_view name, std::shared_ptr<T> value) const {
+      auto* store_value = new std::shared_ptr<T>(value);
+      return Set(
+          name,
+          Pointer(ChannelArgTypeTraits<std::shared_ptr<T> >::TakeUnownedPointer(
+                      store_value),
+                  ChannelArgTypeTraits<std::shared_ptr<T> >::VTable()));
+    }
+    template <typename T>
+    GRPC_MUST_USE_RESULT ChannelArgs SetIfUnset(absl::string_view name,
+                                                T value) const {
+      if (Contains(name)) return *this;
+      return Set(name, std::move(value));
+    }
+    GRPC_MUST_USE_RESULT ChannelArgs Remove(absl::string_view name) const;
+    bool Contains(absl::string_view name) const;
+
+    template <typename T>
+    bool ContainsObject() const {
+      return Get(ChannelArgNameTraits<T>::ChannelArgName()) != nullptr;
+    }
+
+    absl::optional<int> GetInt(absl::string_view name) const;
+    absl::optional<absl::string_view> GetString(absl::string_view name) const;
+    absl::optional<std::string> GetOwnedString(absl::string_view name) const;
+    void* GetVoidPointer(absl::string_view name) const;
+    template <typename T>
+    typename GetObjectImpl<T>::StoredType GetPointer(
+        absl::string_view name) const {
+      return static_cast<typename GetObjectImpl<T>::StoredType>(
+          GetVoidPointer(name));
+    }
+    absl::optional<Duration> GetDurationFromIntMillis(
+        absl::string_view name) const;
+    absl::optional<bool> GetBool(absl::string_view name) const;
+
+    // Object based get/set.
+    // Deal with the common case that we set a pointer to an object under
+    // the same name in every usage.
+    // Expects ChannelArgTypeTraits to exist for T, and T to expose:
+    //   static string_view ChannelArgName();
+    template <typename T>
+    GRPC_MUST_USE_RESULT ChannelArgs SetObject(T* p) const {
+      return Set(T::ChannelArgName(), p);
+    }
+    template <typename T>
+    GRPC_MUST_USE_RESULT ChannelArgs SetObject(RefCountedPtr<T> p) const {
+      return Set(T::ChannelArgName(), std::move(p));
+    }
+    template <typename T>
+    GRPC_MUST_USE_RESULT ChannelArgs SetObject(std::shared_ptr<T> p) const {
+      return Set(ChannelArgNameTraits<T>::ChannelArgName(), std::move(p));
+    }
+    template <typename T>
+    typename GetObjectImpl<T>::Result GetObject() const {
+      return GetObjectImpl<T>::Get(
+          GetPointer<T>(ChannelArgNameTraits<T>::ChannelArgName()));
+    }
+    template <typename T>
+    typename GetObjectImpl<T>::ReffedResult GetObjectRef() const {
+      return GetObjectImpl<T>::GetReffed(
+          GetPointer<T>(ChannelArgNameTraits<T>::ChannelArgName()));
+    }
+
+    bool operator!=(const ChannelArgs& other) const;
+    bool operator<(const ChannelArgs& other) const;
+    bool operator==(const ChannelArgs& other) const;
+
+    // Helpers for commonly accessed things
+
+    bool WantMinimalStack() const;
+    std::string ToString() const;
 
    private:
-    static const grpc_arg_pointer_vtable* EmptyVTable();
-
-    void* p_;
-    const grpc_arg_pointer_vtable* vtable_;
-  };
-  using Value = absl::variant<int, std::string, Pointer>;
-
-  struct ChannelArgsDeleter {
-    void operator()(const grpc_channel_args* p) const;
-  };
-  using CPtr =
-      std::unique_ptr<const grpc_channel_args, ChannelArgs::ChannelArgsDeleter>;
-
-  ChannelArgs();
-  ~ChannelArgs();
-  ChannelArgs(const ChannelArgs&);
-  ChannelArgs& operator=(const ChannelArgs&);
-  ChannelArgs(ChannelArgs&&) noexcept;
-  ChannelArgs& operator=(ChannelArgs&&) noexcept;
-
-  static ChannelArgs FromC(const grpc_channel_args* args);
-  // Construct a new grpc_channel_args struct.
-  CPtr ToC() const;
-
-  // Returns the union of this channel args with other.
-  // If a key is present in both, the value from this is used.
-  GRPC_MUST_USE_RESULT ChannelArgs UnionWith(ChannelArgs other) const;
-
-  const Value* Get(absl::string_view name) const;
-  GRPC_MUST_USE_RESULT ChannelArgs Set(absl::string_view name,
-                                       Pointer value) const;
-  GRPC_MUST_USE_RESULT ChannelArgs Set(absl::string_view name, int value) const;
-  GRPC_MUST_USE_RESULT ChannelArgs Set(absl::string_view name,
-                                       absl::string_view value) const;
-  GRPC_MUST_USE_RESULT ChannelArgs Set(absl::string_view name,
-                                       std::string value) const;
-  GRPC_MUST_USE_RESULT ChannelArgs Set(absl::string_view name,
-                                       const char* value) const;
-  GRPC_MUST_USE_RESULT ChannelArgs Set(grpc_arg arg) const;
-  template <typename T>
-  GRPC_MUST_USE_RESULT absl::enable_if_t<
-      std::is_same<const grpc_arg_pointer_vtable*,
-                   decltype(ChannelArgTypeTraits<T>::VTable())>::value,
-      ChannelArgs>
-  Set(absl::string_view name, T* value) const {
-    return Set(name, Pointer(ChannelArgTypeTraits<T>::TakeUnownedPointer(value),
-                             ChannelArgTypeTraits<T>::VTable()));
-  }
-  template <typename T>
-  GRPC_MUST_USE_RESULT auto Set(absl::string_view name,
-                                RefCountedPtr<T> value) const
-      -> absl::enable_if_t<
-          std::is_same<const grpc_arg_pointer_vtable*,
-                       decltype(ChannelArgTypeTraits<
-                                absl::remove_cvref_t<T>>::VTable())>::value,
-          ChannelArgs> {
-    return Set(
-        name, Pointer(value.release(),
-                      ChannelArgTypeTraits<absl::remove_cvref_t<T>>::VTable()));
-  }
-  template <typename T>
-<<<<<<< HEAD
-  GRPC_MUST_USE_RESULT absl::enable_if_t<
-      std::is_same<
-          const grpc_arg_pointer_vtable*,
-          decltype(ChannelArgTypeTraits<std::shared_ptr<T>>::VTable())>::value,
-      ChannelArgs>
-  Set(absl::string_view name, std::shared_ptr<T> value) const {
-    auto* store_value = new std::shared_ptr<T>(value);
-    return Set(
-        name,
-        Pointer(ChannelArgTypeTraits<std::shared_ptr<T>>::TakeUnownedPointer(
-                    store_value),
-                ChannelArgTypeTraits<std::shared_ptr<T>>::VTable()));
-  }
-  template <typename T>
-  GRPC_MUST_USE_RESULT ChannelArgs SetIfUnset(absl::string_view name, T value) {
-=======
-  GRPC_MUST_USE_RESULT ChannelArgs SetIfUnset(absl::string_view name,
-                                              T value) const {
->>>>>>> b5966f39
-    if (Contains(name)) return *this;
-    return Set(name, std::move(value));
-  }
-  GRPC_MUST_USE_RESULT ChannelArgs Remove(absl::string_view name) const;
-  bool Contains(absl::string_view name) const;
-
-  template <typename T>
-  bool ContainsObject() const {
-    return Get(ChannelArgNameTraits<T>::ChannelArgName()) != nullptr;
-  }
-
-  absl::optional<int> GetInt(absl::string_view name) const;
-  absl::optional<absl::string_view> GetString(absl::string_view name) const;
-  absl::optional<std::string> GetOwnedString(absl::string_view name) const;
-  void* GetVoidPointer(absl::string_view name) const;
-  template <typename T>
-  typename GetObjectImpl<T>::StoredType GetPointer(
-      absl::string_view name) const {
-    return static_cast<typename GetObjectImpl<T>::StoredType>(
-        GetVoidPointer(name));
-  }
-  absl::optional<Duration> GetDurationFromIntMillis(
-      absl::string_view name) const;
-  absl::optional<bool> GetBool(absl::string_view name) const;
-
-  // Object based get/set.
-  // Deal with the common case that we set a pointer to an object under
-  // the same name in every usage.
-  // Expects ChannelArgTypeTraits to exist for T, and T to expose:
-  //   static string_view ChannelArgName();
-  template <typename T>
-  GRPC_MUST_USE_RESULT ChannelArgs SetObject(T* p) const {
-    return Set(T::ChannelArgName(), p);
-  }
-  template <typename T>
-  GRPC_MUST_USE_RESULT ChannelArgs SetObject(RefCountedPtr<T> p) const {
-    return Set(T::ChannelArgName(), std::move(p));
-  }
-  template <typename T>
-<<<<<<< HEAD
-  GRPC_MUST_USE_RESULT ChannelArgs SetObject(std::shared_ptr<T> p) const {
-    return Set(ChannelArgNameTraits<T>::ChannelArgName(), std::move(p));
-  }
-  template <typename T>
-  typename GetObjectImpl<T>::Result GetObject() {
-    return GetObjectImpl<T>::Get(
-        GetPointer<T>(ChannelArgNameTraits<T>::ChannelArgName()));
-  }
-  template <typename T>
-  typename GetObjectImpl<T>::ReffedResult GetObjectRef() {
-    return GetObjectImpl<T>::GetReffed(
-        GetPointer<T>(ChannelArgNameTraits<T>::ChannelArgName()));
-=======
-  T* GetObject() const {
-    return GetPointer<T>(T::ChannelArgName());
-  }
-  template <typename T>
-  RefCountedPtr<T> GetObjectRef() const {
-    auto* p = GetObject<T>();
-    if (p == nullptr) return nullptr;
-    return p->Ref();
->>>>>>> b5966f39
-  }
-
-  bool operator!=(const ChannelArgs& other) const;
-  bool operator<(const ChannelArgs& other) const;
-  bool operator==(const ChannelArgs& other) const;
-
-  // Helpers for commonly accessed things
-
-  bool WantMinimalStack() const;
-  std::string ToString() const;
-
- private:
-  explicit ChannelArgs(AVL<std::string, Value> args);
-
-  GRPC_MUST_USE_RESULT ChannelArgs Set(absl::string_view name,
-                                       Value value) const;
-
-  AVL<std::string, Value> args_;
-};
-
-std::ostream& operator<<(std::ostream& out, const ChannelArgs& args);
+    explicit ChannelArgs(AVL<std::string, Value> args);
+
+    GRPC_MUST_USE_RESULT ChannelArgs Set(absl::string_view name,
+                                         Value value) const;
+
+    AVL<std::string, Value> args_;
+  };
+
+  std::ostream& operator<<(std::ostream& out, const ChannelArgs& args);
 
 }  // namespace grpc_core
 
