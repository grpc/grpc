--- conflicted
+++ resolved
@@ -284,19 +284,12 @@
 
   class Value {
    public:
-<<<<<<< HEAD
     explicit Value(int n, grpc_core::SourceLocation location) 
         : rep_(reinterpret_cast<void*>(n), &int_vtable_) {}
     explicit Value(std::string s, grpc_core::SourceLocation location)
-        : rep_(RcString::Make(s).release(), &string_vtable_) {}
+        : rep_(RefCountedString::Make(s).release(), &string_vtable_) {}
     explicit Value(Pointer p, grpc_core::SourceLocation location) 
         : rep_(std::move(p)) {}
-=======
-    explicit Value(int n) : rep_(reinterpret_cast<void*>(n), &int_vtable_) {}
-    explicit Value(std::string s)
-        : rep_(RefCountedString::Make(s).release(), &string_vtable_) {}
-    explicit Value(Pointer p) : rep_(std::move(p)) {}
->>>>>>> 440eef22
 
     absl::optional<int> GetIfInt() const {
       if (rep_.c_vtable() != &int_vtable_) return absl::nullopt;
@@ -493,12 +486,8 @@
 
   GRPC_MUST_USE_RESULT ChannelArgs Set(absl::string_view name,
                                        Value value) const;
-<<<<<<< HEAD
-  AVL<RcStringValue, Value> args_;
-=======
 
   AVL<RefCountedStringValue, Value> args_;
->>>>>>> 440eef22
 };
 
 std::ostream& operator<<(std::ostream& out, const ChannelArgs& args);
