//
//
// Copyright 2015 gRPC authors.
//
// Licensed under the Apache License, Version 2.0 (the "License");
// you may not use this file except in compliance with the License.
// You may obtain a copy of the License at
//
//     http://www.apache.org/licenses/LICENSE-2.0
//
// Unless required by applicable law or agreed to in writing, software
// distributed under the License is distributed on an "AS IS" BASIS,
// WITHOUT WARRANTIES OR CONDITIONS OF ANY KIND, either express or implied.
// See the License for the specific language governing permissions and
// limitations under the License.
//
//

#ifndef GRPC_SRC_CORE_LIB_CHANNEL_CHANNEL_ARGS_H
#define GRPC_SRC_CORE_LIB_CHANNEL_CHANNEL_ARGS_H

#include <grpc/event_engine/event_engine.h>
#include <grpc/grpc.h>
#include <grpc/support/port_platform.h>
#include <stddef.h>
#include <stdint.h>

#include <algorithm>  // IWYU pragma: keep
#include <iosfwd>
#include <memory>
#include <string>
#include <type_traits>
#include <utility>

#include "absl/meta/type_traits.h"
#include "absl/strings/string_view.h"
#include "absl/types/optional.h"
#include "src/core/lib/avl/avl.h"
#include "src/core/lib/gpr/useful.h"
#include "src/core/lib/gprpp/debug_location.h"
#include "src/core/lib/gprpp/dual_ref_counted.h"
#include "src/core/lib/gprpp/ref_counted.h"
#include "src/core/lib/gprpp/ref_counted_ptr.h"
#include "src/core/lib/gprpp/ref_counted_string.h"
#include "src/core/lib/gprpp/time.h"
#include "src/core/lib/surface/channel_stack_type.h"

// TODO(hork): When we're ready to allow setting via a channel arg from the
// application, replace this with a macro in
// include/grpc/impl/codegen/grpc_types.h.
#define GRPC_INTERNAL_ARG_EVENT_ENGINE "grpc.internal.event_engine"

// Channel args are intentionally immutable, to avoid the need for locking.

namespace grpc_core {

// Define a traits object for vtable lookup - allows us to integrate with
// existing code easily (just define the trait!) and allows some magic in
// ChannelArgs to automatically derive a vtable from a T*.
// To participate as a pointer, instances should expose the function:
//   // Gets the vtable for this type
//   static const grpc_arg_pointer_vtable* VTable();
//   // Performs any mutations required for channel args to own a pointer
//   // Only needed if ChannelArgs::Set is to be called with a raw pointer.
//   static void* TakeUnownedPointer(T* p);
template <typename T, typename Ignored = void /* for SFINAE */>
struct ChannelArgTypeTraits;

namespace channel_args_detail {
inline int PointerCompare(void* a_ptr, const grpc_arg_pointer_vtable* a_vtable,
                          void* b_ptr,
                          const grpc_arg_pointer_vtable* b_vtable) {
  int c = QsortCompare(a_ptr, b_ptr);
  if (c == 0) return 0;
  c = QsortCompare(a_vtable, b_vtable);
  if (c != 0) return c;
  return a_vtable->cmp(a_ptr, b_ptr);
}

// The type returned by calling Ref() on a T - used to determine the basest-type
// before the crt refcount base class.
template <typename T>
using RefType = absl::remove_cvref_t<decltype(*std::declval<T>().Ref())>;
}  // namespace channel_args_detail

// Specialization for ref-counted pointers.
// Types should expose:
// static int ChannelArgsCompare(const T* a, const T* b);
template <typename T>
struct ChannelArgTypeTraits<
    T, absl::enable_if_t<
           std::is_base_of<RefCounted<channel_args_detail::RefType<T>>,
                           channel_args_detail::RefType<T>>::value ||
               std::is_base_of<RefCounted<channel_args_detail::RefType<T>,
                                          NonPolymorphicRefCount>,
                               channel_args_detail::RefType<T>>::value ||
               std::is_base_of<DualRefCounted<channel_args_detail::RefType<T>>,
                               channel_args_detail::RefType<T>>::value,
           void>> {
  static const grpc_arg_pointer_vtable* VTable() {
    static const grpc_arg_pointer_vtable tbl = {
        // copy
        [](void* p) -> void* {
          return p == nullptr ? nullptr
                              : static_cast<T*>(p)
                                    ->Ref(DEBUG_LOCATION, "ChannelArgs copy")
                                    .release();
        },
        // destroy
        [](void* p) {
          if (p != nullptr) {
            static_cast<T*>(p)->Unref(DEBUG_LOCATION, "ChannelArgs destroy");
          }
        },
        // compare
        [](void* p1, void* p2) {
          return T::ChannelArgsCompare(static_cast<const T*>(p1),
                                       static_cast<const T*>(p2));
        },
    };
    return &tbl;
  };
};

// Specialization for shared_ptr
// Incurs an allocation because shared_ptr.release is not a thing.
template <typename T>
struct is_shared_ptr : std::false_type {};
template <typename T>
struct is_shared_ptr<std::shared_ptr<T>> : std::true_type {};
template <typename T>
struct ChannelArgTypeTraits<T,
                            absl::enable_if_t<is_shared_ptr<T>::value, void>> {
  static void* TakeUnownedPointer(T* p) { return p; }
  static const grpc_arg_pointer_vtable* VTable() {
    static const grpc_arg_pointer_vtable tbl = {
        // copy
        [](void* p) -> void* { return new T(*static_cast<T*>(p)); },
        // destroy
        [](void* p) { delete static_cast<T*>(p); },
        // compare
        [](void* p1, void* p2) {
          return QsortCompare(static_cast<const T*>(p1)->get(),
                              static_cast<const T*>(p2)->get());
        },
    };
    return &tbl;
  };
};

// If a type declares some member 'struct RawPointerChannelArgTag {}' then
// we automatically generate a vtable for it that does not do any ownership
// management and compares the type by pointer identity.
// This is intended to be relatively ugly because *most types should worry about
// ownership*.
template <typename T>
struct ChannelArgTypeTraits<T,
                            absl::void_t<typename T::RawPointerChannelArgTag>> {
  static void* TakeUnownedPointer(T* p) { return p; }
  static const grpc_arg_pointer_vtable* VTable() {
    static const grpc_arg_pointer_vtable tbl = {
        // copy
        [](void* p) -> void* { return p; },
        // destroy
        [](void*) {},
        // compare
        [](void* p1, void* p2) { return QsortCompare(p1, p2); },
    };
    return &tbl;
  };
};

// GetObject support for shared_ptr and RefCountedPtr
template <typename T>
struct WrapInSharedPtr
    : std::integral_constant<
          bool, std::is_base_of<std::enable_shared_from_this<T>, T>::value> {};
template <>
struct WrapInSharedPtr<grpc_event_engine::experimental::EventEngine>
    : std::true_type {};
template <typename T, typename Ignored = void /* for SFINAE */>
struct GetObjectImpl;
// std::shared_ptr implementation
template <typename T>
struct GetObjectImpl<T, absl::enable_if_t<WrapInSharedPtr<T>::value, void>> {
  using Result = T*;
  using ReffedResult = std::shared_ptr<T>;
  using StoredType = std::shared_ptr<T>*;
  static Result Get(StoredType p) {
    if (p == nullptr) return nullptr;
    return p->get();
  };
  static ReffedResult GetReffed(StoredType p) {
    if (p == nullptr) return nullptr;
    return ReffedResult(*p);
  };
  static ReffedResult GetReffed(StoredType p,
                                const DebugLocation& /* location */,
                                const char* /* reason */) {
    return GetReffed(*p);
  };
};
// RefCountedPtr
template <typename T>
struct GetObjectImpl<T, absl::enable_if_t<!WrapInSharedPtr<T>::value, void>> {
  using Result = T*;
  using ReffedResult = RefCountedPtr<T>;
  using StoredType = Result;
  static Result Get(StoredType p) { return p; };
  static ReffedResult GetReffed(StoredType p) {
    if (p == nullptr) return nullptr;
    return p->Ref();
  };
  static ReffedResult GetReffed(StoredType p, const DebugLocation& location,
                                const char* reason) {
    if (p == nullptr) return nullptr;
    return p->Ref(location, reason);
  };
};

// Provide the canonical name for a type's channel arg key
template <typename T>
struct ChannelArgNameTraits {
  static absl::string_view ChannelArgName() { return T::ChannelArgName(); }
};
template <typename T>
struct ChannelArgNameTraits<std::shared_ptr<T>> {
  static absl::string_view ChannelArgName() { return T::ChannelArgName(); }
};
// Specialization for the EventEngine
template <>
struct ChannelArgNameTraits<grpc_event_engine::experimental::EventEngine> {
  static absl::string_view ChannelArgName() {
    return GRPC_INTERNAL_ARG_EVENT_ENGINE;
  }
};
class ChannelArgs {
 public:
  class Pointer {
   public:
    Pointer(void* p, const grpc_arg_pointer_vtable* vtable);
    ~Pointer() { vtable_->destroy(p_); }

    Pointer(const Pointer& other);
    Pointer& operator=(Pointer other) {
      std::swap(p_, other.p_);
      std::swap(vtable_, other.vtable_);
      return *this;
    }
    Pointer(Pointer&& other) noexcept;
    Pointer& operator=(Pointer&& other) noexcept {
      std::swap(p_, other.p_);
      std::swap(vtable_, other.vtable_);
      return *this;
    }

    friend int QsortCompare(const Pointer& a, const Pointer& b) {
      return channel_args_detail::PointerCompare(a.p_, a.vtable_, b.p_,
                                                 b.vtable_);
    }

    bool operator==(const Pointer& rhs) const {
      return QsortCompare(*this, rhs) == 0;
    }
    bool operator<(const Pointer& rhs) const {
      return QsortCompare(*this, rhs) < 0;
    }
    bool operator!=(const Pointer& rhs) const {
      return QsortCompare(*this, rhs) != 0;
    }

    void* c_pointer() const { return p_; }
    const grpc_arg_pointer_vtable* c_vtable() const { return vtable_; }

   private:
    static const grpc_arg_pointer_vtable* EmptyVTable();

    void* p_;
    const grpc_arg_pointer_vtable* vtable_;
  };

  class Value {
   public:
<<<<<<< HEAD

    explicit Value(int n, grpc_core::SourceLocation& location)
        : rep_(reinterpret_cast<void*>(n), &int_vtable_),
          location_(SetSourceLocationString(location)) {}

    explicit Value(std::string s, grpc_core::SourceLocation& location)
        : rep_(RcString::Make(s).release(), &string_vtable_),
          location_(SetSourceLocationString(location)) {}

    explicit Value(Pointer p, grpc_core::SourceLocation& location)
        : rep_(std::move(p)),
          location_(SetSourceLocationString(location)) {}
=======
    explicit Value(int n) : rep_(reinterpret_cast<void*>(n), &int_vtable_) {}
    explicit Value(std::string s)
        : rep_(RefCountedString::Make(s).release(), &string_vtable_) {}
    explicit Value(Pointer p) : rep_(std::move(p)) {}
>>>>>>> 440eef22

    absl::optional<int> GetIfInt() const {
      if (rep_.c_vtable() != &int_vtable_) return absl::nullopt;
      return reinterpret_cast<intptr_t>(rep_.c_pointer());
    }
    RefCountedPtr<RefCountedString> GetIfString() const {
      if (rep_.c_vtable() != &string_vtable_) return nullptr;
      return static_cast<RefCountedString*>(rep_.c_pointer())->Ref();
    }
    const Pointer* GetIfPointer() const {
      if (rep_.c_vtable() == &int_vtable_) return nullptr;
      if (rep_.c_vtable() == &string_vtable_) return nullptr;
      return &rep_;
    }

    std::string ToString() const;

    // TODO(tjagtap) : Make this available in the
    // GetChannelArgsDebugInfo() function after rebasing.
    std::string GetSourceLocationString() { return location_; };

    grpc_arg MakeCArg(const char* name) const;

    bool operator<(const Value& rhs) const { return rep_ < rhs.rep_; }
    bool operator==(const Value& rhs) const { return rep_ == rhs.rep_; }
    bool operator!=(const Value& rhs) const { return !this->operator==(rhs); }
    bool operator==(absl::string_view rhs) const {
      auto str = GetIfString();
      if (str == nullptr) return false;
      return str->as_string_view() == rhs;
    }

   private:
    std::string SetSourceLocationString(grpc_core::SourceLocation& location){
      std::string location_str(location.file());
      location_str += ":";
      location_str += std::to_string(location.line());
      return location_str;
    }
    static const grpc_arg_pointer_vtable int_vtable_;
    static const grpc_arg_pointer_vtable string_vtable_;

    Pointer rep_;
    std::string location_;
  };

  struct ChannelArgsDeleter {
    void operator()(const grpc_channel_args* p) const;
  };
  using CPtr =
      std::unique_ptr<const grpc_channel_args, ChannelArgs::ChannelArgsDeleter>;

  ChannelArgs();
  ~ChannelArgs();
  ChannelArgs(const ChannelArgs&);
  ChannelArgs& operator=(const ChannelArgs&);
  ChannelArgs(ChannelArgs&&) noexcept;
  ChannelArgs& operator=(ChannelArgs&&) noexcept;

  static ChannelArgs FromC(
      const grpc_channel_args* args,
      grpc_core::SourceLocation location = grpc_core::SourceLocation());
  static ChannelArgs FromC(
      const grpc_channel_args& args,
      grpc_core::SourceLocation location = grpc_core::SourceLocation()) {
    return FromC(&args, location);
  }
  // Construct a new grpc_channel_args struct.
  CPtr ToC() const;

  // Returns the union of this channel args with other.
  // If a key is present in both, the value from this is used.
  GRPC_MUST_USE_RESULT ChannelArgs UnionWith(ChannelArgs other) const;

  // Only used in union_with_test.cc, reference version of UnionWith for
  // differential fuzzing.
  GRPC_MUST_USE_RESULT ChannelArgs
  FuzzingReferenceUnionWith(ChannelArgs other) const;

  const Value* Get(absl::string_view name) const;
  GRPC_MUST_USE_RESULT ChannelArgs
  Set(absl::string_view name, Pointer value,
      grpc_core::SourceLocation location = grpc_core::SourceLocation()) const;
  GRPC_MUST_USE_RESULT ChannelArgs
  Set(absl::string_view name, int value,
      grpc_core::SourceLocation location = grpc_core::SourceLocation()) const;
  GRPC_MUST_USE_RESULT ChannelArgs
  Set(absl::string_view name, absl::string_view value,
      grpc_core::SourceLocation location = grpc_core::SourceLocation()) const;
  GRPC_MUST_USE_RESULT ChannelArgs
  Set(absl::string_view name, std::string value,
      grpc_core::SourceLocation location = grpc_core::SourceLocation()) const;
  GRPC_MUST_USE_RESULT ChannelArgs
  Set(absl::string_view name, const char* value,
      grpc_core::SourceLocation location = grpc_core::SourceLocation()) const;
  GRPC_MUST_USE_RESULT ChannelArgs
  Set(grpc_arg arg,
      grpc_core::SourceLocation location = grpc_core::SourceLocation()) const;
  template <typename T>
  GRPC_MUST_USE_RESULT absl::enable_if_t<
      std::is_same<const grpc_arg_pointer_vtable*,
                   decltype(ChannelArgTypeTraits<T>::VTable())>::value,
      ChannelArgs>
  Set(absl::string_view name, T* value,
      grpc_core::SourceLocation location = grpc_core::SourceLocation()) const {
    return Set(name,
               Pointer(ChannelArgTypeTraits<T>::TakeUnownedPointer(value),
                       ChannelArgTypeTraits<T>::VTable()),
               location);
  }
  template <typename T>
  GRPC_MUST_USE_RESULT auto Set(
      absl::string_view name, RefCountedPtr<T> value,
      grpc_core::SourceLocation location = grpc_core::SourceLocation()) const
      -> absl::enable_if_t<
          std::is_same<const grpc_arg_pointer_vtable*,
                       decltype(ChannelArgTypeTraits<
                                absl::remove_cvref_t<T>>::VTable())>::value,
          ChannelArgs> {
    return Set(name,
               Pointer(value.release(),
                       ChannelArgTypeTraits<absl::remove_cvref_t<T>>::VTable()),
               location);
  }
  template <typename T>
  GRPC_MUST_USE_RESULT absl::enable_if_t<
      std::is_same<
          const grpc_arg_pointer_vtable*,
          decltype(ChannelArgTypeTraits<std::shared_ptr<T>>::VTable())>::value,
      ChannelArgs>
  Set(absl::string_view name, std::shared_ptr<T> value,
      grpc_core::SourceLocation location = grpc_core::SourceLocation()) const {
    auto* store_value = new std::shared_ptr<T>(value);
    return Set(
        name,
        Pointer(ChannelArgTypeTraits<std::shared_ptr<T>>::TakeUnownedPointer(
                    store_value),
                ChannelArgTypeTraits<std::shared_ptr<T>>::VTable()),
        location);
  }
  template <typename T>
  GRPC_MUST_USE_RESULT ChannelArgs SetIfUnset(
      absl::string_view name, T value,
      grpc_core::SourceLocation location = grpc_core::SourceLocation()) const {
    if (Contains(name)) return *this;
    return Set(name, std::move(value), location);
  }
  GRPC_MUST_USE_RESULT ChannelArgs Remove(absl::string_view name) const;
  bool Contains(absl::string_view name) const;

  GRPC_MUST_USE_RESULT ChannelArgs
  RemoveAllKeysWithPrefix(absl::string_view prefix) const;

  template <typename T>
  bool ContainsObject() const {
    return Get(ChannelArgNameTraits<T>::ChannelArgName()) != nullptr;
  }

  absl::optional<int> GetInt(absl::string_view name) const;
  absl::optional<absl::string_view> GetString(absl::string_view name) const;
  absl::optional<std::string> GetOwnedString(absl::string_view name) const;
  void* GetVoidPointer(absl::string_view name) const;
  template <typename T>
  typename GetObjectImpl<T>::StoredType GetPointer(
      absl::string_view name) const {
    return static_cast<typename GetObjectImpl<T>::StoredType>(
        GetVoidPointer(name));
  }
  absl::optional<Duration> GetDurationFromIntMillis(
      absl::string_view name) const;
  absl::optional<bool> GetBool(absl::string_view name) const;

  // Object based get/set.
  // Deal with the common case that we set a pointer to an object under
  // the same name in every usage.
  // Expects ChannelArgTypeTraits to exist for T, and T to expose:
  //   static string_view ChannelArgName();
  template <typename T>
  GRPC_MUST_USE_RESULT ChannelArgs SetObject(
      T* p,
      grpc_core::SourceLocation location = grpc_core::SourceLocation()) const {
    return Set(T::ChannelArgName(), p, location);
  }
  template <typename T>
  GRPC_MUST_USE_RESULT ChannelArgs SetObject(
      RefCountedPtr<T> p,
      grpc_core::SourceLocation location = grpc_core::SourceLocation()) const {
    return Set(T::ChannelArgName(), std::move(p), location);
  }
  template <typename T>
  GRPC_MUST_USE_RESULT ChannelArgs SetObject(
      std::shared_ptr<T> p,
      grpc_core::SourceLocation location = grpc_core::SourceLocation()) const {
    return Set(ChannelArgNameTraits<T>::ChannelArgName(), std::move(p),
               location);
  }
  template <typename T>
  typename GetObjectImpl<T>::Result GetObject() const {
    return GetObjectImpl<T>::Get(
        GetPointer<T>(ChannelArgNameTraits<T>::ChannelArgName()));
  }
  template <typename T>
  typename GetObjectImpl<T>::ReffedResult GetObjectRef() const {
    return GetObjectImpl<T>::GetReffed(
        GetPointer<T>(ChannelArgNameTraits<T>::ChannelArgName()));
  }
  template <typename T>
  typename GetObjectImpl<T>::ReffedResult GetObjectRef(
      const DebugLocation& location, const char* reason) const {
    return GetObjectImpl<T>::GetReffed(
        GetPointer<T>(ChannelArgNameTraits<T>::ChannelArgName()), location,
        reason);
  }

  bool operator!=(const ChannelArgs& other) const;
  bool operator<(const ChannelArgs& other) const;
  bool operator==(const ChannelArgs& other) const;

  // Helpers for commonly accessed things

  bool WantMinimalStack() const;
  std::string ToString() const;

 private:
  explicit ChannelArgs(AVL<RefCountedStringValue, Value> args);

  GRPC_MUST_USE_RESULT ChannelArgs Set(absl::string_view name,
                                       Value value) const;

  AVL<RefCountedStringValue, Value> args_;
};

std::ostream& operator<<(std::ostream& out, const ChannelArgs& args);

}  // namespace grpc_core

/// Copy the arguments in \a src into a new instance
grpc_channel_args* grpc_channel_args_copy(const grpc_channel_args* src);

/// Copy the arguments in \a src into a new instance, stably sorting keys
grpc_channel_args* grpc_channel_args_normalize(const grpc_channel_args* src);

/// Copy the arguments in \a src and append \a to_add. If \a to_add is NULL, it
/// is equivalent to calling \a grpc_channel_args_copy.
grpc_channel_args* grpc_channel_args_copy_and_add(const grpc_channel_args* src,
                                                  const grpc_arg* to_add,
                                                  size_t num_to_add);

/// Copies the arguments in \a src except for those whose keys are in
/// \a to_remove.
grpc_channel_args* grpc_channel_args_copy_and_remove(
    const grpc_channel_args* src, const char** to_remove, size_t num_to_remove);

/// Copies the arguments from \a src except for those whose keys are in
/// \a to_remove and appends the arguments in \a to_add.
grpc_channel_args* grpc_channel_args_copy_and_add_and_remove(
    const grpc_channel_args* src, const char** to_remove, size_t num_to_remove,
    const grpc_arg* to_add, size_t num_to_add);

/// Perform the union of \a a and \a b, prioritizing \a a entries
grpc_channel_args* grpc_channel_args_union(const grpc_channel_args* a,
                                           const grpc_channel_args* b);

/// Destroy arguments created by \a grpc_channel_args_copy
void grpc_channel_args_destroy(grpc_channel_args* a);
inline void grpc_channel_args_destroy(const grpc_channel_args* a) {
  grpc_channel_args_destroy(const_cast<grpc_channel_args*>(a));
}

int grpc_channel_args_compare(const grpc_channel_args* a,
                              const grpc_channel_args* b);

/// Returns the value of argument \a name from \a args, or NULL if not found.
const grpc_arg* grpc_channel_args_find(const grpc_channel_args* args,
                                       const char* name);

bool grpc_channel_args_want_minimal_stack(const grpc_channel_args* args);

typedef struct grpc_integer_options {
  int default_value;  // Return this if value is outside of expected bounds.
  int min_value;
  int max_value;
} grpc_integer_options;

/// Returns the value of \a arg, subject to the constraints in \a options.
int grpc_channel_arg_get_integer(const grpc_arg* arg,
                                 const grpc_integer_options options);
/// Similar to the above, but needs to find the arg from \a args by the name
/// first.
int grpc_channel_args_find_integer(const grpc_channel_args* args,
                                   const char* name,
                                   const grpc_integer_options options);

/// Returns the value of \a arg if \a arg is of type GRPC_ARG_STRING.
/// Otherwise, emits a warning log, and returns nullptr.
/// If arg is nullptr, returns nullptr, and does not emit a warning.
char* grpc_channel_arg_get_string(const grpc_arg* arg);
/// Similar to the above, but needs to find the arg from \a args by the name
/// first.
char* grpc_channel_args_find_string(const grpc_channel_args* args,
                                    const char* name);
/// If \a arg is of type GRPC_ARG_INTEGER, returns true if it's non-zero.
/// Returns \a default_value if \a arg is of other types.
bool grpc_channel_arg_get_bool(const grpc_arg* arg, bool default_value);
/// Similar to the above, but needs to find the arg from \a args by the name
/// first.
bool grpc_channel_args_find_bool(const grpc_channel_args* args,
                                 const char* name, bool default_value);

template <typename T>
T* grpc_channel_args_find_pointer(const grpc_channel_args* args,
                                  const char* name) {
  const grpc_arg* arg = grpc_channel_args_find(args, name);
  if (arg == nullptr || arg->type != GRPC_ARG_POINTER) return nullptr;
  return static_cast<T*>(arg->value.pointer.p);
}

// Helpers for creating channel args.
grpc_arg grpc_channel_arg_string_create(char* name, char* value);
grpc_arg grpc_channel_arg_integer_create(char* name, int value);
grpc_arg grpc_channel_arg_pointer_create(char* name, void* value,
                                         const grpc_arg_pointer_vtable* vtable);

// Returns a string representing channel args in human-readable form.
std::string grpc_channel_args_string(const grpc_channel_args* args);

namespace grpc_core {
// Ensure no duplicate channel args (with some backwards compatibility hacks).
// Eliminate any grpc.internal.* args.
// Return a C++ object.
ChannelArgs ChannelArgsBuiltinPrecondition(const grpc_channel_args* src);
}  // namespace grpc_core

// Takes ownership of the old_args
typedef grpc_core::ChannelArgs (
    *grpc_channel_args_client_channel_creation_mutator)(
    const char* target, const grpc_core::ChannelArgs& old_args,
    grpc_channel_stack_type type);

// Should be called only once globally before grpc is init'ed.
void grpc_channel_args_set_client_channel_creation_mutator(
    grpc_channel_args_client_channel_creation_mutator cb);
// This will be called at the creation of each channel.
grpc_channel_args_client_channel_creation_mutator
grpc_channel_args_get_client_channel_creation_mutator();

#endif  // GRPC_SRC_CORE_LIB_CHANNEL_CHANNEL_ARGS_H<|MERGE_RESOLUTION|>--- conflicted
+++ resolved
@@ -281,25 +281,17 @@
 
   class Value {
    public:
-<<<<<<< HEAD
-
     explicit Value(int n, grpc_core::SourceLocation& location)
         : rep_(reinterpret_cast<void*>(n), &int_vtable_),
           location_(SetSourceLocationString(location)) {}
 
     explicit Value(std::string s, grpc_core::SourceLocation& location)
-        : rep_(RcString::Make(s).release(), &string_vtable_),
+        : rep_(RefCountedString::Make(s).release(), &string_vtable_),
           location_(SetSourceLocationString(location)) {}
 
     explicit Value(Pointer p, grpc_core::SourceLocation& location)
         : rep_(std::move(p)),
           location_(SetSourceLocationString(location)) {}
-=======
-    explicit Value(int n) : rep_(reinterpret_cast<void*>(n), &int_vtable_) {}
-    explicit Value(std::string s)
-        : rep_(RefCountedString::Make(s).release(), &string_vtable_) {}
-    explicit Value(Pointer p) : rep_(std::move(p)) {}
->>>>>>> 440eef22
 
     absl::optional<int> GetIfInt() const {
       if (rep_.c_vtable() != &int_vtable_) return absl::nullopt;
