// Copyright 2024 The gRPC Authors.
//
// Licensed under the Apache License, Version 2.0 (the "License");
// you may not use this file except in compliance with the License.
// You may obtain a copy of the License at
//
//     http://www.apache.org/licenses/LICENSE-2.0
//
// Unless required by applicable law or agreed to in writing, software
// distributed under the License is distributed on an "AS IS" BASIS,
// WITHOUT WARRANTIES OR CONDITIONS OF ANY KIND, either express or implied.
// See the License for the specific language governing permissions and
// limitations under the License.

#include <grpc/support/port_platform.h>

#include "src/core/lib/channel/metrics.h"

#include <memory>

#include "src/core/lib/gprpp/crash.h"

namespace grpc_core {

// Uses the Construct-on-First-Use idiom to avoid the static initialization
// order fiasco.
std::vector<GlobalInstrumentsRegistry::GlobalInstrumentDescriptor>&
GlobalInstrumentsRegistry::GetInstrumentList() {
  static NoDestruct<
      std::vector<GlobalInstrumentsRegistry::GlobalInstrumentDescriptor>>
      instruments;
  return *instruments;
}

GlobalInstrumentsRegistry::GlobalUInt64CounterHandle
GlobalInstrumentsRegistry::RegisterUInt64Counter(
    absl::string_view name, absl::string_view description,
    absl::string_view unit, absl::Span<const absl::string_view> label_keys,
    absl::Span<const absl::string_view> optional_label_keys,
    bool enable_by_default) {
  auto& instruments = GetInstrumentList();
  for (const auto& descriptor : instruments) {
    if (descriptor.name == name) {
      Crash(
          absl::StrFormat("Metric name %s has already been registered.", name));
    }
  }
  uint32_t index = instruments.size();
  GPR_ASSERT(index < std::numeric_limits<uint32_t>::max());
  GlobalInstrumentDescriptor descriptor;
  descriptor.value_type = ValueType::kUInt64;
  descriptor.instrument_type = InstrumentType::kCounter;
  descriptor.index = index;
  descriptor.enable_by_default = enable_by_default;
  descriptor.name = name;
  descriptor.description = description;
  descriptor.unit = unit;
  descriptor.label_keys = {label_keys.begin(), label_keys.end()};
  descriptor.optional_label_keys = {optional_label_keys.begin(),
                                    optional_label_keys.end()};
  instruments.push_back(std::move(descriptor));
  GlobalUInt64CounterHandle handle;
  handle.index = index;
  return handle;
}

GlobalInstrumentsRegistry::GlobalDoubleCounterHandle
GlobalInstrumentsRegistry::RegisterDoubleCounter(
    absl::string_view name, absl::string_view description,
    absl::string_view unit, absl::Span<const absl::string_view> label_keys,
    absl::Span<const absl::string_view> optional_label_keys,
    bool enable_by_default) {
  auto& instruments = GetInstrumentList();
  for (const auto& descriptor : instruments) {
    if (descriptor.name == name) {
      Crash(
          absl::StrFormat("Metric name %s has already been registered.", name));
    }
  }
  uint32_t index = instruments.size();
  GPR_ASSERT(index < std::numeric_limits<uint32_t>::max());
  GlobalInstrumentDescriptor descriptor;
  descriptor.value_type = ValueType::kDouble;
  descriptor.instrument_type = InstrumentType::kCounter;
  descriptor.index = index;
  descriptor.enable_by_default = enable_by_default;
  descriptor.name = name;
  descriptor.description = description;
  descriptor.unit = unit;
  descriptor.label_keys = {label_keys.begin(), label_keys.end()};
  descriptor.optional_label_keys = {optional_label_keys.begin(),
                                    optional_label_keys.end()};
  instruments.push_back(std::move(descriptor));
  GlobalDoubleCounterHandle handle;
  handle.index = index;
  return handle;
}

GlobalInstrumentsRegistry::GlobalUInt64HistogramHandle
GlobalInstrumentsRegistry::RegisterUInt64Histogram(
    absl::string_view name, absl::string_view description,
    absl::string_view unit, absl::Span<const absl::string_view> label_keys,
    absl::Span<const absl::string_view> optional_label_keys,
    bool enable_by_default) {
  auto& instruments = GetInstrumentList();
  for (const auto& descriptor : instruments) {
    if (descriptor.name == name) {
      Crash(
          absl::StrFormat("Metric name %s has already been registered.", name));
    }
  }
  uint32_t index = instruments.size();
  GPR_ASSERT(index < std::numeric_limits<uint32_t>::max());
  GlobalInstrumentDescriptor descriptor;
  descriptor.value_type = ValueType::kUInt64;
  descriptor.instrument_type = InstrumentType::kHistogram;
  descriptor.index = index;
  descriptor.enable_by_default = enable_by_default;
  descriptor.name = name;
  descriptor.description = description;
  descriptor.unit = unit;
  descriptor.label_keys = {label_keys.begin(), label_keys.end()};
  descriptor.optional_label_keys = {optional_label_keys.begin(),
                                    optional_label_keys.end()};
  instruments.push_back(std::move(descriptor));
  GlobalUInt64HistogramHandle handle;
  handle.index = index;
  return handle;
}

GlobalInstrumentsRegistry::GlobalDoubleHistogramHandle
GlobalInstrumentsRegistry::RegisterDoubleHistogram(
    absl::string_view name, absl::string_view description,
    absl::string_view unit, absl::Span<const absl::string_view> label_keys,
    absl::Span<const absl::string_view> optional_label_keys,
    bool enable_by_default) {
  auto& instruments = GetInstrumentList();
  for (const auto& descriptor : instruments) {
    if (descriptor.name == name) {
      Crash(
          absl::StrFormat("Metric name %s has already been registered.", name));
    }
  }
  uint32_t index = instruments.size();
  GPR_ASSERT(index < std::numeric_limits<uint32_t>::max());
  GlobalInstrumentDescriptor descriptor;
  descriptor.value_type = ValueType::kDouble;
  descriptor.instrument_type = InstrumentType::kHistogram;
  descriptor.index = index;
  descriptor.enable_by_default = enable_by_default;
  descriptor.name = name;
  descriptor.description = description;
  descriptor.unit = unit;
  descriptor.label_keys = {label_keys.begin(), label_keys.end()};
  descriptor.optional_label_keys = {optional_label_keys.begin(),
                                    optional_label_keys.end()};
  instruments.push_back(std::move(descriptor));
  GlobalDoubleHistogramHandle handle;
  handle.index = index;
  return handle;
}

GlobalInstrumentsRegistry::GlobalInt64GaugeHandle
GlobalInstrumentsRegistry::RegisterInt64Gauge(
    absl::string_view name, absl::string_view description,
    absl::string_view unit, absl::Span<const absl::string_view> label_keys,
    absl::Span<const absl::string_view> optional_label_keys,
    bool enable_by_default) {
  auto& instruments = GetInstrumentList();
  for (const auto& descriptor : instruments) {
    if (descriptor.name == name) {
      Crash(
          absl::StrFormat("Metric name %s has already been registered.", name));
    }
  }
  uint32_t index = instruments.size();
  GPR_ASSERT(index < std::numeric_limits<uint32_t>::max());
  GlobalInstrumentDescriptor descriptor;
  descriptor.value_type = ValueType::kInt64;
  descriptor.instrument_type = InstrumentType::kGauge;
  descriptor.index = index;
  descriptor.enable_by_default = enable_by_default;
  descriptor.name = name;
  descriptor.description = description;
  descriptor.unit = unit;
  descriptor.label_keys = {label_keys.begin(), label_keys.end()};
  descriptor.optional_label_keys = {optional_label_keys.begin(),
                                    optional_label_keys.end()};
  instruments.push_back(std::move(descriptor));
  GlobalInt64GaugeHandle handle;
  handle.index = index;
  return handle;
}

GlobalInstrumentsRegistry::GlobalDoubleGaugeHandle
GlobalInstrumentsRegistry::RegisterDoubleGauge(
    absl::string_view name, absl::string_view description,
    absl::string_view unit, absl::Span<const absl::string_view> label_keys,
    absl::Span<const absl::string_view> optional_label_keys,
    bool enable_by_default) {
  auto& instruments = GetInstrumentList();
  for (const auto& descriptor : instruments) {
    if (descriptor.name == name) {
      Crash(
          absl::StrFormat("Metric name %s has already been registered.", name));
    }
  }
  uint32_t index = instruments.size();
  GPR_ASSERT(index < std::numeric_limits<uint32_t>::max());
  GlobalInstrumentDescriptor descriptor;
  descriptor.value_type = ValueType::kDouble;
  descriptor.instrument_type = InstrumentType::kGauge;
  descriptor.index = index;
  descriptor.enable_by_default = enable_by_default;
  descriptor.name = name;
  descriptor.description = description;
  descriptor.unit = unit;
  descriptor.label_keys = {label_keys.begin(), label_keys.end()};
  descriptor.optional_label_keys = {optional_label_keys.begin(),
                                    optional_label_keys.end()};
  instruments.push_back(std::move(descriptor));
  GlobalDoubleGaugeHandle handle;
  handle.index = index;
  return handle;
}

GlobalInstrumentsRegistry::GlobalCallbackInt64GaugeHandle
GlobalInstrumentsRegistry::RegisterCallbackInt64Gauge(
    absl::string_view name, absl::string_view description,
    absl::string_view unit, absl::Span<const absl::string_view> label_keys,
    absl::Span<const absl::string_view> optional_label_keys,
    bool enable_by_default) {
  auto& instruments = GetInstrumentList();
  for (const auto& descriptor : instruments) {
    if (descriptor.name == name) {
      Crash(
          absl::StrFormat("Metric name %s has already been registered.", name));
    }
  }
  uint32_t index = instruments.size();
  GPR_ASSERT(index < std::numeric_limits<uint32_t>::max());
  GlobalInstrumentDescriptor descriptor;
  descriptor.value_type = ValueType::kInt64;
  descriptor.instrument_type = InstrumentType::kCallbackGauge;
  descriptor.index = index;
  descriptor.enable_by_default = enable_by_default;
  descriptor.name = name;
  descriptor.description = description;
  descriptor.unit = unit;
  descriptor.label_keys = {label_keys.begin(), label_keys.end()};
  descriptor.optional_label_keys = {optional_label_keys.begin(),
                                    optional_label_keys.end()};
  instruments.push_back(std::move(descriptor));
  GlobalCallbackInt64GaugeHandle handle;
  handle.index = index;
  return handle;
}

GlobalInstrumentsRegistry::GlobalCallbackDoubleGaugeHandle
GlobalInstrumentsRegistry::RegisterCallbackDoubleGauge(
    absl::string_view name, absl::string_view description,
    absl::string_view unit, absl::Span<const absl::string_view> label_keys,
    absl::Span<const absl::string_view> optional_label_keys,
    bool enable_by_default) {
  auto& instruments = GetInstrumentList();
  for (const auto& descriptor : instruments) {
    if (descriptor.name == name) {
      Crash(
          absl::StrFormat("Metric name %s has already been registered.", name));
    }
  }
  uint32_t index = instruments.size();
  GPR_ASSERT(index < std::numeric_limits<uint32_t>::max());
  GlobalInstrumentDescriptor descriptor;
  descriptor.value_type = ValueType::kDouble;
  descriptor.instrument_type = InstrumentType::kCallbackGauge;
  descriptor.index = index;
  descriptor.enable_by_default = enable_by_default;
  descriptor.name = name;
  descriptor.description = description;
  descriptor.unit = unit;
  descriptor.label_keys = {label_keys.begin(), label_keys.end()};
  descriptor.optional_label_keys = {optional_label_keys.begin(),
                                    optional_label_keys.end()};
  instruments.push_back(std::move(descriptor));
  GlobalCallbackDoubleGaugeHandle handle;
  handle.index = index;
  return handle;
}

void GlobalInstrumentsRegistry::ForEach(
    absl::FunctionRef<void(const GlobalInstrumentDescriptor&)> f) {
  for (const auto& instrument : GetInstrumentList()) {
    f(instrument);
  }
}

const GlobalInstrumentsRegistry::GlobalInstrumentDescriptor&
GlobalInstrumentsRegistry::GetInstrumentDescriptor(
    GlobalInstrumentHandle handle) {
  return GetInstrumentList().at(handle.index);
}

RegisteredMetricCallback::RegisteredMetricCallback(
    GlobalStatsPluginRegistry::StatsPluginGroup& stats_plugin_group,
    absl::AnyInvocable<void(CallbackMetricReporter&)> callback,
    std::vector<GlobalInstrumentsRegistry::GlobalCallbackHandle> metrics,
    Duration min_interval)
    : stats_plugin_group_(stats_plugin_group),
      callback_(std::move(callback)),
      metrics_(std::move(metrics)),
      min_interval_(min_interval) {
<<<<<<< HEAD
  for (auto& plugin : stats_plugin_group_) {
    plugin->AddCallback(this);
=======
  for (auto& state : stats_plugin_group_.plugins_state_) {
    state.plugin->AddCallback(this);
>>>>>>> c54c69dc
  }
}

RegisteredMetricCallback::~RegisteredMetricCallback() {
<<<<<<< HEAD
  for (auto& plugin : stats_plugin_group_) {
    plugin->RemoveCallback(this);
=======
  for (auto& state : stats_plugin_group_.plugins_state_) {
    state.plugin->RemoveCallback(this);
>>>>>>> c54c69dc
  }
}

std::unique_ptr<RegisteredMetricCallback>
GlobalStatsPluginRegistry::StatsPluginGroup::RegisterCallback(
    absl::AnyInvocable<void(CallbackMetricReporter&)> callback,
    std::vector<GlobalInstrumentsRegistry::GlobalCallbackHandle> metrics,
    Duration min_interval) {
  return std::make_unique<RegisteredMetricCallback>(
      *this, std::move(callback), std::move(metrics), min_interval);
}

void GlobalStatsPluginRegistry::StatsPluginGroup::AddClientCallTracers(
    const Slice& path, bool registered_method,
    grpc_call_context_element* call_context) {
  for (auto& state : plugins_state_) {
    auto* call_tracer = state.plugin->GetClientCallTracer(
        path, registered_method, state.scope_config);
    if (call_tracer != nullptr) {
      AddClientCallTracerToContext(call_context, call_tracer);
    }
  }
}

void GlobalStatsPluginRegistry::StatsPluginGroup::AddServerCallTracers(
    grpc_call_context_element* call_context) {
  for (auto& state : plugins_state_) {
    auto* call_tracer = state.plugin->GetServerCallTracer(state.scope_config);
    if (call_tracer != nullptr) {
      AddServerCallTracerToContext(call_context, call_tracer);
    }
  }
}

NoDestruct<Mutex> GlobalStatsPluginRegistry::mutex_;
NoDestruct<std::vector<std::shared_ptr<StatsPlugin>>>
    GlobalStatsPluginRegistry::plugins_;

void GlobalStatsPluginRegistry::RegisterStatsPlugin(
    std::shared_ptr<StatsPlugin> plugin) {
  MutexLock lock(&*mutex_);
  plugins_->push_back(std::move(plugin));
}

GlobalStatsPluginRegistry::StatsPluginGroup
GlobalStatsPluginRegistry::GetStatsPluginsForChannel(
    const StatsPlugin::ChannelScope& scope) {
  MutexLock lock(&*mutex_);
  StatsPluginGroup group;
  for (const auto& plugin : *plugins_) {
    bool is_enabled = false;
    std::shared_ptr<StatsPlugin::ScopeConfig> config;
    std::tie(is_enabled, config) = plugin->IsEnabledForChannel(scope);
    if (is_enabled) {
      group.AddStatsPlugin(plugin, std::move(config));
    }
  }
  return group;
}

GlobalStatsPluginRegistry::StatsPluginGroup
GlobalStatsPluginRegistry::GetStatsPluginsForServer(const ChannelArgs& args) {
  MutexLock lock(&*mutex_);
  StatsPluginGroup group;
  for (const auto& plugin : *plugins_) {
    bool is_enabled = false;
    std::shared_ptr<StatsPlugin::ScopeConfig> config;
    std::tie(is_enabled, config) = plugin->IsEnabledForServer(args);
    if (is_enabled) {
      group.AddStatsPlugin(plugin, std::move(config));
    }
  }
  return group;
}

GlobalStatsPluginRegistry::StatsPluginGroup
GlobalStatsPluginRegistry::GetStatsPluginsForServer(const ChannelArgs& args) {
  MutexLock lock(&*mutex_);
  StatsPluginGroup group;
  for (const auto& plugin : *plugins_) {
    if (plugin->IsEnabledForServer(args)) {
      group.push_back(plugin);
    }
  }
  return group;
}

}  // namespace grpc_core<|MERGE_RESOLUTION|>--- conflicted
+++ resolved
@@ -310,24 +310,14 @@
       callback_(std::move(callback)),
       metrics_(std::move(metrics)),
       min_interval_(min_interval) {
-<<<<<<< HEAD
-  for (auto& plugin : stats_plugin_group_) {
-    plugin->AddCallback(this);
-=======
   for (auto& state : stats_plugin_group_.plugins_state_) {
     state.plugin->AddCallback(this);
->>>>>>> c54c69dc
   }
 }
 
 RegisteredMetricCallback::~RegisteredMetricCallback() {
-<<<<<<< HEAD
-  for (auto& plugin : stats_plugin_group_) {
-    plugin->RemoveCallback(this);
-=======
   for (auto& state : stats_plugin_group_.plugins_state_) {
     state.plugin->RemoveCallback(this);
->>>>>>> c54c69dc
   }
 }
 
