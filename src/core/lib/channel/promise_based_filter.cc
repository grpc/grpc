// Copyright 2022 gRPC authors.
//
// Licensed under the Apache License, Version 2.0 (the "License");
// you may not use this file except in compliance with the License.
// You may obtain a copy of the License at
//
//     http://www.apache.org/licenses/LICENSE-2.0
//
// Unless required by applicable law or agreed to in writing, software
// distributed under the License is distributed on an "AS IS" BASIS,
// WITHOUT WARRANTIES OR CONDITIONS OF ANY KIND, either express or implied.
// See the License for the specific language governing permissions and
// limitations under the License.

#include "src/core/lib/channel/promise_based_filter.h"

#include <grpc/status.h>
#include <grpc/support/port_platform.h>

#include <algorithm>
#include <memory>
#include <string>
#include <utility>
#include <vector>

#include "src/core/lib/channel/channel_stack.h"
#include "src/core/lib/debug/trace.h"
#include "src/core/lib/iomgr/error.h"
#include "src/core/lib/promise/seq.h"
#include "src/core/lib/slice/slice.h"
#include "src/core/util/crash.h"
#include "src/core/util/grpc_check.h"
#include "src/core/util/latent_see.h"
#include "src/core/util/manual_constructor.h"
#include "src/core/util/status_helper.h"
#include "absl/base/attributes.h"
#include "absl/functional/function_ref.h"
#include "absl/log/log.h"
#include "absl/status/status.h"
#include "absl/strings/str_cat.h"
#include "absl/strings/str_format.h"
#include "absl/strings/str_join.h"

namespace grpc_core {
namespace promise_filter_detail {

namespace {
class FakeActivity final : public Activity {
 public:
  explicit FakeActivity(Activity* wake_activity)
      : wake_activity_(wake_activity) {}
  void Orphan() override {}
  void ForceImmediateRepoll(WakeupMask) override {}
  Waker MakeOwningWaker() override { return wake_activity_->MakeOwningWaker(); }
  Waker MakeNonOwningWaker() override {
    return wake_activity_->MakeNonOwningWaker();
  }
  void Run(absl::FunctionRef<void()> f) {
    ScopedActivity activity(this);
    f();
  }

 private:
  Activity* const wake_activity_;
};

absl::Status StatusFromMetadata(const ServerMetadata& md) {
  auto status_code = md.get(GrpcStatusMetadata()).value_or(GRPC_STATUS_UNKNOWN);
  if (status_code == GRPC_STATUS_OK) {
    return absl::OkStatus();
  }
  const auto* message = md.get_pointer(GrpcMessageMetadata());
  return grpc_error_set_int(
      absl::Status(static_cast<absl::StatusCode>(status_code),
                   message == nullptr ? "" : message->as_string_view()),
      StatusIntProperty::kRpcStatus, status_code);
}
}  // namespace

///////////////////////////////////////////////////////////////////////////////
// BaseCallData

BaseCallData::BaseCallData(
    grpc_call_element* elem, const grpc_call_element_args* args, uint8_t flags,
    absl::FunctionRef<Interceptor*()> make_send_interceptor,
    absl::FunctionRef<Interceptor*()> make_recv_interceptor)
    : channelz::DataSource([args]() -> RefCountedPtr<channelz::BaseNode> {
        channelz::CallNode* call_node =
            args->arena->GetContext<channelz::CallNode>();
        if (call_node == nullptr) return nullptr;
        return call_node->Ref();
      }()),
      call_stack_(args->call_stack),
      elem_(elem),
      arena_(args->arena),
      call_combiner_(args->call_combiner),
      deadline_(args->deadline),
      server_initial_metadata_pipe_(
          flags & kFilterExaminesServerInitialMetadata
              ? arena_->New<Pipe<ServerMetadataHandle>>(arena_)
              : nullptr),
      send_message_(
          flags & kFilterExaminesOutboundMessages
              ? arena_->New<SendMessage>(this, make_send_interceptor())
              : nullptr),
      receive_message_(
          flags & kFilterExaminesInboundMessages
              ? arena_->New<ReceiveMessage>(this, make_recv_interceptor())
              : nullptr) {}

BaseCallData::~BaseCallData() {
  FakeActivity(this).Run([this] {
    if (send_message_ != nullptr) {
      send_message_->~SendMessage();
    }
    if (receive_message_ != nullptr) {
      receive_message_->~ReceiveMessage();
    }
    if (server_initial_metadata_pipe_ != nullptr) {
      server_initial_metadata_pipe_->~Pipe();
    }
  });
}

// We don't form ActivityPtr's to this type, and consequently don't need
// Orphan().
void BaseCallData::Orphan() { abort(); }

// For now we don't care about owning/non-owning wakers, instead just share
// implementation.
Waker BaseCallData::MakeNonOwningWaker() { return MakeOwningWaker(); }

Waker BaseCallData::MakeOwningWaker() {
  GRPC_CALL_STACK_REF(call_stack_, "waker");
  return Waker(this, 0);
}

void BaseCallData::Wakeup(WakeupMask) {
  auto wakeup = [](void* p, grpc_error_handle) {
    auto* self = static_cast<BaseCallData*>(p);
    self->OnWakeup();
    self->Drop(0);
  };
  auto* closure = GRPC_CLOSURE_CREATE(wakeup, this, nullptr);
  GRPC_CALL_COMBINER_START(call_combiner_, closure, absl::OkStatus(), "wakeup");
}

void BaseCallData::Drop(WakeupMask) {
  GRPC_CALL_STACK_UNREF(call_stack_, "waker");
}

std::string BaseCallData::LogTag() const {
  return absl::StrCat(
      ClientOrServerString(), "[", elem_->filter->name, ":0x",
      absl::Hex(reinterpret_cast<uintptr_t>(elem_), absl::kZeroPad8), "]");
}

void BaseCallData::AddData(channelz::DataSink sink) {
<<<<<<< HEAD
  EnsureRunInExecCtx([this, sink = std::move(sink)]() {
=======
  EnsureRunInExecCtx([this, sink = std::move(sink)]() mutable {
>>>>>>> ad19eab6
    auto add = [sink, this](grpc_error_handle) mutable {
      sink.AddData(elem_->filter->name.name(), ChannelzProperties());
      GRPC_CALL_COMBINER_STOP(call_combiner(), "channelz_add_data");
      GRPC_CALL_STACK_UNREF(call_stack_, "channelz_add_data");
    };
    GRPC_CALL_STACK_REF(call_stack_, "channelz_add_data");
    GRPC_CALL_COMBINER_START(call_combiner_, NewClosure(std::move(add)),
                             absl::OkStatus(), "channelz_add_data");
  });
}

channelz::PropertyList BaseCallData::ChannelzProperties() const {
  channelz::PropertyList properties;
  properties.Set("deadline", deadline_);
  if (send_message_ != nullptr) {
    properties.Set("promise_based_send_message",
                   send_message_->ChannelzProperties());
  }
  if (receive_message_ != nullptr) {
    properties.Set("promise_based_receive_message",
                   receive_message_->ChannelzProperties());
  }
  if (server_initial_metadata_pipe_ != nullptr) {
    properties.Set("server_initial_metadata_pipe",
                   server_initial_metadata_pipe_->sender.ChannelzProperties());
  }
  return properties;
}

///////////////////////////////////////////////////////////////////////////////
// BaseCallData::CapturedBatch

namespace {
uintptr_t* RefCountField(grpc_transport_stream_op_batch* b) {
  return &b->handler_private.closure.error_data.scratch;
}
}  // namespace

BaseCallData::CapturedBatch::CapturedBatch() : batch_(nullptr) {}

BaseCallData::CapturedBatch::CapturedBatch(
    grpc_transport_stream_op_batch* batch) {
  *RefCountField(batch) = 1;
  batch_ = batch;
}

BaseCallData::CapturedBatch::~CapturedBatch() {
  if (batch_ == nullptr) return;
  // A ref can be dropped by destruction, but it must not release the batch
  uintptr_t& refcnt = *RefCountField(batch_);
  if (refcnt == 0) return;  // refcnt==0 ==> cancelled
  --refcnt;
  GRPC_CHECK_NE(refcnt, 0u);
}

BaseCallData::CapturedBatch::CapturedBatch(const CapturedBatch& rhs)
    : batch_(rhs.batch_) {
  if (batch_ == nullptr) return;
  uintptr_t& refcnt = *RefCountField(batch_);
  if (refcnt == 0) return;  // refcnt==0 ==> cancelled
  ++refcnt;
}

BaseCallData::CapturedBatch& BaseCallData::CapturedBatch::operator=(
    const CapturedBatch& b) {
  CapturedBatch temp(b);
  Swap(&temp);
  return *this;
}

BaseCallData::CapturedBatch::CapturedBatch(CapturedBatch&& rhs) noexcept
    : batch_(rhs.batch_) {
  rhs.batch_ = nullptr;
}

BaseCallData::CapturedBatch& BaseCallData::CapturedBatch::operator=(
    CapturedBatch&& b) noexcept {
  Swap(&b);
  return *this;
}

void BaseCallData::CapturedBatch::ResumeWith(Flusher* releaser) {
  auto* batch = std::exchange(batch_, nullptr);
  GRPC_CHECK_NE(batch, nullptr);
  uintptr_t& refcnt = *RefCountField(batch);
  if (refcnt == 0) {
    // refcnt==0 ==> cancelled
    GRPC_TRACE_LOG(channel, INFO)
        << releaser->call()->DebugTag() << "RESUME BATCH REQUEST CANCELLED";
    return;
  }
  if (--refcnt == 0) {
    releaser->Resume(batch);
  }
}

void BaseCallData::CapturedBatch::CompleteWith(Flusher* releaser) {
  auto* batch = std::exchange(batch_, nullptr);
  GRPC_CHECK_NE(batch, nullptr);
  uintptr_t& refcnt = *RefCountField(batch);
  if (refcnt == 0) return;  // refcnt==0 ==> cancelled
  if (--refcnt == 0) {
    releaser->Complete(batch);
  }
}

void BaseCallData::CapturedBatch::CancelWith(grpc_error_handle error,
                                             Flusher* releaser) {
  auto* batch = std::exchange(batch_, nullptr);
  GRPC_CHECK_NE(batch, nullptr);
  uintptr_t& refcnt = *RefCountField(batch);
  if (refcnt == 0) {
    // refcnt==0 ==> cancelled
    return;
  }
  refcnt = 0;
  releaser->Cancel(batch, error);
}

///////////////////////////////////////////////////////////////////////////////
// BaseCallData::Flusher

BaseCallData::Flusher::Flusher(BaseCallData* call) : call_(call) {
  GRPC_CALL_STACK_REF(call_->call_stack(), "flusher");
}

BaseCallData::Flusher::~Flusher() {
  if (release_.empty()) {
    if (call_closures_.size() == 0) {
      GRPC_CALL_COMBINER_STOP(call_->call_combiner(), "nothing to flush");
      GRPC_CALL_STACK_UNREF(call_->call_stack(), "flusher");
      return;
    }
    call_closures_.RunClosures(call_->call_combiner());
    GRPC_CALL_STACK_UNREF(call_->call_stack(), "flusher");
    return;
  }
  auto call_next_op = [](void* p, grpc_error_handle) {
    auto* batch = static_cast<grpc_transport_stream_op_batch*>(p);
    BaseCallData* call =
        static_cast<BaseCallData*>(batch->handler_private.extra_arg);
    GRPC_TRACE_LOG(channel, INFO)
        << "FLUSHER:forward batch via closure: "
        << grpc_transport_stream_op_batch_string(batch, false);
    grpc_call_next_op(call->elem(), batch);
    GRPC_CALL_STACK_UNREF(call->call_stack(), "flusher_batch");
  };
  for (size_t i = 1; i < release_.size(); i++) {
    auto* batch = release_[i];
    if (call_->call() != nullptr && call_->call()->traced()) {
      batch->is_traced = true;
    }
    GRPC_TRACE_LOG(channel, INFO)
        << "FLUSHER:queue batch to forward in closure: "
        << grpc_transport_stream_op_batch_string(release_[i], false);
    batch->handler_private.extra_arg = call_;
    GRPC_CLOSURE_INIT(&batch->handler_private.closure, call_next_op, batch,
                      nullptr);
    GRPC_CALL_STACK_REF(call_->call_stack(), "flusher_batch");
    call_closures_.Add(&batch->handler_private.closure, absl::OkStatus(),
                       "flusher_batch");
  }
  call_closures_.RunClosuresWithoutYielding(call_->call_combiner());
  GRPC_TRACE_LOG(channel, INFO)
      << "FLUSHER:forward batch: "
      << grpc_transport_stream_op_batch_string(release_[0], false);
  if (call_->call() != nullptr && call_->call()->traced()) {
    release_[0]->is_traced = true;
  }
  grpc_call_next_op(call_->elem(), release_[0]);
  GRPC_CALL_STACK_UNREF(call_->call_stack(), "flusher");
}

///////////////////////////////////////////////////////////////////////////////
// BaseCallData::SendMessage

const char* BaseCallData::SendMessage::StateString(State state) {
  switch (state) {
    case State::kInitial:
      return "INITIAL";
    case State::kIdle:
      return "IDLE";
    case State::kGotBatchNoPipe:
      return "GOT_BATCH_NO_PIPE";
    case State::kGotBatch:
      return "GOT_BATCH";
    case State::kPushedToPipe:
      return "PUSHED_TO_PIPE";
    case State::kForwardedBatch:
      return "FORWARDED_BATCH";
    case State::kBatchCompleted:
      return "BATCH_COMPLETED";
    case State::kCancelled:
      return "CANCELLED";
    case State::kCancelledButNotYetPolled:
      return "CANCELLED_BUT_NOT_YET_POLLED";
    case State::kCancelledButNoStatus:
      return "CANCELLED_BUT_NO_STATUS";
  }
  return "UNKNOWN";
}

void BaseCallData::SendMessage::StartOp(CapturedBatch batch) {
  GRPC_TRACE_LOG(channel, INFO)
      << base_->LogTag() << " SendMessage.StartOp st=" << StateString(state_);
  switch (state_) {
    case State::kInitial:
      state_ = State::kGotBatchNoPipe;
      break;
    case State::kIdle:
      state_ = State::kGotBatch;
      break;
    case State::kGotBatch:
    case State::kGotBatchNoPipe:
    case State::kForwardedBatch:
    case State::kBatchCompleted:
    case State::kPushedToPipe:
      Crash(absl::StrFormat("ILLEGAL STATE: %s", StateString(state_)));
    case State::kCancelled:
    case State::kCancelledButNotYetPolled:
    case State::kCancelledButNoStatus:
      return;
  }
  batch_ = batch;
  intercepted_on_complete_ = std::exchange(batch_->on_complete, &on_complete_);
}

template <typename T>
void BaseCallData::SendMessage::GotPipe(T* pipe_end) {
  GRPC_TRACE_LOG(channel, INFO)
      << base_->LogTag() << " SendMessage.GotPipe st=" << StateString(state_);
  GRPC_CHECK_NE(pipe_end, nullptr);
  switch (state_) {
    case State::kInitial:
      state_ = State::kIdle;
      GetContext<Activity>()->ForceImmediateRepoll();
      break;
    case State::kGotBatchNoPipe:
      state_ = State::kGotBatch;
      GetContext<Activity>()->ForceImmediateRepoll();
      break;
    case State::kIdle:
    case State::kGotBatch:
    case State::kForwardedBatch:
    case State::kBatchCompleted:
    case State::kPushedToPipe:
    case State::kCancelledButNoStatus:
      Crash(absl::StrFormat("ILLEGAL STATE: %s", StateString(state_)));
    case State::kCancelled:
    case State::kCancelledButNotYetPolled:
      return;
  }
  interceptor_->GotPipe(pipe_end);
}

bool BaseCallData::SendMessage::IsIdle() const {
  switch (state_) {
    case State::kInitial:
    case State::kIdle:
    case State::kForwardedBatch:
    case State::kCancelled:
    case State::kCancelledButNotYetPolled:
    case State::kCancelledButNoStatus:
      return true;
    case State::kGotBatchNoPipe:
    case State::kGotBatch:
    case State::kBatchCompleted:
    case State::kPushedToPipe:
      return false;
  }
  GPR_UNREACHABLE_CODE(return false);
}

void BaseCallData::SendMessage::OnComplete(absl::Status status) {
  Flusher flusher(base_);
  GRPC_TRACE_LOG(channel, INFO)
      << base_->LogTag() << " SendMessage.OnComplete st=" << StateString(state_)
      << " status=" << status;
  switch (state_) {
    case State::kInitial:
    case State::kIdle:
    case State::kGotBatchNoPipe:
    case State::kPushedToPipe:
    case State::kGotBatch:
    case State::kBatchCompleted:
      Crash(absl::StrFormat("ILLEGAL STATE: %s", StateString(state_)));
      break;
    case State::kCancelled:
    case State::kCancelledButNotYetPolled:
    case State::kCancelledButNoStatus:
      flusher.AddClosure(intercepted_on_complete_, status,
                         "forward after cancel");
      break;
    case State::kForwardedBatch:
      completed_status_ = status;
      state_ = State::kBatchCompleted;
      ScopedContext ctx(base_);
      base_->WakeInsideCombiner(&flusher);
      break;
  }
}

void BaseCallData::SendMessage::Done(const ServerMetadata& metadata,
                                     Flusher* flusher) {
  GRPC_TRACE_LOG(channel, INFO)
      << base_->LogTag() << " SendMessage.Done st=" << StateString(state_)
      << " md=" << metadata.DebugString();
  switch (state_) {
    case State::kCancelled:
    case State::kCancelledButNotYetPolled:
      break;
    case State::kInitial:
      state_ = State::kCancelled;
      break;
    case State::kIdle:
    case State::kForwardedBatch:
      state_ = State::kCancelledButNotYetPolled;
      if (base_->is_current()) base_->ForceImmediateRepoll();
      break;
    case State::kCancelledButNoStatus:
    case State::kGotBatchNoPipe:
    case State::kGotBatch: {
      std::string temp;
      batch_.CancelWith(
          absl::Status(
              static_cast<absl::StatusCode>(metadata.get(GrpcStatusMetadata())
                                                .value_or(GRPC_STATUS_UNKNOWN)),
              metadata.GetStringValue("grpc-message", &temp).value_or("")),
          flusher);
      state_ = State::kCancelledButNotYetPolled;
    } break;
    case State::kBatchCompleted:
      Crash(absl::StrFormat("ILLEGAL STATE: %s", StateString(state_)));
      break;
    case State::kPushedToPipe:
      push_.reset();
      next_.reset();
      state_ = State::kCancelledButNotYetPolled;
      if (base_->is_current()) base_->ForceImmediateRepoll();
      break;
  }
}

void BaseCallData::SendMessage::WakeInsideCombiner(Flusher* flusher,
                                                   bool allow_push_to_pipe) {
  GRPC_TRACE_LOG(channel, INFO)
      << base_->LogTag()
      << " SendMessage.WakeInsideCombiner st=" << StateString(state_)
      << (state_ == State::kBatchCompleted
              ? absl::StrCat(" status=", completed_status_.ToString())
              : "");
  switch (state_) {
    case State::kInitial:
    case State::kIdle:
    case State::kGotBatchNoPipe:
    case State::kCancelled:
    case State::kCancelledButNoStatus:
      break;
    case State::kCancelledButNotYetPolled:
      interceptor()->Push()->Close();
      state_ = State::kCancelled;
      break;
    case State::kGotBatch:
      if (allow_push_to_pipe) {
        state_ = State::kPushedToPipe;
        auto message = Arena::MakePooled<Message>();
        message->payload()->Swap(batch_->payload->send_message.send_message);
        message->mutable_flags() = batch_->payload->send_message.flags;
        push_ = interceptor()->Push()->Push(std::move(message));
        next_.emplace(interceptor()->Pull()->Next());
      } else {
        break;
      }
      [[fallthrough]];
    case State::kPushedToPipe: {
      GRPC_CHECK(push_.has_value());
      auto r_push = (*push_)();
      if (auto* p = r_push.value_if_ready()) {
        GRPC_TRACE_LOG(channel, INFO)
            << base_->LogTag()
            << " SendMessage.WakeInsideCombiner push complete, "
               "result="
            << (*p ? "true" : "false");
        // We haven't pulled through yet, so this certainly shouldn't succeed.
        GRPC_CHECK(!*p);
        state_ = State::kCancelled;
        batch_.CancelWith(absl::CancelledError(), flusher);
        break;
      }
      GRPC_CHECK(next_.has_value());
      auto r_next = (*next_)();
      if (auto* p = r_next.value_if_ready()) {
        GRPC_TRACE_LOG(channel, INFO)
            << base_->LogTag()
            << " SendMessage.WakeInsideCombiner next complete, "
               "result.has_value="
            << (p->has_value() ? "true" : "false");
        if (p->has_value()) {
          batch_->payload->send_message.send_message->Swap((**p)->payload());
          batch_->payload->send_message.flags = (**p)->flags();
          state_ = State::kForwardedBatch;
          batch_.ResumeWith(flusher);
          next_.reset();
          if ((*push_)().ready()) push_.reset();
        } else {
          state_ = State::kCancelledButNoStatus;
          next_.reset();
          push_.reset();
        }
      }
    } break;
    case State::kForwardedBatch:
      if (push_.has_value() && (*push_)().ready()) {
        push_.reset();
      }
      break;
    case State::kBatchCompleted:
      if (push_.has_value() && (*push_)().pending()) {
        break;
      }
      if (completed_status_.ok()) {
        state_ = State::kIdle;
        GetContext<Activity>()->ForceImmediateRepoll();
      } else {
        state_ = State::kCancelled;
      }
      flusher->AddClosure(intercepted_on_complete_, completed_status_,
                          "batch_completed");
      break;
  }
}

///////////////////////////////////////////////////////////////////////////////
// BaseCallData::ReceiveMessage

const char* BaseCallData::ReceiveMessage::StateString(State state) {
  switch (state) {
    case State::kInitial:
      return "INITIAL";
    case State::kIdle:
      return "IDLE";
    case State::kForwardedBatchNoPipe:
      return "FORWARDED_BATCH_NO_PIPE";
    case State::kForwardedBatch:
      return "FORWARDED_BATCH";
    case State::kBatchCompletedNoPipe:
      return "BATCH_COMPLETED_NO_PIPE";
    case State::kBatchCompleted:
      return "BATCH_COMPLETED";
    case State::kPushedToPipe:
      return "PUSHED_TO_PIPE";
    case State::kPulledFromPipe:
      return "PULLED_FROM_PIPE";
    case State::kCancelled:
      return "CANCELLED";
    case State::kCancelledWhilstForwarding:
      return "CANCELLED_WHILST_FORWARDING";
    case State::kCancelledWhilstForwardingNoPipe:
      return "CANCELLED_WHILST_FORWARDING_NO_PIPE";
    case State::kBatchCompletedButCancelled:
      return "BATCH_COMPLETED_BUT_CANCELLED";
    case State::kBatchCompletedButCancelledNoPipe:
      return "BATCH_COMPLETED_BUT_CANCELLED_NO_PIPE";
    case State::kCancelledWhilstIdle:
      return "CANCELLED_WHILST_IDLE";
    case State::kCompletedWhilePulledFromPipe:
      return "COMPLETED_WHILE_PULLED_FROM_PIPE";
    case State::kCompletedWhilePushedToPipe:
      return "COMPLETED_WHILE_PUSHED_TO_PIPE";
    case State::kCompletedWhileBatchCompleted:
      return "COMPLETED_WHILE_BATCH_COMPLETED";
  }
  return "UNKNOWN";
}

void BaseCallData::ReceiveMessage::StartOp(CapturedBatch& batch) {
  GRPC_TRACE_LOG(channel, INFO)
      << base_->LogTag()
      << " ReceiveMessage.StartOp st=" << StateString(state_);
  switch (state_) {
    case State::kInitial:
      state_ = State::kForwardedBatchNoPipe;
      break;
    case State::kIdle:
      state_ = State::kForwardedBatch;
      break;
    case State::kCancelledWhilstForwarding:
    case State::kCancelledWhilstForwardingNoPipe:
    case State::kBatchCompletedButCancelled:
    case State::kBatchCompletedButCancelledNoPipe:
    case State::kForwardedBatch:
    case State::kForwardedBatchNoPipe:
    case State::kBatchCompleted:
    case State::kBatchCompletedNoPipe:
    case State::kCompletedWhileBatchCompleted:
    case State::kPushedToPipe:
    case State::kPulledFromPipe:
    case State::kCompletedWhilePulledFromPipe:
    case State::kCompletedWhilePushedToPipe:
      Crash(absl::StrFormat("ILLEGAL STATE: %s", StateString(state_)));
    case State::kCancelledWhilstIdle:
    case State::kCancelled:
      return;
  }
  intercepted_slice_buffer_ = batch->payload->recv_message.recv_message;
  intercepted_flags_ = batch->payload->recv_message.flags;
  if (intercepted_flags_ == nullptr) {
    intercepted_flags_ = &scratch_flags_;
    *intercepted_flags_ = 0;
  }
  intercepted_on_complete_ = std::exchange(
      batch->payload->recv_message.recv_message_ready, &on_complete_);
}

template <typename T>
void BaseCallData::ReceiveMessage::GotPipe(T* pipe_end) {
  GRPC_TRACE_LOG(channel, INFO)
      << base_->LogTag()
      << " ReceiveMessage.GotPipe st=" << StateString(state_);
  switch (state_) {
    case State::kInitial:
      state_ = State::kIdle;
      break;
    case State::kForwardedBatchNoPipe:
      state_ = State::kForwardedBatch;
      break;
    case State::kBatchCompletedNoPipe:
      state_ = State::kBatchCompleted;
      GetContext<Activity>()->ForceImmediateRepoll();
      break;
    case State::kIdle:
    case State::kForwardedBatch:
    case State::kBatchCompleted:
    case State::kPushedToPipe:
    case State::kPulledFromPipe:
    case State::kCompletedWhilePulledFromPipe:
    case State::kCompletedWhilePushedToPipe:
    case State::kCompletedWhileBatchCompleted:
    case State::kCancelledWhilstForwarding:
    case State::kCancelledWhilstForwardingNoPipe:
    case State::kCancelledWhilstIdle:
    case State::kBatchCompletedButCancelled:
    case State::kBatchCompletedButCancelledNoPipe:
      Crash(absl::StrFormat("ILLEGAL STATE: %s", StateString(state_)));
    case State::kCancelled:
      return;
  }
  interceptor()->GotPipe(pipe_end);
}

void BaseCallData::ReceiveMessage::OnComplete(absl::Status status) {
  GRPC_TRACE_LOG(channel, INFO)
      << base_->LogTag()
      << " ReceiveMessage.OnComplete st=" << StateString(state_)
      << " status=" << status;
  switch (state_) {
    case State::kInitial:
    case State::kIdle:
    case State::kPushedToPipe:
    case State::kPulledFromPipe:
    case State::kBatchCompleted:
    case State::kCompletedWhileBatchCompleted:
    case State::kBatchCompletedNoPipe:
    case State::kCancelled:
    case State::kBatchCompletedButCancelled:
    case State::kBatchCompletedButCancelledNoPipe:
    case State::kCancelledWhilstIdle:
    case State::kCompletedWhilePulledFromPipe:
    case State::kCompletedWhilePushedToPipe:
      Crash(absl::StrFormat("ILLEGAL STATE: %s", StateString(state_)));
    case State::kForwardedBatchNoPipe:
      state_ = State::kBatchCompletedNoPipe;
      break;
    case State::kForwardedBatch:
      state_ = State::kBatchCompleted;
      break;
    case State::kCancelledWhilstForwarding:
      state_ = State::kBatchCompletedButCancelled;
      break;
    case State::kCancelledWhilstForwardingNoPipe:
      state_ = State::kBatchCompletedButCancelledNoPipe;
      break;
  }
  completed_status_ = status;
  Flusher flusher(base_);
  ScopedContext ctx(base_);
  base_->WakeInsideCombiner(&flusher);
}

void BaseCallData::ReceiveMessage::Done(const ServerMetadata& metadata,
                                        Flusher* flusher) {
  GRPC_TRACE_LOG(channel, INFO)
      << base_->LogTag() << " ReceiveMessage.Done st=" << StateString(state_)
      << " md=" << metadata.DebugString();
  switch (state_) {
    case State::kInitial:
      state_ = State::kCancelled;
      break;
    case State::kIdle:
      state_ = State::kCancelledWhilstIdle;
      break;
    case State::kForwardedBatch:
      state_ = State::kCancelledWhilstForwarding;
      break;
    case State::kForwardedBatchNoPipe:
      state_ = State::kCancelledWhilstForwardingNoPipe;
      break;
    case State::kCompletedWhileBatchCompleted:
    case State::kBatchCompleted:
      state_ = State::kCompletedWhileBatchCompleted;
      break;
    case State::kCompletedWhilePulledFromPipe:
    case State::kCompletedWhilePushedToPipe:
    case State::kPulledFromPipe:
    case State::kPushedToPipe: {
      auto status_code =
          metadata.get(GrpcStatusMetadata()).value_or(GRPC_STATUS_UNKNOWN);
      if (status_code == GRPC_STATUS_OK) {
        if (state_ == State::kCompletedWhilePulledFromPipe ||
            state_ == State::kPulledFromPipe) {
          state_ = State::kCompletedWhilePulledFromPipe;
        } else {
          state_ = State::kCompletedWhilePushedToPipe;
        }
      } else {
        push_.reset();
        next_.reset();
        flusher->AddClosure(intercepted_on_complete_,
                            StatusFromMetadata(metadata), "recv_message_done");
        state_ = State::kCancelled;
      }
    } break;
    case State::kBatchCompletedNoPipe:
      state_ = State::kBatchCompletedButCancelledNoPipe;
      break;
    case State::kBatchCompletedButCancelled:
    case State::kBatchCompletedButCancelledNoPipe:
      Crash(absl::StrFormat("ILLEGAL STATE: %s", StateString(state_)));
    case State::kCancelledWhilstIdle:
    case State::kCancelledWhilstForwarding:
    case State::kCancelledWhilstForwardingNoPipe:
    case State::kCancelled:
      break;
  }
}

void BaseCallData::ReceiveMessage::WakeInsideCombiner(Flusher* flusher,
                                                      bool allow_push_to_pipe) {
  GRPC_TRACE_LOG(channel, INFO)
      << base_->LogTag()
      << " ReceiveMessage.WakeInsideCombiner st=" << StateString(state_)
      << " push?=" << (push_.has_value() ? "yes" : "no")
      << " next?=" << (next_.has_value() ? "yes" : "no")
      << " allow_push_to_pipe=" << (allow_push_to_pipe ? "yes" : "no");
  switch (state_) {
    case State::kInitial:
    case State::kIdle:
    case State::kForwardedBatchNoPipe:
    case State::kForwardedBatch:
    case State::kCancelled:
    case State::kCancelledWhilstForwarding:
    case State::kCancelledWhilstForwardingNoPipe:
    case State::kBatchCompletedNoPipe:
      break;
    case State::kCancelledWhilstIdle:
      interceptor()->Push()->Close();
      state_ = State::kCancelled;
      break;
    case State::kBatchCompletedButCancelled:
    case State::kCompletedWhileBatchCompleted:
      interceptor()->Push()->Close();
      state_ = State::kCancelled;
      flusher->AddClosure(std::exchange(intercepted_on_complete_, nullptr),
                          completed_status_, "recv_message");
      break;
    case State::kBatchCompletedButCancelledNoPipe:
      state_ = State::kCancelled;
      flusher->AddClosure(std::exchange(intercepted_on_complete_, nullptr),
                          completed_status_, "recv_message");
      break;
    case State::kBatchCompleted:
      if (completed_status_.ok() && intercepted_slice_buffer_->has_value()) {
        if (!allow_push_to_pipe) break;
        if (state_ == State::kBatchCompleted) {
          state_ = State::kPushedToPipe;
        } else {
          state_ = State::kCompletedWhilePushedToPipe;
        }
        auto message = Arena::MakePooled<Message>();
        message->payload()->Swap(&**intercepted_slice_buffer_);
        message->mutable_flags() = *intercepted_flags_;
        push_ = interceptor()->Push()->Push(std::move(message));
        next_.emplace(interceptor()->Pull()->Next());
      } else {
        interceptor()->Push()->Close();
        state_ = State::kCancelled;
        flusher->AddClosure(std::exchange(intercepted_on_complete_, nullptr),
                            completed_status_, "recv_message");
        break;
      }
      GRPC_CHECK(state_ == State::kPushedToPipe ||
                 state_ == State::kCompletedWhilePushedToPipe);
      [[fallthrough]];
    case State::kCompletedWhilePushedToPipe:
    case State::kPushedToPipe: {
      GRPC_CHECK(push_.has_value());
      auto r_push = (*push_)();
      if (auto* p = r_push.value_if_ready()) {
        GRPC_TRACE_LOG(channel, INFO)
            << base_->LogTag()
            << " ReceiveMessage.WakeInsideCombiner push complete: "
            << (*p ? "true" : "false");
        // We haven't pulled through yet, so this certainly shouldn't succeed.
        GRPC_CHECK(!*p);
        state_ = State::kCancelled;
        break;
      }
      GRPC_CHECK(next_.has_value());
      auto r_next = (*next_)();
      if (auto* p = r_next.value_if_ready()) {
        next_.reset();
        if (p->has_value()) {
          *intercepted_slice_buffer_ = std::move(*(**p)->payload());
          *intercepted_flags_ = (**p)->flags();
          if (state_ == State::kCompletedWhilePushedToPipe) {
            state_ = State::kCompletedWhilePulledFromPipe;
          } else {
            state_ = State::kPulledFromPipe;
          }
        } else {
          *intercepted_slice_buffer_ = std::nullopt;
          *intercepted_flags_ = 0;
          state_ = State::kCancelled;
          flusher->AddClosure(
              std::exchange(intercepted_on_complete_, nullptr),
              p->cancelled() ? absl::CancelledError() : absl::OkStatus(),
              "recv_message");
        }
        GRPC_TRACE_LOG(channel, INFO)
            << base_->LogTag()
            << " ReceiveMessage.WakeInsideCombiner next complete: "
            << (p->has_value() ? "got message" : "end of stream")
            << " new_state=" << StateString(state_);
      }
      if (state_ != State::kPulledFromPipe &&
          state_ != State::kCompletedWhilePulledFromPipe) {
        break;
      }
    }
      [[fallthrough]];
    case State::kCompletedWhilePulledFromPipe:
    case State::kPulledFromPipe: {
      GRPC_CHECK(push_.has_value());
      if ((*push_)().ready()) {
        GRPC_TRACE_LOG(channel, INFO)
            << base_->LogTag()
            << " ReceiveMessage.WakeInsideCombiner push complete";
        if (state_ == State::kCompletedWhilePulledFromPipe) {
          interceptor()->Push()->Close();
          state_ = State::kCancelled;
        } else {
          state_ = State::kIdle;
        }
        push_.reset();
        flusher->AddClosure(std::exchange(intercepted_on_complete_, nullptr),
                            absl::OkStatus(), "recv_message");
      }
      break;
    }
  }
}

///////////////////////////////////////////////////////////////////////////////
// ClientCallData

struct ClientCallData::RecvInitialMetadata final {
  enum State {
    // Initial state; no op seen
    kInitial,
    // No op seen, but we have a latch that would like to modify it when we do
    kGotPipe,
    // Responded to trailing metadata prior to getting a recv_initial_metadata
    kRespondedToTrailingMetadataPriorToHook,
    // Hooked, no latch yet
    kHookedWaitingForPipe,
    // Hooked, latch seen
    kHookedAndGotPipe,
    // Got the callback, haven't set latch yet
    kCompleteWaitingForPipe,
    // Got the callback and got the latch
    kCompleteAndGotPipe,
    // Got the callback and set the latch
    kCompleteAndPushedToPipe,
    // Called the original callback
    kResponded,
    // Called the original callback with an error: still need to set the latch
    kRespondedButNeedToClosePipe,
  };

  State state = kInitial;
  grpc_closure* original_on_ready = nullptr;
  grpc_closure on_ready;
  grpc_metadata_batch* metadata = nullptr;
  PipeSender<ServerMetadataHandle>* server_initial_metadata_publisher = nullptr;
  std::optional<PipeSender<ServerMetadataHandle>::PushType> metadata_push_;
  std::optional<PipeReceiverNextType<ServerMetadataHandle>> metadata_next_;

  static const char* StateString(State state) {
    switch (state) {
      case kInitial:
        return "INITIAL";
      case kGotPipe:
        return "GOT_PIPE";
      case kRespondedToTrailingMetadataPriorToHook:
        return "RESPONDED_TO_TRAILING_METADATA_PRIOR_TO_HOOK";
      case kHookedWaitingForPipe:
        return "HOOKED_WAITING_FOR_PIPE";
      case kHookedAndGotPipe:
        return "HOOKED_AND_GOT_PIPE";
      case kCompleteWaitingForPipe:
        return "COMPLETE_WAITING_FOR_PIPE";
      case kCompleteAndGotPipe:
        return "COMPLETE_AND_GOT_PIPE";
      case kCompleteAndPushedToPipe:
        return "COMPLETE_AND_PUSHED_TO_PIPE";
      case kResponded:
        return "RESPONDED";
      case kRespondedButNeedToClosePipe:
        return "RESPONDED_BUT_NEED_TO_CLOSE_PIPE";
    }
    return "UNKNOWN";
  }

  bool AllowRecvMessage() const {
    switch (state) {
      case kInitial:
      case kGotPipe:
      case kHookedWaitingForPipe:
      case kHookedAndGotPipe:
      case kCompleteWaitingForPipe:
      case kCompleteAndGotPipe:
      case kCompleteAndPushedToPipe:
      case kRespondedToTrailingMetadataPriorToHook:
        return false;
      case kResponded:
      case kRespondedButNeedToClosePipe:
        return true;
    }
    GPR_UNREACHABLE_CODE(return false);
  }
};

class ClientCallData::PollContext {
 public:
  explicit PollContext(ClientCallData* self, Flusher* flusher)
      : self_(self), flusher_(flusher) {
    GRPC_CHECK_EQ(self_->poll_ctx_, nullptr);

    self_->poll_ctx_ = this;
    scoped_activity_.Init(self_);
    have_scoped_activity_ = true;
  }

  PollContext(const PollContext&) = delete;
  PollContext& operator=(const PollContext&) = delete;

  void Run() {
    GRPC_DCHECK(HasContext<Arena>());
    GRPC_TRACE_LOG(channel, INFO)
        << self_->LogTag() << " ClientCallData.PollContext.Run "
        << self_->DebugString();
    GRPC_CHECK(have_scoped_activity_);
    repoll_ = false;
    if (self_->send_message() != nullptr) {
      self_->send_message()->WakeInsideCombiner(flusher_, true);
    }
    if (self_->receive_message() != nullptr) {
      self_->receive_message()->WakeInsideCombiner(
          flusher_, self_->recv_initial_metadata_ == nullptr
                        ? true
                        : self_->recv_initial_metadata_->AllowRecvMessage());
    }
    if (self_->server_initial_metadata_pipe() != nullptr) {
      if (self_->recv_initial_metadata_->metadata_push_.has_value()) {
        if ((*self_->recv_initial_metadata_->metadata_push_)().ready()) {
          self_->recv_initial_metadata_->metadata_push_.reset();
        }
      }
      switch (self_->recv_initial_metadata_->state) {
        case RecvInitialMetadata::kInitial:
        case RecvInitialMetadata::kGotPipe:
        case RecvInitialMetadata::kHookedWaitingForPipe:
        case RecvInitialMetadata::kHookedAndGotPipe:
        case RecvInitialMetadata::kCompleteWaitingForPipe:
        case RecvInitialMetadata::kResponded:
        case RecvInitialMetadata::kRespondedToTrailingMetadataPriorToHook:
          break;
        case RecvInitialMetadata::kRespondedButNeedToClosePipe:
          self_->recv_initial_metadata_->server_initial_metadata_publisher
              ->Close();
          self_->recv_initial_metadata_->state =
              RecvInitialMetadata::kResponded;
          break;
        case RecvInitialMetadata::kCompleteAndGotPipe:
          self_->recv_initial_metadata_->state =
              RecvInitialMetadata::kCompleteAndPushedToPipe;
          GRPC_CHECK(
              !self_->recv_initial_metadata_->metadata_push_.has_value());
          GRPC_CHECK(
              !self_->recv_initial_metadata_->metadata_next_.has_value());
          self_->recv_initial_metadata_->metadata_push_.emplace(
              self_->recv_initial_metadata_->server_initial_metadata_publisher
                  ->Push(ServerMetadataHandle(
                      self_->recv_initial_metadata_->metadata,
                      Arena::PooledDeleter(nullptr))));
          repoll_ = true;  // ensure Push() gets polled.
          self_->recv_initial_metadata_->metadata_next_.emplace(
              self_->server_initial_metadata_pipe()->receiver.Next());
          [[fallthrough]];
        case RecvInitialMetadata::kCompleteAndPushedToPipe: {
          GRPC_CHECK(self_->recv_initial_metadata_->metadata_next_.has_value());
          Poll<NextResult<ServerMetadataHandle>> p =
              (*self_->recv_initial_metadata_->metadata_next_)();
          if (NextResult<ServerMetadataHandle>* nr = p.value_if_ready()) {
            if (nr->has_value()) {
              ServerMetadataHandle md = std::move(nr->value());
              if (self_->recv_initial_metadata_->metadata != md.get()) {
                *self_->recv_initial_metadata_->metadata = std::move(*md);
              }
            } else {
              self_->recv_initial_metadata_->metadata->Clear();
            }
            self_->recv_initial_metadata_->state =
                RecvInitialMetadata::kResponded;
            repoll_ = true;
            flusher_->AddClosure(
                std::exchange(self_->recv_initial_metadata_->original_on_ready,
                              nullptr),
                absl::OkStatus(),
                "wake_inside_combiner:recv_initial_metadata_ready");
          }
        } break;
      }
    }
    if (self_->recv_trailing_state_ == RecvTrailingState::kCancelled ||
        self_->recv_trailing_state_ == RecvTrailingState::kResponded) {
      return;
    }
    switch (self_->send_initial_state_) {
      case SendInitialState::kQueued:
      case SendInitialState::kForwarded: {
        // Poll the promise once since we're waiting for it.
        Poll<ServerMetadataHandle> poll = self_->promise_();
        GRPC_TRACE_LOG(channel, INFO)
            << self_->LogTag() << " ClientCallData.PollContext.Run: poll="
            << PollToString(poll,
                            [](const ServerMetadataHandle& h) {
                              return h->DebugString();
                            })
            << "; " << self_->DebugString();

        if (auto* r = poll.value_if_ready()) {
          auto md = std::move(*r);
          if (self_->send_message() != nullptr) {
            self_->send_message()->Done(*md, flusher_);
          }
          if (self_->receive_message() != nullptr) {
            self_->receive_message()->Done(*md, flusher_);
          }
          if (self_->recv_trailing_state_ == RecvTrailingState::kComplete) {
            if (self_->recv_trailing_metadata_ != md.get()) {
              *self_->recv_trailing_metadata_ = std::move(*md);
            }
            self_->recv_trailing_state_ = RecvTrailingState::kResponded;
            flusher_->AddClosure(
                std::exchange(self_->original_recv_trailing_metadata_ready_,
                              nullptr),
                absl::OkStatus(), "wake_inside_combiner:recv_trailing_ready:1");
            if (self_->recv_initial_metadata_ != nullptr) {
              switch (self_->recv_initial_metadata_->state) {
                case RecvInitialMetadata::kInitial:
                case RecvInitialMetadata::kGotPipe:
                  self_->recv_initial_metadata_->state = RecvInitialMetadata::
                      kRespondedToTrailingMetadataPriorToHook;
                  break;
                case RecvInitialMetadata::
                    kRespondedToTrailingMetadataPriorToHook:
                case RecvInitialMetadata::kRespondedButNeedToClosePipe:
                  Crash(absl::StrFormat("ILLEGAL STATE: %s",
                                        RecvInitialMetadata::StateString(
                                            self_->recv_initial_metadata_
                                                ->state)));  // not reachable
                  break;
                case RecvInitialMetadata::kHookedWaitingForPipe:
                case RecvInitialMetadata::kHookedAndGotPipe:
                case RecvInitialMetadata::kResponded:
                case RecvInitialMetadata::kCompleteAndGotPipe:
                case RecvInitialMetadata::kCompleteAndPushedToPipe:
                  break;
                case RecvInitialMetadata::kCompleteWaitingForPipe:
                  self_->recv_initial_metadata_->state =
                      RecvInitialMetadata::kResponded;
                  flusher_->AddClosure(
                      std::exchange(
                          self_->recv_initial_metadata_->original_on_ready,
                          nullptr),
                      absl::CancelledError(),
                      "wake_inside_combiner:recv_initial_metadata_ready");
              }
            }
          } else {
            self_->cancelled_error_ = StatusFromMetadata(*md);
            GRPC_CHECK(!self_->cancelled_error_.ok());
            if (self_->recv_initial_metadata_ != nullptr) {
              switch (self_->recv_initial_metadata_->state) {
                case RecvInitialMetadata::kInitial:
                case RecvInitialMetadata::kGotPipe:
                  self_->recv_initial_metadata_->state = RecvInitialMetadata::
                      kRespondedToTrailingMetadataPriorToHook;
                  break;
                case RecvInitialMetadata::kHookedWaitingForPipe:
                case RecvInitialMetadata::kHookedAndGotPipe:
                case RecvInitialMetadata::kResponded:
                  break;
                case RecvInitialMetadata::
                    kRespondedToTrailingMetadataPriorToHook:
                case RecvInitialMetadata::kRespondedButNeedToClosePipe:
                  Crash(absl::StrFormat("ILLEGAL STATE: %s",
                                        RecvInitialMetadata::StateString(
                                            self_->recv_initial_metadata_
                                                ->state)));  // not reachable
                  break;
                case RecvInitialMetadata::kCompleteWaitingForPipe:
                case RecvInitialMetadata::kCompleteAndGotPipe:
                case RecvInitialMetadata::kCompleteAndPushedToPipe:
                  self_->recv_initial_metadata_->state =
                      RecvInitialMetadata::kResponded;
                  flusher_->AddClosure(
                      std::exchange(
                          self_->recv_initial_metadata_->original_on_ready,
                          nullptr),
                      self_->cancelled_error_,
                      "wake_inside_combiner:recv_initial_metadata_ready");
              }
            }
            if (self_->send_initial_state_ == SendInitialState::kQueued) {
              self_->send_initial_state_ = SendInitialState::kCancelled;
              self_->send_initial_metadata_batch_.CancelWith(
                  self_->cancelled_error_, flusher_);
            } else {
              GRPC_CHECK(
                  self_->recv_trailing_state_ == RecvTrailingState::kInitial ||
                  self_->recv_trailing_state_ == RecvTrailingState::kForwarded);
              self_->call_combiner()->Cancel(self_->cancelled_error_);
              CapturedBatch b(grpc_make_transport_stream_op(GRPC_CLOSURE_CREATE(
                  [](void* p, grpc_error_handle) {
                    GRPC_CALL_COMBINER_STOP(static_cast<CallCombiner*>(p),
                                            "finish_cancel");
                  },
                  self_->call_combiner(), nullptr)));
              b->cancel_stream = true;
              b->payload->cancel_stream.cancel_error = self_->cancelled_error_;
              b.ResumeWith(flusher_);
            }
            self_->cancelling_metadata_ = std::move(md);
            self_->recv_trailing_state_ = RecvTrailingState::kCancelled;
          }
          self_->promise_ = ArenaPromise<ServerMetadataHandle>();
          scoped_activity_.Destroy();
          have_scoped_activity_ = false;
        }
      } break;
      case SendInitialState::kInitial:
      case SendInitialState::kCancelled:
        // If we get a response without sending anything, we just propagate
        // that up. (note: that situation isn't possible once we finish the
        // promise transition).
        if (self_->recv_trailing_state_ == RecvTrailingState::kComplete) {
          self_->recv_trailing_state_ = RecvTrailingState::kResponded;
          flusher_->AddClosure(
              std::exchange(self_->original_recv_trailing_metadata_ready_,
                            nullptr),
              absl::OkStatus(), "wake_inside_combiner:recv_trailing_ready:2");
        }
        break;
    }
  }

  ~PollContext() {
    self_->poll_ctx_ = nullptr;
    if (have_scoped_activity_) scoped_activity_.Destroy();
    if (repoll_) {
      struct NextPoll : public grpc_closure {
        grpc_call_stack* call_stack;
        ClientCallData* call_data;
      };
      auto run = [](void* p, grpc_error_handle) {
        auto* next_poll = static_cast<NextPoll*>(p);
        {
          ScopedContext ctx(next_poll->call_data);
          Flusher flusher(next_poll->call_data);
          next_poll->call_data->WakeInsideCombiner(&flusher);
        }
        GRPC_CALL_STACK_UNREF(next_poll->call_stack, "re-poll");
        delete next_poll;
      };
      // Unique ptr --> release to suppress clang-tidy warnings about allocating
      // in a destructor.
      auto* p = std::make_unique<NextPoll>().release();
      p->call_stack = self_->call_stack();
      p->call_data = self_;
      GRPC_CALL_STACK_REF(self_->call_stack(), "re-poll");
      GRPC_CLOSURE_INIT(p, run, p, nullptr);
      flusher_->AddClosure(p, absl::OkStatus(), "re-poll");
    }
  }

  void Repoll() { repoll_ = true; }

  void ForwardSendInitialMetadata() {
    self_->send_initial_metadata_batch_.ResumeWith(flusher_);
  }

 private:
  ManualConstructor<ScopedActivity> scoped_activity_;
  ClientCallData* self_;
  Flusher* flusher_;
  bool repoll_ = false;
  bool have_scoped_activity_;
};

ClientCallData::ClientCallData(grpc_call_element* elem,
                               const grpc_call_element_args* args,
                               uint8_t flags)
    : BaseCallData(
          elem, args, flags,
          [args]() {
            return args->arena->New<ReceiveInterceptor>(args->arena);
          },
          [args]() { return args->arena->New<SendInterceptor>(args->arena); }),
      initial_metadata_outstanding_token_(
          (flags & kFilterIsLast) != 0
              ? ClientInitialMetadataOutstandingToken::New(arena())
              : ClientInitialMetadataOutstandingToken::Empty()) {
  GRPC_CLOSURE_INIT(&recv_trailing_metadata_ready_,
                    RecvTrailingMetadataReadyCallback, this,
                    grpc_schedule_on_exec_ctx);
  if (server_initial_metadata_pipe() != nullptr) {
    recv_initial_metadata_ = arena()->New<RecvInitialMetadata>();
  }
  SourceConstructed();
}

ClientCallData::~ClientCallData() {
  SourceDestructing();
  ScopedActivity scoped_activity(this);
  GRPC_CHECK_EQ(poll_ctx_, nullptr);
  if (recv_initial_metadata_ != nullptr) {
    recv_initial_metadata_->~RecvInitialMetadata();
  }
  initial_metadata_outstanding_token_ =
      ClientInitialMetadataOutstandingToken::Empty();
}

std::string ClientCallData::DebugTag() const {
  return absl::StrFormat("PBF_CLIENT[%p]: [%v] ", this, elem()->filter->name);
}

// Activity implementation.
void ClientCallData::ForceImmediateRepoll(WakeupMask) {
  GRPC_CHECK_NE(poll_ctx_, nullptr);
  poll_ctx_->Repoll();
}

const char* ClientCallData::StateString(SendInitialState state) {
  switch (state) {
    case SendInitialState::kInitial:
      return "INITIAL";
    case SendInitialState::kQueued:
      return "QUEUED";
    case SendInitialState::kForwarded:
      return "FORWARDED";
    case SendInitialState::kCancelled:
      return "CANCELLED";
  }
  return "UNKNOWN";
}

const char* ClientCallData::StateString(RecvTrailingState state) {
  switch (state) {
    case RecvTrailingState::kInitial:
      return "INITIAL";
    case RecvTrailingState::kQueued:
      return "QUEUED";
    case RecvTrailingState::kComplete:
      return "COMPLETE";
    case RecvTrailingState::kForwarded:
      return "FORWARDED";
    case RecvTrailingState::kCancelled:
      return "CANCELLED";
    case RecvTrailingState::kResponded:
      return "RESPONDED";
  }
  return "UNKNOWN";
}

std::string ClientCallData::DebugString() const {
  std::vector<absl::string_view> captured;
  if (send_initial_metadata_batch_.is_captured()) {
    captured.push_back("send_initial_metadata");
  }
  if (send_message() != nullptr && send_message()->HaveCapturedBatch()) {
    captured.push_back("send_message");
  }
  return absl::StrCat(
      "has_promise=", promise_.has_value() ? "true" : "false",
      " sent_initial_state=", StateString(send_initial_state_),
      " recv_trailing_state=", StateString(recv_trailing_state_), " captured={",
      absl::StrJoin(captured, ","), "}",
      server_initial_metadata_pipe() == nullptr
          ? ""
          : absl::StrCat(" recv_initial_metadata=",
                         RecvInitialMetadata::StateString(
                             recv_initial_metadata_->state)));
}

// Handle one grpc_transport_stream_op_batch
void ClientCallData::StartBatch(grpc_transport_stream_op_batch* b) {
  // Fake out the activity based context.
  ScopedContext context(this);
  CapturedBatch batch(b);
  Flusher flusher(this);

  GRPC_TRACE_LOG(channel, INFO) << LogTag() << " StartBatch " << DebugString();

  // If this is a cancel stream, cancel anything we have pending and propagate
  // the cancellation.
  if (batch->cancel_stream) {
    GRPC_CHECK(!batch->send_initial_metadata &&
               !batch->send_trailing_metadata && !batch->send_message &&
               !batch->recv_initial_metadata && !batch->recv_message &&
               !batch->recv_trailing_metadata);
    PollContext poll_ctx(this, &flusher);
    Cancel(batch->payload->cancel_stream.cancel_error, &flusher);
    poll_ctx.Run();
    if (is_last()) {
      batch.CompleteWith(&flusher);
    } else {
      batch.ResumeWith(&flusher);
    }
    return;
  }

  if (recv_initial_metadata_ != nullptr && batch->recv_initial_metadata) {
    bool hook = true;
    switch (recv_initial_metadata_->state) {
      case RecvInitialMetadata::kInitial:
        recv_initial_metadata_->state =
            RecvInitialMetadata::kHookedWaitingForPipe;
        break;
      case RecvInitialMetadata::kGotPipe:
        recv_initial_metadata_->state = RecvInitialMetadata::kHookedAndGotPipe;
        break;
      case RecvInitialMetadata::kRespondedToTrailingMetadataPriorToHook:
        hook = false;
        break;
      case RecvInitialMetadata::kHookedWaitingForPipe:
      case RecvInitialMetadata::kHookedAndGotPipe:
      case RecvInitialMetadata::kCompleteWaitingForPipe:
      case RecvInitialMetadata::kCompleteAndGotPipe:
      case RecvInitialMetadata::kCompleteAndPushedToPipe:
      case RecvInitialMetadata::kResponded:
      case RecvInitialMetadata::kRespondedButNeedToClosePipe:
        Crash(absl::StrFormat(
            "ILLEGAL STATE: %s",
            RecvInitialMetadata::StateString(
                recv_initial_metadata_->state)));  // unreachable
    }
    if (hook) {
      auto cb = [](void* ptr, grpc_error_handle error) {
        ClientCallData* self = static_cast<ClientCallData*>(ptr);
        self->RecvInitialMetadataReady(error);
      };
      recv_initial_metadata_->metadata =
          batch->payload->recv_initial_metadata.recv_initial_metadata;
      recv_initial_metadata_->original_on_ready =
          batch->payload->recv_initial_metadata.recv_initial_metadata_ready;
      GRPC_CLOSURE_INIT(&recv_initial_metadata_->on_ready, cb, this, nullptr);
      batch->payload->recv_initial_metadata.recv_initial_metadata_ready =
          &recv_initial_metadata_->on_ready;
    }
  }

  bool wake = false;
  if (send_message() != nullptr && batch->send_message) {
    send_message()->StartOp(batch);
    wake = true;
  }
  if (receive_message() != nullptr && batch->recv_message) {
    receive_message()->StartOp(batch);
    wake = true;
  }

  // send_initial_metadata: seeing this triggers the start of the promise part
  // of this filter.
  if (batch->send_initial_metadata) {
    // If we're already cancelled, just terminate the batch.
    if (send_initial_state_ == SendInitialState::kCancelled ||
        recv_trailing_state_ == RecvTrailingState::kCancelled) {
      batch.CancelWith(cancelled_error_, &flusher);
    } else {
      // Otherwise, we should not have seen a send_initial_metadata op yet.
      GRPC_CHECK(send_initial_state_ == SendInitialState::kInitial);
      // Mark ourselves as queued.
      send_initial_state_ = SendInitialState::kQueued;
      if (batch->recv_trailing_metadata) {
        // If there's a recv_trailing_metadata op, we queue that too.
        GRPC_CHECK(recv_trailing_state_ == RecvTrailingState::kInitial);
        recv_trailing_state_ = RecvTrailingState::kQueued;
      }
      // This is the queuing!
      send_initial_metadata_batch_ = batch;
      // And kick start the promise.
      StartPromise(&flusher);
      wake = false;
    }
  } else if (batch->recv_trailing_metadata) {
    // recv_trailing_metadata *without* send_initial_metadata: hook it so we
    // can respond to it, and push it down.
    if (recv_trailing_state_ == RecvTrailingState::kCancelled) {
      batch.CancelWith(cancelled_error_, &flusher);
    } else {
      GRPC_CHECK(recv_trailing_state_ == RecvTrailingState::kInitial);
      recv_trailing_state_ = RecvTrailingState::kForwarded;
      HookRecvTrailingMetadata(batch);
    }
  } else if (!cancelled_error_.ok()) {
    batch.CancelWith(cancelled_error_, &flusher);
  }

  if (wake) {
    PollContext(this, &flusher).Run();
  }

  if (batch.is_captured()) {
    if (!is_last()) {
      batch.ResumeWith(&flusher);
    } else {
      batch.CancelWith(absl::CancelledError(), &flusher);
    }
  }
}

// Handle cancellation.
void ClientCallData::Cancel(grpc_error_handle error, Flusher* flusher) {
  GRPC_TRACE_LOG(channel, INFO)
      << LogTag() << " Cancel error=" << error.ToString();
  // Track the latest reason for cancellation.
  cancelled_error_ = error;
  // Stop running the promise.
  promise_ = ArenaPromise<ServerMetadataHandle>();
  // If we have an op queued, fail that op.
  // Record what we've done.
  if (send_initial_state_ == SendInitialState::kQueued) {
    send_initial_state_ = SendInitialState::kCancelled;
    if (recv_trailing_state_ == RecvTrailingState::kQueued) {
      recv_trailing_state_ = RecvTrailingState::kCancelled;
    }
    send_initial_metadata_batch_.CancelWith(error, flusher);
  } else {
    send_initial_state_ = SendInitialState::kCancelled;
  }
  if (recv_initial_metadata_ != nullptr) {
    switch (recv_initial_metadata_->state) {
      case RecvInitialMetadata::kCompleteWaitingForPipe:
      case RecvInitialMetadata::kCompleteAndGotPipe:
      case RecvInitialMetadata::kCompleteAndPushedToPipe:
        recv_initial_metadata_->state = RecvInitialMetadata::kResponded;
        GRPC_CALL_COMBINER_START(
            call_combiner(),
            std::exchange(recv_initial_metadata_->original_on_ready, nullptr),
            error, "propagate cancellation");
        break;
      case RecvInitialMetadata::kInitial:
      case RecvInitialMetadata::kGotPipe:
      case RecvInitialMetadata::kRespondedToTrailingMetadataPriorToHook:
      case RecvInitialMetadata::kHookedWaitingForPipe:
      case RecvInitialMetadata::kHookedAndGotPipe:
      case RecvInitialMetadata::kResponded:
        break;
      case RecvInitialMetadata::kRespondedButNeedToClosePipe:
        Crash(absl::StrFormat(
            "ILLEGAL STATE: %s",
            RecvInitialMetadata::StateString(recv_initial_metadata_->state)));
        break;
    }
  }
  if (send_message() != nullptr) {
    send_message()->Done(*ServerMetadataFromStatus(error), flusher);
  }
  if (receive_message() != nullptr) {
    receive_message()->Done(*ServerMetadataFromStatus(error), flusher);
  }
}

// Begin running the promise - which will ultimately take some initial
// metadata and return some trailing metadata.
void ClientCallData::StartPromise(Flusher* flusher) {
  GRPC_CHECK(send_initial_state_ == SendInitialState::kQueued);
  ChannelFilter* filter = promise_filter_detail::ChannelFilterFromElem(elem());

  // Construct the promise.
  PollContext ctx(this, flusher);
  promise_ = filter->MakeCallPromise(
      CallArgs{WrapMetadata(send_initial_metadata_batch_->payload
                                ->send_initial_metadata.send_initial_metadata),
               std::move(initial_metadata_outstanding_token_), nullptr,
               server_initial_metadata_pipe() == nullptr
                   ? nullptr
                   : &server_initial_metadata_pipe()->sender,
               send_message() == nullptr
                   ? nullptr
                   : send_message()->interceptor()->original_receiver(),
               receive_message() == nullptr
                   ? nullptr
                   : receive_message()->interceptor()->original_sender()},
      [this](CallArgs call_args) {
        return MakeNextPromise(std::move(call_args));
      });
  ctx.Run();
}

void ClientCallData::RecvInitialMetadataReady(grpc_error_handle error) {
  GRPC_TRACE_LOG(channel, INFO)
      << LogTag() << " ClientCallData.RecvInitialMetadataReady "
      << DebugString() << " error:" << error.ToString()
      << " md:" << recv_initial_metadata_->metadata->DebugString();
  ScopedContext context(this);
  Flusher flusher(this);
  if (!error.ok()) {
    switch (recv_initial_metadata_->state) {
      case RecvInitialMetadata::kHookedWaitingForPipe:
        recv_initial_metadata_->state = RecvInitialMetadata::kResponded;
        break;
      case RecvInitialMetadata::kHookedAndGotPipe:
        recv_initial_metadata_->state =
            RecvInitialMetadata::kRespondedButNeedToClosePipe;
        break;
      case RecvInitialMetadata::kInitial:
      case RecvInitialMetadata::kGotPipe:
      case RecvInitialMetadata::kCompleteWaitingForPipe:
      case RecvInitialMetadata::kCompleteAndGotPipe:
      case RecvInitialMetadata::kCompleteAndPushedToPipe:
      case RecvInitialMetadata::kResponded:
      case RecvInitialMetadata::kRespondedToTrailingMetadataPriorToHook:
      case RecvInitialMetadata::kRespondedButNeedToClosePipe:
        Crash(absl::StrFormat(
            "ILLEGAL STATE: %s",
            RecvInitialMetadata::StateString(
                recv_initial_metadata_->state)));  // unreachable
    }
    flusher.AddClosure(
        std::exchange(recv_initial_metadata_->original_on_ready, nullptr),
        error, "propagate cancellation");
  } else if (send_initial_state_ == SendInitialState::kCancelled ||
             recv_trailing_state_ == RecvTrailingState::kResponded) {
    recv_initial_metadata_->state = RecvInitialMetadata::kResponded;
    flusher.AddClosure(
        std::exchange(recv_initial_metadata_->original_on_ready, nullptr),
        cancelled_error_, "propagate cancellation");
  } else {
    switch (recv_initial_metadata_->state) {
      case RecvInitialMetadata::kHookedWaitingForPipe:
        recv_initial_metadata_->state =
            RecvInitialMetadata::kCompleteWaitingForPipe;
        break;
      case RecvInitialMetadata::kHookedAndGotPipe:
        recv_initial_metadata_->state =
            RecvInitialMetadata::kCompleteAndGotPipe;
        break;
      case RecvInitialMetadata::kInitial:
      case RecvInitialMetadata::kGotPipe:
      case RecvInitialMetadata::kCompleteWaitingForPipe:
      case RecvInitialMetadata::kCompleteAndGotPipe:
      case RecvInitialMetadata::kCompleteAndPushedToPipe:
      case RecvInitialMetadata::kResponded:
      case RecvInitialMetadata::kRespondedToTrailingMetadataPriorToHook:
      case RecvInitialMetadata::kRespondedButNeedToClosePipe:
        Crash(absl::StrFormat(
            "ILLEGAL STATE: %s",
            RecvInitialMetadata::StateString(
                recv_initial_metadata_->state)));  // unreachable
    }
  }
  WakeInsideCombiner(&flusher);
}

// Interject our callback into the op batch for recv trailing metadata ready.
// Stash a pointer to the trailing metadata that will be filled in, so we can
// manipulate it later.
void ClientCallData::HookRecvTrailingMetadata(CapturedBatch batch) {
  recv_trailing_metadata_ =
      batch->payload->recv_trailing_metadata.recv_trailing_metadata;
  original_recv_trailing_metadata_ready_ =
      batch->payload->recv_trailing_metadata.recv_trailing_metadata_ready;
  batch->payload->recv_trailing_metadata.recv_trailing_metadata_ready =
      &recv_trailing_metadata_ready_;
}

// Construct a promise that will "call" the next filter.
// Effectively:
//   - put the modified initial metadata into the batch to be sent down.
//   - return a wrapper around PollTrailingMetadata as the promise.
ArenaPromise<ServerMetadataHandle> ClientCallData::MakeNextPromise(
    CallArgs call_args) {
  GRPC_TRACE_LOG(channel, INFO)
      << LogTag() << " ClientCallData.MakeNextPromise " << DebugString();
  GRPC_CHECK_NE(poll_ctx_, nullptr);
  GRPC_CHECK(send_initial_state_ == SendInitialState::kQueued);
  send_initial_metadata_batch_->payload->send_initial_metadata
      .send_initial_metadata = call_args.client_initial_metadata.get();
  if (recv_initial_metadata_ != nullptr) {
    // Call args should contain a latch for receiving initial metadata.
    // It might be the one we passed in - in which case we know this filter
    // only wants to examine the metadata, or it might be a new instance, in
    // which case we know the filter wants to mutate.
    GRPC_CHECK_NE(call_args.server_initial_metadata, nullptr);
    recv_initial_metadata_->server_initial_metadata_publisher =
        call_args.server_initial_metadata;
    switch (recv_initial_metadata_->state) {
      case RecvInitialMetadata::kInitial:
        recv_initial_metadata_->state = RecvInitialMetadata::kGotPipe;
        break;
      case RecvInitialMetadata::kHookedWaitingForPipe:
        recv_initial_metadata_->state = RecvInitialMetadata::kHookedAndGotPipe;
        poll_ctx_->Repoll();
        break;
      case RecvInitialMetadata::kCompleteWaitingForPipe:
        recv_initial_metadata_->state =
            RecvInitialMetadata::kCompleteAndGotPipe;
        poll_ctx_->Repoll();
        break;
      case RecvInitialMetadata::kGotPipe:
      case RecvInitialMetadata::kHookedAndGotPipe:
      case RecvInitialMetadata::kCompleteAndGotPipe:
      case RecvInitialMetadata::kCompleteAndPushedToPipe:
      case RecvInitialMetadata::kResponded:
      case RecvInitialMetadata::kRespondedToTrailingMetadataPriorToHook:
      case RecvInitialMetadata::kRespondedButNeedToClosePipe:
        Crash(absl::StrFormat(
            "ILLEGAL STATE: %s",
            RecvInitialMetadata::StateString(
                recv_initial_metadata_->state)));  // unreachable
    }
  } else {
    GRPC_CHECK_EQ(call_args.server_initial_metadata, nullptr);
  }
  if (send_message() != nullptr) {
    send_message()->GotPipe(call_args.client_to_server_messages);
  } else {
    GRPC_CHECK_EQ(call_args.client_to_server_messages, nullptr);
  }
  if (receive_message() != nullptr) {
    receive_message()->GotPipe(call_args.server_to_client_messages);
  } else {
    GRPC_CHECK_EQ(call_args.server_to_client_messages, nullptr);
  }
  return ArenaPromise<ServerMetadataHandle>(
      [this]() { return PollTrailingMetadata(); });
}

// Wrapper to make it look like we're calling the next filter as a promise.
// First poll: send the send_initial_metadata op down the stack.
// All polls: await receiving the trailing metadata, then return it to the
// application.
Poll<ServerMetadataHandle> ClientCallData::PollTrailingMetadata() {
  GRPC_TRACE_LOG(channel, INFO)
      << LogTag() << " ClientCallData.PollTrailingMetadata " << DebugString();
  GRPC_CHECK_NE(poll_ctx_, nullptr);
  if (send_initial_state_ == SendInitialState::kQueued) {
    // First poll: pass the send_initial_metadata op down the stack.
    GRPC_CHECK(send_initial_metadata_batch_.is_captured());
    send_initial_state_ = SendInitialState::kForwarded;
    if (recv_trailing_state_ == RecvTrailingState::kQueued) {
      // (and the recv_trailing_metadata op if it's part of the queuing)
      HookRecvTrailingMetadata(send_initial_metadata_batch_);
      recv_trailing_state_ = RecvTrailingState::kForwarded;
    }
    poll_ctx_->ForwardSendInitialMetadata();
  }
  switch (recv_trailing_state_) {
    case RecvTrailingState::kInitial:
    case RecvTrailingState::kQueued:
    case RecvTrailingState::kForwarded:
      // No trailing metadata yet: we are pending.
      // We return that and expect the promise to be repolled later (if it's
      // not cancelled).
      return Pending{};
    case RecvTrailingState::kComplete:
      // We've received trailing metadata: pass it to the promise and allow it
      // to adjust it.
      return WrapMetadata(recv_trailing_metadata_);
    case RecvTrailingState::kCancelled: {
      // We've been cancelled: synthesize some trailing metadata and pass it
      // to the calling promise for adjustment.
      recv_trailing_metadata_->Clear();
      SetStatusFromError(recv_trailing_metadata_, cancelled_error_);
      return WrapMetadata(recv_trailing_metadata_);
    }
    case RecvTrailingState::kResponded:
      // We've already responded to the caller: we can't do anything and we
      // should never reach here.
      Crash(absl::StrFormat("ILLEGAL STATE: %s",
                            StateString(recv_trailing_state_)));
  }
  GPR_UNREACHABLE_CODE(return Pending{});
}

void ClientCallData::RecvTrailingMetadataReadyCallback(
    void* arg, grpc_error_handle error) {
  static_cast<ClientCallData*>(arg)->RecvTrailingMetadataReady(error);
}

void ClientCallData::RecvTrailingMetadataReady(grpc_error_handle error) {
  Flusher flusher(this);
  GRPC_TRACE_LOG(channel, INFO)
      << LogTag() << " ClientCallData.RecvTrailingMetadataReady "
      << "recv_trailing_state=" << StateString(recv_trailing_state_)
      << " error=" << error << " md=" << recv_trailing_metadata_->DebugString();
  // If we were cancelled prior to receiving this callback, we should simply
  // forward the callback up with the same error.
  if (recv_trailing_state_ == RecvTrailingState::kCancelled) {
    if (cancelling_metadata_.get() != nullptr) {
      *recv_trailing_metadata_ = std::move(*cancelling_metadata_);
    }
    if (grpc_closure* call_closure =
            std::exchange(original_recv_trailing_metadata_ready_, nullptr)) {
      flusher.AddClosure(call_closure, error, "propagate failure");
    }
    return;
  }
  // If there was an error, we'll put that into the trailing metadata and
  // proceed as if there was not.
  if (!error.ok()) {
    SetStatusFromError(recv_trailing_metadata_, error);
  }
  // Record that we've got the callback.
  GRPC_CHECK(recv_trailing_state_ == RecvTrailingState::kForwarded);
  recv_trailing_state_ = RecvTrailingState::kComplete;
  if (receive_message() != nullptr) {
    receive_message()->Done(*recv_trailing_metadata_, &flusher);
  }
  if (send_message() != nullptr) {
    send_message()->Done(*recv_trailing_metadata_, &flusher);
  }
  // Repoll the promise.
  ScopedContext context(this);
  WakeInsideCombiner(&flusher);
}

// Given an error, fill in ServerMetadataHandle to represent that error.
void ClientCallData::SetStatusFromError(grpc_metadata_batch* metadata,
                                        grpc_error_handle error) {
  grpc_status_code status_code = GRPC_STATUS_UNKNOWN;
  std::string status_details;
  grpc_error_get_status(error, deadline(), &status_code, &status_details,
                        nullptr, nullptr);
  metadata->Set(GrpcStatusMetadata(), status_code);
  metadata->Set(GrpcMessageMetadata(), Slice::FromCopiedString(status_details));
  metadata->GetOrCreatePointer(GrpcStatusContext())
      ->emplace_back(StatusToString(error));
}

// Wakeup and poll the promise if appropriate.
void ClientCallData::WakeInsideCombiner(Flusher* flusher) {
  GRPC_LATENT_SEE_SCOPE("ClientCallData::WakeInsideCombiner");
  PollContext(this, flusher).Run();
}

void ClientCallData::OnWakeup() {
  Flusher flusher(this);
  ScopedContext context(this);
  WakeInsideCombiner(&flusher);
}

channelz::PropertyList ClientCallData::ChannelzProperties() const {
  return BaseCallData::ChannelzProperties()
      .Set("promise", PromiseProperty(&promise_))
      .Set("send_initial_state", StateString(send_initial_state_))
      .Set("recv_trailing_state", StateString(recv_trailing_state_));
}

///////////////////////////////////////////////////////////////////////////////
// ServerCallData

struct ServerCallData::SendInitialMetadata {
  enum State {
    kInitial,
    kGotPipe,
    kQueuedWaitingForPipe,
    kQueuedAndGotPipe,
    kQueuedAndPushedToPipe,
    kForwarded,
    kCancelled,
  };
  State state = kInitial;
  CapturedBatch batch;
  PipeSender<ServerMetadataHandle>* server_initial_metadata_publisher = nullptr;
  std::optional<PipeSender<ServerMetadataHandle>::PushType> metadata_push_;
  std::optional<PipeReceiverNextType<ServerMetadataHandle>> metadata_next_;

  static const char* StateString(State state) {
    switch (state) {
      case kInitial:
        return "INITIAL";
      case kGotPipe:
        return "GOT_PIPE";
      case kQueuedWaitingForPipe:
        return "QUEUED_WAITING_FOR_PIPE";
      case kQueuedAndGotPipe:
        return "QUEUED_AND_GOT_PIPE";
      case kQueuedAndPushedToPipe:
        return "QUEUED_AND_PUSHED_TO_PIPE";
      case kForwarded:
        return "FORWARDED";
      case kCancelled:
        return "CANCELLED";
    }
    return "UNKNOWN";
  }
};

class ServerCallData::PollContext {
 public:
  explicit PollContext(ServerCallData* self, Flusher* flusher,
                       DebugLocation created = DebugLocation())
      : self_(self), flusher_(flusher), created_(created) {
    if (self_->poll_ctx_ != nullptr) {
      Crash(absl::StrCat(
          "PollContext: disallowed recursion. New: ", created_.file(), ":",
          created_.line(), "; Old: ", self_->poll_ctx_->created_.file(), ":",
          self_->poll_ctx_->created_.line()));
    }
    GRPC_CHECK_EQ(self_->poll_ctx_, nullptr);
    self_->poll_ctx_ = this;
    scoped_activity_.Init(self_);
    have_scoped_activity_ = true;
  }

  PollContext(const PollContext&) = delete;
  PollContext& operator=(const PollContext&) = delete;

  ~PollContext() {
    self_->poll_ctx_ = nullptr;
    if (have_scoped_activity_) scoped_activity_.Destroy();
    if (repoll_) {
      struct NextPoll : public grpc_closure {
        grpc_call_stack* call_stack;
        ServerCallData* call_data;
      };
      auto run = [](void* p, grpc_error_handle) {
        auto* next_poll = static_cast<NextPoll*>(p);
        {
          Flusher flusher(next_poll->call_data);
          ScopedContext context(next_poll->call_data);
          next_poll->call_data->WakeInsideCombiner(&flusher);
        }
        GRPC_CALL_STACK_UNREF(next_poll->call_stack, "re-poll");
        delete next_poll;
      };
      auto* p = std::make_unique<NextPoll>().release();
      p->call_stack = self_->call_stack();
      p->call_data = self_;
      GRPC_CALL_STACK_REF(self_->call_stack(), "re-poll");
      GRPC_CLOSURE_INIT(p, run, p, nullptr);
      flusher_->AddClosure(p, absl::OkStatus(), "re-poll");
    }
  }

  void Repoll() { repoll_ = true; }
  void ClearRepoll() { repoll_ = false; }

 private:
  ManualConstructor<ScopedActivity> scoped_activity_;
  ServerCallData* const self_;
  Flusher* const flusher_;
  bool repoll_ = false;
  bool have_scoped_activity_;
  GPR_NO_UNIQUE_ADDRESS DebugLocation created_;
};

const char* ServerCallData::StateString(RecvInitialState state) {
  switch (state) {
    case RecvInitialState::kInitial:
      return "INITIAL";
    case RecvInitialState::kForwarded:
      return "FORWARDED";
    case RecvInitialState::kComplete:
      return "COMPLETE";
    case RecvInitialState::kResponded:
      return "RESPONDED";
  }
  return "UNKNOWN";
}

const char* ServerCallData::StateString(SendTrailingState state) {
  switch (state) {
    case SendTrailingState::kInitial:
      return "INITIAL";
    case SendTrailingState::kForwarded:
      return "FORWARDED";
    case SendTrailingState::kQueuedBehindSendMessage:
      return "QUEUED_BEHIND_SEND_MESSAGE";
    case SendTrailingState::kQueuedButHaventClosedSends:
      return "QUEUED_BUT_HAVENT_CLOSED_SENDS";
    case SendTrailingState::kQueued:
      return "QUEUED";
    case SendTrailingState::kCancelled:
      return "CANCELLED";
  }
  return "UNKNOWN";
}

ServerCallData::ServerCallData(grpc_call_element* elem,
                               const grpc_call_element_args* args,
                               uint8_t flags)
    : BaseCallData(
          elem, args, flags,
          [args]() { return args->arena->New<SendInterceptor>(args->arena); },
          [args]() {
            return args->arena->New<ReceiveInterceptor>(args->arena);
          }) {
  if (server_initial_metadata_pipe() != nullptr) {
    send_initial_metadata_ = arena()->New<SendInitialMetadata>();
  }
  GRPC_CLOSURE_INIT(&recv_initial_metadata_ready_,
                    RecvInitialMetadataReadyCallback, this,
                    grpc_schedule_on_exec_ctx);
  GRPC_CLOSURE_INIT(&recv_trailing_metadata_ready_,
                    RecvTrailingMetadataReadyCallback, this,
                    grpc_schedule_on_exec_ctx);
  SourceConstructed();
}

ServerCallData::~ServerCallData() {
  SourceDestructing();
  GRPC_TRACE_LOG(channel, INFO)
      << LogTag() << " ~ServerCallData " << DebugString();
  if (send_initial_metadata_ != nullptr) {
    send_initial_metadata_->~SendInitialMetadata();
  }
  GRPC_CHECK_EQ(poll_ctx_, nullptr);
}

std::string ServerCallData::DebugTag() const {
  return absl::StrFormat("PBF_SERVER[%p]: [%v] ", this, elem()->filter->name);
}

// Activity implementation.
void ServerCallData::ForceImmediateRepoll(WakeupMask) {
  GRPC_CHECK_NE(poll_ctx_, nullptr);
  poll_ctx_->Repoll();
}

// Handle one grpc_transport_stream_op_batch
void ServerCallData::StartBatch(grpc_transport_stream_op_batch* b) {
  // Fake out the activity based context.
  ScopedContext context(this);
  CapturedBatch batch(b);
  Flusher flusher(this);
  bool wake = false;

  GRPC_TRACE_LOG(channel, INFO) << LogTag() << " StartBatch: " << DebugString();

  // If this is a cancel stream, cancel anything we have pending and
  // propagate the cancellation.
  if (batch->cancel_stream) {
    GRPC_CHECK(!batch->send_initial_metadata &&
               !batch->send_trailing_metadata && !batch->send_message &&
               !batch->recv_initial_metadata && !batch->recv_message &&
               !batch->recv_trailing_metadata);
    PollContext poll_ctx(this, &flusher);
    Completed(batch->payload->cancel_stream.cancel_error,
              batch->payload->cancel_stream.tarpit, &flusher);
    if (is_last()) {
      batch.CompleteWith(&flusher);
    } else {
      batch.ResumeWith(&flusher);
    }
    return;
  }

  // recv_initial_metadata: we hook the response of this so we can start the
  // promise at an appropriate time.
  if (batch->recv_initial_metadata) {
    GRPC_CHECK(!batch->send_initial_metadata &&
               !batch->send_trailing_metadata && !batch->send_message &&
               !batch->recv_message && !batch->recv_trailing_metadata);
    // Otherwise, we should not have seen a send_initial_metadata op yet.
    GRPC_CHECK(recv_initial_state_ == RecvInitialState::kInitial);
    // Hook the callback so we know when to start the promise.
    recv_initial_metadata_ =
        batch->payload->recv_initial_metadata.recv_initial_metadata;
    original_recv_initial_metadata_ready_ =
        batch->payload->recv_initial_metadata.recv_initial_metadata_ready;
    batch->payload->recv_initial_metadata.recv_initial_metadata_ready =
        &recv_initial_metadata_ready_;
    recv_initial_state_ = RecvInitialState::kForwarded;
  }

  // Hook recv_trailing_metadata so we can see cancellation from the client.
  if (batch->recv_trailing_metadata) {
    recv_trailing_metadata_ =
        batch->payload->recv_trailing_metadata.recv_trailing_metadata;
    original_recv_trailing_metadata_ready_ =
        batch->payload->recv_trailing_metadata.recv_trailing_metadata_ready;
    batch->payload->recv_trailing_metadata.recv_trailing_metadata_ready =
        &recv_trailing_metadata_ready_;
  }

  // send_initial_metadata
  if (send_initial_metadata_ != nullptr && batch->send_initial_metadata) {
    switch (send_initial_metadata_->state) {
      case SendInitialMetadata::kInitial:
        send_initial_metadata_->state =
            SendInitialMetadata::kQueuedWaitingForPipe;
        break;
      case SendInitialMetadata::kGotPipe:
        send_initial_metadata_->state = SendInitialMetadata::kQueuedAndGotPipe;
        break;
      case SendInitialMetadata::kCancelled:
        batch.CancelWith(
            cancelled_error_.ok() ? absl::CancelledError() : cancelled_error_,
            &flusher);
        break;
      case SendInitialMetadata::kQueuedAndGotPipe:
      case SendInitialMetadata::kQueuedWaitingForPipe:
      case SendInitialMetadata::kQueuedAndPushedToPipe:
      case SendInitialMetadata::kForwarded:
        Crash(absl::StrFormat(
            "ILLEGAL STATE: %s",
            SendInitialMetadata::StateString(
                send_initial_metadata_->state)));  // not reachable
    }
    send_initial_metadata_->batch = batch;
    wake = true;
  }

  if (send_message() != nullptr && batch.is_captured() && batch->send_message) {
    send_message()->StartOp(batch);
    wake = true;
  }
  if (receive_message() != nullptr && batch.is_captured() &&
      batch->recv_message) {
    receive_message()->StartOp(batch);
    wake = true;
  }

  // send_trailing_metadata
  if (batch.is_captured() && batch->send_trailing_metadata) {
    switch (send_trailing_state_) {
      case SendTrailingState::kInitial:
        send_trailing_metadata_batch_ = batch;
        if (receive_message() != nullptr &&
            batch->payload->send_trailing_metadata.send_trailing_metadata
                    ->get(GrpcStatusMetadata())
                    .value_or(GRPC_STATUS_UNKNOWN) != GRPC_STATUS_OK) {
          receive_message()->Done(
              *batch->payload->send_trailing_metadata.send_trailing_metadata,
              &flusher);
        }
        if (send_message() != nullptr && !send_message()->IsIdle()) {
          send_trailing_state_ = SendTrailingState::kQueuedBehindSendMessage;
        } else if (send_message() != nullptr) {
          send_trailing_state_ = SendTrailingState::kQueuedButHaventClosedSends;
          wake = true;
        } else {
          send_trailing_state_ = SendTrailingState::kQueued;
          wake = true;
        }
        break;
      case SendTrailingState::kQueued:
      case SendTrailingState::kQueuedBehindSendMessage:
      case SendTrailingState::kQueuedButHaventClosedSends:
      case SendTrailingState::kForwarded:
        Crash(
            absl::StrFormat("ILLEGAL STATE: %s",
                            StateString(send_trailing_state_)));  // unreachable
        break;
      case SendTrailingState::kCancelled:
        batch.CancelWith(
            cancelled_error_.ok() ? absl::CancelledError() : cancelled_error_,
            &flusher);
        break;
    }
  }

  if (wake) WakeInsideCombiner(&flusher);
  if (batch.is_captured()) batch.ResumeWith(&flusher);
}

// Handle cancellation.
void ServerCallData::Completed(grpc_error_handle error,
                               bool tarpit_cancellation, Flusher* flusher) {
  GRPC_TRACE_VLOG(channel, 2)
      << LogTag() << "ServerCallData::Completed: send_trailing_state="
      << StateString(send_trailing_state_) << " send_initial_state="
      << (send_initial_metadata_ == nullptr
              ? "null"
              : SendInitialMetadata::StateString(send_initial_metadata_->state))
      << " error=" << error;
  // Track the latest reason for cancellation.
  cancelled_error_ = error;
  // Stop running the promise.
  promise_ = ArenaPromise<ServerMetadataHandle>();
  switch (send_trailing_state_) {
    case SendTrailingState::kInitial:
    case SendTrailingState::kForwarded:
      send_trailing_state_ = SendTrailingState::kCancelled;
      if (!error.ok()) {
        call_stack()->IncrementRefCount();
        auto* batch = grpc_make_transport_stream_op(
            NewClosure([call_combiner = call_combiner(),
                        call_stack = call_stack()](absl::Status) {
              GRPC_CALL_COMBINER_STOP(call_combiner, "done-cancel");
              call_stack->Unref();
            }));
        batch->cancel_stream = true;
        batch->payload->cancel_stream.cancel_error = error;
        batch->payload->cancel_stream.tarpit = tarpit_cancellation;
        flusher->Resume(batch);
      }
      break;
    case SendTrailingState::kQueued:
      send_trailing_state_ = SendTrailingState::kCancelled;
      send_trailing_metadata_batch_.CancelWith(error, flusher);
      break;
    case SendTrailingState::kQueuedBehindSendMessage:
    case SendTrailingState::kQueuedButHaventClosedSends:
    case SendTrailingState::kCancelled:
      send_trailing_state_ = SendTrailingState::kCancelled;
      break;
  }
  if (send_initial_metadata_ != nullptr) {
    switch (send_initial_metadata_->state) {
      case SendInitialMetadata::kInitial:
      case SendInitialMetadata::kGotPipe:
      case SendInitialMetadata::kForwarded:
      case SendInitialMetadata::kCancelled:
        break;
      case SendInitialMetadata::kQueuedWaitingForPipe:
      case SendInitialMetadata::kQueuedAndGotPipe:
      case SendInitialMetadata::kQueuedAndPushedToPipe:
        send_initial_metadata_->batch.CancelWith(error, flusher);
        break;
    }
    send_initial_metadata_->state = SendInitialMetadata::kCancelled;
  }
  if (auto* closure =
          std::exchange(original_recv_initial_metadata_ready_, nullptr)) {
    flusher->AddClosure(closure, error, "original_recv_initial_metadata");
  }
  ScopedContext ctx(this);
  if (send_message() != nullptr) {
    send_message()->Done(*ServerMetadataFromStatus(error), flusher);
  }
  if (receive_message() != nullptr) {
    receive_message()->Done(*ServerMetadataFromStatus(error), flusher);
  }
}

// Construct a promise that will "call" the next filter.
// Effectively:
//   - put the modified initial metadata into the batch being sent up.
//   - return a wrapper around PollTrailingMetadata as the promise.
ArenaPromise<ServerMetadataHandle> ServerCallData::MakeNextPromise(
    CallArgs call_args) {
  GRPC_CHECK(recv_initial_state_ == RecvInitialState::kComplete);
  GRPC_CHECK(std::move(call_args.client_initial_metadata).get() ==
             recv_initial_metadata_);
  forward_recv_initial_metadata_callback_ = true;
  if (send_initial_metadata_ != nullptr) {
    GRPC_CHECK(send_initial_metadata_->server_initial_metadata_publisher ==
               nullptr);
    GRPC_CHECK_NE(call_args.server_initial_metadata, nullptr);
    send_initial_metadata_->server_initial_metadata_publisher =
        call_args.server_initial_metadata;
    switch (send_initial_metadata_->state) {
      case SendInitialMetadata::kInitial:
        send_initial_metadata_->state = SendInitialMetadata::kGotPipe;
        break;
      case SendInitialMetadata::kGotPipe:
      case SendInitialMetadata::kQueuedAndGotPipe:
      case SendInitialMetadata::kQueuedAndPushedToPipe:
      case SendInitialMetadata::kForwarded:
        Crash(absl::StrFormat(
            "ILLEGAL STATE: %s",
            SendInitialMetadata::StateString(
                send_initial_metadata_->state)));  // not reachable
        break;
      case SendInitialMetadata::kQueuedWaitingForPipe:
        send_initial_metadata_->state = SendInitialMetadata::kQueuedAndGotPipe;
        break;
      case SendInitialMetadata::kCancelled:
        break;
    }
  } else {
    GRPC_CHECK_EQ(call_args.server_initial_metadata, nullptr);
  }
  if (send_message() != nullptr) {
    send_message()->GotPipe(call_args.server_to_client_messages);
  } else {
    GRPC_CHECK_EQ(call_args.server_to_client_messages, nullptr);
  }
  if (receive_message() != nullptr) {
    receive_message()->GotPipe(call_args.client_to_server_messages);
  } else {
    GRPC_CHECK_EQ(call_args.client_to_server_messages, nullptr);
  }
  return ArenaPromise<ServerMetadataHandle>(
      [this]() { return PollTrailingMetadata(); });
}

// Wrapper to make it look like we're calling the next filter as a promise.
// All polls: await sending the trailing metadata, then forward it down the
// stack.
Poll<ServerMetadataHandle> ServerCallData::PollTrailingMetadata() {
  GRPC_TRACE_LOG(channel, INFO)
      << LogTag()
      << " PollTrailingMetadata: " << StateString(send_trailing_state_);
  switch (send_trailing_state_) {
    case SendTrailingState::kInitial:
    case SendTrailingState::kQueuedBehindSendMessage:
    case SendTrailingState::kQueuedButHaventClosedSends:
      return Pending{};
    case SendTrailingState::kQueued:
      return WrapMetadata(send_trailing_metadata_batch_->payload
                              ->send_trailing_metadata.send_trailing_metadata);
    case SendTrailingState::kForwarded:
      Crash(absl::StrFormat("ILLEGAL STATE: %s",
                            StateString(send_trailing_state_)));  // unreachable
    case SendTrailingState::kCancelled:
      // We could translate cancelled_error to metadata and return it... BUT
      // we're not gonna be running much longer and the results going to be
      // ignored.
      return Pending{};
  }
  GPR_UNREACHABLE_CODE(return Pending{});
}

void ServerCallData::RecvTrailingMetadataReadyCallback(
    void* arg, grpc_error_handle error) {
  static_cast<ServerCallData*>(arg)->RecvTrailingMetadataReady(
      std::move(error));
}

void ServerCallData::RecvTrailingMetadataReady(grpc_error_handle error) {
  GRPC_TRACE_LOG(channel, INFO)
      << LogTag() << ": RecvTrailingMetadataReady error=" << error
      << " md=" << recv_trailing_metadata_->DebugString();
  Flusher flusher(this);
  PollContext poll_ctx(this, &flusher);
  Completed(error, recv_trailing_metadata_->get(GrpcTarPit()).has_value(),
            &flusher);
  flusher.AddClosure(original_recv_trailing_metadata_ready_, std::move(error),
                     "continue recv trailing");
}

void ServerCallData::RecvInitialMetadataReadyCallback(void* arg,
                                                      grpc_error_handle error) {
  static_cast<ServerCallData*>(arg)->RecvInitialMetadataReady(std::move(error));
}

void ServerCallData::RecvInitialMetadataReady(grpc_error_handle error) {
  Flusher flusher(this);
  GRPC_TRACE_LOG(channel, INFO)
      << LogTag() << ": RecvInitialMetadataReady " << error;
  GRPC_CHECK(recv_initial_state_ == RecvInitialState::kForwarded);
  // If there was an error we just propagate that through
  if (!error.ok()) {
    recv_initial_state_ = RecvInitialState::kResponded;
    flusher.AddClosure(
        std::exchange(original_recv_initial_metadata_ready_, nullptr), error,
        "propagate error");
    return;
  }
  // Record that we've got the callback.
  recv_initial_state_ = RecvInitialState::kComplete;

  // Start the promise.
  ScopedContext context(this);
  // Construct the promise.
  ChannelFilter* filter = promise_filter_detail::ChannelFilterFromElem(elem());
  FakeActivity(this).Run([this, filter] {
    promise_ = filter->MakeCallPromise(
        CallArgs{WrapMetadata(recv_initial_metadata_),
                 ClientInitialMetadataOutstandingToken::Empty(), nullptr,
                 server_initial_metadata_pipe() == nullptr
                     ? nullptr
                     : &server_initial_metadata_pipe()->sender,
                 receive_message() == nullptr
                     ? nullptr
                     : receive_message()->interceptor()->original_receiver(),
                 send_message() == nullptr
                     ? nullptr
                     : send_message()->interceptor()->original_sender()},
        [this](CallArgs call_args) {
          return MakeNextPromise(std::move(call_args));
        });
  });
  // Poll once.
  WakeInsideCombiner(&flusher);
}

std::string ServerCallData::DebugString() const {
  std::vector<absl::string_view> captured;
  if (send_message() != nullptr && send_message()->HaveCapturedBatch()) {
    captured.push_back("send_message");
  }
  if (send_trailing_metadata_batch_.is_captured()) {
    captured.push_back("send_trailing_metadata");
  }
  return absl::StrCat(
      "have_promise=", promise_.has_value() ? "true" : "false",
      " recv_initial_state=", StateString(recv_initial_state_),
      " send_trailing_state=", StateString(send_trailing_state_), " captured={",
      absl::StrJoin(captured, ","), "}",
      send_initial_metadata_ == nullptr
          ? ""
          : absl::StrCat(
                " send_initial_metadata=",
                SendInitialMetadata::StateString(send_initial_metadata_->state))
                .c_str());
}

// Wakeup and poll the promise if appropriate.
void ServerCallData::WakeInsideCombiner(Flusher* flusher) {
  GRPC_LATENT_SEE_SCOPE("ServerCallData::WakeInsideCombiner");
  PollContext poll_ctx(this, flusher);
  GRPC_TRACE_LOG(channel, INFO)
      << LogTag() << ": WakeInsideCombiner " << DebugString();
  poll_ctx.ClearRepoll();
  if (send_initial_metadata_ != nullptr) {
    if (send_initial_metadata_->state ==
        SendInitialMetadata::kQueuedAndGotPipe) {
      send_initial_metadata_->state =
          SendInitialMetadata::kQueuedAndPushedToPipe;
      GRPC_CHECK(!send_initial_metadata_->metadata_push_.has_value());
      GRPC_CHECK(!send_initial_metadata_->metadata_next_.has_value());
      send_initial_metadata_->metadata_push_.emplace(
          send_initial_metadata_->server_initial_metadata_publisher->Push(
              ServerMetadataHandle(
                  send_initial_metadata_->batch->payload->send_initial_metadata
                      .send_initial_metadata,
                  Arena::PooledDeleter(nullptr))));
      send_initial_metadata_->metadata_next_.emplace(
          server_initial_metadata_pipe()->receiver.Next());
    }
    if (send_initial_metadata_->metadata_push_.has_value()) {
      if ((*send_initial_metadata_->metadata_push_)().ready()) {
        GRPC_TRACE_LOG(channel, INFO)
            << LogTag() << ": WakeInsideCombiner: metadata_push done";
        send_initial_metadata_->metadata_push_.reset();
      } else {
        GRPC_TRACE_LOG(channel, INFO)
            << LogTag() << ": WakeInsideCombiner: metadata_push pending";
      }
    }
  }
  if (send_message() != nullptr) {
    if (send_trailing_state_ ==
        SendTrailingState::kQueuedButHaventClosedSends) {
      send_trailing_state_ = SendTrailingState::kQueued;
      send_message()->Done(*send_trailing_metadata_batch_->payload
                                ->send_trailing_metadata.send_trailing_metadata,
                           flusher);
    }
    send_message()->WakeInsideCombiner(
        flusher,
        send_initial_metadata_ == nullptr ||
            send_initial_metadata_->state == SendInitialMetadata::kForwarded);
    GRPC_TRACE_VLOG(channel, 2)
        << LogTag() << ": After send_message WakeInsideCombiner "
        << DebugString() << " is_idle=" << send_message()->IsIdle()
        << " is_forwarded=" << send_message()->IsForwarded();
    if (send_trailing_state_ == SendTrailingState::kQueuedBehindSendMessage &&
        (send_message()->IsIdle() ||
         (send_trailing_metadata_batch_->send_message &&
          send_message()->IsForwarded()))) {
      send_trailing_state_ = SendTrailingState::kQueued;
      if (send_trailing_metadata_batch_->payload->send_trailing_metadata
              .send_trailing_metadata->get(GrpcStatusMetadata())
              .value_or(GRPC_STATUS_UNKNOWN) != GRPC_STATUS_OK) {
        send_message()->Done(
            *send_trailing_metadata_batch_->payload->send_trailing_metadata
                 .send_trailing_metadata,
            flusher);
      }
    }
  }
  if (receive_message() != nullptr) {
    receive_message()->WakeInsideCombiner(flusher, true);
  }
  if (promise_.has_value()) {
    Poll<ServerMetadataHandle> poll;
    poll = promise_();
    GRPC_TRACE_LOG(channel, INFO)
        << LogTag() << ": WakeInsideCombiner poll="
        << PollToString(
               poll,
               [](const ServerMetadataHandle& h) { return h->DebugString(); })
               .c_str()
        << "; send_initial_metadata="
        << (send_initial_metadata_ == nullptr
                ? "null"
                : SendInitialMetadata::StateString(
                      send_initial_metadata_->state))
        << " send_trailing_metadata=" << StateString(send_trailing_state_);

    if (send_initial_metadata_ != nullptr &&
        send_initial_metadata_->state ==
            SendInitialMetadata::kQueuedAndPushedToPipe) {
      GRPC_CHECK(send_initial_metadata_->metadata_next_.has_value());
      auto p = (*send_initial_metadata_->metadata_next_)();
      GRPC_TRACE_LOG(channel, INFO)
          << LogTag() << ": WakeInsideCombiner send_initial_metadata poll="
          << PollToString(p, [](const NextResult<ServerMetadataHandle>& h) {
               return (*h)->DebugString();
             });

      if (auto* nr = p.value_if_ready()) {
        ServerMetadataHandle md = std::move(nr->value());
        if (send_initial_metadata_->batch->payload->send_initial_metadata
                .send_initial_metadata != md.get()) {
          *send_initial_metadata_->batch->payload->send_initial_metadata
               .send_initial_metadata = std::move(*md);
        }
        send_initial_metadata_->state = SendInitialMetadata::kForwarded;
        poll_ctx.Repoll();
        send_initial_metadata_->batch.ResumeWith(flusher);
      }
    }
    if (auto* r = poll.value_if_ready()) {
      promise_ = ArenaPromise<ServerMetadataHandle>();
      auto md = std::move(*r);
      if (send_message() != nullptr) {
        send_message()->Done(*md, flusher);
      }
      if (receive_message() != nullptr) {
        receive_message()->Done(*md, flusher);
      }
      switch (send_trailing_state_) {
        case SendTrailingState::kQueuedBehindSendMessage:
        case SendTrailingState::kQueuedButHaventClosedSends:
        case SendTrailingState::kQueued: {
          if (send_trailing_metadata_batch_->payload->send_trailing_metadata
                  .send_trailing_metadata != md.get()) {
            *send_trailing_metadata_batch_->payload->send_trailing_metadata
                 .send_trailing_metadata = std::move(*md);
          }
          send_trailing_metadata_batch_.ResumeWith(flusher);
          send_trailing_state_ = SendTrailingState::kForwarded;
        } break;
        case SendTrailingState::kForwarded:
          Crash(absl::StrFormat(
              "ILLEGAL STATE: %s",
              StateString(send_trailing_state_)));  // unreachable
          break;
        case SendTrailingState::kInitial: {
          GRPC_CHECK(*md->get_pointer(GrpcStatusMetadata()) != GRPC_STATUS_OK);
          Completed(StatusFromMetadata(*md), md->get(GrpcTarPit()).has_value(),
                    flusher);
        } break;
        case SendTrailingState::kCancelled:
          // Nothing to do.
          break;
      }
    }
  }
  if (std::exchange(forward_recv_initial_metadata_callback_, false)) {
    if (auto* closure =
            std::exchange(original_recv_initial_metadata_ready_, nullptr)) {
      flusher->AddClosure(closure, absl::OkStatus(),
                          "original_recv_initial_metadata");
    }
  }
}

void ServerCallData::OnWakeup() {
  Flusher flusher(this);
  ScopedContext context(this);
  WakeInsideCombiner(&flusher);
}

channelz::PropertyList ServerCallData::ChannelzProperties() const {
  return BaseCallData::ChannelzProperties()
      .Set("promise", PromiseProperty(&promise_))
      .Set("recv_initial_state", StateString(recv_initial_state_))
      .Set("send_trailing_state", StateString(send_trailing_state_));
}

}  // namespace promise_filter_detail
}  // namespace grpc_core<|MERGE_RESOLUTION|>--- conflicted
+++ resolved
@@ -156,11 +156,7 @@
 }
 
 void BaseCallData::AddData(channelz::DataSink sink) {
-<<<<<<< HEAD
-  EnsureRunInExecCtx([this, sink = std::move(sink)]() {
-=======
   EnsureRunInExecCtx([this, sink = std::move(sink)]() mutable {
->>>>>>> ad19eab6
     auto add = [sink, this](grpc_error_handle) mutable {
       sink.AddData(elem_->filter->name.name(), ChannelzProperties());
       GRPC_CALL_COMBINER_STOP(call_combiner(), "channelz_add_data");
