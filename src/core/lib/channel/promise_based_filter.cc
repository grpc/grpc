--- conflicted
+++ resolved
@@ -307,7 +307,6 @@
         promise_ = ArenaPromise<TrailingMetadata>();
         auto* md = UnwrapMetadata(std::move(*r));
         bool destroy_md = true;
-<<<<<<< HEAD
         if (recv_trailing_state_ == RecvTrailingState::kComplete) {
           if (recv_trailing_metadata_ != md) {
             *recv_trailing_metadata_ = std::move(*md);
@@ -330,7 +329,6 @@
           }
           GRPC_ERROR_UNREF(cancelled_error_);
           cancelled_error_ = GRPC_ERROR_REF(error);
-          recv_trailing_state_ = RecvTrailingState::kCancelled;
           if (send_initial_state_ == SendInitialState::kQueued) {
             send_initial_state_ = SendInitialState::kCancelled;
             cancel_send_initial_metadata_error = error;
@@ -343,51 +341,7 @@
             forward_batch->cancel_stream = true;
             forward_batch->payload->cancel_stream.cancel_error = error;
           }
-=======
-        switch (recv_trailing_state_) {
-          case RecvTrailingState::kComplete:
-            if (recv_trailing_metadata_ != md) {
-              *recv_trailing_metadata_ = std::move(*md);
-            } else {
-              destroy_md = false;
-            }
-            recv_trailing_state_ = RecvTrailingState::kResponded;
-            call_closure =
-                absl::exchange(original_recv_trailing_metadata_ready_, nullptr);
-            break;
-          case RecvTrailingState::kInitial:
-          case RecvTrailingState::kQueued:
-          case RecvTrailingState::kForwarded: {
-            GPR_ASSERT(*md->get_pointer(GrpcStatusMetadata()) !=
-                       GRPC_STATUS_OK);
-            grpc_error_handle error = grpc_error_set_int(
-                GRPC_ERROR_CREATE_FROM_STATIC_STRING(
-                    "early return from promise based filter"),
-                GRPC_ERROR_INT_GRPC_STATUS,
-                *md->get_pointer(GrpcStatusMetadata()));
-            if (auto* message = md->get_pointer(GrpcMessageMetadata())) {
-              error = grpc_error_set_str(error, GRPC_ERROR_STR_GRPC_MESSAGE,
-                                         message->as_string_view());
-            }
-            GRPC_ERROR_UNREF(cancelled_error_);
-            cancelled_error_ = GRPC_ERROR_REF(error);
-            if (recv_trailing_state_ == RecvTrailingState::kQueued) {
-              GPR_ASSERT(send_initial_state_ == SendInitialState::kQueued);
-              send_initial_state_ = SendInitialState::kCancelled;
-              cancel_send_initial_metadata_error = error;
-            } else {
-              call_combiner()->Cancel(GRPC_ERROR_REF(error));
-              forward_batch = grpc_make_transport_stream_op(GRPC_CLOSURE_CREATE(
-                  [](void*, grpc_error_handle) {}, nullptr, nullptr));
-              forward_batch->cancel_stream = true;
-              forward_batch->payload->cancel_stream.cancel_error = error;
-            }
-            recv_trailing_state_ = RecvTrailingState::kCancelled;
-          } break;
-          case RecvTrailingState::kResponded:
-          case RecvTrailingState::kCancelled:
-            abort();  // unreachable
->>>>>>> f8a909e7
+          recv_trailing_state_ = RecvTrailingState::kCancelled;
         }
         if (destroy_md) {
           md->~grpc_metadata_batch();
