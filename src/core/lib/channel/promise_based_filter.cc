// Copyright 2022 gRPC authors.
//
// Licensed under the Apache License, Version 2.0 (the "License");
// you may not use this file except in compliance with the License.
// You may obtain a copy of the License at
//
//     http://www.apache.org/licenses/LICENSE-2.0
//
// Unless required by applicable law or agreed to in writing, software
// distributed under the License is distributed on an "AS IS" BASIS,
// WITHOUT WARRANTIES OR CONDITIONS OF ANY KIND, either express or implied.
// See the License for the specific language governing permissions and
// limitations under the License.

#include <grpc/support/port_platform.h>

#include "src/core/lib/channel/promise_based_filter.h"

#include "src/core/lib/channel/channel_stack.h"

namespace grpc_core {
namespace promise_filter_detail {

///////////////////////////////////////////////////////////////////////////////
// BaseCallData

BaseCallData::BaseCallData(grpc_call_element* elem,
                           const grpc_call_element_args* args, uint8_t flags)
    : call_stack_(args->call_stack),
      elem_(elem),
      arena_(args->arena),
      call_combiner_(args->call_combiner),
      deadline_(args->deadline),
      context_(args->context) {
  if (flags & kFilterExaminesServerInitialMetadata) {
    server_initial_metadata_latch_ = arena_->New<Latch<ServerMetadata*>>();
  }
}

BaseCallData::~BaseCallData() {
  if (server_initial_metadata_latch_ != nullptr) {
    server_initial_metadata_latch_->~Latch();
  }
}

// We don't form ActivityPtr's to this type, and consequently don't need
// Orphan().
void BaseCallData::Orphan() { abort(); }

// For now we don't care about owning/non-owning wakers, instead just share
// implementation.
Waker BaseCallData::MakeNonOwningWaker() { return MakeOwningWaker(); }

Waker BaseCallData::MakeOwningWaker() {
  GRPC_CALL_STACK_REF(call_stack_, "waker");
  return Waker(this);
}

void BaseCallData::Wakeup() {
  auto wakeup = [](void* p, grpc_error_handle) {
    auto* self = static_cast<BaseCallData*>(p);
    self->OnWakeup();
    self->Drop();
  };
  auto* closure = GRPC_CLOSURE_CREATE(wakeup, this, nullptr);
  GRPC_CALL_COMBINER_START(call_combiner_, closure, GRPC_ERROR_NONE, "wakeup");
}

void BaseCallData::Drop() { GRPC_CALL_STACK_UNREF(call_stack_, "waker"); }

///////////////////////////////////////////////////////////////////////////////
// ClientCallData

ClientCallData::ClientCallData(grpc_call_element* elem,
                               const grpc_call_element_args* args,
                               uint8_t flags)
    : BaseCallData(elem, args, flags) {
  GRPC_CLOSURE_INIT(&recv_trailing_metadata_ready_,
                    RecvTrailingMetadataReadyCallback, this,
                    grpc_schedule_on_exec_ctx);
}

ClientCallData::~ClientCallData() {
  GPR_ASSERT(!is_polling_);
  GRPC_ERROR_UNREF(cancelled_error_);
}

// Activity implementation.
void ClientCallData::ForceImmediateRepoll() {
  GPR_ASSERT(is_polling_);
  repoll_ = true;
}

// Handle one grpc_transport_stream_op_batch
void ClientCallData::StartBatch(grpc_transport_stream_op_batch* batch) {
  // Fake out the activity based context.
  ScopedContext context(this);

  // If this is a cancel stream, cancel anything we have pending and propagate
  // the cancellation.
  if (batch->cancel_stream) {
    GPR_ASSERT(!batch->send_initial_metadata &&
               !batch->send_trailing_metadata && !batch->send_message &&
               !batch->recv_initial_metadata && !batch->recv_message &&
               !batch->recv_trailing_metadata);
    Cancel(batch->payload->cancel_stream.cancel_error);
    grpc_call_next_op(elem(), batch);
    return;
  }

  if (server_initial_metadata_latch() != nullptr &&
      batch->recv_initial_metadata) {
    server_initial_metadata_latch()->Set(
        batch->payload->recv_initial_metadata.recv_initial_metadata);
  }

  // send_initial_metadata: seeing this triggers the start of the promise part
  // of this filter.
  if (batch->send_initial_metadata) {
    // If we're already cancelled, just terminate the batch.
    if (send_initial_state_ == SendInitialState::kCancelled ||
        recv_trailing_state_ == RecvTrailingState::kCancelled) {
      grpc_transport_stream_op_batch_finish_with_failure(
          batch, GRPC_ERROR_REF(cancelled_error_), call_combiner());
      return;
    }
    // Otherwise, we should not have seen a send_initial_metadata op yet.
    GPR_ASSERT(send_initial_state_ == SendInitialState::kInitial);
    // Mark ourselves as queued.
    send_initial_state_ = SendInitialState::kQueued;
    if (batch->recv_trailing_metadata) {
      // If there's a recv_trailing_metadata op, we queue that too.
      GPR_ASSERT(recv_trailing_state_ == RecvTrailingState::kInitial);
      recv_trailing_state_ = RecvTrailingState::kQueued;
    }
    // This is the queuing!
    send_initial_metadata_batch_ = batch;
    // And kick start the promise.
    StartPromise();
    return;
  }

  // recv_trailing_metadata *without* send_initial_metadata: hook it so we can
  // respond to it, and push it down.
  if (batch->recv_trailing_metadata) {
    if (recv_trailing_state_ == RecvTrailingState::kCancelled) {
      grpc_transport_stream_op_batch_finish_with_failure(
          batch, GRPC_ERROR_REF(cancelled_error_), call_combiner());
      return;
    }
    GPR_ASSERT(recv_trailing_state_ == RecvTrailingState::kInitial);
    recv_trailing_state_ = RecvTrailingState::kForwarded;
    HookRecvTrailingMetadata(batch);
  }

  grpc_call_next_op(elem(), batch);
}

// Handle cancellation.
void ClientCallData::Cancel(grpc_error_handle error) {
  // Track the latest reason for cancellation.
  GRPC_ERROR_UNREF(cancelled_error_);
  cancelled_error_ = GRPC_ERROR_REF(error);
  // Stop running the promise.
<<<<<<< HEAD
  promise_ = ArenaPromise<ServerMetadata>();
=======
  promise_ = ArenaPromise<ServerMetadataHandle>();
>>>>>>> 604d7260
  // If we have an op queued, fail that op.
  // Record what we've done.
  if (send_initial_state_ == SendInitialState::kQueued) {
    send_initial_state_ = SendInitialState::kCancelled;
    if (recv_trailing_state_ == RecvTrailingState::kQueued) {
      recv_trailing_state_ = RecvTrailingState::kCancelled;
    }
    struct FailBatch : public grpc_closure {
      grpc_transport_stream_op_batch* batch;
      CallCombiner* call_combiner;
    };
    auto fail = [](void* p, grpc_error_handle error) {
      auto* f = static_cast<FailBatch*>(p);
      grpc_transport_stream_op_batch_finish_with_failure(
          f->batch, GRPC_ERROR_REF(error), f->call_combiner);
      delete f;
    };
    auto* b = new FailBatch();
    GRPC_CLOSURE_INIT(b, fail, b, nullptr);
    b->batch = absl::exchange(send_initial_metadata_batch_, nullptr);
    b->call_combiner = call_combiner();
    GRPC_CALL_COMBINER_START(call_combiner(), b,
                             GRPC_ERROR_REF(cancelled_error_),
                             "cancel pending batch");
  } else {
    send_initial_state_ = SendInitialState::kCancelled;
  }
}

// Begin running the promise - which will ultimately take some initial
// metadata and return some trailing metadata.
void ClientCallData::StartPromise() {
  GPR_ASSERT(send_initial_state_ == SendInitialState::kQueued);
  ChannelFilter* filter = static_cast<ChannelFilter*>(elem()->channel_data);

  // Construct the promise.
  {
    ScopedActivity activity(this);
    promise_ = filter->MakeCallPromise(
        CallArgs{
            WrapMetadata(send_initial_metadata_batch_->payload
                             ->send_initial_metadata.send_initial_metadata),
<<<<<<< HEAD
            server_initial_metadata_latch()},
=======
            nullptr},
>>>>>>> 604d7260
        [this](CallArgs call_args) {
          return MakeNextPromise(std::move(call_args));
        });
  }
  // Poll once.
  WakeInsideCombiner();
}

// Interject our callback into the op batch for recv trailing metadata ready.
// Stash a pointer to the trailing metadata that will be filled in, so we can
// manipulate it later.
void ClientCallData::HookRecvTrailingMetadata(
    grpc_transport_stream_op_batch* batch) {
  recv_trailing_metadata_ =
      batch->payload->recv_trailing_metadata.recv_trailing_metadata;
  original_recv_trailing_metadata_ready_ =
      batch->payload->recv_trailing_metadata.recv_trailing_metadata_ready;
  batch->payload->recv_trailing_metadata.recv_trailing_metadata_ready =
      &recv_trailing_metadata_ready_;
}

// Construct a promise that will "call" the next filter.
// Effectively:
//   - put the modified initial metadata into the batch to be sent down.
//   - return a wrapper around PollTrailingMetadata as the promise.
<<<<<<< HEAD
ArenaPromise<ServerMetadata> ClientCallData::MakeNextPromise(
=======
ArenaPromise<ServerMetadataHandle> ClientCallData::MakeNextPromise(
>>>>>>> 604d7260
    CallArgs call_args) {
  GPR_ASSERT(send_initial_state_ == SendInitialState::kQueued);
  send_initial_metadata_batch_->payload->send_initial_metadata
      .send_initial_metadata =
      UnwrapMetadata(std::move(call_args.client_initial_metadata));
<<<<<<< HEAD
  return ArenaPromise<ServerMetadata>(
=======
  return ArenaPromise<ServerMetadataHandle>(
>>>>>>> 604d7260
      [this]() { return PollTrailingMetadata(); });
}

// Wrapper to make it look like we're calling the next filter as a promise.
// First poll: send the send_initial_metadata op down the stack.
// All polls: await receiving the trailing metadata, then return it to the
// application.
<<<<<<< HEAD
Poll<ServerMetadata> ClientCallData::PollTrailingMetadata() {
=======
Poll<ServerMetadataHandle> ClientCallData::PollTrailingMetadata() {
>>>>>>> 604d7260
  if (send_initial_state_ == SendInitialState::kQueued) {
    // First poll: pass the send_initial_metadata op down the stack.
    GPR_ASSERT(send_initial_metadata_batch_ != nullptr);
    send_initial_state_ = SendInitialState::kForwarded;
    if (recv_trailing_state_ == RecvTrailingState::kQueued) {
      // (and the recv_trailing_metadata op if it's part of the queuing)
      HookRecvTrailingMetadata(send_initial_metadata_batch_);
      recv_trailing_state_ = RecvTrailingState::kForwarded;
    }
    forward_send_initial_metadata_ = true;
  }
  switch (recv_trailing_state_) {
    case RecvTrailingState::kInitial:
    case RecvTrailingState::kQueued:
    case RecvTrailingState::kForwarded:
      // No trailing metadata yet: we are pending.
      // We return that and expect the promise to be repolled later (if it's
      // not cancelled).
      return Pending{};
    case RecvTrailingState::kComplete:
      // We've received trailing metadata: pass it to the promise and allow it
      // to adjust it.
      return WrapMetadata(recv_trailing_metadata_);
    case RecvTrailingState::kCancelled: {
      // We've been cancelled: synthesize some trailing metadata and pass it
      // to the calling promise for adjustment.
      recv_trailing_metadata_->Clear();
      SetStatusFromError(recv_trailing_metadata_, cancelled_error_);
      return WrapMetadata(recv_trailing_metadata_);
    }
    case RecvTrailingState::kResponded:
      // We've already responded to the caller: we can't do anything and we
      // should never reach here.
      abort();
  }
  GPR_UNREACHABLE_CODE(return Pending{});
}

void ClientCallData::RecvTrailingMetadataReadyCallback(
    void* arg, grpc_error_handle error) {
  static_cast<ClientCallData*>(arg)->RecvTrailingMetadataReady(error);
}

void ClientCallData::RecvTrailingMetadataReady(grpc_error_handle error) {
  // If there was an error, we'll put that into the trailing metadata and
  // proceed as if there was not.
  if (error != GRPC_ERROR_NONE) {
    SetStatusFromError(recv_trailing_metadata_, error);
  }
  // Record that we've got the callback.
  GPR_ASSERT(recv_trailing_state_ == RecvTrailingState::kForwarded);
  recv_trailing_state_ = RecvTrailingState::kComplete;
  // Repoll the promise.
  ScopedContext context(this);
  WakeInsideCombiner();
}

<<<<<<< HEAD
// Given an error, fill in ServerMetadata to represent that error.
=======
// Given an error, fill in ServerMetadataHandle to represent that error.
>>>>>>> 604d7260
void ClientCallData::SetStatusFromError(grpc_metadata_batch* metadata,
                                        grpc_error_handle error) {
  grpc_status_code status_code = GRPC_STATUS_UNKNOWN;
  std::string status_details;
  grpc_error_get_status(error, deadline(), &status_code, &status_details,
                        nullptr, nullptr);
  metadata->Set(GrpcStatusMetadata(), status_code);
  metadata->Set(GrpcMessageMetadata(), Slice::FromCopiedString(status_details));
  metadata->GetOrCreatePointer(GrpcStatusContext())
      ->emplace_back(grpc_error_std_string(error));
}

// Wakeup and poll the promise if appropriate.
void ClientCallData::WakeInsideCombiner() {
  GPR_ASSERT(!is_polling_);
  grpc_closure* call_closure = nullptr;
  is_polling_ = true;
  grpc_error_handle cancel_send_initial_metadata_error = GRPC_ERROR_NONE;
  grpc_transport_stream_op_batch* forward_batch = nullptr;
  switch (send_initial_state_) {
    case SendInitialState::kQueued:
    case SendInitialState::kForwarded: {
      // Poll the promise once since we're waiting for it.
<<<<<<< HEAD
      Poll<ServerMetadata> poll;
=======
      Poll<ServerMetadataHandle> poll;
>>>>>>> 604d7260
      {
        ScopedActivity activity(this);
        poll = promise_();
      }
<<<<<<< HEAD
      if (auto* r = absl::get_if<ServerMetadata>(&poll)) {
        promise_ = ArenaPromise<ServerMetadata>();
=======
      if (auto* r = absl::get_if<ServerMetadataHandle>(&poll)) {
        promise_ = ArenaPromise<ServerMetadataHandle>();
>>>>>>> 604d7260
        auto* md = UnwrapMetadata(std::move(*r));
        bool destroy_md = true;
        if (recv_trailing_state_ == RecvTrailingState::kComplete) {
          if (recv_trailing_metadata_ != md) {
            *recv_trailing_metadata_ = std::move(*md);
          } else {
            destroy_md = false;
          }
          recv_trailing_state_ = RecvTrailingState::kResponded;
          call_closure =
              absl::exchange(original_recv_trailing_metadata_ready_, nullptr);
        } else {
          GPR_ASSERT(*md->get_pointer(GrpcStatusMetadata()) != GRPC_STATUS_OK);
          grpc_error_handle error =
              grpc_error_set_int(GRPC_ERROR_CREATE_FROM_STATIC_STRING(
                                     "early return from promise based filter"),
                                 GRPC_ERROR_INT_GRPC_STATUS,
                                 *md->get_pointer(GrpcStatusMetadata()));
          if (auto* message = md->get_pointer(GrpcMessageMetadata())) {
            error = grpc_error_set_str(error, GRPC_ERROR_STR_GRPC_MESSAGE,
                                       message->as_string_view());
          }
          GRPC_ERROR_UNREF(cancelled_error_);
          cancelled_error_ = GRPC_ERROR_REF(error);
          if (send_initial_state_ == SendInitialState::kQueued) {
            send_initial_state_ = SendInitialState::kCancelled;
            cancel_send_initial_metadata_error = error;
          } else {
            GPR_ASSERT(recv_trailing_state_ == RecvTrailingState::kInitial ||
                       recv_trailing_state_ == RecvTrailingState::kForwarded);
            call_combiner()->Cancel(GRPC_ERROR_REF(error));
            forward_batch = grpc_make_transport_stream_op(GRPC_CLOSURE_CREATE(
                [](void*, grpc_error_handle) {}, nullptr, nullptr));
            forward_batch->cancel_stream = true;
            forward_batch->payload->cancel_stream.cancel_error = error;
          }
          recv_trailing_state_ = RecvTrailingState::kCancelled;
        }
        if (destroy_md) {
          md->~grpc_metadata_batch();
        }
      }
    } break;
    case SendInitialState::kInitial:
    case SendInitialState::kCancelled:
      // If we get a response without sending anything, we just propagate
      // that up. (note: that situation isn't possible once we finish the
      // promise transition).
      if (recv_trailing_state_ == RecvTrailingState::kComplete) {
        recv_trailing_state_ = RecvTrailingState::kResponded;
        call_closure =
            absl::exchange(original_recv_trailing_metadata_ready_, nullptr);
      }
      break;
  }
  GRPC_CALL_STACK_REF(call_stack(), "finish_poll");
  is_polling_ = false;
  bool in_combiner = true;
  bool repoll = absl::exchange(repoll_, false);
  if (forward_batch != nullptr) {
    GPR_ASSERT(in_combiner);
    in_combiner = false;
    forward_send_initial_metadata_ = false;
    grpc_call_next_op(elem(), forward_batch);
  }
  if (cancel_send_initial_metadata_error != GRPC_ERROR_NONE) {
    GPR_ASSERT(in_combiner);
    forward_send_initial_metadata_ = false;
    in_combiner = false;
    grpc_transport_stream_op_batch_finish_with_failure(
        absl::exchange(send_initial_metadata_batch_, nullptr),
        cancel_send_initial_metadata_error, call_combiner());
  }
  if (absl::exchange(forward_send_initial_metadata_, false)) {
    GPR_ASSERT(in_combiner);
    in_combiner = false;
    grpc_call_next_op(elem(),
                      absl::exchange(send_initial_metadata_batch_, nullptr));
  }
  if (call_closure != nullptr) {
    GPR_ASSERT(in_combiner);
    in_combiner = false;
    Closure::Run(DEBUG_LOCATION, call_closure, GRPC_ERROR_NONE);
  }
  if (repoll) {
    if (in_combiner) {
      WakeInsideCombiner();
    } else {
      struct NextPoll : public grpc_closure {
        grpc_call_stack* call_stack;
        ClientCallData* call_data;
      };
      auto run = [](void* p, grpc_error_handle) {
        auto* next_poll = static_cast<NextPoll*>(p);
        next_poll->call_data->WakeInsideCombiner();
        GRPC_CALL_STACK_UNREF(next_poll->call_stack, "re-poll");
        delete next_poll;
      };
      auto* p = new NextPoll;
      GRPC_CALL_STACK_REF(call_stack(), "re-poll");
      GRPC_CLOSURE_INIT(p, run, p, nullptr);
      GRPC_CALL_COMBINER_START(call_combiner(), p, GRPC_ERROR_NONE, "re-poll");
    }
  } else if (in_combiner) {
    GRPC_CALL_COMBINER_STOP(call_combiner(), "poll paused");
  }
  GRPC_CALL_STACK_UNREF(call_stack(), "finish_poll");
}

void ClientCallData::OnWakeup() {
  ScopedContext context(this);
  WakeInsideCombiner();
}

///////////////////////////////////////////////////////////////////////////////
// ServerCallData

ServerCallData::ServerCallData(grpc_call_element* elem,
                               const grpc_call_element_args* args,
                               uint8_t flags)
    : BaseCallData(elem, args, flags) {
  GRPC_CLOSURE_INIT(&recv_initial_metadata_ready_,
                    RecvInitialMetadataReadyCallback, this,
                    grpc_schedule_on_exec_ctx);
}

ServerCallData::~ServerCallData() {
  GPR_ASSERT(!is_polling_);
  GRPC_ERROR_UNREF(cancelled_error_);
}

// Activity implementation.
void ServerCallData::ForceImmediateRepoll() { abort(); }  // Not implemented.

// Handle one grpc_transport_stream_op_batch
void ServerCallData::StartBatch(grpc_transport_stream_op_batch* batch) {
  // Fake out the activity based context.
  ScopedContext context(this);

  // If this is a cancel stream, cancel anything we have pending and
  // propagate the cancellation.
  if (batch->cancel_stream) {
    GPR_ASSERT(!batch->send_initial_metadata &&
               !batch->send_trailing_metadata && !batch->send_message &&
               !batch->recv_initial_metadata && !batch->recv_message &&
               !batch->recv_trailing_metadata);
    Cancel(batch->payload->cancel_stream.cancel_error);
    grpc_call_next_op(elem(), batch);
    return;
  }

  // recv_initial_metadata: we hook the response of this so we can start the
  // promise at an appropriate time.
  if (batch->recv_initial_metadata) {
    GPR_ASSERT(!batch->send_initial_metadata &&
               !batch->send_trailing_metadata && !batch->send_message &&
               !batch->recv_message && !batch->recv_trailing_metadata);
    // Otherwise, we should not have seen a send_initial_metadata op yet.
    GPR_ASSERT(recv_initial_state_ == RecvInitialState::kInitial);
    // Hook the callback so we know when to start the promise.
    recv_initial_metadata_ =
        batch->payload->recv_initial_metadata.recv_initial_metadata;
    original_recv_initial_metadata_ready_ =
        batch->payload->recv_initial_metadata.recv_initial_metadata_ready;
    batch->payload->recv_initial_metadata.recv_initial_metadata_ready =
        &recv_initial_metadata_ready_;
    recv_initial_state_ = RecvInitialState::kForwarded;
  }

  // send_trailing_metadata
  if (batch->send_trailing_metadata) {
    switch (send_trailing_state_) {
      case SendTrailingState::kInitial:
        send_trailing_metadata_batch_ = batch;
        send_trailing_state_ = SendTrailingState::kQueued;
        WakeInsideCombiner([this](grpc_error_handle error) {
          GPR_ASSERT(send_trailing_state_ == SendTrailingState::kQueued);
          Cancel(error);
        });
        break;
      case SendTrailingState::kQueued:
      case SendTrailingState::kForwarded:
        abort();  // unreachable
        break;
      case SendTrailingState::kCancelled:
        grpc_transport_stream_op_batch_finish_with_failure(
            batch, GRPC_ERROR_REF(cancelled_error_), call_combiner());
        break;
    }
    return;
  }

  grpc_call_next_op(elem(), batch);
}

// Handle cancellation.
void ServerCallData::Cancel(grpc_error_handle error) {
  // Track the latest reason for cancellation.
  GRPC_ERROR_UNREF(cancelled_error_);
  cancelled_error_ = GRPC_ERROR_REF(error);
  // Stop running the promise.
<<<<<<< HEAD
  promise_ = ArenaPromise<ServerMetadata>();
=======
  promise_ = ArenaPromise<ServerMetadataHandle>();
>>>>>>> 604d7260
  if (send_trailing_state_ == SendTrailingState::kQueued) {
    send_trailing_state_ = SendTrailingState::kCancelled;
    struct FailBatch : public grpc_closure {
      grpc_transport_stream_op_batch* batch;
      CallCombiner* call_combiner;
    };
    auto fail = [](void* p, grpc_error_handle error) {
      auto* f = static_cast<FailBatch*>(p);
      grpc_transport_stream_op_batch_finish_with_failure(
          f->batch, GRPC_ERROR_REF(error), f->call_combiner);
      delete f;
    };
    auto* b = new FailBatch();
    GRPC_CLOSURE_INIT(b, fail, b, nullptr);
    b->batch = absl::exchange(send_trailing_metadata_batch_, nullptr);
    b->call_combiner = call_combiner();
    GRPC_CALL_COMBINER_START(call_combiner(), b,
                             GRPC_ERROR_REF(cancelled_error_),
                             "cancel pending batch");
  } else {
    send_trailing_state_ = SendTrailingState::kCancelled;
  }
}

// Construct a promise that will "call" the next filter.
// Effectively:
//   - put the modified initial metadata into the batch being sent up.
//   - return a wrapper around PollTrailingMetadata as the promise.
<<<<<<< HEAD
ArenaPromise<ServerMetadata> ServerCallData::MakeNextPromise(
=======
ArenaPromise<ServerMetadataHandle> ServerCallData::MakeNextPromise(
>>>>>>> 604d7260
    CallArgs call_args) {
  GPR_ASSERT(recv_initial_state_ == RecvInitialState::kComplete);
  GPR_ASSERT(UnwrapMetadata(std::move(call_args.client_initial_metadata)) ==
             recv_initial_metadata_);
  forward_recv_initial_metadata_callback_ = true;
<<<<<<< HEAD
  return ArenaPromise<ServerMetadata>(
=======
  return ArenaPromise<ServerMetadataHandle>(
>>>>>>> 604d7260
      [this]() { return PollTrailingMetadata(); });
}

// Wrapper to make it look like we're calling the next filter as a promise.
// All polls: await sending the trailing metadata, then foward it down the
// stack.
<<<<<<< HEAD
Poll<ServerMetadata> ServerCallData::PollTrailingMetadata() {
=======
Poll<ServerMetadataHandle> ServerCallData::PollTrailingMetadata() {
>>>>>>> 604d7260
  switch (send_trailing_state_) {
    case SendTrailingState::kInitial:
      return Pending{};
    case SendTrailingState::kQueued:
      return WrapMetadata(send_trailing_metadata_batch_->payload
                              ->send_trailing_metadata.send_trailing_metadata);
    case SendTrailingState::kForwarded:
      abort();  // unreachable
    case SendTrailingState::kCancelled:
      // We could translate cancelled_error to metadata and return it... BUT
      // we're not gonna be running much longer and the results going to be
      // ignored.
      return Pending{};
  }
  GPR_UNREACHABLE_CODE(return Pending{});
}

void ServerCallData::RecvInitialMetadataReadyCallback(void* arg,
                                                      grpc_error_handle error) {
  static_cast<ServerCallData*>(arg)->RecvInitialMetadataReady(error);
}

void ServerCallData::RecvInitialMetadataReady(grpc_error_handle error) {
  GPR_ASSERT(recv_initial_state_ == RecvInitialState::kForwarded);
  // If there was an error we just propagate that through
  if (error != GRPC_ERROR_NONE) {
    recv_initial_state_ = RecvInitialState::kResponded;
    Closure::Run(DEBUG_LOCATION, original_recv_initial_metadata_ready_,
                 GRPC_ERROR_REF(error));
    return;
  }
  // Record that we've got the callback.
  recv_initial_state_ = RecvInitialState::kComplete;

  // Start the promise.
  ScopedContext context(this);
  // Construct the promise.
  ChannelFilter* filter = static_cast<ChannelFilter*>(elem()->channel_data);
<<<<<<< HEAD
  promise_ =
      filter->MakeCallPromise(CallArgs{WrapMetadata(recv_initial_metadata_),
                                       server_initial_metadata_latch()},
                              [this](CallArgs call_args) {
                                return MakeNextPromise(std::move(call_args));
                              });
=======
  promise_ = filter->MakeCallPromise(
      CallArgs{WrapMetadata(recv_initial_metadata_), nullptr},
      [this](CallArgs call_args) {
        return MakeNextPromise(std::move(call_args));
      });
>>>>>>> 604d7260
  // Poll once.
  bool own_error = false;
  WakeInsideCombiner([&error, &own_error](grpc_error_handle new_error) {
    GPR_ASSERT(error == GRPC_ERROR_NONE);
    error = GRPC_ERROR_REF(new_error);
    own_error = true;
  });
  Closure::Run(DEBUG_LOCATION, original_recv_initial_metadata_ready_,
               GRPC_ERROR_REF(error));
  if (own_error) GRPC_ERROR_UNREF(error);
}

// Wakeup and poll the promise if appropriate.
void ServerCallData::WakeInsideCombiner(
    absl::FunctionRef<void(grpc_error_handle)> cancel) {
  GPR_ASSERT(!is_polling_);
  bool forward_send_trailing_metadata = false;
  is_polling_ = true;
  if (recv_initial_state_ == RecvInitialState::kComplete) {
<<<<<<< HEAD
    Poll<ServerMetadata> poll;
=======
    Poll<ServerMetadataHandle> poll;
>>>>>>> 604d7260
    {
      ScopedActivity activity(this);
      poll = promise_();
    }
<<<<<<< HEAD
    if (auto* r = absl::get_if<ServerMetadata>(&poll)) {
=======
    if (auto* r = absl::get_if<ServerMetadataHandle>(&poll)) {
>>>>>>> 604d7260
      auto* md = UnwrapMetadata(std::move(*r));
      bool destroy_md = true;
      switch (send_trailing_state_) {
        case SendTrailingState::kQueued: {
          if (send_trailing_metadata_batch_->payload->send_trailing_metadata
                  .send_trailing_metadata != md) {
            *send_trailing_metadata_batch_->payload->send_trailing_metadata
                 .send_trailing_metadata = std::move(*md);
          } else {
            destroy_md = false;
          }
          forward_send_trailing_metadata = true;
          send_trailing_state_ = SendTrailingState::kForwarded;
        } break;
        case SendTrailingState::kForwarded:
          abort();  // unreachable
          break;
        case SendTrailingState::kInitial: {
          GPR_ASSERT(*md->get_pointer(GrpcStatusMetadata()) != GRPC_STATUS_OK);
          grpc_error_handle error =
              grpc_error_set_int(GRPC_ERROR_CREATE_FROM_STATIC_STRING(
                                     "early return from promise based filter"),
                                 GRPC_ERROR_INT_GRPC_STATUS,
                                 *md->get_pointer(GrpcStatusMetadata()));
          if (auto* message = md->get_pointer(GrpcMessageMetadata())) {
            error = grpc_error_set_str(error, GRPC_ERROR_STR_GRPC_MESSAGE,
                                       message->as_string_view());
          }
          cancel(error);
          GRPC_ERROR_UNREF(error);
        } break;
        case SendTrailingState::kCancelled:
          // Nothing to do.
          break;
      }
      if (destroy_md) {
        md->~grpc_metadata_batch();
      }
    }
  }
  is_polling_ = false;
  if (forward_send_trailing_metadata) {
    grpc_call_next_op(elem(),
                      absl::exchange(send_trailing_metadata_batch_, nullptr));
  }
}

void ServerCallData::OnWakeup() { abort(); }  // not implemented

}  // namespace promise_filter_detail
}  // namespace grpc_core<|MERGE_RESOLUTION|>--- conflicted
+++ resolved
@@ -162,11 +162,7 @@
   GRPC_ERROR_UNREF(cancelled_error_);
   cancelled_error_ = GRPC_ERROR_REF(error);
   // Stop running the promise.
-<<<<<<< HEAD
-  promise_ = ArenaPromise<ServerMetadata>();
-=======
   promise_ = ArenaPromise<ServerMetadataHandle>();
->>>>>>> 604d7260
   // If we have an op queued, fail that op.
   // Record what we've done.
   if (send_initial_state_ == SendInitialState::kQueued) {
@@ -209,11 +205,7 @@
         CallArgs{
             WrapMetadata(send_initial_metadata_batch_->payload
                              ->send_initial_metadata.send_initial_metadata),
-<<<<<<< HEAD
             server_initial_metadata_latch()},
-=======
-            nullptr},
->>>>>>> 604d7260
         [this](CallArgs call_args) {
           return MakeNextPromise(std::move(call_args));
         });
@@ -239,21 +231,13 @@
 // Effectively:
 //   - put the modified initial metadata into the batch to be sent down.
 //   - return a wrapper around PollTrailingMetadata as the promise.
-<<<<<<< HEAD
-ArenaPromise<ServerMetadata> ClientCallData::MakeNextPromise(
-=======
 ArenaPromise<ServerMetadataHandle> ClientCallData::MakeNextPromise(
->>>>>>> 604d7260
     CallArgs call_args) {
   GPR_ASSERT(send_initial_state_ == SendInitialState::kQueued);
   send_initial_metadata_batch_->payload->send_initial_metadata
       .send_initial_metadata =
       UnwrapMetadata(std::move(call_args.client_initial_metadata));
-<<<<<<< HEAD
-  return ArenaPromise<ServerMetadata>(
-=======
   return ArenaPromise<ServerMetadataHandle>(
->>>>>>> 604d7260
       [this]() { return PollTrailingMetadata(); });
 }
 
@@ -261,11 +245,7 @@
 // First poll: send the send_initial_metadata op down the stack.
 // All polls: await receiving the trailing metadata, then return it to the
 // application.
-<<<<<<< HEAD
-Poll<ServerMetadata> ClientCallData::PollTrailingMetadata() {
-=======
 Poll<ServerMetadataHandle> ClientCallData::PollTrailingMetadata() {
->>>>>>> 604d7260
   if (send_initial_state_ == SendInitialState::kQueued) {
     // First poll: pass the send_initial_metadata op down the stack.
     GPR_ASSERT(send_initial_metadata_batch_ != nullptr);
@@ -323,11 +303,7 @@
   WakeInsideCombiner();
 }
 
-<<<<<<< HEAD
-// Given an error, fill in ServerMetadata to represent that error.
-=======
 // Given an error, fill in ServerMetadataHandle to represent that error.
->>>>>>> 604d7260
 void ClientCallData::SetStatusFromError(grpc_metadata_batch* metadata,
                                         grpc_error_handle error) {
   grpc_status_code status_code = GRPC_STATUS_UNKNOWN;
@@ -351,22 +327,13 @@
     case SendInitialState::kQueued:
     case SendInitialState::kForwarded: {
       // Poll the promise once since we're waiting for it.
-<<<<<<< HEAD
-      Poll<ServerMetadata> poll;
-=======
       Poll<ServerMetadataHandle> poll;
->>>>>>> 604d7260
       {
         ScopedActivity activity(this);
         poll = promise_();
       }
-<<<<<<< HEAD
-      if (auto* r = absl::get_if<ServerMetadata>(&poll)) {
-        promise_ = ArenaPromise<ServerMetadata>();
-=======
       if (auto* r = absl::get_if<ServerMetadataHandle>(&poll)) {
         promise_ = ArenaPromise<ServerMetadataHandle>();
->>>>>>> 604d7260
         auto* md = UnwrapMetadata(std::move(*r));
         bool destroy_md = true;
         if (recv_trailing_state_ == RecvTrailingState::kComplete) {
@@ -568,11 +535,7 @@
   GRPC_ERROR_UNREF(cancelled_error_);
   cancelled_error_ = GRPC_ERROR_REF(error);
   // Stop running the promise.
-<<<<<<< HEAD
-  promise_ = ArenaPromise<ServerMetadata>();
-=======
   promise_ = ArenaPromise<ServerMetadataHandle>();
->>>>>>> 604d7260
   if (send_trailing_state_ == SendTrailingState::kQueued) {
     send_trailing_state_ = SendTrailingState::kCancelled;
     struct FailBatch : public grpc_closure {
@@ -601,32 +564,20 @@
 // Effectively:
 //   - put the modified initial metadata into the batch being sent up.
 //   - return a wrapper around PollTrailingMetadata as the promise.
-<<<<<<< HEAD
-ArenaPromise<ServerMetadata> ServerCallData::MakeNextPromise(
-=======
 ArenaPromise<ServerMetadataHandle> ServerCallData::MakeNextPromise(
->>>>>>> 604d7260
     CallArgs call_args) {
   GPR_ASSERT(recv_initial_state_ == RecvInitialState::kComplete);
   GPR_ASSERT(UnwrapMetadata(std::move(call_args.client_initial_metadata)) ==
              recv_initial_metadata_);
   forward_recv_initial_metadata_callback_ = true;
-<<<<<<< HEAD
-  return ArenaPromise<ServerMetadata>(
-=======
   return ArenaPromise<ServerMetadataHandle>(
->>>>>>> 604d7260
       [this]() { return PollTrailingMetadata(); });
 }
 
 // Wrapper to make it look like we're calling the next filter as a promise.
 // All polls: await sending the trailing metadata, then foward it down the
 // stack.
-<<<<<<< HEAD
-Poll<ServerMetadata> ServerCallData::PollTrailingMetadata() {
-=======
 Poll<ServerMetadataHandle> ServerCallData::PollTrailingMetadata() {
->>>>>>> 604d7260
   switch (send_trailing_state_) {
     case SendTrailingState::kInitial:
       return Pending{};
@@ -665,20 +616,12 @@
   ScopedContext context(this);
   // Construct the promise.
   ChannelFilter* filter = static_cast<ChannelFilter*>(elem()->channel_data);
-<<<<<<< HEAD
   promise_ =
       filter->MakeCallPromise(CallArgs{WrapMetadata(recv_initial_metadata_),
                                        server_initial_metadata_latch()},
                               [this](CallArgs call_args) {
                                 return MakeNextPromise(std::move(call_args));
                               });
-=======
-  promise_ = filter->MakeCallPromise(
-      CallArgs{WrapMetadata(recv_initial_metadata_), nullptr},
-      [this](CallArgs call_args) {
-        return MakeNextPromise(std::move(call_args));
-      });
->>>>>>> 604d7260
   // Poll once.
   bool own_error = false;
   WakeInsideCombiner([&error, &own_error](grpc_error_handle new_error) {
@@ -698,20 +641,12 @@
   bool forward_send_trailing_metadata = false;
   is_polling_ = true;
   if (recv_initial_state_ == RecvInitialState::kComplete) {
-<<<<<<< HEAD
-    Poll<ServerMetadata> poll;
-=======
     Poll<ServerMetadataHandle> poll;
->>>>>>> 604d7260
     {
       ScopedActivity activity(this);
       poll = promise_();
     }
-<<<<<<< HEAD
-    if (auto* r = absl::get_if<ServerMetadata>(&poll)) {
-=======
     if (auto* r = absl::get_if<ServerMetadataHandle>(&poll)) {
->>>>>>> 604d7260
       auto* md = UnwrapMetadata(std::move(*r));
       bool destroy_md = true;
       switch (send_trailing_state_) {
