--- conflicted
+++ resolved
@@ -56,16 +56,6 @@
 absl::StatusOr<RefCountedPtr<grpc_channel_stack>>
 ChannelStackBuilderImpl::Build() {
   std::vector<const grpc_channel_filter*> stack;
-<<<<<<< HEAD
-  const bool is_promising = IsPromising();
-  const bool is_client =
-      grpc_channel_stack_type_is_client(channel_stack_type());
-  const bool client_promise_tracing =
-      is_client && is_promising && GRPC_TRACE_FLAG_ENABLED(call);
-  const bool server_promise_tracing =
-      !is_client && is_promising && GRPC_TRACE_FLAG_ENABLED(call);
-=======
->>>>>>> d110960d
 
   for (const auto* filter : this->stack()) {
     stack.push_back(filter);
