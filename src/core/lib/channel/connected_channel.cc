--- conflicted
+++ resolved
@@ -25,10 +25,7 @@
 
 #include <algorithm>
 #include <functional>
-<<<<<<< HEAD
-=======
 #include <initializer_list>
->>>>>>> bbeb1500
 #include <memory>
 #include <string>
 #include <utility>
