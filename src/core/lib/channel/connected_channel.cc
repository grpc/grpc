--- conflicted
+++ resolved
@@ -906,48 +906,18 @@
 #endif
 
 bool TransportSupportsPromiseBasedCalls(const ChannelArgs& args) {
-  grpc_transport* transport =
-      args.GetPointer<grpc_transport>(GRPC_ARG_TRANSPORT);
-  return transport->vtable->make_call_promise != nullptr;
-}
-
-bool TransportDoesNotSupportPromiseBasedCalls(const ChannelArgs& args) {
-  return !TransportSupportsPromiseBasedCalls(args);
+  auto* transport = args.GetObject<Transport>();
+  return transport->client_transport() != nullptr;
 }
 
 }  // namespace
 
-<<<<<<< HEAD
-bool grpc_add_connected_filter(grpc_core::ChannelStackBuilder* builder) {
-  grpc_core::Transport* t = builder->transport();
-  GPR_ASSERT(t != nullptr);
-  // Choose the right vtable for the connected filter.
-=======
 void RegisterConnectedChannel(CoreConfiguration::Builder* builder) {
->>>>>>> 6d669e9c
   // We can't know promise based call or not here (that decision needs the
   // collaboration of all of the filters on the channel, and we don't want
   // ordering constraints on when we add filters).
   // We can know if this results in a promise based call how we'll create
   // our promise (if indeed we can), and so that is the choice made here.
-<<<<<<< HEAD
-  if (t->client_transport() != nullptr) {
-    // Option 1, and our ideal: the transport supports promise based calls,
-    // and so we simply use the transport directly.
-    builder->AppendFilter(&grpc_core::kPromiseBasedTransportFilter);
-  } else if (grpc_channel_stack_type_is_client(builder->channel_stack_type())) {
-    // Option 2: the transport does not support promise based calls, but
-    // we're on the client and so we have an implementation that we can use
-    // to convert to batches.
-    builder->AppendFilter(&grpc_core::kClientEmulatedFilter);
-  } else {
-    // Option 3: the transport does not support promise based calls, and
-    // we're on the server so we use the server filter.
-    builder->AppendFilter(&grpc_core::kServerEmulatedFilter);
-  }
-  return true;
-}
-=======
 
   // Option 1, and our ideal: the transport supports promise based calls,
   // and so we simply use the transport directly.
@@ -969,16 +939,15 @@
   builder->channel_init()
       ->RegisterFilter(GRPC_CLIENT_SUBCHANNEL, &kClientEmulatedFilter)
       .Terminal()
-      .If(TransportDoesNotSupportPromiseBasedCalls);
+      .IfNot(TransportSupportsPromiseBasedCalls);
   builder->channel_init()
       ->RegisterFilter(GRPC_CLIENT_DIRECT_CHANNEL, &kClientEmulatedFilter)
       .Terminal()
-      .If(TransportDoesNotSupportPromiseBasedCalls);
+      .IfNot(TransportSupportsPromiseBasedCalls);
   builder->channel_init()
       ->RegisterFilter(GRPC_SERVER_CHANNEL, &kServerEmulatedFilter)
       .Terminal()
-      .If(TransportDoesNotSupportPromiseBasedCalls);
-}
-
-}  // namespace grpc_core
->>>>>>> 6d669e9c
+      .IfNot(TransportSupportsPromiseBasedCalls);
+}
+
+}  // namespace grpc_core