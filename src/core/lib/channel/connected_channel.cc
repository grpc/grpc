//
//
// Copyright 2015 gRPC authors.
//
// Licensed under the Apache License, Version 2.0 (the "License");
// you may not use this file except in compliance with the License.
// You may obtain a copy of the License at
//
//     http://www.apache.org/licenses/LICENSE-2.0
//
// Unless required by applicable law or agreed to in writing, software
// distributed under the License is distributed on an "AS IS" BASIS,
// WITHOUT WARRANTIES OR CONDITIONS OF ANY KIND, either express or implied.
// See the License for the specific language governing permissions and
// limitations under the License.
//
//

#include <grpc/support/port_platform.h>

#include "src/core/lib/channel/connected_channel.h"

#include <inttypes.h>
#include <string.h>

#include <algorithm>
#include <functional>
<<<<<<< HEAD
=======
#include <initializer_list>
>>>>>>> bbeb1500
#include <memory>
#include <string>
#include <utility>
#include <vector>

#include "absl/base/thread_annotations.h"
#include "absl/container/inlined_vector.h"
#include "absl/status/status.h"
#include "absl/strings/str_cat.h"
#include "absl/strings/str_join.h"
#include "absl/types/optional.h"
#include "absl/types/variant.h"

#include <grpc/grpc.h>
#include <grpc/status.h>
#include <grpc/support/alloc.h>
#include <grpc/support/log.h>

#include "src/core/lib/channel/channel_args.h"
#include "src/core/lib/channel/channel_fwd.h"
#include "src/core/lib/channel/channel_stack.h"
#include "src/core/lib/channel/context.h"
#include "src/core/lib/debug/trace.h"
#include "src/core/lib/gpr/alloc.h"
#include "src/core/lib/gprpp/debug_location.h"
#include "src/core/lib/gprpp/match.h"
#include "src/core/lib/gprpp/orphanable.h"
#include "src/core/lib/gprpp/status_helper.h"
#include "src/core/lib/gprpp/sync.h"
#include "src/core/lib/gprpp/time.h"
#include "src/core/lib/iomgr/call_combiner.h"
#include "src/core/lib/iomgr/closure.h"
#include "src/core/lib/iomgr/error.h"
#include "src/core/lib/iomgr/exec_ctx.h"
#include "src/core/lib/iomgr/polling_entity.h"
#include "src/core/lib/promise/activity.h"
#include "src/core/lib/promise/arena_promise.h"
#include "src/core/lib/promise/context.h"
#include "src/core/lib/promise/detail/basic_seq.h"
#include "src/core/lib/promise/pipe.h"
#include "src/core/lib/promise/poll.h"
#include "src/core/lib/resource_quota/arena.h"
#include "src/core/lib/slice/slice.h"
#include "src/core/lib/slice/slice_buffer.h"
#include "src/core/lib/surface/call.h"
#include "src/core/lib/surface/call_trace.h"
#include "src/core/lib/surface/channel_stack_type.h"
#include "src/core/lib/transport/error_utils.h"
#include "src/core/lib/transport/metadata_batch.h"
#include "src/core/lib/transport/transport.h"
#include "src/core/lib/transport/transport_fwd.h"
#include "src/core/lib/transport/transport_impl.h"

#define MAX_BUFFER_LENGTH 8192

typedef struct connected_channel_channel_data {
  grpc_transport* transport;
} channel_data;

struct callback_state {
  grpc_closure closure;
  grpc_closure* original_closure;
  grpc_core::CallCombiner* call_combiner;
  const char* reason;
};
typedef struct connected_channel_call_data {
  grpc_core::CallCombiner* call_combiner;
  // Closures used for returning results on the call combiner.
  callback_state on_complete[6];  // Max number of pending batches.
  callback_state recv_initial_metadata_ready;
  callback_state recv_message_ready;
  callback_state recv_trailing_metadata_ready;
} call_data;

static void run_in_call_combiner(void* arg, grpc_error_handle error) {
  callback_state* state = static_cast<callback_state*>(arg);
  GRPC_CALL_COMBINER_START(state->call_combiner, state->original_closure, error,
                           state->reason);
}

static void run_cancel_in_call_combiner(void* arg, grpc_error_handle error) {
  run_in_call_combiner(arg, error);
  gpr_free(arg);
}

static void intercept_callback(call_data* calld, callback_state* state,
                               bool free_when_done, const char* reason,
                               grpc_closure** original_closure) {
  state->original_closure = *original_closure;
  state->call_combiner = calld->call_combiner;
  state->reason = reason;
  *original_closure = GRPC_CLOSURE_INIT(
      &state->closure,
      free_when_done ? run_cancel_in_call_combiner : run_in_call_combiner,
      state, grpc_schedule_on_exec_ctx);
}

static callback_state* get_state_for_batch(
    call_data* calld, grpc_transport_stream_op_batch* batch) {
  if (batch->send_initial_metadata) return &calld->on_complete[0];
  if (batch->send_message) return &calld->on_complete[1];
  if (batch->send_trailing_metadata) return &calld->on_complete[2];
  if (batch->recv_initial_metadata) return &calld->on_complete[3];
  if (batch->recv_message) return &calld->on_complete[4];
  if (batch->recv_trailing_metadata) return &calld->on_complete[5];
  GPR_UNREACHABLE_CODE(return nullptr);
}

// We perform a small hack to locate transport data alongside the connected
// channel data in call allocations, to allow everything to be pulled in minimal
// cache line requests
#define TRANSPORT_STREAM_FROM_CALL_DATA(calld) \
  ((grpc_stream*)(((char*)(calld)) +           \
                  GPR_ROUND_UP_TO_ALIGNMENT_SIZE(sizeof(call_data))))
#define CALL_DATA_FROM_TRANSPORT_STREAM(transport_stream) \
  ((call_data*)(((char*)(transport_stream)) -             \
                GPR_ROUND_UP_TO_ALIGNMENT_SIZE(sizeof(call_data))))

// Intercept a call operation and either push it directly up or translate it
// into transport stream operations
static void connected_channel_start_transport_stream_op_batch(
    grpc_call_element* elem, grpc_transport_stream_op_batch* batch) {
  call_data* calld = static_cast<call_data*>(elem->call_data);
  channel_data* chand = static_cast<channel_data*>(elem->channel_data);
  if (batch->recv_initial_metadata) {
    callback_state* state = &calld->recv_initial_metadata_ready;
    intercept_callback(
        calld, state, false, "recv_initial_metadata_ready",
        &batch->payload->recv_initial_metadata.recv_initial_metadata_ready);
  }
  if (batch->recv_message) {
    callback_state* state = &calld->recv_message_ready;
    intercept_callback(calld, state, false, "recv_message_ready",
                       &batch->payload->recv_message.recv_message_ready);
  }
  if (batch->recv_trailing_metadata) {
    callback_state* state = &calld->recv_trailing_metadata_ready;
    intercept_callback(
        calld, state, false, "recv_trailing_metadata_ready",
        &batch->payload->recv_trailing_metadata.recv_trailing_metadata_ready);
  }
  if (batch->cancel_stream) {
    // There can be more than one cancellation batch in flight at any
    // given time, so we can't just pick out a fixed index into
    // calld->on_complete like we can for the other ops.  However,
    // cancellation isn't in the fast path, so we just allocate a new
    // closure for each one.
    callback_state* state =
        static_cast<callback_state*>(gpr_malloc(sizeof(*state)));
    intercept_callback(calld, state, true, "on_complete (cancel_stream)",
                       &batch->on_complete);
  } else if (batch->on_complete != nullptr) {
    callback_state* state = get_state_for_batch(calld, batch);
    intercept_callback(calld, state, false, "on_complete", &batch->on_complete);
  }
  grpc_transport_perform_stream_op(
      chand->transport, TRANSPORT_STREAM_FROM_CALL_DATA(calld), batch);
  GRPC_CALL_COMBINER_STOP(calld->call_combiner, "passed batch to transport");
}

static void connected_channel_start_transport_op(grpc_channel_element* elem,
                                                 grpc_transport_op* op) {
  channel_data* chand = static_cast<channel_data*>(elem->channel_data);
  grpc_transport_perform_op(chand->transport, op);
}

// Constructor for call_data
static grpc_error_handle connected_channel_init_call_elem(
    grpc_call_element* elem, const grpc_call_element_args* args) {
  call_data* calld = static_cast<call_data*>(elem->call_data);
  channel_data* chand = static_cast<channel_data*>(elem->channel_data);
  calld->call_combiner = args->call_combiner;
  int r = grpc_transport_init_stream(
      chand->transport, TRANSPORT_STREAM_FROM_CALL_DATA(calld),
      &args->call_stack->refcount, args->server_transport_data, args->arena);
  return r == 0 ? absl::OkStatus()
                : GRPC_ERROR_CREATE("transport stream initialization failed");
}

static void set_pollset_or_pollset_set(grpc_call_element* elem,
                                       grpc_polling_entity* pollent) {
  call_data* calld = static_cast<call_data*>(elem->call_data);
  channel_data* chand = static_cast<channel_data*>(elem->channel_data);
  grpc_transport_set_pops(chand->transport,
                          TRANSPORT_STREAM_FROM_CALL_DATA(calld), pollent);
}

// Destructor for call_data
static void connected_channel_destroy_call_elem(
    grpc_call_element* elem, const grpc_call_final_info* /*final_info*/,
    grpc_closure* then_schedule_closure) {
  call_data* calld = static_cast<call_data*>(elem->call_data);
  channel_data* chand = static_cast<channel_data*>(elem->channel_data);
  grpc_transport_destroy_stream(chand->transport,
                                TRANSPORT_STREAM_FROM_CALL_DATA(calld),
                                then_schedule_closure);
}

// Constructor for channel_data
static grpc_error_handle connected_channel_init_channel_elem(
    grpc_channel_element* elem, grpc_channel_element_args* args) {
  channel_data* cd = static_cast<channel_data*>(elem->channel_data);
  GPR_ASSERT(args->is_last);
  cd->transport = grpc_channel_args_find_pointer<grpc_transport>(
      args->channel_args, GRPC_ARG_TRANSPORT);
  return absl::OkStatus();
}

// Destructor for channel_data
static void connected_channel_destroy_channel_elem(grpc_channel_element* elem) {
  channel_data* cd = static_cast<channel_data*>(elem->channel_data);
  if (cd->transport) {
    grpc_transport_destroy(cd->transport);
  }
}

// No-op.
static void connected_channel_get_channel_info(
    grpc_channel_element* /*elem*/, const grpc_channel_info* /*channel_info*/) {
}

namespace grpc_core {
namespace {

class ConnectedChannelStream : public Orphanable {
 public:
  grpc_transport* transport() { return transport_; }
  grpc_closure* stream_destroyed_closure() { return &stream_destroyed_; }

  void IncrementRefCount(const char* reason) {
#ifndef NDEBUG
    grpc_stream_ref(&stream_refcount_, reason);
#else
    (void)reason;
    grpc_stream_ref(&stream_refcount_);
#endif
<<<<<<< HEAD
  }

  void Unref(const char* reason) {
#ifndef NDEBUG
    grpc_stream_unref(&stream_refcount_, reason);
#else
    (void)reason;
    grpc_stream_unref(&stream_refcount_);
#endif
  }

=======
  }

  void Unref(const char* reason) {
#ifndef NDEBUG
    grpc_stream_unref(&stream_refcount_, reason);
#else
    (void)reason;
    grpc_stream_unref(&stream_refcount_);
#endif
  }

>>>>>>> bbeb1500
  void Orphan() final {
    bool finished;
    {
      MutexLock lock(mu());
      if (grpc_call_trace.enabled()) {
        gpr_log(GPR_INFO, "%s[connected] DropStream: %s finished=%s",
                Activity::current()->DebugTag().c_str(),
                ActiveOpsString().c_str(), finished_ ? "true" : "false");
      }
      finished = finished_;
    }
    // If we hadn't already observed the stream to be finished, we need to
    // cancel it at the transport.
    if (!finished) {
      IncrementRefCount("shutdown client stream");
      auto* cancel_op =
          GetContext<Arena>()->New<grpc_transport_stream_op_batch>();
      cancel_op->cancel_stream = true;
      cancel_op->payload = batch_payload();
      auto* s = stream();
      cancel_op->on_complete = NewClosure(
          [this](grpc_error_handle) { Unref("shutdown client stream"); });
      batch_payload()->cancel_stream.cancel_error = absl::CancelledError();
      grpc_transport_perform_stream_op(transport(), s, cancel_op);
    }
    Unref("orphan client stream");
  }

 protected:
  explicit ConnectedChannelStream(grpc_transport* transport)
      : transport_(transport), stream_(nullptr, StreamDeleter(this)) {
    call_context_->IncrementRefCount("connected_channel_stream");
    GRPC_STREAM_REF_INIT(
        &stream_refcount_, 1,
        [](void* p, grpc_error_handle) {
          static_cast<ConnectedChannelStream*>(p)->BeginDestroy();
        },
        this, "client_stream");
  }

  grpc_stream* stream() { return stream_.get(); }
  void SetStream(grpc_stream* stream) { stream_.reset(stream); }
  grpc_stream_refcount* stream_refcount() { return &stream_refcount_; }
  Mutex* mu() const ABSL_LOCK_RETURNED(mu_) { return &mu_; }
  grpc_transport_stream_op_batch_payload* batch_payload() {
    return &batch_payload_;
  }
  bool finished() const ABSL_EXCLUSIVE_LOCKS_REQUIRED(mu_) { return finished_; }
  void set_finished() ABSL_EXCLUSIVE_LOCKS_REQUIRED(mu_) { finished_ = true; }
  virtual std::string ActiveOpsString() const
      ABSL_EXCLUSIVE_LOCKS_REQUIRED(mu_) = 0;

  void SchedulePush(grpc_transport_stream_op_batch* batch)
      ABSL_EXCLUSIVE_LOCKS_REQUIRED(mu_) {
    if (grpc_call_trace.enabled()) {
      gpr_log(GPR_DEBUG, "%s[connected] Push batch to transport: %s",
              Activity::current()->DebugTag().c_str(),
              grpc_transport_stream_op_batch_string(batch).c_str());
    }
    if (push_batches_.empty()) {
      IncrementRefCount("push");
      ExecCtx::Run(DEBUG_LOCATION, &push_, absl::OkStatus());
    }
    push_batches_.push_back(batch);
  }

  void PollSendMessage(PipeReceiver<MessageHandle>* outgoing_messages,
                       ClientMetadataHandle* client_trailing_metadata)
      ABSL_EXCLUSIVE_LOCKS_REQUIRED(mu_) {
    if (absl::holds_alternative<Closed>(send_message_state_)) {
      message_to_send_.reset();
    }
    if (absl::holds_alternative<Idle>(send_message_state_)) {
      message_to_send_.reset();
      send_message_state_.emplace<PipeReceiverNextType<MessageHandle>>(
          outgoing_messages->Next());
    }
    if (auto* next = absl::get_if<PipeReceiverNextType<MessageHandle>>(
            &send_message_state_)) {
      auto r = (*next)();
      if (auto* p = absl::get_if<NextResult<MessageHandle>>(&r)) {
        memset(&send_message_, 0, sizeof(send_message_));
        send_message_.payload = batch_payload();
        send_message_.on_complete = &send_message_batch_done_;
        // No value => half close from above.
        if (p->has_value()) {
          message_to_send_ = std::move(*p);
          send_message_state_ = SendMessageToTransport{};
          send_message_.send_message = true;
          batch_payload()->send_message.send_message =
              (*message_to_send_)->payload();
          batch_payload()->send_message.flags = (*message_to_send_)->flags();
        } else {
          if (grpc_call_trace.enabled()) {
            gpr_log(GPR_INFO, "%s[connected] PollConnectedChannel: half close",
                    Activity::current()->DebugTag().c_str());
          }
          GPR_ASSERT(!absl::holds_alternative<Closed>(send_message_state_));
          send_message_state_ = Closed{};
          send_message_.send_trailing_metadata = true;
          if (client_trailing_metadata != nullptr) {
            *client_trailing_metadata =
                GetContext<Arena>()->MakePooled<ClientMetadata>(
                    GetContext<Arena>());
            batch_payload()->send_trailing_metadata.send_trailing_metadata =
                client_trailing_metadata->get();
            batch_payload()->send_trailing_metadata.sent = nullptr;
          } else {
            return;  // Skip rest of function for server
          }
        }
        IncrementRefCount("send_message");
        send_message_waker_ = Activity::current()->MakeOwningWaker();
        SchedulePush(&send_message_);
      }
    }
  }

  void PollRecvMessage(PipeSender<MessageHandle>*& incoming_messages)
      ABSL_EXCLUSIVE_LOCKS_REQUIRED(mu_) {
    if (auto* pending =
            absl::get_if<PendingReceiveMessage>(&recv_message_state_)) {
      if (pending->received) {
        if (pending->payload.has_value()) {
          if (grpc_call_trace.enabled()) {
            gpr_log(GPR_INFO,
                    "%s[connected] PollRecvMessage: received payload of "
                    "%" PRIdPTR " bytes",
                    recv_message_waker_.ActivityDebugTag().c_str(),
                    pending->payload->Length());
          }
          recv_message_state_ =
              incoming_messages->Push(GetContext<Arena>()->MakePooled<Message>(
                  std::move(*pending->payload), pending->flags));
        } else {
          if (grpc_call_trace.enabled()) {
            gpr_log(GPR_INFO,
                    "%s[connected] PollRecvMessage: received no payload",
                    recv_message_waker_.ActivityDebugTag().c_str());
          }
          recv_message_state_ = Closed{};
          std::exchange(incoming_messages, nullptr)->Close();
        }
      }
    }
    if (absl::holds_alternative<Idle>(recv_message_state_)) {
      if (grpc_call_trace.enabled()) {
        gpr_log(GPR_INFO, "%s[connected] PollRecvMessage: requesting message",
                Activity::current()->DebugTag().c_str());
      }
      PushRecvMessage();
    }
    if (auto* push = absl::get_if<PipeSender<MessageHandle>::PushType>(
            &recv_message_state_)) {
      auto r = (*push)();
      if (bool* result = absl::get_if<bool>(&r)) {
        if (*result) {
          if (!finished_) {
            if (grpc_call_trace.enabled()) {
              gpr_log(GPR_INFO,
                      "%s[connected] PollRecvMessage: pushed message; "
                      "requesting next",
                      Activity::current()->DebugTag().c_str());
            }
            PushRecvMessage();
          } else {
            if (grpc_call_trace.enabled()) {
              gpr_log(GPR_INFO,
                      "%s[connected] PollRecvMessage: pushed message "
                      "and finished; "
                      "marking closed",
                      Activity::current()->DebugTag().c_str());
            }
            recv_message_state_ = Closed{};
            std::exchange(incoming_messages, nullptr)->Close();
          }
        } else {
          if (grpc_call_trace.enabled()) {
            gpr_log(GPR_INFO,
                    "%s[connected] PollRecvMessage: failed to push "
                    "message; marking "
                    "closed",
                    Activity::current()->DebugTag().c_str());
          }
          recv_message_state_ = Closed{};
          std::exchange(incoming_messages, nullptr)->Close();
        }
      }
    }
  }

  std::string SendMessageString() const ABSL_EXCLUSIVE_LOCKS_REQUIRED(mu()) {
    return Match(
        send_message_state_, [](Idle) -> std::string { return "IDLE"; },
        [](Closed) -> std::string { return "CLOSED"; },
        [](const PipeReceiverNextType<MessageHandle>&) -> std::string {
          return "WAITING";
        },
        [](SendMessageToTransport) -> std::string { return "SENDING"; });
  }

  std::string RecvMessageString() const ABSL_EXCLUSIVE_LOCKS_REQUIRED(mu()) {
    return Match(
        recv_message_state_, [](Idle) -> std::string { return "IDLE"; },
        [](Closed) -> std::string { return "CLOSED"; },
<<<<<<< HEAD
        [](const PendingReceiveMessage& m) -> std::string {
          if (m.received) {
            return absl::StrCat("RECEIVED_FROM_TRANSPORT:",
                                m.payload.has_value()
                                    ? absl::StrCat(m.payload->Length(), "b")
                                    : "EOS");
          }
          return "WAITING";
        },
=======
        [](const PendingReceiveMessage&) -> std::string { return "WAITING"; },
>>>>>>> bbeb1500
        [](const absl::optional<MessageHandle>& message) -> std::string {
          return absl::StrCat(
              "READY:", message.has_value()
                            ? absl::StrCat((*message)->payload()->Length(), "b")
                            : "EOS");
        },
        [](const PipeSender<MessageHandle>::PushType&) -> std::string {
          return "PUSHING";
        });
  }

  bool IsPromiseReceiving() const ABSL_EXCLUSIVE_LOCKS_REQUIRED(mu()) {
    return absl::holds_alternative<PipeSender<MessageHandle>::PushType>(
               recv_message_state_) ||
           absl::holds_alternative<PendingReceiveMessage>(recv_message_state_);
  }

 private:
  struct SendMessageToTransport {};
  struct Idle {};
  struct Closed {};

  class StreamDeleter {
   public:
    explicit StreamDeleter(ConnectedChannelStream* impl) : impl_(impl) {}
    void operator()(grpc_stream* stream) const {
      if (stream == nullptr) return;
      grpc_transport_destroy_stream(impl_->transport(), stream,
                                    impl_->stream_destroyed_closure());
    }

   private:
    ConnectedChannelStream* impl_;
  };
  using StreamPtr = std::unique_ptr<grpc_stream, StreamDeleter>;

  void StreamDestroyed() {
    call_context_->RunInContext([this] {
      auto* cc = call_context_;
      this->~ConnectedChannelStream();
      cc->Unref("child_stream");
    });
  }

  void BeginDestroy() {
    if (stream_ != nullptr) {
      stream_.reset();
    } else {
      StreamDestroyed();
    }
  }

  // Called from outside the activity to push work down to the transport.
  void Push() {
    PushBatches push_batches;
    {
      MutexLock lock(&mu_);
      push_batches.swap(push_batches_);
    }
    for (auto* batch : push_batches) {
      if (stream() != nullptr) {
        grpc_transport_perform_stream_op(transport(), stream(), batch);
      } else {
        grpc_transport_stream_op_batch_finish_with_failure_from_transport(
            batch, absl::CancelledError());
      }
    }
    Unref("push");
  }

  void SendMessageBatchDone(grpc_error_handle error) {
    {
      MutexLock lock(&mu_);
      if (error != absl::OkStatus()) {
        // Note that we're in error here, the call will be closed by the
        // transport in a moment, and we'll return from the promise with an
        // error - so we don't need to do any extra work to close out pipes or
        // the like.
        send_message_state_ = Closed{};
      }
      if (!absl::holds_alternative<Closed>(send_message_state_)) {
        send_message_state_ = Idle{};
      }
      send_message_waker_.Wakeup();
    }
    Unref("send_message");
  }

  void RecvMessageBatchDone(grpc_error_handle error) {
    {
      MutexLock lock(mu());
<<<<<<< HEAD
      if (absl::holds_alternative<Closed>(recv_message_state_)) {
=======
      if (error != absl::OkStatus()) {
        if (grpc_call_trace.enabled()) {
          gpr_log(GPR_INFO, "%s[connected] RecvMessageBatchDone: error=%s",
                  recv_message_waker_.ActivityDebugTag().c_str(),
                  StatusToString(error).c_str());
        }
      } else if (absl::holds_alternative<Closed>(recv_message_state_)) {
>>>>>>> bbeb1500
        if (grpc_call_trace.enabled()) {
          gpr_log(GPR_INFO,
                  "%s[connected] RecvMessageBatchDone: already closed, "
                  "ignoring",
                  recv_message_waker_.ActivityDebugTag().c_str());
        }
      } else {
<<<<<<< HEAD
=======
        if (grpc_call_trace.enabled()) {
          gpr_log(GPR_INFO,
                  "%s[connected] RecvMessageBatchDone: received message",
                  recv_message_waker_.ActivityDebugTag().c_str());
        }
>>>>>>> bbeb1500
        auto pending =
            absl::get_if<PendingReceiveMessage>(&recv_message_state_);
        GPR_ASSERT(pending != nullptr);
        if (!error.ok()) {
          if (grpc_call_trace.enabled()) {
            gpr_log(GPR_INFO, "%s[connected] RecvMessageBatchDone: error=%s",
                    recv_message_waker_.ActivityDebugTag().c_str(),
                    StatusToString(error).c_str());
          }
          pending->payload.reset();
        } else if (grpc_call_trace.enabled()) {
          gpr_log(GPR_INFO,
                  "%s[connected] RecvMessageBatchDone: received message",
                  recv_message_waker_.ActivityDebugTag().c_str());
        }
        GPR_ASSERT(pending->received == false);
        pending->received = true;
      }
      recv_message_waker_.Wakeup();
    }
    Unref("recv_message");
  }

  void PushRecvMessage() ABSL_EXCLUSIVE_LOCKS_REQUIRED(mu_) {
    recv_message_state_ = PendingReceiveMessage{};
    auto& pending_recv_message =
        absl::get<PendingReceiveMessage>(recv_message_state_);
    memset(&recv_message_, 0, sizeof(recv_message_));
    recv_message_.payload = batch_payload();
    recv_message_.on_complete = nullptr;
    recv_message_.recv_message = true;
    batch_payload()->recv_message.recv_message = &pending_recv_message.payload;
    batch_payload()->recv_message.flags = &pending_recv_message.flags;
    batch_payload()->recv_message.call_failed_before_recv_message = nullptr;
    batch_payload()->recv_message.recv_message_ready =
        &recv_message_batch_done_;
    IncrementRefCount("recv_message");
    recv_message_waker_ = Activity::current()->MakeOwningWaker();
    SchedulePush(&recv_message_);
  }

  mutable Mutex mu_;
  grpc_transport* const transport_;
  CallContext* const call_context_{GetContext<CallContext>()};
  grpc_closure stream_destroyed_ =
      MakeMemberClosure<ConnectedChannelStream,
                        &ConnectedChannelStream::StreamDestroyed>(
          this, DEBUG_LOCATION);
  grpc_stream_refcount stream_refcount_;
  StreamPtr stream_;
  using PushBatches = absl::InlinedVector<grpc_transport_stream_op_batch*, 3>;
  PushBatches push_batches_ ABSL_GUARDED_BY(mu_);
  grpc_closure push_ =
      MakeMemberClosure<ConnectedChannelStream, &ConnectedChannelStream::Push>(
          this, DEBUG_LOCATION);

  NextResult<MessageHandle> message_to_send_ ABSL_GUARDED_BY(mu_);
  absl::variant<Idle, Closed, PipeReceiverNextType<MessageHandle>,
                SendMessageToTransport>
      send_message_state_ ABSL_GUARDED_BY(mu_);
  grpc_transport_stream_op_batch send_message_;
  grpc_closure send_message_batch_done_ =
      MakeMemberClosure<ConnectedChannelStream,
                        &ConnectedChannelStream::SendMessageBatchDone>(
          this, DEBUG_LOCATION);

  struct PendingReceiveMessage {
    absl::optional<SliceBuffer> payload;
    uint32_t flags;
    bool received = false;
  };
  absl::variant<Idle, PendingReceiveMessage, Closed,
                PipeSender<MessageHandle>::PushType>
      recv_message_state_ ABSL_GUARDED_BY(mu_);
  grpc_closure recv_message_batch_done_ =
      MakeMemberClosure<ConnectedChannelStream,
                        &ConnectedChannelStream::RecvMessageBatchDone>(
          this, DEBUG_LOCATION);
  grpc_transport_stream_op_batch recv_message_;

  Waker send_message_waker_ ABSL_GUARDED_BY(mu_);
  Waker recv_message_waker_ ABSL_GUARDED_BY(mu_);
  bool finished_ ABSL_GUARDED_BY(mu_) = false;

  grpc_transport_stream_op_batch_payload batch_payload_{
      GetContext<grpc_call_context_element>()};
};

class ClientStream : public ConnectedChannelStream {
 public:
  ClientStream(grpc_transport* transport, CallArgs call_args)
      : ConnectedChannelStream(transport),
        server_initial_metadata_pipe_(call_args.server_initial_metadata),
        client_to_server_messages_(call_args.client_to_server_messages),
        server_to_client_messages_(call_args.server_to_client_messages),
        client_initial_metadata_(std::move(call_args.client_initial_metadata)) {
    if (grpc_call_trace.enabled()) {
      gpr_log(GPR_INFO, "%s[connected] InitImpl: intitial_metadata=%s",
              Activity::current()->DebugTag().c_str(),
              client_initial_metadata_->DebugString().c_str());
    }
  }

  Poll<ServerMetadataHandle> PollOnce() {
    MutexLock lock(mu());
    GPR_ASSERT(!finished());

    if (grpc_call_trace.enabled()) {
      gpr_log(GPR_INFO, "%s[connected] PollConnectedChannel: %s",
              Activity::current()->DebugTag().c_str(),
              ActiveOpsString().c_str());
    }

    if (!std::exchange(requested_metadata_, true)) {
      if (grpc_call_trace.enabled()) {
        gpr_log(GPR_INFO,
                "%s[connected] PollConnectedChannel: requesting metadata",
                Activity::current()->DebugTag().c_str());
      }
      SetStream(static_cast<grpc_stream*>(
          GetContext<Arena>()->Alloc(transport()->vtable->sizeof_stream)));
      grpc_transport_init_stream(transport(), stream(), stream_refcount(),
                                 nullptr, GetContext<Arena>());
      grpc_transport_set_pops(transport(), stream(),
                              GetContext<CallContext>()->polling_entity());
      memset(&metadata_, 0, sizeof(metadata_));
      metadata_.send_initial_metadata = true;
      metadata_.recv_initial_metadata = true;
      metadata_.recv_trailing_metadata = true;
      metadata_.payload = batch_payload();
      metadata_.on_complete = &metadata_batch_done_;
      batch_payload()->send_initial_metadata.send_initial_metadata =
          client_initial_metadata_.get();
      batch_payload()->send_initial_metadata.peer_string =
          GetContext<CallContext>()->peer_string_atm_ptr();
      server_initial_metadata_ =
          GetContext<Arena>()->MakePooled<ServerMetadata>(GetContext<Arena>());
      batch_payload()->recv_initial_metadata.recv_initial_metadata =
          server_initial_metadata_.get();
      batch_payload()->recv_initial_metadata.recv_initial_metadata_ready =
          &recv_initial_metadata_ready_;
      batch_payload()->recv_initial_metadata.trailing_metadata_available =
          nullptr;
      batch_payload()->recv_initial_metadata.peer_string = nullptr;
      server_trailing_metadata_ =
          GetContext<Arena>()->MakePooled<ServerMetadata>(GetContext<Arena>());
      batch_payload()->recv_trailing_metadata.recv_trailing_metadata =
          server_trailing_metadata_.get();
      batch_payload()->recv_trailing_metadata.collect_stats =
          &GetContext<CallContext>()->call_stats()->transport_stream_stats;
      batch_payload()->recv_trailing_metadata.recv_trailing_metadata_ready =
          &recv_trailing_metadata_ready_;
      IncrementRefCount("metadata_batch_done");
      IncrementRefCount("initial_metadata_ready");
      IncrementRefCount("trailing_metadata_ready");
      initial_metadata_waker_ = Activity::current()->MakeOwningWaker();
      trailing_metadata_waker_ = Activity::current()->MakeOwningWaker();
      SchedulePush(&metadata_);
    }
    if (server_initial_metadata_state_ ==
        ServerInitialMetadataState::kReceivedButNotPushed) {
      server_initial_metadata_state_ = ServerInitialMetadataState::kPushing;
      server_initial_metadata_push_promise_ =
          server_initial_metadata_pipe_->Push(
              std::move(server_initial_metadata_));
    }
    if (server_initial_metadata_state_ ==
        ServerInitialMetadataState::kPushing) {
      auto r = (*server_initial_metadata_push_promise_)();
      if (absl::holds_alternative<bool>(r)) {
        server_initial_metadata_state_ = ServerInitialMetadataState::kPushed;
        server_initial_metadata_push_promise_.reset();
      }
    }
<<<<<<< HEAD
    if (server_initial_metadata_state_ == ServerInitialMetadataState::kError) {
      server_initial_metadata_pipe_->Close();
    }
    PollSendMessage(client_to_server_messages_, &client_trailing_metadata_);
    PollRecvMessage(server_to_client_messages_);
    if (grpc_call_trace.enabled()) {
      gpr_log(
          GPR_INFO,
          "%s[connected] Finishing PollConnectedChannel: requesting metadata",
          Activity::current()->DebugTag().c_str());
    }
    if ((server_initial_metadata_state_ ==
             ServerInitialMetadataState::kPushed ||
         server_initial_metadata_state_ ==
             ServerInitialMetadataState::kError) &&
=======
    PollSendMessage(client_to_server_messages_, &client_trailing_metadata_);
    PollRecvMessage(server_to_client_messages_);
    if (server_initial_metadata_state_ == ServerInitialMetadataState::kPushed &&
>>>>>>> bbeb1500
        !IsPromiseReceiving() &&
        std::exchange(queued_trailing_metadata_, false)) {
      if (grpc_call_trace.enabled()) {
        gpr_log(GPR_INFO,
                "%s[connected] PollConnectedChannel: finished request, "
                "returning: {%s}; "
                "active_ops: %s",
                Activity::current()->DebugTag().c_str(),
                server_trailing_metadata_->DebugString().c_str(),
                ActiveOpsString().c_str());
      }
      set_finished();
      return ServerMetadataHandle(std::move(server_trailing_metadata_));
    }
    return Pending{};
  }

  void RecvInitialMetadataReady(grpc_error_handle error) {
<<<<<<< HEAD
    {
      MutexLock lock(mu());
      if (grpc_call_trace.enabled()) {
        gpr_log(GPR_DEBUG, "%s[connected] RecvInitialMetadataReady: error=%s",
                initial_metadata_waker_.ActivityDebugTag().c_str(),
                error.ToString().c_str());
      }
      server_initial_metadata_state_ =
          error.ok() ? ServerInitialMetadataState::kReceivedButNotPushed
                     : ServerInitialMetadataState::kError;
=======
    GPR_ASSERT(error == absl::OkStatus());
    {
      MutexLock lock(mu());
      server_initial_metadata_state_ =
          ServerInitialMetadataState::kReceivedButNotPushed;
>>>>>>> bbeb1500
      initial_metadata_waker_.Wakeup();
    }
    Unref("initial_metadata_ready");
  }

  void RecvTrailingMetadataReady(grpc_error_handle error) {
<<<<<<< HEAD
    if (!error.ok()) {
      server_trailing_metadata_->Clear();
      grpc_status_code status = GRPC_STATUS_UNKNOWN;
      std::string message;
      grpc_error_get_status(error, Timestamp::InfFuture(), &status, &message,
                            nullptr, nullptr);
      server_trailing_metadata_->Set(GrpcStatusMetadata(), status);
      server_trailing_metadata_->Set(GrpcMessageMetadata(),
                                     Slice::FromCopiedString(message));
    }
=======
    GPR_ASSERT(error == absl::OkStatus());
>>>>>>> bbeb1500
    {
      MutexLock lock(mu());
      queued_trailing_metadata_ = true;
      if (grpc_call_trace.enabled()) {
        gpr_log(GPR_DEBUG,
                "%s[connected] RecvTrailingMetadataReady: "
                "queued_trailing_metadata_ "
                "set to true; active_ops: %s",
                trailing_metadata_waker_.ActivityDebugTag().c_str(),
                ActiveOpsString().c_str());
      }
      trailing_metadata_waker_.Wakeup();
    }
    Unref("trailing_metadata_ready");
  }

  void MetadataBatchDone(grpc_error_handle error) {
<<<<<<< HEAD
=======
    GPR_ASSERT(error == absl::OkStatus());
>>>>>>> bbeb1500
    Unref("metadata_batch_done");
  }

 private:
  enum class ServerInitialMetadataState : uint8_t {
    // Initial metadata has not been received from the server.
    kNotReceived,
    // Initial metadata has been received from the server via the transport, but
    // has not yet been pushed onto the pipe to publish it up the call stack.
    kReceivedButNotPushed,
    // Initial metadata has been received from the server via the transport and
    // has been pushed on the pipe to publish it up the call stack.
    // It's still in the pipe and has not been removed by the call at the top
    // yet.
    kPushing,
    // Initial metadata has been received from the server via the transport and
    // has been pushed on the pipe to publish it up the call stack AND removed
    // by the call at the top.
    kPushed,
<<<<<<< HEAD
    // Received initial metadata with an error status.
    kError,
=======
>>>>>>> bbeb1500
  };

  std::string ActiveOpsString() const override
      ABSL_EXCLUSIVE_LOCKS_REQUIRED(mu()) {
    std::vector<std::string> ops;
    if (finished()) ops.push_back("FINISHED");
    // Outstanding Operations on Transport
    std::vector<std::string> waiting;
    if (initial_metadata_waker_ != Waker()) {
      waiting.push_back("initial_metadata");
    }
    if (trailing_metadata_waker_ != Waker()) {
      waiting.push_back("trailing_metadata");
    }
    if (!waiting.empty()) {
      ops.push_back(absl::StrCat("waiting:", absl::StrJoin(waiting, ",")));
    }
    // Results from transport
    std::vector<std::string> queued;
    if (server_initial_metadata_state_ ==
        ServerInitialMetadataState::kReceivedButNotPushed) {
      queued.push_back("initial_metadata");
    }
    if (queued_trailing_metadata_) queued.push_back("trailing_metadata");
    if (!queued.empty()) {
      ops.push_back(absl::StrCat("queued:", absl::StrJoin(queued, ",")));
    }
    switch (server_initial_metadata_state_) {
      case ServerInitialMetadataState::kNotReceived:
      case ServerInitialMetadataState::kReceivedButNotPushed:
      case ServerInitialMetadataState::kPushed:
        break;
      case ServerInitialMetadataState::kPushing:
        ops.push_back("server_initial_metadata:PUSHING");
        break;
      case ServerInitialMetadataState::kError:
        ops.push_back("server_initial_metadata:ERROR");
        break;
    }
    // Send message
    std::string send_message_state = SendMessageString();
    if (send_message_state != "WAITING") {
      ops.push_back(absl::StrCat("send_message:", send_message_state));
    }
    // Receive message
    std::string recv_message_state = RecvMessageString();
    if (recv_message_state != "IDLE") {
      ops.push_back(absl::StrCat("recv_message:", recv_message_state));
    }
    return absl::StrJoin(ops, " ");
  }

  bool requested_metadata_ = false;
  ServerInitialMetadataState server_initial_metadata_state_
      ABSL_GUARDED_BY(mu()) = ServerInitialMetadataState::kNotReceived;
  bool queued_trailing_metadata_ ABSL_GUARDED_BY(mu()) = false;
  Waker initial_metadata_waker_ ABSL_GUARDED_BY(mu());
  Waker trailing_metadata_waker_ ABSL_GUARDED_BY(mu());
  PipeSender<ServerMetadataHandle>* server_initial_metadata_pipe_;
  PipeReceiver<MessageHandle>* client_to_server_messages_;
  PipeSender<MessageHandle>* server_to_client_messages_;
  grpc_closure recv_initial_metadata_ready_ =
      MakeMemberClosure<ClientStream, &ClientStream::RecvInitialMetadataReady>(
          this, DEBUG_LOCATION);
  grpc_closure recv_trailing_metadata_ready_ =
      MakeMemberClosure<ClientStream, &ClientStream::RecvTrailingMetadataReady>(
          this, DEBUG_LOCATION);
  ClientMetadataHandle client_initial_metadata_;
  ClientMetadataHandle client_trailing_metadata_;
  ServerMetadataHandle server_initial_metadata_;
  ServerMetadataHandle server_trailing_metadata_;
  absl::optional<PipeSender<ServerMetadataHandle>::PushType>
      server_initial_metadata_push_promise_;
  grpc_transport_stream_op_batch metadata_;
  grpc_closure metadata_batch_done_ =
      MakeMemberClosure<ClientStream, &ClientStream::MetadataBatchDone>(
          this, DEBUG_LOCATION);
};

class ClientConnectedCallPromise {
 public:
  ClientConnectedCallPromise(grpc_transport* transport, CallArgs call_args)
      : impl_(GetContext<Arena>()->New<ClientStream>(transport,
                                                     std::move(call_args))) {}

  ClientConnectedCallPromise(const ClientConnectedCallPromise&) = delete;
  ClientConnectedCallPromise& operator=(const ClientConnectedCallPromise&) =
      delete;
  ClientConnectedCallPromise(ClientConnectedCallPromise&& other) noexcept
      : impl_(std::exchange(other.impl_, nullptr)) {}
  ClientConnectedCallPromise& operator=(
      ClientConnectedCallPromise&& other) noexcept {
    impl_ = std::move(other.impl_);
    return *this;
  }

  static ArenaPromise<ServerMetadataHandle> Make(grpc_transport* transport,
                                                 CallArgs call_args,
                                                 NextPromiseFactory) {
    return ClientConnectedCallPromise(transport, std::move(call_args));
  }

  Poll<ServerMetadataHandle> operator()() { return impl_->PollOnce(); }

 private:
  OrphanablePtr<ClientStream> impl_;
};

class ServerStream final : public ConnectedChannelStream {
 public:
  ServerStream(grpc_transport* transport,
               NextPromiseFactory next_promise_factory)
      : ConnectedChannelStream(transport) {
    SetStream(static_cast<grpc_stream*>(
        GetContext<Arena>()->Alloc(transport->vtable->sizeof_stream)));
    grpc_transport_init_stream(
        transport, stream(), stream_refcount(),
        GetContext<CallContext>()->server_call_context()->server_stream_data(),
        GetContext<Arena>());
    grpc_transport_set_pops(transport, stream(),
                            GetContext<CallContext>()->polling_entity());

    // Fetch initial metadata
    auto& gim = call_state_.emplace<GettingInitialMetadata>(this);
    gim.recv_initial_metadata_ready_waker =
        Activity::current()->MakeOwningWaker();
    memset(&gim.recv_initial_metadata, 0, sizeof(gim.recv_initial_metadata));
    gim.recv_initial_metadata.payload = batch_payload();
    gim.recv_initial_metadata.on_complete = nullptr;
    gim.recv_initial_metadata.recv_initial_metadata = true;
    gim.next_promise_factory = std::move(next_promise_factory);
    batch_payload()->recv_initial_metadata.recv_initial_metadata =
        gim.client_initial_metadata.get();
    batch_payload()->recv_initial_metadata.recv_initial_metadata_ready =
        &gim.recv_initial_metadata_ready;
    SchedulePush(&gim.recv_initial_metadata);

    // Fetch trailing metadata (to catch cancellations)
    auto& gtm =
        client_trailing_metadata_state_.emplace<WaitingForTrailingMetadata>();
    gtm.recv_trailing_metadata_ready =
        MakeMemberClosure<ServerStream,
                          &ServerStream::RecvTrailingMetadataReady>(this);
    memset(&gtm.recv_trailing_metadata, 0, sizeof(gtm.recv_trailing_metadata));
    gtm.recv_trailing_metadata.payload = batch_payload();
    gtm.recv_trailing_metadata.recv_trailing_metadata = true;
    batch_payload()->recv_trailing_metadata.recv_trailing_metadata =
        gtm.result.get();
    batch_payload()->recv_trailing_metadata.collect_stats =
        &GetContext<CallContext>()->call_stats()->transport_stream_stats;
    batch_payload()->recv_trailing_metadata.recv_trailing_metadata_ready =
        &gtm.recv_trailing_metadata_ready;
    SchedulePush(&gtm.recv_trailing_metadata);
    gtm.waker = Activity::current()->MakeOwningWaker();
  }

  Poll<ServerMetadataHandle> PollOnce() {
    MutexLock lock(mu());

    auto poll_send_initial_metadata = [this]() ABSL_EXCLUSIVE_LOCKS_REQUIRED(
                                          mu()) {
      if (auto* promise =
              absl::get_if<PipeReceiverNextType<ServerMetadataHandle>>(
                  &server_initial_metadata_)) {
        auto r = (*promise)();
        if (auto* md = absl::get_if<NextResult<ServerMetadataHandle>>(&r)) {
          if (grpc_call_trace.enabled()) {
            gpr_log(
                GPR_INFO, "%s[connected] got initial metadata %s",
                Activity::current()->DebugTag().c_str(),
                (md->has_value() ? (**md)->DebugString() : "<trailers-only>")
                    .c_str());
          }
          memset(&send_initial_metadata_, 0, sizeof(send_initial_metadata_));
          send_initial_metadata_.send_initial_metadata = true;
          send_initial_metadata_.payload = batch_payload();
          send_initial_metadata_.on_complete = &send_initial_metadata_done_;
          batch_payload()->send_initial_metadata.send_initial_metadata =
              server_initial_metadata_
                  .emplace<ServerMetadataHandle>(std::move(**md))
                  .get();
          batch_payload()->send_initial_metadata.peer_string = nullptr;
          SchedulePush(&send_initial_metadata_);
          return true;
        } else {
          return false;
        }
      } else {
        return true;
      }
    };

    if (grpc_call_trace.enabled()) {
      gpr_log(GPR_INFO, "%s[connected] PollConnectedChannel: %s",
              Activity::current()->DebugTag().c_str(),
              ActiveOpsString().c_str());
    }

    poll_send_initial_metadata();

    if (auto* p = absl::get_if<GotClientHalfClose>(
            &client_trailing_metadata_state_)) {
      pipes_.client_to_server.sender.Close();
      if (!p->result.ok()) {
        // client cancelled, we should cancel too
        if (absl::holds_alternative<absl::monostate>(call_state_) ||
            absl::holds_alternative<GotInitialMetadata>(call_state_) ||
            absl::holds_alternative<MessageLoop>(call_state_)) {
          if (!absl::holds_alternative<ServerMetadataHandle>(
                  server_initial_metadata_)) {
            // pretend we've sent initial metadata to stop that op from
            // progressing if it's stuck somewhere above us in the stack
            server_initial_metadata_.emplace<ServerMetadataHandle>();
          }
          // cancel the call - this status will be returned to the server bottom
          // promise
          call_state_.emplace<Complete>(
              Complete{ServerMetadataFromStatus(p->result)});
        }
      }
    }

    if (auto* p = absl::get_if<GotInitialMetadata>(&call_state_)) {
      incoming_messages_ = &pipes_.client_to_server.sender;
      auto promise = p->next_promise_factory(CallArgs{
          std::move(p->client_initial_metadata),
          &pipes_.server_initial_metadata.sender,
          &pipes_.client_to_server.receiver, &pipes_.server_to_client.sender});
      call_state_.emplace<MessageLoop>(
          MessageLoop{&pipes_.server_to_client.receiver, std::move(promise)});
      server_initial_metadata_
          .emplace<PipeReceiverNextType<ServerMetadataHandle>>(
              pipes_.server_initial_metadata.receiver.Next());
    }
    if (incoming_messages_ != nullptr) {
      PollRecvMessage(incoming_messages_);
    }
    if (auto* p = absl::get_if<MessageLoop>(&call_state_)) {
      if (absl::holds_alternative<ServerMetadataHandle>(
              server_initial_metadata_)) {
        PollSendMessage(p->outgoing_messages, nullptr);
      }
      auto poll = p->promise();
      if (auto* r = absl::get_if<ServerMetadataHandle>(&poll)) {
        if (grpc_call_trace.enabled()) {
          gpr_log(GPR_INFO, "%s[connected] got trailing metadata %s; %s",
                  Activity::current()->DebugTag().c_str(),
                  (*r)->DebugString().c_str(), ActiveOpsString().c_str());
        }
        auto& completing = call_state_.emplace<Completing>();
        completing.server_trailing_metadata = std::move(*r);
        completing.on_complete =
            MakeMemberClosure<ServerStream,
                              &ServerStream::SendTrailingMetadataDone>(this);
        completing.waker = Activity::current()->MakeOwningWaker();
        auto& op = completing.send_trailing_metadata;
        memset(&op, 0, sizeof(op));
        op.payload = batch_payload();
        op.on_complete = &completing.on_complete;
        // If we've gotten initial server metadata, we can send trailing
        // metadata.
        // Otherwise we need to cancel the call.
        // There could be an unlucky ordering, so we poll here to make sure.
        if (poll_send_initial_metadata()) {
          op.send_trailing_metadata = true;
          batch_payload()->send_trailing_metadata.send_trailing_metadata =
              completing.server_trailing_metadata.get();
          batch_payload()->send_trailing_metadata.sent = &completing.sent;
        } else {
          op.cancel_stream = true;
          const auto status_code =
              completing.server_trailing_metadata->get(GrpcStatusMetadata())
                  .value_or(GRPC_STATUS_UNKNOWN);
          batch_payload()->cancel_stream.cancel_error = grpc_error_set_int(
              absl::Status(static_cast<absl::StatusCode>(status_code),
                           completing.server_trailing_metadata
                               ->GetOrCreatePointer(GrpcMessageMetadata())
                               ->as_string_view()),
              StatusIntProperty::kRpcStatus, status_code);
        }
        SchedulePush(&op);
      }
    }
    if (auto* p = absl::get_if<Complete>(&call_state_)) {
      set_finished();
      return std::move(p->result);
    }
    return Pending{};
  }

 private:
  // Call state: we've asked the transport for initial metadata and are
  // waiting for it before proceeding.
  struct GettingInitialMetadata {
    explicit GettingInitialMetadata(ServerStream* stream)
        : recv_initial_metadata_ready(
              MakeMemberClosure<ServerStream,
                                &ServerStream::RecvInitialMetadataReady>(
                  stream)) {}
    // The batch we're using to get initial metadata.
    grpc_transport_stream_op_batch recv_initial_metadata;
    // Waker to re-enter the activity once the transport returns.
    Waker recv_initial_metadata_ready_waker;
    // Initial metadata storage for the transport.
    ClientMetadataHandle client_initial_metadata =
        GetContext<Arena>()->MakePooled<ClientMetadata>(GetContext<Arena>());
    // Closure for the transport to call when it's ready.
    grpc_closure recv_initial_metadata_ready;
    // Next promise factory to use once we have initial metadata.
    NextPromiseFactory next_promise_factory;
  };

  // Call state: transport has returned initial metadata, we're waiting to
  // re-enter the activity to process it.
  struct GotInitialMetadata {
    ClientMetadataHandle client_initial_metadata;
    NextPromiseFactory next_promise_factory;
  };

  // Call state: we're sending/receiving messages and processing the filter
  // stack.
  struct MessageLoop {
    PipeReceiver<MessageHandle>* outgoing_messages;
    ArenaPromise<ServerMetadataHandle> promise;
  };

  // Call state: promise stack has returned trailing metadata, we're sending it
  // to the transport to communicate.
  struct Completing {
    ServerMetadataHandle server_trailing_metadata;
    grpc_transport_stream_op_batch send_trailing_metadata;
    grpc_closure on_complete;
    bool sent = false;
    Waker waker;
  };

  // Call state: server metadata has been communicated to the transport and sent
  // to the client.
  // The metadata will be returned down to the server call to tick the
  // cancellation bit or not on the originating batch.
  struct Complete {
    ServerMetadataHandle result;
  };

  // Trailing metadata state: we've asked the transport for trailing metadata
  // and are waiting for it before proceeding.
  struct WaitingForTrailingMetadata {
    ClientMetadataHandle result =
        GetContext<Arena>()->MakePooled<ClientMetadata>(GetContext<Arena>());
    grpc_transport_stream_op_batch recv_trailing_metadata;
    grpc_closure recv_trailing_metadata_ready;
    Waker waker;
  };

  // We've received trailing metadata from the transport - which indicates reads
  // are closed.
  // We convert to an absl::Status here and use that to drive a decision to
  // cancel the call (on error) or not.
  struct GotClientHalfClose {
    absl::Status result;
  };

  void RecvInitialMetadataReady(absl::Status status) {
    MutexLock lock(mu());
    auto& getting = absl::get<GettingInitialMetadata>(call_state_);
    auto waker = std::move(getting.recv_initial_metadata_ready_waker);
    if (grpc_call_trace.enabled()) {
      gpr_log(GPR_DEBUG, "%sGOT INITIAL METADATA: err=%s %s",
              waker.ActivityDebugTag().c_str(), status.ToString().c_str(),
              getting.client_initial_metadata->DebugString().c_str());
    }
    GotInitialMetadata got{std::move(getting.client_initial_metadata),
                           std::move(getting.next_promise_factory)};
    call_state_.emplace<GotInitialMetadata>(std::move(got));
    waker.Wakeup();
  }

  void SendTrailingMetadataDone(absl::Status result) {
    MutexLock lock(mu());
    auto& completing = absl::get<Completing>(call_state_);
    auto md = std::move(completing.server_trailing_metadata);
    auto waker = std::move(completing.waker);
    if (grpc_call_trace.enabled()) {
      gpr_log(GPR_DEBUG, "%sSEND TRAILING METADATA DONE: err=%s sent=%s %s",
              waker.ActivityDebugTag().c_str(), result.ToString().c_str(),
              completing.sent ? "true" : "false", md->DebugString().c_str());
    }
    md->Set(GrpcStatusFromWire(), completing.sent);
    if (!result.ok()) {
      md->Clear();
      md->Set(GrpcStatusMetadata(),
              static_cast<grpc_status_code>(result.code()));
      md->Set(GrpcMessageMetadata(), Slice::FromCopiedString(result.message()));
      md->Set(GrpcStatusFromWire(), false);
    }
    call_state_.emplace<Complete>(Complete{std::move(md)});
    waker.Wakeup();
  }

  std::string ActiveOpsString() const override
      ABSL_EXCLUSIVE_LOCKS_REQUIRED(mu()) {
    std::vector<std::string> ops;
    ops.push_back(absl::StrCat(
        "call_state:",
        Match(
            call_state_,
            [](const absl::monostate&) { return "absl::monostate"; },
            [](const GettingInitialMetadata&) { return "GETTING"; },
            [](const GotInitialMetadata&) { return "GOT"; },
            [](const MessageLoop&) { return "RUNNING"; },
            [](const Completing&) { return "COMPLETING"; },
            [](const Complete&) { return "COMPLETE"; })));
    ops.push_back(
        absl::StrCat("client_trailing_metadata_state:",
                     Match(
                         client_trailing_metadata_state_,
                         [](const absl::monostate&) -> std::string {
                           return "absl::monostate";
                         },
                         [](const WaitingForTrailingMetadata&) -> std::string {
                           return "WAITING";
                         },
                         [](const GotClientHalfClose& got) -> std::string {
                           return absl::StrCat("GOT:", got.result.ToString());
                         })));
    // Send initial metadata
    ops.push_back(absl::StrCat(
        "server_initial_metadata_state:",
        Match(
            server_initial_metadata_,
            [](const absl::monostate&) { return "absl::monostate"; },
            [](const PipeReceiverNextType<ServerMetadataHandle>&) {
              return "WAITING";
            },
            [](const ServerMetadataHandle&) { return "GOT"; })));
    // Send message
    std::string send_message_state = SendMessageString();
    if (send_message_state != "WAITING") {
      ops.push_back(absl::StrCat("send_message:", send_message_state));
    }
    // Receive message
    std::string recv_message_state = RecvMessageString();
    if (recv_message_state != "IDLE") {
      ops.push_back(absl::StrCat("recv_message:", recv_message_state));
    }
    return absl::StrJoin(ops, " ");
  }

  void SendInitialMetadataDone() {}

  void RecvTrailingMetadataReady(absl::Status error) {
    MutexLock lock(mu());
    auto& state =
        absl::get<WaitingForTrailingMetadata>(client_trailing_metadata_state_);
    if (grpc_call_trace.enabled()) {
      gpr_log(GPR_INFO,
              "%sRecvTrailingMetadataReady: error:%s metadata:%s state:%s",
              state.waker.ActivityDebugTag().c_str(), error.ToString().c_str(),
              state.result->DebugString().c_str(), ActiveOpsString().c_str());
    }
    auto waker = std::move(state.waker);
    ServerMetadataHandle result = std::move(state.result);
    if (error.ok()) {
      auto* message = result->get_pointer(GrpcMessageMetadata());
      error = absl::Status(
          static_cast<absl::StatusCode>(
              result->get(GrpcStatusMetadata()).value_or(GRPC_STATUS_UNKNOWN)),
          message == nullptr ? "" : message->as_string_view());
    }
    client_trailing_metadata_state_.emplace<GotClientHalfClose>(
        GotClientHalfClose{error});
    waker.Wakeup();
  }

  struct Pipes {
    Pipe<MessageHandle> server_to_client;
    Pipe<MessageHandle> client_to_server;
    Pipe<ServerMetadataHandle> server_initial_metadata;
  };

  using CallState =
      absl::variant<absl::monostate, GettingInitialMetadata, GotInitialMetadata,
                    MessageLoop, Completing, Complete>;
  CallState call_state_ ABSL_GUARDED_BY(mu()) = absl::monostate{};
  using ClientTrailingMetadataState =
      absl::variant<absl::monostate, WaitingForTrailingMetadata,
                    GotClientHalfClose>;
  ClientTrailingMetadataState client_trailing_metadata_state_
      ABSL_GUARDED_BY(mu()) = absl::monostate{};
  absl::variant<absl::monostate, PipeReceiverNextType<ServerMetadataHandle>,
                ServerMetadataHandle>
      ABSL_GUARDED_BY(mu()) server_initial_metadata_ = absl::monostate{};
  PipeSender<MessageHandle>* incoming_messages_ = nullptr;
  grpc_transport_stream_op_batch send_initial_metadata_;
  grpc_closure send_initial_metadata_done_ =
      MakeMemberClosure<ServerStream, &ServerStream::SendInitialMetadataDone>(
          this);
  Pipes pipes_ ABSL_GUARDED_BY(mu());
};

class ServerConnectedCallPromise {
 public:
  ServerConnectedCallPromise(grpc_transport* transport,
                             NextPromiseFactory next_promise_factory)
      : impl_(GetContext<Arena>()->New<ServerStream>(
            transport, std::move(next_promise_factory))) {}

  ServerConnectedCallPromise(const ServerConnectedCallPromise&) = delete;
  ServerConnectedCallPromise& operator=(const ServerConnectedCallPromise&) =
      delete;
  ServerConnectedCallPromise(ServerConnectedCallPromise&& other) noexcept
      : impl_(std::exchange(other.impl_, nullptr)) {}
  ServerConnectedCallPromise& operator=(
      ServerConnectedCallPromise&& other) noexcept {
    impl_ = std::move(other.impl_);
    return *this;
  }

  static ArenaPromise<ServerMetadataHandle> Make(grpc_transport* transport,
                                                 CallArgs,
                                                 NextPromiseFactory next) {
    return ServerConnectedCallPromise(transport, std::move(next));
  }

  Poll<ServerMetadataHandle> operator()() { return impl_->PollOnce(); }

 private:
  OrphanablePtr<ServerStream> impl_;
};

template <ArenaPromise<ServerMetadataHandle> (*make_call_promise)(
    grpc_transport*, CallArgs, NextPromiseFactory)>
grpc_channel_filter MakeConnectedFilter() {
  // Create a vtable that contains both the legacy call methods (for filter
  // stack based calls) and the new promise based method for creating promise
  // based calls (the latter iff make_call_promise != nullptr).
  // In this way the filter can be inserted into either kind of channel stack,
  // and only if all the filters in the stack are promise based will the call
  // be promise based.
  return {
      connected_channel_start_transport_stream_op_batch,
      [](grpc_channel_element* elem, CallArgs call_args,
         NextPromiseFactory next) {
        grpc_transport* transport =
            static_cast<channel_data*>(elem->channel_data)->transport;
        return make_call_promise(transport, std::move(call_args),
                                 std::move(next));
      },
      connected_channel_start_transport_op,
      sizeof(call_data),
      connected_channel_init_call_elem,
      set_pollset_or_pollset_set,
      connected_channel_destroy_call_elem,
      sizeof(channel_data),
      connected_channel_init_channel_elem,
      +[](grpc_channel_stack* channel_stack, grpc_channel_element* elem) {
        // HACK(ctiller): increase call stack size for the channel to make space
        // for channel data. We need a cleaner (but performant) way to do this,
        // and I'm not sure what that is yet.
        // This is only "safe" because call stacks place no additional data
        // after the last call element, and the last call element MUST be the
        // connected channel.
        channel_stack->call_stack_size += grpc_transport_stream_size(
            static_cast<channel_data*>(elem->channel_data)->transport);
      },
      connected_channel_destroy_channel_elem,
      connected_channel_get_channel_info,
      "connected",
  };
}

ArenaPromise<ServerMetadataHandle> MakeTransportCallPromise(
    grpc_transport* transport, CallArgs call_args, NextPromiseFactory) {
  return transport->vtable->make_call_promise(transport, std::move(call_args));
}

const grpc_channel_filter kPromiseBasedTransportFilter =
    MakeConnectedFilter<MakeTransportCallPromise>();

const grpc_channel_filter kClientEmulatedFilter =
    MakeConnectedFilter<ClientConnectedCallPromise::Make>();

const grpc_channel_filter kServerEmulatedFilter =
    MakeConnectedFilter<ServerConnectedCallPromise::Make>();

}  // namespace
}  // namespace grpc_core

bool grpc_add_connected_filter(grpc_core::ChannelStackBuilder* builder) {
  grpc_transport* t = builder->transport();
  GPR_ASSERT(t != nullptr);
  // Choose the right vtable for the connected filter.
  // We can't know promise based call or not here (that decision needs the
  // collaboration of all of the filters on the channel, and we don't want
  // ordering constraints on when we add filters).
  // We can know if this results in a promise based call how we'll create our
  // promise (if indeed we can), and so that is the choice made here.
  if (t->vtable->make_call_promise != nullptr) {
    // Option 1, and our ideal: the transport supports promise based calls, and
    // so we simply use the transport directly.
    builder->AppendFilter(&grpc_core::kPromiseBasedTransportFilter);
  } else if (grpc_channel_stack_type_is_client(builder->channel_stack_type())) {
    // Option 2: the transport does not support promise based calls, but we're
    // on the client and so we have an implementation that we can use to convert
    // to batches.
    builder->AppendFilter(&grpc_core::kClientEmulatedFilter);
  } else {
    // Option 3: the transport does not support promise based calls, and we're
    // on the server so we use the server filter.
    builder->AppendFilter(&grpc_core::kServerEmulatedFilter);
  }
  return true;
}<|MERGE_RESOLUTION|>--- conflicted
+++ resolved
@@ -25,10 +25,7 @@
 
 #include <algorithm>
 #include <functional>
-<<<<<<< HEAD
-=======
 #include <initializer_list>
->>>>>>> bbeb1500
 #include <memory>
 #include <string>
 #include <utility>
@@ -265,7 +262,6 @@
     (void)reason;
     grpc_stream_ref(&stream_refcount_);
 #endif
-<<<<<<< HEAD
   }
 
   void Unref(const char* reason) {
@@ -277,19 +273,6 @@
 #endif
   }
 
-=======
-  }
-
-  void Unref(const char* reason) {
-#ifndef NDEBUG
-    grpc_stream_unref(&stream_refcount_, reason);
-#else
-    (void)reason;
-    grpc_stream_unref(&stream_refcount_);
-#endif
-  }
-
->>>>>>> bbeb1500
   void Orphan() final {
     bool finished;
     {
@@ -495,7 +478,6 @@
     return Match(
         recv_message_state_, [](Idle) -> std::string { return "IDLE"; },
         [](Closed) -> std::string { return "CLOSED"; },
-<<<<<<< HEAD
         [](const PendingReceiveMessage& m) -> std::string {
           if (m.received) {
             return absl::StrCat("RECEIVED_FROM_TRANSPORT:",
@@ -505,9 +487,6 @@
           }
           return "WAITING";
         },
-=======
-        [](const PendingReceiveMessage&) -> std::string { return "WAITING"; },
->>>>>>> bbeb1500
         [](const absl::optional<MessageHandle>& message) -> std::string {
           return absl::StrCat(
               "READY:", message.has_value()
@@ -599,17 +578,7 @@
   void RecvMessageBatchDone(grpc_error_handle error) {
     {
       MutexLock lock(mu());
-<<<<<<< HEAD
       if (absl::holds_alternative<Closed>(recv_message_state_)) {
-=======
-      if (error != absl::OkStatus()) {
-        if (grpc_call_trace.enabled()) {
-          gpr_log(GPR_INFO, "%s[connected] RecvMessageBatchDone: error=%s",
-                  recv_message_waker_.ActivityDebugTag().c_str(),
-                  StatusToString(error).c_str());
-        }
-      } else if (absl::holds_alternative<Closed>(recv_message_state_)) {
->>>>>>> bbeb1500
         if (grpc_call_trace.enabled()) {
           gpr_log(GPR_INFO,
                   "%s[connected] RecvMessageBatchDone: already closed, "
@@ -617,14 +586,6 @@
                   recv_message_waker_.ActivityDebugTag().c_str());
         }
       } else {
-<<<<<<< HEAD
-=======
-        if (grpc_call_trace.enabled()) {
-          gpr_log(GPR_INFO,
-                  "%s[connected] RecvMessageBatchDone: received message",
-                  recv_message_waker_.ActivityDebugTag().c_str());
-        }
->>>>>>> bbeb1500
         auto pending =
             absl::get_if<PendingReceiveMessage>(&recv_message_state_);
         GPR_ASSERT(pending != nullptr);
@@ -799,7 +760,6 @@
         server_initial_metadata_push_promise_.reset();
       }
     }
-<<<<<<< HEAD
     if (server_initial_metadata_state_ == ServerInitialMetadataState::kError) {
       server_initial_metadata_pipe_->Close();
     }
@@ -815,11 +775,6 @@
              ServerInitialMetadataState::kPushed ||
          server_initial_metadata_state_ ==
              ServerInitialMetadataState::kError) &&
-=======
-    PollSendMessage(client_to_server_messages_, &client_trailing_metadata_);
-    PollRecvMessage(server_to_client_messages_);
-    if (server_initial_metadata_state_ == ServerInitialMetadataState::kPushed &&
->>>>>>> bbeb1500
         !IsPromiseReceiving() &&
         std::exchange(queued_trailing_metadata_, false)) {
       if (grpc_call_trace.enabled()) {
@@ -838,7 +793,6 @@
   }
 
   void RecvInitialMetadataReady(grpc_error_handle error) {
-<<<<<<< HEAD
     {
       MutexLock lock(mu());
       if (grpc_call_trace.enabled()) {
@@ -849,20 +803,12 @@
       server_initial_metadata_state_ =
           error.ok() ? ServerInitialMetadataState::kReceivedButNotPushed
                      : ServerInitialMetadataState::kError;
-=======
-    GPR_ASSERT(error == absl::OkStatus());
-    {
-      MutexLock lock(mu());
-      server_initial_metadata_state_ =
-          ServerInitialMetadataState::kReceivedButNotPushed;
->>>>>>> bbeb1500
       initial_metadata_waker_.Wakeup();
     }
     Unref("initial_metadata_ready");
   }
 
   void RecvTrailingMetadataReady(grpc_error_handle error) {
-<<<<<<< HEAD
     if (!error.ok()) {
       server_trailing_metadata_->Clear();
       grpc_status_code status = GRPC_STATUS_UNKNOWN;
@@ -873,9 +819,6 @@
       server_trailing_metadata_->Set(GrpcMessageMetadata(),
                                      Slice::FromCopiedString(message));
     }
-=======
-    GPR_ASSERT(error == absl::OkStatus());
->>>>>>> bbeb1500
     {
       MutexLock lock(mu());
       queued_trailing_metadata_ = true;
@@ -893,10 +836,6 @@
   }
 
   void MetadataBatchDone(grpc_error_handle error) {
-<<<<<<< HEAD
-=======
-    GPR_ASSERT(error == absl::OkStatus());
->>>>>>> bbeb1500
     Unref("metadata_batch_done");
   }
 
@@ -916,11 +855,8 @@
     // has been pushed on the pipe to publish it up the call stack AND removed
     // by the call at the top.
     kPushed,
-<<<<<<< HEAD
     // Received initial metadata with an error status.
     kError,
-=======
->>>>>>> bbeb1500
   };
 
   std::string ActiveOpsString() const override
