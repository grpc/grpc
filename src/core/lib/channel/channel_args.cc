//
//
// Copyright 2015 gRPC authors.
//
// Licensed under the Apache License, Version 2.0 (the "License");
// you may not use this file except in compliance with the License.
// You may obtain a copy of the License at
//
//     http://www.apache.org/licenses/LICENSE-2.0
//
// Unless required by applicable law or agreed to in writing, software
// distributed under the License is distributed on an "AS IS" BASIS,
// WITHOUT WARRANTIES OR CONDITIONS OF ANY KIND, either express or implied.
// See the License for the specific language governing permissions and
// limitations under the License.
//
//

#include <grpc/support/port_platform.h>

#include "src/core/lib/channel/channel_args.h"

#include <limits.h>
#include <stdlib.h>
#include <string.h>

#include <algorithm>
#include <initializer_list>
#include <map>
#include <memory>
#include <string>
#include <vector>

#include "absl/strings/match.h"
#include "absl/strings/str_cat.h"
#include "absl/strings/str_format.h"
#include "absl/strings/str_join.h"

#include <grpc/impl/channel_arg_names.h>
#include <grpc/support/alloc.h>
#include <grpc/support/log.h>
#include <grpc/support/string_util.h>

#include "src/core/lib/gpr/useful.h"

namespace grpc_core {

const grpc_arg_pointer_vtable ChannelArgs::Value::int_vtable_{
    // copy
    [](void* p) { return p; },
    // destroy
    [](void*) {},
    // cmp
    [](void* p1, void* p2) -> int {
      return QsortCompare(reinterpret_cast<intptr_t>(p1),
                          reinterpret_cast<intptr_t>(p2));
    },
};

const grpc_arg_pointer_vtable ChannelArgs::Value::string_vtable_{
    // copy
    [](void* p) -> void* {
      return static_cast<RefCountedString*>(p)->Ref().release();
    },
    // destroy
    [](void* p) { static_cast<RefCountedString*>(p)->Unref(); },
    // cmp
    [](void* p1, void* p2) -> int {
      return QsortCompare(static_cast<RefCountedString*>(p1)->as_string_view(),
                          static_cast<RefCountedString*>(p2)->as_string_view());
    },
};

ChannelArgs::Pointer::Pointer(void* p, const grpc_arg_pointer_vtable* vtable)
    : p_(p), vtable_(vtable == nullptr ? EmptyVTable() : vtable) {}

ChannelArgs::Pointer::Pointer(const Pointer& other)
    : p_(other.vtable_->copy(other.p_)), vtable_(other.vtable_) {}

ChannelArgs::Pointer::Pointer(Pointer&& other) noexcept
    : p_(other.p_), vtable_(other.vtable_) {
  other.p_ = nullptr;
  other.vtable_ = EmptyVTable();
}

const grpc_arg_pointer_vtable* ChannelArgs::Pointer::EmptyVTable() {
  static const grpc_arg_pointer_vtable vtable = {
      // copy
      [](void* p) { return p; },
      // destroy
      [](void*) {},
      // cmp
      [](void* p1, void* p2) -> int { return QsortCompare(p1, p2); },
  };
  return &vtable;
}

ChannelArgs::ChannelArgs() = default;
ChannelArgs::~ChannelArgs() = default;
ChannelArgs::ChannelArgs(const ChannelArgs& other) = default;
ChannelArgs& ChannelArgs::operator=(const ChannelArgs& other) = default;
ChannelArgs::ChannelArgs(ChannelArgs&& other) noexcept = default;
ChannelArgs& ChannelArgs::operator=(ChannelArgs&& other) noexcept = default;

const ChannelArgs::Value* ChannelArgs::Get(absl::string_view name) const {
  return args_.Lookup(name);
}

bool ChannelArgs::Contains(absl::string_view name) const {
  return Get(name) != nullptr;
}

bool ChannelArgs::operator<(const ChannelArgs& other) const {
  return args_ < other.args_;
}

bool ChannelArgs::operator==(const ChannelArgs& other) const {
  return args_ == other.args_;
}

bool ChannelArgs::operator!=(const ChannelArgs& other) const {
  return !(*this == other);
}

bool ChannelArgs::WantMinimalStack() const {
  return GetBool(GRPC_ARG_MINIMAL_STACK).value_or(false);
}

ChannelArgs::ChannelArgs(AVL<RefCountedStringValue, Value> args)
    : args_(std::move(args)) {}

ChannelArgs ChannelArgs::Set(grpc_arg arg, grpc_core::SourceLocation location) const {
  switch (arg.type) {
    case GRPC_ARG_INTEGER:
      return Set(arg.key, arg.value.integer, location);
    case GRPC_ARG_STRING:
      if (arg.value.string != nullptr) return Set(arg.key, arg.value.string, location);
      return Set(arg.key, "", location);
    case GRPC_ARG_POINTER:
      return Set(arg.key,
                 Pointer(arg.value.pointer.vtable->copy(arg.value.pointer.p),
                         arg.value.pointer.vtable), location);
  }
  GPR_UNREACHABLE_CODE(return ChannelArgs());
}

ChannelArgs ChannelArgs::FromC(const grpc_channel_args* args, grpc_core::SourceLocation location) { // Check
  ChannelArgs result;
  if (args != nullptr) {
    for (size_t i = 0; i < args->num_args; i++) {
      result = result.Set(args->args[i], location);
    }
  }
  return result;
}

grpc_arg ChannelArgs::Value::MakeCArg(const char* name) const {
  char* c_name = const_cast<char*>(name);
  if (rep_.c_vtable() == &int_vtable_) {
    return grpc_channel_arg_integer_create(
        c_name, reinterpret_cast<intptr_t>(rep_.c_pointer()));
  }
  if (rep_.c_vtable() == &string_vtable_) {
    return grpc_channel_arg_string_create(
        c_name, const_cast<char*>(
                    static_cast<RefCountedString*>(rep_.c_pointer())->c_str()));
  }
  return grpc_channel_arg_pointer_create(c_name, rep_.c_pointer(),
                                         rep_.c_vtable());
}

ChannelArgs::CPtr ChannelArgs::ToC() const {
  std::vector<grpc_arg> c_args;
  args_.ForEach(
      [&c_args](const RefCountedStringValue& key, const Value& value) {
        c_args.push_back(value.MakeCArg(key.c_str()));
      });
  return CPtr(static_cast<const grpc_channel_args*>(
      grpc_channel_args_copy_and_add(nullptr, c_args.data(), c_args.size())));
}

ChannelArgs ChannelArgs::Set(absl::string_view name, Pointer value, grpc_core::SourceLocation location) const {
  return Set(name, Value(std::move(value), location));
}

ChannelArgs ChannelArgs::Set(absl::string_view name, int value, grpc_core::SourceLocation location) const {
  return Set(name, Value(value, location));
}

ChannelArgs ChannelArgs::Set(absl::string_view name, Value value) const {
  if (const auto* p = args_.Lookup(name)) {
    if (*p == value) return *this;  // already have this value for this key
  }
<<<<<<< HEAD
  return ChannelArgs(args_.Add(RcStringValue(name), std::move(value))); // Think what to do here
=======
  return ChannelArgs(args_.Add(RefCountedStringValue(name), std::move(value)));
>>>>>>> 440eef22
}

ChannelArgs ChannelArgs::Set(absl::string_view name,
                             absl::string_view value, grpc_core::SourceLocation location) const {
  return Set(name, std::string(value), location);
}

ChannelArgs ChannelArgs::Set(absl::string_view name, const char* value, grpc_core::SourceLocation location) const {
  return Set(name, std::string(value), location);
}

ChannelArgs ChannelArgs::Set(absl::string_view name, std::string value, grpc_core::SourceLocation location) const {
  return Set(name, Value(std::move(value), location));
}

ChannelArgs ChannelArgs::Remove(absl::string_view name) const {
  if (args_.Lookup(name) == nullptr) return *this;
  return ChannelArgs(args_.Remove(name));
}

ChannelArgs ChannelArgs::RemoveAllKeysWithPrefix(
    absl::string_view prefix) const {
  auto args = args_;
  args_.ForEach([&](const RefCountedStringValue& key, const Value&) {
    if (absl::StartsWith(key.as_string_view(), prefix)) args = args.Remove(key);
  });
  return ChannelArgs(std::move(args));
}

absl::optional<int> ChannelArgs::GetInt(absl::string_view name) const {
  auto* v = Get(name);
  if (v == nullptr) return absl::nullopt;
  return v->GetIfInt();
}

absl::optional<Duration> ChannelArgs::GetDurationFromIntMillis(
    absl::string_view name) const {
  auto ms = GetInt(name);
  if (!ms.has_value()) return absl::nullopt;
  if (*ms == INT_MAX) return Duration::Infinity();
  if (*ms == INT_MIN) return Duration::NegativeInfinity();
  return Duration::Milliseconds(*ms);
}

absl::optional<absl::string_view> ChannelArgs::GetString(
    absl::string_view name) const {
  auto* v = Get(name);
  if (v == nullptr) return absl::nullopt;
  const auto s = v->GetIfString();
  if (s == nullptr) return absl::nullopt;
  return s->as_string_view();
}

absl::optional<std::string> ChannelArgs::GetOwnedString(
    absl::string_view name) const {
  absl::optional<absl::string_view> v = GetString(name);
  if (!v.has_value()) return absl::nullopt;
  return std::string(*v);
}

void* ChannelArgs::GetVoidPointer(absl::string_view name) const {
  auto* v = Get(name);
  if (v == nullptr) return nullptr;
  const auto* pp = v->GetIfPointer();
  if (pp == nullptr) return nullptr;
  return pp->c_pointer();
}

absl::optional<bool> ChannelArgs::GetBool(absl::string_view name) const {
  auto* v = Get(name);
  if (v == nullptr) return absl::nullopt;
  auto i = v->GetIfInt();
  if (!i.has_value()) {
    gpr_log(GPR_ERROR, "%s ignored: it must be an integer",
            std::string(name).c_str());
    return absl::nullopt;
  }
  switch (*i) {
    case 0:
      return false;
    case 1:
      return true;
    default:
      gpr_log(GPR_ERROR, "%s treated as bool but set to %d (assuming true)",
              std::string(name).c_str(), *i);
      return true;
  }
}

std::string ChannelArgs::Value::ToString() const {
  if (rep_.c_vtable() == &int_vtable_) {
    return std::to_string(reinterpret_cast<intptr_t>(rep_.c_pointer()));
  }
  if (rep_.c_vtable() == &string_vtable_) {
    return std::string(
        static_cast<RefCountedString*>(rep_.c_pointer())->as_string_view());
  }
  return absl::StrFormat("%p", rep_.c_pointer());
}

std::string ChannelArgs::ToString() const {
  std::vector<std::string> arg_strings;
  args_.ForEach(
      [&arg_strings](const RefCountedStringValue& key, const Value& value) {
        arg_strings.push_back(
            absl::StrCat(key.as_string_view(), "=", value.ToString()));
      });
  return absl::StrCat("{", absl::StrJoin(arg_strings, ", "), "}");
}

ChannelArgs ChannelArgs::UnionWith(ChannelArgs other) const {
  if (args_.Empty()) return other;
  if (other.args_.Empty()) return *this;
  if (args_.Height() <= other.args_.Height()) {
    args_.ForEach(
        [&other](const RefCountedStringValue& key, const Value& value) {
          other.args_ = other.args_.Add(key, value);
        });
    return other;
  } else {
    auto result = *this;
    other.args_.ForEach(
        [&result](const RefCountedStringValue& key, const Value& value) {
          if (result.args_.Lookup(key) == nullptr) {
            result.args_ = result.args_.Add(key, value);
          }
        });
    return result;
  }
}

ChannelArgs ChannelArgs::FuzzingReferenceUnionWith(ChannelArgs other) const {
  // DO NOT OPTIMIZE THIS!!
  args_.ForEach([&other](const RefCountedStringValue& key, const Value& value) {
    other.args_ = other.args_.Add(key, value);
  });
  return other;
}

void ChannelArgs::ChannelArgsDeleter::operator()(
    const grpc_channel_args* p) const {
  grpc_channel_args_destroy(p);
}

std::ostream& operator<<(std::ostream& out, const ChannelArgs& args) {
  return out << args.ToString();
}

}  // namespace grpc_core

static grpc_arg copy_arg(const grpc_arg* src) {
  grpc_arg dst;
  dst.type = src->type;
  dst.key = gpr_strdup(src->key);
  switch (dst.type) {
    case GRPC_ARG_STRING:
      dst.value.string = gpr_strdup(src->value.string);
      break;
    case GRPC_ARG_INTEGER:
      dst.value.integer = src->value.integer;
      break;
    case GRPC_ARG_POINTER:
      dst.value.pointer = src->value.pointer;
      dst.value.pointer.p =
          src->value.pointer.vtable->copy(src->value.pointer.p);
      break;
  }
  return dst;
}

grpc_channel_args* grpc_channel_args_copy_and_add(const grpc_channel_args* src,
                                                  const grpc_arg* to_add,
                                                  size_t num_to_add) {
  return grpc_channel_args_copy_and_add_and_remove(src, nullptr, 0, to_add,
                                                   num_to_add);
}

grpc_channel_args* grpc_channel_args_copy_and_remove(
    const grpc_channel_args* src, const char** to_remove,
    size_t num_to_remove) {
  return grpc_channel_args_copy_and_add_and_remove(src, to_remove,
                                                   num_to_remove, nullptr, 0);
}

static bool should_remove_arg(const grpc_arg* arg, const char** to_remove,
                              size_t num_to_remove) {
  for (size_t i = 0; i < num_to_remove; ++i) {
    if (strcmp(arg->key, to_remove[i]) == 0) return true;
  }
  return false;
}

grpc_channel_args* grpc_channel_args_copy_and_add_and_remove(
    const grpc_channel_args* src, const char** to_remove, size_t num_to_remove,
    const grpc_arg* to_add, size_t num_to_add) {
  // Figure out how many args we'll be copying.
  size_t num_args_to_copy = 0;
  if (src != nullptr) {
    for (size_t i = 0; i < src->num_args; ++i) {
      if (!should_remove_arg(&src->args[i], to_remove, num_to_remove)) {
        ++num_args_to_copy;
      }
    }
  }
  // Create result.
  grpc_channel_args* dst =
      static_cast<grpc_channel_args*>(gpr_malloc(sizeof(grpc_channel_args)));
  dst->num_args = num_args_to_copy + num_to_add;
  if (dst->num_args == 0) {
    dst->args = nullptr;
    return dst;
  }
  dst->args =
      static_cast<grpc_arg*>(gpr_malloc(sizeof(grpc_arg) * dst->num_args));
  // Copy args from src that are not being removed.
  size_t dst_idx = 0;
  if (src != nullptr) {
    for (size_t i = 0; i < src->num_args; ++i) {
      if (!should_remove_arg(&src->args[i], to_remove, num_to_remove)) {
        dst->args[dst_idx++] = copy_arg(&src->args[i]);
      }
    }
  }
  // Add args from to_add.
  for (size_t i = 0; i < num_to_add; ++i) {
    dst->args[dst_idx++] = copy_arg(&to_add[i]);
  }
  GPR_ASSERT(dst_idx == dst->num_args);
  return dst;
}

grpc_channel_args* grpc_channel_args_copy(const grpc_channel_args* src) {
  return grpc_channel_args_copy_and_add(src, nullptr, 0);
}

grpc_channel_args* grpc_channel_args_union(const grpc_channel_args* a,
                                           const grpc_channel_args* b) {
  if (a == nullptr) return grpc_channel_args_copy(b);
  if (b == nullptr) return grpc_channel_args_copy(a);
  const size_t max_out = (a->num_args + b->num_args);
  grpc_arg* uniques =
      static_cast<grpc_arg*>(gpr_malloc(sizeof(*uniques) * max_out));
  for (size_t i = 0; i < a->num_args; ++i) uniques[i] = a->args[i];

  size_t uniques_idx = a->num_args;
  for (size_t i = 0; i < b->num_args; ++i) {
    const char* b_key = b->args[i].key;
    if (grpc_channel_args_find(a, b_key) == nullptr) {  // not found
      uniques[uniques_idx++] = b->args[i];
    }
  }
  grpc_channel_args* result =
      grpc_channel_args_copy_and_add(nullptr, uniques, uniques_idx);
  gpr_free(uniques);
  return result;
}

static int cmp_arg(const grpc_arg* a, const grpc_arg* b) {
  int c = grpc_core::QsortCompare(a->type, b->type);
  if (c != 0) return c;
  c = strcmp(a->key, b->key);
  if (c != 0) return c;
  switch (a->type) {
    case GRPC_ARG_STRING:
      return strcmp(a->value.string, b->value.string);
    case GRPC_ARG_INTEGER:
      return grpc_core::QsortCompare(a->value.integer, b->value.integer);
    case GRPC_ARG_POINTER:
      return grpc_core::channel_args_detail::PointerCompare(
          a->value.pointer.p, a->value.pointer.vtable, b->value.pointer.p,
          b->value.pointer.vtable);
  }
  GPR_UNREACHABLE_CODE(return 0);
}

// stabilizing comparison function: since channel_args ordering matters for
// keys with the same name, we need to preserve that ordering
static int cmp_key_stable(const void* ap, const void* bp) {
  const grpc_arg* const* a = static_cast<const grpc_arg* const*>(ap);
  const grpc_arg* const* b = static_cast<const grpc_arg* const*>(bp);
  int c = strcmp((*a)->key, (*b)->key);
  if (c == 0) c = grpc_core::QsortCompare(*a, *b);
  return c;
}

grpc_channel_args* grpc_channel_args_normalize(const grpc_channel_args* src) {
  grpc_arg** args =
      static_cast<grpc_arg**>(gpr_malloc(sizeof(grpc_arg*) * src->num_args));
  for (size_t i = 0; i < src->num_args; i++) {
    args[i] = &src->args[i];
  }
  if (src->num_args > 1) {
    qsort(args, src->num_args, sizeof(grpc_arg*), cmp_key_stable);
  }

  grpc_channel_args* b =
      static_cast<grpc_channel_args*>(gpr_malloc(sizeof(grpc_channel_args)));
  b->num_args = src->num_args;
  b->args = static_cast<grpc_arg*>(gpr_malloc(sizeof(grpc_arg) * b->num_args));
  for (size_t i = 0; i < src->num_args; i++) {
    b->args[i] = copy_arg(args[i]);
  }

  gpr_free(args);
  return b;
}

void grpc_channel_args_destroy(grpc_channel_args* a) {
  size_t i;
  if (!a) return;
  for (i = 0; i < a->num_args; i++) {
    switch (a->args[i].type) {
      case GRPC_ARG_STRING:
        gpr_free(a->args[i].value.string);
        break;
      case GRPC_ARG_INTEGER:
        break;
      case GRPC_ARG_POINTER:
        a->args[i].value.pointer.vtable->destroy(a->args[i].value.pointer.p);
        break;
    }
    gpr_free(a->args[i].key);
  }
  gpr_free(a->args);
  gpr_free(a);
}

int grpc_channel_args_compare(const grpc_channel_args* a,
                              const grpc_channel_args* b) {
  if (a == nullptr && b == nullptr) return 0;
  if (a == nullptr || b == nullptr) return a == nullptr ? -1 : 1;
  int c = grpc_core::QsortCompare(a->num_args, b->num_args);
  if (c != 0) return c;
  for (size_t i = 0; i < a->num_args; i++) {
    c = cmp_arg(&a->args[i], &b->args[i]);
    if (c != 0) return c;
  }
  return 0;
}

const grpc_arg* grpc_channel_args_find(const grpc_channel_args* args,
                                       const char* name) {
  if (args != nullptr) {
    for (size_t i = 0; i < args->num_args; ++i) {
      if (strcmp(args->args[i].key, name) == 0) {
        return &args->args[i];
      }
    }
  }
  return nullptr;
}

int grpc_channel_arg_get_integer(const grpc_arg* arg,
                                 const grpc_integer_options options) {
  if (arg == nullptr) return options.default_value;
  if (arg->type != GRPC_ARG_INTEGER) {
    gpr_log(GPR_ERROR, "%s ignored: it must be an integer", arg->key);
    return options.default_value;
  }
  if (arg->value.integer < options.min_value) {
    gpr_log(GPR_ERROR, "%s ignored: it must be >= %d", arg->key,
            options.min_value);
    return options.default_value;
  }
  if (arg->value.integer > options.max_value) {
    gpr_log(GPR_ERROR, "%s ignored: it must be <= %d", arg->key,
            options.max_value);
    return options.default_value;
  }
  return arg->value.integer;
}

int grpc_channel_args_find_integer(const grpc_channel_args* args,
                                   const char* name,
                                   const grpc_integer_options options) {
  const grpc_arg* arg = grpc_channel_args_find(args, name);
  return grpc_channel_arg_get_integer(arg, options);
}

char* grpc_channel_arg_get_string(const grpc_arg* arg) {
  if (arg == nullptr) return nullptr;
  if (arg->type != GRPC_ARG_STRING) {
    gpr_log(GPR_ERROR, "%s ignored: it must be an string", arg->key);
    return nullptr;
  }
  return arg->value.string;
}

char* grpc_channel_args_find_string(const grpc_channel_args* args,
                                    const char* name) {
  const grpc_arg* arg = grpc_channel_args_find(args, name);
  return grpc_channel_arg_get_string(arg);
}

bool grpc_channel_arg_get_bool(const grpc_arg* arg, bool default_value) {
  if (arg == nullptr) return default_value;
  if (arg->type != GRPC_ARG_INTEGER) {
    gpr_log(GPR_ERROR, "%s ignored: it must be an integer", arg->key);
    return default_value;
  }
  switch (arg->value.integer) {
    case 0:
      return false;
    case 1:
      return true;
    default:
      gpr_log(GPR_ERROR, "%s treated as bool but set to %d (assuming true)",
              arg->key, arg->value.integer);
      return true;
  }
}

bool grpc_channel_args_find_bool(const grpc_channel_args* args,
                                 const char* name, bool default_value) {
  const grpc_arg* arg = grpc_channel_args_find(args, name);
  return grpc_channel_arg_get_bool(arg, default_value);
}

bool grpc_channel_args_want_minimal_stack(const grpc_channel_args* args) {
  return grpc_channel_arg_get_bool(
      grpc_channel_args_find(args, GRPC_ARG_MINIMAL_STACK), false);
}

grpc_arg grpc_channel_arg_string_create(char* name, char* value) {
  grpc_arg arg;
  arg.type = GRPC_ARG_STRING;
  arg.key = name;
  arg.value.string = value;
  return arg;
}

grpc_arg grpc_channel_arg_integer_create(char* name, int value) {
  grpc_arg arg;
  arg.type = GRPC_ARG_INTEGER;
  arg.key = name;
  arg.value.integer = value;
  return arg;
}

grpc_arg grpc_channel_arg_pointer_create(
    char* name, void* value, const grpc_arg_pointer_vtable* vtable) {
  grpc_arg arg;
  arg.type = GRPC_ARG_POINTER;
  arg.key = name;
  arg.value.pointer.p = value;
  arg.value.pointer.vtable = vtable;
  return arg;
}

std::string grpc_channel_args_string(const grpc_channel_args* args, grpc_core::SourceLocation location) {
  return grpc_core::ChannelArgs::FromC(args, location).ToString();
}

namespace grpc_core {
ChannelArgs ChannelArgsBuiltinPrecondition(const grpc_channel_args* src, grpc_core::SourceLocation location) {
  if (src == nullptr) return ChannelArgs();
  ChannelArgs output;
  std::map<absl::string_view, std::vector<absl::string_view>>
      concatenated_values;
  for (size_t i = 0; i < src->num_args; i++) {
    absl::string_view key = src->args[i].key;
    // User-agent strings were traditionally multi-valued and concatenated.
    // We preserve this behavior for backwards compatibility.
    if (key == GRPC_ARG_PRIMARY_USER_AGENT_STRING ||
        key == GRPC_ARG_SECONDARY_USER_AGENT_STRING) {
      if (src->args[i].type != GRPC_ARG_STRING) {
        gpr_log(GPR_ERROR, "Channel argument '%s' should be a string",
                std::string(key).c_str());
      } else {
        concatenated_values[key].push_back(src->args[i].value.string);
      }
      continue;
    } else if (absl::StartsWith(key, "grpc.internal.")) {
      continue;
    }
    if (!output.Contains(key)) {
      output = output.Set(src->args[i], location);
    } else {
      // Traditional grpc_channel_args_find behavior was to pick the first
      // value.
      // For compatibility with existing users, we will do the same here.
    }
  }
  // location proper
  // Concatenate the concatenated values.
  for (const auto& concatenated_value : concatenated_values) {
    output = output.Set(concatenated_value.first,
                        absl::StrJoin(concatenated_value.second, " "), location);
  }
  return output;
}

}  // namespace grpc_core

namespace {
grpc_channel_args_client_channel_creation_mutator g_mutator = nullptr;
}  // namespace

void grpc_channel_args_set_client_channel_creation_mutator(
    grpc_channel_args_client_channel_creation_mutator cb) {
  GPR_DEBUG_ASSERT(g_mutator == nullptr);
  g_mutator = cb;
}
grpc_channel_args_client_channel_creation_mutator
grpc_channel_args_get_client_channel_creation_mutator() {
  return g_mutator;
}<|MERGE_RESOLUTION|>--- conflicted
+++ resolved
@@ -191,11 +191,7 @@
   if (const auto* p = args_.Lookup(name)) {
     if (*p == value) return *this;  // already have this value for this key
   }
-<<<<<<< HEAD
-  return ChannelArgs(args_.Add(RcStringValue(name), std::move(value))); // Think what to do here
-=======
   return ChannelArgs(args_.Add(RefCountedStringValue(name), std::move(value)));
->>>>>>> 440eef22
 }
 
 ChannelArgs ChannelArgs::Set(absl::string_view name,
