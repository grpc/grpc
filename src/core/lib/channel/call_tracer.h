--- conflicted
+++ resolved
@@ -46,9 +46,6 @@
     virtual void RecordOnDoneSendInitialMetadata() = 0;
     virtual void RecordSendTrailingMetadata(
         grpc_metadata_batch* send_trailing_metadata) = 0;
-<<<<<<< HEAD
-    virtual void RecordSendMessage(const ByteStream* send_message) = 0;
-=======
     virtual void RecordSendMessage(const ByteStream& send_message) = 0;
     // The `RecordReceivedxx()` methods should only be invoked when the
     // metadata/message was successfully received, i.e., without any error.
@@ -56,11 +53,10 @@
     // since that's what the transport API uses, and performing an atomic load
     // is unnecessary if the census tracer does not need it at present. Fix this
     // when the transport API changes.
->>>>>>> 659a14e9
     virtual void RecordReceivedInitialMetadata(
         grpc_metadata_batch* recv_initial_metadata, uint32_t flags,
         gpr_atm* peer_string) = 0;
-    virtual void RecordReceivedMessage(const ByteStream* recv_message) = 0;
+    virtual void RecordReceivedMessage(const ByteStream& recv_message) = 0;
     virtual void RecordReceivedTrailingMetadata(
         grpc_metadata_batch* recv_trailing_metadata) = 0;
     virtual void RecordCancel(grpc_error_handle cancel_error) = 0;
