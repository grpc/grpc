/*
 *
 * Copyright 2016 gRPC authors.
 *
 * Licensed under the Apache License, Version 2.0 (the "License");
 * you may not use this file except in compliance with the License.
 * You may obtain a copy of the License at
 *
 *     http://www.apache.org/licenses/LICENSE-2.0
 *
 * Unless required by applicable law or agreed to in writing, software
 * distributed under the License is distributed on an "AS IS" BASIS,
 * WITHOUT WARRANTIES OR CONDITIONS OF ANY KIND, either express or implied.
 * See the License for the specific language governing permissions and
 * limitations under the License.
 *
 */

#include <grpc/support/port_platform.h>

#include "src/core/lib/channel/channel_stack_builder.h"

#include <string.h>

#include <grpc/support/alloc.h>
#include <grpc/support/string_util.h>

#include "src/core/lib/channel/channel_args.h"
#include "src/core/lib/channel/channel_stack_builder.h"
#include "src/core/lib/gprpp/memory.h"

namespace grpc_core {

ChannelStackBuilder::~ChannelStackBuilder() {
  grpc_channel_args_destroy(args_);
}

ChannelStackBuilder& ChannelStackBuilder::SetTarget(const char* target) {
  if (target == nullptr) {
    target_ = unknown_target();
  } else {
    target_ = target;
  }
  return *this;
}

ChannelStackBuilder& ChannelStackBuilder::SetChannelArgs(
    const grpc_channel_args* args) {
  grpc_channel_args_destroy(args_);
  args_ = grpc_channel_args_copy(args);
  return *this;
}

void ChannelStackBuilder::PrependFilter(const grpc_channel_filter* filter,
                                        PostInitFunc post_init) {
  stack_.insert(stack_.begin(), {filter, std::move(post_init)});
}

void ChannelStackBuilder::AppendFilter(const grpc_channel_filter* filter,
                                       PostInitFunc post_init) {
  stack_.push_back({filter, std::move(post_init)});
}

<<<<<<< HEAD
grpc_error_handle ChannelStackBuilder::Build(size_t prefix_bytes,
                                             int initial_refs,
                                             grpc_iomgr_cb_func destroy,
                                             void* destroy_arg, void** result) {
  // create an array of filters
  std::vector<const grpc_channel_filter*> filters;
  filters.reserve(stack_.size());
  for (const auto& elem : stack_) {
    filters.push_back(elem.filter);
  }

  // calculate the size of the channel stack
  size_t channel_stack_size =
      grpc_channel_stack_size(filters.data(), filters.size());

  // allocate memory, with prefix_bytes followed by channel_stack_size
  *result = gpr_zalloc(prefix_bytes + channel_stack_size);
  // fetch a pointer to the channel stack
  grpc_channel_stack* channel_stack = reinterpret_cast<grpc_channel_stack*>(
      static_cast<char*>(*result) + prefix_bytes);

  const grpc_channel_args* final_args;
  if (transport_ != nullptr) {
    static const grpc_arg_pointer_vtable vtable = {
        // copy
        [](void* p) { return p; },
        // destroy
        [](void*) {},
        // cmp
        [](void* a, void* b) { return QsortCompare(a, b); },
    };
    grpc_arg arg = grpc_channel_arg_pointer_create(
        const_cast<char*>(GRPC_ARG_TRANSPORT), transport_, &vtable);
    final_args = grpc_channel_args_copy_and_add(args_, &arg, 1);
  } else {
    final_args = args_;
  }

  // and initialize it
  grpc_error_handle error = grpc_channel_stack_init(
      initial_refs, destroy, destroy_arg == nullptr ? *result : destroy_arg,
      filters.data(), filters.size(), final_args, name_, channel_stack_type_,
      channel_stack);

  if (final_args != args_) {
    grpc_channel_args_destroy(final_args);
  }

  if (error != GRPC_ERROR_NONE) {
    grpc_channel_stack_destroy(channel_stack);
    gpr_free(*result);
    *result = nullptr;
    return error;
  }

  // run post-initialization functions
  for (size_t i = 0; i < filters.size(); i++) {
    if (stack_[i].post_init != nullptr) {
      stack_[i].post_init(channel_stack,
                          grpc_channel_stack_element(channel_stack, i));
    }
  }

  return GRPC_ERROR_NONE;
}

=======
>>>>>>> e6286527
}  // namespace grpc_core<|MERGE_RESOLUTION|>--- conflicted
+++ resolved
@@ -61,73 +61,4 @@
   stack_.push_back({filter, std::move(post_init)});
 }
 
-<<<<<<< HEAD
-grpc_error_handle ChannelStackBuilder::Build(size_t prefix_bytes,
-                                             int initial_refs,
-                                             grpc_iomgr_cb_func destroy,
-                                             void* destroy_arg, void** result) {
-  // create an array of filters
-  std::vector<const grpc_channel_filter*> filters;
-  filters.reserve(stack_.size());
-  for (const auto& elem : stack_) {
-    filters.push_back(elem.filter);
-  }
-
-  // calculate the size of the channel stack
-  size_t channel_stack_size =
-      grpc_channel_stack_size(filters.data(), filters.size());
-
-  // allocate memory, with prefix_bytes followed by channel_stack_size
-  *result = gpr_zalloc(prefix_bytes + channel_stack_size);
-  // fetch a pointer to the channel stack
-  grpc_channel_stack* channel_stack = reinterpret_cast<grpc_channel_stack*>(
-      static_cast<char*>(*result) + prefix_bytes);
-
-  const grpc_channel_args* final_args;
-  if (transport_ != nullptr) {
-    static const grpc_arg_pointer_vtable vtable = {
-        // copy
-        [](void* p) { return p; },
-        // destroy
-        [](void*) {},
-        // cmp
-        [](void* a, void* b) { return QsortCompare(a, b); },
-    };
-    grpc_arg arg = grpc_channel_arg_pointer_create(
-        const_cast<char*>(GRPC_ARG_TRANSPORT), transport_, &vtable);
-    final_args = grpc_channel_args_copy_and_add(args_, &arg, 1);
-  } else {
-    final_args = args_;
-  }
-
-  // and initialize it
-  grpc_error_handle error = grpc_channel_stack_init(
-      initial_refs, destroy, destroy_arg == nullptr ? *result : destroy_arg,
-      filters.data(), filters.size(), final_args, name_, channel_stack_type_,
-      channel_stack);
-
-  if (final_args != args_) {
-    grpc_channel_args_destroy(final_args);
-  }
-
-  if (error != GRPC_ERROR_NONE) {
-    grpc_channel_stack_destroy(channel_stack);
-    gpr_free(*result);
-    *result = nullptr;
-    return error;
-  }
-
-  // run post-initialization functions
-  for (size_t i = 0; i < filters.size(); i++) {
-    if (stack_[i].post_init != nullptr) {
-      stack_[i].post_init(channel_stack,
-                          grpc_channel_stack_element(channel_stack, i));
-    }
-  }
-
-  return GRPC_ERROR_NONE;
-}
-
-=======
->>>>>>> e6286527
 }  // namespace grpc_core