--- conflicted
+++ resolved
@@ -312,17 +312,15 @@
 template <typename Derived>
 class CallWrapper<Derived, absl::void_t<decltype(typename Derived::Call(
                                std::declval<Derived*>()))>>
-    : public Derived::Call {
- public:
-  explicit CallWrapper(Derived* channel) : Derived::Call(channel) {}
-};
+    : public Derived::Call{
+      public : explicit CallWrapper(Derived * channel) :
+          Derived::Call(channel){}
+    };
 
 template <typename Derived>
 class CallWrapper<Derived, absl::void_t<decltype(typename Derived::Call())>>
-    : public Derived::Call {
- public:
-  explicit CallWrapper(Derived*) : Derived::Call() {}
-};
+    : public Derived::
+      Call{public : explicit CallWrapper(Derived*) : Derived::Call(){}};
 
 // For the original promise scheme polyfill: data associated with once call.
 template <typename Derived>
@@ -344,7 +342,7 @@
 }
 
 template <typename Promise, typename Derived>
-auto MapResult(absl::Status (Derived::Call::*fn)(ServerMetadata&), Promise x,
+auto MapResult(absl::Status (Derived::Call::* fn)(ServerMetadata&), Promise x,
                FilterCallData<Derived>* call_data) {
   DCHECK(fn == &Derived::Call::OnServerTrailingMetadata);
   return Map(std::move(x), [call_data](ServerMetadataHandle md) {
@@ -355,7 +353,7 @@
 }
 
 template <typename Promise, typename Derived>
-auto MapResult(void (Derived::Call::*fn)(ServerMetadata&), Promise x,
+auto MapResult(void (Derived::Call::* fn)(ServerMetadata&), Promise x,
                FilterCallData<Derived>* call_data) {
   DCHECK(fn == &Derived::Call::OnServerTrailingMetadata);
   return Map(std::move(x), [call_data](ServerMetadataHandle md) {
@@ -365,7 +363,7 @@
 }
 
 template <typename Promise, typename Derived>
-auto MapResult(void (Derived::Call::*fn)(ServerMetadata&, Derived*), Promise x,
+auto MapResult(void (Derived::Call::* fn)(ServerMetadata&, Derived*), Promise x,
                FilterCallData<Derived>* call_data) {
   DCHECK(fn == &Derived::Call::OnServerTrailingMetadata);
   return Map(std::move(x), [call_data](ServerMetadataHandle md) {
@@ -545,7 +543,7 @@
 
 template <typename Derived>
 inline void InterceptClientToServerMessage(
-    ServerMetadataHandle (Derived::Call::*fn)(const Message&),
+    ServerMetadataHandle (Derived::Call::* fn)(const Message&),
     FilterCallData<Derived>* call_data, const CallArgs& call_args) {
   DCHECK(fn == &Derived::Call::OnClientToServerMessage);
   call_args.client_to_server_messages->InterceptAndMap(
@@ -560,7 +558,7 @@
 
 template <typename Derived>
 inline void InterceptClientToServerMessage(
-    ServerMetadataHandle (Derived::Call::*fn)(const Message&, Derived*),
+    ServerMetadataHandle (Derived::Call::* fn)(const Message&, Derived*),
     FilterCallData<Derived>* call_data, const CallArgs& call_args) {
   DCHECK(fn == &Derived::Call::OnClientToServerMessage);
   call_args.client_to_server_messages->InterceptAndMap(
@@ -576,7 +574,7 @@
 
 template <typename Derived>
 inline void InterceptClientToServerMessage(
-    MessageHandle (Derived::Call::*fn)(MessageHandle, Derived*),
+    MessageHandle (Derived::Call::* fn)(MessageHandle, Derived*),
     FilterCallData<Derived>* call_data, const CallArgs& call_args) {
   DCHECK(fn == &Derived::Call::OnClientToServerMessage);
   call_args.client_to_server_messages->InterceptAndMap(
@@ -588,7 +586,8 @@
 
 template <typename Derived>
 inline void InterceptClientToServerMessage(
-    absl::StatusOr<MessageHandle> (Derived::Call::*fn)(MessageHandle, Derived*),
+    absl::StatusOr<MessageHandle> (Derived::Call::* fn)(MessageHandle,
+                                                        Derived*),
     FilterCallData<Derived>* call_data, const CallArgs& call_args) {
   DCHECK(fn == &Derived::Call::OnClientToServerMessage);
   call_args.client_to_server_messages->InterceptAndMap(
@@ -602,196 +601,13 @@
       });
 }
 
-<<<<<<< HEAD
-=======
-inline void InterceptClientToServerMessage(const NoInterceptor*, void*, void*,
-                                           CallSpineInterface*) {}
-
-template <typename Derived>
-inline void InterceptClientToServerMessage(
-    ServerMetadataHandle (Derived::Call::*fn)(const Message&),
-    typename Derived::Call* call, Derived*, PipeBasedCallSpine* call_spine) {
-  DCHECK(fn == &Derived::Call::OnClientToServerMessage);
-  call_spine->client_to_server_messages().receiver.InterceptAndMap(
-      [call, call_spine](MessageHandle msg) -> absl::optional<MessageHandle> {
-        auto return_md = call->OnClientToServerMessage(*msg);
-        if (return_md == nullptr) return std::move(msg);
-        call_spine->PushServerTrailingMetadata(std::move(return_md));
-        return absl::nullopt;
-      });
-}
-
-template <typename Derived>
-inline void InterceptClientToServerMessage(
-    ServerMetadataHandle (Derived::Call::*fn)(const Message&, Derived*),
-    typename Derived::Call* call, Derived* channel,
-    PipeBasedCallSpine* call_spine) {
-  DCHECK(fn == &Derived::Call::OnClientToServerMessage);
-  call_spine->client_to_server_messages().receiver.InterceptAndMap(
-      [call, call_spine,
-       channel](MessageHandle msg) -> absl::optional<MessageHandle> {
-        auto return_md = call->OnClientToServerMessage(*msg, channel);
-        if (return_md == nullptr) return std::move(msg);
-        call_spine->PushServerTrailingMetadata(std::move(return_md));
-        return absl::nullopt;
-      });
-}
-
-template <typename Derived>
-inline void InterceptClientToServerMessage(
-    MessageHandle (Derived::Call::*fn)(MessageHandle, Derived*),
-    typename Derived::Call* call, Derived* channel,
-    PipeBasedCallSpine* call_spine) {
-  DCHECK(fn == &Derived::Call::OnClientToServerMessage);
-  call_spine->client_to_server_messages().receiver.InterceptAndMap(
-      [call, channel](MessageHandle msg) {
-        return call->OnClientToServerMessage(std::move(msg), channel);
-      });
-}
-
-template <typename Derived>
-inline void InterceptClientToServerMessage(
-    absl::StatusOr<MessageHandle> (Derived::Call::*fn)(MessageHandle, Derived*),
-    typename Derived::Call* call, Derived* channel,
-    PipeBasedCallSpine* call_spine) {
-  DCHECK(fn == &Derived::Call::OnClientToServerMessage);
-  call_spine->client_to_server_messages().receiver.InterceptAndMap(
-      [call, call_spine,
-       channel](MessageHandle msg) -> absl::optional<MessageHandle> {
-        auto r = call->OnClientToServerMessage(std::move(msg), channel);
-        if (r.ok()) return std::move(*r);
-        call_spine->PushServerTrailingMetadata(
-            ServerMetadataFromStatus(r.status()));
-        return absl::nullopt;
-      });
-}
-
-inline void InterceptClientInitialMetadata(const NoInterceptor*, void*, void*,
-                                           PipeBasedCallSpine*) {}
-
-template <typename Derived>
-inline void InterceptClientInitialMetadata(
-    void (Derived::Call::*fn)(ClientMetadata& md), typename Derived::Call* call,
-    Derived*, PipeBasedCallSpine* call_spine) {
-  DCHECK(fn == &Derived::Call::OnClientInitialMetadata);
-  call_spine->client_initial_metadata().receiver.InterceptAndMap(
-      [call](ClientMetadataHandle md) {
-        call->OnClientInitialMetadata(*md);
-        return md;
-      });
-}
-
-template <typename Derived>
-inline void InterceptClientInitialMetadata(
-    void (Derived::Call::*fn)(ClientMetadata& md, Derived* channel),
-    typename Derived::Call* call, Derived* channel,
-    PipeBasedCallSpine* call_spine) {
-  DCHECK(fn == &Derived::Call::OnClientInitialMetadata);
-  call_spine->client_initial_metadata().receiver.InterceptAndMap(
-      [call, channel](ClientMetadataHandle md) {
-        call->OnClientInitialMetadata(*md, channel);
-        return md;
-      });
-}
-
-template <typename Derived>
-inline void InterceptClientInitialMetadata(
-    ServerMetadataHandle (Derived::Call::*fn)(ClientMetadata& md),
-    typename Derived::Call* call, Derived*, PipeBasedCallSpine* call_spine) {
-  DCHECK(fn == &Derived::Call::OnClientInitialMetadata);
-  call_spine->client_initial_metadata().receiver.InterceptAndMap(
-      [call_spine,
-       call](ClientMetadataHandle md) -> absl::optional<ClientMetadataHandle> {
-        auto return_md = call->OnClientInitialMetadata(*md);
-        if (return_md == nullptr) return std::move(md);
-        call_spine->PushServerTrailingMetadata(std::move(return_md));
-        return absl::nullopt;
-      });
-}
-
-template <typename Derived>
-inline void InterceptClientInitialMetadata(
-    ServerMetadataHandle (Derived::Call::*fn)(ClientMetadata& md,
-                                              Derived* channel),
-    typename Derived::Call* call, Derived* channel,
-    PipeBasedCallSpine* call_spine) {
-  DCHECK(fn == &Derived::Call::OnClientInitialMetadata);
-  call_spine->client_initial_metadata().receiver.InterceptAndMap(
-      [call_spine, call, channel](
-          ClientMetadataHandle md) -> absl::optional<ClientMetadataHandle> {
-        auto return_md = call->OnClientInitialMetadata(*md, channel);
-        if (return_md == nullptr) return std::move(md);
-        call_spine->PushServerTrailingMetadata(std::move(return_md));
-        return absl::nullopt;
-      });
-}
-
-template <typename Derived>
-inline void InterceptClientInitialMetadata(
-    absl::Status (Derived::Call::*fn)(ClientMetadata& md),
-    typename Derived::Call* call, Derived*, PipeBasedCallSpine* call_spine) {
-  DCHECK(fn == &Derived::Call::OnClientInitialMetadata);
-  call_spine->client_initial_metadata().receiver.InterceptAndMap(
-      [call_spine,
-       call](ClientMetadataHandle md) -> absl::optional<ClientMetadataHandle> {
-        auto status = call->OnClientInitialMetadata(*md);
-        if (status.ok()) return std::move(md);
-        call_spine->PushServerTrailingMetadata(
-            ServerMetadataFromStatus(status));
-        return absl::nullopt;
-      });
-}
-
-template <typename Derived>
-inline void InterceptClientInitialMetadata(
-    absl::Status (Derived::Call::*fn)(ClientMetadata& md, Derived* channel),
-    typename Derived::Call* call, Derived* channel,
-    PipeBasedCallSpine* call_spine) {
-  DCHECK(fn == &Derived::Call::OnClientInitialMetadata);
-  call_spine->client_initial_metadata().receiver.InterceptAndMap(
-      [call_spine, call, channel](
-          ClientMetadataHandle md) -> absl::optional<ClientMetadataHandle> {
-        auto status = call->OnClientInitialMetadata(*md, channel);
-        if (status.ok()) return std::move(md);
-        call_spine->PushServerTrailingMetadata(
-            ServerMetadataFromStatus(status));
-        return absl::nullopt;
-      });
-}
-
-// Returning a promise that resolves to something that can be cast to
-// ServerMetadataHandle also counts
-template <typename Promise, typename Derived>
-absl::void_t<decltype(StatusCast<ServerMetadataHandle>(
-    std::declval<PromiseResult<Promise>>))>
-InterceptClientInitialMetadata(Promise (Derived::Call::*promise_factory)(
-                                   ClientMetadata& md, Derived* channel),
-                               typename Derived::Call* call, Derived* channel,
-                               PipeBasedCallSpine* call_spine) {
-  DCHECK(promise_factory == &Derived::Call::OnClientInitialMetadata);
-  call_spine->client_initial_metadata().receiver.InterceptAndMap(
-      [call, call_spine, channel](ClientMetadataHandle md) {
-        ClientMetadata& md_ref = *md;
-        return Map(call->OnClientInitialMetadata(md_ref, channel),
-                   [md = std::move(md),
-                    call_spine](PromiseResult<Promise> status) mutable
-                   -> absl::optional<ClientMetadataHandle> {
-                     if (IsStatusOk(status)) return std::move(md);
-                     call_spine->PushServerTrailingMetadata(
-                         StatusCast<ServerMetadataHandle>(std::move(status)));
-                     return absl::nullopt;
-                   });
-      });
-}
-
->>>>>>> 87c42aab
 template <typename CallArgs>
 inline void InterceptServerInitialMetadata(const NoInterceptor*, void*,
                                            const CallArgs&) {}
 
 template <typename Derived>
 inline void InterceptServerInitialMetadata(
-    void (Derived::Call::*fn)(ServerMetadata&),
+    void (Derived::Call::* fn)(ServerMetadata&),
     FilterCallData<Derived>* call_data, const CallArgs& call_args) {
   DCHECK(fn == &Derived::Call::OnServerInitialMetadata);
   call_args.server_initial_metadata->InterceptAndMap(
@@ -803,7 +619,7 @@
 
 template <typename Derived>
 inline void InterceptServerInitialMetadata(
-    absl::Status (Derived::Call::*fn)(ServerMetadata&),
+    absl::Status (Derived::Call::* fn)(ServerMetadata&),
     FilterCallData<Derived>* call_data, const CallArgs& call_args) {
   DCHECK(fn == &Derived::Call::OnServerInitialMetadata);
   call_args.server_initial_metadata->InterceptAndMap(
@@ -820,7 +636,7 @@
 
 template <typename Derived>
 inline void InterceptServerInitialMetadata(
-    void (Derived::Call::*fn)(ServerMetadata&, Derived*),
+    void (Derived::Call::* fn)(ServerMetadata&, Derived*),
     FilterCallData<Derived>* call_data, const CallArgs& call_args) {
   DCHECK(fn == &Derived::Call::OnServerInitialMetadata);
   call_args.server_initial_metadata->InterceptAndMap(
@@ -832,7 +648,7 @@
 
 template <typename Derived>
 inline void InterceptServerInitialMetadata(
-    absl::Status (Derived::Call::*fn)(ServerMetadata&, Derived*),
+    absl::Status (Derived::Call::* fn)(ServerMetadata&, Derived*),
     FilterCallData<Derived>* call_data, const CallArgs& call_args) {
   DCHECK(fn == &Derived::Call::OnServerInitialMetadata);
   call_args.server_initial_metadata->InterceptAndMap(
@@ -848,76 +664,12 @@
       });
 }
 
-<<<<<<< HEAD
-=======
-inline void InterceptServerInitialMetadata(const NoInterceptor*, void*, void*,
-                                           CallSpineInterface*) {}
-
-template <typename Derived>
-inline void InterceptServerInitialMetadata(
-    void (Derived::Call::*fn)(ServerMetadata&), typename Derived::Call* call,
-    Derived*, PipeBasedCallSpine* call_spine) {
-  DCHECK(fn == &Derived::Call::OnServerInitialMetadata);
-  call_spine->server_initial_metadata().sender.InterceptAndMap(
-      [call](ServerMetadataHandle md) {
-        call->OnServerInitialMetadata(*md);
-        return md;
-      });
-}
-
-template <typename Derived>
-inline void InterceptServerInitialMetadata(
-    absl::Status (Derived::Call::*fn)(ServerMetadata&),
-    typename Derived::Call* call, Derived*, PipeBasedCallSpine* call_spine) {
-  DCHECK(fn == &Derived::Call::OnServerInitialMetadata);
-  call_spine->server_initial_metadata().sender.InterceptAndMap(
-      [call, call_spine](
-          ServerMetadataHandle md) -> absl::optional<ServerMetadataHandle> {
-        auto status = call->OnServerInitialMetadata(*md);
-        if (status.ok()) return std::move(md);
-        call_spine->PushServerTrailingMetadata(
-            ServerMetadataFromStatus(status));
-        return absl::nullopt;
-      });
-}
-
-template <typename Derived>
-inline void InterceptServerInitialMetadata(
-    void (Derived::Call::*fn)(ServerMetadata&, Derived*),
-    typename Derived::Call* call, Derived* channel,
-    PipeBasedCallSpine* call_spine) {
-  DCHECK(fn == &Derived::Call::OnServerInitialMetadata);
-  call_spine->server_initial_metadata().sender.InterceptAndMap(
-      [call, channel](ServerMetadataHandle md) {
-        call->OnServerInitialMetadata(*md, channel);
-        return md;
-      });
-}
-
-template <typename Derived>
-inline void InterceptServerInitialMetadata(
-    absl::Status (Derived::Call::*fn)(ServerMetadata&, Derived*),
-    typename Derived::Call* call, Derived* channel,
-    PipeBasedCallSpine* call_spine) {
-  DCHECK(fn == &Derived::Call::OnServerInitialMetadata);
-  call_spine->server_initial_metadata().sender.InterceptAndMap(
-      [call, call_spine, channel](
-          ServerMetadataHandle md) -> absl::optional<ServerMetadataHandle> {
-        auto status = call->OnServerInitialMetadata(*md, channel);
-        if (status.ok()) return std::move(md);
-        call_spine->PullServerTrailingMetadata(
-            ServerMetadataFromStatus(status));
-        return absl::nullopt;
-      });
-}
-
->>>>>>> 87c42aab
 inline void InterceptServerToClientMessage(const NoInterceptor*, void*,
                                            const CallArgs&) {}
 
 template <typename Derived>
 inline void InterceptServerToClientMessage(
-    ServerMetadataHandle (Derived::Call::*fn)(const Message&),
+    ServerMetadataHandle (Derived::Call::* fn)(const Message&),
     FilterCallData<Derived>* call_data, const CallArgs& call_args) {
   DCHECK(fn == &Derived::Call::OnServerToClientMessage);
   call_args.server_to_client_messages->InterceptAndMap(
@@ -932,7 +684,7 @@
 
 template <typename Derived>
 inline void InterceptServerToClientMessage(
-    ServerMetadataHandle (Derived::Call::*fn)(const Message&, Derived*),
+    ServerMetadataHandle (Derived::Call::* fn)(const Message&, Derived*),
     FilterCallData<Derived>* call_data, const CallArgs& call_args) {
   DCHECK(fn == &Derived::Call::OnServerToClientMessage);
   call_args.server_to_client_messages->InterceptAndMap(
@@ -948,7 +700,7 @@
 
 template <typename Derived>
 inline void InterceptServerToClientMessage(
-    MessageHandle (Derived::Call::*fn)(MessageHandle, Derived*),
+    MessageHandle (Derived::Call::* fn)(MessageHandle, Derived*),
     FilterCallData<Derived>* call_data, const CallArgs& call_args) {
   DCHECK(fn == &Derived::Call::OnServerToClientMessage);
   call_args.server_to_client_messages->InterceptAndMap(
@@ -960,7 +712,8 @@
 
 template <typename Derived>
 inline void InterceptServerToClientMessage(
-    absl::StatusOr<MessageHandle> (Derived::Call::*fn)(MessageHandle, Derived*),
+    absl::StatusOr<MessageHandle> (Derived::Call::* fn)(MessageHandle,
+                                                        Derived*),
     FilterCallData<Derived>* call_data, const CallArgs& call_args) {
   DCHECK(fn == &Derived::Call::OnServerToClientMessage);
   call_args.server_to_client_messages->InterceptAndMap(
@@ -974,101 +727,10 @@
       });
 }
 
-<<<<<<< HEAD
-=======
-inline void InterceptServerToClientMessage(const NoInterceptor*, void*, void*,
-                                           CallSpineInterface*) {}
-
-template <typename Derived>
-inline void InterceptServerToClientMessage(
-    ServerMetadataHandle (Derived::Call::*fn)(const Message&),
-    typename Derived::Call* call, Derived*, PipeBasedCallSpine* call_spine) {
-  DCHECK(fn == &Derived::Call::OnServerToClientMessage);
-  call_spine->server_to_client_messages().sender.InterceptAndMap(
-      [call, call_spine](MessageHandle msg) -> absl::optional<MessageHandle> {
-        auto return_md = call->OnServerToClientMessage(*msg);
-        if (return_md == nullptr) return std::move(msg);
-        call_spine->PushServerTrailingMetadata(std::move(return_md));
-        return absl::nullopt;
-      });
-}
-
-template <typename Derived>
-inline void InterceptServerToClientMessage(
-    ServerMetadataHandle (Derived::Call::*fn)(const Message&, Derived*),
-    typename Derived::Call* call, Derived* channel,
-    PipeBasedCallSpine* call_spine) {
-  DCHECK(fn == &Derived::Call::OnServerToClientMessage);
-  call_spine->server_to_client_messages().sender.InterceptAndMap(
-      [call, call_spine,
-       channel](MessageHandle msg) -> absl::optional<MessageHandle> {
-        auto return_md = call->OnServerToClientMessage(*msg, channel);
-        if (return_md == nullptr) return std::move(msg);
-        call_spine->PushServerTrailingMetadata(std::move(return_md));
-        return absl::nullopt;
-      });
-}
-
-template <typename Derived>
-inline void InterceptServerToClientMessage(
-    MessageHandle (Derived::Call::*fn)(MessageHandle, Derived*),
-    typename Derived::Call* call, Derived* channel,
-    PipeBasedCallSpine* call_spine) {
-  DCHECK(fn == &Derived::Call::OnServerToClientMessage);
-  call_spine->server_to_client_messages().sender.InterceptAndMap(
-      [call, channel](MessageHandle msg) {
-        return call->OnServerToClientMessage(std::move(msg), channel);
-      });
-}
-
-template <typename Derived>
-inline void InterceptServerToClientMessage(
-    absl::StatusOr<MessageHandle> (Derived::Call::*fn)(MessageHandle, Derived*),
-    typename Derived::Call* call, Derived* channel,
-    PipeBasedCallSpine* call_spine) {
-  DCHECK(fn == &Derived::Call::OnServerToClientMessage);
-  call_spine->server_to_client_messages().sender.InterceptAndMap(
-      [call, call_spine,
-       channel](MessageHandle msg) -> absl::optional<MessageHandle> {
-        auto r = call->OnServerToClientMessage(std::move(msg), channel);
-        if (r.ok()) return std::move(*r);
-        call_spine->PushServerTrailingMetadata(
-            ServerMetadataFromStatus(r.status()));
-        return absl::nullopt;
-      });
-}
-
-inline void InterceptServerTrailingMetadata(const NoInterceptor*, void*, void*,
-                                            CallSpineInterface*) {}
-
-template <typename Derived>
-inline void InterceptServerTrailingMetadata(
-    void (Derived::Call::*)(ServerMetadata&), typename Derived::Call*, Derived*,
-    PipeBasedCallSpine*) {
-  gpr_log(GPR_ERROR,
-          "InterceptServerTrailingMetadata not available for call v2.5");
-}
-template <typename Derived>
-inline void InterceptServerTrailingMetadata(
-    void (Derived::Call::*)(ServerMetadata&, Derived*), typename Derived::Call*,
-    Derived*, PipeBasedCallSpine*) {
-  gpr_log(GPR_ERROR,
-          "InterceptServerTrailingMetadata not available for call v2.5");
-}
-
-template <typename Derived>
-inline void InterceptServerTrailingMetadata(
-    absl::Status (Derived::Call::*)(ServerMetadata&), typename Derived::Call*,
-    Derived*, PipeBasedCallSpine*) {
-  gpr_log(GPR_ERROR,
-          "InterceptServerTrailingMetadata not available for call v2.5");
-}
-
->>>>>>> 87c42aab
 inline void InterceptFinalize(const NoInterceptor*, void*, void*) {}
 
 template <class Call>
-inline void InterceptFinalize(void (Call::*fn)(const grpc_call_final_info*),
+inline void InterceptFinalize(void (Call::* fn)(const grpc_call_final_info*),
                               void*, Call* call) {
   DCHECK(fn == &Call::OnFinalize);
   GetContext<CallFinalization>()->Add(
@@ -1079,7 +741,7 @@
 
 template <class Derived>
 inline void InterceptFinalize(
-    void (Derived::Call::*fn)(const grpc_call_final_info*, Derived*),
+    void (Derived::Call::* fn)(const grpc_call_final_info*, Derived*),
     Derived* channel, typename Derived::Call* call) {
   DCHECK(fn == &Derived::Call::OnFinalize);
   GetContext<CallFinalization>()->Add(
