--- conflicted
+++ resolved
@@ -217,10 +217,7 @@
     void ResumeWith(Flusher* releaser);
     // Cancel this batch immediately (releases all refs)
     void CancelWith(grpc_error_handle error, Flusher* releaser);
-<<<<<<< HEAD
-=======
     // Complete this batch (pass it up) assuming refs drop to zero
->>>>>>> c9e606e2
     void CompleteWith(Flusher* releaser);
 
     void Swap(CapturedBatch* other) { std::swap(batch_, other->batch_); }
