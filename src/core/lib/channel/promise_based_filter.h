--- conflicted
+++ resolved
@@ -209,20 +209,12 @@
 // fall into this category: later code should use this.
 template <typename Derived>
 inline constexpr bool CallHasChannelAccess() {
-<<<<<<< HEAD
-  return HasAsyncErrorInterceptor(&Derived::Call::OnClientInitialMetadata,
-                                  &Derived::Call::OnClientToServerMessage,
-                                  &Derived::Call::OnServerInitialMetadata,
-                                  &Derived::Call::OnServerToClientMessage,
-                                  &Derived::Call::OnServerTrailingMetadata,
-                                  &Derived::Call::OnFinalize);
-=======
   return HasChannelAccess(&Derived::Call::OnClientInitialMetadata,
                           &Derived::Call::OnClientToServerMessage,
                           &Derived::Call::OnServerInitialMetadata,
                           &Derived::Call::OnServerToClientMessage,
-                          &Derived::Call::OnServerTrailingMetadata);
->>>>>>> 74482e34
+                          &Derived::Call::OnServerTrailingMetadata,
+                          &Derived::Call::OnFinalize);
 }
 
 // Given a boolean X export a type:
