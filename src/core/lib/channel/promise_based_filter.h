// Copyright 2022 gRPC authors.
//
// Licensed under the Apache License, Version 2.0 (the "License");
// you may not use this file except in compliance with the License.
// You may obtain a copy of the License at
//
//     http://www.apache.org/licenses/LICENSE-2.0
//
// Unless required by applicable law or agreed to in writing, software
// distributed under the License is distributed on an "AS IS" BASIS,
// WITHOUT WARRANTIES OR CONDITIONS OF ANY KIND, either express or implied.
// See the License for the specific language governing permissions and
// limitations under the License.

#ifndef GRPC_SRC_CORE_LIB_CHANNEL_PROMISE_BASED_FILTER_H
#define GRPC_SRC_CORE_LIB_CHANNEL_PROMISE_BASED_FILTER_H

// Scaffolding to allow the per-call part of a filter to be authored in a
// promise-style. Most of this will be removed once the promises conversion is
// completed.

#include <stdint.h>
#include <stdlib.h>

#include <atomic>
#include <memory>
#include <new>
#include <string>
#include <type_traits>
#include <utility>

#include "absl/container/inlined_vector.h"
#include "absl/functional/function_ref.h"
#include "absl/log/check.h"
#include "absl/meta/type_traits.h"
#include "absl/status/status.h"
#include "absl/strings/string_view.h"
#include "absl/types/optional.h"

#include <grpc/event_engine/event_engine.h>
#include <grpc/grpc.h>
#include <grpc/support/log.h>
#include <grpc/support/port_platform.h>

#include "src/core/lib/channel/call_finalization.h"
#include "src/core/lib/channel/channel_args.h"
#include "src/core/lib/channel/channel_fwd.h"
#include "src/core/lib/channel/channel_stack.h"
#include "src/core/lib/event_engine/default_event_engine.h"
#include "src/core/lib/event_engine/event_engine_context.h"  // IWYU pragma: keep
#include "src/core/lib/gprpp/debug_location.h"
#include "src/core/lib/gprpp/match.h"
#include "src/core/lib/gprpp/time.h"
#include "src/core/lib/iomgr/call_combiner.h"
#include "src/core/lib/iomgr/closure.h"
#include "src/core/lib/iomgr/error.h"
#include "src/core/lib/iomgr/exec_ctx.h"
#include "src/core/lib/iomgr/polling_entity.h"
#include "src/core/lib/promise/activity.h"
#include "src/core/lib/promise/arena_promise.h"
#include "src/core/lib/promise/cancel_callback.h"
#include "src/core/lib/promise/context.h"
#include "src/core/lib/promise/pipe.h"
#include "src/core/lib/promise/poll.h"
#include "src/core/lib/promise/promise.h"
#include "src/core/lib/promise/race.h"
#include "src/core/lib/promise/try_seq.h"
#include "src/core/lib/resource_quota/arena.h"
#include "src/core/lib/slice/slice_buffer.h"
#include "src/core/lib/surface/call.h"
#include "src/core/lib/transport/call_filters.h"
#include "src/core/lib/transport/error_utils.h"
#include "src/core/lib/transport/metadata_batch.h"
#include "src/core/lib/transport/transport.h"

namespace grpc_core {

class ChannelFilter {
 public:
  class Args {
   public:
    Args() : Args(nullptr, nullptr) {}
    Args(grpc_channel_stack* channel_stack,
         grpc_channel_element* channel_element)
        : impl_(ChannelStackBased{channel_stack, channel_element}) {}
    // While we're moving to call-v3 we need to have access to
    // grpc_channel_stack & friends here. That means that we can't rely on this
    // type signature from interception_chain.h, which means that we need a way
    // of constructing this object without naming it ===> implicit construction.
    // TODO(ctiller): remove this once we're fully on call-v3
    // NOLINTNEXTLINE(google-explicit-constructor)
    Args(size_t instance_id) : impl_(V3Based{instance_id}) {}

    ABSL_DEPRECATED("Direct access to channel stack is deprecated")
    grpc_channel_stack* channel_stack() const {
      return absl::get<ChannelStackBased>(impl_).channel_stack;
    }

    // Get the instance id of this filter.
    // This id is unique amongst all filters /of the same type/ and densely
    // packed (starting at 0) for a given channel stack instantiation.
    // eg. for a stack with filter types A B C A B D A the instance ids would be
    // 0 0 0 1 1 0 2.
    // This is useful for filters that need to store per-instance data in a
    // parallel data structure.
    size_t instance_id() const {
      return Match(
          impl_,
          [](const ChannelStackBased& cs) {
            return grpc_channel_stack_filter_instance_number(
                cs.channel_stack, cs.channel_element);
          },
          [](const V3Based& v3) { return v3.instance_id; });
    }

   private:
    friend class ChannelFilter;

    struct ChannelStackBased {
      grpc_channel_stack* channel_stack;
      grpc_channel_element* channel_element;
    };

    struct V3Based {
      size_t instance_id;
    };

    using Impl = absl::variant<ChannelStackBased, V3Based>;
    Impl impl_;
  };

  // Perform post-initialization step (if any).
  virtual void PostInit() {}

  // Construct a promise for one call.
  virtual ArenaPromise<ServerMetadataHandle> MakeCallPromise(
      CallArgs call_args, NextPromiseFactory next_promise_factory) = 0;

  // Start a legacy transport op
  // Return true if the op was handled, false if it should be passed to the
  // next filter.
  // TODO(ctiller): design a new API for this - we probably don't want big op
  // structures going forward.
  virtual bool StartTransportOp(grpc_transport_op*) { return false; }

  // Perform a legacy get info call
  // Return true if the op was handled, false if it should be passed to the
  // next filter.
  // TODO(ctiller): design a new API for this
  virtual bool GetChannelInfo(const grpc_channel_info*) { return false; }

  virtual ~ChannelFilter() = default;

  grpc_event_engine::experimental::EventEngine*
  hack_until_per_channel_stack_event_engines_land_get_event_engine() {
    return event_engine_.get();
  }

 private:
  // TODO(ctiller): remove once per-channel-stack EventEngines land
  std::shared_ptr<grpc_event_engine::experimental::EventEngine> event_engine_ =
      grpc_event_engine::experimental::GetDefaultEventEngine();
};

namespace promise_filter_detail {

// Determine if a list of interceptors has any that need to asyncronously error
// the promise. If so, we need to allocate a latch for the generated promise for
// the original promise stack polyfill code that's generated.

inline constexpr bool HasAsyncErrorInterceptor() { return false; }

inline constexpr bool HasAsyncErrorInterceptor(const NoInterceptor*) {
  return false;
}

template <typename T, typename A0, typename... As>
inline constexpr bool HasAsyncErrorInterceptor(A0 (T::*)(A0, As...)) {
  return false;
}

template <typename T, typename... A>
inline constexpr bool HasAsyncErrorInterceptor(absl::Status (T::*)(A...)) {
  return true;
}

template <typename R, typename T, typename... A>
inline constexpr bool HasAsyncErrorInterceptor(absl::StatusOr<R> (T::*)(A...)) {
  return true;
}

template <typename T, typename... A>
inline constexpr bool HasAsyncErrorInterceptor(
    ServerMetadataHandle (T::*)(A...)) {
  return true;
}

template <typename T, typename... A>
inline constexpr bool HasAsyncErrorInterceptor(void (T::*)(A...)) {
  return false;
}

// For the list case we do two interceptors to avoid amiguities with the single
// argument forms above.
template <typename I1, typename I2, typename... Interceptors>
inline constexpr bool HasAsyncErrorInterceptor(I1 i1, I2 i2,
                                               Interceptors... interceptors) {
  return HasAsyncErrorInterceptor(i1) || HasAsyncErrorInterceptor(i2) ||
         HasAsyncErrorInterceptor(interceptors...);
}

// Composite for a given channel type to determine if any of its interceptors
// fall into this category: later code should use this.
template <typename Derived>
inline constexpr bool CallHasAsyncErrorInterceptor() {
  return HasAsyncErrorInterceptor(&Derived::Call::OnClientToServerMessage,
                                  &Derived::Call::OnServerInitialMetadata,
                                  &Derived::Call::OnServerToClientMessage);
}

// Determine if an interceptor needs to access the channel via one of its
// arguments. If so, we need to allocate a pointer to the channel for the
// generated polyfill promise for the original promise stack.

inline constexpr bool HasChannelAccess() { return false; }

inline constexpr bool HasChannelAccess(const NoInterceptor*) { return false; }

template <typename T, typename R, typename A>
inline constexpr bool HasChannelAccess(R (T::*)(A)) {
  return false;
}

template <typename T, typename R, typename A>
inline constexpr bool HasChannelAccess(R (T::*)()) {
  return false;
}

template <typename T, typename R, typename A, typename C>
inline constexpr bool HasChannelAccess(R (T::*)(A, C)) {
  return true;
}

// For the list case we do two interceptors to avoid amiguities with the single
// argument forms above.
template <typename I1, typename I2, typename... Interceptors>
inline constexpr bool HasChannelAccess(I1 i1, I2 i2,
                                       Interceptors... interceptors) {
  return HasChannelAccess(i1) || HasChannelAccess(i2) ||
         HasChannelAccess(interceptors...);
}

// Composite for a given channel type to determine if any of its interceptors
// fall into this category: later code should use this.
template <typename Derived>
inline constexpr bool CallHasChannelAccess() {
  return HasChannelAccess(&Derived::Call::OnClientInitialMetadata,
                          &Derived::Call::OnClientToServerMessage,
                          &Derived::Call::OnServerInitialMetadata,
                          &Derived::Call::OnServerToClientMessage,
                          &Derived::Call::OnServerTrailingMetadata,
                          &Derived::Call::OnFinalize);
}

// Given a boolean X export a type:
// either T if X is true
// or an empty type if it is false
template <typename T, bool X>
struct TypeIfNeeded;

template <typename T>
struct TypeIfNeeded<T, false> {
  struct Type {
    Type() = default;
    template <typename Whatever>
    explicit Type(Whatever) : Type() {}
  };
};

template <typename T>
struct TypeIfNeeded<T, true> {
  using Type = T;
};

// For the original promise scheme polyfill:
// If a set of interceptors might fail asynchronously, wrap the main
// promise in a race with the cancellation latch.
// If not, just return the main promise.
template <bool X>
struct RaceAsyncCompletion;

template <>
struct RaceAsyncCompletion<false> {
  template <typename Promise>
  static Promise Run(Promise x, void*) {
    return x;
  }
};

template <>
struct RaceAsyncCompletion<true> {
  template <typename Promise>
  static Promise Run(Promise x, Latch<ServerMetadataHandle>* latch) {
    return Race(latch->Wait(), std::move(x));
  }
};

// Zero-member wrapper to make sure that Call always has a constructor
// that takes a channel pointer (even if it's thrown away)
template <typename Derived, typename SfinaeVoid = void>
class CallWrapper;

template <typename Derived>
class CallWrapper<Derived, absl::void_t<decltype(typename Derived::Call(
                               std::declval<Derived*>()))>>
    : public Derived::Call {
 public:
  explicit CallWrapper(Derived* channel) : Derived::Call(channel) {}
};

template <typename Derived>
class CallWrapper<Derived, absl::void_t<decltype(typename Derived::Call())>>
    : public Derived::Call {
 public:
  explicit CallWrapper(Derived*) : Derived::Call() {}
};

// For the original promise scheme polyfill: data associated with once call.
template <typename Derived>
struct FilterCallData {
  explicit FilterCallData(Derived* channel) : call(channel), channel(channel) {}
  GPR_NO_UNIQUE_ADDRESS CallWrapper<Derived> call;
  GPR_NO_UNIQUE_ADDRESS
  typename TypeIfNeeded<Latch<ServerMetadataHandle>,
                        CallHasAsyncErrorInterceptor<Derived>()>::Type
      error_latch;
  GPR_NO_UNIQUE_ADDRESS
  typename TypeIfNeeded<Derived*, CallHasChannelAccess<Derived>()>::Type
      channel;
};

template <typename Promise>
auto MapResult(const NoInterceptor*, Promise x, void*) {
  return x;
}

template <typename Promise, typename Derived>
auto MapResult(absl::Status (Derived::Call::*fn)(ServerMetadata&), Promise x,
               FilterCallData<Derived>* call_data) {
  DCHECK(fn == &Derived::Call::OnServerTrailingMetadata);
  return OnCancel(Map(std::move(x),
                      [call_data](ServerMetadataHandle md) {
                        auto status =
                            call_data->call.OnServerTrailingMetadata(*md);
                        if (!status.ok()) {
                          return ServerMetadataFromStatus(status);
                        }
                        return md;
                      }),
                  [call_data]() {
                    grpc_metadata_batch b;
                    b.Set(GrpcStatusMetadata(), GRPC_STATUS_CANCELLED);
                    b.Set(GrpcCallWasCancelled(), true);
                    call_data->call.OnServerTrailingMetadata(b).IgnoreError();
                  });
}

template <typename Promise, typename Derived>
auto MapResult(void (Derived::Call::*fn)(ServerMetadata&), Promise x,
               FilterCallData<Derived>* call_data) {
  DCHECK(fn == &Derived::Call::OnServerTrailingMetadata);
  return OnCancel(Map(std::move(x),
                      [call_data](ServerMetadataHandle md) {
                        call_data->call.OnServerTrailingMetadata(*md);
                        return md;
                      }),
                  [call_data]() {
                    grpc_metadata_batch b;
                    b.Set(GrpcStatusMetadata(), GRPC_STATUS_CANCELLED);
                    b.Set(GrpcCallWasCancelled(), true);
                    call_data->call.OnServerTrailingMetadata(b);
                  });
}

template <typename Promise, typename Derived>
auto MapResult(void (Derived::Call::*fn)(ServerMetadata&, Derived*), Promise x,
               FilterCallData<Derived>* call_data) {
  DCHECK(fn == &Derived::Call::OnServerTrailingMetadata);
  return OnCancel(
      Map(std::move(x),
          [call_data](ServerMetadataHandle md) {
            call_data->call.OnServerTrailingMetadata(*md, call_data->channel);
            return md;
          }),
      [call_data]() {
        grpc_metadata_batch b;
        b.Set(GrpcStatusMetadata(), GRPC_STATUS_CANCELLED);
        b.Set(GrpcCallWasCancelled(), true);
        call_data->call.OnServerTrailingMetadata(b, call_data->channel);
      });
}

template <typename Interceptor, typename Derived, typename SfinaeVoid = void>
struct RunCallImpl;

template <typename Derived>
struct RunCallImpl<const NoInterceptor*, Derived> {
  static auto Run(CallArgs call_args, NextPromiseFactory next_promise_factory,
                  void*) {
    return next_promise_factory(std::move(call_args));
  }
};

template <typename Derived>
struct RunCallImpl<void (Derived::Call::*)(ClientMetadata& md), Derived> {
  static auto Run(CallArgs call_args, NextPromiseFactory next_promise_factory,
                  FilterCallData<Derived>* call_data) {
    call_data->call.OnClientInitialMetadata(*call_args.client_initial_metadata);
    return next_promise_factory(std::move(call_args));
  }
};

template <typename Derived>
struct RunCallImpl<ServerMetadataHandle (Derived::Call::*)(ClientMetadata& md),
                   Derived> {
  static auto Run(CallArgs call_args, NextPromiseFactory next_promise_factory,
                  FilterCallData<Derived>* call_data)
      -> ArenaPromise<ServerMetadataHandle> {
    auto return_md = call_data->call.OnClientInitialMetadata(
        *call_args.client_initial_metadata);
    if (return_md == nullptr) return next_promise_factory(std::move(call_args));
    return Immediate(std::move(return_md));
  }
};

template <typename Derived>
struct RunCallImpl<ServerMetadataHandle (Derived::Call::*)(ClientMetadata& md,
                                                           Derived* channel),
                   Derived> {
  static auto Run(CallArgs call_args, NextPromiseFactory next_promise_factory,
                  FilterCallData<Derived>* call_data)
      -> ArenaPromise<ServerMetadataHandle> {
    auto return_md = call_data->call.OnClientInitialMetadata(
        *call_args.client_initial_metadata, call_data->channel);
    if (return_md == nullptr) return next_promise_factory(std::move(call_args));
    return Immediate(std::move(return_md));
  }
};

template <typename Derived>
struct RunCallImpl<absl::Status (Derived::Call::*)(ClientMetadata& md),
                   Derived> {
  static auto Run(CallArgs call_args, NextPromiseFactory next_promise_factory,
                  FilterCallData<Derived>* call_data)
      -> ArenaPromise<ServerMetadataHandle> {
    auto status = call_data->call.OnClientInitialMetadata(
        *call_args.client_initial_metadata);
    if (status.ok()) return next_promise_factory(std::move(call_args));
    return Immediate(ServerMetadataFromStatus(status));
  }
};

template <typename Derived>
struct RunCallImpl<absl::Status (Derived::Call::*)(ClientMetadata& md,
                                                   Derived* channel),
                   Derived> {
  static auto Run(CallArgs call_args, NextPromiseFactory next_promise_factory,
                  FilterCallData<Derived>* call_data)
      -> ArenaPromise<ServerMetadataHandle> {
    auto status = call_data->call.OnClientInitialMetadata(
        *call_args.client_initial_metadata, call_data->channel);
    if (status.ok()) return next_promise_factory(std::move(call_args));
    return Immediate(ServerMetadataFromStatus(status));
  }
};

template <typename Derived>
struct RunCallImpl<
    void (Derived::Call::*)(ClientMetadata& md, Derived* channel), Derived> {
  static auto Run(CallArgs call_args, NextPromiseFactory next_promise_factory,
                  FilterCallData<Derived>* call_data) {
    call_data->call.OnClientInitialMetadata(*call_args.client_initial_metadata,
                                            call_data->channel);
    return next_promise_factory(std::move(call_args));
  }
};

template <typename Derived, typename Promise>
struct RunCallImpl<
    Promise (Derived::Call::*)(ClientMetadata& md, Derived* channel), Derived,
    absl::void_t<decltype(StatusCast<ServerMetadataHandle>(
        std::declval<PromiseResult<Promise>>))>> {
  static auto Run(CallArgs call_args, NextPromiseFactory next_promise_factory,
                  FilterCallData<Derived>* call_data) {
    ClientMetadata& md_ref = *call_args.client_initial_metadata;
    return TrySeq(
        call_data->call.OnClientInitialMetadata(md_ref, call_data->channel),
        [call_args = std::move(call_args),
         next_promise_factory = std::move(next_promise_factory)]() mutable {
          return next_promise_factory(std::move(call_args));
        });
  }
};

template <typename Interceptor, typename Derived>
auto RunCall(Interceptor interceptor, CallArgs call_args,
             NextPromiseFactory next_promise_factory,
             FilterCallData<Derived>* call_data) {
  DCHECK(interceptor == &Derived::Call::OnClientInitialMetadata);
  return RunCallImpl<Interceptor, Derived>::Run(
      std::move(call_args), std::move(next_promise_factory), call_data);
}

template <typename Derived>
inline auto InterceptClientToServerMessageHandler(
    void (Derived::Call::*fn)(const Message&),
    FilterCallData<Derived>* call_data, const CallArgs&) {
  DCHECK(fn == &Derived::Call::OnClientToServerMessage);
  return [call_data](MessageHandle msg) -> absl::optional<MessageHandle> {
    call_data->call.OnClientToServerMessage(*msg);
    return std::move(msg);
  };
}

template <typename Derived>
inline auto InterceptClientToServerMessageHandler(
    ServerMetadataHandle (Derived::Call::*fn)(const Message&),
    FilterCallData<Derived>* call_data, const CallArgs&) {
  DCHECK(fn == &Derived::Call::OnClientToServerMessage);
  return [call_data](MessageHandle msg) -> absl::optional<MessageHandle> {
    auto return_md = call_data->call.OnClientToServerMessage(*msg);
    if (return_md == nullptr) return std::move(msg);
    if (call_data->error_latch.is_set()) return absl::nullopt;
    call_data->error_latch.Set(std::move(return_md));
    return absl::nullopt;
  };
}

template <typename Derived>
inline auto InterceptClientToServerMessageHandler(
    ServerMetadataHandle (Derived::Call::*fn)(const Message&, Derived*),
    FilterCallData<Derived>* call_data, const CallArgs&) {
  DCHECK(fn == &Derived::Call::OnClientToServerMessage);
  return [call_data](MessageHandle msg) -> absl::optional<MessageHandle> {
    auto return_md =
        call_data->call.OnClientToServerMessage(*msg, call_data->channel);
    if (return_md == nullptr) return std::move(msg);
    if (call_data->error_latch.is_set()) return absl::nullopt;
    call_data->error_latch.Set(std::move(return_md));
    return absl::nullopt;
  };
}

template <typename Derived>
inline auto InterceptClientToServerMessageHandler(
    MessageHandle (Derived::Call::*fn)(MessageHandle, Derived*),
    FilterCallData<Derived>* call_data, const CallArgs&) {
  DCHECK(fn == &Derived::Call::OnClientToServerMessage);
  return [call_data](MessageHandle msg) -> absl::optional<MessageHandle> {
    return call_data->call.OnClientToServerMessage(std::move(msg),
                                                   call_data->channel);
  };
}

template <typename Derived>
inline auto InterceptClientToServerMessageHandler(
    absl::StatusOr<MessageHandle> (Derived::Call::*fn)(MessageHandle, Derived*),
    FilterCallData<Derived>* call_data, const CallArgs&) {
  DCHECK(fn == &Derived::Call::OnClientToServerMessage);
  return [call_data](MessageHandle msg) -> absl::optional<MessageHandle> {
    auto r = call_data->call.OnClientToServerMessage(std::move(msg),
                                                     call_data->channel);
    if (r.ok()) return std::move(*r);
    if (call_data->error_latch.is_set()) return absl::nullopt;
    call_data->error_latch.Set(ServerMetadataFromStatus(r.status()));
    return absl::nullopt;
  };
}

template <typename Derived, typename HookFunction>
inline void InterceptClientToServerMessage(HookFunction hook,
                                           const NoInterceptor*,
                                           FilterCallData<Derived>* call_data,
                                           const CallArgs& call_args) {
  call_args.client_to_server_messages->InterceptAndMap(
      InterceptClientToServerMessageHandler(hook, call_data, call_args));
}

template <typename Derived, typename HookFunction>
inline void InterceptClientToServerMessage(HookFunction hook,
                                           void (Derived::Call::*)(),
                                           FilterCallData<Derived>* call_data,
                                           const CallArgs& call_args) {
  call_args.client_to_server_messages->InterceptAndMapWithHalfClose(
      InterceptClientToServerMessageHandler(hook, call_data, call_args),
      [call_data]() { call_data->call.OnClientToServerHalfClose(); });
}

template <typename Derived>
inline void InterceptClientToServerMessage(const NoInterceptor*,
                                           const NoInterceptor*,
                                           FilterCallData<Derived>*,
                                           const CallArgs&) {}

template <typename CallArgs>
inline void InterceptServerInitialMetadata(const NoInterceptor*, void*,
                                           const CallArgs&) {}

template <typename Derived>
inline void InterceptServerInitialMetadata(
    void (Derived::Call::*fn)(ServerMetadata&),
    FilterCallData<Derived>* call_data, const CallArgs& call_args) {
  DCHECK(fn == &Derived::Call::OnServerInitialMetadata);
  call_args.server_initial_metadata->InterceptAndMap(
      [call_data](ServerMetadataHandle md) {
        call_data->call.OnServerInitialMetadata(*md);
        return md;
      });
}

template <typename Derived>
inline void InterceptServerInitialMetadata(
    absl::Status (Derived::Call::*fn)(ServerMetadata&),
    FilterCallData<Derived>* call_data, const CallArgs& call_args) {
  DCHECK(fn == &Derived::Call::OnServerInitialMetadata);
  call_args.server_initial_metadata->InterceptAndMap(
      [call_data](
          ServerMetadataHandle md) -> absl::optional<ServerMetadataHandle> {
        auto status = call_data->call.OnServerInitialMetadata(*md);
        if (!status.ok() && !call_data->error_latch.is_set()) {
          call_data->error_latch.Set(ServerMetadataFromStatus(status));
          return absl::nullopt;
        }
        return std::move(md);
      });
}

template <typename Derived>
inline void InterceptServerInitialMetadata(
    void (Derived::Call::*fn)(ServerMetadata&, Derived*),
    FilterCallData<Derived>* call_data, const CallArgs& call_args) {
  DCHECK(fn == &Derived::Call::OnServerInitialMetadata);
  call_args.server_initial_metadata->InterceptAndMap(
      [call_data](ServerMetadataHandle md) {
        call_data->call.OnServerInitialMetadata(*md, call_data->channel);
        return md;
      });
}

template <typename Derived>
inline void InterceptServerInitialMetadata(
    absl::Status (Derived::Call::*fn)(ServerMetadata&, Derived*),
    FilterCallData<Derived>* call_data, const CallArgs& call_args) {
  DCHECK(fn == &Derived::Call::OnServerInitialMetadata);
  call_args.server_initial_metadata->InterceptAndMap(
      [call_data](
          ServerMetadataHandle md) -> absl::optional<ServerMetadataHandle> {
        auto status =
            call_data->call.OnServerInitialMetadata(*md, call_data->channel);
        if (!status.ok() && !call_data->error_latch.is_set()) {
          call_data->error_latch.Set(ServerMetadataFromStatus(status));
          return absl::nullopt;
        }
        return std::move(md);
      });
}

inline void InterceptServerToClientMessage(const NoInterceptor*, void*,
                                           const CallArgs&) {}

template <typename Derived>
inline void InterceptServerToClientMessage(
    void (Derived::Call::*fn)(const Message&),
    FilterCallData<Derived>* call_data, const CallArgs& call_args) {
  DCHECK(fn == &Derived::Call::OnServerToClientMessage);
  call_args.server_to_client_messages->InterceptAndMap(
      [call_data](MessageHandle msg) -> absl::optional<MessageHandle> {
        call_data->call.OnServerToClientMessage(*msg);
        return std::move(msg);
      });
}

template <typename Derived>
inline void InterceptServerToClientMessage(
    ServerMetadataHandle (Derived::Call::*fn)(const Message&),
    FilterCallData<Derived>* call_data, const CallArgs& call_args) {
  DCHECK(fn == &Derived::Call::OnServerToClientMessage);
  call_args.server_to_client_messages->InterceptAndMap(
      [call_data](MessageHandle msg) -> absl::optional<MessageHandle> {
        auto return_md = call_data->call.OnServerToClientMessage(*msg);
        if (return_md == nullptr) return std::move(msg);
        if (call_data->error_latch.is_set()) return absl::nullopt;
        call_data->error_latch.Set(std::move(return_md));
        return absl::nullopt;
      });
}

template <typename Derived>
inline void InterceptServerToClientMessage(
    ServerMetadataHandle (Derived::Call::*fn)(const Message&, Derived*),
    FilterCallData<Derived>* call_data, const CallArgs& call_args) {
  DCHECK(fn == &Derived::Call::OnServerToClientMessage);
  call_args.server_to_client_messages->InterceptAndMap(
      [call_data](MessageHandle msg) -> absl::optional<MessageHandle> {
        auto return_md =
            call_data->call.OnServerToClientMessage(*msg, call_data->channel);
        if (return_md == nullptr) return std::move(msg);
        if (call_data->error_latch.is_set()) return absl::nullopt;
        call_data->error_latch.Set(std::move(return_md));
        return absl::nullopt;
      });
}

template <typename Derived>
inline void InterceptServerToClientMessage(
    MessageHandle (Derived::Call::*fn)(MessageHandle, Derived*),
    FilterCallData<Derived>* call_data, const CallArgs& call_args) {
  DCHECK(fn == &Derived::Call::OnServerToClientMessage);
  call_args.server_to_client_messages->InterceptAndMap(
      [call_data](MessageHandle msg) -> absl::optional<MessageHandle> {
        return call_data->call.OnServerToClientMessage(std::move(msg),
                                                       call_data->channel);
      });
}

template <typename Derived>
inline void InterceptServerToClientMessage(
    absl::StatusOr<MessageHandle> (Derived::Call::*fn)(MessageHandle, Derived*),
    FilterCallData<Derived>* call_data, const CallArgs& call_args) {
  DCHECK(fn == &Derived::Call::OnServerToClientMessage);
  call_args.server_to_client_messages->InterceptAndMap(
      [call_data](MessageHandle msg) -> absl::optional<MessageHandle> {
        auto r = call_data->call.OnServerToClientMessage(std::move(msg),
                                                         call_data->channel);
        if (r.ok()) return std::move(*r);
        if (call_data->error_latch.is_set()) return absl::nullopt;
        call_data->error_latch.Set(ServerMetadataFromStatus(r.status()));
        return absl::nullopt;
      });
}

inline void InterceptFinalize(const NoInterceptor*, void*, void*) {}

template <class Call>
inline void InterceptFinalize(void (Call::*fn)(const grpc_call_final_info*),
                              void*, Call* call) {
  DCHECK(fn == &Call::OnFinalize);
  GetContext<CallFinalization>()->Add(
      [call](const grpc_call_final_info* final_info) {
        call->OnFinalize(final_info);
      });
}

template <class Derived>
inline void InterceptFinalize(
    void (Derived::Call::*fn)(const grpc_call_final_info*, Derived*),
    Derived* channel, typename Derived::Call* call) {
  DCHECK(fn == &Derived::Call::OnFinalize);
  GetContext<CallFinalization>()->Add(
      [call, channel](const grpc_call_final_info* final_info) {
        call->OnFinalize(final_info, channel);
      });
}

template <typename Derived>
absl::enable_if_t<std::is_empty<FilterCallData<Derived>>::value,
                  FilterCallData<Derived>*>
MakeFilterCall(Derived*) {
  static FilterCallData<Derived> call{nullptr};
  return &call;
}

template <typename Derived>
absl::enable_if_t<!std::is_empty<FilterCallData<Derived>>::value,
                  FilterCallData<Derived>*>
MakeFilterCall(Derived* derived) {
  return GetContext<Arena>()->ManagedNew<FilterCallData<Derived>>(derived);
}

}  // namespace promise_filter_detail

// Base class for promise-based channel filters.
// Eventually this machinery will move elsewhere (the interception logic will
// move directly into the channel stack, and so filters will just directly
// derive from `ChannelFilter`)
//
// Implements new-style call filters, and polyfills them into the previous
// scheme.
//
// Call filters:
// Derived types should declare a class `Call` with the following members:
// - OnClientInitialMetadata  - $VALUE_TYPE = ClientMetadata
// - OnServerInitialMetadata  - $VALUE_TYPE = ServerMetadata
// - OnServerToClientMessage  - $VALUE_TYPE = Message
// - OnClientToServerMessage  - $VALUE_TYPE = Message
// - OnServerTrailingMetadata - $VALUE_TYPE = ServerMetadata
// - OnFinalize               - special, see below
// These members define an interception point for a particular event in
// the call lifecycle.
// The type of these members matters, and is selectable by the class
// author. For $INTERCEPTOR_NAME in the above list:
// - static const NoInterceptor $INTERCEPTOR_NAME:
//   defines that this filter does not intercept this event.
//   there is zero runtime cost added to handling that event by this filter.
// - void $INTERCEPTOR_NAME($VALUE_TYPE&):
//   the filter intercepts this event, and can modify the value.
//   it never fails.
// - absl::Status $INTERCEPTOR_NAME($VALUE_TYPE&):
//   the filter intercepts this event, and can modify the value.
//   it can fail, in which case the call will be aborted.
// - ServerMetadataHandle $INTERCEPTOR_NAME($VALUE_TYPE&)
//   the filter intercepts this event, and can modify the value.
//   the filter can return nullptr for success, or a metadata handle for
//   failure (in which case the call will be aborted).
//   useful for cases where the exact metadata returned needs to be customized.
// - void $INTERCEPTOR_NAME($VALUE_TYPE&, Derived*):
//   the filter intercepts this event, and can modify the value.
//   it can access the channel via the second argument.
//   it never fails.
// - absl::Status $INTERCEPTOR_NAME($VALUE_TYPE&, Derived*):
//   the filter intercepts this event, and can modify the value.
//   it can access the channel via the second argument.
//   it can fail, in which case the call will be aborted.
// - ServerMetadataHandle $INTERCEPTOR_NAME($VALUE_TYPE&, Derived*)
//   the filter intercepts this event, and can modify the value.
//   it can access the channel via the second argument.
//   the filter can return nullptr for success, or a metadata handle for
//   failure (in which case the call will be aborted).
//   useful for cases where the exact metadata returned needs to be customized.
// It's also acceptable to return a promise that resolves to the
// relevant return type listed above.
// Finally, OnFinalize can be added to intecept call finalization.
// It must have one of the signatures:
// - static const NoInterceptor OnFinalize:
//   the filter does not intercept call finalization.
// - void OnFinalize(const grpc_call_final_info*):
//   the filter intercepts call finalization.
class ImplementChannelFilterTag {};
template <typename Derived>
class ImplementChannelFilter : public ChannelFilter,
                               public ImplementChannelFilterTag {
 public:
  // Polyfill for the original promise scheme.
  // Allows writing v3 filters that work with v2 stacks.
  // (and consequently also v1 stacks since we can polyfill back to that too).
  ArenaPromise<ServerMetadataHandle> MakeCallPromise(
      CallArgs call_args, NextPromiseFactory next_promise_factory) final {
    auto* call = promise_filter_detail::MakeFilterCall<Derived>(
        static_cast<Derived*>(this));
    promise_filter_detail::InterceptClientToServerMessage(
        &Derived::Call::OnClientToServerMessage,
        &Derived::Call::OnClientToServerHalfClose, call, call_args);
    promise_filter_detail::InterceptServerInitialMetadata(
        &Derived::Call::OnServerInitialMetadata, call, call_args);
    promise_filter_detail::InterceptServerToClientMessage(
        &Derived::Call::OnServerToClientMessage, call, call_args);
    promise_filter_detail::InterceptFinalize(
        &Derived::Call::OnFinalize, static_cast<Derived*>(this),
        static_cast<typename Derived::Call*>(&call->call));
    return promise_filter_detail::MapResult(
        &Derived::Call::OnServerTrailingMetadata,
        promise_filter_detail::RaceAsyncCompletion<
            promise_filter_detail::CallHasAsyncErrorInterceptor<Derived>()>::
            Run(promise_filter_detail::RunCall(
                    &Derived::Call::OnClientInitialMetadata,
                    std::move(call_args), std::move(next_promise_factory),
                    call),
                &call->error_latch),
        call);
  }
};

// Designator for whether a filter is client side or server side.
// Please don't use this outside calls to MakePromiseBasedFilter - it's
// intended to be deleted once the promise conversion is complete.
enum class FilterEndpoint {
  kClient,
  kServer,
};

// Flags for MakePromiseBasedFilter.
static constexpr uint8_t kFilterExaminesServerInitialMetadata = 1;
static constexpr uint8_t kFilterIsLast = 2;
static constexpr uint8_t kFilterExaminesOutboundMessages = 4;
static constexpr uint8_t kFilterExaminesInboundMessages = 8;
static constexpr uint8_t kFilterExaminesCallContext = 16;

namespace promise_filter_detail {

// Proxy channel filter for initialization failure, since we must leave a
// valid filter in place.
class InvalidChannelFilter : public ChannelFilter {
 public:
  ArenaPromise<ServerMetadataHandle> MakeCallPromise(
      CallArgs, NextPromiseFactory) override {
    abort();
  }
};

// Call data shared between all implementations of promise-based filters.
class BaseCallData : public Activity, private Wakeable {
 protected:
  // Hook to allow interception of messages on the send/receive path by
  // PipeSender and PipeReceiver, as appropriate according to whether we're
  // client or server.
  class Interceptor {
   public:
    virtual PipeSender<MessageHandle>* Push() = 0;
    virtual PipeReceiver<MessageHandle>* Pull() = 0;
    virtual PipeReceiver<MessageHandle>* original_receiver() = 0;
    virtual PipeSender<MessageHandle>* original_sender() = 0;
    virtual void GotPipe(PipeSender<MessageHandle>*) = 0;
    virtual void GotPipe(PipeReceiver<MessageHandle>*) = 0;
    virtual ~Interceptor() = default;
  };

  BaseCallData(grpc_call_element* elem, const grpc_call_element_args* args,
               uint8_t flags,
               absl::FunctionRef<Interceptor*()> make_send_interceptor,
               absl::FunctionRef<Interceptor*()> make_recv_interceptor);

 public:
  ~BaseCallData() override;

  void set_pollent(grpc_polling_entity* pollent) {
    CHECK(nullptr == pollent_.exchange(pollent, std::memory_order_release));
  }

  // Activity implementation (partial).
  void Orphan() final;
  Waker MakeNonOwningWaker() final;
  Waker MakeOwningWaker() final;

  std::string ActivityDebugTag(WakeupMask) const override { return DebugTag(); }

  void Finalize(const grpc_call_final_info* final_info) {
    ScopedContext ctx(this);
    finalization_.Run(final_info);
  }

  virtual void StartBatch(grpc_transport_stream_op_batch* batch) = 0;

  Call* call() { return arena_->GetContext<Call>(); }

 protected:
  class ScopedContext : public promise_detail::Context<Arena>,
                        public promise_detail::Context<grpc_polling_entity>,
                        public promise_detail::Context<CallFinalization>,
                        public promise_detail::Context<
<<<<<<< HEAD
                            grpc_event_engine::experimental::EventEngine> {
=======
                            grpc_event_engine::experimental::EventEngine>,
                        public promise_detail::Context<CallContext> {
>>>>>>> 5bf4c34c
   public:
    explicit ScopedContext(BaseCallData* call_data)
        : promise_detail::Context<Arena>(call_data->arena_),
          promise_detail::Context<grpc_polling_entity>(
              call_data->pollent_.load(std::memory_order_acquire)),
          promise_detail::Context<CallFinalization>(&call_data->finalization_),
          promise_detail::Context<grpc_event_engine::experimental::EventEngine>(
              call_data->event_engine_) {}
  };

  class Flusher {
   public:
    explicit Flusher(BaseCallData* call);
    // Calls closures, schedules batches, relinquishes call combiner.
    ~Flusher();

    void Resume(grpc_transport_stream_op_batch* batch) {
      CHECK(!call_->is_last());
      if (batch->HasOp()) {
        release_.push_back(batch);
      } else if (batch->on_complete != nullptr) {
        Complete(batch);
      }
    }

    void Cancel(grpc_transport_stream_op_batch* batch,
                grpc_error_handle error) {
      grpc_transport_stream_op_batch_queue_finish_with_failure(batch, error,
                                                               &call_closures_);
    }

    void Complete(grpc_transport_stream_op_batch* batch) {
      call_closures_.Add(batch->on_complete, absl::OkStatus(),
                         "Flusher::Complete");
    }

    void AddClosure(grpc_closure* closure, grpc_error_handle error,
                    const char* reason) {
      call_closures_.Add(closure, error, reason);
    }

    BaseCallData* call() const { return call_; }

   private:
    absl::InlinedVector<grpc_transport_stream_op_batch*, 1> release_;
    CallCombinerClosureList call_closures_;
    BaseCallData* const call_;
  };

  // Smart pointer like wrapper around a batch.
  // Creation makes a ref count of one capture.
  // Copying increments.
  // Must be moved from or resumed or cancelled before destruction.
  class CapturedBatch final {
   public:
    CapturedBatch();
    explicit CapturedBatch(grpc_transport_stream_op_batch* batch);
    ~CapturedBatch();
    CapturedBatch(const CapturedBatch&);
    CapturedBatch& operator=(const CapturedBatch&);
    CapturedBatch(CapturedBatch&&) noexcept;
    CapturedBatch& operator=(CapturedBatch&&) noexcept;

    grpc_transport_stream_op_batch* operator->() { return batch_; }
    bool is_captured() const { return batch_ != nullptr; }

    // Resume processing this batch (releases one ref, passes it down the
    // stack)
    void ResumeWith(Flusher* releaser);
    // Cancel this batch immediately (releases all refs)
    void CancelWith(grpc_error_handle error, Flusher* releaser);
    // Complete this batch (pass it up) assuming refs drop to zero
    void CompleteWith(Flusher* releaser);

    void Swap(CapturedBatch* other) { std::swap(batch_, other->batch_); }

   private:
    grpc_transport_stream_op_batch* batch_;
  };

  static Arena::PoolPtr<grpc_metadata_batch> WrapMetadata(
      grpc_metadata_batch* p) {
    return Arena::PoolPtr<grpc_metadata_batch>(p,
                                               Arena::PooledDeleter(nullptr));
  }

  class ReceiveInterceptor final : public Interceptor {
   public:
    explicit ReceiveInterceptor(Arena* arena) : pipe_{arena} {}

    PipeReceiver<MessageHandle>* original_receiver() override {
      return &pipe_.receiver;
    }
    PipeSender<MessageHandle>* original_sender() override { abort(); }

    void GotPipe(PipeReceiver<MessageHandle>* receiver) override {
      CHECK_EQ(receiver_, nullptr);
      receiver_ = receiver;
    }

    void GotPipe(PipeSender<MessageHandle>*) override { abort(); }

    PipeSender<MessageHandle>* Push() override { return &pipe_.sender; }
    PipeReceiver<MessageHandle>* Pull() override {
      CHECK_NE(receiver_, nullptr);
      return receiver_;
    }

   private:
    Pipe<MessageHandle> pipe_;
    PipeReceiver<MessageHandle>* receiver_ = nullptr;
  };

  class SendInterceptor final : public Interceptor {
   public:
    explicit SendInterceptor(Arena* arena) : pipe_{arena} {}

    PipeReceiver<MessageHandle>* original_receiver() override { abort(); }
    PipeSender<MessageHandle>* original_sender() override {
      return &pipe_.sender;
    }

    void GotPipe(PipeReceiver<MessageHandle>*) override { abort(); }

    void GotPipe(PipeSender<MessageHandle>* sender) override {
      CHECK_EQ(sender_, nullptr);
      sender_ = sender;
    }

    PipeSender<MessageHandle>* Push() override {
      CHECK_NE(sender_, nullptr);
      return sender_;
    }
    PipeReceiver<MessageHandle>* Pull() override { return &pipe_.receiver; }

   private:
    Pipe<MessageHandle> pipe_;
    PipeSender<MessageHandle>* sender_ = nullptr;
  };

  // State machine for sending messages: handles intercepting send_message ops
  // and forwarding them through pipes to the promise, then getting the result
  // down the stack.
  // Split into its own class so that we don't spend the memory instantiating
  // these members for filters that don't need to intercept sent messages.
  class SendMessage {
   public:
    SendMessage(BaseCallData* base, Interceptor* interceptor)
        : base_(base), interceptor_(interceptor) {}
    ~SendMessage() { interceptor_->~Interceptor(); }

    Interceptor* interceptor() { return interceptor_; }

    // Start a send_message op.
    void StartOp(CapturedBatch batch);
    // Publish the outbound pipe to the filter.
    // This happens when the promise requests to call the next filter: until
    // this occurs messages can't be sent as we don't know the pipe that the
    // promise expects to send on.
    template <typename T>
    void GotPipe(T* pipe);
    // Called from client/server polling to do the send message part of the
    // work.
    void WakeInsideCombiner(Flusher* flusher, bool allow_push_to_pipe);
    // Call is completed, we have trailing metadata. Close things out.
    void Done(const ServerMetadata& metadata, Flusher* flusher);
    // Return true if we have a batch captured (for debug logs)
    bool HaveCapturedBatch() const { return batch_.is_captured(); }
    // Return true if we're not actively sending a message.
    bool IsIdle() const;
    // Return true if we've released the message for forwarding down the stack.
    bool IsForwarded() const { return state_ == State::kForwardedBatch; }

   private:
    enum class State : uint8_t {
      // Starting state: no batch started, no outgoing pipe configured.
      kInitial,
      // We have an outgoing pipe, but no batch started.
      // (this is the steady state).
      kIdle,
      // We have a batch started, but no outgoing pipe configured.
      // Stall until we have one.
      kGotBatchNoPipe,
      // We have a batch, and an outgoing pipe. On the next poll we'll push the
      // message into the pipe to the promise.
      kGotBatch,
      // We've pushed a message into the promise, and we're now waiting for it
      // to pop out the other end so we can forward it down the stack.
      kPushedToPipe,
      // We've forwarded a message down the stack, and now we're waiting for
      // completion.
      kForwardedBatch,
      // We've got the completion callback, we'll close things out during poll
      // and then forward completion callbacks up and transition back to idle.
      kBatchCompleted,
      // We're almost done, but need to poll first.
      kCancelledButNotYetPolled,
      // We're done.
      kCancelled,
      // We're done, but we haven't gotten a status yet
      kCancelledButNoStatus,
    };
    static const char* StateString(State);

    void OnComplete(absl::Status status);

    BaseCallData* const base_;
    State state_ = State::kInitial;
    Interceptor* const interceptor_;
    absl::optional<PipeSender<MessageHandle>::PushType> push_;
    absl::optional<PipeReceiverNextType<MessageHandle>> next_;
    CapturedBatch batch_;
    grpc_closure* intercepted_on_complete_;
    grpc_closure on_complete_ =
        MakeMemberClosure<SendMessage, &SendMessage::OnComplete>(this);
    absl::Status completed_status_;
  };

  // State machine for receiving messages: handles intercepting recv_message
  // ops, forwarding them down the stack, and then publishing the result via
  // pipes to the promise (and ultimately calling the right callbacks for the
  // batch when our promise has completed processing of them).
  // Split into its own class so that we don't spend the memory instantiating
  // these members for filters that don't need to intercept sent messages.
  class ReceiveMessage {
   public:
    ReceiveMessage(BaseCallData* base, Interceptor* interceptor)
        : base_(base), interceptor_(interceptor) {}
    ~ReceiveMessage() { interceptor_->~Interceptor(); }

    Interceptor* interceptor() { return interceptor_; }

    // Start a recv_message op.
    void StartOp(CapturedBatch& batch);
    // Publish the inbound pipe to the filter.
    // This happens when the promise requests to call the next filter: until
    // this occurs messages can't be received as we don't know the pipe that the
    // promise expects to forward them with.
    template <typename T>
    void GotPipe(T* pipe);
    // Called from client/server polling to do the receive message part of the
    // work.
    void WakeInsideCombiner(Flusher* flusher, bool allow_push_to_pipe);
    // Call is completed, we have trailing metadata. Close things out.
    void Done(const ServerMetadata& metadata, Flusher* flusher);

   private:
    enum class State : uint8_t {
      // Starting state: no batch started, no incoming pipe configured.
      kInitial,
      // We have an incoming pipe, but no batch started.
      // (this is the steady state).
      kIdle,
      // We received a batch and forwarded it on, but have not got an incoming
      // pipe configured.
      kForwardedBatchNoPipe,
      // We received a batch and forwarded it on.
      kForwardedBatch,
      // We got the completion for the recv_message, but we don't yet have a
      // pipe configured. Stall until this changes.
      kBatchCompletedNoPipe,
      // We got the completion for the recv_message, and we have a pipe
      // configured: next poll will push the message into the pipe for the
      // filter to process.
      kBatchCompleted,
      // We've pushed a message into the promise, and we're now waiting for it
      // to pop out the other end so we can forward it up the stack.
      kPushedToPipe,
      // We've got a message out of the pipe, now we need to wait for processing
      // to completely quiesce in the promise prior to forwarding the completion
      // up the stack.
      kPulledFromPipe,
      // We're done.
      kCancelled,
      // Call got terminated whilst we were idle: we need to close the sender
      // pipe next poll.
      kCancelledWhilstIdle,
      // Call got terminated whilst we had forwarded a recv_message down the
      // stack: we need to keep track of that until we get the completion so
      // that we do the right thing in OnComplete.
      kCancelledWhilstForwarding,
      // The same, but before we got the pipe
      kCancelledWhilstForwardingNoPipe,
      // Call got terminated whilst we had a recv_message batch completed, and
      // we've now received the completion.
      // On the next poll we'll close things out and forward on completions,
      // then transition to cancelled.
      kBatchCompletedButCancelled,
      // The same, but before we got the pipe
      kBatchCompletedButCancelledNoPipe,
      // Completed successfully while we're processing a recv message - see
      // kPushedToPipe.
      kCompletedWhilePushedToPipe,
      // Completed successfully while we're processing a recv message - see
      // kPulledFromPipe.
      kCompletedWhilePulledFromPipe,
      // Completed successfully while we were waiting to process
      // kBatchCompleted.
      kCompletedWhileBatchCompleted,
    };
    static const char* StateString(State);

    void OnComplete(absl::Status status);

    BaseCallData* const base_;
    Interceptor* const interceptor_;
    State state_ = State::kInitial;
    uint32_t scratch_flags_;
    absl::optional<SliceBuffer>* intercepted_slice_buffer_;
    uint32_t* intercepted_flags_;
    absl::optional<PipeSender<MessageHandle>::PushType> push_;
    absl::optional<PipeReceiverNextType<MessageHandle>> next_;
    absl::Status completed_status_;
    grpc_closure* intercepted_on_complete_;
    grpc_closure on_complete_ =
        MakeMemberClosure<ReceiveMessage, &ReceiveMessage::OnComplete>(this);
  };

  Arena* arena() { return arena_; }
  grpc_call_element* elem() const { return elem_; }
  CallCombiner* call_combiner() const { return call_combiner_; }
  Timestamp deadline() const { return deadline_; }
  grpc_call_stack* call_stack() const { return call_stack_; }
  Pipe<ServerMetadataHandle>* server_initial_metadata_pipe() const {
    return server_initial_metadata_pipe_;
  }
  SendMessage* send_message() const { return send_message_; }
  ReceiveMessage* receive_message() const { return receive_message_; }

  bool is_last() const {
    return grpc_call_stack_element(call_stack_, call_stack_->count - 1) ==
           elem_;
  }

  virtual void WakeInsideCombiner(Flusher* flusher) = 0;

  virtual absl::string_view ClientOrServerString() const = 0;
  std::string LogTag() const;

 private:
  // Wakeable implementation.
  void Wakeup(WakeupMask) final;
  void WakeupAsync(WakeupMask) final { Crash("not implemented"); }
  void Drop(WakeupMask) final;

  virtual void OnWakeup() = 0;

  grpc_call_stack* const call_stack_;
  grpc_call_element* const elem_;
  Arena* const arena_;
  CallCombiner* const call_combiner_;
  const Timestamp deadline_;
  CallFinalization finalization_;
<<<<<<< HEAD
=======
  CallContext* call_context_ = nullptr;
>>>>>>> 5bf4c34c
  std::atomic<grpc_polling_entity*> pollent_{nullptr};
  Pipe<ServerMetadataHandle>* const server_initial_metadata_pipe_;
  SendMessage* const send_message_;
  ReceiveMessage* const receive_message_;
  grpc_event_engine::experimental::EventEngine* event_engine_;
};

class ClientCallData : public BaseCallData {
 public:
  ClientCallData(grpc_call_element* elem, const grpc_call_element_args* args,
                 uint8_t flags);
  ~ClientCallData() override;

  // Activity implementation.
  void ForceImmediateRepoll(WakeupMask) final;
  // Handle one grpc_transport_stream_op_batch
  void StartBatch(grpc_transport_stream_op_batch* batch) override;

  std::string DebugTag() const override;

 private:
  // At what stage is our handling of send initial metadata?
  enum class SendInitialState {
    // Start state: no op seen
    kInitial,
    // We've seen the op, and started the promise in response to it, but have
    // not yet sent the op to the next filter.
    kQueued,
    // We've sent the op to the next filter.
    kForwarded,
    // We were cancelled.
    kCancelled
  };
  // At what stage is our handling of recv trailing metadata?
  enum class RecvTrailingState {
    // Start state: no op seen
    kInitial,
    // We saw the op, and since it was bundled with send initial metadata, we
    // queued it until the send initial metadata can be sent to the next
    // filter.
    kQueued,
    // We've forwarded the op to the next filter.
    kForwarded,
    // The op has completed from below, but we haven't yet forwarded it up
    // (the promise gets to interject and mutate it).
    kComplete,
    // We've called the recv_metadata_ready callback from the original
    // recv_trailing_metadata op that was presented to us.
    kResponded,
    // We've been cancelled and handled that locally.
    // (i.e. whilst the recv_trailing_metadata op is queued in this filter).
    kCancelled
  };

  static const char* StateString(SendInitialState);
  static const char* StateString(RecvTrailingState);
  std::string DebugString() const;

  struct RecvInitialMetadata;
  class PollContext;

  // Handle cancellation.
  void Cancel(grpc_error_handle error, Flusher* flusher);
  // Begin running the promise - which will ultimately take some initial
  // metadata and return some trailing metadata.
  void StartPromise(Flusher* flusher);
  // Interject our callback into the op batch for recv trailing metadata
  // ready. Stash a pointer to the trailing metadata that will be filled in,
  // so we can manipulate it later.
  void HookRecvTrailingMetadata(CapturedBatch batch);
  // Construct a promise that will "call" the next filter.
  // Effectively:
  //   - put the modified initial metadata into the batch to be sent down.
  //   - return a wrapper around PollTrailingMetadata as the promise.
  ArenaPromise<ServerMetadataHandle> MakeNextPromise(CallArgs call_args);
  // Wrapper to make it look like we're calling the next filter as a promise.
  // First poll: send the send_initial_metadata op down the stack.
  // All polls: await receiving the trailing metadata, then return it to the
  // application.
  Poll<ServerMetadataHandle> PollTrailingMetadata();
  static void RecvTrailingMetadataReadyCallback(void* arg,
                                                grpc_error_handle error);
  void RecvTrailingMetadataReady(grpc_error_handle error);
  void RecvInitialMetadataReady(grpc_error_handle error);
  // Given an error, fill in ServerMetadataHandle to represent that error.
  void SetStatusFromError(grpc_metadata_batch* metadata,
                          grpc_error_handle error);
  // Wakeup and poll the promise if appropriate.
  void WakeInsideCombiner(Flusher* flusher) override;
  void OnWakeup() override;

  absl::string_view ClientOrServerString() const override { return "CLI"; }

  // Contained promise
  ArenaPromise<ServerMetadataHandle> promise_;
  // Queued batch containing at least a send_initial_metadata op.
  CapturedBatch send_initial_metadata_batch_;
  // Pointer to where trailing metadata will be stored.
  grpc_metadata_batch* recv_trailing_metadata_ = nullptr;
  // Trailing metadata as returned by the promise, if we hadn't received
  // trailing metadata from below yet (so we can substitute it in).
  ServerMetadataHandle cancelling_metadata_;
  // State tracking recv initial metadata for filters that care about it.
  RecvInitialMetadata* recv_initial_metadata_ = nullptr;
  // Closure to call when we're done with the trailing metadata.
  grpc_closure* original_recv_trailing_metadata_ready_ = nullptr;
  // Our closure pointing to RecvTrailingMetadataReadyCallback.
  grpc_closure recv_trailing_metadata_ready_;
  // Error received during cancellation.
  grpc_error_handle cancelled_error_;
  // State of the send_initial_metadata op.
  SendInitialState send_initial_state_ = SendInitialState::kInitial;
  // State of the recv_trailing_metadata op.
  RecvTrailingState recv_trailing_state_ = RecvTrailingState::kInitial;
  // Polling related data. Non-null if we're actively polling
  PollContext* poll_ctx_ = nullptr;
  // Initial metadata outstanding token
  ClientInitialMetadataOutstandingToken initial_metadata_outstanding_token_;
};

class ServerCallData : public BaseCallData {
 public:
  ServerCallData(grpc_call_element* elem, const grpc_call_element_args* args,
                 uint8_t flags);
  ~ServerCallData() override;

  // Activity implementation.
  void ForceImmediateRepoll(WakeupMask) final;
  // Handle one grpc_transport_stream_op_batch
  void StartBatch(grpc_transport_stream_op_batch* batch) override;

  std::string DebugTag() const override;

 protected:
  absl::string_view ClientOrServerString() const override { return "SVR"; }

 private:
  // At what stage is our handling of recv initial metadata?
  enum class RecvInitialState {
    // Start state: no op seen
    kInitial,
    // Op seen, and forwarded to the next filter.
    // Now waiting for the callback.
    kForwarded,
    // The op has completed from below, but we haven't yet forwarded it up
    // (the promise gets to interject and mutate it).
    kComplete,
    // We've sent the response to the next filter up.
    kResponded,
  };
  // At what stage is our handling of send trailing metadata?
  enum class SendTrailingState {
    // Start state: no op seen
    kInitial,
    // We saw the op, but it was with a send message op (or one was in progress)
    // - so we'll wait for that to complete before processing the trailing
    // metadata.
    kQueuedBehindSendMessage,
    // We saw the op, and are waiting for the promise to complete
    // to forward it. First however we need to close sends.
    kQueuedButHaventClosedSends,
    // We saw the op, and are waiting for the promise to complete
    // to forward it.
    kQueued,
    // We've forwarded the op to the next filter.
    kForwarded,
    // We were cancelled.
    kCancelled
  };

  static const char* StateString(RecvInitialState state);
  static const char* StateString(SendTrailingState state);
  std::string DebugString() const;

  class PollContext;
  struct SendInitialMetadata;

  // Shut things down when the call completes.
  void Completed(grpc_error_handle error, bool tarpit_cancellation,
                 Flusher* flusher);
  // Construct a promise that will "call" the next filter.
  // Effectively:
  //   - put the modified initial metadata into the batch being sent up.
  //   - return a wrapper around PollTrailingMetadata as the promise.
  ArenaPromise<ServerMetadataHandle> MakeNextPromise(CallArgs call_args);
  // Wrapper to make it look like we're calling the next filter as a promise.
  // All polls: await sending the trailing metadata, then foward it down the
  // stack.
  Poll<ServerMetadataHandle> PollTrailingMetadata();
  static void RecvInitialMetadataReadyCallback(void* arg,
                                               grpc_error_handle error);
  void RecvInitialMetadataReady(grpc_error_handle error);
  static void RecvTrailingMetadataReadyCallback(void* arg,
                                                grpc_error_handle error);
  void RecvTrailingMetadataReady(grpc_error_handle error);
  // Wakeup and poll the promise if appropriate.
  void WakeInsideCombiner(Flusher* flusher) override;
  void OnWakeup() override;

  // Contained promise
  ArenaPromise<ServerMetadataHandle> promise_;
  // Pointer to where initial metadata will be stored.
  grpc_metadata_batch* recv_initial_metadata_ = nullptr;
  // Pointer to where trailing metadata will be stored.
  grpc_metadata_batch* recv_trailing_metadata_ = nullptr;
  // State for sending initial metadata.
  SendInitialMetadata* send_initial_metadata_ = nullptr;
  // Closure to call when we're done with the initial metadata.
  grpc_closure* original_recv_initial_metadata_ready_ = nullptr;
  // Our closure pointing to RecvInitialMetadataReadyCallback.
  grpc_closure recv_initial_metadata_ready_;
  // Closure to call when we're done with the trailing metadata.
  grpc_closure* original_recv_trailing_metadata_ready_ = nullptr;
  // Our closure pointing to RecvTrailingMetadataReadyCallback.
  grpc_closure recv_trailing_metadata_ready_;
  // Error received during cancellation.
  grpc_error_handle cancelled_error_;
  // Trailing metadata batch
  CapturedBatch send_trailing_metadata_batch_;
  // State of the send_initial_metadata op.
  RecvInitialState recv_initial_state_ = RecvInitialState::kInitial;
  // State of the recv_trailing_metadata op.
  SendTrailingState send_trailing_state_ = SendTrailingState::kInitial;
  // Current poll context (or nullptr if not polling).
  PollContext* poll_ctx_ = nullptr;
  // Whether to forward the recv_initial_metadata op at the end of promise
  // wakeup.
  bool forward_recv_initial_metadata_callback_ = false;
};

// Specific call data per channel filter.
// Note that we further specialize for clients and servers since their
// implementations are very different.
template <FilterEndpoint endpoint>
class CallData;

// Client implementation of call data.
template <>
class CallData<FilterEndpoint::kClient> : public ClientCallData {
 public:
  using ClientCallData::ClientCallData;
};

// Server implementation of call data.
template <>
class CallData<FilterEndpoint::kServer> : public ServerCallData {
 public:
  using ServerCallData::ServerCallData;
};

struct BaseCallDataMethods {
  static void SetPollsetOrPollsetSet(grpc_call_element* elem,
                                     grpc_polling_entity* pollent) {
    static_cast<BaseCallData*>(elem->call_data)->set_pollent(pollent);
  }

  static void DestructCallData(grpc_call_element* elem,
                               const grpc_call_final_info* final_info) {
    auto* cd = static_cast<BaseCallData*>(elem->call_data);
    cd->Finalize(final_info);
    cd->~BaseCallData();
  }

  static void StartTransportStreamOpBatch(
      grpc_call_element* elem, grpc_transport_stream_op_batch* batch) {
    static_cast<BaseCallData*>(elem->call_data)->StartBatch(batch);
  }
};

// The type of object returned by a filter's Create method.
template <typename T>
using CreatedType = typename decltype(T::Create(ChannelArgs(), {}))::value_type;

template <typename GrpcChannelOrCallElement>
inline ChannelFilter* ChannelFilterFromElem(GrpcChannelOrCallElement* elem) {
  return *static_cast<ChannelFilter**>(elem->channel_data);
}

template <typename CallData, uint8_t kFlags>
struct CallDataFilterWithFlagsMethods {
  static absl::Status InitCallElem(grpc_call_element* elem,
                                   const grpc_call_element_args* args) {
    new (elem->call_data) CallData(elem, args, kFlags);
    return absl::OkStatus();
  }

  static void DestroyCallElem(grpc_call_element* elem,
                              const grpc_call_final_info* final_info,
                              grpc_closure* then_schedule_closure) {
    BaseCallDataMethods::DestructCallData(elem, final_info);
    if ((kFlags & kFilterIsLast) != 0) {
      ExecCtx::Run(DEBUG_LOCATION, then_schedule_closure, absl::OkStatus());
    } else {
      CHECK_EQ(then_schedule_closure, nullptr);
    }
  }
};

struct ChannelFilterMethods {
  static ArenaPromise<ServerMetadataHandle> MakeCallPromise(
      grpc_channel_element* elem, CallArgs call_args,
      NextPromiseFactory next_promise_factory) {
    return ChannelFilterFromElem(elem)->MakeCallPromise(
        std::move(call_args), std::move(next_promise_factory));
  }

  static void StartTransportOp(grpc_channel_element* elem,
                               grpc_transport_op* op) {
    if (!ChannelFilterFromElem(elem)->StartTransportOp(op)) {
      grpc_channel_next_op(elem, op);
    }
  }

  static void PostInitChannelElem(grpc_channel_stack*,
                                  grpc_channel_element* elem) {
    ChannelFilterFromElem(elem)->PostInit();
  }

  static void GetChannelInfo(grpc_channel_element* elem,
                             const grpc_channel_info* info) {
    if (!ChannelFilterFromElem(elem)->GetChannelInfo(info)) {
      grpc_channel_next_get_info(elem, info);
    }
  }
};

template <typename F, uint8_t kFlags>
struct ChannelFilterWithFlagsMethods {
  static absl::Status InitChannelElem(grpc_channel_element* elem,
                                      grpc_channel_element_args* args) {
    CHECK(args->is_last == ((kFlags & kFilterIsLast) != 0));
    auto status = F::Create(args->channel_args,
                            ChannelFilter::Args(args->channel_stack, elem));
    if (!status.ok()) {
      new (elem->channel_data) F*(nullptr);
      return absl_status_to_grpc_error(status.status());
    }
    new (elem->channel_data) F*(status->release());
    return absl::OkStatus();
  }

  static void DestroyChannelElem(grpc_channel_element* elem) {
    CreatedType<F> channel_elem(DownCast<F*>(ChannelFilterFromElem(elem)));
  }
};

}  // namespace promise_filter_detail

// F implements ChannelFilter and :
// class SomeChannelFilter : public ChannelFilter {
//  public:
//   static absl::StatusOr<SomeChannelFilter> Create(
//       ChannelArgs channel_args, ChannelFilter::Args filter_args);
// };
template <typename F, FilterEndpoint kEndpoint, uint8_t kFlags = 0>
absl::enable_if_t<std::is_base_of<ChannelFilter, F>::value &&
                      !std::is_base_of<ImplementChannelFilterTag, F>::value,
                  grpc_channel_filter>
MakePromiseBasedFilter(const char* name) {
  using CallData = promise_filter_detail::CallData<kEndpoint>;

  return grpc_channel_filter{
      // start_transport_stream_op_batch
      promise_filter_detail::BaseCallDataMethods::StartTransportStreamOpBatch,
      // start_transport_op
      promise_filter_detail::ChannelFilterMethods::StartTransportOp,
      // sizeof_call_data
      sizeof(CallData),
      // init_call_elem
      promise_filter_detail::CallDataFilterWithFlagsMethods<
          CallData, kFlags>::InitCallElem,
      // set_pollset_or_pollset_set
      promise_filter_detail::BaseCallDataMethods::SetPollsetOrPollsetSet,
      // destroy_call_elem
      promise_filter_detail::CallDataFilterWithFlagsMethods<
          CallData, kFlags>::DestroyCallElem,
      // sizeof_channel_data
      sizeof(F),
      // init_channel_elem
      promise_filter_detail::ChannelFilterWithFlagsMethods<
          F, kFlags>::InitChannelElem,
      // post_init_channel_elem
      promise_filter_detail::ChannelFilterMethods::PostInitChannelElem,
      // destroy_channel_elem
      promise_filter_detail::ChannelFilterWithFlagsMethods<
          F, kFlags>::DestroyChannelElem,
      // get_channel_info
      promise_filter_detail::ChannelFilterMethods::GetChannelInfo,
      // name
      name,
  };
}

template <typename F, FilterEndpoint kEndpoint, uint8_t kFlags = 0>
absl::enable_if_t<std::is_base_of<ImplementChannelFilterTag, F>::value,
                  grpc_channel_filter>
MakePromiseBasedFilter(const char* name) {
  using CallData = promise_filter_detail::CallData<kEndpoint>;

  return grpc_channel_filter{
      // start_transport_stream_op_batch
      promise_filter_detail::BaseCallDataMethods::StartTransportStreamOpBatch,
      // start_transport_op
      promise_filter_detail::ChannelFilterMethods::StartTransportOp,
      // sizeof_call_data
      sizeof(CallData),
      // init_call_elem
      promise_filter_detail::CallDataFilterWithFlagsMethods<
          CallData, kFlags>::InitCallElem,
      // set_pollset_or_pollset_set
      promise_filter_detail::BaseCallDataMethods::SetPollsetOrPollsetSet,
      // destroy_call_elem
      promise_filter_detail::CallDataFilterWithFlagsMethods<
          CallData, kFlags>::DestroyCallElem,
      // sizeof_channel_data
      sizeof(F),
      // init_channel_elem
      promise_filter_detail::ChannelFilterWithFlagsMethods<
          F, kFlags>::InitChannelElem,
      // post_init_channel_elem
      promise_filter_detail::ChannelFilterMethods::PostInitChannelElem,
      // destroy_channel_elem
      promise_filter_detail::ChannelFilterWithFlagsMethods<
          F, kFlags>::DestroyChannelElem,
      // get_channel_info
      promise_filter_detail::ChannelFilterMethods::GetChannelInfo,
      // name
      name,
  };
}

}  // namespace grpc_core

#endif  // GRPC_SRC_CORE_LIB_CHANNEL_PROMISE_BASED_FILTER_H<|MERGE_RESOLUTION|>--- conflicted
+++ resolved
@@ -345,7 +345,7 @@
 }
 
 template <typename Promise, typename Derived>
-auto MapResult(absl::Status (Derived::Call::*fn)(ServerMetadata&), Promise x,
+auto MapResult(absl::Status (Derived::Call::* fn)(ServerMetadata&), Promise x,
                FilterCallData<Derived>* call_data) {
   DCHECK(fn == &Derived::Call::OnServerTrailingMetadata);
   return OnCancel(Map(std::move(x),
@@ -366,7 +366,7 @@
 }
 
 template <typename Promise, typename Derived>
-auto MapResult(void (Derived::Call::*fn)(ServerMetadata&), Promise x,
+auto MapResult(void (Derived::Call::* fn)(ServerMetadata&), Promise x,
                FilterCallData<Derived>* call_data) {
   DCHECK(fn == &Derived::Call::OnServerTrailingMetadata);
   return OnCancel(Map(std::move(x),
@@ -383,7 +383,7 @@
 }
 
 template <typename Promise, typename Derived>
-auto MapResult(void (Derived::Call::*fn)(ServerMetadata&, Derived*), Promise x,
+auto MapResult(void (Derived::Call::* fn)(ServerMetadata&, Derived*), Promise x,
                FilterCallData<Derived>* call_data) {
   DCHECK(fn == &Derived::Call::OnServerTrailingMetadata);
   return OnCancel(
@@ -513,7 +513,7 @@
 
 template <typename Derived>
 inline auto InterceptClientToServerMessageHandler(
-    void (Derived::Call::*fn)(const Message&),
+    void (Derived::Call::* fn)(const Message&),
     FilterCallData<Derived>* call_data, const CallArgs&) {
   DCHECK(fn == &Derived::Call::OnClientToServerMessage);
   return [call_data](MessageHandle msg) -> absl::optional<MessageHandle> {
@@ -524,7 +524,7 @@
 
 template <typename Derived>
 inline auto InterceptClientToServerMessageHandler(
-    ServerMetadataHandle (Derived::Call::*fn)(const Message&),
+    ServerMetadataHandle (Derived::Call::* fn)(const Message&),
     FilterCallData<Derived>* call_data, const CallArgs&) {
   DCHECK(fn == &Derived::Call::OnClientToServerMessage);
   return [call_data](MessageHandle msg) -> absl::optional<MessageHandle> {
@@ -538,7 +538,7 @@
 
 template <typename Derived>
 inline auto InterceptClientToServerMessageHandler(
-    ServerMetadataHandle (Derived::Call::*fn)(const Message&, Derived*),
+    ServerMetadataHandle (Derived::Call::* fn)(const Message&, Derived*),
     FilterCallData<Derived>* call_data, const CallArgs&) {
   DCHECK(fn == &Derived::Call::OnClientToServerMessage);
   return [call_data](MessageHandle msg) -> absl::optional<MessageHandle> {
@@ -553,7 +553,7 @@
 
 template <typename Derived>
 inline auto InterceptClientToServerMessageHandler(
-    MessageHandle (Derived::Call::*fn)(MessageHandle, Derived*),
+    MessageHandle (Derived::Call::* fn)(MessageHandle, Derived*),
     FilterCallData<Derived>* call_data, const CallArgs&) {
   DCHECK(fn == &Derived::Call::OnClientToServerMessage);
   return [call_data](MessageHandle msg) -> absl::optional<MessageHandle> {
@@ -564,7 +564,8 @@
 
 template <typename Derived>
 inline auto InterceptClientToServerMessageHandler(
-    absl::StatusOr<MessageHandle> (Derived::Call::*fn)(MessageHandle, Derived*),
+    absl::StatusOr<MessageHandle> (Derived::Call::* fn)(MessageHandle,
+                                                        Derived*),
     FilterCallData<Derived>* call_data, const CallArgs&) {
   DCHECK(fn == &Derived::Call::OnClientToServerMessage);
   return [call_data](MessageHandle msg) -> absl::optional<MessageHandle> {
@@ -608,7 +609,7 @@
 
 template <typename Derived>
 inline void InterceptServerInitialMetadata(
-    void (Derived::Call::*fn)(ServerMetadata&),
+    void (Derived::Call::* fn)(ServerMetadata&),
     FilterCallData<Derived>* call_data, const CallArgs& call_args) {
   DCHECK(fn == &Derived::Call::OnServerInitialMetadata);
   call_args.server_initial_metadata->InterceptAndMap(
@@ -620,7 +621,7 @@
 
 template <typename Derived>
 inline void InterceptServerInitialMetadata(
-    absl::Status (Derived::Call::*fn)(ServerMetadata&),
+    absl::Status (Derived::Call::* fn)(ServerMetadata&),
     FilterCallData<Derived>* call_data, const CallArgs& call_args) {
   DCHECK(fn == &Derived::Call::OnServerInitialMetadata);
   call_args.server_initial_metadata->InterceptAndMap(
@@ -637,7 +638,7 @@
 
 template <typename Derived>
 inline void InterceptServerInitialMetadata(
-    void (Derived::Call::*fn)(ServerMetadata&, Derived*),
+    void (Derived::Call::* fn)(ServerMetadata&, Derived*),
     FilterCallData<Derived>* call_data, const CallArgs& call_args) {
   DCHECK(fn == &Derived::Call::OnServerInitialMetadata);
   call_args.server_initial_metadata->InterceptAndMap(
@@ -649,7 +650,7 @@
 
 template <typename Derived>
 inline void InterceptServerInitialMetadata(
-    absl::Status (Derived::Call::*fn)(ServerMetadata&, Derived*),
+    absl::Status (Derived::Call::* fn)(ServerMetadata&, Derived*),
     FilterCallData<Derived>* call_data, const CallArgs& call_args) {
   DCHECK(fn == &Derived::Call::OnServerInitialMetadata);
   call_args.server_initial_metadata->InterceptAndMap(
@@ -670,7 +671,7 @@
 
 template <typename Derived>
 inline void InterceptServerToClientMessage(
-    void (Derived::Call::*fn)(const Message&),
+    void (Derived::Call::* fn)(const Message&),
     FilterCallData<Derived>* call_data, const CallArgs& call_args) {
   DCHECK(fn == &Derived::Call::OnServerToClientMessage);
   call_args.server_to_client_messages->InterceptAndMap(
@@ -682,7 +683,7 @@
 
 template <typename Derived>
 inline void InterceptServerToClientMessage(
-    ServerMetadataHandle (Derived::Call::*fn)(const Message&),
+    ServerMetadataHandle (Derived::Call::* fn)(const Message&),
     FilterCallData<Derived>* call_data, const CallArgs& call_args) {
   DCHECK(fn == &Derived::Call::OnServerToClientMessage);
   call_args.server_to_client_messages->InterceptAndMap(
@@ -697,7 +698,7 @@
 
 template <typename Derived>
 inline void InterceptServerToClientMessage(
-    ServerMetadataHandle (Derived::Call::*fn)(const Message&, Derived*),
+    ServerMetadataHandle (Derived::Call::* fn)(const Message&, Derived*),
     FilterCallData<Derived>* call_data, const CallArgs& call_args) {
   DCHECK(fn == &Derived::Call::OnServerToClientMessage);
   call_args.server_to_client_messages->InterceptAndMap(
@@ -713,7 +714,7 @@
 
 template <typename Derived>
 inline void InterceptServerToClientMessage(
-    MessageHandle (Derived::Call::*fn)(MessageHandle, Derived*),
+    MessageHandle (Derived::Call::* fn)(MessageHandle, Derived*),
     FilterCallData<Derived>* call_data, const CallArgs& call_args) {
   DCHECK(fn == &Derived::Call::OnServerToClientMessage);
   call_args.server_to_client_messages->InterceptAndMap(
@@ -725,7 +726,8 @@
 
 template <typename Derived>
 inline void InterceptServerToClientMessage(
-    absl::StatusOr<MessageHandle> (Derived::Call::*fn)(MessageHandle, Derived*),
+    absl::StatusOr<MessageHandle> (Derived::Call::* fn)(MessageHandle,
+                                                        Derived*),
     FilterCallData<Derived>* call_data, const CallArgs& call_args) {
   DCHECK(fn == &Derived::Call::OnServerToClientMessage);
   call_args.server_to_client_messages->InterceptAndMap(
@@ -742,7 +744,7 @@
 inline void InterceptFinalize(const NoInterceptor*, void*, void*) {}
 
 template <class Call>
-inline void InterceptFinalize(void (Call::*fn)(const grpc_call_final_info*),
+inline void InterceptFinalize(void (Call::* fn)(const grpc_call_final_info*),
                               void*, Call* call) {
   DCHECK(fn == &Call::OnFinalize);
   GetContext<CallFinalization>()->Add(
@@ -753,7 +755,7 @@
 
 template <class Derived>
 inline void InterceptFinalize(
-    void (Derived::Call::*fn)(const grpc_call_final_info*, Derived*),
+    void (Derived::Call::* fn)(const grpc_call_final_info*, Derived*),
     Derived* channel, typename Derived::Call* call) {
   DCHECK(fn == &Derived::Call::OnFinalize);
   GetContext<CallFinalization>()->Add(
@@ -947,12 +949,7 @@
                         public promise_detail::Context<grpc_polling_entity>,
                         public promise_detail::Context<CallFinalization>,
                         public promise_detail::Context<
-<<<<<<< HEAD
                             grpc_event_engine::experimental::EventEngine> {
-=======
-                            grpc_event_engine::experimental::EventEngine>,
-                        public promise_detail::Context<CallContext> {
->>>>>>> 5bf4c34c
    public:
     explicit ScopedContext(BaseCallData* call_data)
         : promise_detail::Context<Arena>(call_data->arena_),
@@ -1306,10 +1303,6 @@
   CallCombiner* const call_combiner_;
   const Timestamp deadline_;
   CallFinalization finalization_;
-<<<<<<< HEAD
-=======
-  CallContext* call_context_ = nullptr;
->>>>>>> 5bf4c34c
   std::atomic<grpc_polling_entity*> pollent_{nullptr};
   Pipe<ServerMetadataHandle>* const server_initial_metadata_pipe_;
   SendMessage* const send_message_;
