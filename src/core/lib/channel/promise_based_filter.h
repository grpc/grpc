// Copyright 2022 gRPC authors.
//
// Licensed under the Apache License, Version 2.0 (the "License");
// you may not use this file except in compliance with the License.
// You may obtain a copy of the License at
//
//     http://www.apache.org/licenses/LICENSE-2.0
//
// Unless required by applicable law or agreed to in writing, software
// distributed under the License is distributed on an "AS IS" BASIS,
// WITHOUT WARRANTIES OR CONDITIONS OF ANY KIND, either express or implied.
// See the License for the specific language governing permissions and
// limitations under the License.

#ifndef GRPC_SRC_CORE_LIB_CHANNEL_PROMISE_BASED_FILTER_H
#define GRPC_SRC_CORE_LIB_CHANNEL_PROMISE_BASED_FILTER_H

// Scaffolding to allow the per-call part of a filter to be authored in a
// promise-style. Most of this will be removed once the promises conversion is
// completed.

#include <grpc/support/port_platform.h>

#include <stdint.h>
#include <stdlib.h>

#include <atomic>
#include <memory>
#include <new>
#include <string>
#include <type_traits>
#include <utility>

#include "absl/container/inlined_vector.h"
#include "absl/functional/function_ref.h"
#include "absl/meta/type_traits.h"
#include "absl/status/status.h"
#include "absl/strings/string_view.h"
#include "absl/types/optional.h"

#include <grpc/event_engine/event_engine.h>
#include <grpc/grpc.h>
#include <grpc/support/log.h>

#include "src/core/lib/channel/call_finalization.h"
#include "src/core/lib/channel/channel_args.h"
#include "src/core/lib/channel/channel_fwd.h"
#include "src/core/lib/channel/channel_stack.h"
#include "src/core/lib/channel/context.h"
#include "src/core/lib/event_engine/default_event_engine.h"  // IWYU pragma: keep
#include "src/core/lib/gprpp/crash.h"
#include "src/core/lib/gprpp/debug_location.h"
#include "src/core/lib/gprpp/time.h"
#include "src/core/lib/iomgr/call_combiner.h"
#include "src/core/lib/iomgr/closure.h"
#include "src/core/lib/iomgr/error.h"
#include "src/core/lib/iomgr/exec_ctx.h"
#include "src/core/lib/iomgr/polling_entity.h"
#include "src/core/lib/promise/activity.h"
#include "src/core/lib/promise/arena_promise.h"
#include "src/core/lib/promise/context.h"
#include "src/core/lib/promise/pipe.h"
#include "src/core/lib/promise/poll.h"
#include "src/core/lib/promise/promise.h"
#include "src/core/lib/promise/race.h"
#include "src/core/lib/resource_quota/arena.h"
#include "src/core/lib/slice/slice_buffer.h"
#include "src/core/lib/surface/call.h"
#include "src/core/lib/transport/error_utils.h"
#include "src/core/lib/transport/metadata_batch.h"
#include "src/core/lib/transport/transport.h"

namespace grpc_core {

class ChannelFilter {
 public:
  class Args {
   public:
    Args() : Args(nullptr, nullptr) {}
    explicit Args(grpc_channel_stack* channel_stack,
                  grpc_channel_element* channel_element)
        : channel_stack_(channel_stack), channel_element_(channel_element) {}

    grpc_channel_stack* channel_stack() const { return channel_stack_; }
    grpc_channel_element* uninitialized_channel_element() {
      return channel_element_;
    }

   private:
    friend class ChannelFilter;
    grpc_channel_stack* channel_stack_;
    grpc_channel_element* channel_element_;
  };

  // Perform post-initialization step (if any).
  virtual void PostInit() {}

  // Construct a promise for one call.
  virtual ArenaPromise<ServerMetadataHandle> MakeCallPromise(
      CallArgs call_args, NextPromiseFactory next_promise_factory) = 0;

  // Start a legacy transport op
  // Return true if the op was handled, false if it should be passed to the
  // next filter.
  // TODO(ctiller): design a new API for this - we probably don't want big op
  // structures going forward.
  virtual bool StartTransportOp(grpc_transport_op*) { return false; }

  // Perform a legacy get info call
  // Return true if the op was handled, false if it should be passed to the
  // next filter.
  // TODO(ctiller): design a new API for this
  virtual bool GetChannelInfo(const grpc_channel_info*) { return false; }

  virtual ~ChannelFilter() = default;

  grpc_event_engine::experimental::EventEngine*
  hack_until_per_channel_stack_event_engines_land_get_event_engine() {
    return event_engine_.get();
  }

 private:
  // TODO(ctiller): remove once per-channel-stack EventEngines land
  std::shared_ptr<grpc_event_engine::experimental::EventEngine> event_engine_ =
      grpc_event_engine::experimental::GetDefaultEventEngine();
};

struct NoInterceptor {};

namespace promise_filter_detail {

// Determine if a list of interceptors has any that need to asyncronously error
// the promise. If so, we need to allocate a latch for the generated promise for
// the original promise stack polyfill code that's generated.

inline constexpr bool HasAsyncErrorInterceptor() { return false; }

inline constexpr bool HasAsyncErrorInterceptor(const NoInterceptor*) {
  return false;
}

template <typename T, typename... A>
inline constexpr bool HasAsyncErrorInterceptor(absl::Status (T::*)(A...)) {
  return true;
}

template <typename T, typename... A>
inline constexpr bool HasAsyncErrorInterceptor(
    ServerMetadataHandle (T::*)(A...)) {
  return true;
}

template <typename T, typename... A>
inline constexpr bool HasAsyncErrorInterceptor(void (T::*)(A...)) {
  return false;
}

// For the list case we do two interceptors to avoid amiguities with the single
// argument forms above.
template <typename I1, typename I2, typename... Interceptors>
inline constexpr bool HasAsyncErrorInterceptor(I1 i1, I2 i2,
                                               Interceptors... interceptors) {
  return HasAsyncErrorInterceptor(i1) || HasAsyncErrorInterceptor(i2) ||
         HasAsyncErrorInterceptor(interceptors...);
}

// Composite for a given channel type to determine if any of its interceptors
// fall into this category: later code should use this.
template <typename Derived>
inline constexpr bool CallHasAsyncErrorInterceptor() {
  return HasAsyncErrorInterceptor(&Derived::Call::OnClientToServerMessage,
                                  &Derived::Call::OnServerInitialMetadata,
                                  &Derived::Call::OnServerToClientMessage);
}

// Determine if an interceptor needs to access the channel via one of its
// arguments. If so, we need to allocate a pointer to the channel for the
// generated polyfill promise for the original promise stack.

inline constexpr bool HasChannelAccess() { return false; }

inline constexpr bool HasChannelAccess(const NoInterceptor*) { return false; }

template <typename T, typename R, typename A>
inline constexpr bool HasChannelAccess(R (T::*)(A)) {
  return false;
}

template <typename T, typename R, typename A, typename C>
inline constexpr bool HasChannelAccess(R (T::*)(A, C)) {
  return true;
}

// For the list case we do two interceptors to avoid amiguities with the single
// argument forms above.
template <typename I1, typename I2, typename... Interceptors>
inline constexpr bool HasChannelAccess(I1 i1, I2 i2,
                                       Interceptors... interceptors) {
  return HasChannelAccess(i1) || HasChannelAccess(i2) ||
         HasChannelAccess(interceptors...);
}

// Composite for a given channel type to determine if any of its interceptors
// fall into this category: later code should use this.
template <typename Derived>
inline constexpr bool CallHasChannelAccess() {
  return HasChannelAccess(&Derived::Call::OnClientInitialMetadata,
                          &Derived::Call::OnClientToServerMessage,
                          &Derived::Call::OnServerInitialMetadata,
                          &Derived::Call::OnServerToClientMessage,
                          &Derived::Call::OnServerTrailingMetadata);
}

// Given a boolean X export a type:
// either T if X is true
// or an empty type if it is false
template <typename T, bool X>
struct TypeIfNeeded;

template <typename T>
struct TypeIfNeeded<T, false> {
  struct Type {
    Type() = default;
    template <typename Whatever>
    explicit Type(Whatever) : Type() {}
  };
};

template <typename T>
struct TypeIfNeeded<T, true> {
  using Type = T;
};

// For the original promise scheme polyfill:
// If a set of interceptors might fail asynchronously, wrap the main
// promise in a race with the cancellation latch.
// If not, just return the main promise.
template <bool X>
struct RaceAsyncCompletion;

template <>
struct RaceAsyncCompletion<false> {
  template <typename Promise>
  static Promise Run(Promise x, void*) {
    return x;
  }
};

template <>
struct RaceAsyncCompletion<true> {
  template <typename Promise>
  static Promise Run(Promise x, Latch<ServerMetadataHandle>* latch) {
    return Race(latch->Wait(), std::move(x));
  }
};

template <typename Derived, typename SfinaeVoid = void>
class CallWrapper;

template <typename Derived>
class CallWrapper<Derived, absl::void_t<decltype(typename Derived::Call(
                               std::declval<Derived*>()))>>
    : public Derived::Call {
 public:
  explicit CallWrapper(Derived* channel) : Derived::Call(channel) {}
};

template <typename Derived>
class CallWrapper<Derived, absl::void_t<decltype(typename Derived::Call())>>
    : public Derived::Call {
 public:
  explicit CallWrapper(Derived* channel) : Derived::Call() {}
};

// For the original promise scheme polyfill: data associated with once call.
template <typename Derived>
struct FilterCallData {
  explicit FilterCallData(Derived* channel) : call(channel), channel(channel) {}
  GPR_NO_UNIQUE_ADDRESS CallWrapper<Derived> call;
  GPR_NO_UNIQUE_ADDRESS
  typename TypeIfNeeded<Latch<ServerMetadataHandle>,
                        CallHasAsyncErrorInterceptor<Derived>()>::Type
      error_latch;
  GPR_NO_UNIQUE_ADDRESS
  typename TypeIfNeeded<Derived*, CallHasChannelAccess<Derived>()>::Type
      channel;
};

template <typename Promise>
auto MapResult(const NoInterceptor*, Promise x, void*) {
  return x;
}

template <typename Promise, typename Derived>
auto MapResult(absl::Status (Derived::Call::*fn)(ServerMetadata&), Promise x,
               FilterCallData<Derived>* call_data) {
  GPR_DEBUG_ASSERT(fn == &Derived::Call::OnServerTrailingMetadata);
  return Map(std::move(x), [call_data](ServerMetadataHandle md) {
    auto status = call_data->call.OnServerTrailingMetadata(*md);
    if (!status.ok()) return ServerMetadataFromStatus(status);
    return md;
  });
}

template <typename Promise, typename Derived>
auto MapResult(void (Derived::Call::*fn)(ServerMetadata&), Promise x,
               FilterCallData<Derived>* call_data) {
  GPR_DEBUG_ASSERT(fn == &Derived::Call::OnServerTrailingMetadata);
  return Map(std::move(x), [call_data](ServerMetadataHandle md) {
    call_data->call.OnServerTrailingMetadata(*md);
    return md;
  });
}

inline auto RunCall(const NoInterceptor*, CallArgs call_args,
                    NextPromiseFactory next_promise_factory, void*) {
  return next_promise_factory(std::move(call_args));
}

template <typename Derived>
inline auto RunCall(void (Derived::Call::*fn)(ClientMetadata& md),
                    CallArgs call_args, NextPromiseFactory next_promise_factory,
                    FilterCallData<Derived>* call_data) {
  GPR_DEBUG_ASSERT(fn == &Derived::Call::OnClientInitialMetadata);
  call_data->call.OnClientInitialMetadata(*call_args.client_initial_metadata);
  return next_promise_factory(std::move(call_args));
}

template <typename Derived>
inline auto RunCall(
    ServerMetadataHandle (Derived::Call::*fn)(ClientMetadata& md),
    CallArgs call_args, NextPromiseFactory next_promise_factory,
    FilterCallData<Derived>* call_data) -> ArenaPromise<ServerMetadataHandle> {
  GPR_DEBUG_ASSERT(fn == &Derived::Call::OnClientInitialMetadata);
  auto return_md = call_data->call.OnClientInitialMetadata(
      *call_args.client_initial_metadata);
  if (return_md == nullptr) return next_promise_factory(std::move(call_args));
  return Immediate(std::move(return_md));
}

template <typename Derived>
inline auto RunCall(
    ServerMetadataHandle (Derived::Call::*fn)(ClientMetadata& md,
                                              Derived* channel),
    CallArgs call_args, NextPromiseFactory next_promise_factory,
    FilterCallData<Derived>* call_data) -> ArenaPromise<ServerMetadataHandle> {
  GPR_DEBUG_ASSERT(fn == &Derived::Call::OnClientInitialMetadata);
  auto return_md = call_data->call.OnClientInitialMetadata(
      *call_args.client_initial_metadata, call_data->channel);
  if (return_md == nullptr) return next_promise_factory(std::move(call_args));
  return Immediate(std::move(return_md));
}

template <typename Derived>
inline auto RunCall(void (Derived::Call::*fn)(ClientMetadata& md,
                                              Derived* channel),
                    CallArgs call_args, NextPromiseFactory next_promise_factory,
                    FilterCallData<Derived>* call_data) {
  GPR_DEBUG_ASSERT(fn == &Derived::Call::OnClientInitialMetadata);
  call_data->call.OnClientInitialMetadata(*call_args.client_initial_metadata,
                                          call_data->channel);
  return next_promise_factory(std::move(call_args));
}

inline void InterceptClientToServerMessage(const NoInterceptor*, void*,
                                           const CallArgs&) {}

template <typename Derived>
inline void InterceptClientToServerMessage(
    ServerMetadataHandle (Derived::Call::*fn)(const Message&),
    FilterCallData<Derived>* call_data, const CallArgs& call_args) {
  GPR_DEBUG_ASSERT(fn == &Derived::Call::OnClientToServerMessage);
  call_args.client_to_server_messages->InterceptAndMap(
      [call_data](MessageHandle msg) -> absl::optional<MessageHandle> {
        auto return_md = call_data->call.OnClientToServerMessage(*msg);
        if (return_md == nullptr) return msg;
        if (call_data->error_latch.is_set()) return absl::nullopt;
        call_data->error_latch.Set(std::move(return_md));
        return absl::nullopt;
      });
}

template <typename Derived>
inline void InterceptClientToServerMessage(
    ServerMetadataHandle (Derived::Call::*fn)(const Message&, Derived*),
    FilterCallData<Derived>* call_data, const CallArgs& call_args) {
  GPR_DEBUG_ASSERT(fn == &Derived::Call::OnClientToServerMessage);
  call_args.client_to_server_messages->InterceptAndMap(
      [call_data](MessageHandle msg) -> absl::optional<MessageHandle> {
        auto return_md =
            call_data->call.OnClientToServerMessage(*msg, call_data->channel);
        if (return_md == nullptr) return msg;
        if (call_data->error_latch.is_set()) return absl::nullopt;
        call_data->error_latch.Set(std::move(return_md));
        return absl::nullopt;
      });
}

inline void InterceptClientToServerMessage(const NoInterceptor*, void*, void*,
                                           CallSpineInterface*) {}

template <typename Derived>
inline void InterceptClientToServerMessage(
    ServerMetadataHandle (Derived::Call::*fn)(const Message&),
    typename Derived::Call* call, Derived* channel, CallSpine* call_spine) {
  GPR_DEBUG_ASSERT(fn == &Derived::Call::OnClientToServerMessage);
  call_spine->server_to_client_messages().sender.InterceptAndMap(
      [call, call_spine](MessageHandle msg) -> absl::optional<MessageHandle> {
        auto return_md = call->OnClientToServerMessage(*msg);
        if (return_md == nullptr) return msg;
        return call_spine->Cancel(std::move(return_md));
      });
}

template <typename Derived>
inline void InterceptClientToServerMessage(
    ServerMetadataHandle (Derived::Call::*fn)(const Message&, Derived*),
    typename Derived::Call* call, Derived* channel, CallSpine* call_spine) {
  GPR_DEBUG_ASSERT(fn == &Derived::Call::OnClientToServerMessage);
  call_spine->server_to_client_messages().sender.InterceptAndMap(
      [call, call_spine,
       channel](MessageHandle msg) -> absl::optional<MessageHandle> {
        auto return_md = call->OnClientToServerMessage(*msg, channel);
        if (return_md == nullptr) return msg;
        return call_spine->Cancel(std::move(return_md));
      });
}

inline void InterceptClientInitialMetadata(const NoInterceptor*, void*, void*,
                                           CallSpineInterface*) {}

template <typename Derived>
inline void InterceptClientInitialMetadata(
    void (Derived::Call::*fn)(ClientMetadata& md), typename Derived::Call* call,
    Derived* channel, CallSpineInterface* call_spine) {
  GPR_DEBUG_ASSERT(fn == &Derived::Call::OnClientInitialMetadata);
  call_spine->client_initial_metadata().receiver.InterceptAndMap(
      [call](ClientMetadataHandle md) -> absl::optional<ClientMetadataHandle> {
        call->OnClientInitialMetadata(*md);
        return md;
      });
}

template <typename Derived>
inline void InterceptClientInitialMetadata(
    void (Derived::Call::*fn)(ClientMetadata& md, Derived* channel),
    typename Derived::Call* call, Derived* channel,
    CallSpineInterface* call_spine) {
  GPR_DEBUG_ASSERT(fn == &Derived::Call::OnClientInitialMetadata);
  call_spine->client_initial_metadata().receiver.InterceptAndMap(
      [call, channel](
          ClientMetadataHandle md) -> absl::optional<ClientMetadataHandle> {
        call->OnClientInitialMetadata(*md, channel);
        return md;
      });
}

template <typename Derived>
inline void InterceptClientInitialMetadata(
    ServerMetadataHandle (Derived::Call::*fn)(ClientMetadata& md),
    typename Derived::Call* call, Derived* channel,
    CallSpineInterface* call_spine) {
  GPR_DEBUG_ASSERT(fn == &Derived::Call::OnClientInitialMetadata);
  call_spine->client_initial_metadata().receiver.InterceptAndMap(
      [call_spine,
       call](ClientMetadataHandle md) -> absl::optional<ClientMetadataHandle> {
        auto return_md = call->OnClientInitialMetadata(*md);
        if (return_md == nullptr) return md;
        return call_spine->Cancel(std::move(return_md));
      });
}

template <typename Derived>
inline void InterceptClientInitialMetadata(
    ServerMetadataHandle (Derived::Call::*fn)(ClientMetadata& md,
                                              Derived* channel),
    typename Derived::Call* call, Derived* channel,
    CallSpineInterface* call_spine) {
  GPR_DEBUG_ASSERT(fn == &Derived::Call::OnClientInitialMetadata);
  call_spine->client_initial_metadata().receiver.InterceptAndMap(
      [call_spine, call, channel](
          ClientMetadataHandle md) -> absl::optional<ClientMetadataHandle> {
        auto return_md = call->OnClientInitialMetadata(*md, channel);
        if (return_md == nullptr) return md;
        return call_spine->Cancel(std::move(return_md));
      });
}

template <typename CallArgs>
inline void InterceptServerInitialMetadata(const NoInterceptor*, void*,
                                           const CallArgs&) {}

template <typename Derived>
inline void InterceptServerInitialMetadata(
    void (Derived::Call::*fn)(ServerMetadata&),
    FilterCallData<Derived>* call_data, const CallArgs& call_args) {
  GPR_DEBUG_ASSERT(fn == &Derived::Call::OnServerInitialMetadata);
  call_args.server_initial_metadata->InterceptAndMap(
      [call_data](ServerMetadataHandle md) {
        call_data->call.OnServerInitialMetadata(*md);
        return md;
      });
}

template <typename Derived>
inline void InterceptServerInitialMetadata(
    absl::Status (Derived::Call::*fn)(ServerMetadata&),
    FilterCallData<Derived>* call_data, const CallArgs& call_args) {
  GPR_DEBUG_ASSERT(fn == &Derived::Call::OnServerInitialMetadata);
  call_args.server_initial_metadata->InterceptAndMap(
      [call_data](
          ServerMetadataHandle md) -> absl::optional<ServerMetadataHandle> {
        auto status = call_data->call.OnServerInitialMetadata(*md);
        if (!status.ok() && !call_data->error_latch.is_set()) {
          call_data->error_latch.Set(ServerMetadataFromStatus(status));
          return absl::nullopt;
        }
        return std::move(md);
      });
}

inline void InterceptServerInitialMetadata(const NoInterceptor*, void*, void*,
                                           CallSpineInterface*) {}

template <typename Derived>
inline void InterceptServerInitialMetadata(
    void (Derived::Call::*fn)(ServerMetadata&), typename Derived::Call* call,
    Derived* channel, CallSpineInterface* call_spine) {
  GPR_DEBUG_ASSERT(fn == &Derived::Call::OnServerInitialMetadata);
  call_spine->server_initial_metadata().sender.InterceptAndMap(
      [call](ServerMetadataHandle md) -> absl::optional<ServerMetadataHandle> {
        call->OnServerInitialMetadata(*md);
        return md;
      });
}

template <typename Derived>
inline void InterceptServerInitialMetadata(
    absl::Status (Derived::Call::*fn)(ServerMetadata&),
    typename Derived::Call* call, Derived* channel,
    CallSpineInterface* call_spine) {
  GPR_DEBUG_ASSERT(fn == &Derived::Call::OnServerInitialMetadata);
  call_spine->server_initial_metadata().sender.InterceptAndMap(
      [call, call_spine](
          ServerMetadataHandle md) -> absl::optional<ServerMetadataHandle> {
        auto status = call->OnServerInitialMetadata(*md);
        if (status.ok()) return md;
        return call_spine->Cancel(ServerMetadataFromStatus(status));
      });
}

inline void InterceptServerToClientMessage(const NoInterceptor*, void*,
                                           const CallArgs&) {}

template <typename Derived>
inline void InterceptServerToClientMessage(
    ServerMetadataHandle (Derived::Call::*fn)(const Message&),
    FilterCallData<Derived>* call_data, const CallArgs& call_args) {
  GPR_DEBUG_ASSERT(fn == &Derived::Call::OnServerToClientMessage);
  call_args.server_to_client_messages->InterceptAndMap(
      [call_data](MessageHandle msg) -> absl::optional<MessageHandle> {
        auto return_md = call_data->call.OnServerToClientMessage(*msg);
        if (return_md == nullptr) return msg;
        if (call_data->error_latch.is_set()) return absl::nullopt;
        call_data->error_latch.Set(std::move(return_md));
        return absl::nullopt;
      });
}

template <typename Derived>
inline void InterceptServerToClientMessage(
    ServerMetadataHandle (Derived::Call::*fn)(const Message&, Derived*),
    FilterCallData<Derived>* call_data, const CallArgs& call_args) {
  GPR_DEBUG_ASSERT(fn == &Derived::Call::OnServerToClientMessage);
  call_args.server_to_client_messages->InterceptAndMap(
      [call_data](MessageHandle msg) -> absl::optional<MessageHandle> {
        auto return_md =
            call_data->call.OnServerToClientMessage(*msg, call_data->channel);
        if (return_md == nullptr) return msg;
        if (call_data->error_latch.is_set()) return absl::nullopt;
        call_data->error_latch.Set(std::move(return_md));
        return absl::nullopt;
      });
}

inline void InterceptServerToClientMessage(const NoInterceptor*, void*, void*,
                                           CallSpineInterface*) {}

template <typename Derived>
inline void InterceptServerToClientMessage(
    ServerMetadataHandle (Derived::Call::*fn)(const Message&),
    typename Derived::Call* call, Derived* channel, CallSpine* call_spine) {
  GPR_DEBUG_ASSERT(fn == &Derived::Call::OnServerToClientMessage);
  call_spine->server_to_client_messages().sender.InterceptAndMap(
      [call, call_spine](MessageHandle msg) -> absl::optional<MessageHandle> {
        auto return_md = call->OnServerToClientMessage(*msg);
        if (return_md == nullptr) return msg;
        return call_spine->Cancel(std::move(return_md));
      });
}

template <typename Derived>
inline void InterceptServerToClientMessage(
    ServerMetadataHandle (Derived::Call::*fn)(const Message&, Derived*),
    typename Derived::Call* call, Derived* channel, CallSpine* call_spine) {
  GPR_DEBUG_ASSERT(fn == &Derived::Call::OnServerToClientMessage);
  call_spine->server_to_client_messages().sender.InterceptAndMap(
      [call, call_spine,
       channel](MessageHandle msg) -> absl::optional<MessageHandle> {
        auto return_md = call->OnServerToClientMessage(*msg, channel);
        if (return_md == nullptr) return msg;
        return call_spine->Cancel(std::move(return_md));
      });
}

inline void InterceptServerTrailingMetadata(const NoInterceptor*, void*, void*,
                                            CallSpineInterface*) {}

template <typename Derived>
inline void InterceptServerTrailingMetadata(
    void (Derived::Call::*fn)(ServerMetadata&), typename Derived::Call* call,
    Derived* channel, CallSpineInterface* call_spine) {
  GPR_DEBUG_ASSERT(fn == &Derived::Call::OnServerTrailingMetadata);
  call_spine->server_trailing_metadata().sender.InterceptAndMap(
      [call](ServerMetadataHandle md) -> absl::optional<ServerMetadataHandle> {
        call->OnServerTrailingMetadata(*md);
        return md;
      });
}

template <typename Derived>
inline void InterceptServerTrailingMetadata(
    absl::Status (Derived::Call::*fn)(ServerMetadata&),
    typename Derived::Call* call, Derived* channel,
    CallSpineInterface* call_spine) {
  GPR_DEBUG_ASSERT(fn == &Derived::Call::OnServerTrailingMetadata);
  call_spine->server_trailing_metadata().sender.InterceptAndMap(
      [call](ServerMetadataHandle md) -> absl::optional<ServerMetadataHandle> {
        auto status = call->OnServerTrailingMetadata(*md);
        if (status.ok()) return md;
        return ServerMetadataFromStatus(status);
      });
}

template <typename Derived>
absl::enable_if_t<std::is_empty<FilterCallData<Derived>>::value,
                  FilterCallData<Derived>*>
MakeFilterCall(Derived*) {
  static FilterCallData<Derived> call{nullptr};
  return &call;
}

template <typename Derived>
absl::enable_if_t<!std::is_empty<FilterCallData<Derived>>::value,
                  FilterCallData<Derived>*>
MakeFilterCall(Derived* derived) {
  return GetContext<Arena>()->ManagedNew<FilterCallData<Derived>>(derived);
}

}  // namespace promise_filter_detail

// Base class for promise-based channel filters.
// Eventually this machinery will move elsewhere (the interception logic will
// move directly into the channel stack, and so filters will just directly
// derive from `ChannelFilter`)
//
// Implements new-style call filters, and polyfills them into the previous
// scheme.
//
// Call filters:
// Derived types should declare a class `Call` with the following members:
// - OnClientInitialMetadata  - $VALUE_TYPE = ClientMetadata
// - OnServerInitialMetadata  - $VALUE_TYPE = ServerMetadata
// - OnServerToClientMessage  - $VALUE_TYPE = Message
// - OnClientToServerMessage  - $VALUE_TYPE = Message
// - OnServerTrailingMetadata - $VALUE_TYPE = ServerMetadata
// These members define an interception point for a particular event in
// the call lifecycle.
// The type of these members matters, and is selectable by the class
// author. For $INTERCEPTOR_NAME in the above list:
// - static const NoInterceptor $INTERCEPTOR_NAME:
//   defines that this filter does not intercept this event.
//   there is zero runtime cost added to handling that event by this filter.
// - void $INTERCEPTOR_NAME($VALUE_TYPE&):
//   the filter intercepts this event, and can modify the value.
//   it never fails.
// - absl::Status $INTERCEPTOR_NAME($VALUE_TYPE&):
//   the filter intercepts this event, and can modify the value.
//   it can fail, in which case the call will be aborted.
// - ServerMetadataHandle $INTERCEPTOR_NAME($VALUE_TYPE&)
//   the filter intercepts this event, and can modify the value.
//   the filter can return nullptr for success, or a metadata handle for
//   failure (in which case the call will be aborted).
//   useful for cases where the exact metadata returned needs to be customized.
// - void $INTERCEPTOR_NAME($VALUE_TYPE&, Derived*):
//   the filter intercepts this event, and can modify the value.
//   it can access the channel via the second argument.
//   it never fails.
// - absl::Status $INTERCEPTOR_NAME($VALUE_TYPE&, Derived*):
//   the filter intercepts this event, and can modify the value.
//   it can access the channel via the second argument.
//   it can fail, in which case the call will be aborted.
// - ServerMetadataHandle $INTERCEPTOR_NAME($VALUE_TYPE&, Derived*)
//   the filter intercepts this event, and can modify the value.
//   it can access the channel via the second argument.
//   the filter can return nullptr for success, or a metadata handle for
//   failure (in which case the call will be aborted).
//   useful for cases where the exact metadata returned needs to be customized.
template <typename Derived>
class ImplementChannelFilter : public ChannelFilter {
 public:
<<<<<<< HEAD
  void InitCall(CallSpine* call_spine) {
    typename Derived::Call* call =
        GetContext<Arena>()
            ->ManagedNew<promise_filter_detail::CallWrapper<Derived>>(
                static_cast<Derived*>(this));
=======
  void InitCall(CallSpineInterface* call_spine) {
    auto* call = GetContext<Arena>()->ManagedNew<typename Derived::Call>();
>>>>>>> 95cfdb31
    promise_filter_detail::InterceptClientInitialMetadata(
        &Derived::Call::OnClientInitialMetadata, call,
        static_cast<Derived*>(this), call_spine);
    promise_filter_detail::InterceptClientToServerMessage(
        &Derived::Call::OnClientToServerMessage, call,
        static_cast<Derived*>(this), call_spine);
    promise_filter_detail::InterceptServerInitialMetadata(
        &Derived::Call::OnServerInitialMetadata, call,
        static_cast<Derived*>(this), call_spine);
    promise_filter_detail::InterceptServerToClientMessage(
        &Derived::Call::OnServerToClientMessage, call,
        static_cast<Derived*>(this), call_spine);
    promise_filter_detail::InterceptServerTrailingMetadata(
        &Derived::Call::OnServerTrailingMetadata, call,
        static_cast<Derived*>(this), call_spine);
  }

  ArenaPromise<ServerMetadataHandle> MakeCallPromise(
      CallArgs call_args, NextPromiseFactory next_promise_factory) final {
    auto* call = promise_filter_detail::MakeFilterCall<Derived>(
        static_cast<Derived*>(this));
    promise_filter_detail::InterceptClientToServerMessage(
        &Derived::Call::OnClientToServerMessage, call, call_args);
    promise_filter_detail::InterceptServerInitialMetadata(
        &Derived::Call::OnServerInitialMetadata, call, call_args);
    promise_filter_detail::InterceptServerToClientMessage(
        &Derived::Call::OnServerToClientMessage, call, call_args);
    return promise_filter_detail::MapResult(
        &Derived::Call::OnServerTrailingMetadata,
        promise_filter_detail::RaceAsyncCompletion<
            promise_filter_detail::CallHasAsyncErrorInterceptor<Derived>()>::
            Run(promise_filter_detail::RunCall(
                    &Derived::Call::OnClientInitialMetadata,
                    std::move(call_args), std::move(next_promise_factory),
                    call),
                &call->error_latch),
        call);
  }
};

// Designator for whether a filter is client side or server side.
// Please don't use this outside calls to MakePromiseBasedFilter - it's
// intended to be deleted once the promise conversion is complete.
enum class FilterEndpoint {
  kClient,
  kServer,
};

// Flags for MakePromiseBasedFilter.
static constexpr uint8_t kFilterExaminesServerInitialMetadata = 1;
static constexpr uint8_t kFilterIsLast = 2;
static constexpr uint8_t kFilterExaminesOutboundMessages = 4;
static constexpr uint8_t kFilterExaminesInboundMessages = 8;
static constexpr uint8_t kFilterExaminesCallContext = 16;

namespace promise_filter_detail {

// Proxy channel filter for initialization failure, since we must leave a
// valid filter in place.
class InvalidChannelFilter : public ChannelFilter {
 public:
  ArenaPromise<ServerMetadataHandle> MakeCallPromise(
      CallArgs, NextPromiseFactory) override {
    abort();
  }
};

// Call data shared between all implementations of promise-based filters.
class BaseCallData : public Activity, private Wakeable {
 protected:
  // Hook to allow interception of messages on the send/receive path by
  // PipeSender and PipeReceiver, as appropriate according to whether we're
  // client or server.
  class Interceptor {
   public:
    virtual PipeSender<MessageHandle>* Push() = 0;
    virtual PipeReceiver<MessageHandle>* Pull() = 0;
    virtual PipeReceiver<MessageHandle>* original_receiver() = 0;
    virtual PipeSender<MessageHandle>* original_sender() = 0;
    virtual void GotPipe(PipeSender<MessageHandle>*) = 0;
    virtual void GotPipe(PipeReceiver<MessageHandle>*) = 0;
    virtual ~Interceptor() = default;
  };

  BaseCallData(grpc_call_element* elem, const grpc_call_element_args* args,
               uint8_t flags,
               absl::FunctionRef<Interceptor*()> make_send_interceptor,
               absl::FunctionRef<Interceptor*()> make_recv_interceptor);

 public:
  ~BaseCallData() override;

  void set_pollent(grpc_polling_entity* pollent) {
    GPR_ASSERT(nullptr ==
               pollent_.exchange(pollent, std::memory_order_release));
  }

  // Activity implementation (partial).
  void Orphan() final;
  Waker MakeNonOwningWaker() final;
  Waker MakeOwningWaker() final;

  std::string ActivityDebugTag(WakeupMask) const override { return DebugTag(); }

  void Finalize(const grpc_call_final_info* final_info) {
    ScopedContext ctx(this);
    finalization_.Run(final_info);
  }

  virtual void StartBatch(grpc_transport_stream_op_batch* batch) = 0;

 protected:
  class ScopedContext
      : public promise_detail::Context<Arena>,
        public promise_detail::Context<grpc_call_context_element>,
        public promise_detail::Context<grpc_polling_entity>,
        public promise_detail::Context<CallFinalization>,
        public promise_detail::Context<
            grpc_event_engine::experimental::EventEngine>,
        public promise_detail::Context<CallContext> {
   public:
    explicit ScopedContext(BaseCallData* call_data)
        : promise_detail::Context<Arena>(call_data->arena_),
          promise_detail::Context<grpc_call_context_element>(
              call_data->context_),
          promise_detail::Context<grpc_polling_entity>(
              call_data->pollent_.load(std::memory_order_acquire)),
          promise_detail::Context<CallFinalization>(&call_data->finalization_),
          promise_detail::Context<grpc_event_engine::experimental::EventEngine>(
              call_data->event_engine_),
          promise_detail::Context<CallContext>(call_data->call_context_) {}
  };

  class Flusher {
   public:
    explicit Flusher(BaseCallData* call);
    // Calls closures, schedules batches, relinquishes call combiner.
    ~Flusher();

    void Resume(grpc_transport_stream_op_batch* batch) {
      GPR_ASSERT(!call_->is_last());
      if (batch->HasOp()) {
        release_.push_back(batch);
      } else if (batch->on_complete != nullptr) {
        Complete(batch);
      }
    }

    void Cancel(grpc_transport_stream_op_batch* batch,
                grpc_error_handle error) {
      grpc_transport_stream_op_batch_queue_finish_with_failure(batch, error,
                                                               &call_closures_);
    }

    void Complete(grpc_transport_stream_op_batch* batch) {
      call_closures_.Add(batch->on_complete, absl::OkStatus(),
                         "Flusher::Complete");
    }

    void AddClosure(grpc_closure* closure, grpc_error_handle error,
                    const char* reason) {
      call_closures_.Add(closure, error, reason);
    }

    BaseCallData* call() const { return call_; }

   private:
    absl::InlinedVector<grpc_transport_stream_op_batch*, 1> release_;
    CallCombinerClosureList call_closures_;
    BaseCallData* const call_;
  };

  // Smart pointer like wrapper around a batch.
  // Creation makes a ref count of one capture.
  // Copying increments.
  // Must be moved from or resumed or cancelled before destruction.
  class CapturedBatch final {
   public:
    CapturedBatch();
    explicit CapturedBatch(grpc_transport_stream_op_batch* batch);
    ~CapturedBatch();
    CapturedBatch(const CapturedBatch&);
    CapturedBatch& operator=(const CapturedBatch&);
    CapturedBatch(CapturedBatch&&) noexcept;
    CapturedBatch& operator=(CapturedBatch&&) noexcept;

    grpc_transport_stream_op_batch* operator->() { return batch_; }
    bool is_captured() const { return batch_ != nullptr; }

    // Resume processing this batch (releases one ref, passes it down the
    // stack)
    void ResumeWith(Flusher* releaser);
    // Cancel this batch immediately (releases all refs)
    void CancelWith(grpc_error_handle error, Flusher* releaser);
    // Complete this batch (pass it up) assuming refs drop to zero
    void CompleteWith(Flusher* releaser);

    void Swap(CapturedBatch* other) { std::swap(batch_, other->batch_); }

   private:
    grpc_transport_stream_op_batch* batch_;
  };

  static Arena::PoolPtr<grpc_metadata_batch> WrapMetadata(
      grpc_metadata_batch* p) {
    return Arena::PoolPtr<grpc_metadata_batch>(p,
                                               Arena::PooledDeleter(nullptr));
  }

  class ReceiveInterceptor final : public Interceptor {
   public:
    explicit ReceiveInterceptor(Arena* arena) : pipe_{arena} {}

    PipeReceiver<MessageHandle>* original_receiver() override {
      return &pipe_.receiver;
    }
    PipeSender<MessageHandle>* original_sender() override { abort(); }

    void GotPipe(PipeReceiver<MessageHandle>* receiver) override {
      GPR_ASSERT(receiver_ == nullptr);
      receiver_ = receiver;
    }

    void GotPipe(PipeSender<MessageHandle>*) override { abort(); }

    PipeSender<MessageHandle>* Push() override { return &pipe_.sender; }
    PipeReceiver<MessageHandle>* Pull() override {
      GPR_ASSERT(receiver_ != nullptr);
      return receiver_;
    }

   private:
    Pipe<MessageHandle> pipe_;
    PipeReceiver<MessageHandle>* receiver_ = nullptr;
  };

  class SendInterceptor final : public Interceptor {
   public:
    explicit SendInterceptor(Arena* arena) : pipe_{arena} {}

    PipeReceiver<MessageHandle>* original_receiver() override { abort(); }
    PipeSender<MessageHandle>* original_sender() override {
      return &pipe_.sender;
    }

    void GotPipe(PipeReceiver<MessageHandle>*) override { abort(); }

    void GotPipe(PipeSender<MessageHandle>* sender) override {
      GPR_ASSERT(sender_ == nullptr);
      sender_ = sender;
    }

    PipeSender<MessageHandle>* Push() override {
      GPR_ASSERT(sender_ != nullptr);
      return sender_;
    }
    PipeReceiver<MessageHandle>* Pull() override { return &pipe_.receiver; }

   private:
    Pipe<MessageHandle> pipe_;
    PipeSender<MessageHandle>* sender_ = nullptr;
  };

  // State machine for sending messages: handles intercepting send_message ops
  // and forwarding them through pipes to the promise, then getting the result
  // down the stack.
  // Split into its own class so that we don't spend the memory instantiating
  // these members for filters that don't need to intercept sent messages.
  class SendMessage {
   public:
    SendMessage(BaseCallData* base, Interceptor* interceptor)
        : base_(base), interceptor_(interceptor) {}
    ~SendMessage() { interceptor_->~Interceptor(); }

    Interceptor* interceptor() { return interceptor_; }

    // Start a send_message op.
    void StartOp(CapturedBatch batch);
    // Publish the outbound pipe to the filter.
    // This happens when the promise requests to call the next filter: until
    // this occurs messages can't be sent as we don't know the pipe that the
    // promise expects to send on.
    template <typename T>
    void GotPipe(T* pipe);
    // Called from client/server polling to do the send message part of the
    // work.
    void WakeInsideCombiner(Flusher* flusher, bool allow_push_to_pipe);
    // Call is completed, we have trailing metadata. Close things out.
    void Done(const ServerMetadata& metadata, Flusher* flusher);
    // Return true if we have a batch captured (for debug logs)
    bool HaveCapturedBatch() const { return batch_.is_captured(); }
    // Return true if we're not actively sending a message.
    bool IsIdle() const;
    // Return true if we've released the message for forwarding down the stack.
    bool IsForwarded() const { return state_ == State::kForwardedBatch; }

   private:
    enum class State : uint8_t {
      // Starting state: no batch started, no outgoing pipe configured.
      kInitial,
      // We have an outgoing pipe, but no batch started.
      // (this is the steady state).
      kIdle,
      // We have a batch started, but no outgoing pipe configured.
      // Stall until we have one.
      kGotBatchNoPipe,
      // We have a batch, and an outgoing pipe. On the next poll we'll push the
      // message into the pipe to the promise.
      kGotBatch,
      // We've pushed a message into the promise, and we're now waiting for it
      // to pop out the other end so we can forward it down the stack.
      kPushedToPipe,
      // We've forwarded a message down the stack, and now we're waiting for
      // completion.
      kForwardedBatch,
      // We've got the completion callback, we'll close things out during poll
      // and then forward completion callbacks up and transition back to idle.
      kBatchCompleted,
      // We're almost done, but need to poll first.
      kCancelledButNotYetPolled,
      // We're done.
      kCancelled,
      // We're done, but we haven't gotten a status yet
      kCancelledButNoStatus,
    };
    static const char* StateString(State);

    void OnComplete(absl::Status status);

    BaseCallData* const base_;
    State state_ = State::kInitial;
    Interceptor* const interceptor_;
    absl::optional<PipeSender<MessageHandle>::PushType> push_;
    absl::optional<PipeReceiverNextType<MessageHandle>> next_;
    CapturedBatch batch_;
    grpc_closure* intercepted_on_complete_;
    grpc_closure on_complete_ =
        MakeMemberClosure<SendMessage, &SendMessage::OnComplete>(this);
    absl::Status completed_status_;
  };

  // State machine for receiving messages: handles intercepting recv_message
  // ops, forwarding them down the stack, and then publishing the result via
  // pipes to the promise (and ultimately calling the right callbacks for the
  // batch when our promise has completed processing of them).
  // Split into its own class so that we don't spend the memory instantiating
  // these members for filters that don't need to intercept sent messages.
  class ReceiveMessage {
   public:
    ReceiveMessage(BaseCallData* base, Interceptor* interceptor)
        : base_(base), interceptor_(interceptor) {}
    ~ReceiveMessage() { interceptor_->~Interceptor(); }

    Interceptor* interceptor() { return interceptor_; }

    // Start a recv_message op.
    void StartOp(CapturedBatch& batch);
    // Publish the inbound pipe to the filter.
    // This happens when the promise requests to call the next filter: until
    // this occurs messages can't be received as we don't know the pipe that the
    // promise expects to forward them with.
    template <typename T>
    void GotPipe(T* pipe);
    // Called from client/server polling to do the receive message part of the
    // work.
    void WakeInsideCombiner(Flusher* flusher, bool allow_push_to_pipe);
    // Call is completed, we have trailing metadata. Close things out.
    void Done(const ServerMetadata& metadata, Flusher* flusher);

   private:
    enum class State : uint8_t {
      // Starting state: no batch started, no incoming pipe configured.
      kInitial,
      // We have an incoming pipe, but no batch started.
      // (this is the steady state).
      kIdle,
      // We received a batch and forwarded it on, but have not got an incoming
      // pipe configured.
      kForwardedBatchNoPipe,
      // We received a batch and forwarded it on.
      kForwardedBatch,
      // We got the completion for the recv_message, but we don't yet have a
      // pipe configured. Stall until this changes.
      kBatchCompletedNoPipe,
      // We got the completion for the recv_message, and we have a pipe
      // configured: next poll will push the message into the pipe for the
      // filter to process.
      kBatchCompleted,
      // We've pushed a message into the promise, and we're now waiting for it
      // to pop out the other end so we can forward it up the stack.
      kPushedToPipe,
      // We've got a message out of the pipe, now we need to wait for processing
      // to completely quiesce in the promise prior to forwarding the completion
      // up the stack.
      kPulledFromPipe,
      // We're done.
      kCancelled,
      // Call got terminated whilst we were idle: we need to close the sender
      // pipe next poll.
      kCancelledWhilstIdle,
      // Call got terminated whilst we had forwarded a recv_message down the
      // stack: we need to keep track of that until we get the completion so
      // that we do the right thing in OnComplete.
      kCancelledWhilstForwarding,
      // The same, but before we got the pipe
      kCancelledWhilstForwardingNoPipe,
      // Call got terminated whilst we had a recv_message batch completed, and
      // we've now received the completion.
      // On the next poll we'll close things out and forward on completions,
      // then transition to cancelled.
      kBatchCompletedButCancelled,
      // The same, but before we got the pipe
      kBatchCompletedButCancelledNoPipe,
      // Completed successfully while we're processing a recv message - see
      // kPushedToPipe.
      kCompletedWhilePushedToPipe,
      // Completed successfully while we're processing a recv message - see
      // kPulledFromPipe.
      kCompletedWhilePulledFromPipe,
      // Completed successfully while we were waiting to process
      // kBatchCompleted.
      kCompletedWhileBatchCompleted,
    };
    static const char* StateString(State);

    void OnComplete(absl::Status status);

    BaseCallData* const base_;
    Interceptor* const interceptor_;
    State state_ = State::kInitial;
    uint32_t scratch_flags_;
    absl::optional<SliceBuffer>* intercepted_slice_buffer_;
    uint32_t* intercepted_flags_;
    absl::optional<PipeSender<MessageHandle>::PushType> push_;
    absl::optional<PipeReceiverNextType<MessageHandle>> next_;
    absl::Status completed_status_;
    grpc_closure* intercepted_on_complete_;
    grpc_closure on_complete_ =
        MakeMemberClosure<ReceiveMessage, &ReceiveMessage::OnComplete>(this);
  };

  Arena* arena() { return arena_; }
  grpc_call_element* elem() const { return elem_; }
  CallCombiner* call_combiner() const { return call_combiner_; }
  Timestamp deadline() const { return deadline_; }
  grpc_call_stack* call_stack() const { return call_stack_; }
  Pipe<ServerMetadataHandle>* server_initial_metadata_pipe() const {
    return server_initial_metadata_pipe_;
  }
  SendMessage* send_message() const { return send_message_; }
  ReceiveMessage* receive_message() const { return receive_message_; }

  bool is_last() const {
    return grpc_call_stack_element(call_stack_, call_stack_->count - 1) ==
           elem_;
  }

  virtual void WakeInsideCombiner(Flusher* flusher) = 0;

  virtual absl::string_view ClientOrServerString() const = 0;
  std::string LogTag() const;

 private:
  // Wakeable implementation.
  void Wakeup(WakeupMask) final;
  void WakeupAsync(WakeupMask) final { Crash("not implemented"); }
  void Drop(WakeupMask) final;

  virtual void OnWakeup() = 0;

  grpc_call_stack* const call_stack_;
  grpc_call_element* const elem_;
  Arena* const arena_;
  CallCombiner* const call_combiner_;
  const Timestamp deadline_;
  CallFinalization finalization_;
  CallContext* call_context_ = nullptr;
  grpc_call_context_element* const context_;
  std::atomic<grpc_polling_entity*> pollent_{nullptr};
  Pipe<ServerMetadataHandle>* const server_initial_metadata_pipe_;
  SendMessage* const send_message_;
  ReceiveMessage* const receive_message_;
  grpc_event_engine::experimental::EventEngine* event_engine_;
};

class ClientCallData : public BaseCallData {
 public:
  ClientCallData(grpc_call_element* elem, const grpc_call_element_args* args,
                 uint8_t flags);
  ~ClientCallData() override;

  // Activity implementation.
  void ForceImmediateRepoll(WakeupMask) final;
  // Handle one grpc_transport_stream_op_batch
  void StartBatch(grpc_transport_stream_op_batch* batch) override;

  std::string DebugTag() const override;

 private:
  // At what stage is our handling of send initial metadata?
  enum class SendInitialState {
    // Start state: no op seen
    kInitial,
    // We've seen the op, and started the promise in response to it, but have
    // not yet sent the op to the next filter.
    kQueued,
    // We've sent the op to the next filter.
    kForwarded,
    // We were cancelled.
    kCancelled
  };
  // At what stage is our handling of recv trailing metadata?
  enum class RecvTrailingState {
    // Start state: no op seen
    kInitial,
    // We saw the op, and since it was bundled with send initial metadata, we
    // queued it until the send initial metadata can be sent to the next
    // filter.
    kQueued,
    // We've forwarded the op to the next filter.
    kForwarded,
    // The op has completed from below, but we haven't yet forwarded it up
    // (the promise gets to interject and mutate it).
    kComplete,
    // We've called the recv_metadata_ready callback from the original
    // recv_trailing_metadata op that was presented to us.
    kResponded,
    // We've been cancelled and handled that locally.
    // (i.e. whilst the recv_trailing_metadata op is queued in this filter).
    kCancelled
  };

  static const char* StateString(SendInitialState);
  static const char* StateString(RecvTrailingState);
  std::string DebugString() const;

  struct RecvInitialMetadata;
  class PollContext;

  // Handle cancellation.
  void Cancel(grpc_error_handle error, Flusher* flusher);
  // Begin running the promise - which will ultimately take some initial
  // metadata and return some trailing metadata.
  void StartPromise(Flusher* flusher);
  // Interject our callback into the op batch for recv trailing metadata
  // ready. Stash a pointer to the trailing metadata that will be filled in,
  // so we can manipulate it later.
  void HookRecvTrailingMetadata(CapturedBatch batch);
  // Construct a promise that will "call" the next filter.
  // Effectively:
  //   - put the modified initial metadata into the batch to be sent down.
  //   - return a wrapper around PollTrailingMetadata as the promise.
  ArenaPromise<ServerMetadataHandle> MakeNextPromise(CallArgs call_args);
  // Wrapper to make it look like we're calling the next filter as a promise.
  // First poll: send the send_initial_metadata op down the stack.
  // All polls: await receiving the trailing metadata, then return it to the
  // application.
  Poll<ServerMetadataHandle> PollTrailingMetadata();
  static void RecvTrailingMetadataReadyCallback(void* arg,
                                                grpc_error_handle error);
  void RecvTrailingMetadataReady(grpc_error_handle error);
  void RecvInitialMetadataReady(grpc_error_handle error);
  // Given an error, fill in ServerMetadataHandle to represent that error.
  void SetStatusFromError(grpc_metadata_batch* metadata,
                          grpc_error_handle error);
  // Wakeup and poll the promise if appropriate.
  void WakeInsideCombiner(Flusher* flusher) override;
  void OnWakeup() override;

  absl::string_view ClientOrServerString() const override { return "CLI"; }

  // Contained promise
  ArenaPromise<ServerMetadataHandle> promise_;
  // Queued batch containing at least a send_initial_metadata op.
  CapturedBatch send_initial_metadata_batch_;
  // Pointer to where trailing metadata will be stored.
  grpc_metadata_batch* recv_trailing_metadata_ = nullptr;
  // Trailing metadata as returned by the promise, if we hadn't received
  // trailing metadata from below yet (so we can substitute it in).
  ServerMetadataHandle cancelling_metadata_;
  // State tracking recv initial metadata for filters that care about it.
  RecvInitialMetadata* recv_initial_metadata_ = nullptr;
  // Closure to call when we're done with the trailing metadata.
  grpc_closure* original_recv_trailing_metadata_ready_ = nullptr;
  // Our closure pointing to RecvTrailingMetadataReadyCallback.
  grpc_closure recv_trailing_metadata_ready_;
  // Error received during cancellation.
  grpc_error_handle cancelled_error_;
  // State of the send_initial_metadata op.
  SendInitialState send_initial_state_ = SendInitialState::kInitial;
  // State of the recv_trailing_metadata op.
  RecvTrailingState recv_trailing_state_ = RecvTrailingState::kInitial;
  // Polling related data. Non-null if we're actively polling
  PollContext* poll_ctx_ = nullptr;
  // Initial metadata outstanding token
  ClientInitialMetadataOutstandingToken initial_metadata_outstanding_token_;
};

class ServerCallData : public BaseCallData {
 public:
  ServerCallData(grpc_call_element* elem, const grpc_call_element_args* args,
                 uint8_t flags);
  ~ServerCallData() override;

  // Activity implementation.
  void ForceImmediateRepoll(WakeupMask) final;
  // Handle one grpc_transport_stream_op_batch
  void StartBatch(grpc_transport_stream_op_batch* batch) override;

  std::string DebugTag() const override;

 protected:
  absl::string_view ClientOrServerString() const override { return "SVR"; }

 private:
  // At what stage is our handling of recv initial metadata?
  enum class RecvInitialState {
    // Start state: no op seen
    kInitial,
    // Op seen, and forwarded to the next filter.
    // Now waiting for the callback.
    kForwarded,
    // The op has completed from below, but we haven't yet forwarded it up
    // (the promise gets to interject and mutate it).
    kComplete,
    // We've sent the response to the next filter up.
    kResponded,
  };
  // At what stage is our handling of send trailing metadata?
  enum class SendTrailingState {
    // Start state: no op seen
    kInitial,
    // We saw the op, but it was with a send message op (or one was in progress)
    // - so we'll wait for that to complete before processing the trailing
    // metadata.
    kQueuedBehindSendMessage,
    // We saw the op, and are waiting for the promise to complete
    // to forward it. First however we need to close sends.
    kQueuedButHaventClosedSends,
    // We saw the op, and are waiting for the promise to complete
    // to forward it.
    kQueued,
    // We've forwarded the op to the next filter.
    kForwarded,
    // We were cancelled.
    kCancelled
  };

  static const char* StateString(RecvInitialState state);
  static const char* StateString(SendTrailingState state);
  std::string DebugString() const;

  class PollContext;
  struct SendInitialMetadata;

  // Shut things down when the call completes.
  void Completed(grpc_error_handle error, bool tarpit_cancellation,
                 Flusher* flusher);
  // Construct a promise that will "call" the next filter.
  // Effectively:
  //   - put the modified initial metadata into the batch being sent up.
  //   - return a wrapper around PollTrailingMetadata as the promise.
  ArenaPromise<ServerMetadataHandle> MakeNextPromise(CallArgs call_args);
  // Wrapper to make it look like we're calling the next filter as a promise.
  // All polls: await sending the trailing metadata, then foward it down the
  // stack.
  Poll<ServerMetadataHandle> PollTrailingMetadata();
  static void RecvInitialMetadataReadyCallback(void* arg,
                                               grpc_error_handle error);
  void RecvInitialMetadataReady(grpc_error_handle error);
  static void RecvTrailingMetadataReadyCallback(void* arg,
                                                grpc_error_handle error);
  void RecvTrailingMetadataReady(grpc_error_handle error);
  // Wakeup and poll the promise if appropriate.
  void WakeInsideCombiner(Flusher* flusher) override;
  void OnWakeup() override;

  // Contained promise
  ArenaPromise<ServerMetadataHandle> promise_;
  // Pointer to where initial metadata will be stored.
  grpc_metadata_batch* recv_initial_metadata_ = nullptr;
  // Pointer to where trailing metadata will be stored.
  grpc_metadata_batch* recv_trailing_metadata_ = nullptr;
  // State for sending initial metadata.
  SendInitialMetadata* send_initial_metadata_ = nullptr;
  // Closure to call when we're done with the initial metadata.
  grpc_closure* original_recv_initial_metadata_ready_ = nullptr;
  // Our closure pointing to RecvInitialMetadataReadyCallback.
  grpc_closure recv_initial_metadata_ready_;
  // Closure to call when we're done with the trailing metadata.
  grpc_closure* original_recv_trailing_metadata_ready_ = nullptr;
  // Our closure pointing to RecvTrailingMetadataReadyCallback.
  grpc_closure recv_trailing_metadata_ready_;
  // Error received during cancellation.
  grpc_error_handle cancelled_error_;
  // Trailing metadata batch
  CapturedBatch send_trailing_metadata_batch_;
  // State of the send_initial_metadata op.
  RecvInitialState recv_initial_state_ = RecvInitialState::kInitial;
  // State of the recv_trailing_metadata op.
  SendTrailingState send_trailing_state_ = SendTrailingState::kInitial;
  // Current poll context (or nullptr if not polling).
  PollContext* poll_ctx_ = nullptr;
  // Whether to forward the recv_initial_metadata op at the end of promise
  // wakeup.
  bool forward_recv_initial_metadata_callback_ = false;
};

// Specific call data per channel filter.
// Note that we further specialize for clients and servers since their
// implementations are very different.
template <FilterEndpoint endpoint>
class CallData;

// Client implementation of call data.
template <>
class CallData<FilterEndpoint::kClient> : public ClientCallData {
 public:
  using ClientCallData::ClientCallData;
};

// Server implementation of call data.
template <>
class CallData<FilterEndpoint::kServer> : public ServerCallData {
 public:
  using ServerCallData::ServerCallData;
};

struct BaseCallDataMethods {
  static void SetPollsetOrPollsetSet(grpc_call_element* elem,
                                     grpc_polling_entity* pollent) {
    static_cast<BaseCallData*>(elem->call_data)->set_pollent(pollent);
  }

  static void DestructCallData(grpc_call_element* elem,
                               const grpc_call_final_info* final_info) {
    auto* cd = static_cast<BaseCallData*>(elem->call_data);
    cd->Finalize(final_info);
    cd->~BaseCallData();
  }

  static void StartTransportStreamOpBatch(
      grpc_call_element* elem, grpc_transport_stream_op_batch* batch) {
    static_cast<BaseCallData*>(elem->call_data)->StartBatch(batch);
  }
};

template <typename CallData, uint8_t kFlags>
struct CallDataFilterWithFlagsMethods {
  static absl::Status InitCallElem(grpc_call_element* elem,
                                   const grpc_call_element_args* args) {
    new (elem->call_data) CallData(elem, args, kFlags);
    return absl::OkStatus();
  }

  static void DestroyCallElem(grpc_call_element* elem,
                              const grpc_call_final_info* final_info,
                              grpc_closure* then_schedule_closure) {
    BaseCallDataMethods::DestructCallData(elem, final_info);
    if ((kFlags & kFilterIsLast) != 0) {
      ExecCtx::Run(DEBUG_LOCATION, then_schedule_closure, absl::OkStatus());
    } else {
      GPR_ASSERT(then_schedule_closure == nullptr);
    }
  }
};

struct ChannelFilterMethods {
  static ArenaPromise<ServerMetadataHandle> MakeCallPromise(
      grpc_channel_element* elem, CallArgs call_args,
      NextPromiseFactory next_promise_factory) {
    return static_cast<ChannelFilter*>(elem->channel_data)
        ->MakeCallPromise(std::move(call_args),
                          std::move(next_promise_factory));
  }

  static void StartTransportOp(grpc_channel_element* elem,
                               grpc_transport_op* op) {
    if (!static_cast<ChannelFilter*>(elem->channel_data)
             ->StartTransportOp(op)) {
      grpc_channel_next_op(elem, op);
    }
  }

  static void PostInitChannelElem(grpc_channel_stack*,
                                  grpc_channel_element* elem) {
    static_cast<ChannelFilter*>(elem->channel_data)->PostInit();
  }

  static void DestroyChannelElem(grpc_channel_element* elem) {
    static_cast<ChannelFilter*>(elem->channel_data)->~ChannelFilter();
  }

  static void GetChannelInfo(grpc_channel_element* elem,
                             const grpc_channel_info* info) {
    if (!static_cast<ChannelFilter*>(elem->channel_data)
             ->GetChannelInfo(info)) {
      grpc_channel_next_get_info(elem, info);
    }
  }
};

template <typename F, uint8_t kFlags>
struct ChannelFilterWithFlagsMethods {
  static absl::Status InitChannelElem(grpc_channel_element* elem,
                                      grpc_channel_element_args* args) {
    GPR_ASSERT(args->is_last == ((kFlags & kFilterIsLast) != 0));
    auto status = F::Create(args->channel_args,
                            ChannelFilter::Args(args->channel_stack, elem));
    if (!status.ok()) {
      static_assert(
          sizeof(promise_filter_detail::InvalidChannelFilter) <= sizeof(F),
          "InvalidChannelFilter must fit in F");
      new (elem->channel_data) promise_filter_detail::InvalidChannelFilter();
      return absl_status_to_grpc_error(status.status());
    }
    new (elem->channel_data) F(std::move(*status));
    return absl::OkStatus();
  }
};

}  // namespace promise_filter_detail

// F implements ChannelFilter and :
// class SomeChannelFilter : public ChannelFilter {
//  public:
//   static absl::StatusOr<SomeChannelFilter> Create(
//       ChannelArgs channel_args, ChannelFilter::Args filter_args);
// };
template <typename F, FilterEndpoint kEndpoint, uint8_t kFlags = 0>
absl::enable_if_t<std::is_base_of<ChannelFilter, F>::value &&
                      !std::is_base_of<ImplementChannelFilter<F>, F>::value,
                  grpc_channel_filter>
MakePromiseBasedFilter(const char* name) {
  using CallData = promise_filter_detail::CallData<kEndpoint>;

  return grpc_channel_filter{
      // start_transport_stream_op_batch
      promise_filter_detail::BaseCallDataMethods::StartTransportStreamOpBatch,
      // make_call_promise
      promise_filter_detail::ChannelFilterMethods::MakeCallPromise,
      nullptr,
      // start_transport_op
      promise_filter_detail::ChannelFilterMethods::StartTransportOp,
      // sizeof_call_data
      sizeof(CallData),
      // init_call_elem
      promise_filter_detail::CallDataFilterWithFlagsMethods<
          CallData, kFlags>::InitCallElem,
      // set_pollset_or_pollset_set
      promise_filter_detail::BaseCallDataMethods::SetPollsetOrPollsetSet,
      // destroy_call_elem
      promise_filter_detail::CallDataFilterWithFlagsMethods<
          CallData, kFlags>::DestroyCallElem,
      // sizeof_channel_data
      sizeof(F),
      // init_channel_elem
      promise_filter_detail::ChannelFilterWithFlagsMethods<
          F, kFlags>::InitChannelElem,
      // post_init_channel_elem
      promise_filter_detail::ChannelFilterMethods::PostInitChannelElem,
      // destroy_channel_elem
      promise_filter_detail::ChannelFilterMethods::DestroyChannelElem,
      // get_channel_info
      promise_filter_detail::ChannelFilterMethods::GetChannelInfo,
      // name
      name,
  };
}

template <typename F, FilterEndpoint kEndpoint, uint8_t kFlags = 0>
absl::enable_if_t<std::is_base_of<ImplementChannelFilter<F>, F>::value,
                  grpc_channel_filter>
MakePromiseBasedFilter(const char* name) {
  using CallData = promise_filter_detail::CallData<kEndpoint>;

  return grpc_channel_filter{
      // start_transport_stream_op_batch
      promise_filter_detail::BaseCallDataMethods::StartTransportStreamOpBatch,
      // make_call_promise
      promise_filter_detail::ChannelFilterMethods::MakeCallPromise,
      [](grpc_channel_element* elem, CallSpineInterface* args) {
        static_cast<F*>(elem->channel_data)->InitCall(args);
      },
      // start_transport_op
      promise_filter_detail::ChannelFilterMethods::StartTransportOp,
      // sizeof_call_data
      sizeof(CallData),
      // init_call_elem
      promise_filter_detail::CallDataFilterWithFlagsMethods<
          CallData, kFlags>::InitCallElem,
      // set_pollset_or_pollset_set
      promise_filter_detail::BaseCallDataMethods::SetPollsetOrPollsetSet,
      // destroy_call_elem
      promise_filter_detail::CallDataFilterWithFlagsMethods<
          CallData, kFlags>::DestroyCallElem,
      // sizeof_channel_data
      sizeof(F),
      // init_channel_elem
      promise_filter_detail::ChannelFilterWithFlagsMethods<
          F, kFlags>::InitChannelElem,
      // post_init_channel_elem
      promise_filter_detail::ChannelFilterMethods::PostInitChannelElem,
      // destroy_channel_elem
      promise_filter_detail::ChannelFilterMethods::DestroyChannelElem,
      // get_channel_info
      promise_filter_detail::ChannelFilterMethods::GetChannelInfo,
      // name
      name,
  };
}

}  // namespace grpc_core

#endif  // GRPC_SRC_CORE_LIB_CHANNEL_PROMISE_BASED_FILTER_H<|MERGE_RESOLUTION|>--- conflicted
+++ resolved
@@ -709,16 +709,11 @@
 template <typename Derived>
 class ImplementChannelFilter : public ChannelFilter {
  public:
-<<<<<<< HEAD
-  void InitCall(CallSpine* call_spine) {
+  void InitCall(CallSpineInterface* call_spine) {
     typename Derived::Call* call =
         GetContext<Arena>()
             ->ManagedNew<promise_filter_detail::CallWrapper<Derived>>(
                 static_cast<Derived*>(this));
-=======
-  void InitCall(CallSpineInterface* call_spine) {
-    auto* call = GetContext<Arena>()->ManagedNew<typename Derived::Call>();
->>>>>>> 95cfdb31
     promise_filter_detail::InterceptClientInitialMetadata(
         &Derived::Call::OnClientInitialMetadata, call,
         static_cast<Derived*>(this), call_spine);
