--- conflicted
+++ resolved
@@ -289,71 +289,8 @@
                                                grpc_error_handle error);
   void RecvInitialMetadataReady(grpc_error_handle error);
   // Wakeup and poll the promise if appropriate.
-<<<<<<< HEAD
-  void WakeInsideCombiner(absl::FunctionRef<void(grpc_error_handle)> cancel) {
-    GPR_ASSERT(!is_polling_);
-    bool forward_send_trailing_metadata = false;
-    is_polling_ = true;
-    if (recv_initial_state_ == RecvInitialState::kComplete) {
-      Poll<TrailingMetadata> poll;
-      {
-        ScopedActivity activity(this);
-        poll = promise_();
-      }
-      if (auto* r = absl::get_if<TrailingMetadata>(&poll)) {
-        auto* md = UnwrapMetadata(std::move(*r));
-        bool destroy_md = true;
-        switch (send_trailing_state_) {
-          case SendTrailingState::kQueued: {
-            if (send_trailing_metadata_batch_->payload->send_trailing_metadata
-                    .send_trailing_metadata != md) {
-              *send_trailing_metadata_batch_->payload->send_trailing_metadata
-                   .send_trailing_metadata = std::move(*md);
-            } else {
-              destroy_md = false;
-            }
-            forward_send_trailing_metadata = true;
-            send_trailing_state_ = SendTrailingState::kForwarded;
-          } break;
-          case SendTrailingState::kForwarded:
-            abort();  // unreachable
-            break;
-          case SendTrailingState::kInitial: {
-            GPR_ASSERT(*md->get_pointer(GrpcStatusMetadata()) !=
-                       GRPC_STATUS_OK);
-            grpc_error_handle error = grpc_error_set_int(
-                GRPC_ERROR_CREATE_FROM_STATIC_STRING(
-                    "early return from promise based filter"),
-                GRPC_ERROR_INT_GRPC_STATUS,
-                *md->get_pointer(GrpcStatusMetadata()));
-            if (auto* message = md->get_pointer(GrpcMessageMetadata())) {
-              error = grpc_error_set_str(error, GRPC_ERROR_STR_GRPC_MESSAGE,
-                                         message->as_string_view());
-            }
-            cancel(error);
-            GRPC_ERROR_UNREF(error);
-          } break;
-          case SendTrailingState::kCancelled:
-            // Nothing to do.
-            break;
-        }
-        if (destroy_md) {
-          md->~grpc_metadata_batch();
-        }
-      }
-    }
-    is_polling_ = false;
-    if (forward_send_trailing_metadata) {
-      grpc_call_next_op(elem(),
-                        absl::exchange(send_trailing_metadata_batch_, nullptr));
-    }
-  }
-
-  void OnWakeup() override { abort(); }  // not implemented
-=======
   void WakeInsideCombiner(absl::FunctionRef<void(grpc_error_handle)> cancel);
   void OnWakeup() override;
->>>>>>> bbe49dc1
 
   // Contained promise
   ArenaPromise<TrailingMetadata> promise_;
