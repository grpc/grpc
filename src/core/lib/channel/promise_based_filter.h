// Copyright 2022 gRPC authors.
//
// Licensed under the Apache License, Version 2.0 (the "License");
// you may not use this file except in compliance with the License.
// You may obtain a copy of the License at
//
//     http://www.apache.org/licenses/LICENSE-2.0
//
// Unless required by applicable law or agreed to in writing, software
// distributed under the License is distributed on an "AS IS" BASIS,
// WITHOUT WARRANTIES OR CONDITIONS OF ANY KIND, either express or implied.
// See the License for the specific language governing permissions and
// limitations under the License.

#ifndef GRPC_SRC_CORE_LIB_CHANNEL_PROMISE_BASED_FILTER_H
#define GRPC_SRC_CORE_LIB_CHANNEL_PROMISE_BASED_FILTER_H

// Scaffolding to allow the per-call part of a filter to be authored in a
// promise-style. Most of this will be removed once the promises conversion is
// completed.

#include <grpc/event_engine/event_engine.h>
#include <grpc/grpc.h>
#include <grpc/support/port_platform.h>
#include <stdint.h>
#include <stdlib.h>

#include <atomic>
#include <memory>
#include <new>
#include <string>
#include <type_traits>
#include <utility>

#include "absl/container/inlined_vector.h"
#include "absl/functional/function_ref.h"
#include "absl/log/check.h"
#include "absl/log/log.h"
#include "absl/meta/type_traits.h"
#include "absl/status/status.h"
#include "absl/strings/string_view.h"
#include "absl/types/optional.h"
#include "src/core/filter/blackboard.h"
#include "src/core/filter/filter_args.h"
#include "src/core/lib/channel/call_finalization.h"
#include "src/core/lib/channel/channel_args.h"
#include "src/core/lib/channel/channel_fwd.h"
#include "src/core/lib/channel/channel_stack.h"
#include "src/core/lib/event_engine/default_event_engine.h"
#include "src/core/lib/event_engine/event_engine_context.h"  // IWYU pragma: keep
#include "src/core/lib/iomgr/call_combiner.h"
#include "src/core/lib/iomgr/closure.h"
#include "src/core/lib/iomgr/error.h"
#include "src/core/lib/iomgr/exec_ctx.h"
#include "src/core/lib/iomgr/polling_entity.h"
#include "src/core/lib/promise/activity.h"
#include "src/core/lib/promise/arena_promise.h"
#include "src/core/lib/promise/cancel_callback.h"
#include "src/core/lib/promise/context.h"
#include "src/core/lib/promise/pipe.h"
#include "src/core/lib/promise/poll.h"
#include "src/core/lib/promise/promise.h"
#include "src/core/lib/promise/race.h"
#include "src/core/lib/promise/try_seq.h"
#include "src/core/lib/resource_quota/arena.h"
#include "src/core/lib/slice/slice_buffer.h"
#include "src/core/lib/surface/call.h"
#include "src/core/lib/transport/call_filters.h"
#include "src/core/lib/transport/error_utils.h"
#include "src/core/lib/transport/metadata_batch.h"
#include "src/core/lib/transport/transport.h"
#include "src/core/util/debug_location.h"
#include "src/core/util/match.h"
#include "src/core/util/time.h"

namespace grpc_core {

class ChannelFilter {
 public:
  using Args = FilterArgs;

  // Perform post-initialization step (if any).
  virtual void PostInit() {}

  // Construct a promise for one call.
  virtual ArenaPromise<ServerMetadataHandle> MakeCallPromise(
      CallArgs call_args, NextPromiseFactory next_promise_factory) = 0;

  // Start a legacy transport op
  // Return true if the op was handled, false if it should be passed to the
  // next filter.
  // TODO(ctiller): design a new API for this - we probably don't want big op
  // structures going forward.
  virtual bool StartTransportOp(grpc_transport_op*) { return false; }

  // Perform a legacy get info call
  // Return true if the op was handled, false if it should be passed to the
  // next filter.
  // TODO(ctiller): design a new API for this
  virtual bool GetChannelInfo(const grpc_channel_info*) { return false; }

  virtual ~ChannelFilter() = default;
};

namespace promise_filter_detail {

// Determine if a list of interceptors has any that need to asynchronously error
// the promise. If so, we need to allocate a latch for the generated promise for
// the original promise stack polyfill code that's generated.

inline constexpr bool HasAsyncErrorInterceptor() { return false; }

inline constexpr bool HasAsyncErrorInterceptor(const NoInterceptor*) {
  return false;
}

template <typename T, typename A0, typename... As>
inline constexpr bool HasAsyncErrorInterceptor(A0 (T::*)(A0, As...)) {
  return false;
}

template <typename T, typename... A>
inline constexpr bool HasAsyncErrorInterceptor(absl::Status (T::*)(A...)) {
  return true;
}

template <typename R, typename T, typename... A>
inline constexpr bool HasAsyncErrorInterceptor(absl::StatusOr<R> (T::*)(A...)) {
  return true;
}

template <typename T, typename... A>
inline constexpr bool HasAsyncErrorInterceptor(
    ServerMetadataHandle (T::*)(A...)) {
  return true;
}

template <typename T, typename... A>
inline constexpr bool HasAsyncErrorInterceptor(void (T::*)(A...)) {
  return false;
}

// For the list case we do two interceptors to avoid amiguities with the single
// argument forms above.
template <typename I1, typename I2, typename... Interceptors>
inline constexpr bool HasAsyncErrorInterceptor(I1 i1, I2 i2,
                                               Interceptors... interceptors) {
  return HasAsyncErrorInterceptor(i1) || HasAsyncErrorInterceptor(i2) ||
         HasAsyncErrorInterceptor(interceptors...);
}

// Composite for a given channel type to determine if any of its interceptors
// fall into this category: later code should use this.
template <typename Derived>
inline constexpr bool CallHasAsyncErrorInterceptor() {
  return HasAsyncErrorInterceptor(&Derived::Call::OnClientToServerMessage,
                                  &Derived::Call::OnServerInitialMetadata,
                                  &Derived::Call::OnServerToClientMessage);
}

// Determine if an interceptor needs to access the channel via one of its
// arguments. If so, we need to allocate a pointer to the channel for the
// generated polyfill promise for the original promise stack.

inline constexpr bool HasChannelAccess() { return false; }

inline constexpr bool HasChannelAccess(const NoInterceptor*) { return false; }

template <typename T, typename R, typename A>
inline constexpr bool HasChannelAccess(R (T::*)(A)) {
  return false;
}

template <typename T, typename R, typename A>
inline constexpr bool HasChannelAccess(R (T::*)()) {
  return false;
}

template <typename T, typename R, typename A, typename C>
inline constexpr bool HasChannelAccess(R (T::*)(A, C)) {
  return true;
}

// For the list case we do two interceptors to avoid amiguities with the single
// argument forms above.
template <typename I1, typename I2, typename... Interceptors>
inline constexpr bool HasChannelAccess(I1 i1, I2 i2,
                                       Interceptors... interceptors) {
  return HasChannelAccess(i1) || HasChannelAccess(i2) ||
         HasChannelAccess(interceptors...);
}

// Composite for a given channel type to determine if any of its interceptors
// fall into this category: later code should use this.
template <typename Derived>
inline constexpr bool CallHasChannelAccess() {
  return HasChannelAccess(&Derived::Call::OnClientInitialMetadata,
                          &Derived::Call::OnClientToServerMessage,
                          &Derived::Call::OnServerInitialMetadata,
                          &Derived::Call::OnServerToClientMessage,
                          &Derived::Call::OnServerTrailingMetadata,
                          &Derived::Call::OnFinalize);
}

// Given a boolean X export a type:
// either T if X is true
// or an empty type if it is false
template <typename T, bool X>
struct TypeIfNeeded;

template <typename T>
struct TypeIfNeeded<T, false> {
  struct Type {
    Type() = default;
    template <typename Whatever>
    explicit Type(Whatever) : Type() {}
  };
};

template <typename T>
struct TypeIfNeeded<T, true> {
  using Type = T;
};

// For the original promise scheme polyfill:
// If a set of interceptors might fail asynchronously, wrap the main
// promise in a race with the cancellation latch.
// If not, just return the main promise.
template <bool X>
struct RaceAsyncCompletion;

template <>
struct RaceAsyncCompletion<false> {
  template <typename Promise>
  static Promise Run(Promise x, void*) {
    return x;
  }
};

template <>
struct RaceAsyncCompletion<true> {
  template <typename Promise>
  static Promise Run(Promise x, Latch<ServerMetadataHandle>* latch) {
    return Race(latch->Wait(), std::move(x));
  }
};

// Zero-member wrapper to make sure that Call always has a constructor
// that takes a channel pointer (even if it's thrown away)
template <typename Derived, typename SfinaeVoid = void>
class CallWrapper;

template <typename Derived>
class CallWrapper<Derived, absl::void_t<decltype(typename Derived::Call(
                               std::declval<Derived*>()))>>
    : public Derived::Call {
 public:
  explicit CallWrapper(Derived* channel) : Derived::Call(channel) {}
};

template <typename Derived>
class CallWrapper<Derived, absl::void_t<decltype(typename Derived::Call())>>
    : public Derived::Call {
 public:
  explicit CallWrapper(Derived*) : Derived::Call() {}
};

// For the original promise scheme polyfill: data associated with once call.
template <typename Derived>
struct FilterCallData {
  explicit FilterCallData(Derived* channel) : call(channel), channel(channel) {}
  GPR_NO_UNIQUE_ADDRESS CallWrapper<Derived> call;
  GPR_NO_UNIQUE_ADDRESS
  typename TypeIfNeeded<Latch<ServerMetadataHandle>,
                        CallHasAsyncErrorInterceptor<Derived>()>::Type
      error_latch;
  GPR_NO_UNIQUE_ADDRESS
  typename TypeIfNeeded<Derived*, CallHasChannelAccess<Derived>()>::Type
      channel;
};

template <typename Promise>
auto MapResult(const NoInterceptor*, Promise x, void*) {
  return x;
}

template <typename Promise, typename Derived>
auto MapResult(absl::Status (Derived::Call::*fn)(ServerMetadata&), Promise x,
               FilterCallData<Derived>* call_data) {
<<<<<<< HEAD
  GPR_DEBUG_ASSERT(fn == &Derived::Call::OnServerTrailingMetadata);
  std::ignore = fn;
  return Map(std::move(x), [call_data](ServerMetadataHandle md) {
    auto status = call_data->call.OnServerTrailingMetadata(*md);
    if (!status.ok()) return ServerMetadataFromStatus(status);
    return md;
  });
=======
  DCHECK(fn == &Derived::Call::OnServerTrailingMetadata);
  return OnCancel(Map(std::move(x),
                      [call_data](ServerMetadataHandle md) {
                        auto status =
                            call_data->call.OnServerTrailingMetadata(*md);
                        if (!status.ok()) {
                          return ServerMetadataFromStatus(status);
                        }
                        return md;
                      }),
                  [call_data]() {
                    grpc_metadata_batch b;
                    b.Set(GrpcStatusMetadata(), GRPC_STATUS_CANCELLED);
                    b.Set(GrpcCallWasCancelled(), true);
                    call_data->call.OnServerTrailingMetadata(b).IgnoreError();
                  });
>>>>>>> 42af58b7
}

template <typename Promise, typename Derived>
auto MapResult(void (Derived::Call::*fn)(ServerMetadata&), Promise x,
               FilterCallData<Derived>* call_data) {
<<<<<<< HEAD
  GPR_DEBUG_ASSERT(fn == &Derived::Call::OnServerTrailingMetadata);
  std::ignore = fn;
  return Map(std::move(x), [call_data](ServerMetadataHandle md) {
    call_data->call.OnServerTrailingMetadata(*md);
    return md;
  });
=======
  DCHECK(fn == &Derived::Call::OnServerTrailingMetadata);
  return OnCancel(Map(std::move(x),
                      [call_data](ServerMetadataHandle md) {
                        call_data->call.OnServerTrailingMetadata(*md);
                        return md;
                      }),
                  [call_data]() {
                    grpc_metadata_batch b;
                    b.Set(GrpcStatusMetadata(), GRPC_STATUS_CANCELLED);
                    b.Set(GrpcCallWasCancelled(), true);
                    call_data->call.OnServerTrailingMetadata(b);
                  });
}

template <typename Promise, typename Derived>
auto MapResult(void (Derived::Call::*fn)(ServerMetadata&, Derived*), Promise x,
               FilterCallData<Derived>* call_data) {
  DCHECK(fn == &Derived::Call::OnServerTrailingMetadata);
  return OnCancel(
      Map(std::move(x),
          [call_data](ServerMetadataHandle md) {
            call_data->call.OnServerTrailingMetadata(*md, call_data->channel);
            return md;
          }),
      [call_data]() {
        grpc_metadata_batch b;
        b.Set(GrpcStatusMetadata(), GRPC_STATUS_CANCELLED);
        b.Set(GrpcCallWasCancelled(), true);
        call_data->call.OnServerTrailingMetadata(b, call_data->channel);
      });
>>>>>>> 42af58b7
}

template <typename Interceptor, typename Derived, typename SfinaeVoid = void>
struct RunCallImpl;

template <typename Derived>
struct RunCallImpl<const NoInterceptor*, Derived> {
  static auto Run(CallArgs call_args, NextPromiseFactory next_promise_factory,
                  void*) {
    return next_promise_factory(std::move(call_args));
  }
};

template <typename Derived>
struct RunCallImpl<void (Derived::Call::*)(ClientMetadata& md), Derived> {
  static auto Run(CallArgs call_args, NextPromiseFactory next_promise_factory,
                  FilterCallData<Derived>* call_data) {
    call_data->call.OnClientInitialMetadata(*call_args.client_initial_metadata);
    return next_promise_factory(std::move(call_args));
  }
};

template <typename Derived>
struct RunCallImpl<ServerMetadataHandle (Derived::Call::*)(ClientMetadata& md),
                   Derived> {
  static auto Run(CallArgs call_args, NextPromiseFactory next_promise_factory,
                  FilterCallData<Derived>* call_data)
      -> ArenaPromise<ServerMetadataHandle> {
    auto return_md = call_data->call.OnClientInitialMetadata(
        *call_args.client_initial_metadata);
    if (return_md == nullptr) return next_promise_factory(std::move(call_args));
    return Immediate(std::move(return_md));
  }
};

template <typename Derived>
struct RunCallImpl<ServerMetadataHandle (Derived::Call::*)(ClientMetadata& md,
                                                           Derived* channel),
                   Derived> {
  static auto Run(CallArgs call_args, NextPromiseFactory next_promise_factory,
                  FilterCallData<Derived>* call_data)
      -> ArenaPromise<ServerMetadataHandle> {
    auto return_md = call_data->call.OnClientInitialMetadata(
        *call_args.client_initial_metadata, call_data->channel);
    if (return_md == nullptr) return next_promise_factory(std::move(call_args));
    return Immediate(std::move(return_md));
  }
};

template <typename Derived>
struct RunCallImpl<absl::Status (Derived::Call::*)(ClientMetadata& md),
                   Derived> {
  static auto Run(CallArgs call_args, NextPromiseFactory next_promise_factory,
                  FilterCallData<Derived>* call_data)
      -> ArenaPromise<ServerMetadataHandle> {
    auto status = call_data->call.OnClientInitialMetadata(
        *call_args.client_initial_metadata);
    if (status.ok()) return next_promise_factory(std::move(call_args));
    return Immediate(ServerMetadataFromStatus(status));
  }
};

template <typename Derived>
struct RunCallImpl<absl::Status (Derived::Call::*)(ClientMetadata& md,
                                                   Derived* channel),
                   Derived> {
  static auto Run(CallArgs call_args, NextPromiseFactory next_promise_factory,
                  FilterCallData<Derived>* call_data)
      -> ArenaPromise<ServerMetadataHandle> {
    auto status = call_data->call.OnClientInitialMetadata(
        *call_args.client_initial_metadata, call_data->channel);
    if (status.ok()) return next_promise_factory(std::move(call_args));
    return Immediate(ServerMetadataFromStatus(status));
  }
};

template <typename Derived>
struct RunCallImpl<
    void (Derived::Call::*)(ClientMetadata& md, Derived* channel), Derived> {
  static auto Run(CallArgs call_args, NextPromiseFactory next_promise_factory,
                  FilterCallData<Derived>* call_data) {
    call_data->call.OnClientInitialMetadata(*call_args.client_initial_metadata,
                                            call_data->channel);
    return next_promise_factory(std::move(call_args));
  }
};

template <typename Derived, typename Promise>
struct RunCallImpl<
    Promise (Derived::Call::*)(ClientMetadata& md, Derived* channel), Derived,
    absl::void_t<decltype(StatusCast<ServerMetadataHandle>(
        std::declval<PromiseResult<Promise>>))>> {
  static auto Run(CallArgs call_args, NextPromiseFactory next_promise_factory,
                  FilterCallData<Derived>* call_data) {
    ClientMetadata& md_ref = *call_args.client_initial_metadata;
    return TrySeq(
        call_data->call.OnClientInitialMetadata(md_ref, call_data->channel),
        [call_args = std::move(call_args),
         next_promise_factory = std::move(next_promise_factory)]() mutable {
          return next_promise_factory(std::move(call_args));
        });
  }
};

template <typename Interceptor, typename Derived>
auto RunCall(Interceptor interceptor, CallArgs call_args,
             NextPromiseFactory next_promise_factory,
             FilterCallData<Derived>* call_data) {
<<<<<<< HEAD
  GPR_DEBUG_ASSERT(interceptor == &Derived::Call::OnClientInitialMetadata);
  std::ignore = interceptor;
=======
  DCHECK(interceptor == &Derived::Call::OnClientInitialMetadata);
>>>>>>> 42af58b7
  return RunCallImpl<Interceptor, Derived>::Run(
      std::move(call_args), std::move(next_promise_factory), call_data);
}

template <typename Derived>
<<<<<<< HEAD
inline void InterceptClientToServerMessage(
    ServerMetadataHandle (Derived::Call::*fn)(const Message&),
    FilterCallData<Derived>* call_data, const CallArgs& call_args) {
  GPR_DEBUG_ASSERT(fn == &Derived::Call::OnClientToServerMessage);
  std::ignore = fn;
  call_args.client_to_server_messages->InterceptAndMap(
      [call_data](MessageHandle msg) -> absl::optional<MessageHandle> {
        auto return_md = call_data->call.OnClientToServerMessage(*msg);
        if (return_md == nullptr) return std::move(msg);
        if (call_data->error_latch.is_set()) return absl::nullopt;
        call_data->error_latch.Set(std::move(return_md));
        return absl::nullopt;
      });
}

template <typename Derived>
inline void InterceptClientToServerMessage(
    ServerMetadataHandle (Derived::Call::*fn)(const Message&, Derived*),
    FilterCallData<Derived>* call_data, const CallArgs& call_args) {
  GPR_DEBUG_ASSERT(fn == &Derived::Call::OnClientToServerMessage);
  std::ignore = fn;
  call_args.client_to_server_messages->InterceptAndMap(
      [call_data](MessageHandle msg) -> absl::optional<MessageHandle> {
        auto return_md =
            call_data->call.OnClientToServerMessage(*msg, call_data->channel);
        if (return_md == nullptr) return std::move(msg);
        if (call_data->error_latch.is_set()) return absl::nullopt;
        call_data->error_latch.Set(std::move(return_md));
        return absl::nullopt;
      });
}

template <typename Derived>
inline void InterceptClientToServerMessage(
    MessageHandle (Derived::Call::*fn)(MessageHandle, Derived*),
    FilterCallData<Derived>* call_data, const CallArgs& call_args) {
  GPR_DEBUG_ASSERT(fn == &Derived::Call::OnClientToServerMessage);
  std::ignore = fn;
  call_args.client_to_server_messages->InterceptAndMap(
      [call_data](MessageHandle msg) -> absl::optional<MessageHandle> {
        return call_data->call.OnClientToServerMessage(std::move(msg),
                                                       call_data->channel);
      });
}

template <typename Derived>
inline void InterceptClientToServerMessage(
    absl::StatusOr<MessageHandle> (Derived::Call::*fn)(MessageHandle, Derived*),
    FilterCallData<Derived>* call_data, const CallArgs& call_args) {
  GPR_DEBUG_ASSERT(fn == &Derived::Call::OnClientToServerMessage);
  std::ignore = fn;
  call_args.client_to_server_messages->InterceptAndMap(
      [call_data](MessageHandle msg) -> absl::optional<MessageHandle> {
        auto r = call_data->call.OnClientToServerMessage(std::move(msg),
                                                         call_data->channel);
        if (r.ok()) return std::move(*r);
        if (call_data->error_latch.is_set()) return absl::nullopt;
        call_data->error_latch.Set(ServerMetadataFromStatus(r.status()));
        return absl::nullopt;
      });
=======
inline auto InterceptClientToServerMessageHandler(
    void (Derived::Call::*fn)(const Message&),
    FilterCallData<Derived>* call_data, const CallArgs&) {
  DCHECK(fn == &Derived::Call::OnClientToServerMessage);
  return [call_data](MessageHandle msg) -> absl::optional<MessageHandle> {
    call_data->call.OnClientToServerMessage(*msg);
    return std::move(msg);
  };
>>>>>>> 42af58b7
}

template <typename Derived>
inline auto InterceptClientToServerMessageHandler(
    ServerMetadataHandle (Derived::Call::*fn)(const Message&),
<<<<<<< HEAD
    typename Derived::Call* call, Derived*, CallSpineInterface* call_spine) {
  GPR_DEBUG_ASSERT(fn == &Derived::Call::OnClientToServerMessage);
  std::ignore = fn;
  call_spine->client_to_server_messages().receiver.InterceptAndMap(
      [call, call_spine](MessageHandle msg) -> absl::optional<MessageHandle> {
        auto return_md = call->OnClientToServerMessage(*msg);
        if (return_md == nullptr) return std::move(msg);
        return call_spine->Cancel(std::move(return_md));
      });
=======
    FilterCallData<Derived>* call_data, const CallArgs&) {
  DCHECK(fn == &Derived::Call::OnClientToServerMessage);
  return [call_data](MessageHandle msg) -> absl::optional<MessageHandle> {
    auto return_md = call_data->call.OnClientToServerMessage(*msg);
    if (return_md == nullptr) return std::move(msg);
    if (call_data->error_latch.is_set()) return absl::nullopt;
    call_data->error_latch.Set(std::move(return_md));
    return absl::nullopt;
  };
>>>>>>> 42af58b7
}

template <typename Derived>
inline auto InterceptClientToServerMessageHandler(
    ServerMetadataHandle (Derived::Call::*fn)(const Message&, Derived*),
<<<<<<< HEAD
    typename Derived::Call* call, Derived* channel,
    CallSpineInterface* call_spine) {
  GPR_DEBUG_ASSERT(fn == &Derived::Call::OnClientToServerMessage);
  std::ignore = fn;
  call_spine->client_to_server_messages().receiver.InterceptAndMap(
      [call, call_spine,
       channel](MessageHandle msg) -> absl::optional<MessageHandle> {
        auto return_md = call->OnClientToServerMessage(*msg, channel);
        if (return_md == nullptr) return std::move(msg);
        return call_spine->Cancel(std::move(return_md));
      });
=======
    FilterCallData<Derived>* call_data, const CallArgs&) {
  DCHECK(fn == &Derived::Call::OnClientToServerMessage);
  return [call_data](MessageHandle msg) -> absl::optional<MessageHandle> {
    auto return_md =
        call_data->call.OnClientToServerMessage(*msg, call_data->channel);
    if (return_md == nullptr) return std::move(msg);
    if (call_data->error_latch.is_set()) return absl::nullopt;
    call_data->error_latch.Set(std::move(return_md));
    return absl::nullopt;
  };
>>>>>>> 42af58b7
}

template <typename Derived>
inline auto InterceptClientToServerMessageHandler(
    MessageHandle (Derived::Call::*fn)(MessageHandle, Derived*),
<<<<<<< HEAD
    typename Derived::Call* call, Derived* channel,
    CallSpineInterface* call_spine) {
  GPR_DEBUG_ASSERT(fn == &Derived::Call::OnClientToServerMessage);
  std::ignore = fn;
  call_spine->client_to_server_messages().receiver.InterceptAndMap(
      [call, channel](MessageHandle msg) {
        return call->OnClientToServerMessage(std::move(msg), channel);
      });
=======
    FilterCallData<Derived>* call_data, const CallArgs&) {
  DCHECK(fn == &Derived::Call::OnClientToServerMessage);
  return [call_data](MessageHandle msg) -> absl::optional<MessageHandle> {
    return call_data->call.OnClientToServerMessage(std::move(msg),
                                                   call_data->channel);
  };
>>>>>>> 42af58b7
}

template <typename Derived>
inline auto InterceptClientToServerMessageHandler(
    absl::StatusOr<MessageHandle> (Derived::Call::*fn)(MessageHandle, Derived*),
<<<<<<< HEAD
    typename Derived::Call* call, Derived* channel,
    CallSpineInterface* call_spine) {
  GPR_DEBUG_ASSERT(fn == &Derived::Call::OnClientToServerMessage);
  std::ignore = fn;
  call_spine->client_to_server_messages().receiver.InterceptAndMap(
      [call, call_spine,
       channel](MessageHandle msg) -> absl::optional<MessageHandle> {
        auto r = call->OnClientToServerMessage(std::move(msg), channel);
        if (r.ok()) return std::move(*r);
        return call_spine->Cancel(ServerMetadataFromStatus(r.status()));
      });
}

inline void InterceptClientInitialMetadata(const NoInterceptor*, void*, void*,
                                           CallSpineInterface*) {}

template <typename Derived>
inline void InterceptClientInitialMetadata(
    void (Derived::Call::*fn)(ClientMetadata& md), typename Derived::Call* call,
    Derived*, CallSpineInterface* call_spine) {
  GPR_DEBUG_ASSERT(fn == &Derived::Call::OnClientInitialMetadata);
  std::ignore = fn;
  call_spine->client_initial_metadata().receiver.InterceptAndMap(
      [call](ClientMetadataHandle md) {
        call->OnClientInitialMetadata(*md);
        return md;
      });
}

template <typename Derived>
inline void InterceptClientInitialMetadata(
    void (Derived::Call::*fn)(ClientMetadata& md, Derived* channel),
    typename Derived::Call* call, Derived* channel,
    CallSpineInterface* call_spine) {
  GPR_DEBUG_ASSERT(fn == &Derived::Call::OnClientInitialMetadata);
  std::ignore = fn;
  call_spine->client_initial_metadata().receiver.InterceptAndMap(
      [call, channel](ClientMetadataHandle md) {
        call->OnClientInitialMetadata(*md, channel);
        return md;
      });
}

template <typename Derived>
inline void InterceptClientInitialMetadata(
    ServerMetadataHandle (Derived::Call::*fn)(ClientMetadata& md),
    typename Derived::Call* call, Derived*, CallSpineInterface* call_spine) {
  GPR_DEBUG_ASSERT(fn == &Derived::Call::OnClientInitialMetadata);
  std::ignore = fn;
  call_spine->client_initial_metadata().receiver.InterceptAndMap(
      [call_spine,
       call](ClientMetadataHandle md) -> absl::optional<ClientMetadataHandle> {
        auto return_md = call->OnClientInitialMetadata(*md);
        if (return_md == nullptr) return std::move(md);
        return call_spine->Cancel(std::move(return_md));
      });
}

template <typename Derived>
inline void InterceptClientInitialMetadata(
    ServerMetadataHandle (Derived::Call::*fn)(ClientMetadata& md,
                                              Derived* channel),
    typename Derived::Call* call, Derived* channel,
    CallSpineInterface* call_spine) {
  GPR_DEBUG_ASSERT(fn == &Derived::Call::OnClientInitialMetadata);
  std::ignore = fn;
  call_spine->client_initial_metadata().receiver.InterceptAndMap(
      [call_spine, call, channel](
          ClientMetadataHandle md) -> absl::optional<ClientMetadataHandle> {
        auto return_md = call->OnClientInitialMetadata(*md, channel);
        if (return_md == nullptr) return std::move(md);
        return call_spine->Cancel(std::move(return_md));
      });
=======
    FilterCallData<Derived>* call_data, const CallArgs&) {
  DCHECK(fn == &Derived::Call::OnClientToServerMessage);
  return [call_data](MessageHandle msg) -> absl::optional<MessageHandle> {
    auto r = call_data->call.OnClientToServerMessage(std::move(msg),
                                                     call_data->channel);
    if (r.ok()) return std::move(*r);
    if (call_data->error_latch.is_set()) return absl::nullopt;
    call_data->error_latch.Set(ServerMetadataFromStatus(r.status()));
    return absl::nullopt;
  };
}

template <typename Derived, typename HookFunction>
inline void InterceptClientToServerMessage(HookFunction hook,
                                           const NoInterceptor*,
                                           FilterCallData<Derived>* call_data,
                                           const CallArgs& call_args) {
  call_args.client_to_server_messages->InterceptAndMap(
      InterceptClientToServerMessageHandler(hook, call_data, call_args));
>>>>>>> 42af58b7
}

template <typename Derived, typename HookFunction>
inline void InterceptClientToServerMessage(HookFunction hook,
                                           void (Derived::Call::*)(),
                                           FilterCallData<Derived>* call_data,
                                           const CallArgs& call_args) {
  call_args.client_to_server_messages->InterceptAndMapWithHalfClose(
      InterceptClientToServerMessageHandler(hook, call_data, call_args),
      [call_data]() { call_data->call.OnClientToServerHalfClose(); });
}

template <typename Derived>
<<<<<<< HEAD
inline void InterceptClientInitialMetadata(
    absl::Status (Derived::Call::*fn)(ClientMetadata& md, Derived* channel),
    typename Derived::Call* call, Derived* channel,
    CallSpineInterface* call_spine) {
  GPR_DEBUG_ASSERT(fn == &Derived::Call::OnClientInitialMetadata);
  call_spine->client_initial_metadata().receiver.InterceptAndMap(
      [call_spine, call, channel](
          ClientMetadataHandle md) -> absl::optional<ClientMetadataHandle> {
        auto status = call->OnClientInitialMetadata(*md, channel);
        if (status.ok()) return std::move(md);
        return call_spine->Cancel(ServerMetadataFromStatus(status));
      });
}

// Returning a promise that resolves to something that can be cast to
// ServerMetadataHandle also counts
template <typename Promise, typename Derived>
absl::void_t<decltype(StatusCast<ServerMetadataHandle>(
    std::declval<PromiseResult<Promise>>))>
InterceptClientInitialMetadata(Promise (Derived::Call::*promise_factory)(
                                   ClientMetadata& md, Derived* channel),
                               typename Derived::Call* call, Derived* channel,
                               CallSpineInterface* call_spine) {
  GPR_DEBUG_ASSERT(promise_factory == &Derived::Call::OnClientInitialMetadata);
  std::ignore = promise_factory;
  call_spine->client_initial_metadata().receiver.InterceptAndMap(
      [call, call_spine, channel](ClientMetadataHandle md) {
        ClientMetadata& md_ref = *md;
        return Map(call->OnClientInitialMetadata(md_ref, channel),
                   [md = std::move(md),
                    call_spine](PromiseResult<Promise> status) mutable
                   -> absl::optional<ClientMetadataHandle> {
                     if (IsStatusOk(status)) return std::move(md);
                     return call_spine->Cancel(
                         StatusCast<ServerMetadataHandle>(std::move(status)));
                   });
      });
}
=======
inline void InterceptClientToServerMessage(const NoInterceptor*,
                                           const NoInterceptor*,
                                           FilterCallData<Derived>*,
                                           const CallArgs&) {}
>>>>>>> 42af58b7

template <typename CallArgs>
inline void InterceptServerInitialMetadata(const NoInterceptor*, void*,
                                           const CallArgs&) {}

template <typename Derived>
inline void InterceptServerInitialMetadata(
    void (Derived::Call::*fn)(ServerMetadata&),
    FilterCallData<Derived>* call_data, const CallArgs& call_args) {
<<<<<<< HEAD
  GPR_DEBUG_ASSERT(fn == &Derived::Call::OnServerInitialMetadata);
  std::ignore = fn;
=======
  DCHECK(fn == &Derived::Call::OnServerInitialMetadata);
>>>>>>> 42af58b7
  call_args.server_initial_metadata->InterceptAndMap(
      [call_data](ServerMetadataHandle md) {
        call_data->call.OnServerInitialMetadata(*md);
        return md;
      });
}

template <typename Derived>
inline void InterceptServerInitialMetadata(
    absl::Status (Derived::Call::*fn)(ServerMetadata&),
    FilterCallData<Derived>* call_data, const CallArgs& call_args) {
<<<<<<< HEAD
  GPR_DEBUG_ASSERT(fn == &Derived::Call::OnServerInitialMetadata);
  std::ignore = fn;
=======
  DCHECK(fn == &Derived::Call::OnServerInitialMetadata);
>>>>>>> 42af58b7
  call_args.server_initial_metadata->InterceptAndMap(
      [call_data](
          ServerMetadataHandle md) -> absl::optional<ServerMetadataHandle> {
        auto status = call_data->call.OnServerInitialMetadata(*md);
        if (!status.ok() && !call_data->error_latch.is_set()) {
          call_data->error_latch.Set(ServerMetadataFromStatus(status));
          return absl::nullopt;
        }
        return std::move(md);
      });
}

template <typename Derived>
inline void InterceptServerInitialMetadata(
    void (Derived::Call::*fn)(ServerMetadata&, Derived*),
    FilterCallData<Derived>* call_data, const CallArgs& call_args) {
<<<<<<< HEAD
  GPR_DEBUG_ASSERT(fn == &Derived::Call::OnServerInitialMetadata);
  std::ignore = fn;
=======
  DCHECK(fn == &Derived::Call::OnServerInitialMetadata);
>>>>>>> 42af58b7
  call_args.server_initial_metadata->InterceptAndMap(
      [call_data](ServerMetadataHandle md) {
        call_data->call.OnServerInitialMetadata(*md, call_data->channel);
        return md;
      });
}

template <typename Derived>
inline void InterceptServerInitialMetadata(
    absl::Status (Derived::Call::*fn)(ServerMetadata&, Derived*),
    FilterCallData<Derived>* call_data, const CallArgs& call_args) {
<<<<<<< HEAD
  GPR_DEBUG_ASSERT(fn == &Derived::Call::OnServerInitialMetadata);
  std::ignore = fn;
=======
  DCHECK(fn == &Derived::Call::OnServerInitialMetadata);
>>>>>>> 42af58b7
  call_args.server_initial_metadata->InterceptAndMap(
      [call_data](
          ServerMetadataHandle md) -> absl::optional<ServerMetadataHandle> {
        auto status =
            call_data->call.OnServerInitialMetadata(*md, call_data->channel);
        if (!status.ok() && !call_data->error_latch.is_set()) {
          call_data->error_latch.Set(ServerMetadataFromStatus(status));
          return absl::nullopt;
        }
        return std::move(md);
      });
}

<<<<<<< HEAD
inline void InterceptServerInitialMetadata(const NoInterceptor*, void*, void*,
                                           CallSpineInterface*) {}

template <typename Derived>
inline void InterceptServerInitialMetadata(
    void (Derived::Call::*fn)(ServerMetadata&), typename Derived::Call* call,
    Derived*, CallSpineInterface* call_spine) {
  GPR_DEBUG_ASSERT(fn == &Derived::Call::OnServerInitialMetadata);
  std::ignore = fn;
  call_spine->server_initial_metadata().sender.InterceptAndMap(
      [call](ServerMetadataHandle md) {
        call->OnServerInitialMetadata(*md);
        return md;
      });
}

template <typename Derived>
inline void InterceptServerInitialMetadata(
    absl::Status (Derived::Call::*fn)(ServerMetadata&),
    typename Derived::Call* call, Derived*, CallSpineInterface* call_spine) {
  GPR_DEBUG_ASSERT(fn == &Derived::Call::OnServerInitialMetadata);
  std::ignore = fn;
  call_spine->server_initial_metadata().sender.InterceptAndMap(
      [call, call_spine](
          ServerMetadataHandle md) -> absl::optional<ServerMetadataHandle> {
        auto status = call->OnServerInitialMetadata(*md);
        if (status.ok()) return std::move(md);
        return call_spine->Cancel(ServerMetadataFromStatus(status));
      });
}

template <typename Derived>
inline void InterceptServerInitialMetadata(
    void (Derived::Call::*fn)(ServerMetadata&, Derived*),
    typename Derived::Call* call, Derived* channel,
    CallSpineInterface* call_spine) {
  GPR_DEBUG_ASSERT(fn == &Derived::Call::OnServerInitialMetadata);
  std::ignore = fn;
  call_spine->server_initial_metadata().sender.InterceptAndMap(
      [call, channel](ServerMetadataHandle md) {
        call->OnServerInitialMetadata(*md, channel);
        return md;
      });
}

template <typename Derived>
inline void InterceptServerInitialMetadata(
    absl::Status (Derived::Call::*fn)(ServerMetadata&, Derived*),
    typename Derived::Call* call, Derived* channel,
    CallSpineInterface* call_spine) {
  GPR_DEBUG_ASSERT(fn == &Derived::Call::OnServerInitialMetadata);
  std::ignore = fn;
  call_spine->server_initial_metadata().sender.InterceptAndMap(
      [call, call_spine, channel](
          ServerMetadataHandle md) -> absl::optional<ServerMetadataHandle> {
        auto status = call->OnServerInitialMetadata(*md, channel);
        if (status.ok()) return std::move(md);
        return call_spine->Cancel(ServerMetadataFromStatus(status));
=======
inline void InterceptServerToClientMessage(const NoInterceptor*, void*,
                                           const CallArgs&) {}

template <typename Derived>
inline void InterceptServerToClientMessage(
    void (Derived::Call::*fn)(const Message&),
    FilterCallData<Derived>* call_data, const CallArgs& call_args) {
  DCHECK(fn == &Derived::Call::OnServerToClientMessage);
  call_args.server_to_client_messages->InterceptAndMap(
      [call_data](MessageHandle msg) -> absl::optional<MessageHandle> {
        call_data->call.OnServerToClientMessage(*msg);
        return std::move(msg);
>>>>>>> 42af58b7
      });
}

template <typename Derived>
inline void InterceptServerToClientMessage(
    ServerMetadataHandle (Derived::Call::*fn)(const Message&),
    FilterCallData<Derived>* call_data, const CallArgs& call_args) {
<<<<<<< HEAD
  GPR_DEBUG_ASSERT(fn == &Derived::Call::OnServerToClientMessage);
  std::ignore = fn;
=======
  DCHECK(fn == &Derived::Call::OnServerToClientMessage);
>>>>>>> 42af58b7
  call_args.server_to_client_messages->InterceptAndMap(
      [call_data](MessageHandle msg) -> absl::optional<MessageHandle> {
        auto return_md = call_data->call.OnServerToClientMessage(*msg);
        if (return_md == nullptr) return std::move(msg);
        if (call_data->error_latch.is_set()) return absl::nullopt;
        call_data->error_latch.Set(std::move(return_md));
        return absl::nullopt;
      });
}

template <typename Derived>
inline void InterceptServerToClientMessage(
    ServerMetadataHandle (Derived::Call::*fn)(const Message&, Derived*),
    FilterCallData<Derived>* call_data, const CallArgs& call_args) {
<<<<<<< HEAD
  GPR_DEBUG_ASSERT(fn == &Derived::Call::OnServerToClientMessage);
  std::ignore = fn;
=======
  DCHECK(fn == &Derived::Call::OnServerToClientMessage);
>>>>>>> 42af58b7
  call_args.server_to_client_messages->InterceptAndMap(
      [call_data](MessageHandle msg) -> absl::optional<MessageHandle> {
        auto return_md =
            call_data->call.OnServerToClientMessage(*msg, call_data->channel);
        if (return_md == nullptr) return std::move(msg);
        if (call_data->error_latch.is_set()) return absl::nullopt;
        call_data->error_latch.Set(std::move(return_md));
        return absl::nullopt;
      });
}

template <typename Derived>
inline void InterceptServerToClientMessage(
    MessageHandle (Derived::Call::*fn)(MessageHandle, Derived*),
    FilterCallData<Derived>* call_data, const CallArgs& call_args) {
<<<<<<< HEAD
  GPR_DEBUG_ASSERT(fn == &Derived::Call::OnServerToClientMessage);
  std::ignore = fn;
=======
  DCHECK(fn == &Derived::Call::OnServerToClientMessage);
>>>>>>> 42af58b7
  call_args.server_to_client_messages->InterceptAndMap(
      [call_data](MessageHandle msg) -> absl::optional<MessageHandle> {
        return call_data->call.OnServerToClientMessage(std::move(msg),
                                                       call_data->channel);
      });
}

template <typename Derived>
inline void InterceptServerToClientMessage(
    absl::StatusOr<MessageHandle> (Derived::Call::*fn)(MessageHandle, Derived*),
    FilterCallData<Derived>* call_data, const CallArgs& call_args) {
<<<<<<< HEAD
  GPR_DEBUG_ASSERT(fn == &Derived::Call::OnServerToClientMessage);
  std::ignore = fn;
=======
  DCHECK(fn == &Derived::Call::OnServerToClientMessage);
>>>>>>> 42af58b7
  call_args.server_to_client_messages->InterceptAndMap(
      [call_data](MessageHandle msg) -> absl::optional<MessageHandle> {
        auto r = call_data->call.OnServerToClientMessage(std::move(msg),
                                                         call_data->channel);
        if (r.ok()) return std::move(*r);
        if (call_data->error_latch.is_set()) return absl::nullopt;
        call_data->error_latch.Set(ServerMetadataFromStatus(r.status()));
        return absl::nullopt;
      });
}

<<<<<<< HEAD
inline void InterceptServerToClientMessage(const NoInterceptor*, void*, void*,
                                           CallSpineInterface*) {}

template <typename Derived>
inline void InterceptServerToClientMessage(
    ServerMetadataHandle (Derived::Call::*fn)(const Message&),
    typename Derived::Call* call, Derived*, CallSpineInterface* call_spine) {
  GPR_DEBUG_ASSERT(fn == &Derived::Call::OnServerToClientMessage);
  std::ignore = fn;
  call_spine->server_to_client_messages().sender.InterceptAndMap(
      [call, call_spine](MessageHandle msg) -> absl::optional<MessageHandle> {
        auto return_md = call->OnServerToClientMessage(*msg);
        if (return_md == nullptr) return std::move(msg);
        return call_spine->Cancel(std::move(return_md));
      });
}

template <typename Derived>
inline void InterceptServerToClientMessage(
    ServerMetadataHandle (Derived::Call::*fn)(const Message&, Derived*),
    typename Derived::Call* call, Derived* channel,
    CallSpineInterface* call_spine) {
  GPR_DEBUG_ASSERT(fn == &Derived::Call::OnServerToClientMessage);
  std::ignore = fn;
  call_spine->server_to_client_messages().sender.InterceptAndMap(
      [call, call_spine,
       channel](MessageHandle msg) -> absl::optional<MessageHandle> {
        auto return_md = call->OnServerToClientMessage(*msg, channel);
        if (return_md == nullptr) return std::move(msg);
        return call_spine->Cancel(std::move(return_md));
      });
}

template <typename Derived>
inline void InterceptServerToClientMessage(
    MessageHandle (Derived::Call::*fn)(MessageHandle, Derived*),
    typename Derived::Call* call, Derived* channel,
    CallSpineInterface* call_spine) {
  GPR_DEBUG_ASSERT(fn == &Derived::Call::OnServerToClientMessage);
  std::ignore = fn;
  call_spine->server_to_client_messages().sender.InterceptAndMap(
      [call, channel](MessageHandle msg) {
        return call->OnServerToClientMessage(std::move(msg), channel);
      });
}

template <typename Derived>
inline void InterceptServerToClientMessage(
    absl::StatusOr<MessageHandle> (Derived::Call::*fn)(MessageHandle, Derived*),
    typename Derived::Call* call, Derived* channel,
    CallSpineInterface* call_spine) {
  GPR_DEBUG_ASSERT(fn == &Derived::Call::OnServerToClientMessage);
  std::ignore = fn;
  call_spine->server_to_client_messages().sender.InterceptAndMap(
      [call, call_spine,
       channel](MessageHandle msg) -> absl::optional<MessageHandle> {
        auto r = call->OnServerToClientMessage(std::move(msg), channel);
        if (r.ok()) return std::move(*r);
        return call_spine->Cancel(ServerMetadataFromStatus(r.status()));
      });
}

inline void InterceptServerTrailingMetadata(const NoInterceptor*, void*, void*,
                                            CallSpineInterface*) {}

template <typename Derived>
inline void InterceptServerTrailingMetadata(
    void (Derived::Call::*fn)(ServerMetadata&), typename Derived::Call* call,
    Derived*, CallSpineInterface* call_spine) {
  GPR_DEBUG_ASSERT(fn == &Derived::Call::OnServerTrailingMetadata);
  std::ignore = fn;
  call_spine->server_trailing_metadata().sender.InterceptAndMap(
      [call](ServerMetadataHandle md) {
        call->OnServerTrailingMetadata(*md);
        return md;
      });
}

template <typename Derived>
inline void InterceptServerTrailingMetadata(
    absl::Status (Derived::Call::*fn)(ServerMetadata&),
    typename Derived::Call* call, Derived*, CallSpineInterface* call_spine) {
  GPR_DEBUG_ASSERT(fn == &Derived::Call::OnServerTrailingMetadata);
  std::ignore = fn;
  call_spine->server_trailing_metadata().sender.InterceptAndMap(
      [call](ServerMetadataHandle md) -> absl::optional<ServerMetadataHandle> {
        auto status = call->OnServerTrailingMetadata(*md);
        if (status.ok()) return std::move(md);
        return ServerMetadataFromStatus(status);
      });
}

inline void InterceptFinalize(const NoInterceptor*, void*) {}

template <class Call>
inline void InterceptFinalize(void (Call::*fn)(const grpc_call_final_info*),
                              Call* call) {
  GPR_DEBUG_ASSERT(fn == &Call::OnFinalize);
  std::ignore = fn;
=======
inline void InterceptFinalize(const NoInterceptor*, void*, void*) {}

template <class Call>
inline void InterceptFinalize(void (Call::*fn)(const grpc_call_final_info*),
                              void*, Call* call) {
  DCHECK(fn == &Call::OnFinalize);
>>>>>>> 42af58b7
  GetContext<CallFinalization>()->Add(
      [call](const grpc_call_final_info* final_info) {
        call->OnFinalize(final_info);
      });
}

template <class Derived>
inline void InterceptFinalize(
    void (Derived::Call::*fn)(const grpc_call_final_info*, Derived*),
    Derived* channel, typename Derived::Call* call) {
  DCHECK(fn == &Derived::Call::OnFinalize);
  GetContext<CallFinalization>()->Add(
      [call, channel](const grpc_call_final_info* final_info) {
        call->OnFinalize(final_info, channel);
      });
}

template <typename Derived>
absl::enable_if_t<std::is_empty<FilterCallData<Derived>>::value,
                  FilterCallData<Derived>*>
MakeFilterCall(Derived*) {
  static FilterCallData<Derived> call{nullptr};
  return &call;
}

template <typename Derived>
absl::enable_if_t<!std::is_empty<FilterCallData<Derived>>::value,
                  FilterCallData<Derived>*>
MakeFilterCall(Derived* derived) {
  return GetContext<Arena>()->ManagedNew<FilterCallData<Derived>>(derived);
}

}  // namespace promise_filter_detail

// Base class for promise-based channel filters.
// Eventually this machinery will move elsewhere (the interception logic will
// move directly into the channel stack, and so filters will just directly
// derive from `ChannelFilter`)
//
// Implements new-style call filters, and polyfills them into the previous
// scheme.
//
// Call filters:
// Derived types should declare a class `Call` with the following members:
// - OnClientInitialMetadata  - $VALUE_TYPE = ClientMetadata
// - OnServerInitialMetadata  - $VALUE_TYPE = ServerMetadata
// - OnServerToClientMessage  - $VALUE_TYPE = Message
// - OnClientToServerMessage  - $VALUE_TYPE = Message
// - OnServerTrailingMetadata - $VALUE_TYPE = ServerMetadata
// - OnFinalize               - special, see below
// These members define an interception point for a particular event in
// the call lifecycle.
// The type of these members matters, and is selectable by the class
// author. For $INTERCEPTOR_NAME in the above list:
// - static const NoInterceptor $INTERCEPTOR_NAME:
//   defines that this filter does not intercept this event.
//   there is zero runtime cost added to handling that event by this filter.
// - void $INTERCEPTOR_NAME($VALUE_TYPE&):
//   the filter intercepts this event, and can modify the value.
//   it never fails.
// - absl::Status $INTERCEPTOR_NAME($VALUE_TYPE&):
//   the filter intercepts this event, and can modify the value.
//   it can fail, in which case the call will be aborted.
// - ServerMetadataHandle $INTERCEPTOR_NAME($VALUE_TYPE&)
//   the filter intercepts this event, and can modify the value.
//   the filter can return nullptr for success, or a metadata handle for
//   failure (in which case the call will be aborted).
//   useful for cases where the exact metadata returned needs to be customized.
// - void $INTERCEPTOR_NAME($VALUE_TYPE&, Derived*):
//   the filter intercepts this event, and can modify the value.
//   it can access the channel via the second argument.
//   it never fails.
// - absl::Status $INTERCEPTOR_NAME($VALUE_TYPE&, Derived*):
//   the filter intercepts this event, and can modify the value.
//   it can access the channel via the second argument.
//   it can fail, in which case the call will be aborted.
// - ServerMetadataHandle $INTERCEPTOR_NAME($VALUE_TYPE&, Derived*)
//   the filter intercepts this event, and can modify the value.
//   it can access the channel via the second argument.
//   the filter can return nullptr for success, or a metadata handle for
//   failure (in which case the call will be aborted).
//   useful for cases where the exact metadata returned needs to be customized.
// It's also acceptable to return a promise that resolves to the
// relevant return type listed above.
// Finally, OnFinalize can be added to intecept call finalization.
// It must have one of the signatures:
// - static const NoInterceptor OnFinalize:
//   the filter does not intercept call finalization.
// - void OnFinalize(const grpc_call_final_info*):
//   the filter intercepts call finalization.
class ImplementChannelFilterTag {};
template <typename Derived>
class ImplementChannelFilter : public ChannelFilter,
                               public ImplementChannelFilterTag {
 public:
  // Polyfill for the original promise scheme.
  // Allows writing v3 filters that work with v2 stacks.
  // (and consequently also v1 stacks since we can polyfill back to that too).
  ArenaPromise<ServerMetadataHandle> MakeCallPromise(
      CallArgs call_args, NextPromiseFactory next_promise_factory) final {
    auto* call = promise_filter_detail::MakeFilterCall<Derived>(
        static_cast<Derived*>(this));
    promise_filter_detail::InterceptClientToServerMessage(
        &Derived::Call::OnClientToServerMessage,
        &Derived::Call::OnClientToServerHalfClose, call, call_args);
    promise_filter_detail::InterceptServerInitialMetadata(
        &Derived::Call::OnServerInitialMetadata, call, call_args);
    promise_filter_detail::InterceptServerToClientMessage(
        &Derived::Call::OnServerToClientMessage, call, call_args);
    promise_filter_detail::InterceptFinalize(
        &Derived::Call::OnFinalize, static_cast<Derived*>(this),
        static_cast<typename Derived::Call*>(&call->call));
    return promise_filter_detail::MapResult(
        &Derived::Call::OnServerTrailingMetadata,
        promise_filter_detail::RaceAsyncCompletion<
            promise_filter_detail::CallHasAsyncErrorInterceptor<Derived>()>::
            Run(promise_filter_detail::RunCall(
                    &Derived::Call::OnClientInitialMetadata,
                    std::move(call_args), std::move(next_promise_factory),
                    call),
                &call->error_latch),
        call);
  }
};

// Designator for whether a filter is client side or server side.
// Please don't use this outside calls to MakePromiseBasedFilter - it's
// intended to be deleted once the promise conversion is complete.
enum class FilterEndpoint {
  kClient,
  kServer,
};

// Flags for MakePromiseBasedFilter.
static constexpr uint8_t kFilterExaminesServerInitialMetadata = 1;
static constexpr uint8_t kFilterIsLast = 2;
static constexpr uint8_t kFilterExaminesOutboundMessages = 4;
static constexpr uint8_t kFilterExaminesInboundMessages = 8;
static constexpr uint8_t kFilterExaminesCallContext = 16;

namespace promise_filter_detail {

// Proxy channel filter for initialization failure, since we must leave a
// valid filter in place.
class InvalidChannelFilter : public ChannelFilter {
 public:
  ArenaPromise<ServerMetadataHandle> MakeCallPromise(
      CallArgs, NextPromiseFactory) override {
    abort();
  }
};

// Call data shared between all implementations of promise-based filters.
class BaseCallData : public Activity, private Wakeable {
 protected:
  // Hook to allow interception of messages on the send/receive path by
  // PipeSender and PipeReceiver, as appropriate according to whether we're
  // client or server.
  class Interceptor {
   public:
    virtual PipeSender<MessageHandle>* Push() = 0;
    virtual PipeReceiver<MessageHandle>* Pull() = 0;
    virtual PipeReceiver<MessageHandle>* original_receiver() = 0;
    virtual PipeSender<MessageHandle>* original_sender() = 0;
    virtual void GotPipe(PipeSender<MessageHandle>*) = 0;
    virtual void GotPipe(PipeReceiver<MessageHandle>*) = 0;
    virtual ~Interceptor() = default;
  };

  BaseCallData(grpc_call_element* elem, const grpc_call_element_args* args,
               uint8_t flags,
               absl::FunctionRef<Interceptor*()> make_send_interceptor,
               absl::FunctionRef<Interceptor*()> make_recv_interceptor);

 public:
  ~BaseCallData() override;

  void set_pollent(grpc_polling_entity* pollent) {
    CHECK(nullptr == pollent_.exchange(pollent, std::memory_order_release));
  }

  // Activity implementation (partial).
  void Orphan() final;
  Waker MakeNonOwningWaker() final;
  Waker MakeOwningWaker() final;

  std::string ActivityDebugTag(WakeupMask) const override { return DebugTag(); }

  void Finalize(const grpc_call_final_info* final_info) {
    ScopedContext ctx(this);
    finalization_.Run(final_info);
  }

  virtual void StartBatch(grpc_transport_stream_op_batch* batch) = 0;

  Call* call() { return arena_->GetContext<Call>(); }

 protected:
  class ScopedContext : public promise_detail::Context<Arena>,
                        public promise_detail::Context<grpc_polling_entity>,
                        public promise_detail::Context<CallFinalization>,
                        public promise_detail::Context<
                            grpc_event_engine::experimental::EventEngine> {
   public:
    explicit ScopedContext(BaseCallData* call_data)
        : promise_detail::Context<Arena>(call_data->arena_),
          promise_detail::Context<grpc_polling_entity>(
              call_data->pollent_.load(std::memory_order_acquire)),
          promise_detail::Context<CallFinalization>(&call_data->finalization_) {
    }
  };

  class Flusher : public latent_see::InnerScope {
   public:
    explicit Flusher(BaseCallData* call,
                     latent_see::Metadata* desc = GRPC_LATENT_SEE_METADATA(
                         "PromiseBasedFilter::Flusher"));
    // Calls closures, schedules batches, relinquishes call combiner.
    ~Flusher();

    void Resume(grpc_transport_stream_op_batch* batch) {
      CHECK(!call_->is_last());
      if (batch->HasOp()) {
        release_.push_back(batch);
      } else if (batch->on_complete != nullptr) {
        Complete(batch);
      }
    }

    void Cancel(grpc_transport_stream_op_batch* batch,
                grpc_error_handle error) {
      grpc_transport_stream_op_batch_queue_finish_with_failure(batch, error,
                                                               &call_closures_);
    }

    void Complete(grpc_transport_stream_op_batch* batch) {
      call_closures_.Add(batch->on_complete, absl::OkStatus(),
                         "Flusher::Complete");
    }

    void AddClosure(grpc_closure* closure, grpc_error_handle error,
                    const char* reason) {
      call_closures_.Add(closure, error, reason);
    }

    BaseCallData* call() const { return call_; }

   private:
    absl::InlinedVector<grpc_transport_stream_op_batch*, 1> release_;
    CallCombinerClosureList call_closures_;
    BaseCallData* const call_;
  };

  // Smart pointer like wrapper around a batch.
  // Creation makes a ref count of one capture.
  // Copying increments.
  // Must be moved from or resumed or cancelled before destruction.
  class CapturedBatch final {
   public:
    CapturedBatch();
    explicit CapturedBatch(grpc_transport_stream_op_batch* batch);
    ~CapturedBatch();
    CapturedBatch(const CapturedBatch&);
    CapturedBatch& operator=(const CapturedBatch&);
    CapturedBatch(CapturedBatch&&) noexcept;
    CapturedBatch& operator=(CapturedBatch&&) noexcept;

    grpc_transport_stream_op_batch* operator->() { return batch_; }
    bool is_captured() const { return batch_ != nullptr; }

    // Resume processing this batch (releases one ref, passes it down the
    // stack)
    void ResumeWith(Flusher* releaser);
    // Cancel this batch immediately (releases all refs)
    void CancelWith(grpc_error_handle error, Flusher* releaser);
    // Complete this batch (pass it up) assuming refs drop to zero
    void CompleteWith(Flusher* releaser);

    void Swap(CapturedBatch* other) { std::swap(batch_, other->batch_); }

   private:
    grpc_transport_stream_op_batch* batch_;
  };

  static Arena::PoolPtr<grpc_metadata_batch> WrapMetadata(
      grpc_metadata_batch* p) {
    return Arena::PoolPtr<grpc_metadata_batch>(p,
                                               Arena::PooledDeleter(nullptr));
  }

  class ReceiveInterceptor final : public Interceptor {
   public:
    explicit ReceiveInterceptor(Arena* arena) : pipe_{arena} {}

    PipeReceiver<MessageHandle>* original_receiver() override {
      return &pipe_.receiver;
    }
    PipeSender<MessageHandle>* original_sender() override { abort(); }

    void GotPipe(PipeReceiver<MessageHandle>* receiver) override {
      CHECK_EQ(receiver_, nullptr);
      receiver_ = receiver;
    }

    void GotPipe(PipeSender<MessageHandle>*) override { abort(); }

    PipeSender<MessageHandle>* Push() override { return &pipe_.sender; }
    PipeReceiver<MessageHandle>* Pull() override {
      CHECK_NE(receiver_, nullptr);
      return receiver_;
    }

   private:
    Pipe<MessageHandle> pipe_;
    PipeReceiver<MessageHandle>* receiver_ = nullptr;
  };

  class SendInterceptor final : public Interceptor {
   public:
    explicit SendInterceptor(Arena* arena) : pipe_{arena} {}

    PipeReceiver<MessageHandle>* original_receiver() override { abort(); }
    PipeSender<MessageHandle>* original_sender() override {
      return &pipe_.sender;
    }

    void GotPipe(PipeReceiver<MessageHandle>*) override { abort(); }

    void GotPipe(PipeSender<MessageHandle>* sender) override {
      CHECK_EQ(sender_, nullptr);
      sender_ = sender;
    }

    PipeSender<MessageHandle>* Push() override {
      CHECK_NE(sender_, nullptr);
      return sender_;
    }
    PipeReceiver<MessageHandle>* Pull() override { return &pipe_.receiver; }

   private:
    Pipe<MessageHandle> pipe_;
    PipeSender<MessageHandle>* sender_ = nullptr;
  };

  // State machine for sending messages: handles intercepting send_message ops
  // and forwarding them through pipes to the promise, then getting the result
  // down the stack.
  // Split into its own class so that we don't spend the memory instantiating
  // these members for filters that don't need to intercept sent messages.
  class SendMessage {
   public:
    SendMessage(BaseCallData* base, Interceptor* interceptor)
        : base_(base), interceptor_(interceptor) {}
    ~SendMessage() { interceptor_->~Interceptor(); }

    Interceptor* interceptor() { return interceptor_; }

    // Start a send_message op.
    void StartOp(CapturedBatch batch);
    // Publish the outbound pipe to the filter.
    // This happens when the promise requests to call the next filter: until
    // this occurs messages can't be sent as we don't know the pipe that the
    // promise expects to send on.
    template <typename T>
    void GotPipe(T* pipe);
    // Called from client/server polling to do the send message part of the
    // work.
    void WakeInsideCombiner(Flusher* flusher, bool allow_push_to_pipe);
    // Call is completed, we have trailing metadata. Close things out.
    void Done(const ServerMetadata& metadata, Flusher* flusher);
    // Return true if we have a batch captured (for debug logs)
    bool HaveCapturedBatch() const { return batch_.is_captured(); }
    // Return true if we're not actively sending a message.
    bool IsIdle() const;
    // Return true if we've released the message for forwarding down the stack.
    bool IsForwarded() const { return state_ == State::kForwardedBatch; }

   private:
    enum class State : uint8_t {
      // Starting state: no batch started, no outgoing pipe configured.
      kInitial,
      // We have an outgoing pipe, but no batch started.
      // (this is the steady state).
      kIdle,
      // We have a batch started, but no outgoing pipe configured.
      // Stall until we have one.
      kGotBatchNoPipe,
      // We have a batch, and an outgoing pipe. On the next poll we'll push the
      // message into the pipe to the promise.
      kGotBatch,
      // We've pushed a message into the promise, and we're now waiting for it
      // to pop out the other end so we can forward it down the stack.
      kPushedToPipe,
      // We've forwarded a message down the stack, and now we're waiting for
      // completion.
      kForwardedBatch,
      // We've got the completion callback, we'll close things out during poll
      // and then forward completion callbacks up and transition back to idle.
      kBatchCompleted,
      // We're almost done, but need to poll first.
      kCancelledButNotYetPolled,
      // We're done.
      kCancelled,
      // We're done, but we haven't gotten a status yet
      kCancelledButNoStatus,
    };
    static const char* StateString(State);

    void OnComplete(absl::Status status);

    BaseCallData* const base_;
    State state_ = State::kInitial;
    Interceptor* const interceptor_;
    absl::optional<PipeSender<MessageHandle>::PushType> push_;
    absl::optional<PipeReceiverNextType<MessageHandle>> next_;
    CapturedBatch batch_;
    grpc_closure* intercepted_on_complete_;
    grpc_closure on_complete_ =
        MakeMemberClosure<SendMessage, &SendMessage::OnComplete>(this);
    absl::Status completed_status_;
  };

  // State machine for receiving messages: handles intercepting recv_message
  // ops, forwarding them down the stack, and then publishing the result via
  // pipes to the promise (and ultimately calling the right callbacks for the
  // batch when our promise has completed processing of them).
  // Split into its own class so that we don't spend the memory instantiating
  // these members for filters that don't need to intercept sent messages.
  class ReceiveMessage {
   public:
    ReceiveMessage(BaseCallData* base, Interceptor* interceptor)
        : base_(base), interceptor_(interceptor) {}
    ~ReceiveMessage() { interceptor_->~Interceptor(); }

    Interceptor* interceptor() { return interceptor_; }

    // Start a recv_message op.
    void StartOp(CapturedBatch& batch);
    // Publish the inbound pipe to the filter.
    // This happens when the promise requests to call the next filter: until
    // this occurs messages can't be received as we don't know the pipe that the
    // promise expects to forward them with.
    template <typename T>
    void GotPipe(T* pipe);
    // Called from client/server polling to do the receive message part of the
    // work.
    void WakeInsideCombiner(Flusher* flusher, bool allow_push_to_pipe);
    // Call is completed, we have trailing metadata. Close things out.
    void Done(const ServerMetadata& metadata, Flusher* flusher);

   private:
    enum class State : uint8_t {
      // Starting state: no batch started, no incoming pipe configured.
      kInitial,
      // We have an incoming pipe, but no batch started.
      // (this is the steady state).
      kIdle,
      // We received a batch and forwarded it on, but have not got an incoming
      // pipe configured.
      kForwardedBatchNoPipe,
      // We received a batch and forwarded it on.
      kForwardedBatch,
      // We got the completion for the recv_message, but we don't yet have a
      // pipe configured. Stall until this changes.
      kBatchCompletedNoPipe,
      // We got the completion for the recv_message, and we have a pipe
      // configured: next poll will push the message into the pipe for the
      // filter to process.
      kBatchCompleted,
      // We've pushed a message into the promise, and we're now waiting for it
      // to pop out the other end so we can forward it up the stack.
      kPushedToPipe,
      // We've got a message out of the pipe, now we need to wait for processing
      // to completely quiesce in the promise prior to forwarding the completion
      // up the stack.
      kPulledFromPipe,
      // We're done.
      kCancelled,
      // Call got terminated whilst we were idle: we need to close the sender
      // pipe next poll.
      kCancelledWhilstIdle,
      // Call got terminated whilst we had forwarded a recv_message down the
      // stack: we need to keep track of that until we get the completion so
      // that we do the right thing in OnComplete.
      kCancelledWhilstForwarding,
      // The same, but before we got the pipe
      kCancelledWhilstForwardingNoPipe,
      // Call got terminated whilst we had a recv_message batch completed, and
      // we've now received the completion.
      // On the next poll we'll close things out and forward on completions,
      // then transition to cancelled.
      kBatchCompletedButCancelled,
      // The same, but before we got the pipe
      kBatchCompletedButCancelledNoPipe,
      // Completed successfully while we're processing a recv message - see
      // kPushedToPipe.
      kCompletedWhilePushedToPipe,
      // Completed successfully while we're processing a recv message - see
      // kPulledFromPipe.
      kCompletedWhilePulledFromPipe,
      // Completed successfully while we were waiting to process
      // kBatchCompleted.
      kCompletedWhileBatchCompleted,
    };
    static const char* StateString(State);

    void OnComplete(absl::Status status);

    BaseCallData* const base_;
    Interceptor* const interceptor_;
    State state_ = State::kInitial;
    uint32_t scratch_flags_;
    absl::optional<SliceBuffer>* intercepted_slice_buffer_;
    uint32_t* intercepted_flags_;
    absl::optional<PipeSender<MessageHandle>::PushType> push_;
    absl::optional<PipeReceiverNextType<MessageHandle>> next_;
    absl::Status completed_status_;
    grpc_closure* intercepted_on_complete_;
    grpc_closure on_complete_ =
        MakeMemberClosure<ReceiveMessage, &ReceiveMessage::OnComplete>(this);
  };

  Arena* arena() { return arena_; }
  grpc_call_element* elem() const { return elem_; }
  CallCombiner* call_combiner() const { return call_combiner_; }
  Timestamp deadline() const { return deadline_; }
  grpc_call_stack* call_stack() const { return call_stack_; }
  Pipe<ServerMetadataHandle>* server_initial_metadata_pipe() const {
    return server_initial_metadata_pipe_;
  }
  SendMessage* send_message() const { return send_message_; }
  ReceiveMessage* receive_message() const { return receive_message_; }

  bool is_last() const {
    return grpc_call_stack_element(call_stack_, call_stack_->count - 1) ==
           elem_;
  }

  virtual void WakeInsideCombiner(Flusher* flusher) = 0;

  virtual absl::string_view ClientOrServerString() const = 0;
  std::string LogTag() const;

 private:
  // Wakeable implementation.
  void Wakeup(WakeupMask) final;
  void WakeupAsync(WakeupMask) final { Crash("not implemented"); }
  void Drop(WakeupMask) final;

  virtual void OnWakeup() = 0;

  grpc_call_stack* const call_stack_;
  grpc_call_element* const elem_;
  Arena* const arena_;
  CallCombiner* const call_combiner_;
  const Timestamp deadline_;
  CallFinalization finalization_;
  std::atomic<grpc_polling_entity*> pollent_{nullptr};
  Pipe<ServerMetadataHandle>* const server_initial_metadata_pipe_;
  SendMessage* const send_message_;
  ReceiveMessage* const receive_message_;
};

class ClientCallData : public BaseCallData {
 public:
  ClientCallData(grpc_call_element* elem, const grpc_call_element_args* args,
                 uint8_t flags);
  ~ClientCallData() override;

  // Activity implementation.
  void ForceImmediateRepoll(WakeupMask) final;
  // Handle one grpc_transport_stream_op_batch
  void StartBatch(grpc_transport_stream_op_batch* batch) override;

  std::string DebugTag() const override;

 private:
  // At what stage is our handling of send initial metadata?
  enum class SendInitialState {
    // Start state: no op seen
    kInitial,
    // We've seen the op, and started the promise in response to it, but have
    // not yet sent the op to the next filter.
    kQueued,
    // We've sent the op to the next filter.
    kForwarded,
    // We were cancelled.
    kCancelled
  };
  // At what stage is our handling of recv trailing metadata?
  enum class RecvTrailingState {
    // Start state: no op seen
    kInitial,
    // We saw the op, and since it was bundled with send initial metadata, we
    // queued it until the send initial metadata can be sent to the next
    // filter.
    kQueued,
    // We've forwarded the op to the next filter.
    kForwarded,
    // The op has completed from below, but we haven't yet forwarded it up
    // (the promise gets to interject and mutate it).
    kComplete,
    // We've called the recv_metadata_ready callback from the original
    // recv_trailing_metadata op that was presented to us.
    kResponded,
    // We've been cancelled and handled that locally.
    // (i.e. whilst the recv_trailing_metadata op is queued in this filter).
    kCancelled
  };

  static const char* StateString(SendInitialState);
  static const char* StateString(RecvTrailingState);
  std::string DebugString() const;

  struct RecvInitialMetadata;
  class PollContext;

  // Handle cancellation.
  void Cancel(grpc_error_handle error, Flusher* flusher);
  // Begin running the promise - which will ultimately take some initial
  // metadata and return some trailing metadata.
  void StartPromise(Flusher* flusher);
  // Interject our callback into the op batch for recv trailing metadata
  // ready. Stash a pointer to the trailing metadata that will be filled in,
  // so we can manipulate it later.
  void HookRecvTrailingMetadata(CapturedBatch batch);
  // Construct a promise that will "call" the next filter.
  // Effectively:
  //   - put the modified initial metadata into the batch to be sent down.
  //   - return a wrapper around PollTrailingMetadata as the promise.
  ArenaPromise<ServerMetadataHandle> MakeNextPromise(CallArgs call_args);
  // Wrapper to make it look like we're calling the next filter as a promise.
  // First poll: send the send_initial_metadata op down the stack.
  // All polls: await receiving the trailing metadata, then return it to the
  // application.
  Poll<ServerMetadataHandle> PollTrailingMetadata();
  static void RecvTrailingMetadataReadyCallback(void* arg,
                                                grpc_error_handle error);
  void RecvTrailingMetadataReady(grpc_error_handle error);
  void RecvInitialMetadataReady(grpc_error_handle error);
  // Given an error, fill in ServerMetadataHandle to represent that error.
  void SetStatusFromError(grpc_metadata_batch* metadata,
                          grpc_error_handle error);
  // Wakeup and poll the promise if appropriate.
  void WakeInsideCombiner(Flusher* flusher) override;
  void OnWakeup() override;

  absl::string_view ClientOrServerString() const override { return "CLI"; }

  // Contained promise
  ArenaPromise<ServerMetadataHandle> promise_;
  // Queued batch containing at least a send_initial_metadata op.
  CapturedBatch send_initial_metadata_batch_;
  // Pointer to where trailing metadata will be stored.
  grpc_metadata_batch* recv_trailing_metadata_ = nullptr;
  // Trailing metadata as returned by the promise, if we hadn't received
  // trailing metadata from below yet (so we can substitute it in).
  ServerMetadataHandle cancelling_metadata_;
  // State tracking recv initial metadata for filters that care about it.
  RecvInitialMetadata* recv_initial_metadata_ = nullptr;
  // Closure to call when we're done with the trailing metadata.
  grpc_closure* original_recv_trailing_metadata_ready_ = nullptr;
  // Our closure pointing to RecvTrailingMetadataReadyCallback.
  grpc_closure recv_trailing_metadata_ready_;
  // Error received during cancellation.
  grpc_error_handle cancelled_error_;
  // State of the send_initial_metadata op.
  SendInitialState send_initial_state_ = SendInitialState::kInitial;
  // State of the recv_trailing_metadata op.
  RecvTrailingState recv_trailing_state_ = RecvTrailingState::kInitial;
  // Polling related data. Non-null if we're actively polling
  PollContext* poll_ctx_ = nullptr;
  // Initial metadata outstanding token
  ClientInitialMetadataOutstandingToken initial_metadata_outstanding_token_;
};

class ServerCallData : public BaseCallData {
 public:
  ServerCallData(grpc_call_element* elem, const grpc_call_element_args* args,
                 uint8_t flags);
  ~ServerCallData() override;

  // Activity implementation.
  void ForceImmediateRepoll(WakeupMask) final;
  // Handle one grpc_transport_stream_op_batch
  void StartBatch(grpc_transport_stream_op_batch* batch) override;

  std::string DebugTag() const override;

 protected:
  absl::string_view ClientOrServerString() const override { return "SVR"; }

 private:
  // At what stage is our handling of recv initial metadata?
  enum class RecvInitialState {
    // Start state: no op seen
    kInitial,
    // Op seen, and forwarded to the next filter.
    // Now waiting for the callback.
    kForwarded,
    // The op has completed from below, but we haven't yet forwarded it up
    // (the promise gets to interject and mutate it).
    kComplete,
    // We've sent the response to the next filter up.
    kResponded,
  };
  // At what stage is our handling of send trailing metadata?
  enum class SendTrailingState {
    // Start state: no op seen
    kInitial,
    // We saw the op, but it was with a send message op (or one was in progress)
    // - so we'll wait for that to complete before processing the trailing
    // metadata.
    kQueuedBehindSendMessage,
    // We saw the op, and are waiting for the promise to complete
    // to forward it. First however we need to close sends.
    kQueuedButHaventClosedSends,
    // We saw the op, and are waiting for the promise to complete
    // to forward it.
    kQueued,
    // We've forwarded the op to the next filter.
    kForwarded,
    // We were cancelled.
    kCancelled
  };

  static const char* StateString(RecvInitialState state);
  static const char* StateString(SendTrailingState state);
  std::string DebugString() const;

  class PollContext;
  struct SendInitialMetadata;

  // Shut things down when the call completes.
  void Completed(grpc_error_handle error, bool tarpit_cancellation,
                 Flusher* flusher);
  // Construct a promise that will "call" the next filter.
  // Effectively:
  //   - put the modified initial metadata into the batch being sent up.
  //   - return a wrapper around PollTrailingMetadata as the promise.
  ArenaPromise<ServerMetadataHandle> MakeNextPromise(CallArgs call_args);
  // Wrapper to make it look like we're calling the next filter as a promise.
  // All polls: await sending the trailing metadata, then forward it down the
  // stack.
  Poll<ServerMetadataHandle> PollTrailingMetadata();
  static void RecvInitialMetadataReadyCallback(void* arg,
                                               grpc_error_handle error);
  void RecvInitialMetadataReady(grpc_error_handle error);
  static void RecvTrailingMetadataReadyCallback(void* arg,
                                                grpc_error_handle error);
  void RecvTrailingMetadataReady(grpc_error_handle error);
  // Wakeup and poll the promise if appropriate.
  void WakeInsideCombiner(Flusher* flusher) override;
  void OnWakeup() override;

  // Contained promise
  ArenaPromise<ServerMetadataHandle> promise_;
  // Pointer to where initial metadata will be stored.
  grpc_metadata_batch* recv_initial_metadata_ = nullptr;
  // Pointer to where trailing metadata will be stored.
  grpc_metadata_batch* recv_trailing_metadata_ = nullptr;
  // State for sending initial metadata.
  SendInitialMetadata* send_initial_metadata_ = nullptr;
  // Closure to call when we're done with the initial metadata.
  grpc_closure* original_recv_initial_metadata_ready_ = nullptr;
  // Our closure pointing to RecvInitialMetadataReadyCallback.
  grpc_closure recv_initial_metadata_ready_;
  // Closure to call when we're done with the trailing metadata.
  grpc_closure* original_recv_trailing_metadata_ready_ = nullptr;
  // Our closure pointing to RecvTrailingMetadataReadyCallback.
  grpc_closure recv_trailing_metadata_ready_;
  // Error received during cancellation.
  grpc_error_handle cancelled_error_;
  // Trailing metadata batch
  CapturedBatch send_trailing_metadata_batch_;
  // State of the send_initial_metadata op.
  RecvInitialState recv_initial_state_ = RecvInitialState::kInitial;
  // State of the recv_trailing_metadata op.
  SendTrailingState send_trailing_state_ = SendTrailingState::kInitial;
  // Current poll context (or nullptr if not polling).
  PollContext* poll_ctx_ = nullptr;
  // Whether to forward the recv_initial_metadata op at the end of promise
  // wakeup.
  bool forward_recv_initial_metadata_callback_ = false;
};

// Specific call data per channel filter.
// Note that we further specialize for clients and servers since their
// implementations are very different.
template <FilterEndpoint endpoint>
class CallData;

// Client implementation of call data.
template <>
class CallData<FilterEndpoint::kClient> : public ClientCallData {
 public:
  using ClientCallData::ClientCallData;
};

// Server implementation of call data.
template <>
class CallData<FilterEndpoint::kServer> : public ServerCallData {
 public:
  using ServerCallData::ServerCallData;
};

struct BaseCallDataMethods {
  static void SetPollsetOrPollsetSet(grpc_call_element* elem,
                                     grpc_polling_entity* pollent) {
    static_cast<BaseCallData*>(elem->call_data)->set_pollent(pollent);
  }

  static void DestructCallData(grpc_call_element* elem,
                               const grpc_call_final_info* final_info) {
    auto* cd = static_cast<BaseCallData*>(elem->call_data);
    cd->Finalize(final_info);
    cd->~BaseCallData();
  }

  static void StartTransportStreamOpBatch(
      grpc_call_element* elem, grpc_transport_stream_op_batch* batch) {
    static_cast<BaseCallData*>(elem->call_data)->StartBatch(batch);
  }
};

// The type of object returned by a filter's Create method.
template <typename T>
using CreatedType = typename decltype(T::Create(ChannelArgs(), {}))::value_type;

template <typename GrpcChannelOrCallElement>
inline ChannelFilter* ChannelFilterFromElem(GrpcChannelOrCallElement* elem) {
  return *static_cast<ChannelFilter**>(elem->channel_data);
}

template <typename CallData, uint8_t kFlags>
struct CallDataFilterWithFlagsMethods {
  static absl::Status InitCallElem(grpc_call_element* elem,
                                   const grpc_call_element_args* args) {
    new (elem->call_data) CallData(elem, args, kFlags);
    return absl::OkStatus();
  }

  static void DestroyCallElem(grpc_call_element* elem,
                              const grpc_call_final_info* final_info,
                              grpc_closure* then_schedule_closure) {
    BaseCallDataMethods::DestructCallData(elem, final_info);
    if ((kFlags & kFilterIsLast) != 0) {
      ExecCtx::Run(DEBUG_LOCATION, then_schedule_closure, absl::OkStatus());
    } else {
      CHECK_EQ(then_schedule_closure, nullptr);
    }
  }
};

struct ChannelFilterMethods {
  static ArenaPromise<ServerMetadataHandle> MakeCallPromise(
      grpc_channel_element* elem, CallArgs call_args,
      NextPromiseFactory next_promise_factory) {
    return ChannelFilterFromElem(elem)->MakeCallPromise(
        std::move(call_args), std::move(next_promise_factory));
  }

  static void StartTransportOp(grpc_channel_element* elem,
                               grpc_transport_op* op) {
    if (!ChannelFilterFromElem(elem)->StartTransportOp(op)) {
      grpc_channel_next_op(elem, op);
    }
  }

  static void PostInitChannelElem(grpc_channel_stack*,
                                  grpc_channel_element* elem) {
    ChannelFilterFromElem(elem)->PostInit();
  }

  static void GetChannelInfo(grpc_channel_element* elem,
                             const grpc_channel_info* info) {
    if (!ChannelFilterFromElem(elem)->GetChannelInfo(info)) {
      grpc_channel_next_get_info(elem, info);
    }
  }
};

template <typename F, uint8_t kFlags>
struct ChannelFilterWithFlagsMethods {
  static absl::Status InitChannelElem(grpc_channel_element* elem,
                                      grpc_channel_element_args* args) {
    CHECK(args->is_last == ((kFlags & kFilterIsLast) != 0));
    auto status = F::Create(
        args->channel_args,
        ChannelFilter::Args(args->channel_stack, elem,
                            grpc_channel_stack_filter_instance_number,
                            args->old_blackboard, args->new_blackboard));
    if (!status.ok()) {
      new (elem->channel_data) F*(nullptr);
      return absl_status_to_grpc_error(status.status());
    }
    new (elem->channel_data) F*(status->release());
    return absl::OkStatus();
  }

  static void DestroyChannelElem(grpc_channel_element* elem) {
    CreatedType<F> channel_elem(DownCast<F*>(ChannelFilterFromElem(elem)));
  }
};

}  // namespace promise_filter_detail

// F implements ChannelFilter and :
// class SomeChannelFilter : public ChannelFilter {
//  public:
//   static absl::StatusOr<SomeChannelFilter> Create(
//       ChannelArgs channel_args, ChannelFilter::Args filter_args);
// };
template <typename F, FilterEndpoint kEndpoint, uint8_t kFlags = 0>
absl::enable_if_t<std::is_base_of<ChannelFilter, F>::value &&
                      !std::is_base_of<ImplementChannelFilterTag, F>::value,
                  grpc_channel_filter>
MakePromiseBasedFilter() {
  using CallData = promise_filter_detail::CallData<kEndpoint>;

  return grpc_channel_filter{
      // start_transport_stream_op_batch
      promise_filter_detail::BaseCallDataMethods::StartTransportStreamOpBatch,
      // start_transport_op
      promise_filter_detail::ChannelFilterMethods::StartTransportOp,
      // sizeof_call_data
      sizeof(CallData),
      // init_call_elem
      promise_filter_detail::CallDataFilterWithFlagsMethods<
          CallData, kFlags>::InitCallElem,
      // set_pollset_or_pollset_set
      promise_filter_detail::BaseCallDataMethods::SetPollsetOrPollsetSet,
      // destroy_call_elem
      promise_filter_detail::CallDataFilterWithFlagsMethods<
          CallData, kFlags>::DestroyCallElem,
      // sizeof_channel_data
      sizeof(F),
      // init_channel_elem
      promise_filter_detail::ChannelFilterWithFlagsMethods<
          F, kFlags>::InitChannelElem,
      // post_init_channel_elem
      promise_filter_detail::ChannelFilterMethods::PostInitChannelElem,
      // destroy_channel_elem
      promise_filter_detail::ChannelFilterWithFlagsMethods<
          F, kFlags>::DestroyChannelElem,
      // get_channel_info
      promise_filter_detail::ChannelFilterMethods::GetChannelInfo,
      // name
      UniqueTypeNameFor<F>(),
  };
}

template <typename F, FilterEndpoint kEndpoint, uint8_t kFlags = 0>
absl::enable_if_t<std::is_base_of<ImplementChannelFilterTag, F>::value,
                  grpc_channel_filter>
MakePromiseBasedFilter() {
  using CallData = promise_filter_detail::CallData<kEndpoint>;

  return grpc_channel_filter{
      // start_transport_stream_op_batch
      promise_filter_detail::BaseCallDataMethods::StartTransportStreamOpBatch,
      // start_transport_op
      promise_filter_detail::ChannelFilterMethods::StartTransportOp,
      // sizeof_call_data
      sizeof(CallData),
      // init_call_elem
      promise_filter_detail::CallDataFilterWithFlagsMethods<
          CallData, kFlags>::InitCallElem,
      // set_pollset_or_pollset_set
      promise_filter_detail::BaseCallDataMethods::SetPollsetOrPollsetSet,
      // destroy_call_elem
      promise_filter_detail::CallDataFilterWithFlagsMethods<
          CallData, kFlags>::DestroyCallElem,
      // sizeof_channel_data
      sizeof(F),
      // init_channel_elem
      promise_filter_detail::ChannelFilterWithFlagsMethods<
          F, kFlags>::InitChannelElem,
      // post_init_channel_elem
      promise_filter_detail::ChannelFilterMethods::PostInitChannelElem,
      // destroy_channel_elem
      promise_filter_detail::ChannelFilterWithFlagsMethods<
          F, kFlags>::DestroyChannelElem,
      // get_channel_info
      promise_filter_detail::ChannelFilterMethods::GetChannelInfo,
      // name
      UniqueTypeNameFor<F>(),
  };
}

}  // namespace grpc_core

#endif  // GRPC_SRC_CORE_LIB_CHANNEL_PROMISE_BASED_FILTER_H<|MERGE_RESOLUTION|>--- conflicted
+++ resolved
@@ -287,15 +287,6 @@
 template <typename Promise, typename Derived>
 auto MapResult(absl::Status (Derived::Call::*fn)(ServerMetadata&), Promise x,
                FilterCallData<Derived>* call_data) {
-<<<<<<< HEAD
-  GPR_DEBUG_ASSERT(fn == &Derived::Call::OnServerTrailingMetadata);
-  std::ignore = fn;
-  return Map(std::move(x), [call_data](ServerMetadataHandle md) {
-    auto status = call_data->call.OnServerTrailingMetadata(*md);
-    if (!status.ok()) return ServerMetadataFromStatus(status);
-    return md;
-  });
-=======
   DCHECK(fn == &Derived::Call::OnServerTrailingMetadata);
   return OnCancel(Map(std::move(x),
                       [call_data](ServerMetadataHandle md) {
@@ -312,20 +303,11 @@
                     b.Set(GrpcCallWasCancelled(), true);
                     call_data->call.OnServerTrailingMetadata(b).IgnoreError();
                   });
->>>>>>> 42af58b7
 }
 
 template <typename Promise, typename Derived>
 auto MapResult(void (Derived::Call::*fn)(ServerMetadata&), Promise x,
                FilterCallData<Derived>* call_data) {
-<<<<<<< HEAD
-  GPR_DEBUG_ASSERT(fn == &Derived::Call::OnServerTrailingMetadata);
-  std::ignore = fn;
-  return Map(std::move(x), [call_data](ServerMetadataHandle md) {
-    call_data->call.OnServerTrailingMetadata(*md);
-    return md;
-  });
-=======
   DCHECK(fn == &Derived::Call::OnServerTrailingMetadata);
   return OnCancel(Map(std::move(x),
                       [call_data](ServerMetadataHandle md) {
@@ -356,7 +338,6 @@
         b.Set(GrpcCallWasCancelled(), true);
         call_data->call.OnServerTrailingMetadata(b, call_data->channel);
       });
->>>>>>> 42af58b7
 }
 
 template <typename Interceptor, typename Derived, typename SfinaeVoid = void>
@@ -465,79 +446,12 @@
 auto RunCall(Interceptor interceptor, CallArgs call_args,
              NextPromiseFactory next_promise_factory,
              FilterCallData<Derived>* call_data) {
-<<<<<<< HEAD
-  GPR_DEBUG_ASSERT(interceptor == &Derived::Call::OnClientInitialMetadata);
-  std::ignore = interceptor;
-=======
   DCHECK(interceptor == &Derived::Call::OnClientInitialMetadata);
->>>>>>> 42af58b7
   return RunCallImpl<Interceptor, Derived>::Run(
       std::move(call_args), std::move(next_promise_factory), call_data);
 }
 
 template <typename Derived>
-<<<<<<< HEAD
-inline void InterceptClientToServerMessage(
-    ServerMetadataHandle (Derived::Call::*fn)(const Message&),
-    FilterCallData<Derived>* call_data, const CallArgs& call_args) {
-  GPR_DEBUG_ASSERT(fn == &Derived::Call::OnClientToServerMessage);
-  std::ignore = fn;
-  call_args.client_to_server_messages->InterceptAndMap(
-      [call_data](MessageHandle msg) -> absl::optional<MessageHandle> {
-        auto return_md = call_data->call.OnClientToServerMessage(*msg);
-        if (return_md == nullptr) return std::move(msg);
-        if (call_data->error_latch.is_set()) return absl::nullopt;
-        call_data->error_latch.Set(std::move(return_md));
-        return absl::nullopt;
-      });
-}
-
-template <typename Derived>
-inline void InterceptClientToServerMessage(
-    ServerMetadataHandle (Derived::Call::*fn)(const Message&, Derived*),
-    FilterCallData<Derived>* call_data, const CallArgs& call_args) {
-  GPR_DEBUG_ASSERT(fn == &Derived::Call::OnClientToServerMessage);
-  std::ignore = fn;
-  call_args.client_to_server_messages->InterceptAndMap(
-      [call_data](MessageHandle msg) -> absl::optional<MessageHandle> {
-        auto return_md =
-            call_data->call.OnClientToServerMessage(*msg, call_data->channel);
-        if (return_md == nullptr) return std::move(msg);
-        if (call_data->error_latch.is_set()) return absl::nullopt;
-        call_data->error_latch.Set(std::move(return_md));
-        return absl::nullopt;
-      });
-}
-
-template <typename Derived>
-inline void InterceptClientToServerMessage(
-    MessageHandle (Derived::Call::*fn)(MessageHandle, Derived*),
-    FilterCallData<Derived>* call_data, const CallArgs& call_args) {
-  GPR_DEBUG_ASSERT(fn == &Derived::Call::OnClientToServerMessage);
-  std::ignore = fn;
-  call_args.client_to_server_messages->InterceptAndMap(
-      [call_data](MessageHandle msg) -> absl::optional<MessageHandle> {
-        return call_data->call.OnClientToServerMessage(std::move(msg),
-                                                       call_data->channel);
-      });
-}
-
-template <typename Derived>
-inline void InterceptClientToServerMessage(
-    absl::StatusOr<MessageHandle> (Derived::Call::*fn)(MessageHandle, Derived*),
-    FilterCallData<Derived>* call_data, const CallArgs& call_args) {
-  GPR_DEBUG_ASSERT(fn == &Derived::Call::OnClientToServerMessage);
-  std::ignore = fn;
-  call_args.client_to_server_messages->InterceptAndMap(
-      [call_data](MessageHandle msg) -> absl::optional<MessageHandle> {
-        auto r = call_data->call.OnClientToServerMessage(std::move(msg),
-                                                         call_data->channel);
-        if (r.ok()) return std::move(*r);
-        if (call_data->error_latch.is_set()) return absl::nullopt;
-        call_data->error_latch.Set(ServerMetadataFromStatus(r.status()));
-        return absl::nullopt;
-      });
-=======
 inline auto InterceptClientToServerMessageHandler(
     void (Derived::Call::*fn)(const Message&),
     FilterCallData<Derived>* call_data, const CallArgs&) {
@@ -546,23 +460,11 @@
     call_data->call.OnClientToServerMessage(*msg);
     return std::move(msg);
   };
->>>>>>> 42af58b7
 }
 
 template <typename Derived>
 inline auto InterceptClientToServerMessageHandler(
     ServerMetadataHandle (Derived::Call::*fn)(const Message&),
-<<<<<<< HEAD
-    typename Derived::Call* call, Derived*, CallSpineInterface* call_spine) {
-  GPR_DEBUG_ASSERT(fn == &Derived::Call::OnClientToServerMessage);
-  std::ignore = fn;
-  call_spine->client_to_server_messages().receiver.InterceptAndMap(
-      [call, call_spine](MessageHandle msg) -> absl::optional<MessageHandle> {
-        auto return_md = call->OnClientToServerMessage(*msg);
-        if (return_md == nullptr) return std::move(msg);
-        return call_spine->Cancel(std::move(return_md));
-      });
-=======
     FilterCallData<Derived>* call_data, const CallArgs&) {
   DCHECK(fn == &Derived::Call::OnClientToServerMessage);
   return [call_data](MessageHandle msg) -> absl::optional<MessageHandle> {
@@ -572,25 +474,11 @@
     call_data->error_latch.Set(std::move(return_md));
     return absl::nullopt;
   };
->>>>>>> 42af58b7
 }
 
 template <typename Derived>
 inline auto InterceptClientToServerMessageHandler(
     ServerMetadataHandle (Derived::Call::*fn)(const Message&, Derived*),
-<<<<<<< HEAD
-    typename Derived::Call* call, Derived* channel,
-    CallSpineInterface* call_spine) {
-  GPR_DEBUG_ASSERT(fn == &Derived::Call::OnClientToServerMessage);
-  std::ignore = fn;
-  call_spine->client_to_server_messages().receiver.InterceptAndMap(
-      [call, call_spine,
-       channel](MessageHandle msg) -> absl::optional<MessageHandle> {
-        auto return_md = call->OnClientToServerMessage(*msg, channel);
-        if (return_md == nullptr) return std::move(msg);
-        return call_spine->Cancel(std::move(return_md));
-      });
-=======
     FilterCallData<Derived>* call_data, const CallArgs&) {
   DCHECK(fn == &Derived::Call::OnClientToServerMessage);
   return [call_data](MessageHandle msg) -> absl::optional<MessageHandle> {
@@ -601,109 +489,22 @@
     call_data->error_latch.Set(std::move(return_md));
     return absl::nullopt;
   };
->>>>>>> 42af58b7
 }
 
 template <typename Derived>
 inline auto InterceptClientToServerMessageHandler(
     MessageHandle (Derived::Call::*fn)(MessageHandle, Derived*),
-<<<<<<< HEAD
-    typename Derived::Call* call, Derived* channel,
-    CallSpineInterface* call_spine) {
-  GPR_DEBUG_ASSERT(fn == &Derived::Call::OnClientToServerMessage);
-  std::ignore = fn;
-  call_spine->client_to_server_messages().receiver.InterceptAndMap(
-      [call, channel](MessageHandle msg) {
-        return call->OnClientToServerMessage(std::move(msg), channel);
-      });
-=======
     FilterCallData<Derived>* call_data, const CallArgs&) {
   DCHECK(fn == &Derived::Call::OnClientToServerMessage);
   return [call_data](MessageHandle msg) -> absl::optional<MessageHandle> {
     return call_data->call.OnClientToServerMessage(std::move(msg),
                                                    call_data->channel);
   };
->>>>>>> 42af58b7
 }
 
 template <typename Derived>
 inline auto InterceptClientToServerMessageHandler(
     absl::StatusOr<MessageHandle> (Derived::Call::*fn)(MessageHandle, Derived*),
-<<<<<<< HEAD
-    typename Derived::Call* call, Derived* channel,
-    CallSpineInterface* call_spine) {
-  GPR_DEBUG_ASSERT(fn == &Derived::Call::OnClientToServerMessage);
-  std::ignore = fn;
-  call_spine->client_to_server_messages().receiver.InterceptAndMap(
-      [call, call_spine,
-       channel](MessageHandle msg) -> absl::optional<MessageHandle> {
-        auto r = call->OnClientToServerMessage(std::move(msg), channel);
-        if (r.ok()) return std::move(*r);
-        return call_spine->Cancel(ServerMetadataFromStatus(r.status()));
-      });
-}
-
-inline void InterceptClientInitialMetadata(const NoInterceptor*, void*, void*,
-                                           CallSpineInterface*) {}
-
-template <typename Derived>
-inline void InterceptClientInitialMetadata(
-    void (Derived::Call::*fn)(ClientMetadata& md), typename Derived::Call* call,
-    Derived*, CallSpineInterface* call_spine) {
-  GPR_DEBUG_ASSERT(fn == &Derived::Call::OnClientInitialMetadata);
-  std::ignore = fn;
-  call_spine->client_initial_metadata().receiver.InterceptAndMap(
-      [call](ClientMetadataHandle md) {
-        call->OnClientInitialMetadata(*md);
-        return md;
-      });
-}
-
-template <typename Derived>
-inline void InterceptClientInitialMetadata(
-    void (Derived::Call::*fn)(ClientMetadata& md, Derived* channel),
-    typename Derived::Call* call, Derived* channel,
-    CallSpineInterface* call_spine) {
-  GPR_DEBUG_ASSERT(fn == &Derived::Call::OnClientInitialMetadata);
-  std::ignore = fn;
-  call_spine->client_initial_metadata().receiver.InterceptAndMap(
-      [call, channel](ClientMetadataHandle md) {
-        call->OnClientInitialMetadata(*md, channel);
-        return md;
-      });
-}
-
-template <typename Derived>
-inline void InterceptClientInitialMetadata(
-    ServerMetadataHandle (Derived::Call::*fn)(ClientMetadata& md),
-    typename Derived::Call* call, Derived*, CallSpineInterface* call_spine) {
-  GPR_DEBUG_ASSERT(fn == &Derived::Call::OnClientInitialMetadata);
-  std::ignore = fn;
-  call_spine->client_initial_metadata().receiver.InterceptAndMap(
-      [call_spine,
-       call](ClientMetadataHandle md) -> absl::optional<ClientMetadataHandle> {
-        auto return_md = call->OnClientInitialMetadata(*md);
-        if (return_md == nullptr) return std::move(md);
-        return call_spine->Cancel(std::move(return_md));
-      });
-}
-
-template <typename Derived>
-inline void InterceptClientInitialMetadata(
-    ServerMetadataHandle (Derived::Call::*fn)(ClientMetadata& md,
-                                              Derived* channel),
-    typename Derived::Call* call, Derived* channel,
-    CallSpineInterface* call_spine) {
-  GPR_DEBUG_ASSERT(fn == &Derived::Call::OnClientInitialMetadata);
-  std::ignore = fn;
-  call_spine->client_initial_metadata().receiver.InterceptAndMap(
-      [call_spine, call, channel](
-          ClientMetadataHandle md) -> absl::optional<ClientMetadataHandle> {
-        auto return_md = call->OnClientInitialMetadata(*md, channel);
-        if (return_md == nullptr) return std::move(md);
-        return call_spine->Cancel(std::move(return_md));
-      });
-=======
     FilterCallData<Derived>* call_data, const CallArgs&) {
   DCHECK(fn == &Derived::Call::OnClientToServerMessage);
   return [call_data](MessageHandle msg) -> absl::optional<MessageHandle> {
@@ -723,7 +524,6 @@
                                            const CallArgs& call_args) {
   call_args.client_to_server_messages->InterceptAndMap(
       InterceptClientToServerMessageHandler(hook, call_data, call_args));
->>>>>>> 42af58b7
 }
 
 template <typename Derived, typename HookFunction>
@@ -737,51 +537,10 @@
 }
 
 template <typename Derived>
-<<<<<<< HEAD
-inline void InterceptClientInitialMetadata(
-    absl::Status (Derived::Call::*fn)(ClientMetadata& md, Derived* channel),
-    typename Derived::Call* call, Derived* channel,
-    CallSpineInterface* call_spine) {
-  GPR_DEBUG_ASSERT(fn == &Derived::Call::OnClientInitialMetadata);
-  call_spine->client_initial_metadata().receiver.InterceptAndMap(
-      [call_spine, call, channel](
-          ClientMetadataHandle md) -> absl::optional<ClientMetadataHandle> {
-        auto status = call->OnClientInitialMetadata(*md, channel);
-        if (status.ok()) return std::move(md);
-        return call_spine->Cancel(ServerMetadataFromStatus(status));
-      });
-}
-
-// Returning a promise that resolves to something that can be cast to
-// ServerMetadataHandle also counts
-template <typename Promise, typename Derived>
-absl::void_t<decltype(StatusCast<ServerMetadataHandle>(
-    std::declval<PromiseResult<Promise>>))>
-InterceptClientInitialMetadata(Promise (Derived::Call::*promise_factory)(
-                                   ClientMetadata& md, Derived* channel),
-                               typename Derived::Call* call, Derived* channel,
-                               CallSpineInterface* call_spine) {
-  GPR_DEBUG_ASSERT(promise_factory == &Derived::Call::OnClientInitialMetadata);
-  std::ignore = promise_factory;
-  call_spine->client_initial_metadata().receiver.InterceptAndMap(
-      [call, call_spine, channel](ClientMetadataHandle md) {
-        ClientMetadata& md_ref = *md;
-        return Map(call->OnClientInitialMetadata(md_ref, channel),
-                   [md = std::move(md),
-                    call_spine](PromiseResult<Promise> status) mutable
-                   -> absl::optional<ClientMetadataHandle> {
-                     if (IsStatusOk(status)) return std::move(md);
-                     return call_spine->Cancel(
-                         StatusCast<ServerMetadataHandle>(std::move(status)));
-                   });
-      });
-}
-=======
 inline void InterceptClientToServerMessage(const NoInterceptor*,
                                            const NoInterceptor*,
                                            FilterCallData<Derived>*,
                                            const CallArgs&) {}
->>>>>>> 42af58b7
 
 template <typename CallArgs>
 inline void InterceptServerInitialMetadata(const NoInterceptor*, void*,
@@ -791,12 +550,7 @@
 inline void InterceptServerInitialMetadata(
     void (Derived::Call::*fn)(ServerMetadata&),
     FilterCallData<Derived>* call_data, const CallArgs& call_args) {
-<<<<<<< HEAD
-  GPR_DEBUG_ASSERT(fn == &Derived::Call::OnServerInitialMetadata);
-  std::ignore = fn;
-=======
   DCHECK(fn == &Derived::Call::OnServerInitialMetadata);
->>>>>>> 42af58b7
   call_args.server_initial_metadata->InterceptAndMap(
       [call_data](ServerMetadataHandle md) {
         call_data->call.OnServerInitialMetadata(*md);
@@ -808,12 +562,7 @@
 inline void InterceptServerInitialMetadata(
     absl::Status (Derived::Call::*fn)(ServerMetadata&),
     FilterCallData<Derived>* call_data, const CallArgs& call_args) {
-<<<<<<< HEAD
-  GPR_DEBUG_ASSERT(fn == &Derived::Call::OnServerInitialMetadata);
-  std::ignore = fn;
-=======
   DCHECK(fn == &Derived::Call::OnServerInitialMetadata);
->>>>>>> 42af58b7
   call_args.server_initial_metadata->InterceptAndMap(
       [call_data](
           ServerMetadataHandle md) -> absl::optional<ServerMetadataHandle> {
@@ -830,12 +579,7 @@
 inline void InterceptServerInitialMetadata(
     void (Derived::Call::*fn)(ServerMetadata&, Derived*),
     FilterCallData<Derived>* call_data, const CallArgs& call_args) {
-<<<<<<< HEAD
-  GPR_DEBUG_ASSERT(fn == &Derived::Call::OnServerInitialMetadata);
-  std::ignore = fn;
-=======
   DCHECK(fn == &Derived::Call::OnServerInitialMetadata);
->>>>>>> 42af58b7
   call_args.server_initial_metadata->InterceptAndMap(
       [call_data](ServerMetadataHandle md) {
         call_data->call.OnServerInitialMetadata(*md, call_data->channel);
@@ -847,12 +591,7 @@
 inline void InterceptServerInitialMetadata(
     absl::Status (Derived::Call::*fn)(ServerMetadata&, Derived*),
     FilterCallData<Derived>* call_data, const CallArgs& call_args) {
-<<<<<<< HEAD
-  GPR_DEBUG_ASSERT(fn == &Derived::Call::OnServerInitialMetadata);
-  std::ignore = fn;
-=======
   DCHECK(fn == &Derived::Call::OnServerInitialMetadata);
->>>>>>> 42af58b7
   call_args.server_initial_metadata->InterceptAndMap(
       [call_data](
           ServerMetadataHandle md) -> absl::optional<ServerMetadataHandle> {
@@ -866,66 +605,6 @@
       });
 }
 
-<<<<<<< HEAD
-inline void InterceptServerInitialMetadata(const NoInterceptor*, void*, void*,
-                                           CallSpineInterface*) {}
-
-template <typename Derived>
-inline void InterceptServerInitialMetadata(
-    void (Derived::Call::*fn)(ServerMetadata&), typename Derived::Call* call,
-    Derived*, CallSpineInterface* call_spine) {
-  GPR_DEBUG_ASSERT(fn == &Derived::Call::OnServerInitialMetadata);
-  std::ignore = fn;
-  call_spine->server_initial_metadata().sender.InterceptAndMap(
-      [call](ServerMetadataHandle md) {
-        call->OnServerInitialMetadata(*md);
-        return md;
-      });
-}
-
-template <typename Derived>
-inline void InterceptServerInitialMetadata(
-    absl::Status (Derived::Call::*fn)(ServerMetadata&),
-    typename Derived::Call* call, Derived*, CallSpineInterface* call_spine) {
-  GPR_DEBUG_ASSERT(fn == &Derived::Call::OnServerInitialMetadata);
-  std::ignore = fn;
-  call_spine->server_initial_metadata().sender.InterceptAndMap(
-      [call, call_spine](
-          ServerMetadataHandle md) -> absl::optional<ServerMetadataHandle> {
-        auto status = call->OnServerInitialMetadata(*md);
-        if (status.ok()) return std::move(md);
-        return call_spine->Cancel(ServerMetadataFromStatus(status));
-      });
-}
-
-template <typename Derived>
-inline void InterceptServerInitialMetadata(
-    void (Derived::Call::*fn)(ServerMetadata&, Derived*),
-    typename Derived::Call* call, Derived* channel,
-    CallSpineInterface* call_spine) {
-  GPR_DEBUG_ASSERT(fn == &Derived::Call::OnServerInitialMetadata);
-  std::ignore = fn;
-  call_spine->server_initial_metadata().sender.InterceptAndMap(
-      [call, channel](ServerMetadataHandle md) {
-        call->OnServerInitialMetadata(*md, channel);
-        return md;
-      });
-}
-
-template <typename Derived>
-inline void InterceptServerInitialMetadata(
-    absl::Status (Derived::Call::*fn)(ServerMetadata&, Derived*),
-    typename Derived::Call* call, Derived* channel,
-    CallSpineInterface* call_spine) {
-  GPR_DEBUG_ASSERT(fn == &Derived::Call::OnServerInitialMetadata);
-  std::ignore = fn;
-  call_spine->server_initial_metadata().sender.InterceptAndMap(
-      [call, call_spine, channel](
-          ServerMetadataHandle md) -> absl::optional<ServerMetadataHandle> {
-        auto status = call->OnServerInitialMetadata(*md, channel);
-        if (status.ok()) return std::move(md);
-        return call_spine->Cancel(ServerMetadataFromStatus(status));
-=======
 inline void InterceptServerToClientMessage(const NoInterceptor*, void*,
                                            const CallArgs&) {}
 
@@ -938,7 +617,6 @@
       [call_data](MessageHandle msg) -> absl::optional<MessageHandle> {
         call_data->call.OnServerToClientMessage(*msg);
         return std::move(msg);
->>>>>>> 42af58b7
       });
 }
 
@@ -946,12 +624,7 @@
 inline void InterceptServerToClientMessage(
     ServerMetadataHandle (Derived::Call::*fn)(const Message&),
     FilterCallData<Derived>* call_data, const CallArgs& call_args) {
-<<<<<<< HEAD
-  GPR_DEBUG_ASSERT(fn == &Derived::Call::OnServerToClientMessage);
-  std::ignore = fn;
-=======
   DCHECK(fn == &Derived::Call::OnServerToClientMessage);
->>>>>>> 42af58b7
   call_args.server_to_client_messages->InterceptAndMap(
       [call_data](MessageHandle msg) -> absl::optional<MessageHandle> {
         auto return_md = call_data->call.OnServerToClientMessage(*msg);
@@ -966,12 +639,7 @@
 inline void InterceptServerToClientMessage(
     ServerMetadataHandle (Derived::Call::*fn)(const Message&, Derived*),
     FilterCallData<Derived>* call_data, const CallArgs& call_args) {
-<<<<<<< HEAD
-  GPR_DEBUG_ASSERT(fn == &Derived::Call::OnServerToClientMessage);
-  std::ignore = fn;
-=======
   DCHECK(fn == &Derived::Call::OnServerToClientMessage);
->>>>>>> 42af58b7
   call_args.server_to_client_messages->InterceptAndMap(
       [call_data](MessageHandle msg) -> absl::optional<MessageHandle> {
         auto return_md =
@@ -987,12 +655,7 @@
 inline void InterceptServerToClientMessage(
     MessageHandle (Derived::Call::*fn)(MessageHandle, Derived*),
     FilterCallData<Derived>* call_data, const CallArgs& call_args) {
-<<<<<<< HEAD
-  GPR_DEBUG_ASSERT(fn == &Derived::Call::OnServerToClientMessage);
-  std::ignore = fn;
-=======
   DCHECK(fn == &Derived::Call::OnServerToClientMessage);
->>>>>>> 42af58b7
   call_args.server_to_client_messages->InterceptAndMap(
       [call_data](MessageHandle msg) -> absl::optional<MessageHandle> {
         return call_data->call.OnServerToClientMessage(std::move(msg),
@@ -1004,12 +667,7 @@
 inline void InterceptServerToClientMessage(
     absl::StatusOr<MessageHandle> (Derived::Call::*fn)(MessageHandle, Derived*),
     FilterCallData<Derived>* call_data, const CallArgs& call_args) {
-<<<<<<< HEAD
-  GPR_DEBUG_ASSERT(fn == &Derived::Call::OnServerToClientMessage);
-  std::ignore = fn;
-=======
   DCHECK(fn == &Derived::Call::OnServerToClientMessage);
->>>>>>> 42af58b7
   call_args.server_to_client_messages->InterceptAndMap(
       [call_data](MessageHandle msg) -> absl::optional<MessageHandle> {
         auto r = call_data->call.OnServerToClientMessage(std::move(msg),
@@ -1021,114 +679,12 @@
       });
 }
 
-<<<<<<< HEAD
-inline void InterceptServerToClientMessage(const NoInterceptor*, void*, void*,
-                                           CallSpineInterface*) {}
-
-template <typename Derived>
-inline void InterceptServerToClientMessage(
-    ServerMetadataHandle (Derived::Call::*fn)(const Message&),
-    typename Derived::Call* call, Derived*, CallSpineInterface* call_spine) {
-  GPR_DEBUG_ASSERT(fn == &Derived::Call::OnServerToClientMessage);
-  std::ignore = fn;
-  call_spine->server_to_client_messages().sender.InterceptAndMap(
-      [call, call_spine](MessageHandle msg) -> absl::optional<MessageHandle> {
-        auto return_md = call->OnServerToClientMessage(*msg);
-        if (return_md == nullptr) return std::move(msg);
-        return call_spine->Cancel(std::move(return_md));
-      });
-}
-
-template <typename Derived>
-inline void InterceptServerToClientMessage(
-    ServerMetadataHandle (Derived::Call::*fn)(const Message&, Derived*),
-    typename Derived::Call* call, Derived* channel,
-    CallSpineInterface* call_spine) {
-  GPR_DEBUG_ASSERT(fn == &Derived::Call::OnServerToClientMessage);
-  std::ignore = fn;
-  call_spine->server_to_client_messages().sender.InterceptAndMap(
-      [call, call_spine,
-       channel](MessageHandle msg) -> absl::optional<MessageHandle> {
-        auto return_md = call->OnServerToClientMessage(*msg, channel);
-        if (return_md == nullptr) return std::move(msg);
-        return call_spine->Cancel(std::move(return_md));
-      });
-}
-
-template <typename Derived>
-inline void InterceptServerToClientMessage(
-    MessageHandle (Derived::Call::*fn)(MessageHandle, Derived*),
-    typename Derived::Call* call, Derived* channel,
-    CallSpineInterface* call_spine) {
-  GPR_DEBUG_ASSERT(fn == &Derived::Call::OnServerToClientMessage);
-  std::ignore = fn;
-  call_spine->server_to_client_messages().sender.InterceptAndMap(
-      [call, channel](MessageHandle msg) {
-        return call->OnServerToClientMessage(std::move(msg), channel);
-      });
-}
-
-template <typename Derived>
-inline void InterceptServerToClientMessage(
-    absl::StatusOr<MessageHandle> (Derived::Call::*fn)(MessageHandle, Derived*),
-    typename Derived::Call* call, Derived* channel,
-    CallSpineInterface* call_spine) {
-  GPR_DEBUG_ASSERT(fn == &Derived::Call::OnServerToClientMessage);
-  std::ignore = fn;
-  call_spine->server_to_client_messages().sender.InterceptAndMap(
-      [call, call_spine,
-       channel](MessageHandle msg) -> absl::optional<MessageHandle> {
-        auto r = call->OnServerToClientMessage(std::move(msg), channel);
-        if (r.ok()) return std::move(*r);
-        return call_spine->Cancel(ServerMetadataFromStatus(r.status()));
-      });
-}
-
-inline void InterceptServerTrailingMetadata(const NoInterceptor*, void*, void*,
-                                            CallSpineInterface*) {}
-
-template <typename Derived>
-inline void InterceptServerTrailingMetadata(
-    void (Derived::Call::*fn)(ServerMetadata&), typename Derived::Call* call,
-    Derived*, CallSpineInterface* call_spine) {
-  GPR_DEBUG_ASSERT(fn == &Derived::Call::OnServerTrailingMetadata);
-  std::ignore = fn;
-  call_spine->server_trailing_metadata().sender.InterceptAndMap(
-      [call](ServerMetadataHandle md) {
-        call->OnServerTrailingMetadata(*md);
-        return md;
-      });
-}
-
-template <typename Derived>
-inline void InterceptServerTrailingMetadata(
-    absl::Status (Derived::Call::*fn)(ServerMetadata&),
-    typename Derived::Call* call, Derived*, CallSpineInterface* call_spine) {
-  GPR_DEBUG_ASSERT(fn == &Derived::Call::OnServerTrailingMetadata);
-  std::ignore = fn;
-  call_spine->server_trailing_metadata().sender.InterceptAndMap(
-      [call](ServerMetadataHandle md) -> absl::optional<ServerMetadataHandle> {
-        auto status = call->OnServerTrailingMetadata(*md);
-        if (status.ok()) return std::move(md);
-        return ServerMetadataFromStatus(status);
-      });
-}
-
-inline void InterceptFinalize(const NoInterceptor*, void*) {}
-
-template <class Call>
-inline void InterceptFinalize(void (Call::*fn)(const grpc_call_final_info*),
-                              Call* call) {
-  GPR_DEBUG_ASSERT(fn == &Call::OnFinalize);
-  std::ignore = fn;
-=======
 inline void InterceptFinalize(const NoInterceptor*, void*, void*) {}
 
 template <class Call>
 inline void InterceptFinalize(void (Call::*fn)(const grpc_call_final_info*),
                               void*, Call* call) {
   DCHECK(fn == &Call::OnFinalize);
->>>>>>> 42af58b7
   GetContext<CallFinalization>()->Add(
       [call](const grpc_call_final_info* final_info) {
         call->OnFinalize(final_info);
