--- conflicted
+++ resolved
@@ -54,11 +54,7 @@
   };
 
   // Construct a promise for one call.
-<<<<<<< HEAD
-  virtual ArenaPromise<ServerMetadata> MakeCallPromise(
-=======
   virtual ArenaPromise<ServerMetadataHandle> MakeCallPromise(
->>>>>>> 604d7260
       CallArgs call_args, NextPromiseFactory next_promise_factory) = 0;
 
   // Start a legacy transport op
@@ -212,28 +208,16 @@
   // Effectively:
   //   - put the modified initial metadata into the batch to be sent down.
   //   - return a wrapper around PollTrailingMetadata as the promise.
-<<<<<<< HEAD
-  ArenaPromise<ServerMetadata> MakeNextPromise(CallArgs call_args);
-=======
   ArenaPromise<ServerMetadataHandle> MakeNextPromise(CallArgs call_args);
->>>>>>> 604d7260
   // Wrapper to make it look like we're calling the next filter as a promise.
   // First poll: send the send_initial_metadata op down the stack.
   // All polls: await receiving the trailing metadata, then return it to the
   // application.
-<<<<<<< HEAD
-  Poll<ServerMetadata> PollTrailingMetadata();
-  static void RecvTrailingMetadataReadyCallback(void* arg,
-                                                grpc_error_handle error);
-  void RecvTrailingMetadataReady(grpc_error_handle error);
-  // Given an error, fill in ServerMetadata to represent that error.
-=======
   Poll<ServerMetadataHandle> PollTrailingMetadata();
   static void RecvTrailingMetadataReadyCallback(void* arg,
                                                 grpc_error_handle error);
   void RecvTrailingMetadataReady(grpc_error_handle error);
   // Given an error, fill in ServerMetadataHandle to represent that error.
->>>>>>> 604d7260
   void SetStatusFromError(grpc_metadata_batch* metadata,
                           grpc_error_handle error);
   // Wakeup and poll the promise if appropriate.
@@ -241,11 +225,7 @@
   void OnWakeup() override;
 
   // Contained promise
-<<<<<<< HEAD
-  ArenaPromise<ServerMetadata> promise_;
-=======
   ArenaPromise<ServerMetadataHandle> promise_;
->>>>>>> 604d7260
   // Queued batch containing at least a send_initial_metadata op.
   grpc_transport_stream_op_batch* send_initial_metadata_batch_ = nullptr;
   // Pointer to where trailing metadata will be stored.
@@ -312,19 +292,11 @@
   // Effectively:
   //   - put the modified initial metadata into the batch being sent up.
   //   - return a wrapper around PollTrailingMetadata as the promise.
-<<<<<<< HEAD
-  ArenaPromise<ServerMetadata> MakeNextPromise(CallArgs call_args);
-  // Wrapper to make it look like we're calling the next filter as a promise.
-  // All polls: await sending the trailing metadata, then foward it down the
-  // stack.
-  Poll<ServerMetadata> PollTrailingMetadata();
-=======
   ArenaPromise<ServerMetadataHandle> MakeNextPromise(CallArgs call_args);
   // Wrapper to make it look like we're calling the next filter as a promise.
   // All polls: await sending the trailing metadata, then foward it down the
   // stack.
   Poll<ServerMetadataHandle> PollTrailingMetadata();
->>>>>>> 604d7260
   static void RecvInitialMetadataReadyCallback(void* arg,
                                                grpc_error_handle error);
   void RecvInitialMetadataReady(grpc_error_handle error);
@@ -333,11 +305,7 @@
   void OnWakeup() override;
 
   // Contained promise
-<<<<<<< HEAD
-  ArenaPromise<ServerMetadata> promise_;
-=======
   ArenaPromise<ServerMetadataHandle> promise_;
->>>>>>> 604d7260
   // Pointer to where initial metadata will be stored.
   grpc_metadata_batch* recv_initial_metadata_ = nullptr;
   // Closure to call when we're done with the trailing metadata.
