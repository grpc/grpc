// Copyright 2022 gRPC authors.
//
// Licensed under the Apache License, Version 2.0 (the "License");
// you may not use this file except in compliance with the License.
// You may obtain a copy of the License at
//
//     http://www.apache.org/licenses/LICENSE-2.0
//
// Unless required by applicable law or agreed to in writing, software
// distributed under the License is distributed on an "AS IS" BASIS,
// WITHOUT WARRANTIES OR CONDITIONS OF ANY KIND, either express or implied.
// See the License for the specific language governing permissions and
// limitations under the License.

#ifndef GRPC_SRC_CORE_LIB_CHANNEL_PROMISE_BASED_FILTER_H
#define GRPC_SRC_CORE_LIB_CHANNEL_PROMISE_BASED_FILTER_H

// Scaffolding to allow the per-call part of a filter to be authored in a
// promise-style. Most of this will be removed once the promises conversion is
// completed.

#include <grpc/event_engine/event_engine.h>
#include <grpc/grpc.h>
#include <grpc/support/port_platform.h>
#include <stdint.h>
#include <stdlib.h>

#include <atomic>
#include <memory>
#include <new>
#include <optional>
#include <string>
#include <type_traits>
#include <utility>

#include "src/core/call/call_filters.h"
#include "src/core/call/call_finalization.h"
#include "src/core/call/message.h"
#include "src/core/call/metadata.h"
#include "src/core/call/metadata_batch.h"
#include "src/core/filter/blackboard.h"
#include "src/core/filter/filter_args.h"
#include "src/core/lib/channel/channel_args.h"
#include "src/core/lib/channel/channel_fwd.h"
#include "src/core/lib/channel/channel_stack.h"
#include "src/core/lib/event_engine/default_event_engine.h"
#include "src/core/lib/event_engine/event_engine_context.h"  // IWYU pragma: keep
#include "src/core/lib/iomgr/call_combiner.h"
#include "src/core/lib/iomgr/closure.h"
#include "src/core/lib/iomgr/error.h"
#include "src/core/lib/iomgr/exec_ctx.h"
#include "src/core/lib/iomgr/polling_entity.h"
#include "src/core/lib/promise/activity.h"
#include "src/core/lib/promise/arena_promise.h"
#include "src/core/lib/promise/cancel_callback.h"
#include "src/core/lib/promise/context.h"
#include "src/core/lib/promise/detail/promise_like.h"
#include "src/core/lib/promise/inter_activity_latch.h"
#include "src/core/lib/promise/pipe.h"
#include "src/core/lib/promise/poll.h"
#include "src/core/lib/promise/promise.h"
#include "src/core/lib/promise/race.h"
#include "src/core/lib/promise/try_seq.h"
#include "src/core/lib/resource_quota/arena.h"
#include "src/core/lib/slice/slice_buffer.h"
#include "src/core/lib/surface/call.h"
#include "src/core/lib/transport/error_utils.h"
#include "src/core/lib/transport/transport.h"
#include "src/core/util/debug_location.h"
#include "src/core/util/grpc_check.h"
#include "src/core/util/match.h"
#include "src/core/util/time.h"
#include "absl/container/inlined_vector.h"
#include "absl/functional/function_ref.h"
#include "absl/log/log.h"
#include "absl/meta/type_traits.h"
#include "absl/status/status.h"
#include "absl/strings/string_view.h"

namespace grpc_core {

class ChannelFilter {
 public:
  using Args = FilterArgs;

  // Perform post-initialization step (if any).
  virtual void PostInit() {}

  // Construct a promise for one call.
  virtual ArenaPromise<ServerMetadataHandle> MakeCallPromise(
      CallArgs call_args, NextPromiseFactory next_promise_factory) = 0;

  // Start a legacy transport op
  // Return true if the op was handled, false if it should be passed to the
  // next filter.
  // TODO(ctiller): design a new API for this - we probably don't want big op
  // structures going forward.
  virtual bool StartTransportOp(grpc_transport_op*) { return false; }

  // Perform a legacy get info call
  // Return true if the op was handled, false if it should be passed to the
  // next filter.
  // TODO(ctiller): design a new API for this
  virtual bool GetChannelInfo(const grpc_channel_info*) { return false; }

  virtual ~ChannelFilter() = default;
};

namespace promise_filter_detail {

// Determine if a list of interceptors has any that need to asynchronously error
// the promise. If so, we need to allocate a latch for the generated promise for
// the original promise stack polyfill code that's generated.

template <typename T>
using EnableIfPromise = std::enable_if_t<std::is_invocable_v<T>, void>;

template <typename R, typename Ignored = void>
struct HasAsyncErrorInterceptor;

template <>
struct HasAsyncErrorInterceptor<void> {
  static constexpr bool value = false;
};

template <>
struct HasAsyncErrorInterceptor<const NoInterceptor*> {
  static constexpr bool value = false;
};

template <typename T, typename A0, typename... As>
struct HasAsyncErrorInterceptor<A0 (T::*)(A0, As...)> {
  static constexpr bool value = false;
};

template <typename T, typename... A>
struct HasAsyncErrorInterceptor<absl::Status (T::*)(A...)> {
  static constexpr bool value = true;
};

template <typename R, typename T, typename... A>
struct HasAsyncErrorInterceptor<absl::StatusOr<R> (T::*)(A...)> {
  static constexpr bool value = true;
};

template <typename T, typename... A>
struct HasAsyncErrorInterceptor<ServerMetadataHandle (T::*)(A...)> {
  static constexpr bool value = true;
};

template <typename T, typename... A>
struct HasAsyncErrorInterceptor<void (T::*)(A...)> {
  static constexpr bool value = false;
};

template <typename T, typename Promise, typename... A>
struct HasAsyncErrorInterceptor<Promise (T::*)(A...),
                                EnableIfPromise<Promise>> {
  // TODO(vigneshbabu): - For fused filters, this should be the OR of
  // HasAsyncErrorInterceptor of all constituent filters.
  static constexpr bool value = true;
};

// For the list case we do two interceptors to avoid amiguities with the single
// argument forms above.
template <typename... Interceptors>
inline constexpr bool HasAnyAsyncErrorInterceptor(Interceptors...) {
  return (HasAsyncErrorInterceptor<Interceptors>::value || ...);
}

// value is true if Derived has a member called IsFused.
template <typename Derived>
struct IsFusedFilter {
  template <typename V>
  static std::true_type test(decltype(&V::IsFused));  // SFINAE context
  template <typename V>
  static std::false_type test(...);

  using type = decltype(test<Derived>(nullptr));
  static constexpr bool value = std::is_same_v<type, std::true_type>;
};

template <typename Derived, typename Ignored = void>
struct CallHasAsyncErrorInterceptor;

// Composite for a given channel type to determine if any of its interceptors
// fall into this category: later code should use this.
template <typename Derived>
struct CallHasAsyncErrorInterceptor<
    Derived, std::enable_if_t<!IsFusedFilter<Derived>::value>> {
  static constexpr bool value =
      HasAnyAsyncErrorInterceptor(&Derived::Call::OnClientToServerMessage,
                                  &Derived::Call::OnServerInitialMetadata,
                                  &Derived::Call::OnServerToClientMessage);
};

template <typename Derived>
struct CallHasAsyncErrorInterceptor<
    Derived, std::enable_if_t<IsFusedFilter<Derived>::value>> {
  // Fused filter types return a promise, which resolves to a
  // ServerMetadataHandle type. So we assume that an async error interceptor is
  // always needed.
  static constexpr bool value = true;
};

// Given a boolean X export a type:
// either T if X is true
// or an empty type if it is false
template <typename T, bool X>
struct TypeIfNeeded;

template <typename T>
struct TypeIfNeeded<T, false> {
  struct Type {
    Type() = default;
    template <typename Whatever>
    explicit Type(Whatever) : Type() {}
  };
};

template <typename T>
struct TypeIfNeeded<T, true> {
  using Type = T;
};

// For the original promise scheme polyfill:
// If a set of interceptors might fail asynchronously, wrap the main
// promise in a race with the cancellation latch.
// If not, just return the main promise.
template <bool X>
struct RaceAsyncCompletion;

template <>
struct RaceAsyncCompletion<false> {
  template <typename Promise>
  static Promise Run(Promise x, void*) {
    return x;
  }
};

template <>
struct RaceAsyncCompletion<true> {
  template <typename Promise>
  static auto Run(Promise x, Latch<ServerMetadataHandle>* latch) {
    return Race(latch->Wait(), std::move(x));
  }
};

// Zero-member wrapper to make sure that Call always has a constructor
// that takes a channel pointer (even if it's thrown away)
template <typename Derived, typename SfinaeVoid = void>
class CallWrapper;

template <typename Derived>
class CallWrapper<Derived, absl::void_t<decltype(typename Derived::Call(
                               std::declval<Derived*>()))>>
    : public Derived::Call {
 public:
  explicit CallWrapper(Derived* channel) : Derived::Call(channel) {}
};

template <typename Derived>
class CallWrapper<Derived, absl::void_t<decltype(typename Derived::Call())>>
    : public Derived::Call {
 public:
  explicit CallWrapper(Derived*) : Derived::Call() {}
};

// For the original promise scheme polyfill: data associated with once call.
template <typename Derived>
struct FilterCallData {
  explicit FilterCallData(Derived* channel) : call(channel), channel(channel) {}
  GPR_NO_UNIQUE_ADDRESS CallWrapper<Derived> call;
  GPR_NO_UNIQUE_ADDRESS
  typename TypeIfNeeded<Latch<ServerMetadataHandle>,
                        CallHasAsyncErrorInterceptor<Derived>::value>::Type
      error_latch;
  GPR_NO_UNIQUE_ADDRESS
  typename TypeIfNeeded<
      Derived*, filters_detail::CallHasChannelAccess<Derived>()>::Type channel;
};

template <typename Promise>
auto MapResult(const NoInterceptor*, Promise x, void*) {
  return x;
}

template <typename Promise, typename Derived>
auto MapResult(absl::Status (Derived::Call::*fn)(ServerMetadata&), Promise x,
               FilterCallData<Derived>* call_data) {
  GRPC_DCHECK(fn == &Derived::Call::OnServerTrailingMetadata);
  return OnCancel(Map(std::move(x),
                      [call_data](ServerMetadataHandle md) {
                        auto status =
                            call_data->call.OnServerTrailingMetadata(*md);
                        if (!status.ok()) {
                          return ServerMetadataFromStatus(status);
                        }
                        return md;
                      }),
                  [call_data]() {
                    grpc_metadata_batch b;
                    b.Set(GrpcStatusMetadata(), GRPC_STATUS_CANCELLED);
                    b.Set(GrpcCallWasCancelled(), true);
                    call_data->call.OnServerTrailingMetadata(b).IgnoreError();
                  });
}

template <typename Promise, typename Derived>
auto MapResult(void (Derived::Call::*fn)(ServerMetadata&), Promise x,
               FilterCallData<Derived>* call_data) {
  GRPC_DCHECK(fn == &Derived::Call::OnServerTrailingMetadata);
  return OnCancel(Map(std::move(x),
                      [call_data](ServerMetadataHandle md) {
                        call_data->call.OnServerTrailingMetadata(*md);
                        return md;
                      }),
                  [call_data]() {
                    grpc_metadata_batch b;
                    b.Set(GrpcStatusMetadata(), GRPC_STATUS_CANCELLED);
                    b.Set(GrpcCallWasCancelled(), true);
                    call_data->call.OnServerTrailingMetadata(b);
                  });
}

template <typename Promise, typename Derived>
auto MapResult(void (Derived::Call::*fn)(ServerMetadata&, Derived*), Promise x,
               FilterCallData<Derived>* call_data) {
  GRPC_DCHECK(fn == &Derived::Call::OnServerTrailingMetadata);
  return OnCancel(
      Map(std::move(x),
          [call_data](ServerMetadataHandle md) {
            call_data->call.OnServerTrailingMetadata(*md, call_data->channel);
            return md;
          }),
      [call_data]() {
        grpc_metadata_batch b;
        b.Set(GrpcStatusMetadata(), GRPC_STATUS_CANCELLED);
        b.Set(GrpcCallWasCancelled(), true);
        call_data->call.OnServerTrailingMetadata(b, call_data->channel);
      });
}

// For fused filters whose OnServerTrailingMetadata takes pointer to the
// channel.
template <typename P, typename Call, typename Derived,
          typename = std::enable_if_t<IsFusedFilter<Derived>::value>>
auto MapResult(void (Call::*fn)(ServerMetadata&, Derived*), P x,
               FilterCallData<Derived>* call_data) {
  GRPC_DCHECK(fn == &Derived::Call::OnServerTrailingMetadata);
  return OnCancel(
      Map(std::move(x),
          [call_data](ServerMetadataHandle md) {
            call_data->call.OnServerTrailingMetadata(*md, call_data->channel);
            return md;
          }),
      [call_data]() {
        grpc_metadata_batch b;
        b.Set(GrpcStatusMetadata(), GRPC_STATUS_CANCELLED);
        b.Set(GrpcCallWasCancelled(), true);
        call_data->call.OnServerTrailingMetadata(b, call_data->channel);
      });
}

// For fused filters whose OnServerTrailingMetadata does not take pointer to the
// channel.
template <typename P, typename Call, typename Derived,
          typename = std::enable_if_t<IsFusedFilter<Derived>::value>>
auto MapResult(void (Call::*fn)(ServerMetadata&), P x,
               FilterCallData<Derived>* call_data) {
  GRPC_DCHECK(fn == &Derived::Call::OnServerTrailingMetadata);
  return OnCancel(Map(std::move(x),
                      [call_data](ServerMetadataHandle md) {
                        call_data->call.OnServerTrailingMetadata(*md);
                        return md;
                      }),
                  [call_data]() {
                    grpc_metadata_batch b;
                    b.Set(GrpcStatusMetadata(), GRPC_STATUS_CANCELLED);
                    b.Set(GrpcCallWasCancelled(), true);
                    call_data->call.OnServerTrailingMetadata(b);
                  });
}

template <typename T, typename A>
constexpr bool IsSameExcludingCVRef =
    std::is_same<promise_detail::RemoveCVRef<A>, T>::value;

template <typename T, typename A>
using EnableIfSameExcludingCVRef =
    std::enable_if_t<std::is_same<promise_detail::RemoveCVRef<A>, T>::value,
                     void>;

template <typename T, typename A>
using EnableIfNotSameExcludingCVRef =
    std::enable_if_t<!std::is_same<promise_detail::RemoveCVRef<A>, T>::value,
                     void>;

template <typename Interceptor, typename Derived, typename SfinaeVoid = void>
struct RunCallImpl;

template <typename Derived>
struct RunCallImpl<const NoInterceptor*, Derived> {
  static auto Run(CallArgs call_args, NextPromiseFactory next_promise_factory,
                  void*) {
    return next_promise_factory(std::move(call_args));
  }
};

template <typename Derived, typename A>
struct RunCallImpl<void (Derived::Call::*)(A md), Derived,
                   EnableIfSameExcludingCVRef<ClientMetadata, A>> {
  static auto Run(CallArgs call_args, NextPromiseFactory next_promise_factory,
                  FilterCallData<Derived>* call_data) {
    call_data->call.OnClientInitialMetadata(*call_args.client_initial_metadata);
    return next_promise_factory(std::move(call_args));
  }
};

template <typename Derived, typename A>
struct RunCallImpl<ServerMetadataHandle (Derived::Call::*)(A md), Derived,
                   EnableIfSameExcludingCVRef<ClientMetadata, A>> {
  static auto Run(CallArgs call_args, NextPromiseFactory next_promise_factory,
                  FilterCallData<Derived>* call_data)
      -> ArenaPromise<ServerMetadataHandle> {
    auto return_md = call_data->call.OnClientInitialMetadata(
        *call_args.client_initial_metadata);
    if (return_md == nullptr) return next_promise_factory(std::move(call_args));
    return Immediate(std::move(return_md));
  }
};

template <typename Derived, typename A>
struct RunCallImpl<ServerMetadataHandle (Derived::Call::*)(A md,
                                                           Derived* channel),
                   Derived, EnableIfSameExcludingCVRef<ClientMetadata, A>> {
  static auto Run(CallArgs call_args, NextPromiseFactory next_promise_factory,
                  FilterCallData<Derived>* call_data)
      -> ArenaPromise<ServerMetadataHandle> {
    auto return_md = call_data->call.OnClientInitialMetadata(
        *call_args.client_initial_metadata, call_data->channel);
    if (return_md == nullptr) return next_promise_factory(std::move(call_args));
    return Immediate(std::move(return_md));
  }
};

template <typename Derived, typename A>
struct RunCallImpl<absl::Status (Derived::Call::*)(A md), Derived,
                   EnableIfSameExcludingCVRef<ClientMetadata, A>> {
  static auto Run(CallArgs call_args, NextPromiseFactory next_promise_factory,
                  FilterCallData<Derived>* call_data)
      -> ArenaPromise<ServerMetadataHandle> {
    auto status = call_data->call.OnClientInitialMetadata(
        *call_args.client_initial_metadata);
    if (status.ok()) return next_promise_factory(std::move(call_args));
    return Immediate(ServerMetadataFromStatus(status));
  }
};

template <typename Derived, typename A>
struct RunCallImpl<absl::Status (Derived::Call::*)(A md, Derived* channel),
                   Derived, EnableIfSameExcludingCVRef<ClientMetadata, A>> {
  static auto Run(CallArgs call_args, NextPromiseFactory next_promise_factory,
                  FilterCallData<Derived>* call_data)
      -> ArenaPromise<ServerMetadataHandle> {
    auto status = call_data->call.OnClientInitialMetadata(
        *call_args.client_initial_metadata, call_data->channel);
    if (status.ok()) return next_promise_factory(std::move(call_args));
    return Immediate(ServerMetadataFromStatus(status));
  }
};

template <typename Derived, typename A>
struct RunCallImpl<void (Derived::Call::*)(A md, Derived* channel), Derived,
                   EnableIfSameExcludingCVRef<ClientMetadata, A>> {
  static auto Run(CallArgs call_args, NextPromiseFactory next_promise_factory,
                  FilterCallData<Derived>* call_data) {
    call_data->call.OnClientInitialMetadata(*call_args.client_initial_metadata,
                                            call_data->channel);
    return next_promise_factory(std::move(call_args));
  }
};

template <typename T, typename AnyType = void>
struct StatusCastExistsToServerMetadataHandle {
  static constexpr bool value = false;
};
template <typename T>
struct StatusCastExistsToServerMetadataHandle<
    T,
    absl::void_t<decltype(StatusCast<ServerMetadataHandle>(std::declval<T>))>> {
  static constexpr bool value = true;
};

template <typename Derived, typename A, typename Promise>
struct RunCallImpl<Promise (Derived::Call::*)(A, Derived* channel), Derived,
                   std::enable_if_t<StatusCastExistsToServerMetadataHandle<
                                        PromiseResult<Promise>>::value &&
                                    IsSameExcludingCVRef<ClientMetadata, A>>> {
  static auto Run(CallArgs call_args, NextPromiseFactory next_promise_factory,
                  FilterCallData<Derived>* call_data) {
    ClientMetadata& md_ref = *call_args.client_initial_metadata;
    return TrySeq(
        call_data->call.OnClientInitialMetadata(md_ref, call_data->channel),
        [call_args = std::move(call_args),
         next_promise_factory = std::move(next_promise_factory)]() mutable {
          return next_promise_factory(std::move(call_args));
        });
  }
};

template <typename Derived, typename Promise>
struct RunCallImpl<
    Promise (Derived::Call::*)(ClientMetadataHandle md, Derived* channel),
    Derived,
    std::enable_if_t<std::is_same_v<absl::StatusOr<ClientMetadataHandle>,
                                    PromiseResult<Promise>>>> {
  static auto Run(CallArgs call_args, NextPromiseFactory next_promise_factory,
                  FilterCallData<Derived>* call_data) {
    ClientMetadataHandle md = std::move(call_args.client_initial_metadata);
    return TrySeq(call_data->call.OnClientInitialMetadata(std::move(md),
                                                          call_data->channel),
                  [call_args = std::move(call_args),
                   next_promise_factory = std::move(next_promise_factory)](
                      ClientMetadataHandle md) mutable {
                    call_args.client_initial_metadata = std::move(md);
                    return next_promise_factory(std::move(call_args));
                  });
  }
};

template <typename Derived, typename Call, typename Promise>
struct RunCallImpl<
    Promise (Call::*)(ClientMetadataHandle md, Derived* channel), Derived,
    std::enable_if_t<std::is_same_v<PromiseResult<Promise>,
                                    ServerMetadataOrHandle<ClientMetadata>>,
                     void>> {
  static auto Run(CallArgs call_args, NextPromiseFactory next_promise_factory,
                  FilterCallData<Derived>* call_data) {
    ClientMetadataHandle md = std::move(call_args.client_initial_metadata);
    return TrySeq(call_data->call.OnClientInitialMetadata(std::move(md),
                                                          call_data->channel),
                  [call_args = std::move(call_args),
                   next_promise_factory = std::move(next_promise_factory)](
                      ClientMetadataHandle md) mutable {
                    call_args.client_initial_metadata = std::move(md);
                    return next_promise_factory(std::move(call_args));
                  });
  }
};

template <typename Interceptor, typename Derived>
auto RunCall(Interceptor interceptor, CallArgs call_args,
             NextPromiseFactory next_promise_factory,
             FilterCallData<Derived>* call_data) {
  GRPC_DCHECK(interceptor == &Derived::Call::OnClientInitialMetadata);
  return RunCallImpl<Interceptor, Derived>::Run(
      std::move(call_args), std::move(next_promise_factory), call_data);
}

template <typename Derived, typename MethodType, typename Ignored = void>
class InterceptClientToServerMessageHandler;

template <typename Derived>
class InterceptClientToServerMessageHandler<Derived, const NoInterceptor*> {
 public:
  explicit InterceptClientToServerMessageHandler(FilterCallData<Derived>*,
                                                 const CallArgs&) {}
  auto operator()() {
    return [](MessageHandle msg) -> std::optional<MessageHandle> {
      return std::move(msg);
    };
  }
};

template <typename Derived, typename MessageType>
class InterceptClientToServerMessageHandler<
    Derived, void (Derived::Call::*)(MessageType),
    EnableIfSameExcludingCVRef<Message, MessageType>> {
 public:
  explicit InterceptClientToServerMessageHandler(
      FilterCallData<Derived>* call_data, const CallArgs&)
      : call_data_(call_data) {}
  auto operator()() {
    return [call_data =
                call_data_](MessageHandle msg) -> std::optional<MessageHandle> {
      call_data->call.OnClientToServerMessage(*msg);
      return std::move(msg);
    };
  }

 private:
  FilterCallData<Derived>* call_data_;
};

template <typename Derived, typename MessageType>
class InterceptClientToServerMessageHandler<
    Derived, ServerMetadataHandle (Derived::Call::*)(MessageType),
    EnableIfSameExcludingCVRef<Message, MessageType>> {
 public:
  explicit InterceptClientToServerMessageHandler(
      FilterCallData<Derived>* call_data, const CallArgs&)
      : call_data_(call_data) {}

  auto operator()() {
    return [call_data =
                call_data_](MessageHandle msg) -> std::optional<MessageHandle> {
      auto return_md = call_data->call.OnClientToServerMessage(*msg);
      if (return_md == nullptr) return std::move(msg);
      if (call_data->error_latch.is_set()) return std::nullopt;
      call_data->error_latch.Set(std::move(return_md));
      return std::nullopt;
    };
  }

 private:
  FilterCallData<Derived>* call_data_;
};

template <typename Derived, typename MessageType>
class InterceptClientToServerMessageHandler<
    Derived, ServerMetadataHandle (Derived::Call::*)(MessageType, Derived*),
    EnableIfSameExcludingCVRef<Message, MessageType>> {
 public:
  explicit InterceptClientToServerMessageHandler(
      FilterCallData<Derived>* call_data, const CallArgs&)
      : call_data_(call_data) {}

  auto operator()() {
    return [call_data =
                call_data_](MessageHandle msg) -> std::optional<MessageHandle> {
      auto return_md =
          call_data->call.OnClientToServerMessage(*msg, call_data->channel);
      if (return_md == nullptr) return std::move(msg);
      if (call_data->error_latch.is_set()) return std::nullopt;
      call_data->error_latch.Set(std::move(return_md));
      return std::nullopt;
    };
  }

 private:
  FilterCallData<Derived>* call_data_;
};

template <typename Derived, typename MessageType>
class InterceptClientToServerMessageHandler<
    Derived, void (Derived::Call::*)(MessageType, Derived*),
    EnableIfSameExcludingCVRef<Message, MessageType>> {
 public:
  explicit InterceptClientToServerMessageHandler(
      FilterCallData<Derived>* call_data, const CallArgs&)
      : call_data_(call_data) {}

  auto operator()() {
    return [call_data =
                call_data_](MessageHandle msg) -> std::optional<MessageHandle> {
      call_data->call.OnClientToServerMessage(*msg, call_data->channel);
      return std::move(msg);
    };
  }

 private:
  FilterCallData<Derived>* call_data_;
};

template <typename Derived>
class InterceptClientToServerMessageHandler<
    Derived, MessageHandle (Derived::Call::*)(MessageHandle, Derived*)> {
 public:
  explicit InterceptClientToServerMessageHandler(
      FilterCallData<Derived>* call_data, const CallArgs&)
      : call_data_(call_data) {}

  auto operator()() {
    return [call_data =
                call_data_](MessageHandle msg) -> std::optional<MessageHandle> {
      return call_data->call.OnClientToServerMessage(std::move(msg),
                                                     call_data->channel);
    };
  }

 private:
  FilterCallData<Derived>* call_data_;
};

template <typename Derived>
class InterceptClientToServerMessageHandler<
    Derived,
    absl::StatusOr<MessageHandle> (Derived::Call::*)(MessageHandle, Derived*)> {
 public:
  explicit InterceptClientToServerMessageHandler(
      FilterCallData<Derived>* call_data, const CallArgs&)
      : call_data_(call_data) {}

  auto operator()() {
    return [call_data =
                call_data_](MessageHandle msg) -> std::optional<MessageHandle> {
      auto r = call_data->call.OnClientToServerMessage(std::move(msg),
                                                       call_data->channel);
      if (r.ok()) return std::move(*r);
      if (call_data->error_latch.is_set()) return std::nullopt;
      call_data->error_latch.Set(ServerMetadataFromStatus(r.status()));
      return std::nullopt;
    };
  }

 private:
  FilterCallData<Derived>* call_data_;
};

// For handling fused filters with a promise return type. This specialization is
// only for fused filters not requiring a channel pointer.
template <typename Derived, typename R, typename Call>
class InterceptClientToServerMessageHandler<Derived, R (Call::*)(MessageHandle),
                                            EnableIfPromise<R>> {
 public:
  explicit InterceptClientToServerMessageHandler(
      FilterCallData<Derived>* call_data, const CallArgs&)
      : call_data_(call_data) {}

  auto operator()() {
    return [call_data = call_data_](MessageHandle msg) {
      return Map(call_data->call.OnClientToServerMessage(std::move(msg)),
                 [call_data](ServerMetadataOrHandle<Message> md)
                     -> std::optional<MessageHandle> {
                   if (!md.ok()) {
                     call_data->error_latch.Set(std::move(md).TakeMetadata());
                     return std::nullopt;
                   }
                   return std::move(md).TakeValue();
                 });
    };
  }

 private:
  FilterCallData<Derived>* call_data_;
};

// For handling fused filters with a promise return type. This specialization is
// only for fused filters requiring a channel pointer.
template <typename Derived, typename Call, typename R>
class InterceptClientToServerMessageHandler<
    Derived, R (Call::*)(MessageHandle, Derived*), EnableIfPromise<R>> {
 public:
  explicit InterceptClientToServerMessageHandler(
      FilterCallData<Derived>* call_data, const CallArgs&)
      : call_data_(call_data) {}

  auto operator()() {
    return [call_data = call_data_](MessageHandle msg) {
      return Map(call_data->call.OnClientToServerMessage(std::move(msg),
                                                         call_data->channel),
                 [call_data](ServerMetadataOrHandle<Message> md)
                     -> std::optional<MessageHandle> {
                   if (!md.ok()) {
                     call_data->error_latch.Set(std::move(md).TakeMetadata());
                     return std::nullopt;
                   }
                   return std::move(md).TakeValue();
                 });
    };
  }

 private:
  FilterCallData<Derived>* call_data_;
};

template <typename HookFn, typename HalfCloseFn, typename Derived,
          typename Ignored = void>
struct InterceptClientToServerMessage;

template <typename Derived>
struct InterceptClientToServerMessage<const NoInterceptor*,
                                      const NoInterceptor*, Derived> {
  static inline void Run(FilterCallData<Derived>*, const CallArgs&) {}
};

template <typename HookFn, typename Call, typename Derived>
struct InterceptClientToServerMessage<
    HookFn, void (Call::*)(), Derived,
    std::enable_if_t<!IsSameExcludingCVRef<HookFn, NoInterceptor*>, void>> {
  static inline void Run(FilterCallData<Derived>* call_data,
                         const CallArgs& call_args) {
    call_args.client_to_server_messages->InterceptAndMapWithHalfClose(
        InterceptClientToServerMessageHandler<Derived, HookFn>(call_data,
                                                               call_args)(),
        [call_data]() { call_data->call.OnClientToServerHalfClose(); });
  }
};

template <typename HookFn, typename Derived>
struct InterceptClientToServerMessage<
    HookFn, const NoInterceptor*, Derived,
    std::enable_if_t<!IsSameExcludingCVRef<HookFn, NoInterceptor*>, void>> {
  static inline void Run(FilterCallData<Derived>* call_data,
                         const CallArgs& call_args) {
    call_args.client_to_server_messages->InterceptAndMap(
        InterceptClientToServerMessageHandler<Derived, HookFn>(call_data,
                                                               call_args)());
  }
};

template <typename Derived, typename MethodType, typename Ignored = void>
struct InterceptServerInitialMetadata;

template <typename Derived>
struct InterceptServerInitialMetadata<Derived, const NoInterceptor*> {
  static inline void Run(FilterCallData<Derived>*, const CallArgs&) {}
};

template <typename Derived>
struct InterceptServerInitialMetadata<Derived, void (Derived::Call::*)(
                                                   ServerMetadata&)> {
  static inline void Run(FilterCallData<Derived>* call_data,
                         const CallArgs& call_args) {
    call_args.server_initial_metadata->InterceptAndMap(
        [call_data](ServerMetadataHandle md) {
          call_data->call.OnServerInitialMetadata(*md);
          return md;
        });
  }
};

template <typename Derived>
struct InterceptServerInitialMetadata<Derived, absl::Status (Derived::Call::*)(
                                                   ServerMetadata&)> {
  static inline void Run(FilterCallData<Derived>* call_data,
                         const CallArgs& call_args) {
    call_args.server_initial_metadata->InterceptAndMap(
        [call_data](
            ServerMetadataHandle md) -> std::optional<ServerMetadataHandle> {
          auto status = call_data->call.OnServerInitialMetadata(*md);
          if (!status.ok() && !call_data->error_latch.is_set()) {
            call_data->error_latch.Set(ServerMetadataFromStatus(status));
            return std::nullopt;
          }
          return std::move(md);
        });
  }
};

template <typename Derived>
struct InterceptServerInitialMetadata<Derived, void (Derived::Call::*)(
                                                   ServerMetadata&, Derived*)> {
  static inline void Run(FilterCallData<Derived>* call_data,
                         const CallArgs& call_args) {
    call_args.server_initial_metadata->InterceptAndMap(
        [call_data](ServerMetadataHandle md) {
          call_data->call.OnServerInitialMetadata(*md, call_data->channel);
          return md;
        });
  }
};

template <typename Derived>
struct InterceptServerInitialMetadata<Derived, absl::Status (Derived::Call::*)(
                                                   ServerMetadata&, Derived*)> {
  static inline void Run(FilterCallData<Derived>* call_data,
                         const CallArgs& call_args) {
    call_args.server_initial_metadata->InterceptAndMap(
        [call_data](
            ServerMetadataHandle md) -> std::optional<ServerMetadataHandle> {
          auto status =
              call_data->call.OnServerInitialMetadata(*md, call_data->channel);
          if (!status.ok() && !call_data->error_latch.is_set()) {
            call_data->error_latch.Set(ServerMetadataFromStatus(status));
            return std::nullopt;
          }
          return std::move(md);
        });
  }
};

// For handling fused filters with a promise return type. This specialization is
// only for fused filters requiring a channel pointer.
template <typename Derived, typename Call, typename R>
struct InterceptServerInitialMetadata<
    Derived, R (Call::*)(ServerMetadataHandle, Derived*), EnableIfPromise<R>> {
  static inline void Run(FilterCallData<Derived>* call_data,
                         const CallArgs& call_args) {
    call_args.server_initial_metadata->InterceptAndMap(
        [call_data](ServerMetadataHandle md) {
          return Map(
              call_data->call.OnServerInitialMetadata(std::move(md),
                                                      call_data->channel),
              [call_data](ServerMetadataOrHandle<ServerMetadata> md)
                  -> std::optional<ServerMetadataHandle> {
                if (!md.ok()) {
                  call_data->error_latch.Set(std::move(md).TakeMetadata());
                  return std::nullopt;
                }
                return std::move(md).TakeValue();
              });
        });
  }
};

// For handling fused filters with a promise return type. This specialization is
// only for fused filters not requiring a channel pointer.
template <typename Derived, typename Call, typename R>
struct InterceptServerInitialMetadata<
    Derived, R (Call::*)(ServerMetadataHandle), EnableIfPromise<R>> {
  static inline void Run(FilterCallData<Derived>* call_data,
                         const CallArgs& call_args) {
    call_args.server_initial_metadata->InterceptAndMap(
        [call_data](ServerMetadataHandle md) {
          return Map(
              call_data->call.OnServerInitialMetadata(std::move(md)),
              [call_data](ServerMetadataOrHandle<ServerMetadata> md)
                  -> std::optional<ServerMetadataHandle> {
                if (!md.ok()) {
                  call_data->error_latch.Set(std::move(md).TakeMetadata());
                  return std::nullopt;
                }
                return std::move(md).TakeValue();
              });
        });
  }
};

template <typename Derived, typename MethodType, typename Ignored = void>
struct InterceptServerToClientMessage;

template <typename Derived>
struct InterceptServerToClientMessage<Derived, const NoInterceptor*> {
  static inline void Run(FilterCallData<Derived>*, const CallArgs&) {}
};

template <typename Derived>
struct InterceptServerToClientMessage<Derived,
                                      void (Derived::Call::*)(const Message&)> {
  static inline void Run(FilterCallData<Derived>* call_data,
                         const CallArgs& call_args) {
    call_args.server_to_client_messages->InterceptAndMap(
        [call_data](MessageHandle msg) -> std::optional<MessageHandle> {
          call_data->call.OnServerToClientMessage(*msg);
          return std::move(msg);
        });
  }
};

template <typename Derived>
struct InterceptServerToClientMessage<Derived,
                                      void (Derived::Call::*)(Message&)> {
  static inline void Run(FilterCallData<Derived>* call_data,
                         const CallArgs& call_args) {
    call_args.server_to_client_messages->InterceptAndMap(
        [call_data](MessageHandle msg) -> std::optional<MessageHandle> {
          call_data->call.OnServerToClientMessage(*msg);
          return std::move(msg);
        });
  }
};

template <typename Derived>
struct InterceptServerToClientMessage<
    Derived, ServerMetadataHandle (Derived::Call::*)(const Message&)> {
  static inline void Run(FilterCallData<Derived>* call_data,
                         const CallArgs& call_args) {
    call_args.server_to_client_messages->InterceptAndMap(
        [call_data](MessageHandle msg) -> std::optional<MessageHandle> {
          auto return_md = call_data->call.OnServerToClientMessage(*msg);
          if (return_md == nullptr) return std::move(msg);
          if (call_data->error_latch.is_set()) return std::nullopt;
          call_data->error_latch.Set(std::move(return_md));
          return std::nullopt;
        });
  }
};

template <typename Derived>
struct InterceptServerToClientMessage<Derived, void (Derived::Call::*)(
                                                   const Message&, Derived*)> {
  static inline void Run(FilterCallData<Derived>* call_data,
                         const CallArgs& call_args) {
    call_args.server_to_client_messages->InterceptAndMap(
        [call_data](MessageHandle msg) -> std::optional<MessageHandle> {
          call_data->call.OnServerToClientMessage(*msg, call_data->channel);
          return std::move(msg);
        });
  }
};

template <typename Derived>
struct InterceptServerToClientMessage<Derived,
                                      ServerMetadataHandle (Derived::Call::*)(
                                          const Message&, Derived*)> {
  static inline void Run(FilterCallData<Derived>* call_data,
                         const CallArgs& call_args) {
    call_args.server_to_client_messages->InterceptAndMap(
        [call_data](MessageHandle msg) -> std::optional<MessageHandle> {
          auto return_md =
              call_data->call.OnServerToClientMessage(*msg, call_data->channel);
          if (return_md == nullptr) return std::move(msg);
          if (call_data->error_latch.is_set()) return std::nullopt;
          call_data->error_latch.Set(std::move(return_md));
          return std::nullopt;
        });
  }
};

template <typename Derived>
struct InterceptServerToClientMessage<Derived, MessageHandle (Derived::Call::*)(
                                                   MessageHandle, Derived*)> {
  static inline void Run(FilterCallData<Derived>* call_data,
                         const CallArgs& call_args) {
    call_args.server_to_client_messages->InterceptAndMap(
        [call_data](MessageHandle msg) -> std::optional<MessageHandle> {
          return call_data->call.OnServerToClientMessage(std::move(msg),
                                                         call_data->channel);
        });
  }
};

template <typename Derived>
struct InterceptServerToClientMessage<Derived, absl::StatusOr<MessageHandle> (
                                                   Derived::Call::*)(
                                                   MessageHandle, Derived*)> {
  static inline void Run(FilterCallData<Derived>* call_data,
                         const CallArgs& call_args) {
    call_args.server_to_client_messages->InterceptAndMap(
        [call_data](MessageHandle msg) -> std::optional<MessageHandle> {
          auto r = call_data->call.OnServerToClientMessage(std::move(msg),
                                                           call_data->channel);
          if (r.ok()) return std::move(*r);
          if (call_data->error_latch.is_set()) return std::nullopt;
          call_data->error_latch.Set(ServerMetadataFromStatus(r.status()));
          return std::nullopt;
        });
  }
};

// For handling fused filters with a promise return type. This specialization is
// only for fused filters not requiring a channel pointer.
template <typename Derived, typename Call, typename R>
struct InterceptServerToClientMessage<Derived, R (Call::*)(MessageHandle),
                                      EnableIfPromise<R>> {
  static inline void Run(FilterCallData<Derived>* call_data,
                         const CallArgs& call_args) {
    call_args.server_to_client_messages->InterceptAndMap(
        [call_data](MessageHandle msg) {
          return Map(
              call_data->call.OnServerToClientMessage(std::move(msg)),
              [call_data](ServerMetadataOrHandle<Message> msg)
                  -> std::optional<MessageHandle> {
                if (!msg.ok()) {
                  call_data->error_latch.Set(std::move(msg).TakeMetadata());
                  return std::nullopt;
                }
                return std::move(msg).TakeValue();
              });
        });
  }
};

// For handling fused filters with a promise return type. This specialization is
// only for fused filters requiring a channel pointer.
template <typename Derived, typename Call, typename R>
struct InterceptServerToClientMessage<
    Derived, R (Call::*)(MessageHandle, Derived*), EnableIfPromise<R>> {
  static inline void Run(FilterCallData<Derived>* call_data,
                         const CallArgs& call_args) {
    call_args.server_to_client_messages->InterceptAndMap(
        [call_data](MessageHandle msg) {
          return Map(
              call_data->call.OnServerToClientMessage(std::move(msg),
                                                      call_data->channel),
              [call_data](ServerMetadataOrHandle<Message> msg)
                  -> std::optional<MessageHandle> {
                if (!msg.ok()) {
                  call_data->error_latch.Set(std::move(msg).TakeMetadata());
                  return std::nullopt;
                }
                return std::move(msg).TakeValue();
              });
        });
  }
};

template <typename Derived, typename MethodType, typename Ignored = void>
struct InterceptFinalize;

template <typename Derived>
struct InterceptFinalize<Derived, const NoInterceptor*> {
  static inline void Run(void*, void*) {}
};

template <typename Derived, typename Call>
struct InterceptFinalize<Derived, void (Call::*)(const grpc_call_final_info*)> {
  static inline void Run(void*, Call* call) {
    GetContext<CallFinalization>()->Add(
        [call](const grpc_call_final_info* final_info) {
          call->OnFinalize(final_info);
        });
  }
};

template <class Derived, typename Call>
struct InterceptFinalize<Derived, void (Call::*)(const grpc_call_final_info*,
                                                 Derived*)> {
  static inline void Run(Derived* channel, Call* call) {
    GetContext<CallFinalization>()->Add(
        [call, channel](const grpc_call_final_info* final_info) {
          call->OnFinalize(final_info, channel);
        });
  }
};

template <typename Derived>
absl::enable_if_t<std::is_empty<FilterCallData<Derived>>::value,
                  FilterCallData<Derived>*>
MakeFilterCall(Derived*) {
  static FilterCallData<Derived> call{nullptr};
  return &call;
}

template <typename Derived>
absl::enable_if_t<!std::is_empty<FilterCallData<Derived>>::value,
                  FilterCallData<Derived>*>
MakeFilterCall(Derived* derived) {
  return GetContext<Arena>()->ManagedNew<FilterCallData<Derived>>(derived);
}

}  // namespace promise_filter_detail

// Base class for promise-based channel filters.
// Eventually this machinery will move elsewhere (the interception logic will
// move directly into the channel stack, and so filters will just directly
// derive from `ChannelFilter`)
//
// Implements new-style call filters, and polyfills them into the previous
// scheme.
//
// Call filters:
// Derived types should declare a class `Call` with the following members:
// - OnClientInitialMetadata  - $VALUE_TYPE = ClientMetadata
// - OnServerInitialMetadata  - $VALUE_TYPE = ServerMetadata
// - OnServerToClientMessage  - $VALUE_TYPE = Message
// - OnClientToServerMessage  - $VALUE_TYPE = Message
// - OnServerTrailingMetadata - $VALUE_TYPE = ServerMetadata
// - OnFinalize               - special, see below
// These members define an interception point for a particular event in
// the call lifecycle.
// The type of these members matters, and is selectable by the class
// author. For $INTERCEPTOR_NAME in the above list:
// - static inline const NoInterceptor $INTERCEPTOR_NAME:
//   defines that this filter does not intercept this event.
//   there is zero runtime cost added to handling that event by this filter.
// - void $INTERCEPTOR_NAME($VALUE_TYPE&):
//   the filter intercepts this event, and can modify the value.
//   it never fails.
// - absl::Status $INTERCEPTOR_NAME($VALUE_TYPE&):
//   the filter intercepts this event, and can modify the value.
//   it can fail, in which case the call will be aborted.
// - ServerMetadataHandle $INTERCEPTOR_NAME($VALUE_TYPE&)
//   the filter intercepts this event, and can modify the value.
//   the filter can return nullptr for success, or a metadata handle for
//   failure (in which case the call will be aborted).
//   useful for cases where the exact metadata returned needs to be customized.
// - void $INTERCEPTOR_NAME($VALUE_TYPE&, Derived*):
//   the filter intercepts this event, and can modify the value.
//   it can access the channel via the second argument.
//   it never fails.
// - absl::Status $INTERCEPTOR_NAME($VALUE_TYPE&, Derived*):
//   the filter intercepts this event, and can modify the value.
//   it can access the channel via the second argument.
//   it can fail, in which case the call will be aborted.
// - ServerMetadataHandle $INTERCEPTOR_NAME($VALUE_TYPE&, Derived*)
//   the filter intercepts this event, and can modify the value.
//   it can access the channel via the second argument.
//   the filter can return nullptr for success, or a metadata handle for
//   failure (in which case the call will be aborted).
//   useful for cases where the exact metadata returned needs to be customized.
// It's also acceptable to return a promise that resolves to the
// relevant return type listed above.
// Finally, OnFinalize can be added to intecept call finalization.
// It must have one of the signatures:
// - static inline const NoInterceptor OnFinalize:
//   the filter does not intercept call finalization.
// - void OnFinalize(const grpc_call_final_info*):
//   the filter intercepts call finalization.
class ImplementChannelFilterTag {};
template <typename Derived>
class ImplementChannelFilter : public ChannelFilter,
                               public ImplementChannelFilterTag {
 public:
  // Polyfill for the original promise scheme.
  // Allows writing v3 filters that work with v2 stacks.
  // (and consequently also v1 stacks since we can polyfill back to that too).
  ArenaPromise<ServerMetadataHandle> MakeCallPromise(
      CallArgs call_args, NextPromiseFactory next_promise_factory) final {
    auto* call = promise_filter_detail::MakeFilterCall<Derived>(
        static_cast<Derived*>(this));
    promise_filter_detail::InterceptClientToServerMessage<
        decltype(&Derived::Call::OnClientToServerMessage),
        decltype(&Derived::Call::OnClientToServerHalfClose),
        Derived>::Run(call, call_args);
    promise_filter_detail::InterceptServerInitialMetadata<
        Derived,
        decltype(&Derived::Call::OnServerInitialMetadata)>::Run(call,
                                                                call_args);
    promise_filter_detail::InterceptServerToClientMessage<
        Derived,
        decltype(&Derived::Call::OnServerToClientMessage)>::Run(call,
                                                                call_args);
    promise_filter_detail::
        InterceptFinalize<Derived, decltype(&Derived::Call::OnFinalize)>::Run(
            static_cast<Derived*>(this),
            static_cast<typename Derived::Call*>(&call->call));
    return promise_filter_detail::MapResult(
        &Derived::Call::OnServerTrailingMetadata,
        promise_filter_detail::RaceAsyncCompletion<
            promise_filter_detail::CallHasAsyncErrorInterceptor<
                Derived>::value>::
            Run(promise_filter_detail::RunCall(
                    &Derived::Call::OnClientInitialMetadata,
                    std::move(call_args), std::move(next_promise_factory),
                    call),
                &call->error_latch),
        call);
  }
};

struct V3InterceptorToV2State {
  // A wrapper struct, needed to default-construct CallHandler.
  struct HandlerWrapper {
    CallHandler handler{nullptr};
  };

  InterActivityLatch<HandlerWrapper> call_handler_latch;
};

template <>
struct ArenaContextType<V3InterceptorToV2State> {
  static void Destroy(V3InterceptorToV2State*) {}
};

// Allows writing v3 interceptor that works with v2 stacks (and consequently
// also v1 stacks since we can run v2 filters in v1 stacks).
//
// Note that this bridge does not support the full functionality of the
// v3 interceptor API.  In particular, it assumes that the interceptor
// will create exactly one child call.
template <typename Derived>
class V3InterceptorToV2Bridge : public ChannelFilter, public Interceptor {
 public:
  V3InterceptorToV2Bridge() {
    // Insert CallDestinationToNextV2Filter as the wrapped destination in
    // Interceptor, so that we can route the server side of the
    // interceptor back into the v2 filter chain.
    wrapped_destination_ = MakeRefCounted<CallDestinationToNextV2Filter>();
  }

  ArenaPromise<ServerMetadataHandle> MakeCallPromise(
      CallArgs call_args, NextPromiseFactory next_promise_factory) final {
    // Create a latch to get the call handler, and put a pointer to it
    // in call context, so that CallDestinationToNextV2Filter can set
    // it when it starts the call.
    auto* arena = GetContext<Arena>();
    auto* state = arena->ManagedNew<V3InterceptorToV2State>();
    arena->SetContext<V3InterceptorToV2State>(state);
    // Now we create a new v3 call pair.  The initiator will be the
    // client side of the v3 interceptor, and the handler will be the
    // server side.
    auto [initiator, unstarted_handler] =
        MakeCallPair(std::move(call_args.client_initial_metadata),
                     GetContext<Arena>()->Ref());
    // Inject the unstarted handler into the interceptor.
    StartCall(std::move(unstarted_handler));
    // Now return a promise that does all the things.
    // FIXME: need to propagate cancellation somehow?
    return TrySeq(
        state->call_handler_latch.Wait(),
        [initiator = std::move(initiator), call_args = std::move(call_args),
         next_promise_factory = std::move(next_promise_factory)](
            V3InterceptorToV2State::HandlerWrapper handler_wrapper) mutable {
          CallHandler handler = std::move(handler_wrapper.handler);
          // Intercept all pipes from v2 API.
          Pipe<MessageHandle> client_to_server_messages;
          auto* client_to_server_messages_receiver =
              std::exchange(call_args.client_to_server_messages,
                            &client_to_server_messages.receiver);
          Pipe<ServerMetadataHandle> server_initial_metadata;
          auto* server_initial_metadata_sender =
              std::exchange(call_args.server_initial_metadata,
                            &server_initial_metadata.sender);
          Pipe<MessageHandle> server_to_client_messages;
          auto* server_to_client_messages_sender =
              std::exchange(call_args.server_to_client_messages,
                            &server_to_client_messages.sender);
          // Initiator-side promise for client-to-server data.
          auto initiator_client_to_server_promise =
              [initiator, client_to_server_messages_receiver]() mutable {
                return ForEach(
                    std::move(*client_to_server_messages_receiver),
                    [initiator](MessageHandle message) mutable {
<<<<<<< HEAD
=======
                      // FIXME: check if message has a value
>>>>>>> 488930df
                      return initiator.PushMessage(std::move(message));
                    });
              };
          // Initiator-side promise for server-to-client data.
          auto initiator_server_to_client_promise =
              [initiator, server_initial_metadata_sender,
               server_to_client_messages_sender]() mutable {
                return TrySeq(
                    TrySeq(initiator.PullServerInitialMetadata(),
                           [server_initial_metadata_sender](
                               std::optional<ServerMetadataHandle>
                                   metadata) mutable {
                             // FIXME: check if metadata.has_value()
                             return server_initial_metadata_sender->Push(
                                 std::move(*metadata));
                           }),
                    ForEach(MessagesFrom(initiator),
                            [server_to_client_messages_sender](
                                MessageHandle message) {
<<<<<<< HEAD
=======
                              // FIXME: check if message has a value
>>>>>>> 488930df
                              return Map(server_to_client_messages_sender->Push(
                                             std::move(message)),
                                         [](bool x) { return StatusFlag(x); });
                            }));
              };
          // Handler-side promise for client-to-server data.
          auto handler_client_to_server_promise =
              [handler, &client_to_server_messages]() mutable {
                return ForEach(
                    MessagesFrom(handler), [&](MessageHandle message) {
<<<<<<< HEAD
=======
                      // FIXME: check if message has a value
>>>>>>> 488930df
                      return Map(client_to_server_messages.sender.Push(
                                     std::move(message)),
                                 [](bool x) { return StatusFlag(x); });
                    });
              };
          // Handler-side promise for server-to-client data.
          auto handler_server_to_client_promise =
              [handler, &server_initial_metadata,
               &server_to_client_messages]() mutable {
                return TrySeq(
<<<<<<< HEAD
                    TrySeq(server_initial_metadata.receiver.Next(),
                           [handler](NextResult<ServerMetadataHandle>
                                         metadata) mutable {
                             // FIXME: check if metadata.has_value()
                             return handler.PushServerInitialMetadata(
                                 std::move(*metadata));
                           }),
                    ForEach(std::move(server_to_client_messages.receiver),
                            [handler](MessageHandle message) mutable {
=======
                    TrySeq(
                        server_initial_metadata.receiver.Next(),
                        [handler](
                            NextResult<ServerMetadataHandle> metadata) mutable {
                          // FIXME: check if metadata.has_value()
                          return handler.PushServerInitialMetadata(
                              std::move(*metadata));
                        }),
                    ForEach(std::move(server_to_client_messages.receiver),
                            [handler](MessageHandle message) mutable {
                              // FIXME: check if message has a value
>>>>>>> 488930df
                              return handler.PushMessage(std::move(message));
                            }));
              };
          // Now put it all together.
          return PrioritizedRace(next_promise_factory(std::move(call_args)),
                                 std::move(initiator_client_to_server_promise),
                                 std::move(initiator_server_to_client_promise),
                                 std::move(handler_client_to_server_promise),
                                 std::move(handler_server_to_client_promise));
        });
  }

 protected:
  RefCountedPtr<UnstartedCallDestination> wrapped_destination() const {
    return wrapped_destination_;  // From Interceptor class.
  }

 private:
  // A custom UnstartedCallDestination that starts the call and returns
  // the resulting handler via a latch obtained from call context.
  class CallDestinationToNextV2Filter final : public UnstartedCallDestination {
   public:
    void StartCall(UnstartedCallHandler unstarted_call_handler) override {
      // Get the latch from call context.
      auto* arena = GetContext<Arena>();
      auto* state = arena->GetContext<V3InterceptorToV2State>();
      arena->SetContext<V3InterceptorToV2State>(nullptr);
      // Start the call.
      CallHandler handler = unstarted_call_handler.StartCall();
      // Pass call handler to the latch.
      state->call_handler_latch.Set({std::move(handler)});
    }

    void Orphaned() override {}
  };
};

// Designator for whether a filter is client side or server side.
// Please don't use this outside calls to MakePromiseBasedFilter - it's
// intended to be deleted once the promise conversion is complete.
enum class FilterEndpoint {
  kClient,
  kServer,
};

// Flags for MakePromiseBasedFilter.
static constexpr uint8_t kFilterExaminesServerInitialMetadata = 1;
static constexpr uint8_t kFilterIsLast = 2;
static constexpr uint8_t kFilterExaminesOutboundMessages = 4;
static constexpr uint8_t kFilterExaminesInboundMessages = 8;
static constexpr uint8_t kFilterExaminesCallContext = 16;

namespace promise_filter_detail {

// Proxy channel filter for initialization failure, since we must leave a
// valid filter in place.
class InvalidChannelFilter : public ChannelFilter {
 public:
  ArenaPromise<ServerMetadataHandle> MakeCallPromise(
      CallArgs, NextPromiseFactory) override {
    abort();
  }
};

// Call data shared between all implementations of promise-based filters.
class BaseCallData : public Activity, private Wakeable {
 protected:
  // Hook to allow interception of messages on the send/receive path by
  // PipeSender and PipeReceiver, as appropriate according to whether we're
  // client or server.
  class Interceptor {
   public:
    virtual PipeSender<MessageHandle>* Push() = 0;
    virtual PipeReceiver<MessageHandle>* Pull() = 0;
    virtual PipeReceiver<MessageHandle>* original_receiver() = 0;
    virtual PipeSender<MessageHandle>* original_sender() = 0;
    virtual void GotPipe(PipeSender<MessageHandle>*) = 0;
    virtual void GotPipe(PipeReceiver<MessageHandle>*) = 0;
    virtual ~Interceptor() = default;
  };

  BaseCallData(grpc_call_element* elem, const grpc_call_element_args* args,
               uint8_t flags,
               absl::FunctionRef<Interceptor*()> make_send_interceptor,
               absl::FunctionRef<Interceptor*()> make_recv_interceptor);

 public:
  ~BaseCallData() override;

  void set_pollent(grpc_polling_entity* pollent) {
    GRPC_CHECK(nullptr ==
               pollent_.exchange(pollent, std::memory_order_release));
  }

  // Activity implementation (partial).
  void Orphan() final;
  Waker MakeNonOwningWaker() final;
  Waker MakeOwningWaker() final;

  std::string ActivityDebugTag(WakeupMask) const override { return DebugTag(); }

  void Finalize(const grpc_call_final_info* final_info) {
    ScopedContext ctx(this);
    finalization_.Run(final_info);
  }

  virtual void StartBatch(grpc_transport_stream_op_batch* batch) = 0;

  Call* call() { return arena_->GetContext<Call>(); }

 protected:
  class ScopedContext : public promise_detail::Context<Arena>,
                        public promise_detail::Context<grpc_polling_entity>,
                        public promise_detail::Context<CallFinalization>,
                        public promise_detail::Context<
                            grpc_event_engine::experimental::EventEngine> {
   public:
    explicit ScopedContext(BaseCallData* call_data)
        : promise_detail::Context<Arena>(call_data->arena_),
          promise_detail::Context<grpc_polling_entity>(
              call_data->pollent_.load(std::memory_order_acquire)),
          promise_detail::Context<CallFinalization>(&call_data->finalization_) {
    }
  };

  class Flusher {
   public:
    explicit Flusher(BaseCallData* call);
    // Calls closures, schedules batches, relinquishes call combiner.
    ~Flusher();

    void Resume(grpc_transport_stream_op_batch* batch) {
      GRPC_CHECK(!call_->is_last());
      if (batch->HasOp()) {
        release_.push_back(batch);
      } else if (batch->on_complete != nullptr) {
        Complete(batch);
      }
    }

    void Cancel(grpc_transport_stream_op_batch* batch,
                grpc_error_handle error) {
      grpc_transport_stream_op_batch_queue_finish_with_failure(batch, error,
                                                               &call_closures_);
    }

    void Complete(grpc_transport_stream_op_batch* batch) {
      call_closures_.Add(batch->on_complete, absl::OkStatus(),
                         "Flusher::Complete");
    }

    void AddClosure(grpc_closure* closure, grpc_error_handle error,
                    const char* reason) {
      call_closures_.Add(closure, error, reason);
    }

    BaseCallData* call() const { return call_; }

   private:
    absl::InlinedVector<grpc_transport_stream_op_batch*, 1> release_;
    CallCombinerClosureList call_closures_;
    BaseCallData* const call_;
  };

  // Smart pointer like wrapper around a batch.
  // Creation makes a ref count of one capture.
  // Copying increments.
  // Must be moved from or resumed or cancelled before destruction.
  class CapturedBatch final {
   public:
    CapturedBatch();
    explicit CapturedBatch(grpc_transport_stream_op_batch* batch);
    ~CapturedBatch();
    CapturedBatch(const CapturedBatch&);
    CapturedBatch& operator=(const CapturedBatch&);
    CapturedBatch(CapturedBatch&&) noexcept;
    CapturedBatch& operator=(CapturedBatch&&) noexcept;

    grpc_transport_stream_op_batch* operator->() { return batch_; }
    bool is_captured() const { return batch_ != nullptr; }

    // Resume processing this batch (releases one ref, passes it down the
    // stack)
    void ResumeWith(Flusher* releaser);
    // Cancel this batch immediately (releases all refs)
    void CancelWith(grpc_error_handle error, Flusher* releaser);
    // Complete this batch (pass it up) assuming refs drop to zero
    void CompleteWith(Flusher* releaser);

    void Swap(CapturedBatch* other) { std::swap(batch_, other->batch_); }

   private:
    grpc_transport_stream_op_batch* batch_;
  };

  static Arena::PoolPtr<grpc_metadata_batch> WrapMetadata(
      grpc_metadata_batch* p) {
    return Arena::PoolPtr<grpc_metadata_batch>(p,
                                               Arena::PooledDeleter(nullptr));
  }

  class ReceiveInterceptor final : public Interceptor {
   public:
    explicit ReceiveInterceptor(Arena* arena) : pipe_{arena} {}

    PipeReceiver<MessageHandle>* original_receiver() override {
      return &pipe_.receiver;
    }
    PipeSender<MessageHandle>* original_sender() override { abort(); }

    void GotPipe(PipeReceiver<MessageHandle>* receiver) override {
      GRPC_CHECK_EQ(receiver_, nullptr);
      receiver_ = receiver;
    }

    void GotPipe(PipeSender<MessageHandle>*) override { abort(); }

    PipeSender<MessageHandle>* Push() override { return &pipe_.sender; }
    PipeReceiver<MessageHandle>* Pull() override {
      GRPC_CHECK_NE(receiver_, nullptr);
      return receiver_;
    }

   private:
    Pipe<MessageHandle> pipe_;
    PipeReceiver<MessageHandle>* receiver_ = nullptr;
  };

  class SendInterceptor final : public Interceptor {
   public:
    explicit SendInterceptor(Arena* arena) : pipe_{arena} {}

    PipeReceiver<MessageHandle>* original_receiver() override { abort(); }
    PipeSender<MessageHandle>* original_sender() override {
      return &pipe_.sender;
    }

    void GotPipe(PipeReceiver<MessageHandle>*) override { abort(); }

    void GotPipe(PipeSender<MessageHandle>* sender) override {
      GRPC_CHECK_EQ(sender_, nullptr);
      sender_ = sender;
    }

    PipeSender<MessageHandle>* Push() override {
      GRPC_CHECK_NE(sender_, nullptr);
      return sender_;
    }
    PipeReceiver<MessageHandle>* Pull() override { return &pipe_.receiver; }

   private:
    Pipe<MessageHandle> pipe_;
    PipeSender<MessageHandle>* sender_ = nullptr;
  };

  // State machine for sending messages: handles intercepting send_message ops
  // and forwarding them through pipes to the promise, then getting the result
  // down the stack.
  // Split into its own class so that we don't spend the memory instantiating
  // these members for filters that don't need to intercept sent messages.
  class SendMessage {
   public:
    SendMessage(BaseCallData* base, Interceptor* interceptor)
        : base_(base), interceptor_(interceptor) {}
    ~SendMessage() { interceptor_->~Interceptor(); }

    Interceptor* interceptor() { return interceptor_; }

    // Start a send_message op.
    void StartOp(CapturedBatch batch);
    // Publish the outbound pipe to the filter.
    // This happens when the promise requests to call the next filter: until
    // this occurs messages can't be sent as we don't know the pipe that the
    // promise expects to send on.
    template <typename T>
    void GotPipe(T* pipe);
    // Called from client/server polling to do the send message part of the
    // work.
    void WakeInsideCombiner(Flusher* flusher, bool allow_push_to_pipe);
    // Call is completed, we have trailing metadata. Close things out.
    void Done(const ServerMetadata& metadata, Flusher* flusher);
    // Return true if we have a batch captured (for debug logs)
    bool HaveCapturedBatch() const { return batch_.is_captured(); }
    // Return true if we're not actively sending a message.
    bool IsIdle() const;
    // Return true if we've released the message for forwarding down the stack.
    bool IsForwarded() const { return state_ == State::kForwardedBatch; }

   private:
    enum class State : uint8_t {
      // Starting state: no batch started, no outgoing pipe configured.
      kInitial,
      // We have an outgoing pipe, but no batch started.
      // (this is the steady state).
      kIdle,
      // We have a batch started, but no outgoing pipe configured.
      // Stall until we have one.
      kGotBatchNoPipe,
      // We have a batch, and an outgoing pipe. On the next poll we'll push the
      // message into the pipe to the promise.
      kGotBatch,
      // We've pushed a message into the promise, and we're now waiting for it
      // to pop out the other end so we can forward it down the stack.
      kPushedToPipe,
      // We've forwarded a message down the stack, and now we're waiting for
      // completion.
      kForwardedBatch,
      // We've got the completion callback, we'll close things out during poll
      // and then forward completion callbacks up and transition back to idle.
      kBatchCompleted,
      // We're almost done, but need to poll first.
      kCancelledButNotYetPolled,
      // We're done.
      kCancelled,
      // We're done, but we haven't gotten a status yet
      kCancelledButNoStatus,
    };
    static const char* StateString(State);

    void OnComplete(absl::Status status);

    BaseCallData* const base_;
    State state_ = State::kInitial;
    Interceptor* const interceptor_;
    std::optional<PipeSender<MessageHandle>::PushType> push_;
    std::optional<PipeReceiverNextType<MessageHandle>> next_;
    CapturedBatch batch_;
    grpc_closure* intercepted_on_complete_;
    grpc_closure on_complete_ =
        MakeMemberClosure<SendMessage, &SendMessage::OnComplete>(this);
    absl::Status completed_status_;
  };

  // State machine for receiving messages: handles intercepting recv_message
  // ops, forwarding them down the stack, and then publishing the result via
  // pipes to the promise (and ultimately calling the right callbacks for the
  // batch when our promise has completed processing of them).
  // Split into its own class so that we don't spend the memory instantiating
  // these members for filters that don't need to intercept sent messages.
  class ReceiveMessage {
   public:
    ReceiveMessage(BaseCallData* base, Interceptor* interceptor)
        : base_(base), interceptor_(interceptor) {}
    ~ReceiveMessage() { interceptor_->~Interceptor(); }

    Interceptor* interceptor() { return interceptor_; }

    // Start a recv_message op.
    void StartOp(CapturedBatch& batch);
    // Publish the inbound pipe to the filter.
    // This happens when the promise requests to call the next filter: until
    // this occurs messages can't be received as we don't know the pipe that the
    // promise expects to forward them with.
    template <typename T>
    void GotPipe(T* pipe);
    // Called from client/server polling to do the receive message part of the
    // work.
    void WakeInsideCombiner(Flusher* flusher, bool allow_push_to_pipe);
    // Call is completed, we have trailing metadata. Close things out.
    void Done(const ServerMetadata& metadata, Flusher* flusher);

   private:
    enum class State : uint8_t {
      // Starting state: no batch started, no incoming pipe configured.
      kInitial,
      // We have an incoming pipe, but no batch started.
      // (this is the steady state).
      kIdle,
      // We received a batch and forwarded it on, but have not got an incoming
      // pipe configured.
      kForwardedBatchNoPipe,
      // We received a batch and forwarded it on.
      kForwardedBatch,
      // We got the completion for the recv_message, but we don't yet have a
      // pipe configured. Stall until this changes.
      kBatchCompletedNoPipe,
      // We got the completion for the recv_message, and we have a pipe
      // configured: next poll will push the message into the pipe for the
      // filter to process.
      kBatchCompleted,
      // We've pushed a message into the promise, and we're now waiting for it
      // to pop out the other end so we can forward it up the stack.
      kPushedToPipe,
      // We've got a message out of the pipe, now we need to wait for processing
      // to completely quiesce in the promise prior to forwarding the completion
      // up the stack.
      kPulledFromPipe,
      // We're done.
      kCancelled,
      // Call got terminated whilst we were idle: we need to close the sender
      // pipe next poll.
      kCancelledWhilstIdle,
      // Call got terminated whilst we had forwarded a recv_message down the
      // stack: we need to keep track of that until we get the completion so
      // that we do the right thing in OnComplete.
      kCancelledWhilstForwarding,
      // The same, but before we got the pipe
      kCancelledWhilstForwardingNoPipe,
      // Call got terminated whilst we had a recv_message batch completed, and
      // we've now received the completion.
      // On the next poll we'll close things out and forward on completions,
      // then transition to cancelled.
      kBatchCompletedButCancelled,
      // The same, but before we got the pipe
      kBatchCompletedButCancelledNoPipe,
      // Completed successfully while we're processing a recv message - see
      // kPushedToPipe.
      kCompletedWhilePushedToPipe,
      // Completed successfully while we're processing a recv message - see
      // kPulledFromPipe.
      kCompletedWhilePulledFromPipe,
      // Completed successfully while we were waiting to process
      // kBatchCompleted.
      kCompletedWhileBatchCompleted,
    };
    static const char* StateString(State);

    void OnComplete(absl::Status status);

    BaseCallData* const base_;
    Interceptor* const interceptor_;
    State state_ = State::kInitial;
    uint32_t scratch_flags_;
    std::optional<SliceBuffer>* intercepted_slice_buffer_;
    uint32_t* intercepted_flags_;
    std::optional<PipeSender<MessageHandle>::PushType> push_;
    std::optional<PipeReceiverNextType<MessageHandle>> next_;
    absl::Status completed_status_;
    grpc_closure* intercepted_on_complete_;
    grpc_closure on_complete_ =
        MakeMemberClosure<ReceiveMessage, &ReceiveMessage::OnComplete>(this);
  };

  Arena* arena() { return arena_; }
  grpc_call_element* elem() const { return elem_; }
  CallCombiner* call_combiner() const { return call_combiner_; }
  Timestamp deadline() const { return deadline_; }
  grpc_call_stack* call_stack() const { return call_stack_; }
  Pipe<ServerMetadataHandle>* server_initial_metadata_pipe() const {
    return server_initial_metadata_pipe_;
  }
  SendMessage* send_message() const { return send_message_; }
  ReceiveMessage* receive_message() const { return receive_message_; }

  bool is_last() const {
    return grpc_call_stack_element(call_stack_, call_stack_->count - 1) ==
           elem_;
  }

  virtual void WakeInsideCombiner(Flusher* flusher) = 0;

  virtual absl::string_view ClientOrServerString() const = 0;
  std::string LogTag() const;

 private:
  // Wakeable implementation.
  void Wakeup(WakeupMask) final;
  void WakeupAsync(WakeupMask) final { Crash("not implemented"); }
  void Drop(WakeupMask) final;

  virtual void OnWakeup() = 0;

  grpc_call_stack* const call_stack_;
  grpc_call_element* const elem_;
  Arena* const arena_;
  CallCombiner* const call_combiner_;
  const Timestamp deadline_;
  CallFinalization finalization_;
  std::atomic<grpc_polling_entity*> pollent_{nullptr};
  Pipe<ServerMetadataHandle>* const server_initial_metadata_pipe_;
  SendMessage* const send_message_;
  ReceiveMessage* const receive_message_;
};

class ClientCallData : public BaseCallData {
 public:
  ClientCallData(grpc_call_element* elem, const grpc_call_element_args* args,
                 uint8_t flags);
  ~ClientCallData() override;

  // Activity implementation.
  void ForceImmediateRepoll(WakeupMask) final;
  // Handle one grpc_transport_stream_op_batch
  void StartBatch(grpc_transport_stream_op_batch* batch) override;

  std::string DebugTag() const override;

 private:
  // At what stage is our handling of send initial metadata?
  enum class SendInitialState {
    // Start state: no op seen
    kInitial,
    // We've seen the op, and started the promise in response to it, but have
    // not yet sent the op to the next filter.
    kQueued,
    // We've sent the op to the next filter.
    kForwarded,
    // We were cancelled.
    kCancelled
  };
  // At what stage is our handling of recv trailing metadata?
  enum class RecvTrailingState {
    // Start state: no op seen
    kInitial,
    // We saw the op, and since it was bundled with send initial metadata, we
    // queued it until the send initial metadata can be sent to the next
    // filter.
    kQueued,
    // We've forwarded the op to the next filter.
    kForwarded,
    // The op has completed from below, but we haven't yet forwarded it up
    // (the promise gets to interject and mutate it).
    kComplete,
    // We've called the recv_metadata_ready callback from the original
    // recv_trailing_metadata op that was presented to us.
    kResponded,
    // We've been cancelled and handled that locally.
    // (i.e. whilst the recv_trailing_metadata op is queued in this filter).
    kCancelled
  };

  static const char* StateString(SendInitialState);
  static const char* StateString(RecvTrailingState);
  std::string DebugString() const;

  struct RecvInitialMetadata;
  class PollContext;

  // Handle cancellation.
  void Cancel(grpc_error_handle error, Flusher* flusher);
  // Begin running the promise - which will ultimately take some initial
  // metadata and return some trailing metadata.
  void StartPromise(Flusher* flusher);
  // Interject our callback into the op batch for recv trailing metadata
  // ready. Stash a pointer to the trailing metadata that will be filled in,
  // so we can manipulate it later.
  void HookRecvTrailingMetadata(CapturedBatch batch);
  // Construct a promise that will "call" the next filter.
  // Effectively:
  //   - put the modified initial metadata into the batch to be sent down.
  //   - return a wrapper around PollTrailingMetadata as the promise.
  ArenaPromise<ServerMetadataHandle> MakeNextPromise(CallArgs call_args);
  // Wrapper to make it look like we're calling the next filter as a promise.
  // First poll: send the send_initial_metadata op down the stack.
  // All polls: await receiving the trailing metadata, then return it to the
  // application.
  Poll<ServerMetadataHandle> PollTrailingMetadata();
  static void RecvTrailingMetadataReadyCallback(void* arg,
                                                grpc_error_handle error);
  void RecvTrailingMetadataReady(grpc_error_handle error);
  void RecvInitialMetadataReady(grpc_error_handle error);
  // Given an error, fill in ServerMetadataHandle to represent that error.
  void SetStatusFromError(grpc_metadata_batch* metadata,
                          grpc_error_handle error);
  // Wakeup and poll the promise if appropriate.
  void WakeInsideCombiner(Flusher* flusher) override;
  void OnWakeup() override;

  absl::string_view ClientOrServerString() const override { return "CLI"; }

  // Contained promise
  ArenaPromise<ServerMetadataHandle> promise_;
  // Queued batch containing at least a send_initial_metadata op.
  CapturedBatch send_initial_metadata_batch_;
  // Pointer to where trailing metadata will be stored.
  grpc_metadata_batch* recv_trailing_metadata_ = nullptr;
  // Trailing metadata as returned by the promise, if we hadn't received
  // trailing metadata from below yet (so we can substitute it in).
  ServerMetadataHandle cancelling_metadata_;
  // State tracking recv initial metadata for filters that care about it.
  RecvInitialMetadata* recv_initial_metadata_ = nullptr;
  // Closure to call when we're done with the trailing metadata.
  grpc_closure* original_recv_trailing_metadata_ready_ = nullptr;
  // Our closure pointing to RecvTrailingMetadataReadyCallback.
  grpc_closure recv_trailing_metadata_ready_;
  // Error received during cancellation.
  grpc_error_handle cancelled_error_;
  // State of the send_initial_metadata op.
  SendInitialState send_initial_state_ = SendInitialState::kInitial;
  // State of the recv_trailing_metadata op.
  RecvTrailingState recv_trailing_state_ = RecvTrailingState::kInitial;
  // Polling related data. Non-null if we're actively polling
  PollContext* poll_ctx_ = nullptr;
  // Initial metadata outstanding token
  ClientInitialMetadataOutstandingToken initial_metadata_outstanding_token_;
};

class ServerCallData : public BaseCallData {
 public:
  ServerCallData(grpc_call_element* elem, const grpc_call_element_args* args,
                 uint8_t flags);
  ~ServerCallData() override;

  // Activity implementation.
  void ForceImmediateRepoll(WakeupMask) final;
  // Handle one grpc_transport_stream_op_batch
  void StartBatch(grpc_transport_stream_op_batch* batch) override;

  std::string DebugTag() const override;

 protected:
  absl::string_view ClientOrServerString() const override { return "SVR"; }

 private:
  // At what stage is our handling of recv initial metadata?
  enum class RecvInitialState {
    // Start state: no op seen
    kInitial,
    // Op seen, and forwarded to the next filter.
    // Now waiting for the callback.
    kForwarded,
    // The op has completed from below, but we haven't yet forwarded it up
    // (the promise gets to interject and mutate it).
    kComplete,
    // We've sent the response to the next filter up.
    kResponded,
  };
  // At what stage is our handling of send trailing metadata?
  enum class SendTrailingState {
    // Start state: no op seen
    kInitial,
    // We saw the op, but it was with a send message op (or one was in progress)
    // - so we'll wait for that to complete before processing the trailing
    // metadata.
    kQueuedBehindSendMessage,
    // We saw the op, and are waiting for the promise to complete
    // to forward it. First however we need to close sends.
    kQueuedButHaventClosedSends,
    // We saw the op, and are waiting for the promise to complete
    // to forward it.
    kQueued,
    // We've forwarded the op to the next filter.
    kForwarded,
    // We were cancelled.
    kCancelled
  };

  static const char* StateString(RecvInitialState state);
  static const char* StateString(SendTrailingState state);
  std::string DebugString() const;

  class PollContext;
  struct SendInitialMetadata;

  // Shut things down when the call completes.
  void Completed(grpc_error_handle error, bool tarpit_cancellation,
                 Flusher* flusher);
  // Construct a promise that will "call" the next filter.
  // Effectively:
  //   - put the modified initial metadata into the batch being sent up.
  //   - return a wrapper around PollTrailingMetadata as the promise.
  ArenaPromise<ServerMetadataHandle> MakeNextPromise(CallArgs call_args);
  // Wrapper to make it look like we're calling the next filter as a promise.
  // All polls: await sending the trailing metadata, then forward it down the
  // stack.
  Poll<ServerMetadataHandle> PollTrailingMetadata();
  static void RecvInitialMetadataReadyCallback(void* arg,
                                               grpc_error_handle error);
  void RecvInitialMetadataReady(grpc_error_handle error);
  static void RecvTrailingMetadataReadyCallback(void* arg,
                                                grpc_error_handle error);
  void RecvTrailingMetadataReady(grpc_error_handle error);
  // Wakeup and poll the promise if appropriate.
  void WakeInsideCombiner(Flusher* flusher) override;
  void OnWakeup() override;

  // Contained promise
  ArenaPromise<ServerMetadataHandle> promise_;
  // Pointer to where initial metadata will be stored.
  grpc_metadata_batch* recv_initial_metadata_ = nullptr;
  // Pointer to where trailing metadata will be stored.
  grpc_metadata_batch* recv_trailing_metadata_ = nullptr;
  // State for sending initial metadata.
  SendInitialMetadata* send_initial_metadata_ = nullptr;
  // Closure to call when we're done with the initial metadata.
  grpc_closure* original_recv_initial_metadata_ready_ = nullptr;
  // Our closure pointing to RecvInitialMetadataReadyCallback.
  grpc_closure recv_initial_metadata_ready_;
  // Closure to call when we're done with the trailing metadata.
  grpc_closure* original_recv_trailing_metadata_ready_ = nullptr;
  // Our closure pointing to RecvTrailingMetadataReadyCallback.
  grpc_closure recv_trailing_metadata_ready_;
  // Error received during cancellation.
  grpc_error_handle cancelled_error_;
  // Trailing metadata batch
  CapturedBatch send_trailing_metadata_batch_;
  // State of the send_initial_metadata op.
  RecvInitialState recv_initial_state_ = RecvInitialState::kInitial;
  // State of the recv_trailing_metadata op.
  SendTrailingState send_trailing_state_ = SendTrailingState::kInitial;
  // Current poll context (or nullptr if not polling).
  PollContext* poll_ctx_ = nullptr;
  // Whether to forward the recv_initial_metadata op at the end of promise
  // wakeup.
  bool forward_recv_initial_metadata_callback_ = false;
};

// Specific call data per channel filter.
// Note that we further specialize for clients and servers since their
// implementations are very different.
template <FilterEndpoint endpoint>
class CallData;

// Client implementation of call data.
template <>
class CallData<FilterEndpoint::kClient> : public ClientCallData {
 public:
  using ClientCallData::ClientCallData;
};

// Server implementation of call data.
template <>
class CallData<FilterEndpoint::kServer> : public ServerCallData {
 public:
  using ServerCallData::ServerCallData;
};

struct BaseCallDataMethods {
  static void SetPollsetOrPollsetSet(grpc_call_element* elem,
                                     grpc_polling_entity* pollent) {
    static_cast<BaseCallData*>(elem->call_data)->set_pollent(pollent);
  }

  static void DestructCallData(grpc_call_element* elem,
                               const grpc_call_final_info* final_info) {
    auto* cd = static_cast<BaseCallData*>(elem->call_data);
    cd->Finalize(final_info);
    cd->~BaseCallData();
  }

  static void StartTransportStreamOpBatch(
      grpc_call_element* elem, grpc_transport_stream_op_batch* batch) {
    static_cast<BaseCallData*>(elem->call_data)->StartBatch(batch);
  }
};

// The type of object returned by a filter's Create method.
template <typename T>
using CreatedType = typename decltype(T::Create(ChannelArgs(), {}))::value_type;

template <typename GrpcChannelOrCallElement>
inline ChannelFilter* ChannelFilterFromElem(GrpcChannelOrCallElement* elem) {
  return *static_cast<ChannelFilter**>(elem->channel_data);
}

template <typename CallData, uint8_t kFlags>
struct CallDataFilterWithFlagsMethods {
  static absl::Status InitCallElem(grpc_call_element* elem,
                                   const grpc_call_element_args* args) {
    new (elem->call_data) CallData(elem, args, kFlags);
    return absl::OkStatus();
  }

  static void DestroyCallElem(grpc_call_element* elem,
                              const grpc_call_final_info* final_info,
                              grpc_closure* then_schedule_closure) {
    BaseCallDataMethods::DestructCallData(elem, final_info);
    if ((kFlags & kFilterIsLast) != 0) {
      ExecCtx::Run(DEBUG_LOCATION, then_schedule_closure, absl::OkStatus());
    } else {
      GRPC_CHECK_EQ(then_schedule_closure, nullptr);
    }
  }
};

struct ChannelFilterMethods {
  static ArenaPromise<ServerMetadataHandle> MakeCallPromise(
      grpc_channel_element* elem, CallArgs call_args,
      NextPromiseFactory next_promise_factory) {
    return ChannelFilterFromElem(elem)->MakeCallPromise(
        std::move(call_args), std::move(next_promise_factory));
  }

  static void StartTransportOp(grpc_channel_element* elem,
                               grpc_transport_op* op) {
    if (!ChannelFilterFromElem(elem)->StartTransportOp(op)) {
      grpc_channel_next_op(elem, op);
    }
  }

  static void PostInitChannelElem(grpc_channel_stack*,
                                  grpc_channel_element* elem) {
    ChannelFilterFromElem(elem)->PostInit();
  }

  static void GetChannelInfo(grpc_channel_element* elem,
                             const grpc_channel_info* info) {
    if (!ChannelFilterFromElem(elem)->GetChannelInfo(info)) {
      grpc_channel_next_get_info(elem, info);
    }
  }
};

template <typename F, uint8_t kFlags>
struct ChannelFilterWithFlagsMethods {
  static absl::Status InitChannelElem(grpc_channel_element* elem,
                                      grpc_channel_element_args* args) {
    GRPC_CHECK(args->is_last == ((kFlags & kFilterIsLast) != 0));
    auto status =
        F::Create(args->channel_args,
                  ChannelFilter::Args(args->channel_stack, elem,
                                      grpc_channel_stack_filter_instance_number,
                                      args->config, args->blackboard));
    if (!status.ok()) {
      new (elem->channel_data) F*(nullptr);
      return absl_status_to_grpc_error(status.status());
    }
    new (elem->channel_data) F*(status->release());
    return absl::OkStatus();
  }

  static void DestroyChannelElem(grpc_channel_element* elem) {
    CreatedType<F> channel_elem(DownCast<F*>(ChannelFilterFromElem(elem)));
  }
};

}  // namespace promise_filter_detail

// F implements ChannelFilter and :
// class SomeChannelFilter : public ChannelFilter {
//  public:
//   static absl::StatusOr<SomeChannelFilter> Create(
//       ChannelArgs channel_args, ChannelFilter::Args filter_args);
// };
template <typename F, FilterEndpoint kEndpoint, uint8_t kFlags = 0>
absl::enable_if_t<std::is_base_of<ChannelFilter, F>::value &&
                      !std::is_base_of<ImplementChannelFilterTag, F>::value,
                  grpc_channel_filter>
MakePromiseBasedFilter() {
  using CallData = promise_filter_detail::CallData<kEndpoint>;

  return grpc_channel_filter{
      // start_transport_stream_op_batch
      promise_filter_detail::BaseCallDataMethods::StartTransportStreamOpBatch,
      // start_transport_op
      promise_filter_detail::ChannelFilterMethods::StartTransportOp,
      // sizeof_call_data
      sizeof(CallData),
      // init_call_elem
      promise_filter_detail::CallDataFilterWithFlagsMethods<
          CallData, kFlags>::InitCallElem,
      // set_pollset_or_pollset_set
      promise_filter_detail::BaseCallDataMethods::SetPollsetOrPollsetSet,
      // destroy_call_elem
      promise_filter_detail::CallDataFilterWithFlagsMethods<
          CallData, kFlags>::DestroyCallElem,
      // sizeof_channel_data
      sizeof(F),
      // init_channel_elem
      promise_filter_detail::ChannelFilterWithFlagsMethods<
          F, kFlags>::InitChannelElem,
      // post_init_channel_elem
      promise_filter_detail::ChannelFilterMethods::PostInitChannelElem,
      // destroy_channel_elem
      promise_filter_detail::ChannelFilterWithFlagsMethods<
          F, kFlags>::DestroyChannelElem,
      // get_channel_info
      promise_filter_detail::ChannelFilterMethods::GetChannelInfo,
      // name
      UniqueTypeNameFor<F>(),
  };
}

template <typename F, FilterEndpoint kEndpoint, uint8_t kFlags = 0>
absl::enable_if_t<std::is_base_of<ImplementChannelFilterTag, F>::value,
                  grpc_channel_filter>
MakePromiseBasedFilter() {
  using CallData = promise_filter_detail::CallData<kEndpoint>;

  return grpc_channel_filter{
      // start_transport_stream_op_batch
      promise_filter_detail::BaseCallDataMethods::StartTransportStreamOpBatch,
      // start_transport_op
      promise_filter_detail::ChannelFilterMethods::StartTransportOp,
      // sizeof_call_data
      sizeof(CallData),
      // init_call_elem
      promise_filter_detail::CallDataFilterWithFlagsMethods<
          CallData, kFlags>::InitCallElem,
      // set_pollset_or_pollset_set
      promise_filter_detail::BaseCallDataMethods::SetPollsetOrPollsetSet,
      // destroy_call_elem
      promise_filter_detail::CallDataFilterWithFlagsMethods<
          CallData, kFlags>::DestroyCallElem,
      // sizeof_channel_data
      sizeof(F),
      // init_channel_elem
      promise_filter_detail::ChannelFilterWithFlagsMethods<
          F, kFlags>::InitChannelElem,
      // post_init_channel_elem
      promise_filter_detail::ChannelFilterMethods::PostInitChannelElem,
      // destroy_channel_elem
      promise_filter_detail::ChannelFilterWithFlagsMethods<
          F, kFlags>::DestroyChannelElem,
      // get_channel_info
      promise_filter_detail::ChannelFilterMethods::GetChannelInfo,
      // name
      UniqueTypeNameFor<F>(),
  };
}

}  // namespace grpc_core

#endif  // GRPC_SRC_CORE_LIB_CHANNEL_PROMISE_BASED_FILTER_H<|MERGE_RESOLUTION|>--- conflicted
+++ resolved
@@ -1294,10 +1294,6 @@
                 return ForEach(
                     std::move(*client_to_server_messages_receiver),
                     [initiator](MessageHandle message) mutable {
-<<<<<<< HEAD
-=======
-                      // FIXME: check if message has a value
->>>>>>> 488930df
                       return initiator.PushMessage(std::move(message));
                     });
               };
@@ -1317,10 +1313,6 @@
                     ForEach(MessagesFrom(initiator),
                             [server_to_client_messages_sender](
                                 MessageHandle message) {
-<<<<<<< HEAD
-=======
-                              // FIXME: check if message has a value
->>>>>>> 488930df
                               return Map(server_to_client_messages_sender->Push(
                                              std::move(message)),
                                          [](bool x) { return StatusFlag(x); });
@@ -1331,10 +1323,6 @@
               [handler, &client_to_server_messages]() mutable {
                 return ForEach(
                     MessagesFrom(handler), [&](MessageHandle message) {
-<<<<<<< HEAD
-=======
-                      // FIXME: check if message has a value
->>>>>>> 488930df
                       return Map(client_to_server_messages.sender.Push(
                                      std::move(message)),
                                  [](bool x) { return StatusFlag(x); });
@@ -1345,17 +1333,6 @@
               [handler, &server_initial_metadata,
                &server_to_client_messages]() mutable {
                 return TrySeq(
-<<<<<<< HEAD
-                    TrySeq(server_initial_metadata.receiver.Next(),
-                           [handler](NextResult<ServerMetadataHandle>
-                                         metadata) mutable {
-                             // FIXME: check if metadata.has_value()
-                             return handler.PushServerInitialMetadata(
-                                 std::move(*metadata));
-                           }),
-                    ForEach(std::move(server_to_client_messages.receiver),
-                            [handler](MessageHandle message) mutable {
-=======
                     TrySeq(
                         server_initial_metadata.receiver.Next(),
                         [handler](
@@ -1366,8 +1343,6 @@
                         }),
                     ForEach(std::move(server_to_client_messages.receiver),
                             [handler](MessageHandle message) mutable {
-                              // FIXME: check if message has a value
->>>>>>> 488930df
                               return handler.PushMessage(std::move(message));
                             }));
               };
