--- conflicted
+++ resolved
@@ -29,15 +29,6 @@
 /// This enum represents the indexes into the array, where each index
 /// contains a different type of value.
 typedef enum {
-<<<<<<< HEAD
-  /// Value is either a \a grpc_client_security_context or a
-  /// \a grpc_server_security_context.
-  GRPC_CONTEXT_SECURITY,
-=======
-  /// grpc_call* associated with this context.
-  GRPC_CONTEXT_CALL = 0,
->>>>>>> d09edb12
-
   /// Value is a \a census_context.
   GRPC_CONTEXT_TRACING,
 
