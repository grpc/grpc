/*
 *
 * Copyright 2015 gRPC authors.
 *
 * Licensed under the Apache License, Version 2.0 (the "License");
 * you may not use this file except in compliance with the License.
 * You may obtain a copy of the License at
 *
 *     http://www.apache.org/licenses/LICENSE-2.0
 *
 * Unless required by applicable law or agreed to in writing, software
 * distributed under the License is distributed on an "AS IS" BASIS,
 * WITHOUT WARRANTIES OR CONDITIONS OF ANY KIND, either express or implied.
 * See the License for the specific language governing permissions and
 * limitations under the License.
 *
 */

#ifndef GRPC_CORE_LIB_CHANNEL_CHANNEL_STACK_H
#define GRPC_CORE_LIB_CHANNEL_CHANNEL_STACK_H

//////////////////////////////////////////////////////////////////////////////
// IMPORTANT NOTE:
//
// When you update this API, please make the corresponding changes to
// the C++ API in src/cpp/common/channel_filter.{h,cc}
//////////////////////////////////////////////////////////////////////////////

/* A channel filter defines how operations on a channel are implemented.
   Channel filters are chained together to create full channels, and if those
   chains are linear, then channel stacks provide a mechanism to minimize
   allocations for that chain.
   Call stacks are created by channel stacks and represent the per-call data
   for that stack.

   Implementations should take care of the following details for a batch -
   1. Synchronization is achieved with a CallCombiner. View
   src/core/lib/iomgr/call_combiner.h for more details.
   2. If the filter wants to inject an error on the way down, it needs to call
   grpc_transport_stream_op_batch_finish_with_failure from within the call
   combiner. This will cause any batch callbacks to be called with that error.
   3. If the filter wants to inject an error on the way up (from a callback), it
   should also inject that error in the recv_trailing_metadata callback so that
   it can have an effect on the call status.
*/

#include <grpc/support/port_platform.h>

#include <stddef.h>

#include <functional>

#include <grpc/grpc.h>
#include <grpc/support/log.h>
#include <grpc/support/time.h>

#include "src/core/lib/debug/trace.h"
#include "src/core/lib/gpr/time_precise.h"
#include "src/core/lib/gprpp/ref_counted_ptr.h"
#include "src/core/lib/iomgr/call_combiner.h"
#include "src/core/lib/iomgr/polling_entity.h"
#include "src/core/lib/resource_quota/arena.h"
#include "src/core/lib/transport/metadata_batch.h"
#include "src/core/lib/transport/transport.h"

typedef struct grpc_channel_element grpc_channel_element;
typedef struct grpc_call_element grpc_call_element;

typedef struct grpc_channel_stack grpc_channel_stack;
typedef struct grpc_call_stack grpc_call_stack;

#define GRPC_ARG_TRANSPORT "grpc.internal.transport"

struct grpc_channel_element_args {
  grpc_channel_stack* channel_stack;
  const grpc_channel_args* channel_args;
  int is_first;
  int is_last;
};
struct grpc_call_element_args {
  grpc_call_stack* call_stack;
  const void* server_transport_data;
  grpc_call_context_element* context;
  const grpc_slice& path;
  gpr_cycle_counter start_time;  // Note: not populated in subchannel stack.
  grpc_core::Timestamp deadline;
  grpc_core::Arena* arena;
  grpc_core::CallCombiner* call_combiner;
};
struct grpc_call_stats {
  grpc_transport_stream_stats transport_stream_stats;
  gpr_timespec latency; /* From call creating to enqueing of received status */
};
/** Information about the call upon completion. */
struct grpc_call_final_info {
  grpc_call_stats stats;
  grpc_status_code final_status = GRPC_STATUS_OK;
  const char* error_string = nullptr;
};

/* Channel filters specify:
   1. the amount of memory needed in the channel & call (via the sizeof_XXX
      members)
   2. functions to initialize and destroy channel & call data
      (init_XXX, destroy_XXX)
   3. functions to implement call operations and channel operations (call_op,
      channel_op)
   4. a name, which is useful when debugging

   Members are laid out in approximate frequency of use order. */
struct grpc_channel_filter {
  /* Called to eg. send/receive data on a call.
     See grpc_call_next_op on how to call the next element in the stack */
  void (*start_transport_stream_op_batch)(grpc_call_element* elem,
                                          grpc_transport_stream_op_batch* op);
  /* Create a promise to execute one call.
     If this is non-null, it may be used in preference to
     start_transport_stream_op_batch.
     If this is used in preference to start_transport_stream_op_batch, the
     following can be omitted also:
       - calling init_call_elem, destroy_call_elem, set_pollset_or_pollset_set
       - allocation of memory for call data
     There is an on-going migration to move all filters to providing this, and
     then to drop start_transport_stream_op_batch. */
<<<<<<< HEAD
  grpc_core::ArenaPromise<grpc_core::ServerMetadata> (*make_call_promise)(
=======
  grpc_core::ArenaPromise<grpc_core::ServerMetadataHandle> (*make_call_promise)(
>>>>>>> 604d7260
      grpc_channel_element* elem, grpc_core::CallArgs call_args,
      grpc_core::NextPromiseFactory next_promise_factory);
  /* Called to handle channel level operations - e.g. new calls, or transport
     closure.
     See grpc_channel_next_op on how to call the next element in the stack */
  void (*start_transport_op)(grpc_channel_element* elem, grpc_transport_op* op);

  /* sizeof(per call data) */
  size_t sizeof_call_data;
  /* Initialize per call data.
     elem is initialized at the start of the call, and elem->call_data is what
     needs initializing.
     The filter does not need to do any chaining.
     server_transport_data is an opaque pointer. If it is NULL, this call is
     on a client; if it is non-NULL, then it points to memory owned by the
     transport and is on the server. Most filters want to ignore this
     argument.
     Implementations may assume that elem->call_data is all zeros. */
  grpc_error_handle (*init_call_elem)(grpc_call_element* elem,
                                      const grpc_call_element_args* args);
  void (*set_pollset_or_pollset_set)(grpc_call_element* elem,
                                     grpc_polling_entity* pollent);
  /* Destroy per call data.
     The filter does not need to do any chaining.
     The bottom filter of a stack will be passed a non-NULL pointer to
     \a then_schedule_closure that should be passed to GRPC_CLOSURE_SCHED when
     destruction is complete. \a final_info contains data about the completed
     call, mainly for reporting purposes. */
  void (*destroy_call_elem)(grpc_call_element* elem,
                            const grpc_call_final_info* final_info,
                            grpc_closure* then_schedule_closure);

  /* sizeof(per channel data) */
  size_t sizeof_channel_data;
  /* Initialize per-channel data.
     elem is initialized at the creating of the channel, and elem->channel_data
     is what needs initializing.
     is_first, is_last designate this elements position in the stack, and are
     useful for asserting correct configuration by upper layer code.
     The filter does not need to do any chaining.
     Implementations may assume that elem->channel_data is all zeros. */
  grpc_error_handle (*init_channel_elem)(grpc_channel_element* elem,
                                         grpc_channel_element_args* args);
  /* Destroy per channel data.
     The filter does not need to do any chaining */
  void (*destroy_channel_elem)(grpc_channel_element* elem);

  /* Implement grpc_channel_get_info() */
  void (*get_channel_info)(grpc_channel_element* elem,
                           const grpc_channel_info* channel_info);

  /* The name of this filter */
  const char* name;
};
/* A channel_element tracks its filter and the filter requested memory within
   a channel allocation */
struct grpc_channel_element {
  const grpc_channel_filter* filter;
  void* channel_data;
};

/* A call_element tracks its filter, the filter requested memory within
   a channel allocation, and the filter requested memory within a call
   allocation */
struct grpc_call_element {
  const grpc_channel_filter* filter;
  void* channel_data;
  void* call_data;
};

/* A channel stack tracks a set of related filters for one channel, and
   guarantees they live within a single malloc() allocation */
struct grpc_channel_stack {
  grpc_stream_refcount refcount;
  size_t count;
  /* Memory required for a call stack (computed at channel stack
     initialization) */
  size_t call_stack_size;

  // Minimal infrastructure to act like a RefCounted thing without converting
  // everything.
  // It's likely that we'll want to replace grpc_channel_stack with something
  // less regimented once the promise conversion completes, so avoiding doing a
  // full C++-ification for now.
  void IncrementRefCount();
  void Unref();
  grpc_core::RefCountedPtr<grpc_channel_stack> Ref() {
    IncrementRefCount();
    return grpc_core::RefCountedPtr<grpc_channel_stack>(this);
  }
};

/* A call stack tracks a set of related filters for one call, and guarantees
   they live within a single malloc() allocation */
struct grpc_call_stack {
  /* shared refcount for this channel stack.
     MUST be the first element: the underlying code calls destroy
     with the address of the refcount, but higher layers prefer to think
     about the address of the call stack itself. */
  grpc_stream_refcount refcount;
  size_t count;
};

/* Get a channel element given a channel stack and its index */
grpc_channel_element* grpc_channel_stack_element(grpc_channel_stack* stack,
                                                 size_t i);
/* Get the last channel element in a channel stack */
grpc_channel_element* grpc_channel_stack_last_element(
    grpc_channel_stack* stack);

// A utility function for a filter to determine how many other instances
// of the same filter exist above it in the same stack.  Intended to be
// used in the filter's init_channel_elem() method.
size_t grpc_channel_stack_filter_instance_number(
    grpc_channel_stack* channel_stack, grpc_channel_element* elem);

/* Get a call stack element given a call stack and an index */
grpc_call_element* grpc_call_stack_element(grpc_call_stack* stack, size_t i);

/* Determine memory required for a channel stack containing a set of filters */
size_t grpc_channel_stack_size(const grpc_channel_filter** filters,
                               size_t filter_count);
/* Initialize a channel stack given some filters */
grpc_error_handle grpc_channel_stack_init(
    int initial_refs, grpc_iomgr_cb_func destroy, void* destroy_arg,
    const grpc_channel_filter** filters, size_t filter_count,
    const grpc_channel_args* args, const char* name, grpc_channel_stack* stack);
/* Destroy a channel stack */
void grpc_channel_stack_destroy(grpc_channel_stack* stack);

/* Initialize a call stack given a channel stack. transport_server_data is
   expected to be NULL on a client, or an opaque transport owned pointer on the
   server. */
grpc_error_handle grpc_call_stack_init(grpc_channel_stack* channel_stack,
                                       int initial_refs,
                                       grpc_iomgr_cb_func destroy,
                                       void* destroy_arg,
                                       const grpc_call_element_args* elem_args);
/* Set a pollset or a pollset_set for a call stack: must occur before the first
 * op is started */
void grpc_call_stack_set_pollset_or_pollset_set(grpc_call_stack* call_stack,
                                                grpc_polling_entity* pollent);

#ifndef NDEBUG
#define GRPC_CALL_STACK_REF(call_stack, reason) \
  grpc_stream_ref(&(call_stack)->refcount, reason)
#define GRPC_CALL_STACK_UNREF(call_stack, reason) \
  grpc_stream_unref(&(call_stack)->refcount, reason)
#define GRPC_CHANNEL_STACK_REF(channel_stack, reason) \
  grpc_stream_ref(&(channel_stack)->refcount, reason)
#define GRPC_CHANNEL_STACK_UNREF(channel_stack, reason) \
  grpc_stream_unref(&(channel_stack)->refcount, reason)
#else
#define GRPC_CALL_STACK_REF(call_stack, reason) \
  do {                                          \
    grpc_stream_ref(&(call_stack)->refcount);   \
    (void)(reason);                             \
  } while (0);
#define GRPC_CALL_STACK_UNREF(call_stack, reason) \
  do {                                            \
    grpc_stream_unref(&(call_stack)->refcount);   \
    (void)(reason);                               \
  } while (0);
#define GRPC_CHANNEL_STACK_REF(channel_stack, reason) \
  do {                                                \
    grpc_stream_ref(&(channel_stack)->refcount);      \
    (void)(reason);                                   \
  } while (0);
#define GRPC_CHANNEL_STACK_UNREF(channel_stack, reason) \
  do {                                                  \
    grpc_stream_unref(&(channel_stack)->refcount);      \
    (void)(reason);                                     \
  } while (0);
#endif

inline void grpc_channel_stack::IncrementRefCount() {
  GRPC_CHANNEL_STACK_REF(this, "smart_pointer");
}

inline void grpc_channel_stack::Unref() {
  GRPC_CHANNEL_STACK_UNREF(this, "smart_pointer");
}

/* Destroy a call stack */
void grpc_call_stack_destroy(grpc_call_stack* stack,
                             const grpc_call_final_info* final_info,
                             grpc_closure* then_schedule_closure);

/* Ignore set pollset{_set} - used by filters if they don't care about pollsets
 * at all. Does nothing. */
void grpc_call_stack_ignore_set_pollset_or_pollset_set(
    grpc_call_element* elem, grpc_polling_entity* pollent);
/* Call the next operation in a call stack */
void grpc_call_next_op(grpc_call_element* elem,
                       grpc_transport_stream_op_batch* op);
/* Call the next operation (depending on call directionality) in a channel
   stack */
void grpc_channel_next_op(grpc_channel_element* elem, grpc_transport_op* op);
/* Pass through a request to get_channel_info() to the next child element */
void grpc_channel_next_get_info(grpc_channel_element* elem,
                                const grpc_channel_info* channel_info);

/* Given the top element of a channel stack, get the channel stack itself */
grpc_channel_stack* grpc_channel_stack_from_top_element(
    grpc_channel_element* elem);
/* Given the top element of a call stack, get the call stack itself */
grpc_call_stack* grpc_call_stack_from_top_element(grpc_call_element* elem);

void grpc_call_log_op(const char* file, int line, gpr_log_severity severity,
                      grpc_call_element* elem,
                      grpc_transport_stream_op_batch* op);

extern grpc_core::TraceFlag grpc_trace_channel;

#define GRPC_CALL_LOG_OP(sev, elem, op)                \
  do {                                                 \
    if (GRPC_TRACE_FLAG_ENABLED(grpc_trace_channel)) { \
      grpc_call_log_op(sev, elem, op);                 \
    }                                                  \
  } while (0)

#endif /* GRPC_CORE_LIB_CHANNEL_CHANNEL_STACK_H */<|MERGE_RESOLUTION|>--- conflicted
+++ resolved
@@ -122,11 +122,7 @@
        - allocation of memory for call data
      There is an on-going migration to move all filters to providing this, and
      then to drop start_transport_stream_op_batch. */
-<<<<<<< HEAD
-  grpc_core::ArenaPromise<grpc_core::ServerMetadata> (*make_call_promise)(
-=======
   grpc_core::ArenaPromise<grpc_core::ServerMetadataHandle> (*make_call_promise)(
->>>>>>> 604d7260
       grpc_channel_element* elem, grpc_core::CallArgs call_args,
       grpc_core::NextPromiseFactory next_promise_factory);
   /* Called to handle channel level operations - e.g. new calls, or transport
