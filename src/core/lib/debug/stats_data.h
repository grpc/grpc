--- conflicted
+++ resolved
@@ -29,8 +29,6 @@
   GRPC_STATS_COUNTER_SYSCALL_POLL,
   GRPC_STATS_COUNTER_SYSCALL_WAIT,
   GRPC_STATS_COUNTER_HISTOGRAM_SLOW_LOOKUPS,
-<<<<<<< HEAD
-=======
   GRPC_STATS_COUNTER_SYSCALL_WRITE,
   GRPC_STATS_COUNTER_SYSCALL_READ,
   GRPC_STATS_COUNTER_HTTP2_OP_BATCHES,
@@ -51,7 +49,6 @@
   GRPC_STATS_COUNTER_EXECUTOR_SCHEDULED_TO_SELF,
   GRPC_STATS_COUNTER_EXECUTOR_WAKEUP_INITIATED,
   GRPC_STATS_COUNTER_EXECUTOR_QUEUE_DRAINED,
->>>>>>> 4b852546
   GRPC_STATS_COUNTER_COUNT
 } grpc_stats_counters;
 extern const char *grpc_stats_counter_name[GRPC_STATS_COUNTER_COUNT];
@@ -59,12 +56,9 @@
   GRPC_STATS_HISTOGRAM_TCP_WRITE_SIZE,
   GRPC_STATS_HISTOGRAM_TCP_WRITE_IOV_SIZE,
   GRPC_STATS_HISTOGRAM_TCP_READ_SIZE,
-<<<<<<< HEAD
-=======
   GRPC_STATS_HISTOGRAM_TCP_READ_OFFER,
   GRPC_STATS_HISTOGRAM_TCP_READ_IOV_SIZE,
   GRPC_STATS_HISTOGRAM_HTTP2_SEND_MESSAGE_SIZE,
->>>>>>> 4b852546
   GRPC_STATS_HISTOGRAM_COUNT
 } grpc_stats_histograms;
 extern const char *grpc_stats_histogram_name[GRPC_STATS_HISTOGRAM_COUNT];
@@ -75,9 +69,6 @@
   GRPC_STATS_HISTOGRAM_TCP_WRITE_IOV_SIZE_BUCKETS = 64,
   GRPC_STATS_HISTOGRAM_TCP_READ_SIZE_FIRST_SLOT = 128,
   GRPC_STATS_HISTOGRAM_TCP_READ_SIZE_BUCKETS = 64,
-<<<<<<< HEAD
-  GRPC_STATS_HISTOGRAM_BUCKETS = 192
-=======
   GRPC_STATS_HISTOGRAM_TCP_READ_OFFER_FIRST_SLOT = 192,
   GRPC_STATS_HISTOGRAM_TCP_READ_OFFER_BUCKETS = 64,
   GRPC_STATS_HISTOGRAM_TCP_READ_IOV_SIZE_FIRST_SLOT = 256,
@@ -85,7 +76,6 @@
   GRPC_STATS_HISTOGRAM_HTTP2_SEND_MESSAGE_SIZE_FIRST_SLOT = 320,
   GRPC_STATS_HISTOGRAM_HTTP2_SEND_MESSAGE_SIZE_BUCKETS = 64,
   GRPC_STATS_HISTOGRAM_BUCKETS = 384
->>>>>>> 4b852546
 } grpc_stats_histogram_constants;
 #define GRPC_STATS_INC_CLIENT_CALLS_CREATED(exec_ctx) \
   GRPC_STATS_INC_COUNTER((exec_ctx), GRPC_STATS_COUNTER_CLIENT_CALLS_CREATED)
@@ -97,8 +87,6 @@
   GRPC_STATS_INC_COUNTER((exec_ctx), GRPC_STATS_COUNTER_SYSCALL_WAIT)
 #define GRPC_STATS_INC_HISTOGRAM_SLOW_LOOKUPS(exec_ctx) \
   GRPC_STATS_INC_COUNTER((exec_ctx), GRPC_STATS_COUNTER_HISTOGRAM_SLOW_LOOKUPS)
-<<<<<<< HEAD
-=======
 #define GRPC_STATS_INC_SYSCALL_WRITE(exec_ctx) \
   GRPC_STATS_INC_COUNTER((exec_ctx), GRPC_STATS_COUNTER_SYSCALL_WRITE)
 #define GRPC_STATS_INC_SYSCALL_READ(exec_ctx) \
@@ -150,7 +138,6 @@
                          GRPC_STATS_COUNTER_EXECUTOR_WAKEUP_INITIATED)
 #define GRPC_STATS_INC_EXECUTOR_QUEUE_DRAINED(exec_ctx) \
   GRPC_STATS_INC_COUNTER((exec_ctx), GRPC_STATS_COUNTER_EXECUTOR_QUEUE_DRAINED)
->>>>>>> 4b852546
 #define GRPC_STATS_INC_TCP_WRITE_SIZE(exec_ctx, value)                         \
   do {                                                                         \
     union {                                                                    \
@@ -223,8 +210,6 @@
       }                                                                        \
     }                                                                          \
   } while (false)
-<<<<<<< HEAD
-=======
 #define GRPC_STATS_INC_TCP_READ_OFFER(exec_ctx, value)                         \
   do {                                                                         \
     union {                                                                    \
@@ -298,19 +283,12 @@
       }                                                                        \
     }                                                                          \
   } while (false)
->>>>>>> 4b852546
 extern const double grpc_stats_table_0[64];
 extern const uint8_t grpc_stats_table_1[87];
 extern const double grpc_stats_table_2[64];
 extern const uint8_t grpc_stats_table_3[52];
-<<<<<<< HEAD
-extern const int grpc_stats_histo_buckets[3];
-extern const int grpc_stats_histo_start[3];
-extern const double *const grpc_stats_histo_bucket_boundaries[3];
-=======
 extern const int grpc_stats_histo_buckets[6];
 extern const int grpc_stats_histo_start[6];
 extern const double *const grpc_stats_histo_bucket_boundaries[6];
->>>>>>> 4b852546
 
 #endif /* GRPC_CORE_LIB_DEBUG_STATS_DATA_H */