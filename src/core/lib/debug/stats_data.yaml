--- conflicted
+++ resolved
@@ -33,11 +33,10 @@
 - counter: syscall_write
   doc: Number of write syscalls (or equivalent - eg sendmsg) made by this process
 - counter: syscall_read
-<<<<<<< HEAD
+  doc: Number of read syscalls (or equivalent - eg recvmsg) made by this process
 - counter: reads_when_exec_ctx_done
-=======
-  doc: Number of read syscalls (or equivalent - eg recvmsg) made by this process
->>>>>>> 9f0c86af
+  doc: Number of reads that completed after the containing execution context was
+       completed
 - histogram: tcp_write_size
   max: 16777216 # 16 meg max write tracked
   buckets: 64
