/*
 *
 * Copyright 2015 gRPC authors.
 *
 * Licensed under the Apache License, Version 2.0 (the "License");
 * you may not use this file except in compliance with the License.
 * You may obtain a copy of the License at
 *
 *     http://www.apache.org/licenses/LICENSE-2.0
 *
 * Unless required by applicable law or agreed to in writing, software
 * distributed under the License is distributed on an "AS IS" BASIS,
 * WITHOUT WARRANTIES OR CONDITIONS OF ANY KIND, either express or implied.
 * See the License for the specific language governing permissions and
 * limitations under the License.
 *
 */

#include <grpc/support/port_platform.h>

#include <grpc/impl/codegen/grpc_types.h>

#include "src/core/lib/iomgr/port.h"

#ifdef GRPC_POSIX_SOCKET_TCP

#include <errno.h>
#include <limits.h>
#include <netinet/in.h>
#include <netinet/tcp.h>
#include <stdbool.h>
#include <stdio.h>
#include <stdlib.h>
#include <string.h>
#include <sys/socket.h>
#include <sys/types.h>
#include <unistd.h>

#include <algorithm>
#include <unordered_map>

#include <grpc/slice.h>
#include <grpc/support/alloc.h>
#include <grpc/support/log.h>
#include <grpc/support/string_util.h>
#include <grpc/support/sync.h>
#include <grpc/support/time.h>

#include "src/core/lib/address_utils/sockaddr_utils.h"
#include "src/core/lib/channel/channel_args.h"
#include "src/core/lib/debug/stats.h"
#include "src/core/lib/debug/trace.h"
#include "src/core/lib/gpr/string.h"
#include "src/core/lib/gpr/useful.h"
#include "src/core/lib/gprpp/sync.h"
#include "src/core/lib/iomgr/buffer_list.h"
#include "src/core/lib/iomgr/ev_posix.h"
#include "src/core/lib/iomgr/executor.h"
#include "src/core/lib/iomgr/socket_utils_posix.h"
#include "src/core/lib/iomgr/tcp_posix.h"
#include "src/core/lib/profiling/timers.h"
#include "src/core/lib/resource_quota/api.h"
#include "src/core/lib/resource_quota/memory_quota.h"
#include "src/core/lib/resource_quota/trace.h"
#include "src/core/lib/slice/slice_internal.h"
#include "src/core/lib/slice/slice_string_helpers.h"

#ifndef SOL_TCP
#define SOL_TCP IPPROTO_TCP
#endif

#ifndef TCP_INQ
#define TCP_INQ 36
#define TCP_CM_INQ TCP_INQ
#endif

#ifdef GRPC_HAVE_MSG_NOSIGNAL
#define SENDMSG_FLAGS MSG_NOSIGNAL
#else
#define SENDMSG_FLAGS 0
#endif

// TCP zero copy sendmsg flag.
// NB: We define this here as a fallback in case we're using an older set of
// library headers that has not defined MSG_ZEROCOPY. Since this constant is
// part of the kernel, we are guaranteed it will never change/disagree so
// defining it here is safe.
#ifndef MSG_ZEROCOPY
#define MSG_ZEROCOPY 0x4000000
#endif

#ifdef GRPC_MSG_IOVLEN_TYPE
typedef GRPC_MSG_IOVLEN_TYPE msg_iovlen_type;
#else
typedef size_t msg_iovlen_type;
#endif

extern grpc_core::TraceFlag grpc_tcp_trace;

namespace grpc_core {

class TcpZerocopySendRecord {
 public:
  TcpZerocopySendRecord() { grpc_slice_buffer_init(&buf_); }

  ~TcpZerocopySendRecord() {
    AssertEmpty();
    grpc_slice_buffer_destroy_internal(&buf_);
  }

  // Given the slices that we wish to send, and the current offset into the
  //   slice buffer (indicating which have already been sent), populate an iovec
  //   array that will be used for a zerocopy enabled sendmsg().
  msg_iovlen_type PopulateIovs(size_t* unwind_slice_idx,
                               size_t* unwind_byte_idx, size_t* sending_length,
                               iovec* iov);

  // A sendmsg() may not be able to send the bytes that we requested at this
  // time, returning EAGAIN (possibly due to backpressure). In this case,
  // unwind the offset into the slice buffer so we retry sending these bytes.
  void UnwindIfThrottled(size_t unwind_slice_idx, size_t unwind_byte_idx) {
    out_offset_.byte_idx = unwind_byte_idx;
    out_offset_.slice_idx = unwind_slice_idx;
  }

  // Update the offset into the slice buffer based on how much we wanted to sent
  // vs. what sendmsg() actually sent (which may be lower, possibly due to
  // backpressure).
  void UpdateOffsetForBytesSent(size_t sending_length, size_t actually_sent);

  // Indicates whether all underlying data has been sent or not.
  bool AllSlicesSent() { return out_offset_.slice_idx == buf_.count; }

  // Reset this structure for a new tcp_write() with zerocopy.
  void PrepareForSends(grpc_slice_buffer* slices_to_send) {
    AssertEmpty();
    out_offset_.slice_idx = 0;
    out_offset_.byte_idx = 0;
    grpc_slice_buffer_swap(slices_to_send, &buf_);
    Ref();
  }

  // References: 1 reference per sendmsg(), and 1 for the tcp_write().
  void Ref() { ref_.fetch_add(1, std::memory_order_relaxed); }

  // Unref: called when we get an error queue notification for a sendmsg(), if a
  //  sendmsg() failed or when tcp_write() is done.
  bool Unref() {
    const intptr_t prior = ref_.fetch_sub(1, std::memory_order_acq_rel);
    GPR_DEBUG_ASSERT(prior > 0);
    if (prior == 1) {
      AllSendsComplete();
      return true;
    }
    return false;
  }

 private:
  struct OutgoingOffset {
    size_t slice_idx = 0;
    size_t byte_idx = 0;
  };

  void AssertEmpty() {
    GPR_DEBUG_ASSERT(buf_.count == 0);
    GPR_DEBUG_ASSERT(buf_.length == 0);
    GPR_DEBUG_ASSERT(ref_.load(std::memory_order_relaxed) == 0);
  }

  // When all sendmsg() calls associated with this tcp_write() have been
  // completed (ie. we have received the notifications for each sequence number
  // for each sendmsg()) and all reference counts have been dropped, drop our
  // reference to the underlying data since we no longer need it.
  void AllSendsComplete() {
    GPR_DEBUG_ASSERT(ref_.load(std::memory_order_relaxed) == 0);
    grpc_slice_buffer_reset_and_unref_internal(&buf_);
  }

  grpc_slice_buffer buf_;
  std::atomic<intptr_t> ref_{0};
  OutgoingOffset out_offset_;
};

class TcpZerocopySendCtx {
 public:
  static constexpr int kDefaultMaxSends = 4;
  static constexpr size_t kDefaultSendBytesThreshold = 16 * 1024;  // 16KB

  explicit TcpZerocopySendCtx(
      int max_sends = kDefaultMaxSends,
      size_t send_bytes_threshold = kDefaultSendBytesThreshold)
      : max_sends_(max_sends),
        free_send_records_size_(max_sends),
        threshold_bytes_(send_bytes_threshold) {
    send_records_ = static_cast<TcpZerocopySendRecord*>(
        gpr_malloc(max_sends * sizeof(*send_records_)));
    free_send_records_ = static_cast<TcpZerocopySendRecord**>(
        gpr_malloc(max_sends * sizeof(*free_send_records_)));
    if (send_records_ == nullptr || free_send_records_ == nullptr) {
      gpr_free(send_records_);
      gpr_free(free_send_records_);
      gpr_log(GPR_INFO, "Disabling TCP TX zerocopy due to memory pressure.\n");
      memory_limited_ = true;
    } else {
      for (int idx = 0; idx < max_sends_; ++idx) {
        new (send_records_ + idx) TcpZerocopySendRecord();
        free_send_records_[idx] = send_records_ + idx;
      }
    }
  }

  ~TcpZerocopySendCtx() {
    if (send_records_ != nullptr) {
      for (int idx = 0; idx < max_sends_; ++idx) {
        send_records_[idx].~TcpZerocopySendRecord();
      }
    }
    gpr_free(send_records_);
    gpr_free(free_send_records_);
  }

  // True if we were unable to allocate the various bookkeeping structures at
  // transport initialization time. If memory limited, we do not zerocopy.
  bool memory_limited() const { return memory_limited_; }

  // TCP send zerocopy maintains an implicit sequence number for every
  // successful sendmsg() with zerocopy enabled; the kernel later gives us an
  // error queue notification with this sequence number indicating that the
  // underlying data buffers that we sent can now be released. Once that
  // notification is received, we can release the buffers associated with this
  // zerocopy send record. Here, we associate the sequence number with the data
  // buffers that were sent with the corresponding call to sendmsg().
  void NoteSend(TcpZerocopySendRecord* record) {
    record->Ref();
    {
      MutexLock guard(&lock_);
      is_in_write_ = true;
      AssociateSeqWithSendRecordLocked(last_send_, record);
    }
    ++last_send_;
  }

  // If sendmsg() actually failed, though, we need to revert the sequence number
  // that we speculatively bumped before calling sendmsg(). Note that we bump
  // this sequence number and perform relevant bookkeeping (see: NoteSend())
  // *before* calling sendmsg() since, if we called it *after* sendmsg(), then
  // there is a possible race with the release notification which could occur on
  // another thread before we do the necessary bookkeeping. Hence, calling
  // NoteSend() *before* sendmsg() and implementing an undo function is needed.
  void UndoSend() {
    --last_send_;
    if (ReleaseSendRecord(last_send_)->Unref()) {
      // We should still be holding the ref taken by tcp_write().
      GPR_DEBUG_ASSERT(0);
    }
  }

  // Simply associate this send record (and the underlying sent data buffers)
  // with the implicit sequence number for this zerocopy sendmsg().
  void AssociateSeqWithSendRecordLocked(uint32_t seq,
                                        TcpZerocopySendRecord* record) {
    ctx_lookup_.emplace(seq, record);
  }

  // Get a send record for a send that we wish to do with zerocopy.
  TcpZerocopySendRecord* GetSendRecord() {
    MutexLock guard(&lock_);
    return TryGetSendRecordLocked();
  }

  // A given send record corresponds to a single tcp_write() with zerocopy
  // enabled. This can result in several sendmsg() calls to flush all of the
  // data to wire. Each sendmsg() takes a reference on the
  // TcpZerocopySendRecord, and corresponds to a single sequence number.
  // ReleaseSendRecord releases a reference on TcpZerocopySendRecord for a
  // single sequence number. This is called either when we receive the relevant
  // error queue notification (saying that we can discard the underlying
  // buffers for this sendmsg()) is received from the kernel - or, in case
  // sendmsg() was unsuccessful to begin with.
  TcpZerocopySendRecord* ReleaseSendRecord(uint32_t seq) {
    MutexLock guard(&lock_);
    return ReleaseSendRecordLocked(seq);
  }

  // After all the references to a TcpZerocopySendRecord are released, we can
  // add it back to the pool (of size max_sends_). Note that we can only have
  // max_sends_ tcp_write() instances with zerocopy enabled in flight at the
  // same time.
  void PutSendRecord(TcpZerocopySendRecord* record) {
    GPR_DEBUG_ASSERT(record >= send_records_ &&
                     record < send_records_ + max_sends_);
    MutexLock guard(&lock_);
    PutSendRecordLocked(record);
  }

  // Indicate that we are disposing of this zerocopy context. This indicator
  // will prevent new zerocopy writes from being issued.
  void Shutdown() { shutdown_.store(true, std::memory_order_release); }

  // Indicates that there are no inflight tcp_write() instances with zerocopy
  // enabled.
  bool AllSendRecordsEmpty() {
    MutexLock guard(&lock_);
    return free_send_records_size_ == max_sends_;
  }

  bool enabled() const { return enabled_; }

  void set_enabled(bool enabled) {
    GPR_DEBUG_ASSERT(!enabled || !memory_limited());
    enabled_ = enabled;
  }

  // Only use zerocopy if we are sending at least this many bytes. The
  // additional overhead of reading the error queue for notifications means that
  // zerocopy is not useful for small transfers.
  size_t threshold_bytes() const { return threshold_bytes_; }

  // Expected to be called by handler reading messages from the err queue.
  // It is used to indicate that some OMem meory is now available. It returns
  // true to tell the caller to mark the file descriptor as immediately
  // writable.
  //
  // If a write is currently in progress on the socket (ie. we have issued a
  // sendmsg() and are about to check its return value) then we set omem state
  // to CHECK to make the sending thread know that some tcp_omem was
  // concurrently freed even if sendmsg() returns ENOBUFS. In this case, since
  // there is already an active send thread, we do not need to mark the
  // socket writeable, so we return false.
  //
  // If there was no write in progress on the socket, and the socket was not
  // marked as FULL, then we need not mark the socket writeable now that some
  // tcp_omem memory is freed since it was not considered as blocked on
  // tcp_omem to begin with. So in this case, return false.
  //
  // But, if a write was not in progress and the omem state was FULL, then we
  // need to mark the socket writeable since it is no longer blocked by
  // tcp_omem. In this case, return true.
  //
  // Please refer to the STATE TRANSITION DIAGRAM below for more details.
  //
  bool UpdateZeroCopyOMemStateAfterFree() {
    MutexLock guard(&lock_);
    if (is_in_write_) {
      zcopy_enobuf_state_ = OMemState::CHECK;
      return false;
    }
    GPR_DEBUG_ASSERT(zcopy_enobuf_state_ != OMemState::CHECK);
    if (zcopy_enobuf_state_ == OMemState::FULL) {
      // A previous sendmsg attempt was blocked by ENOBUFS. Return true to
      // mark the fd as writable so the next write attempt could be made.
      zcopy_enobuf_state_ = OMemState::OPEN;
      return true;
    } else if (zcopy_enobuf_state_ == OMemState::OPEN) {
      // No need to mark the fd as writable because the previous write
      // attempt did not encounter ENOBUFS.
      return false;
    } else {
      // This state should never be reached because it implies that the previous
      // state was CHECK and is_in_write is false. This means that after the
      // previous sendmsg returned and set is_in_write to false, it did
      // not update the z-copy change from CHECK to OPEN.
      GPR_ASSERT(false && "OMem state error!");
    }
  }

  // Expected to be called by the thread calling sendmsg after the syscall
  // invocation. is complete. If an ENOBUF is seen, it checks if the error
  // handler (Tx0cp completions) has already run and free'ed up some OMem. It
  // returns true indicating that the write can be attempted again immediately.
  // If ENOBUFS was seen but no Tx0cp completions have been received between the
  // sendmsg() and us taking this lock, then tcp_omem is still full from our
  // point of view. Therefore, we do not signal that the socket is writeable
  // with respect to the availability of tcp_omem. Therefore the function
  // returns false. This indicates that another write should not be attempted
  // immediately and the calling thread should wait until the socket is writable
  // again. If ENOBUFS was not seen, then again return false because the next
  // write should be attempted only when the socket is writable again.
  //
  // Please refer to the STATE TRANSITION DIAGRAM below for more details.
  //
  bool UpdateZeroCopyOMemStateAfterSend(bool seen_enobuf) {
    MutexLock guard(&lock_);
    is_in_write_ = false;
    if (seen_enobuf) {
      if (zcopy_enobuf_state_ == OMemState::CHECK) {
        zcopy_enobuf_state_ = OMemState::OPEN;
        return true;
      } else {
        zcopy_enobuf_state_ = OMemState::FULL;
      }
    } else if (zcopy_enobuf_state_ != OMemState::OPEN) {
      zcopy_enobuf_state_ = OMemState::OPEN;
    }
    return false;
  }

 private:
  //                      STATE TRANSITION DIAGRAM
  //
  // sendmsg succeeds       Tx-zero copy succeeds and there is no active sendmsg
  //      ----<<--+  +------<<-------------------------------------+
  //      |       |  |                                             |
  //      |       |  v       sendmsg returns ENOBUFS               |
  //      +-----> OPEN  ------------->>-------------------------> FULL
  //                ^                                              |
  //                |                                              |
  //                | sendmsg completes                            |
  //                +----<<---------- CHECK <-------<<-------------+
  //                                        Tx-zero copy succeeds and there is
  //                                        an active sendmsg
  //
  enum class OMemState : int8_t {
    OPEN,   // Everything is clear and omem is not full.
    FULL,   // The last sendmsg() has returned with an errno of ENOBUFS.
    CHECK,  // Error queue is read while is_in_write_ was true, so we should
            // check this state after the sendmsg.
  };

  TcpZerocopySendRecord* ReleaseSendRecordLocked(uint32_t seq) {
    auto iter = ctx_lookup_.find(seq);
    GPR_DEBUG_ASSERT(iter != ctx_lookup_.end());
    TcpZerocopySendRecord* record = iter->second;
    ctx_lookup_.erase(iter);
    return record;
  }

  TcpZerocopySendRecord* TryGetSendRecordLocked() {
    if (shutdown_.load(std::memory_order_acquire)) {
      return nullptr;
    }
    if (free_send_records_size_ == 0) {
      return nullptr;
    }
    free_send_records_size_--;
    return free_send_records_[free_send_records_size_];
  }

  void PutSendRecordLocked(TcpZerocopySendRecord* record) {
    GPR_DEBUG_ASSERT(free_send_records_size_ < max_sends_);
    free_send_records_[free_send_records_size_] = record;
    free_send_records_size_++;
  }

  TcpZerocopySendRecord* send_records_;
  TcpZerocopySendRecord** free_send_records_;
  int max_sends_;
  int free_send_records_size_;
  Mutex lock_;
  uint32_t last_send_ = 0;
  std::atomic<bool> shutdown_{false};
  bool enabled_ = false;
  size_t threshold_bytes_ = kDefaultSendBytesThreshold;
  std::unordered_map<uint32_t, TcpZerocopySendRecord*> ctx_lookup_;
  bool memory_limited_ = false;
  bool is_in_write_ = false;
  OMemState zcopy_enobuf_state_;
};

}  // namespace grpc_core

using grpc_core::TcpZerocopySendCtx;
using grpc_core::TcpZerocopySendRecord;

namespace {
struct grpc_tcp {
  grpc_tcp(int max_sends, size_t send_bytes_threshold)
      : tcp_zerocopy_send_ctx(max_sends, send_bytes_threshold) {}
  grpc_endpoint base;
  grpc_fd* em_fd;
  int fd;
  /* Used by the endpoint read function to distinguish the very first read call
   * from the rest */
  bool is_first_read;
  bool has_posted_reclaimer;
  double target_length;
  double bytes_read_this_round;
  grpc_core::RefCount refcount;
  gpr_atm shutdown_count;

  int min_read_chunk_size;
  int max_read_chunk_size;

  /* garbage after the last read */
  grpc_slice_buffer last_read_buffer;

  grpc_core::Mutex read_mu;
  grpc_slice_buffer* incoming_buffer ABSL_GUARDED_BY(read_mu) = nullptr;
  int inq;          /* bytes pending on the socket from the last read. */
  bool inq_capable; /* cache whether kernel supports inq */

  grpc_slice_buffer* outgoing_buffer;
  /* byte within outgoing_buffer->slices[0] to write next */
  size_t outgoing_byte_idx;

  grpc_closure* read_cb;
  grpc_closure* write_cb;
  grpc_closure* release_fd_cb;
  int* release_fd;

  grpc_closure read_done_closure;
  grpc_closure write_done_closure;
  grpc_closure error_closure;

  std::string peer_string;
  std::string local_address;

  grpc_core::MemoryOwner memory_owner;
  grpc_core::MemoryAllocator::Reservation self_reservation;

  grpc_core::TracedBuffer* tb_head; /* List of traced buffers */
  gpr_mu tb_mu; /* Lock for access to list of traced buffers */

  /* grpc_endpoint_write takes an argument which if non-null means that the
   * transport layer wants the TCP layer to collect timestamps for this write.
   * This arg is forwarded to the timestamps callback function when the ACK
   * timestamp is received from the kernel. This arg is a (void *) which allows
   * users of this API to pass in a pointer to any kind of structure. This
   * structure could actually be a tag or any book-keeping object that the user
   * can use to distinguish between different traced writes. The only
   * requirement from the TCP endpoint layer is that this arg should be non-null
   * if the user wants timestamps for the write. */
  void* outgoing_buffer_arg;
  /* A counter which starts at 0. It is initialized the first time the socket
   * options for collecting timestamps are set, and is incremented with each
   * byte sent. */
  int bytes_counter;
  bool socket_ts_enabled; /* True if timestamping options are set on the socket
                           */
  bool ts_capable;        /* Cache whether we can set timestamping options */
  gpr_atm stop_error_notification; /* Set to 1 if we do not want to be notified
                                      on errors anymore */
  TcpZerocopySendCtx tcp_zerocopy_send_ctx;
  TcpZerocopySendRecord* current_zerocopy_send = nullptr;
};

struct backup_poller {
  gpr_mu* pollset_mu;
  grpc_closure run_poller;
};

}  // namespace

static void ZerocopyDisableAndWaitForRemaining(grpc_tcp* tcp);

#define BACKUP_POLLER_POLLSET(b) ((grpc_pollset*)((b) + 1))

static grpc_core::Mutex* g_backup_poller_mu = nullptr;
static int g_uncovered_notifications_pending
    ABSL_GUARDED_BY(g_backup_poller_mu);
static backup_poller* g_backup_poller ABSL_GUARDED_BY(g_backup_poller_mu);

static void tcp_handle_read(void* arg /* grpc_tcp */, grpc_error_handle error);
static void tcp_handle_write(void* arg /* grpc_tcp */, grpc_error_handle error);
static void tcp_drop_uncovered_then_handle_write(void* arg /* grpc_tcp */,
                                                 grpc_error_handle error);

static void done_poller(void* bp, grpc_error_handle /*error_ignored*/) {
  backup_poller* p = static_cast<backup_poller*>(bp);
  if (GRPC_TRACE_FLAG_ENABLED(grpc_tcp_trace)) {
    gpr_log(GPR_INFO, "BACKUP_POLLER:%p destroy", p);
  }
  grpc_pollset_destroy(BACKUP_POLLER_POLLSET(p));
  gpr_free(p);
}

static void run_poller(void* bp, grpc_error_handle /*error_ignored*/) {
  backup_poller* p = static_cast<backup_poller*>(bp);
  if (GRPC_TRACE_FLAG_ENABLED(grpc_tcp_trace)) {
    gpr_log(GPR_INFO, "BACKUP_POLLER:%p run", p);
  }
  gpr_mu_lock(p->pollset_mu);
  grpc_core::Timestamp deadline =
      grpc_core::ExecCtx::Get()->Now() + grpc_core::Duration::Seconds(10);
  GRPC_STATS_INC_TCP_BACKUP_POLLER_POLLS();
  GRPC_LOG_IF_ERROR(
      "backup_poller:pollset_work",
      grpc_pollset_work(BACKUP_POLLER_POLLSET(p), nullptr, deadline));
  gpr_mu_unlock(p->pollset_mu);
  g_backup_poller_mu->Lock();
  /* last "uncovered" notification is the ref that keeps us polling */
  if (g_uncovered_notifications_pending == 1) {
    GPR_ASSERT(g_backup_poller == p);
    g_backup_poller = nullptr;
    g_uncovered_notifications_pending = 0;
    g_backup_poller_mu->Unlock();
    if (GRPC_TRACE_FLAG_ENABLED(grpc_tcp_trace)) {
      gpr_log(GPR_INFO, "BACKUP_POLLER:%p shutdown", p);
    }
    grpc_pollset_shutdown(BACKUP_POLLER_POLLSET(p),
                          GRPC_CLOSURE_INIT(&p->run_poller, done_poller, p,
                                            grpc_schedule_on_exec_ctx));
  } else {
    g_backup_poller_mu->Unlock();
    if (GRPC_TRACE_FLAG_ENABLED(grpc_tcp_trace)) {
      gpr_log(GPR_INFO, "BACKUP_POLLER:%p reschedule", p);
    }
    grpc_core::Executor::Run(&p->run_poller, GRPC_ERROR_NONE,
                             grpc_core::ExecutorType::DEFAULT,
                             grpc_core::ExecutorJobType::LONG);
  }
}

static void drop_uncovered(grpc_tcp* /*tcp*/) {
  int old_count;
  backup_poller* p;
  g_backup_poller_mu->Lock();
  p = g_backup_poller;
  old_count = g_uncovered_notifications_pending--;
  g_backup_poller_mu->Unlock();
  GPR_ASSERT(old_count > 1);
  if (GRPC_TRACE_FLAG_ENABLED(grpc_tcp_trace)) {
    gpr_log(GPR_INFO, "BACKUP_POLLER:%p uncover cnt %d->%d", p, old_count,
            old_count - 1);
  }
}

// gRPC API considers a Write operation to be done the moment it clears ‘flow
// control’ i.e., not necessarily sent on the wire. This means that the
// application MIGHT not call `grpc_completion_queue_next/pluck` in a timely
// manner when its `Write()` API is acked.
//
// We need to ensure that the fd is 'covered' (i.e being monitored by some
// polling thread and progress is made) and hence add it to a backup poller here
static void cover_self(grpc_tcp* tcp) {
  backup_poller* p;
  g_backup_poller_mu->Lock();
  int old_count = 0;
  if (g_uncovered_notifications_pending == 0) {
    g_uncovered_notifications_pending = 2;
    p = static_cast<backup_poller*>(
        gpr_zalloc(sizeof(*p) + grpc_pollset_size()));
    g_backup_poller = p;
    grpc_pollset_init(BACKUP_POLLER_POLLSET(p), &p->pollset_mu);
    g_backup_poller_mu->Unlock();
    GRPC_STATS_INC_TCP_BACKUP_POLLERS_CREATED();
    if (GRPC_TRACE_FLAG_ENABLED(grpc_tcp_trace)) {
      gpr_log(GPR_INFO, "BACKUP_POLLER:%p create", p);
    }
    grpc_core::Executor::Run(
        GRPC_CLOSURE_INIT(&p->run_poller, run_poller, p, nullptr),
        GRPC_ERROR_NONE, grpc_core::ExecutorType::DEFAULT,
        grpc_core::ExecutorJobType::LONG);
  } else {
    old_count = g_uncovered_notifications_pending++;
    p = g_backup_poller;
    g_backup_poller_mu->Unlock();
  }
  if (GRPC_TRACE_FLAG_ENABLED(grpc_tcp_trace)) {
    gpr_log(GPR_INFO, "BACKUP_POLLER:%p add %p cnt %d->%d", p, tcp,
            old_count - 1, old_count);
  }
  grpc_pollset_add_fd(BACKUP_POLLER_POLLSET(p), tcp->em_fd);
}

static void notify_on_read(grpc_tcp* tcp) {
  if (GRPC_TRACE_FLAG_ENABLED(grpc_tcp_trace)) {
    gpr_log(GPR_INFO, "TCP:%p notify_on_read", tcp);
  }
  grpc_fd_notify_on_read(tcp->em_fd, &tcp->read_done_closure);
}

static void notify_on_write(grpc_tcp* tcp) {
  if (GRPC_TRACE_FLAG_ENABLED(grpc_tcp_trace)) {
    gpr_log(GPR_INFO, "TCP:%p notify_on_write", tcp);
  }
  if (!grpc_event_engine_run_in_background()) {
    cover_self(tcp);
  }
  grpc_fd_notify_on_write(tcp->em_fd, &tcp->write_done_closure);
}

static void tcp_drop_uncovered_then_handle_write(void* arg,
                                                 grpc_error_handle error) {
  if (GRPC_TRACE_FLAG_ENABLED(grpc_tcp_trace)) {
    gpr_log(GPR_INFO, "TCP:%p got_write: %s", arg,
            grpc_error_std_string(error).c_str());
  }
  drop_uncovered(static_cast<grpc_tcp*>(arg));
  tcp_handle_write(arg, error);
}

static void add_to_estimate(grpc_tcp* tcp, size_t bytes) {
  tcp->bytes_read_this_round += static_cast<double>(bytes);
}

static void finish_estimate(grpc_tcp* tcp) {
  /* If we read >80% of the target buffer in one read loop, increase the size
     of the target buffer to either the amount read, or twice its previous
     value */
  if (tcp->bytes_read_this_round > tcp->target_length * 0.8) {
    tcp->target_length =
        std::max(2 * tcp->target_length, tcp->bytes_read_this_round);
  } else {
    tcp->target_length =
        0.99 * tcp->target_length + 0.01 * tcp->bytes_read_this_round;
  }
  tcp->bytes_read_this_round = 0;
}

static grpc_error_handle tcp_annotate_error(grpc_error_handle src_error,
                                            grpc_tcp* tcp) {
  return grpc_error_set_str(
      grpc_error_set_int(
          grpc_error_set_int(src_error, GRPC_ERROR_INT_FD, tcp->fd),
          /* All tcp errors are marked with UNAVAILABLE so that application may
           * choose to retry. */
          GRPC_ERROR_INT_GRPC_STATUS, GRPC_STATUS_UNAVAILABLE),
      GRPC_ERROR_STR_TARGET_ADDRESS, tcp->peer_string);
}

static void tcp_handle_read(void* arg /* grpc_tcp */, grpc_error_handle error);
static void tcp_handle_write(void* arg /* grpc_tcp */, grpc_error_handle error);

static void tcp_shutdown(grpc_endpoint* ep, grpc_error_handle why) {
  grpc_tcp* tcp = reinterpret_cast<grpc_tcp*>(ep);
  ZerocopyDisableAndWaitForRemaining(tcp);
  grpc_fd_shutdown(tcp->em_fd, why);
}

static void tcp_free(grpc_tcp* tcp) {
  grpc_fd_orphan(tcp->em_fd, tcp->release_fd_cb, tcp->release_fd,
                 "tcp_unref_orphan");
  grpc_slice_buffer_destroy_internal(&tcp->last_read_buffer);
  /* The lock is not really necessary here, since all refs have been released */
  gpr_mu_lock(&tcp->tb_mu);
  grpc_core::TracedBuffer::Shutdown(
      &tcp->tb_head, tcp->outgoing_buffer_arg,
      GRPC_ERROR_CREATE_FROM_STATIC_STRING("endpoint destroyed"));
  gpr_mu_unlock(&tcp->tb_mu);
  tcp->outgoing_buffer_arg = nullptr;
  gpr_mu_destroy(&tcp->tb_mu);
  delete tcp;
}

#ifndef NDEBUG
#define TCP_UNREF(tcp, reason) tcp_unref((tcp), (reason), DEBUG_LOCATION)
#define TCP_REF(tcp, reason) tcp_ref((tcp), (reason), DEBUG_LOCATION)
static void tcp_unref(grpc_tcp* tcp, const char* reason,
                      const grpc_core::DebugLocation& debug_location) {
  if (GPR_UNLIKELY(tcp->refcount.Unref(debug_location, reason))) {
    tcp_free(tcp);
  }
}

static void tcp_ref(grpc_tcp* tcp, const char* reason,
                    const grpc_core::DebugLocation& debug_location) {
  tcp->refcount.Ref(debug_location, reason);
}
#else
#define TCP_UNREF(tcp, reason) tcp_unref((tcp))
#define TCP_REF(tcp, reason) tcp_ref((tcp))
static void tcp_unref(grpc_tcp* tcp) {
  if (GPR_UNLIKELY(tcp->refcount.Unref())) {
    tcp_free(tcp);
  }
}

static void tcp_ref(grpc_tcp* tcp) { tcp->refcount.Ref(); }
#endif

static void tcp_destroy(grpc_endpoint* ep) {
  grpc_tcp* tcp = reinterpret_cast<grpc_tcp*>(ep);
  grpc_slice_buffer_reset_and_unref_internal(&tcp->last_read_buffer);
  if (grpc_event_engine_can_track_errors()) {
    ZerocopyDisableAndWaitForRemaining(tcp);
    gpr_atm_no_barrier_store(&tcp->stop_error_notification, true);
    grpc_fd_set_error(tcp->em_fd);
  }
  TCP_UNREF(tcp, "destroy");
}

static void perform_reclamation(grpc_tcp* tcp)
    ABSL_LOCKS_EXCLUDED(tcp->read_mu) {
  if (GRPC_TRACE_FLAG_ENABLED(grpc_resource_quota_trace)) {
    gpr_log(GPR_INFO, "TCP: benign reclamation to free memory");
  }
  tcp->read_mu.Lock();
  if (tcp->incoming_buffer != nullptr) {
    grpc_slice_buffer_reset_and_unref_internal(tcp->incoming_buffer);
  }
  tcp->read_mu.Unlock();
  tcp->has_posted_reclaimer = false;
}

static void maybe_post_reclaimer(grpc_tcp* tcp)
    ABSL_EXCLUSIVE_LOCKS_REQUIRED(tcp->read_mu) {
  if (!tcp->has_posted_reclaimer) {
    tcp->has_posted_reclaimer = true;
    tcp->memory_owner.PostReclaimer(
        grpc_core::ReclamationPass::kBenign,
        [tcp](absl::optional<grpc_core::ReclamationSweep> sweep) {
          if (!sweep.has_value()) return;
          perform_reclamation(tcp);
        });
  }
}

static void tcp_trace_read(grpc_tcp* tcp, grpc_error_handle error)
    ABSL_EXCLUSIVE_LOCKS_REQUIRED(tcp->read_mu) {
  grpc_closure* cb = tcp->read_cb;
  if (GRPC_TRACE_FLAG_ENABLED(grpc_tcp_trace)) {
    gpr_log(GPR_INFO, "TCP:%p call_cb %p %p:%p", tcp, cb, cb->cb, cb->cb_arg);
    size_t i;
    gpr_log(GPR_INFO, "READ %p (peer=%s) error=%s", tcp,
            tcp->peer_string.c_str(), grpc_error_std_string(error).c_str());
    if (gpr_should_log(GPR_LOG_SEVERITY_DEBUG)) {
      for (i = 0; i < tcp->incoming_buffer->count; i++) {
        char* dump = grpc_dump_slice(tcp->incoming_buffer->slices[i],
                                     GPR_DUMP_HEX | GPR_DUMP_ASCII);
        gpr_log(GPR_DEBUG, "DATA: %s", dump);
        gpr_free(dump);
      }
    }
  }
}

/* Returns true if data available to read or error other than EAGAIN. */
#define MAX_READ_IOVEC 4
static bool tcp_do_read(grpc_tcp* tcp, grpc_error_handle* error)
    ABSL_EXCLUSIVE_LOCKS_REQUIRED(tcp->read_mu) {
  GPR_TIMER_SCOPE("tcp_do_read", 0);
  if (GRPC_TRACE_FLAG_ENABLED(grpc_tcp_trace)) {
    gpr_log(GPR_INFO, "TCP:%p do_read", tcp);
  }
  struct msghdr msg;
  struct iovec iov[MAX_READ_IOVEC];
  ssize_t read_bytes;
  size_t total_read_bytes = 0;
  size_t iov_len =
      std::min<size_t>(MAX_READ_IOVEC, tcp->incoming_buffer->count);
#ifdef GRPC_LINUX_ERRQUEUE
  constexpr size_t cmsg_alloc_space =
      CMSG_SPACE(sizeof(grpc_core::scm_timestamping)) + CMSG_SPACE(sizeof(int));
#else
  constexpr size_t cmsg_alloc_space = 24 /* CMSG_SPACE(sizeof(int)) */;
#endif /* GRPC_LINUX_ERRQUEUE */
  char cmsgbuf[cmsg_alloc_space];
  for (size_t i = 0; i < iov_len; i++) {
    iov[i].iov_base = GRPC_SLICE_START_PTR(tcp->incoming_buffer->slices[i]);
    iov[i].iov_len = GRPC_SLICE_LENGTH(tcp->incoming_buffer->slices[i]);
  }

  GPR_ASSERT(tcp->incoming_buffer->length != 0);

  do {
    /* Assume there is something on the queue. If we receive TCP_INQ from
     * kernel, we will update this value, otherwise, we have to assume there is
     * always something to read until we get EAGAIN. */
    tcp->inq = 1;

    msg.msg_name = nullptr;
    msg.msg_namelen = 0;
    msg.msg_iov = iov;
    msg.msg_iovlen = static_cast<msg_iovlen_type>(iov_len);
    if (tcp->inq_capable) {
      msg.msg_control = cmsgbuf;
      msg.msg_controllen = sizeof(cmsgbuf);
    } else {
      msg.msg_control = nullptr;
      msg.msg_controllen = 0;
    }
    msg.msg_flags = 0;

    GRPC_STATS_INC_TCP_READ_OFFER(tcp->incoming_buffer->length);
    GRPC_STATS_INC_TCP_READ_OFFER_IOV_SIZE(tcp->incoming_buffer->count);

    do {
      GPR_TIMER_SCOPE("recvmsg", 0);
      GRPC_STATS_INC_SYSCALL_READ();
      read_bytes = recvmsg(tcp->fd, &msg, 0);
    } while (read_bytes < 0 && errno == EINTR);

    /* We have read something in previous reads. We need to deliver those
     * bytes to the upper layer. */
    if (read_bytes <= 0 && total_read_bytes > 0) {
      tcp->inq = 1;
      break;
    }

    if (read_bytes < 0) {
      /* NB: After calling call_read_cb a parallel call of the read handler may
       * be running. */
      if (errno == EAGAIN) {
        finish_estimate(tcp);
        tcp->inq = 0;
        return false;
      } else {
        grpc_slice_buffer_reset_and_unref_internal(tcp->incoming_buffer);
        *error = tcp_annotate_error(GRPC_OS_ERROR(errno, "recvmsg"), tcp);
        return true;
      }
    }
    if (read_bytes == 0) {
      /* 0 read size ==> end of stream
       *
       * We may have read something, i.e., total_read_bytes > 0, but
       * since the connection is closed we will drop the data here, because we
       * can't call the callback multiple times. */
      grpc_slice_buffer_reset_and_unref_internal(tcp->incoming_buffer);
      *error = tcp_annotate_error(
          GRPC_ERROR_CREATE_FROM_STATIC_STRING("Socket closed"), tcp);
      return true;
    }

    GRPC_STATS_INC_TCP_READ_SIZE(read_bytes);
    add_to_estimate(tcp, static_cast<size_t>(read_bytes));
    GPR_DEBUG_ASSERT((size_t)read_bytes <=
                     tcp->incoming_buffer->length - total_read_bytes);

#ifdef GRPC_HAVE_TCP_INQ
    if (tcp->inq_capable) {
      GPR_DEBUG_ASSERT(!(msg.msg_flags & MSG_CTRUNC));
      struct cmsghdr* cmsg = CMSG_FIRSTHDR(&msg);
      for (; cmsg != nullptr; cmsg = CMSG_NXTHDR(&msg, cmsg)) {
        if (cmsg->cmsg_level == SOL_TCP && cmsg->cmsg_type == TCP_CM_INQ &&
            cmsg->cmsg_len == CMSG_LEN(sizeof(int))) {
          tcp->inq = *reinterpret_cast<int*>(CMSG_DATA(cmsg));
          break;
        }
      }
    }
#endif /* GRPC_HAVE_TCP_INQ */

    total_read_bytes += read_bytes;
    if (tcp->inq == 0 || total_read_bytes == tcp->incoming_buffer->length) {
      break;
    }

    /* We had a partial read, and still have space to read more data.
     * So, adjust IOVs and try to read more. */
    size_t remaining = read_bytes;
    size_t j = 0;
    for (size_t i = 0; i < iov_len; i++) {
      if (remaining >= iov[i].iov_len) {
        remaining -= iov[i].iov_len;
        continue;
      }
      if (remaining > 0) {
        iov[j].iov_base = static_cast<char*>(iov[i].iov_base) + remaining;
        iov[j].iov_len = iov[i].iov_len - remaining;
        remaining = 0;
      } else {
        iov[j].iov_base = iov[i].iov_base;
        iov[j].iov_len = iov[i].iov_len;
      }
      ++j;
    }
    iov_len = j;
  } while (true);

  if (tcp->inq == 0) {
    finish_estimate(tcp);
  }

  GPR_DEBUG_ASSERT(total_read_bytes > 0);
  if (total_read_bytes < tcp->incoming_buffer->length) {
    grpc_slice_buffer_trim_end(tcp->incoming_buffer,
                               tcp->incoming_buffer->length - total_read_bytes,
                               &tcp->last_read_buffer);
  }
  *error = GRPC_ERROR_NONE;
  return true;
}

static void maybe_make_read_slices(grpc_tcp* tcp)
    ABSL_EXCLUSIVE_LOCKS_REQUIRED(tcp->read_mu) {
  if (tcp->incoming_buffer->length == 0 &&
      tcp->incoming_buffer->count < MAX_READ_IOVEC) {
    if (GRPC_TRACE_FLAG_ENABLED(grpc_tcp_trace)) {
      gpr_log(GPR_INFO,
              "TCP:%p alloc_slices; min_chunk=%d max_chunk=%d target=%lf "
              "buf_len=%" PRIdPTR,
              tcp, tcp->min_read_chunk_size, tcp->max_read_chunk_size,
              tcp->target_length, tcp->incoming_buffer->length);
    }
    int target_length = static_cast<int>(tcp->target_length);
    int extra_wanted =
        target_length - static_cast<int>(tcp->incoming_buffer->length);
    grpc_slice_buffer_add_indexed(
        tcp->incoming_buffer,
        tcp->memory_owner.MakeSlice(grpc_core::MemoryRequest(
            tcp->min_read_chunk_size,
            grpc_core::Clamp(extra_wanted, tcp->min_read_chunk_size,
                             tcp->max_read_chunk_size))));
    maybe_post_reclaimer(tcp);
  }
}

static void tcp_handle_read(void* arg /* grpc_tcp */, grpc_error_handle error) {
  grpc_tcp* tcp = static_cast<grpc_tcp*>(arg);
  if (GRPC_TRACE_FLAG_ENABLED(grpc_tcp_trace)) {
    gpr_log(GPR_INFO, "TCP:%p got_read: %s", tcp,
            grpc_error_std_string(error).c_str());
  }
  tcp->read_mu.Lock();
  grpc_error_handle tcp_read_error;
  if (GPR_LIKELY(GRPC_ERROR_IS_NONE(error))) {
    maybe_make_read_slices(tcp);
    if (!tcp_do_read(tcp, &tcp_read_error)) {
      /* We've consumed the edge, request a new one */
      tcp->read_mu.Unlock();
      notify_on_read(tcp);
      return;
    }
    tcp_trace_read(tcp, tcp_read_error);
  } else {
    tcp_read_error = GRPC_ERROR_REF(error);
    grpc_slice_buffer_reset_and_unref_internal(tcp->incoming_buffer);
    grpc_slice_buffer_reset_and_unref_internal(&tcp->last_read_buffer);
  }
  grpc_closure* cb = tcp->read_cb;
  tcp->read_cb = nullptr;
  tcp->incoming_buffer = nullptr;
  tcp->read_mu.Unlock();
  grpc_core::Closure::Run(DEBUG_LOCATION, cb, tcp_read_error);
  TCP_UNREF(tcp, "read");
}

static void tcp_read(grpc_endpoint* ep, grpc_slice_buffer* incoming_buffer,
                     grpc_closure* cb, bool urgent, int /*min_progress_size*/) {
  grpc_tcp* tcp = reinterpret_cast<grpc_tcp*>(ep);
  GPR_ASSERT(tcp->read_cb == nullptr);
  tcp->read_cb = cb;
  tcp->read_mu.Lock();
  tcp->incoming_buffer = incoming_buffer;
  grpc_slice_buffer_reset_and_unref_internal(incoming_buffer);
  grpc_slice_buffer_swap(incoming_buffer, &tcp->last_read_buffer);
  tcp->read_mu.Unlock();
  TCP_REF(tcp, "read");
  if (tcp->is_first_read) {
    /* Endpoint read called for the very first time. Register read callback with
     * the polling engine */
    tcp->is_first_read = false;
    notify_on_read(tcp);
  } else if (!urgent && tcp->inq == 0) {
    /* Upper layer asked to read more but we know there is no pending data
     * to read from previous reads. So, wait for POLLIN.
     */
    notify_on_read(tcp);
  } else {
    /* Not the first time. We may or may not have more bytes available. In any
     * case call tcp->read_done_closure (i.e tcp_handle_read()) which does the
     * right thing (i.e calls tcp_do_read() which either reads the available
     * bytes or calls notify_on_read() to be notified when new bytes become
     * available */
    grpc_core::Closure::Run(DEBUG_LOCATION, &tcp->read_done_closure,
                            GRPC_ERROR_NONE);
  }
}

/* A wrapper around sendmsg. It sends \a msg over \a fd and returns the number
 * of bytes sent. */
ssize_t tcp_send(int fd, const struct msghdr* msg, int* saved_errno,
                 int additional_flags = 0) {
  GPR_TIMER_SCOPE("sendmsg", 1);
  ssize_t sent_length;
  do {
    /* TODO(klempner): Cork if this is a partial write */
    GRPC_STATS_INC_SYSCALL_WRITE();
    sent_length = sendmsg(fd, msg, SENDMSG_FLAGS | additional_flags);
  } while (sent_length < 0 && (*saved_errno = errno) == EINTR);
  return sent_length;
}

/** This is to be called if outgoing_buffer_arg is not null. On linux platforms,
 * this will call sendmsg with socket options set to collect timestamps inside
 * the kernel. On return, sent_length is set to the return value of the sendmsg
 * call. Returns false if setting the socket options failed. This is not
 * implemented for non-linux platforms currently, and crashes out.
 */
static bool tcp_write_with_timestamps(grpc_tcp* tcp, struct msghdr* msg,
                                      size_t sending_length,
                                      ssize_t* sent_length, int* saved_errno,
                                      int additional_flags = 0);

/** The callback function to be invoked when we get an error on the socket. */
static void tcp_handle_error(void* arg /* grpc_tcp */, grpc_error_handle error);

static TcpZerocopySendRecord* tcp_get_send_zerocopy_record(
    grpc_tcp* tcp, grpc_slice_buffer* buf);

#ifdef GRPC_LINUX_ERRQUEUE
static bool process_errors(grpc_tcp* tcp);

static TcpZerocopySendRecord* tcp_get_send_zerocopy_record(
    grpc_tcp* tcp, grpc_slice_buffer* buf) {
  TcpZerocopySendRecord* zerocopy_send_record = nullptr;
  const bool use_zerocopy =
      tcp->tcp_zerocopy_send_ctx.enabled() &&
      tcp->tcp_zerocopy_send_ctx.threshold_bytes() < buf->length;
  if (use_zerocopy) {
    zerocopy_send_record = tcp->tcp_zerocopy_send_ctx.GetSendRecord();
    if (zerocopy_send_record == nullptr) {
      process_errors(tcp);
      zerocopy_send_record = tcp->tcp_zerocopy_send_ctx.GetSendRecord();
    }
    if (zerocopy_send_record != nullptr) {
      zerocopy_send_record->PrepareForSends(buf);
      GPR_DEBUG_ASSERT(buf->count == 0);
      GPR_DEBUG_ASSERT(buf->length == 0);
      tcp->outgoing_byte_idx = 0;
      tcp->outgoing_buffer = nullptr;
    }
  }
  return zerocopy_send_record;
}

static void ZerocopyDisableAndWaitForRemaining(grpc_tcp* tcp) {
  tcp->tcp_zerocopy_send_ctx.Shutdown();
  while (!tcp->tcp_zerocopy_send_ctx.AllSendRecordsEmpty()) {
    process_errors(tcp);
  }
}

static bool tcp_write_with_timestamps(grpc_tcp* tcp, struct msghdr* msg,
                                      size_t sending_length,
                                      ssize_t* sent_length, int* saved_errno,
                                      int additional_flags) {
  if (!tcp->socket_ts_enabled) {
    uint32_t opt = grpc_core::kTimestampingSocketOptions;
    if (setsockopt(tcp->fd, SOL_SOCKET, SO_TIMESTAMPING,
                   static_cast<void*>(&opt), sizeof(opt)) != 0) {
      if (GRPC_TRACE_FLAG_ENABLED(grpc_tcp_trace)) {
        gpr_log(GPR_ERROR, "Failed to set timestamping options on the socket.");
      }
      return false;
    }
    tcp->bytes_counter = -1;
    tcp->socket_ts_enabled = true;
  }
  /* Set control message to indicate that you want timestamps. */
  union {
    char cmsg_buf[CMSG_SPACE(sizeof(uint32_t))];
    struct cmsghdr align;
  } u;
  cmsghdr* cmsg = reinterpret_cast<cmsghdr*>(u.cmsg_buf);
  cmsg->cmsg_level = SOL_SOCKET;
  cmsg->cmsg_type = SO_TIMESTAMPING;
  cmsg->cmsg_len = CMSG_LEN(sizeof(uint32_t));
  *reinterpret_cast<int*>(CMSG_DATA(cmsg)) =
      grpc_core::kTimestampingRecordingOptions;
  msg->msg_control = u.cmsg_buf;
  msg->msg_controllen = CMSG_SPACE(sizeof(uint32_t));

  /* If there was an error on sendmsg the logic in tcp_flush will handle it. */
  ssize_t length = tcp_send(tcp->fd, msg, saved_errno, additional_flags);
  *sent_length = length;
  /* Only save timestamps if all the bytes were taken by sendmsg. */
  if (sending_length == static_cast<size_t>(length)) {
    gpr_mu_lock(&tcp->tb_mu);
    grpc_core::TracedBuffer::AddNewEntry(
        &tcp->tb_head, static_cast<uint32_t>(tcp->bytes_counter + length),
        tcp->fd, tcp->outgoing_buffer_arg);
    gpr_mu_unlock(&tcp->tb_mu);
    tcp->outgoing_buffer_arg = nullptr;
  }
  return true;
}

static void UnrefMaybePutZerocopySendRecord(grpc_tcp* tcp,
                                            TcpZerocopySendRecord* record,
                                            uint32_t seq, const char* tag);
// Reads \a cmsg to process zerocopy control messages.
static void process_zerocopy(grpc_tcp* tcp, struct cmsghdr* cmsg) {
  GPR_DEBUG_ASSERT(cmsg);
  auto serr = reinterpret_cast<struct sock_extended_err*>(CMSG_DATA(cmsg));
  GPR_DEBUG_ASSERT(serr->ee_errno == 0);
  GPR_DEBUG_ASSERT(serr->ee_origin == SO_EE_ORIGIN_ZEROCOPY);
  const uint32_t lo = serr->ee_info;
  const uint32_t hi = serr->ee_data;
  for (uint32_t seq = lo; seq <= hi; ++seq) {
    // TODO(arjunroy): It's likely that lo and hi refer to zerocopy sequence
    // numbers that are generated by a single call to grpc_endpoint_write; ie.
    // we can batch the unref operation. So, check if record is the same for
    // both; if so, batch the unref/put.
    TcpZerocopySendRecord* record =
        tcp->tcp_zerocopy_send_ctx.ReleaseSendRecord(seq);
    GPR_DEBUG_ASSERT(record);
    UnrefMaybePutZerocopySendRecord(tcp, record, seq, "CALLBACK RCVD");
  }
  if (tcp->tcp_zerocopy_send_ctx.UpdateZeroCopyOMemStateAfterFree()) {
    grpc_fd_set_writable(tcp->em_fd);
  }
}

// Whether the cmsg received from error queue is of the IPv4 or IPv6 levels.
static bool CmsgIsIpLevel(const cmsghdr& cmsg) {
  return (cmsg.cmsg_level == SOL_IPV6 && cmsg.cmsg_type == IPV6_RECVERR) ||
         (cmsg.cmsg_level == SOL_IP && cmsg.cmsg_type == IP_RECVERR);
}

static bool CmsgIsZeroCopy(const cmsghdr& cmsg) {
  if (!CmsgIsIpLevel(cmsg)) {
    return false;
  }
  auto serr = reinterpret_cast<const sock_extended_err*> CMSG_DATA(&cmsg);
  return serr->ee_errno == 0 && serr->ee_origin == SO_EE_ORIGIN_ZEROCOPY;
}

/** Reads \a cmsg to derive timestamps from the control messages. If a valid
 * timestamp is found, the traced buffer list is updated with this timestamp.
 * The caller of this function should be looping on the control messages found
 * in \a msg. \a cmsg should point to the control message that the caller wants
 * processed.
 * On return, a pointer to a control message is returned. On the next iteration,
 * CMSG_NXTHDR(msg, ret_val) should be passed as \a cmsg. */
struct cmsghdr* process_timestamp(grpc_tcp* tcp, msghdr* msg,
                                  struct cmsghdr* cmsg) {
  auto next_cmsg = CMSG_NXTHDR(msg, cmsg);
  cmsghdr* opt_stats = nullptr;
  if (next_cmsg == nullptr) {
    if (GRPC_TRACE_FLAG_ENABLED(grpc_tcp_trace)) {
      gpr_log(GPR_ERROR, "Received timestamp without extended error");
    }
    return cmsg;
  }

  /* Check if next_cmsg is an OPT_STATS msg */
  if (next_cmsg->cmsg_level == SOL_SOCKET &&
      next_cmsg->cmsg_type == SCM_TIMESTAMPING_OPT_STATS) {
    opt_stats = next_cmsg;
    next_cmsg = CMSG_NXTHDR(msg, opt_stats);
    if (next_cmsg == nullptr) {
      if (GRPC_TRACE_FLAG_ENABLED(grpc_tcp_trace)) {
        gpr_log(GPR_ERROR, "Received timestamp without extended error");
      }
      return opt_stats;
    }
  }

  if (!(next_cmsg->cmsg_level == SOL_IP || next_cmsg->cmsg_level == SOL_IPV6) ||
      !(next_cmsg->cmsg_type == IP_RECVERR ||
        next_cmsg->cmsg_type == IPV6_RECVERR)) {
    if (GRPC_TRACE_FLAG_ENABLED(grpc_tcp_trace)) {
      gpr_log(GPR_ERROR, "Unexpected control message");
    }
    return cmsg;
  }

  auto tss =
      reinterpret_cast<struct grpc_core::scm_timestamping*>(CMSG_DATA(cmsg));
  auto serr = reinterpret_cast<struct sock_extended_err*>(CMSG_DATA(next_cmsg));
  if (serr->ee_errno != ENOMSG ||
      serr->ee_origin != SO_EE_ORIGIN_TIMESTAMPING) {
    gpr_log(GPR_ERROR, "Unexpected control message");
    return cmsg;
  }
  /* The error handling can potentially be done on another thread so we need
   * to protect the traced buffer list. A lock free list might be better. Using
   * a simple mutex for now. */
  gpr_mu_lock(&tcp->tb_mu);
  grpc_core::TracedBuffer::ProcessTimestamp(&tcp->tb_head, serr, opt_stats,
                                            tss);
  gpr_mu_unlock(&tcp->tb_mu);
  return next_cmsg;
}

/** For linux platforms, reads the socket's error queue and processes error
 * messages from the queue.
 */
static bool process_errors(grpc_tcp* tcp) {
  bool processed_err = false;
  struct iovec iov;
  iov.iov_base = nullptr;
  iov.iov_len = 0;
  struct msghdr msg;
  msg.msg_name = nullptr;
  msg.msg_namelen = 0;
  msg.msg_iov = &iov;
  msg.msg_iovlen = 0;
  msg.msg_flags = 0;
  /* Allocate enough space so we don't need to keep increasing this as size
   * of OPT_STATS increase */
  constexpr size_t cmsg_alloc_space =
      CMSG_SPACE(sizeof(grpc_core::scm_timestamping)) +
      CMSG_SPACE(sizeof(sock_extended_err) + sizeof(sockaddr_in)) +
      CMSG_SPACE(32 * NLA_ALIGN(NLA_HDRLEN + sizeof(uint64_t)));
  /* Allocate aligned space for cmsgs received along with timestamps */
  union {
    char rbuf[cmsg_alloc_space];
    struct cmsghdr align;
  } aligned_buf;
  msg.msg_control = aligned_buf.rbuf;
  int r, saved_errno;
  while (true) {
    msg.msg_controllen = sizeof(aligned_buf.rbuf);
    do {
      r = recvmsg(tcp->fd, &msg, MSG_ERRQUEUE);
      saved_errno = errno;
    } while (r < 0 && saved_errno == EINTR);

    if (r == -1 && saved_errno == EAGAIN) {
      return processed_err; /* No more errors to process */
    }
    if (r == -1) {
      return processed_err;
    }
    if (GPR_UNLIKELY((msg.msg_flags & MSG_CTRUNC) != 0)) {
      gpr_log(GPR_ERROR, "Error message was truncated.");
    }

    if (msg.msg_controllen == 0) {
      /* There was no control message found. It was probably spurious. */
      return processed_err;
    }
    bool seen = false;
    for (auto cmsg = CMSG_FIRSTHDR(&msg); cmsg && cmsg->cmsg_len;
         cmsg = CMSG_NXTHDR(&msg, cmsg)) {
      if (CmsgIsZeroCopy(*cmsg)) {
        process_zerocopy(tcp, cmsg);
        seen = true;
        processed_err = true;
      } else if (cmsg->cmsg_level == SOL_SOCKET &&
                 cmsg->cmsg_type == SCM_TIMESTAMPING) {
        cmsg = process_timestamp(tcp, &msg, cmsg);
        seen = true;
        processed_err = true;
      } else {
        /* Got a control message that is not a timestamp or zerocopy. Don't know
         * how to handle this. */
        if (GRPC_TRACE_FLAG_ENABLED(grpc_tcp_trace)) {
          gpr_log(GPR_INFO,
                  "unknown control message cmsg_level:%d cmsg_type:%d",
                  cmsg->cmsg_level, cmsg->cmsg_type);
        }
        return processed_err;
      }
    }
    if (!seen) {
      return processed_err;
    }
  }
}

static void tcp_handle_error(void* arg /* grpc_tcp */,
                             grpc_error_handle error) {
  grpc_tcp* tcp = static_cast<grpc_tcp*>(arg);
  if (GRPC_TRACE_FLAG_ENABLED(grpc_tcp_trace)) {
    gpr_log(GPR_INFO, "TCP:%p got_error: %s", tcp,
            grpc_error_std_string(error).c_str());
  }

  if (!GRPC_ERROR_IS_NONE(error) ||
      static_cast<bool>(gpr_atm_acq_load(&tcp->stop_error_notification))) {
    /* We aren't going to register to hear on error anymore, so it is safe to
     * unref. */
    TCP_UNREF(tcp, "error-tracking");
    return;
  }

  /* We are still interested in collecting timestamps, so let's try reading
   * them. */
  bool processed = process_errors(tcp);
  /* This might not a timestamps error. Set the read and write closures to be
   * ready. */
  if (!processed) {
    grpc_fd_set_readable(tcp->em_fd);
    grpc_fd_set_writable(tcp->em_fd);
  }
  grpc_fd_notify_on_error(tcp->em_fd, &tcp->error_closure);
}

#else  /* GRPC_LINUX_ERRQUEUE */
static TcpZerocopySendRecord* tcp_get_send_zerocopy_record(
    grpc_tcp* /*tcp*/, grpc_slice_buffer* /*buf*/) {
  return nullptr;
}

static void ZerocopyDisableAndWaitForRemaining(grpc_tcp* /*tcp*/) {}

static bool tcp_write_with_timestamps(grpc_tcp* /*tcp*/, struct msghdr* /*msg*/,
                                      size_t /*sending_length*/,
                                      ssize_t* /*sent_length*/,
                                      int* /* saved_errno */,
                                      int /*additional_flags*/) {
  gpr_log(GPR_ERROR, "Write with timestamps not supported for this platform");
  GPR_ASSERT(0);
  return false;
}

static void tcp_handle_error(void* /*arg*/ /* grpc_tcp */,
                             grpc_error_handle /*error*/) {
  gpr_log(GPR_ERROR, "Error handling is not supported for this platform");
  GPR_ASSERT(0);
}
#endif /* GRPC_LINUX_ERRQUEUE */

/* If outgoing_buffer_arg is filled, shuts down the list early, so that any
 * release operations needed can be performed on the arg */
void tcp_shutdown_buffer_list(grpc_tcp* tcp) {
  if (tcp->outgoing_buffer_arg) {
    gpr_mu_lock(&tcp->tb_mu);
    grpc_core::TracedBuffer::Shutdown(
        &tcp->tb_head, tcp->outgoing_buffer_arg,
        GRPC_ERROR_CREATE_FROM_STATIC_STRING("TracedBuffer list shutdown"));
    gpr_mu_unlock(&tcp->tb_mu);
    tcp->outgoing_buffer_arg = nullptr;
  }
}

#if defined(IOV_MAX) && IOV_MAX < 260
#define MAX_WRITE_IOVEC IOV_MAX
#else
#define MAX_WRITE_IOVEC 260
#endif
msg_iovlen_type TcpZerocopySendRecord::PopulateIovs(size_t* unwind_slice_idx,
                                                    size_t* unwind_byte_idx,
                                                    size_t* sending_length,
                                                    iovec* iov) {
  msg_iovlen_type iov_size;
  *unwind_slice_idx = out_offset_.slice_idx;
  *unwind_byte_idx = out_offset_.byte_idx;
  for (iov_size = 0;
       out_offset_.slice_idx != buf_.count && iov_size != MAX_WRITE_IOVEC;
       iov_size++) {
    iov[iov_size].iov_base =
        GRPC_SLICE_START_PTR(buf_.slices[out_offset_.slice_idx]) +
        out_offset_.byte_idx;
    iov[iov_size].iov_len =
        GRPC_SLICE_LENGTH(buf_.slices[out_offset_.slice_idx]) -
        out_offset_.byte_idx;
    *sending_length += iov[iov_size].iov_len;
    ++(out_offset_.slice_idx);
    out_offset_.byte_idx = 0;
  }
  GPR_DEBUG_ASSERT(iov_size > 0);
  return iov_size;
}

void TcpZerocopySendRecord::UpdateOffsetForBytesSent(size_t sending_length,
                                                     size_t actually_sent) {
  size_t trailing = sending_length - actually_sent;
  while (trailing > 0) {
    size_t slice_length;
    out_offset_.slice_idx--;
    slice_length = GRPC_SLICE_LENGTH(buf_.slices[out_offset_.slice_idx]);
    if (slice_length > trailing) {
      out_offset_.byte_idx = slice_length - trailing;
      break;
    } else {
      trailing -= slice_length;
    }
  }
}

// returns true if done, false if pending; if returning true, *error is set
static bool do_tcp_flush_zerocopy(grpc_tcp* tcp, TcpZerocopySendRecord* record,
                                  grpc_error_handle* error) {
  msg_iovlen_type iov_size;
  ssize_t sent_length = 0;
  size_t sending_length;
  size_t unwind_slice_idx;
  size_t unwind_byte_idx;
  bool tried_sending_message;
  int saved_errno;
  msghdr msg;
  // iov consumes a large space. Keep it as the last item on the stack to
  // improve locality. After all, we expect only the first elements of it being
  // populated in most cases.
  iovec iov[MAX_WRITE_IOVEC];
  int saved_errno;
  while (true) {
    sending_length = 0;
    iov_size = record->PopulateIovs(&unwind_slice_idx, &unwind_byte_idx,
                                    &sending_length, iov);
    msg.msg_name = nullptr;
    msg.msg_namelen = 0;
    msg.msg_iov = iov;
    msg.msg_iovlen = iov_size;
    msg.msg_flags = 0;
    tried_sending_message = false;
    // Before calling sendmsg (with or without timestamps): we
    // take a single ref on the zerocopy send record.
    tcp->tcp_zerocopy_send_ctx.NoteSend(record);
    saved_errno = 0;
    if (tcp->outgoing_buffer_arg != nullptr) {
      if (!tcp->ts_capable ||
          !tcp_write_with_timestamps(tcp, &msg, sending_length, &sent_length,
                                     &saved_errno, MSG_ZEROCOPY)) {
        /* We could not set socket options to collect Fathom timestamps.
         * Fallback on writing without timestamps. */
        tcp->ts_capable = false;
        tcp_shutdown_buffer_list(tcp);
      } else {
        tried_sending_message = true;
      }
    }
    if (!tried_sending_message) {
      msg.msg_control = nullptr;
      msg.msg_controllen = 0;
      GRPC_STATS_INC_TCP_WRITE_SIZE(sending_length);
      GRPC_STATS_INC_TCP_WRITE_IOV_SIZE(iov_size);
      sent_length = tcp_send(tcp->fd, &msg, &saved_errno, MSG_ZEROCOPY);
<<<<<<< HEAD
    }
    if (tcp->tcp_zerocopy_send_ctx.UpdateZeroCopyOMemStateAfterSend(
            saved_errno == ENOBUFS)) {
      grpc_fd_set_writable(tcp->em_fd);
=======
>>>>>>> 85059e96
    }
    if (sent_length < 0) {
      // If this particular send failed, drop ref taken earlier in this method.
      tcp->tcp_zerocopy_send_ctx.UndoSend();
<<<<<<< HEAD
      if (saved_errno == EAGAIN || saved_errno == ENOBUFS) {
=======
      if (saved_errno == EAGAIN) {
>>>>>>> 85059e96
        record->UnwindIfThrottled(unwind_slice_idx, unwind_byte_idx);
        return false;
      } else if (saved_errno == EPIPE) {
        *error = tcp_annotate_error(GRPC_OS_ERROR(saved_errno, "sendmsg"), tcp);
        tcp_shutdown_buffer_list(tcp);
        return true;
      } else {
        *error = tcp_annotate_error(GRPC_OS_ERROR(saved_errno, "sendmsg"), tcp);
        tcp_shutdown_buffer_list(tcp);
        return true;
      }
    }
    tcp->bytes_counter += sent_length;
    record->UpdateOffsetForBytesSent(sending_length,
                                     static_cast<size_t>(sent_length));
    if (record->AllSlicesSent()) {
      *error = GRPC_ERROR_NONE;
      return true;
    }
  }
}

static void UnrefMaybePutZerocopySendRecord(grpc_tcp* tcp,
                                            TcpZerocopySendRecord* record,
                                            uint32_t /*seq*/,
                                            const char* /*tag*/) {
  if (record->Unref()) {
    tcp->tcp_zerocopy_send_ctx.PutSendRecord(record);
  }
}

static bool tcp_flush_zerocopy(grpc_tcp* tcp, TcpZerocopySendRecord* record,
                               grpc_error_handle* error) {
  bool done = do_tcp_flush_zerocopy(tcp, record, error);
  if (done) {
    // Either we encountered an error, or we successfully sent all the bytes.
    // In either case, we're done with this record.
    UnrefMaybePutZerocopySendRecord(tcp, record, 0, "flush_done");
  }
  return done;
}

static bool tcp_flush(grpc_tcp* tcp, grpc_error_handle* error) {
  struct msghdr msg;
  struct iovec iov[MAX_WRITE_IOVEC];
  msg_iovlen_type iov_size;
  ssize_t sent_length = 0;
  size_t sending_length;
  size_t trailing;
  size_t unwind_slice_idx;
  size_t unwind_byte_idx;
  int saved_errno;

  // We always start at zero, because we eagerly unref and trim the slice
  // buffer as we write
  size_t outgoing_slice_idx = 0;

  while (true) {
    sending_length = 0;
    unwind_slice_idx = outgoing_slice_idx;
    unwind_byte_idx = tcp->outgoing_byte_idx;
    for (iov_size = 0; outgoing_slice_idx != tcp->outgoing_buffer->count &&
                       iov_size != MAX_WRITE_IOVEC;
         iov_size++) {
      iov[iov_size].iov_base =
          GRPC_SLICE_START_PTR(
              tcp->outgoing_buffer->slices[outgoing_slice_idx]) +
          tcp->outgoing_byte_idx;
      iov[iov_size].iov_len =
          GRPC_SLICE_LENGTH(tcp->outgoing_buffer->slices[outgoing_slice_idx]) -
          tcp->outgoing_byte_idx;
      sending_length += iov[iov_size].iov_len;
      outgoing_slice_idx++;
      tcp->outgoing_byte_idx = 0;
    }
    GPR_ASSERT(iov_size > 0);

    msg.msg_name = nullptr;
    msg.msg_namelen = 0;
    msg.msg_iov = iov;
    msg.msg_iovlen = iov_size;
    msg.msg_flags = 0;
    bool tried_sending_message = false;
<<<<<<< HEAD
    int saved_errno = 0;
=======
    saved_errno = 0;
>>>>>>> 85059e96
    if (tcp->outgoing_buffer_arg != nullptr) {
      if (!tcp->ts_capable ||
          !tcp_write_with_timestamps(tcp, &msg, sending_length, &sent_length,
                                     &saved_errno)) {
        /* We could not set socket options to collect Fathom timestamps.
         * Fallback on writing without timestamps. */
        tcp->ts_capable = false;
        tcp_shutdown_buffer_list(tcp);
      } else {
        tried_sending_message = true;
      }
    }
    if (!tried_sending_message) {
      msg.msg_control = nullptr;
      msg.msg_controllen = 0;

      GRPC_STATS_INC_TCP_WRITE_SIZE(sending_length);
      GRPC_STATS_INC_TCP_WRITE_IOV_SIZE(iov_size);

      sent_length = tcp_send(tcp->fd, &msg, &saved_errno);
    }

    if (sent_length < 0) {
      if (saved_errno == EAGAIN) {
        tcp->outgoing_byte_idx = unwind_byte_idx;
        // unref all and forget about all slices that have been written to this
        // point
        for (size_t idx = 0; idx < unwind_slice_idx; ++idx) {
          grpc_slice_buffer_remove_first(tcp->outgoing_buffer);
        }
        return false;
      } else if (saved_errno == EPIPE) {
        *error = tcp_annotate_error(GRPC_OS_ERROR(saved_errno, "sendmsg"), tcp);
        grpc_slice_buffer_reset_and_unref_internal(tcp->outgoing_buffer);
        tcp_shutdown_buffer_list(tcp);
        return true;
      } else {
        *error = tcp_annotate_error(GRPC_OS_ERROR(saved_errno, "sendmsg"), tcp);
        grpc_slice_buffer_reset_and_unref_internal(tcp->outgoing_buffer);
        tcp_shutdown_buffer_list(tcp);
        return true;
      }
    }

    GPR_ASSERT(tcp->outgoing_byte_idx == 0);
    tcp->bytes_counter += sent_length;
    trailing = sending_length - static_cast<size_t>(sent_length);
    while (trailing > 0) {
      size_t slice_length;

      outgoing_slice_idx--;
      slice_length =
          GRPC_SLICE_LENGTH(tcp->outgoing_buffer->slices[outgoing_slice_idx]);
      if (slice_length > trailing) {
        tcp->outgoing_byte_idx = slice_length - trailing;
        break;
      } else {
        trailing -= slice_length;
      }
    }
    if (outgoing_slice_idx == tcp->outgoing_buffer->count) {
      *error = GRPC_ERROR_NONE;
      grpc_slice_buffer_reset_and_unref_internal(tcp->outgoing_buffer);
      return true;
    }
  }
}

static void tcp_handle_write(void* arg /* grpc_tcp */,
                             grpc_error_handle error) {
  grpc_tcp* tcp = static_cast<grpc_tcp*>(arg);
  grpc_closure* cb;

  if (!GRPC_ERROR_IS_NONE(error)) {
    cb = tcp->write_cb;
    tcp->write_cb = nullptr;
    if (tcp->current_zerocopy_send != nullptr) {
      UnrefMaybePutZerocopySendRecord(tcp, tcp->current_zerocopy_send, 0,
                                      "handle_write_err");
      tcp->current_zerocopy_send = nullptr;
    }
    grpc_core::Closure::Run(DEBUG_LOCATION, cb, GRPC_ERROR_REF(error));
    TCP_UNREF(tcp, "write");
    return;
  }
  bool flush_result =
      tcp->current_zerocopy_send != nullptr
          ? tcp_flush_zerocopy(tcp, tcp->current_zerocopy_send, &error)
          : tcp_flush(tcp, &error);
  if (!flush_result) {
    if (GRPC_TRACE_FLAG_ENABLED(grpc_tcp_trace)) {
      gpr_log(GPR_INFO, "write: delayed");
    }
    notify_on_write(tcp);
    // tcp_flush does not populate error if it has returned false.
    GPR_DEBUG_ASSERT(GRPC_ERROR_IS_NONE(error));
  } else {
    cb = tcp->write_cb;
    tcp->write_cb = nullptr;
    tcp->current_zerocopy_send = nullptr;
    if (GRPC_TRACE_FLAG_ENABLED(grpc_tcp_trace)) {
      gpr_log(GPR_INFO, "write: %s", grpc_error_std_string(error).c_str());
    }
    // No need to take a ref on error since tcp_flush provides a ref.
    grpc_core::Closure::Run(DEBUG_LOCATION, cb, error);
    TCP_UNREF(tcp, "write");
  }
}

static void tcp_write(grpc_endpoint* ep, grpc_slice_buffer* buf,
                      grpc_closure* cb, void* arg, int /*max_frame_size*/) {
  GPR_TIMER_SCOPE("tcp_write", 0);
  grpc_tcp* tcp = reinterpret_cast<grpc_tcp*>(ep);
  grpc_error_handle error = GRPC_ERROR_NONE;
  TcpZerocopySendRecord* zerocopy_send_record = nullptr;

  if (GRPC_TRACE_FLAG_ENABLED(grpc_tcp_trace)) {
    size_t i;

    for (i = 0; i < buf->count; i++) {
      gpr_log(GPR_INFO, "WRITE %p (peer=%s)", tcp, tcp->peer_string.c_str());
      if (gpr_should_log(GPR_LOG_SEVERITY_DEBUG)) {
        char* data =
            grpc_dump_slice(buf->slices[i], GPR_DUMP_HEX | GPR_DUMP_ASCII);
        gpr_log(GPR_DEBUG, "DATA: %s", data);
        gpr_free(data);
      }
    }
  }

  GPR_ASSERT(tcp->write_cb == nullptr);
  GPR_DEBUG_ASSERT(tcp->current_zerocopy_send == nullptr);

  if (buf->length == 0) {
    grpc_core::Closure::Run(
        DEBUG_LOCATION, cb,
        grpc_fd_is_shutdown(tcp->em_fd)
            ? tcp_annotate_error(GRPC_ERROR_CREATE_FROM_STATIC_STRING("EOF"),
                                 tcp)
            : GRPC_ERROR_NONE);
    tcp_shutdown_buffer_list(tcp);
    return;
  }

  zerocopy_send_record = tcp_get_send_zerocopy_record(tcp, buf);
  if (zerocopy_send_record == nullptr) {
    // Either not enough bytes, or couldn't allocate a zerocopy context.
    tcp->outgoing_buffer = buf;
    tcp->outgoing_byte_idx = 0;
  }
  tcp->outgoing_buffer_arg = arg;
  if (arg) {
    GPR_ASSERT(grpc_event_engine_can_track_errors());
  }

  bool flush_result =
      zerocopy_send_record != nullptr
          ? tcp_flush_zerocopy(tcp, zerocopy_send_record, &error)
          : tcp_flush(tcp, &error);
  if (!flush_result) {
    TCP_REF(tcp, "write");
    tcp->write_cb = cb;
    tcp->current_zerocopy_send = zerocopy_send_record;
    if (GRPC_TRACE_FLAG_ENABLED(grpc_tcp_trace)) {
      gpr_log(GPR_INFO, "write: delayed");
    }
    notify_on_write(tcp);
  } else {
    if (GRPC_TRACE_FLAG_ENABLED(grpc_tcp_trace)) {
      gpr_log(GPR_INFO, "write: %s", grpc_error_std_string(error).c_str());
    }
    grpc_core::Closure::Run(DEBUG_LOCATION, cb, error);
  }
}

static void tcp_add_to_pollset(grpc_endpoint* ep, grpc_pollset* pollset) {
  grpc_tcp* tcp = reinterpret_cast<grpc_tcp*>(ep);
  grpc_pollset_add_fd(pollset, tcp->em_fd);
}

static void tcp_add_to_pollset_set(grpc_endpoint* ep,
                                   grpc_pollset_set* pollset_set) {
  grpc_tcp* tcp = reinterpret_cast<grpc_tcp*>(ep);
  grpc_pollset_set_add_fd(pollset_set, tcp->em_fd);
}

static void tcp_delete_from_pollset_set(grpc_endpoint* ep,
                                        grpc_pollset_set* pollset_set) {
  grpc_tcp* tcp = reinterpret_cast<grpc_tcp*>(ep);
  grpc_pollset_set_del_fd(pollset_set, tcp->em_fd);
}

static absl::string_view tcp_get_peer(grpc_endpoint* ep) {
  grpc_tcp* tcp = reinterpret_cast<grpc_tcp*>(ep);
  return tcp->peer_string;
}

static absl::string_view tcp_get_local_address(grpc_endpoint* ep) {
  grpc_tcp* tcp = reinterpret_cast<grpc_tcp*>(ep);
  return tcp->local_address;
}

static int tcp_get_fd(grpc_endpoint* ep) {
  grpc_tcp* tcp = reinterpret_cast<grpc_tcp*>(ep);
  return tcp->fd;
}

static bool tcp_can_track_err(grpc_endpoint* ep) {
  grpc_tcp* tcp = reinterpret_cast<grpc_tcp*>(ep);
  if (!grpc_event_engine_can_track_errors()) {
    return false;
  }
  struct sockaddr addr;
  socklen_t len = sizeof(addr);
  if (getsockname(tcp->fd, &addr, &len) < 0) {
    return false;
  }
  return addr.sa_family == AF_INET || addr.sa_family == AF_INET6;
}

static const grpc_endpoint_vtable vtable = {tcp_read,
                                            tcp_write,
                                            tcp_add_to_pollset,
                                            tcp_add_to_pollset_set,
                                            tcp_delete_from_pollset_set,
                                            tcp_shutdown,
                                            tcp_destroy,
                                            tcp_get_peer,
                                            tcp_get_local_address,
                                            tcp_get_fd,
                                            tcp_can_track_err};

#define MAX_CHUNK_SIZE (32 * 1024 * 1024)

grpc_endpoint* grpc_tcp_create(grpc_fd* em_fd,
                               const grpc_channel_args* channel_args,
                               absl::string_view peer_string) {
  static constexpr bool kZerocpTxEnabledDefault = false;
  int tcp_read_chunk_size = GRPC_TCP_DEFAULT_READ_SLICE_SIZE;
  int tcp_max_read_chunk_size = 4 * 1024 * 1024;
  int tcp_min_read_chunk_size = 256;
  bool tcp_tx_zerocopy_enabled = kZerocpTxEnabledDefault;
  int tcp_tx_zerocopy_send_bytes_thresh =
      grpc_core::TcpZerocopySendCtx::kDefaultSendBytesThreshold;
  int tcp_tx_zerocopy_max_simult_sends =
      grpc_core::TcpZerocopySendCtx::kDefaultMaxSends;
  if (channel_args != nullptr) {
    for (size_t i = 0; i < channel_args->num_args; i++) {
      if (0 ==
          strcmp(channel_args->args[i].key, GRPC_ARG_TCP_READ_CHUNK_SIZE)) {
        grpc_integer_options options = {tcp_read_chunk_size, 1, MAX_CHUNK_SIZE};
        tcp_read_chunk_size =
            grpc_channel_arg_get_integer(&channel_args->args[i], options);
      } else if (0 == strcmp(channel_args->args[i].key,
                             GRPC_ARG_TCP_MIN_READ_CHUNK_SIZE)) {
        grpc_integer_options options = {tcp_read_chunk_size, 1, MAX_CHUNK_SIZE};
        tcp_min_read_chunk_size =
            grpc_channel_arg_get_integer(&channel_args->args[i], options);
      } else if (0 == strcmp(channel_args->args[i].key,
                             GRPC_ARG_TCP_MAX_READ_CHUNK_SIZE)) {
        grpc_integer_options options = {tcp_read_chunk_size, 1, MAX_CHUNK_SIZE};
        tcp_max_read_chunk_size =
            grpc_channel_arg_get_integer(&channel_args->args[i], options);
      } else if (0 == strcmp(channel_args->args[i].key,
                             GRPC_ARG_TCP_TX_ZEROCOPY_ENABLED)) {
        tcp_tx_zerocopy_enabled = grpc_channel_arg_get_bool(
            &channel_args->args[i], kZerocpTxEnabledDefault);
      } else if (0 == strcmp(channel_args->args[i].key,
                             GRPC_ARG_TCP_TX_ZEROCOPY_SEND_BYTES_THRESHOLD)) {
        grpc_integer_options options = {
            grpc_core::TcpZerocopySendCtx::kDefaultSendBytesThreshold, 0,
            INT_MAX};
        tcp_tx_zerocopy_send_bytes_thresh =
            grpc_channel_arg_get_integer(&channel_args->args[i], options);
      } else if (0 == strcmp(channel_args->args[i].key,
                             GRPC_ARG_TCP_TX_ZEROCOPY_MAX_SIMULT_SENDS)) {
        grpc_integer_options options = {
            grpc_core::TcpZerocopySendCtx::kDefaultMaxSends, 0, INT_MAX};
        tcp_tx_zerocopy_max_simult_sends =
            grpc_channel_arg_get_integer(&channel_args->args[i], options);
      }
    }
  }

  if (tcp_min_read_chunk_size > tcp_max_read_chunk_size) {
    tcp_min_read_chunk_size = tcp_max_read_chunk_size;
  }
  tcp_read_chunk_size = grpc_core::Clamp(
      tcp_read_chunk_size, tcp_min_read_chunk_size, tcp_max_read_chunk_size);

  grpc_tcp* tcp = new grpc_tcp(tcp_tx_zerocopy_max_simult_sends,
                               tcp_tx_zerocopy_send_bytes_thresh);
  tcp->base.vtable = &vtable;
  tcp->peer_string = std::string(peer_string);
  tcp->fd = grpc_fd_wrapped_fd(em_fd);
  tcp->memory_owner = grpc_core::ResourceQuotaFromChannelArgs(channel_args)
                          ->memory_quota()
                          ->CreateMemoryOwner(peer_string);
  tcp->self_reservation = tcp->memory_owner.MakeReservation(sizeof(grpc_tcp));
  grpc_resolved_address resolved_local_addr;
  memset(&resolved_local_addr, 0, sizeof(resolved_local_addr));
  resolved_local_addr.len = sizeof(resolved_local_addr.addr);
  absl::StatusOr<std::string> addr_uri;
  if (getsockname(tcp->fd,
                  reinterpret_cast<sockaddr*>(resolved_local_addr.addr),
                  &resolved_local_addr.len) < 0 ||
      !(addr_uri = grpc_sockaddr_to_uri(&resolved_local_addr)).ok()) {
    tcp->local_address = "";
  } else {
    tcp->local_address = addr_uri.value();
  }
  tcp->read_cb = nullptr;
  tcp->write_cb = nullptr;
  tcp->current_zerocopy_send = nullptr;
  tcp->release_fd_cb = nullptr;
  tcp->release_fd = nullptr;
  tcp->target_length = static_cast<double>(tcp_read_chunk_size);
  tcp->min_read_chunk_size = tcp_min_read_chunk_size;
  tcp->max_read_chunk_size = tcp_max_read_chunk_size;
  tcp->bytes_read_this_round = 0;
  /* Will be set to false by the very first endpoint read function */
  tcp->is_first_read = true;
  tcp->has_posted_reclaimer = false;
  tcp->bytes_counter = -1;
  tcp->socket_ts_enabled = false;
  tcp->ts_capable = true;
  tcp->outgoing_buffer_arg = nullptr;
  if (tcp_tx_zerocopy_enabled && !tcp->tcp_zerocopy_send_ctx.memory_limited()) {
#ifdef GRPC_LINUX_ERRQUEUE
    const int enable = 1;
    auto err =
        setsockopt(tcp->fd, SOL_SOCKET, SO_ZEROCOPY, &enable, sizeof(enable));
    if (err == 0) {
      tcp->tcp_zerocopy_send_ctx.set_enabled(true);
    } else {
      gpr_log(GPR_ERROR, "Failed to set zerocopy options on the socket.");
    }
#endif
  }
  /* paired with unref in grpc_tcp_destroy */
  new (&tcp->refcount) grpc_core::RefCount(
      1, GRPC_TRACE_FLAG_ENABLED(grpc_tcp_trace) ? "tcp" : nullptr);
  gpr_atm_no_barrier_store(&tcp->shutdown_count, 0);
  tcp->em_fd = em_fd;
  grpc_slice_buffer_init(&tcp->last_read_buffer);
  gpr_mu_init(&tcp->tb_mu);
  tcp->tb_head = nullptr;
  GRPC_CLOSURE_INIT(&tcp->read_done_closure, tcp_handle_read, tcp,
                    grpc_schedule_on_exec_ctx);
  if (grpc_event_engine_run_in_background()) {
    // If there is a polling engine always running in the background, there is
    // no need to run the backup poller.
    GRPC_CLOSURE_INIT(&tcp->write_done_closure, tcp_handle_write, tcp,
                      grpc_schedule_on_exec_ctx);
  } else {
    GRPC_CLOSURE_INIT(&tcp->write_done_closure,
                      tcp_drop_uncovered_then_handle_write, tcp,
                      grpc_schedule_on_exec_ctx);
  }
  /* Always assume there is something on the queue to read. */
  tcp->inq = 1;
#ifdef GRPC_HAVE_TCP_INQ
  int one = 1;
  if (setsockopt(tcp->fd, SOL_TCP, TCP_INQ, &one, sizeof(one)) == 0) {
    tcp->inq_capable = true;
  } else {
    gpr_log(GPR_DEBUG, "cannot set inq fd=%d errno=%d", tcp->fd, errno);
    tcp->inq_capable = false;
  }
#else
  tcp->inq_capable = false;
#endif /* GRPC_HAVE_TCP_INQ */
  /* Start being notified on errors if event engine can track errors. */
  if (grpc_event_engine_can_track_errors()) {
    /* Grab a ref to tcp so that we can safely access the tcp struct when
     * processing errors. We unref when we no longer want to track errors
     * separately. */
    TCP_REF(tcp, "error-tracking");
    gpr_atm_rel_store(&tcp->stop_error_notification, 0);
    GRPC_CLOSURE_INIT(&tcp->error_closure, tcp_handle_error, tcp,
                      grpc_schedule_on_exec_ctx);
    grpc_fd_notify_on_error(tcp->em_fd, &tcp->error_closure);
  }

  return &tcp->base;
}

int grpc_tcp_fd(grpc_endpoint* ep) {
  grpc_tcp* tcp = reinterpret_cast<grpc_tcp*>(ep);
  GPR_ASSERT(ep->vtable == &vtable);
  return grpc_fd_wrapped_fd(tcp->em_fd);
}

void grpc_tcp_destroy_and_release_fd(grpc_endpoint* ep, int* fd,
                                     grpc_closure* done) {
  grpc_tcp* tcp = reinterpret_cast<grpc_tcp*>(ep);
  GPR_ASSERT(ep->vtable == &vtable);
  tcp->release_fd = fd;
  tcp->release_fd_cb = done;
  grpc_slice_buffer_reset_and_unref_internal(&tcp->last_read_buffer);
  if (grpc_event_engine_can_track_errors()) {
    /* Stop errors notification. */
    ZerocopyDisableAndWaitForRemaining(tcp);
    gpr_atm_no_barrier_store(&tcp->stop_error_notification, true);
    grpc_fd_set_error(tcp->em_fd);
  }
  TCP_UNREF(tcp, "destroy");
}

void grpc_tcp_posix_init() { g_backup_poller_mu = new grpc_core::Mutex; }

void grpc_tcp_posix_shutdown() {
  delete g_backup_poller_mu;
  g_backup_poller_mu = nullptr;
}

#endif /* GRPC_POSIX_SOCKET_TCP */<|MERGE_RESOLUTION|>--- conflicted
+++ resolved
@@ -1459,7 +1459,6 @@
   // improve locality. After all, we expect only the first elements of it being
   // populated in most cases.
   iovec iov[MAX_WRITE_IOVEC];
-  int saved_errno;
   while (true) {
     sending_length = 0;
     iov_size = record->PopulateIovs(&unwind_slice_idx, &unwind_byte_idx,
@@ -1492,22 +1491,15 @@
       GRPC_STATS_INC_TCP_WRITE_SIZE(sending_length);
       GRPC_STATS_INC_TCP_WRITE_IOV_SIZE(iov_size);
       sent_length = tcp_send(tcp->fd, &msg, &saved_errno, MSG_ZEROCOPY);
-<<<<<<< HEAD
     }
     if (tcp->tcp_zerocopy_send_ctx.UpdateZeroCopyOMemStateAfterSend(
             saved_errno == ENOBUFS)) {
       grpc_fd_set_writable(tcp->em_fd);
-=======
->>>>>>> 85059e96
     }
     if (sent_length < 0) {
       // If this particular send failed, drop ref taken earlier in this method.
       tcp->tcp_zerocopy_send_ctx.UndoSend();
-<<<<<<< HEAD
       if (saved_errno == EAGAIN || saved_errno == ENOBUFS) {
-=======
-      if (saved_errno == EAGAIN) {
->>>>>>> 85059e96
         record->UnwindIfThrottled(unwind_slice_idx, unwind_byte_idx);
         return false;
       } else if (saved_errno == EPIPE) {
@@ -1591,11 +1583,7 @@
     msg.msg_iovlen = iov_size;
     msg.msg_flags = 0;
     bool tried_sending_message = false;
-<<<<<<< HEAD
-    int saved_errno = 0;
-=======
     saved_errno = 0;
->>>>>>> 85059e96
     if (tcp->outgoing_buffer_arg != nullptr) {
       if (!tcp->ts_capable ||
           !tcp_write_with_timestamps(tcp, &msg, sending_length, &sent_length,
