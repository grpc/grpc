/*
 *
 * Copyright 2015 gRPC authors.
 *
 * Licensed under the Apache License, Version 2.0 (the "License");
 * you may not use this file except in compliance with the License.
 * You may obtain a copy of the License at
 *
 *     http://www.apache.org/licenses/LICENSE-2.0
 *
 * Unless required by applicable law or agreed to in writing, software
 * distributed under the License is distributed on an "AS IS" BASIS,
 * WITHOUT WARRANTIES OR CONDITIONS OF ANY KIND, either express or implied.
 * See the License for the specific language governing permissions and
 * limitations under the License.
 *
 */

#include <grpc/support/port_platform.h>

#include <grpc/impl/codegen/grpc_types.h>

#include "src/core/lib/gprpp/global_config_generic.h"
#include "src/core/lib/iomgr/port.h"

#ifdef GRPC_POSIX_SOCKET_TCP

#include <errno.h>
#include <limits.h>
#include <netinet/in.h>
#include <netinet/tcp.h>
#include <stdbool.h>
#include <stdio.h>
#include <stdlib.h>
#include <string.h>
#include <sys/socket.h>
#include <sys/types.h>
#include <unistd.h>

#include <algorithm>
#include <unordered_map>

#include <grpc/slice.h>
#include <grpc/support/alloc.h>
#include <grpc/support/log.h>
#include <grpc/support/string_util.h>
#include <grpc/support/sync.h>
#include <grpc/support/time.h>

#include "src/core/lib/address_utils/sockaddr_utils.h"
#include "src/core/lib/debug/event_log.h"
#include "src/core/lib/debug/stats.h"
#include "src/core/lib/debug/stats_data.h"
#include "src/core/lib/debug/trace.h"
#include "src/core/lib/experiments/experiments.h"
#include "src/core/lib/gpr/string.h"
#include "src/core/lib/gpr/useful.h"
#include "src/core/lib/gprpp/strerror.h"
#include "src/core/lib/gprpp/sync.h"
#include "src/core/lib/iomgr/buffer_list.h"
#include "src/core/lib/iomgr/ev_posix.h"
#include "src/core/lib/iomgr/executor.h"
#include "src/core/lib/iomgr/socket_utils_posix.h"
#include "src/core/lib/iomgr/tcp_posix.h"
#include "src/core/lib/resource_quota/api.h"
#include "src/core/lib/resource_quota/memory_quota.h"
#include "src/core/lib/resource_quota/trace.h"
#include "src/core/lib/slice/slice_internal.h"
#include "src/core/lib/slice/slice_string_helpers.h"

#ifndef SOL_TCP
#define SOL_TCP IPPROTO_TCP
#endif

#ifndef TCP_INQ
#define TCP_INQ 36
#define TCP_CM_INQ TCP_INQ
#endif

#ifdef GRPC_HAVE_MSG_NOSIGNAL
#define SENDMSG_FLAGS MSG_NOSIGNAL
#else
#define SENDMSG_FLAGS 0
#endif

// TCP zero copy sendmsg flag.
// NB: We define this here as a fallback in case we're using an older set of
// library headers that has not defined MSG_ZEROCOPY. Since this constant is
// part of the kernel, we are guaranteed it will never change/disagree so
// defining it here is safe.
#ifndef MSG_ZEROCOPY
#define MSG_ZEROCOPY 0x4000000
#endif

#ifdef GRPC_MSG_IOVLEN_TYPE
typedef GRPC_MSG_IOVLEN_TYPE msg_iovlen_type;
#else
typedef size_t msg_iovlen_type;
#endif

extern grpc_core::TraceFlag grpc_tcp_trace;

namespace grpc_core {

class TcpZerocopySendRecord {
 public:
  TcpZerocopySendRecord() { grpc_slice_buffer_init(&buf_); }

  ~TcpZerocopySendRecord() {
    AssertEmpty();
    grpc_slice_buffer_destroy(&buf_);
  }

  // Given the slices that we wish to send, and the current offset into the
  //   slice buffer (indicating which have already been sent), populate an iovec
  //   array that will be used for a zerocopy enabled sendmsg().
  msg_iovlen_type PopulateIovs(size_t* unwind_slice_idx,
                               size_t* unwind_byte_idx, size_t* sending_length,
                               iovec* iov);

  // A sendmsg() may not be able to send the bytes that we requested at this
  // time, returning EAGAIN (possibly due to backpressure). In this case,
  // unwind the offset into the slice buffer so we retry sending these bytes.
  void UnwindIfThrottled(size_t unwind_slice_idx, size_t unwind_byte_idx) {
    out_offset_.byte_idx = unwind_byte_idx;
    out_offset_.slice_idx = unwind_slice_idx;
  }

  // Update the offset into the slice buffer based on how much we wanted to sent
  // vs. what sendmsg() actually sent (which may be lower, possibly due to
  // backpressure).
  void UpdateOffsetForBytesSent(size_t sending_length, size_t actually_sent);

  // Indicates whether all underlying data has been sent or not.
  bool AllSlicesSent() { return out_offset_.slice_idx == buf_.count; }

  // Reset this structure for a new tcp_write() with zerocopy.
  void PrepareForSends(grpc_slice_buffer* slices_to_send) {
    AssertEmpty();
    out_offset_.slice_idx = 0;
    out_offset_.byte_idx = 0;
    grpc_slice_buffer_swap(slices_to_send, &buf_);
    Ref();
  }

  // References: 1 reference per sendmsg(), and 1 for the tcp_write().
  void Ref() { ref_.fetch_add(1, std::memory_order_relaxed); }

  // Unref: called when we get an error queue notification for a sendmsg(), if a
  //  sendmsg() failed or when tcp_write() is done.
  bool Unref() {
    const intptr_t prior = ref_.fetch_sub(1, std::memory_order_acq_rel);
    GPR_DEBUG_ASSERT(prior > 0);
    if (prior == 1) {
      AllSendsComplete();
      return true;
    }
    return false;
  }

 private:
  struct OutgoingOffset {
    size_t slice_idx = 0;
    size_t byte_idx = 0;
  };

  void AssertEmpty() {
    GPR_DEBUG_ASSERT(buf_.count == 0);
    GPR_DEBUG_ASSERT(buf_.length == 0);
    GPR_DEBUG_ASSERT(ref_.load(std::memory_order_relaxed) == 0);
  }

  // When all sendmsg() calls associated with this tcp_write() have been
  // completed (ie. we have received the notifications for each sequence number
  // for each sendmsg()) and all reference counts have been dropped, drop our
  // reference to the underlying data since we no longer need it.
  void AllSendsComplete() {
    GPR_DEBUG_ASSERT(ref_.load(std::memory_order_relaxed) == 0);
    grpc_slice_buffer_reset_and_unref(&buf_);
  }

  grpc_slice_buffer buf_;
  std::atomic<intptr_t> ref_{0};
  OutgoingOffset out_offset_;
};

class TcpZerocopySendCtx {
 public:
  static constexpr int kDefaultMaxSends = 4;
  static constexpr size_t kDefaultSendBytesThreshold = 16 * 1024;  // 16KB

  explicit TcpZerocopySendCtx(
      int max_sends = kDefaultMaxSends,
      size_t send_bytes_threshold = kDefaultSendBytesThreshold)
      : max_sends_(max_sends),
        free_send_records_size_(max_sends),
        threshold_bytes_(send_bytes_threshold) {
    send_records_ = static_cast<TcpZerocopySendRecord*>(
        gpr_malloc(max_sends * sizeof(*send_records_)));
    free_send_records_ = static_cast<TcpZerocopySendRecord**>(
        gpr_malloc(max_sends * sizeof(*free_send_records_)));
    if (send_records_ == nullptr || free_send_records_ == nullptr) {
      gpr_free(send_records_);
      gpr_free(free_send_records_);
      gpr_log(GPR_INFO, "Disabling TCP TX zerocopy due to memory pressure.\n");
      memory_limited_ = true;
    } else {
      for (int idx = 0; idx < max_sends_; ++idx) {
        new (send_records_ + idx) TcpZerocopySendRecord();
        free_send_records_[idx] = send_records_ + idx;
      }
    }
  }

  ~TcpZerocopySendCtx() {
    if (send_records_ != nullptr) {
      for (int idx = 0; idx < max_sends_; ++idx) {
        send_records_[idx].~TcpZerocopySendRecord();
      }
    }
    gpr_free(send_records_);
    gpr_free(free_send_records_);
  }

  // True if we were unable to allocate the various bookkeeping structures at
  // transport initialization time. If memory limited, we do not zerocopy.
  bool memory_limited() const { return memory_limited_; }

  // TCP send zerocopy maintains an implicit sequence number for every
  // successful sendmsg() with zerocopy enabled; the kernel later gives us an
  // error queue notification with this sequence number indicating that the
  // underlying data buffers that we sent can now be released. Once that
  // notification is received, we can release the buffers associated with this
  // zerocopy send record. Here, we associate the sequence number with the data
  // buffers that were sent with the corresponding call to sendmsg().
  void NoteSend(TcpZerocopySendRecord* record) {
    record->Ref();
    {
      MutexLock guard(&lock_);
      is_in_write_ = true;
      AssociateSeqWithSendRecordLocked(last_send_, record);
    }
    ++last_send_;
  }

  // If sendmsg() actually failed, though, we need to revert the sequence number
  // that we speculatively bumped before calling sendmsg(). Note that we bump
  // this sequence number and perform relevant bookkeeping (see: NoteSend())
  // *before* calling sendmsg() since, if we called it *after* sendmsg(), then
  // there is a possible race with the release notification which could occur on
  // another thread before we do the necessary bookkeeping. Hence, calling
  // NoteSend() *before* sendmsg() and implementing an undo function is needed.
  void UndoSend() {
    --last_send_;
    if (ReleaseSendRecord(last_send_)->Unref()) {
      // We should still be holding the ref taken by tcp_write().
      GPR_DEBUG_ASSERT(0);
    }
  }

  // Simply associate this send record (and the underlying sent data buffers)
  // with the implicit sequence number for this zerocopy sendmsg().
  void AssociateSeqWithSendRecordLocked(uint32_t seq,
                                        TcpZerocopySendRecord* record) {
    ctx_lookup_.emplace(seq, record);
  }

  // Get a send record for a send that we wish to do with zerocopy.
  TcpZerocopySendRecord* GetSendRecord() {
    MutexLock guard(&lock_);
    return TryGetSendRecordLocked();
  }

  // A given send record corresponds to a single tcp_write() with zerocopy
  // enabled. This can result in several sendmsg() calls to flush all of the
  // data to wire. Each sendmsg() takes a reference on the
  // TcpZerocopySendRecord, and corresponds to a single sequence number.
  // ReleaseSendRecord releases a reference on TcpZerocopySendRecord for a
  // single sequence number. This is called either when we receive the relevant
  // error queue notification (saying that we can discard the underlying
  // buffers for this sendmsg()) is received from the kernel - or, in case
  // sendmsg() was unsuccessful to begin with.
  TcpZerocopySendRecord* ReleaseSendRecord(uint32_t seq) {
    MutexLock guard(&lock_);
    return ReleaseSendRecordLocked(seq);
  }

  // After all the references to a TcpZerocopySendRecord are released, we can
  // add it back to the pool (of size max_sends_). Note that we can only have
  // max_sends_ tcp_write() instances with zerocopy enabled in flight at the
  // same time.
  void PutSendRecord(TcpZerocopySendRecord* record) {
    GPR_DEBUG_ASSERT(record >= send_records_ &&
                     record < send_records_ + max_sends_);
    MutexLock guard(&lock_);
    PutSendRecordLocked(record);
  }

  // Indicate that we are disposing of this zerocopy context. This indicator
  // will prevent new zerocopy writes from being issued.
  void Shutdown() { shutdown_.store(true, std::memory_order_release); }

  // Indicates that there are no inflight tcp_write() instances with zerocopy
  // enabled.
  bool AllSendRecordsEmpty() {
    MutexLock guard(&lock_);
    return free_send_records_size_ == max_sends_;
  }

  bool enabled() const { return enabled_; }

  void set_enabled(bool enabled) {
    GPR_DEBUG_ASSERT(!enabled || !memory_limited());
    enabled_ = enabled;
  }

  // Only use zerocopy if we are sending at least this many bytes. The
  // additional overhead of reading the error queue for notifications means that
  // zerocopy is not useful for small transfers.
  size_t threshold_bytes() const { return threshold_bytes_; }

  // Expected to be called by handler reading messages from the err queue.
  // It is used to indicate that some OMem meory is now available. It returns
  // true to tell the caller to mark the file descriptor as immediately
  // writable.
  //
  // If a write is currently in progress on the socket (ie. we have issued a
  // sendmsg() and are about to check its return value) then we set omem state
  // to CHECK to make the sending thread know that some tcp_omem was
  // concurrently freed even if sendmsg() returns ENOBUFS. In this case, since
  // there is already an active send thread, we do not need to mark the
  // socket writeable, so we return false.
  //
  // If there was no write in progress on the socket, and the socket was not
  // marked as FULL, then we need not mark the socket writeable now that some
  // tcp_omem memory is freed since it was not considered as blocked on
  // tcp_omem to begin with. So in this case, return false.
  //
  // But, if a write was not in progress and the omem state was FULL, then we
  // need to mark the socket writeable since it is no longer blocked by
  // tcp_omem. In this case, return true.
  //
  // Please refer to the STATE TRANSITION DIAGRAM below for more details.
  //
  bool UpdateZeroCopyOMemStateAfterFree() {
    MutexLock guard(&lock_);
    if (is_in_write_) {
      zcopy_enobuf_state_ = OMemState::CHECK;
      return false;
    }
    GPR_DEBUG_ASSERT(zcopy_enobuf_state_ != OMemState::CHECK);
    if (zcopy_enobuf_state_ == OMemState::FULL) {
      // A previous sendmsg attempt was blocked by ENOBUFS. Return true to
      // mark the fd as writable so the next write attempt could be made.
      zcopy_enobuf_state_ = OMemState::OPEN;
      return true;
    } else if (zcopy_enobuf_state_ == OMemState::OPEN) {
      // No need to mark the fd as writable because the previous write
      // attempt did not encounter ENOBUFS.
      return false;
    } else {
      // This state should never be reached because it implies that the previous
      // state was CHECK and is_in_write is false. This means that after the
      // previous sendmsg returned and set is_in_write to false, it did
      // not update the z-copy change from CHECK to OPEN.
      GPR_ASSERT(false && "OMem state error!");
    }
  }

  // Expected to be called by the thread calling sendmsg after the syscall
  // invocation. is complete. If an ENOBUF is seen, it checks if the error
  // handler (Tx0cp completions) has already run and free'ed up some OMem. It
  // returns true indicating that the write can be attempted again immediately.
  // If ENOBUFS was seen but no Tx0cp completions have been received between the
  // sendmsg() and us taking this lock, then tcp_omem is still full from our
  // point of view. Therefore, we do not signal that the socket is writeable
  // with respect to the availability of tcp_omem. Therefore the function
  // returns false. This indicates that another write should not be attempted
  // immediately and the calling thread should wait until the socket is writable
  // again. If ENOBUFS was not seen, then again return false because the next
  // write should be attempted only when the socket is writable again.
  //
  // Please refer to the STATE TRANSITION DIAGRAM below for more details.
  //
  bool UpdateZeroCopyOMemStateAfterSend(bool seen_enobuf) {
    MutexLock guard(&lock_);
    is_in_write_ = false;
    if (seen_enobuf) {
      if (zcopy_enobuf_state_ == OMemState::CHECK) {
        zcopy_enobuf_state_ = OMemState::OPEN;
        return true;
      } else {
        zcopy_enobuf_state_ = OMemState::FULL;
      }
    } else if (zcopy_enobuf_state_ != OMemState::OPEN) {
      zcopy_enobuf_state_ = OMemState::OPEN;
    }
    return false;
  }

 private:
  //                      STATE TRANSITION DIAGRAM
  //
  // sendmsg succeeds       Tx-zero copy succeeds and there is no active sendmsg
  //      ----<<--+  +------<<-------------------------------------+
  //      |       |  |                                             |
  //      |       |  v       sendmsg returns ENOBUFS               |
  //      +-----> OPEN  ------------->>-------------------------> FULL
  //                ^                                              |
  //                |                                              |
  //                | sendmsg completes                            |
  //                +----<<---------- CHECK <-------<<-------------+
  //                                        Tx-zero copy succeeds and there is
  //                                        an active sendmsg
  //
  enum class OMemState : int8_t {
    OPEN,   // Everything is clear and omem is not full.
    FULL,   // The last sendmsg() has returned with an errno of ENOBUFS.
    CHECK,  // Error queue is read while is_in_write_ was true, so we should
            // check this state after the sendmsg.
  };

  TcpZerocopySendRecord* ReleaseSendRecordLocked(uint32_t seq) {
    auto iter = ctx_lookup_.find(seq);
    GPR_DEBUG_ASSERT(iter != ctx_lookup_.end());
    TcpZerocopySendRecord* record = iter->second;
    ctx_lookup_.erase(iter);
    return record;
  }

  TcpZerocopySendRecord* TryGetSendRecordLocked() {
    if (shutdown_.load(std::memory_order_acquire)) {
      return nullptr;
    }
    if (free_send_records_size_ == 0) {
      return nullptr;
    }
    free_send_records_size_--;
    return free_send_records_[free_send_records_size_];
  }

  void PutSendRecordLocked(TcpZerocopySendRecord* record) {
    GPR_DEBUG_ASSERT(free_send_records_size_ < max_sends_);
    free_send_records_[free_send_records_size_] = record;
    free_send_records_size_++;
  }

  TcpZerocopySendRecord* send_records_;
  TcpZerocopySendRecord** free_send_records_;
  int max_sends_;
  int free_send_records_size_;
  Mutex lock_;
  uint32_t last_send_ = 0;
  std::atomic<bool> shutdown_{false};
  bool enabled_ = false;
  size_t threshold_bytes_ = kDefaultSendBytesThreshold;
  std::unordered_map<uint32_t, TcpZerocopySendRecord*> ctx_lookup_;
  bool memory_limited_ = false;
  bool is_in_write_ = false;
  OMemState zcopy_enobuf_state_;
};

}  // namespace grpc_core

using grpc_core::TcpZerocopySendCtx;
using grpc_core::TcpZerocopySendRecord;

namespace {

struct grpc_tcp {
  explicit grpc_tcp(const grpc_core::PosixTcpOptions& tcp_options)
      : min_read_chunk_size(tcp_options.tcp_min_read_chunk_size),
        max_read_chunk_size(tcp_options.tcp_max_read_chunk_size),
        tcp_zerocopy_send_ctx(
            tcp_options.tcp_tx_zerocopy_max_simultaneous_sends,
            tcp_options.tcp_tx_zerocopy_send_bytes_threshold) {}
  grpc_endpoint base;
  grpc_fd* em_fd;
  int fd;
  /* Used by the endpoint read function to distinguish the very first read call
   * from the rest */
  bool is_first_read;
  bool has_posted_reclaimer ABSL_GUARDED_BY(read_mu) = false;
  double target_length;
  double bytes_read_this_round;
  grpc_core::RefCount refcount;
  gpr_atm shutdown_count;

  int min_read_chunk_size;
  int max_read_chunk_size;
  int set_rcvlowat = 0;

  /* garbage after the last read */
  grpc_slice_buffer last_read_buffer;

  grpc_core::Mutex read_mu;
  grpc_slice_buffer* incoming_buffer ABSL_GUARDED_BY(read_mu) = nullptr;
  int inq;          /* bytes pending on the socket from the last read. */
  bool inq_capable; /* cache whether kernel supports inq */

  grpc_slice_buffer* outgoing_buffer;
  /* byte within outgoing_buffer->slices[0] to write next */
  size_t outgoing_byte_idx;

  grpc_closure* read_cb;
  grpc_closure* write_cb;
  grpc_closure* release_fd_cb;
  int* release_fd;

  grpc_closure read_done_closure;
  grpc_closure write_done_closure;
  grpc_closure error_closure;

  std::string peer_string;
  std::string local_address;

  grpc_core::MemoryOwner memory_owner;
  grpc_core::MemoryAllocator::Reservation self_reservation;

  grpc_core::TracedBuffer* tb_head; /* List of traced buffers */
  gpr_mu tb_mu; /* Lock for access to list of traced buffers */

  /* grpc_endpoint_write takes an argument which if non-null means that the
   * transport layer wants the TCP layer to collect timestamps for this write.
   * This arg is forwarded to the timestamps callback function when the ACK
   * timestamp is received from the kernel. This arg is a (void *) which allows
   * users of this API to pass in a pointer to any kind of structure. This
   * structure could actually be a tag or any book-keeping object that the user
   * can use to distinguish between different traced writes. The only
   * requirement from the TCP endpoint layer is that this arg should be non-null
   * if the user wants timestamps for the write. */
  void* outgoing_buffer_arg;
  /* A counter which starts at 0. It is initialized the first time the socket
   * options for collecting timestamps are set, and is incremented with each
   * byte sent. */
  int bytes_counter;
  bool socket_ts_enabled; /* True if timestamping options are set on the socket
                           */
  bool ts_capable;        /* Cache whether we can set timestamping options */
  gpr_atm stop_error_notification; /* Set to 1 if we do not want to be notified
                                      on errors anymore */
  TcpZerocopySendCtx tcp_zerocopy_send_ctx;
  TcpZerocopySendRecord* current_zerocopy_send = nullptr;

  bool frame_size_tuning_enabled;
  int min_progress_size; /* A hint from upper layers specifying the minimum
                            number of bytes that need to be read to make
                            meaningful progress */
};

struct backup_poller {
  gpr_mu* pollset_mu;
  grpc_closure run_poller;
};

}  // namespace

static void ZerocopyDisableAndWaitForRemaining(grpc_tcp* tcp);

#define BACKUP_POLLER_POLLSET(b) ((grpc_pollset*)((b) + 1))

static grpc_core::Mutex* g_backup_poller_mu = nullptr;
static int g_uncovered_notifications_pending
    ABSL_GUARDED_BY(g_backup_poller_mu);
static backup_poller* g_backup_poller ABSL_GUARDED_BY(g_backup_poller_mu);

static void tcp_handle_read(void* arg /* grpc_tcp */, grpc_error_handle error);
static void tcp_handle_write(void* arg /* grpc_tcp */, grpc_error_handle error);
static void tcp_drop_uncovered_then_handle_write(void* arg /* grpc_tcp */,
                                                 grpc_error_handle error);

static void done_poller(void* bp, grpc_error_handle /*error_ignored*/) {
  backup_poller* p = static_cast<backup_poller*>(bp);
  if (GRPC_TRACE_FLAG_ENABLED(grpc_tcp_trace)) {
    gpr_log(GPR_INFO, "BACKUP_POLLER:%p destroy", p);
  }
  grpc_pollset_destroy(BACKUP_POLLER_POLLSET(p));
  gpr_free(p);
}

static void run_poller(void* bp, grpc_error_handle /*error_ignored*/) {
  backup_poller* p = static_cast<backup_poller*>(bp);
  if (GRPC_TRACE_FLAG_ENABLED(grpc_tcp_trace)) {
    gpr_log(GPR_INFO, "BACKUP_POLLER:%p run", p);
  }
  gpr_mu_lock(p->pollset_mu);
  grpc_core::Timestamp deadline =
      grpc_core::Timestamp::Now() + grpc_core::Duration::Seconds(10);
  GRPC_LOG_IF_ERROR(
      "backup_poller:pollset_work",
      grpc_pollset_work(BACKUP_POLLER_POLLSET(p), nullptr, deadline));
  gpr_mu_unlock(p->pollset_mu);
  g_backup_poller_mu->Lock();
  /* last "uncovered" notification is the ref that keeps us polling */
  if (g_uncovered_notifications_pending == 1) {
    GPR_ASSERT(g_backup_poller == p);
    g_backup_poller = nullptr;
    g_uncovered_notifications_pending = 0;
    g_backup_poller_mu->Unlock();
    if (GRPC_TRACE_FLAG_ENABLED(grpc_tcp_trace)) {
      gpr_log(GPR_INFO, "BACKUP_POLLER:%p shutdown", p);
    }
    grpc_pollset_shutdown(BACKUP_POLLER_POLLSET(p),
                          GRPC_CLOSURE_INIT(&p->run_poller, done_poller, p,
                                            grpc_schedule_on_exec_ctx));
  } else {
    g_backup_poller_mu->Unlock();
    if (GRPC_TRACE_FLAG_ENABLED(grpc_tcp_trace)) {
      gpr_log(GPR_INFO, "BACKUP_POLLER:%p reschedule", p);
    }
    grpc_core::Executor::Run(&p->run_poller, absl::OkStatus(),
                             grpc_core::ExecutorType::DEFAULT,
                             grpc_core::ExecutorJobType::LONG);
  }
}

static void drop_uncovered(grpc_tcp* /*tcp*/) {
  int old_count;
  backup_poller* p;
  g_backup_poller_mu->Lock();
  p = g_backup_poller;
  old_count = g_uncovered_notifications_pending--;
  g_backup_poller_mu->Unlock();
  GPR_ASSERT(old_count > 1);
  if (GRPC_TRACE_FLAG_ENABLED(grpc_tcp_trace)) {
    gpr_log(GPR_INFO, "BACKUP_POLLER:%p uncover cnt %d->%d", p, old_count,
            old_count - 1);
  }
}

// gRPC API considers a Write operation to be done the moment it clears ‘flow
// control’ i.e., not necessarily sent on the wire. This means that the
// application MIGHT not call `grpc_completion_queue_next/pluck` in a timely
// manner when its `Write()` API is acked.
//
// We need to ensure that the fd is 'covered' (i.e being monitored by some
// polling thread and progress is made) and hence add it to a backup poller here
static void cover_self(grpc_tcp* tcp) {
  backup_poller* p;
  g_backup_poller_mu->Lock();
  int old_count = 0;
  if (g_uncovered_notifications_pending == 0) {
    g_uncovered_notifications_pending = 2;
    p = static_cast<backup_poller*>(
        gpr_zalloc(sizeof(*p) + grpc_pollset_size()));
    g_backup_poller = p;
    grpc_pollset_init(BACKUP_POLLER_POLLSET(p), &p->pollset_mu);
    g_backup_poller_mu->Unlock();
    if (GRPC_TRACE_FLAG_ENABLED(grpc_tcp_trace)) {
      gpr_log(GPR_INFO, "BACKUP_POLLER:%p create", p);
    }
    grpc_core::Executor::Run(
        GRPC_CLOSURE_INIT(&p->run_poller, run_poller, p, nullptr),
        absl::OkStatus(), grpc_core::ExecutorType::DEFAULT,
        grpc_core::ExecutorJobType::LONG);
  } else {
    old_count = g_uncovered_notifications_pending++;
    p = g_backup_poller;
    g_backup_poller_mu->Unlock();
  }
  if (GRPC_TRACE_FLAG_ENABLED(grpc_tcp_trace)) {
    gpr_log(GPR_INFO, "BACKUP_POLLER:%p add %p cnt %d->%d", p, tcp,
            old_count - 1, old_count);
  }
  grpc_pollset_add_fd(BACKUP_POLLER_POLLSET(p), tcp->em_fd);
}

static void notify_on_read(grpc_tcp* tcp) {
  if (GRPC_TRACE_FLAG_ENABLED(grpc_tcp_trace)) {
    gpr_log(GPR_INFO, "TCP:%p notify_on_read", tcp);
  }
  grpc_fd_notify_on_read(tcp->em_fd, &tcp->read_done_closure);
}

static void notify_on_write(grpc_tcp* tcp) {
  if (GRPC_TRACE_FLAG_ENABLED(grpc_tcp_trace)) {
    gpr_log(GPR_INFO, "TCP:%p notify_on_write", tcp);
  }
  if (!grpc_event_engine_run_in_background()) {
    cover_self(tcp);
  }
  grpc_fd_notify_on_write(tcp->em_fd, &tcp->write_done_closure);
}

static void tcp_drop_uncovered_then_handle_write(void* arg,
                                                 grpc_error_handle error) {
  if (GRPC_TRACE_FLAG_ENABLED(grpc_tcp_trace)) {
    gpr_log(GPR_INFO, "TCP:%p got_write: %s", arg,
            grpc_core::StatusToString(error).c_str());
  }
  drop_uncovered(static_cast<grpc_tcp*>(arg));
  tcp_handle_write(arg, error);
}

static void add_to_estimate(grpc_tcp* tcp, size_t bytes) {
  tcp->bytes_read_this_round += static_cast<double>(bytes);
}

static void finish_estimate(grpc_tcp* tcp) {
  /* If we read >80% of the target buffer in one read loop, increase the size
     of the target buffer to either the amount read, or twice its previous
     value */
  if (tcp->bytes_read_this_round > tcp->target_length * 0.8) {
    tcp->target_length =
        std::max(2 * tcp->target_length, tcp->bytes_read_this_round);
  } else {
    tcp->target_length =
        0.99 * tcp->target_length + 0.01 * tcp->bytes_read_this_round;
  }
  tcp->bytes_read_this_round = 0;
}

static grpc_error_handle tcp_annotate_error(grpc_error_handle src_error,
                                            grpc_tcp* tcp) {
  return grpc_error_set_str(
      grpc_error_set_int(
          grpc_error_set_int(src_error, grpc_core::StatusIntProperty::kFd,
                             tcp->fd),
          /* All tcp errors are marked with UNAVAILABLE so that application may
           * choose to retry. */
          grpc_core::StatusIntProperty::kRpcStatus, GRPC_STATUS_UNAVAILABLE),
      grpc_core::StatusStrProperty::kTargetAddress, tcp->peer_string);
}

static void tcp_handle_read(void* arg /* grpc_tcp */, grpc_error_handle error);
static void tcp_handle_write(void* arg /* grpc_tcp */, grpc_error_handle error);

static void tcp_shutdown(grpc_endpoint* ep, grpc_error_handle why) {
  grpc_tcp* tcp = reinterpret_cast<grpc_tcp*>(ep);
  ZerocopyDisableAndWaitForRemaining(tcp);
  grpc_fd_shutdown(tcp->em_fd, why);
}

static void tcp_free(grpc_tcp* tcp) {
  grpc_fd_orphan(tcp->em_fd, tcp->release_fd_cb, tcp->release_fd,
                 "tcp_unref_orphan");
  grpc_slice_buffer_destroy(&tcp->last_read_buffer);
  /* The lock is not really necessary here, since all refs have been released */
  gpr_mu_lock(&tcp->tb_mu);
  grpc_core::TracedBuffer::Shutdown(&tcp->tb_head, tcp->outgoing_buffer_arg,
                                    GRPC_ERROR_CREATE("endpoint destroyed"));
  gpr_mu_unlock(&tcp->tb_mu);
  tcp->outgoing_buffer_arg = nullptr;
  gpr_mu_destroy(&tcp->tb_mu);
  delete tcp;
}

#ifndef NDEBUG
#define TCP_UNREF(tcp, reason) tcp_unref((tcp), (reason), DEBUG_LOCATION)
#define TCP_REF(tcp, reason) tcp_ref((tcp), (reason), DEBUG_LOCATION)
static void tcp_unref(grpc_tcp* tcp, const char* reason,
                      const grpc_core::DebugLocation& debug_location) {
  if (GPR_UNLIKELY(tcp->refcount.Unref(debug_location, reason))) {
    tcp_free(tcp);
  }
}

static void tcp_ref(grpc_tcp* tcp, const char* reason,
                    const grpc_core::DebugLocation& debug_location) {
  tcp->refcount.Ref(debug_location, reason);
}
#else
#define TCP_UNREF(tcp, reason) tcp_unref((tcp))
#define TCP_REF(tcp, reason) tcp_ref((tcp))
static void tcp_unref(grpc_tcp* tcp) {
  if (GPR_UNLIKELY(tcp->refcount.Unref())) {
    tcp_free(tcp);
  }
}

static void tcp_ref(grpc_tcp* tcp) { tcp->refcount.Ref(); }
#endif

static void tcp_destroy(grpc_endpoint* ep) {
  grpc_tcp* tcp = reinterpret_cast<grpc_tcp*>(ep);
  grpc_slice_buffer_reset_and_unref(&tcp->last_read_buffer);
  if (grpc_event_engine_can_track_errors()) {
    ZerocopyDisableAndWaitForRemaining(tcp);
    gpr_atm_no_barrier_store(&tcp->stop_error_notification, true);
    grpc_fd_set_error(tcp->em_fd);
  }
  TCP_UNREF(tcp, "destroy");
}

static void perform_reclamation(grpc_tcp* tcp)
    ABSL_LOCKS_EXCLUDED(tcp->read_mu) {
  if (GRPC_TRACE_FLAG_ENABLED(grpc_resource_quota_trace)) {
    gpr_log(GPR_INFO, "TCP: benign reclamation to free memory");
  }
  tcp->read_mu.Lock();
  if (tcp->incoming_buffer != nullptr) {
    grpc_slice_buffer_reset_and_unref(tcp->incoming_buffer);
  }
  tcp->has_posted_reclaimer = false;
  tcp->read_mu.Unlock();
}

static void maybe_post_reclaimer(grpc_tcp* tcp)
    ABSL_EXCLUSIVE_LOCKS_REQUIRED(tcp->read_mu) {
  if (!tcp->has_posted_reclaimer) {
    tcp->has_posted_reclaimer = true;
    tcp->memory_owner.PostReclaimer(
        grpc_core::ReclamationPass::kBenign,
        [tcp](absl::optional<grpc_core::ReclamationSweep> sweep) {
          if (!sweep.has_value()) return;
          perform_reclamation(tcp);
        });
  }
}

static void tcp_trace_read(grpc_tcp* tcp, grpc_error_handle error)
    ABSL_EXCLUSIVE_LOCKS_REQUIRED(tcp->read_mu) {
  grpc_closure* cb = tcp->read_cb;
  if (GRPC_TRACE_FLAG_ENABLED(grpc_tcp_trace)) {
    gpr_log(GPR_INFO, "TCP:%p call_cb %p %p:%p", tcp, cb, cb->cb, cb->cb_arg);
    size_t i;
    gpr_log(GPR_INFO, "READ %p (peer=%s) error=%s", tcp,
            tcp->peer_string.c_str(), grpc_core::StatusToString(error).c_str());
    if (gpr_should_log(GPR_LOG_SEVERITY_DEBUG)) {
      for (i = 0; i < tcp->incoming_buffer->count; i++) {
        char* dump = grpc_dump_slice(tcp->incoming_buffer->slices[i],
                                     GPR_DUMP_HEX | GPR_DUMP_ASCII);
        gpr_log(GPR_DEBUG, "DATA: %s", dump);
        gpr_free(dump);
      }
    }
  }
}

static void update_rcvlowat(grpc_tcp* tcp)
    ABSL_EXCLUSIVE_LOCKS_REQUIRED(tcp->read_mu) {
  if (!grpc_core::IsTcpRcvLowatEnabled()) return;

  // TODO(ctiller): Check if supported by OS.
  // TODO(ctiller): Allow some adjustments instead of hardcoding things.

  static constexpr int kRcvLowatMax = 16 * 1024 * 1024;
  static constexpr int kRcvLowatThreshold = 16 * 1024;

  int remaining = std::min(static_cast<int>(tcp->incoming_buffer->length),
                           tcp->min_progress_size);
  remaining = std::min(remaining, kRcvLowatMax);

  // Setting SO_RCVLOWAT for small quantities does not save on CPU.
  if (remaining < kRcvLowatThreshold) {
    remaining = 0;
  }

  // If zerocopy is off, wake shortly before the full RPC is here. More can
  // show up partway through recvmsg() since it takes a while to copy data.
  // So an early wakeup aids latency.
  if (!tcp->tcp_zerocopy_send_ctx.enabled() && remaining > 0) {
    remaining -= kRcvLowatThreshold;
  }

  // We still do not know the RPC size. Do not set SO_RCVLOWAT.
  if (tcp->set_rcvlowat <= 1 && remaining <= 1) return;

  // Previous value is still valid. No change needed in SO_RCVLOWAT.
  if (tcp->set_rcvlowat == remaining) {
    return;
  }
  if (setsockopt(tcp->fd, SOL_SOCKET, SO_RCVLOWAT, &remaining,
                 sizeof(remaining)) != 0) {
    gpr_log(GPR_ERROR, "%s",
            absl::StrCat("Cannot set SO_RCVLOWAT on fd=", tcp->fd,
                         " err=", grpc_core::StrError(errno).c_str())
                .c_str());
    return;
  }
  tcp->set_rcvlowat = remaining;
}

/* Returns true if data available to read or error other than EAGAIN. */
#define MAX_READ_IOVEC 64
static bool tcp_do_read(grpc_tcp* tcp, grpc_error_handle* error)
    ABSL_EXCLUSIVE_LOCKS_REQUIRED(tcp->read_mu) {
  if (GRPC_TRACE_FLAG_ENABLED(grpc_tcp_trace)) {
    gpr_log(GPR_INFO, "TCP:%p do_read", tcp);
  }
  struct msghdr msg;
  struct iovec iov[MAX_READ_IOVEC];
  ssize_t read_bytes;
  size_t total_read_bytes = 0;
  size_t iov_len =
      std::min<size_t>(MAX_READ_IOVEC, tcp->incoming_buffer->count);
#ifdef GRPC_LINUX_ERRQUEUE
  constexpr size_t cmsg_alloc_space =
      CMSG_SPACE(sizeof(grpc_core::scm_timestamping)) + CMSG_SPACE(sizeof(int));
#else
  constexpr size_t cmsg_alloc_space = 24 /* CMSG_SPACE(sizeof(int)) */;
#endif /* GRPC_LINUX_ERRQUEUE */
  char cmsgbuf[cmsg_alloc_space];
  for (size_t i = 0; i < iov_len; i++) {
    iov[i].iov_base = GRPC_SLICE_START_PTR(tcp->incoming_buffer->slices[i]);
    iov[i].iov_len = GRPC_SLICE_LENGTH(tcp->incoming_buffer->slices[i]);
  }

  GPR_ASSERT(tcp->incoming_buffer->length != 0);
  GPR_DEBUG_ASSERT(tcp->min_progress_size > 0);

  do {
    /* Assume there is something on the queue. If we receive TCP_INQ from
     * kernel, we will update this value, otherwise, we have to assume there is
     * always something to read until we get EAGAIN. */
    tcp->inq = 1;

    msg.msg_name = nullptr;
    msg.msg_namelen = 0;
    msg.msg_iov = iov;
    msg.msg_iovlen = static_cast<msg_iovlen_type>(iov_len);
    if (tcp->inq_capable) {
      msg.msg_control = cmsgbuf;
      msg.msg_controllen = sizeof(cmsgbuf);
    } else {
      msg.msg_control = nullptr;
      msg.msg_controllen = 0;
    }
    msg.msg_flags = 0;

    grpc_core::global_stats().IncrementTcpReadOffer(
        tcp->incoming_buffer->length);
    grpc_core::global_stats().IncrementTcpReadOfferIovSize(
        tcp->incoming_buffer->count);

    do {
      grpc_core::global_stats().IncrementSyscallRead();
      read_bytes = recvmsg(tcp->fd, &msg, 0);
    } while (read_bytes < 0 && errno == EINTR);

    /* We have read something in previous reads. We need to deliver those
     * bytes to the upper layer. */
    if (read_bytes <= 0 &&
        total_read_bytes >= static_cast<size_t>(tcp->min_progress_size)) {
      tcp->inq = 1;
      break;
    }

    if (read_bytes < 0) {
      /* NB: After calling call_read_cb a parallel call of the read handler may
       * be running. */
      if (errno == EAGAIN) {
        if (total_read_bytes > 0) {
          break;
        }
        finish_estimate(tcp);
        tcp->inq = 0;
        return false;
      } else {
        grpc_slice_buffer_reset_and_unref(tcp->incoming_buffer);
        *error = tcp_annotate_error(GRPC_OS_ERROR(errno, "recvmsg"), tcp);
        return true;
      }
    }
    if (read_bytes == 0) {
      /* 0 read size ==> end of stream
       *
       * We may have read something, i.e., total_read_bytes > 0, but
       * since the connection is closed we will drop the data here, because we
       * can't call the callback multiple times. */
      grpc_slice_buffer_reset_and_unref(tcp->incoming_buffer);
      *error = tcp_annotate_error(GRPC_ERROR_CREATE("Socket closed"), tcp);
      return true;
    }

    grpc_core::global_stats().IncrementTcpReadSize(read_bytes);
    add_to_estimate(tcp, static_cast<size_t>(read_bytes));
    GPR_DEBUG_ASSERT((size_t)read_bytes <=
                     tcp->incoming_buffer->length - total_read_bytes);

#ifdef GRPC_HAVE_TCP_INQ
    if (tcp->inq_capable) {
      GPR_DEBUG_ASSERT(!(msg.msg_flags & MSG_CTRUNC));
      struct cmsghdr* cmsg = CMSG_FIRSTHDR(&msg);
      for (; cmsg != nullptr; cmsg = CMSG_NXTHDR(&msg, cmsg)) {
        if (cmsg->cmsg_level == SOL_TCP && cmsg->cmsg_type == TCP_CM_INQ &&
            cmsg->cmsg_len == CMSG_LEN(sizeof(int))) {
          tcp->inq = *reinterpret_cast<int*>(CMSG_DATA(cmsg));
          break;
        }
      }
    }
#endif /* GRPC_HAVE_TCP_INQ */

    total_read_bytes += read_bytes;
    if (tcp->inq == 0 || total_read_bytes == tcp->incoming_buffer->length) {
      break;
    }

    /* We had a partial read, and still have space to read more data.
     * So, adjust IOVs and try to read more. */
    size_t remaining = read_bytes;
    size_t j = 0;
    for (size_t i = 0; i < iov_len; i++) {
      if (remaining >= iov[i].iov_len) {
        remaining -= iov[i].iov_len;
        continue;
      }
      if (remaining > 0) {
        iov[j].iov_base = static_cast<char*>(iov[i].iov_base) + remaining;
        iov[j].iov_len = iov[i].iov_len - remaining;
        remaining = 0;
      } else {
        iov[j].iov_base = iov[i].iov_base;
        iov[j].iov_len = iov[i].iov_len;
      }
      ++j;
    }
    iov_len = j;
  } while (true);

  if (tcp->inq == 0) {
    finish_estimate(tcp);
  }

  GPR_DEBUG_ASSERT(total_read_bytes > 0);
  *error = absl::OkStatus();
  if (tcp->frame_size_tuning_enabled) {
    // Update min progress size based on the total number of bytes read in
    // this round.
    tcp->min_progress_size -= total_read_bytes;
    if (tcp->min_progress_size > 0) {
      // There is still some bytes left to be read before we can signal
      // the read as complete. Append the bytes read so far into
      // last_read_buffer which serves as a staging buffer. Return false
      // to indicate tcp_handle_read needs to be scheduled again.
      grpc_slice_buffer_move_first(tcp->incoming_buffer, total_read_bytes,
                                   &tcp->last_read_buffer);
      return false;
    } else {
      // The required number of bytes have been read. Append the bytes
      // read in this round into last_read_buffer. Then swap last_read_buffer
      // and incoming_buffer. Now incoming buffer contains all the bytes
      // read since the start of the last tcp_read operation. last_read_buffer
      // would contain any spare space left in the incoming buffer. This
      // space will be used in the next tcp_read operation.
      tcp->min_progress_size = 1;
      grpc_slice_buffer_move_first(tcp->incoming_buffer, total_read_bytes,
                                   &tcp->last_read_buffer);
      grpc_slice_buffer_swap(&tcp->last_read_buffer, tcp->incoming_buffer);
      return true;
    }
  }
  if (total_read_bytes < tcp->incoming_buffer->length) {
    grpc_slice_buffer_trim_end(tcp->incoming_buffer,
                               tcp->incoming_buffer->length - total_read_bytes,
                               &tcp->last_read_buffer);
  }
  return true;
}

static void maybe_make_read_slices(grpc_tcp* tcp)
    ABSL_EXCLUSIVE_LOCKS_REQUIRED(tcp->read_mu) {
  if (grpc_core::IsTcpReadChunksEnabled()) {
    static const int kBigAlloc = 64 * 1024;
    static const int kSmallAlloc = 8 * 1024;
    if (tcp->incoming_buffer->length <
        static_cast<size_t>(tcp->min_progress_size)) {
      size_t allocate_length = tcp->min_progress_size;
      const size_t target_length = static_cast<size_t>(tcp->target_length);
      // If memory pressure is low and we think there will be more than
      // min_progress_size bytes to read, allocate a bit more.
      const bool low_memory_pressure =
          tcp->memory_owner.GetPressureInfo().pressure_control_value < 0.8;
      if (low_memory_pressure && target_length > allocate_length) {
        allocate_length = target_length;
      }
      int extra_wanted =
          allocate_length - static_cast<int>(tcp->incoming_buffer->length);
      if (extra_wanted >=
          (low_memory_pressure ? kSmallAlloc * 3 / 2 : kBigAlloc)) {
        while (extra_wanted > 0) {
          extra_wanted -= kBigAlloc;
          grpc_slice_buffer_add_indexed(tcp->incoming_buffer,
                                        tcp->memory_owner.MakeSlice(kBigAlloc));
          grpc_core::global_stats().IncrementTcpReadAlloc64k();
        }
      } else {
        while (extra_wanted > 0) {
          extra_wanted -= kSmallAlloc;
          grpc_slice_buffer_add_indexed(
              tcp->incoming_buffer, tcp->memory_owner.MakeSlice(kSmallAlloc));
          grpc_core::global_stats().IncrementTcpReadAlloc8k();
        }
      }
      maybe_post_reclaimer(tcp);
    }
  } else {
    if (tcp->incoming_buffer->length <
            static_cast<size_t>(tcp->min_progress_size) &&
        tcp->incoming_buffer->count < MAX_READ_IOVEC) {
      if (GRPC_TRACE_FLAG_ENABLED(grpc_tcp_trace)) {
        gpr_log(GPR_INFO,
                "TCP:%p alloc_slices; min_chunk=%d max_chunk=%d target=%lf "
                "buf_len=%" PRIdPTR,
                tcp, tcp->min_read_chunk_size, tcp->max_read_chunk_size,
                tcp->target_length, tcp->incoming_buffer->length);
      }
      int target_length = std::max(static_cast<int>(tcp->target_length),
                                   tcp->min_progress_size);
      int extra_wanted =
          target_length - static_cast<int>(tcp->incoming_buffer->length);
      int min_read_chunk_size =
          std::max(tcp->min_read_chunk_size, tcp->min_progress_size);
      int max_read_chunk_size =
          std::max(tcp->max_read_chunk_size, tcp->min_progress_size);
      grpc_slice slice = tcp->memory_owner.MakeSlice(grpc_core::MemoryRequest(
          min_read_chunk_size,
          grpc_core::Clamp(extra_wanted, min_read_chunk_size,
                           max_read_chunk_size)));
      grpc_slice_buffer_add_indexed(tcp->incoming_buffer, slice);
      maybe_post_reclaimer(tcp);
    }
  }
}

static void tcp_handle_read(void* arg /* grpc_tcp */, grpc_error_handle error) {
  grpc_tcp* tcp = static_cast<grpc_tcp*>(arg);
  if (GRPC_TRACE_FLAG_ENABLED(grpc_tcp_trace)) {
    gpr_log(GPR_INFO, "TCP:%p got_read: %s", tcp,
            grpc_core::StatusToString(error).c_str());
  }
  tcp->read_mu.Lock();
  grpc_error_handle tcp_read_error;
  if (GPR_LIKELY(error.ok())) {
    maybe_make_read_slices(tcp);
    if (!tcp_do_read(tcp, &tcp_read_error)) {
      /* We've consumed the edge, request a new one */
      update_rcvlowat(tcp);
      tcp->read_mu.Unlock();
      notify_on_read(tcp);
      return;
    }
    tcp_trace_read(tcp, tcp_read_error);
  } else {
    tcp_read_error = error;
    grpc_slice_buffer_reset_and_unref(tcp->incoming_buffer);
    grpc_slice_buffer_reset_and_unref(&tcp->last_read_buffer);
  }
  grpc_closure* cb = tcp->read_cb;
  tcp->read_cb = nullptr;
  tcp->incoming_buffer = nullptr;
  tcp->read_mu.Unlock();
  grpc_core::Closure::Run(DEBUG_LOCATION, cb, tcp_read_error);
  TCP_UNREF(tcp, "read");
}

static void tcp_read(grpc_endpoint* ep, grpc_slice_buffer* incoming_buffer,
                     grpc_closure* cb, bool urgent, int min_progress_size) {
  grpc_tcp* tcp = reinterpret_cast<grpc_tcp*>(ep);
  GPR_ASSERT(tcp->read_cb == nullptr);
  tcp->read_cb = cb;
  tcp->read_mu.Lock();
  tcp->incoming_buffer = incoming_buffer;
<<<<<<< HEAD
  tcp->min_progress_size = grpc_core::IsTcpFrameSizeTuningEnabled()
                               ? std::max(min_progress_size, 1)
                               : 1;
=======
  tcp->min_progress_size =
      tcp->frame_size_tuning_enabled ? min_progress_size : 1;
>>>>>>> 66df2c64
  grpc_slice_buffer_reset_and_unref(incoming_buffer);
  grpc_slice_buffer_swap(incoming_buffer, &tcp->last_read_buffer);
  TCP_REF(tcp, "read");
  if (tcp->is_first_read) {
    update_rcvlowat(tcp);
    tcp->read_mu.Unlock();
    /* Endpoint read called for the very first time. Register read callback with
     * the polling engine */
    tcp->is_first_read = false;
    notify_on_read(tcp);
  } else if (!urgent && tcp->inq == 0) {
    update_rcvlowat(tcp);
    tcp->read_mu.Unlock();
    /* Upper layer asked to read more but we know there is no pending data
     * to read from previous reads. So, wait for POLLIN.
     */
    notify_on_read(tcp);
  } else {
    tcp->read_mu.Unlock();
    /* Not the first time. We may or may not have more bytes available. In any
     * case call tcp->read_done_closure (i.e tcp_handle_read()) which does the
     * right thing (i.e calls tcp_do_read() which either reads the available
     * bytes or calls notify_on_read() to be notified when new bytes become
     * available */
    grpc_core::Closure::Run(DEBUG_LOCATION, &tcp->read_done_closure,
                            absl::OkStatus());
  }
}

/* A wrapper around sendmsg. It sends \a msg over \a fd and returns the number
 * of bytes sent. */
ssize_t tcp_send(int fd, const struct msghdr* msg, int* saved_errno,
                 int additional_flags = 0) {
  ssize_t sent_length;
  do {
    /* TODO(klempner): Cork if this is a partial write */
    grpc_core::global_stats().IncrementSyscallWrite();
    sent_length = sendmsg(fd, msg, SENDMSG_FLAGS | additional_flags);
  } while (sent_length < 0 && (*saved_errno = errno) == EINTR);
  return sent_length;
}

/** This is to be called if outgoing_buffer_arg is not null. On linux platforms,
 * this will call sendmsg with socket options set to collect timestamps inside
 * the kernel. On return, sent_length is set to the return value of the sendmsg
 * call. Returns false if setting the socket options failed. This is not
 * implemented for non-linux platforms currently, and crashes out.
 */
static bool tcp_write_with_timestamps(grpc_tcp* tcp, struct msghdr* msg,
                                      size_t sending_length,
                                      ssize_t* sent_length, int* saved_errno,
                                      int additional_flags = 0);

/** The callback function to be invoked when we get an error on the socket. */
static void tcp_handle_error(void* arg /* grpc_tcp */, grpc_error_handle error);

static TcpZerocopySendRecord* tcp_get_send_zerocopy_record(
    grpc_tcp* tcp, grpc_slice_buffer* buf);

#ifdef GRPC_LINUX_ERRQUEUE
static bool process_errors(grpc_tcp* tcp);

static TcpZerocopySendRecord* tcp_get_send_zerocopy_record(
    grpc_tcp* tcp, grpc_slice_buffer* buf) {
  TcpZerocopySendRecord* zerocopy_send_record = nullptr;
  const bool use_zerocopy =
      tcp->tcp_zerocopy_send_ctx.enabled() &&
      tcp->tcp_zerocopy_send_ctx.threshold_bytes() < buf->length;
  if (use_zerocopy) {
    zerocopy_send_record = tcp->tcp_zerocopy_send_ctx.GetSendRecord();
    if (zerocopy_send_record == nullptr) {
      process_errors(tcp);
      zerocopy_send_record = tcp->tcp_zerocopy_send_ctx.GetSendRecord();
    }
    if (zerocopy_send_record != nullptr) {
      zerocopy_send_record->PrepareForSends(buf);
      GPR_DEBUG_ASSERT(buf->count == 0);
      GPR_DEBUG_ASSERT(buf->length == 0);
      tcp->outgoing_byte_idx = 0;
      tcp->outgoing_buffer = nullptr;
    }
  }
  return zerocopy_send_record;
}

static void ZerocopyDisableAndWaitForRemaining(grpc_tcp* tcp) {
  tcp->tcp_zerocopy_send_ctx.Shutdown();
  while (!tcp->tcp_zerocopy_send_ctx.AllSendRecordsEmpty()) {
    process_errors(tcp);
  }
}

static bool tcp_write_with_timestamps(grpc_tcp* tcp, struct msghdr* msg,
                                      size_t sending_length,
                                      ssize_t* sent_length, int* saved_errno,
                                      int additional_flags) {
  if (!tcp->socket_ts_enabled) {
    uint32_t opt = grpc_core::kTimestampingSocketOptions;
    if (setsockopt(tcp->fd, SOL_SOCKET, SO_TIMESTAMPING,
                   static_cast<void*>(&opt), sizeof(opt)) != 0) {
      if (GRPC_TRACE_FLAG_ENABLED(grpc_tcp_trace)) {
        gpr_log(GPR_ERROR, "Failed to set timestamping options on the socket.");
      }
      return false;
    }
    tcp->bytes_counter = -1;
    tcp->socket_ts_enabled = true;
  }
  /* Set control message to indicate that you want timestamps. */
  union {
    char cmsg_buf[CMSG_SPACE(sizeof(uint32_t))];
    struct cmsghdr align;
  } u;
  cmsghdr* cmsg = reinterpret_cast<cmsghdr*>(u.cmsg_buf);
  cmsg->cmsg_level = SOL_SOCKET;
  cmsg->cmsg_type = SO_TIMESTAMPING;
  cmsg->cmsg_len = CMSG_LEN(sizeof(uint32_t));
  *reinterpret_cast<int*>(CMSG_DATA(cmsg)) =
      grpc_core::kTimestampingRecordingOptions;
  msg->msg_control = u.cmsg_buf;
  msg->msg_controllen = CMSG_SPACE(sizeof(uint32_t));

  /* If there was an error on sendmsg the logic in tcp_flush will handle it. */
  ssize_t length = tcp_send(tcp->fd, msg, saved_errno, additional_flags);
  *sent_length = length;
  /* Only save timestamps if all the bytes were taken by sendmsg. */
  if (sending_length == static_cast<size_t>(length)) {
    gpr_mu_lock(&tcp->tb_mu);
    grpc_core::TracedBuffer::AddNewEntry(
        &tcp->tb_head, static_cast<uint32_t>(tcp->bytes_counter + length),
        tcp->fd, tcp->outgoing_buffer_arg);
    gpr_mu_unlock(&tcp->tb_mu);
    tcp->outgoing_buffer_arg = nullptr;
  }
  return true;
}

static void UnrefMaybePutZerocopySendRecord(grpc_tcp* tcp,
                                            TcpZerocopySendRecord* record,
                                            uint32_t seq, const char* tag);
// Reads \a cmsg to process zerocopy control messages.
static void process_zerocopy(grpc_tcp* tcp, struct cmsghdr* cmsg) {
  GPR_DEBUG_ASSERT(cmsg);
  auto serr = reinterpret_cast<struct sock_extended_err*>(CMSG_DATA(cmsg));
  GPR_DEBUG_ASSERT(serr->ee_errno == 0);
  GPR_DEBUG_ASSERT(serr->ee_origin == SO_EE_ORIGIN_ZEROCOPY);
  const uint32_t lo = serr->ee_info;
  const uint32_t hi = serr->ee_data;
  for (uint32_t seq = lo; seq <= hi; ++seq) {
    // TODO(arjunroy): It's likely that lo and hi refer to zerocopy sequence
    // numbers that are generated by a single call to grpc_endpoint_write; ie.
    // we can batch the unref operation. So, check if record is the same for
    // both; if so, batch the unref/put.
    TcpZerocopySendRecord* record =
        tcp->tcp_zerocopy_send_ctx.ReleaseSendRecord(seq);
    GPR_DEBUG_ASSERT(record);
    UnrefMaybePutZerocopySendRecord(tcp, record, seq, "CALLBACK RCVD");
  }
  if (tcp->tcp_zerocopy_send_ctx.UpdateZeroCopyOMemStateAfterFree()) {
    grpc_fd_set_writable(tcp->em_fd);
  }
}

// Whether the cmsg received from error queue is of the IPv4 or IPv6 levels.
static bool CmsgIsIpLevel(const cmsghdr& cmsg) {
  return (cmsg.cmsg_level == SOL_IPV6 && cmsg.cmsg_type == IPV6_RECVERR) ||
         (cmsg.cmsg_level == SOL_IP && cmsg.cmsg_type == IP_RECVERR);
}

static bool CmsgIsZeroCopy(const cmsghdr& cmsg) {
  if (!CmsgIsIpLevel(cmsg)) {
    return false;
  }
  auto serr = reinterpret_cast<const sock_extended_err*> CMSG_DATA(&cmsg);
  return serr->ee_errno == 0 && serr->ee_origin == SO_EE_ORIGIN_ZEROCOPY;
}

/** Reads \a cmsg to derive timestamps from the control messages. If a valid
 * timestamp is found, the traced buffer list is updated with this timestamp.
 * The caller of this function should be looping on the control messages found
 * in \a msg. \a cmsg should point to the control message that the caller wants
 * processed.
 * On return, a pointer to a control message is returned. On the next iteration,
 * CMSG_NXTHDR(msg, ret_val) should be passed as \a cmsg. */
struct cmsghdr* process_timestamp(grpc_tcp* tcp, msghdr* msg,
                                  struct cmsghdr* cmsg) {
  auto next_cmsg = CMSG_NXTHDR(msg, cmsg);
  cmsghdr* opt_stats = nullptr;
  if (next_cmsg == nullptr) {
    if (GRPC_TRACE_FLAG_ENABLED(grpc_tcp_trace)) {
      gpr_log(GPR_ERROR, "Received timestamp without extended error");
    }
    return cmsg;
  }

  /* Check if next_cmsg is an OPT_STATS msg */
  if (next_cmsg->cmsg_level == SOL_SOCKET &&
      next_cmsg->cmsg_type == SCM_TIMESTAMPING_OPT_STATS) {
    opt_stats = next_cmsg;
    next_cmsg = CMSG_NXTHDR(msg, opt_stats);
    if (next_cmsg == nullptr) {
      if (GRPC_TRACE_FLAG_ENABLED(grpc_tcp_trace)) {
        gpr_log(GPR_ERROR, "Received timestamp without extended error");
      }
      return opt_stats;
    }
  }

  if (!(next_cmsg->cmsg_level == SOL_IP || next_cmsg->cmsg_level == SOL_IPV6) ||
      !(next_cmsg->cmsg_type == IP_RECVERR ||
        next_cmsg->cmsg_type == IPV6_RECVERR)) {
    if (GRPC_TRACE_FLAG_ENABLED(grpc_tcp_trace)) {
      gpr_log(GPR_ERROR, "Unexpected control message");
    }
    return cmsg;
  }

  auto tss =
      reinterpret_cast<struct grpc_core::scm_timestamping*>(CMSG_DATA(cmsg));
  auto serr = reinterpret_cast<struct sock_extended_err*>(CMSG_DATA(next_cmsg));
  if (serr->ee_errno != ENOMSG ||
      serr->ee_origin != SO_EE_ORIGIN_TIMESTAMPING) {
    gpr_log(GPR_ERROR, "Unexpected control message");
    return cmsg;
  }
  /* The error handling can potentially be done on another thread so we need
   * to protect the traced buffer list. A lock free list might be better. Using
   * a simple mutex for now. */
  gpr_mu_lock(&tcp->tb_mu);
  grpc_core::TracedBuffer::ProcessTimestamp(&tcp->tb_head, serr, opt_stats,
                                            tss);
  gpr_mu_unlock(&tcp->tb_mu);
  return next_cmsg;
}

/** For linux platforms, reads the socket's error queue and processes error
 * messages from the queue.
 */
static bool process_errors(grpc_tcp* tcp) {
  bool processed_err = false;
  struct iovec iov;
  iov.iov_base = nullptr;
  iov.iov_len = 0;
  struct msghdr msg;
  msg.msg_name = nullptr;
  msg.msg_namelen = 0;
  msg.msg_iov = &iov;
  msg.msg_iovlen = 0;
  msg.msg_flags = 0;
  /* Allocate enough space so we don't need to keep increasing this as size
   * of OPT_STATS increase */
  constexpr size_t cmsg_alloc_space =
      CMSG_SPACE(sizeof(grpc_core::scm_timestamping)) +
      CMSG_SPACE(sizeof(sock_extended_err) + sizeof(sockaddr_in)) +
      CMSG_SPACE(32 * NLA_ALIGN(NLA_HDRLEN + sizeof(uint64_t)));
  /* Allocate aligned space for cmsgs received along with timestamps */
  union {
    char rbuf[cmsg_alloc_space];
    struct cmsghdr align;
  } aligned_buf;
  msg.msg_control = aligned_buf.rbuf;
  int r, saved_errno;
  while (true) {
    msg.msg_controllen = sizeof(aligned_buf.rbuf);
    do {
      r = recvmsg(tcp->fd, &msg, MSG_ERRQUEUE);
      saved_errno = errno;
    } while (r < 0 && saved_errno == EINTR);

    if (r == -1 && saved_errno == EAGAIN) {
      return processed_err; /* No more errors to process */
    }
    if (r == -1) {
      return processed_err;
    }
    if (GPR_UNLIKELY((msg.msg_flags & MSG_CTRUNC) != 0)) {
      gpr_log(GPR_ERROR, "Error message was truncated.");
    }

    if (msg.msg_controllen == 0) {
      /* There was no control message found. It was probably spurious. */
      return processed_err;
    }
    bool seen = false;
    for (auto cmsg = CMSG_FIRSTHDR(&msg); cmsg && cmsg->cmsg_len;
         cmsg = CMSG_NXTHDR(&msg, cmsg)) {
      if (CmsgIsZeroCopy(*cmsg)) {
        process_zerocopy(tcp, cmsg);
        seen = true;
        processed_err = true;
      } else if (cmsg->cmsg_level == SOL_SOCKET &&
                 cmsg->cmsg_type == SCM_TIMESTAMPING) {
        cmsg = process_timestamp(tcp, &msg, cmsg);
        seen = true;
        processed_err = true;
      } else {
        /* Got a control message that is not a timestamp or zerocopy. Don't know
         * how to handle this. */
        if (GRPC_TRACE_FLAG_ENABLED(grpc_tcp_trace)) {
          gpr_log(GPR_INFO,
                  "unknown control message cmsg_level:%d cmsg_type:%d",
                  cmsg->cmsg_level, cmsg->cmsg_type);
        }
        return processed_err;
      }
    }
    if (!seen) {
      return processed_err;
    }
  }
}

static void tcp_handle_error(void* arg /* grpc_tcp */,
                             grpc_error_handle error) {
  grpc_tcp* tcp = static_cast<grpc_tcp*>(arg);
  if (GRPC_TRACE_FLAG_ENABLED(grpc_tcp_trace)) {
    gpr_log(GPR_INFO, "TCP:%p got_error: %s", tcp,
            grpc_core::StatusToString(error).c_str());
  }

  if (!error.ok() ||
      static_cast<bool>(gpr_atm_acq_load(&tcp->stop_error_notification))) {
    /* We aren't going to register to hear on error anymore, so it is safe to
     * unref. */
    TCP_UNREF(tcp, "error-tracking");
    return;
  }

  /* We are still interested in collecting timestamps, so let's try reading
   * them. */
  bool processed = process_errors(tcp);
  /* This might not a timestamps error. Set the read and write closures to be
   * ready. */
  if (!processed) {
    grpc_fd_set_readable(tcp->em_fd);
    grpc_fd_set_writable(tcp->em_fd);
  }
  grpc_fd_notify_on_error(tcp->em_fd, &tcp->error_closure);
}

#else  /* GRPC_LINUX_ERRQUEUE */
static TcpZerocopySendRecord* tcp_get_send_zerocopy_record(
    grpc_tcp* /*tcp*/, grpc_slice_buffer* /*buf*/) {
  return nullptr;
}

static void ZerocopyDisableAndWaitForRemaining(grpc_tcp* /*tcp*/) {}

static bool tcp_write_with_timestamps(grpc_tcp* /*tcp*/, struct msghdr* /*msg*/,
                                      size_t /*sending_length*/,
                                      ssize_t* /*sent_length*/,
                                      int* /* saved_errno */,
                                      int /*additional_flags*/) {
  gpr_log(GPR_ERROR, "Write with timestamps not supported for this platform");
  GPR_ASSERT(0);
  return false;
}

static void tcp_handle_error(void* /*arg*/ /* grpc_tcp */,
                             grpc_error_handle /*error*/) {
  gpr_log(GPR_ERROR, "Error handling is not supported for this platform");
  GPR_ASSERT(0);
}
#endif /* GRPC_LINUX_ERRQUEUE */

/* If outgoing_buffer_arg is filled, shuts down the list early, so that any
 * release operations needed can be performed on the arg */
void tcp_shutdown_buffer_list(grpc_tcp* tcp) {
  if (tcp->outgoing_buffer_arg) {
    gpr_mu_lock(&tcp->tb_mu);
    grpc_core::TracedBuffer::Shutdown(
        &tcp->tb_head, tcp->outgoing_buffer_arg,
        GRPC_ERROR_CREATE("TracedBuffer list shutdown"));
    gpr_mu_unlock(&tcp->tb_mu);
    tcp->outgoing_buffer_arg = nullptr;
  }
}

#if defined(IOV_MAX) && IOV_MAX < 260
#define MAX_WRITE_IOVEC IOV_MAX
#else
#define MAX_WRITE_IOVEC 260
#endif
msg_iovlen_type TcpZerocopySendRecord::PopulateIovs(size_t* unwind_slice_idx,
                                                    size_t* unwind_byte_idx,
                                                    size_t* sending_length,
                                                    iovec* iov) {
  msg_iovlen_type iov_size;
  *unwind_slice_idx = out_offset_.slice_idx;
  *unwind_byte_idx = out_offset_.byte_idx;
  for (iov_size = 0;
       out_offset_.slice_idx != buf_.count && iov_size != MAX_WRITE_IOVEC;
       iov_size++) {
    iov[iov_size].iov_base =
        GRPC_SLICE_START_PTR(buf_.slices[out_offset_.slice_idx]) +
        out_offset_.byte_idx;
    iov[iov_size].iov_len =
        GRPC_SLICE_LENGTH(buf_.slices[out_offset_.slice_idx]) -
        out_offset_.byte_idx;
    *sending_length += iov[iov_size].iov_len;
    ++(out_offset_.slice_idx);
    out_offset_.byte_idx = 0;
  }
  GPR_DEBUG_ASSERT(iov_size > 0);
  return iov_size;
}

void TcpZerocopySendRecord::UpdateOffsetForBytesSent(size_t sending_length,
                                                     size_t actually_sent) {
  size_t trailing = sending_length - actually_sent;
  while (trailing > 0) {
    size_t slice_length;
    out_offset_.slice_idx--;
    slice_length = GRPC_SLICE_LENGTH(buf_.slices[out_offset_.slice_idx]);
    if (slice_length > trailing) {
      out_offset_.byte_idx = slice_length - trailing;
      break;
    } else {
      trailing -= slice_length;
    }
  }
}

// returns true if done, false if pending; if returning true, *error is set
static bool do_tcp_flush_zerocopy(grpc_tcp* tcp, TcpZerocopySendRecord* record,
                                  grpc_error_handle* error) {
  msg_iovlen_type iov_size;
  ssize_t sent_length = 0;
  size_t sending_length;
  size_t unwind_slice_idx;
  size_t unwind_byte_idx;
  bool tried_sending_message;
  int saved_errno;
  msghdr msg;
  // iov consumes a large space. Keep it as the last item on the stack to
  // improve locality. After all, we expect only the first elements of it being
  // populated in most cases.
  iovec iov[MAX_WRITE_IOVEC];
  while (true) {
    sending_length = 0;
    iov_size = record->PopulateIovs(&unwind_slice_idx, &unwind_byte_idx,
                                    &sending_length, iov);
    msg.msg_name = nullptr;
    msg.msg_namelen = 0;
    msg.msg_iov = iov;
    msg.msg_iovlen = iov_size;
    msg.msg_flags = 0;
    tried_sending_message = false;
    // Before calling sendmsg (with or without timestamps): we
    // take a single ref on the zerocopy send record.
    tcp->tcp_zerocopy_send_ctx.NoteSend(record);
    saved_errno = 0;
    if (tcp->outgoing_buffer_arg != nullptr) {
      if (!tcp->ts_capable ||
          !tcp_write_with_timestamps(tcp, &msg, sending_length, &sent_length,
                                     &saved_errno, MSG_ZEROCOPY)) {
        /* We could not set socket options to collect Fathom timestamps.
         * Fallback on writing without timestamps. */
        tcp->ts_capable = false;
        tcp_shutdown_buffer_list(tcp);
      } else {
        tried_sending_message = true;
      }
    }
    if (!tried_sending_message) {
      msg.msg_control = nullptr;
      msg.msg_controllen = 0;
      grpc_core::global_stats().IncrementTcpWriteSize(sending_length);
      grpc_core::global_stats().IncrementTcpWriteIovSize(iov_size);
      sent_length = tcp_send(tcp->fd, &msg, &saved_errno, MSG_ZEROCOPY);
    }
    if (tcp->tcp_zerocopy_send_ctx.UpdateZeroCopyOMemStateAfterSend(
            saved_errno == ENOBUFS)) {
      grpc_fd_set_writable(tcp->em_fd);
    }
    if (sent_length < 0) {
      // If this particular send failed, drop ref taken earlier in this method.
      tcp->tcp_zerocopy_send_ctx.UndoSend();
      if (saved_errno == EAGAIN || saved_errno == ENOBUFS) {
        record->UnwindIfThrottled(unwind_slice_idx, unwind_byte_idx);
        return false;
      } else if (saved_errno == EPIPE) {
        *error = tcp_annotate_error(GRPC_OS_ERROR(saved_errno, "sendmsg"), tcp);
        tcp_shutdown_buffer_list(tcp);
        return true;
      } else {
        *error = tcp_annotate_error(GRPC_OS_ERROR(saved_errno, "sendmsg"), tcp);
        tcp_shutdown_buffer_list(tcp);
        return true;
      }
    }
    grpc_core::EventLog::Append("tcp-write-outstanding", -sent_length);
    tcp->bytes_counter += sent_length;
    record->UpdateOffsetForBytesSent(sending_length,
                                     static_cast<size_t>(sent_length));
    if (record->AllSlicesSent()) {
      *error = absl::OkStatus();
      return true;
    }
  }
}

static void UnrefMaybePutZerocopySendRecord(grpc_tcp* tcp,
                                            TcpZerocopySendRecord* record,
                                            uint32_t /*seq*/,
                                            const char* /*tag*/) {
  if (record->Unref()) {
    tcp->tcp_zerocopy_send_ctx.PutSendRecord(record);
  }
}

static bool tcp_flush_zerocopy(grpc_tcp* tcp, TcpZerocopySendRecord* record,
                               grpc_error_handle* error) {
  bool done = do_tcp_flush_zerocopy(tcp, record, error);
  if (done) {
    // Either we encountered an error, or we successfully sent all the bytes.
    // In either case, we're done with this record.
    UnrefMaybePutZerocopySendRecord(tcp, record, 0, "flush_done");
  }
  return done;
}

static bool tcp_flush(grpc_tcp* tcp, grpc_error_handle* error) {
  struct msghdr msg;
  struct iovec iov[MAX_WRITE_IOVEC];
  msg_iovlen_type iov_size;
  ssize_t sent_length = 0;
  size_t sending_length;
  size_t trailing;
  size_t unwind_slice_idx;
  size_t unwind_byte_idx;
  int saved_errno;

  // We always start at zero, because we eagerly unref and trim the slice
  // buffer as we write
  size_t outgoing_slice_idx = 0;

  while (true) {
    sending_length = 0;
    unwind_slice_idx = outgoing_slice_idx;
    unwind_byte_idx = tcp->outgoing_byte_idx;
    for (iov_size = 0; outgoing_slice_idx != tcp->outgoing_buffer->count &&
                       iov_size != MAX_WRITE_IOVEC;
         iov_size++) {
      iov[iov_size].iov_base =
          GRPC_SLICE_START_PTR(
              tcp->outgoing_buffer->slices[outgoing_slice_idx]) +
          tcp->outgoing_byte_idx;
      iov[iov_size].iov_len =
          GRPC_SLICE_LENGTH(tcp->outgoing_buffer->slices[outgoing_slice_idx]) -
          tcp->outgoing_byte_idx;
      sending_length += iov[iov_size].iov_len;
      outgoing_slice_idx++;
      tcp->outgoing_byte_idx = 0;
    }
    GPR_ASSERT(iov_size > 0);

    msg.msg_name = nullptr;
    msg.msg_namelen = 0;
    msg.msg_iov = iov;
    msg.msg_iovlen = iov_size;
    msg.msg_flags = 0;
    bool tried_sending_message = false;
    saved_errno = 0;
    if (tcp->outgoing_buffer_arg != nullptr) {
      if (!tcp->ts_capable ||
          !tcp_write_with_timestamps(tcp, &msg, sending_length, &sent_length,
                                     &saved_errno)) {
        /* We could not set socket options to collect Fathom timestamps.
         * Fallback on writing without timestamps. */
        tcp->ts_capable = false;
        tcp_shutdown_buffer_list(tcp);
      } else {
        tried_sending_message = true;
      }
    }
    if (!tried_sending_message) {
      msg.msg_control = nullptr;
      msg.msg_controllen = 0;

      grpc_core::global_stats().IncrementTcpWriteSize(sending_length);
      grpc_core::global_stats().IncrementTcpWriteIovSize(iov_size);

      sent_length = tcp_send(tcp->fd, &msg, &saved_errno);
    }

    if (sent_length < 0) {
      if (saved_errno == EAGAIN || saved_errno == ENOBUFS) {
        tcp->outgoing_byte_idx = unwind_byte_idx;
        // unref all and forget about all slices that have been written to this
        // point
        for (size_t idx = 0; idx < unwind_slice_idx; ++idx) {
          grpc_slice_buffer_remove_first(tcp->outgoing_buffer);
        }
        return false;
      } else if (saved_errno == EPIPE) {
        *error = tcp_annotate_error(GRPC_OS_ERROR(saved_errno, "sendmsg"), tcp);
        grpc_slice_buffer_reset_and_unref(tcp->outgoing_buffer);
        tcp_shutdown_buffer_list(tcp);
        return true;
      } else {
        *error = tcp_annotate_error(GRPC_OS_ERROR(saved_errno, "sendmsg"), tcp);
        grpc_slice_buffer_reset_and_unref(tcp->outgoing_buffer);
        tcp_shutdown_buffer_list(tcp);
        return true;
      }
    }

    GPR_ASSERT(tcp->outgoing_byte_idx == 0);
    grpc_core::EventLog::Append("tcp-write-outstanding", -sent_length);
    tcp->bytes_counter += sent_length;
    trailing = sending_length - static_cast<size_t>(sent_length);
    while (trailing > 0) {
      size_t slice_length;

      outgoing_slice_idx--;
      slice_length =
          GRPC_SLICE_LENGTH(tcp->outgoing_buffer->slices[outgoing_slice_idx]);
      if (slice_length > trailing) {
        tcp->outgoing_byte_idx = slice_length - trailing;
        break;
      } else {
        trailing -= slice_length;
      }
    }
    if (outgoing_slice_idx == tcp->outgoing_buffer->count) {
      *error = absl::OkStatus();
      grpc_slice_buffer_reset_and_unref(tcp->outgoing_buffer);
      return true;
    }
  }
}

static void tcp_handle_write(void* arg /* grpc_tcp */,
                             grpc_error_handle error) {
  grpc_tcp* tcp = static_cast<grpc_tcp*>(arg);
  grpc_closure* cb;

  if (!error.ok()) {
    cb = tcp->write_cb;
    tcp->write_cb = nullptr;
    if (tcp->current_zerocopy_send != nullptr) {
      UnrefMaybePutZerocopySendRecord(tcp, tcp->current_zerocopy_send, 0,
                                      "handle_write_err");
      tcp->current_zerocopy_send = nullptr;
    }
    grpc_core::Closure::Run(DEBUG_LOCATION, cb, error);
    TCP_UNREF(tcp, "write");
    return;
  }
  bool flush_result =
      tcp->current_zerocopy_send != nullptr
          ? tcp_flush_zerocopy(tcp, tcp->current_zerocopy_send, &error)
          : tcp_flush(tcp, &error);
  if (!flush_result) {
    if (GRPC_TRACE_FLAG_ENABLED(grpc_tcp_trace)) {
      gpr_log(GPR_INFO, "write: delayed");
    }
    notify_on_write(tcp);
    // tcp_flush does not populate error if it has returned false.
    GPR_DEBUG_ASSERT(error.ok());
  } else {
    cb = tcp->write_cb;
    tcp->write_cb = nullptr;
    tcp->current_zerocopy_send = nullptr;
    if (GRPC_TRACE_FLAG_ENABLED(grpc_tcp_trace)) {
      gpr_log(GPR_INFO, "write: %s", grpc_core::StatusToString(error).c_str());
    }
    // No need to take a ref on error since tcp_flush provides a ref.
    grpc_core::Closure::Run(DEBUG_LOCATION, cb, error);
    TCP_UNREF(tcp, "write");
  }
}

static void tcp_write(grpc_endpoint* ep, grpc_slice_buffer* buf,
                      grpc_closure* cb, void* arg, int /*max_frame_size*/) {
  grpc_tcp* tcp = reinterpret_cast<grpc_tcp*>(ep);
  grpc_error_handle error;
  TcpZerocopySendRecord* zerocopy_send_record = nullptr;

  grpc_core::EventLog::Append("tcp-write-outstanding", buf->length);

  if (GRPC_TRACE_FLAG_ENABLED(grpc_tcp_trace)) {
    size_t i;

    for (i = 0; i < buf->count; i++) {
      gpr_log(GPR_INFO, "WRITE %p (peer=%s)", tcp, tcp->peer_string.c_str());
      if (gpr_should_log(GPR_LOG_SEVERITY_DEBUG)) {
        char* data =
            grpc_dump_slice(buf->slices[i], GPR_DUMP_HEX | GPR_DUMP_ASCII);
        gpr_log(GPR_DEBUG, "DATA: %s", data);
        gpr_free(data);
      }
    }
  }

  GPR_ASSERT(tcp->write_cb == nullptr);
  GPR_DEBUG_ASSERT(tcp->current_zerocopy_send == nullptr);

  if (buf->length == 0) {
    grpc_core::Closure::Run(
        DEBUG_LOCATION, cb,
        grpc_fd_is_shutdown(tcp->em_fd)
            ? tcp_annotate_error(GRPC_ERROR_CREATE("EOF"), tcp)
            : absl::OkStatus());
    tcp_shutdown_buffer_list(tcp);
    return;
  }

  zerocopy_send_record = tcp_get_send_zerocopy_record(tcp, buf);
  if (zerocopy_send_record == nullptr) {
    // Either not enough bytes, or couldn't allocate a zerocopy context.
    tcp->outgoing_buffer = buf;
    tcp->outgoing_byte_idx = 0;
  }
  tcp->outgoing_buffer_arg = arg;
  if (arg) {
    GPR_ASSERT(grpc_event_engine_can_track_errors());
  }

  bool flush_result =
      zerocopy_send_record != nullptr
          ? tcp_flush_zerocopy(tcp, zerocopy_send_record, &error)
          : tcp_flush(tcp, &error);
  if (!flush_result) {
    TCP_REF(tcp, "write");
    tcp->write_cb = cb;
    tcp->current_zerocopy_send = zerocopy_send_record;
    if (GRPC_TRACE_FLAG_ENABLED(grpc_tcp_trace)) {
      gpr_log(GPR_INFO, "write: delayed");
    }
    notify_on_write(tcp);
  } else {
    if (GRPC_TRACE_FLAG_ENABLED(grpc_tcp_trace)) {
      gpr_log(GPR_INFO, "write: %s", grpc_core::StatusToString(error).c_str());
    }
    grpc_core::Closure::Run(DEBUG_LOCATION, cb, error);
  }
}

static void tcp_add_to_pollset(grpc_endpoint* ep, grpc_pollset* pollset) {
  grpc_tcp* tcp = reinterpret_cast<grpc_tcp*>(ep);
  grpc_pollset_add_fd(pollset, tcp->em_fd);
}

static void tcp_add_to_pollset_set(grpc_endpoint* ep,
                                   grpc_pollset_set* pollset_set) {
  grpc_tcp* tcp = reinterpret_cast<grpc_tcp*>(ep);
  grpc_pollset_set_add_fd(pollset_set, tcp->em_fd);
}

static void tcp_delete_from_pollset_set(grpc_endpoint* ep,
                                        grpc_pollset_set* pollset_set) {
  grpc_tcp* tcp = reinterpret_cast<grpc_tcp*>(ep);
  grpc_pollset_set_del_fd(pollset_set, tcp->em_fd);
}

static absl::string_view tcp_get_peer(grpc_endpoint* ep) {
  grpc_tcp* tcp = reinterpret_cast<grpc_tcp*>(ep);
  return tcp->peer_string;
}

static absl::string_view tcp_get_local_address(grpc_endpoint* ep) {
  grpc_tcp* tcp = reinterpret_cast<grpc_tcp*>(ep);
  return tcp->local_address;
}

static int tcp_get_fd(grpc_endpoint* ep) {
  grpc_tcp* tcp = reinterpret_cast<grpc_tcp*>(ep);
  return tcp->fd;
}

static bool tcp_can_track_err(grpc_endpoint* ep) {
  grpc_tcp* tcp = reinterpret_cast<grpc_tcp*>(ep);
  if (!grpc_event_engine_can_track_errors()) {
    return false;
  }
  struct sockaddr addr;
  socklen_t len = sizeof(addr);
  if (getsockname(tcp->fd, &addr, &len) < 0) {
    return false;
  }
  return addr.sa_family == AF_INET || addr.sa_family == AF_INET6;
}

static const grpc_endpoint_vtable vtable = {tcp_read,
                                            tcp_write,
                                            tcp_add_to_pollset,
                                            tcp_add_to_pollset_set,
                                            tcp_delete_from_pollset_set,
                                            tcp_shutdown,
                                            tcp_destroy,
                                            tcp_get_peer,
                                            tcp_get_local_address,
                                            tcp_get_fd,
                                            tcp_can_track_err};

grpc_endpoint* grpc_tcp_create(grpc_fd* em_fd,
                               const grpc_core::PosixTcpOptions& options,
                               absl::string_view peer_string) {
  grpc_tcp* tcp = new grpc_tcp(options);
  tcp->base.vtable = &vtable;
  tcp->peer_string = std::string(peer_string);
  tcp->fd = grpc_fd_wrapped_fd(em_fd);
  GPR_ASSERT(options.resource_quota != nullptr);
  tcp->memory_owner =
      options.resource_quota->memory_quota()->CreateMemoryOwner(peer_string);
  tcp->self_reservation = tcp->memory_owner.MakeReservation(sizeof(grpc_tcp));
  grpc_resolved_address resolved_local_addr;
  memset(&resolved_local_addr, 0, sizeof(resolved_local_addr));
  resolved_local_addr.len = sizeof(resolved_local_addr.addr);
  absl::StatusOr<std::string> addr_uri;
  if (getsockname(tcp->fd,
                  reinterpret_cast<sockaddr*>(resolved_local_addr.addr),
                  &resolved_local_addr.len) < 0 ||
      !(addr_uri = grpc_sockaddr_to_uri(&resolved_local_addr)).ok()) {
    tcp->local_address = "";
  } else {
    tcp->local_address = addr_uri.value();
  }
  tcp->read_cb = nullptr;
  tcp->write_cb = nullptr;
  tcp->current_zerocopy_send = nullptr;
  tcp->release_fd_cb = nullptr;
  tcp->release_fd = nullptr;
  tcp->target_length = static_cast<double>(options.tcp_read_chunk_size);
  tcp->bytes_read_this_round = 0;
  /* Will be set to false by the very first endpoint read function */
  tcp->is_first_read = true;
  tcp->bytes_counter = -1;
  tcp->socket_ts_enabled = false;
  tcp->ts_capable = true;
  tcp->outgoing_buffer_arg = nullptr;
  tcp->frame_size_tuning_enabled = grpc_core::IsTcpFrameSizeTuningEnabled();
  tcp->min_progress_size = 1;
  if (options.tcp_tx_zero_copy_enabled &&
      !tcp->tcp_zerocopy_send_ctx.memory_limited()) {
#ifdef GRPC_LINUX_ERRQUEUE
    const int enable = 1;
    auto err =
        setsockopt(tcp->fd, SOL_SOCKET, SO_ZEROCOPY, &enable, sizeof(enable));
    if (err == 0) {
      tcp->tcp_zerocopy_send_ctx.set_enabled(true);
    } else {
      gpr_log(GPR_ERROR, "Failed to set zerocopy options on the socket.");
    }
#endif
  }
  /* paired with unref in grpc_tcp_destroy */
  new (&tcp->refcount) grpc_core::RefCount(
      1, GRPC_TRACE_FLAG_ENABLED(grpc_tcp_trace) ? "tcp" : nullptr);
  gpr_atm_no_barrier_store(&tcp->shutdown_count, 0);
  tcp->em_fd = em_fd;
  grpc_slice_buffer_init(&tcp->last_read_buffer);
  gpr_mu_init(&tcp->tb_mu);
  tcp->tb_head = nullptr;
  GRPC_CLOSURE_INIT(&tcp->read_done_closure, tcp_handle_read, tcp,
                    grpc_schedule_on_exec_ctx);
  if (grpc_event_engine_run_in_background()) {
    // If there is a polling engine always running in the background, there is
    // no need to run the backup poller.
    GRPC_CLOSURE_INIT(&tcp->write_done_closure, tcp_handle_write, tcp,
                      grpc_schedule_on_exec_ctx);
  } else {
    GRPC_CLOSURE_INIT(&tcp->write_done_closure,
                      tcp_drop_uncovered_then_handle_write, tcp,
                      grpc_schedule_on_exec_ctx);
  }
  /* Always assume there is something on the queue to read. */
  tcp->inq = 1;
#ifdef GRPC_HAVE_TCP_INQ
  int one = 1;
  if (setsockopt(tcp->fd, SOL_TCP, TCP_INQ, &one, sizeof(one)) == 0) {
    tcp->inq_capable = true;
  } else {
    gpr_log(GPR_DEBUG, "cannot set inq fd=%d errno=%d", tcp->fd, errno);
    tcp->inq_capable = false;
  }
#else
  tcp->inq_capable = false;
#endif /* GRPC_HAVE_TCP_INQ */
  /* Start being notified on errors if event engine can track errors. */
  if (grpc_event_engine_can_track_errors()) {
    /* Grab a ref to tcp so that we can safely access the tcp struct when
     * processing errors. We unref when we no longer want to track errors
     * separately. */
    TCP_REF(tcp, "error-tracking");
    gpr_atm_rel_store(&tcp->stop_error_notification, 0);
    GRPC_CLOSURE_INIT(&tcp->error_closure, tcp_handle_error, tcp,
                      grpc_schedule_on_exec_ctx);
    grpc_fd_notify_on_error(tcp->em_fd, &tcp->error_closure);
  }

  return &tcp->base;
}

int grpc_tcp_fd(grpc_endpoint* ep) {
  grpc_tcp* tcp = reinterpret_cast<grpc_tcp*>(ep);
  GPR_ASSERT(ep->vtable == &vtable);
  return grpc_fd_wrapped_fd(tcp->em_fd);
}

void grpc_tcp_destroy_and_release_fd(grpc_endpoint* ep, int* fd,
                                     grpc_closure* done) {
  grpc_tcp* tcp = reinterpret_cast<grpc_tcp*>(ep);
  GPR_ASSERT(ep->vtable == &vtable);
  tcp->release_fd = fd;
  tcp->release_fd_cb = done;
  grpc_slice_buffer_reset_and_unref(&tcp->last_read_buffer);
  if (grpc_event_engine_can_track_errors()) {
    /* Stop errors notification. */
    ZerocopyDisableAndWaitForRemaining(tcp);
    gpr_atm_no_barrier_store(&tcp->stop_error_notification, true);
    grpc_fd_set_error(tcp->em_fd);
  }
  TCP_UNREF(tcp, "destroy");
}

void grpc_tcp_posix_init() { g_backup_poller_mu = new grpc_core::Mutex; }

void grpc_tcp_posix_shutdown() {
  delete g_backup_poller_mu;
  g_backup_poller_mu = nullptr;
}

#endif /* GRPC_POSIX_SOCKET_TCP */<|MERGE_RESOLUTION|>--- conflicted
+++ resolved
@@ -1152,14 +1152,9 @@
   tcp->read_cb = cb;
   tcp->read_mu.Lock();
   tcp->incoming_buffer = incoming_buffer;
-<<<<<<< HEAD
   tcp->min_progress_size = grpc_core::IsTcpFrameSizeTuningEnabled()
                                ? std::max(min_progress_size, 1)
                                : 1;
-=======
-  tcp->min_progress_size =
-      tcp->frame_size_tuning_enabled ? min_progress_size : 1;
->>>>>>> 66df2c64
   grpc_slice_buffer_reset_and_unref(incoming_buffer);
   grpc_slice_buffer_swap(incoming_buffer, &tcp->last_read_buffer);
   TCP_REF(tcp, "read");
