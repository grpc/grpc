//
//
// Copyright 2015 gRPC authors.
//
// Licensed under the Apache License, Version 2.0 (the "License");
// you may not use this file except in compliance with the License.
// You may obtain a copy of the License at
//
//     http://www.apache.org/licenses/LICENSE-2.0
//
// Unless required by applicable law or agreed to in writing, software
// distributed under the License is distributed on an "AS IS" BASIS,
// WITHOUT WARRANTIES OR CONDITIONS OF ANY KIND, either express or implied.
// See the License for the specific language governing permissions and
// limitations under the License.
//
//

#include "absl/base/thread_annotations.h"
#include "absl/status/status.h"
#include "absl/strings/str_cat.h"
#include "absl/strings/string_view.h"
#include "absl/types/optional.h"

#include <grpc/impl/grpc_types.h>
#include <grpc/support/port_platform.h>

#include "src/core/lib/iomgr/exec_ctx.h"
#include "src/core/lib/iomgr/port.h"

#ifdef GRPC_POSIX_SOCKET_TCP

#include <errno.h>
#include <limits.h>
#include <netinet/in.h>
#include <netinet/tcp.h>
#include <stdbool.h>
#include <stdio.h>
#include <stdlib.h>
#include <string.h>
#include <sys/socket.h>
#include <sys/types.h>
#include <unistd.h>

#include <algorithm>
#include <unordered_map>

#include "absl/log/check.h"
#include "absl/log/log.h"

#include <grpc/slice.h>
#include <grpc/support/alloc.h>
#include <grpc/support/log.h>
#include <grpc/support/string_util.h>
#include <grpc/support/sync.h>
#include <grpc/support/time.h>

#include "src/core/lib/address_utils/sockaddr_utils.h"
#include "src/core/lib/debug/event_log.h"
#include "src/core/lib/debug/stats.h"
#include "src/core/lib/debug/stats_data.h"
#include "src/core/lib/debug/trace.h"
#include "src/core/lib/experiments/experiments.h"
#include "src/core/lib/gprpp/crash.h"
#include "src/core/lib/gprpp/strerror.h"
#include "src/core/lib/gprpp/sync.h"
#include "src/core/lib/gprpp/time.h"
#include "src/core/lib/iomgr/buffer_list.h"
#include "src/core/lib/iomgr/ev_posix.h"
#include "src/core/lib/iomgr/event_engine_shims/endpoint.h"
#include "src/core/lib/iomgr/executor.h"
#include "src/core/lib/iomgr/socket_utils_posix.h"
#include "src/core/lib/iomgr/tcp_posix.h"
#include "src/core/lib/resource_quota/api.h"
#include "src/core/lib/resource_quota/memory_quota.h"
#include "src/core/lib/slice/slice_internal.h"
#include "src/core/lib/slice/slice_string_helpers.h"
#include "src/core/util/string.h"
#include "src/core/util/useful.h"

#ifndef SOL_TCP
#define SOL_TCP IPPROTO_TCP
#endif

#ifndef TCP_INQ
#define TCP_INQ 36
#define TCP_CM_INQ TCP_INQ
#endif

#ifdef GRPC_HAVE_MSG_NOSIGNAL
#define SENDMSG_FLAGS MSG_NOSIGNAL
#else
#define SENDMSG_FLAGS 0
#endif

// TCP zero copy sendmsg flag.
// NB: We define this here as a fallback in case we're using an older set of
// library headers that has not defined MSG_ZEROCOPY. Since this constant is
// part of the kernel, we are guaranteed it will never change/disagree so
// defining it here is safe.
#ifndef MSG_ZEROCOPY
#define MSG_ZEROCOPY 0x4000000
#endif

#ifdef GRPC_MSG_IOVLEN_TYPE
typedef GRPC_MSG_IOVLEN_TYPE msg_iovlen_type;
#else
typedef size_t msg_iovlen_type;
#endif

namespace grpc_core {

class TcpZerocopySendRecord {
 public:
  TcpZerocopySendRecord() { grpc_slice_buffer_init(&buf_); }

  ~TcpZerocopySendRecord() {
    AssertEmpty();
    grpc_slice_buffer_destroy(&buf_);
  }

  // Given the slices that we wish to send, and the current offset into the
  //   slice buffer (indicating which have already been sent), populate an iovec
  //   array that will be used for a zerocopy enabled sendmsg().
  msg_iovlen_type PopulateIovs(size_t* unwind_slice_idx,
                               size_t* unwind_byte_idx, size_t* sending_length,
                               iovec* iov);

  // A sendmsg() may not be able to send the bytes that we requested at this
  // time, returning EAGAIN (possibly due to backpressure). In this case,
  // unwind the offset into the slice buffer so we retry sending these bytes.
  void UnwindIfThrottled(size_t unwind_slice_idx, size_t unwind_byte_idx) {
    out_offset_.byte_idx = unwind_byte_idx;
    out_offset_.slice_idx = unwind_slice_idx;
  }

  // Update the offset into the slice buffer based on how much we wanted to sent
  // vs. what sendmsg() actually sent (which may be lower, possibly due to
  // backpressure).
  void UpdateOffsetForBytesSent(size_t sending_length, size_t actually_sent);

  // Indicates whether all underlying data has been sent or not.
  bool AllSlicesSent() { return out_offset_.slice_idx == buf_.count; }

  // Reset this structure for a new tcp_write() with zerocopy.
  void PrepareForSends(grpc_slice_buffer* slices_to_send) {
    AssertEmpty();
    out_offset_.slice_idx = 0;
    out_offset_.byte_idx = 0;
    grpc_slice_buffer_swap(slices_to_send, &buf_);
    Ref();
  }

  // References: 1 reference per sendmsg(), and 1 for the tcp_write().
  void Ref() { ref_.fetch_add(1, std::memory_order_relaxed); }

  // Unref: called when we get an error queue notification for a sendmsg(), if a
  //  sendmsg() failed or when tcp_write() is done.
  bool Unref() {
    const intptr_t prior = ref_.fetch_sub(1, std::memory_order_acq_rel);
    DCHECK_GT(prior, 0);
    if (prior == 1) {
      AllSendsComplete();
      return true;
    }
    return false;
  }

 private:
  struct OutgoingOffset {
    size_t slice_idx = 0;
    size_t byte_idx = 0;
  };

  void AssertEmpty() {
    DCHECK_EQ(buf_.count, 0u);
    DCHECK_EQ(buf_.length, 0u);
    DCHECK_EQ(ref_.load(std::memory_order_relaxed), 0);
  }

  // When all sendmsg() calls associated with this tcp_write() have been
  // completed (ie. we have received the notifications for each sequence number
  // for each sendmsg()) and all reference counts have been dropped, drop our
  // reference to the underlying data since we no longer need it.
  void AllSendsComplete() {
    DCHECK_EQ(ref_.load(std::memory_order_relaxed), 0);
    grpc_slice_buffer_reset_and_unref(&buf_);
  }

  grpc_slice_buffer buf_;
  std::atomic<intptr_t> ref_{0};
  OutgoingOffset out_offset_;
};

class TcpZerocopySendCtx {
 public:
  static constexpr int kDefaultMaxSends = 4;
  static constexpr size_t kDefaultSendBytesThreshold = 16 * 1024;  // 16KB

  explicit TcpZerocopySendCtx(
      int max_sends = kDefaultMaxSends,
      size_t send_bytes_threshold = kDefaultSendBytesThreshold)
      : max_sends_(max_sends),
        free_send_records_size_(max_sends),
        threshold_bytes_(send_bytes_threshold) {
    send_records_ = static_cast<TcpZerocopySendRecord*>(
        gpr_malloc(max_sends * sizeof(*send_records_)));
    free_send_records_ = static_cast<TcpZerocopySendRecord**>(
        gpr_malloc(max_sends * sizeof(*free_send_records_)));
    if (send_records_ == nullptr || free_send_records_ == nullptr) {
      gpr_free(send_records_);
      gpr_free(free_send_records_);
      LOG(INFO) << "Disabling TCP TX zerocopy due to memory pressure.\n";
      memory_limited_ = true;
    } else {
      for (int idx = 0; idx < max_sends_; ++idx) {
        new (send_records_ + idx) TcpZerocopySendRecord();
        free_send_records_[idx] = send_records_ + idx;
      }
    }
  }

  ~TcpZerocopySendCtx() {
    if (send_records_ != nullptr) {
      for (int idx = 0; idx < max_sends_; ++idx) {
        send_records_[idx].~TcpZerocopySendRecord();
      }
    }
    gpr_free(send_records_);
    gpr_free(free_send_records_);
  }

  // True if we were unable to allocate the various bookkeeping structures at
  // transport initialization time. If memory limited, we do not zerocopy.
  bool memory_limited() const { return memory_limited_; }

  // TCP send zerocopy maintains an implicit sequence number for every
  // successful sendmsg() with zerocopy enabled; the kernel later gives us an
  // error queue notification with this sequence number indicating that the
  // underlying data buffers that we sent can now be released. Once that
  // notification is received, we can release the buffers associated with this
  // zerocopy send record. Here, we associate the sequence number with the data
  // buffers that were sent with the corresponding call to sendmsg().
  void NoteSend(TcpZerocopySendRecord* record) {
    record->Ref();
    {
      MutexLock guard(&lock_);
      is_in_write_ = true;
      AssociateSeqWithSendRecordLocked(last_send_, record);
    }
    ++last_send_;
  }

  // If sendmsg() actually failed, though, we need to revert the sequence number
  // that we speculatively bumped before calling sendmsg(). Note that we bump
  // this sequence number and perform relevant bookkeeping (see: NoteSend())
  // *before* calling sendmsg() since, if we called it *after* sendmsg(), then
  // there is a possible race with the release notification which could occur on
  // another thread before we do the necessary bookkeeping. Hence, calling
  // NoteSend() *before* sendmsg() and implementing an undo function is needed.
  void UndoSend() {
    --last_send_;
    if (ReleaseSendRecord(last_send_)->Unref()) {
      // We should still be holding the ref taken by tcp_write().
      DCHECK(0);
    }
  }

  // Simply associate this send record (and the underlying sent data buffers)
  // with the implicit sequence number for this zerocopy sendmsg().
  void AssociateSeqWithSendRecordLocked(uint32_t seq,
                                        TcpZerocopySendRecord* record) {
    ctx_lookup_.emplace(seq, record);
  }

  // Get a send record for a send that we wish to do with zerocopy.
  TcpZerocopySendRecord* GetSendRecord() {
    MutexLock guard(&lock_);
    return TryGetSendRecordLocked();
  }

  // A given send record corresponds to a single tcp_write() with zerocopy
  // enabled. This can result in several sendmsg() calls to flush all of the
  // data to wire. Each sendmsg() takes a reference on the
  // TcpZerocopySendRecord, and corresponds to a single sequence number.
  // ReleaseSendRecord releases a reference on TcpZerocopySendRecord for a
  // single sequence number. This is called either when we receive the relevant
  // error queue notification (saying that we can discard the underlying
  // buffers for this sendmsg()) is received from the kernel - or, in case
  // sendmsg() was unsuccessful to begin with.
  TcpZerocopySendRecord* ReleaseSendRecord(uint32_t seq) {
    MutexLock guard(&lock_);
    return ReleaseSendRecordLocked(seq);
  }

  // After all the references to a TcpZerocopySendRecord are released, we can
  // add it back to the pool (of size max_sends_). Note that we can only have
  // max_sends_ tcp_write() instances with zerocopy enabled in flight at the
  // same time.
  void PutSendRecord(TcpZerocopySendRecord* record) {
    DCHECK(record >= send_records_);
    DCHECK(record < send_records_ + max_sends_);
    MutexLock guard(&lock_);
    PutSendRecordLocked(record);
  }

  // Indicate that we are disposing of this zerocopy context. This indicator
  // will prevent new zerocopy writes from being issued.
  void Shutdown() { shutdown_.store(true, std::memory_order_release); }

  // Indicates that there are no inflight tcp_write() instances with zerocopy
  // enabled.
  bool AllSendRecordsEmpty() {
    MutexLock guard(&lock_);
    return free_send_records_size_ == max_sends_;
  }

  bool enabled() const { return enabled_; }

  void set_enabled(bool enabled) {
    DCHECK(!enabled || !memory_limited());
    enabled_ = enabled;
  }

  // Only use zerocopy if we are sending at least this many bytes. The
  // additional overhead of reading the error queue for notifications means that
  // zerocopy is not useful for small transfers.
  size_t threshold_bytes() const { return threshold_bytes_; }

  // Expected to be called by handler reading messages from the err queue.
  // It is used to indicate that some OMem meory is now available. It returns
  // true to tell the caller to mark the file descriptor as immediately
  // writable.
  //
  // If a write is currently in progress on the socket (ie. we have issued a
  // sendmsg() and are about to check its return value) then we set omem state
  // to CHECK to make the sending thread know that some tcp_omem was
  // concurrently freed even if sendmsg() returns ENOBUFS. In this case, since
  // there is already an active send thread, we do not need to mark the
  // socket writeable, so we return false.
  //
  // If there was no write in progress on the socket, and the socket was not
  // marked as FULL, then we need not mark the socket writeable now that some
  // tcp_omem memory is freed since it was not considered as blocked on
  // tcp_omem to begin with. So in this case, return false.
  //
  // But, if a write was not in progress and the omem state was FULL, then we
  // need to mark the socket writeable since it is no longer blocked by
  // tcp_omem. In this case, return true.
  //
  // Please refer to the STATE TRANSITION DIAGRAM below for more details.
  //
  bool UpdateZeroCopyOMemStateAfterFree() {
    MutexLock guard(&lock_);
    if (is_in_write_) {
      zcopy_enobuf_state_ = OMemState::CHECK;
      return false;
    }
    DCHECK(zcopy_enobuf_state_ != OMemState::CHECK);
    if (zcopy_enobuf_state_ == OMemState::FULL) {
      // A previous sendmsg attempt was blocked by ENOBUFS. Return true to
      // mark the fd as writable so the next write attempt could be made.
      zcopy_enobuf_state_ = OMemState::OPEN;
      return true;
    } else if (zcopy_enobuf_state_ == OMemState::OPEN) {
      // No need to mark the fd as writable because the previous write
      // attempt did not encounter ENOBUFS.
      return false;
    } else {
      // This state should never be reached because it implies that the previous
      // state was CHECK and is_in_write is false. This means that after the
      // previous sendmsg returned and set is_in_write to false, it did
      // not update the z-copy change from CHECK to OPEN.
      Crash("OMem state error!");
    }
  }

  // Expected to be called by the thread calling sendmsg after the syscall
  // invocation. is complete. If an ENOBUF is seen, it checks if the error
  // handler (Tx0cp completions) has already run and free'ed up some OMem. It
  // returns true indicating that the write can be attempted again immediately.
  // If ENOBUFS was seen but no Tx0cp completions have been received between the
  // sendmsg() and us taking this lock, then tcp_omem is still full from our
  // point of view. Therefore, we do not signal that the socket is writeable
  // with respect to the availability of tcp_omem. Therefore the function
  // returns false. This indicates that another write should not be attempted
  // immediately and the calling thread should wait until the socket is writable
  // again. If ENOBUFS was not seen, then again return false because the next
  // write should be attempted only when the socket is writable again.
  //
  // Please refer to the STATE TRANSITION DIAGRAM below for more details.
  //
  bool UpdateZeroCopyOMemStateAfterSend(bool seen_enobuf) {
    MutexLock guard(&lock_);
    is_in_write_ = false;
    if (seen_enobuf) {
      if (zcopy_enobuf_state_ == OMemState::CHECK) {
        zcopy_enobuf_state_ = OMemState::OPEN;
        return true;
      } else {
        zcopy_enobuf_state_ = OMemState::FULL;
      }
    } else if (zcopy_enobuf_state_ != OMemState::OPEN) {
      zcopy_enobuf_state_ = OMemState::OPEN;
    }
    return false;
  }

 private:
  //                      STATE TRANSITION DIAGRAM
  //
  // sendmsg succeeds       Tx-zero copy succeeds and there is no active sendmsg
  //      ----<<--+  +------<<-------------------------------------+
  //      |       |  |                                             |
  //      |       |  v       sendmsg returns ENOBUFS               |
  //      +-----> OPEN  ------------->>-------------------------> FULL
  //                ^                                              |
  //                |                                              |
  //                | sendmsg completes                            |
  //                +----<<---------- CHECK <-------<<-------------+
  //                                        Tx-zero copy succeeds and there is
  //                                        an active sendmsg
  //
  enum class OMemState : int8_t {
    OPEN,   // Everything is clear and omem is not full.
    FULL,   // The last sendmsg() has returned with an errno of ENOBUFS.
    CHECK,  // Error queue is read while is_in_write_ was true, so we should
            // check this state after the sendmsg.
  };

  TcpZerocopySendRecord* ReleaseSendRecordLocked(uint32_t seq) {
    auto iter = ctx_lookup_.find(seq);
    DCHECK(iter != ctx_lookup_.end());
    TcpZerocopySendRecord* record = iter->second;
    ctx_lookup_.erase(iter);
    return record;
  }

  TcpZerocopySendRecord* TryGetSendRecordLocked() {
    if (shutdown_.load(std::memory_order_acquire)) {
      return nullptr;
    }
    if (free_send_records_size_ == 0) {
      return nullptr;
    }
    free_send_records_size_--;
    return free_send_records_[free_send_records_size_];
  }

  void PutSendRecordLocked(TcpZerocopySendRecord* record) {
    DCHECK(free_send_records_size_ < max_sends_);
    free_send_records_[free_send_records_size_] = record;
    free_send_records_size_++;
  }

  TcpZerocopySendRecord* send_records_;
  TcpZerocopySendRecord** free_send_records_;
  int max_sends_;
  int free_send_records_size_;
  Mutex lock_;
  uint32_t last_send_ = 0;
  std::atomic<bool> shutdown_{false};
  bool enabled_ = false;
  size_t threshold_bytes_ = kDefaultSendBytesThreshold;
  std::unordered_map<uint32_t, TcpZerocopySendRecord*> ctx_lookup_;
  bool memory_limited_ = false;
  bool is_in_write_ = false;
  OMemState zcopy_enobuf_state_ = OMemState::OPEN;
};

}  // namespace grpc_core

using grpc_core::TcpZerocopySendCtx;
using grpc_core::TcpZerocopySendRecord;

namespace {

struct grpc_tcp {
  explicit grpc_tcp(const grpc_core::PosixTcpOptions& tcp_options)
      : min_read_chunk_size(tcp_options.tcp_min_read_chunk_size),
        max_read_chunk_size(tcp_options.tcp_max_read_chunk_size),
        tcp_zerocopy_send_ctx(
            tcp_options.tcp_tx_zerocopy_max_simultaneous_sends,
            tcp_options.tcp_tx_zerocopy_send_bytes_threshold) {}
  grpc_endpoint base;
  grpc_fd* em_fd;
  int fd;
  int inq;  // bytes pending on the socket from the last read.
  double target_length;
  double bytes_read_this_round;
  grpc_core::RefCount refcount;
  gpr_atm shutdown_count;

  int min_read_chunk_size;
  int max_read_chunk_size;

  // garbage after the last read
  grpc_slice_buffer last_read_buffer;

  grpc_core::Mutex read_mu;
  grpc_slice_buffer* incoming_buffer ABSL_GUARDED_BY(read_mu) = nullptr;

  grpc_slice_buffer* outgoing_buffer;
  // byte within outgoing_buffer->slices[0] to write next
  size_t outgoing_byte_idx;

  grpc_closure* read_cb;
  grpc_closure* write_cb;
  grpc_closure* release_fd_cb;
  int* release_fd;

  grpc_closure read_done_closure;
  grpc_closure write_done_closure;
  grpc_closure error_closure;

  std::string peer_string;
  std::string local_address;

  grpc_core::MemoryOwner memory_owner;
  grpc_core::MemoryAllocator::Reservation self_reservation;

  grpc_core::TracedBufferList tb_list;  // List of traced buffers

  // grpc_endpoint_write takes an argument which if non-null means that the
  // transport layer wants the TCP layer to collect timestamps for this write.
  // This arg is forwarded to the timestamps callback function when the ACK
  // timestamp is received from the kernel. This arg is a (void *) which allows
  // users of this API to pass in a pointer to any kind of structure. This
  // structure could actually be a tag or any book-keeping object that the user
  // can use to distinguish between different traced writes. The only
  // requirement from the TCP endpoint layer is that this arg should be non-null
  // if the user wants timestamps for the write.
  void* outgoing_buffer_arg;
  // A counter which starts at 0. It is initialized the first time the socket
  // options for collecting timestamps are set, and is incremented with each
  // byte sent.
  int bytes_counter;

  int min_progress_size;  // A hint from upper layers specifying the minimum
                          // number of bytes that need to be read to make
                          // meaningful progress

  gpr_atm stop_error_notification;  // Set to 1 if we do not want to be notified
                                    // on errors anymore
  TcpZerocopySendCtx tcp_zerocopy_send_ctx;
  TcpZerocopySendRecord* current_zerocopy_send = nullptr;

  int set_rcvlowat = 0;

  // Used by the endpoint read function to distinguish the very first read call
  // from the rest
  bool is_first_read;
  bool has_posted_reclaimer ABSL_GUARDED_BY(read_mu) = false;
  bool inq_capable;        // cache whether kernel supports inq
  bool socket_ts_enabled;  // True if timestamping options are set on the socket
                           //
  bool ts_capable;         // Cache whether we can set timestamping options
};

struct backup_poller {
  gpr_mu* pollset_mu;
  grpc_closure run_poller;
};

void LogCommonIOErrors(absl::string_view prefix, int error_no) {
  switch (error_no) {
    case ECONNABORTED:
      grpc_core::global_stats().IncrementEconnabortedCount();
      return;
    case ECONNRESET:
      grpc_core::global_stats().IncrementEconnresetCount();
      return;
    case EPIPE:
      grpc_core::global_stats().IncrementEpipeCount();
      return;
    case ETIMEDOUT:
      grpc_core::global_stats().IncrementEtimedoutCount();
      return;
    case ECONNREFUSED:
      grpc_core::global_stats().IncrementEconnrefusedCount();
      return;
    case ENETUNREACH:
      grpc_core::global_stats().IncrementEnetunreachCount();
      return;
    case ENOMSG:
      grpc_core::global_stats().IncrementEnomsgCount();
      return;
    case ENOTCONN:
      grpc_core::global_stats().IncrementEnotconnCount();
      return;
    case ENOBUFS:
      grpc_core::global_stats().IncrementEnobufsCount();
      return;
    default:
      grpc_core::global_stats().IncrementUncommonIoErrorCount();
      GRPC_LOG_EVERY_N_SEC(1, GPR_ERROR, "%s encountered uncommon error: %s",
                           prefix.data(),
                           grpc_core::StrError(error_no).c_str());
      return;
  }
}

}  // namespace

static void ZerocopyDisableAndWaitForRemaining(grpc_tcp* tcp);

#define BACKUP_POLLER_POLLSET(b) ((grpc_pollset*)((b) + 1))

static grpc_core::Mutex* g_backup_poller_mu = nullptr;
static int g_uncovered_notifications_pending
    ABSL_GUARDED_BY(g_backup_poller_mu);
static backup_poller* g_backup_poller ABSL_GUARDED_BY(g_backup_poller_mu);

static void tcp_handle_read(void* arg /* grpc_tcp */, grpc_error_handle error);
static void tcp_handle_write(void* arg /* grpc_tcp */, grpc_error_handle error);
static void tcp_drop_uncovered_then_handle_write(void* arg /* grpc_tcp */,
                                                 grpc_error_handle error);

static void done_poller(void* bp, grpc_error_handle /*error_ignored*/) {
  backup_poller* p = static_cast<backup_poller*>(bp);
  if (GRPC_TRACE_FLAG_ENABLED(tcp)) {
    gpr_log(GPR_INFO, "BACKUP_POLLER:%p destroy", p);
  }
  grpc_pollset_destroy(BACKUP_POLLER_POLLSET(p));
  gpr_free(p);
}

static void run_poller(void* bp, grpc_error_handle /*error_ignored*/) {
  backup_poller* p = static_cast<backup_poller*>(bp);
  if (GRPC_TRACE_FLAG_ENABLED(tcp)) {
    gpr_log(GPR_INFO, "BACKUP_POLLER:%p run", p);
  }
  gpr_mu_lock(p->pollset_mu);
  grpc_core::Timestamp deadline =
      grpc_core::Timestamp::Now() + grpc_core::Duration::Seconds(10);
  GRPC_LOG_IF_ERROR(
      "backup_poller:pollset_work",
      grpc_pollset_work(BACKUP_POLLER_POLLSET(p), nullptr, deadline));
  gpr_mu_unlock(p->pollset_mu);
  g_backup_poller_mu->Lock();
  // last "uncovered" notification is the ref that keeps us polling
  if (g_uncovered_notifications_pending == 1) {
    CHECK(g_backup_poller == p);
    g_backup_poller = nullptr;
    g_uncovered_notifications_pending = 0;
    g_backup_poller_mu->Unlock();
    if (GRPC_TRACE_FLAG_ENABLED(tcp)) {
      gpr_log(GPR_INFO, "BACKUP_POLLER:%p shutdown", p);
    }
    grpc_pollset_shutdown(BACKUP_POLLER_POLLSET(p),
                          GRPC_CLOSURE_INIT(&p->run_poller, done_poller, p,
                                            grpc_schedule_on_exec_ctx));
  } else {
    g_backup_poller_mu->Unlock();
    if (GRPC_TRACE_FLAG_ENABLED(tcp)) {
      gpr_log(GPR_INFO, "BACKUP_POLLER:%p reschedule", p);
    }
    grpc_core::Executor::Run(&p->run_poller, absl::OkStatus(),
                             grpc_core::ExecutorType::DEFAULT,
                             grpc_core::ExecutorJobType::LONG);
  }
}

static void drop_uncovered(grpc_tcp* /*tcp*/) {
  int old_count;
  backup_poller* p;
  g_backup_poller_mu->Lock();
  p = g_backup_poller;
  old_count = g_uncovered_notifications_pending--;
  g_backup_poller_mu->Unlock();
  CHECK_GT(old_count, 1);
  if (GRPC_TRACE_FLAG_ENABLED(tcp)) {
    gpr_log(GPR_INFO, "BACKUP_POLLER:%p uncover cnt %d->%d", p, old_count,
            old_count - 1);
  }
}

// gRPC API considers a Write operation to be done the moment it clears ‘flow
// control’ i.e., not necessarily sent on the wire. This means that the
// application MIGHT not call `grpc_completion_queue_next/pluck` in a timely
// manner when its `Write()` API is acked.
//
// We need to ensure that the fd is 'covered' (i.e being monitored by some
// polling thread and progress is made) and hence add it to a backup poller here
static void cover_self(grpc_tcp* tcp) {
  backup_poller* p;
  g_backup_poller_mu->Lock();
  int old_count = 0;
  if (g_uncovered_notifications_pending == 0) {
    g_uncovered_notifications_pending = 2;
    p = static_cast<backup_poller*>(
        gpr_zalloc(sizeof(*p) + grpc_pollset_size()));
    g_backup_poller = p;
    grpc_pollset_init(BACKUP_POLLER_POLLSET(p), &p->pollset_mu);
    g_backup_poller_mu->Unlock();
    if (GRPC_TRACE_FLAG_ENABLED(tcp)) {
      gpr_log(GPR_INFO, "BACKUP_POLLER:%p create", p);
    }
    grpc_core::Executor::Run(
        GRPC_CLOSURE_INIT(&p->run_poller, run_poller, p, nullptr),
        absl::OkStatus(), grpc_core::ExecutorType::DEFAULT,
        grpc_core::ExecutorJobType::LONG);
  } else {
    old_count = g_uncovered_notifications_pending++;
    p = g_backup_poller;
    g_backup_poller_mu->Unlock();
  }
  if (GRPC_TRACE_FLAG_ENABLED(tcp)) {
    gpr_log(GPR_INFO, "BACKUP_POLLER:%p add %p cnt %d->%d", p, tcp,
            old_count - 1, old_count);
  }
  grpc_pollset_add_fd(BACKUP_POLLER_POLLSET(p), tcp->em_fd);
}

static void notify_on_read(grpc_tcp* tcp) {
  if (GRPC_TRACE_FLAG_ENABLED(tcp)) {
    gpr_log(GPR_INFO, "TCP:%p notify_on_read", tcp);
  }
  grpc_fd_notify_on_read(tcp->em_fd, &tcp->read_done_closure);
}

static void notify_on_write(grpc_tcp* tcp) {
  if (GRPC_TRACE_FLAG_ENABLED(tcp)) {
    gpr_log(GPR_INFO, "TCP:%p notify_on_write", tcp);
  }
  if (!grpc_event_engine_run_in_background()) {
    cover_self(tcp);
  }
  grpc_fd_notify_on_write(tcp->em_fd, &tcp->write_done_closure);
}

static void tcp_drop_uncovered_then_handle_write(void* arg,
                                                 grpc_error_handle error) {
  if (GRPC_TRACE_FLAG_ENABLED(tcp)) {
    gpr_log(GPR_INFO, "TCP:%p got_write: %s", arg,
            grpc_core::StatusToString(error).c_str());
  }
  drop_uncovered(static_cast<grpc_tcp*>(arg));
  tcp_handle_write(arg, error);
}

static void add_to_estimate(grpc_tcp* tcp, size_t bytes) {
  tcp->bytes_read_this_round += static_cast<double>(bytes);
}

static void finish_estimate(grpc_tcp* tcp) {
  // If we read >80% of the target buffer in one read loop, increase the size
  // of the target buffer to either the amount read, or twice its previous
  // value
  if (tcp->bytes_read_this_round > tcp->target_length * 0.8) {
    tcp->target_length =
        std::max(2 * tcp->target_length, tcp->bytes_read_this_round);
  } else {
    tcp->target_length =
        0.99 * tcp->target_length + 0.01 * tcp->bytes_read_this_round;
  }
  tcp->bytes_read_this_round = 0;
}

static grpc_error_handle tcp_annotate_error(grpc_error_handle src_error,
                                            grpc_tcp* tcp) {
  return grpc_error_set_str(
      grpc_error_set_int(
          grpc_error_set_int(src_error, grpc_core::StatusIntProperty::kFd,
                             tcp->fd),
          // All tcp errors are marked with UNAVAILABLE so that application may
          // choose to retry.
          grpc_core::StatusIntProperty::kRpcStatus, GRPC_STATUS_UNAVAILABLE),
      grpc_core::StatusStrProperty::kTargetAddress, tcp->peer_string);
}

static void tcp_handle_read(void* arg /* grpc_tcp */, grpc_error_handle error);
static void tcp_handle_write(void* arg /* grpc_tcp */, grpc_error_handle error);

static void tcp_shutdown(grpc_endpoint* ep, grpc_error_handle why) {
  grpc_tcp* tcp = reinterpret_cast<grpc_tcp*>(ep);
  ZerocopyDisableAndWaitForRemaining(tcp);
  grpc_fd_shutdown(tcp->em_fd, why);
  tcp->read_mu.Lock();
  tcp->memory_owner.Reset();
  tcp->read_mu.Unlock();
}

static void tcp_free(grpc_tcp* tcp) {
  grpc_fd_orphan(tcp->em_fd, tcp->release_fd_cb, tcp->release_fd,
                 "tcp_unref_orphan");
  grpc_slice_buffer_destroy(&tcp->last_read_buffer);
  tcp->tb_list.Shutdown(tcp->outgoing_buffer_arg,
                        GRPC_ERROR_CREATE("endpoint destroyed"));
  tcp->outgoing_buffer_arg = nullptr;
  delete tcp;
}

#ifndef NDEBUG
#define TCP_UNREF(tcp, reason) tcp_unref((tcp), (reason), DEBUG_LOCATION)
#define TCP_REF(tcp, reason) tcp_ref((tcp), (reason), DEBUG_LOCATION)
static void tcp_unref(grpc_tcp* tcp, const char* reason,
                      const grpc_core::DebugLocation& debug_location) {
  if (GPR_UNLIKELY(tcp->refcount.Unref(debug_location, reason))) {
    tcp_free(tcp);
  }
}

static void tcp_ref(grpc_tcp* tcp, const char* reason,
                    const grpc_core::DebugLocation& debug_location) {
  tcp->refcount.Ref(debug_location, reason);
}
#else
#define TCP_UNREF(tcp, reason) tcp_unref((tcp))
#define TCP_REF(tcp, reason) tcp_ref((tcp))
static void tcp_unref(grpc_tcp* tcp) {
  if (GPR_UNLIKELY(tcp->refcount.Unref())) {
    tcp_free(tcp);
  }
}

static void tcp_ref(grpc_tcp* tcp) { tcp->refcount.Ref(); }
#endif

static void tcp_destroy(grpc_endpoint* ep) {
  grpc_tcp* tcp = reinterpret_cast<grpc_tcp*>(ep);
  grpc_slice_buffer_reset_and_unref(&tcp->last_read_buffer);
  if (grpc_event_engine_can_track_errors()) {
    ZerocopyDisableAndWaitForRemaining(tcp);
    gpr_atm_no_barrier_store(&tcp->stop_error_notification, true);
    grpc_fd_set_error(tcp->em_fd);
  }
  tcp->read_mu.Lock();
  tcp->memory_owner.Reset();
  tcp->read_mu.Unlock();
  TCP_UNREF(tcp, "destroy");
}

static void perform_reclamation(grpc_tcp* tcp)
    ABSL_LOCKS_EXCLUDED(tcp->read_mu) {
  if (GRPC_TRACE_FLAG_ENABLED(resource_quota)) {
    LOG(INFO) << "TCP: benign reclamation to free memory";
  }
  tcp->read_mu.Lock();
  if (tcp->incoming_buffer != nullptr) {
    grpc_slice_buffer_reset_and_unref(tcp->incoming_buffer);
  }
  tcp->has_posted_reclaimer = false;
  tcp->read_mu.Unlock();
}

static void maybe_post_reclaimer(grpc_tcp* tcp)
    ABSL_EXCLUSIVE_LOCKS_REQUIRED(tcp->read_mu) {
  if (!tcp->has_posted_reclaimer) {
    tcp->has_posted_reclaimer = true;
    TCP_REF(tcp, "posted_reclaimer");
    tcp->memory_owner.PostReclaimer(
        grpc_core::ReclamationPass::kBenign,
        [tcp](absl::optional<grpc_core::ReclamationSweep> sweep) {
          if (sweep.has_value()) {
            perform_reclamation(tcp);
          }
          TCP_UNREF(tcp, "posted_reclaimer");
        });
  }
}

static void tcp_trace_read(grpc_tcp* tcp, grpc_error_handle error)
    ABSL_EXCLUSIVE_LOCKS_REQUIRED(tcp->read_mu) {
  grpc_closure* cb = tcp->read_cb;
  if (GRPC_TRACE_FLAG_ENABLED(tcp)) {
    gpr_log(GPR_INFO, "TCP:%p call_cb %p %p:%p", tcp, cb, cb->cb, cb->cb_arg);
    size_t i;
    gpr_log(GPR_INFO, "READ %p (peer=%s) error=%s", tcp,
            tcp->peer_string.c_str(), grpc_core::StatusToString(error).c_str());
    if (gpr_should_log(GPR_LOG_SEVERITY_DEBUG)) {
      for (i = 0; i < tcp->incoming_buffer->count; i++) {
        char* dump = grpc_dump_slice(tcp->incoming_buffer->slices[i],
                                     GPR_DUMP_HEX | GPR_DUMP_ASCII);
        gpr_log(GPR_DEBUG, "READ DATA: %s", dump);
        gpr_free(dump);
      }
    }
  }
}

static void update_rcvlowat(grpc_tcp* tcp)
    ABSL_EXCLUSIVE_LOCKS_REQUIRED(tcp->read_mu) {
  if (!grpc_core::IsTcpRcvLowatEnabled()) return;

  // TODO(ctiller): Check if supported by OS.
  // TODO(ctiller): Allow some adjustments instead of hardcoding things.

  static constexpr int kRcvLowatMax = 16 * 1024 * 1024;
  static constexpr int kRcvLowatThreshold = 16 * 1024;

  int remaining = std::min(static_cast<int>(tcp->incoming_buffer->length),
                           tcp->min_progress_size);

  remaining = std::min(remaining, kRcvLowatMax);

  // Setting SO_RCVLOWAT for small quantities does not save on CPU.
  if (remaining < 2 * kRcvLowatThreshold) {
    remaining = 0;
  }

  // Decrement remaining by kRcvLowatThreshold. This would have the effect of
  // waking up a little early. It would help with latency because some bytes
  // may arrive while we execute the recvmsg syscall after waking up.
  if (remaining > 0) {
    remaining -= kRcvLowatThreshold;
  }

  // We still do not know the RPC size. Do not set SO_RCVLOWAT.
  if (tcp->set_rcvlowat <= 1 && remaining <= 1) return;

  // Previous value is still valid. No change needed in SO_RCVLOWAT.
  if (tcp->set_rcvlowat == remaining) {
    return;
  }
  if (setsockopt(tcp->fd, SOL_SOCKET, SO_RCVLOWAT, &remaining,
                 sizeof(remaining)) != 0) {
    gpr_log(GPR_ERROR, "%s",
            absl::StrCat("Cannot set SO_RCVLOWAT on fd=", tcp->fd,
                         " err=", grpc_core::StrError(errno).c_str())
                .c_str());
    return;
  }
  tcp->set_rcvlowat = remaining;
}

// Returns true if data available to read or error other than EAGAIN.
#define MAX_READ_IOVEC 64
static bool tcp_do_read(grpc_tcp* tcp, grpc_error_handle* error)
    ABSL_EXCLUSIVE_LOCKS_REQUIRED(tcp->read_mu) {
  if (GRPC_TRACE_FLAG_ENABLED(tcp)) {
    gpr_log(GPR_INFO, "TCP:%p do_read", tcp);
  }
  struct msghdr msg;
  struct iovec iov[MAX_READ_IOVEC];
  ssize_t read_bytes;
  size_t total_read_bytes = 0;
  size_t iov_len =
      std::min<size_t>(MAX_READ_IOVEC, tcp->incoming_buffer->count);
#ifdef GRPC_LINUX_ERRQUEUE
  constexpr size_t cmsg_alloc_space =
      CMSG_SPACE(sizeof(grpc_core::scm_timestamping)) + CMSG_SPACE(sizeof(int));
#else
  constexpr size_t cmsg_alloc_space = 24 /* CMSG_SPACE(sizeof(int)) */;
#endif  // GRPC_LINUX_ERRQUEUE
  char cmsgbuf[cmsg_alloc_space];
  for (size_t i = 0; i < iov_len; i++) {
    iov[i].iov_base = GRPC_SLICE_START_PTR(tcp->incoming_buffer->slices[i]);
    iov[i].iov_len = GRPC_SLICE_LENGTH(tcp->incoming_buffer->slices[i]);
  }

  CHECK_NE(tcp->incoming_buffer->length, 0u);
  DCHECK_GT(tcp->min_progress_size, 0);

  do {
    // Assume there is something on the queue. If we receive TCP_INQ from
    // kernel, we will update this value, otherwise, we have to assume there is
    // always something to read until we get EAGAIN.
    tcp->inq = 1;

    msg.msg_name = nullptr;
    msg.msg_namelen = 0;
    msg.msg_iov = iov;
    msg.msg_iovlen = static_cast<msg_iovlen_type>(iov_len);
    if (tcp->inq_capable) {
      msg.msg_control = cmsgbuf;
      msg.msg_controllen = sizeof(cmsgbuf);
    } else {
      msg.msg_control = nullptr;
      msg.msg_controllen = 0;
    }
    msg.msg_flags = 0;

    grpc_core::global_stats().IncrementTcpReadOffer(
        tcp->incoming_buffer->length);
    grpc_core::global_stats().IncrementTcpReadOfferIovSize(
        tcp->incoming_buffer->count);

    do {
      grpc_core::global_stats().IncrementSyscallRead();
      read_bytes = recvmsg(tcp->fd, &msg, 0);
    } while (read_bytes < 0 && errno == EINTR);

    if (read_bytes < 0 && errno == EAGAIN) {
      // NB: After calling call_read_cb a parallel call of the read handler may
      // be running.
      if (total_read_bytes > 0) {
        break;
      }
      finish_estimate(tcp);
      tcp->inq = 0;
      return false;
    }

    // We have read something in previous reads. We need to deliver those
    // bytes to the upper layer.
    if (read_bytes <= 0 && total_read_bytes >= 1) {
      if (read_bytes < 0) {
        LogCommonIOErrors("recvmsg", errno);
      }
      tcp->inq = 1;
      break;
    }

    if (read_bytes <= 0) {
      // 0 read size ==> end of stream
      grpc_slice_buffer_reset_and_unref(tcp->incoming_buffer);
      if (read_bytes == 0) {
        *error = tcp_annotate_error(absl::InternalError("Socket closed"), tcp);
      } else {
        *error =
            tcp_annotate_error(absl::InternalError(absl::StrCat(
                                   "recvmsg:", grpc_core::StrError(errno))),
                               tcp);
      }
      return true;
    }

    grpc_core::global_stats().IncrementTcpReadSize(read_bytes);
    add_to_estimate(tcp, static_cast<size_t>(read_bytes));
    DCHECK((size_t)read_bytes <=
           tcp->incoming_buffer->length - total_read_bytes);

#ifdef GRPC_HAVE_TCP_INQ
    if (tcp->inq_capable) {
      DCHECK(!(msg.msg_flags & MSG_CTRUNC));
      struct cmsghdr* cmsg = CMSG_FIRSTHDR(&msg);
      for (; cmsg != nullptr; cmsg = CMSG_NXTHDR(&msg, cmsg)) {
        if (cmsg->cmsg_level == SOL_TCP && cmsg->cmsg_type == TCP_CM_INQ &&
            cmsg->cmsg_len == CMSG_LEN(sizeof(int))) {
          tcp->inq = *reinterpret_cast<int*>(CMSG_DATA(cmsg));
          break;
        }
      }
    }
#endif  // GRPC_HAVE_TCP_INQ

    total_read_bytes += read_bytes;
    if (tcp->inq == 0 || total_read_bytes == tcp->incoming_buffer->length) {
      break;
    }

    // We had a partial read, and still have space to read more data.
    // So, adjust IOVs and try to read more.
    size_t remaining = read_bytes;
    size_t j = 0;
    for (size_t i = 0; i < iov_len; i++) {
      if (remaining >= iov[i].iov_len) {
        remaining -= iov[i].iov_len;
        continue;
      }
      if (remaining > 0) {
        iov[j].iov_base = static_cast<char*>(iov[i].iov_base) + remaining;
        iov[j].iov_len = iov[i].iov_len - remaining;
        remaining = 0;
      } else {
        iov[j].iov_base = iov[i].iov_base;
        iov[j].iov_len = iov[i].iov_len;
      }
      ++j;
    }
    iov_len = j;
  } while (true);

  if (tcp->inq == 0) {
    finish_estimate(tcp);
  }

  DCHECK_GT(total_read_bytes, 0u);
  *error = absl::OkStatus();
  if (grpc_core::IsTcpFrameSizeTuningEnabled()) {
    // Update min progress size based on the total number of bytes read in
    // this round.
    tcp->min_progress_size -= total_read_bytes;
    if (tcp->min_progress_size > 0) {
      // There is still some bytes left to be read before we can signal
      // the read as complete. Append the bytes read so far into
      // last_read_buffer which serves as a staging buffer. Return false
      // to indicate tcp_handle_read needs to be scheduled again.
      grpc_slice_buffer_move_first(tcp->incoming_buffer, total_read_bytes,
                                   &tcp->last_read_buffer);
      return false;
    } else {
      // The required number of bytes have been read. Append the bytes
      // read in this round into last_read_buffer. Then swap last_read_buffer
      // and incoming_buffer. Now incoming buffer contains all the bytes
      // read since the start of the last tcp_read operation. last_read_buffer
      // would contain any spare space left in the incoming buffer. This
      // space will be used in the next tcp_read operation.
      tcp->min_progress_size = 1;
      grpc_slice_buffer_move_first(tcp->incoming_buffer, total_read_bytes,
                                   &tcp->last_read_buffer);
      grpc_slice_buffer_swap(&tcp->last_read_buffer, tcp->incoming_buffer);
      return true;
    }
  }
  if (total_read_bytes < tcp->incoming_buffer->length) {
    grpc_slice_buffer_trim_end(tcp->incoming_buffer,
                               tcp->incoming_buffer->length - total_read_bytes,
                               &tcp->last_read_buffer);
  }
  return true;
}

static void maybe_make_read_slices(grpc_tcp* tcp)
    ABSL_EXCLUSIVE_LOCKS_REQUIRED(tcp->read_mu) {
  static const int kBigAlloc = 64 * 1024;
  static const int kSmallAlloc = 8 * 1024;
  if (tcp->incoming_buffer->length <
      std::max<size_t>(tcp->min_progress_size, 1)) {
    size_t allocate_length = tcp->min_progress_size;
    const size_t target_length = static_cast<size_t>(tcp->target_length);
    // If memory pressure is low and we think there will be more than
    // min_progress_size bytes to read, allocate a bit more.
    const bool low_memory_pressure =
        tcp->memory_owner.GetPressureInfo().pressure_control_value < 0.8;
    if (low_memory_pressure && target_length > allocate_length) {
      allocate_length = target_length;
    }
    int extra_wanted = std::max<int>(
        1, allocate_length - static_cast<int>(tcp->incoming_buffer->length));
    if (extra_wanted >=
        (low_memory_pressure ? kSmallAlloc * 3 / 2 : kBigAlloc)) {
      while (extra_wanted > 0) {
        extra_wanted -= kBigAlloc;
        grpc_slice_buffer_add_indexed(tcp->incoming_buffer,
                                      tcp->memory_owner.MakeSlice(kBigAlloc));
        grpc_core::global_stats().IncrementTcpReadAlloc64k();
      }
    } else {
      while (extra_wanted > 0) {
        extra_wanted -= kSmallAlloc;
        grpc_slice_buffer_add_indexed(tcp->incoming_buffer,
                                      tcp->memory_owner.MakeSlice(kSmallAlloc));
        grpc_core::global_stats().IncrementTcpReadAlloc8k();
      }
    }
    maybe_post_reclaimer(tcp);
  }
}

static void tcp_handle_read(void* arg /* grpc_tcp */, grpc_error_handle error) {
  grpc_tcp* tcp = static_cast<grpc_tcp*>(arg);
  if (GRPC_TRACE_FLAG_ENABLED(tcp)) {
    gpr_log(GPR_INFO, "TCP:%p got_read: %s", tcp,
            grpc_core::StatusToString(error).c_str());
  }
  tcp->read_mu.Lock();
  grpc_error_handle tcp_read_error;
  if (GPR_LIKELY(error.ok()) && tcp->memory_owner.is_valid()) {
    maybe_make_read_slices(tcp);
    if (!tcp_do_read(tcp, &tcp_read_error)) {
      // Maybe update rcv lowat value based on the number of bytes read in this
      // round.
      update_rcvlowat(tcp);
      tcp->read_mu.Unlock();
      // We've consumed the edge, request a new one
      notify_on_read(tcp);
      return;
    }
    tcp_trace_read(tcp, tcp_read_error);
  } else {
    if (!tcp->memory_owner.is_valid() && error.ok()) {
      tcp_read_error =
          tcp_annotate_error(absl::InternalError("Socket closed"), tcp);
    } else {
      tcp_read_error = error;
    }
    grpc_slice_buffer_reset_and_unref(tcp->incoming_buffer);
    grpc_slice_buffer_reset_and_unref(&tcp->last_read_buffer);
  }
  // Update rcv lowat needs to be called at the end of the current read
  // operation to ensure the right SO_RCVLOWAT value is set for the next read.
  // Otherwise the next endpoint read operation may get stuck indefinitely
  // because the previously set rcv lowat value will persist and the socket may
  // erroneously considered to not be ready for read.
  update_rcvlowat(tcp);
  grpc_closure* cb = tcp->read_cb;
  tcp->read_cb = nullptr;
  tcp->incoming_buffer = nullptr;
  tcp->read_mu.Unlock();
  grpc_core::Closure::Run(DEBUG_LOCATION, cb, tcp_read_error);
  TCP_UNREF(tcp, "read");
}

static void tcp_read(grpc_endpoint* ep, grpc_slice_buffer* incoming_buffer,
                     grpc_closure* cb, bool urgent, int min_progress_size) {
  grpc_tcp* tcp = reinterpret_cast<grpc_tcp*>(ep);
  CHECK_EQ(tcp->read_cb, nullptr);
  tcp->read_cb = cb;
  tcp->read_mu.Lock();
  tcp->incoming_buffer = incoming_buffer;
  tcp->min_progress_size = grpc_core::IsTcpFrameSizeTuningEnabled()
                               ? std::max(min_progress_size, 1)
                               : 1;
  grpc_slice_buffer_reset_and_unref(incoming_buffer);
  grpc_slice_buffer_swap(incoming_buffer, &tcp->last_read_buffer);
  TCP_REF(tcp, "read");
  if (tcp->is_first_read) {
    tcp->read_mu.Unlock();
    // Endpoint read called for the very first time. Register read callback with
    // the polling engine
    tcp->is_first_read = false;
    notify_on_read(tcp);
  } else if (!urgent && tcp->inq == 0) {
    tcp->read_mu.Unlock();
    // Upper layer asked to read more but we know there is no pending data
    // to read from previous reads. So, wait for POLLIN.
    //
    notify_on_read(tcp);
  } else {
    tcp->read_mu.Unlock();
    // Not the first time. We may or may not have more bytes available. In any
    // case call tcp->read_done_closure (i.e tcp_handle_read()) which does the
    // right thing (i.e calls tcp_do_read() which either reads the available
    // bytes or calls notify_on_read() to be notified when new bytes become
    // available
    grpc_core::Closure::Run(DEBUG_LOCATION, &tcp->read_done_closure,
                            absl::OkStatus());
  }
}

// A wrapper around sendmsg. It sends \a msg over \a fd and returns the number
// of bytes sent.
ssize_t tcp_send(int fd, const struct msghdr* msg, int* saved_errno,
                 int additional_flags = 0) {
  ssize_t sent_length;
  do {
    // TODO(klempner): Cork if this is a partial write
    grpc_core::global_stats().IncrementSyscallWrite();
    sent_length = sendmsg(fd, msg, SENDMSG_FLAGS | additional_flags);
  } while (sent_length < 0 && (*saved_errno = errno) == EINTR);
  return sent_length;
}

/// This is to be called if outgoing_buffer_arg is not null. On linux platforms,
/// this will call sendmsg with socket options set to collect timestamps inside
/// the kernel. On return, sent_length is set to the return value of the sendmsg
/// call. Returns false if setting the socket options failed. This is not
/// implemented for non-linux platforms currently, and crashes out.
///
static bool tcp_write_with_timestamps(grpc_tcp* tcp, struct msghdr* msg,
                                      size_t sending_length,
                                      ssize_t* sent_length, int* saved_errno,
                                      int additional_flags = 0);

/// The callback function to be invoked when we get an error on the socket.
static void tcp_handle_error(void* arg /* grpc_tcp */, grpc_error_handle error);

static TcpZerocopySendRecord* tcp_get_send_zerocopy_record(
    grpc_tcp* tcp, grpc_slice_buffer* buf);

#ifdef GRPC_LINUX_ERRQUEUE
static bool process_errors(grpc_tcp* tcp);

static TcpZerocopySendRecord* tcp_get_send_zerocopy_record(
    grpc_tcp* tcp, grpc_slice_buffer* buf) {
  TcpZerocopySendRecord* zerocopy_send_record = nullptr;
  const bool use_zerocopy =
      tcp->tcp_zerocopy_send_ctx.enabled() &&
      tcp->tcp_zerocopy_send_ctx.threshold_bytes() < buf->length;
  if (use_zerocopy) {
    zerocopy_send_record = tcp->tcp_zerocopy_send_ctx.GetSendRecord();
    if (zerocopy_send_record == nullptr) {
      process_errors(tcp);
      zerocopy_send_record = tcp->tcp_zerocopy_send_ctx.GetSendRecord();
    }
    if (zerocopy_send_record != nullptr) {
      zerocopy_send_record->PrepareForSends(buf);
      DCHECK_EQ(buf->count, 0u);
      DCHECK_EQ(buf->length, 0u);
      tcp->outgoing_byte_idx = 0;
      tcp->outgoing_buffer = nullptr;
    }
  }
  return zerocopy_send_record;
}

static void ZerocopyDisableAndWaitForRemaining(grpc_tcp* tcp) {
  tcp->tcp_zerocopy_send_ctx.Shutdown();
  while (!tcp->tcp_zerocopy_send_ctx.AllSendRecordsEmpty()) {
    process_errors(tcp);
  }
}

static bool tcp_write_with_timestamps(grpc_tcp* tcp, struct msghdr* msg,
                                      size_t sending_length,
                                      ssize_t* sent_length, int* saved_errno,
                                      int additional_flags) {
  if (!tcp->socket_ts_enabled) {
    uint32_t opt = grpc_core::kTimestampingSocketOptions;
    if (setsockopt(tcp->fd, SOL_SOCKET, SO_TIMESTAMPING,
                   static_cast<void*>(&opt), sizeof(opt)) != 0) {
      if (GRPC_TRACE_FLAG_ENABLED(tcp)) {
        LOG(ERROR) << "Failed to set timestamping options on the socket.";
      }
      return false;
    }
    tcp->bytes_counter = -1;
    tcp->socket_ts_enabled = true;
  }
  // Set control message to indicate that you want timestamps.
  union {
    char cmsg_buf[CMSG_SPACE(sizeof(uint32_t))];
    struct cmsghdr align;
  } u;
  cmsghdr* cmsg = reinterpret_cast<cmsghdr*>(u.cmsg_buf);
  cmsg->cmsg_level = SOL_SOCKET;
  cmsg->cmsg_type = SO_TIMESTAMPING;
  cmsg->cmsg_len = CMSG_LEN(sizeof(uint32_t));
  *reinterpret_cast<int*>(CMSG_DATA(cmsg)) =
      grpc_core::kTimestampingRecordingOptions;
  msg->msg_control = u.cmsg_buf;
  msg->msg_controllen = CMSG_SPACE(sizeof(uint32_t));

  // If there was an error on sendmsg the logic in tcp_flush will handle it.
  ssize_t length = tcp_send(tcp->fd, msg, saved_errno, additional_flags);
  *sent_length = length;
  // Only save timestamps if all the bytes were taken by sendmsg.
  if (sending_length == static_cast<size_t>(length)) {
    tcp->tb_list.AddNewEntry(static_cast<uint32_t>(tcp->bytes_counter + length),
                             tcp->fd, tcp->outgoing_buffer_arg);
    tcp->outgoing_buffer_arg = nullptr;
  }
  return true;
}

static void UnrefMaybePutZerocopySendRecord(grpc_tcp* tcp,
                                            TcpZerocopySendRecord* record,
                                            uint32_t seq, const char* tag);
// Reads \a cmsg to process zerocopy control messages.
static void process_zerocopy(grpc_tcp* tcp, struct cmsghdr* cmsg) {
  DCHECK(cmsg);
  auto serr = reinterpret_cast<struct sock_extended_err*>(CMSG_DATA(cmsg));
  DCHECK_EQ(serr->ee_errno, 0u);
  DCHECK(serr->ee_origin == SO_EE_ORIGIN_ZEROCOPY);
  const uint32_t lo = serr->ee_info;
  const uint32_t hi = serr->ee_data;
  for (uint32_t seq = lo; seq <= hi; ++seq) {
    // TODO(arjunroy): It's likely that lo and hi refer to zerocopy sequence
    // numbers that are generated by a single call to grpc_endpoint_write; ie.
    // we can batch the unref operation. So, check if record is the same for
    // both; if so, batch the unref/put.
    TcpZerocopySendRecord* record =
        tcp->tcp_zerocopy_send_ctx.ReleaseSendRecord(seq);
    DCHECK(record);
    UnrefMaybePutZerocopySendRecord(tcp, record, seq, "CALLBACK RCVD");
  }
  if (tcp->tcp_zerocopy_send_ctx.UpdateZeroCopyOMemStateAfterFree()) {
    grpc_fd_set_writable(tcp->em_fd);
  }
}

// Whether the cmsg received from error queue is of the IPv4 or IPv6 levels.
static bool CmsgIsIpLevel(const cmsghdr& cmsg) {
  return (cmsg.cmsg_level == SOL_IPV6 && cmsg.cmsg_type == IPV6_RECVERR) ||
         (cmsg.cmsg_level == SOL_IP && cmsg.cmsg_type == IP_RECVERR);
}

static bool CmsgIsZeroCopy(const cmsghdr& cmsg) {
  if (!CmsgIsIpLevel(cmsg)) {
    return false;
  }
  auto serr = reinterpret_cast<const sock_extended_err*> CMSG_DATA(&cmsg);
  return serr->ee_errno == 0 && serr->ee_origin == SO_EE_ORIGIN_ZEROCOPY;
}

/// Reads \a cmsg to derive timestamps from the control messages. If a valid
/// timestamp is found, the traced buffer list is updated with this timestamp.
/// The caller of this function should be looping on the control messages found
/// in \a msg. \a cmsg should point to the control message that the caller wants
/// processed.
/// On return, a pointer to a control message is returned. On the next
/// iteration, CMSG_NXTHDR(msg, ret_val) should be passed as \a cmsg.
struct cmsghdr* process_timestamp(grpc_tcp* tcp, msghdr* msg,
                                  struct cmsghdr* cmsg) {
  auto next_cmsg = CMSG_NXTHDR(msg, cmsg);
  cmsghdr* opt_stats = nullptr;
  if (next_cmsg == nullptr) {
    if (GRPC_TRACE_FLAG_ENABLED(tcp)) {
      LOG(ERROR) << "Received timestamp without extended error";
    }
    return cmsg;
  }

  // Check if next_cmsg is an OPT_STATS msg
  if (next_cmsg->cmsg_level == SOL_SOCKET &&
      next_cmsg->cmsg_type == SCM_TIMESTAMPING_OPT_STATS) {
    opt_stats = next_cmsg;
    next_cmsg = CMSG_NXTHDR(msg, opt_stats);
    if (next_cmsg == nullptr) {
      if (GRPC_TRACE_FLAG_ENABLED(tcp)) {
        LOG(ERROR) << "Received timestamp without extended error";
      }
      return opt_stats;
    }
  }

  if (!(next_cmsg->cmsg_level == SOL_IP || next_cmsg->cmsg_level == SOL_IPV6) ||
      !(next_cmsg->cmsg_type == IP_RECVERR ||
        next_cmsg->cmsg_type == IPV6_RECVERR)) {
    if (GRPC_TRACE_FLAG_ENABLED(tcp)) {
      LOG(ERROR) << "Unexpected control message";
    }
    return cmsg;
  }

  auto tss =
      reinterpret_cast<struct grpc_core::scm_timestamping*>(CMSG_DATA(cmsg));
  auto serr = reinterpret_cast<struct sock_extended_err*>(CMSG_DATA(next_cmsg));
  if (serr->ee_errno != ENOMSG ||
      serr->ee_origin != SO_EE_ORIGIN_TIMESTAMPING) {
    LOG(ERROR) << "Unexpected control message";
    return cmsg;
  }
  tcp->tb_list.ProcessTimestamp(serr, opt_stats, tss);
  return next_cmsg;
}

/// For linux platforms, reads the socket's error queue and processes error
/// messages from the queue.
///
static bool process_errors(grpc_tcp* tcp) {
  bool processed_err = false;
  struct iovec iov;
  iov.iov_base = nullptr;
  iov.iov_len = 0;
  struct msghdr msg;
  msg.msg_name = nullptr;
  msg.msg_namelen = 0;
  msg.msg_iov = &iov;
  msg.msg_iovlen = 0;
  msg.msg_flags = 0;
  // Allocate enough space so we don't need to keep increasing this as size
  // of OPT_STATS increase
  constexpr size_t cmsg_alloc_space =
      CMSG_SPACE(sizeof(grpc_core::scm_timestamping)) +
      CMSG_SPACE(sizeof(sock_extended_err) + sizeof(sockaddr_in)) +
      CMSG_SPACE(32 * NLA_ALIGN(NLA_HDRLEN + sizeof(uint64_t)));
  // Allocate aligned space for cmsgs received along with timestamps
  union {
    char rbuf[cmsg_alloc_space];
    struct cmsghdr align;
  } aligned_buf;
  msg.msg_control = aligned_buf.rbuf;
  int r, saved_errno;
  while (true) {
    msg.msg_controllen = sizeof(aligned_buf.rbuf);
    do {
      r = recvmsg(tcp->fd, &msg, MSG_ERRQUEUE);
      saved_errno = errno;
    } while (r < 0 && saved_errno == EINTR);

    if (r == -1 && saved_errno == EAGAIN) {
      return processed_err;  // No more errors to process
    }
    if (r == -1) {
      LogCommonIOErrors("recvmsg(MSG_ERRQUEUE)", saved_errno);
      grpc_core::global_stats().IncrementMsgErrqueueErrorCount();
      return processed_err;
    }
    if (GPR_UNLIKELY((msg.msg_flags & MSG_CTRUNC) != 0)) {
      LOG(ERROR) << "Error message was truncated.";
    }

    if (msg.msg_controllen == 0) {
      // There was no control message found. It was probably spurious.
      return processed_err;
    }
    bool seen = false;
    for (auto cmsg = CMSG_FIRSTHDR(&msg); cmsg && cmsg->cmsg_len;
         cmsg = CMSG_NXTHDR(&msg, cmsg)) {
      if (CmsgIsZeroCopy(*cmsg)) {
        process_zerocopy(tcp, cmsg);
        seen = true;
        processed_err = true;
      } else if (cmsg->cmsg_level == SOL_SOCKET &&
                 cmsg->cmsg_type == SCM_TIMESTAMPING) {
        cmsg = process_timestamp(tcp, &msg, cmsg);
        seen = true;
        processed_err = true;
      } else {
        // Got a control message that is not a timestamp or zerocopy. Don't know
        // how to handle this.
        if (GRPC_TRACE_FLAG_ENABLED(tcp)) {
          gpr_log(GPR_INFO,
                  "unknown control message cmsg_level:%d cmsg_type:%d",
                  cmsg->cmsg_level, cmsg->cmsg_type);
        }
        return processed_err;
      }
    }
    if (!seen) {
      return processed_err;
    }
  }
}

static void tcp_handle_error(void* arg /* grpc_tcp */,
                             grpc_error_handle error) {
  grpc_tcp* tcp = static_cast<grpc_tcp*>(arg);
  if (GRPC_TRACE_FLAG_ENABLED(tcp)) {
    gpr_log(GPR_INFO, "TCP:%p got_error: %s", tcp,
            grpc_core::StatusToString(error).c_str());
  }

  if (!error.ok() ||
      static_cast<bool>(gpr_atm_acq_load(&tcp->stop_error_notification))) {
    // We aren't going to register to hear on error anymore, so it is safe to
    // unref.
    TCP_UNREF(tcp, "error-tracking");
    return;
  }

  // We are still interested in collecting timestamps, so let's try reading
  // them.
  bool processed = process_errors(tcp);
  // This might not a timestamps error. Set the read and write closures to be
  // ready.
  if (!processed) {
    grpc_fd_set_readable(tcp->em_fd);
    grpc_fd_set_writable(tcp->em_fd);
  }
  grpc_fd_notify_on_error(tcp->em_fd, &tcp->error_closure);
}

#else   // GRPC_LINUX_ERRQUEUE
static TcpZerocopySendRecord* tcp_get_send_zerocopy_record(
    grpc_tcp* /*tcp*/, grpc_slice_buffer* /*buf*/) {
  return nullptr;
}

static void ZerocopyDisableAndWaitForRemaining(grpc_tcp* /*tcp*/) {}

static bool tcp_write_with_timestamps(grpc_tcp* /*tcp*/, struct msghdr* /*msg*/,
                                      size_t /*sending_length*/,
                                      ssize_t* /*sent_length*/,
                                      int* /* saved_errno */,
                                      int /*additional_flags*/) {
  LOG(ERROR) << "Write with timestamps not supported for this platform";
  CHECK(0);
  return false;
}

static void tcp_handle_error(void* /*arg*/ /* grpc_tcp */,
                             grpc_error_handle /*error*/) {
  LOG(ERROR) << "Error handling is not supported for this platform";
  CHECK(0);
}
#endif  // GRPC_LINUX_ERRQUEUE

// If outgoing_buffer_arg is filled, shuts down the list early, so that any
// release operations needed can be performed on the arg
void tcp_shutdown_buffer_list(grpc_tcp* tcp) {
  if (tcp->outgoing_buffer_arg) {
    tcp->tb_list.Shutdown(tcp->outgoing_buffer_arg,
                          GRPC_ERROR_CREATE("TracedBuffer list shutdown"));
    tcp->outgoing_buffer_arg = nullptr;
  }
}

#if defined(IOV_MAX) && IOV_MAX < 260
#define MAX_WRITE_IOVEC IOV_MAX
#else
#define MAX_WRITE_IOVEC 260
#endif
msg_iovlen_type TcpZerocopySendRecord::PopulateIovs(size_t* unwind_slice_idx,
                                                    size_t* unwind_byte_idx,
                                                    size_t* sending_length,
                                                    iovec* iov) {
  msg_iovlen_type iov_size;
  *unwind_slice_idx = out_offset_.slice_idx;
  *unwind_byte_idx = out_offset_.byte_idx;
  for (iov_size = 0;
       out_offset_.slice_idx != buf_.count && iov_size != MAX_WRITE_IOVEC;
       iov_size++) {
    iov[iov_size].iov_base =
        GRPC_SLICE_START_PTR(buf_.slices[out_offset_.slice_idx]) +
        out_offset_.byte_idx;
    iov[iov_size].iov_len =
        GRPC_SLICE_LENGTH(buf_.slices[out_offset_.slice_idx]) -
        out_offset_.byte_idx;
    *sending_length += iov[iov_size].iov_len;
    ++(out_offset_.slice_idx);
    out_offset_.byte_idx = 0;
  }
  DCHECK_GT(iov_size, 0u);
  return iov_size;
}

void TcpZerocopySendRecord::UpdateOffsetForBytesSent(size_t sending_length,
                                                     size_t actually_sent) {
  size_t trailing = sending_length - actually_sent;
  while (trailing > 0) {
    size_t slice_length;
    out_offset_.slice_idx--;
    slice_length = GRPC_SLICE_LENGTH(buf_.slices[out_offset_.slice_idx]);
    if (slice_length > trailing) {
      out_offset_.byte_idx = slice_length - trailing;
      break;
    } else {
      trailing -= slice_length;
    }
  }
}

// returns true if done, false if pending; if returning true, *error is set
static bool do_tcp_flush_zerocopy(grpc_tcp* tcp, TcpZerocopySendRecord* record,
                                  grpc_error_handle* error) {
  msg_iovlen_type iov_size;
  ssize_t sent_length = 0;
  size_t sending_length;
  size_t unwind_slice_idx;
  size_t unwind_byte_idx;
  bool tried_sending_message;
  int saved_errno;
  msghdr msg;
  // iov consumes a large space. Keep it as the last item on the stack to
  // improve locality. After all, we expect only the first elements of it being
  // populated in most cases.
  iovec iov[MAX_WRITE_IOVEC];
  while (true) {
    sending_length = 0;
    iov_size = record->PopulateIovs(&unwind_slice_idx, &unwind_byte_idx,
                                    &sending_length, iov);
    msg.msg_name = nullptr;
    msg.msg_namelen = 0;
    msg.msg_iov = iov;
    msg.msg_iovlen = iov_size;
    msg.msg_flags = 0;
    tried_sending_message = false;
    // Before calling sendmsg (with or without timestamps): we
    // take a single ref on the zerocopy send record.
    tcp->tcp_zerocopy_send_ctx.NoteSend(record);
    saved_errno = 0;
    if (tcp->outgoing_buffer_arg != nullptr) {
      if (!tcp->ts_capable ||
          !tcp_write_with_timestamps(tcp, &msg, sending_length, &sent_length,
                                     &saved_errno, MSG_ZEROCOPY)) {
        // We could not set socket options to collect Fathom timestamps.
        // Fallback on writing without timestamps.
        tcp->ts_capable = false;
        tcp_shutdown_buffer_list(tcp);
      } else {
        tried_sending_message = true;
      }
    }
    if (!tried_sending_message) {
      msg.msg_control = nullptr;
      msg.msg_controllen = 0;
      grpc_core::global_stats().IncrementTcpWriteSize(sending_length);
      grpc_core::global_stats().IncrementTcpWriteIovSize(iov_size);
      sent_length = tcp_send(tcp->fd, &msg, &saved_errno, MSG_ZEROCOPY);
    }
    if (tcp->tcp_zerocopy_send_ctx.UpdateZeroCopyOMemStateAfterSend(
            saved_errno == ENOBUFS)) {
      grpc_fd_set_writable(tcp->em_fd);
    }
    if (sent_length < 0) {
      if (saved_errno != EAGAIN) {
        LogCommonIOErrors("sendmsg", saved_errno);
      }
      // If this particular send failed, drop ref taken earlier in this method.
      tcp->tcp_zerocopy_send_ctx.UndoSend();
      if (saved_errno == EAGAIN || saved_errno == ENOBUFS) {
        record->UnwindIfThrottled(unwind_slice_idx, unwind_byte_idx);
        return false;
      } else if (saved_errno == EPIPE) {
        *error = tcp_annotate_error(GRPC_OS_ERROR(saved_errno, "sendmsg"), tcp);
        tcp_shutdown_buffer_list(tcp);
        return true;
      } else {
        *error = tcp_annotate_error(GRPC_OS_ERROR(saved_errno, "sendmsg"), tcp);
        tcp_shutdown_buffer_list(tcp);
        return true;
      }
    }
    grpc_core::EventLog::Append("tcp-write-outstanding", -sent_length);
    tcp->bytes_counter += sent_length;
    record->UpdateOffsetForBytesSent(sending_length,
                                     static_cast<size_t>(sent_length));
    if (record->AllSlicesSent()) {
      *error = absl::OkStatus();
      return true;
    }
  }
}

static void UnrefMaybePutZerocopySendRecord(grpc_tcp* tcp,
                                            TcpZerocopySendRecord* record,
                                            uint32_t /*seq*/,
                                            const char* /*tag*/) {
  if (record->Unref()) {
    tcp->tcp_zerocopy_send_ctx.PutSendRecord(record);
  }
}

static bool tcp_flush_zerocopy(grpc_tcp* tcp, TcpZerocopySendRecord* record,
                               grpc_error_handle* error) {
  bool done = do_tcp_flush_zerocopy(tcp, record, error);
  if (done) {
    // Either we encountered an error, or we successfully sent all the bytes.
    // In either case, we're done with this record.
    UnrefMaybePutZerocopySendRecord(tcp, record, 0, "flush_done");
  }
  return done;
}

static bool tcp_flush(grpc_tcp* tcp, grpc_error_handle* error) {
  struct msghdr msg;
  struct iovec iov[MAX_WRITE_IOVEC];
  msg_iovlen_type iov_size;
  ssize_t sent_length = 0;
  size_t sending_length;
  size_t trailing;
  size_t unwind_slice_idx;
  size_t unwind_byte_idx;
  int saved_errno;

  // We always start at zero, because we eagerly unref and trim the slice
  // buffer as we write
  size_t outgoing_slice_idx = 0;

  while (true) {
    sending_length = 0;
    unwind_slice_idx = outgoing_slice_idx;
    unwind_byte_idx = tcp->outgoing_byte_idx;
    for (iov_size = 0; outgoing_slice_idx != tcp->outgoing_buffer->count &&
                       iov_size != MAX_WRITE_IOVEC;
         iov_size++) {
      iov[iov_size].iov_base =
          GRPC_SLICE_START_PTR(
              tcp->outgoing_buffer->slices[outgoing_slice_idx]) +
          tcp->outgoing_byte_idx;
      iov[iov_size].iov_len =
          GRPC_SLICE_LENGTH(tcp->outgoing_buffer->slices[outgoing_slice_idx]) -
          tcp->outgoing_byte_idx;
      sending_length += iov[iov_size].iov_len;
      outgoing_slice_idx++;
      tcp->outgoing_byte_idx = 0;
    }
    CHECK_GT(iov_size, 0u);

    msg.msg_name = nullptr;
    msg.msg_namelen = 0;
    msg.msg_iov = iov;
    msg.msg_iovlen = iov_size;
    msg.msg_flags = 0;
    bool tried_sending_message = false;
    saved_errno = 0;
    if (tcp->outgoing_buffer_arg != nullptr) {
      if (!tcp->ts_capable ||
          !tcp_write_with_timestamps(tcp, &msg, sending_length, &sent_length,
                                     &saved_errno)) {
        // We could not set socket options to collect Fathom timestamps.
        // Fallback on writing without timestamps.
        tcp->ts_capable = false;
        tcp_shutdown_buffer_list(tcp);
      } else {
        tried_sending_message = true;
      }
    }
    if (!tried_sending_message) {
      msg.msg_control = nullptr;
      msg.msg_controllen = 0;

      grpc_core::global_stats().IncrementTcpWriteSize(sending_length);
      grpc_core::global_stats().IncrementTcpWriteIovSize(iov_size);

      sent_length = tcp_send(tcp->fd, &msg, &saved_errno);
    }

    if (sent_length < 0) {
      if (saved_errno == EAGAIN || saved_errno == ENOBUFS) {
        tcp->outgoing_byte_idx = unwind_byte_idx;
        // unref all and forget about all slices that have been written to this
        // point
        for (size_t idx = 0; idx < unwind_slice_idx; ++idx) {
          grpc_slice_buffer_remove_first(tcp->outgoing_buffer);
        }
        return false;
      } else if (saved_errno == EPIPE) {
        *error = tcp_annotate_error(GRPC_OS_ERROR(saved_errno, "sendmsg"), tcp);
        grpc_slice_buffer_reset_and_unref(tcp->outgoing_buffer);
        tcp_shutdown_buffer_list(tcp);
        return true;
      } else {
        *error = tcp_annotate_error(GRPC_OS_ERROR(saved_errno, "sendmsg"), tcp);
        grpc_slice_buffer_reset_and_unref(tcp->outgoing_buffer);
        tcp_shutdown_buffer_list(tcp);
        return true;
      }
    }

    CHECK_EQ(tcp->outgoing_byte_idx, 0u);
    grpc_core::EventLog::Append("tcp-write-outstanding", -sent_length);
    tcp->bytes_counter += sent_length;
    trailing = sending_length - static_cast<size_t>(sent_length);
    while (trailing > 0) {
      size_t slice_length;

      outgoing_slice_idx--;
      slice_length =
          GRPC_SLICE_LENGTH(tcp->outgoing_buffer->slices[outgoing_slice_idx]);
      if (slice_length > trailing) {
        tcp->outgoing_byte_idx = slice_length - trailing;
        break;
      } else {
        trailing -= slice_length;
      }
    }
    if (outgoing_slice_idx == tcp->outgoing_buffer->count) {
      *error = absl::OkStatus();
      grpc_slice_buffer_reset_and_unref(tcp->outgoing_buffer);
      return true;
    }
  }
}

static void tcp_handle_write(void* arg /* grpc_tcp */,
                             grpc_error_handle error) {
  grpc_tcp* tcp = static_cast<grpc_tcp*>(arg);
  grpc_closure* cb;

  if (!error.ok()) {
    cb = tcp->write_cb;
    tcp->write_cb = nullptr;
    if (tcp->current_zerocopy_send != nullptr) {
      UnrefMaybePutZerocopySendRecord(tcp, tcp->current_zerocopy_send, 0,
                                      "handle_write_err");
      tcp->current_zerocopy_send = nullptr;
    }
    grpc_core::Closure::Run(DEBUG_LOCATION, cb, error);
    TCP_UNREF(tcp, "write");
    return;
  }
  bool flush_result =
      tcp->current_zerocopy_send != nullptr
          ? tcp_flush_zerocopy(tcp, tcp->current_zerocopy_send, &error)
          : tcp_flush(tcp, &error);
  if (!flush_result) {
    if (GRPC_TRACE_FLAG_ENABLED(tcp)) {
      LOG(INFO) << "write: delayed";
    }
    notify_on_write(tcp);
    // tcp_flush does not populate error if it has returned false.
    DCHECK(error.ok());
  } else {
    cb = tcp->write_cb;
    tcp->write_cb = nullptr;
    tcp->current_zerocopy_send = nullptr;
<<<<<<< HEAD
    GRPC_TRACE_LOG(tcp, INFO) << "write: " << grpc_core::StatusToString(error);
=======
    if (GRPC_TRACE_FLAG_ENABLED(grpc_tcp_trace)) {
      gpr_log(GPR_INFO, "write: %s", grpc_core::StatusToString(error).c_str());
    }
>>>>>>> 841dfc09
    // No need to take a ref on error since tcp_flush provides a ref.
    grpc_core::Closure::Run(DEBUG_LOCATION, cb, error);
    TCP_UNREF(tcp, "write");
  }
}

static void tcp_write(grpc_endpoint* ep, grpc_slice_buffer* buf,
                      grpc_closure* cb, void* arg, int /*max_frame_size*/) {
  grpc_tcp* tcp = reinterpret_cast<grpc_tcp*>(ep);
  grpc_error_handle error;
  TcpZerocopySendRecord* zerocopy_send_record = nullptr;

  grpc_core::EventLog::Append("tcp-write-outstanding", buf->length);

  if (GRPC_TRACE_FLAG_ENABLED(tcp)) {
    size_t i;

    for (i = 0; i < buf->count; i++) {
      gpr_log(GPR_INFO, "WRITE %p (peer=%s)", tcp, tcp->peer_string.c_str());
      if (gpr_should_log(GPR_LOG_SEVERITY_DEBUG)) {
        char* data =
            grpc_dump_slice(buf->slices[i], GPR_DUMP_HEX | GPR_DUMP_ASCII);
        gpr_log(GPR_DEBUG, "WRITE DATA: %s", data);
        gpr_free(data);
      }
    }
  }

  CHECK_EQ(tcp->write_cb, nullptr);
  DCHECK_EQ(tcp->current_zerocopy_send, nullptr);

  if (buf->length == 0) {
    grpc_core::Closure::Run(
        DEBUG_LOCATION, cb,
        grpc_fd_is_shutdown(tcp->em_fd)
            ? tcp_annotate_error(GRPC_ERROR_CREATE("EOF"), tcp)
            : absl::OkStatus());
    tcp_shutdown_buffer_list(tcp);
    return;
  }

  zerocopy_send_record = tcp_get_send_zerocopy_record(tcp, buf);
  if (zerocopy_send_record == nullptr) {
    // Either not enough bytes, or couldn't allocate a zerocopy context.
    tcp->outgoing_buffer = buf;
    tcp->outgoing_byte_idx = 0;
  }
  tcp->outgoing_buffer_arg = arg;
  if (arg) {
    CHECK(grpc_event_engine_can_track_errors());
  }

  bool flush_result =
      zerocopy_send_record != nullptr
          ? tcp_flush_zerocopy(tcp, zerocopy_send_record, &error)
          : tcp_flush(tcp, &error);
  if (!flush_result) {
    TCP_REF(tcp, "write");
    tcp->write_cb = cb;
    tcp->current_zerocopy_send = zerocopy_send_record;
    if (GRPC_TRACE_FLAG_ENABLED(tcp)) {
      LOG(INFO) << "write: delayed";
    }
    notify_on_write(tcp);
  } else {
<<<<<<< HEAD
    GRPC_TRACE_LOG(tcp, INFO) << "write: " << grpc_core::StatusToString(error);
=======
    if (GRPC_TRACE_FLAG_ENABLED(grpc_tcp_trace)) {
      gpr_log(GPR_INFO, "write: %s", grpc_core::StatusToString(error).c_str());
    }
>>>>>>> 841dfc09
    grpc_core::Closure::Run(DEBUG_LOCATION, cb, error);
  }
}

static void tcp_add_to_pollset(grpc_endpoint* ep, grpc_pollset* pollset) {
  grpc_tcp* tcp = reinterpret_cast<grpc_tcp*>(ep);
  grpc_pollset_add_fd(pollset, tcp->em_fd);
}

static void tcp_add_to_pollset_set(grpc_endpoint* ep,
                                   grpc_pollset_set* pollset_set) {
  grpc_tcp* tcp = reinterpret_cast<grpc_tcp*>(ep);
  grpc_pollset_set_add_fd(pollset_set, tcp->em_fd);
}

static void tcp_delete_from_pollset_set(grpc_endpoint* ep,
                                        grpc_pollset_set* pollset_set) {
  grpc_tcp* tcp = reinterpret_cast<grpc_tcp*>(ep);
  grpc_pollset_set_del_fd(pollset_set, tcp->em_fd);
}

static absl::string_view tcp_get_peer(grpc_endpoint* ep) {
  grpc_tcp* tcp = reinterpret_cast<grpc_tcp*>(ep);
  return tcp->peer_string;
}

static absl::string_view tcp_get_local_address(grpc_endpoint* ep) {
  grpc_tcp* tcp = reinterpret_cast<grpc_tcp*>(ep);
  return tcp->local_address;
}

static int tcp_get_fd(grpc_endpoint* ep) {
  grpc_tcp* tcp = reinterpret_cast<grpc_tcp*>(ep);
  return tcp->fd;
}

static bool tcp_can_track_err(grpc_endpoint* ep) {
  grpc_tcp* tcp = reinterpret_cast<grpc_tcp*>(ep);
  if (!grpc_event_engine_can_track_errors()) {
    return false;
  }
  struct sockaddr addr;
  socklen_t len = sizeof(addr);
  if (getsockname(tcp->fd, &addr, &len) < 0) {
    return false;
  }
  return addr.sa_family == AF_INET || addr.sa_family == AF_INET6;
}

static const grpc_endpoint_vtable vtable = {tcp_read,
                                            tcp_write,
                                            tcp_add_to_pollset,
                                            tcp_add_to_pollset_set,
                                            tcp_delete_from_pollset_set,
                                            tcp_shutdown,
                                            tcp_destroy,
                                            tcp_get_peer,
                                            tcp_get_local_address,
                                            tcp_get_fd,
                                            tcp_can_track_err};

grpc_endpoint* grpc_tcp_create(grpc_fd* em_fd,
                               const grpc_core::PosixTcpOptions& options,
                               absl::string_view peer_string) {
  grpc_tcp* tcp = new grpc_tcp(options);
  tcp->base.vtable = &vtable;
  tcp->peer_string = std::string(peer_string);
  tcp->fd = grpc_fd_wrapped_fd(em_fd);
  CHECK(options.resource_quota != nullptr);
  tcp->memory_owner =
      options.resource_quota->memory_quota()->CreateMemoryOwner();
  tcp->self_reservation = tcp->memory_owner.MakeReservation(sizeof(grpc_tcp));
  grpc_resolved_address resolved_local_addr;
  memset(&resolved_local_addr, 0, sizeof(resolved_local_addr));
  resolved_local_addr.len = sizeof(resolved_local_addr.addr);
  absl::StatusOr<std::string> addr_uri;
  if (getsockname(tcp->fd,
                  reinterpret_cast<sockaddr*>(resolved_local_addr.addr),
                  &resolved_local_addr.len) < 0 ||
      !(addr_uri = grpc_sockaddr_to_uri(&resolved_local_addr)).ok()) {
    tcp->local_address = "";
  } else {
    tcp->local_address = addr_uri.value();
  }
  tcp->read_cb = nullptr;
  tcp->write_cb = nullptr;
  tcp->current_zerocopy_send = nullptr;
  tcp->release_fd_cb = nullptr;
  tcp->release_fd = nullptr;
  tcp->target_length = static_cast<double>(options.tcp_read_chunk_size);
  tcp->bytes_read_this_round = 0;
  // Will be set to false by the very first endpoint read function
  tcp->is_first_read = true;
  tcp->bytes_counter = -1;
  tcp->socket_ts_enabled = false;
  tcp->ts_capable = true;
  tcp->outgoing_buffer_arg = nullptr;
  tcp->min_progress_size = 1;
  if (options.tcp_tx_zero_copy_enabled &&
      !tcp->tcp_zerocopy_send_ctx.memory_limited()) {
#ifdef GRPC_LINUX_ERRQUEUE
    const int enable = 1;
    auto err =
        setsockopt(tcp->fd, SOL_SOCKET, SO_ZEROCOPY, &enable, sizeof(enable));
    if (err == 0) {
      tcp->tcp_zerocopy_send_ctx.set_enabled(true);
    } else {
      LOG(ERROR) << "Failed to set zerocopy options on the socket.";
    }
#endif
  }
  // paired with unref in grpc_tcp_destroy
  new (&tcp->refcount)
      grpc_core::RefCount(1, GRPC_TRACE_FLAG_ENABLED(tcp) ? "tcp" : nullptr);
  gpr_atm_no_barrier_store(&tcp->shutdown_count, 0);
  tcp->em_fd = em_fd;
  grpc_slice_buffer_init(&tcp->last_read_buffer);
  GRPC_CLOSURE_INIT(&tcp->read_done_closure, tcp_handle_read, tcp,
                    grpc_schedule_on_exec_ctx);
  if (grpc_event_engine_run_in_background()) {
    // If there is a polling engine always running in the background, there is
    // no need to run the backup poller.
    GRPC_CLOSURE_INIT(&tcp->write_done_closure, tcp_handle_write, tcp,
                      grpc_schedule_on_exec_ctx);
  } else {
    GRPC_CLOSURE_INIT(&tcp->write_done_closure,
                      tcp_drop_uncovered_then_handle_write, tcp,
                      grpc_schedule_on_exec_ctx);
  }
  // Always assume there is something on the queue to read.
  tcp->inq = 1;
#ifdef GRPC_HAVE_TCP_INQ
  int one = 1;
  if (setsockopt(tcp->fd, SOL_TCP, TCP_INQ, &one, sizeof(one)) == 0) {
    tcp->inq_capable = true;
  } else {
    gpr_log(GPR_DEBUG, "cannot set inq fd=%d errno=%d", tcp->fd, errno);
    tcp->inq_capable = false;
  }
#else
  tcp->inq_capable = false;
#endif  // GRPC_HAVE_TCP_INQ
  // Start being notified on errors if event engine can track errors.
  if (grpc_event_engine_can_track_errors()) {
    // Grab a ref to tcp so that we can safely access the tcp struct when
    // processing errors. We unref when we no longer want to track errors
    // separately.
    TCP_REF(tcp, "error-tracking");
    gpr_atm_rel_store(&tcp->stop_error_notification, 0);
    GRPC_CLOSURE_INIT(&tcp->error_closure, tcp_handle_error, tcp,
                      grpc_schedule_on_exec_ctx);
    grpc_fd_notify_on_error(tcp->em_fd, &tcp->error_closure);
  }

  return &tcp->base;
}

int grpc_tcp_fd(grpc_endpoint* ep) {
  grpc_tcp* tcp = reinterpret_cast<grpc_tcp*>(ep);
  CHECK(ep->vtable == &vtable);
  return grpc_fd_wrapped_fd(tcp->em_fd);
}

void grpc_tcp_destroy_and_release_fd(grpc_endpoint* ep, int* fd,
                                     grpc_closure* done) {
  if (grpc_event_engine::experimental::grpc_is_event_engine_endpoint(ep)) {
    return grpc_event_engine::experimental::
        grpc_event_engine_endpoint_destroy_and_release_fd(ep, fd, done);
  }
  grpc_tcp* tcp = reinterpret_cast<grpc_tcp*>(ep);
  CHECK(ep->vtable == &vtable);
  tcp->release_fd = fd;
  tcp->release_fd_cb = done;
  grpc_slice_buffer_reset_and_unref(&tcp->last_read_buffer);
  if (grpc_event_engine_can_track_errors()) {
    // Stop errors notification.
    ZerocopyDisableAndWaitForRemaining(tcp);
    gpr_atm_no_barrier_store(&tcp->stop_error_notification, true);
    grpc_fd_set_error(tcp->em_fd);
  }
  tcp->read_mu.Lock();
  tcp->memory_owner.Reset();
  tcp->read_mu.Unlock();
  TCP_UNREF(tcp, "destroy");
}

void grpc_tcp_posix_init() { g_backup_poller_mu = new grpc_core::Mutex; }

void grpc_tcp_posix_shutdown() {
  delete g_backup_poller_mu;
  g_backup_poller_mu = nullptr;
}

#endif  // GRPC_POSIX_SOCKET_TCP<|MERGE_RESOLUTION|>--- conflicted
+++ resolved
@@ -1849,13 +1849,7 @@
     cb = tcp->write_cb;
     tcp->write_cb = nullptr;
     tcp->current_zerocopy_send = nullptr;
-<<<<<<< HEAD
     GRPC_TRACE_LOG(tcp, INFO) << "write: " << grpc_core::StatusToString(error);
-=======
-    if (GRPC_TRACE_FLAG_ENABLED(grpc_tcp_trace)) {
-      gpr_log(GPR_INFO, "write: %s", grpc_core::StatusToString(error).c_str());
-    }
->>>>>>> 841dfc09
     // No need to take a ref on error since tcp_flush provides a ref.
     grpc_core::Closure::Run(DEBUG_LOCATION, cb, error);
     TCP_UNREF(tcp, "write");
@@ -1921,13 +1915,7 @@
     }
     notify_on_write(tcp);
   } else {
-<<<<<<< HEAD
     GRPC_TRACE_LOG(tcp, INFO) << "write: " << grpc_core::StatusToString(error);
-=======
-    if (GRPC_TRACE_FLAG_ENABLED(grpc_tcp_trace)) {
-      gpr_log(GPR_INFO, "write: %s", grpc_core::StatusToString(error).c_str());
-    }
->>>>>>> 841dfc09
     grpc_core::Closure::Run(DEBUG_LOCATION, cb, error);
   }
 }
