--- conflicted
+++ resolved
@@ -571,13 +571,7 @@
         }
         return false;
       } else if (errno == EPIPE) {
-<<<<<<< HEAD
-        *error = grpc_error_set_int(GRPC_OS_ERROR(errno, "sendmsg"),
-                                    GRPC_ERROR_INT_GRPC_STATUS,
-                                    GRPC_STATUS_UNAVAILABLE);
-=======
         *error = tcp_annotate_error(GRPC_OS_ERROR(errno, "sendmsg"), tcp);
->>>>>>> 2eb22fd6
         grpc_slice_buffer_reset_and_unref_internal(tcp->outgoing_buffer);
         return true;
       } else {
