/*
 *
 * Copyright 2015 gRPC authors.
 *
 * Licensed under the Apache License, Version 2.0 (the "License");
 * you may not use this file except in compliance with the License.
 * You may obtain a copy of the License at
 *
 *     http://www.apache.org/licenses/LICENSE-2.0
 *
 * Unless required by applicable law or agreed to in writing, software
 * distributed under the License is distributed on an "AS IS" BASIS,
 * WITHOUT WARRANTIES OR CONDITIONS OF ANY KIND, either express or implied.
 * See the License for the specific language governing permissions and
 * limitations under the License.
 *
 */

#include "src/core/lib/iomgr/port.h"

#ifdef GRPC_POSIX_SOCKET

#include "src/core/lib/iomgr/network_status_tracker.h"
#include "src/core/lib/iomgr/tcp_posix.h"

#include <errno.h>
#include <stdbool.h>
#include <stdlib.h>
#include <string.h>
#include <sys/socket.h>
#include <sys/types.h>
#include <unistd.h>

#include <grpc/slice.h>
#include <grpc/support/alloc.h>
#include <grpc/support/log.h>
#include <grpc/support/string_util.h>
#include <grpc/support/sync.h>
#include <grpc/support/time.h>
#include <grpc/support/useful.h>

#include "src/core/lib/channel/channel_args.h"
#include "src/core/lib/debug/stats.h"
#include "src/core/lib/debug/trace.h"
#include "src/core/lib/iomgr/ev_posix.h"
#include "src/core/lib/iomgr/executor.h"
#include "src/core/lib/profiling/timers.h"
#include "src/core/lib/slice/slice_internal.h"
#include "src/core/lib/slice/slice_string_helpers.h"
#include "src/core/lib/support/string.h"

#ifdef GRPC_HAVE_MSG_NOSIGNAL
#define SENDMSG_FLAGS MSG_NOSIGNAL
#else
#define SENDMSG_FLAGS 0
#endif

#ifdef GRPC_MSG_IOVLEN_TYPE
typedef GRPC_MSG_IOVLEN_TYPE msg_iovlen_type;
#else
typedef size_t msg_iovlen_type;
#endif

grpc_core::TraceFlag grpc_tcp_trace(false, "tcp");

typedef struct {
  grpc_endpoint base;
  grpc_fd* em_fd;
  int fd;
  bool finished_edge;
  double target_length;
  double bytes_read_this_round;
  gpr_refcount refcount;
  gpr_atm shutdown_count;

  int min_read_chunk_size;
  int max_read_chunk_size;

  /* garbage after the last read */
  grpc_slice_buffer last_read_buffer;

  grpc_slice_buffer* incoming_buffer;
  grpc_slice_buffer* outgoing_buffer;
  /** slice within outgoing_buffer to write next */
  size_t outgoing_slice_idx;
  /** byte within outgoing_buffer->slices[outgoing_slice_idx] to write next */
  size_t outgoing_byte_idx;

  grpc_closure* read_cb;
  grpc_closure* write_cb;
  grpc_closure* release_fd_cb;
  int* release_fd;

  grpc_closure read_done_closure;
  grpc_closure write_done_closure;

  char* peer_string;

  grpc_resource_user* resource_user;
  grpc_resource_user_slice_allocator slice_allocator;
} grpc_tcp;

typedef struct backup_poller {
  gpr_mu* pollset_mu;
  grpc_closure run_poller;
} backup_poller;

#define BACKUP_POLLER_POLLSET(b) ((grpc_pollset*)((b) + 1))

static gpr_atm g_uncovered_notifications_pending;
static gpr_atm g_backup_poller; /* backup_poller* */

<<<<<<< HEAD
static void tcp_handle_read(grpc_exec_ctx *exec_ctx, void *arg /* grpc_tcp */,
                            grpc_error *error);
static void tcp_handle_write(grpc_exec_ctx *exec_ctx, void *arg /* grpc_tcp */,
                             grpc_error *error);
static void tcp_drop_uncovered_then_handle_write(grpc_exec_ctx *exec_ctx,
                                                 void *arg /* grpc_tcp */,
                                                 grpc_error *error);

static void done_poller(grpc_exec_ctx *exec_ctx, void *bp,
                        grpc_error *error_ignored) {
  backup_poller *p = (backup_poller *)bp;
  if (grpc_tcp_trace.enabled()) {
=======
static void tcp_handle_read(grpc_exec_ctx* exec_ctx, void* arg /* grpc_tcp */,
                            grpc_error* error);
static void tcp_handle_write(grpc_exec_ctx* exec_ctx, void* arg /* grpc_tcp */,
                             grpc_error* error);
static void tcp_drop_uncovered_then_handle_write(grpc_exec_ctx* exec_ctx,
                                                 void* arg /* grpc_tcp */,
                                                 grpc_error* error);

static void done_poller(grpc_exec_ctx* exec_ctx, void* bp,
                        grpc_error* error_ignored) {
  backup_poller* p = (backup_poller*)bp;
  if (GRPC_TRACER_ON(grpc_tcp_trace)) {
>>>>>>> 67520b0f
    gpr_log(GPR_DEBUG, "BACKUP_POLLER:%p destroy", p);
  }
  grpc_pollset_destroy(exec_ctx, BACKUP_POLLER_POLLSET(p));
  gpr_free(p);
}

<<<<<<< HEAD
static void run_poller(grpc_exec_ctx *exec_ctx, void *bp,
                       grpc_error *error_ignored) {
  backup_poller *p = (backup_poller *)bp;
  if (grpc_tcp_trace.enabled()) {
=======
static void run_poller(grpc_exec_ctx* exec_ctx, void* bp,
                       grpc_error* error_ignored) {
  backup_poller* p = (backup_poller*)bp;
  if (GRPC_TRACER_ON(grpc_tcp_trace)) {
>>>>>>> 67520b0f
    gpr_log(GPR_DEBUG, "BACKUP_POLLER:%p run", p);
  }
  gpr_mu_lock(p->pollset_mu);
  grpc_millis deadline = grpc_exec_ctx_now(exec_ctx) + 13 * GPR_MS_PER_SEC;
  GRPC_STATS_INC_TCP_BACKUP_POLLER_POLLS(exec_ctx);
  GRPC_LOG_IF_ERROR(
      "backup_poller:pollset_work",
      grpc_pollset_work(exec_ctx, BACKUP_POLLER_POLLSET(p), NULL, deadline));
  gpr_mu_unlock(p->pollset_mu);
  /* last "uncovered" notification is the ref that keeps us polling, if we get
   * there try a cas to release it */
  if (gpr_atm_no_barrier_load(&g_uncovered_notifications_pending) == 1 &&
      gpr_atm_full_cas(&g_uncovered_notifications_pending, 1, 0)) {
    gpr_mu_lock(p->pollset_mu);
    bool cas_ok = gpr_atm_full_cas(&g_backup_poller, (gpr_atm)p, 0);
    if (grpc_tcp_trace.enabled()) {
      gpr_log(GPR_DEBUG, "BACKUP_POLLER:%p done cas_ok=%d", p, cas_ok);
    }
    gpr_mu_unlock(p->pollset_mu);
    if (grpc_tcp_trace.enabled()) {
      gpr_log(GPR_DEBUG, "BACKUP_POLLER:%p shutdown", p);
    }
    grpc_pollset_shutdown(exec_ctx, BACKUP_POLLER_POLLSET(p),
                          GRPC_CLOSURE_INIT(&p->run_poller, done_poller, p,
                                            grpc_schedule_on_exec_ctx));
  } else {
    if (grpc_tcp_trace.enabled()) {
      gpr_log(GPR_DEBUG, "BACKUP_POLLER:%p reschedule", p);
    }
    GRPC_CLOSURE_SCHED(exec_ctx, &p->run_poller, GRPC_ERROR_NONE);
  }
}

static void drop_uncovered(grpc_exec_ctx* exec_ctx, grpc_tcp* tcp) {
  backup_poller* p = (backup_poller*)gpr_atm_acq_load(&g_backup_poller);
  gpr_atm old_count =
      gpr_atm_no_barrier_fetch_add(&g_uncovered_notifications_pending, -1);
  if (grpc_tcp_trace.enabled()) {
    gpr_log(GPR_DEBUG, "BACKUP_POLLER:%p uncover cnt %d->%d", p, (int)old_count,
            (int)old_count - 1);
  }
  GPR_ASSERT(old_count != 1);
}

static void cover_self(grpc_exec_ctx* exec_ctx, grpc_tcp* tcp) {
  backup_poller* p;
  gpr_atm old_count =
      gpr_atm_no_barrier_fetch_add(&g_uncovered_notifications_pending, 2);
  if (grpc_tcp_trace.enabled()) {
    gpr_log(GPR_DEBUG, "BACKUP_POLLER: cover cnt %d->%d", (int)old_count,
            2 + (int)old_count);
  }
  if (old_count == 0) {
    GRPC_STATS_INC_TCP_BACKUP_POLLERS_CREATED(exec_ctx);
<<<<<<< HEAD
    p = (backup_poller *)gpr_zalloc(sizeof(*p) + grpc_pollset_size());
    if (grpc_tcp_trace.enabled()) {
=======
    p = (backup_poller*)gpr_zalloc(sizeof(*p) + grpc_pollset_size());
    if (GRPC_TRACER_ON(grpc_tcp_trace)) {
>>>>>>> 67520b0f
      gpr_log(GPR_DEBUG, "BACKUP_POLLER:%p create", p);
    }
    grpc_pollset_init(BACKUP_POLLER_POLLSET(p), &p->pollset_mu);
    gpr_atm_rel_store(&g_backup_poller, (gpr_atm)p);
    GRPC_CLOSURE_SCHED(
        exec_ctx,
        GRPC_CLOSURE_INIT(&p->run_poller, run_poller, p,
                          grpc_executor_scheduler(GRPC_EXECUTOR_LONG)),
        GRPC_ERROR_NONE);
  } else {
    while ((p = (backup_poller*)gpr_atm_acq_load(&g_backup_poller)) == NULL) {
      // spin waiting for backup poller
    }
  }
  if (grpc_tcp_trace.enabled()) {
    gpr_log(GPR_DEBUG, "BACKUP_POLLER:%p add %p", p, tcp);
  }
  grpc_pollset_add_fd(exec_ctx, BACKUP_POLLER_POLLSET(p), tcp->em_fd);
  if (old_count != 0) {
    drop_uncovered(exec_ctx, tcp);
  }
}

<<<<<<< HEAD
static void notify_on_read(grpc_exec_ctx *exec_ctx, grpc_tcp *tcp) {
  if (grpc_tcp_trace.enabled()) {
=======
static void notify_on_read(grpc_exec_ctx* exec_ctx, grpc_tcp* tcp) {
  if (GRPC_TRACER_ON(grpc_tcp_trace)) {
>>>>>>> 67520b0f
    gpr_log(GPR_DEBUG, "TCP:%p notify_on_read", tcp);
  }
  GRPC_CLOSURE_INIT(&tcp->read_done_closure, tcp_handle_read, tcp,
                    grpc_schedule_on_exec_ctx);
  grpc_fd_notify_on_read(exec_ctx, tcp->em_fd, &tcp->read_done_closure);
}

<<<<<<< HEAD
static void notify_on_write(grpc_exec_ctx *exec_ctx, grpc_tcp *tcp) {
  if (grpc_tcp_trace.enabled()) {
=======
static void notify_on_write(grpc_exec_ctx* exec_ctx, grpc_tcp* tcp) {
  if (GRPC_TRACER_ON(grpc_tcp_trace)) {
>>>>>>> 67520b0f
    gpr_log(GPR_DEBUG, "TCP:%p notify_on_write", tcp);
  }
  cover_self(exec_ctx, tcp);
  GRPC_CLOSURE_INIT(&tcp->write_done_closure,
                    tcp_drop_uncovered_then_handle_write, tcp,
                    grpc_schedule_on_exec_ctx);
  grpc_fd_notify_on_write(exec_ctx, tcp->em_fd, &tcp->write_done_closure);
}

<<<<<<< HEAD
static void tcp_drop_uncovered_then_handle_write(grpc_exec_ctx *exec_ctx,
                                                 void *arg, grpc_error *error) {
  if (grpc_tcp_trace.enabled()) {
=======
static void tcp_drop_uncovered_then_handle_write(grpc_exec_ctx* exec_ctx,
                                                 void* arg, grpc_error* error) {
  if (GRPC_TRACER_ON(grpc_tcp_trace)) {
>>>>>>> 67520b0f
    gpr_log(GPR_DEBUG, "TCP:%p got_write: %s", arg, grpc_error_string(error));
  }
  drop_uncovered(exec_ctx, (grpc_tcp*)arg);
  tcp_handle_write(exec_ctx, arg, error);
}

static void add_to_estimate(grpc_tcp* tcp, size_t bytes) {
  tcp->bytes_read_this_round += (double)bytes;
}

static void finish_estimate(grpc_tcp* tcp) {
  /* If we read >80% of the target buffer in one read loop, increase the size
     of the target buffer to either the amount read, or twice its previous
     value */
  if (tcp->bytes_read_this_round > tcp->target_length * 0.8) {
    tcp->target_length =
        GPR_MAX(2 * tcp->target_length, tcp->bytes_read_this_round);
  } else {
    tcp->target_length =
        0.99 * tcp->target_length + 0.01 * tcp->bytes_read_this_round;
  }
  tcp->bytes_read_this_round = 0;
}

static size_t get_target_read_size(grpc_tcp* tcp) {
  grpc_resource_quota* rq = grpc_resource_user_quota(tcp->resource_user);
  double pressure = grpc_resource_quota_get_memory_pressure(rq);
  double target =
      tcp->target_length * (pressure > 0.8 ? (1.0 - pressure) / 0.2 : 1.0);
  size_t sz = (((size_t)GPR_CLAMP(target, tcp->min_read_chunk_size,
                                  tcp->max_read_chunk_size)) +
               255) &
              ~(size_t)255;
  /* don't use more than 1/16th of the overall resource quota for a single read
   * alloc */
  size_t rqmax = grpc_resource_quota_peek_size(rq);
  if (sz > rqmax / 16 && rqmax > 1024) {
    sz = rqmax / 16;
  }
  return sz;
}

static grpc_error* tcp_annotate_error(grpc_error* src_error, grpc_tcp* tcp) {
  return grpc_error_set_str(
      grpc_error_set_int(src_error, GRPC_ERROR_INT_FD, tcp->fd),
      GRPC_ERROR_STR_TARGET_ADDRESS,
      grpc_slice_from_copied_string(tcp->peer_string));
}

static void tcp_handle_read(grpc_exec_ctx* exec_ctx, void* arg /* grpc_tcp */,
                            grpc_error* error);
static void tcp_handle_write(grpc_exec_ctx* exec_ctx, void* arg /* grpc_tcp */,
                             grpc_error* error);

static void tcp_shutdown(grpc_exec_ctx* exec_ctx, grpc_endpoint* ep,
                         grpc_error* why) {
  grpc_tcp* tcp = (grpc_tcp*)ep;
  grpc_fd_shutdown(exec_ctx, tcp->em_fd, why);
  grpc_resource_user_shutdown(exec_ctx, tcp->resource_user);
}

static void tcp_free(grpc_exec_ctx* exec_ctx, grpc_tcp* tcp) {
  grpc_fd_orphan(exec_ctx, tcp->em_fd, tcp->release_fd_cb, tcp->release_fd,
                 false /* already_closed */, "tcp_unref_orphan");
  grpc_slice_buffer_destroy_internal(exec_ctx, &tcp->last_read_buffer);
  grpc_resource_user_unref(exec_ctx, tcp->resource_user);
  gpr_free(tcp->peer_string);
  gpr_free(tcp);
}

#ifndef NDEBUG
#define TCP_UNREF(cl, tcp, reason) \
  tcp_unref((cl), (tcp), (reason), __FILE__, __LINE__)
#define TCP_REF(tcp, reason) tcp_ref((tcp), (reason), __FILE__, __LINE__)
<<<<<<< HEAD
static void tcp_unref(grpc_exec_ctx *exec_ctx, grpc_tcp *tcp,
                      const char *reason, const char *file, int line) {
  if (grpc_tcp_trace.enabled()) {
=======
static void tcp_unref(grpc_exec_ctx* exec_ctx, grpc_tcp* tcp,
                      const char* reason, const char* file, int line) {
  if (GRPC_TRACER_ON(grpc_tcp_trace)) {
>>>>>>> 67520b0f
    gpr_atm val = gpr_atm_no_barrier_load(&tcp->refcount.count);
    gpr_log(file, line, GPR_LOG_SEVERITY_DEBUG,
            "TCP unref %p : %s %" PRIdPTR " -> %" PRIdPTR, tcp, reason, val,
            val - 1);
  }
  if (gpr_unref(&tcp->refcount)) {
    tcp_free(exec_ctx, tcp);
  }
}

static void tcp_ref(grpc_tcp* tcp, const char* reason, const char* file,
                    int line) {
  if (grpc_tcp_trace.enabled()) {
    gpr_atm val = gpr_atm_no_barrier_load(&tcp->refcount.count);
    gpr_log(file, line, GPR_LOG_SEVERITY_DEBUG,
            "TCP   ref %p : %s %" PRIdPTR " -> %" PRIdPTR, tcp, reason, val,
            val + 1);
  }
  gpr_ref(&tcp->refcount);
}
#else
#define TCP_UNREF(cl, tcp, reason) tcp_unref((cl), (tcp))
#define TCP_REF(tcp, reason) tcp_ref((tcp))
static void tcp_unref(grpc_exec_ctx* exec_ctx, grpc_tcp* tcp) {
  if (gpr_unref(&tcp->refcount)) {
    tcp_free(exec_ctx, tcp);
  }
}

static void tcp_ref(grpc_tcp* tcp) { gpr_ref(&tcp->refcount); }
#endif

static void tcp_destroy(grpc_exec_ctx* exec_ctx, grpc_endpoint* ep) {
  grpc_network_status_unregister_endpoint(ep);
  grpc_tcp* tcp = (grpc_tcp*)ep;
  grpc_slice_buffer_reset_and_unref_internal(exec_ctx, &tcp->last_read_buffer);
  TCP_UNREF(exec_ctx, tcp, "destroy");
}

static void call_read_cb(grpc_exec_ctx* exec_ctx, grpc_tcp* tcp,
                         grpc_error* error) {
  grpc_closure* cb = tcp->read_cb;

  if (grpc_tcp_trace.enabled()) {
    gpr_log(GPR_DEBUG, "TCP:%p call_cb %p %p:%p", tcp, cb, cb->cb, cb->cb_arg);
    size_t i;
    const char* str = grpc_error_string(error);
    gpr_log(GPR_DEBUG, "read: error=%s", str);

    for (i = 0; i < tcp->incoming_buffer->count; i++) {
      char* dump = grpc_dump_slice(tcp->incoming_buffer->slices[i],
                                   GPR_DUMP_HEX | GPR_DUMP_ASCII);
      gpr_log(GPR_DEBUG, "READ %p (peer=%s): %s", tcp, tcp->peer_string, dump);
      gpr_free(dump);
    }
  }

  tcp->read_cb = NULL;
  tcp->incoming_buffer = NULL;
  GRPC_CLOSURE_RUN(exec_ctx, cb, error);
}

#define MAX_READ_IOVEC 4
static void tcp_do_read(grpc_exec_ctx* exec_ctx, grpc_tcp* tcp) {
  struct msghdr msg;
  struct iovec iov[MAX_READ_IOVEC];
  ssize_t read_bytes;
  size_t i;

  GPR_ASSERT(!tcp->finished_edge);
  GPR_ASSERT(tcp->incoming_buffer->count <= MAX_READ_IOVEC);
  GPR_TIMER_BEGIN("tcp_continue_read", 0);

  for (i = 0; i < tcp->incoming_buffer->count; i++) {
    iov[i].iov_base = GRPC_SLICE_START_PTR(tcp->incoming_buffer->slices[i]);
    iov[i].iov_len = GRPC_SLICE_LENGTH(tcp->incoming_buffer->slices[i]);
  }

  msg.msg_name = NULL;
  msg.msg_namelen = 0;
  msg.msg_iov = iov;
  msg.msg_iovlen = (msg_iovlen_type)tcp->incoming_buffer->count;
  msg.msg_control = NULL;
  msg.msg_controllen = 0;
  msg.msg_flags = 0;

  GRPC_STATS_INC_TCP_READ_OFFER(exec_ctx, tcp->incoming_buffer->length);
  GRPC_STATS_INC_TCP_READ_OFFER_IOV_SIZE(exec_ctx, tcp->incoming_buffer->count);

  GPR_TIMER_BEGIN("recvmsg", 0);
  do {
    GRPC_STATS_INC_SYSCALL_READ(exec_ctx);
    read_bytes = recvmsg(tcp->fd, &msg, 0);
  } while (read_bytes < 0 && errno == EINTR);
  GPR_TIMER_END("recvmsg", read_bytes >= 0);

  if (read_bytes < 0) {
    /* NB: After calling call_read_cb a parallel call of the read handler may
     * be running. */
    if (errno == EAGAIN) {
      finish_estimate(tcp);
      /* We've consumed the edge, request a new one */
      notify_on_read(exec_ctx, tcp);
    } else {
      grpc_slice_buffer_reset_and_unref_internal(exec_ctx,
                                                 tcp->incoming_buffer);
      call_read_cb(exec_ctx, tcp,
                   tcp_annotate_error(GRPC_OS_ERROR(errno, "recvmsg"), tcp));
      TCP_UNREF(exec_ctx, tcp, "read");
    }
  } else if (read_bytes == 0) {
    /* 0 read size ==> end of stream */
    grpc_slice_buffer_reset_and_unref_internal(exec_ctx, tcp->incoming_buffer);
    call_read_cb(
        exec_ctx, tcp,
        tcp_annotate_error(
            GRPC_ERROR_CREATE_FROM_STATIC_STRING("Socket closed"), tcp));
    TCP_UNREF(exec_ctx, tcp, "read");
  } else {
    GRPC_STATS_INC_TCP_READ_SIZE(exec_ctx, read_bytes);
    add_to_estimate(tcp, (size_t)read_bytes);
    GPR_ASSERT((size_t)read_bytes <= tcp->incoming_buffer->length);
    if ((size_t)read_bytes < tcp->incoming_buffer->length) {
      grpc_slice_buffer_trim_end(
          tcp->incoming_buffer,
          tcp->incoming_buffer->length - (size_t)read_bytes,
          &tcp->last_read_buffer);
    }
    GPR_ASSERT((size_t)read_bytes == tcp->incoming_buffer->length);
    call_read_cb(exec_ctx, tcp, GRPC_ERROR_NONE);
    TCP_UNREF(exec_ctx, tcp, "read");
  }

  GPR_TIMER_END("tcp_continue_read", 0);
}

<<<<<<< HEAD
static void tcp_read_allocation_done(grpc_exec_ctx *exec_ctx, void *tcpp,
                                     grpc_error *error) {
  grpc_tcp *tcp = (grpc_tcp *)tcpp;
  if (grpc_tcp_trace.enabled()) {
=======
static void tcp_read_allocation_done(grpc_exec_ctx* exec_ctx, void* tcpp,
                                     grpc_error* error) {
  grpc_tcp* tcp = (grpc_tcp*)tcpp;
  if (GRPC_TRACER_ON(grpc_tcp_trace)) {
>>>>>>> 67520b0f
    gpr_log(GPR_DEBUG, "TCP:%p read_allocation_done: %s", tcp,
            grpc_error_string(error));
  }
  if (error != GRPC_ERROR_NONE) {
    grpc_slice_buffer_reset_and_unref_internal(exec_ctx, tcp->incoming_buffer);
    grpc_slice_buffer_reset_and_unref_internal(exec_ctx,
                                               &tcp->last_read_buffer);
    call_read_cb(exec_ctx, tcp, GRPC_ERROR_REF(error));
    TCP_UNREF(exec_ctx, tcp, "read");
  } else {
    tcp_do_read(exec_ctx, tcp);
  }
}

static void tcp_continue_read(grpc_exec_ctx* exec_ctx, grpc_tcp* tcp) {
  size_t target_read_size = get_target_read_size(tcp);
  if (tcp->incoming_buffer->length < target_read_size &&
      tcp->incoming_buffer->count < MAX_READ_IOVEC) {
    if (grpc_tcp_trace.enabled()) {
      gpr_log(GPR_DEBUG, "TCP:%p alloc_slices", tcp);
    }
    grpc_resource_user_alloc_slices(exec_ctx, &tcp->slice_allocator,
                                    target_read_size, 1, tcp->incoming_buffer);
  } else {
    if (grpc_tcp_trace.enabled()) {
      gpr_log(GPR_DEBUG, "TCP:%p do_read", tcp);
    }
    tcp_do_read(exec_ctx, tcp);
  }
}

static void tcp_handle_read(grpc_exec_ctx* exec_ctx, void* arg /* grpc_tcp */,
                            grpc_error* error) {
  grpc_tcp* tcp = (grpc_tcp*)arg;
  GPR_ASSERT(!tcp->finished_edge);
  if (grpc_tcp_trace.enabled()) {
    gpr_log(GPR_DEBUG, "TCP:%p got_read: %s", tcp, grpc_error_string(error));
  }

  if (error != GRPC_ERROR_NONE) {
    grpc_slice_buffer_reset_and_unref_internal(exec_ctx, tcp->incoming_buffer);
    grpc_slice_buffer_reset_and_unref_internal(exec_ctx,
                                               &tcp->last_read_buffer);
    call_read_cb(exec_ctx, tcp, GRPC_ERROR_REF(error));
    TCP_UNREF(exec_ctx, tcp, "read");
  } else {
    tcp_continue_read(exec_ctx, tcp);
  }
}

static void tcp_read(grpc_exec_ctx* exec_ctx, grpc_endpoint* ep,
                     grpc_slice_buffer* incoming_buffer, grpc_closure* cb) {
  grpc_tcp* tcp = (grpc_tcp*)ep;
  GPR_ASSERT(tcp->read_cb == NULL);
  tcp->read_cb = cb;
  tcp->incoming_buffer = incoming_buffer;
  grpc_slice_buffer_reset_and_unref_internal(exec_ctx, incoming_buffer);
  grpc_slice_buffer_swap(incoming_buffer, &tcp->last_read_buffer);
  TCP_REF(tcp, "read");
  if (tcp->finished_edge) {
    tcp->finished_edge = false;
    notify_on_read(exec_ctx, tcp);
  } else {
    GRPC_CLOSURE_SCHED(exec_ctx, &tcp->read_done_closure, GRPC_ERROR_NONE);
  }
}

/* returns true if done, false if pending; if returning true, *error is set */
#define MAX_WRITE_IOVEC 1000
static bool tcp_flush(grpc_exec_ctx* exec_ctx, grpc_tcp* tcp,
                      grpc_error** error) {
  struct msghdr msg;
  struct iovec iov[MAX_WRITE_IOVEC];
  msg_iovlen_type iov_size;
  ssize_t sent_length;
  size_t sending_length;
  size_t trailing;
  size_t unwind_slice_idx;
  size_t unwind_byte_idx;

  for (;;) {
    sending_length = 0;
    unwind_slice_idx = tcp->outgoing_slice_idx;
    unwind_byte_idx = tcp->outgoing_byte_idx;
    for (iov_size = 0; tcp->outgoing_slice_idx != tcp->outgoing_buffer->count &&
                       iov_size != MAX_WRITE_IOVEC;
         iov_size++) {
      iov[iov_size].iov_base =
          GRPC_SLICE_START_PTR(
              tcp->outgoing_buffer->slices[tcp->outgoing_slice_idx]) +
          tcp->outgoing_byte_idx;
      iov[iov_size].iov_len =
          GRPC_SLICE_LENGTH(
              tcp->outgoing_buffer->slices[tcp->outgoing_slice_idx]) -
          tcp->outgoing_byte_idx;
      sending_length += iov[iov_size].iov_len;
      tcp->outgoing_slice_idx++;
      tcp->outgoing_byte_idx = 0;
    }
    GPR_ASSERT(iov_size > 0);

    msg.msg_name = NULL;
    msg.msg_namelen = 0;
    msg.msg_iov = iov;
    msg.msg_iovlen = iov_size;
    msg.msg_control = NULL;
    msg.msg_controllen = 0;
    msg.msg_flags = 0;

    GRPC_STATS_INC_TCP_WRITE_SIZE(exec_ctx, sending_length);
    GRPC_STATS_INC_TCP_WRITE_IOV_SIZE(exec_ctx, iov_size);

    GPR_TIMER_BEGIN("sendmsg", 1);
    do {
      /* TODO(klempner): Cork if this is a partial write */
      GRPC_STATS_INC_SYSCALL_WRITE(exec_ctx);
      sent_length = sendmsg(tcp->fd, &msg, SENDMSG_FLAGS);
    } while (sent_length < 0 && errno == EINTR);
    GPR_TIMER_END("sendmsg", 0);

    if (sent_length < 0) {
      if (errno == EAGAIN) {
        tcp->outgoing_slice_idx = unwind_slice_idx;
        tcp->outgoing_byte_idx = unwind_byte_idx;
        return false;
      } else if (errno == EPIPE) {
        *error = grpc_error_set_int(GRPC_OS_ERROR(errno, "sendmsg"),
                                    GRPC_ERROR_INT_GRPC_STATUS,
                                    GRPC_STATUS_UNAVAILABLE);
        return true;
      } else {
        *error = tcp_annotate_error(GRPC_OS_ERROR(errno, "sendmsg"), tcp);
        return true;
      }
    }

    GPR_ASSERT(tcp->outgoing_byte_idx == 0);
    trailing = sending_length - (size_t)sent_length;
    while (trailing > 0) {
      size_t slice_length;

      tcp->outgoing_slice_idx--;
      slice_length = GRPC_SLICE_LENGTH(
          tcp->outgoing_buffer->slices[tcp->outgoing_slice_idx]);
      if (slice_length > trailing) {
        tcp->outgoing_byte_idx = slice_length - trailing;
        break;
      } else {
        trailing -= slice_length;
      }
    }

    if (tcp->outgoing_slice_idx == tcp->outgoing_buffer->count) {
      *error = GRPC_ERROR_NONE;
      return true;
    }
  };
}

static void tcp_handle_write(grpc_exec_ctx* exec_ctx, void* arg /* grpc_tcp */,
                             grpc_error* error) {
  grpc_tcp* tcp = (grpc_tcp*)arg;
  grpc_closure* cb;

  if (error != GRPC_ERROR_NONE) {
    cb = tcp->write_cb;
    tcp->write_cb = NULL;
    cb->cb(exec_ctx, cb->cb_arg, error);
    TCP_UNREF(exec_ctx, tcp, "write");
    return;
  }

  if (!tcp_flush(exec_ctx, tcp, &error)) {
    if (grpc_tcp_trace.enabled()) {
      gpr_log(GPR_DEBUG, "write: delayed");
    }
    notify_on_write(exec_ctx, tcp);
  } else {
    cb = tcp->write_cb;
    tcp->write_cb = NULL;
<<<<<<< HEAD
    if (grpc_tcp_trace.enabled()) {
      const char *str = grpc_error_string(error);
=======
    if (GRPC_TRACER_ON(grpc_tcp_trace)) {
      const char* str = grpc_error_string(error);
>>>>>>> 67520b0f
      gpr_log(GPR_DEBUG, "write: %s", str);
    }

    GRPC_CLOSURE_RUN(exec_ctx, cb, error);
    TCP_UNREF(exec_ctx, tcp, "write");
  }
}

static void tcp_write(grpc_exec_ctx* exec_ctx, grpc_endpoint* ep,
                      grpc_slice_buffer* buf, grpc_closure* cb) {
  grpc_tcp* tcp = (grpc_tcp*)ep;
  grpc_error* error = GRPC_ERROR_NONE;

  if (grpc_tcp_trace.enabled()) {
    size_t i;

    for (i = 0; i < buf->count; i++) {
      char* data =
          grpc_dump_slice(buf->slices[i], GPR_DUMP_HEX | GPR_DUMP_ASCII);
      gpr_log(GPR_DEBUG, "WRITE %p (peer=%s): %s", tcp, tcp->peer_string, data);
      gpr_free(data);
    }
  }

  GPR_TIMER_BEGIN("tcp_write", 0);
  GPR_ASSERT(tcp->write_cb == NULL);

  if (buf->length == 0) {
    GPR_TIMER_END("tcp_write", 0);
    GRPC_CLOSURE_SCHED(
        exec_ctx, cb,
        grpc_fd_is_shutdown(tcp->em_fd)
            ? tcp_annotate_error(GRPC_ERROR_CREATE_FROM_STATIC_STRING("EOF"),
                                 tcp)
            : GRPC_ERROR_NONE);
    return;
  }
  tcp->outgoing_buffer = buf;
  tcp->outgoing_slice_idx = 0;
  tcp->outgoing_byte_idx = 0;

  if (!tcp_flush(exec_ctx, tcp, &error)) {
    TCP_REF(tcp, "write");
    tcp->write_cb = cb;
    if (grpc_tcp_trace.enabled()) {
      gpr_log(GPR_DEBUG, "write: delayed");
    }
    notify_on_write(exec_ctx, tcp);
  } else {
<<<<<<< HEAD
    if (grpc_tcp_trace.enabled()) {
      const char *str = grpc_error_string(error);
=======
    if (GRPC_TRACER_ON(grpc_tcp_trace)) {
      const char* str = grpc_error_string(error);
>>>>>>> 67520b0f
      gpr_log(GPR_DEBUG, "write: %s", str);
    }
    GRPC_CLOSURE_SCHED(exec_ctx, cb, error);
  }

  GPR_TIMER_END("tcp_write", 0);
}

static void tcp_add_to_pollset(grpc_exec_ctx* exec_ctx, grpc_endpoint* ep,
                               grpc_pollset* pollset) {
  grpc_tcp* tcp = (grpc_tcp*)ep;
  grpc_pollset_add_fd(exec_ctx, pollset, tcp->em_fd);
}

static void tcp_add_to_pollset_set(grpc_exec_ctx* exec_ctx, grpc_endpoint* ep,
                                   grpc_pollset_set* pollset_set) {
  grpc_tcp* tcp = (grpc_tcp*)ep;
  grpc_pollset_set_add_fd(exec_ctx, pollset_set, tcp->em_fd);
}

static void tcp_delete_from_pollset_set(grpc_exec_ctx* exec_ctx,
                                        grpc_endpoint* ep,
                                        grpc_pollset_set* pollset_set) {
  grpc_tcp* tcp = (grpc_tcp*)ep;
  grpc_pollset_set_del_fd(exec_ctx, pollset_set, tcp->em_fd);
}

static char* tcp_get_peer(grpc_endpoint* ep) {
  grpc_tcp* tcp = (grpc_tcp*)ep;
  return gpr_strdup(tcp->peer_string);
}

static int tcp_get_fd(grpc_endpoint* ep) {
  grpc_tcp* tcp = (grpc_tcp*)ep;
  return tcp->fd;
}

static grpc_resource_user* tcp_get_resource_user(grpc_endpoint* ep) {
  grpc_tcp* tcp = (grpc_tcp*)ep;
  return tcp->resource_user;
}

static const grpc_endpoint_vtable vtable = {tcp_read,
                                            tcp_write,
                                            tcp_add_to_pollset,
                                            tcp_add_to_pollset_set,
                                            tcp_delete_from_pollset_set,
                                            tcp_shutdown,
                                            tcp_destroy,
                                            tcp_get_resource_user,
                                            tcp_get_peer,
                                            tcp_get_fd};

#define MAX_CHUNK_SIZE 32 * 1024 * 1024

grpc_endpoint* grpc_tcp_create(grpc_exec_ctx* exec_ctx, grpc_fd* em_fd,
                               const grpc_channel_args* channel_args,
                               const char* peer_string) {
  int tcp_read_chunk_size = GRPC_TCP_DEFAULT_READ_SLICE_SIZE;
  int tcp_max_read_chunk_size = 4 * 1024 * 1024;
  int tcp_min_read_chunk_size = 256;
  grpc_resource_quota* resource_quota = grpc_resource_quota_create(NULL);
  if (channel_args != NULL) {
    for (size_t i = 0; i < channel_args->num_args; i++) {
      if (0 ==
          strcmp(channel_args->args[i].key, GRPC_ARG_TCP_READ_CHUNK_SIZE)) {
        grpc_integer_options options = {(int)tcp_read_chunk_size, 1,
                                        MAX_CHUNK_SIZE};
        tcp_read_chunk_size =
            grpc_channel_arg_get_integer(&channel_args->args[i], options);
      } else if (0 == strcmp(channel_args->args[i].key,
                             GRPC_ARG_TCP_MIN_READ_CHUNK_SIZE)) {
        grpc_integer_options options = {(int)tcp_read_chunk_size, 1,
                                        MAX_CHUNK_SIZE};
        tcp_min_read_chunk_size =
            grpc_channel_arg_get_integer(&channel_args->args[i], options);
      } else if (0 == strcmp(channel_args->args[i].key,
                             GRPC_ARG_TCP_MAX_READ_CHUNK_SIZE)) {
        grpc_integer_options options = {(int)tcp_read_chunk_size, 1,
                                        MAX_CHUNK_SIZE};
        tcp_max_read_chunk_size =
            grpc_channel_arg_get_integer(&channel_args->args[i], options);
      } else if (0 ==
                 strcmp(channel_args->args[i].key, GRPC_ARG_RESOURCE_QUOTA)) {
        grpc_resource_quota_unref_internal(exec_ctx, resource_quota);
        resource_quota = grpc_resource_quota_ref_internal(
            (grpc_resource_quota*)channel_args->args[i].value.pointer.p);
      }
    }
  }

  if (tcp_min_read_chunk_size > tcp_max_read_chunk_size) {
    tcp_min_read_chunk_size = tcp_max_read_chunk_size;
  }
  tcp_read_chunk_size = GPR_CLAMP(tcp_read_chunk_size, tcp_min_read_chunk_size,
                                  tcp_max_read_chunk_size);

  grpc_tcp* tcp = (grpc_tcp*)gpr_malloc(sizeof(grpc_tcp));
  tcp->base.vtable = &vtable;
  tcp->peer_string = gpr_strdup(peer_string);
  tcp->fd = grpc_fd_wrapped_fd(em_fd);
  tcp->read_cb = NULL;
  tcp->write_cb = NULL;
  tcp->release_fd_cb = NULL;
  tcp->release_fd = NULL;
  tcp->incoming_buffer = NULL;
  tcp->target_length = (double)tcp_read_chunk_size;
  tcp->min_read_chunk_size = tcp_min_read_chunk_size;
  tcp->max_read_chunk_size = tcp_max_read_chunk_size;
  tcp->bytes_read_this_round = 0;
  tcp->finished_edge = true;
  /* paired with unref in grpc_tcp_destroy */
  gpr_ref_init(&tcp->refcount, 1);
  gpr_atm_no_barrier_store(&tcp->shutdown_count, 0);
  tcp->em_fd = em_fd;
  grpc_slice_buffer_init(&tcp->last_read_buffer);
  tcp->resource_user = grpc_resource_user_create(resource_quota, peer_string);
  grpc_resource_user_slice_allocator_init(
      &tcp->slice_allocator, tcp->resource_user, tcp_read_allocation_done, tcp);
  /* Tell network status tracker about new endpoint */
  grpc_network_status_register_endpoint(&tcp->base);
  grpc_resource_quota_unref_internal(exec_ctx, resource_quota);

  return &tcp->base;
}

int grpc_tcp_fd(grpc_endpoint* ep) {
  grpc_tcp* tcp = (grpc_tcp*)ep;
  GPR_ASSERT(ep->vtable == &vtable);
  return grpc_fd_wrapped_fd(tcp->em_fd);
}

void grpc_tcp_destroy_and_release_fd(grpc_exec_ctx* exec_ctx, grpc_endpoint* ep,
                                     int* fd, grpc_closure* done) {
  grpc_network_status_unregister_endpoint(ep);
  grpc_tcp* tcp = (grpc_tcp*)ep;
  GPR_ASSERT(ep->vtable == &vtable);
  tcp->release_fd = fd;
  tcp->release_fd_cb = done;
  grpc_slice_buffer_reset_and_unref_internal(exec_ctx, &tcp->last_read_buffer);
  TCP_UNREF(exec_ctx, tcp, "destroy");
}

#endif<|MERGE_RESOLUTION|>--- conflicted
+++ resolved
@@ -110,20 +110,6 @@
 static gpr_atm g_uncovered_notifications_pending;
 static gpr_atm g_backup_poller; /* backup_poller* */
 
-<<<<<<< HEAD
-static void tcp_handle_read(grpc_exec_ctx *exec_ctx, void *arg /* grpc_tcp */,
-                            grpc_error *error);
-static void tcp_handle_write(grpc_exec_ctx *exec_ctx, void *arg /* grpc_tcp */,
-                             grpc_error *error);
-static void tcp_drop_uncovered_then_handle_write(grpc_exec_ctx *exec_ctx,
-                                                 void *arg /* grpc_tcp */,
-                                                 grpc_error *error);
-
-static void done_poller(grpc_exec_ctx *exec_ctx, void *bp,
-                        grpc_error *error_ignored) {
-  backup_poller *p = (backup_poller *)bp;
-  if (grpc_tcp_trace.enabled()) {
-=======
 static void tcp_handle_read(grpc_exec_ctx* exec_ctx, void* arg /* grpc_tcp */,
                             grpc_error* error);
 static void tcp_handle_write(grpc_exec_ctx* exec_ctx, void* arg /* grpc_tcp */,
@@ -135,25 +121,17 @@
 static void done_poller(grpc_exec_ctx* exec_ctx, void* bp,
                         grpc_error* error_ignored) {
   backup_poller* p = (backup_poller*)bp;
-  if (GRPC_TRACER_ON(grpc_tcp_trace)) {
->>>>>>> 67520b0f
+  if (grpc_tcp_trace.enabled()) {
     gpr_log(GPR_DEBUG, "BACKUP_POLLER:%p destroy", p);
   }
   grpc_pollset_destroy(exec_ctx, BACKUP_POLLER_POLLSET(p));
   gpr_free(p);
 }
 
-<<<<<<< HEAD
-static void run_poller(grpc_exec_ctx *exec_ctx, void *bp,
-                       grpc_error *error_ignored) {
-  backup_poller *p = (backup_poller *)bp;
-  if (grpc_tcp_trace.enabled()) {
-=======
 static void run_poller(grpc_exec_ctx* exec_ctx, void* bp,
                        grpc_error* error_ignored) {
   backup_poller* p = (backup_poller*)bp;
-  if (GRPC_TRACER_ON(grpc_tcp_trace)) {
->>>>>>> 67520b0f
+  if (grpc_tcp_trace.enabled()) {
     gpr_log(GPR_DEBUG, "BACKUP_POLLER:%p run", p);
   }
   gpr_mu_lock(p->pollset_mu);
@@ -208,13 +186,8 @@
   }
   if (old_count == 0) {
     GRPC_STATS_INC_TCP_BACKUP_POLLERS_CREATED(exec_ctx);
-<<<<<<< HEAD
-    p = (backup_poller *)gpr_zalloc(sizeof(*p) + grpc_pollset_size());
-    if (grpc_tcp_trace.enabled()) {
-=======
     p = (backup_poller*)gpr_zalloc(sizeof(*p) + grpc_pollset_size());
-    if (GRPC_TRACER_ON(grpc_tcp_trace)) {
->>>>>>> 67520b0f
+    if (grpc_tcp_trace.enabled()) {
       gpr_log(GPR_DEBUG, "BACKUP_POLLER:%p create", p);
     }
     grpc_pollset_init(BACKUP_POLLER_POLLSET(p), &p->pollset_mu);
@@ -238,13 +211,8 @@
   }
 }
 
-<<<<<<< HEAD
-static void notify_on_read(grpc_exec_ctx *exec_ctx, grpc_tcp *tcp) {
-  if (grpc_tcp_trace.enabled()) {
-=======
 static void notify_on_read(grpc_exec_ctx* exec_ctx, grpc_tcp* tcp) {
-  if (GRPC_TRACER_ON(grpc_tcp_trace)) {
->>>>>>> 67520b0f
+  if (grpc_tcp_trace.enabled()) {
     gpr_log(GPR_DEBUG, "TCP:%p notify_on_read", tcp);
   }
   GRPC_CLOSURE_INIT(&tcp->read_done_closure, tcp_handle_read, tcp,
@@ -252,13 +220,8 @@
   grpc_fd_notify_on_read(exec_ctx, tcp->em_fd, &tcp->read_done_closure);
 }
 
-<<<<<<< HEAD
-static void notify_on_write(grpc_exec_ctx *exec_ctx, grpc_tcp *tcp) {
-  if (grpc_tcp_trace.enabled()) {
-=======
 static void notify_on_write(grpc_exec_ctx* exec_ctx, grpc_tcp* tcp) {
-  if (GRPC_TRACER_ON(grpc_tcp_trace)) {
->>>>>>> 67520b0f
+  if (grpc_tcp_trace.enabled()) {
     gpr_log(GPR_DEBUG, "TCP:%p notify_on_write", tcp);
   }
   cover_self(exec_ctx, tcp);
@@ -268,15 +231,9 @@
   grpc_fd_notify_on_write(exec_ctx, tcp->em_fd, &tcp->write_done_closure);
 }
 
-<<<<<<< HEAD
-static void tcp_drop_uncovered_then_handle_write(grpc_exec_ctx *exec_ctx,
-                                                 void *arg, grpc_error *error) {
-  if (grpc_tcp_trace.enabled()) {
-=======
 static void tcp_drop_uncovered_then_handle_write(grpc_exec_ctx* exec_ctx,
                                                  void* arg, grpc_error* error) {
-  if (GRPC_TRACER_ON(grpc_tcp_trace)) {
->>>>>>> 67520b0f
+  if (grpc_tcp_trace.enabled()) {
     gpr_log(GPR_DEBUG, "TCP:%p got_write: %s", arg, grpc_error_string(error));
   }
   drop_uncovered(exec_ctx, (grpc_tcp*)arg);
@@ -351,15 +308,9 @@
 #define TCP_UNREF(cl, tcp, reason) \
   tcp_unref((cl), (tcp), (reason), __FILE__, __LINE__)
 #define TCP_REF(tcp, reason) tcp_ref((tcp), (reason), __FILE__, __LINE__)
-<<<<<<< HEAD
-static void tcp_unref(grpc_exec_ctx *exec_ctx, grpc_tcp *tcp,
-                      const char *reason, const char *file, int line) {
-  if (grpc_tcp_trace.enabled()) {
-=======
 static void tcp_unref(grpc_exec_ctx* exec_ctx, grpc_tcp* tcp,
                       const char* reason, const char* file, int line) {
-  if (GRPC_TRACER_ON(grpc_tcp_trace)) {
->>>>>>> 67520b0f
+  if (grpc_tcp_trace.enabled()) {
     gpr_atm val = gpr_atm_no_barrier_load(&tcp->refcount.count);
     gpr_log(file, line, GPR_LOG_SEVERITY_DEBUG,
             "TCP unref %p : %s %" PRIdPTR " -> %" PRIdPTR, tcp, reason, val,
@@ -496,17 +447,10 @@
   GPR_TIMER_END("tcp_continue_read", 0);
 }
 
-<<<<<<< HEAD
-static void tcp_read_allocation_done(grpc_exec_ctx *exec_ctx, void *tcpp,
-                                     grpc_error *error) {
-  grpc_tcp *tcp = (grpc_tcp *)tcpp;
-  if (grpc_tcp_trace.enabled()) {
-=======
 static void tcp_read_allocation_done(grpc_exec_ctx* exec_ctx, void* tcpp,
                                      grpc_error* error) {
   grpc_tcp* tcp = (grpc_tcp*)tcpp;
-  if (GRPC_TRACER_ON(grpc_tcp_trace)) {
->>>>>>> 67520b0f
+  if (grpc_tcp_trace.enabled()) {
     gpr_log(GPR_DEBUG, "TCP:%p read_allocation_done: %s", tcp,
             grpc_error_string(error));
   }
@@ -687,13 +631,8 @@
   } else {
     cb = tcp->write_cb;
     tcp->write_cb = NULL;
-<<<<<<< HEAD
-    if (grpc_tcp_trace.enabled()) {
-      const char *str = grpc_error_string(error);
-=======
-    if (GRPC_TRACER_ON(grpc_tcp_trace)) {
+    if (grpc_tcp_trace.enabled()) {
       const char* str = grpc_error_string(error);
->>>>>>> 67520b0f
       gpr_log(GPR_DEBUG, "write: %s", str);
     }
 
@@ -743,13 +682,8 @@
     }
     notify_on_write(exec_ctx, tcp);
   } else {
-<<<<<<< HEAD
-    if (grpc_tcp_trace.enabled()) {
-      const char *str = grpc_error_string(error);
-=======
-    if (GRPC_TRACER_ON(grpc_tcp_trace)) {
+    if (grpc_tcp_trace.enabled()) {
       const char* str = grpc_error_string(error);
->>>>>>> 67520b0f
       gpr_log(GPR_DEBUG, "write: %s", str);
     }
     GRPC_CLOSURE_SCHED(exec_ctx, cb, error);
