/*
 *
 * Copyright 2015 gRPC authors.
 *
 * Licensed under the Apache License, Version 2.0 (the "License");
 * you may not use this file except in compliance with the License.
 * You may obtain a copy of the License at
 *
 *     http://www.apache.org/licenses/LICENSE-2.0
 *
 * Unless required by applicable law or agreed to in writing, software
 * distributed under the License is distributed on an "AS IS" BASIS,
 * WITHOUT WARRANTIES OR CONDITIONS OF ANY KIND, either express or implied.
 * See the License for the specific language governing permissions and
 * limitations under the License.
 *
 */

#include <grpc/support/port_platform.h>

#include "src/core/lib/iomgr/port.h"

#ifdef GRPC_WINSOCK_SOCKET

#include <inttypes.h>
#include <io.h>

#include <vector>

#include "absl/strings/str_cat.h"

#include <grpc/support/alloc.h>
#include <grpc/support/log.h>
#include <grpc/support/log_windows.h>
#include <grpc/support/string_util.h>
#include <grpc/support/sync.h>
#include <grpc/support/time.h>

#include "src/core/lib/address_utils/sockaddr_utils.h"
#include "src/core/lib/channel/channel_args.h"
#include "src/core/lib/iomgr/iocp_windows.h"
#include "src/core/lib/iomgr/pollset_windows.h"
#include "src/core/lib/iomgr/resolve_address.h"
#include "src/core/lib/iomgr/sockaddr.h"
#include "src/core/lib/iomgr/socket_windows.h"
#include "src/core/lib/iomgr/tcp_server.h"
#include "src/core/lib/iomgr/tcp_windows.h"
#include "src/core/lib/slice/slice_internal.h"

#define MIN_SAFE_ACCEPT_QUEUE_SIZE 100

/* one listening port */
typedef struct grpc_tcp_listener grpc_tcp_listener;
struct grpc_tcp_listener {
  /* This seemingly magic number comes from AcceptEx's documentation. each
     address buffer needs to have at least 16 more bytes at their end. */
  uint8_t addresses[(sizeof(grpc_sockaddr_in6) + 16) * 2];
  /* This will hold the socket for the next accept. */
  SOCKET new_socket;
  /* The listener winsocket. */
  grpc_winsocket* socket;
  /* The actual TCP port number. */
  int port;
  unsigned port_index;
  grpc_tcp_server* server;
  /* The cached AcceptEx for that port. */
  LPFN_ACCEPTEX AcceptEx;
  int shutting_down;
  int outstanding_calls;
  /* closure for socket notification of accept being ready */
  grpc_closure on_accept;
  /* linked list */
  struct grpc_tcp_listener* next;
};

/* the overall server */
struct grpc_tcp_server {
  gpr_refcount refs;
  /* Called whenever accept() succeeds on a server port. */
  grpc_tcp_server_cb on_accept_cb;
  void* on_accept_cb_arg;

  gpr_mu mu;

  /* active port count: how many ports are actually still listening */
  int active_ports;

  /* linked list of server ports */
  grpc_tcp_listener* head;
  grpc_tcp_listener* tail;

  /* List of closures passed to shutdown_starting_add(). */
  grpc_closure_list shutdown_starting;

  /* shutdown callback */
  grpc_closure* shutdown_complete;

  grpc_channel_args* channel_args;
};

/* Public function. Allocates the proper data structures to hold a
   grpc_tcp_server. */
static grpc_error_handle tcp_server_create(grpc_closure* shutdown_complete,
                                           const grpc_channel_args* args,
                                           grpc_tcp_server** server) {
  grpc_tcp_server* s = (grpc_tcp_server*)gpr_malloc(sizeof(grpc_tcp_server));
  s->channel_args = grpc_channel_args_copy(args);
  gpr_ref_init(&s->refs, 1);
  gpr_mu_init(&s->mu);
  s->active_ports = 0;
  s->on_accept_cb = NULL;
  s->on_accept_cb_arg = NULL;
  s->head = NULL;
  s->tail = NULL;
  s->shutdown_starting.head = NULL;
  s->shutdown_starting.tail = NULL;
  s->shutdown_complete = shutdown_complete;
  *server = s;
  return GRPC_ERROR_NONE;
}

static void destroy_server(void* arg, grpc_error_handle error) {
  grpc_tcp_server* s = (grpc_tcp_server*)arg;

  /* Now that the accepts have been aborted, we can destroy the sockets.
     The IOCP won't get notified on these, so we can flag them as already
     closed by the system. */
  while (s->head) {
    grpc_tcp_listener* sp = s->head;
    s->head = sp->next;
    sp->next = NULL;
    grpc_winsocket_destroy(sp->socket);
    gpr_free(sp);
  }
  grpc_channel_args_destroy(s->channel_args);
  gpr_mu_destroy(&s->mu);
  gpr_free(s);
}

static void finish_shutdown_locked(grpc_tcp_server* s) {
  if (s->shutdown_complete != NULL) {
    grpc_core::ExecCtx::Run(DEBUG_LOCATION, s->shutdown_complete,
                            GRPC_ERROR_NONE);
  }

  grpc_core::ExecCtx::Run(
      DEBUG_LOCATION,
      GRPC_CLOSURE_CREATE(destroy_server, s, grpc_schedule_on_exec_ctx),
      GRPC_ERROR_NONE);
}

static grpc_tcp_server* tcp_server_ref(grpc_tcp_server* s) {
  gpr_ref_non_zero(&s->refs);
  return s;
}

static void tcp_server_shutdown_starting_add(grpc_tcp_server* s,
                                             grpc_closure* shutdown_starting) {
  gpr_mu_lock(&s->mu);
  grpc_closure_list_append(&s->shutdown_starting, shutdown_starting,
                           GRPC_ERROR_NONE);
  gpr_mu_unlock(&s->mu);
}

static void tcp_server_destroy(grpc_tcp_server* s) {
  grpc_tcp_listener* sp;
  gpr_mu_lock(&s->mu);
  /* First, shutdown all fd's. This will queue abortion calls for all
     of the pending accepts due to the normal operation mechanism. */
  if (s->active_ports == 0) {
    finish_shutdown_locked(s);
  } else {
    for (sp = s->head; sp; sp = sp->next) {
      sp->shutting_down = 1;
      grpc_winsocket_shutdown(sp->socket);
    }
  }
  gpr_mu_unlock(&s->mu);
}

static void tcp_server_unref(grpc_tcp_server* s) {
  if (gpr_unref(&s->refs)) {
    grpc_tcp_server_shutdown_listeners(s);
    gpr_mu_lock(&s->mu);
    grpc_core::ExecCtx::RunList(DEBUG_LOCATION, &s->shutdown_starting);
    gpr_mu_unlock(&s->mu);
    tcp_server_destroy(s);
  }
}

/* Prepare (bind) a recently-created socket for listening. */
static grpc_error_handle prepare_socket(SOCKET sock,
                                        const grpc_resolved_address* addr,
                                        int* port) {
  grpc_resolved_address sockname_temp;
  grpc_error_handle error = GRPC_ERROR_NONE;
  int sockname_temp_len;

  error = grpc_tcp_prepare_socket(sock);
  if (error != GRPC_ERROR_NONE) {
    goto failure;
  }

  if (bind(sock, (const grpc_sockaddr*)addr->addr, (int)addr->len) ==
      SOCKET_ERROR) {
    error = GRPC_WSA_ERROR(WSAGetLastError(), "bind");
    goto failure;
  }

  if (listen(sock, SOMAXCONN) == SOCKET_ERROR) {
    error = GRPC_WSA_ERROR(WSAGetLastError(), "listen");
    goto failure;
  }

  sockname_temp_len = sizeof(struct sockaddr_storage);
  if (getsockname(sock, (grpc_sockaddr*)sockname_temp.addr,
                  &sockname_temp_len) == SOCKET_ERROR) {
    error = GRPC_WSA_ERROR(WSAGetLastError(), "getsockname");
    goto failure;
  }
  sockname_temp.len = (size_t)sockname_temp_len;

  *port = grpc_sockaddr_get_port(&sockname_temp);
  return GRPC_ERROR_NONE;

failure:
  GPR_ASSERT(error != GRPC_ERROR_NONE);
  grpc_error_set_int(
      grpc_error_set_str(GRPC_ERROR_CREATE_REFERENCING_FROM_STATIC_STRING(
                             "Failed to prepare server socket", &error, 1),
                         GRPC_ERROR_STR_TARGET_ADDRESS,
                         grpc_sockaddr_to_uri(addr)),
      GRPC_ERROR_INT_FD, (intptr_t)sock);
  GRPC_ERROR_UNREF(error);
  if (sock != INVALID_SOCKET) closesocket(sock);
  return error;
}

static void decrement_active_ports_and_notify_locked(grpc_tcp_listener* sp) {
  sp->shutting_down = 0;
  GPR_ASSERT(sp->server->active_ports > 0);
  if (0 == --sp->server->active_ports) {
    finish_shutdown_locked(sp->server);
  }
}

/* In order to do an async accept, we need to create a socket first which
   will be the one assigned to the new incoming connection. */
static grpc_error_handle start_accept_locked(grpc_tcp_listener* port) {
  SOCKET sock = INVALID_SOCKET;
  BOOL success;
  DWORD addrlen = sizeof(grpc_sockaddr_in6) + 16;
  DWORD bytes_received = 0;
  grpc_error_handle error = GRPC_ERROR_NONE;

  if (port->shutting_down) {
    return GRPC_ERROR_NONE;
  }

  sock = WSASocket(AF_INET6, SOCK_STREAM, IPPROTO_TCP, NULL, 0,
                   grpc_get_default_wsa_socket_flags());
  if (sock == INVALID_SOCKET) {
    error = GRPC_WSA_ERROR(WSAGetLastError(), "WSASocket");
    goto failure;
  }

  error = grpc_tcp_prepare_socket(sock);
  if (error != GRPC_ERROR_NONE) goto failure;

  /* Start the "accept" asynchronously. */
  success = port->AcceptEx(port->socket->socket, sock, port->addresses, 0,
                           addrlen, addrlen, &bytes_received,
                           &port->socket->read_info.overlapped);

  /* It is possible to get an accept immediately without delay. However, we
     will still get an IOCP notification for it. So let's just ignore it. */
  if (!success) {
    int last_error = WSAGetLastError();
    if (last_error != ERROR_IO_PENDING) {
      error = GRPC_WSA_ERROR(last_error, "AcceptEx");
      goto failure;
    }
  }

  /* We're ready to do the accept. Calling grpc_socket_notify_on_read may
     immediately process an accept that happened in the meantime. */
  port->new_socket = sock;
  grpc_socket_notify_on_read(port->socket, &port->on_accept);
  port->outstanding_calls++;
  return error;

failure:
  GPR_ASSERT(error != GRPC_ERROR_NONE);
  if (sock != INVALID_SOCKET) closesocket(sock);
  return error;
}

/* Event manager callback when reads are ready. */
static void on_accept(void* arg, grpc_error_handle error) {
  grpc_tcp_listener* sp = (grpc_tcp_listener*)arg;
  SOCKET sock = sp->new_socket;
  grpc_winsocket_callback_info* info = &sp->socket->read_info;
  grpc_endpoint* ep = NULL;
  grpc_resolved_address peer_name;
  DWORD transfered_bytes;
  DWORD flags;
  BOOL wsa_success;
  int err;

  gpr_mu_lock(&sp->server->mu);

  peer_name.len = sizeof(struct sockaddr_storage);

  /* The general mechanism for shutting down is to queue abortion calls. While
     this is necessary in the read/write case, it's useless for the accept
     case. We only need to adjust the pending callback count */
  if (error != GRPC_ERROR_NONE) {
    gpr_log(GPR_INFO, "Skipping on_accept due to error: %s",
            grpc_error_std_string(error).c_str());

    gpr_mu_unlock(&sp->server->mu);
    return;
  }
  /* The IOCP notified us of a completed operation. Let's grab the results,
     and act accordingly. */
  transfered_bytes = 0;
  wsa_success = WSAGetOverlappedResult(sock, &info->overlapped,
                                       &transfered_bytes, FALSE, &flags);
  if (!wsa_success) {
    if (!sp->shutting_down) {
      char* utf8_message = gpr_format_message(WSAGetLastError());
      gpr_log(GPR_ERROR, "on_accept error: %s", utf8_message);
      gpr_free(utf8_message);
    }
    closesocket(sock);
  } else {
    if (!sp->shutting_down) {
      err = setsockopt(sock, SOL_SOCKET, SO_UPDATE_ACCEPT_CONTEXT,
                       (char*)&sp->socket->socket, sizeof(sp->socket->socket));
      if (err) {
        char* utf8_message = gpr_format_message(WSAGetLastError());
        gpr_log(GPR_ERROR, "setsockopt error: %s", utf8_message);
        gpr_free(utf8_message);
      }
      int peer_name_len = (int)peer_name.len;
      err = getpeername(sock, (grpc_sockaddr*)peer_name.addr, &peer_name_len);
      peer_name.len = (size_t)peer_name_len;
      std::string peer_name_string;
      if (!err) {
        peer_name_string = grpc_sockaddr_to_uri(&peer_name);
      } else {
        char* utf8_message = gpr_format_message(WSAGetLastError());
        gpr_log(GPR_ERROR, "getpeername error: %s", utf8_message);
        gpr_free(utf8_message);
      }
      std::string fd_name = absl::StrCat("tcp_server:", peer_name_string);
<<<<<<< HEAD
      ep = grpc_tcp_create(grpc_winsocket_create(sock, fd_name.c_str()),
                           sp->server->channel_args, peer_name_string.c_str());
=======
      ep = grpc_tcp_create(
          grpc_winsocket_create(sock, fd_name.c_str()),
          sp->server->channel_args, peer_name_string,
          grpc_slice_allocator_factory_create_slice_allocator(
              sp->server->slice_allocator_factory, peer_name_string));
>>>>>>> 8cbf308c
    } else {
      closesocket(sock);
    }
  }

  /* The only time we should call our callback, is where we successfully
     managed to accept a connection, and created an endpoint. */
  if (ep) {
    // Create acceptor.
    grpc_tcp_server_acceptor* acceptor =
        (grpc_tcp_server_acceptor*)gpr_malloc(sizeof(*acceptor));
    acceptor->from_server = sp->server;
    acceptor->port_index = sp->port_index;
    acceptor->fd_index = 0;
    acceptor->external_connection = false;
    sp->server->on_accept_cb(sp->server->on_accept_cb_arg, ep, NULL, acceptor);
  }
  /* As we were notified from the IOCP of one and exactly one accept,
     the former socked we created has now either been destroy or assigned
     to the new connection. We need to create a new one for the next
     connection. */
  GPR_ASSERT(GRPC_LOG_IF_ERROR("start_accept", start_accept_locked(sp)));
  if (0 == --sp->outstanding_calls) {
    decrement_active_ports_and_notify_locked(sp);
  }
  gpr_mu_unlock(&sp->server->mu);
}

static grpc_error_handle add_socket_to_server(grpc_tcp_server* s, SOCKET sock,
                                              const grpc_resolved_address* addr,
                                              unsigned port_index,
                                              grpc_tcp_listener** listener) {
  grpc_tcp_listener* sp = NULL;
  int port = -1;
  int status;
  GUID guid = WSAID_ACCEPTEX;
  DWORD ioctl_num_bytes;
  LPFN_ACCEPTEX AcceptEx;
  grpc_error_handle error = GRPC_ERROR_NONE;

  /* We need to grab the AcceptEx pointer for that port, as it may be
     interface-dependent. We'll cache it to avoid doing that again. */
  status =
      WSAIoctl(sock, SIO_GET_EXTENSION_FUNCTION_POINTER, &guid, sizeof(guid),
               &AcceptEx, sizeof(AcceptEx), &ioctl_num_bytes, NULL, NULL);

  if (status != 0) {
    char* utf8_message = gpr_format_message(WSAGetLastError());
    gpr_log(GPR_ERROR, "on_connect error: %s", utf8_message);
    gpr_free(utf8_message);
    closesocket(sock);
    return GRPC_ERROR_NONE;
  }

  error = prepare_socket(sock, addr, &port);
  if (error != GRPC_ERROR_NONE) {
    return error;
  }

  GPR_ASSERT(port >= 0);
  gpr_mu_lock(&s->mu);
  GPR_ASSERT(!s->on_accept_cb && "must add ports before starting server");
  sp = (grpc_tcp_listener*)gpr_malloc(sizeof(grpc_tcp_listener));
  sp->next = NULL;
  if (s->head == NULL) {
    s->head = sp;
  } else {
    s->tail->next = sp;
  }
  s->tail = sp;
  sp->server = s;
  sp->socket = grpc_winsocket_create(sock, "listener");
  sp->shutting_down = 0;
  sp->outstanding_calls = 0;
  sp->AcceptEx = AcceptEx;
  sp->new_socket = INVALID_SOCKET;
  sp->port = port;
  sp->port_index = port_index;
  GRPC_CLOSURE_INIT(&sp->on_accept, on_accept, sp, grpc_schedule_on_exec_ctx);
  GPR_ASSERT(sp->socket);
  gpr_mu_unlock(&s->mu);
  *listener = sp;

  return GRPC_ERROR_NONE;
}

static grpc_error_handle tcp_server_add_port(grpc_tcp_server* s,
                                             const grpc_resolved_address* addr,
                                             int* port) {
  grpc_tcp_listener* sp = NULL;
  SOCKET sock;
  grpc_resolved_address addr6_v4mapped;
  grpc_resolved_address wildcard;
  grpc_resolved_address* allocated_addr = NULL;
  grpc_resolved_address sockname_temp;
  unsigned port_index = 0;
  grpc_error_handle error = GRPC_ERROR_NONE;

  if (s->tail != NULL) {
    port_index = s->tail->port_index + 1;
  }

  /* Check if this is a wildcard port, and if so, try to keep the port the same
     as some previously created listener. */
  if (grpc_sockaddr_get_port(addr) == 0) {
    for (sp = s->head; sp; sp = sp->next) {
      int sockname_temp_len = sizeof(struct sockaddr_storage);
      if (0 == getsockname(sp->socket->socket,
                           (grpc_sockaddr*)sockname_temp.addr,
                           &sockname_temp_len)) {
        sockname_temp.len = (size_t)sockname_temp_len;
        *port = grpc_sockaddr_get_port(&sockname_temp);
        if (*port > 0) {
          allocated_addr =
              (grpc_resolved_address*)gpr_malloc(sizeof(grpc_resolved_address));
          memcpy(allocated_addr, addr, sizeof(grpc_resolved_address));
          grpc_sockaddr_set_port(allocated_addr, *port);
          addr = allocated_addr;
          break;
        }
      }
    }
  }

  if (grpc_sockaddr_to_v4mapped(addr, &addr6_v4mapped)) {
    addr = &addr6_v4mapped;
  }

  /* Treat :: or 0.0.0.0 as a family-agnostic wildcard. */
  if (grpc_sockaddr_is_wildcard(addr, port)) {
    grpc_sockaddr_make_wildcard6(*port, &wildcard);

    addr = &wildcard;
  }

  sock = WSASocket(AF_INET6, SOCK_STREAM, IPPROTO_TCP, NULL, 0,
                   grpc_get_default_wsa_socket_flags());
  if (sock == INVALID_SOCKET) {
    error = GRPC_WSA_ERROR(WSAGetLastError(), "WSASocket");
    goto done;
  }

  error = add_socket_to_server(s, sock, addr, port_index, &sp);

done:
  gpr_free(allocated_addr);

  if (error != GRPC_ERROR_NONE) {
    grpc_error_handle error_out =
        GRPC_ERROR_CREATE_REFERENCING_FROM_STATIC_STRING(
            "Failed to add port to server", &error, 1);
    GRPC_ERROR_UNREF(error);
    error = error_out;
    *port = -1;
  } else {
    GPR_ASSERT(sp != NULL);
    *port = sp->port;
  }
  return error;
}

static void tcp_server_start(grpc_tcp_server* s,
                             const std::vector<grpc_pollset*>* /*pollsets*/,
                             grpc_tcp_server_cb on_accept_cb,
                             void* on_accept_cb_arg) {
  grpc_tcp_listener* sp;
  GPR_ASSERT(on_accept_cb);
  gpr_mu_lock(&s->mu);
  GPR_ASSERT(!s->on_accept_cb);
  GPR_ASSERT(s->active_ports == 0);
  s->on_accept_cb = on_accept_cb;
  s->on_accept_cb_arg = on_accept_cb_arg;
  for (sp = s->head; sp; sp = sp->next) {
    GPR_ASSERT(GRPC_LOG_IF_ERROR("start_accept", start_accept_locked(sp)));
    s->active_ports++;
  }
  gpr_mu_unlock(&s->mu);
}

static unsigned tcp_server_port_fd_count(grpc_tcp_server* s,
                                         unsigned port_index) {
  return 0;
}

static int tcp_server_port_fd(grpc_tcp_server* s, unsigned port_index,
                              unsigned fd_index) {
  return -1;
}

static grpc_core::TcpServerFdHandler* tcp_server_create_fd_handler(
    grpc_tcp_server* s) {
  return nullptr;
}

static void tcp_server_shutdown_listeners(grpc_tcp_server* s) {}

grpc_tcp_server_vtable grpc_windows_tcp_server_vtable = {
    tcp_server_create,        tcp_server_start,
    tcp_server_add_port,      tcp_server_create_fd_handler,
    tcp_server_port_fd_count, tcp_server_port_fd,
    tcp_server_ref,           tcp_server_shutdown_starting_add,
    tcp_server_unref,         tcp_server_shutdown_listeners};
#endif /* GRPC_WINSOCK_SOCKET */<|MERGE_RESOLUTION|>--- conflicted
+++ resolved
@@ -354,16 +354,8 @@
         gpr_free(utf8_message);
       }
       std::string fd_name = absl::StrCat("tcp_server:", peer_name_string);
-<<<<<<< HEAD
       ep = grpc_tcp_create(grpc_winsocket_create(sock, fd_name.c_str()),
-                           sp->server->channel_args, peer_name_string.c_str());
-=======
-      ep = grpc_tcp_create(
-          grpc_winsocket_create(sock, fd_name.c_str()),
-          sp->server->channel_args, peer_name_string,
-          grpc_slice_allocator_factory_create_slice_allocator(
-              sp->server->slice_allocator_factory, peer_name_string));
->>>>>>> 8cbf308c
+                           sp->server->channel_args, peer_name_string);
     } else {
       closesocket(sock);
     }
