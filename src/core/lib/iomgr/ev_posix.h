--- conflicted
+++ resolved
@@ -46,12 +46,7 @@
   void (*fd_notify_on_write)(grpc_exec_ctx *exec_ctx, grpc_fd *fd,
                              grpc_closure *closure);
   bool (*fd_is_shutdown)(grpc_fd *fd);
-<<<<<<< HEAD
   void (*fd_disable_shutdown)(grpc_fd *fd);
-
-  grpc_workqueue *(*fd_get_workqueue)(grpc_fd *fd);
-=======
->>>>>>> 0efb1e94
   grpc_pollset *(*fd_get_read_notifier_pollset)(grpc_exec_ctx *exec_ctx,
                                                 grpc_fd *fd);
   void (*fd_register_postfork_handler)(grpc_fd *fd, fd_postfork_handler handler,
@@ -90,24 +85,10 @@
                              grpc_pollset_set *pollset_set, grpc_fd *fd);
 
   void (*shutdown_engine)(void);
-<<<<<<< HEAD
 
   void (*fork_engine)(void);
 
   void (*fd_regsiter_postfork_handler)(fd_postfork_handler);
-
-#ifdef GRPC_WORKQUEUE_REFCOUNT_DEBUG
-  grpc_workqueue *(*workqueue_ref)(grpc_workqueue *workqueue, const char *file,
-                                   int line, const char *reason);
-  void (*workqueue_unref)(grpc_exec_ctx *exec_ctx, grpc_workqueue *workqueue,
-                          const char *file, int line, const char *reason);
-#else
-  grpc_workqueue *(*workqueue_ref)(grpc_workqueue *workqueue);
-  void (*workqueue_unref)(grpc_exec_ctx *exec_ctx, grpc_workqueue *workqueue);
-#endif
-  grpc_closure_scheduler *(*workqueue_scheduler)(grpc_workqueue *workqueue);
-=======
->>>>>>> 0efb1e94
 } grpc_event_engine_vtable;
 
 void grpc_event_engine_init(void);
