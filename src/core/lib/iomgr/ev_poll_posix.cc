--- conflicted
+++ resolved
@@ -1153,11 +1153,7 @@
 
 static int poll_deadline_to_millis_timeout(grpc_core::Timestamp deadline) {
   if (deadline == grpc_core::Timestamp::InfFuture()) return -1;
-<<<<<<< HEAD
-  if (deadline.is_zero()) return 0;
-=======
   if (deadline.is_process_epoch()) return 0;
->>>>>>> 918b8a75
   int64_t n = (deadline - grpc_core::ExecCtx::Get()->Now()).millis();
   if (n < 0) return 0;
   if (n > INT_MAX) return -1;
