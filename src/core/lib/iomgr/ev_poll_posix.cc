/*
 *
 * Copyright 2016 gRPC authors.
 *
 * Licensed under the Apache License, Version 2.0 (the "License");
 * you may not use this file except in compliance with the License.
 * You may obtain a copy of the License at
 *
 *     http://www.apache.org/licenses/LICENSE-2.0
 *
 * Unless required by applicable law or agreed to in writing, software
 * distributed under the License is distributed on an "AS IS" BASIS,
 * WITHOUT WARRANTIES OR CONDITIONS OF ANY KIND, either express or implied.
 * See the License for the specific language governing permissions and
 * limitations under the License.
 *
 */

#include "src/core/lib/iomgr/port.h"

#ifdef GRPC_POSIX_SOCKET

#include "src/core/lib/iomgr/ev_poll_posix.h"

#include <assert.h>
#include <errno.h>
#include <limits.h>
#include <poll.h>
#include <string.h>
#include <sys/socket.h>
#include <unistd.h>

#include <grpc/support/alloc.h>
#include <grpc/support/log.h>
#include <grpc/support/string_util.h>
#include <grpc/support/thd.h>
#include <grpc/support/tls.h>
#include <grpc/support/useful.h>

#include "src/core/lib/debug/stats.h"
#include "src/core/lib/iomgr/block_annotate.h"
#include "src/core/lib/iomgr/iomgr_internal.h"
#include "src/core/lib/iomgr/wakeup_fd_cv.h"
#include "src/core/lib/iomgr/wakeup_fd_posix.h"
#include "src/core/lib/profiling/timers.h"
#include "src/core/lib/support/murmur_hash.h"

#define GRPC_POLLSET_KICK_BROADCAST ((grpc_pollset_worker*)1)

/*******************************************************************************
 * FD declarations
 */
typedef struct grpc_fd_watcher {
  struct grpc_fd_watcher* next;
  struct grpc_fd_watcher* prev;
  grpc_pollset* pollset;
  grpc_pollset_worker* worker;
  grpc_fd* fd;
} grpc_fd_watcher;

struct grpc_fd {
  int fd;
  /* refst format:
     bit0:   1=active/0=orphaned
     bit1-n: refcount
     meaning that mostly we ref by two to avoid altering the orphaned bit,
     and just unref by 1 when we're ready to flag the object as orphaned */
  gpr_atm refst;

  gpr_mu mu;
  int shutdown;
  int closed;
  int released;
  gpr_atm pollhup;
  grpc_error* shutdown_error;

  /* The watcher list.

     The following watcher related fields are protected by watcher_mu.

     An fd_watcher is an ephemeral object created when an fd wants to
     begin polling, and destroyed after the poll.

     It denotes the fd's interest in whether to read poll or write poll
     or both or neither on this fd.

     If a watcher is asked to poll for reads or writes, the read_watcher
     or write_watcher fields are set respectively. A watcher may be asked
     to poll for both, in which case both fields will be set.

     read_watcher and write_watcher may be NULL if no watcher has been
     asked to poll for reads or writes.

     If an fd_watcher is not asked to poll for reads or writes, it's added
     to a linked list of inactive watchers, rooted at inactive_watcher_root.
     If at a later time there becomes need of a poller to poll, one of
     the inactive pollers may be kicked out of their poll loops to take
     that responsibility. */
  grpc_fd_watcher inactive_watcher_root;
  grpc_fd_watcher* read_watcher;
  grpc_fd_watcher* write_watcher;

  grpc_closure* read_closure;
  grpc_closure* write_closure;

  grpc_closure* on_done_closure;

  grpc_iomgr_object iomgr_object;

  /* The pollset that last noticed and notified that the fd is readable */
  grpc_pollset* read_notifier_pollset;
};

/* Begin polling on an fd.
   Registers that the given pollset is interested in this fd - so that if read
   or writability interest changes, the pollset can be kicked to pick up that
   new interest.
   Return value is:
     (fd_needs_read? read_mask : 0) | (fd_needs_write? write_mask : 0)
   i.e. a combination of read_mask and write_mask determined by the fd's current
   interest in said events.
   Polling strategies that do not need to alter their behavior depending on the
   fd's current interest (such as epoll) do not need to call this function.
   MUST NOT be called with a pollset lock taken */
static uint32_t fd_begin_poll(grpc_fd* fd, grpc_pollset* pollset,
                              grpc_pollset_worker* worker, uint32_t read_mask,
                              uint32_t write_mask, grpc_fd_watcher* rec);
/* Complete polling previously started with fd_begin_poll
   MUST NOT be called with a pollset lock taken
   if got_read or got_write are 1, also does the become_{readable,writable} as
   appropriate. */
static void fd_end_poll(grpc_fd_watcher* rec, int got_read, int got_write,
                        grpc_pollset* read_notifier_pollset);

/* Return 1 if this fd is orphaned, 0 otherwise */
static bool fd_is_orphaned(grpc_fd* fd);

#ifndef NDEBUG
static void fd_ref(grpc_fd* fd, const char* reason, const char* file, int line);
static void fd_unref(grpc_fd* fd, const char* reason, const char* file,
                     int line);
#define GRPC_FD_REF(fd, reason) fd_ref(fd, reason, __FILE__, __LINE__)
#define GRPC_FD_UNREF(fd, reason) fd_unref(fd, reason, __FILE__, __LINE__)
#else
static void fd_ref(grpc_fd* fd);
static void fd_unref(grpc_fd* fd);
#define GRPC_FD_REF(fd, reason) fd_ref(fd)
#define GRPC_FD_UNREF(fd, reason) fd_unref(fd)
#endif

#define CLOSURE_NOT_READY ((grpc_closure*)0)
#define CLOSURE_READY ((grpc_closure*)1)

/*******************************************************************************
 * pollset declarations
 */

typedef struct grpc_cached_wakeup_fd {
  grpc_wakeup_fd fd;
  struct grpc_cached_wakeup_fd* next;
} grpc_cached_wakeup_fd;

struct grpc_pollset_worker {
  grpc_cached_wakeup_fd* wakeup_fd;
  int reevaluate_polling_on_wakeup;
  int kicked_specifically;
  struct grpc_pollset_worker* next;
  struct grpc_pollset_worker* prev;
};

struct grpc_pollset {
  gpr_mu mu;
  grpc_pollset_worker root_worker;
  int shutting_down;
  int called_shutdown;
  int kicked_without_pollers;
  grpc_closure* shutdown_done;
  grpc_closure_list idle_jobs;
  int pollset_set_count;
  /* all polled fds */
  size_t fd_count;
  size_t fd_capacity;
  grpc_fd** fds;
  /* Local cache of eventfds for workers */
  grpc_cached_wakeup_fd* local_wakeup_cache;
};

/* Add an fd to a pollset */
static void pollset_add_fd(grpc_pollset* pollset, struct grpc_fd* fd);

static void pollset_set_add_fd(grpc_pollset_set* pollset_set, grpc_fd* fd);

/* Convert a timespec to milliseconds:
   - very small or negative poll times are clamped to zero to do a
     non-blocking poll (which becomes spin polling)
   - other small values are rounded up to one millisecond
   - longer than a millisecond polls are rounded up to the next nearest
     millisecond to avoid spinning
   - infinite timeouts are converted to -1 */
static int poll_deadline_to_millis_timeout(grpc_millis deadline);

/* Allow kick to wakeup the currently polling worker */
#define GRPC_POLLSET_CAN_KICK_SELF 1
/* Force the wakee to repoll when awoken */
#define GRPC_POLLSET_REEVALUATE_POLLING_ON_WAKEUP 2
/* As per pollset_kick, with an extended set of flags (defined above)
   -- mostly for fd_posix's use. */
static grpc_error* pollset_kick_ext(grpc_pollset* p,
                                    grpc_pollset_worker* specific_worker,
                                    uint32_t flags) GRPC_MUST_USE_RESULT;

/* Return 1 if the pollset has active threads in pollset_work (pollset must
 * be locked) */
static bool pollset_has_workers(grpc_pollset* pollset);

/*******************************************************************************
 * pollset_set definitions
 */

struct grpc_pollset_set {
  gpr_mu mu;

  size_t pollset_count;
  size_t pollset_capacity;
  grpc_pollset** pollsets;

  size_t pollset_set_count;
  size_t pollset_set_capacity;
  struct grpc_pollset_set** pollset_sets;

  size_t fd_count;
  size_t fd_capacity;
  grpc_fd** fds;
};

/*******************************************************************************
 * condition variable polling definitions
 */

#define POLLCV_THREAD_GRACE_MS 1000
#define CV_POLL_PERIOD_MS 1000
#define CV_DEFAULT_TABLE_SIZE 16

typedef struct poll_result {
  gpr_refcount refcount;
  grpc_cv_node* watchers;
  int watchcount;
  struct pollfd* fds;
  nfds_t nfds;
  int retval;
  int err;
  int completed;
} poll_result;

typedef struct poll_args {
  gpr_cv trigger;
  int trigger_set;
  struct pollfd* fds;
  nfds_t nfds;
  poll_result* result;
  struct poll_args* next;
  struct poll_args* prev;
} poll_args;

// This is a 2-tiered cache, we mantain a hash table
// of active poll calls, so we can wait on the result
// of that call.  We also maintain a freelist of inactive
// poll threads.
typedef struct poll_hash_table {
  poll_args* free_pollers;
  poll_args** active_pollers;
  unsigned int size;
  unsigned int count;
} poll_hash_table;

poll_hash_table poll_cache;
grpc_cv_fd_table g_cvfds;

/*******************************************************************************
 * fd_posix.c
 */

#ifndef NDEBUG
#define REF_BY(fd, n, reason) ref_by(fd, n, reason, __FILE__, __LINE__)
#define UNREF_BY(fd, n, reason) unref_by(fd, n, reason, __FILE__, __LINE__)
static void ref_by(grpc_fd* fd, int n, const char* reason, const char* file,
                   int line) {
  if (grpc_trace_fd_refcount.enabled()) {
    gpr_log(GPR_DEBUG,
            "FD %d %p   ref %d %" PRIdPTR " -> %" PRIdPTR " [%s; %s:%d]",
            fd->fd, fd, n, gpr_atm_no_barrier_load(&fd->refst),
            gpr_atm_no_barrier_load(&fd->refst) + n, reason, file, line);
  }
#else
#define REF_BY(fd, n, reason) ref_by(fd, n)
#define UNREF_BY(fd, n, reason) unref_by(fd, n)
static void ref_by(grpc_fd* fd, int n) {
#endif
  GPR_ASSERT(gpr_atm_no_barrier_fetch_add(&fd->refst, n) > 0);
}

#ifndef NDEBUG
static void unref_by(grpc_fd* fd, int n, const char* reason, const char* file,
                     int line) {
  if (grpc_trace_fd_refcount.enabled()) {
    gpr_log(GPR_DEBUG,
            "FD %d %p unref %d %" PRIdPTR " -> %" PRIdPTR " [%s; %s:%d]",
            fd->fd, fd, n, gpr_atm_no_barrier_load(&fd->refst),
            gpr_atm_no_barrier_load(&fd->refst) - n, reason, file, line);
  }
#else
static void unref_by(grpc_fd* fd, int n) {
#endif
  gpr_atm old = gpr_atm_full_fetch_add(&fd->refst, -n);
  if (old == n) {
    gpr_mu_destroy(&fd->mu);
    grpc_iomgr_unregister_object(&fd->iomgr_object);
    if (fd->shutdown) GRPC_ERROR_UNREF(fd->shutdown_error);
    gpr_free(fd);
  } else {
    GPR_ASSERT(old > n);
  }
}

static grpc_fd* fd_create(int fd, const char* name) {
  grpc_fd* r = (grpc_fd*)gpr_malloc(sizeof(*r));
  gpr_mu_init(&r->mu);
  gpr_atm_rel_store(&r->refst, 1);
  r->shutdown = 0;
  r->read_closure = CLOSURE_NOT_READY;
  r->write_closure = CLOSURE_NOT_READY;
  r->fd = fd;
  r->inactive_watcher_root.next = r->inactive_watcher_root.prev =
      &r->inactive_watcher_root;
  r->read_watcher = r->write_watcher = nullptr;
  r->on_done_closure = nullptr;
  r->closed = 0;
  r->released = 0;
  gpr_atm_no_barrier_store(&r->pollhup, 0);
  r->read_notifier_pollset = nullptr;

  char* name2;
  gpr_asprintf(&name2, "%s fd=%d", name, fd);
  grpc_iomgr_register_object(&r->iomgr_object, name2);
  gpr_free(name2);
  return r;
}

static bool fd_is_orphaned(grpc_fd* fd) {
  return (gpr_atm_acq_load(&fd->refst) & 1) == 0;
}

/* Return the read-notifier pollset */
static grpc_pollset* fd_get_read_notifier_pollset(grpc_fd* fd) {
  grpc_pollset* notifier = nullptr;

  gpr_mu_lock(&fd->mu);
  notifier = fd->read_notifier_pollset;
  gpr_mu_unlock(&fd->mu);

  return notifier;
}

static grpc_error* pollset_kick_locked(grpc_fd_watcher* watcher) {
  gpr_mu_lock(&watcher->pollset->mu);
  GPR_ASSERT(watcher->worker);
  grpc_error* err = pollset_kick_ext(watcher->pollset, watcher->worker,
                                     GRPC_POLLSET_REEVALUATE_POLLING_ON_WAKEUP);
  gpr_mu_unlock(&watcher->pollset->mu);
  return err;
}

static void maybe_wake_one_watcher_locked(grpc_fd* fd) {
  if (fd->inactive_watcher_root.next != &fd->inactive_watcher_root) {
    pollset_kick_locked(fd->inactive_watcher_root.next);
  } else if (fd->read_watcher) {
    pollset_kick_locked(fd->read_watcher);
  } else if (fd->write_watcher) {
    pollset_kick_locked(fd->write_watcher);
  }
}

static void wake_all_watchers_locked(grpc_fd* fd) {
  grpc_fd_watcher* watcher;
  for (watcher = fd->inactive_watcher_root.next;
       watcher != &fd->inactive_watcher_root; watcher = watcher->next) {
    pollset_kick_locked(watcher);
  }
  if (fd->read_watcher) {
    pollset_kick_locked(fd->read_watcher);
  }
  if (fd->write_watcher && fd->write_watcher != fd->read_watcher) {
    pollset_kick_locked(fd->write_watcher);
  }
}

static int has_watchers(grpc_fd* fd) {
  return fd->read_watcher != nullptr || fd->write_watcher != nullptr ||
         fd->inactive_watcher_root.next != &fd->inactive_watcher_root;
}

static void close_fd_locked(grpc_fd* fd) {
  fd->closed = 1;
  if (!fd->released) {
    close(fd->fd);
  }
  GRPC_CLOSURE_SCHED(fd->on_done_closure, GRPC_ERROR_NONE);
}

static int fd_wrapped_fd(grpc_fd* fd) {
  if (fd->released || fd->closed) {
    return -1;
  } else {
    return fd->fd;
  }
}

static void fd_orphan(grpc_fd* fd, grpc_closure* on_done, int* release_fd,
                      bool already_closed, const char* reason) {
  fd->on_done_closure = on_done;
  fd->released = release_fd != nullptr;
  if (release_fd != nullptr) {
    *release_fd = fd->fd;
    fd->released = true;
  } else if (already_closed) {
    fd->released = true;
  }
  gpr_mu_lock(&fd->mu);
  REF_BY(fd, 1, reason); /* remove active status, but keep referenced */
  if (!has_watchers(fd)) {
    close_fd_locked(fd);
  } else {
    wake_all_watchers_locked(fd);
  }
  gpr_mu_unlock(&fd->mu);
  UNREF_BY(fd, 2, reason); /* drop the reference */
}

/* increment refcount by two to avoid changing the orphan bit */
#ifndef NDEBUG
static void fd_ref(grpc_fd* fd, const char* reason, const char* file,
                   int line) {
  ref_by(fd, 2, reason, file, line);
}

static void fd_unref(grpc_fd* fd, const char* reason, const char* file,
                     int line) {
  unref_by(fd, 2, reason, file, line);
}
#else
static void fd_ref(grpc_fd* fd) { ref_by(fd, 2); }

static void fd_unref(grpc_fd* fd) { unref_by(fd, 2); }
#endif

static grpc_error* fd_shutdown_error(grpc_fd* fd) {
  if (!fd->shutdown) {
    return GRPC_ERROR_NONE;
  } else {
    return GRPC_ERROR_CREATE_REFERENCING_FROM_STATIC_STRING(
        "FD shutdown", &fd->shutdown_error, 1);
  }
}

static void notify_on_locked(grpc_fd* fd, grpc_closure** st,
                             grpc_closure* closure) {
<<<<<<< HEAD
  if (fd->shutdown) {
=======
  if (fd->shutdown || gpr_atm_no_barrier_load(&fd->pollhup)) {
>>>>>>> 2eb22fd6
    GRPC_CLOSURE_SCHED(closure,
                       GRPC_ERROR_CREATE_FROM_STATIC_STRING("FD shutdown"));
  } else if (*st == CLOSURE_NOT_READY) {
    /* not ready ==> switch to a waiting state by setting the closure */
    *st = closure;
  } else if (*st == CLOSURE_READY) {
    /* already ready ==> queue the closure to run immediately */
    *st = CLOSURE_NOT_READY;
    GRPC_CLOSURE_SCHED(closure, fd_shutdown_error(fd));
    maybe_wake_one_watcher_locked(fd);
  } else {
    /* upcallptr was set to a different closure.  This is an error! */
    gpr_log(GPR_ERROR,
            "User called a notify_on function with a previous callback still "
            "pending");
    abort();
  }
}

/* returns 1 if state becomes not ready */
static int set_ready_locked(grpc_fd* fd, grpc_closure** st) {
  if (*st == CLOSURE_READY) {
    /* duplicate ready ==> ignore */
    return 0;
  } else if (*st == CLOSURE_NOT_READY) {
    /* not ready, and not waiting ==> flag ready */
    *st = CLOSURE_READY;
    return 0;
  } else {
    /* waiting ==> queue closure */
    GRPC_CLOSURE_SCHED(*st, fd_shutdown_error(fd));
    *st = CLOSURE_NOT_READY;
    return 1;
  }
}

static void set_read_notifier_pollset_locked(
    grpc_fd* fd, grpc_pollset* read_notifier_pollset) {
  fd->read_notifier_pollset = read_notifier_pollset;
}

static void fd_shutdown(grpc_fd* fd, grpc_error* why) {
  gpr_mu_lock(&fd->mu);
  /* only shutdown once */
  if (!fd->shutdown) {
    fd->shutdown = 1;
    fd->shutdown_error = why;
    /* signal read/write closed to OS so that future operations fail */
    shutdown(fd->fd, SHUT_RDWR);
    set_ready_locked(fd, &fd->read_closure);
    set_ready_locked(fd, &fd->write_closure);
  } else {
    GRPC_ERROR_UNREF(why);
  }
  gpr_mu_unlock(&fd->mu);
}

static bool fd_is_shutdown(grpc_fd* fd) {
  gpr_mu_lock(&fd->mu);
  bool r = fd->shutdown;
  gpr_mu_unlock(&fd->mu);
  return r;
}

static void fd_notify_on_read(grpc_fd* fd, grpc_closure* closure) {
  gpr_mu_lock(&fd->mu);
  notify_on_locked(fd, &fd->read_closure, closure);
  gpr_mu_unlock(&fd->mu);
}

static void fd_notify_on_write(grpc_fd* fd, grpc_closure* closure) {
  gpr_mu_lock(&fd->mu);
  notify_on_locked(fd, &fd->write_closure, closure);
  gpr_mu_unlock(&fd->mu);
}

static uint32_t fd_begin_poll(grpc_fd* fd, grpc_pollset* pollset,
                              grpc_pollset_worker* worker, uint32_t read_mask,
                              uint32_t write_mask, grpc_fd_watcher* watcher) {
  uint32_t mask = 0;
  grpc_closure* cur;
  int requested;
  /* keep track of pollers that have requested our events, in case they change
   */
  GRPC_FD_REF(fd, "poll");

  gpr_mu_lock(&fd->mu);

  /* if we are shutdown, then don't add to the watcher set */
  if (fd->shutdown) {
    watcher->fd = nullptr;
    watcher->pollset = nullptr;
    watcher->worker = nullptr;
    gpr_mu_unlock(&fd->mu);
    GRPC_FD_UNREF(fd, "poll");
    return 0;
  }

  /* if there is nobody polling for read, but we need to, then start doing so */
  cur = fd->read_closure;
  requested = cur != CLOSURE_READY;
  if (read_mask && fd->read_watcher == nullptr && requested) {
    fd->read_watcher = watcher;
    mask |= read_mask;
  }
  /* if there is nobody polling for write, but we need to, then start doing so
   */
  cur = fd->write_closure;
  requested = cur != CLOSURE_READY;
  if (write_mask && fd->write_watcher == nullptr && requested) {
    fd->write_watcher = watcher;
    mask |= write_mask;
  }
  /* if not polling, remember this watcher in case we need someone to later */
  if (mask == 0 && worker != nullptr) {
    watcher->next = &fd->inactive_watcher_root;
    watcher->prev = watcher->next->prev;
    watcher->next->prev = watcher->prev->next = watcher;
  }
  watcher->pollset = pollset;
  watcher->worker = worker;
  watcher->fd = fd;
  gpr_mu_unlock(&fd->mu);

  return mask;
}

static void fd_end_poll(grpc_fd_watcher* watcher, int got_read, int got_write,
                        grpc_pollset* read_notifier_pollset) {
  int was_polling = 0;
  int kick = 0;
  grpc_fd* fd = watcher->fd;

  if (fd == nullptr) {
    return;
  }

  gpr_mu_lock(&fd->mu);

  if (watcher == fd->read_watcher) {
    /* remove read watcher, kick if we still need a read */
    was_polling = 1;
    if (!got_read) {
      kick = 1;
    }
    fd->read_watcher = nullptr;
  }
  if (watcher == fd->write_watcher) {
    /* remove write watcher, kick if we still need a write */
    was_polling = 1;
    if (!got_write) {
      kick = 1;
    }
    fd->write_watcher = nullptr;
  }
  if (!was_polling && watcher->worker != nullptr) {
    /* remove from inactive list */
    watcher->next->prev = watcher->prev;
    watcher->prev->next = watcher->next;
  }
  if (got_read) {
    if (set_ready_locked(fd, &fd->read_closure)) {
      kick = 1;
    }
    if (read_notifier_pollset != nullptr) {
      set_read_notifier_pollset_locked(fd, read_notifier_pollset);
    }
  }
  if (got_write) {
    if (set_ready_locked(fd, &fd->write_closure)) {
      kick = 1;
    }
  }
  if (kick) {
    maybe_wake_one_watcher_locked(fd);
  }
  if (fd_is_orphaned(fd) && !has_watchers(fd) && !fd->closed) {
    close_fd_locked(fd);
  }
  gpr_mu_unlock(&fd->mu);

  GRPC_FD_UNREF(fd, "poll");
}

/*******************************************************************************
 * pollset_posix.c
 */

GPR_TLS_DECL(g_current_thread_poller);
GPR_TLS_DECL(g_current_thread_worker);

static void remove_worker(grpc_pollset* p, grpc_pollset_worker* worker) {
  worker->prev->next = worker->next;
  worker->next->prev = worker->prev;
}

static bool pollset_has_workers(grpc_pollset* p) {
  return p->root_worker.next != &p->root_worker;
}

static bool pollset_in_pollset_sets(grpc_pollset* p) {
  return p->pollset_set_count;
}

static bool pollset_has_observers(grpc_pollset* p) {
  return pollset_has_workers(p) || pollset_in_pollset_sets(p);
}

static grpc_pollset_worker* pop_front_worker(grpc_pollset* p) {
  if (pollset_has_workers(p)) {
    grpc_pollset_worker* w = p->root_worker.next;
    remove_worker(p, w);
    return w;
  } else {
    return nullptr;
  }
}

static void push_back_worker(grpc_pollset* p, grpc_pollset_worker* worker) {
  worker->next = &p->root_worker;
  worker->prev = worker->next->prev;
  worker->prev->next = worker->next->prev = worker;
}

static void push_front_worker(grpc_pollset* p, grpc_pollset_worker* worker) {
  worker->prev = &p->root_worker;
  worker->next = worker->prev->next;
  worker->prev->next = worker->next->prev = worker;
}

static void kick_append_error(grpc_error** composite, grpc_error* error) {
  if (error == GRPC_ERROR_NONE) return;
  if (*composite == GRPC_ERROR_NONE) {
    *composite = GRPC_ERROR_CREATE_FROM_STATIC_STRING("Kick Failure");
  }
  *composite = grpc_error_add_child(*composite, error);
}

static grpc_error* pollset_kick_ext(grpc_pollset* p,
                                    grpc_pollset_worker* specific_worker,
                                    uint32_t flags) {
  GPR_TIMER_BEGIN("pollset_kick_ext", 0);
  grpc_error* error = GRPC_ERROR_NONE;
  GRPC_STATS_INC_POLLSET_KICK();

  /* pollset->mu already held */
  if (specific_worker != nullptr) {
    if (specific_worker == GRPC_POLLSET_KICK_BROADCAST) {
      GPR_TIMER_BEGIN("pollset_kick_ext.broadcast", 0);
      GPR_ASSERT((flags & GRPC_POLLSET_REEVALUATE_POLLING_ON_WAKEUP) == 0);
      for (specific_worker = p->root_worker.next;
           specific_worker != &p->root_worker;
           specific_worker = specific_worker->next) {
        kick_append_error(
            &error, grpc_wakeup_fd_wakeup(&specific_worker->wakeup_fd->fd));
      }
      p->kicked_without_pollers = true;
      GPR_TIMER_END("pollset_kick_ext.broadcast", 0);
    } else if (gpr_tls_get(&g_current_thread_worker) !=
               (intptr_t)specific_worker) {
      GPR_TIMER_MARK("different_thread_worker", 0);
      if ((flags & GRPC_POLLSET_REEVALUATE_POLLING_ON_WAKEUP) != 0) {
        specific_worker->reevaluate_polling_on_wakeup = true;
      }
      specific_worker->kicked_specifically = true;
      kick_append_error(&error,
                        grpc_wakeup_fd_wakeup(&specific_worker->wakeup_fd->fd));
    } else if ((flags & GRPC_POLLSET_CAN_KICK_SELF) != 0) {
      GPR_TIMER_MARK("kick_yoself", 0);
      if ((flags & GRPC_POLLSET_REEVALUATE_POLLING_ON_WAKEUP) != 0) {
        specific_worker->reevaluate_polling_on_wakeup = true;
      }
      specific_worker->kicked_specifically = true;
      kick_append_error(&error,
                        grpc_wakeup_fd_wakeup(&specific_worker->wakeup_fd->fd));
    }
  } else if (gpr_tls_get(&g_current_thread_poller) != (intptr_t)p) {
    GPR_ASSERT((flags & GRPC_POLLSET_REEVALUATE_POLLING_ON_WAKEUP) == 0);
    GPR_TIMER_MARK("kick_anonymous", 0);
    specific_worker = pop_front_worker(p);
    if (specific_worker != nullptr) {
      if (gpr_tls_get(&g_current_thread_worker) == (intptr_t)specific_worker) {
        GPR_TIMER_MARK("kick_anonymous_not_self", 0);
        push_back_worker(p, specific_worker);
        specific_worker = pop_front_worker(p);
        if ((flags & GRPC_POLLSET_CAN_KICK_SELF) == 0 &&
            gpr_tls_get(&g_current_thread_worker) ==
                (intptr_t)specific_worker) {
          push_back_worker(p, specific_worker);
          specific_worker = nullptr;
        }
      }
      if (specific_worker != nullptr) {
        GPR_TIMER_MARK("finally_kick", 0);
        push_back_worker(p, specific_worker);
        kick_append_error(
            &error, grpc_wakeup_fd_wakeup(&specific_worker->wakeup_fd->fd));
      }
    } else {
      GPR_TIMER_MARK("kicked_no_pollers", 0);
      p->kicked_without_pollers = true;
    }
  }

  GPR_TIMER_END("pollset_kick_ext", 0);
  GRPC_LOG_IF_ERROR("pollset_kick_ext", GRPC_ERROR_REF(error));
  return error;
}

static grpc_error* pollset_kick(grpc_pollset* p,
                                grpc_pollset_worker* specific_worker) {
  return pollset_kick_ext(p, specific_worker, 0);
}

/* global state management */

static grpc_error* pollset_global_init(void) {
  gpr_tls_init(&g_current_thread_poller);
  gpr_tls_init(&g_current_thread_worker);
  return GRPC_ERROR_NONE;
}

static void pollset_global_shutdown(void) {
  gpr_tls_destroy(&g_current_thread_poller);
  gpr_tls_destroy(&g_current_thread_worker);
}

/* main interface */

static void pollset_init(grpc_pollset* pollset, gpr_mu** mu) {
  gpr_mu_init(&pollset->mu);
  *mu = &pollset->mu;
  pollset->root_worker.next = pollset->root_worker.prev = &pollset->root_worker;
  pollset->shutting_down = 0;
  pollset->called_shutdown = 0;
  pollset->kicked_without_pollers = 0;
  pollset->idle_jobs.head = pollset->idle_jobs.tail = nullptr;
  pollset->local_wakeup_cache = nullptr;
  pollset->kicked_without_pollers = 0;
  pollset->fd_count = 0;
  pollset->fd_capacity = 0;
  pollset->fds = nullptr;
  pollset->pollset_set_count = 0;
}

static void pollset_destroy(grpc_pollset* pollset) {
  GPR_ASSERT(!pollset_has_workers(pollset));
  GPR_ASSERT(pollset->idle_jobs.head == pollset->idle_jobs.tail);
  while (pollset->local_wakeup_cache) {
    grpc_cached_wakeup_fd* next = pollset->local_wakeup_cache->next;
    grpc_wakeup_fd_destroy(&pollset->local_wakeup_cache->fd);
    gpr_free(pollset->local_wakeup_cache);
    pollset->local_wakeup_cache = next;
  }
  gpr_free(pollset->fds);
  gpr_mu_destroy(&pollset->mu);
}

static void pollset_add_fd(grpc_pollset* pollset, grpc_fd* fd) {
  gpr_mu_lock(&pollset->mu);
  size_t i;
  /* TODO(ctiller): this is O(num_fds^2); maybe switch to a hash set here */
  for (i = 0; i < pollset->fd_count; i++) {
    if (pollset->fds[i] == fd) goto exit;
  }
  if (pollset->fd_count == pollset->fd_capacity) {
    pollset->fd_capacity =
        GPR_MAX(pollset->fd_capacity + 8, pollset->fd_count * 3 / 2);
    pollset->fds = (grpc_fd**)gpr_realloc(
        pollset->fds, sizeof(grpc_fd*) * pollset->fd_capacity);
  }
  pollset->fds[pollset->fd_count++] = fd;
  GRPC_FD_REF(fd, "multipoller");
  pollset_kick(pollset, nullptr);
exit:
  gpr_mu_unlock(&pollset->mu);
}

static void finish_shutdown(grpc_pollset* pollset) {
  GPR_ASSERT(grpc_closure_list_empty(pollset->idle_jobs));
  size_t i;
  for (i = 0; i < pollset->fd_count; i++) {
    GRPC_FD_UNREF(pollset->fds[i], "multipoller");
  }
  pollset->fd_count = 0;
  GRPC_CLOSURE_SCHED(pollset->shutdown_done, GRPC_ERROR_NONE);
}

static void work_combine_error(grpc_error** composite, grpc_error* error) {
  if (error == GRPC_ERROR_NONE) return;
  if (*composite == GRPC_ERROR_NONE) {
    *composite = GRPC_ERROR_CREATE_FROM_STATIC_STRING("pollset_work");
  }
  *composite = grpc_error_add_child(*composite, error);
}

static grpc_error* pollset_work(grpc_pollset* pollset,
                                grpc_pollset_worker** worker_hdl,
                                grpc_millis deadline) {
  grpc_pollset_worker worker;
  if (worker_hdl) *worker_hdl = &worker;
  grpc_error* error = GRPC_ERROR_NONE;

  /* Avoid malloc for small number of elements. */
  enum { inline_elements = 96 };
  struct pollfd pollfd_space[inline_elements];
  struct grpc_fd_watcher watcher_space[inline_elements];

  /* pollset->mu already held */
  int added_worker = 0;
  int locked = 1;
  int queued_work = 0;
  int keep_polling = 0;
  GPR_TIMER_BEGIN("pollset_work", 0);
  /* this must happen before we (potentially) drop pollset->mu */
  worker.next = worker.prev = nullptr;
  worker.reevaluate_polling_on_wakeup = 0;
  if (pollset->local_wakeup_cache != nullptr) {
    worker.wakeup_fd = pollset->local_wakeup_cache;
    pollset->local_wakeup_cache = worker.wakeup_fd->next;
  } else {
    worker.wakeup_fd =
        (grpc_cached_wakeup_fd*)gpr_malloc(sizeof(*worker.wakeup_fd));
    error = grpc_wakeup_fd_init(&worker.wakeup_fd->fd);
    if (error != GRPC_ERROR_NONE) {
      GRPC_LOG_IF_ERROR("pollset_work", GRPC_ERROR_REF(error));
      return error;
    }
  }
  worker.kicked_specifically = 0;
  /* If there's work waiting for the pollset to be idle, and the
     pollset is idle, then do that work */
  if (!pollset_has_workers(pollset) &&
      !grpc_closure_list_empty(pollset->idle_jobs)) {
    GPR_TIMER_MARK("pollset_work.idle_jobs", 0);
    GRPC_CLOSURE_LIST_SCHED(&pollset->idle_jobs);
    goto done;
  }
  /* If we're shutting down then we don't execute any extended work */
  if (pollset->shutting_down) {
    GPR_TIMER_MARK("pollset_work.shutting_down", 0);
    goto done;
  }
  /* Start polling, and keep doing so while we're being asked to
     re-evaluate our pollers (this allows poll() based pollers to
     ensure they don't miss wakeups) */
  keep_polling = 1;
  gpr_tls_set(&g_current_thread_poller, (intptr_t)pollset);
  while (keep_polling) {
    keep_polling = 0;
    if (!pollset->kicked_without_pollers) {
      if (!added_worker) {
        push_front_worker(pollset, &worker);
        added_worker = 1;
        gpr_tls_set(&g_current_thread_worker, (intptr_t)&worker);
      }
      GPR_TIMER_BEGIN("maybe_work_and_unlock", 0);
#define POLLOUT_CHECK (POLLOUT | POLLHUP | POLLERR)
#define POLLIN_CHECK (POLLIN | POLLHUP | POLLERR)

      int timeout;
      int r;
      size_t i, fd_count;
      nfds_t pfd_count;
      grpc_fd_watcher* watchers;
      struct pollfd* pfds;

      timeout = poll_deadline_to_millis_timeout(deadline);

      if (pollset->fd_count + 2 <= inline_elements) {
        pfds = pollfd_space;
        watchers = watcher_space;
      } else {
        /* Allocate one buffer to hold both pfds and watchers arrays */
        const size_t pfd_size = sizeof(*pfds) * (pollset->fd_count + 2);
        const size_t watch_size = sizeof(*watchers) * (pollset->fd_count + 2);
        void* buf = gpr_malloc(pfd_size + watch_size);
        pfds = (struct pollfd*)buf;
        watchers = (grpc_fd_watcher*)(void*)((char*)buf + pfd_size);
      }

      fd_count = 0;
      pfd_count = 1;
      pfds[0].fd = GRPC_WAKEUP_FD_GET_READ_FD(&worker.wakeup_fd->fd);
      pfds[0].events = POLLIN;
      pfds[0].revents = 0;
      for (i = 0; i < pollset->fd_count; i++) {
        if (fd_is_orphaned(pollset->fds[i]) ||
            gpr_atm_no_barrier_load(&pollset->fds[i]->pollhup) == 1) {
          GRPC_FD_UNREF(pollset->fds[i], "multipoller");
        } else {
          pollset->fds[fd_count++] = pollset->fds[i];
          watchers[pfd_count].fd = pollset->fds[i];
          GRPC_FD_REF(watchers[pfd_count].fd, "multipoller_start");
          pfds[pfd_count].fd = pollset->fds[i]->fd;
          pfds[pfd_count].revents = 0;
          pfd_count++;
        }
      }
      pollset->fd_count = fd_count;
      gpr_mu_unlock(&pollset->mu);

      for (i = 1; i < pfd_count; i++) {
        grpc_fd* fd = watchers[i].fd;
        pfds[i].events = (short)fd_begin_poll(fd, pollset, &worker, POLLIN,
                                              POLLOUT, &watchers[i]);
        GRPC_FD_UNREF(fd, "multipoller_start");
      }

      /* TODO(vpai): Consider first doing a 0 timeout poll here to avoid
         even going into the blocking annotation if possible */
      GRPC_SCHEDULING_START_BLOCKING_REGION;
      GRPC_STATS_INC_SYSCALL_POLL();
      r = grpc_poll_function(pfds, pfd_count, timeout);
      GRPC_SCHEDULING_END_BLOCKING_REGION;

      if (grpc_polling_trace.enabled()) {
        gpr_log(GPR_DEBUG, "%p poll=%d", pollset, r);
      }

      if (r < 0) {
        if (errno != EINTR) {
          work_combine_error(&error, GRPC_OS_ERROR(errno, "poll"));
        }

        for (i = 1; i < pfd_count; i++) {
          if (watchers[i].fd == nullptr) {
            fd_end_poll(&watchers[i], 0, 0, nullptr);
          } else {
            // Wake up all the file descriptors, if we have an invalid one
            // we can identify it on the next pollset_work()
            fd_end_poll(&watchers[i], 1, 1, pollset);
          }
        }
      } else if (r == 0) {
        for (i = 1; i < pfd_count; i++) {
          fd_end_poll(&watchers[i], 0, 0, nullptr);
        }
      } else {
        if (pfds[0].revents & POLLIN_CHECK) {
          if (grpc_polling_trace.enabled()) {
            gpr_log(GPR_DEBUG, "%p: got_wakeup", pollset);
          }
          work_combine_error(
              &error, grpc_wakeup_fd_consume_wakeup(&worker.wakeup_fd->fd));
        }
        for (i = 1; i < pfd_count; i++) {
          if (watchers[i].fd == nullptr) {
            fd_end_poll(&watchers[i], 0, 0, nullptr);
          } else {
            if (grpc_polling_trace.enabled()) {
              gpr_log(GPR_DEBUG, "%p got_event: %d r:%d w:%d [%d]", pollset,
                      pfds[i].fd, (pfds[i].revents & POLLIN_CHECK) != 0,
                      (pfds[i].revents & POLLOUT_CHECK) != 0, pfds[i].revents);
            }
<<<<<<< HEAD
=======
            /* This is a mitigation to prevent poll() from spinning on a
             ** POLLHUP https://github.com/grpc/grpc/pull/13665
             */
            if (pfds[i].revents & POLLHUP) {
              gpr_atm_no_barrier_store(&watchers[i].fd->pollhup, 1);
            }
>>>>>>> 2eb22fd6
            fd_end_poll(&watchers[i], pfds[i].revents & POLLIN_CHECK,
                        pfds[i].revents & POLLOUT_CHECK, pollset);
          }
        }
      }

      if (pfds != pollfd_space) {
        /* pfds and watchers are in the same memory block pointed to by pfds */
        gpr_free(pfds);
      }

      GPR_TIMER_END("maybe_work_and_unlock", 0);
      locked = 0;
    } else {
      GPR_TIMER_MARK("pollset_work.kicked_without_pollers", 0);
      pollset->kicked_without_pollers = 0;
    }
  /* Finished execution - start cleaning up.
     Note that we may arrive here from outside the enclosing while() loop.
     In that case we won't loop though as we haven't added worker to the
     worker list, which means nobody could ask us to re-evaluate polling). */
  done:
    if (!locked) {
      queued_work |= grpc_core::ExecCtx::Get()->Flush();
      gpr_mu_lock(&pollset->mu);
      locked = 1;
    }
    /* If we're forced to re-evaluate polling (via pollset_kick with
       GRPC_POLLSET_REEVALUATE_POLLING_ON_WAKEUP) then we land here and force
       a loop */
    if (worker.reevaluate_polling_on_wakeup && error == GRPC_ERROR_NONE) {
      worker.reevaluate_polling_on_wakeup = 0;
      pollset->kicked_without_pollers = 0;
      if (queued_work || worker.kicked_specifically) {
        /* If there's queued work on the list, then set the deadline to be
           immediate so we get back out of the polling loop quickly */
        deadline = 0;
      }
      keep_polling = 1;
    }
  }
  gpr_tls_set(&g_current_thread_poller, 0);
  if (added_worker) {
    remove_worker(pollset, &worker);
    gpr_tls_set(&g_current_thread_worker, 0);
  }
  /* release wakeup fd to the local pool */
  worker.wakeup_fd->next = pollset->local_wakeup_cache;
  pollset->local_wakeup_cache = worker.wakeup_fd;
  /* check shutdown conditions */
  if (pollset->shutting_down) {
    if (pollset_has_workers(pollset)) {
      pollset_kick(pollset, nullptr);
    } else if (!pollset->called_shutdown && !pollset_has_observers(pollset)) {
      pollset->called_shutdown = 1;
      gpr_mu_unlock(&pollset->mu);
      finish_shutdown(pollset);
      grpc_core::ExecCtx::Get()->Flush();
      /* Continuing to access pollset here is safe -- it is the caller's
       * responsibility to not destroy when it has outstanding calls to
       * pollset_work.
       * TODO(dklempner): Can we refactor the shutdown logic to avoid this? */
      gpr_mu_lock(&pollset->mu);
    } else if (!grpc_closure_list_empty(pollset->idle_jobs)) {
      GRPC_CLOSURE_LIST_SCHED(&pollset->idle_jobs);
      gpr_mu_unlock(&pollset->mu);
      grpc_core::ExecCtx::Get()->Flush();
      gpr_mu_lock(&pollset->mu);
    }
  }
  if (worker_hdl) *worker_hdl = nullptr;
  GPR_TIMER_END("pollset_work", 0);
  GRPC_LOG_IF_ERROR("pollset_work", GRPC_ERROR_REF(error));
  return error;
}

static void pollset_shutdown(grpc_pollset* pollset, grpc_closure* closure) {
  GPR_ASSERT(!pollset->shutting_down);
  pollset->shutting_down = 1;
  pollset->shutdown_done = closure;
  pollset_kick(pollset, GRPC_POLLSET_KICK_BROADCAST);
  if (!pollset_has_workers(pollset)) {
    GRPC_CLOSURE_LIST_SCHED(&pollset->idle_jobs);
  }
  if (!pollset->called_shutdown && !pollset_has_observers(pollset)) {
    pollset->called_shutdown = 1;
    finish_shutdown(pollset);
  }
}

static int poll_deadline_to_millis_timeout(grpc_millis deadline) {
  if (deadline == GRPC_MILLIS_INF_FUTURE) return -1;
  if (deadline == 0) return 0;
  grpc_millis n = deadline - grpc_core::ExecCtx::Get()->Now();
  if (n < 0) return 0;
  if (n > INT_MAX) return -1;
  return (int)n;
}

/*******************************************************************************
 * pollset_set_posix.c
 */

static grpc_pollset_set* pollset_set_create(void) {
  grpc_pollset_set* pollset_set =
      (grpc_pollset_set*)gpr_zalloc(sizeof(*pollset_set));
  gpr_mu_init(&pollset_set->mu);
  return pollset_set;
}

static void pollset_set_destroy(grpc_pollset_set* pollset_set) {
  size_t i;
  gpr_mu_destroy(&pollset_set->mu);
  for (i = 0; i < pollset_set->fd_count; i++) {
    GRPC_FD_UNREF(pollset_set->fds[i], "pollset_set");
  }
  for (i = 0; i < pollset_set->pollset_count; i++) {
    grpc_pollset* pollset = pollset_set->pollsets[i];
    gpr_mu_lock(&pollset->mu);
    pollset->pollset_set_count--;
    /* check shutdown */
    if (pollset->shutting_down && !pollset->called_shutdown &&
        !pollset_has_observers(pollset)) {
      pollset->called_shutdown = 1;
      gpr_mu_unlock(&pollset->mu);
      finish_shutdown(pollset);
    } else {
      gpr_mu_unlock(&pollset->mu);
    }
  }
  gpr_free(pollset_set->pollsets);
  gpr_free(pollset_set->pollset_sets);
  gpr_free(pollset_set->fds);
  gpr_free(pollset_set);
}

static void pollset_set_add_pollset(grpc_pollset_set* pollset_set,
                                    grpc_pollset* pollset) {
  size_t i, j;
  gpr_mu_lock(&pollset->mu);
  pollset->pollset_set_count++;
  gpr_mu_unlock(&pollset->mu);
  gpr_mu_lock(&pollset_set->mu);
  if (pollset_set->pollset_count == pollset_set->pollset_capacity) {
    pollset_set->pollset_capacity =
        GPR_MAX(8, 2 * pollset_set->pollset_capacity);
    pollset_set->pollsets = (grpc_pollset**)gpr_realloc(
        pollset_set->pollsets,
        pollset_set->pollset_capacity * sizeof(*pollset_set->pollsets));
  }
  pollset_set->pollsets[pollset_set->pollset_count++] = pollset;
  for (i = 0, j = 0; i < pollset_set->fd_count; i++) {
    if (fd_is_orphaned(pollset_set->fds[i])) {
      GRPC_FD_UNREF(pollset_set->fds[i], "pollset_set");
    } else {
      pollset_add_fd(pollset, pollset_set->fds[i]);
      pollset_set->fds[j++] = pollset_set->fds[i];
    }
  }
  pollset_set->fd_count = j;
  gpr_mu_unlock(&pollset_set->mu);
}

static void pollset_set_del_pollset(grpc_pollset_set* pollset_set,
                                    grpc_pollset* pollset) {
  size_t i;
  gpr_mu_lock(&pollset_set->mu);
  for (i = 0; i < pollset_set->pollset_count; i++) {
    if (pollset_set->pollsets[i] == pollset) {
      pollset_set->pollset_count--;
      GPR_SWAP(grpc_pollset*, pollset_set->pollsets[i],
               pollset_set->pollsets[pollset_set->pollset_count]);
      break;
    }
  }
  gpr_mu_unlock(&pollset_set->mu);
  gpr_mu_lock(&pollset->mu);
  pollset->pollset_set_count--;
  /* check shutdown */
  if (pollset->shutting_down && !pollset->called_shutdown &&
      !pollset_has_observers(pollset)) {
    pollset->called_shutdown = 1;
    gpr_mu_unlock(&pollset->mu);
    finish_shutdown(pollset);
  } else {
    gpr_mu_unlock(&pollset->mu);
  }
}

static void pollset_set_add_pollset_set(grpc_pollset_set* bag,
                                        grpc_pollset_set* item) {
  size_t i, j;
  gpr_mu_lock(&bag->mu);
  if (bag->pollset_set_count == bag->pollset_set_capacity) {
    bag->pollset_set_capacity = GPR_MAX(8, 2 * bag->pollset_set_capacity);
    bag->pollset_sets = (grpc_pollset_set**)gpr_realloc(
        bag->pollset_sets,
        bag->pollset_set_capacity * sizeof(*bag->pollset_sets));
  }
  bag->pollset_sets[bag->pollset_set_count++] = item;
  for (i = 0, j = 0; i < bag->fd_count; i++) {
    if (fd_is_orphaned(bag->fds[i])) {
      GRPC_FD_UNREF(bag->fds[i], "pollset_set");
    } else {
      pollset_set_add_fd(item, bag->fds[i]);
      bag->fds[j++] = bag->fds[i];
    }
  }
  bag->fd_count = j;
  gpr_mu_unlock(&bag->mu);
}

static void pollset_set_del_pollset_set(grpc_pollset_set* bag,
                                        grpc_pollset_set* item) {
  size_t i;
  gpr_mu_lock(&bag->mu);
  for (i = 0; i < bag->pollset_set_count; i++) {
    if (bag->pollset_sets[i] == item) {
      bag->pollset_set_count--;
      GPR_SWAP(grpc_pollset_set*, bag->pollset_sets[i],
               bag->pollset_sets[bag->pollset_set_count]);
      break;
    }
  }
  gpr_mu_unlock(&bag->mu);
}

static void pollset_set_add_fd(grpc_pollset_set* pollset_set, grpc_fd* fd) {
  size_t i;
  gpr_mu_lock(&pollset_set->mu);
  if (pollset_set->fd_count == pollset_set->fd_capacity) {
    pollset_set->fd_capacity = GPR_MAX(8, 2 * pollset_set->fd_capacity);
    pollset_set->fds = (grpc_fd**)gpr_realloc(
        pollset_set->fds, pollset_set->fd_capacity * sizeof(*pollset_set->fds));
  }
  GRPC_FD_REF(fd, "pollset_set");
  pollset_set->fds[pollset_set->fd_count++] = fd;
  for (i = 0; i < pollset_set->pollset_count; i++) {
    pollset_add_fd(pollset_set->pollsets[i], fd);
  }
  for (i = 0; i < pollset_set->pollset_set_count; i++) {
    pollset_set_add_fd(pollset_set->pollset_sets[i], fd);
  }
  gpr_mu_unlock(&pollset_set->mu);
}

static void pollset_set_del_fd(grpc_pollset_set* pollset_set, grpc_fd* fd) {
  size_t i;
  gpr_mu_lock(&pollset_set->mu);
  for (i = 0; i < pollset_set->fd_count; i++) {
    if (pollset_set->fds[i] == fd) {
      pollset_set->fd_count--;
      GPR_SWAP(grpc_fd*, pollset_set->fds[i],
               pollset_set->fds[pollset_set->fd_count]);
      GRPC_FD_UNREF(fd, "pollset_set");
      break;
    }
  }
  for (i = 0; i < pollset_set->pollset_set_count; i++) {
    pollset_set_del_fd(pollset_set->pollset_sets[i], fd);
  }
  gpr_mu_unlock(&pollset_set->mu);
}

/*******************************************************************************
 * Condition Variable polling extensions
 */

static void run_poll(void* args);
static void cache_poller_locked(poll_args* args);

static void cache_insert_locked(poll_args* args) {
  uint32_t key = gpr_murmur_hash3(args->fds, args->nfds * sizeof(struct pollfd),
                                  0xDEADBEEF);
  key = key % poll_cache.size;
  if (poll_cache.active_pollers[key]) {
    poll_cache.active_pollers[key]->prev = args;
  }
  args->next = poll_cache.active_pollers[key];
  args->prev = nullptr;
  poll_cache.active_pollers[key] = args;
  poll_cache.count++;
}

static void init_result(poll_args* pargs) {
  pargs->result = (poll_result*)gpr_malloc(sizeof(poll_result));
  gpr_ref_init(&pargs->result->refcount, 1);
  pargs->result->watchers = nullptr;
  pargs->result->watchcount = 0;
  pargs->result->fds =
      (struct pollfd*)gpr_malloc(sizeof(struct pollfd) * pargs->nfds);
  memcpy(pargs->result->fds, pargs->fds, sizeof(struct pollfd) * pargs->nfds);
  pargs->result->nfds = pargs->nfds;
  pargs->result->retval = 0;
  pargs->result->err = 0;
  pargs->result->completed = 0;
}

// Creates a poll_args object for a given arguments to poll().
// This object may return a poll_args in the cache.
static poll_args* get_poller_locked(struct pollfd* fds, nfds_t count) {
  uint32_t key =
      gpr_murmur_hash3(fds, count * sizeof(struct pollfd), 0xDEADBEEF);
  key = key % poll_cache.size;
  poll_args* curr = poll_cache.active_pollers[key];
  while (curr) {
    if (curr->nfds == count &&
        memcmp(curr->fds, fds, count * sizeof(struct pollfd)) == 0) {
      gpr_free(fds);
      return curr;
    }
    curr = curr->next;
  }

  if (poll_cache.free_pollers) {
    poll_args* pargs = poll_cache.free_pollers;
    poll_cache.free_pollers = pargs->next;
    if (poll_cache.free_pollers) {
      poll_cache.free_pollers->prev = nullptr;
    }
    pargs->fds = fds;
    pargs->nfds = count;
    pargs->next = nullptr;
    pargs->prev = nullptr;
    init_result(pargs);
    cache_poller_locked(pargs);
    return pargs;
  }

  poll_args* pargs = (poll_args*)gpr_malloc(sizeof(struct poll_args));
  gpr_cv_init(&pargs->trigger);
  pargs->fds = fds;
  pargs->nfds = count;
  pargs->next = nullptr;
  pargs->prev = nullptr;
  pargs->trigger_set = 0;
  init_result(pargs);
  cache_poller_locked(pargs);
  gpr_thd_id t_id;
  gpr_thd_options opt = gpr_thd_options_default();
  gpr_ref(&g_cvfds.pollcount);
  gpr_thd_options_set_detached(&opt);
  GPR_ASSERT(gpr_thd_new(&t_id, "grpc_poller", &run_poll, pargs, &opt));
  return pargs;
}

static void cache_delete_locked(poll_args* args) {
  if (!args->prev) {
    uint32_t key = gpr_murmur_hash3(
        args->fds, args->nfds * sizeof(struct pollfd), 0xDEADBEEF);
    key = key % poll_cache.size;
    GPR_ASSERT(poll_cache.active_pollers[key] == args);
    poll_cache.active_pollers[key] = args->next;
  } else {
    args->prev->next = args->next;
  }

  if (args->next) {
    args->next->prev = args->prev;
  }

  poll_cache.count--;
  if (poll_cache.free_pollers) {
    poll_cache.free_pollers->prev = args;
  }
  args->prev = nullptr;
  args->next = poll_cache.free_pollers;
  gpr_free(args->fds);
  poll_cache.free_pollers = args;
}

static void cache_poller_locked(poll_args* args) {
  if (poll_cache.count + 1 > poll_cache.size / 2) {
    poll_args** old_active_pollers = poll_cache.active_pollers;
    poll_cache.size = poll_cache.size * 2;
    poll_cache.count = 0;
    poll_cache.active_pollers =
        (poll_args**)gpr_malloc(sizeof(void*) * poll_cache.size);
    for (unsigned int i = 0; i < poll_cache.size; i++) {
      poll_cache.active_pollers[i] = nullptr;
    }
    for (unsigned int i = 0; i < poll_cache.size / 2; i++) {
      poll_args* curr = old_active_pollers[i];
      poll_args* next = nullptr;
      while (curr) {
        next = curr->next;
        cache_insert_locked(curr);
        curr = next;
      }
    }
    gpr_free(old_active_pollers);
  }

  cache_insert_locked(args);
}

static void cache_destroy_locked(poll_args* args) {
  if (args->next) {
    args->next->prev = args->prev;
  }

  if (args->prev) {
    args->prev->next = args->next;
  } else {
    poll_cache.free_pollers = args->next;
  }

  gpr_free(args);
}

static void decref_poll_result(poll_result* res) {
  if (gpr_unref(&res->refcount)) {
    GPR_ASSERT(!res->watchers);
    gpr_free(res->fds);
    gpr_free(res);
  }
}

void remove_cvn(grpc_cv_node** head, grpc_cv_node* target) {
  if (target->next) {
    target->next->prev = target->prev;
  }

  if (target->prev) {
    target->prev->next = target->next;
  } else {
    *head = target->next;
  }
}

gpr_timespec thread_grace;

// Poll in a background thread
static void run_poll(void* args) {
  poll_args* pargs = (poll_args*)args;
  while (1) {
    poll_result* result = pargs->result;
    int retval = g_cvfds.poll(result->fds, result->nfds, CV_POLL_PERIOD_MS);
    gpr_mu_lock(&g_cvfds.mu);
    if (retval != 0) {
      result->completed = 1;
      result->retval = retval;
      result->err = errno;
      grpc_cv_node* watcher = result->watchers;
      while (watcher) {
        gpr_cv_signal(watcher->cv);
        watcher = watcher->next;
      }
    }
    if (result->watchcount == 0 || result->completed) {
      cache_delete_locked(pargs);
      decref_poll_result(result);
      // Leave this polling thread alive for a grace period to do another poll()
      // op
      gpr_timespec deadline = gpr_now(GPR_CLOCK_MONOTONIC);
      deadline = gpr_time_add(deadline, thread_grace);
      pargs->trigger_set = 0;
      gpr_cv_wait(&pargs->trigger, &g_cvfds.mu, deadline);
      if (!pargs->trigger_set) {
        cache_destroy_locked(pargs);
        break;
      }
    }
    gpr_mu_unlock(&g_cvfds.mu);
  }

  // We still have the lock here
  if (gpr_unref(&g_cvfds.pollcount)) {
    gpr_cv_signal(&g_cvfds.shutdown_cv);
  }
  gpr_mu_unlock(&g_cvfds.mu);
}

// This function overrides poll() to handle condition variable wakeup fds
static int cvfd_poll(struct pollfd* fds, nfds_t nfds, int timeout) {
  unsigned int i;
  int res, idx;
  grpc_cv_node* pollcv;
  int skip_poll = 0;
  nfds_t nsockfds = 0;
  poll_result* result = nullptr;
  gpr_mu_lock(&g_cvfds.mu);
  pollcv = (grpc_cv_node*)gpr_malloc(sizeof(grpc_cv_node));
  pollcv->next = nullptr;
  gpr_cv pollcv_cv;
  gpr_cv_init(&pollcv_cv);
  pollcv->cv = &pollcv_cv;
  grpc_cv_node* fd_cvs = (grpc_cv_node*)gpr_malloc(nfds * sizeof(grpc_cv_node));

  for (i = 0; i < nfds; i++) {
    fds[i].revents = 0;
    if (fds[i].fd < 0 && (fds[i].events & POLLIN)) {
      idx = GRPC_FD_TO_IDX(fds[i].fd);
      fd_cvs[i].cv = &pollcv_cv;
      fd_cvs[i].prev = nullptr;
      fd_cvs[i].next = g_cvfds.cvfds[idx].cvs;
      if (g_cvfds.cvfds[idx].cvs) {
        g_cvfds.cvfds[idx].cvs->prev = &(fd_cvs[i]);
      }
      g_cvfds.cvfds[idx].cvs = &(fd_cvs[i]);
      // Don't bother polling if a wakeup fd is ready
      if (g_cvfds.cvfds[idx].is_set) {
        skip_poll = 1;
      }
    } else if (fds[i].fd >= 0) {
      nsockfds++;
    }
  }

  gpr_timespec deadline = gpr_now(GPR_CLOCK_MONOTONIC);
  if (timeout < 0) {
    deadline = gpr_inf_future(GPR_CLOCK_MONOTONIC);
  } else {
    deadline =
        gpr_time_add(deadline, gpr_time_from_millis(timeout, GPR_TIMESPAN));
  }

  res = 0;
  if (!skip_poll && nsockfds > 0) {
    struct pollfd* pollfds =
        (struct pollfd*)gpr_malloc(sizeof(struct pollfd) * nsockfds);
    idx = 0;
    for (i = 0; i < nfds; i++) {
      if (fds[i].fd >= 0) {
        pollfds[idx].fd = fds[i].fd;
        pollfds[idx].events = fds[i].events;
        pollfds[idx].revents = 0;
        idx++;
      }
    }
    poll_args* pargs = get_poller_locked(pollfds, nsockfds);
    result = pargs->result;
    pollcv->next = result->watchers;
    pollcv->prev = nullptr;
    if (result->watchers) {
      result->watchers->prev = pollcv;
    }
    result->watchers = pollcv;
    result->watchcount++;
    gpr_ref(&result->refcount);

    pargs->trigger_set = 1;
    gpr_cv_signal(&pargs->trigger);
    gpr_cv_wait(&pollcv_cv, &g_cvfds.mu, deadline);
    res = result->retval;
    errno = result->err;
    result->watchcount--;
    remove_cvn(&result->watchers, pollcv);
  } else if (!skip_poll) {
    gpr_cv_wait(&pollcv_cv, &g_cvfds.mu, deadline);
  }

  idx = 0;
  for (i = 0; i < nfds; i++) {
    if (fds[i].fd < 0 && (fds[i].events & POLLIN)) {
      remove_cvn(&g_cvfds.cvfds[GRPC_FD_TO_IDX(fds[i].fd)].cvs, &(fd_cvs[i]));
      if (g_cvfds.cvfds[GRPC_FD_TO_IDX(fds[i].fd)].is_set) {
        fds[i].revents = POLLIN;
        if (res >= 0) res++;
      }
    } else if (!skip_poll && fds[i].fd >= 0 && result->completed) {
      fds[i].revents = result->fds[idx].revents;
      idx++;
    }
  }

  gpr_free(fd_cvs);
  gpr_free(pollcv);
  if (result) {
    decref_poll_result(result);
  }

  gpr_mu_unlock(&g_cvfds.mu);

  return res;
}

static void global_cv_fd_table_init() {
  gpr_mu_init(&g_cvfds.mu);
  gpr_mu_lock(&g_cvfds.mu);
  gpr_cv_init(&g_cvfds.shutdown_cv);
  gpr_ref_init(&g_cvfds.pollcount, 1);
  g_cvfds.size = CV_DEFAULT_TABLE_SIZE;
  g_cvfds.cvfds =
      (grpc_fd_node*)gpr_malloc(sizeof(grpc_fd_node) * CV_DEFAULT_TABLE_SIZE);
  g_cvfds.free_fds = nullptr;
  thread_grace = gpr_time_from_millis(POLLCV_THREAD_GRACE_MS, GPR_TIMESPAN);
  for (int i = 0; i < CV_DEFAULT_TABLE_SIZE; i++) {
    g_cvfds.cvfds[i].is_set = 0;
    g_cvfds.cvfds[i].cvs = nullptr;
    g_cvfds.cvfds[i].next_free = g_cvfds.free_fds;
    g_cvfds.free_fds = &g_cvfds.cvfds[i];
  }
  // Override the poll function with one that supports cvfds
  g_cvfds.poll = grpc_poll_function;
  grpc_poll_function = &cvfd_poll;

  // Initialize the cache
  poll_cache.size = 32;
  poll_cache.count = 0;
  poll_cache.free_pollers = nullptr;
  poll_cache.active_pollers = (poll_args**)gpr_malloc(sizeof(void*) * 32);
  for (unsigned int i = 0; i < poll_cache.size; i++) {
    poll_cache.active_pollers[i] = nullptr;
  }

  gpr_mu_unlock(&g_cvfds.mu);
}

static void global_cv_fd_table_shutdown() {
  gpr_mu_lock(&g_cvfds.mu);
  // Attempt to wait for all abandoned poll() threads to terminate
  // Not doing so will result in reported memory leaks
  if (!gpr_unref(&g_cvfds.pollcount)) {
    int res = gpr_cv_wait(&g_cvfds.shutdown_cv, &g_cvfds.mu,
                          gpr_time_add(gpr_now(GPR_CLOCK_MONOTONIC),
                                       gpr_time_from_seconds(3, GPR_TIMESPAN)));
    GPR_ASSERT(res == 0);
  }
  gpr_cv_destroy(&g_cvfds.shutdown_cv);
  grpc_poll_function = g_cvfds.poll;
  gpr_free(g_cvfds.cvfds);

  gpr_free(poll_cache.active_pollers);

  gpr_mu_unlock(&g_cvfds.mu);
  gpr_mu_destroy(&g_cvfds.mu);
}

/*******************************************************************************
 * event engine binding
 */

static void shutdown_engine(void) {
  pollset_global_shutdown();
  if (grpc_cv_wakeup_fds_enabled()) {
    global_cv_fd_table_shutdown();
  }
}

static const grpc_event_engine_vtable vtable = {
    sizeof(grpc_pollset),

    fd_create,
    fd_wrapped_fd,
    fd_orphan,
    fd_shutdown,
    fd_notify_on_read,
    fd_notify_on_write,
    fd_is_shutdown,
    fd_get_read_notifier_pollset,

    pollset_init,
    pollset_shutdown,
    pollset_destroy,
    pollset_work,
    pollset_kick,
    pollset_add_fd,

    pollset_set_create,
    pollset_set_destroy,
    pollset_set_add_pollset,
    pollset_set_del_pollset,
    pollset_set_add_pollset_set,
    pollset_set_del_pollset_set,
    pollset_set_add_fd,
    pollset_set_del_fd,

    shutdown_engine,
};

const grpc_event_engine_vtable* grpc_init_poll_posix(bool explicit_request) {
  if (!grpc_has_wakeup_fd()) {
    gpr_log(GPR_ERROR, "Skipping poll because of no wakeup fd.");
    return nullptr;
  }
  if (!GRPC_LOG_IF_ERROR("pollset_global_init", pollset_global_init())) {
    return nullptr;
  }
  return &vtable;
}

const grpc_event_engine_vtable* grpc_init_poll_cv_posix(bool explicit_request) {
  global_cv_fd_table_init();
  grpc_enable_cv_wakeup_fds(1);
  if (!GRPC_LOG_IF_ERROR("pollset_global_init", pollset_global_init())) {
    global_cv_fd_table_shutdown();
    grpc_enable_cv_wakeup_fds(0);
    return nullptr;
  }
  return &vtable;
}

#endif<|MERGE_RESOLUTION|>--- conflicted
+++ resolved
@@ -464,11 +464,7 @@
 
 static void notify_on_locked(grpc_fd* fd, grpc_closure** st,
                              grpc_closure* closure) {
-<<<<<<< HEAD
-  if (fd->shutdown) {
-=======
   if (fd->shutdown || gpr_atm_no_barrier_load(&fd->pollhup)) {
->>>>>>> 2eb22fd6
     GRPC_CLOSURE_SCHED(closure,
                        GRPC_ERROR_CREATE_FROM_STATIC_STRING("FD shutdown"));
   } else if (*st == CLOSURE_NOT_READY) {
@@ -1024,15 +1020,12 @@
                       pfds[i].fd, (pfds[i].revents & POLLIN_CHECK) != 0,
                       (pfds[i].revents & POLLOUT_CHECK) != 0, pfds[i].revents);
             }
-<<<<<<< HEAD
-=======
             /* This is a mitigation to prevent poll() from spinning on a
              ** POLLHUP https://github.com/grpc/grpc/pull/13665
              */
             if (pfds[i].revents & POLLHUP) {
               gpr_atm_no_barrier_store(&watchers[i].fd->pollhup, 1);
             }
->>>>>>> 2eb22fd6
             fd_end_poll(&watchers[i], pfds[i].revents & POLLIN_CHECK,
                         pfds[i].revents & POLLOUT_CHECK, pollset);
           }
