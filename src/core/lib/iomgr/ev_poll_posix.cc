--- conflicted
+++ resolved
@@ -582,14 +582,8 @@
 }
 
 static void fd_notify_on_error(grpc_fd* /*fd*/, grpc_closure* closure) {
-<<<<<<< HEAD
   GRPC_TRACE_LOG(polling, ERROR)
       << "Polling engine does not support tracking errors.";
-=======
-  if (GRPC_TRACE_FLAG_ENABLED(grpc_polling_trace)) {
-    gpr_log(GPR_ERROR, "Polling engine does not support tracking errors.");
-  }
->>>>>>> 841dfc09
   grpc_core::ExecCtx::Run(DEBUG_LOCATION, closure, absl::CancelledError());
 }
 
@@ -606,14 +600,8 @@
 }
 
 static void fd_set_error(grpc_fd* /*fd*/) {
-<<<<<<< HEAD
   GRPC_TRACE_LOG(polling, ERROR)
       << "Polling engine does not support tracking errors.";
-=======
-  if (GRPC_TRACE_FLAG_ENABLED(grpc_polling_trace)) {
-    gpr_log(GPR_ERROR, "Polling engine does not support tracking errors.");
-  }
->>>>>>> 841dfc09
 }
 
 static uint32_t fd_begin_poll(grpc_fd* fd, grpc_pollset* pollset,
