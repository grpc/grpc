//
//
// Copyright 2016 gRPC authors.
//
// Licensed under the Apache License, Version 2.0 (the "License");
// you may not use this file except in compliance with the License.
// You may obtain a copy of the License at
//
//     http://www.apache.org/licenses/LICENSE-2.0
//
// Unless required by applicable law or agreed to in writing, software
// distributed under the License is distributed on an "AS IS" BASIS,
// WITHOUT WARRANTIES OR CONDITIONS OF ANY KIND, either express or implied.
// See the License for the specific language governing permissions and
// limitations under the License.
//
//

#include <grpc/support/port_platform.h>
#include <grpc/support/sync.h>

#include "src/core/lib/iomgr/port.h"

#ifdef GRPC_POSIX_SOCKET_EV_POLL

#include <assert.h>
#include <errno.h>
#include <limits.h>
#include <poll.h>
#include <string.h>
#include <sys/socket.h>
#include <unistd.h>

#include <string>

#include "absl/log/check.h"
#include "absl/log/log.h"
#include "absl/strings/str_cat.h"
#include "absl/strings/str_format.h"

#include <grpc/support/alloc.h>
#include <grpc/support/log.h>

#include "src/core/lib/debug/stats.h"
#include "src/core/lib/debug/stats_data.h"
#include "src/core/lib/gprpp/crash.h"
#include "src/core/lib/gprpp/thd.h"
#include "src/core/lib/iomgr/block_annotate.h"
#include "src/core/lib/iomgr/ev_poll_posix.h"
#include "src/core/lib/iomgr/iomgr_internal.h"
#include "src/core/lib/iomgr/wakeup_fd_posix.h"
#include "src/core/util/useful.h"

#define GRPC_POLLSET_KICK_BROADCAST ((grpc_pollset_worker*)1)

//******************************************************************************
// FD declarations
//
typedef struct grpc_fd_watcher {
  struct grpc_fd_watcher* next;
  struct grpc_fd_watcher* prev;
  grpc_pollset* pollset;
  grpc_pollset_worker* worker;
  grpc_fd* fd;
} grpc_fd_watcher;

typedef struct grpc_cached_wakeup_fd grpc_cached_wakeup_fd;

// Only used when GRPC_ENABLE_FORK_SUPPORT=1
struct grpc_fork_fd_list {
  // Only one of fd or cached_wakeup_fd will be set. The unused field will be
  // set to nullptr.
  grpc_fd* fd;
  grpc_cached_wakeup_fd* cached_wakeup_fd;

  grpc_fork_fd_list* next;
  grpc_fork_fd_list* prev;
};

struct grpc_fd {
  int fd;
  // refst format:
  // bit0:   1=active/0=orphaned
  // bit1-n: refcount
  // meaning that mostly we ref by two to avoid altering the orphaned bit,
  // and just unref by 1 when we're ready to flag the object as orphaned
  gpr_atm refst;

  gpr_mu mu;
  int shutdown;
  int closed;
  int released;
  gpr_atm pollhup;
  grpc_error_handle shutdown_error;

  // The watcher list.

  // The following watcher related fields are protected by watcher_mu.

  // An fd_watcher is an ephemeral object created when an fd wants to
  // begin polling, and destroyed after the poll.

  // It denotes the fd's interest in whether to read poll or write poll
  // or both or neither on this fd.

  // If a watcher is asked to poll for reads or writes, the read_watcher
  // or write_watcher fields are set respectively. A watcher may be asked
  // to poll for both, in which case both fields will be set.

  // read_watcher and write_watcher may be NULL if no watcher has been
  // asked to poll for reads or writes.

  // If an fd_watcher is not asked to poll for reads or writes, it's added
  // to a linked list of inactive watchers, rooted at inactive_watcher_root.
  // If at a later time there becomes need of a poller to poll, one of
  // the inactive pollers may be kicked out of their poll loops to take
  // that responsibility.
  grpc_fd_watcher inactive_watcher_root;
  grpc_fd_watcher* read_watcher;
  grpc_fd_watcher* write_watcher;

  grpc_closure* read_closure;
  grpc_closure* write_closure;

  grpc_closure* on_done_closure;

  grpc_iomgr_object iomgr_object;

  // Only used when GRPC_ENABLE_FORK_SUPPORT=1
  grpc_fork_fd_list* fork_fd_list;

  bool is_pre_allocated;
};

// True when GRPC_ENABLE_FORK_SUPPORT=1.
static bool track_fds_for_fork = false;

// Only used when GRPC_ENABLE_FORK_SUPPORT=1
static grpc_fork_fd_list* fork_fd_list_head = nullptr;
static gpr_mu fork_fd_list_mu;

// Begin polling on an fd.
// Registers that the given pollset is interested in this fd - so that if read
// or writability interest changes, the pollset can be kicked to pick up that
// new interest.
// Return value is:
//   (fd_needs_read? read_mask : 0) | (fd_needs_write? write_mask : 0)
// i.e. a combination of read_mask and write_mask determined by the fd's current
// interest in said events.
// Polling strategies that do not need to alter their behavior depending on the
// fd's current interest (such as epoll) do not need to call this function.
// MUST NOT be called with a pollset lock taken
static uint32_t fd_begin_poll(grpc_fd* fd, grpc_pollset* pollset,
                              grpc_pollset_worker* worker, uint32_t read_mask,
                              uint32_t write_mask, grpc_fd_watcher* watcher);
// Complete polling previously started with fd_begin_poll
// MUST NOT be called with a pollset lock taken
// if got_read or got_write are 1, also does the become_{readable,writable} as
// appropriate.
static void fd_end_poll(grpc_fd_watcher* watcher, int got_read, int got_write);

// Return 1 if this fd is orphaned, 0 otherwise
static bool fd_is_orphaned(grpc_fd* fd);

#ifndef NDEBUG
static void fd_ref(grpc_fd* fd, const char* reason, const char* file, int line);
static void fd_unref(grpc_fd* fd, const char* reason, const char* file,
                     int line);
#define GRPC_FD_REF(fd, reason) fd_ref(fd, reason, __FILE__, __LINE__)
#define GRPC_FD_UNREF(fd, reason) fd_unref(fd, reason, __FILE__, __LINE__)
#else
static void fd_ref(grpc_fd* fd);
static void fd_unref(grpc_fd* fd);
#define GRPC_FD_REF(fd, reason) fd_ref(fd)
#define GRPC_FD_UNREF(fd, reason) fd_unref(fd)
#endif

#define CLOSURE_NOT_READY ((grpc_closure*)0)
#define CLOSURE_READY ((grpc_closure*)1)

//******************************************************************************
// pollset declarations
//

typedef struct grpc_cached_wakeup_fd {
  grpc_wakeup_fd fd;
  struct grpc_cached_wakeup_fd* next;

  // Only used when GRPC_ENABLE_FORK_SUPPORT=1
  grpc_fork_fd_list* fork_fd_list;
} grpc_cached_wakeup_fd;

struct grpc_pollset_worker {
  grpc_cached_wakeup_fd* wakeup_fd;
  int reevaluate_polling_on_wakeup;
  int kicked_specifically;
  struct grpc_pollset_worker* next;
  struct grpc_pollset_worker* prev;
};

struct grpc_pollset {
  gpr_mu mu;
  grpc_pollset_worker root_worker;
  int shutting_down;
  int called_shutdown;
  int kicked_without_pollers;
  grpc_closure* shutdown_done;
  int pollset_set_count;
  // all polled fds
  size_t fd_count;
  size_t fd_capacity;
  grpc_fd** fds;
  // Local cache of eventfds for workers
  grpc_cached_wakeup_fd* local_wakeup_cache;
};

// Add an fd to a pollset
static void pollset_add_fd(grpc_pollset* pollset, struct grpc_fd* fd);

static void pollset_set_add_fd(grpc_pollset_set* pollset_set, grpc_fd* fd);

// Convert a timespec to milliseconds:
// - very small or negative poll times are clamped to zero to do a
//   non-blocking poll (which becomes spin polling)
// - other small values are rounded up to one millisecond
// - longer than a millisecond polls are rounded up to the next nearest
//   millisecond to avoid spinning
// - infinite timeouts are converted to -1
static int poll_deadline_to_millis_timeout(grpc_core::Timestamp deadline);

// Allow kick to wakeup the currently polling worker
#define GRPC_POLLSET_CAN_KICK_SELF 1
// Force the wakee to repoll when awoken
#define GRPC_POLLSET_REEVALUATE_POLLING_ON_WAKEUP 2
// As per pollset_kick, with an extended set of flags (defined above)
// -- mostly for fd_posix's use.
static grpc_error_handle pollset_kick_ext(grpc_pollset* p,
                                          grpc_pollset_worker* specific_worker,
                                          uint32_t flags);

// Return 1 if the pollset has active threads in pollset_work (pollset must
// be locked)
static bool pollset_has_workers(grpc_pollset* pollset);

//******************************************************************************
// pollset_set definitions
//

struct grpc_pollset_set {
  gpr_mu mu;

  size_t pollset_count;
  size_t pollset_capacity;
  grpc_pollset** pollsets;

  size_t pollset_set_count;
  size_t pollset_set_capacity;
  struct grpc_pollset_set** pollset_sets;

  size_t fd_count;
  size_t fd_capacity;
  grpc_fd** fds;
};

//******************************************************************************
// functions to track opened fds. No-ops unless track_fds_for_fork is true.
//

static void fork_fd_list_remove_node(grpc_fork_fd_list* node) {
  if (track_fds_for_fork) {
    gpr_mu_lock(&fork_fd_list_mu);
    if (fork_fd_list_head == node) {
      fork_fd_list_head = node->next;
    }
    if (node->prev != nullptr) {
      node->prev->next = node->next;
    }
    if (node->next != nullptr) {
      node->next->prev = node->prev;
    }
    gpr_free(node);
    gpr_mu_unlock(&fork_fd_list_mu);
  }
}

static void fork_fd_list_add_node(grpc_fork_fd_list* node) {
  gpr_mu_lock(&fork_fd_list_mu);
  node->next = fork_fd_list_head;
  node->prev = nullptr;
  if (fork_fd_list_head != nullptr) {
    fork_fd_list_head->prev = node;
  }
  fork_fd_list_head = node;
  gpr_mu_unlock(&fork_fd_list_mu);
}

static void fork_fd_list_add_grpc_fd(grpc_fd* fd) {
  if (track_fds_for_fork) {
    fd->fork_fd_list =
        static_cast<grpc_fork_fd_list*>(gpr_malloc(sizeof(grpc_fork_fd_list)));
    fd->fork_fd_list->fd = fd;
    fd->fork_fd_list->cached_wakeup_fd = nullptr;
    fork_fd_list_add_node(fd->fork_fd_list);
  }
}

static void fork_fd_list_add_wakeup_fd(grpc_cached_wakeup_fd* fd) {
  if (track_fds_for_fork) {
    fd->fork_fd_list =
        static_cast<grpc_fork_fd_list*>(gpr_malloc(sizeof(grpc_fork_fd_list)));
    fd->fork_fd_list->cached_wakeup_fd = fd;
    fd->fork_fd_list->fd = nullptr;
    fork_fd_list_add_node(fd->fork_fd_list);
  }
}

//******************************************************************************
// fd_posix.c
//

#ifndef NDEBUG
#define REF_BY(fd, n, reason) ref_by(fd, n, reason, __FILE__, __LINE__)
#define UNREF_BY(fd, n, reason) unref_by(fd, n, reason, __FILE__, __LINE__)
static void ref_by(grpc_fd* fd, int n, const char* reason, const char* file,
                   int line) {
  if (GRPC_TRACE_FLAG_ENABLED(fd_refcount)) {
    gpr_log(GPR_DEBUG,
            "FD %d %p   ref %d %" PRIdPTR " -> %" PRIdPTR " [%s; %s:%d]",
            fd->fd, fd, n, gpr_atm_no_barrier_load(&fd->refst),
            gpr_atm_no_barrier_load(&fd->refst) + n, reason, file, line);
  }
#else
#define REF_BY(fd, n, reason) \
  do {                        \
    ref_by(fd, n);            \
    (void)(reason);           \
  } while (0)
#define UNREF_BY(fd, n, reason) \
  do {                          \
    unref_by(fd, n);            \
    (void)(reason);             \
  } while (0)
static void ref_by(grpc_fd* fd, int n) {
#endif
  CHECK_GT(gpr_atm_no_barrier_fetch_add(&fd->refst, n), 0);
}

#ifndef NDEBUG
static void unref_by(grpc_fd* fd, int n, const char* reason, const char* file,
                     int line) {
  if (GRPC_TRACE_FLAG_ENABLED(fd_refcount)) {
    gpr_log(GPR_DEBUG,
            "FD %d %p unref %d %" PRIdPTR " -> %" PRIdPTR " [%s; %s:%d]",
            fd->fd, fd, n, gpr_atm_no_barrier_load(&fd->refst),
            gpr_atm_no_barrier_load(&fd->refst) - n, reason, file, line);
  }
#else
static void unref_by(grpc_fd* fd, int n) {
#endif
  gpr_atm old = gpr_atm_full_fetch_add(&fd->refst, -n);
  if (old == n) {
    gpr_mu_destroy(&fd->mu);
    grpc_iomgr_unregister_object(&fd->iomgr_object);
    fork_fd_list_remove_node(fd->fork_fd_list);
    if (fd->shutdown) {
    }
    fd->shutdown_error.~Status();
    gpr_free(fd);
  } else {
    CHECK(old > n);
  }
}

static grpc_fd* fd_create(int fd, const char* name, bool track_err) {
  // Avoid unused-parameter warning for debug-only parameter
  (void)track_err;
  DCHECK(track_err == false);
  grpc_fd* r = static_cast<grpc_fd*>(gpr_malloc(sizeof(*r)));
  gpr_mu_init(&r->mu);
  gpr_atm_rel_store(&r->refst, 1);
  r->shutdown = 0;
  new (&r->shutdown_error) absl::Status();
  r->read_closure = CLOSURE_NOT_READY;
  r->write_closure = CLOSURE_NOT_READY;
  r->fd = fd;
  r->inactive_watcher_root.next = r->inactive_watcher_root.prev =
      &r->inactive_watcher_root;
  r->read_watcher = r->write_watcher = nullptr;
  r->on_done_closure = nullptr;
  r->closed = 0;
  r->released = 0;
  r->is_pre_allocated = false;
  gpr_atm_no_barrier_store(&r->pollhup, 0);

  std::string name2 = absl::StrCat(name, " fd=", fd);
  grpc_iomgr_register_object(&r->iomgr_object, name2.c_str());
  fork_fd_list_add_grpc_fd(r);
  return r;
}

static bool fd_is_orphaned(grpc_fd* fd) {
  return (gpr_atm_acq_load(&fd->refst) & 1) == 0;
}

static grpc_error_handle pollset_kick_locked(grpc_fd_watcher* watcher) {
  gpr_mu_lock(&watcher->pollset->mu);
  CHECK(watcher->worker);
  grpc_error_handle err =
      pollset_kick_ext(watcher->pollset, watcher->worker,
                       GRPC_POLLSET_REEVALUATE_POLLING_ON_WAKEUP);
  gpr_mu_unlock(&watcher->pollset->mu);
  return err;
}

static void maybe_wake_one_watcher_locked(grpc_fd* fd) {
  if (fd->inactive_watcher_root.next != &fd->inactive_watcher_root) {
    (void)pollset_kick_locked(fd->inactive_watcher_root.next);
  } else if (fd->read_watcher) {
    (void)pollset_kick_locked(fd->read_watcher);
  } else if (fd->write_watcher) {
    (void)pollset_kick_locked(fd->write_watcher);
  }
}

static void wake_all_watchers_locked(grpc_fd* fd) {
  grpc_fd_watcher* watcher;
  for (watcher = fd->inactive_watcher_root.next;
       watcher != &fd->inactive_watcher_root; watcher = watcher->next) {
    (void)pollset_kick_locked(watcher);
  }
  if (fd->read_watcher) {
    (void)pollset_kick_locked(fd->read_watcher);
  }
  if (fd->write_watcher && fd->write_watcher != fd->read_watcher) {
    (void)pollset_kick_locked(fd->write_watcher);
  }
}

static int has_watchers(grpc_fd* fd) {
  return fd->read_watcher != nullptr || fd->write_watcher != nullptr ||
         fd->inactive_watcher_root.next != &fd->inactive_watcher_root;
}

static void close_fd_locked(grpc_fd* fd) {
  fd->closed = 1;
  if (!fd->released) {
    if (!fd->is_pre_allocated) {
      close(fd->fd);
    }
  }
  grpc_core::ExecCtx::Run(DEBUG_LOCATION, fd->on_done_closure,
                          absl::OkStatus());
}

static int fd_wrapped_fd(grpc_fd* fd) {
  if (fd->released || fd->closed) {
    return -1;
  } else {
    return fd->fd;
  }
}

static void fd_orphan(grpc_fd* fd, grpc_closure* on_done, int* release_fd,
                      const char* reason) {
  fd->on_done_closure = on_done;
  fd->released = release_fd != nullptr;
  if (release_fd != nullptr) {
    *release_fd = fd->fd;
    fd->released = true;
  }
  gpr_mu_lock(&fd->mu);
  REF_BY(fd, 1, reason);  // remove active status, but keep referenced
  if (!has_watchers(fd)) {
    close_fd_locked(fd);
  } else {
    wake_all_watchers_locked(fd);
  }
  gpr_mu_unlock(&fd->mu);
  UNREF_BY(fd, 2, reason);  // drop the reference
}

// increment refcount by two to avoid changing the orphan bit
#ifndef NDEBUG
static void fd_ref(grpc_fd* fd, const char* reason, const char* file,
                   int line) {
  ref_by(fd, 2, reason, file, line);
}

static void fd_unref(grpc_fd* fd, const char* reason, const char* file,
                     int line) {
  unref_by(fd, 2, reason, file, line);
}
#else
static void fd_ref(grpc_fd* fd) { ref_by(fd, 2); }

static void fd_unref(grpc_fd* fd) { unref_by(fd, 2); }
#endif

static grpc_error_handle fd_shutdown_error(grpc_fd* fd) {
  if (!fd->shutdown) {
    return absl::OkStatus();
  } else {
    return grpc_error_set_int(
        GRPC_ERROR_CREATE_REFERENCING("FD shutdown", &fd->shutdown_error, 1),
        grpc_core::StatusIntProperty::kRpcStatus, GRPC_STATUS_UNAVAILABLE);
  }
}

static void notify_on_locked(grpc_fd* fd, grpc_closure** st,
                             grpc_closure* closure) {
  if (fd->shutdown || gpr_atm_no_barrier_load(&fd->pollhup)) {
    grpc_core::ExecCtx::Run(
        DEBUG_LOCATION, closure,
        grpc_error_set_int(GRPC_ERROR_CREATE("FD shutdown"),
                           grpc_core::StatusIntProperty::kRpcStatus,
                           GRPC_STATUS_UNAVAILABLE));
  } else if (*st == CLOSURE_NOT_READY) {
    // not ready ==> switch to a waiting state by setting the closure
    *st = closure;
  } else if (*st == CLOSURE_READY) {
    // already ready ==> queue the closure to run immediately
    *st = CLOSURE_NOT_READY;
    grpc_core::ExecCtx::Run(DEBUG_LOCATION, closure, fd_shutdown_error(fd));
    maybe_wake_one_watcher_locked(fd);
  } else {
    // upcallptr was set to a different closure.  This is an error!
    grpc_core::Crash(
        "User called a notify_on function with a previous callback still "
        "pending");
  }
}

// returns 1 if state becomes not ready
static int set_ready_locked(grpc_fd* fd, grpc_closure** st) {
  if (*st == CLOSURE_READY) {
    // duplicate ready ==> ignore
    return 0;
  } else if (*st == CLOSURE_NOT_READY) {
    // not ready, and not waiting ==> flag ready
    *st = CLOSURE_READY;
    return 0;
  } else {
    // waiting ==> queue closure
    grpc_core::ExecCtx::Run(DEBUG_LOCATION, *st, fd_shutdown_error(fd));
    *st = CLOSURE_NOT_READY;
    return 1;
  }
}

static void fd_shutdown(grpc_fd* fd, grpc_error_handle why) {
  gpr_mu_lock(&fd->mu);
  // only shutdown once
  if (!fd->shutdown) {
    fd->shutdown = 1;
    fd->shutdown_error = why;
    // signal read/write closed to OS so that future operations fail
    if (!fd->is_pre_allocated) {
      shutdown(fd->fd, SHUT_RDWR);
    }
    set_ready_locked(fd, &fd->read_closure);
    set_ready_locked(fd, &fd->write_closure);
  }
  gpr_mu_unlock(&fd->mu);
}

static bool fd_is_shutdown(grpc_fd* fd) {
  gpr_mu_lock(&fd->mu);
  bool r = fd->shutdown;
  gpr_mu_unlock(&fd->mu);
  return r;
}

static void fd_notify_on_read(grpc_fd* fd, grpc_closure* closure) {
  gpr_mu_lock(&fd->mu);
  notify_on_locked(fd, &fd->read_closure, closure);
  gpr_mu_unlock(&fd->mu);
}

static void fd_notify_on_write(grpc_fd* fd, grpc_closure* closure) {
  gpr_mu_lock(&fd->mu);
  notify_on_locked(fd, &fd->write_closure, closure);
  gpr_mu_unlock(&fd->mu);
}

static void fd_notify_on_error(grpc_fd* /*fd*/, grpc_closure* closure) {
<<<<<<< HEAD
  GRPC_TRACE_LOG(polling, ERROR)
      << "Polling engine does not support tracking errors.";
=======
  if (GRPC_TRACE_FLAG_ENABLED(grpc_polling_trace)) {
    LOG(ERROR) << "Polling engine does not support tracking errors.";
  }
>>>>>>> 4dc1097d
  grpc_core::ExecCtx::Run(DEBUG_LOCATION, closure, absl::CancelledError());
}

static void fd_set_readable(grpc_fd* fd) {
  gpr_mu_lock(&fd->mu);
  set_ready_locked(fd, &fd->read_closure);
  gpr_mu_unlock(&fd->mu);
}

static void fd_set_writable(grpc_fd* fd) {
  gpr_mu_lock(&fd->mu);
  set_ready_locked(fd, &fd->write_closure);
  gpr_mu_unlock(&fd->mu);
}

static void fd_set_error(grpc_fd* /*fd*/) {
<<<<<<< HEAD
  GRPC_TRACE_LOG(polling, ERROR)
      << "Polling engine does not support tracking errors.";
=======
  if (GRPC_TRACE_FLAG_ENABLED(grpc_polling_trace)) {
    LOG(ERROR) << "Polling engine does not support tracking errors.";
  }
>>>>>>> 4dc1097d
}

static uint32_t fd_begin_poll(grpc_fd* fd, grpc_pollset* pollset,
                              grpc_pollset_worker* worker, uint32_t read_mask,
                              uint32_t write_mask, grpc_fd_watcher* watcher) {
  uint32_t mask = 0;
  grpc_closure* cur;
  int requested;
  // keep track of pollers that have requested our events, in case they change
  //
  GRPC_FD_REF(fd, "poll");

  gpr_mu_lock(&fd->mu);

  // if we are shutdown, then don't add to the watcher set
  if (fd->shutdown) {
    watcher->pollset = nullptr;
    watcher->worker = nullptr;
    gpr_mu_unlock(&fd->mu);
    GRPC_FD_UNREF(fd, "poll");
    return 0;
  }

  // if there is nobody polling for read, but we need to, then start doing so
  cur = fd->read_closure;
  requested = cur != CLOSURE_READY;
  if (read_mask && fd->read_watcher == nullptr && requested) {
    fd->read_watcher = watcher;
    mask |= read_mask;
  }
  // if there is nobody polling for write, but we need to, then start doing so
  //
  cur = fd->write_closure;
  requested = cur != CLOSURE_READY;
  if (write_mask && fd->write_watcher == nullptr && requested) {
    fd->write_watcher = watcher;
    mask |= write_mask;
  }
  // if not polling, remember this watcher in case we need someone to later
  if (mask == 0 && worker != nullptr) {
    watcher->next = &fd->inactive_watcher_root;
    watcher->prev = watcher->next->prev;
    watcher->next->prev = watcher->prev->next = watcher;
  }
  watcher->pollset = pollset;
  watcher->worker = worker;
  watcher->fd = fd;
  gpr_mu_unlock(&fd->mu);

  return mask;
}

static void fd_end_poll(grpc_fd_watcher* watcher, int got_read, int got_write) {
  int was_polling = 0;
  int kick = 0;
  grpc_fd* fd = watcher->fd;
  if (fd == nullptr) {
    return;
  }

  gpr_mu_lock(&fd->mu);
  if (watcher->pollset == nullptr) {
    watcher->fd = nullptr;
    gpr_mu_unlock(&fd->mu);
    GRPC_FD_UNREF(fd, "multipoller_start");
    return;
  }

  if (watcher == fd->read_watcher) {
    // remove read watcher, kick if we still need a read
    was_polling = 1;
    if (!got_read) {
      kick = 1;
    }
    fd->read_watcher = nullptr;
  }
  if (watcher == fd->write_watcher) {
    // remove write watcher, kick if we still need a write
    was_polling = 1;
    if (!got_write) {
      kick = 1;
    }
    fd->write_watcher = nullptr;
  }
  if (!was_polling && watcher->worker != nullptr) {
    // remove from inactive list
    watcher->next->prev = watcher->prev;
    watcher->prev->next = watcher->next;
  }
  if (got_read) {
    if (set_ready_locked(fd, &fd->read_closure)) {
      kick = 1;
    }
  }
  if (got_write) {
    if (set_ready_locked(fd, &fd->write_closure)) {
      kick = 1;
    }
  }
  if (kick) {
    maybe_wake_one_watcher_locked(fd);
  }
  if (fd_is_orphaned(fd) && !has_watchers(fd) && !fd->closed) {
    close_fd_locked(fd);
  }
  gpr_mu_unlock(&fd->mu);

  GRPC_FD_UNREF(fd, "poll");
}

static void fd_set_pre_allocated(grpc_fd* fd) { fd->is_pre_allocated = true; }

//******************************************************************************
// pollset_posix.c
//

static thread_local grpc_pollset* g_current_thread_poller;
static thread_local grpc_pollset_worker* g_current_thread_worker;

static void remove_worker(grpc_pollset* /*p*/, grpc_pollset_worker* worker) {
  worker->prev->next = worker->next;
  worker->next->prev = worker->prev;
}

static bool pollset_has_workers(grpc_pollset* p) {
  return p->root_worker.next != &p->root_worker;
}

static bool pollset_in_pollset_sets(grpc_pollset* p) {
  return p->pollset_set_count;
}

static bool pollset_has_observers(grpc_pollset* p) {
  return pollset_has_workers(p) || pollset_in_pollset_sets(p);
}

static grpc_pollset_worker* pop_front_worker(grpc_pollset* p) {
  if (pollset_has_workers(p)) {
    grpc_pollset_worker* w = p->root_worker.next;
    remove_worker(p, w);
    return w;
  } else {
    return nullptr;
  }
}

static void push_back_worker(grpc_pollset* p, grpc_pollset_worker* worker) {
  worker->next = &p->root_worker;
  worker->prev = worker->next->prev;
  worker->prev->next = worker->next->prev = worker;
}

static void push_front_worker(grpc_pollset* p, grpc_pollset_worker* worker) {
  worker->prev = &p->root_worker;
  worker->next = worker->prev->next;
  worker->prev->next = worker->next->prev = worker;
}

static void kick_append_error(grpc_error_handle* composite,
                              grpc_error_handle error) {
  if (error.ok()) return;
  if (composite->ok()) {
    *composite = GRPC_ERROR_CREATE("Kick Failure");
  }
  *composite = grpc_error_add_child(*composite, error);
}

static grpc_error_handle pollset_kick_ext(grpc_pollset* p,
                                          grpc_pollset_worker* specific_worker,
                                          uint32_t flags) {
  grpc_error_handle error;

  // pollset->mu already held
  if (specific_worker != nullptr) {
    if (specific_worker == GRPC_POLLSET_KICK_BROADCAST) {
      CHECK_EQ((flags & GRPC_POLLSET_REEVALUATE_POLLING_ON_WAKEUP), 0u);
      for (specific_worker = p->root_worker.next;
           specific_worker != &p->root_worker;
           specific_worker = specific_worker->next) {
        kick_append_error(
            &error, grpc_wakeup_fd_wakeup(&specific_worker->wakeup_fd->fd));
      }
      p->kicked_without_pollers = true;
    } else if (g_current_thread_worker != specific_worker) {
      if ((flags & GRPC_POLLSET_REEVALUATE_POLLING_ON_WAKEUP) != 0) {
        specific_worker->reevaluate_polling_on_wakeup = true;
      }
      specific_worker->kicked_specifically = true;
      kick_append_error(&error,
                        grpc_wakeup_fd_wakeup(&specific_worker->wakeup_fd->fd));
    } else if ((flags & GRPC_POLLSET_CAN_KICK_SELF) != 0) {
      if ((flags & GRPC_POLLSET_REEVALUATE_POLLING_ON_WAKEUP) != 0) {
        specific_worker->reevaluate_polling_on_wakeup = true;
      }
      specific_worker->kicked_specifically = true;
      kick_append_error(&error,
                        grpc_wakeup_fd_wakeup(&specific_worker->wakeup_fd->fd));
    }
  } else if (g_current_thread_poller != p) {
    CHECK_EQ((flags & GRPC_POLLSET_REEVALUATE_POLLING_ON_WAKEUP), 0u);
    specific_worker = pop_front_worker(p);
    if (specific_worker != nullptr) {
      if (g_current_thread_worker == specific_worker) {
        push_back_worker(p, specific_worker);
        specific_worker = pop_front_worker(p);
        if ((flags & GRPC_POLLSET_CAN_KICK_SELF) == 0 &&
            g_current_thread_worker == specific_worker) {
          push_back_worker(p, specific_worker);
          specific_worker = nullptr;
        }
      }
      if (specific_worker != nullptr) {
        push_back_worker(p, specific_worker);
        kick_append_error(
            &error, grpc_wakeup_fd_wakeup(&specific_worker->wakeup_fd->fd));
      }
    } else {
      p->kicked_without_pollers = true;
    }
  }

  GRPC_LOG_IF_ERROR("pollset_kick_ext", error);
  return error;
}

static grpc_error_handle pollset_kick(grpc_pollset* p,
                                      grpc_pollset_worker* specific_worker) {
  return pollset_kick_ext(p, specific_worker, 0);
}

// global state management

static grpc_error_handle pollset_global_init(void) { return absl::OkStatus(); }

// main interface

static void pollset_init(grpc_pollset* pollset, gpr_mu** mu) {
  gpr_mu_init(&pollset->mu);
  *mu = &pollset->mu;
  pollset->root_worker.next = pollset->root_worker.prev = &pollset->root_worker;
  pollset->shutting_down = 0;
  pollset->called_shutdown = 0;
  pollset->kicked_without_pollers = 0;
  pollset->local_wakeup_cache = nullptr;
  pollset->kicked_without_pollers = 0;
  pollset->fd_count = 0;
  pollset->fd_capacity = 0;
  pollset->fds = nullptr;
  pollset->pollset_set_count = 0;
}

static void pollset_destroy(grpc_pollset* pollset) {
  CHECK(!pollset_has_workers(pollset));
  while (pollset->local_wakeup_cache) {
    grpc_cached_wakeup_fd* next = pollset->local_wakeup_cache->next;
    fork_fd_list_remove_node(pollset->local_wakeup_cache->fork_fd_list);
    grpc_wakeup_fd_destroy(&pollset->local_wakeup_cache->fd);
    gpr_free(pollset->local_wakeup_cache);
    pollset->local_wakeup_cache = next;
  }
  gpr_free(pollset->fds);
  gpr_mu_destroy(&pollset->mu);
}

static void pollset_add_fd(grpc_pollset* pollset, grpc_fd* fd) {
  gpr_mu_lock(&pollset->mu);
  size_t i;
  // TODO(ctiller): this is O(num_fds^2); maybe switch to a hash set here
  for (i = 0; i < pollset->fd_count; i++) {
    if (pollset->fds[i] == fd) goto exit;
  }
  if (pollset->fd_count == pollset->fd_capacity) {
    pollset->fd_capacity =
        std::max(pollset->fd_capacity + 8, pollset->fd_count * 3 / 2);
    pollset->fds = static_cast<grpc_fd**>(
        gpr_realloc(pollset->fds, sizeof(grpc_fd*) * pollset->fd_capacity));
  }
  pollset->fds[pollset->fd_count++] = fd;
  GRPC_FD_REF(fd, "multipoller");
  (void)pollset_kick(pollset, nullptr);
exit:
  gpr_mu_unlock(&pollset->mu);
}

static void finish_shutdown(grpc_pollset* pollset) {
  size_t i;
  for (i = 0; i < pollset->fd_count; i++) {
    GRPC_FD_UNREF(pollset->fds[i], "multipoller");
  }
  pollset->fd_count = 0;
  grpc_core::ExecCtx::Run(DEBUG_LOCATION, pollset->shutdown_done,
                          absl::OkStatus());
}

static void work_combine_error(grpc_error_handle* composite,
                               grpc_error_handle error) {
  if (error.ok()) return;
  if (composite->ok()) {
    *composite = GRPC_ERROR_CREATE("pollset_work");
  }
  *composite = grpc_error_add_child(*composite, error);
}

static grpc_error_handle pollset_work(grpc_pollset* pollset,
                                      grpc_pollset_worker** worker_hdl,
                                      grpc_core::Timestamp deadline) {
  grpc_pollset_worker worker;
  if (worker_hdl) *worker_hdl = &worker;
  grpc_error_handle error;

  // Avoid malloc for small number of elements.
  enum { inline_elements = 96 };
  struct pollfd pollfd_space[inline_elements];
  struct grpc_fd_watcher watcher_space[inline_elements];

  // pollset->mu already held
  int added_worker = 0;
  int locked = 1;
  int queued_work = 0;
  int keep_polling = 0;
  // this must happen before we (potentially) drop pollset->mu
  worker.next = worker.prev = nullptr;
  worker.reevaluate_polling_on_wakeup = 0;
  if (pollset->local_wakeup_cache != nullptr) {
    worker.wakeup_fd = pollset->local_wakeup_cache;
    pollset->local_wakeup_cache = worker.wakeup_fd->next;
  } else {
    worker.wakeup_fd = static_cast<grpc_cached_wakeup_fd*>(
        gpr_malloc(sizeof(*worker.wakeup_fd)));
    error = grpc_wakeup_fd_init(&worker.wakeup_fd->fd);
    fork_fd_list_add_wakeup_fd(worker.wakeup_fd);
    if (!error.ok()) {
      GRPC_LOG_IF_ERROR("pollset_work", error);
      return error;
    }
  }
  worker.kicked_specifically = 0;
  // If we're shutting down then we don't execute any extended work
  if (pollset->shutting_down) {
    goto done;
  }
  // Start polling, and keep doing so while we're being asked to
  // re-evaluate our pollers (this allows poll() based pollers to
  // ensure they don't miss wakeups)
  keep_polling = 1;
  g_current_thread_poller = pollset;
  while (keep_polling) {
    keep_polling = 0;
    if (!pollset->kicked_without_pollers ||
        deadline <= grpc_core::Timestamp::Now()) {
      if (!added_worker) {
        push_front_worker(pollset, &worker);
        added_worker = 1;
        g_current_thread_worker = &worker;
      }
#define POLLOUT_CHECK (POLLOUT | POLLHUP | POLLERR)
#define POLLIN_CHECK (POLLIN | POLLHUP | POLLERR)

      int timeout;
      int r;
      size_t i, fd_count;
      nfds_t pfd_count;
      grpc_fd_watcher* watchers;
      struct pollfd* pfds;

      timeout = poll_deadline_to_millis_timeout(deadline);

      if (pollset->fd_count + 2 <= inline_elements) {
        pfds = pollfd_space;
        watchers = watcher_space;
      } else {
        // Allocate one buffer to hold both pfds and watchers arrays
        const size_t pfd_size = sizeof(*pfds) * (pollset->fd_count + 2);
        const size_t watch_size = sizeof(*watchers) * (pollset->fd_count + 2);
        void* buf = gpr_malloc(pfd_size + watch_size);
        pfds = static_cast<struct pollfd*>(buf);
        watchers = static_cast<grpc_fd_watcher*>(
            static_cast<void*>((static_cast<char*>(buf) + pfd_size)));
      }

      fd_count = 0;
      pfd_count = 1;
      pfds[0].fd = GRPC_WAKEUP_FD_GET_READ_FD(&worker.wakeup_fd->fd);
      pfds[0].events = POLLIN;
      pfds[0].revents = 0;
      for (i = 0; i < pollset->fd_count; i++) {
        if (fd_is_orphaned(pollset->fds[i]) ||
            gpr_atm_no_barrier_load(&pollset->fds[i]->pollhup) == 1) {
          GRPC_FD_UNREF(pollset->fds[i], "multipoller");
        } else {
          pollset->fds[fd_count++] = pollset->fds[i];
          watchers[pfd_count].fd = pollset->fds[i];
          GRPC_FD_REF(watchers[pfd_count].fd, "multipoller_start");
          pfds[pfd_count].fd = pollset->fds[i]->fd;
          pfds[pfd_count].revents = 0;
          pfd_count++;
        }
      }
      pollset->fd_count = fd_count;
      gpr_mu_unlock(&pollset->mu);

      for (i = 1; i < pfd_count; i++) {
        grpc_fd* fd = watchers[i].fd;
        pfds[i].events = static_cast<short>(
            fd_begin_poll(fd, pollset, &worker, POLLIN, POLLOUT, &watchers[i]));
        if (watchers[i].pollset != nullptr) {
          GRPC_FD_UNREF(fd, "multipoller_start");
        }
      }

      // TODO(vpai): Consider first doing a 0 timeout poll here to avoid
      // even going into the blocking annotation if possible
      GRPC_SCHEDULING_START_BLOCKING_REGION;
      r = grpc_poll_function(pfds, pfd_count, timeout);
      GRPC_SCHEDULING_END_BLOCKING_REGION;

      if (GRPC_TRACE_FLAG_ENABLED(polling)) {
        gpr_log(GPR_INFO, "%p poll=%d", pollset, r);
      }

      if (r < 0) {
        if (errno != EINTR) {
          work_combine_error(&error, GRPC_OS_ERROR(errno, "poll"));
        }

        for (i = 1; i < pfd_count; i++) {
          if (watchers[i].pollset == nullptr) {
            fd_end_poll(&watchers[i], 0, 0);
          } else {
            // Wake up all the file descriptors, if we have an invalid one
            // we can identify it on the next pollset_work()
            fd_end_poll(&watchers[i], 1, 1);
          }
        }
      } else if (r == 0) {
        for (i = 1; i < pfd_count; i++) {
          fd_end_poll(&watchers[i], 0, 0);
        }
      } else {
        if (pfds[0].revents & POLLIN_CHECK) {
          if (GRPC_TRACE_FLAG_ENABLED(polling)) {
            gpr_log(GPR_INFO, "%p: got_wakeup", pollset);
          }
          work_combine_error(
              &error, grpc_wakeup_fd_consume_wakeup(&worker.wakeup_fd->fd));
        }
        for (i = 1; i < pfd_count; i++) {
          if (watchers[i].pollset == nullptr) {
            grpc_fd* fd = watchers[i].fd;
            if (pfds[i].revents & POLLHUP) {
              gpr_atm_no_barrier_store(&fd->pollhup, 1);
            }
            fd_end_poll(&watchers[i], 0, 0);
          } else {
            if (GRPC_TRACE_FLAG_ENABLED(polling)) {
              gpr_log(GPR_INFO, "%p got_event: %d r:%d w:%d [%d]", pollset,
                      pfds[i].fd, (pfds[i].revents & POLLIN_CHECK) != 0,
                      (pfds[i].revents & POLLOUT_CHECK) != 0, pfds[i].revents);
            }
            // This is a mitigation to prevent poll() from spinning on a
            //* POLLHUP https://github.com/grpc/grpc/pull/13665
            //
            if (pfds[i].revents & POLLHUP) {
              gpr_atm_no_barrier_store(&watchers[i].fd->pollhup, 1);
            }
            fd_end_poll(&watchers[i], pfds[i].revents & POLLIN_CHECK,
                        pfds[i].revents & POLLOUT_CHECK);
          }
        }
      }

      if (pfds != pollfd_space) {
        // pfds and watchers are in the same memory block pointed to by pfds
        gpr_free(pfds);
      }

      locked = 0;
    } else {
      pollset->kicked_without_pollers = 0;
    }
  // Finished execution - start cleaning up.
  // Note that we may arrive here from outside the enclosing while() loop.
  // In that case we won't loop though as we haven't added worker to the
  // worker list, which means nobody could ask us to re-evaluate polling).
  done:
    if (!locked) {
      queued_work |= grpc_core::ExecCtx::Get()->Flush();
      gpr_mu_lock(&pollset->mu);
      locked = 1;
    }
    // If we're forced to re-evaluate polling (via pollset_kick with
    // GRPC_POLLSET_REEVALUATE_POLLING_ON_WAKEUP) then we land here and force
    // a loop
    if (worker.reevaluate_polling_on_wakeup && error.ok()) {
      worker.reevaluate_polling_on_wakeup = 0;
      pollset->kicked_without_pollers = 0;
      if (queued_work || worker.kicked_specifically) {
        // If there's queued work on the list, then set the deadline to be
        // immediate so we get back out of the polling loop quickly
        deadline = grpc_core::Timestamp();
      }
      keep_polling = 1;
    }
  }
  g_current_thread_poller = nullptr;
  if (added_worker) {
    remove_worker(pollset, &worker);
    g_current_thread_worker = nullptr;
  }
  // release wakeup fd to the local pool
  worker.wakeup_fd->next = pollset->local_wakeup_cache;
  pollset->local_wakeup_cache = worker.wakeup_fd;
  // check shutdown conditions
  if (pollset->shutting_down) {
    if (pollset_has_workers(pollset)) {
      (void)pollset_kick(pollset, nullptr);
    } else if (!pollset->called_shutdown && !pollset_has_observers(pollset)) {
      pollset->called_shutdown = 1;
      gpr_mu_unlock(&pollset->mu);
      finish_shutdown(pollset);
      grpc_core::ExecCtx::Get()->Flush();
      // Continuing to access pollset here is safe -- it is the caller's
      // responsibility to not destroy when it has outstanding calls to
      // pollset_work.
      // TODO(dklempner): Can we refactor the shutdown logic to avoid this?
      gpr_mu_lock(&pollset->mu);
    }
  }
  if (worker_hdl) *worker_hdl = nullptr;
  GRPC_LOG_IF_ERROR("pollset_work", error);
  return error;
}

static void pollset_shutdown(grpc_pollset* pollset, grpc_closure* closure) {
  CHECK(!pollset->shutting_down);
  pollset->shutting_down = 1;
  pollset->shutdown_done = closure;
  (void)pollset_kick(pollset, GRPC_POLLSET_KICK_BROADCAST);
  if (!pollset->called_shutdown && !pollset_has_observers(pollset)) {
    pollset->called_shutdown = 1;
    finish_shutdown(pollset);
  }
}

static int poll_deadline_to_millis_timeout(grpc_core::Timestamp deadline) {
  if (deadline == grpc_core::Timestamp::InfFuture()) return -1;
  if (deadline.is_process_epoch()) return 0;
  int64_t n = (deadline - grpc_core::Timestamp::Now()).millis();
  if (n < 0) return 0;
  if (n > INT_MAX) return -1;
  return static_cast<int>(n);
}

//******************************************************************************
// pollset_set_posix.c
//

static grpc_pollset_set* pollset_set_create(void) {
  grpc_pollset_set* pollset_set =
      static_cast<grpc_pollset_set*>(gpr_zalloc(sizeof(*pollset_set)));
  gpr_mu_init(&pollset_set->mu);
  return pollset_set;
}

static void pollset_set_destroy(grpc_pollset_set* pollset_set) {
  size_t i;
  gpr_mu_destroy(&pollset_set->mu);
  for (i = 0; i < pollset_set->fd_count; i++) {
    GRPC_FD_UNREF(pollset_set->fds[i], "pollset_set");
  }
  for (i = 0; i < pollset_set->pollset_count; i++) {
    grpc_pollset* pollset = pollset_set->pollsets[i];
    gpr_mu_lock(&pollset->mu);
    pollset->pollset_set_count--;
    // check shutdown
    if (pollset->shutting_down && !pollset->called_shutdown &&
        !pollset_has_observers(pollset)) {
      pollset->called_shutdown = 1;
      gpr_mu_unlock(&pollset->mu);
      finish_shutdown(pollset);
    } else {
      gpr_mu_unlock(&pollset->mu);
    }
  }
  gpr_free(pollset_set->pollsets);
  gpr_free(pollset_set->pollset_sets);
  gpr_free(pollset_set->fds);
  gpr_free(pollset_set);
}

static void pollset_set_add_pollset(grpc_pollset_set* pollset_set,
                                    grpc_pollset* pollset) {
  size_t i, j;
  gpr_mu_lock(&pollset->mu);
  pollset->pollset_set_count++;
  gpr_mu_unlock(&pollset->mu);
  gpr_mu_lock(&pollset_set->mu);
  if (pollset_set->pollset_count == pollset_set->pollset_capacity) {
    pollset_set->pollset_capacity =
        std::max(size_t{8}, 2 * pollset_set->pollset_capacity);
    pollset_set->pollsets = static_cast<grpc_pollset**>(gpr_realloc(
        pollset_set->pollsets,
        pollset_set->pollset_capacity * sizeof(*pollset_set->pollsets)));
  }
  pollset_set->pollsets[pollset_set->pollset_count++] = pollset;
  for (i = 0, j = 0; i < pollset_set->fd_count; i++) {
    if (fd_is_orphaned(pollset_set->fds[i])) {
      GRPC_FD_UNREF(pollset_set->fds[i], "pollset_set");
    } else {
      pollset_add_fd(pollset, pollset_set->fds[i]);
      pollset_set->fds[j++] = pollset_set->fds[i];
    }
  }
  pollset_set->fd_count = j;
  gpr_mu_unlock(&pollset_set->mu);
}

static void pollset_set_del_pollset(grpc_pollset_set* pollset_set,
                                    grpc_pollset* pollset) {
  size_t i;
  gpr_mu_lock(&pollset_set->mu);
  for (i = 0; i < pollset_set->pollset_count; i++) {
    if (pollset_set->pollsets[i] == pollset) {
      pollset_set->pollset_count--;
      std::swap(pollset_set->pollsets[i],
                pollset_set->pollsets[pollset_set->pollset_count]);
      break;
    }
  }
  gpr_mu_unlock(&pollset_set->mu);
  gpr_mu_lock(&pollset->mu);
  pollset->pollset_set_count--;
  // check shutdown
  if (pollset->shutting_down && !pollset->called_shutdown &&
      !pollset_has_observers(pollset)) {
    pollset->called_shutdown = 1;
    gpr_mu_unlock(&pollset->mu);
    finish_shutdown(pollset);
  } else {
    gpr_mu_unlock(&pollset->mu);
  }
}

static void pollset_set_add_pollset_set(grpc_pollset_set* bag,
                                        grpc_pollset_set* item) {
  size_t i, j;
  gpr_mu_lock(&bag->mu);
  if (bag->pollset_set_count == bag->pollset_set_capacity) {
    bag->pollset_set_capacity =
        std::max(size_t{8}, 2 * bag->pollset_set_capacity);
    bag->pollset_sets = static_cast<grpc_pollset_set**>(
        gpr_realloc(bag->pollset_sets,
                    bag->pollset_set_capacity * sizeof(*bag->pollset_sets)));
  }
  bag->pollset_sets[bag->pollset_set_count++] = item;
  for (i = 0, j = 0; i < bag->fd_count; i++) {
    if (fd_is_orphaned(bag->fds[i])) {
      GRPC_FD_UNREF(bag->fds[i], "pollset_set");
    } else {
      pollset_set_add_fd(item, bag->fds[i]);
      bag->fds[j++] = bag->fds[i];
    }
  }
  bag->fd_count = j;
  gpr_mu_unlock(&bag->mu);
}

static void pollset_set_del_pollset_set(grpc_pollset_set* bag,
                                        grpc_pollset_set* item) {
  size_t i;
  gpr_mu_lock(&bag->mu);
  for (i = 0; i < bag->pollset_set_count; i++) {
    if (bag->pollset_sets[i] == item) {
      bag->pollset_set_count--;
      std::swap(bag->pollset_sets[i],
                bag->pollset_sets[bag->pollset_set_count]);
      break;
    }
  }
  gpr_mu_unlock(&bag->mu);
}

static void pollset_set_add_fd(grpc_pollset_set* pollset_set, grpc_fd* fd) {
  size_t i;
  gpr_mu_lock(&pollset_set->mu);
  if (pollset_set->fd_count == pollset_set->fd_capacity) {
    pollset_set->fd_capacity =
        std::max(size_t{8}, 2 * pollset_set->fd_capacity);
    pollset_set->fds = static_cast<grpc_fd**>(
        gpr_realloc(pollset_set->fds,
                    pollset_set->fd_capacity * sizeof(*pollset_set->fds)));
  }
  GRPC_FD_REF(fd, "pollset_set");
  pollset_set->fds[pollset_set->fd_count++] = fd;
  for (i = 0; i < pollset_set->pollset_count; i++) {
    pollset_add_fd(pollset_set->pollsets[i], fd);
  }
  for (i = 0; i < pollset_set->pollset_set_count; i++) {
    pollset_set_add_fd(pollset_set->pollset_sets[i], fd);
  }
  gpr_mu_unlock(&pollset_set->mu);
}

static void pollset_set_del_fd(grpc_pollset_set* pollset_set, grpc_fd* fd) {
  size_t i;
  gpr_mu_lock(&pollset_set->mu);
  for (i = 0; i < pollset_set->fd_count; i++) {
    if (pollset_set->fds[i] == fd) {
      pollset_set->fd_count--;
      std::swap(pollset_set->fds[i], pollset_set->fds[pollset_set->fd_count]);
      GRPC_FD_UNREF(fd, "pollset_set");
      break;
    }
  }
  for (i = 0; i < pollset_set->pollset_set_count; i++) {
    pollset_set_del_fd(pollset_set->pollset_sets[i], fd);
  }
  gpr_mu_unlock(&pollset_set->mu);
}

//******************************************************************************
// event engine binding
//

static bool is_any_background_poller_thread(void) { return false; }

static void shutdown_background_closure(void) {}

static bool add_closure_to_background_poller(grpc_closure* /*closure*/,
                                             grpc_error_handle /*error*/) {
  return false;
}

// Called by the child process's post-fork handler to close open fds, including
// worker wakeup fds. This allows gRPC to shutdown in the child process without
// interfering with connections or RPCs ongoing in the parent.
static void reset_event_manager_on_fork() {
  gpr_mu_lock(&fork_fd_list_mu);
  while (fork_fd_list_head != nullptr) {
    if (fork_fd_list_head->fd != nullptr) {
      if (!fork_fd_list_head->fd->closed) {
        close(fork_fd_list_head->fd->fd);
      }
      fork_fd_list_head->fd->fd = -1;
    } else {
      close(fork_fd_list_head->cached_wakeup_fd->fd.read_fd);
      fork_fd_list_head->cached_wakeup_fd->fd.read_fd = -1;
      close(fork_fd_list_head->cached_wakeup_fd->fd.write_fd);
      fork_fd_list_head->cached_wakeup_fd->fd.write_fd = -1;
    }
    fork_fd_list_head = fork_fd_list_head->next;
  }
  gpr_mu_unlock(&fork_fd_list_mu);
}

const grpc_event_engine_vtable grpc_ev_poll_posix = {
    sizeof(grpc_pollset),
    false,
    false,

    fd_create,
    fd_wrapped_fd,
    fd_orphan,
    fd_shutdown,
    fd_notify_on_read,
    fd_notify_on_write,
    fd_notify_on_error,
    fd_set_readable,
    fd_set_writable,
    fd_set_error,
    fd_is_shutdown,

    pollset_init,
    pollset_shutdown,
    pollset_destroy,
    pollset_work,
    pollset_kick,
    pollset_add_fd,

    pollset_set_create,
    pollset_set_destroy,
    pollset_set_add_pollset,
    pollset_set_del_pollset,
    pollset_set_add_pollset_set,
    pollset_set_del_pollset_set,
    pollset_set_add_fd,
    pollset_set_del_fd,

    is_any_background_poller_thread,
    /* name = */ "poll",
    // check_engine_available =
    [](bool) {
      if (!grpc_has_wakeup_fd()) {
        LOG(ERROR) << "Skipping poll because of no wakeup fd.";
        return false;
      }
      if (!GRPC_LOG_IF_ERROR("pollset_global_init", pollset_global_init())) {
        return false;
      }
      if (grpc_core::Fork::Enabled()) {
        if (grpc_core::Fork::RegisterResetChildPollingEngineFunc(
                reset_event_manager_on_fork)) {
          track_fds_for_fork = true;
          gpr_mu_init(&fork_fd_list_mu);
        }
      }
      return true;
    },
    /* init_engine = */ []() {},
    /* shutdown_engine = */ shutdown_background_closure,
    []() {},
    add_closure_to_background_poller,

    fd_set_pre_allocated,
};

namespace {

grpc_poll_function_type real_poll_function;

int phony_poll(struct pollfd fds[], nfds_t nfds, int timeout) {
  if (timeout == 0) {
    return real_poll_function(fds, nfds, 0);
  } else {
    grpc_core::Crash("Attempted a blocking poll when declared non-polling.");
    return -1;
  }
}

}  // namespace

const grpc_event_engine_vtable grpc_ev_none_posix = []() {
  grpc_event_engine_vtable v = grpc_ev_poll_posix;
  v.check_engine_available = [](bool explicit_request) {
    if (!explicit_request) return false;
    // return the simplest engine as a phony but also override the poller
    if (!grpc_ev_poll_posix.check_engine_available(explicit_request)) {
      return false;
    }
    real_poll_function = grpc_poll_function;
    grpc_poll_function = phony_poll;
    return true;
  };
  v.name = "none";
  v.init_engine = []() {};
  v.shutdown_engine = []() {};
  return v;
}();

#endif  // GRPC_POSIX_SOCKET_EV_POLL<|MERGE_RESOLUTION|>--- conflicted
+++ resolved
@@ -583,14 +583,8 @@
 }
 
 static void fd_notify_on_error(grpc_fd* /*fd*/, grpc_closure* closure) {
-<<<<<<< HEAD
   GRPC_TRACE_LOG(polling, ERROR)
       << "Polling engine does not support tracking errors.";
-=======
-  if (GRPC_TRACE_FLAG_ENABLED(grpc_polling_trace)) {
-    LOG(ERROR) << "Polling engine does not support tracking errors.";
-  }
->>>>>>> 4dc1097d
   grpc_core::ExecCtx::Run(DEBUG_LOCATION, closure, absl::CancelledError());
 }
 
@@ -607,14 +601,8 @@
 }
 
 static void fd_set_error(grpc_fd* /*fd*/) {
-<<<<<<< HEAD
   GRPC_TRACE_LOG(polling, ERROR)
       << "Polling engine does not support tracking errors.";
-=======
-  if (GRPC_TRACE_FLAG_ENABLED(grpc_polling_trace)) {
-    LOG(ERROR) << "Polling engine does not support tracking errors.";
-  }
->>>>>>> 4dc1097d
 }
 
 static uint32_t fd_begin_poll(grpc_fd* fd, grpc_pollset* pollset,
