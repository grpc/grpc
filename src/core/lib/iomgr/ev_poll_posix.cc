/*
 *
 * Copyright 2016 gRPC authors.
 *
 * Licensed under the Apache License, Version 2.0 (the "License");
 * you may not use this file except in compliance with the License.
 * You may obtain a copy of the License at
 *
 *     http://www.apache.org/licenses/LICENSE-2.0
 *
 * Unless required by applicable law or agreed to in writing, software
 * distributed under the License is distributed on an "AS IS" BASIS,
 * WITHOUT WARRANTIES OR CONDITIONS OF ANY KIND, either express or implied.
 * See the License for the specific language governing permissions and
 * limitations under the License.
 *
 */

#include <grpc/support/port_platform.h>

#include <grpc/support/sync.h>

#include "src/core/lib/iomgr/port.h"

#ifdef GRPC_POSIX_SOCKET_EV_POLL

#include <assert.h>
#include <errno.h>
#include <limits.h>
#include <poll.h>
#include <string.h>
#include <sys/socket.h>
#include <unistd.h>

#include <string>

#include "absl/strings/str_cat.h"

#include <grpc/support/alloc.h>
#include <grpc/support/log.h>

#include "src/core/lib/debug/stats.h"
#include "src/core/lib/gpr/useful.h"
#include "src/core/lib/gprpp/thd.h"
#include "src/core/lib/iomgr/block_annotate.h"
#include "src/core/lib/iomgr/ev_poll_posix.h"
#include "src/core/lib/iomgr/iomgr_internal.h"
#include "src/core/lib/iomgr/wakeup_fd_posix.h"

#define GRPC_POLLSET_KICK_BROADCAST ((grpc_pollset_worker*)1)

/*******************************************************************************
 * FD declarations
 */
typedef struct grpc_fd_watcher {
  struct grpc_fd_watcher* next;
  struct grpc_fd_watcher* prev;
  grpc_pollset* pollset;
  grpc_pollset_worker* worker;
  grpc_fd* fd;
} grpc_fd_watcher;

typedef struct grpc_cached_wakeup_fd grpc_cached_wakeup_fd;

/* Only used when GRPC_ENABLE_FORK_SUPPORT=1 */
struct grpc_fork_fd_list {
  /* Only one of fd or cached_wakeup_fd will be set. The unused field will be
  set to nullptr. */
  grpc_fd* fd;
  grpc_cached_wakeup_fd* cached_wakeup_fd;

  grpc_fork_fd_list* next;
  grpc_fork_fd_list* prev;
};

struct grpc_fd {
  int fd;
  /* refst format:
     bit0:   1=active/0=orphaned
     bit1-n: refcount
     meaning that mostly we ref by two to avoid altering the orphaned bit,
     and just unref by 1 when we're ready to flag the object as orphaned */
  gpr_atm refst;

  gpr_mu mu;
  int shutdown;
  int closed;
  int released;
  gpr_atm pollhup;
  grpc_error_handle shutdown_error;

  /* The watcher list.

     The following watcher related fields are protected by watcher_mu.

     An fd_watcher is an ephemeral object created when an fd wants to
     begin polling, and destroyed after the poll.

     It denotes the fd's interest in whether to read poll or write poll
     or both or neither on this fd.

     If a watcher is asked to poll for reads or writes, the read_watcher
     or write_watcher fields are set respectively. A watcher may be asked
     to poll for both, in which case both fields will be set.

     read_watcher and write_watcher may be NULL if no watcher has been
     asked to poll for reads or writes.

     If an fd_watcher is not asked to poll for reads or writes, it's added
     to a linked list of inactive watchers, rooted at inactive_watcher_root.
     If at a later time there becomes need of a poller to poll, one of
     the inactive pollers may be kicked out of their poll loops to take
     that responsibility. */
  grpc_fd_watcher inactive_watcher_root;
  grpc_fd_watcher* read_watcher;
  grpc_fd_watcher* write_watcher;

  grpc_closure* read_closure;
  grpc_closure* write_closure;

  grpc_closure* on_done_closure;

  /* Only used when GRPC_ENABLE_FORK_SUPPORT=1 */
  grpc_fork_fd_list* fork_fd_list;
};

/* True when GRPC_ENABLE_FORK_SUPPORT=1. */
static bool track_fds_for_fork = false;

/* Only used when GRPC_ENABLE_FORK_SUPPORT=1 */
static grpc_fork_fd_list* fork_fd_list_head = nullptr;
static gpr_mu fork_fd_list_mu;

/* Begin polling on an fd.
   Registers that the given pollset is interested in this fd - so that if read
   or writability interest changes, the pollset can be kicked to pick up that
   new interest.
   Return value is:
     (fd_needs_read? read_mask : 0) | (fd_needs_write? write_mask : 0)
   i.e. a combination of read_mask and write_mask determined by the fd's current
   interest in said events.
   Polling strategies that do not need to alter their behavior depending on the
   fd's current interest (such as epoll) do not need to call this function.
   MUST NOT be called with a pollset lock taken */
static uint32_t fd_begin_poll(grpc_fd* fd, grpc_pollset* pollset,
                              grpc_pollset_worker* worker, uint32_t read_mask,
                              uint32_t write_mask, grpc_fd_watcher* watcher);
/* Complete polling previously started with fd_begin_poll
   MUST NOT be called with a pollset lock taken
   if got_read or got_write are 1, also does the become_{readable,writable} as
   appropriate. */
static void fd_end_poll(grpc_fd_watcher* watcher, int got_read, int got_write);

/* Return 1 if this fd is orphaned, 0 otherwise */
static bool fd_is_orphaned(grpc_fd* fd);

#ifndef NDEBUG
static void fd_ref(grpc_fd* fd, const char* reason, const char* file, int line);
static void fd_unref(grpc_fd* fd, const char* reason, const char* file,
                     int line);
#define GRPC_FD_REF(fd, reason) fd_ref(fd, reason, __FILE__, __LINE__)
#define GRPC_FD_UNREF(fd, reason) fd_unref(fd, reason, __FILE__, __LINE__)
#else
static void fd_ref(grpc_fd* fd);
static void fd_unref(grpc_fd* fd);
#define GRPC_FD_REF(fd, reason) fd_ref(fd)
#define GRPC_FD_UNREF(fd, reason) fd_unref(fd)
#endif

#define CLOSURE_NOT_READY ((grpc_closure*)0)
#define CLOSURE_READY ((grpc_closure*)1)

/*******************************************************************************
 * pollset declarations
 */

typedef struct grpc_cached_wakeup_fd {
  grpc_wakeup_fd fd;
  struct grpc_cached_wakeup_fd* next;

  /* Only used when GRPC_ENABLE_FORK_SUPPORT=1 */
  grpc_fork_fd_list* fork_fd_list;
} grpc_cached_wakeup_fd;

struct grpc_pollset_worker {
  grpc_cached_wakeup_fd* wakeup_fd;
  int reevaluate_polling_on_wakeup;
  int kicked_specifically;
  struct grpc_pollset_worker* next;
  struct grpc_pollset_worker* prev;
};

struct grpc_pollset {
  gpr_mu mu;
  grpc_pollset_worker root_worker;
  int shutting_down;
  int called_shutdown;
  int kicked_without_pollers;
  grpc_closure* shutdown_done;
  int pollset_set_count;
  /* all polled fds */
  size_t fd_count;
  size_t fd_capacity;
  grpc_fd** fds;
  /* Local cache of eventfds for workers */
  grpc_cached_wakeup_fd* local_wakeup_cache;
};

/* Add an fd to a pollset */
static void pollset_add_fd(grpc_pollset* pollset, struct grpc_fd* fd);

static void pollset_set_add_fd(grpc_pollset_set* pollset_set, grpc_fd* fd);

/* Convert a timespec to milliseconds:
   - very small or negative poll times are clamped to zero to do a
     non-blocking poll (which becomes spin polling)
   - other small values are rounded up to one millisecond
   - longer than a millisecond polls are rounded up to the next nearest
     millisecond to avoid spinning
   - infinite timeouts are converted to -1 */
static int poll_deadline_to_millis_timeout(grpc_core::Timestamp deadline);

/* Allow kick to wakeup the currently polling worker */
#define GRPC_POLLSET_CAN_KICK_SELF 1
/* Force the wakee to repoll when awoken */
#define GRPC_POLLSET_REEVALUATE_POLLING_ON_WAKEUP 2
/* As per pollset_kick, with an extended set of flags (defined above)
   -- mostly for fd_posix's use. */
static grpc_error_handle pollset_kick_ext(grpc_pollset* p,
                                          grpc_pollset_worker* specific_worker,
                                          uint32_t flags) GRPC_MUST_USE_RESULT;

/* Return 1 if the pollset has active threads in pollset_work (pollset must
 * be locked) */
static bool pollset_has_workers(grpc_pollset* pollset);

/*******************************************************************************
 * pollset_set definitions
 */

struct grpc_pollset_set {
  gpr_mu mu;

  size_t pollset_count;
  size_t pollset_capacity;
  grpc_pollset** pollsets;

  size_t pollset_set_count;
  size_t pollset_set_capacity;
  struct grpc_pollset_set** pollset_sets;

  size_t fd_count;
  size_t fd_capacity;
  grpc_fd** fds;
};

/*******************************************************************************
 * functions to track opened fds. No-ops unless track_fds_for_fork is true.
 */

static void fork_fd_list_remove_node(grpc_fork_fd_list* node) {
  if (track_fds_for_fork) {
    gpr_mu_lock(&fork_fd_list_mu);
    if (fork_fd_list_head == node) {
      fork_fd_list_head = node->next;
    }
    if (node->prev != nullptr) {
      node->prev->next = node->next;
    }
    if (node->next != nullptr) {
      node->next->prev = node->prev;
    }
    gpr_free(node);
    gpr_mu_unlock(&fork_fd_list_mu);
  }
}

static void fork_fd_list_add_node(grpc_fork_fd_list* node) {
  gpr_mu_lock(&fork_fd_list_mu);
  node->next = fork_fd_list_head;
  node->prev = nullptr;
  if (fork_fd_list_head != nullptr) {
    fork_fd_list_head->prev = node;
  }
  fork_fd_list_head = node;
  gpr_mu_unlock(&fork_fd_list_mu);
}

static void fork_fd_list_add_grpc_fd(grpc_fd* fd) {
  if (track_fds_for_fork) {
    fd->fork_fd_list =
        static_cast<grpc_fork_fd_list*>(gpr_malloc(sizeof(grpc_fork_fd_list)));
    fd->fork_fd_list->fd = fd;
    fd->fork_fd_list->cached_wakeup_fd = nullptr;
    fork_fd_list_add_node(fd->fork_fd_list);
  }
}

static void fork_fd_list_add_wakeup_fd(grpc_cached_wakeup_fd* fd) {
  if (track_fds_for_fork) {
    fd->fork_fd_list =
        static_cast<grpc_fork_fd_list*>(gpr_malloc(sizeof(grpc_fork_fd_list)));
    fd->fork_fd_list->cached_wakeup_fd = fd;
    fd->fork_fd_list->fd = nullptr;
    fork_fd_list_add_node(fd->fork_fd_list);
  }
}

/*******************************************************************************
 * fd_posix.c
 */

#ifndef NDEBUG
#define REF_BY(fd, n, reason) ref_by(fd, n, reason, __FILE__, __LINE__)
#define UNREF_BY(fd, n, reason) unref_by(fd, n, reason, __FILE__, __LINE__)
static void ref_by(grpc_fd* fd, int n, const char* reason, const char* file,
                   int line) {
  if (GRPC_TRACE_FLAG_ENABLED(grpc_trace_fd_refcount)) {
    gpr_log(GPR_DEBUG,
            "FD %d %p   ref %d %" PRIdPTR " -> %" PRIdPTR " [%s; %s:%d]",
            fd->fd, fd, n, gpr_atm_no_barrier_load(&fd->refst),
            gpr_atm_no_barrier_load(&fd->refst) + n, reason, file, line);
  }
#else
#define REF_BY(fd, n, reason) \
  do {                        \
    ref_by(fd, n);            \
    (void)(reason);           \
  } while (0)
#define UNREF_BY(fd, n, reason) \
  do {                          \
    unref_by(fd, n);            \
    (void)(reason);             \
  } while (0)
static void ref_by(grpc_fd* fd, int n) {
#endif
  GPR_ASSERT(gpr_atm_no_barrier_fetch_add(&fd->refst, n) > 0);
}

#ifndef NDEBUG
static void unref_by(grpc_fd* fd, int n, const char* reason, const char* file,
                     int line) {
  if (GRPC_TRACE_FLAG_ENABLED(grpc_trace_fd_refcount)) {
    gpr_log(GPR_DEBUG,
            "FD %d %p unref %d %" PRIdPTR " -> %" PRIdPTR " [%s; %s:%d]",
            fd->fd, fd, n, gpr_atm_no_barrier_load(&fd->refst),
            gpr_atm_no_barrier_load(&fd->refst) - n, reason, file, line);
  }
#else
static void unref_by(grpc_fd* fd, int n) {
#endif
  gpr_atm old = gpr_atm_full_fetch_add(&fd->refst, -n);
  if (old == n) {
    gpr_mu_destroy(&fd->mu);
    fork_fd_list_remove_node(fd->fork_fd_list);
    if (fd->shutdown) {
    }
    fd->shutdown_error.~Status();
    gpr_free(fd);
  } else {
    GPR_ASSERT(old > n);
  }
}

static grpc_fd* fd_create(int fd, const char* name, bool track_err) {
  // Avoid unused-parameter warning for debug-only parameter
  (void)track_err;
  GPR_DEBUG_ASSERT(track_err == false);
  grpc_fd* r = static_cast<grpc_fd*>(gpr_malloc(sizeof(*r)));
  gpr_mu_init(&r->mu);
  gpr_atm_rel_store(&r->refst, 1);
  r->shutdown = 0;
  new (&r->shutdown_error) absl::Status();
  r->read_closure = CLOSURE_NOT_READY;
  r->write_closure = CLOSURE_NOT_READY;
  r->fd = fd;
  r->inactive_watcher_root.next = r->inactive_watcher_root.prev =
      &r->inactive_watcher_root;
  r->read_watcher = r->write_watcher = nullptr;
  r->on_done_closure = nullptr;
  r->closed = 0;
  r->released = 0;
  gpr_atm_no_barrier_store(&r->pollhup, 0);

  std::string name2 = absl::StrCat(name, " fd=", fd);
  fork_fd_list_add_grpc_fd(r);
  return r;
}

static bool fd_is_orphaned(grpc_fd* fd) {
  return (gpr_atm_acq_load(&fd->refst) & 1) == 0;
}

static grpc_error_handle pollset_kick_locked(grpc_fd_watcher* watcher) {
  gpr_mu_lock(&watcher->pollset->mu);
  GPR_ASSERT(watcher->worker);
  grpc_error_handle err =
      pollset_kick_ext(watcher->pollset, watcher->worker,
                       GRPC_POLLSET_REEVALUATE_POLLING_ON_WAKEUP);
  gpr_mu_unlock(&watcher->pollset->mu);
  return err;
}

static void maybe_wake_one_watcher_locked(grpc_fd* fd) {
  if (fd->inactive_watcher_root.next != &fd->inactive_watcher_root) {
    (void)pollset_kick_locked(fd->inactive_watcher_root.next);
  } else if (fd->read_watcher) {
    (void)pollset_kick_locked(fd->read_watcher);
  } else if (fd->write_watcher) {
    (void)pollset_kick_locked(fd->write_watcher);
  }
}

static void wake_all_watchers_locked(grpc_fd* fd) {
  grpc_fd_watcher* watcher;
  for (watcher = fd->inactive_watcher_root.next;
       watcher != &fd->inactive_watcher_root; watcher = watcher->next) {
    (void)pollset_kick_locked(watcher);
  }
  if (fd->read_watcher) {
    (void)pollset_kick_locked(fd->read_watcher);
  }
  if (fd->write_watcher && fd->write_watcher != fd->read_watcher) {
    (void)pollset_kick_locked(fd->write_watcher);
  }
}

static int has_watchers(grpc_fd* fd) {
  return fd->read_watcher != nullptr || fd->write_watcher != nullptr ||
         fd->inactive_watcher_root.next != &fd->inactive_watcher_root;
}

static void close_fd_locked(grpc_fd* fd) {
  fd->closed = 1;
  if (!fd->released) {
    close(fd->fd);
  }
  grpc_core::ExecCtx::Run(DEBUG_LOCATION, fd->on_done_closure,
                          absl::OkStatus());
}

static int fd_wrapped_fd(grpc_fd* fd) {
  if (fd->released || fd->closed) {
    return -1;
  } else {
    return fd->fd;
  }
}

static void fd_orphan(grpc_fd* fd, grpc_closure* on_done, int* release_fd,
                      const char* reason) {
  fd->on_done_closure = on_done;
  fd->released = release_fd != nullptr;
  if (release_fd != nullptr) {
    *release_fd = fd->fd;
    fd->released = true;
  }
  gpr_mu_lock(&fd->mu);
  REF_BY(fd, 1, reason); /* remove active status, but keep referenced */
  if (!has_watchers(fd)) {
    close_fd_locked(fd);
  } else {
    wake_all_watchers_locked(fd);
  }
  gpr_mu_unlock(&fd->mu);
  UNREF_BY(fd, 2, reason); /* drop the reference */
}

/* increment refcount by two to avoid changing the orphan bit */
#ifndef NDEBUG
static void fd_ref(grpc_fd* fd, const char* reason, const char* file,
                   int line) {
  ref_by(fd, 2, reason, file, line);
}

static void fd_unref(grpc_fd* fd, const char* reason, const char* file,
                     int line) {
  unref_by(fd, 2, reason, file, line);
}
#else
static void fd_ref(grpc_fd* fd) { ref_by(fd, 2); }

static void fd_unref(grpc_fd* fd) { unref_by(fd, 2); }
#endif

static grpc_error_handle fd_shutdown_error(grpc_fd* fd) {
  if (!fd->shutdown) {
    return absl::OkStatus();
  } else {
<<<<<<< HEAD
    return grpc_error_set_int(GRPC_ERROR_CREATE_REFERENCING_FROM_STATIC_STRING(
                                  "FD shutdown", &fd->shutdown_error, 1),
                              GRPC_ERROR_INT_GRPC_STATUS,
                              GRPC_STATUS_UNAVAILABLE);
=======
    return grpc_error_set_int(
        GRPC_ERROR_CREATE_REFERENCING("FD shutdown", &fd->shutdown_error, 1),
        grpc_core::StatusIntProperty::kRpcStatus, GRPC_STATUS_UNAVAILABLE);
>>>>>>> 3c96517f
  }
}

static void notify_on_locked(grpc_fd* fd, grpc_closure** st,
                             grpc_closure* closure) {
  if (fd->shutdown || gpr_atm_no_barrier_load(&fd->pollhup)) {
    grpc_core::ExecCtx::Run(
        DEBUG_LOCATION, closure,
<<<<<<< HEAD
        grpc_error_set_int(GRPC_ERROR_CREATE_FROM_STATIC_STRING("FD shutdown"),
                           GRPC_ERROR_INT_GRPC_STATUS,
=======
        grpc_error_set_int(GRPC_ERROR_CREATE("FD shutdown"),
                           grpc_core::StatusIntProperty::kRpcStatus,
>>>>>>> 3c96517f
                           GRPC_STATUS_UNAVAILABLE));
  } else if (*st == CLOSURE_NOT_READY) {
    /* not ready ==> switch to a waiting state by setting the closure */
    *st = closure;
  } else if (*st == CLOSURE_READY) {
    /* already ready ==> queue the closure to run immediately */
    *st = CLOSURE_NOT_READY;
    grpc_core::ExecCtx::Run(DEBUG_LOCATION, closure, fd_shutdown_error(fd));
    maybe_wake_one_watcher_locked(fd);
  } else {
    /* upcallptr was set to a different closure.  This is an error! */
    gpr_log(GPR_ERROR,
            "User called a notify_on function with a previous callback still "
            "pending");
    abort();
  }
}

/* returns 1 if state becomes not ready */
static int set_ready_locked(grpc_fd* fd, grpc_closure** st) {
  if (*st == CLOSURE_READY) {
    /* duplicate ready ==> ignore */
    return 0;
  } else if (*st == CLOSURE_NOT_READY) {
    /* not ready, and not waiting ==> flag ready */
    *st = CLOSURE_READY;
    return 0;
  } else {
    /* waiting ==> queue closure */
    grpc_core::ExecCtx::Run(DEBUG_LOCATION, *st, fd_shutdown_error(fd));
    *st = CLOSURE_NOT_READY;
    return 1;
  }
}

static void fd_shutdown(grpc_fd* fd, grpc_error_handle why) {
  gpr_mu_lock(&fd->mu);
  /* only shutdown once */
  if (!fd->shutdown) {
    fd->shutdown = 1;
    fd->shutdown_error = why;
    /* signal read/write closed to OS so that future operations fail */
    shutdown(fd->fd, SHUT_RDWR);
    set_ready_locked(fd, &fd->read_closure);
    set_ready_locked(fd, &fd->write_closure);
  }
  gpr_mu_unlock(&fd->mu);
}

static bool fd_is_shutdown(grpc_fd* fd) {
  gpr_mu_lock(&fd->mu);
  bool r = fd->shutdown;
  gpr_mu_unlock(&fd->mu);
  return r;
}

static void fd_notify_on_read(grpc_fd* fd, grpc_closure* closure) {
  gpr_mu_lock(&fd->mu);
  notify_on_locked(fd, &fd->read_closure, closure);
  gpr_mu_unlock(&fd->mu);
}

static void fd_notify_on_write(grpc_fd* fd, grpc_closure* closure) {
  gpr_mu_lock(&fd->mu);
  notify_on_locked(fd, &fd->write_closure, closure);
  gpr_mu_unlock(&fd->mu);
}

static void fd_notify_on_error(grpc_fd* /*fd*/, grpc_closure* closure) {
  if (GRPC_TRACE_FLAG_ENABLED(grpc_polling_trace)) {
    gpr_log(GPR_ERROR, "Polling engine does not support tracking errors.");
  }
  grpc_core::ExecCtx::Run(DEBUG_LOCATION, closure, absl::CancelledError());
}

static void fd_set_readable(grpc_fd* fd) {
  gpr_mu_lock(&fd->mu);
  set_ready_locked(fd, &fd->read_closure);
  gpr_mu_unlock(&fd->mu);
}

static void fd_set_writable(grpc_fd* fd) {
  gpr_mu_lock(&fd->mu);
  set_ready_locked(fd, &fd->write_closure);
  gpr_mu_unlock(&fd->mu);
}

static void fd_set_error(grpc_fd* /*fd*/) {
  if (GRPC_TRACE_FLAG_ENABLED(grpc_polling_trace)) {
    gpr_log(GPR_ERROR, "Polling engine does not support tracking errors.");
  }
}

static uint32_t fd_begin_poll(grpc_fd* fd, grpc_pollset* pollset,
                              grpc_pollset_worker* worker, uint32_t read_mask,
                              uint32_t write_mask, grpc_fd_watcher* watcher) {
  uint32_t mask = 0;
  grpc_closure* cur;
  int requested;
  /* keep track of pollers that have requested our events, in case they change
   */
  GRPC_FD_REF(fd, "poll");

  gpr_mu_lock(&fd->mu);

  /* if we are shutdown, then don't add to the watcher set */
  if (fd->shutdown) {
    watcher->pollset = nullptr;
    watcher->worker = nullptr;
    gpr_mu_unlock(&fd->mu);
    GRPC_FD_UNREF(fd, "poll");
    return 0;
  }

  /* if there is nobody polling for read, but we need to, then start doing so */
  cur = fd->read_closure;
  requested = cur != CLOSURE_READY;
  if (read_mask && fd->read_watcher == nullptr && requested) {
    fd->read_watcher = watcher;
    mask |= read_mask;
  }
  /* if there is nobody polling for write, but we need to, then start doing so
   */
  cur = fd->write_closure;
  requested = cur != CLOSURE_READY;
  if (write_mask && fd->write_watcher == nullptr && requested) {
    fd->write_watcher = watcher;
    mask |= write_mask;
  }
  /* if not polling, remember this watcher in case we need someone to later */
  if (mask == 0 && worker != nullptr) {
    watcher->next = &fd->inactive_watcher_root;
    watcher->prev = watcher->next->prev;
    watcher->next->prev = watcher->prev->next = watcher;
  }
  watcher->pollset = pollset;
  watcher->worker = worker;
  watcher->fd = fd;
  gpr_mu_unlock(&fd->mu);

  return mask;
}

static void fd_end_poll(grpc_fd_watcher* watcher, int got_read, int got_write) {
  int was_polling = 0;
  int kick = 0;
  grpc_fd* fd = watcher->fd;
  if (fd == nullptr) {
    return;
  }

  gpr_mu_lock(&fd->mu);
  if (watcher->pollset == nullptr) {
    watcher->fd = nullptr;
    gpr_mu_unlock(&fd->mu);
    GRPC_FD_UNREF(fd, "multipoller_start");
    return;
  }

  if (watcher == fd->read_watcher) {
    /* remove read watcher, kick if we still need a read */
    was_polling = 1;
    if (!got_read) {
      kick = 1;
    }
    fd->read_watcher = nullptr;
  }
  if (watcher == fd->write_watcher) {
    /* remove write watcher, kick if we still need a write */
    was_polling = 1;
    if (!got_write) {
      kick = 1;
    }
    fd->write_watcher = nullptr;
  }
  if (!was_polling && watcher->worker != nullptr) {
    /* remove from inactive list */
    watcher->next->prev = watcher->prev;
    watcher->prev->next = watcher->next;
  }
  if (got_read) {
    if (set_ready_locked(fd, &fd->read_closure)) {
      kick = 1;
    }
  }
  if (got_write) {
    if (set_ready_locked(fd, &fd->write_closure)) {
      kick = 1;
    }
  }
  if (kick) {
    maybe_wake_one_watcher_locked(fd);
  }
  if (fd_is_orphaned(fd) && !has_watchers(fd) && !fd->closed) {
    close_fd_locked(fd);
  }
  gpr_mu_unlock(&fd->mu);

  GRPC_FD_UNREF(fd, "poll");
}

/*******************************************************************************
 * pollset_posix.c
 */

static thread_local grpc_pollset* g_current_thread_poller;
static thread_local grpc_pollset_worker* g_current_thread_worker;

static void remove_worker(grpc_pollset* /*p*/, grpc_pollset_worker* worker) {
  worker->prev->next = worker->next;
  worker->next->prev = worker->prev;
}

static bool pollset_has_workers(grpc_pollset* p) {
  return p->root_worker.next != &p->root_worker;
}

static bool pollset_in_pollset_sets(grpc_pollset* p) {
  return p->pollset_set_count;
}

static bool pollset_has_observers(grpc_pollset* p) {
  return pollset_has_workers(p) || pollset_in_pollset_sets(p);
}

static grpc_pollset_worker* pop_front_worker(grpc_pollset* p) {
  if (pollset_has_workers(p)) {
    grpc_pollset_worker* w = p->root_worker.next;
    remove_worker(p, w);
    return w;
  } else {
    return nullptr;
  }
}

static void push_back_worker(grpc_pollset* p, grpc_pollset_worker* worker) {
  worker->next = &p->root_worker;
  worker->prev = worker->next->prev;
  worker->prev->next = worker->next->prev = worker;
}

static void push_front_worker(grpc_pollset* p, grpc_pollset_worker* worker) {
  worker->prev = &p->root_worker;
  worker->next = worker->prev->next;
  worker->prev->next = worker->next->prev = worker;
}

static void kick_append_error(grpc_error_handle* composite,
                              grpc_error_handle error) {
  if (error.ok()) return;
  if (composite->ok()) {
    *composite = GRPC_ERROR_CREATE("Kick Failure");
  }
  *composite = grpc_error_add_child(*composite, error);
}

static grpc_error_handle pollset_kick_ext(grpc_pollset* p,
                                          grpc_pollset_worker* specific_worker,
                                          uint32_t flags) {
  grpc_error_handle error;

  /* pollset->mu already held */
  if (specific_worker != nullptr) {
    if (specific_worker == GRPC_POLLSET_KICK_BROADCAST) {
      GPR_ASSERT((flags & GRPC_POLLSET_REEVALUATE_POLLING_ON_WAKEUP) == 0);
      for (specific_worker = p->root_worker.next;
           specific_worker != &p->root_worker;
           specific_worker = specific_worker->next) {
        kick_append_error(
            &error, grpc_wakeup_fd_wakeup(&specific_worker->wakeup_fd->fd));
      }
      p->kicked_without_pollers = true;
    } else if (g_current_thread_worker != specific_worker) {
      if ((flags & GRPC_POLLSET_REEVALUATE_POLLING_ON_WAKEUP) != 0) {
        specific_worker->reevaluate_polling_on_wakeup = true;
      }
      specific_worker->kicked_specifically = true;
      kick_append_error(&error,
                        grpc_wakeup_fd_wakeup(&specific_worker->wakeup_fd->fd));
    } else if ((flags & GRPC_POLLSET_CAN_KICK_SELF) != 0) {
      if ((flags & GRPC_POLLSET_REEVALUATE_POLLING_ON_WAKEUP) != 0) {
        specific_worker->reevaluate_polling_on_wakeup = true;
      }
      specific_worker->kicked_specifically = true;
      kick_append_error(&error,
                        grpc_wakeup_fd_wakeup(&specific_worker->wakeup_fd->fd));
    }
  } else if (g_current_thread_poller != p) {
    GPR_ASSERT((flags & GRPC_POLLSET_REEVALUATE_POLLING_ON_WAKEUP) == 0);
    specific_worker = pop_front_worker(p);
    if (specific_worker != nullptr) {
      if (g_current_thread_worker == specific_worker) {
        push_back_worker(p, specific_worker);
        specific_worker = pop_front_worker(p);
        if ((flags & GRPC_POLLSET_CAN_KICK_SELF) == 0 &&
            g_current_thread_worker == specific_worker) {
          push_back_worker(p, specific_worker);
          specific_worker = nullptr;
        }
      }
      if (specific_worker != nullptr) {
        push_back_worker(p, specific_worker);
        kick_append_error(
            &error, grpc_wakeup_fd_wakeup(&specific_worker->wakeup_fd->fd));
      }
    } else {
      p->kicked_without_pollers = true;
    }
  }

  GRPC_LOG_IF_ERROR("pollset_kick_ext", error);
  return error;
}

static grpc_error_handle pollset_kick(grpc_pollset* p,
                                      grpc_pollset_worker* specific_worker) {
  return pollset_kick_ext(p, specific_worker, 0);
}

/* global state management */

static grpc_error_handle pollset_global_init(void) { return absl::OkStatus(); }

/* main interface */

static void pollset_init(grpc_pollset* pollset, gpr_mu** mu) {
  gpr_mu_init(&pollset->mu);
  *mu = &pollset->mu;
  pollset->root_worker.next = pollset->root_worker.prev = &pollset->root_worker;
  pollset->shutting_down = 0;
  pollset->called_shutdown = 0;
  pollset->kicked_without_pollers = 0;
  pollset->local_wakeup_cache = nullptr;
  pollset->kicked_without_pollers = 0;
  pollset->fd_count = 0;
  pollset->fd_capacity = 0;
  pollset->fds = nullptr;
  pollset->pollset_set_count = 0;
}

static void pollset_destroy(grpc_pollset* pollset) {
  GPR_ASSERT(!pollset_has_workers(pollset));
  while (pollset->local_wakeup_cache) {
    grpc_cached_wakeup_fd* next = pollset->local_wakeup_cache->next;
    fork_fd_list_remove_node(pollset->local_wakeup_cache->fork_fd_list);
    grpc_wakeup_fd_destroy(&pollset->local_wakeup_cache->fd);
    gpr_free(pollset->local_wakeup_cache);
    pollset->local_wakeup_cache = next;
  }
  gpr_free(pollset->fds);
  gpr_mu_destroy(&pollset->mu);
}

static void pollset_add_fd(grpc_pollset* pollset, grpc_fd* fd) {
  gpr_mu_lock(&pollset->mu);
  size_t i;
  /* TODO(ctiller): this is O(num_fds^2); maybe switch to a hash set here */
  for (i = 0; i < pollset->fd_count; i++) {
    if (pollset->fds[i] == fd) goto exit;
  }
  if (pollset->fd_count == pollset->fd_capacity) {
    pollset->fd_capacity =
        std::max(pollset->fd_capacity + 8, pollset->fd_count * 3 / 2);
    pollset->fds = static_cast<grpc_fd**>(
        gpr_realloc(pollset->fds, sizeof(grpc_fd*) * pollset->fd_capacity));
  }
  pollset->fds[pollset->fd_count++] = fd;
  GRPC_FD_REF(fd, "multipoller");
  (void)pollset_kick(pollset, nullptr);
exit:
  gpr_mu_unlock(&pollset->mu);
}

static void finish_shutdown(grpc_pollset* pollset) {
  size_t i;
  for (i = 0; i < pollset->fd_count; i++) {
    GRPC_FD_UNREF(pollset->fds[i], "multipoller");
  }
  pollset->fd_count = 0;
  grpc_core::ExecCtx::Run(DEBUG_LOCATION, pollset->shutdown_done,
                          absl::OkStatus());
}

static void work_combine_error(grpc_error_handle* composite,
                               grpc_error_handle error) {
  if (error.ok()) return;
  if (composite->ok()) {
    *composite = GRPC_ERROR_CREATE("pollset_work");
  }
  *composite = grpc_error_add_child(*composite, error);
}

static grpc_error_handle pollset_work(grpc_pollset* pollset,
                                      grpc_pollset_worker** worker_hdl,
                                      grpc_core::Timestamp deadline) {
  grpc_pollset_worker worker;
  if (worker_hdl) *worker_hdl = &worker;
  grpc_error_handle error;

  /* Avoid malloc for small number of elements. */
  enum { inline_elements = 96 };
  struct pollfd pollfd_space[inline_elements];
  struct grpc_fd_watcher watcher_space[inline_elements];

  /* pollset->mu already held */
  int added_worker = 0;
  int locked = 1;
  int queued_work = 0;
  int keep_polling = 0;
  /* this must happen before we (potentially) drop pollset->mu */
  worker.next = worker.prev = nullptr;
  worker.reevaluate_polling_on_wakeup = 0;
  if (pollset->local_wakeup_cache != nullptr) {
    worker.wakeup_fd = pollset->local_wakeup_cache;
    pollset->local_wakeup_cache = worker.wakeup_fd->next;
  } else {
    worker.wakeup_fd = static_cast<grpc_cached_wakeup_fd*>(
        gpr_malloc(sizeof(*worker.wakeup_fd)));
    error = grpc_wakeup_fd_init(&worker.wakeup_fd->fd);
    fork_fd_list_add_wakeup_fd(worker.wakeup_fd);
    if (!error.ok()) {
      GRPC_LOG_IF_ERROR("pollset_work", error);
      return error;
    }
  }
  worker.kicked_specifically = 0;
  /* If we're shutting down then we don't execute any extended work */
  if (pollset->shutting_down) {
    goto done;
  }
  /* Start polling, and keep doing so while we're being asked to
     re-evaluate our pollers (this allows poll() based pollers to
     ensure they don't miss wakeups) */
  keep_polling = 1;
  g_current_thread_poller = pollset;
  while (keep_polling) {
    keep_polling = 0;
    if (!pollset->kicked_without_pollers ||
        deadline <= grpc_core::Timestamp::Now()) {
      if (!added_worker) {
        push_front_worker(pollset, &worker);
        added_worker = 1;
        g_current_thread_worker = &worker;
      }
#define POLLOUT_CHECK (POLLOUT | POLLHUP | POLLERR)
#define POLLIN_CHECK (POLLIN | POLLHUP | POLLERR)

      int timeout;
      int r;
      size_t i, fd_count;
      nfds_t pfd_count;
      grpc_fd_watcher* watchers;
      struct pollfd* pfds;

      timeout = poll_deadline_to_millis_timeout(deadline);

      if (pollset->fd_count + 2 <= inline_elements) {
        pfds = pollfd_space;
        watchers = watcher_space;
      } else {
        /* Allocate one buffer to hold both pfds and watchers arrays */
        const size_t pfd_size = sizeof(*pfds) * (pollset->fd_count + 2);
        const size_t watch_size = sizeof(*watchers) * (pollset->fd_count + 2);
        void* buf = gpr_malloc(pfd_size + watch_size);
        pfds = static_cast<struct pollfd*>(buf);
        watchers = static_cast<grpc_fd_watcher*>(
            static_cast<void*>((static_cast<char*>(buf) + pfd_size)));
      }

      fd_count = 0;
      pfd_count = 1;
      pfds[0].fd = GRPC_WAKEUP_FD_GET_READ_FD(&worker.wakeup_fd->fd);
      pfds[0].events = POLLIN;
      pfds[0].revents = 0;
      for (i = 0; i < pollset->fd_count; i++) {
        if (fd_is_orphaned(pollset->fds[i]) ||
            gpr_atm_no_barrier_load(&pollset->fds[i]->pollhup) == 1) {
          GRPC_FD_UNREF(pollset->fds[i], "multipoller");
        } else {
          pollset->fds[fd_count++] = pollset->fds[i];
          watchers[pfd_count].fd = pollset->fds[i];
          GRPC_FD_REF(watchers[pfd_count].fd, "multipoller_start");
          pfds[pfd_count].fd = pollset->fds[i]->fd;
          pfds[pfd_count].revents = 0;
          pfd_count++;
        }
      }
      pollset->fd_count = fd_count;
      gpr_mu_unlock(&pollset->mu);

      for (i = 1; i < pfd_count; i++) {
        grpc_fd* fd = watchers[i].fd;
        pfds[i].events = static_cast<short>(
            fd_begin_poll(fd, pollset, &worker, POLLIN, POLLOUT, &watchers[i]));
        if (watchers[i].pollset != nullptr) {
          GRPC_FD_UNREF(fd, "multipoller_start");
        }
      }

      /* TODO(vpai): Consider first doing a 0 timeout poll here to avoid
         even going into the blocking annotation if possible */
      GRPC_SCHEDULING_START_BLOCKING_REGION;
      r = grpc_poll_function(pfds, pfd_count, timeout);
      GRPC_SCHEDULING_END_BLOCKING_REGION;

      if (GRPC_TRACE_FLAG_ENABLED(grpc_polling_trace)) {
        gpr_log(GPR_INFO, "%p poll=%d", pollset, r);
      }

      if (r < 0) {
        if (errno != EINTR) {
          work_combine_error(&error, GRPC_OS_ERROR(errno, "poll"));
        }

        for (i = 1; i < pfd_count; i++) {
          if (watchers[i].pollset == nullptr) {
            fd_end_poll(&watchers[i], 0, 0);
          } else {
            // Wake up all the file descriptors, if we have an invalid one
            // we can identify it on the next pollset_work()
            fd_end_poll(&watchers[i], 1, 1);
          }
        }
      } else if (r == 0) {
        for (i = 1; i < pfd_count; i++) {
          fd_end_poll(&watchers[i], 0, 0);
        }
      } else {
        if (pfds[0].revents & POLLIN_CHECK) {
          if (GRPC_TRACE_FLAG_ENABLED(grpc_polling_trace)) {
            gpr_log(GPR_INFO, "%p: got_wakeup", pollset);
          }
          work_combine_error(
              &error, grpc_wakeup_fd_consume_wakeup(&worker.wakeup_fd->fd));
        }
        for (i = 1; i < pfd_count; i++) {
          if (watchers[i].pollset == nullptr) {
            grpc_fd* fd = watchers[i].fd;
            if (pfds[i].revents & POLLHUP) {
              gpr_atm_no_barrier_store(&fd->pollhup, 1);
            }
            fd_end_poll(&watchers[i], 0, 0);
          } else {
            if (GRPC_TRACE_FLAG_ENABLED(grpc_polling_trace)) {
              gpr_log(GPR_INFO, "%p got_event: %d r:%d w:%d [%d]", pollset,
                      pfds[i].fd, (pfds[i].revents & POLLIN_CHECK) != 0,
                      (pfds[i].revents & POLLOUT_CHECK) != 0, pfds[i].revents);
            }
            /* This is a mitigation to prevent poll() from spinning on a
             ** POLLHUP https://github.com/grpc/grpc/pull/13665
             */
            if (pfds[i].revents & POLLHUP) {
              gpr_atm_no_barrier_store(&watchers[i].fd->pollhup, 1);
            }
            fd_end_poll(&watchers[i], pfds[i].revents & POLLIN_CHECK,
                        pfds[i].revents & POLLOUT_CHECK);
          }
        }
      }

      if (pfds != pollfd_space) {
        /* pfds and watchers are in the same memory block pointed to by pfds */
        gpr_free(pfds);
      }

      locked = 0;
    } else {
      pollset->kicked_without_pollers = 0;
    }
  /* Finished execution - start cleaning up.
     Note that we may arrive here from outside the enclosing while() loop.
     In that case we won't loop though as we haven't added worker to the
     worker list, which means nobody could ask us to re-evaluate polling). */
  done:
    if (!locked) {
      queued_work |= grpc_core::ExecCtx::Get()->Flush();
      gpr_mu_lock(&pollset->mu);
      locked = 1;
    }
    /* If we're forced to re-evaluate polling (via pollset_kick with
       GRPC_POLLSET_REEVALUATE_POLLING_ON_WAKEUP) then we land here and force
       a loop */
    if (worker.reevaluate_polling_on_wakeup && error.ok()) {
      worker.reevaluate_polling_on_wakeup = 0;
      pollset->kicked_without_pollers = 0;
      if (queued_work || worker.kicked_specifically) {
        /* If there's queued work on the list, then set the deadline to be
           immediate so we get back out of the polling loop quickly */
        deadline = grpc_core::Timestamp();
      }
      keep_polling = 1;
    }
  }
  g_current_thread_poller = nullptr;
  if (added_worker) {
    remove_worker(pollset, &worker);
    g_current_thread_worker = nullptr;
  }
  /* release wakeup fd to the local pool */
  worker.wakeup_fd->next = pollset->local_wakeup_cache;
  pollset->local_wakeup_cache = worker.wakeup_fd;
  /* check shutdown conditions */
  if (pollset->shutting_down) {
    if (pollset_has_workers(pollset)) {
      (void)pollset_kick(pollset, nullptr);
    } else if (!pollset->called_shutdown && !pollset_has_observers(pollset)) {
      pollset->called_shutdown = 1;
      gpr_mu_unlock(&pollset->mu);
      finish_shutdown(pollset);
      grpc_core::ExecCtx::Get()->Flush();
      /* Continuing to access pollset here is safe -- it is the caller's
       * responsibility to not destroy when it has outstanding calls to
       * pollset_work.
       * TODO(dklempner): Can we refactor the shutdown logic to avoid this? */
      gpr_mu_lock(&pollset->mu);
    }
  }
  if (worker_hdl) *worker_hdl = nullptr;
  GRPC_LOG_IF_ERROR("pollset_work", error);
  return error;
}

static void pollset_shutdown(grpc_pollset* pollset, grpc_closure* closure) {
  GPR_ASSERT(!pollset->shutting_down);
  pollset->shutting_down = 1;
  pollset->shutdown_done = closure;
  (void)pollset_kick(pollset, GRPC_POLLSET_KICK_BROADCAST);
  if (!pollset->called_shutdown && !pollset_has_observers(pollset)) {
    pollset->called_shutdown = 1;
    finish_shutdown(pollset);
  }
}

static int poll_deadline_to_millis_timeout(grpc_core::Timestamp deadline) {
  if (deadline == grpc_core::Timestamp::InfFuture()) return -1;
  if (deadline.is_process_epoch()) return 0;
  int64_t n = (deadline - grpc_core::Timestamp::Now()).millis();
  if (n < 0) return 0;
  if (n > INT_MAX) return -1;
  return static_cast<int>(n);
}

/*******************************************************************************
 * pollset_set_posix.c
 */

static grpc_pollset_set* pollset_set_create(void) {
  grpc_pollset_set* pollset_set =
      static_cast<grpc_pollset_set*>(gpr_zalloc(sizeof(*pollset_set)));
  gpr_mu_init(&pollset_set->mu);
  return pollset_set;
}

static void pollset_set_destroy(grpc_pollset_set* pollset_set) {
  size_t i;
  gpr_mu_destroy(&pollset_set->mu);
  for (i = 0; i < pollset_set->fd_count; i++) {
    GRPC_FD_UNREF(pollset_set->fds[i], "pollset_set");
  }
  for (i = 0; i < pollset_set->pollset_count; i++) {
    grpc_pollset* pollset = pollset_set->pollsets[i];
    gpr_mu_lock(&pollset->mu);
    pollset->pollset_set_count--;
    /* check shutdown */
    if (pollset->shutting_down && !pollset->called_shutdown &&
        !pollset_has_observers(pollset)) {
      pollset->called_shutdown = 1;
      gpr_mu_unlock(&pollset->mu);
      finish_shutdown(pollset);
    } else {
      gpr_mu_unlock(&pollset->mu);
    }
  }
  gpr_free(pollset_set->pollsets);
  gpr_free(pollset_set->pollset_sets);
  gpr_free(pollset_set->fds);
  gpr_free(pollset_set);
}

static void pollset_set_add_pollset(grpc_pollset_set* pollset_set,
                                    grpc_pollset* pollset) {
  size_t i, j;
  gpr_mu_lock(&pollset->mu);
  pollset->pollset_set_count++;
  gpr_mu_unlock(&pollset->mu);
  gpr_mu_lock(&pollset_set->mu);
  if (pollset_set->pollset_count == pollset_set->pollset_capacity) {
    pollset_set->pollset_capacity =
        std::max(size_t(8), 2 * pollset_set->pollset_capacity);
    pollset_set->pollsets = static_cast<grpc_pollset**>(gpr_realloc(
        pollset_set->pollsets,
        pollset_set->pollset_capacity * sizeof(*pollset_set->pollsets)));
  }
  pollset_set->pollsets[pollset_set->pollset_count++] = pollset;
  for (i = 0, j = 0; i < pollset_set->fd_count; i++) {
    if (fd_is_orphaned(pollset_set->fds[i])) {
      GRPC_FD_UNREF(pollset_set->fds[i], "pollset_set");
    } else {
      pollset_add_fd(pollset, pollset_set->fds[i]);
      pollset_set->fds[j++] = pollset_set->fds[i];
    }
  }
  pollset_set->fd_count = j;
  gpr_mu_unlock(&pollset_set->mu);
}

static void pollset_set_del_pollset(grpc_pollset_set* pollset_set,
                                    grpc_pollset* pollset) {
  size_t i;
  gpr_mu_lock(&pollset_set->mu);
  for (i = 0; i < pollset_set->pollset_count; i++) {
    if (pollset_set->pollsets[i] == pollset) {
      pollset_set->pollset_count--;
      std::swap(pollset_set->pollsets[i],
                pollset_set->pollsets[pollset_set->pollset_count]);
      break;
    }
  }
  gpr_mu_unlock(&pollset_set->mu);
  gpr_mu_lock(&pollset->mu);
  pollset->pollset_set_count--;
  /* check shutdown */
  if (pollset->shutting_down && !pollset->called_shutdown &&
      !pollset_has_observers(pollset)) {
    pollset->called_shutdown = 1;
    gpr_mu_unlock(&pollset->mu);
    finish_shutdown(pollset);
  } else {
    gpr_mu_unlock(&pollset->mu);
  }
}

static void pollset_set_add_pollset_set(grpc_pollset_set* bag,
                                        grpc_pollset_set* item) {
  size_t i, j;
  gpr_mu_lock(&bag->mu);
  if (bag->pollset_set_count == bag->pollset_set_capacity) {
    bag->pollset_set_capacity =
        std::max(size_t(8), 2 * bag->pollset_set_capacity);
    bag->pollset_sets = static_cast<grpc_pollset_set**>(
        gpr_realloc(bag->pollset_sets,
                    bag->pollset_set_capacity * sizeof(*bag->pollset_sets)));
  }
  bag->pollset_sets[bag->pollset_set_count++] = item;
  for (i = 0, j = 0; i < bag->fd_count; i++) {
    if (fd_is_orphaned(bag->fds[i])) {
      GRPC_FD_UNREF(bag->fds[i], "pollset_set");
    } else {
      pollset_set_add_fd(item, bag->fds[i]);
      bag->fds[j++] = bag->fds[i];
    }
  }
  bag->fd_count = j;
  gpr_mu_unlock(&bag->mu);
}

static void pollset_set_del_pollset_set(grpc_pollset_set* bag,
                                        grpc_pollset_set* item) {
  size_t i;
  gpr_mu_lock(&bag->mu);
  for (i = 0; i < bag->pollset_set_count; i++) {
    if (bag->pollset_sets[i] == item) {
      bag->pollset_set_count--;
      std::swap(bag->pollset_sets[i],
                bag->pollset_sets[bag->pollset_set_count]);
      break;
    }
  }
  gpr_mu_unlock(&bag->mu);
}

static void pollset_set_add_fd(grpc_pollset_set* pollset_set, grpc_fd* fd) {
  size_t i;
  gpr_mu_lock(&pollset_set->mu);
  if (pollset_set->fd_count == pollset_set->fd_capacity) {
    pollset_set->fd_capacity =
        std::max(size_t(8), 2 * pollset_set->fd_capacity);
    pollset_set->fds = static_cast<grpc_fd**>(
        gpr_realloc(pollset_set->fds,
                    pollset_set->fd_capacity * sizeof(*pollset_set->fds)));
  }
  GRPC_FD_REF(fd, "pollset_set");
  pollset_set->fds[pollset_set->fd_count++] = fd;
  for (i = 0; i < pollset_set->pollset_count; i++) {
    pollset_add_fd(pollset_set->pollsets[i], fd);
  }
  for (i = 0; i < pollset_set->pollset_set_count; i++) {
    pollset_set_add_fd(pollset_set->pollset_sets[i], fd);
  }
  gpr_mu_unlock(&pollset_set->mu);
}

static void pollset_set_del_fd(grpc_pollset_set* pollset_set, grpc_fd* fd) {
  size_t i;
  gpr_mu_lock(&pollset_set->mu);
  for (i = 0; i < pollset_set->fd_count; i++) {
    if (pollset_set->fds[i] == fd) {
      pollset_set->fd_count--;
      std::swap(pollset_set->fds[i], pollset_set->fds[pollset_set->fd_count]);
      GRPC_FD_UNREF(fd, "pollset_set");
      break;
    }
  }
  for (i = 0; i < pollset_set->pollset_set_count; i++) {
    pollset_set_del_fd(pollset_set->pollset_sets[i], fd);
  }
  gpr_mu_unlock(&pollset_set->mu);
}

/*******************************************************************************
 * event engine binding
 */

static bool is_any_background_poller_thread(void) { return false; }

static void shutdown_background_closure(void) {}

static bool add_closure_to_background_poller(grpc_closure* /*closure*/,
                                             grpc_error_handle /*error*/) {
  return false;
}

/* Called by the child process's post-fork handler to close open fds, including
 * worker wakeup fds. This allows gRPC to shutdown in the child process without
 * interfering with connections or RPCs ongoing in the parent. */
static void reset_event_manager_on_fork() {
  gpr_mu_lock(&fork_fd_list_mu);
  while (fork_fd_list_head != nullptr) {
    if (fork_fd_list_head->fd != nullptr) {
      if (!fork_fd_list_head->fd->closed) {
        close(fork_fd_list_head->fd->fd);
      }
      fork_fd_list_head->fd->fd = -1;
    } else {
      close(fork_fd_list_head->cached_wakeup_fd->fd.read_fd);
      fork_fd_list_head->cached_wakeup_fd->fd.read_fd = -1;
      close(fork_fd_list_head->cached_wakeup_fd->fd.write_fd);
      fork_fd_list_head->cached_wakeup_fd->fd.write_fd = -1;
    }
    fork_fd_list_head = fork_fd_list_head->next;
  }
  gpr_mu_unlock(&fork_fd_list_mu);
}

const grpc_event_engine_vtable grpc_ev_poll_posix = {
    sizeof(grpc_pollset),
    false,
    false,

    fd_create,
    fd_wrapped_fd,
    fd_orphan,
    fd_shutdown,
    fd_notify_on_read,
    fd_notify_on_write,
    fd_notify_on_error,
    fd_set_readable,
    fd_set_writable,
    fd_set_error,
    fd_is_shutdown,

    pollset_init,
    pollset_shutdown,
    pollset_destroy,
    pollset_work,
    pollset_kick,
    pollset_add_fd,

    pollset_set_create,
    pollset_set_destroy,
    pollset_set_add_pollset,
    pollset_set_del_pollset,
    pollset_set_add_pollset_set,
    pollset_set_del_pollset_set,
    pollset_set_add_fd,
    pollset_set_del_fd,

    is_any_background_poller_thread,
    /* name = */ "poll",
    /* check_engine_available = */
    [](bool) {
      if (!grpc_has_wakeup_fd()) {
        gpr_log(GPR_ERROR, "Skipping poll because of no wakeup fd.");
        return false;
      }
      if (!GRPC_LOG_IF_ERROR("pollset_global_init", pollset_global_init())) {
        return false;
      }
      if (grpc_core::Fork::Enabled()) {
        track_fds_for_fork = true;
        gpr_mu_init(&fork_fd_list_mu);
        grpc_core::Fork::SetResetChildPollingEngineFunc(
            reset_event_manager_on_fork);
      }
      return true;
    },
    /* init_engine = */ []() {},
    /* shutdown_engine = */ shutdown_background_closure,
    []() {},
    add_closure_to_background_poller,
};

namespace {

grpc_poll_function_type real_poll_function;

int phony_poll(struct pollfd fds[], nfds_t nfds, int timeout) {
  if (timeout == 0) {
    return real_poll_function(fds, nfds, 0);
  } else {
    gpr_log(GPR_ERROR, "Attempted a blocking poll when declared non-polling.");
    GPR_ASSERT(false);
    return -1;
  }
}

}  // namespace

const grpc_event_engine_vtable grpc_ev_none_posix = []() {
  grpc_event_engine_vtable v = grpc_ev_poll_posix;
  v.check_engine_available = [](bool explicit_request) {
    if (!explicit_request) return false;
    // return the simplest engine as a phony but also override the poller
    if (!grpc_ev_poll_posix.check_engine_available(explicit_request)) {
      return false;
    }
    real_poll_function = grpc_poll_function;
    grpc_poll_function = phony_poll;
    return true;
  };
  v.name = "none";
  v.init_engine = []() {};
  v.shutdown_engine = []() {};
  return v;
}();

#endif /* GRPC_POSIX_SOCKET_EV_POLL */<|MERGE_RESOLUTION|>--- conflicted
+++ resolved
@@ -487,16 +487,9 @@
   if (!fd->shutdown) {
     return absl::OkStatus();
   } else {
-<<<<<<< HEAD
-    return grpc_error_set_int(GRPC_ERROR_CREATE_REFERENCING_FROM_STATIC_STRING(
-                                  "FD shutdown", &fd->shutdown_error, 1),
-                              GRPC_ERROR_INT_GRPC_STATUS,
-                              GRPC_STATUS_UNAVAILABLE);
-=======
     return grpc_error_set_int(
         GRPC_ERROR_CREATE_REFERENCING("FD shutdown", &fd->shutdown_error, 1),
         grpc_core::StatusIntProperty::kRpcStatus, GRPC_STATUS_UNAVAILABLE);
->>>>>>> 3c96517f
   }
 }
 
@@ -505,13 +498,8 @@
   if (fd->shutdown || gpr_atm_no_barrier_load(&fd->pollhup)) {
     grpc_core::ExecCtx::Run(
         DEBUG_LOCATION, closure,
-<<<<<<< HEAD
-        grpc_error_set_int(GRPC_ERROR_CREATE_FROM_STATIC_STRING("FD shutdown"),
-                           GRPC_ERROR_INT_GRPC_STATUS,
-=======
         grpc_error_set_int(GRPC_ERROR_CREATE("FD shutdown"),
                            grpc_core::StatusIntProperty::kRpcStatus,
->>>>>>> 3c96517f
                            GRPC_STATUS_UNAVAILABLE));
   } else if (*st == CLOSURE_NOT_READY) {
     /* not ready ==> switch to a waiting state by setting the closure */
