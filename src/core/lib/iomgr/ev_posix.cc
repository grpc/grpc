//
//
// Copyright 2015 gRPC authors.
//
// Licensed under the Apache License, Version 2.0 (the "License");
// you may not use this file except in compliance with the License.
// You may obtain a copy of the License at
//
//     http://www.apache.org/licenses/LICENSE-2.0
//
// Unless required by applicable law or agreed to in writing, software
// distributed under the License is distributed on an "AS IS" BASIS,
// WITHOUT WARRANTIES OR CONDITIONS OF ANY KIND, either express or implied.
// See the License for the specific language governing permissions and
// limitations under the License.
//
//

#include <grpc/support/port_platform.h>

#include <grpc/grpc.h>

#include "src/core/lib/iomgr/port.h"

#ifdef GRPC_POSIX_SOCKET_EV

#include <string.h>

<<<<<<< HEAD
#include "absl/strings/str_split.h"
=======
#include "absl/strings/str_format.h"
>>>>>>> 1548038a

#include <grpc/support/alloc.h>
#include <grpc/support/log.h>
#include <grpc/support/string_util.h>

#include "src/core/lib/config/config_vars.h"
#include "src/core/lib/debug/trace.h"
#include "src/core/lib/gpr/useful.h"
<<<<<<< HEAD
=======
#include "src/core/lib/gprpp/crash.h"
#include "src/core/lib/gprpp/global_config.h"
>>>>>>> 1548038a
#include "src/core/lib/iomgr/ev_epoll1_linux.h"
#include "src/core/lib/iomgr/ev_poll_posix.h"
#include "src/core/lib/iomgr/ev_posix.h"
#include "src/core/lib/iomgr/internal_errqueue.h"

grpc_core::DebugOnlyTraceFlag grpc_polling_trace(
    false, "polling");  // Disabled by default

// Traces fd create/close operations
grpc_core::DebugOnlyTraceFlag grpc_fd_trace(false, "fd_trace");
grpc_core::DebugOnlyTraceFlag grpc_trace_fd_refcount(false, "fd_refcount");
grpc_core::DebugOnlyTraceFlag grpc_polling_api_trace(false, "polling_api");

// Polling API trace only enabled in debug builds
#ifndef NDEBUG
#define GRPC_POLLING_API_TRACE(format, ...)                  \
  if (GRPC_TRACE_FLAG_ENABLED(grpc_polling_api_trace)) {     \
    gpr_log(GPR_INFO, "(polling-api) " format, __VA_ARGS__); \
  }
#else
#define GRPC_POLLING_API_TRACE(...)
#endif  // NDEBUG

/// Default poll() function - a pointer so that it can be overridden by some
/// tests
#ifndef GPR_AIX
grpc_poll_function_type grpc_poll_function = poll;
#else
int aix_poll(struct pollfd fds[], nfds_t nfds, int timeout) {
  return poll(fds, nfds, timeout);
}
grpc_poll_function_type grpc_poll_function = aix_poll;
#endif  // GPR_AIX

grpc_wakeup_fd grpc_global_wakeup_fd;

static const grpc_event_engine_vtable* g_event_engine = nullptr;
static gpr_once g_choose_engine = GPR_ONCE_INIT;

// The global array of event-engine factories. Each entry is a pair with a name
// and an event-engine generator function (nullptr if there is no generator
// registered for this name). The middle entries are the engines predefined by
// open-source gRPC. The head entries represent an opportunity for specific
// high-priority custom pollers to be added by the initializer plugins of
// custom-built gRPC libraries. The tail entries represent the same, but for
// low-priority custom pollers. The actual poller selected is either the first
// available one in the list if no specific poller is requested, or the first
// specific poller that is requested by name in the GRPC_POLL_STRATEGY
// environment variable if that variable is set (which should be a
// comma-separated list of one or more event engine names)
static const grpc_event_engine_vtable* g_vtables[] = {
    nullptr,
    nullptr,
    nullptr,
    nullptr,
    &grpc_ev_epoll1_posix,
    &grpc_ev_poll_posix,
    &grpc_ev_none_posix,
    nullptr,
    nullptr,
    nullptr,
    nullptr,
};

static bool is(absl::string_view want, absl::string_view have) {
  return want == "all" || want == have;
}

static void try_engine(absl::string_view engine) {
  for (size_t i = 0; i < GPR_ARRAY_SIZE(g_vtables); i++) {
    if (g_vtables[i] != nullptr && is(engine, g_vtables[i]->name) &&
        g_vtables[i]->check_engine_available(engine == g_vtables[i]->name)) {
      g_event_engine = g_vtables[i];
      gpr_log(GPR_DEBUG, "Using polling engine: %s", g_event_engine->name);
      return;
    }
  }
}

// Call this before calling grpc_event_engine_init()
void grpc_register_event_engine_factory(const grpc_event_engine_vtable* vtable,
                                        bool add_at_head) {
  const grpc_event_engine_vtable** first_null = nullptr;
  const grpc_event_engine_vtable** last_null = nullptr;

  // Overwrite an existing registration if already registered
  for (size_t i = 0; i < GPR_ARRAY_SIZE(g_vtables); i++) {
    if (g_vtables[i] == nullptr) {
      if (first_null == nullptr) first_null = &g_vtables[i];
      last_null = &g_vtables[i];
    } else if (0 == strcmp(g_vtables[i]->name, vtable->name)) {
      g_vtables[i] = vtable;
      return;
    }
  }

  *(add_at_head ? first_null : last_null) = vtable;
}

// If grpc_event_engine_init() has been called, returns the poll_strategy_name.
//  Otherwise, returns nullptr.
const char* grpc_get_poll_strategy_name() { return g_event_engine->name; }

void grpc_event_engine_init(void) {
  gpr_once_init(&g_choose_engine, []() {
    auto value = grpc_core::ConfigVars::Get().PollStrategy();
    for (auto trial : absl::StrSplit(value, ',')) {
      try_engine(trial);
      if (g_event_engine != nullptr) return;
    }

    if (g_event_engine == nullptr) {
<<<<<<< HEAD
      gpr_log(GPR_ERROR, "No event engine could be initialized from %s",
              std::string(value).c_str());
      abort();
=======
      grpc_core::Crash(absl::StrFormat(
          "No event engine could be initialized from %s", value.get()));
>>>>>>> 1548038a
    }
  });
  g_event_engine->init_engine();
}

void grpc_event_engine_shutdown(void) { g_event_engine->shutdown_engine(); }

bool grpc_event_engine_can_track_errors(void) {
  // Only track errors if platform supports errqueue.
  return grpc_core::KernelSupportsErrqueue() && g_event_engine->can_track_err;
}

bool grpc_event_engine_run_in_background(void) {
  // g_event_engine is nullptr when using a custom iomgr.
  return g_event_engine != nullptr && g_event_engine->run_in_background;
}

grpc_fd* grpc_fd_create(int fd, const char* name, bool track_err) {
  GRPC_POLLING_API_TRACE("fd_create(%d, %s, %d)", fd, name, track_err);
  GRPC_FD_TRACE("fd_create(%d, %s, %d)", fd, name, track_err);
  return g_event_engine->fd_create(
      fd, name, track_err && grpc_event_engine_can_track_errors());
}

int grpc_fd_wrapped_fd(grpc_fd* fd) {
  return g_event_engine->fd_wrapped_fd(fd);
}

void grpc_fd_orphan(grpc_fd* fd, grpc_closure* on_done, int* release_fd,
                    const char* reason) {
  GRPC_POLLING_API_TRACE("fd_orphan(%d, %p, %p, %s)", grpc_fd_wrapped_fd(fd),
                         on_done, release_fd, reason);
  GRPC_FD_TRACE("grpc_fd_orphan, fd:%d closed", grpc_fd_wrapped_fd(fd));

  g_event_engine->fd_orphan(fd, on_done, release_fd, reason);
}

void grpc_fd_set_pre_allocated(grpc_fd* fd) {
  GRPC_POLLING_API_TRACE("fd_set_pre_allocated(%d)", grpc_fd_wrapped_fd(fd));
  GRPC_FD_TRACE("fd_set_pre_allocated(%d)", grpc_fd_wrapped_fd(fd));
  g_event_engine->fd_set_pre_allocated(fd);
}

void grpc_fd_shutdown(grpc_fd* fd, grpc_error_handle why) {
  GRPC_POLLING_API_TRACE("fd_shutdown(%d)", grpc_fd_wrapped_fd(fd));
  GRPC_FD_TRACE("fd_shutdown(%d)", grpc_fd_wrapped_fd(fd));
  g_event_engine->fd_shutdown(fd, why);
}

bool grpc_fd_is_shutdown(grpc_fd* fd) {
  return g_event_engine->fd_is_shutdown(fd);
}

void grpc_fd_notify_on_read(grpc_fd* fd, grpc_closure* closure) {
  g_event_engine->fd_notify_on_read(fd, closure);
}

void grpc_fd_notify_on_write(grpc_fd* fd, grpc_closure* closure) {
  g_event_engine->fd_notify_on_write(fd, closure);
}

void grpc_fd_notify_on_error(grpc_fd* fd, grpc_closure* closure) {
  g_event_engine->fd_notify_on_error(fd, closure);
}

void grpc_fd_set_readable(grpc_fd* fd) { g_event_engine->fd_set_readable(fd); }

void grpc_fd_set_writable(grpc_fd* fd) { g_event_engine->fd_set_writable(fd); }

void grpc_fd_set_error(grpc_fd* fd) { g_event_engine->fd_set_error(fd); }

static size_t pollset_size(void) { return g_event_engine->pollset_size; }

static void pollset_init(grpc_pollset* pollset, gpr_mu** mu) {
  GRPC_POLLING_API_TRACE("pollset_init(%p)", pollset);
  g_event_engine->pollset_init(pollset, mu);
}

static void pollset_shutdown(grpc_pollset* pollset, grpc_closure* closure) {
  GRPC_POLLING_API_TRACE("pollset_shutdown(%p)", pollset);
  g_event_engine->pollset_shutdown(pollset, closure);
}

static void pollset_destroy(grpc_pollset* pollset) {
  GRPC_POLLING_API_TRACE("pollset_destroy(%p)", pollset);
  g_event_engine->pollset_destroy(pollset);
}

static grpc_error_handle pollset_work(grpc_pollset* pollset,
                                      grpc_pollset_worker** worker,
                                      grpc_core::Timestamp deadline) {
  GRPC_POLLING_API_TRACE("pollset_work(%p, %" PRId64 ") begin", pollset,
                         deadline.milliseconds_after_process_epoch());
  grpc_error_handle err =
      g_event_engine->pollset_work(pollset, worker, deadline);
  GRPC_POLLING_API_TRACE("pollset_work(%p, %" PRId64 ") end", pollset,
                         deadline.milliseconds_after_process_epoch());
  return err;
}

static grpc_error_handle pollset_kick(grpc_pollset* pollset,
                                      grpc_pollset_worker* specific_worker) {
  GRPC_POLLING_API_TRACE("pollset_kick(%p, %p)", pollset, specific_worker);
  return g_event_engine->pollset_kick(pollset, specific_worker);
}

void grpc_pollset_add_fd(grpc_pollset* pollset, struct grpc_fd* fd) {
  GRPC_POLLING_API_TRACE("pollset_add_fd(%p, %d)", pollset,
                         grpc_fd_wrapped_fd(fd));
  g_event_engine->pollset_add_fd(pollset, fd);
}

void pollset_global_init() {}
void pollset_global_shutdown() {}

grpc_pollset_vtable grpc_posix_pollset_vtable = {
    pollset_global_init, pollset_global_shutdown,
    pollset_init,        pollset_shutdown,
    pollset_destroy,     pollset_work,
    pollset_kick,        pollset_size};

static grpc_pollset_set* pollset_set_create(void) {
  grpc_pollset_set* pss = g_event_engine->pollset_set_create();
  GRPC_POLLING_API_TRACE("pollset_set_create(%p)", pss);
  return pss;
}

static void pollset_set_destroy(grpc_pollset_set* pollset_set) {
  GRPC_POLLING_API_TRACE("pollset_set_destroy(%p)", pollset_set);
  g_event_engine->pollset_set_destroy(pollset_set);
}

static void pollset_set_add_pollset(grpc_pollset_set* pollset_set,
                                    grpc_pollset* pollset) {
  GRPC_POLLING_API_TRACE("pollset_set_add_pollset(%p, %p)", pollset_set,
                         pollset);
  g_event_engine->pollset_set_add_pollset(pollset_set, pollset);
}

static void pollset_set_del_pollset(grpc_pollset_set* pollset_set,
                                    grpc_pollset* pollset) {
  GRPC_POLLING_API_TRACE("pollset_set_del_pollset(%p, %p)", pollset_set,
                         pollset);
  g_event_engine->pollset_set_del_pollset(pollset_set, pollset);
}

static void pollset_set_add_pollset_set(grpc_pollset_set* bag,
                                        grpc_pollset_set* item) {
  GRPC_POLLING_API_TRACE("pollset_set_add_pollset_set(%p, %p)", bag, item);
  g_event_engine->pollset_set_add_pollset_set(bag, item);
}

static void pollset_set_del_pollset_set(grpc_pollset_set* bag,
                                        grpc_pollset_set* item) {
  GRPC_POLLING_API_TRACE("pollset_set_del_pollset_set(%p, %p)", bag, item);
  g_event_engine->pollset_set_del_pollset_set(bag, item);
}

grpc_pollset_set_vtable grpc_posix_pollset_set_vtable = {
    pollset_set_create,          pollset_set_destroy,
    pollset_set_add_pollset,     pollset_set_del_pollset,
    pollset_set_add_pollset_set, pollset_set_del_pollset_set};

void grpc_pollset_set_add_fd(grpc_pollset_set* pollset_set, grpc_fd* fd) {
  GRPC_POLLING_API_TRACE("pollset_set_add_fd(%p, %d)", pollset_set,
                         grpc_fd_wrapped_fd(fd));
  g_event_engine->pollset_set_add_fd(pollset_set, fd);
}

void grpc_pollset_set_del_fd(grpc_pollset_set* pollset_set, grpc_fd* fd) {
  GRPC_POLLING_API_TRACE("pollset_set_del_fd(%p, %d)", pollset_set,
                         grpc_fd_wrapped_fd(fd));
  g_event_engine->pollset_set_del_fd(pollset_set, fd);
}

bool grpc_is_any_background_poller_thread(void) {
  return g_event_engine->is_any_background_poller_thread();
}

bool grpc_add_closure_to_background_poller(grpc_closure* closure,
                                           grpc_error_handle error) {
  return g_event_engine->add_closure_to_background_poller(closure, error);
}

void grpc_shutdown_background_closure(void) {
  g_event_engine->shutdown_background_closure();
}

#endif  // GRPC_POSIX_SOCKET_EV<|MERGE_RESOLUTION|>--- conflicted
+++ resolved
@@ -26,11 +26,8 @@
 
 #include <string.h>
 
-<<<<<<< HEAD
+#include "absl/strings/str_format.h"
 #include "absl/strings/str_split.h"
-=======
-#include "absl/strings/str_format.h"
->>>>>>> 1548038a
 
 #include <grpc/support/alloc.h>
 #include <grpc/support/log.h>
@@ -39,11 +36,7 @@
 #include "src/core/lib/config/config_vars.h"
 #include "src/core/lib/debug/trace.h"
 #include "src/core/lib/gpr/useful.h"
-<<<<<<< HEAD
-=======
 #include "src/core/lib/gprpp/crash.h"
-#include "src/core/lib/gprpp/global_config.h"
->>>>>>> 1548038a
 #include "src/core/lib/iomgr/ev_epoll1_linux.h"
 #include "src/core/lib/iomgr/ev_poll_posix.h"
 #include "src/core/lib/iomgr/ev_posix.h"
@@ -156,14 +149,9 @@
     }
 
     if (g_event_engine == nullptr) {
-<<<<<<< HEAD
-      gpr_log(GPR_ERROR, "No event engine could be initialized from %s",
-              std::string(value).c_str());
-      abort();
-=======
-      grpc_core::Crash(absl::StrFormat(
-          "No event engine could be initialized from %s", value.get()));
->>>>>>> 1548038a
+      grpc_core::Crash(
+          absl::StrFormat("No event engine could be initialized from %s",
+                          std::string(value).c_str()));
     }
   });
   g_event_engine->init_engine();
