--- conflicted
+++ resolved
@@ -139,13 +139,8 @@
   abort();
 }
 
-<<<<<<< HEAD
-grpc_error* UnixAbstractSockaddrPopulate(absl::string_view /* path */,
-                                         grpc_resolved_address* /* resolved_addr */) {
-=======
 grpc_error* UnixAbstractSockaddrPopulate(
     absl::string_view /* path */, grpc_resolved_address* /* resolved_addr */) {
->>>>>>> 2b38fe3e
   abort();
 }
 
