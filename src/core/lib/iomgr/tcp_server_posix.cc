--- conflicted
+++ resolved
@@ -91,16 +91,12 @@
 static void finish_shutdown(grpc_tcp_server* s) {
   gpr_mu_lock(&s->mu);
   GRPC_CHECK(s->shutdown);
-<<<<<<< HEAD
-  grpc_core::ExecCtx::RunList(DEBUG_LOCATION, &s->shutdown_ending);
-=======
   if (grpc_core::ExecCtx::Get() == nullptr) {
     grpc_core::ExecCtx exec_ctx;
     grpc_core::ExecCtx::RunList(DEBUG_LOCATION, &s->shutdown_ending);
   } else {
     grpc_core::ExecCtx::RunList(DEBUG_LOCATION, &s->shutdown_ending);
   }
->>>>>>> 6f0ad5e6
   gpr_mu_unlock(&s->mu);
   if (s->shutdown_complete != nullptr) {
     grpc_core::ExecCtx::Run(DEBUG_LOCATION, s->shutdown_complete,
