//
//
// Copyright 2015 gRPC authors.
//
// Licensed under the Apache License, Version 2.0 (the "License");
// you may not use this file except in compliance with the License.
// You may obtain a copy of the License at
//
//     http://www.apache.org/licenses/LICENSE-2.0
//
// Unless required by applicable law or agreed to in writing, software
// distributed under the License is distributed on an "AS IS" BASIS,
// WITHOUT WARRANTIES OR CONDITIONS OF ANY KIND, either express or implied.
// See the License for the specific language governing permissions and
// limitations under the License.
//
//

// FIXME: "posix" files shouldn't be depending on _GNU_SOURCE
#ifndef _GNU_SOURCE
#define _GNU_SOURCE
#endif

#include <grpc/support/port_platform.h>

#include "src/core/lib/iomgr/port.h"

#ifdef GRPC_POSIX_SOCKET_TCP_SERVER

#include <errno.h>
#include <fcntl.h>
#include <inttypes.h>
#include <netinet/in.h>
#include <netinet/tcp.h>
#include <string.h>
#include <sys/socket.h>
#include <sys/stat.h>
#include <sys/types.h>
#include <unistd.h>

#include <string>

#include "absl/strings/str_cat.h"
#include "absl/strings/str_format.h"

#include <grpc/event_engine/endpoint_config.h>
#include <grpc/support/alloc.h>
#include <grpc/support/log.h>
#include <grpc/support/sync.h>
#include <grpc/support/time.h>

#include "src/core/lib/address_utils/sockaddr_utils.h"
#include "src/core/lib/gpr/string.h"
#include "src/core/lib/gprpp/memory.h"
#include "src/core/lib/gprpp/strerror.h"
#include "src/core/lib/iomgr/exec_ctx.h"
#include "src/core/lib/iomgr/resolve_address.h"
#include "src/core/lib/iomgr/sockaddr.h"
#include "src/core/lib/iomgr/socket_utils_posix.h"
#include "src/core/lib/iomgr/tcp_posix.h"
#include "src/core/lib/iomgr/tcp_server.h"
#include "src/core/lib/iomgr/tcp_server_utils_posix.h"
#include "src/core/lib/iomgr/unix_sockets_posix.h"
#include "src/core/lib/resource_quota/api.h"

static std::atomic<int64_t> num_dropped_connections{0};

using ::grpc_event_engine::experimental::EndpointConfig;

static grpc_error_handle tcp_server_create(grpc_closure* shutdown_complete,
                                           const EndpointConfig& config,
                                           grpc_tcp_server_cb on_accept_cb,
                                           void* on_accept_cb_arg,
                                           grpc_tcp_server** server) {
  grpc_tcp_server* s = new grpc_tcp_server;
  s->so_reuseport = grpc_is_socket_reuse_port_supported();
  s->expand_wildcard_addrs = false;
  auto value = config.GetInt(GRPC_ARG_ALLOW_REUSEPORT);
  if (value.has_value()) {
    s->so_reuseport = (grpc_is_socket_reuse_port_supported() && *value != 0);
  }
  value = config.GetInt(GRPC_ARG_EXPAND_WILDCARD_ADDRS);
  if (value.has_value()) {
    s->expand_wildcard_addrs = (*value != 0);
  }
  gpr_ref_init(&s->refs, 1);
  gpr_mu_init(&s->mu);
  s->active_ports = 0;
  s->destroyed_ports = 0;
  s->shutdown = false;
  s->shutdown_starting.head = nullptr;
  s->shutdown_starting.tail = nullptr;
  s->shutdown_complete = shutdown_complete;
  s->on_accept_cb = on_accept_cb;
  s->on_accept_cb_arg = on_accept_cb_arg;
  s->head = nullptr;
  s->tail = nullptr;
  s->nports = 0;
  s->options = TcpOptionsFromEndpointConfig(config);
  s->fd_handler = nullptr;
  GPR_ASSERT(s->options.resource_quota != nullptr);
  GPR_ASSERT(s->on_accept_cb);
  s->memory_quota = s->options.resource_quota->memory_quota();
  gpr_atm_no_barrier_store(&s->next_pollset_to_assign, 0);
  *server = s;
  return absl::OkStatus();
}

static void finish_shutdown(grpc_tcp_server* s) {
  gpr_mu_lock(&s->mu);
  GPR_ASSERT(s->shutdown);
  gpr_mu_unlock(&s->mu);
  if (s->shutdown_complete != nullptr) {
    grpc_core::ExecCtx::Run(DEBUG_LOCATION, s->shutdown_complete,
                            absl::OkStatus());
  }
  gpr_mu_destroy(&s->mu);
  while (s->head) {
    grpc_tcp_listener* sp = s->head;
    s->head = sp->next;
    gpr_free(sp);
  }
  delete s->fd_handler;
  delete s;
}

static void destroyed_port(void* server, grpc_error_handle /*error*/) {
  grpc_tcp_server* s = static_cast<grpc_tcp_server*>(server);
  gpr_mu_lock(&s->mu);
  s->destroyed_ports++;
  if (s->destroyed_ports == s->nports) {
    gpr_mu_unlock(&s->mu);
    finish_shutdown(s);
  } else {
    GPR_ASSERT(s->destroyed_ports < s->nports);
    gpr_mu_unlock(&s->mu);
  }
}

// called when all listening endpoints have been shutdown, so no further
// events will be received on them - at this point it's safe to destroy
// things
static void deactivated_all_ports(grpc_tcp_server* s) {
  // delete ALL the things
  gpr_mu_lock(&s->mu);

  GPR_ASSERT(s->shutdown);

  if (s->head) {
    grpc_tcp_listener* sp;
    for (sp = s->head; sp; sp = sp->next) {
      grpc_unlink_if_unix_domain_socket(&sp->addr);
      GRPC_CLOSURE_INIT(&sp->destroyed_closure, destroyed_port, s,
                        grpc_schedule_on_exec_ctx);
      grpc_fd_orphan(sp->emfd, &sp->destroyed_closure, nullptr,
                     "tcp_listener_shutdown");
    }
    gpr_mu_unlock(&s->mu);
  } else {
    gpr_mu_unlock(&s->mu);
    finish_shutdown(s);
  }
}

static void tcp_server_destroy(grpc_tcp_server* s) {
  gpr_mu_lock(&s->mu);
  GPR_ASSERT(!s->shutdown);
  s->shutdown = true;
  // shutdown all fd's
  if (s->active_ports) {
    grpc_tcp_listener* sp;
    for (sp = s->head; sp; sp = sp->next) {
      grpc_fd_shutdown(sp->emfd, GRPC_ERROR_CREATE("Server destroyed"));
    }
    gpr_mu_unlock(&s->mu);
  } else {
    gpr_mu_unlock(&s->mu);
    deactivated_all_ports(s);
  }
}

// event manager callback when reads are ready
static void on_read(void* arg, grpc_error_handle err) {
  grpc_tcp_listener* sp = static_cast<grpc_tcp_listener*>(arg);
  grpc_pollset* read_notifier_pollset;
  if (!err.ok()) {
    goto error;
  }

  // loop until accept4 returns EAGAIN, and then re-arm notification
  for (;;) {
    grpc_resolved_address addr;
    memset(&addr, 0, sizeof(addr));
    addr.len = static_cast<socklen_t>(sizeof(struct sockaddr_storage));
    // Note: If we ever decide to return this address to the user, remember to
    // strip off the ::ffff:0.0.0.0/96 prefix first.
    int fd = grpc_accept4(sp->fd, &addr, 1, 1);
    if (fd < 0) {
      if (errno == EINTR) {
        continue;
      } else if (errno == EAGAIN || errno == ECONNABORTED ||
                 errno == EWOULDBLOCK) {
        grpc_fd_notify_on_read(sp->emfd, &sp->read_closure);
        return;
      } else {
        gpr_mu_lock(&sp->server->mu);
        if (!sp->server->shutdown_listeners) {
          gpr_log(GPR_ERROR, "Failed accept4: %s",
                  grpc_core::StrError(errno).c_str());
        } else {
          // if we have shutdown listeners, accept4 could fail, and we
          // needn't notify users
        }
        gpr_mu_unlock(&sp->server->mu);
        goto error;
      }
    }

    if (sp->server->memory_quota->IsMemoryPressureHigh()) {
      int64_t dropped_connections_count =
          num_dropped_connections.fetch_add(1, std::memory_order_relaxed) + 1;
      if (dropped_connections_count % 1000 == 1) {
        gpr_log(GPR_INFO,
                "Dropped >= %" PRId64
                " new connection attempts due to high memory pressure",
                dropped_connections_count);
      }
      close(fd);
      continue;
    }

<<<<<<< HEAD
    /* For UNIX sockets, the accept call might not fill up the member sun_path
     * of sockaddr_un, so explicitly call getpeername to get it. */
=======
    // For UNIX sockets, the accept call might not fill up the member sun_path
    // of sockaddr_un, so explicitly call getsockname to get it.
>>>>>>> a414dbd3
    if (grpc_is_unix_socket(&addr)) {
      memset(&addr, 0, sizeof(addr));
      addr.len = static_cast<socklen_t>(sizeof(struct sockaddr_storage));
      if (getpeername(fd, reinterpret_cast<struct sockaddr*>(addr.addr),
                      &(addr.len)) < 0) {
        gpr_log(GPR_ERROR, "Failed getpeername: %s",
                grpc_core::StrError(errno).c_str());
        close(fd);
        goto error;
      }
    }

    (void)grpc_set_socket_no_sigpipe_if_possible(fd);

    err = grpc_apply_socket_mutator_in_args(fd, GRPC_FD_SERVER_CONNECTION_USAGE,
                                            sp->server->options);
    if (!err.ok()) {
      goto error;
    }

    auto addr_uri = grpc_sockaddr_to_uri(&addr);
    if (!addr_uri.ok()) {
      gpr_log(GPR_ERROR, "Invalid address: %s",
              addr_uri.status().ToString().c_str());
      goto error;
    }
    if (GRPC_TRACE_FLAG_ENABLED(grpc_tcp_trace)) {
      gpr_log(GPR_INFO, "SERVER_CONNECT: incoming connection: %s",
              addr_uri->c_str());
    }

    std::string name = absl::StrCat("tcp-server-connection:", addr_uri.value());
    grpc_fd* fdobj = grpc_fd_create(fd, name.c_str(), true);

    read_notifier_pollset = (*(sp->server->pollsets))
        [static_cast<size_t>(gpr_atm_no_barrier_fetch_add(
             &sp->server->next_pollset_to_assign, 1)) %
         sp->server->pollsets->size()];

    grpc_pollset_add_fd(read_notifier_pollset, fdobj);

    // Create acceptor.
    grpc_tcp_server_acceptor* acceptor =
        static_cast<grpc_tcp_server_acceptor*>(gpr_malloc(sizeof(*acceptor)));
    acceptor->from_server = sp->server;
    acceptor->port_index = sp->port_index;
    acceptor->fd_index = sp->fd_index;
    acceptor->external_connection = false;
    sp->server->on_accept_cb(
        sp->server->on_accept_cb_arg,
        grpc_tcp_create(fdobj, sp->server->options, addr_uri.value()),
        read_notifier_pollset, acceptor);
  }

  GPR_UNREACHABLE_CODE(return);

error:
  gpr_mu_lock(&sp->server->mu);
  if (0 == --sp->server->active_ports && sp->server->shutdown) {
    gpr_mu_unlock(&sp->server->mu);
    deactivated_all_ports(sp->server);
  } else {
    gpr_mu_unlock(&sp->server->mu);
  }
}

// Treat :: or 0.0.0.0 as a family-agnostic wildcard.
static grpc_error_handle add_wildcard_addrs_to_server(grpc_tcp_server* s,
                                                      unsigned port_index,
                                                      int requested_port,
                                                      int* out_port) {
  grpc_resolved_address wild4;
  grpc_resolved_address wild6;
  unsigned fd_index = 0;
  grpc_dualstack_mode dsmode;
  grpc_tcp_listener* sp = nullptr;
  grpc_tcp_listener* sp2 = nullptr;
  grpc_error_handle v6_err;
  grpc_error_handle v4_err;
  *out_port = -1;

  if (grpc_tcp_server_have_ifaddrs() && s->expand_wildcard_addrs) {
    return grpc_tcp_server_add_all_local_addrs(s, port_index, requested_port,
                                               out_port);
  }

  grpc_sockaddr_make_wildcards(requested_port, &wild4, &wild6);
  // Try listening on IPv6 first.
  if ((v6_err = grpc_tcp_server_add_addr(s, &wild6, port_index, fd_index,
                                         &dsmode, &sp)) == absl::OkStatus()) {
    ++fd_index;
    requested_port = *out_port = sp->port;
    if (dsmode == GRPC_DSMODE_DUALSTACK || dsmode == GRPC_DSMODE_IPV4) {
      return absl::OkStatus();
    }
  }
  // If we got a v6-only socket or nothing, try adding 0.0.0.0.
  grpc_sockaddr_set_port(&wild4, requested_port);
  if ((v4_err = grpc_tcp_server_add_addr(s, &wild4, port_index, fd_index,
                                         &dsmode, &sp2)) == absl::OkStatus()) {
    *out_port = sp2->port;
    if (sp != nullptr) {
      sp2->is_sibling = 1;
      sp->sibling = sp2;
    }
  }
  if (*out_port > 0) {
    if (!v6_err.ok()) {
      gpr_log(GPR_INFO,
              "Failed to add :: listener, "
              "the environment may not support IPv6: %s",
              grpc_core::StatusToString(v6_err).c_str());
    }
    if (!v4_err.ok()) {
      gpr_log(GPR_INFO,
              "Failed to add 0.0.0.0 listener, "
              "the environment may not support IPv4: %s",
              grpc_core::StatusToString(v4_err).c_str());
    }
    return absl::OkStatus();
  } else {
    grpc_error_handle root_err =
        GRPC_ERROR_CREATE("Failed to add any wildcard listeners");
    GPR_ASSERT(!v6_err.ok() && !v4_err.ok());
    root_err = grpc_error_add_child(root_err, v6_err);
    root_err = grpc_error_add_child(root_err, v4_err);
    return root_err;
  }
}

static grpc_error_handle clone_port(grpc_tcp_listener* listener,
                                    unsigned count) {
  grpc_tcp_listener* sp = nullptr;
  absl::StatusOr<std::string> addr_str;
  grpc_error_handle err;

  for (grpc_tcp_listener* l = listener->next; l && l->is_sibling; l = l->next) {
    l->fd_index += count;
  }

  for (unsigned i = 0; i < count; i++) {
    int fd = -1;
    int port = -1;
    grpc_dualstack_mode dsmode;
    err = grpc_create_dualstack_socket(&listener->addr, SOCK_STREAM, 0, &dsmode,
                                       &fd);
    if (!err.ok()) return err;
    err = grpc_tcp_server_prepare_socket(listener->server, fd, &listener->addr,
                                         true, &port);
    if (!err.ok()) return err;
    listener->server->nports++;
    addr_str = grpc_sockaddr_to_string(&listener->addr, true);
    if (!addr_str.ok()) {
      return GRPC_ERROR_CREATE(addr_str.status().ToString());
    }
    sp = static_cast<grpc_tcp_listener*>(gpr_malloc(sizeof(grpc_tcp_listener)));
    sp->next = listener->next;
    listener->next = sp;
    // sp (the new listener) is a sibling of 'listener' (the original
    // listener).
    sp->is_sibling = 1;
    sp->sibling = listener->sibling;
    listener->sibling = sp;
    sp->server = listener->server;
    sp->fd = fd;
    sp->emfd = grpc_fd_create(
        fd,
        absl::StrFormat("tcp-server-listener:%s/clone-%d", *addr_str, i)
            .c_str(),
        true);
    memcpy(&sp->addr, &listener->addr, sizeof(grpc_resolved_address));
    sp->port = port;
    sp->port_index = listener->port_index;
    sp->fd_index = listener->fd_index + count - i;
    GPR_ASSERT(sp->emfd);
    while (listener->server->tail->next != nullptr) {
      listener->server->tail = listener->server->tail->next;
    }
  }

  return absl::OkStatus();
}

static grpc_error_handle tcp_server_add_port(grpc_tcp_server* s,
                                             const grpc_resolved_address* addr,
                                             int* out_port) {
  GPR_ASSERT(addr->len <= GRPC_MAX_SOCKADDR_SIZE);
  grpc_tcp_listener* sp;
  grpc_resolved_address sockname_temp;
  grpc_resolved_address addr6_v4mapped;
  int requested_port = grpc_sockaddr_get_port(addr);
  unsigned port_index = 0;
  grpc_dualstack_mode dsmode;
  grpc_error_handle err;
  *out_port = -1;
  if (s->tail != nullptr) {
    port_index = s->tail->port_index + 1;
  }
  grpc_unlink_if_unix_domain_socket(addr);

  // Check if this is a wildcard port, and if so, try to keep the port the same
  // as some previously created listener.
  if (requested_port == 0) {
    for (sp = s->head; sp; sp = sp->next) {
      sockname_temp.len =
          static_cast<socklen_t>(sizeof(struct sockaddr_storage));
      if (0 ==
          getsockname(sp->fd,
                      reinterpret_cast<grpc_sockaddr*>(&sockname_temp.addr),
                      &sockname_temp.len)) {
        int used_port = grpc_sockaddr_get_port(&sockname_temp);
        if (used_port > 0) {
          memcpy(&sockname_temp, addr, sizeof(grpc_resolved_address));
          grpc_sockaddr_set_port(&sockname_temp, used_port);
          requested_port = used_port;
          addr = &sockname_temp;
          break;
        }
      }
    }
  }
  if (grpc_sockaddr_is_wildcard(addr, &requested_port)) {
    return add_wildcard_addrs_to_server(s, port_index, requested_port,
                                        out_port);
  }
  if (grpc_sockaddr_to_v4mapped(addr, &addr6_v4mapped)) {
    addr = &addr6_v4mapped;
  }
  if ((err = grpc_tcp_server_add_addr(s, addr, port_index, 0, &dsmode, &sp)) ==
      absl::OkStatus()) {
    *out_port = sp->port;
  }
  return err;
}

// Return listener at port_index or NULL. Should only be called with s->mu
// locked.
static grpc_tcp_listener* get_port_index(grpc_tcp_server* s,
                                         unsigned port_index) {
  unsigned num_ports = 0;
  grpc_tcp_listener* sp;
  for (sp = s->head; sp; sp = sp->next) {
    if (!sp->is_sibling) {
      if (++num_ports > port_index) {
        return sp;
      }
    }
  }
  return nullptr;
}

unsigned tcp_server_port_fd_count(grpc_tcp_server* s, unsigned port_index) {
  unsigned num_fds = 0;
  gpr_mu_lock(&s->mu);
  grpc_tcp_listener* sp = get_port_index(s, port_index);
  for (; sp; sp = sp->sibling) {
    ++num_fds;
  }
  gpr_mu_unlock(&s->mu);
  return num_fds;
}

static int tcp_server_port_fd(grpc_tcp_server* s, unsigned port_index,
                              unsigned fd_index) {
  gpr_mu_lock(&s->mu);
  grpc_tcp_listener* sp = get_port_index(s, port_index);
  for (; sp; sp = sp->sibling, --fd_index) {
    if (fd_index == 0) {
      gpr_mu_unlock(&s->mu);
      return sp->fd;
    }
  }
  gpr_mu_unlock(&s->mu);
  return -1;
}

static void tcp_server_start(grpc_tcp_server* s,
                             const std::vector<grpc_pollset*>* pollsets) {
  size_t i;
  grpc_tcp_listener* sp;
  gpr_mu_lock(&s->mu);
  GPR_ASSERT(s->on_accept_cb);
  GPR_ASSERT(s->active_ports == 0);
  s->pollsets = pollsets;
  sp = s->head;
  while (sp != nullptr) {
    if (s->so_reuseport && !grpc_is_unix_socket(&sp->addr) &&
        pollsets->size() > 1) {
      GPR_ASSERT(GRPC_LOG_IF_ERROR(
          "clone_port", clone_port(sp, (unsigned)(pollsets->size() - 1))));
      for (i = 0; i < pollsets->size(); i++) {
        grpc_pollset_add_fd((*pollsets)[i], sp->emfd);
        GRPC_CLOSURE_INIT(&sp->read_closure, on_read, sp,
                          grpc_schedule_on_exec_ctx);
        grpc_fd_notify_on_read(sp->emfd, &sp->read_closure);
        s->active_ports++;
        sp = sp->next;
      }
    } else {
      for (i = 0; i < pollsets->size(); i++) {
        grpc_pollset_add_fd((*pollsets)[i], sp->emfd);
      }
      GRPC_CLOSURE_INIT(&sp->read_closure, on_read, sp,
                        grpc_schedule_on_exec_ctx);
      grpc_fd_notify_on_read(sp->emfd, &sp->read_closure);
      s->active_ports++;
      sp = sp->next;
    }
  }
  gpr_mu_unlock(&s->mu);
}

grpc_tcp_server* tcp_server_ref(grpc_tcp_server* s) {
  gpr_ref_non_zero(&s->refs);
  return s;
}

static void tcp_server_shutdown_starting_add(grpc_tcp_server* s,
                                             grpc_closure* shutdown_starting) {
  gpr_mu_lock(&s->mu);
  grpc_closure_list_append(&s->shutdown_starting, shutdown_starting,
                           absl::OkStatus());
  gpr_mu_unlock(&s->mu);
}

static void tcp_server_unref(grpc_tcp_server* s) {
  if (gpr_unref(&s->refs)) {
    grpc_tcp_server_shutdown_listeners(s);
    gpr_mu_lock(&s->mu);
    grpc_core::ExecCtx::RunList(DEBUG_LOCATION, &s->shutdown_starting);
    gpr_mu_unlock(&s->mu);
    tcp_server_destroy(s);
  }
}

static void tcp_server_shutdown_listeners(grpc_tcp_server* s) {
  gpr_mu_lock(&s->mu);
  s->shutdown_listeners = true;
  // shutdown all fd's
  if (s->active_ports) {
    grpc_tcp_listener* sp;
    for (sp = s->head; sp; sp = sp->next) {
      grpc_fd_shutdown(sp->emfd, GRPC_ERROR_CREATE("Server shutdown"));
    }
  }
  gpr_mu_unlock(&s->mu);
}

namespace {
class ExternalConnectionHandler : public grpc_core::TcpServerFdHandler {
 public:
  explicit ExternalConnectionHandler(grpc_tcp_server* s) : s_(s) {}

  // TODO(yangg) resolve duplicate code with on_read
  void Handle(int listener_fd, int fd, grpc_byte_buffer* buf) override {
    grpc_pollset* read_notifier_pollset;
    grpc_resolved_address addr;
    memset(&addr, 0, sizeof(addr));
    addr.len = static_cast<socklen_t>(sizeof(struct sockaddr_storage));
    grpc_core::ExecCtx exec_ctx;

    if (getpeername(fd, reinterpret_cast<struct sockaddr*>(addr.addr),
                    &(addr.len)) < 0) {
      gpr_log(GPR_ERROR, "Failed getpeername: %s",
              grpc_core::StrError(errno).c_str());
      close(fd);
      return;
    }
    (void)grpc_set_socket_no_sigpipe_if_possible(fd);
    auto addr_uri = grpc_sockaddr_to_uri(&addr);
    if (!addr_uri.ok()) {
      gpr_log(GPR_ERROR, "Invalid address: %s",
              addr_uri.status().ToString().c_str());
      return;
    }
    if (grpc_tcp_trace.enabled()) {
      gpr_log(GPR_INFO, "SERVER_CONNECT: incoming external connection: %s",
              addr_uri->c_str());
    }
    std::string name = absl::StrCat("tcp-server-connection:", addr_uri.value());
    grpc_fd* fdobj = grpc_fd_create(fd, name.c_str(), true);
    read_notifier_pollset =
        (*(s_->pollsets))[static_cast<size_t>(gpr_atm_no_barrier_fetch_add(
                              &s_->next_pollset_to_assign, 1)) %
                          s_->pollsets->size()];
    grpc_pollset_add_fd(read_notifier_pollset, fdobj);
    grpc_tcp_server_acceptor* acceptor =
        static_cast<grpc_tcp_server_acceptor*>(gpr_malloc(sizeof(*acceptor)));
    acceptor->from_server = s_;
    acceptor->port_index = -1;
    acceptor->fd_index = -1;
    acceptor->external_connection = true;
    acceptor->listener_fd = listener_fd;
    acceptor->pending_data = buf;
    s_->on_accept_cb(s_->on_accept_cb_arg,
                     grpc_tcp_create(fdobj, s_->options, addr_uri.value()),
                     read_notifier_pollset, acceptor);
  }

 private:
  grpc_tcp_server* s_;
};
}  // namespace

static grpc_core::TcpServerFdHandler* tcp_server_create_fd_handler(
    grpc_tcp_server* s) {
  s->fd_handler = new ExternalConnectionHandler(s);
  return s->fd_handler;
}

grpc_tcp_server_vtable grpc_posix_tcp_server_vtable = {
    tcp_server_create,        tcp_server_start,
    tcp_server_add_port,      tcp_server_create_fd_handler,
    tcp_server_port_fd_count, tcp_server_port_fd,
    tcp_server_ref,           tcp_server_shutdown_starting_add,
    tcp_server_unref,         tcp_server_shutdown_listeners};

#endif  // GRPC_POSIX_SOCKET_TCP_SERVER<|MERGE_RESOLUTION|>--- conflicted
+++ resolved
@@ -229,13 +229,8 @@
       continue;
     }
 
-<<<<<<< HEAD
-    /* For UNIX sockets, the accept call might not fill up the member sun_path
-     * of sockaddr_un, so explicitly call getpeername to get it. */
-=======
     // For UNIX sockets, the accept call might not fill up the member sun_path
-    // of sockaddr_un, so explicitly call getsockname to get it.
->>>>>>> a414dbd3
+    // of sockaddr_un, so explicitly call getpeername to get it.
     if (grpc_is_unix_socket(&addr)) {
       memset(&addr, 0, sizeof(addr));
       addr.len = static_cast<socklen_t>(sizeof(struct sockaddr_storage));
