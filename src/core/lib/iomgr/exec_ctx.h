--- conflicted
+++ resolved
@@ -210,11 +210,7 @@
   unsigned starting_cpu_ = std::numeric_limits<unsigned>::max();
 
   ScopedTimeCache time_cache_;
-<<<<<<< HEAD
-  static thread_local exec_ctx_;
-=======
   static thread_local ExecCtx* exec_ctx_;
->>>>>>> 065b6b21
   ExecCtx* last_exec_ctx_ = Get();
 };
 
