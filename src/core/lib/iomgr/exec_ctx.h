/*
 *
 * Copyright 2015 gRPC authors.
 *
 * Licensed under the Apache License, Version 2.0 (the "License");
 * you may not use this file except in compliance with the License.
 * You may obtain a copy of the License at
 *
 *     http://www.apache.org/licenses/LICENSE-2.0
 *
 * Unless required by applicable law or agreed to in writing, software
 * distributed under the License is distributed on an "AS IS" BASIS,
 * WITHOUT WARRANTIES OR CONDITIONS OF ANY KIND, either express or implied.
 * See the License for the specific language governing permissions and
 * limitations under the License.
 *
 */

#ifndef GRPC_CORE_LIB_IOMGR_EXEC_CTX_H
#define GRPC_CORE_LIB_IOMGR_EXEC_CTX_H

#include <grpc/support/port_platform.h>

#include <limits>

#include <csignal>

#include <grpc/impl/codegen/grpc_types.h>
#include <grpc/support/atm.h>
#include <grpc/support/cpu.h>
#include <grpc/support/log.h>

#include "src/core/lib/gpr/time_precise.h"
#include "src/core/lib/gpr/tls.h"
#include "src/core/lib/gprpp/debug_location.h"
#include "src/core/lib/gprpp/fork.h"
#include "src/core/lib/iomgr/closure.h"

#include <iostream>

typedef int64_t grpc_millis;

#define GRPC_MILLIS_INF_FUTURE INT64_MAX
#define GRPC_MILLIS_INF_PAST INT64_MIN

/** A combiner represents a list of work to be executed later.
    Forward declared here to avoid a circular dependency with combiner.h. */
typedef struct grpc_combiner grpc_combiner;

/* This exec_ctx is ready to return: either pre-populated, or cached as soon as
   the finish_check returns true */
#define GRPC_EXEC_CTX_FLAG_IS_FINISHED 1
/* The exec_ctx's thread is (potentially) owned by a call or channel: care
   should be given to not delete said call/channel from this exec_ctx */
#define GRPC_EXEC_CTX_FLAG_THREAD_RESOURCE_LOOP 2
/* This exec ctx was initialized by an internal thread, and should not
   be counted by fork handlers */
#define GRPC_EXEC_CTX_FLAG_IS_INTERNAL_THREAD 4

/* This application callback exec ctx was initialized by an internal thread, and
   should not be counted by fork handlers */
#define GRPC_APP_CALLBACK_EXEC_CTX_FLAG_IS_INTERNAL_THREAD 1

gpr_timespec grpc_millis_to_timespec(grpc_millis millis, gpr_clock_type clock);
grpc_millis grpc_timespec_to_millis_round_down(gpr_timespec ts);
grpc_millis grpc_timespec_to_millis_round_up(gpr_timespec ts);
grpc_millis grpc_cycle_counter_to_millis_round_down(gpr_cycle_counter cycles);
grpc_millis grpc_cycle_counter_to_millis_round_up(gpr_cycle_counter cycles);

namespace grpc_core {
class Combiner;
/** Execution context.
 *  A bag of data that collects information along a callstack.
 *  It is created on the stack at core entry points (public API or iomgr), and
 *  stored internally as a thread-local variable.
 *
 *  Generally, to create an exec_ctx instance, add the following line at the top
 *  of the public API entry point or at the start of a thread's work function :
 *
 *  ExecCtx exec_ctx;
 *
 *  Access the created ExecCtx instance using :
 *  ExecCtx::Get()
 *
 *  Specific responsibilities (this may grow in the future):
 *  - track a list of core work that needs to be delayed until the base of the
 *    call stack (this provides a convenient mechanism to run callbacks
 *    without worrying about locking issues)
 *  - provide a decision maker (via IsReadyToFinish) that provides a
 *    signal as to whether a borrowed thread should continue to do work or
 *    should actively try to finish up and get this thread back to its owner
 *
 *  CONVENTIONS:
 *  - Instance of this must ALWAYS be constructed on the stack, never
 *    heap allocated.
 *  - Do not pass exec_ctx as a parameter to a function. Always access it using
 *    ExecCtx::Get().
 *  - NOTE: In the future, the convention is likely to change to allow only one
 *          ExecCtx on a thread's stack at the same time. The TODO below
 *          discusses this plan in more detail.
 *
 * TODO(yashykt): Only allow one "active" ExecCtx on a thread at the same time.
 *                Stage 1: If a new one is created on the stack, it should just
 *                pass-through to the underlying ExecCtx deeper in the thread's
 *                stack.
 *                Stage 2: Assert if a 2nd one is ever created on the stack
 *                since that implies a core re-entry outside of application
 *                callbacks.
 */
class ExecCtx {
 public:
  /** Default Constructor */

  ExecCtx() : flags_(GRPC_EXEC_CTX_FLAG_IS_FINISHED) {
<<<<<<< HEAD
    // gpr_log(GPR_ERROR, "Creating ExecCtx %p with parent %p", this, last_exec_ctx_);
    if (last_exec_ctx_ == this) {
      gpr_log(GPR_ERROR, "The bad thing is happening!");
      // std::raise(SIGINT);
    }
    grpc_core::Fork::IncExecCtxCount();
=======
    Fork::IncExecCtxCount();
>>>>>>> bb025623
    Set(this);
  }

  /** Parameterised Constructor */
  explicit ExecCtx(uintptr_t fl) : flags_(fl) {
    if (!(GRPC_EXEC_CTX_FLAG_IS_INTERNAL_THREAD & flags_)) {
      Fork::IncExecCtxCount();
    }
    Set(this);
  }

  /** Destructor */
  virtual ~ExecCtx() {
    // gpr_log(GPR_ERROR, "ExecCtx destructor called for %p", this);
    flags_ |= GRPC_EXEC_CTX_FLAG_IS_FINISHED;
    Flush();
    // gpr_log(GPR_ERROR, "ExecCtx destructor flush finished for %p", this);
    // gpr_log(GPR_ERROR, "ExecCtx destructor flush setting last_exec_ctx_ to %p", last_exec_ctx_);
    Set(last_exec_ctx_);
    if (!(GRPC_EXEC_CTX_FLAG_IS_INTERNAL_THREAD & flags_)) {
      Fork::DecExecCtxCount();
    }
  }

  /** Disallow copy and assignment operators */
  ExecCtx(const ExecCtx&) = delete;
  ExecCtx& operator=(const ExecCtx&) = delete;

  unsigned starting_cpu() {
    if (starting_cpu_ == std::numeric_limits<unsigned>::max()) {
      starting_cpu_ = gpr_cpu_current_cpu();
    }
    return starting_cpu_;
  }

  struct CombinerData {
    /* currently active combiner: updated only via combiner.c */
    Combiner* active_combiner;
    /* last active combiner in the active combiner list */
    Combiner* last_combiner;
  };

  /** Only to be used by grpc-combiner code */
  CombinerData* combiner_data() { return &combiner_data_; }

  /** Return pointer to grpc_closure_list */
  grpc_closure_list* closure_list() { return &closure_list_; }

  /** Return flags */
  uintptr_t flags() { return flags_; }

  /** Checks if there is work to be done */
  bool HasWork() {
    return combiner_data_.active_combiner != nullptr ||
           !grpc_closure_list_empty(closure_list_);
  }

  /** Flush any work that has been enqueued onto this grpc_exec_ctx.
   *  Caller must guarantee that no interfering locks are held.
   *  Returns true if work was performed, false otherwise.
   */
  bool Flush();

  /** Returns true if we'd like to leave this execution context as soon as
   *  possible: useful for deciding whether to do something more or not
   *  depending on outside context.
   */
  bool IsReadyToFinish() {
    if ((flags_ & GRPC_EXEC_CTX_FLAG_IS_FINISHED) == 0) {
      if (CheckReadyToFinish()) {
        flags_ |= GRPC_EXEC_CTX_FLAG_IS_FINISHED;
        return true;
      }
      return false;
    } else {
      return true;
    }
  }

  /** Returns the stored current time relative to start if valid,
   *  otherwise refreshes the stored time, sets it valid and returns the new
   *  value.
   */
  grpc_millis Now();

  /** Invalidates the stored time value. A new time value will be set on calling
   *  Now().
   */
  void InvalidateNow() { now_is_valid_ = false; }

  /** To be used only by shutdown code in iomgr */
  void SetNowIomgrShutdown() {
    now_ = GRPC_MILLIS_INF_FUTURE;
    now_is_valid_ = true;
  }

  /** To be used only for testing.
   *  Sets the now value.
   */
  void TestOnlySetNow(grpc_millis new_val) {
    now_ = new_val;
    now_is_valid_ = true;
  }

  static void TestOnlyGlobalInit(gpr_timespec new_val);

  /** Global initialization for ExecCtx. Called by iomgr. */
  static void GlobalInit(void);

  /** Global shutdown for ExecCtx. Called by iomgr. */
  static void GlobalShutdown(void) {}

  /** Gets pointer to current exec_ctx. */
  static ExecCtx* Get() { return exec_ctx_; }

  static void Set(ExecCtx* exec_ctx) {
    // if (exec_ctx == nullptr)
    //   gpr_log(GPR_ERROR, "Setting exec_ctx to nullptr");
    exec_ctx_ = exec_ctx;
  }

  static void Run(const DebugLocation& location, grpc_closure* closure,
                  grpc_error_handle error);

  static void RunList(const DebugLocation& location, grpc_closure_list* list);

 protected:
  /** Check if ready to finish. */
  virtual bool CheckReadyToFinish() { return false; }

  /** Disallow delete on ExecCtx. */
  static void operator delete(void* /* p */) { abort(); }

 private:
  /** Set exec_ctx_ to exec_ctx. */

  grpc_closure_list closure_list_ = GRPC_CLOSURE_LIST_INIT;
  CombinerData combiner_data_ = {nullptr, nullptr};
  uintptr_t flags_;

  unsigned starting_cpu_ = std::numeric_limits<unsigned>::max();

  bool now_is_valid_ = false;
  grpc_millis now_ = 0;

  static GPR_THREAD_LOCAL(ExecCtx*) exec_ctx_;
  ExecCtx* last_exec_ctx_ = Get();
};

/** Application-callback execution context.
 *  A bag of data that collects information along a callstack.
 *  It is created on the stack at core entry points, and stored internally
 *  as a thread-local variable.
 *
 *  There are three key differences between this structure and ExecCtx:
 *    1. ApplicationCallbackExecCtx builds a list of application-level
 *       callbacks, but ExecCtx builds a list of internal callbacks to invoke.
 *    2. ApplicationCallbackExecCtx invokes its callbacks only at destruction;
 *       there is no explicit Flush method.
 *    3. If more than one ApplicationCallbackExecCtx is created on the thread's
 *       stack, only the one closest to the base of the stack is actually
 *       active and this is the only one that enqueues application callbacks.
 *       (Unlike ExecCtx, it is not feasible to prevent multiple of these on the
 *       stack since the executing application callback may itself enter core.
 *       However, the new one created will just pass callbacks through to the
 *       base one and those will not be executed until the return to the
 *       destructor of the base one, preventing unlimited stack growth.)
 *
 *  This structure exists because application callbacks may themselves cause a
 *  core re-entry (e.g., through a public API call) and if that call in turn
 *  causes another application-callback, there could be arbitrarily growing
 *  stacks of core re-entries. Instead, any application callbacks instead should
 *  not be invoked until other core work is done and other application callbacks
 *  have completed. To accomplish this, any application callback should be
 *  enqueued using ApplicationCallbackExecCtx::Enqueue .
 *
 *  CONVENTIONS:
 *  - Instances of this must ALWAYS be constructed on the stack, never
 *    heap allocated.
 *  - Instances of this are generally constructed before ExecCtx when needed.
 *    The only exception is for ExecCtx's that are explicitly flushed and
 *    that survive beyond the scope of the function that can cause application
 *    callbacks to be invoked (e.g., in the timer thread).
 *
 *  Generally, core entry points that may trigger application-level callbacks
 *  will have the following declarations:
 *
 *  ApplicationCallbackExecCtx callback_exec_ctx;
 *  ExecCtx exec_ctx;
 *
 *  This ordering is important to make sure that the ApplicationCallbackExecCtx
 *  is destroyed after the ExecCtx (to prevent the re-entry problem described
 *  above, as well as making sure that ExecCtx core callbacks are invoked first)
 *
 */

class ApplicationCallbackExecCtx {
 public:
  /** Default Constructor */
  ApplicationCallbackExecCtx() { Set(this, flags_); }

  /** Parameterised Constructor */
  explicit ApplicationCallbackExecCtx(uintptr_t fl) : flags_(fl) {
    Set(this, flags_);
  }

  ~ApplicationCallbackExecCtx() {
    if (Get() == this) {
      while (head_ != nullptr) {
        auto* f = head_;
        head_ = f->internal_next;
        if (f->internal_next == nullptr) {
          tail_ = nullptr;
        }
        (*f->functor_run)(f, f->internal_success);
      }
      callback_exec_ctx_ = nullptr;
      if (!(GRPC_APP_CALLBACK_EXEC_CTX_FLAG_IS_INTERNAL_THREAD & flags_)) {
        Fork::DecExecCtxCount();
      }
    } else {
      GPR_DEBUG_ASSERT(head_ == nullptr);
      GPR_DEBUG_ASSERT(tail_ == nullptr);
    }
  }

  uintptr_t Flags() { return flags_; }

  static ApplicationCallbackExecCtx* Get() { return callback_exec_ctx_; }

  static void Set(ApplicationCallbackExecCtx* exec_ctx, uintptr_t flags) {
    if (Get() == nullptr) {
      if (!(GRPC_APP_CALLBACK_EXEC_CTX_FLAG_IS_INTERNAL_THREAD & flags)) {
        Fork::IncExecCtxCount();
      }
      callback_exec_ctx_ = exec_ctx;
    }
  }

  static void Enqueue(grpc_completion_queue_functor* functor, int is_success) {
    functor->internal_success = is_success;
    functor->internal_next = nullptr;

    ApplicationCallbackExecCtx* ctx = Get();

    if (ctx->head_ == nullptr) {
      ctx->head_ = functor;
    }
    if (ctx->tail_ != nullptr) {
      ctx->tail_->internal_next = functor;
    }
    ctx->tail_ = functor;
  }

  /** Global initialization for ApplicationCallbackExecCtx. Called by init. */
  static void GlobalInit(void) {}

  /** Global shutdown for ApplicationCallbackExecCtx. Called by init. */
  static void GlobalShutdown(void) {}

  static bool Available() { return Get() != nullptr; }

 private:
  uintptr_t flags_{0u};
  grpc_completion_queue_functor* head_{nullptr};
  grpc_completion_queue_functor* tail_{nullptr};
  static GPR_THREAD_LOCAL(ApplicationCallbackExecCtx*) callback_exec_ctx_;
};
}  // namespace grpc_core

#endif /* GRPC_CORE_LIB_IOMGR_EXEC_CTX_H */<|MERGE_RESOLUTION|>--- conflicted
+++ resolved
@@ -112,16 +112,12 @@
   /** Default Constructor */
 
   ExecCtx() : flags_(GRPC_EXEC_CTX_FLAG_IS_FINISHED) {
-<<<<<<< HEAD
     // gpr_log(GPR_ERROR, "Creating ExecCtx %p with parent %p", this, last_exec_ctx_);
     if (last_exec_ctx_ == this) {
       gpr_log(GPR_ERROR, "The bad thing is happening!");
       // std::raise(SIGINT);
     }
-    grpc_core::Fork::IncExecCtxCount();
-=======
     Fork::IncExecCtxCount();
->>>>>>> bb025623
     Set(this);
   }
 
