--- conflicted
+++ resolved
@@ -79,13 +79,7 @@
   gpr_atm_no_barrier_store(&lock->state, STATE_UNORPHANED);
   gpr_mpscq_init(&lock->queue);
   grpc_closure_list_init(&lock->final_list);
-<<<<<<< HEAD
-  GRPC_CLOSURE_INIT(&lock->offload, offload, lock,
-                    grpc_executor_scheduler(GRPC_EXECUTOR_SHORT));
   GRPC_COMBINER_TRACE(gpr_log(GPR_INFO, "C:%p create", lock));
-=======
-  GRPC_COMBINER_TRACE(gpr_log(GPR_DEBUG, "C:%p create", lock));
->>>>>>> 0f38e44e
   return lock;
 }
 
@@ -197,21 +191,6 @@
   }
 }
 
-<<<<<<< HEAD
-static void offload(void* arg, grpc_error* error) {
-  grpc_combiner* lock = static_cast<grpc_combiner*>(arg);
-  push_last_on_exec_ctx(lock);
-}
-
-static void queue_offload(grpc_combiner* lock) {
-  GRPC_STATS_INC_COMBINER_LOCKS_OFFLOADED();
-  move_next();
-  GRPC_COMBINER_TRACE(gpr_log(GPR_INFO, "C:%p queue_offload", lock));
-  GRPC_CLOSURE_SCHED(&lock->offload, GRPC_ERROR_NONE);
-}
-
-=======
->>>>>>> 0f38e44e
 bool grpc_combiner_continue_exec_ctx() {
   GPR_TIMER_SCOPE("combiner.continue_exec_ctx", 0);
   grpc_combiner* lock =
@@ -238,20 +217,10 @@
       (gpr_atm_acq_load(&lock->state) >> 1) > 1) {
     gpr_mpscq_node* n = gpr_mpscq_pop(&lock->queue);
     GRPC_COMBINER_TRACE(
-<<<<<<< HEAD
         gpr_log(GPR_INFO, "C:%p maybe_finish_one n=%p", lock, n));
-    if (n == nullptr) {
-      // queue is in an inconsistent state: use this as a cue that we should
-      // go off and do something else for a while (and come back later)
-      GPR_TIMER_MARK("delay_busy", 0);
-      queue_offload(lock);
-      return true;
-=======
-        gpr_log(GPR_DEBUG, "C:%p maybe_finish_one n=%p", lock, n));
     while (n == nullptr) {
       // Spinlock
       n = gpr_mpscq_pop(&lock->queue);
->>>>>>> 0f38e44e
     }
     GPR_TIMER_SCOPE("combiner.exec1", 0);
     grpc_closure* cl = reinterpret_cast<grpc_closure*>(n);
