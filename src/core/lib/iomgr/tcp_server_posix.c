/*
 *
 * Copyright 2015, Google Inc.
 * All rights reserved.
 *
 * Redistribution and use in source and binary forms, with or without
 * modification, are permitted provided that the following conditions are
 * met:
 *
 *     * Redistributions of source code must retain the above copyright
 * notice, this list of conditions and the following disclaimer.
 *     * Redistributions in binary form must reproduce the above
 * copyright notice, this list of conditions and the following disclaimer
 * in the documentation and/or other materials provided with the
 * distribution.
 *     * Neither the name of Google Inc. nor the names of its
 * contributors may be used to endorse or promote products derived from
 * this software without specific prior written permission.
 *
 * THIS SOFTWARE IS PROVIDED BY THE COPYRIGHT HOLDERS AND CONTRIBUTORS
 * "AS IS" AND ANY EXPRESS OR IMPLIED WARRANTIES, INCLUDING, BUT NOT
 * LIMITED TO, THE IMPLIED WARRANTIES OF MERCHANTABILITY AND FITNESS FOR
 * A PARTICULAR PURPOSE ARE DISCLAIMED. IN NO EVENT SHALL THE COPYRIGHT
 * OWNER OR CONTRIBUTORS BE LIABLE FOR ANY DIRECT, INDIRECT, INCIDENTAL,
 * SPECIAL, EXEMPLARY, OR CONSEQUENTIAL DAMAGES (INCLUDING, BUT NOT
 * LIMITED TO, PROCUREMENT OF SUBSTITUTE GOODS OR SERVICES; LOSS OF USE,
 * DATA, OR PROFITS; OR BUSINESS INTERRUPTION) HOWEVER CAUSED AND ON ANY
 * THEORY OF LIABILITY, WHETHER IN CONTRACT, STRICT LIABILITY, OR TORT
 * (INCLUDING NEGLIGENCE OR OTHERWISE) ARISING IN ANY WAY OUT OF THE USE
 * OF THIS SOFTWARE, EVEN IF ADVISED OF THE POSSIBILITY OF SUCH DAMAGE.
 *
 */

/* FIXME: "posix" files shouldn't be depending on _GNU_SOURCE */
#ifndef _GNU_SOURCE
#define _GNU_SOURCE
#endif

#include <grpc/support/port_platform.h>

#ifdef GPR_POSIX_SOCKET

#include "src/core/lib/iomgr/tcp_server.h"

#include <errno.h>
#include <fcntl.h>
#include <limits.h>
#include <netinet/in.h>
#include <netinet/tcp.h>
#include <stdio.h>
#include <string.h>
#include <sys/socket.h>
#include <sys/stat.h>
#include <sys/types.h>
#include <unistd.h>

#include <grpc/support/alloc.h>
#include <grpc/support/log.h>
#include <grpc/support/string_util.h>
#include <grpc/support/sync.h>
#include <grpc/support/time.h>
#include <grpc/support/useful.h>

#include "src/core/lib/iomgr/resolve_address.h"
#include "src/core/lib/iomgr/sockaddr_utils.h"
#include "src/core/lib/iomgr/socket_utils_posix.h"
#include "src/core/lib/iomgr/tcp_posix.h"
#include "src/core/lib/iomgr/unix_sockets_posix.h"
#include "src/core/lib/support/string.h"

#define MIN_SAFE_ACCEPT_QUEUE_SIZE 100

static gpr_once s_init_max_accept_queue_size;
static int s_max_accept_queue_size;

/* one listening port */
typedef struct grpc_tcp_listener grpc_tcp_listener;
struct grpc_tcp_listener {
  int fd;
  grpc_fd *emfd;
  grpc_tcp_server *server;
  union {
    uint8_t untyped[GRPC_MAX_SOCKADDR_SIZE];
    struct sockaddr sockaddr;
  } addr;
  size_t addr_len;
  int port;
  unsigned port_index;
  unsigned fd_index;
  grpc_closure read_closure;
  grpc_closure destroyed_closure;
  struct grpc_tcp_listener *next;
  /* When we add a listener, more than one can be created, mainly because of
     IPv6. A sibling will still be in the normal list, but will be flagged
     as such. Any action, such as ref or unref, will affect all of the
     siblings in the list. */
  struct grpc_tcp_listener *sibling;
  int is_sibling;
};

/* the overall server */
struct grpc_tcp_server {
  gpr_refcount refs;
  /* Called whenever accept() succeeds on a server port. */
  grpc_tcp_server_cb on_accept_cb;
  void *on_accept_cb_arg;

  gpr_mu mu;

  /* active port count: how many ports are actually still listening */
  size_t active_ports;
  /* destroyed port count: how many ports are completely destroyed */
  size_t destroyed_ports;

  /* is this server shutting down? */
  bool shutdown;
  /* use SO_REUSEPORT */
  bool so_reuseport;

  /* linked list of server ports */
  grpc_tcp_listener *head;
  grpc_tcp_listener *tail;
  unsigned nports;

  /* List of closures passed to shutdown_starting_add(). */
  grpc_closure_list shutdown_starting;

  /* shutdown callback */
  grpc_closure *shutdown_complete;

  /* all pollsets interested in new connections */
  grpc_pollset **pollsets;
  /* number of pollsets in the pollsets array */
  size_t pollset_count;

  /* next pollset to assign a channel to */
  size_t next_pollset_to_assign;
};

static gpr_once check_init = GPR_ONCE_INIT;
static bool has_so_reuseport;

static void init(void) {
  int s = socket(AF_INET, SOCK_STREAM, 0);
  if (s >= 0) {
    has_so_reuseport = GRPC_LOG_IF_ERROR("check for SO_REUSEPORT",
                                         grpc_set_socket_reuse_port(s, 1));
    close(s);
  }
}

grpc_error *grpc_tcp_server_create(grpc_closure *shutdown_complete,
                                   const grpc_channel_args *args,
                                   grpc_tcp_server **server) {
  gpr_once_init(&check_init, init);

  grpc_tcp_server *s = gpr_malloc(sizeof(grpc_tcp_server));
  s->so_reuseport = has_so_reuseport;
  for (size_t i = 0; i < (args == NULL ? 0 : args->num_args); i++) {
    if (0 == strcmp(GRPC_ARG_ALLOW_REUSEPORT, args->args[i].key)) {
      if (args->args[i].type == GRPC_ARG_INTEGER) {
        s->so_reuseport =
            has_so_reuseport && (args->args[i].value.integer != 0);
      } else {
        gpr_free(s);
        return GRPC_ERROR_CREATE(GRPC_ARG_ALLOW_REUSEPORT
                                 " must be an integer");
      }
    }
  }
  gpr_ref_init(&s->refs, 1);
  gpr_mu_init(&s->mu);
  s->active_ports = 0;
  s->destroyed_ports = 0;
  s->shutdown = false;
  s->shutdown_starting.head = NULL;
  s->shutdown_starting.tail = NULL;
  s->shutdown_complete = shutdown_complete;
  s->on_accept_cb = NULL;
  s->on_accept_cb_arg = NULL;
  s->head = NULL;
  s->tail = NULL;
  s->nports = 0;
  s->next_pollset_to_assign = 0;
  *server = s;
  return GRPC_ERROR_NONE;
}

static void finish_shutdown(grpc_exec_ctx *exec_ctx, grpc_tcp_server *s) {
  if (s->shutdown_complete != NULL) {
    grpc_exec_ctx_sched(exec_ctx, s->shutdown_complete, GRPC_ERROR_NONE, NULL);
  }

  gpr_mu_destroy(&s->mu);

  while (s->head) {
    grpc_tcp_listener *sp = s->head;
    s->head = sp->next;
    gpr_free(sp);
  }

  gpr_free(s);
}

static void destroyed_port(grpc_exec_ctx *exec_ctx, void *server,
                           grpc_error *error) {
  grpc_tcp_server *s = server;
  gpr_mu_lock(&s->mu);
  s->destroyed_ports++;
  if (s->destroyed_ports == s->nports) {
    gpr_mu_unlock(&s->mu);
    finish_shutdown(exec_ctx, s);
  } else {
    GPR_ASSERT(s->destroyed_ports < s->nports);
    gpr_mu_unlock(&s->mu);
  }
}

/* called when all listening endpoints have been shutdown, so no further
   events will be received on them - at this point it's safe to destroy
   things */
static void deactivated_all_ports(grpc_exec_ctx *exec_ctx, grpc_tcp_server *s) {
  /* delete ALL the things */
  gpr_mu_lock(&s->mu);

  if (!s->shutdown) {
    gpr_mu_unlock(&s->mu);
    return;
  }

  if (s->head) {
    grpc_tcp_listener *sp;
    for (sp = s->head; sp; sp = sp->next) {
      grpc_unlink_if_unix_domain_socket(&sp->addr.sockaddr);
      sp->destroyed_closure.cb = destroyed_port;
      sp->destroyed_closure.cb_arg = s;
      grpc_fd_orphan(exec_ctx, sp->emfd, &sp->destroyed_closure, NULL,
                     "tcp_listener_shutdown");
    }
    gpr_mu_unlock(&s->mu);
  } else {
    gpr_mu_unlock(&s->mu);
    finish_shutdown(exec_ctx, s);
  }
}

static void tcp_server_destroy(grpc_exec_ctx *exec_ctx, grpc_tcp_server *s) {
  gpr_mu_lock(&s->mu);

  GPR_ASSERT(!s->shutdown);
  s->shutdown = true;

  /* shutdown all fd's */
  if (s->active_ports) {
    grpc_tcp_listener *sp;
    for (sp = s->head; sp; sp = sp->next) {
      grpc_fd_shutdown(exec_ctx, sp->emfd);
    }
    gpr_mu_unlock(&s->mu);
  } else {
    gpr_mu_unlock(&s->mu);
    deactivated_all_ports(exec_ctx, s);
  }
}

/* get max listen queue size on linux */
static void init_max_accept_queue_size(void) {
  int n = SOMAXCONN;
  char buf[64];
  FILE *fp = fopen("/proc/sys/net/core/somaxconn", "r");
  if (fp == NULL) {
    /* 2.4 kernel. */
    s_max_accept_queue_size = SOMAXCONN;
    return;
  }
  if (fgets(buf, sizeof buf, fp)) {
    char *end;
    long i = strtol(buf, &end, 10);
    if (i > 0 && i <= INT_MAX && end && *end == 0) {
      n = (int)i;
    }
  }
  fclose(fp);
  s_max_accept_queue_size = n;

  if (s_max_accept_queue_size < MIN_SAFE_ACCEPT_QUEUE_SIZE) {
    gpr_log(GPR_INFO,
            "Suspiciously small accept queue (%d) will probably lead to "
            "connection drops",
            s_max_accept_queue_size);
  }
}

static int get_max_accept_queue_size(void) {
  gpr_once_init(&s_init_max_accept_queue_size, init_max_accept_queue_size);
  return s_max_accept_queue_size;
}

/* Prepare a recently-created socket for listening. */
static grpc_error *prepare_socket(int fd, const struct sockaddr *addr,
                                  size_t addr_len, bool so_reuseport,
                                  int *port) {
  struct sockaddr_storage sockname_temp;
  socklen_t sockname_len;
  grpc_error *err = GRPC_ERROR_NONE;

  GPR_ASSERT(fd >= 0);

  if (so_reuseport) {
    err = grpc_set_socket_reuse_port(fd, 1);
    if (err != GRPC_ERROR_NONE) goto error;
  }

  err = grpc_set_socket_nonblocking(fd, 1);
  if (err != GRPC_ERROR_NONE) goto error;
  err = grpc_set_socket_cloexec(fd, 1);
  if (err != GRPC_ERROR_NONE) goto error;
  if (!grpc_is_unix_socket(addr)) {
    err = grpc_set_socket_low_latency(fd, 1);
    if (err != GRPC_ERROR_NONE) goto error;
    err = grpc_set_socket_reuse_addr(fd, 1);
    if (err != GRPC_ERROR_NONE) goto error;
  }
  err = grpc_set_socket_no_sigpipe_if_possible(fd);
  if (err != GRPC_ERROR_NONE) goto error;

  GPR_ASSERT(addr_len < ~(socklen_t)0);
  if (bind(fd, addr, (socklen_t)addr_len) < 0) {
    err = GRPC_OS_ERROR(errno, "bind");
    goto error;
  }

  if (listen(fd, get_max_accept_queue_size()) < 0) {
    err = GRPC_OS_ERROR(errno, "listen");
    goto error;
  }

  sockname_len = sizeof(sockname_temp);
  if (getsockname(fd, (struct sockaddr *)&sockname_temp, &sockname_len) < 0) {
    err = GRPC_OS_ERROR(errno, "getsockname");
    goto error;
  }

  *port = grpc_sockaddr_get_port((struct sockaddr *)&sockname_temp);
  return GRPC_ERROR_NONE;

error:
  GPR_ASSERT(err != GRPC_ERROR_NONE);
  if (fd >= 0) {
    close(fd);
  }
  grpc_error *ret = grpc_error_set_int(
      GRPC_ERROR_CREATE_REFERENCING("Unable to configure socket", &err, 1),
      GRPC_ERROR_INT_FD, fd);
  GRPC_ERROR_UNREF(err);
  return ret;
}

/* event manager callback when reads are ready */
static void on_read(grpc_exec_ctx *exec_ctx, void *arg, grpc_error *err) {
  grpc_tcp_listener *sp = arg;
  grpc_tcp_server_acceptor acceptor = {sp->server, sp->port_index,
                                       sp->fd_index};
  grpc_pollset *read_notifier_pollset = NULL;
  grpc_fd *fdobj;

  if (err != GRPC_ERROR_NONE) {
    goto error;
  }

  read_notifier_pollset =
      sp->server->pollsets[(sp->server->next_pollset_to_assign++) %
                           sp->server->pollset_count];

  /* loop until accept4 returns EAGAIN, and then re-arm notification */
  for (;;) {
    struct sockaddr_storage addr;
    socklen_t addrlen = sizeof(addr);
    char *addr_str;
    char *name;
    /* Note: If we ever decide to return this address to the user, remember to
       strip off the ::ffff:0.0.0.0/96 prefix first. */
    int fd = grpc_accept4(sp->fd, (struct sockaddr *)&addr, &addrlen, 1, 1);
    if (fd < 0) {
      switch (errno) {
        case EINTR:
          continue;
        case EAGAIN:
          grpc_fd_notify_on_read(exec_ctx, sp->emfd, &sp->read_closure);
          return;
        default:
          gpr_log(GPR_ERROR, "Failed accept4: %s", strerror(errno));
          goto error;
      }
    }

    grpc_set_socket_no_sigpipe_if_possible(fd);

    addr_str = grpc_sockaddr_to_uri((struct sockaddr *)&addr);
    gpr_asprintf(&name, "tcp-server-connection:%s", addr_str);

    if (grpc_tcp_trace) {
      gpr_log(GPR_DEBUG, "SERVER_CONNECT: incoming connection: %s", addr_str);
    }

    fdobj = grpc_fd_create(fd, name);

    if (read_notifier_pollset == NULL) {
      gpr_log(GPR_ERROR, "Read notifier pollset is not set on the fd");
      goto error;
    }

    grpc_pollset_add_fd(exec_ctx, read_notifier_pollset, fdobj);

    sp->server->on_accept_cb(
        exec_ctx, sp->server->on_accept_cb_arg,
        grpc_tcp_create(fdobj, GRPC_TCP_DEFAULT_READ_SLICE_SIZE, addr_str),
        read_notifier_pollset, &acceptor);

    gpr_free(name);
    gpr_free(addr_str);
  }

  GPR_UNREACHABLE_CODE(return );

error:
  gpr_mu_lock(&sp->server->mu);
  if (0 == --sp->server->active_ports) {
    gpr_mu_unlock(&sp->server->mu);
    deactivated_all_ports(exec_ctx, sp->server);
  } else {
    gpr_mu_unlock(&sp->server->mu);
  }
}

static grpc_error *add_socket_to_server(grpc_tcp_server *s, int fd,
                                        const struct sockaddr *addr,
                                        size_t addr_len, unsigned port_index,
                                        unsigned fd_index,
                                        grpc_tcp_listener **listener) {
  grpc_tcp_listener *sp = NULL;
  int port = -1;
  char *addr_str;
  char *name;

  grpc_error *err = prepare_socket(fd, addr, addr_len, s->so_reuseport, &port);
  if (err == GRPC_ERROR_NONE) {
    GPR_ASSERT(port > 0);
    grpc_sockaddr_to_string(&addr_str, (struct sockaddr *)&addr, 1);
    gpr_asprintf(&name, "tcp-server-listener:%s", addr_str);
    gpr_mu_lock(&s->mu);
    s->nports++;
    GPR_ASSERT(!s->on_accept_cb && "must add ports before starting server");
    sp = gpr_malloc(sizeof(grpc_tcp_listener));
    sp->next = NULL;
    if (s->head == NULL) {
      s->head = sp;
    } else {
      s->tail->next = sp;
    }
    s->tail = sp;
    sp->server = s;
    sp->fd = fd;
    sp->emfd = grpc_fd_create(fd, name);
    memcpy(sp->addr.untyped, addr, addr_len);
    sp->addr_len = addr_len;
    sp->port = port;
    sp->port_index = port_index;
    sp->fd_index = fd_index;
    sp->is_sibling = 0;
    sp->sibling = NULL;
    GPR_ASSERT(sp->emfd);
    gpr_mu_unlock(&s->mu);
    gpr_free(addr_str);
    gpr_free(name);
  }

  *listener = sp;
  return err;
}

static grpc_error *clone_port(grpc_tcp_listener *listener, unsigned count) {
  grpc_tcp_listener *sp = NULL;
  char *addr_str;
  char *name;
  grpc_error *err;

  for (grpc_tcp_listener *l = listener->next; l && l->is_sibling; l = l->next) {
    l->fd_index += count;
  }

  for (unsigned i = 0; i < count; i++) {
<<<<<<< HEAD
    int fd = -1;
    int port = -1;
=======
    int fd, port;
>>>>>>> 48bbc554
    grpc_dualstack_mode dsmode;
    err = grpc_create_dualstack_socket(&listener->addr.sockaddr, SOCK_STREAM, 0,
                                       &dsmode, &fd);
    if (err != GRPC_ERROR_NONE) return err;
    err = prepare_socket(fd, &listener->addr.sockaddr, listener->addr_len, true,
                         &port);
    if (err != GRPC_ERROR_NONE) return err;
    listener->server->nports++;
    grpc_sockaddr_to_string(&addr_str, &listener->addr.sockaddr, 1);
    gpr_asprintf(&name, "tcp-server-listener:%s/clone-%d", addr_str, i);
    sp = gpr_malloc(sizeof(grpc_tcp_listener));
    sp->next = listener->next;
    listener->next = sp;
    sp->server = listener->server;
    sp->fd = fd;
    sp->emfd = grpc_fd_create(fd, name);
    memcpy(sp->addr.untyped, listener->addr.untyped, listener->addr_len);
    sp->addr_len = listener->addr_len;
    sp->port = port;
    sp->port_index = listener->port_index;
    sp->fd_index = listener->fd_index + count - i;
    sp->is_sibling = 1;
    sp->sibling = listener->is_sibling ? listener->sibling : listener;
    GPR_ASSERT(sp->emfd);
    while (listener->server->tail->next != NULL) {
      listener->server->tail = listener->server->tail->next;
    }
    gpr_free(addr_str);
    gpr_free(name);
  }

  return GRPC_ERROR_NONE;
}

grpc_error *grpc_tcp_server_add_port(grpc_tcp_server *s, const void *addr,
                                     size_t addr_len, int *out_port) {
  grpc_tcp_listener *sp;
  grpc_tcp_listener *sp2 = NULL;
  int fd;
  grpc_dualstack_mode dsmode;
  struct sockaddr_in6 addr6_v4mapped;
  struct sockaddr_in wild4;
  struct sockaddr_in6 wild6;
  struct sockaddr_in addr4_copy;
  struct sockaddr *allocated_addr = NULL;
  struct sockaddr_storage sockname_temp;
  socklen_t sockname_len;
  int port;
  unsigned port_index = 0;
  unsigned fd_index = 0;
  grpc_error *errs[2] = {GRPC_ERROR_NONE, GRPC_ERROR_NONE};
  if (s->tail != NULL) {
    port_index = s->tail->port_index + 1;
  }
  grpc_unlink_if_unix_domain_socket((struct sockaddr *)addr);

  /* Check if this is a wildcard port, and if so, try to keep the port the same
     as some previously created listener. */
  if (grpc_sockaddr_get_port(addr) == 0) {
    for (sp = s->head; sp; sp = sp->next) {
      sockname_len = sizeof(sockname_temp);
      if (0 == getsockname(sp->fd, (struct sockaddr *)&sockname_temp,
                           &sockname_len)) {
        port = grpc_sockaddr_get_port((struct sockaddr *)&sockname_temp);
        if (port > 0) {
          allocated_addr = gpr_malloc(addr_len);
          memcpy(allocated_addr, addr, addr_len);
          grpc_sockaddr_set_port(allocated_addr, port);
          addr = allocated_addr;
          break;
        }
      }
    }
  }

  sp = NULL;

  if (grpc_sockaddr_to_v4mapped(addr, &addr6_v4mapped)) {
    addr = (const struct sockaddr *)&addr6_v4mapped;
    addr_len = sizeof(addr6_v4mapped);
  }

  /* Treat :: or 0.0.0.0 as a family-agnostic wildcard. */
  if (grpc_sockaddr_is_wildcard(addr, &port)) {
    grpc_sockaddr_make_wildcards(port, &wild4, &wild6);

    /* Try listening on IPv6 first. */
    addr = (struct sockaddr *)&wild6;
    addr_len = sizeof(wild6);
    errs[0] = grpc_create_dualstack_socket(addr, SOCK_STREAM, 0, &dsmode, &fd);
    if (errs[0] == GRPC_ERROR_NONE) {
      errs[0] = add_socket_to_server(s, fd, addr, addr_len, port_index,
                                     fd_index, &sp);
      if (fd >= 0 && dsmode == GRPC_DSMODE_DUALSTACK) {
        goto done;
      }
      if (sp != NULL) {
        ++fd_index;
      }
      /* If we didn't get a dualstack socket, also listen on 0.0.0.0. */
      if (port == 0 && sp != NULL) {
        grpc_sockaddr_set_port((struct sockaddr *)&wild4, sp->port);
      }
    }
    addr = (struct sockaddr *)&wild4;
    addr_len = sizeof(wild4);
  }

  errs[1] = grpc_create_dualstack_socket(addr, SOCK_STREAM, 0, &dsmode, &fd);
  if (errs[1] == GRPC_ERROR_NONE) {
    if (dsmode == GRPC_DSMODE_IPV4 &&
        grpc_sockaddr_is_v4mapped(addr, &addr4_copy)) {
      addr = (struct sockaddr *)&addr4_copy;
      addr_len = sizeof(addr4_copy);
    }
    sp2 = sp;
    errs[1] =
        add_socket_to_server(s, fd, addr, addr_len, port_index, fd_index, &sp);
    if (sp2 != NULL && sp != NULL) {
      sp2->sibling = sp;
      sp->is_sibling = 1;
    }
  }

done:
  gpr_free(allocated_addr);
  if (sp != NULL) {
    *out_port = sp->port;
    GRPC_ERROR_UNREF(errs[0]);
    GRPC_ERROR_UNREF(errs[1]);
    return GRPC_ERROR_NONE;
  } else {
    *out_port = -1;
    char *addr_str = grpc_sockaddr_to_uri(addr);
    grpc_error *err = grpc_error_set_str(
        GRPC_ERROR_CREATE_REFERENCING("Failed to add port to server", errs,
                                      GPR_ARRAY_SIZE(errs)),
        GRPC_ERROR_STR_TARGET_ADDRESS, addr_str);
    GRPC_ERROR_UNREF(errs[0]);
    GRPC_ERROR_UNREF(errs[1]);
    gpr_free(addr_str);
    return err;
  }
}

unsigned grpc_tcp_server_port_fd_count(grpc_tcp_server *s,
                                       unsigned port_index) {
  unsigned num_fds = 0;
  grpc_tcp_listener *sp;
  for (sp = s->head; sp && port_index != 0; sp = sp->next) {
    if (!sp->is_sibling) {
      --port_index;
    }
  }
  for (; sp; sp = sp->sibling, ++num_fds)
    ;
  return num_fds;
}

int grpc_tcp_server_port_fd(grpc_tcp_server *s, unsigned port_index,
                            unsigned fd_index) {
  grpc_tcp_listener *sp;
  for (sp = s->head; sp && port_index != 0; sp = sp->next) {
    if (!sp->is_sibling) {
      --port_index;
    }
  }
  for (; sp && fd_index != 0; sp = sp->sibling, --fd_index)
    ;
  if (sp) {
    return sp->fd;
  } else {
    return -1;
  }
}

void grpc_tcp_server_start(grpc_exec_ctx *exec_ctx, grpc_tcp_server *s,
                           grpc_pollset **pollsets, size_t pollset_count,
                           grpc_tcp_server_cb on_accept_cb,
                           void *on_accept_cb_arg) {
  size_t i;
  grpc_tcp_listener *sp;
  GPR_ASSERT(on_accept_cb);
  gpr_mu_lock(&s->mu);
  GPR_ASSERT(!s->on_accept_cb);
  GPR_ASSERT(s->active_ports == 0);
  s->on_accept_cb = on_accept_cb;
  s->on_accept_cb_arg = on_accept_cb_arg;
  s->pollsets = pollsets;
  s->pollset_count = pollset_count;
  sp = s->head;
  while (sp != NULL) {
    if (s->so_reuseport && pollset_count > 1) {
      GPR_ASSERT(GRPC_LOG_IF_ERROR(
          "clone_port", clone_port(sp, (unsigned)(pollset_count - 1))));
      for (i = 0; i < pollset_count; i++) {
        grpc_pollset_add_fd(exec_ctx, pollsets[i], sp->emfd);
        sp->read_closure.cb = on_read;
        sp->read_closure.cb_arg = sp;
        grpc_fd_notify_on_read(exec_ctx, sp->emfd, &sp->read_closure);
        s->active_ports++;
        sp = sp->next;
      }
    } else {
      for (i = 0; i < pollset_count; i++) {
        grpc_pollset_add_fd(exec_ctx, pollsets[i], sp->emfd);
      }
      sp->read_closure.cb = on_read;
      sp->read_closure.cb_arg = sp;
      grpc_fd_notify_on_read(exec_ctx, sp->emfd, &sp->read_closure);
      s->active_ports++;
      sp = sp->next;
    }
  }
  gpr_mu_unlock(&s->mu);
}

grpc_tcp_server *grpc_tcp_server_ref(grpc_tcp_server *s) {
  gpr_ref(&s->refs);
  return s;
}

void grpc_tcp_server_shutdown_starting_add(grpc_tcp_server *s,
                                           grpc_closure *shutdown_starting) {
  gpr_mu_lock(&s->mu);
  grpc_closure_list_append(&s->shutdown_starting, shutdown_starting,
                           GRPC_ERROR_NONE);
  gpr_mu_unlock(&s->mu);
}

void grpc_tcp_server_unref(grpc_exec_ctx *exec_ctx, grpc_tcp_server *s) {
  if (gpr_unref(&s->refs)) {
    /* Complete shutdown_starting work before destroying. */
    grpc_exec_ctx local_exec_ctx = GRPC_EXEC_CTX_INIT;
    gpr_mu_lock(&s->mu);
    grpc_exec_ctx_enqueue_list(&local_exec_ctx, &s->shutdown_starting, NULL);
    gpr_mu_unlock(&s->mu);
    if (exec_ctx == NULL) {
      grpc_exec_ctx_flush(&local_exec_ctx);
      tcp_server_destroy(&local_exec_ctx, s);
      grpc_exec_ctx_finish(&local_exec_ctx);
    } else {
      grpc_exec_ctx_finish(&local_exec_ctx);
      tcp_server_destroy(exec_ctx, s);
    }
  }
}

#endif<|MERGE_RESOLUTION|>--- conflicted
+++ resolved
@@ -490,12 +490,8 @@
   }
 
   for (unsigned i = 0; i < count; i++) {
-<<<<<<< HEAD
     int fd = -1;
     int port = -1;
-=======
-    int fd, port;
->>>>>>> 48bbc554
     grpc_dualstack_mode dsmode;
     err = grpc_create_dualstack_socket(&listener->addr.sockaddr, SOCK_STREAM, 0,
                                        &dsmode, &fd);
