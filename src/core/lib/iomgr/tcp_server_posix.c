--- conflicted
+++ resolved
@@ -69,78 +69,6 @@
 #include "src/core/lib/iomgr/unix_sockets_posix.h"
 #include "src/core/lib/support/string.h"
 
-<<<<<<< HEAD
-#define MIN_SAFE_ACCEPT_QUEUE_SIZE 100
-
-static gpr_once s_init_max_accept_queue_size = GPR_ONCE_INIT;
-static int s_max_accept_queue_size;
-
-/* one listening port */
-typedef struct grpc_tcp_listener grpc_tcp_listener;
-struct grpc_tcp_listener {
-  int fd;
-  grpc_fd *emfd;
-  grpc_tcp_server *server;
-  grpc_resolved_address addr;
-  int port;
-  unsigned port_index;
-  unsigned fd_index;
-  grpc_closure read_closure;
-  grpc_closure destroyed_closure;
-  struct grpc_tcp_listener *next;
-  /* sibling is a linked list of all listeners for a given port. add_port and
-     clone_port place all new listeners in the same sibling list. A member of
-     the 'sibling' list is also a member of the 'next' list. The head of each
-     sibling list has is_sibling==0, and subsequent members of sibling lists
-     have is_sibling==1. is_sibling allows separate sibling lists to be
-     identified while iterating through 'next'. */
-  struct grpc_tcp_listener *sibling;
-  int is_sibling;
-};
-
-/* the overall server */
-struct grpc_tcp_server {
-  gpr_refcount refs;
-  /* Called whenever accept() succeeds on a server port. */
-  grpc_tcp_server_cb on_accept_cb;
-  void *on_accept_cb_arg;
-
-  gpr_mu mu;
-
-  /* active port count: how many ports are actually still listening */
-  size_t active_ports;
-  /* destroyed port count: how many ports are completely destroyed */
-  size_t destroyed_ports;
-
-  /* is this server shutting down? */
-  bool shutdown;
-  /* use SO_REUSEPORT */
-  bool so_reuseport;
-
-  /* linked list of server ports */
-  grpc_tcp_listener *head;
-  grpc_tcp_listener *tail;
-  unsigned nports;
-
-  /* List of closures passed to shutdown_starting_add(). */
-  grpc_closure_list shutdown_starting;
-
-  /* shutdown callback */
-  grpc_closure *shutdown_complete;
-
-  /* all pollsets interested in new connections */
-  grpc_pollset **pollsets;
-  /* number of pollsets in the pollsets array */
-  size_t pollset_count;
-
-  /* next pollset to assign a channel to */
-  gpr_atm next_pollset_to_assign;
-
-  grpc_resource_quota *resource_quota;
-};
-
-=======
->>>>>>> b40a86fe
 static gpr_once check_init = GPR_ONCE_INIT;
 static bool has_so_reuseport = false;
 
@@ -282,104 +210,6 @@
   }
 }
 
-<<<<<<< HEAD
-/* get max listen queue size on linux */
-static void init_max_accept_queue_size(void) {
-  int n = SOMAXCONN;
-#ifdef GRPC_HAVE_PROCFS
-  char buf[64];
-  FILE *fp = fopen("/proc/sys/net/core/somaxconn", "r");
-  if (fp == NULL) {
-    /* 2.4 kernel. */
-    s_max_accept_queue_size = SOMAXCONN;
-    return;
-  }
-  if (fgets(buf, sizeof buf, fp)) {
-    char *end;
-    long i = strtol(buf, &end, 10);
-    if (i > 0 && i <= INT_MAX && end && *end == 0) {
-      n = (int)i;
-    }
-  }
-  fclose(fp);
-#endif
-  s_max_accept_queue_size = n;
-
-  if (s_max_accept_queue_size < MIN_SAFE_ACCEPT_QUEUE_SIZE) {
-    gpr_log(GPR_INFO,
-            "Suspiciously small accept queue (%d) will probably lead to "
-            "connection drops",
-            s_max_accept_queue_size);
-  }
-}
-
-static int get_max_accept_queue_size(void) {
-  gpr_once_init(&s_init_max_accept_queue_size, init_max_accept_queue_size);
-  return s_max_accept_queue_size;
-}
-
-/* Prepare a recently-created socket for listening. */
-static grpc_error *prepare_socket(int fd, const grpc_resolved_address *addr,
-                                  bool so_reuseport, int *port) {
-  grpc_resolved_address sockname_temp;
-  grpc_error *err = GRPC_ERROR_NONE;
-
-  GPR_ASSERT(fd >= 0);
-
-  if (so_reuseport && !grpc_is_unix_socket(addr)) {
-    err = grpc_set_socket_reuse_port(fd, 1);
-    if (err != GRPC_ERROR_NONE) goto error;
-  }
-
-  err = grpc_set_socket_nonblocking(fd, 1);
-  if (err != GRPC_ERROR_NONE) goto error;
-  err = grpc_set_socket_cloexec(fd, 1);
-  if (err != GRPC_ERROR_NONE) goto error;
-  if (!grpc_is_unix_socket(addr)) {
-    err = grpc_set_socket_low_latency(fd, 1);
-    if (err != GRPC_ERROR_NONE) goto error;
-    err = grpc_set_socket_reuse_addr(fd, 1);
-    if (err != GRPC_ERROR_NONE) goto error;
-  }
-  err = grpc_set_socket_no_sigpipe_if_possible(fd);
-  if (err != GRPC_ERROR_NONE) goto error;
-
-  GPR_ASSERT(addr->len < GRPC_SOCKLEN_MAX);
-  if (bind(fd, (struct sockaddr *)addr->addr, (grpc_socklen)addr->len) < 0) {
-    err = GRPC_OS_ERROR(errno, "bind");
-    goto error;
-  }
-
-  if (listen(fd, get_max_accept_queue_size()) < 0) {
-    err = GRPC_OS_ERROR(errno, "listen");
-    goto error;
-  }
-
-  sockname_temp.len = sizeof(struct sockaddr_storage);
-
-  if (getsockname(fd, (struct sockaddr *)sockname_temp.addr,
-                  (grpc_socklen *)&sockname_temp.len) < 0) {
-    err = GRPC_OS_ERROR(errno, "getsockname");
-    goto error;
-  }
-
-  *port = grpc_sockaddr_get_port(&sockname_temp);
-  return GRPC_ERROR_NONE;
-
-error:
-  GPR_ASSERT(err != GRPC_ERROR_NONE);
-  if (fd >= 0) {
-    close(fd);
-  }
-  grpc_error *ret = grpc_error_set_int(
-      GRPC_ERROR_CREATE_REFERENCING("Unable to configure socket", &err, 1),
-      GRPC_ERROR_INT_FD, fd);
-  GRPC_ERROR_UNREF(err);
-  return ret;
-}
-
-=======
->>>>>>> b40a86fe
 /* event manager callback when reads are ready */
 static void on_read(grpc_exec_ctx *exec_ctx, void *arg, grpc_error *err) {
   grpc_tcp_listener *sp = arg;
@@ -597,25 +427,14 @@
   if (requested_port == 0) {
     for (sp = s->head; sp; sp = sp->next) {
       sockname_temp.len = sizeof(struct sockaddr_storage);
-<<<<<<< HEAD
-      if (0 == getsockname(sp->fd, (struct sockaddr *)sockname_temp.addr,
+      if (0 == getsockname(sp->fd, (struct sockaddr *)&sockname_temp.addr,
                            (grpc_socklen *)&sockname_temp.len)) {
-        port = grpc_sockaddr_get_port(&sockname_temp);
-        if (port > 0) {
-          allocated_addr = gpr_malloc(sizeof(grpc_resolved_address));
-          memcpy(allocated_addr, addr, addr->len);
-          grpc_sockaddr_set_port(allocated_addr, port);
-          addr = allocated_addr;
-=======
-      if (0 == getsockname(sp->fd, (struct sockaddr *)&sockname_temp.addr,
-                           (socklen_t *)&sockname_temp.len)) {
         int used_port = grpc_sockaddr_get_port(&sockname_temp);
         if (used_port > 0) {
           memcpy(&sockname_temp, addr, sizeof(grpc_resolved_address));
           grpc_sockaddr_set_port(&sockname_temp, used_port);
           requested_port = used_port;
           addr = &sockname_temp;
->>>>>>> b40a86fe
           break;
         }
       }
