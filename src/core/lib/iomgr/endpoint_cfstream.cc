//
//
// Copyright 2018 gRPC authors.
//
// Licensed under the Apache License, Version 2.0 (the "License");
// you may not use this file except in compliance with the License.
// You may obtain a copy of the License at
//
//     http://www.apache.org/licenses/LICENSE-2.0
//
// Unless required by applicable law or agreed to in writing, software
// distributed under the License is distributed on an "AS IS" BASIS,
// WITHOUT WARRANTIES OR CONDITIONS OF ANY KIND, either express or implied.
// See the License for the specific language governing permissions and
// limitations under the License.
//
//

#include <grpc/support/port_platform.h>

#include "src/core/lib/iomgr/port.h"

#ifdef GRPC_CFSTREAM_ENDPOINT

#import <CoreFoundation/CoreFoundation.h>

#include "absl/log/check.h"

#include <grpc/slice_buffer.h>
#include <grpc/support/alloc.h>
#include <grpc/support/string_util.h>

#include "src/core/lib/address_utils/sockaddr_utils.h"
#include "src/core/lib/iomgr/cfstream_handle.h"
#include "src/core/lib/iomgr/closure.h"
#include "src/core/lib/iomgr/endpoint.h"
#import "src/core/lib/iomgr/endpoint_cfstream.h"
#include "src/core/lib/iomgr/error_cfstream.h"
#include "src/core/lib/iomgr/sockaddr.h"
#include "src/core/lib/slice/slice.h"
#include "src/core/lib/slice/slice_internal.h"
#include "src/core/lib/slice/slice_string_helpers.h"
#include "src/core/util/string.h"

struct CFStreamEndpoint {
  grpc_endpoint base;
  gpr_refcount refcount;

  CFReadStreamRef read_stream;
  CFWriteStreamRef write_stream;
  CFStreamHandle* stream_sync;

  grpc_closure* read_cb;
  grpc_closure* write_cb;
  grpc_slice_buffer* read_slices;
  grpc_slice_buffer* write_slices;

  grpc_closure read_action;
  grpc_closure write_action;

  std::string peer_string;
  std::string local_address;
};
static void CFStreamFree(CFStreamEndpoint* ep) {
  CFRelease(ep->read_stream);
  CFRelease(ep->write_stream);
  CFSTREAM_HANDLE_UNREF(ep->stream_sync, "free");
  delete ep;
}

#ifndef NDEBUG
#define EP_REF(ep, reason) CFStreamRef((ep), (reason), __FILE__, __LINE__)
#define EP_UNREF(ep, reason) CFStreamUnref((ep), (reason), __FILE__, __LINE__)
static void CFStreamUnref(CFStreamEndpoint* ep, const char* reason,
                          const char* file, int line) {
  if (GRPC_TRACE_FLAG_ENABLED(tcp)) {
    gpr_atm val = gpr_atm_no_barrier_load(&ep->refcount.count);
    gpr_log(file, line, GPR_LOG_SEVERITY_DEBUG,
            "CFStream endpoint unref %p : %s %" PRIdPTR " -> %" PRIdPTR, ep,
            reason, val, val - 1);
  }
  if (gpr_unref(&ep->refcount)) {
    CFStreamFree(ep);
  }
}
static void CFStreamRef(CFStreamEndpoint* ep, const char* reason,
                        const char* file, int line) {
  if (GRPC_TRACE_FLAG_ENABLED(tcp)) {
    gpr_atm val = gpr_atm_no_barrier_load(&ep->refcount.count);
    gpr_log(file, line, GPR_LOG_SEVERITY_DEBUG,
            "CFStream endpoint ref %p : %s %" PRIdPTR " -> %" PRIdPTR, ep,
            reason, val, val + 1);
  }
  gpr_ref(&ep->refcount);
}
#else
#define EP_REF(ep, reason) CFStreamRef((ep))
#define EP_UNREF(ep, reason) CFStreamUnref((ep))
static void CFStreamUnref(CFStreamEndpoint* ep) {
  if (gpr_unref(&ep->refcount)) {
    CFStreamFree(ep);
  }
}
static void CFStreamRef(CFStreamEndpoint* ep) { gpr_ref(&ep->refcount); }
#endif

static grpc_error_handle CFStreamAnnotateError(grpc_error_handle src_error) {
  return grpc_error_set_int(src_error, grpc_core::StatusIntProperty::kRpcStatus,
                            GRPC_STATUS_UNAVAILABLE);
}

static void CallReadCb(CFStreamEndpoint* ep, grpc_error_handle error) {
  if (GRPC_TRACE_FLAG_ENABLED(tcp) && gpr_should_log(GPR_LOG_SEVERITY_DEBUG)) {
    gpr_log(GPR_DEBUG, "CFStream endpoint:%p call_read_cb %p %p:%p", ep,
            ep->read_cb, ep->read_cb->cb, ep->read_cb->cb_arg);
    size_t i;
    gpr_log(GPR_DEBUG, "read: error=%s",
            grpc_core::StatusToString(error).c_str());

    for (i = 0; i < ep->read_slices->count; i++) {
      char* dump = grpc_dump_slice(ep->read_slices->slices[i],
                                   GPR_DUMP_HEX | GPR_DUMP_ASCII);
      gpr_log(GPR_DEBUG, "READ %p (peer=%s): %s", ep, ep->peer_string.c_str(),
              dump);
      gpr_free(dump);
    }
  }
  grpc_closure* cb = ep->read_cb;
  ep->read_cb = nullptr;
  ep->read_slices = nullptr;
  grpc_core::ExecCtx::Run(DEBUG_LOCATION, cb, error);
}

static void CallWriteCb(CFStreamEndpoint* ep, grpc_error_handle error) {
  if (GRPC_TRACE_FLAG_ENABLED(tcp)) {
    gpr_log(GPR_DEBUG, "CFStream endpoint:%p call_write_cb %p %p:%p", ep,
            ep->write_cb, ep->write_cb->cb, ep->write_cb->cb_arg);
    gpr_log(GPR_DEBUG, "write: error=%s",
            grpc_core::StatusToString(error).c_str());
  }
  grpc_closure* cb = ep->write_cb;
  ep->write_cb = nullptr;
  ep->write_slices = nullptr;
  grpc_core::ExecCtx::Run(DEBUG_LOCATION, cb, error);
}

static void ReadAction(void* arg, grpc_error_handle error) {
  CFStreamEndpoint* ep = static_cast<CFStreamEndpoint*>(arg);
  CHECK_NE(ep->read_cb, nullptr);
  if (!error.ok()) {
    grpc_slice_buffer_reset_and_unref(ep->read_slices);
    CallReadCb(ep, error);
    EP_UNREF(ep, "read");
    return;
  }

  CHECK_EQ(ep->read_slices->count, 1);
  grpc_slice slice = ep->read_slices->slices[0];
  size_t len = GRPC_SLICE_LENGTH(slice);
  CFIndex read_size =
      CFReadStreamRead(ep->read_stream, GRPC_SLICE_START_PTR(slice), len);
  if (read_size == -1) {
    grpc_slice_buffer_reset_and_unref(ep->read_slices);
    CFErrorRef stream_error = CFReadStreamCopyError(ep->read_stream);
    if (stream_error != nullptr) {
      error = CFStreamAnnotateError(
          GRPC_ERROR_CREATE_FROM_CFERROR(stream_error, "Read error"));
      CFRelease(stream_error);
    } else {
      error = GRPC_ERROR_CREATE("Read error");
    }
    CallReadCb(ep, error);
    EP_UNREF(ep, "read");
  } else if (read_size == 0) {
    grpc_slice_buffer_reset_and_unref(ep->read_slices);
    CallReadCb(ep, CFStreamAnnotateError(GRPC_ERROR_CREATE("Socket closed")));
    EP_UNREF(ep, "read");
  } else {
    if (read_size < static_cast<CFIndex>(len)) {
      grpc_slice_buffer_trim_end(ep->read_slices, len - read_size, nullptr);
    }
    CallReadCb(ep, absl::OkStatus());
    EP_UNREF(ep, "read");
  }
}

static void WriteAction(void* arg, grpc_error_handle error) {
  CFStreamEndpoint* ep = static_cast<CFStreamEndpoint*>(arg);
  CHECK_NE(ep->write_cb, nullptr);
  if (!error.ok()) {
    grpc_slice_buffer_reset_and_unref(ep->write_slices);
    CallWriteCb(ep, error);
    EP_UNREF(ep, "write");
    return;
  }
  grpc_slice slice = grpc_slice_buffer_take_first(ep->write_slices);
  size_t slice_len = GRPC_SLICE_LENGTH(slice);
  CFIndex write_size = CFWriteStreamWrite(
      ep->write_stream, GRPC_SLICE_START_PTR(slice), slice_len);
  if (write_size == -1) {
    grpc_slice_buffer_reset_and_unref(ep->write_slices);
    CFErrorRef stream_error = CFWriteStreamCopyError(ep->write_stream);
    if (stream_error != nullptr) {
      error = CFStreamAnnotateError(
          GRPC_ERROR_CREATE_FROM_CFERROR(stream_error, "Write failed"));
      CFRelease(stream_error);
    } else {
      error = GRPC_ERROR_CREATE("write failed.");
    }
    CallWriteCb(ep, error);
    EP_UNREF(ep, "write");
  } else {
    if (write_size < static_cast<CFIndex>(GRPC_SLICE_LENGTH(slice))) {
      grpc_slice_buffer_undo_take_first(
          ep->write_slices, grpc_slice_sub(slice, write_size, slice_len));
    }
    if (ep->write_slices->length > 0) {
      ep->stream_sync->NotifyOnWrite(&ep->write_action);
    } else {
      CallWriteCb(ep, absl::OkStatus());
      EP_UNREF(ep, "write");
    }

    if (GRPC_TRACE_FLAG_ENABLED(tcp) &&
        gpr_should_log(GPR_LOG_SEVERITY_DEBUG)) {
      grpc_slice trace_slice = grpc_slice_sub(slice, 0, write_size);
      char* dump = grpc_dump_slice(trace_slice, GPR_DUMP_HEX | GPR_DUMP_ASCII);
      gpr_log(GPR_DEBUG, "WRITE %p (peer=%s): %s", ep, ep->peer_string.c_str(),
              dump);
      gpr_free(dump);
      grpc_core::CSliceUnref(trace_slice);
    }
  }
  grpc_core::CSliceUnref(slice);
}

static void CFStreamRead(grpc_endpoint* ep, grpc_slice_buffer* slices,
                         grpc_closure* cb, bool /*urgent*/,
                         int /*min_progress_size*/) {
  CFStreamEndpoint* ep_impl = reinterpret_cast<CFStreamEndpoint*>(ep);
  if (GRPC_TRACE_FLAG_ENABLED(tcp)) {
    gpr_log(GPR_DEBUG, "CFStream endpoint:%p read (%p, %p) length:%zu", ep_impl,
            slices, cb, slices->length);
  }
  CHECK_EQ(ep_impl->read_cb, nullptr);
  ep_impl->read_cb = cb;
  ep_impl->read_slices = slices;
  grpc_slice_buffer_reset_and_unref(slices);
  grpc_slice_buffer_add_indexed(
      slices, GRPC_SLICE_MALLOC(GRPC_TCP_DEFAULT_READ_SLICE_SIZE));
  EP_REF(ep_impl, "read");
  ep_impl->stream_sync->NotifyOnRead(&ep_impl->read_action);
}

static void CFStreamWrite(grpc_endpoint* ep, grpc_slice_buffer* slices,
                          grpc_closure* cb, void* /*arg*/,
                          int /*max_frame_size*/) {
  CFStreamEndpoint* ep_impl = reinterpret_cast<CFStreamEndpoint*>(ep);
  if (GRPC_TRACE_FLAG_ENABLED(tcp)) {
    gpr_log(GPR_DEBUG, "CFStream endpoint:%p write (%p, %p) length:%zu",
            ep_impl, slices, cb, slices->length);
  }
  CHECK_EQ(ep_impl->write_cb, nullptr);
  ep_impl->write_cb = cb;
  ep_impl->write_slices = slices;
  EP_REF(ep_impl, "write");
  ep_impl->stream_sync->NotifyOnWrite(&ep_impl->write_action);
}

void CFStreamDestroy(grpc_endpoint* ep) {
  CFStreamEndpoint* ep_impl = reinterpret_cast<CFStreamEndpoint*>(ep);
<<<<<<< HEAD
  if (GRPC_TRACE_FLAG_ENABLED(tcp)) {
    gpr_log(GPR_DEBUG, "CFStream endpoint:%p shutdown (%s)", ep_impl,
            grpc_core::StatusToString(why).c_str());
  }
  CFReadStreamClose(ep_impl->read_stream);
  CFWriteStreamClose(ep_impl->write_stream);
  ep_impl->stream_sync->Shutdown(why);
  if (GRPC_TRACE_FLAG_ENABLED(tcp)) {
    gpr_log(GPR_DEBUG, "CFStream endpoint:%p shutdown DONE (%s)", ep_impl,
            grpc_core::StatusToString(why).c_str());
  }
}

void CFStreamDestroy(grpc_endpoint* ep) {
  CFStreamEndpoint* ep_impl = reinterpret_cast<CFStreamEndpoint*>(ep);
  if (GRPC_TRACE_FLAG_ENABLED(tcp)) {
    gpr_log(GPR_DEBUG, "CFStream endpoint:%p destroy", ep_impl);
=======
  if (grpc_tcp_trace.enabled()) {
    gpr_log(GPR_DEBUG, "CFStream endpoint:%p destroy", ep_impl);
  }
  CFReadStreamClose(ep_impl->read_stream);
  CFWriteStreamClose(ep_impl->write_stream);
  ep_impl->stream_sync->Shutdown(absl::UnavailableError("endpoint shutdown"));
  if (grpc_tcp_trace.enabled()) {
    gpr_log(GPR_DEBUG, "CFStream endpoint:%p destroy DONE", ep_impl);
>>>>>>> ae90b3ed
  }
  EP_UNREF(ep_impl, "destroy");
}

absl::string_view CFStreamGetPeer(grpc_endpoint* ep) {
  CFStreamEndpoint* ep_impl = reinterpret_cast<CFStreamEndpoint*>(ep);
  return ep_impl->peer_string;
}

absl::string_view CFStreamGetLocalAddress(grpc_endpoint* ep) {
  CFStreamEndpoint* ep_impl = reinterpret_cast<CFStreamEndpoint*>(ep);
  return ep_impl->local_address;
}

int CFStreamGetFD(grpc_endpoint* /*ep*/) { return 0; }

bool CFStreamCanTrackErr(grpc_endpoint* /*ep*/) { return false; }

void CFStreamAddToPollset(grpc_endpoint* /*ep*/, grpc_pollset* /*pollset*/) {}
void CFStreamAddToPollsetSet(grpc_endpoint* /*ep*/,
                             grpc_pollset_set* /*pollset*/) {}
void CFStreamDeleteFromPollsetSet(grpc_endpoint* /*ep*/,
                                  grpc_pollset_set* /*pollset*/) {}

static const grpc_endpoint_vtable vtable = {CFStreamRead,
                                            CFStreamWrite,
                                            CFStreamAddToPollset,
                                            CFStreamAddToPollsetSet,
                                            CFStreamDeleteFromPollsetSet,
                                            CFStreamDestroy,
                                            CFStreamGetPeer,
                                            CFStreamGetLocalAddress,
                                            CFStreamGetFD,
                                            CFStreamCanTrackErr};

grpc_endpoint* grpc_cfstream_endpoint_create(CFReadStreamRef read_stream,
                                             CFWriteStreamRef write_stream,
                                             const char* peer_string,
                                             CFStreamHandle* stream_sync) {
  CFStreamEndpoint* ep_impl = new CFStreamEndpoint;
  if (GRPC_TRACE_FLAG_ENABLED(tcp)) {
    gpr_log(GPR_DEBUG,
            "CFStream endpoint:%p create readStream:%p writeStream: %p",
            ep_impl, read_stream, write_stream);
  }
  ep_impl->base.vtable = &vtable;
  gpr_ref_init(&ep_impl->refcount, 1);
  ep_impl->read_stream = read_stream;
  ep_impl->write_stream = write_stream;
  CFRetain(read_stream);
  CFRetain(write_stream);
  ep_impl->stream_sync = stream_sync;
  CFSTREAM_HANDLE_REF(ep_impl->stream_sync, "endpoint create");

  ep_impl->peer_string = peer_string;
  grpc_resolved_address resolved_local_addr;
  resolved_local_addr.len = sizeof(resolved_local_addr.addr);
  CFDataRef native_handle = static_cast<CFDataRef>(CFReadStreamCopyProperty(
      ep_impl->read_stream, kCFStreamPropertySocketNativeHandle));
  CFSocketNativeHandle sockfd;
  CFDataGetBytes(native_handle, CFRangeMake(0, sizeof(CFSocketNativeHandle)),
                 (UInt8*)&sockfd);
  if (native_handle) {
    CFRelease(native_handle);
  }
  absl::StatusOr<std::string> addr_uri;
  if (getsockname(sockfd, reinterpret_cast<sockaddr*>(resolved_local_addr.addr),
                  &resolved_local_addr.len) < 0 ||
      !(addr_uri = grpc_sockaddr_to_uri(&resolved_local_addr)).ok()) {
    ep_impl->local_address = "";
  } else {
    ep_impl->local_address = addr_uri.value();
  }
  ep_impl->read_cb = nil;
  ep_impl->write_cb = nil;
  ep_impl->read_slices = nil;
  ep_impl->write_slices = nil;
  GRPC_CLOSURE_INIT(&ep_impl->read_action, ReadAction,
                    static_cast<void*>(ep_impl), grpc_schedule_on_exec_ctx);
  GRPC_CLOSURE_INIT(&ep_impl->write_action, WriteAction,
                    static_cast<void*>(ep_impl), grpc_schedule_on_exec_ctx);

  return &ep_impl->base;
}

#endif  // GRPC_CFSTREAM_ENDPOINT<|MERGE_RESOLUTION|>--- conflicted
+++ resolved
@@ -269,34 +269,12 @@
 
 void CFStreamDestroy(grpc_endpoint* ep) {
   CFStreamEndpoint* ep_impl = reinterpret_cast<CFStreamEndpoint*>(ep);
-<<<<<<< HEAD
-  if (GRPC_TRACE_FLAG_ENABLED(tcp)) {
-    gpr_log(GPR_DEBUG, "CFStream endpoint:%p shutdown (%s)", ep_impl,
-            grpc_core::StatusToString(why).c_str());
-  }
-  CFReadStreamClose(ep_impl->read_stream);
-  CFWriteStreamClose(ep_impl->write_stream);
-  ep_impl->stream_sync->Shutdown(why);
-  if (GRPC_TRACE_FLAG_ENABLED(tcp)) {
-    gpr_log(GPR_DEBUG, "CFStream endpoint:%p shutdown DONE (%s)", ep_impl,
-            grpc_core::StatusToString(why).c_str());
-  }
-}
-
-void CFStreamDestroy(grpc_endpoint* ep) {
-  CFStreamEndpoint* ep_impl = reinterpret_cast<CFStreamEndpoint*>(ep);
-  if (GRPC_TRACE_FLAG_ENABLED(tcp)) {
-    gpr_log(GPR_DEBUG, "CFStream endpoint:%p destroy", ep_impl);
-=======
-  if (grpc_tcp_trace.enabled()) {
-    gpr_log(GPR_DEBUG, "CFStream endpoint:%p destroy", ep_impl);
-  }
+  GRPC_TRACE_VLOG(tcp, 2) << "CFStream endpoint:" << ep_impl << " destroy";
   CFReadStreamClose(ep_impl->read_stream);
   CFWriteStreamClose(ep_impl->write_stream);
   ep_impl->stream_sync->Shutdown(absl::UnavailableError("endpoint shutdown"));
   if (grpc_tcp_trace.enabled()) {
     gpr_log(GPR_DEBUG, "CFStream endpoint:%p destroy DONE", ep_impl);
->>>>>>> ae90b3ed
   }
   EP_UNREF(ep_impl, "destroy");
 }
