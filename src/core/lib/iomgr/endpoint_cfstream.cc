/*
 *
 * Copyright 2018 gRPC authors.
 *
 * Licensed under the Apache License, Version 2.0 (the "License");
 * you may not use this file except in compliance with the License.
 * You may obtain a copy of the License at
 *
 *     http://www.apache.org/licenses/LICENSE-2.0
 *
 * Unless required by applicable law or agreed to in writing, software
 * distributed under the License is distributed on an "AS IS" BASIS,
 * WITHOUT WARRANTIES OR CONDITIONS OF ANY KIND, either express or implied.
 * See the License for the specific language governing permissions and
 * limitations under the License.
 *
 */

#include <grpc/support/port_platform.h>

#include "src/core/lib/iomgr/port.h"

#ifdef GRPC_CFSTREAM_ENDPOINT

#import <CoreFoundation/CoreFoundation.h>
#import "src/core/lib/iomgr/endpoint_cfstream.h"

#include <grpc/slice_buffer.h>
#include <grpc/support/alloc.h>
#include <grpc/support/string_util.h>

#include "src/core/lib/address_utils/sockaddr_utils.h"
#include "src/core/lib/gpr/string.h"
#include "src/core/lib/iomgr/cfstream_handle.h"
#include "src/core/lib/iomgr/closure.h"
#include "src/core/lib/iomgr/endpoint.h"
#include "src/core/lib/iomgr/error_cfstream.h"
#include "src/core/lib/iomgr/sockaddr.h"
#include "src/core/lib/slice/slice_internal.h"
#include "src/core/lib/slice/slice_string_helpers.h"

extern grpc_core::TraceFlag grpc_tcp_trace;

struct CFStreamEndpoint {
  grpc_endpoint base;
  gpr_refcount refcount;

  CFReadStreamRef read_stream;
  CFWriteStreamRef write_stream;
  CFStreamHandle* stream_sync;

  grpc_closure* read_cb;
  grpc_closure* write_cb;
  grpc_slice_buffer* read_slices;
  grpc_slice_buffer* write_slices;

  grpc_closure read_action;
  grpc_closure write_action;

  std::string peer_string;
  std::string local_address;
  grpc_slice_allocator* slice_allocator;
};
static void CFStreamFree(CFStreamEndpoint* ep) {
  grpc_slice_allocator_destroy(ep->slice_allocator);
  CFRelease(ep->read_stream);
  CFRelease(ep->write_stream);
  CFSTREAM_HANDLE_UNREF(ep->stream_sync, "free");
  delete ep;
}

#ifndef NDEBUG
#define EP_REF(ep, reason) CFStreamRef((ep), (reason), __FILE__, __LINE__)
#define EP_UNREF(ep, reason) CFStreamUnref((ep), (reason), __FILE__, __LINE__)
static void CFStreamUnref(CFStreamEndpoint* ep, const char* reason,
                          const char* file, int line) {
  if (grpc_tcp_trace.enabled()) {
    gpr_atm val = gpr_atm_no_barrier_load(&ep->refcount.count);
    gpr_log(file, line, GPR_LOG_SEVERITY_DEBUG,
            "CFStream endpoint unref %p : %s %" PRIdPTR " -> %" PRIdPTR, ep,
            reason, val, val - 1);
  }
  if (gpr_unref(&ep->refcount)) {
    CFStreamFree(ep);
  }
}
static void CFStreamRef(CFStreamEndpoint* ep, const char* reason,
                        const char* file, int line) {
  if (grpc_tcp_trace.enabled()) {
    gpr_atm val = gpr_atm_no_barrier_load(&ep->refcount.count);
    gpr_log(file, line, GPR_LOG_SEVERITY_DEBUG,
            "CFStream endpoint ref %p : %s %" PRIdPTR " -> %" PRIdPTR, ep,
            reason, val, val + 1);
  }
  gpr_ref(&ep->refcount);
}
#else
#define EP_REF(ep, reason) CFStreamRef((ep))
#define EP_UNREF(ep, reason) CFStreamUnref((ep))
static void CFStreamUnref(CFStreamEndpoint* ep) {
  if (gpr_unref(&ep->refcount)) {
    CFStreamFree(ep);
  }
}
static void CFStreamRef(CFStreamEndpoint* ep) { gpr_ref(&ep->refcount); }
#endif

static grpc_error_handle CFStreamAnnotateError(grpc_error_handle src_error,
                                               CFStreamEndpoint* ep) {
  return grpc_error_set_str(
      grpc_error_set_int(src_error, GRPC_ERROR_INT_GRPC_STATUS,
                         GRPC_STATUS_UNAVAILABLE),
      GRPC_ERROR_STR_TARGET_ADDRESS,
      grpc_slice_from_copied_string(ep->peer_string.c_str()));
}

static void CallReadCb(CFStreamEndpoint* ep, grpc_error_handle error) {
  if (grpc_tcp_trace.enabled()) {
    gpr_log(GPR_DEBUG, "CFStream endpoint:%p call_read_cb %p %p:%p", ep,
            ep->read_cb, ep->read_cb->cb, ep->read_cb->cb_arg);
    size_t i;
    gpr_log(GPR_DEBUG, "read: error=%s", grpc_error_std_string(error).c_str());

    for (i = 0; i < ep->read_slices->count; i++) {
      char* dump = grpc_dump_slice(ep->read_slices->slices[i],
                                   GPR_DUMP_HEX | GPR_DUMP_ASCII);
      gpr_log(GPR_DEBUG, "READ %p (peer=%s): %s", ep, ep->peer_string.c_str(),
              dump);
      gpr_free(dump);
    }
  }
  grpc_closure* cb = ep->read_cb;
  ep->read_cb = nullptr;
  ep->read_slices = nullptr;
  grpc_core::ExecCtx::Run(DEBUG_LOCATION, cb, error);
}

static void CallWriteCb(CFStreamEndpoint* ep, grpc_error_handle error) {
  grpc_tcp_trace.Log(GPR_DEBUG, "CFStream endpoint:%p call_write_cb %p %p:%p",
                     ep, ep->write_cb, ep->write_cb->cb, ep->write_cb->cb_arg);
  grpc_tcp_trace.Log(GPR_DEBUG, "write: error=%s",
                     grpc_error_std_string(error).c_str());
  grpc_closure* cb = ep->write_cb;
  ep->write_cb = nullptr;
  ep->write_slices = nullptr;
  grpc_core::ExecCtx::Run(DEBUG_LOCATION, cb, error);
}

static void ReadAction(void* arg, grpc_error_handle error) {
  CFStreamEndpoint* ep = static_cast<CFStreamEndpoint*>(arg);
  GPR_ASSERT(ep->read_cb != nullptr);
  if (error) {
    grpc_slice_buffer_reset_and_unref_internal(ep->read_slices);
    CallReadCb(ep, GRPC_ERROR_REF(error));
    EP_UNREF(ep, "read");
    return;
  }

  GPR_ASSERT(ep->read_slices->count == 1);
  grpc_slice slice = ep->read_slices->slices[0];
  size_t len = GRPC_SLICE_LENGTH(slice);
  CFIndex read_size =
      CFReadStreamRead(ep->read_stream, GRPC_SLICE_START_PTR(slice), len);
  if (read_size == -1) {
    grpc_slice_buffer_reset_and_unref_internal(ep->read_slices);
    CFErrorRef stream_error = CFReadStreamCopyError(ep->read_stream);
    if (stream_error != nullptr) {
      error = CFStreamAnnotateError(
          GRPC_ERROR_CREATE_FROM_CFERROR(stream_error, "Read error"), ep);
      CFRelease(stream_error);
    } else {
      error = GRPC_ERROR_CREATE_FROM_STATIC_STRING("Read error");
    }
    CallReadCb(ep, error);
    EP_UNREF(ep, "read");
  } else if (read_size == 0) {
    grpc_slice_buffer_reset_and_unref_internal(ep->read_slices);
    CallReadCb(ep,
               CFStreamAnnotateError(
                   GRPC_ERROR_CREATE_FROM_STATIC_STRING("Socket closed"), ep));
    EP_UNREF(ep, "read");
  } else {
    if (read_size < static_cast<CFIndex>(len)) {
      grpc_slice_buffer_trim_end(ep->read_slices, len - read_size, nullptr);
    }
    CallReadCb(ep, GRPC_ERROR_NONE);
    EP_UNREF(ep, "read");
  }
}

static void WriteAction(void* arg, grpc_error_handle error) {
  CFStreamEndpoint* ep = static_cast<CFStreamEndpoint*>(arg);
  GPR_ASSERT(ep->write_cb != nullptr);
  if (error) {
    grpc_slice_buffer_reset_and_unref_internal(ep->write_slices);
    CallWriteCb(ep, GRPC_ERROR_REF(error));
    EP_UNREF(ep, "write");
    return;
  }

  grpc_slice slice = grpc_slice_buffer_take_first(ep->write_slices);
  size_t slice_len = GRPC_SLICE_LENGTH(slice);
  CFIndex write_size = CFWriteStreamWrite(
      ep->write_stream, GRPC_SLICE_START_PTR(slice), slice_len);
  if (write_size == -1) {
    grpc_slice_buffer_reset_and_unref_internal(ep->write_slices);
    CFErrorRef stream_error = CFWriteStreamCopyError(ep->write_stream);
    if (stream_error != nullptr) {
      error = CFStreamAnnotateError(
          GRPC_ERROR_CREATE_FROM_CFERROR(stream_error, "write failed."), ep);
      CFRelease(stream_error);
    } else {
      error = GRPC_ERROR_CREATE_FROM_STATIC_STRING("write failed.");
    }
    CallWriteCb(ep, error);
    EP_UNREF(ep, "write");
  } else {
    if (write_size < static_cast<CFIndex>(GRPC_SLICE_LENGTH(slice))) {
      grpc_slice_buffer_undo_take_first(
          ep->write_slices, grpc_slice_sub(slice, write_size, slice_len));
    }
    if (ep->write_slices->length > 0) {
      ep->stream_sync->NotifyOnWrite(&ep->write_action);
    } else {
      CallWriteCb(ep, GRPC_ERROR_NONE);
      EP_UNREF(ep, "write");
    }

    if (grpc_tcp_trace.enabled()) {
      grpc_slice trace_slice = grpc_slice_sub(slice, 0, write_size);
      char* dump = grpc_dump_slice(trace_slice, GPR_DUMP_HEX | GPR_DUMP_ASCII);
      gpr_log(GPR_DEBUG, "WRITE %p (peer=%s): %s", ep, ep->peer_string.c_str(),
              dump);
      gpr_free(dump);
      grpc_slice_unref_internal(trace_slice);
    }
  }
  grpc_slice_unref_internal(slice);
}

static void CFStreamReadAllocationDone(void* arg, grpc_error_handle error) {
  CFStreamEndpoint* ep = static_cast<CFStreamEndpoint*>(arg);
  if (error == GRPC_ERROR_NONE) {
    ep->stream_sync->NotifyOnRead(&ep->read_action);
  } else {
    grpc_slice_buffer_reset_and_unref_internal(ep->read_slices);
    CallReadCb(ep, error);
    EP_UNREF(ep, "read");
  }
}

static void CFStreamRead(grpc_endpoint* ep, grpc_slice_buffer* slices,
                         grpc_closure* cb, bool urgent) {
  CFStreamEndpoint* ep_impl = reinterpret_cast<CFStreamEndpoint*>(ep);
  grpc_tcp_trace.Log(GPR_DEBUG, "CFStream endpoint:%p read (%p, %p) length:%zu",
                     ep_impl, slices, cb, slices->length);
  GPR_ASSERT(ep_impl->read_cb == nullptr);
  ep_impl->read_cb = cb;
  ep_impl->read_slices = slices;
  grpc_slice_buffer_reset_and_unref_internal(slices);
  EP_REF(ep_impl, "read");
  if (grpc_slice_allocator_allocate(
          ep_impl->slice_allocator, GRPC_TCP_DEFAULT_READ_SLICE_SIZE, 1,
          grpc_slice_allocator_intent::kReadBuffer, ep_impl->read_slices,
          CFStreamReadAllocationDone, ep_impl)) {
    ep_impl->stream_sync->NotifyOnRead(&ep_impl->read_action);
  }
}

static void CFStreamWrite(grpc_endpoint* ep, grpc_slice_buffer* slices,
                          grpc_closure* cb, void* arg) {
  CFStreamEndpoint* ep_impl = reinterpret_cast<CFStreamEndpoint*>(ep);
  grpc_tcp_trace.Log(GPR_DEBUG,
                     "CFStream endpoint:%p write (%p, %p) length:%zu", ep_impl,
                     slices, cb, slices->length);
  GPR_ASSERT(ep_impl->write_cb == nullptr);
  ep_impl->write_cb = cb;
  ep_impl->write_slices = slices;
  EP_REF(ep_impl, "write");
  ep_impl->stream_sync->NotifyOnWrite(&ep_impl->write_action);
}

void CFStreamShutdown(grpc_endpoint* ep, grpc_error_handle why) {
  CFStreamEndpoint* ep_impl = reinterpret_cast<CFStreamEndpoint*>(ep);
  grpc_tcp_trace.Log(GPR_DEBUG, "CFStream endpoint:%p shutdown (%p)", ep_impl,
                     why);
  CFReadStreamClose(ep_impl->read_stream);
  CFWriteStreamClose(ep_impl->write_stream);
  ep_impl->stream_sync->Shutdown(why);
<<<<<<< HEAD
  grpc_resource_user_shutdown(ep_impl->resource_user);
  grpc_tcp_trace.Log(GPR_DEBUG, "CFStream endpoint:%p shutdown DONE (%p)",
                     ep_impl, why);
=======
  if (grpc_tcp_trace.enabled()) {
    gpr_log(GPR_DEBUG, "CFStream endpoint:%p shutdown DONE (%p)", ep_impl, why);
  }
>>>>>>> 13171a8b
}

void CFStreamDestroy(grpc_endpoint* ep) {
  CFStreamEndpoint* ep_impl = reinterpret_cast<CFStreamEndpoint*>(ep);
  grpc_tcp_trace.Log(GPR_DEBUG, "CFStream endpoint:%p destroy", ep_impl);
  EP_UNREF(ep_impl, "destroy");
}

absl::string_view CFStreamGetPeer(grpc_endpoint* ep) {
  CFStreamEndpoint* ep_impl = reinterpret_cast<CFStreamEndpoint*>(ep);
  return ep_impl->peer_string;
}

absl::string_view CFStreamGetLocalAddress(grpc_endpoint* ep) {
  CFStreamEndpoint* ep_impl = reinterpret_cast<CFStreamEndpoint*>(ep);
  return ep_impl->local_address;
}

int CFStreamGetFD(grpc_endpoint* ep) { return 0; }

bool CFStreamCanTrackErr(grpc_endpoint* ep) { return false; }

void CFStreamAddToPollset(grpc_endpoint* ep, grpc_pollset* pollset) {}
void CFStreamAddToPollsetSet(grpc_endpoint* ep, grpc_pollset_set* pollset) {}
void CFStreamDeleteFromPollsetSet(grpc_endpoint* ep,
                                  grpc_pollset_set* pollset) {}

static const grpc_endpoint_vtable vtable = {CFStreamRead,
                                            CFStreamWrite,
                                            CFStreamAddToPollset,
                                            CFStreamAddToPollsetSet,
                                            CFStreamDeleteFromPollsetSet,
                                            CFStreamShutdown,
                                            CFStreamDestroy,
                                            CFStreamGetPeer,
                                            CFStreamGetLocalAddress,
                                            CFStreamGetFD,
                                            CFStreamCanTrackErr};

grpc_endpoint* grpc_cfstream_endpoint_create(
    CFReadStreamRef read_stream, CFWriteStreamRef write_stream,
    const char* peer_string, grpc_slice_allocator* slice_allocator,
    CFStreamHandle* stream_sync) {
  CFStreamEndpoint* ep_impl = new CFStreamEndpoint;
  grpc_tcp_trace.Log(
      GPR_DEBUG, "CFStream endpoint:%p create readStream:%p writeStream: %p",
      ep_impl, read_stream, write_stream);
  ep_impl->base.vtable = &vtable;
  gpr_ref_init(&ep_impl->refcount, 1);
  ep_impl->read_stream = read_stream;
  ep_impl->write_stream = write_stream;
  CFRetain(read_stream);
  CFRetain(write_stream);
  ep_impl->stream_sync = stream_sync;
  CFSTREAM_HANDLE_REF(ep_impl->stream_sync, "endpoint create");

  ep_impl->peer_string = peer_string;
  grpc_resolved_address resolved_local_addr;
  resolved_local_addr.len = sizeof(resolved_local_addr.addr);
  CFDataRef native_handle = static_cast<CFDataRef>(CFReadStreamCopyProperty(
      ep_impl->read_stream, kCFStreamPropertySocketNativeHandle));
  CFSocketNativeHandle sockfd;
  CFDataGetBytes(native_handle, CFRangeMake(0, sizeof(CFSocketNativeHandle)),
                 (UInt8*)&sockfd);
  if (native_handle) {
    CFRelease(native_handle);
  }
  if (getsockname(sockfd, reinterpret_cast<sockaddr*>(resolved_local_addr.addr),
                  &resolved_local_addr.len) < 0) {
    ep_impl->local_address = "";
  } else {
    ep_impl->local_address = grpc_sockaddr_to_uri(&resolved_local_addr);
  }
  ep_impl->read_cb = nil;
  ep_impl->write_cb = nil;
  ep_impl->read_slices = nil;
  ep_impl->write_slices = nil;
  GRPC_CLOSURE_INIT(&ep_impl->read_action, ReadAction,
                    static_cast<void*>(ep_impl), grpc_schedule_on_exec_ctx);
  GRPC_CLOSURE_INIT(&ep_impl->write_action, WriteAction,
                    static_cast<void*>(ep_impl), grpc_schedule_on_exec_ctx);
  ep_impl->slice_allocator = slice_allocator;

  return &ep_impl->base;
}

#endif /* GRPC_CFSTREAM_ENDPOINT */<|MERGE_RESOLUTION|>--- conflicted
+++ resolved
@@ -287,15 +287,8 @@
   CFReadStreamClose(ep_impl->read_stream);
   CFWriteStreamClose(ep_impl->write_stream);
   ep_impl->stream_sync->Shutdown(why);
-<<<<<<< HEAD
-  grpc_resource_user_shutdown(ep_impl->resource_user);
   grpc_tcp_trace.Log(GPR_DEBUG, "CFStream endpoint:%p shutdown DONE (%p)",
                      ep_impl, why);
-=======
-  if (grpc_tcp_trace.enabled()) {
-    gpr_log(GPR_DEBUG, "CFStream endpoint:%p shutdown DONE (%p)", ep_impl, why);
-  }
->>>>>>> 13171a8b
 }
 
 void CFStreamDestroy(grpc_endpoint* ep) {
