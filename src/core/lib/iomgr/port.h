--- conflicted
+++ resolved
@@ -195,11 +195,7 @@
         defined(GRPC_EVENT_ENGINE_TEST) !=                      \
     1
 #error \
-<<<<<<< HEAD
-    "Must define exactly one of GRPC_POSIX_SOCKET, GRPC_WINSOCK_SOCKET, GRPC_CUSTOM_SOCKET, GRPC_EVENT_ENGINE_TEST"
-=======
-    "Must define exactly one of GRPC_POSIX_SOCKET, GRPC_WINSOCK_SOCKET, GRPC_CUSTOM_SOCKET, GRPC_CFSTREAM"
->>>>>>> 2b38fe3e
+    "Must define exactly one of GRPC_POSIX_SOCKET, GRPC_WINSOCK_SOCKET, GRPC_CUSTOM_SOCKET, GRPC_CFSTREAM, GRPC_EVENT_ENGINE_TEST"
 #endif
 
 #ifdef GRPC_POSIX_SOCKET
