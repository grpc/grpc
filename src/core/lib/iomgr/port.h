--- conflicted
+++ resolved
@@ -77,30 +77,14 @@
 #if __GLIBC_PREREQ(2, 10)
 #define GRPC_LINUX_SOCKETUTILS 1
 #endif
-<<<<<<< HEAD
-#endif
-#ifdef LINUX_VERSION_CODE
-#if LINUX_VERSION_CODE >= KERNEL_VERSION(2, 6, 37)
-#define GRPC_HAVE_TCP_USER_TIMEOUT
-#ifdef __GLIBC_PREREQ
-#if !(__GLIBC_PREREQ(2, 18))
-=======
 #if !(__GLIBC_PREREQ(2, 17))
->>>>>>> fb8e4556
 /*
  * TCP_USER_TIMEOUT wasn't imported to glibc until 2.18. Use Linux system
  * header instead.
  */
 #define GRPC_LINUX_TCP_H 1
-<<<<<<< HEAD
-#endif /* __GLIBC_PREREQ(2, 18) */
-#endif /* ifdef __GLIBC_PREREQ */
-#endif /* LINUX_VERSION_CODE >= KERNEL_VERSION(2, 6, 37) */
-#endif /* LINUX_VERSION_CODE */
-=======
 #endif /* __GLIBC_PREREQ(2, 17) */
 #endif
->>>>>>> fb8e4556
 #ifndef __GLIBC__
 #define GRPC_LINUX_EPOLL 1
 #define GRPC_LINUX_EPOLL_CREATE1 1
