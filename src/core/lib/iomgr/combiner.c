/*
 *
 * Copyright 2016 gRPC authors.
 *
 * Licensed under the Apache License, Version 2.0 (the "License");
 * you may not use this file except in compliance with the License.
 * You may obtain a copy of the License at
 *
 *     http://www.apache.org/licenses/LICENSE-2.0
 *
 * Unless required by applicable law or agreed to in writing, software
 * distributed under the License is distributed on an "AS IS" BASIS,
 * WITHOUT WARRANTIES OR CONDITIONS OF ANY KIND, either express or implied.
 * See the License for the specific language governing permissions and
 * limitations under the License.
 *
 */

#include "src/core/lib/iomgr/combiner.h"

#include <assert.h>
#include <string.h>

#include <grpc/support/alloc.h>
#include <grpc/support/log.h>

#include "src/core/lib/iomgr/executor.h"
#include "src/core/lib/profiling/timers.h"

grpc_tracer_flag grpc_combiner_trace =
    GRPC_TRACER_INITIALIZER(false, "combiner");

#define GRPC_COMBINER_TRACE(fn)                \
  do {                                         \
    if (GRPC_TRACER_ON(grpc_combiner_trace)) { \
      fn;                                      \
    }                                          \
  } while (0)

#define STATE_UNORPHANED 1
#define STATE_ELEM_COUNT_LOW_BIT 2

struct grpc_combiner {
  grpc_combiner *next_combiner_on_this_exec_ctx;
  grpc_closure_scheduler scheduler;
  grpc_closure_scheduler finally_scheduler;
  gpr_mpscq queue;
  // either:
  // a pointer to the initiating exec ctx if that is the only exec_ctx that has
  // ever queued to this combiner, or NULL. If this is non-null, it's not
  // dereferencable (since the initiating exec_ctx may have gone out of scope)
  gpr_atm initiating_exec_ctx_or_null;
  // state is:
  // lower bit - zero if orphaned (STATE_UNORPHANED)
  // other bits - number of items queued on the lock (STATE_ELEM_COUNT_LOW_BIT)
  gpr_atm state;
  bool time_to_execute_final_list;
  grpc_closure_list final_list;
  grpc_closure offload;
  gpr_refcount refs;
};

static void combiner_exec(grpc_exec_ctx *exec_ctx, grpc_closure *closure,
                          grpc_error *error);
static void combiner_finally_exec(grpc_exec_ctx *exec_ctx,
                                  grpc_closure *closure, grpc_error *error);

static const grpc_closure_scheduler_vtable scheduler = {
    combiner_exec, combiner_exec, "combiner:immediately"};
static const grpc_closure_scheduler_vtable finally_scheduler = {
    combiner_finally_exec, combiner_finally_exec, "combiner:finally"};

static void attach_combiner(grpc_exec_ctx *exec_ctx, grpc_combiner *lock);
static void detach_combiner(grpc_exec_ctx *exec_ctx);

static void offload(grpc_exec_ctx *exec_ctx, void *arg, grpc_error *error);
static void queue_offload(grpc_exec_ctx *exec_ctx, grpc_combiner *lock);

grpc_combiner *grpc_combiner_create(void) {
  grpc_combiner *lock = gpr_zalloc(sizeof(*lock));
  gpr_ref_init(&lock->refs, 1);
  lock->scheduler.vtable = &scheduler;
  lock->finally_scheduler.vtable = &finally_scheduler;
  gpr_atm_no_barrier_store(&lock->state, STATE_UNORPHANED);
  gpr_mpscq_init(&lock->queue);
  grpc_closure_list_init(&lock->final_list);
  GRPC_CLOSURE_INIT(&lock->offload, offload, lock, grpc_executor_scheduler);
  GRPC_COMBINER_TRACE(gpr_log(GPR_DEBUG, "C:%p create", lock));
  return lock;
}

static void really_destroy(grpc_exec_ctx *exec_ctx, grpc_combiner *lock) {
  GRPC_COMBINER_TRACE(gpr_log(GPR_DEBUG, "C:%p really_destroy", lock));
  GPR_ASSERT(gpr_atm_no_barrier_load(&lock->state) == 0);
  gpr_mpscq_destroy(&lock->queue);
  gpr_free(lock);
}

static void start_destroy(grpc_exec_ctx *exec_ctx, grpc_combiner *lock) {
  gpr_atm old_state = gpr_atm_full_fetch_add(&lock->state, -STATE_UNORPHANED);
  GRPC_COMBINER_TRACE(gpr_log(
      GPR_DEBUG, "C:%p really_destroy old_state=%" PRIdPTR, lock, old_state));
  if (old_state == 1) {
    really_destroy(exec_ctx, lock);
  }
}

#ifndef NDEBUG
#define GRPC_COMBINER_DEBUG_SPAM(op, delta)                                \
  if (GRPC_TRACER_ON(grpc_combiner_trace)) {                               \
    gpr_log(file, line, GPR_LOG_SEVERITY_DEBUG,                            \
            "C:%p %s %" PRIdPTR " --> %" PRIdPTR " %s", lock, (op),        \
            gpr_atm_no_barrier_load(&lock->refs.count),                    \
            gpr_atm_no_barrier_load(&lock->refs.count) + (delta), reason); \
  }
#else
#define GRPC_COMBINER_DEBUG_SPAM(op, delta)
#endif

void grpc_combiner_unref(grpc_exec_ctx *exec_ctx,
                         grpc_combiner *lock GRPC_COMBINER_DEBUG_ARGS) {
  GRPC_COMBINER_DEBUG_SPAM("UNREF", -1);
  if (gpr_unref(&lock->refs)) {
    start_destroy(exec_ctx, lock);
  }
}

grpc_combiner *grpc_combiner_ref(grpc_combiner *lock GRPC_COMBINER_DEBUG_ARGS) {
  GRPC_COMBINER_DEBUG_SPAM("  REF", 1);
  gpr_ref(&lock->refs);
  return lock;
}

#define COMBINER_FROM_CLOSURE_SCHEDULER(closure, scheduler_name) \
  ((grpc_combiner *)(((char *)((closure)->scheduler)) -          \
                     offsetof(grpc_combiner, scheduler_name)))

static void combiner_exec(grpc_exec_ctx *exec_ctx, grpc_closure *cl,
                          grpc_error *error) {
  GPR_TIMER_BEGIN("combiner.execute", 0);
  grpc_combiner *lock = COMBINER_FROM_CLOSURE_SCHEDULER(cl, scheduler);
  gpr_atm last = gpr_atm_full_fetch_add(&lock->state, STATE_ELEM_COUNT_LOW_BIT);
  GRPC_COMBINER_TRACE(gpr_log(GPR_DEBUG,
                              "C:%p grpc_combiner_execute c=%p last=%" PRIdPTR,
                              lock, cl, last));
  if (last == 1) {
    gpr_atm_no_barrier_store(&lock->initiating_exec_ctx_or_null,
                             (gpr_atm)exec_ctx);
  } else {
    // There are already closures in this combiner. If the current exec_ctx does
    // not match the initiating exec ctx (i.e the exec_ctx we store when queuing
    // the first closure), then this is a hint that we are having contention on
    // this combiner.
    //
    // Note: There may be a race with setting here: if that happens, we may
    // delay offload for one or two actions, and that's fine
    gpr_atm initiator =
        gpr_atm_no_barrier_load(&lock->initiating_exec_ctx_or_null);
    if (initiator != 0 && initiator != (gpr_atm)exec_ctx) {
      gpr_atm_no_barrier_store(&lock->initiating_exec_ctx_or_null, 0);
    }
  }
  GPR_ASSERT(last & STATE_UNORPHANED);  // ensure lock has not been destroyed
  assert(cl->cb);
  cl->error_data.error = error;
  gpr_mpscq_push(&lock->queue, &cl->next_data.atm_next);

  // If this is the first closure in this combiner, it means that the combiner
  // is currently not associated with any exec_ctx. Try to attach it to the
  // current exec_ctx. However, if the current exec_ctx already has an active
  // combiner, we want to increase the paralellism and therefore offload this
  // combiner to the executor instead (where a separate thread can pick this up)
  if (last == 1) {
    if (exec_ctx->combiner != NULL && grpc_executor_is_threaded()) {
      queue_offload(exec_ctx, lock);
    } else {
      attach_combiner(exec_ctx, lock);
    }
  }

  GPR_TIMER_END("combiner.execute", 0);
}

/* Remove the combiner from exec_ctx */
static void detach_combiner(grpc_exec_ctx *exec_ctx) {
  exec_ctx->combiner = NULL;
}

/* Attach a combiner to exec_ctx */
static void attach_combiner(grpc_exec_ctx *exec_ctx, grpc_combiner *lock) {
  GPR_ASSERT(exec_ctx->combiner == NULL);
  exec_ctx->combiner = lock;
}

static void offload(grpc_exec_ctx *exec_ctx, void *arg, grpc_error *error) {
  grpc_combiner *lock = arg;
  attach_combiner(exec_ctx, lock);
}

static void queue_offload(grpc_exec_ctx *exec_ctx, grpc_combiner *lock) {
<<<<<<< HEAD
  GRPC_COMBINER_TRACE(gpr_log(GPR_DEBUG, "C:%p queue_offload. is_current?: %d",
                              lock, exec_ctx->combiner == lock));

  if (exec_ctx->combiner == lock) {
    detach_combiner(exec_ctx);
  }

  grpc_closure_sched(exec_ctx, &lock->offload, GRPC_ERROR_NONE);
=======
  move_next(exec_ctx);
  GRPC_COMBINER_TRACE(gpr_log(GPR_DEBUG, "C:%p queue_offload", lock));
  GRPC_CLOSURE_SCHED(exec_ctx, &lock->offload, GRPC_ERROR_NONE);
>>>>>>> faef8bcc
}

bool grpc_combiner_continue_exec_ctx(grpc_exec_ctx *exec_ctx) {
  GPR_TIMER_BEGIN("combiner.continue_exec_ctx", 0);
  grpc_combiner *lock = exec_ctx->combiner;
  if (lock == NULL) {
    GPR_TIMER_END("combiner.continue_exec_ctx", 0);
    return false;
  }

  bool contended =
      gpr_atm_no_barrier_load(&lock->initiating_exec_ctx_or_null) == 0;

  GRPC_COMBINER_TRACE(gpr_log(GPR_DEBUG,
                              "C:%p grpc_combiner_continue_exec_ctx "
                              "contended=%d "
                              "exec_ctx_ready_to_finish=%d "
                              "time_to_execute_final_list=%d",
                              lock, contended,
                              grpc_exec_ctx_ready_to_finish(exec_ctx),
                              lock->time_to_execute_final_list));

  if (contended && grpc_exec_ctx_ready_to_finish(exec_ctx) &&
      grpc_executor_is_threaded()) {
    GPR_TIMER_MARK("offload_from_finished_exec_ctx", 0);
    // this execution context wants to move on: schedule remaining work to be
    // picked up on the executor
    queue_offload(exec_ctx, lock);
    GPR_TIMER_END("combiner.continue_exec_ctx", 0);
    return true;
  }

  if (!lock->time_to_execute_final_list ||
      // peek to see if something new has shown up, and execute that with
      // priority
      (gpr_atm_acq_load(&lock->state) >> 1) > 1) {
    gpr_mpscq_node *n = gpr_mpscq_pop(&lock->queue);
    GRPC_COMBINER_TRACE(
        gpr_log(GPR_DEBUG, "C:%p maybe_finish_one n=%p", lock, n));
    if (n == NULL) {
      // queue is in an inconsistent state: use this as a cue that we should
      // go off and do something else for a while (and come back later)
      GPR_TIMER_MARK("delay_busy", 0);
      queue_offload(exec_ctx, lock);
      GPR_TIMER_END("combiner.continue_exec_ctx", 0);
      return true;
    }
    GPR_TIMER_BEGIN("combiner.exec1", 0);
    grpc_closure *cl = (grpc_closure *)n;
    grpc_error *cl_err = cl->error_data.error;
#ifndef NDEBUG
    cl->scheduled = false;
#endif
    cl->cb(exec_ctx, cl->cb_arg, cl_err);
    GRPC_ERROR_UNREF(cl_err);
    GPR_TIMER_END("combiner.exec1", 0);
  } else {
    grpc_closure *c = lock->final_list.head;
    GPR_ASSERT(c != NULL);
    grpc_closure_list_init(&lock->final_list);
    int loops = 0;
    while (c != NULL) {
      GPR_TIMER_BEGIN("combiner.exec_1final", 0);
      GRPC_COMBINER_TRACE(
          gpr_log(GPR_DEBUG, "C:%p execute_final[%d] c=%p", lock, loops, c));
      grpc_closure *next = c->next_data.next;
      grpc_error *error = c->error_data.error;
#ifndef NDEBUG
      c->scheduled = false;
#endif
      c->cb(exec_ctx, c->cb_arg, error);
      GRPC_ERROR_UNREF(error);
      c = next;
      GPR_TIMER_END("combiner.exec_1final", 0);
    }
  }

  GPR_TIMER_MARK("unref", 0);
  // TODO(sreek) - Need to make sure some other exec_ctx does not claim this
  // combiner between now and the end of this function
  detach_combiner(exec_ctx);

  lock->time_to_execute_final_list = false;
  gpr_atm old_state =
      gpr_atm_full_fetch_add(&lock->state, -STATE_ELEM_COUNT_LOW_BIT);
  GRPC_COMBINER_TRACE(
      gpr_log(GPR_DEBUG, "C:%p finish old_state=%" PRIdPTR, lock, old_state));
// Define a macro to ease readability of the following switch statement.
#define OLD_STATE_WAS(orphaned, elem_count) \
  (((orphaned) ? 0 : STATE_UNORPHANED) |    \
   ((elem_count)*STATE_ELEM_COUNT_LOW_BIT))
  // Depending on what the previous state was, we need to perform different
  // actions.
  switch (old_state) {
    default:
      // we have multiple queued work items: just continue executing them
      break;
    case OLD_STATE_WAS(false, 2):
    case OLD_STATE_WAS(true, 2):
      // we're down to one queued item: if it's the final list we should do that
      if (!grpc_closure_list_empty(lock->final_list)) {
        lock->time_to_execute_final_list = true;
      }
      break;
    case OLD_STATE_WAS(false, 1):
      // had one count, one unorphaned --> unlocked unorphaned
      GPR_TIMER_END("combiner.continue_exec_ctx", 0);
      return true;
    case OLD_STATE_WAS(true, 1):
      // and one count, one orphaned --> unlocked and orphaned
      really_destroy(exec_ctx, lock);
      GPR_TIMER_END("combiner.continue_exec_ctx", 0);
      return true;
    case OLD_STATE_WAS(false, 0):
    case OLD_STATE_WAS(true, 0):
      // these values are illegal - representing an already unlocked or
      // deleted lock
      GPR_TIMER_END("combiner.continue_exec_ctx", 0);
      GPR_UNREACHABLE_CODE(return true);
  }

  attach_combiner(exec_ctx, lock);
  GPR_TIMER_END("combiner.continue_exec_ctx", 0);
  return true;
}

static void enqueue_finally(grpc_exec_ctx *exec_ctx, void *closure,
                            grpc_error *error);

static void combiner_finally_exec(grpc_exec_ctx *exec_ctx,
                                  grpc_closure *closure, grpc_error *error) {
  grpc_combiner *lock =
      COMBINER_FROM_CLOSURE_SCHEDULER(closure, finally_scheduler);
  GRPC_COMBINER_TRACE(gpr_log(GPR_DEBUG,
                              "C:%p grpc_combiner_execute_finally c=%p; ac=%p",
                              lock, closure, exec_ctx->combiner));
  GPR_TIMER_BEGIN("combiner.execute_finally", 0);
  if (exec_ctx->combiner != lock) {
    GPR_TIMER_MARK("slowpath", 0);
    GRPC_CLOSURE_SCHED(exec_ctx,
                       GRPC_CLOSURE_CREATE(enqueue_finally, closure,
                                           grpc_combiner_scheduler(lock)),
                       error);
    GPR_TIMER_END("combiner.execute_finally", 0);
    return;
  }

  if (grpc_closure_list_empty(lock->final_list)) {
    gpr_atm_full_fetch_add(&lock->state, STATE_ELEM_COUNT_LOW_BIT);
  }
  grpc_closure_list_append(&lock->final_list, closure, error);
  GPR_TIMER_END("combiner.execute_finally", 0);
}

static void enqueue_finally(grpc_exec_ctx *exec_ctx, void *closure,
                            grpc_error *error) {
  combiner_finally_exec(exec_ctx, closure, GRPC_ERROR_REF(error));
}

grpc_closure_scheduler *grpc_combiner_scheduler(grpc_combiner *combiner) {
  return &combiner->scheduler;
}

grpc_closure_scheduler *grpc_combiner_finally_scheduler(
    grpc_combiner *combiner) {
  return &combiner->finally_scheduler;
}<|MERGE_RESOLUTION|>--- conflicted
+++ resolved
@@ -198,7 +198,6 @@
 }
 
 static void queue_offload(grpc_exec_ctx *exec_ctx, grpc_combiner *lock) {
-<<<<<<< HEAD
   GRPC_COMBINER_TRACE(gpr_log(GPR_DEBUG, "C:%p queue_offload. is_current?: %d",
                               lock, exec_ctx->combiner == lock));
 
@@ -207,11 +206,6 @@
   }
 
   grpc_closure_sched(exec_ctx, &lock->offload, GRPC_ERROR_NONE);
-=======
-  move_next(exec_ctx);
-  GRPC_COMBINER_TRACE(gpr_log(GPR_DEBUG, "C:%p queue_offload", lock));
-  GRPC_CLOSURE_SCHED(exec_ctx, &lock->offload, GRPC_ERROR_NONE);
->>>>>>> faef8bcc
 }
 
 bool grpc_combiner_continue_exec_ctx(grpc_exec_ctx *exec_ctx) {
