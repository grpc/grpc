--- conflicted
+++ resolved
@@ -25,46 +25,7 @@
 #include "src/core/lib/iomgr/combiner.h"
 #include "src/core/lib/profiling/timers.h"
 
-<<<<<<< HEAD
-#define GRPC_START_TIME_UPDATE_INTERVAL 10000
-extern "C" grpc_tracer_flag grpc_timer_check_trace;
-
 static void exec_ctx_run(grpc_closure* closure, grpc_error* error) {
-=======
-bool grpc_exec_ctx_ready_to_finish(grpc_exec_ctx* exec_ctx) {
-  if ((exec_ctx->flags & GRPC_EXEC_CTX_FLAG_IS_FINISHED) == 0) {
-    if (exec_ctx->check_ready_to_finish(exec_ctx,
-                                        exec_ctx->check_ready_to_finish_arg)) {
-      exec_ctx->flags |= GRPC_EXEC_CTX_FLAG_IS_FINISHED;
-      return true;
-    }
-    return false;
-  } else {
-    return true;
-  }
-}
-
-bool grpc_never_ready_to_finish(grpc_exec_ctx* exec_ctx, void* arg_ignored) {
-  return false;
-}
-
-bool grpc_always_ready_to_finish(grpc_exec_ctx* exec_ctx, void* arg_ignored) {
-  return true;
-}
-
-bool grpc_exec_ctx_has_work(grpc_exec_ctx* exec_ctx) {
-  return exec_ctx->active_combiner != nullptr ||
-         !grpc_closure_list_empty(exec_ctx->closure_list);
-}
-
-void grpc_exec_ctx_finish(grpc_exec_ctx* exec_ctx) {
-  exec_ctx->flags |= GRPC_EXEC_CTX_FLAG_IS_FINISHED;
-  grpc_exec_ctx_flush(exec_ctx);
-}
-
-static void exec_ctx_run(grpc_exec_ctx* exec_ctx, grpc_closure* closure,
-                         grpc_error* error) {
->>>>>>> d88421a9
 #ifndef NDEBUG
   closure->scheduled = false;
   if (grpc_trace_closure.enabled()) {
@@ -90,15 +51,6 @@
 
 static gpr_timespec g_start_time;
 
-<<<<<<< HEAD
-=======
-void grpc_exec_ctx_global_init(void) {
-  g_start_time = gpr_now(GPR_CLOCK_MONOTONIC);
-}
-
-void grpc_exec_ctx_global_shutdown(void) {}
-
->>>>>>> d88421a9
 static gpr_atm timespec_to_atm_round_down(gpr_timespec ts) {
   ts = gpr_time_sub(ts, g_start_time);
   double x =
@@ -142,36 +94,8 @@
 }
 
 grpc_millis grpc_timespec_to_millis_round_up(gpr_timespec ts) {
-<<<<<<< HEAD
-  return timespec_to_atm_round_up(ts);
-}
-
-void grpc_exec_ctx_maybe_update_start_time() {
-  grpc_millis now = grpc_core::ExecCtx::Get()->Now();
-  grpc_millis last_start_time_update =
-      gpr_atm_no_barrier_load(&g_last_start_time_update);
-
-  if (now > last_start_time_update &&
-      now - last_start_time_update > GRPC_START_TIME_UPDATE_INTERVAL) {
-    /* Get the current system time and subtract \a now from it, where \a now is
-     * the relative time from grpc_init() from monotonic clock. This calibrates
-     * the time when grpc_exec_ctx_global_init was called based on current
-     * system clock. */
-    gpr_atm_no_barrier_store(&g_last_start_time_update, now);
-    gpr_timespec real_now = gpr_now(GPR_CLOCK_REALTIME);
-    gpr_timespec real_start_time =
-        gpr_time_sub(real_now, gpr_time_from_millis(now, GPR_TIMESPAN));
-    time_atm_pair_store(&g_start_time[GPR_CLOCK_REALTIME], real_start_time);
-
-    if (GRPC_TRACER_ON(grpc_timer_check_trace)) {
-      gpr_log(GPR_DEBUG, "Update realtime clock start time: %" PRId64 "s %dns",
-              real_start_time.tv_sec, real_start_time.tv_nsec);
-    }
-  }
-=======
   return timespec_to_atm_round_up(
       gpr_convert_clock_type(ts, g_start_time.clock_type));
->>>>>>> d88421a9
 }
 
 static const grpc_closure_scheduler_vtable exec_ctx_scheduler_vtable = {
@@ -208,11 +132,7 @@
 }
 
 void ExecCtx::GlobalInit(void) {
-  for (int i = 0; i < GPR_TIMESPAN; i++) {
-    time_atm_pair_store(&g_start_time[i], gpr_now((gpr_clock_type)i));
-  }
-  // allows uniform treatment in conversion functions
-  time_atm_pair_store(&g_start_time[GPR_TIMESPAN], gpr_time_0(GPR_TIMESPAN));
+  g_start_time = gpr_now(GPR_CLOCK_MONOTONIC);
 #ifdef GPR_PTHREAD_TLS
   gpr_tls_init(&exec_ctx_);
 #endif
