--- conflicted
+++ resolved
@@ -120,11 +120,7 @@
     return false;
   }
 
-<<<<<<< HEAD
-  LOG(INFO) << "grpc epoll fd: " << g_epoll_set.epfd;
-=======
   GRPC_TRACE_LOG(polling, INFO) << "grpc epoll fd: " << g_epoll_set.epfd;
->>>>>>> 99934087
   gpr_atm_no_barrier_store(&g_epoll_set.num_events, 0);
   gpr_atm_no_barrier_store(&g_epoll_set.cursor, 0);
   return true;
