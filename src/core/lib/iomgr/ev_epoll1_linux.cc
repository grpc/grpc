--- conflicted
+++ resolved
@@ -296,16 +296,9 @@
 /* if 'releasing_fd' is true, it means that we are going to detach the internal
  * fd from grpc_fd structure (i.e which means we should not be calling
  * shutdown() syscall on that fd) */
-<<<<<<< HEAD
-static void fd_shutdown_internal(grpc_exec_ctx *exec_ctx, grpc_fd *fd,
-                                 grpc_error *why, bool releasing_fd) {
-  if (fd->read_closure->SetShutdown(exec_ctx, GRPC_ERROR_REF(why))) {
-=======
 static void fd_shutdown_internal(grpc_exec_ctx* exec_ctx, grpc_fd* fd,
                                  grpc_error* why, bool releasing_fd) {
-  if (grpc_lfev_set_shutdown(exec_ctx, &fd->read_closure,
-                             GRPC_ERROR_REF(why))) {
->>>>>>> e759d2ad
+  if (fd->read_closure->SetShutdown(exec_ctx, GRPC_ERROR_REF(why))) {
     if (!releasing_fd) {
       shutdown(fd->fd, SHUT_RDWR);
     }
@@ -357,54 +350,29 @@
   return (grpc_pollset*)notifier;
 }
 
-<<<<<<< HEAD
-static bool fd_is_shutdown(grpc_fd *fd) {
+static bool fd_is_shutdown(grpc_fd* fd) {
   return fd->read_closure->IsShutdown();
-}
-
-static void fd_notify_on_read(grpc_exec_ctx *exec_ctx, grpc_fd *fd,
-                              grpc_closure *closure) {
-  fd->read_closure->NotifyOn(exec_ctx, closure);
-}
-
-static void fd_notify_on_write(grpc_exec_ctx *exec_ctx, grpc_fd *fd,
-                               grpc_closure *closure) {
-  fd->write_closure->NotifyOn(exec_ctx, closure);
-}
-
-static void fd_become_readable(grpc_exec_ctx *exec_ctx, grpc_fd *fd,
-                               grpc_pollset *notifier) {
-  fd->read_closure->SetReady(exec_ctx);
-=======
-static bool fd_is_shutdown(grpc_fd* fd) {
-  return grpc_lfev_is_shutdown(&fd->read_closure);
 }
 
 static void fd_notify_on_read(grpc_exec_ctx* exec_ctx, grpc_fd* fd,
                               grpc_closure* closure) {
-  grpc_lfev_notify_on(exec_ctx, &fd->read_closure, closure, "read");
+  fd->read_closure->NotifyOn(exec_ctx, closure);
 }
 
 static void fd_notify_on_write(grpc_exec_ctx* exec_ctx, grpc_fd* fd,
                                grpc_closure* closure) {
-  grpc_lfev_notify_on(exec_ctx, &fd->write_closure, closure, "write");
+  fd->write_closure->NotifyOn(exec_ctx, closure);
 }
 
 static void fd_become_readable(grpc_exec_ctx* exec_ctx, grpc_fd* fd,
                                grpc_pollset* notifier) {
-  grpc_lfev_set_ready(exec_ctx, &fd->read_closure, "read");
->>>>>>> e759d2ad
+  fd->read_closure->SetReady(exec_ctx);
   /* Use release store to match with acquire load in fd_get_read_notifier */
   gpr_atm_rel_store(&fd->read_notifier_pollset, (gpr_atm)notifier);
 }
 
-<<<<<<< HEAD
-static void fd_become_writable(grpc_exec_ctx *exec_ctx, grpc_fd *fd) {
+static void fd_become_writable(grpc_exec_ctx* exec_ctx, grpc_fd* fd) {
   fd->write_closure->SetReady(exec_ctx);
-=======
-static void fd_become_writable(grpc_exec_ctx* exec_ctx, grpc_fd* fd) {
-  grpc_lfev_set_ready(exec_ctx, &fd->write_closure, "write");
->>>>>>> e759d2ad
 }
 
 /*******************************************************************************
