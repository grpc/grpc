--- conflicted
+++ resolved
@@ -266,14 +266,8 @@
   done = (--ac->refs == 0);
   gpr_mu_unlock(&ac->mu);
   if (!error.ok()) {
-<<<<<<< HEAD
-    error = absl::Status(
-        static_cast<absl::StatusCode>(error.code()),
-        absl::StrCat("Failed to connect to remote host: ", error.message()));
-=======
     error =
         grpc_core::AddMessagePrefix("Failed to connect to remote host", error);
->>>>>>> 0ee48d01
   }
   if (done) {
     // This is safe even outside the lock, because "done", the sentinel, is
