--- conflicted
+++ resolved
@@ -25,19 +25,10 @@
 #include <grpc/fork.h>
 #include <grpc/support/log.h>
 
-<<<<<<< HEAD
-#include "src/core/lib/gprpp/crash.h"
-
-/*
- * NOTE: FORKING IS NOT GENERALLY SUPPORTED, THIS IS ONLY INTENDED TO WORK
- *       AROUND VERY SPECIFIC USE CASES.
- */
-=======
 //
 // NOTE: FORKING IS NOT GENERALLY SUPPORTED, THIS IS ONLY INTENDED TO WORK
 //       AROUND VERY SPECIFIC USE CASES.
 //
->>>>>>> 8d5e0a71
 
 void grpc_prefork() { gpr_log(GPR_ERROR, "Forking not supported on Windows"); }
 
