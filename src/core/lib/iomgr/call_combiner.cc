//
//
// Copyright 2017 gRPC authors.
//
// Licensed under the Apache License, Version 2.0 (the "License");
// you may not use this file except in compliance with the License.
// You may obtain a copy of the License at
//
//     http://www.apache.org/licenses/LICENSE-2.0
//
// Unless required by applicable law or agreed to in writing, software
// distributed under the License is distributed on an "AS IS" BASIS,
// WITHOUT WARRANTIES OR CONDITIONS OF ANY KIND, either express or implied.
// See the License for the specific language governing permissions and
// limitations under the License.
//
//

#include "src/core/lib/iomgr/call_combiner.h"

#include <inttypes.h>

#include "absl/log/check.h"

#include <grpc/support/log.h>
#include <grpc/support/port_platform.h>

#include "src/core/lib/debug/stats.h"
#include "src/core/lib/debug/stats_data.h"
#include "src/core/lib/gprpp/crash.h"

namespace grpc_core {

namespace {

// grpc_error LSB can be used
constexpr intptr_t kErrorBit = 1;

grpc_error_handle DecodeCancelStateError(gpr_atm cancel_state) {
  if (cancel_state & kErrorBit) {
    return internal::StatusGetFromHeapPtr(cancel_state & ~kErrorBit);
  }
  return absl::OkStatus();
}

}  // namespace

CallCombiner::CallCombiner() {
  gpr_atm_no_barrier_store(&cancel_state_, 0);
  gpr_atm_no_barrier_store(&size_, 0);
#ifdef GRPC_TSAN_ENABLED
  GRPC_CLOSURE_INIT(&tsan_closure_, TsanClosure, this,
                    grpc_schedule_on_exec_ctx);
#endif
}

CallCombiner::~CallCombiner() {
  if (cancel_state_ & kErrorBit) {
    internal::StatusFreeHeapPtr(cancel_state_ & ~kErrorBit);
  }
}

#ifdef GRPC_TSAN_ENABLED
void CallCombiner::TsanClosure(void* arg, grpc_error_handle error) {
  CallCombiner* self = static_cast<CallCombiner*>(arg);
  // We ref-count the lock, and check if it's already taken.
  // If it was taken, we should do nothing. Otherwise, we will mark it as
  // locked. Note that if two different threads try to do this, only one of
  // them will be able to mark the lock as acquired, while they both run their
  // callbacks. In such cases (which should never happen for call_combiner),
  // TSAN will correctly produce an error.
  //
  // TODO(soheil): This only covers the callbacks scheduled by
  //               CallCombiner::Start() and CallCombiner::Stop().
  //               If in the future, a callback gets scheduled using other
  //               mechanisms, we will need to add APIs to externally lock
  //               call combiners.
  RefCountedPtr<TsanLock> lock = self->tsan_lock_;
  bool prev = false;
  if (lock->taken.compare_exchange_strong(prev, true)) {
    TSAN_ANNOTATE_RWLOCK_ACQUIRED(&lock->taken, true);
  } else {
    lock.reset();
  }
  Closure::Run(DEBUG_LOCATION, self->original_closure_, error);
  if (lock != nullptr) {
    TSAN_ANNOTATE_RWLOCK_RELEASED(&lock->taken, true);
    bool prev = true;
    CHECK(lock->taken.compare_exchange_strong(prev, false));
  }
}
#endif

void CallCombiner::ScheduleClosure(grpc_closure* closure,
                                   grpc_error_handle error) {
#ifdef GRPC_TSAN_ENABLED
  original_closure_ = closure;
  ExecCtx::Run(DEBUG_LOCATION, &tsan_closure_, error);
#else
  ExecCtx::Run(DEBUG_LOCATION, closure, error);
#endif
}

#ifndef NDEBUG
#define DEBUG_ARGS const char *file, int line,
#define DEBUG_FMT_STR "%s:%d: "
#define DEBUG_FMT_ARGS , file, line
#else
#define DEBUG_ARGS
#define DEBUG_FMT_STR
#define DEBUG_FMT_ARGS
#endif

void CallCombiner::Start(grpc_closure* closure, grpc_error_handle error,
                         DEBUG_ARGS const char* reason) {
  if (GRPC_TRACE_FLAG_ENABLED(call_combiner)) {
    gpr_log(GPR_INFO,
            "==> CallCombiner::Start() [%p] closure=%s [" DEBUG_FMT_STR
            "%s] error=%s",
            this, closure->DebugString().c_str() DEBUG_FMT_ARGS, reason,
            StatusToString(error).c_str());
  }
  size_t prev_size =
      static_cast<size_t>(gpr_atm_full_fetch_add(&size_, (gpr_atm)1));
  if (GRPC_TRACE_FLAG_ENABLED(call_combiner)) {
    gpr_log(GPR_INFO, "  size: %" PRIdPTR " -> %" PRIdPTR, prev_size,
            prev_size + 1);
  }
  if (prev_size == 0) {
<<<<<<< HEAD
    GRPC_TRACE_LOG(call_combiner, INFO) << "  EXECUTING IMMEDIATELY";
    // Queue was empty, so execute this closure immediately.
    ScheduleClosure(closure, error);
  } else {
    GRPC_TRACE_LOG(call_combiner, INFO) << "  QUEUING";
=======
    if (GRPC_TRACE_FLAG_ENABLED(grpc_call_combiner_trace)) {
      gpr_log(GPR_INFO, "  EXECUTING IMMEDIATELY");
    }
    // Queue was empty, so execute this closure immediately.
    ScheduleClosure(closure, error);
  } else {
    if (GRPC_TRACE_FLAG_ENABLED(grpc_call_combiner_trace)) {
      gpr_log(GPR_INFO, "  QUEUING");
    }
>>>>>>> 841dfc09
    // Queue was not empty, so add closure to queue.
    closure->error_data.error = internal::StatusAllocHeapPtr(error);
    queue_.Push(
        reinterpret_cast<MultiProducerSingleConsumerQueue::Node*>(closure));
  }
}

void CallCombiner::Stop(DEBUG_ARGS const char* reason) {
  if (GRPC_TRACE_FLAG_ENABLED(call_combiner)) {
    gpr_log(GPR_INFO, "==> CallCombiner::Stop() [%p] [" DEBUG_FMT_STR "%s]",
            this DEBUG_FMT_ARGS, reason);
  }
  size_t prev_size =
      static_cast<size_t>(gpr_atm_full_fetch_add(&size_, (gpr_atm)-1));
  if (GRPC_TRACE_FLAG_ENABLED(call_combiner)) {
    gpr_log(GPR_INFO, "  size: %" PRIdPTR " -> %" PRIdPTR, prev_size,
            prev_size - 1);
  }
  CHECK_GE(prev_size, 1u);
  if (prev_size > 1) {
    while (true) {
<<<<<<< HEAD
      GRPC_TRACE_LOG(call_combiner, INFO) << "  checking queue";
=======
      if (GRPC_TRACE_FLAG_ENABLED(grpc_call_combiner_trace)) {
        gpr_log(GPR_INFO, "  checking queue");
      }
>>>>>>> 841dfc09
      bool empty;
      grpc_closure* closure =
          reinterpret_cast<grpc_closure*>(queue_.PopAndCheckEnd(&empty));
      if (closure == nullptr) {
        // This can happen either due to a race condition within the mpscq
        // code or because of a race with Start().
<<<<<<< HEAD
        GRPC_TRACE_LOG(call_combiner, INFO)
            << "  queue returned no result; checking again";
=======
        if (GRPC_TRACE_FLAG_ENABLED(grpc_call_combiner_trace)) {
          gpr_log(GPR_INFO, "  queue returned no result; checking again");
        }
>>>>>>> 841dfc09
        continue;
      }
      grpc_error_handle error =
          internal::StatusMoveFromHeapPtr(closure->error_data.error);
      closure->error_data.error = 0;
      if (GRPC_TRACE_FLAG_ENABLED(call_combiner)) {
        gpr_log(GPR_INFO, "  EXECUTING FROM QUEUE: closure=%s error=%s",
                closure->DebugString().c_str(), StatusToString(error).c_str());
      }
      ScheduleClosure(closure, error);
      break;
    }
<<<<<<< HEAD
    GRPC_TRACE_LOG(call_combiner, INFO) << "  queue empty";
=======
  } else if (GRPC_TRACE_FLAG_ENABLED(grpc_call_combiner_trace)) {
    gpr_log(GPR_INFO, "  queue empty");
>>>>>>> 841dfc09
  }
}

void CallCombiner::SetNotifyOnCancel(grpc_closure* closure) {
  while (true) {
    // Decode original state.
    gpr_atm original_state = gpr_atm_acq_load(&cancel_state_);
    grpc_error_handle original_error = DecodeCancelStateError(original_state);
    // If error is set, invoke the cancellation closure immediately.
    // Otherwise, store the new closure.
    if (!original_error.ok()) {
      if (GRPC_TRACE_FLAG_ENABLED(call_combiner)) {
        gpr_log(GPR_INFO,
                "call_combiner=%p: scheduling notify_on_cancel callback=%p "
                "for pre-existing cancellation",
                this, closure);
      }
      ExecCtx::Run(DEBUG_LOCATION, closure, original_error);
      break;
    } else {
      if (gpr_atm_full_cas(&cancel_state_, original_state,
                           reinterpret_cast<gpr_atm>(closure))) {
        if (GRPC_TRACE_FLAG_ENABLED(call_combiner)) {
          gpr_log(GPR_INFO, "call_combiner=%p: setting notify_on_cancel=%p",
                  this, closure);
        }
        // If we replaced an earlier closure, invoke the original
        // closure with absl::OkStatus().  This allows callers to clean
        // up any resources they may be holding for the callback.
        if (original_state != 0) {
          closure = reinterpret_cast<grpc_closure*>(original_state);
          if (GRPC_TRACE_FLAG_ENABLED(call_combiner)) {
            gpr_log(GPR_INFO,
                    "call_combiner=%p: scheduling old cancel callback=%p", this,
                    closure);
          }
          ExecCtx::Run(DEBUG_LOCATION, closure, absl::OkStatus());
        }
        break;
      }
    }
    // cas failed, try again.
  }
}

void CallCombiner::Cancel(grpc_error_handle error) {
  intptr_t status_ptr = internal::StatusAllocHeapPtr(error);
  gpr_atm new_state = kErrorBit | status_ptr;
  while (true) {
    gpr_atm original_state = gpr_atm_acq_load(&cancel_state_);
    grpc_error_handle original_error = DecodeCancelStateError(original_state);
    if (!original_error.ok()) {
      internal::StatusFreeHeapPtr(status_ptr);
      break;
    }
    if (gpr_atm_full_cas(&cancel_state_, original_state, new_state)) {
      if (original_state != 0) {
        grpc_closure* notify_on_cancel =
            reinterpret_cast<grpc_closure*>(original_state);
        if (GRPC_TRACE_FLAG_ENABLED(call_combiner)) {
          gpr_log(GPR_INFO,
                  "call_combiner=%p: scheduling notify_on_cancel callback=%p",
                  this, notify_on_cancel);
        }
        ExecCtx::Run(DEBUG_LOCATION, notify_on_cancel, error);
      }
      break;
    }
    // cas failed, try again.
  }
}

}  // namespace grpc_core<|MERGE_RESOLUTION|>--- conflicted
+++ resolved
@@ -127,23 +127,11 @@
             prev_size + 1);
   }
   if (prev_size == 0) {
-<<<<<<< HEAD
     GRPC_TRACE_LOG(call_combiner, INFO) << "  EXECUTING IMMEDIATELY";
     // Queue was empty, so execute this closure immediately.
     ScheduleClosure(closure, error);
   } else {
     GRPC_TRACE_LOG(call_combiner, INFO) << "  QUEUING";
-=======
-    if (GRPC_TRACE_FLAG_ENABLED(grpc_call_combiner_trace)) {
-      gpr_log(GPR_INFO, "  EXECUTING IMMEDIATELY");
-    }
-    // Queue was empty, so execute this closure immediately.
-    ScheduleClosure(closure, error);
-  } else {
-    if (GRPC_TRACE_FLAG_ENABLED(grpc_call_combiner_trace)) {
-      gpr_log(GPR_INFO, "  QUEUING");
-    }
->>>>>>> 841dfc09
     // Queue was not empty, so add closure to queue.
     closure->error_data.error = internal::StatusAllocHeapPtr(error);
     queue_.Push(
@@ -165,27 +153,15 @@
   CHECK_GE(prev_size, 1u);
   if (prev_size > 1) {
     while (true) {
-<<<<<<< HEAD
       GRPC_TRACE_LOG(call_combiner, INFO) << "  checking queue";
-=======
-      if (GRPC_TRACE_FLAG_ENABLED(grpc_call_combiner_trace)) {
-        gpr_log(GPR_INFO, "  checking queue");
-      }
->>>>>>> 841dfc09
       bool empty;
       grpc_closure* closure =
           reinterpret_cast<grpc_closure*>(queue_.PopAndCheckEnd(&empty));
       if (closure == nullptr) {
         // This can happen either due to a race condition within the mpscq
         // code or because of a race with Start().
-<<<<<<< HEAD
         GRPC_TRACE_LOG(call_combiner, INFO)
             << "  queue returned no result; checking again";
-=======
-        if (GRPC_TRACE_FLAG_ENABLED(grpc_call_combiner_trace)) {
-          gpr_log(GPR_INFO, "  queue returned no result; checking again");
-        }
->>>>>>> 841dfc09
         continue;
       }
       grpc_error_handle error =
@@ -198,12 +174,7 @@
       ScheduleClosure(closure, error);
       break;
     }
-<<<<<<< HEAD
     GRPC_TRACE_LOG(call_combiner, INFO) << "  queue empty";
-=======
-  } else if (GRPC_TRACE_FLAG_ENABLED(grpc_call_combiner_trace)) {
-    gpr_log(GPR_INFO, "  queue empty");
->>>>>>> 841dfc09
   }
 }
 
