/*
 *
 * Copyright 2017 gRPC authors.
 *
 * Licensed under the Apache License, Version 2.0 (the "License");
 * you may not use this file except in compliance with the License.
 * You may obtain a copy of the License at
 *
 *     http://www.apache.org/licenses/LICENSE-2.0
 *
 * Unless required by applicable law or agreed to in writing, software
 * distributed under the License is distributed on an "AS IS" BASIS,
 * WITHOUT WARRANTIES OR CONDITIONS OF ANY KIND, either express or implied.
 * See the License for the specific language governing permissions and
 * limitations under the License.
 *
 */

#include "src/core/lib/iomgr/call_combiner.h"

#include <inttypes.h>

#include <grpc/support/log.h>
#include "src/core/lib/debug/stats.h"
#include "src/core/lib/profiling/timers.h"

grpc_core::TraceFlag grpc_call_combiner_trace(false, "call_combiner");

static grpc_error* decode_cancel_state_error(gpr_atm cancel_state) {
  if (cancel_state & 1) {
    return (grpc_error*)(cancel_state & ~(gpr_atm)1);
  }
  return GRPC_ERROR_NONE;
}

static gpr_atm encode_cancel_state_error(grpc_error* error) {
  return (gpr_atm)1 | (gpr_atm)error;
}

void grpc_call_combiner_init(grpc_call_combiner* call_combiner) {
  gpr_mpscq_init(&call_combiner->queue);
}

void grpc_call_combiner_destroy(grpc_call_combiner* call_combiner) {
  gpr_mpscq_destroy(&call_combiner->queue);
  GRPC_ERROR_UNREF(decode_cancel_state_error(call_combiner->cancel_state));
}

#ifndef NDEBUG
#define DEBUG_ARGS , const char *file, int line
#define DEBUG_FMT_STR "%s:%d: "
#define DEBUG_FMT_ARGS , file, line
#else
#define DEBUG_ARGS
#define DEBUG_FMT_STR
#define DEBUG_FMT_ARGS
#endif

static bool cc_start(grpc_exec_ctx* exec_ctx, grpc_call_combiner* call_combiner,
                     grpc_closure* closure, grpc_error* error) {
  GPR_TIMER_BEGIN("call_combiner_start", 0);
<<<<<<< HEAD
  bool run_now = false;
=======
  if (grpc_call_combiner_trace.enabled()) {
    gpr_log(GPR_DEBUG,
            "==> grpc_call_combiner_start() [%p] closure=%p [" DEBUG_FMT_STR
            "%s] error=%s",
            call_combiner, closure DEBUG_FMT_ARGS, reason,
            grpc_error_string(error));
  }
>>>>>>> c49b24a7
  size_t prev_size =
      (size_t)gpr_atm_full_fetch_add(&call_combiner->size, (gpr_atm)1);
  if (grpc_call_combiner_trace.enabled()) {
    gpr_log(GPR_DEBUG, "  size: %" PRIdPTR " -> %" PRIdPTR, prev_size,
            prev_size + 1);
  }
  GRPC_STATS_INC_CALL_COMBINER_LOCKS_SCHEDULED_ITEMS(exec_ctx);
  if (prev_size == 0) {
    GRPC_STATS_INC_CALL_COMBINER_LOCKS_INITIATED(exec_ctx);
    GPR_TIMER_MARK("call_combiner_initiate", 0);
    if (grpc_call_combiner_trace.enabled()) {
      gpr_log(GPR_DEBUG, "  EXECUTING IMMEDIATELY");
    }
    // Queue was empty, so execute this closure immediately.
    run_now = true;
  } else {
    if (grpc_call_combiner_trace.enabled()) {
      gpr_log(GPR_INFO, "  QUEUING");
    }
    // Queue was not empty, so add closure to queue.
    closure->error_data.error = error;
    gpr_mpscq_push(&call_combiner->queue, (gpr_mpscq_node*)closure);
  }
  GPR_TIMER_END("call_combiner_start", 0);
  return run_now;
}

void grpc_call_combiner_sched(grpc_exec_ctx* exec_ctx,
                              grpc_call_combiner* call_combiner,
                              grpc_closure* closure,
                              grpc_error* error DEBUG_ARGS,
                              const char* reason) {
  if (GRPC_TRACER_ON(grpc_call_combiner_trace)) {
    gpr_log(GPR_DEBUG,
            "==> grpc_call_combiner_sched() [%p] closure=%p [" DEBUG_FMT_STR
            "%s] error=%s",
            call_combiner, closure DEBUG_FMT_ARGS, reason,
            grpc_error_string(error));
  }
  if (cc_start(exec_ctx, call_combiner, closure, error)) {
    GRPC_CLOSURE_SCHED(exec_ctx, closure, error);
  }
}

void grpc_call_combiner_run(grpc_exec_ctx* exec_ctx,
                            grpc_call_combiner* call_combiner,
                            grpc_closure* closure, grpc_error* error DEBUG_ARGS,
                            const char* reason) {
  if (GRPC_TRACER_ON(grpc_call_combiner_trace)) {
    gpr_log(GPR_DEBUG,
            "==> grpc_call_combiner_run() [%p] closure=%p [" DEBUG_FMT_STR
            "%s] error=%s",
            call_combiner, closure DEBUG_FMT_ARGS, reason,
            grpc_error_string(error));
  }
  if (cc_start(exec_ctx, call_combiner, closure, error)) {
    GRPC_CLOSURE_RUN(exec_ctx, closure, error);
  }
}

void grpc_call_combiner_stop(grpc_exec_ctx* exec_ctx,
                             grpc_call_combiner* call_combiner DEBUG_ARGS,
                             const char* reason) {
  GPR_TIMER_BEGIN("call_combiner_stop", 0);
  if (grpc_call_combiner_trace.enabled()) {
    gpr_log(GPR_DEBUG,
            "==> grpc_call_combiner_stop() [%p] [" DEBUG_FMT_STR "%s]",
            call_combiner DEBUG_FMT_ARGS, reason);
  }
  size_t prev_size =
      (size_t)gpr_atm_full_fetch_add(&call_combiner->size, (gpr_atm)-1);
  if (grpc_call_combiner_trace.enabled()) {
    gpr_log(GPR_DEBUG, "  size: %" PRIdPTR " -> %" PRIdPTR, prev_size,
            prev_size - 1);
  }
  GPR_ASSERT(prev_size >= 1);
  if (prev_size > 1) {
    while (true) {
      if (grpc_call_combiner_trace.enabled()) {
        gpr_log(GPR_DEBUG, "  checking queue");
      }
      bool empty;
      grpc_closure* closure = (grpc_closure*)gpr_mpscq_pop_and_check_end(
          &call_combiner->queue, &empty);
      if (closure == nullptr) {
        // This can happen either due to a race condition within the mpscq
        // code or because of a race with grpc_call_combiner_start().
        if (grpc_call_combiner_trace.enabled()) {
          gpr_log(GPR_DEBUG, "  queue returned no result; checking again");
        }
        continue;
      }
      if (grpc_call_combiner_trace.enabled()) {
        gpr_log(GPR_DEBUG, "  EXECUTING FROM QUEUE: closure=%p error=%s",
                closure, grpc_error_string(closure->error_data.error));
      }
      GRPC_CLOSURE_SCHED(exec_ctx, closure, closure->error_data.error);
      break;
    }
  } else if (grpc_call_combiner_trace.enabled()) {
    gpr_log(GPR_DEBUG, "  queue empty");
  }
  GPR_TIMER_END("call_combiner_stop", 0);
}

void grpc_call_combiner_set_notify_on_cancel(grpc_exec_ctx* exec_ctx,
                                             grpc_call_combiner* call_combiner,
                                             grpc_closure* closure) {
  GRPC_STATS_INC_CALL_COMBINER_SET_NOTIFY_ON_CANCEL(exec_ctx);
  while (true) {
    // Decode original state.
    gpr_atm original_state = gpr_atm_acq_load(&call_combiner->cancel_state);
    grpc_error* original_error = decode_cancel_state_error(original_state);
    // If error is set, invoke the cancellation closure immediately.
    // Otherwise, store the new closure.
    if (original_error != GRPC_ERROR_NONE) {
      if (grpc_call_combiner_trace.enabled()) {
        gpr_log(GPR_DEBUG,
                "call_combiner=%p: scheduling notify_on_cancel callback=%p "
                "for pre-existing cancellation",
                call_combiner, closure);
      }
      GRPC_CLOSURE_SCHED(exec_ctx, closure, GRPC_ERROR_REF(original_error));
      break;
    } else {
      if (gpr_atm_full_cas(&call_combiner->cancel_state, original_state,
                           (gpr_atm)closure)) {
        if (grpc_call_combiner_trace.enabled()) {
          gpr_log(GPR_DEBUG, "call_combiner=%p: setting notify_on_cancel=%p",
                  call_combiner, closure);
        }
        // If we replaced an earlier closure, invoke the original
        // closure with GRPC_ERROR_NONE.  This allows callers to clean
        // up any resources they may be holding for the callback.
        if (original_state != 0) {
          closure = (grpc_closure*)original_state;
          if (grpc_call_combiner_trace.enabled()) {
            gpr_log(GPR_DEBUG,
                    "call_combiner=%p: scheduling old cancel callback=%p",
                    call_combiner, closure);
          }
          GRPC_CLOSURE_SCHED(exec_ctx, closure, GRPC_ERROR_NONE);
        }
        break;
      }
    }
    // cas failed, try again.
  }
}

void grpc_call_combiner_cancel(grpc_exec_ctx* exec_ctx,
                               grpc_call_combiner* call_combiner,
                               grpc_error* error) {
  GRPC_STATS_INC_CALL_COMBINER_CANCELLED(exec_ctx);
  while (true) {
    gpr_atm original_state = gpr_atm_acq_load(&call_combiner->cancel_state);
    grpc_error* original_error = decode_cancel_state_error(original_state);
    if (original_error != GRPC_ERROR_NONE) {
      GRPC_ERROR_UNREF(error);
      break;
    }
    if (gpr_atm_full_cas(&call_combiner->cancel_state, original_state,
                         encode_cancel_state_error(error))) {
      if (original_state != 0) {
        grpc_closure* notify_on_cancel = (grpc_closure*)original_state;
        if (grpc_call_combiner_trace.enabled()) {
          gpr_log(GPR_DEBUG,
                  "call_combiner=%p: scheduling notify_on_cancel callback=%p",
                  call_combiner, notify_on_cancel);
        }
        GRPC_CLOSURE_SCHED(exec_ctx, notify_on_cancel, GRPC_ERROR_REF(error));
      }
      break;
    }
    // cas failed, try again.
  }
}<|MERGE_RESOLUTION|>--- conflicted
+++ resolved
@@ -59,9 +59,7 @@
 static bool cc_start(grpc_exec_ctx* exec_ctx, grpc_call_combiner* call_combiner,
                      grpc_closure* closure, grpc_error* error) {
   GPR_TIMER_BEGIN("call_combiner_start", 0);
-<<<<<<< HEAD
   bool run_now = false;
-=======
   if (grpc_call_combiner_trace.enabled()) {
     gpr_log(GPR_DEBUG,
             "==> grpc_call_combiner_start() [%p] closure=%p [" DEBUG_FMT_STR
@@ -69,7 +67,6 @@
             call_combiner, closure DEBUG_FMT_ARGS, reason,
             grpc_error_string(error));
   }
->>>>>>> c49b24a7
   size_t prev_size =
       (size_t)gpr_atm_full_fetch_add(&call_combiner->size, (gpr_atm)1);
   if (grpc_call_combiner_trace.enabled()) {
