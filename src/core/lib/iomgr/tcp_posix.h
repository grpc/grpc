/*
 *
 * Copyright 2015 gRPC authors.
 *
 * Licensed under the Apache License, Version 2.0 (the "License");
 * you may not use this file except in compliance with the License.
 * You may obtain a copy of the License at
 *
 *     http://www.apache.org/licenses/LICENSE-2.0
 *
 * Unless required by applicable law or agreed to in writing, software
 * distributed under the License is distributed on an "AS IS" BASIS,
 * WITHOUT WARRANTIES OR CONDITIONS OF ANY KIND, either express or implied.
 * See the License for the specific language governing permissions and
 * limitations under the License.
 *
 */

#ifndef GRPC_CORE_LIB_IOMGR_TCP_POSIX_H
#define GRPC_CORE_LIB_IOMGR_TCP_POSIX_H
/*
   Low level TCP "bottom half" implementation, for use by transports built on
   top of a TCP connection.

   Note that this file does not (yet) include APIs for creating the socket in
   the first place.

   All calls passing slice transfer ownership of a slice refcount unless
   otherwise specified.
*/

#include <grpc/support/port_platform.h>

#include "src/core/lib/debug/trace.h"
#include "src/core/lib/iomgr/buffer_list.h"
#include "src/core/lib/iomgr/endpoint.h"
#include "src/core/lib/iomgr/ev_posix.h"
#include "src/core/lib/iomgr/port.h"

extern grpc_core::TraceFlag grpc_tcp_trace;

/// Create a tcp endpoint given a file desciptor and a read slice size.
/// Takes ownership of \a fd. Takes ownership of the \a slice_allocator.
grpc_endpoint* grpc_tcp_create(grpc_fd* fd, const grpc_channel_args* args,
<<<<<<< HEAD
                               const char* peer_string);
=======
                               absl::string_view peer_string,
                               grpc_slice_allocator* slice_allocator);
>>>>>>> 8cbf308c

/// Return the tcp endpoint's fd, or -1 if this is not available. Does not
/// release the fd. Requires: \a ep must be a tcp endpoint.
int grpc_tcp_fd(grpc_endpoint* ep);

/// Destroy the tcp endpoint without closing its fd. *fd will be set and done
/// will be called when the endpoint is destroyed. Requires: \a ep must be a tcp
/// endpoint and fd must not be NULL.
void grpc_tcp_destroy_and_release_fd(grpc_endpoint* ep, int* fd,
                                     grpc_closure* done);

#ifdef GRPC_POSIX_SOCKET_TCP

void grpc_tcp_posix_init();

void grpc_tcp_posix_shutdown();

#endif /* GRPC_POSIX_SOCKET_TCP */

#endif /* GRPC_CORE_LIB_IOMGR_TCP_POSIX_H */<|MERGE_RESOLUTION|>--- conflicted
+++ resolved
@@ -42,12 +42,7 @@
 /// Create a tcp endpoint given a file desciptor and a read slice size.
 /// Takes ownership of \a fd. Takes ownership of the \a slice_allocator.
 grpc_endpoint* grpc_tcp_create(grpc_fd* fd, const grpc_channel_args* args,
-<<<<<<< HEAD
-                               const char* peer_string);
-=======
-                               absl::string_view peer_string,
-                               grpc_slice_allocator* slice_allocator);
->>>>>>> 8cbf308c
+                               absl::string_view peer_string);
 
 /// Return the tcp endpoint's fd, or -1 if this is not available. Does not
 /// release the fd. Requires: \a ep must be a tcp endpoint.
