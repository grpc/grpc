--- conflicted
+++ resolved
@@ -51,18 +51,10 @@
 
 void WorkSerializer::WorkSerializerImpl::Run(
     std::function<void()> callback, const grpc_core::DebugLocation& location) {
-<<<<<<< HEAD
   grpc_work_serializer_trace.Log(
       GPR_INFO, "WorkSerializer::Run() %p Scheduling callback [%s:%d]", this,
       location.file(), location.line());
-  const size_t prev_size = size_.FetchAdd(1);
-=======
-  if (GRPC_TRACE_FLAG_ENABLED(grpc_work_serializer_trace)) {
-    gpr_log(GPR_INFO, "WorkSerializer::Run() %p Scheduling callback [%s:%d]",
-            this, location.file(), location.line());
-  }
   const size_t prev_size = size_.fetch_add(1);
->>>>>>> 13171a8b
   // The work serializer should not have been orphaned.
   GPR_DEBUG_ASSERT(prev_size > 0);
   if (prev_size == 1) {
@@ -84,15 +76,8 @@
 }
 
 void WorkSerializer::WorkSerializerImpl::Orphan() {
-<<<<<<< HEAD
   grpc_work_serializer_trace.Log(GPR_INFO, "WorkSerializer::Orphan() %p", this);
-  size_t prev_size = size_.FetchSub(1);
-=======
-  if (GRPC_TRACE_FLAG_ENABLED(grpc_work_serializer_trace)) {
-    gpr_log(GPR_INFO, "WorkSerializer::Orphan() %p", this);
-  }
   size_t prev_size = size_.fetch_sub(1);
->>>>>>> 13171a8b
   if (prev_size == 1) {
     grpc_work_serializer_trace.Log(GPR_INFO, "  Destroying");
     delete this;
@@ -105,16 +90,9 @@
 // is at least 1.
 void WorkSerializer::WorkSerializerImpl::DrainQueue() {
   while (true) {
-<<<<<<< HEAD
     grpc_work_serializer_trace.Log(GPR_INFO, "WorkSerializer::DrainQueue() %p",
                                    this);
-    size_t prev_size = size_.FetchSub(1);
-=======
-    if (GRPC_TRACE_FLAG_ENABLED(grpc_work_serializer_trace)) {
-      gpr_log(GPR_INFO, "WorkSerializer::DrainQueue() %p", this);
-    }
     size_t prev_size = size_.fetch_sub(1);
->>>>>>> 13171a8b
     GPR_DEBUG_ASSERT(prev_size >= 1);
     // It is possible that while draining the queue, one of the callbacks ended
     // up orphaning the work serializer. In that case, delete the object.
