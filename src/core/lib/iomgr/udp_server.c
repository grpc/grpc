/*
 *
 * Copyright 2015, Google Inc.
 * All rights reserved.
 *
 * Redistribution and use in source and binary forms, with or without
 * modification, are permitted provided that the following conditions are
 * met:
 *
 *     * Redistributions of source code must retain the above copyright
 * notice, this list of conditions and the following disclaimer.
 *     * Redistributions in binary form must reproduce the above
 * copyright notice, this list of conditions and the following disclaimer
 * in the documentation and/or other materials provided with the
 * distribution.
 *     * Neither the name of Google Inc. nor the names of its
 * contributors may be used to endorse or promote products derived from
 * this software without specific prior written permission.
 *
 * THIS SOFTWARE IS PROVIDED BY THE COPYRIGHT HOLDERS AND CONTRIBUTORS
 * "AS IS" AND ANY EXPRESS OR IMPLIED WARRANTIES, INCLUDING, BUT NOT
 * LIMITED TO, THE IMPLIED WARRANTIES OF MERCHANTABILITY AND FITNESS FOR
 * A PARTICULAR PURPOSE ARE DISCLAIMED. IN NO EVENT SHALL THE COPYRIGHT
 * OWNER OR CONTRIBUTORS BE LIABLE FOR ANY DIRECT, INDIRECT, INCIDENTAL,
 * SPECIAL, EXEMPLARY, OR CONSEQUENTIAL DAMAGES (INCLUDING, BUT NOT
 * LIMITED TO, PROCUREMENT OF SUBSTITUTE GOODS OR SERVICES; LOSS OF USE,
 * DATA, OR PROFITS; OR BUSINESS INTERRUPTION) HOWEVER CAUSED AND ON ANY
 * THEORY OF LIABILITY, WHETHER IN CONTRACT, STRICT LIABILITY, OR TORT
 * (INCLUDING NEGLIGENCE OR OTHERWISE) ARISING IN ANY WAY OUT OF THE USE
 * OF THIS SOFTWARE, EVEN IF ADVISED OF THE POSSIBILITY OF SUCH DAMAGE.
 *
 */

/* FIXME: "posix" files shouldn't be depending on _GNU_SOURCE */
#ifndef _GNU_SOURCE
#define _GNU_SOURCE
#endif

#include "src/core/lib/iomgr/port.h"

#ifdef GRPC_POSIX_SOCKET

#include "src/core/lib/iomgr/udp_server.h"

#include <errno.h>
#include <fcntl.h>
#include <limits.h>
#include <netinet/in.h>
#include <netinet/tcp.h>
#include <string.h>
#include <sys/socket.h>
#include <sys/stat.h>
#include <sys/types.h>
#include <unistd.h>

#include <grpc/grpc.h>
#include <grpc/support/alloc.h>
#include <grpc/support/log.h>
#include <grpc/support/string_util.h>
#include <grpc/support/sync.h>
#include <grpc/support/time.h>
#include "src/core/lib/channel/channel_args.h"
#include "src/core/lib/iomgr/error.h"
#include "src/core/lib/iomgr/ev_posix.h"
#include "src/core/lib/iomgr/resolve_address.h"
#include "src/core/lib/iomgr/sockaddr.h"
#include "src/core/lib/iomgr/sockaddr_utils.h"
#include "src/core/lib/iomgr/socket_factory_posix.h"
#include "src/core/lib/iomgr/socket_utils_posix.h"
#include "src/core/lib/iomgr/unix_sockets_posix.h"
#include "src/core/lib/support/string.h"

/* one listening port */
typedef struct grpc_udp_listener grpc_udp_listener;
struct grpc_udp_listener {
  int fd;
  grpc_fd *emfd;
  grpc_udp_server *server;
  grpc_resolved_address addr;
  grpc_closure read_closure;
  grpc_closure write_closure;
  // To be called when corresponding QuicGrpcServer closes all active
  // connections.
  grpc_closure orphan_fd_closure;
  grpc_closure destroyed_closure;
  grpc_udp_server_read_cb read_cb;
  grpc_udp_server_write_cb write_cb;
  grpc_udp_server_orphan_cb orphan_cb;
  // True if orphan_cb is trigered.
  bool orphan_notified;

  struct grpc_udp_listener *next;
};

struct shutdown_fd_args {
  grpc_fd *fd;
  gpr_mu *server_mu;
};

/* the overall server */
struct grpc_udp_server {
  gpr_mu mu;

  /* factory to use for creating and binding sockets, or NULL */
  grpc_socket_factory *socket_factory;

  /* active port count: how many ports are actually still listening */
  size_t active_ports;
  /* destroyed port count: how many ports are completely destroyed */
  size_t destroyed_ports;

  /* is this server shutting down? (boolean) */
  int shutdown;

  /* linked list of server ports */
  grpc_udp_listener *head;
  grpc_udp_listener *tail;
  unsigned nports;

  /* shutdown callback */
  grpc_closure *shutdown_complete;

  /* all pollsets interested in new connections */
  grpc_pollset **pollsets;
  /* number of pollsets in the pollsets array */
  size_t pollset_count;
  /* opaque object to pass to callbacks */
  void *user_data;
};

static grpc_socket_factory *get_socket_factory(const grpc_channel_args *args) {
  if (args) {
    const grpc_arg *arg = grpc_channel_args_find(args, GRPC_ARG_SOCKET_FACTORY);
    if (arg) {
      GPR_ASSERT(arg->type == GRPC_ARG_POINTER);
      return arg->value.pointer.p;
    }
  }
  return NULL;
}

grpc_udp_server *grpc_udp_server_create(const grpc_channel_args *args) {
  grpc_udp_server *s = gpr_malloc(sizeof(grpc_udp_server));
  gpr_mu_init(&s->mu);
  s->socket_factory = get_socket_factory(args);
  if (s->socket_factory) {
    grpc_socket_factory_ref(s->socket_factory);
  }
  s->active_ports = 0;
  s->destroyed_ports = 0;
  s->shutdown = 0;
  s->head = NULL;
  s->tail = NULL;
  s->nports = 0;

  return s;
}

static void shutdown_fd(grpc_exec_ctx *exec_ctx, void *args,
                        grpc_error *error) {
  struct shutdown_fd_args *shutdown_args = (struct shutdown_fd_args *)args;
  gpr_mu_lock(shutdown_args->server_mu);
  grpc_fd_shutdown(exec_ctx, shutdown_args->fd, GRPC_ERROR_REF(error));
  gpr_mu_unlock(shutdown_args->server_mu);
  gpr_free(shutdown_args);
}

static void dummy_cb(grpc_exec_ctx *exec_ctx, void *arg, grpc_error *error) {
  // No-op.
}

static void finish_shutdown(grpc_exec_ctx *exec_ctx, grpc_udp_server *s) {
  if (s->shutdown_complete != NULL) {
    grpc_closure_sched(exec_ctx, s->shutdown_complete, GRPC_ERROR_NONE);
  }

  gpr_mu_destroy(&s->mu);

  while (s->head) {
    grpc_udp_listener *sp = s->head;
    s->head = sp->next;
    gpr_free(sp);
  }

  if (s->socket_factory) {
    grpc_socket_factory_unref(s->socket_factory);
  }

  gpr_free(s);
}

static void destroyed_port(grpc_exec_ctx *exec_ctx, void *server,
                           grpc_error *error) {
  grpc_udp_server *s = server;
  gpr_mu_lock(&s->mu);
  s->destroyed_ports++;
  if (s->destroyed_ports == s->nports) {
    gpr_mu_unlock(&s->mu);
    finish_shutdown(exec_ctx, s);
  } else {
    gpr_mu_unlock(&s->mu);
  }
}

/* called when all listening endpoints have been shutdown, so no further
   events will be received on them - at this point it's safe to destroy
   things */
static void deactivated_all_ports(grpc_exec_ctx *exec_ctx, grpc_udp_server *s) {
  /* delete ALL the things */
  gpr_mu_lock(&s->mu);

  GPR_ASSERT(s->shutdown);

  if (s->head) {
    grpc_udp_listener *sp;
    for (sp = s->head; sp; sp = sp->next) {
      grpc_unlink_if_unix_domain_socket(&sp->addr);

      grpc_closure_init(&sp->destroyed_closure, destroyed_port, s,
                        grpc_schedule_on_exec_ctx);
      if (!sp->orphan_notified) {
        /* Call the orphan_cb to signal that the FD is about to be closed and
         * should no longer be used. Because at this point, all listening ports
         * have been shutdown already, no need to shutdown again.*/
        grpc_closure_init(&sp->orphan_fd_closure, dummy_cb, sp->emfd,
                          grpc_schedule_on_exec_ctx);
        GPR_ASSERT(sp->orphan_cb);
        sp->orphan_cb(exec_ctx, sp->emfd, &sp->orphan_fd_closure,
                      sp->server->user_data);
      }
      grpc_fd_orphan(exec_ctx, sp->emfd, &sp->destroyed_closure, NULL,
                     "udp_listener_shutdown");
    }
    gpr_mu_unlock(&s->mu);
  } else {
    gpr_mu_unlock(&s->mu);
    finish_shutdown(exec_ctx, s);
  }
}

void grpc_udp_server_destroy(grpc_exec_ctx *exec_ctx, grpc_udp_server *s,
                             grpc_closure *on_done) {
  grpc_udp_listener *sp;
  gpr_mu_lock(&s->mu);

  GPR_ASSERT(!s->shutdown);
  s->shutdown = 1;

  s->shutdown_complete = on_done;

  /* shutdown all fd's */
  if (s->active_ports) {
    for (sp = s->head; sp; sp = sp->next) {
      GPR_ASSERT(sp->orphan_cb);
      struct shutdown_fd_args *args = gpr_malloc(sizeof(*args));
      args->fd = sp->emfd;
      args->server_mu = &s->mu;
      grpc_closure_init(&sp->orphan_fd_closure, shutdown_fd, args,
                        grpc_schedule_on_exec_ctx);
      sp->orphan_cb(exec_ctx, sp->emfd, &sp->orphan_fd_closure,
                    sp->server->user_data);
      sp->orphan_notified = true;
    }
    gpr_mu_unlock(&s->mu);
  } else {
    gpr_mu_unlock(&s->mu);
    deactivated_all_ports(exec_ctx, s);
  }
}

static int bind_socket(grpc_socket_factory *socket_factory, int sockfd,
                       const grpc_resolved_address *addr) {
  return (socket_factory != NULL)
             ? grpc_socket_factory_bind(socket_factory, sockfd, addr)
             : bind(sockfd, (struct sockaddr *)addr->addr,
                    (socklen_t)addr->len);
}

/* Prepare a recently-created socket for listening. */
static int prepare_socket(grpc_socket_factory *socket_factory, int fd,
                          const grpc_resolved_address *addr) {
  grpc_resolved_address sockname_temp;
  struct sockaddr *addr_ptr = (struct sockaddr *)addr->addr;
  /* Set send/receive socket buffers to 1 MB */
  int buffer_size_bytes = 1024 * 1024;

  if (fd < 0) {
    goto error;
  }

  if (grpc_set_socket_nonblocking(fd, 1) != GRPC_ERROR_NONE) {
    gpr_log(GPR_ERROR, "Unable to set nonblocking %d: %s", fd, strerror(errno));
    goto error;
  }
  if (grpc_set_socket_cloexec(fd, 1) != GRPC_ERROR_NONE) {
    gpr_log(GPR_ERROR, "Unable to set cloexec %d: %s", fd, strerror(errno));
    goto error;
  }

  if (grpc_set_socket_ip_pktinfo_if_possible(fd) != GRPC_ERROR_NONE) {
    gpr_log(GPR_ERROR, "Unable to set ip_pktinfo.");
    goto error;
  } else if (addr_ptr->sa_family == AF_INET6) {
    if (grpc_set_socket_ipv6_recvpktinfo_if_possible(fd) != GRPC_ERROR_NONE) {
      gpr_log(GPR_ERROR, "Unable to set ipv6_recvpktinfo.");
      goto error;
    }
  }

<<<<<<< HEAD
  GPR_ASSERT(addr->len < GRPC_SOCKLEN_MAX);
  if (bind(fd, (struct sockaddr *)addr, (grpc_socklen)addr->len) < 0) {
=======
  GPR_ASSERT(addr->len < ~(socklen_t)0);
  if (bind_socket(socket_factory, fd, addr) < 0) {
>>>>>>> b40a86fe
    char *addr_str;
    grpc_sockaddr_to_string(&addr_str, addr, 0);
    gpr_log(GPR_ERROR, "bind addr=%s: %s", addr_str, strerror(errno));
    gpr_free(addr_str);
    goto error;
  }

  sockname_temp.len = sizeof(struct sockaddr_storage);

  if (getsockname(fd, (struct sockaddr *)sockname_temp.addr,
                  (grpc_socklen *)&sockname_temp.len) < 0) {
    goto error;
  }

  if (grpc_set_socket_sndbuf(fd, buffer_size_bytes) != GRPC_ERROR_NONE) {
    gpr_log(GPR_ERROR, "Failed to set send buffer size to %d bytes",
            buffer_size_bytes);
    goto error;
  }

  if (grpc_set_socket_rcvbuf(fd, buffer_size_bytes) != GRPC_ERROR_NONE) {
    gpr_log(GPR_ERROR, "Failed to set receive buffer size to %d bytes",
            buffer_size_bytes);
    goto error;
  }

  return grpc_sockaddr_get_port(&sockname_temp);

error:
  if (fd >= 0) {
    close(fd);
  }
  return -1;
}

/* event manager callback when reads are ready */
static void on_read(grpc_exec_ctx *exec_ctx, void *arg, grpc_error *error) {
  grpc_udp_listener *sp = arg;

  gpr_mu_lock(&sp->server->mu);
  if (error != GRPC_ERROR_NONE) {
    if (0 == --sp->server->active_ports && sp->server->shutdown) {
      gpr_mu_unlock(&sp->server->mu);
      deactivated_all_ports(exec_ctx, sp->server);
    } else {
      gpr_mu_unlock(&sp->server->mu);
    }
    return;
  }

  /* Tell the registered callback that data is available to read. */
  GPR_ASSERT(sp->read_cb);
  sp->read_cb(exec_ctx, sp->emfd, sp->server->user_data);

  /* Re-arm the notification event so we get another chance to read. */
  grpc_fd_notify_on_read(exec_ctx, sp->emfd, &sp->read_closure);
  gpr_mu_unlock(&sp->server->mu);
}

static void on_write(grpc_exec_ctx *exec_ctx, void *arg, grpc_error *error) {
  grpc_udp_listener *sp = arg;

  gpr_mu_lock(&(sp->server->mu));
  if (error != GRPC_ERROR_NONE) {
    if (0 == --sp->server->active_ports && sp->server->shutdown) {
      gpr_mu_unlock(&sp->server->mu);
      deactivated_all_ports(exec_ctx, sp->server);
    } else {
      gpr_mu_unlock(&sp->server->mu);
    }
    return;
  }

  /* Tell the registered callback that the socket is writeable. */
  GPR_ASSERT(sp->write_cb);
  sp->write_cb(exec_ctx, sp->emfd, sp->server->user_data);

  /* Re-arm the notification event so we get another chance to write. */
  grpc_fd_notify_on_write(exec_ctx, sp->emfd, &sp->write_closure);
  gpr_mu_unlock(&sp->server->mu);
}

static int add_socket_to_server(grpc_udp_server *s, int fd,
                                const grpc_resolved_address *addr,
                                grpc_udp_server_read_cb read_cb,
                                grpc_udp_server_write_cb write_cb,
                                grpc_udp_server_orphan_cb orphan_cb) {
  grpc_udp_listener *sp;
  int port;
  char *addr_str;
  char *name;

  port = prepare_socket(s->socket_factory, fd, addr);
  if (port >= 0) {
    grpc_sockaddr_to_string(&addr_str, addr, 1);
    gpr_asprintf(&name, "udp-server-listener:%s", addr_str);
    gpr_free(addr_str);
    gpr_mu_lock(&s->mu);
    s->nports++;
    sp = gpr_malloc(sizeof(grpc_udp_listener));
    sp->next = NULL;
    if (s->head == NULL) {
      s->head = sp;
    } else {
      s->tail->next = sp;
    }
    s->tail = sp;
    sp->server = s;
    sp->fd = fd;
    sp->emfd = grpc_fd_create(fd, name);
    memcpy(&sp->addr, addr, sizeof(grpc_resolved_address));
    sp->read_cb = read_cb;
    sp->write_cb = write_cb;
    sp->orphan_cb = orphan_cb;
    sp->orphan_notified = false;
    GPR_ASSERT(sp->emfd);
    gpr_mu_unlock(&s->mu);
    gpr_free(name);
  }

  return port;
}

int grpc_udp_server_add_port(grpc_udp_server *s,
                             const grpc_resolved_address *addr,
                             grpc_udp_server_read_cb read_cb,
                             grpc_udp_server_write_cb write_cb,
                             grpc_udp_server_orphan_cb orphan_cb) {
  grpc_udp_listener *sp;
  int allocated_port1 = -1;
  int allocated_port2 = -1;
  int fd;
  grpc_dualstack_mode dsmode;
  grpc_resolved_address addr6_v4mapped;
  grpc_resolved_address wild4;
  grpc_resolved_address wild6;
  grpc_resolved_address addr4_copy;
  grpc_resolved_address *allocated_addr = NULL;
  grpc_resolved_address sockname_temp;
  int port;

  /* Check if this is a wildcard port, and if so, try to keep the port the same
     as some previously created listener. */
  if (grpc_sockaddr_get_port(addr) == 0) {
    for (sp = s->head; sp; sp = sp->next) {
      sockname_temp.len = sizeof(struct sockaddr_storage);
      if (0 == getsockname(sp->fd, (struct sockaddr *)sockname_temp.addr,
                           (grpc_socklen *)&sockname_temp.len)) {
        port = grpc_sockaddr_get_port(&sockname_temp);
        if (port > 0) {
          allocated_addr = gpr_malloc(sizeof(grpc_resolved_address));
          memcpy(allocated_addr, addr, sizeof(grpc_resolved_address));
          grpc_sockaddr_set_port(allocated_addr, port);
          addr = allocated_addr;
          break;
        }
      }
    }
  }

  if (grpc_sockaddr_to_v4mapped(addr, &addr6_v4mapped)) {
    addr = &addr6_v4mapped;
  }

  /* Treat :: or 0.0.0.0 as a family-agnostic wildcard. */
  if (grpc_sockaddr_is_wildcard(addr, &port)) {
    grpc_sockaddr_make_wildcards(port, &wild4, &wild6);

    /* Try listening on IPv6 first. */
    addr = &wild6;
    // TODO(rjshade): Test and propagate the returned grpc_error*:
    GRPC_ERROR_UNREF(grpc_create_dualstack_socket_using_factory(
        s->socket_factory, addr, SOCK_DGRAM, IPPROTO_UDP, &dsmode, &fd));
    allocated_port1 =
        add_socket_to_server(s, fd, addr, read_cb, write_cb, orphan_cb);
    if (fd >= 0 && dsmode == GRPC_DSMODE_DUALSTACK) {
      goto done;
    }

    /* If we didn't get a dualstack socket, also listen on 0.0.0.0. */
    if (port == 0 && allocated_port1 > 0) {
      grpc_sockaddr_set_port(&wild4, allocated_port1);
    }
    addr = &wild4;
  }

  // TODO(rjshade): Test and propagate the returned grpc_error*:
  GRPC_ERROR_UNREF(grpc_create_dualstack_socket_using_factory(
      s->socket_factory, addr, SOCK_DGRAM, IPPROTO_UDP, &dsmode, &fd));
  if (fd < 0) {
    gpr_log(GPR_ERROR, "Unable to create socket: %s", strerror(errno));
  }
  if (dsmode == GRPC_DSMODE_IPV4 &&
      grpc_sockaddr_is_v4mapped(addr, &addr4_copy)) {
    addr = &addr4_copy;
  }
  allocated_port2 =
      add_socket_to_server(s, fd, addr, read_cb, write_cb, orphan_cb);

done:
  gpr_free(allocated_addr);
  return allocated_port1 >= 0 ? allocated_port1 : allocated_port2;
}

int grpc_udp_server_get_fd(grpc_udp_server *s, unsigned port_index) {
  grpc_udp_listener *sp;
  if (port_index >= s->nports) {
    return -1;
  }

  for (sp = s->head; sp && port_index != 0; sp = sp->next) {
    --port_index;
  }
  return sp->fd;
}

void grpc_udp_server_start(grpc_exec_ctx *exec_ctx, grpc_udp_server *s,
                           grpc_pollset **pollsets, size_t pollset_count,
                           void *user_data) {
  size_t i;
  gpr_mu_lock(&s->mu);
  grpc_udp_listener *sp;
  GPR_ASSERT(s->active_ports == 0);
  s->pollsets = pollsets;
  s->user_data = user_data;

  sp = s->head;
  while (sp != NULL) {
    for (i = 0; i < pollset_count; i++) {
      grpc_pollset_add_fd(exec_ctx, pollsets[i], sp->emfd);
    }
    grpc_closure_init(&sp->read_closure, on_read, sp,
                      grpc_schedule_on_exec_ctx);
    grpc_fd_notify_on_read(exec_ctx, sp->emfd, &sp->read_closure);

    grpc_closure_init(&sp->write_closure, on_write, sp,
                      grpc_schedule_on_exec_ctx);
    grpc_fd_notify_on_write(exec_ctx, sp->emfd, &sp->write_closure);

    /* Registered for both read and write callbacks: increment active_ports
     * twice to account for this, and delay free-ing of memory until both
     * on_read and on_write have fired. */
    s->active_ports += 2;

    sp = sp->next;
  }

  gpr_mu_unlock(&s->mu);
}

#endif<|MERGE_RESOLUTION|>--- conflicted
+++ resolved
@@ -307,13 +307,8 @@
     }
   }
 
-<<<<<<< HEAD
   GPR_ASSERT(addr->len < GRPC_SOCKLEN_MAX);
-  if (bind(fd, (struct sockaddr *)addr, (grpc_socklen)addr->len) < 0) {
-=======
-  GPR_ASSERT(addr->len < ~(socklen_t)0);
   if (bind_socket(socket_factory, fd, addr) < 0) {
->>>>>>> b40a86fe
     char *addr_str;
     grpc_sockaddr_to_string(&addr_str, addr, 0);
     gpr_log(GPR_ERROR, "bind addr=%s: %s", addr_str, strerror(errno));
