/*
 *
 * Copyright 2015 gRPC authors.
 *
 * Licensed under the Apache License, Version 2.0 (the "License");
 * you may not use this file except in compliance with the License.
 * You may obtain a copy of the License at
 *
 *     http://www.apache.org/licenses/LICENSE-2.0
 *
 * Unless required by applicable law or agreed to in writing, software
 * distributed under the License is distributed on an "AS IS" BASIS,
 * WITHOUT WARRANTIES OR CONDITIONS OF ANY KIND, either express or implied.
 * See the License for the specific language governing permissions and
 * limitations under the License.
 *
 */

/* FIXME: "posix" files shouldn't be depending on _GNU_SOURCE */
#ifndef _GNU_SOURCE
#define _GNU_SOURCE
#endif

#include "src/core/lib/iomgr/port.h"

#ifdef GRPC_POSIX_SOCKET

#include "src/core/lib/iomgr/udp_server.h"

#include <errno.h>
#include <fcntl.h>
#include <limits.h>
#include <netinet/in.h>
#include <netinet/tcp.h>
#include <string.h>
#include <sys/socket.h>
#include <sys/stat.h>
#include <sys/types.h>
#include <unistd.h>

#include <grpc/grpc.h>
#include <grpc/support/alloc.h>
#include <grpc/support/log.h>
#include <grpc/support/string_util.h>
#include <grpc/support/sync.h>
#include <grpc/support/time.h>
#include "src/core/lib/channel/channel_args.h"
#include "src/core/lib/iomgr/error.h"
#include "src/core/lib/iomgr/ev_posix.h"
#include "src/core/lib/iomgr/executor.h"
#include "src/core/lib/iomgr/resolve_address.h"
#include "src/core/lib/iomgr/sockaddr.h"
#include "src/core/lib/iomgr/sockaddr_utils.h"
#include "src/core/lib/iomgr/socket_factory_posix.h"
#include "src/core/lib/iomgr/socket_utils_posix.h"
#include "src/core/lib/iomgr/unix_sockets_posix.h"
#include "src/core/lib/support/string.h"

/* one listening port */
typedef struct grpc_udp_listener grpc_udp_listener;
struct grpc_udp_listener {
  int fd;
  grpc_fd* emfd;
  grpc_udp_server* server;
  grpc_resolved_address addr;
  grpc_closure read_closure;
  grpc_closure write_closure;
  // To be called when corresponding QuicGrpcServer closes all active
  // connections.
  grpc_closure orphan_fd_closure;
  grpc_closure destroyed_closure;
  grpc_udp_server_read_cb read_cb;
  grpc_udp_server_write_cb write_cb;
  grpc_udp_server_orphan_cb orphan_cb;
  grpc_udp_server_start_cb start_cb;
  // To be scheduled on another thread to actually read/write.
  grpc_closure do_read_closure;
  grpc_closure do_write_closure;
  grpc_closure notify_on_write_closure;
  // True if orphan_cb is trigered.
  bool orphan_notified;
  // True if grpc_fd_notify_on_write() is called after on_write() call.
  bool notify_on_write_armed;
  // True if fd has been shutdown.
  bool already_shutdown;

  struct grpc_udp_listener* next;
};

struct shutdown_fd_args {
  grpc_udp_listener* sp;
  gpr_mu* server_mu;
};

/* the overall server */
struct grpc_udp_server {
  gpr_mu mu;

  /* factory to use for creating and binding sockets, or NULL */
  grpc_socket_factory* socket_factory;

  /* active port count: how many ports are actually still listening */
  size_t active_ports;
  /* destroyed port count: how many ports are completely destroyed */
  size_t destroyed_ports;

  /* is this server shutting down? (boolean) */
  int shutdown;

  /* linked list of server ports */
  grpc_udp_listener* head;
  grpc_udp_listener* tail;
  unsigned nports;

  /* shutdown callback */
  grpc_closure* shutdown_complete;

  /* all pollsets interested in new connections */
  grpc_pollset** pollsets;
  /* number of pollsets in the pollsets array */
  size_t pollset_count;
  /* opaque object to pass to callbacks */
  void* user_data;
};

static grpc_socket_factory* get_socket_factory(const grpc_channel_args* args) {
  if (args) {
    const grpc_arg* arg = grpc_channel_args_find(args, GRPC_ARG_SOCKET_FACTORY);
    if (arg) {
      GPR_ASSERT(arg->type == GRPC_ARG_POINTER);
      return (grpc_socket_factory*)arg->value.pointer.p;
    }
  }
  return nullptr;
}

grpc_udp_server* grpc_udp_server_create(const grpc_channel_args* args) {
  grpc_udp_server* s = (grpc_udp_server*)gpr_malloc(sizeof(grpc_udp_server));
  gpr_mu_init(&s->mu);
  s->socket_factory = get_socket_factory(args);
  if (s->socket_factory) {
    grpc_socket_factory_ref(s->socket_factory);
  }
  s->active_ports = 0;
  s->destroyed_ports = 0;
  s->shutdown = 0;
  s->head = nullptr;
  s->tail = nullptr;
  s->nports = 0;

  return s;
}

static void shutdown_fd(void* args, grpc_error* error) {
  struct shutdown_fd_args* shutdown_args = (struct shutdown_fd_args*)args;
  grpc_udp_listener* sp = shutdown_args->sp;
  gpr_log(GPR_DEBUG, "shutdown fd %d", sp->fd);
  gpr_mu_lock(shutdown_args->server_mu);
<<<<<<< HEAD
  grpc_fd_shutdown(shutdown_args->fd, GRPC_ERROR_REF(error));
=======
  grpc_fd_shutdown(sp->emfd, GRPC_ERROR_REF(error));
  sp->already_shutdown = true;
  if (!sp->notify_on_write_armed) {
    // Re-arm write notification to notify listener with error. This is
    // necessary to decrement active_ports.
    sp->notify_on_write_armed = true;
    grpc_fd_notify_on_write(sp->emfd, &sp->write_closure);
  }
>>>>>>> 2eb22fd6
  gpr_mu_unlock(shutdown_args->server_mu);
  gpr_free(shutdown_args);
}

static void dummy_cb(void* arg, grpc_error* error) {
  // No-op.
}

static void finish_shutdown(grpc_udp_server* s) {
  if (s->shutdown_complete != nullptr) {
    GRPC_CLOSURE_SCHED(s->shutdown_complete, GRPC_ERROR_NONE);
  }

  gpr_mu_destroy(&s->mu);

  gpr_log(GPR_DEBUG, "Destroy all listeners.");
  while (s->head) {
    grpc_udp_listener* sp = s->head;
    s->head = sp->next;
    gpr_free(sp);
  }

  if (s->socket_factory) {
    grpc_socket_factory_unref(s->socket_factory);
  }

  gpr_free(s);
}

static void destroyed_port(void* server, grpc_error* error) {
  grpc_udp_server* s = (grpc_udp_server*)server;
  gpr_mu_lock(&s->mu);
  s->destroyed_ports++;
  if (s->destroyed_ports == s->nports) {
    gpr_mu_unlock(&s->mu);
    finish_shutdown(s);
  } else {
    gpr_mu_unlock(&s->mu);
  }
}

/* called when all listening endpoints have been shutdown, so no further
   events will be received on them - at this point it's safe to destroy
   things */
static void deactivated_all_ports(grpc_udp_server* s) {
  /* delete ALL the things */
  gpr_mu_lock(&s->mu);

  GPR_ASSERT(s->shutdown);

  if (s->head) {
    grpc_udp_listener* sp;
    for (sp = s->head; sp; sp = sp->next) {
      grpc_unlink_if_unix_domain_socket(&sp->addr);

      GRPC_CLOSURE_INIT(&sp->destroyed_closure, destroyed_port, s,
                        grpc_schedule_on_exec_ctx);
      if (!sp->orphan_notified) {
        /* Call the orphan_cb to signal that the FD is about to be closed and
         * should no longer be used. Because at this point, all listening ports
         * have been shutdown already, no need to shutdown again.*/
        GRPC_CLOSURE_INIT(&sp->orphan_fd_closure, dummy_cb, sp,
                          grpc_schedule_on_exec_ctx);
        GPR_ASSERT(sp->orphan_cb);
<<<<<<< HEAD
=======
        gpr_log(GPR_DEBUG, "Orphan fd %d", sp->fd);
>>>>>>> 2eb22fd6
        sp->orphan_cb(sp->emfd, &sp->orphan_fd_closure, sp->server->user_data);
      }
      grpc_fd_orphan(sp->emfd, &sp->destroyed_closure, nullptr,
                     false /* already_closed */, "udp_listener_shutdown");
    }
    gpr_mu_unlock(&s->mu);
  } else {
    gpr_mu_unlock(&s->mu);
    finish_shutdown(s);
  }
}

void grpc_udp_server_destroy(grpc_udp_server* s, grpc_closure* on_done) {
  grpc_udp_listener* sp;
  gpr_mu_lock(&s->mu);

  GPR_ASSERT(!s->shutdown);
  s->shutdown = 1;

  s->shutdown_complete = on_done;

  gpr_log(GPR_DEBUG, "start to destroy udp_server");
  /* shutdown all fd's */
  if (s->active_ports) {
    for (sp = s->head; sp; sp = sp->next) {
      GPR_ASSERT(sp->orphan_cb);
      struct shutdown_fd_args* args =
          (struct shutdown_fd_args*)gpr_malloc(sizeof(*args));
      args->sp = sp;
      args->server_mu = &s->mu;
      GRPC_CLOSURE_INIT(&sp->orphan_fd_closure, shutdown_fd, args,
                        grpc_schedule_on_exec_ctx);
      sp->orphan_cb(sp->emfd, &sp->orphan_fd_closure, sp->server->user_data);
      sp->orphan_notified = true;
    }
    gpr_mu_unlock(&s->mu);
  } else {
    gpr_mu_unlock(&s->mu);
    deactivated_all_ports(s);
  }
}

static int bind_socket(grpc_socket_factory* socket_factory, int sockfd,
                       const grpc_resolved_address* addr) {
  return (socket_factory != nullptr)
             ? grpc_socket_factory_bind(socket_factory, sockfd, addr)
             : bind(sockfd, (struct sockaddr*)addr->addr, (socklen_t)addr->len);
}

/* Prepare a recently-created socket for listening. */
static int prepare_socket(grpc_socket_factory* socket_factory, int fd,
                          const grpc_resolved_address* addr) {
  grpc_resolved_address sockname_temp;
  struct sockaddr* addr_ptr = (struct sockaddr*)addr->addr;
  /* Set send/receive socket buffers to 1 MB */
  int buffer_size_bytes = 1024 * 1024;

  if (fd < 0) {
    goto error;
  }

  if (grpc_set_socket_nonblocking(fd, 1) != GRPC_ERROR_NONE) {
    gpr_log(GPR_ERROR, "Unable to set nonblocking %d: %s", fd, strerror(errno));
    goto error;
  }
  if (grpc_set_socket_cloexec(fd, 1) != GRPC_ERROR_NONE) {
    gpr_log(GPR_ERROR, "Unable to set cloexec %d: %s", fd, strerror(errno));
    goto error;
  }

  if (grpc_set_socket_ip_pktinfo_if_possible(fd) != GRPC_ERROR_NONE) {
    gpr_log(GPR_ERROR, "Unable to set ip_pktinfo.");
    goto error;
  } else if (addr_ptr->sa_family == AF_INET6) {
    if (grpc_set_socket_ipv6_recvpktinfo_if_possible(fd) != GRPC_ERROR_NONE) {
      gpr_log(GPR_ERROR, "Unable to set ipv6_recvpktinfo.");
      goto error;
    }
  }

  GPR_ASSERT(addr->len < ~(socklen_t)0);
  if (bind_socket(socket_factory, fd, addr) < 0) {
    char* addr_str;
    grpc_sockaddr_to_string(&addr_str, addr, 0);
    gpr_log(GPR_ERROR, "bind addr=%s: %s", addr_str, strerror(errno));
    gpr_free(addr_str);
    goto error;
  }

  sockname_temp.len = sizeof(struct sockaddr_storage);

  if (getsockname(fd, (struct sockaddr*)sockname_temp.addr,
                  (socklen_t*)&sockname_temp.len) < 0) {
    goto error;
  }

  if (grpc_set_socket_sndbuf(fd, buffer_size_bytes) != GRPC_ERROR_NONE) {
    gpr_log(GPR_ERROR, "Failed to set send buffer size to %d bytes",
            buffer_size_bytes);
    goto error;
  }

  if (grpc_set_socket_rcvbuf(fd, buffer_size_bytes) != GRPC_ERROR_NONE) {
    gpr_log(GPR_ERROR, "Failed to set receive buffer size to %d bytes",
            buffer_size_bytes);
    goto error;
  }

  return grpc_sockaddr_get_port(&sockname_temp);

error:
  if (fd >= 0) {
    close(fd);
  }
  return -1;
}

static void do_read(void* arg, grpc_error* error) {
  grpc_udp_listener* sp = reinterpret_cast<grpc_udp_listener*>(arg);
  GPR_ASSERT(sp->read_cb && error == GRPC_ERROR_NONE);
  /* TODO: the reason we hold server->mu here is merely to prevent fd
   * shutdown while we are reading. However, it blocks do_write(). Switch to
   * read lock if available. */
  gpr_mu_lock(&sp->server->mu);
  /* Tell the registered callback that data is available to read. */
  if (!sp->already_shutdown && sp->read_cb(sp->emfd)) {
    /* There maybe more packets to read. Schedule read_more_cb_ closure to run
     * after finishing this event loop. */
    GRPC_CLOSURE_SCHED(&sp->do_read_closure, GRPC_ERROR_NONE);
  } else {
    /* Finish reading all the packets, re-arm the notification event so we can
     * get another chance to read. Or fd already shutdown, re-arm to get a
     * notification with shutdown error. */
    grpc_fd_notify_on_read(sp->emfd, &sp->read_closure);
  }
  gpr_mu_unlock(&sp->server->mu);
}

/* event manager callback when reads are ready */
static void on_read(void* arg, grpc_error* error) {
  grpc_udp_listener* sp = (grpc_udp_listener*)arg;

  gpr_mu_lock(&sp->server->mu);
  if (error != GRPC_ERROR_NONE) {
    if (0 == --sp->server->active_ports && sp->server->shutdown) {
      gpr_mu_unlock(&sp->server->mu);
      deactivated_all_ports(sp->server);
    } else {
      gpr_mu_unlock(&sp->server->mu);
    }
    return;
  }
  /* Read once. If there is more data to read, off load the work to another
   * thread to finish. */
  GPR_ASSERT(sp->read_cb);
<<<<<<< HEAD
  sp->read_cb(sp->emfd, sp->server->user_data);

  /* Re-arm the notification event so we get another chance to read. */
  grpc_fd_notify_on_read(sp->emfd, &sp->read_closure);
=======
  if (sp->read_cb(sp->emfd)) {
    /* There maybe more packets to read. Schedule read_more_cb_ closure to run
     * after finishing this event loop. */
    GRPC_CLOSURE_INIT(&sp->do_read_closure, do_read, arg,
                      grpc_executor_scheduler(GRPC_EXECUTOR_LONG));
    GRPC_CLOSURE_SCHED(&sp->do_read_closure, GRPC_ERROR_NONE);
  } else {
    /* Finish reading all the packets, re-arm the notification event so we can
     * get another chance to read. Or fd already shutdown, re-arm to get a
     * notification with shutdown error. */
    grpc_fd_notify_on_read(sp->emfd, &sp->read_closure);
  }
  gpr_mu_unlock(&sp->server->mu);
}

// Wrapper of grpc_fd_notify_on_write() with a grpc_closure callback interface.
void fd_notify_on_write_wrapper(void* arg, grpc_error* error) {
  grpc_udp_listener* sp = reinterpret_cast<grpc_udp_listener*>(arg);
  gpr_mu_lock(&sp->server->mu);
  if (!sp->notify_on_write_armed) {
    grpc_fd_notify_on_write(sp->emfd, &sp->write_closure);
    sp->notify_on_write_armed = true;
  }
  gpr_mu_unlock(&sp->server->mu);
}

static void do_write(void* arg, grpc_error* error) {
  grpc_udp_listener* sp = reinterpret_cast<grpc_udp_listener*>(arg);
  gpr_mu_lock(&sp->server->mu);
  if (sp->already_shutdown) {
    // If fd has been shutdown, don't write any more and re-arm notification.
    grpc_fd_notify_on_write(sp->emfd, &sp->write_closure);
  } else {
    sp->notify_on_write_armed = false;
    /* Tell the registered callback that the socket is writeable. */
    GPR_ASSERT(sp->write_cb && error == GRPC_ERROR_NONE);
    GRPC_CLOSURE_INIT(&sp->notify_on_write_closure, fd_notify_on_write_wrapper,
                      arg, grpc_schedule_on_exec_ctx);
    sp->write_cb(sp->emfd, sp->server->user_data, &sp->notify_on_write_closure);
  }
>>>>>>> 2eb22fd6
  gpr_mu_unlock(&sp->server->mu);
}

static void on_write(void* arg, grpc_error* error) {
  grpc_udp_listener* sp = (grpc_udp_listener*)arg;

  gpr_mu_lock(&sp->server->mu);
  if (error != GRPC_ERROR_NONE) {
    if (0 == --sp->server->active_ports && sp->server->shutdown) {
      gpr_mu_unlock(&sp->server->mu);
      deactivated_all_ports(sp->server);
    } else {
      gpr_mu_unlock(&sp->server->mu);
    }
    return;
  }

<<<<<<< HEAD
  /* Tell the registered callback that the socket is writeable. */
  GPR_ASSERT(sp->write_cb);
  sp->write_cb(sp->emfd, sp->server->user_data);

  /* Re-arm the notification event so we get another chance to write. */
  grpc_fd_notify_on_write(sp->emfd, &sp->write_closure);
=======
  /* Schedule actual write in another thread. */
  GRPC_CLOSURE_INIT(&sp->do_write_closure, do_write, arg,
                    grpc_executor_scheduler(GRPC_EXECUTOR_LONG));

  GRPC_CLOSURE_SCHED(&sp->do_write_closure, GRPC_ERROR_NONE);
>>>>>>> 2eb22fd6
  gpr_mu_unlock(&sp->server->mu);
}

static int add_socket_to_server(grpc_udp_server* s, int fd,
                                const grpc_resolved_address* addr,
                                grpc_udp_server_start_cb start_cb,
                                grpc_udp_server_read_cb read_cb,
                                grpc_udp_server_write_cb write_cb,
                                grpc_udp_server_orphan_cb orphan_cb) {
  grpc_udp_listener* sp;
  int port;
  char* addr_str;
  char* name;

  port = prepare_socket(s->socket_factory, fd, addr);
  if (port >= 0) {
    grpc_sockaddr_to_string(&addr_str, addr, 1);
    gpr_asprintf(&name, "udp-server-listener:%s", addr_str);
    gpr_free(addr_str);
    gpr_mu_lock(&s->mu);
    s->nports++;
    sp = (grpc_udp_listener*)gpr_malloc(sizeof(grpc_udp_listener));
    sp->next = nullptr;
    if (s->head == nullptr) {
      s->head = sp;
    } else {
      s->tail->next = sp;
    }
    s->tail = sp;
    sp->server = s;
    sp->fd = fd;
    sp->emfd = grpc_fd_create(fd, name);
    memcpy(&sp->addr, addr, sizeof(grpc_resolved_address));
    sp->read_cb = read_cb;
    sp->write_cb = write_cb;
    sp->orphan_cb = orphan_cb;
    sp->start_cb = start_cb;
    sp->orphan_notified = false;
    sp->already_shutdown = false;
    GPR_ASSERT(sp->emfd);
    gpr_mu_unlock(&s->mu);
    gpr_free(name);
  }

  return port;
}

int grpc_udp_server_add_port(grpc_udp_server* s,
                             const grpc_resolved_address* addr,
                             grpc_udp_server_start_cb start_cb,
                             grpc_udp_server_read_cb read_cb,
                             grpc_udp_server_write_cb write_cb,
                             grpc_udp_server_orphan_cb orphan_cb) {
  grpc_udp_listener* sp;
  int allocated_port1 = -1;
  int allocated_port2 = -1;
  int fd;
  grpc_dualstack_mode dsmode;
  grpc_resolved_address addr6_v4mapped;
  grpc_resolved_address wild4;
  grpc_resolved_address wild6;
  grpc_resolved_address addr4_copy;
  grpc_resolved_address* allocated_addr = nullptr;
  grpc_resolved_address sockname_temp;
  int port;

  /* Check if this is a wildcard port, and if so, try to keep the port the same
     as some previously created listener. */
  if (grpc_sockaddr_get_port(addr) == 0) {
    for (sp = s->head; sp; sp = sp->next) {
      sockname_temp.len = sizeof(struct sockaddr_storage);
      if (0 == getsockname(sp->fd, (struct sockaddr*)sockname_temp.addr,
                           (socklen_t*)&sockname_temp.len)) {
        port = grpc_sockaddr_get_port(&sockname_temp);
        if (port > 0) {
          allocated_addr =
              (grpc_resolved_address*)gpr_malloc(sizeof(grpc_resolved_address));
          memcpy(allocated_addr, addr, sizeof(grpc_resolved_address));
          grpc_sockaddr_set_port(allocated_addr, port);
          addr = allocated_addr;
          break;
        }
      }
    }
  }

  if (grpc_sockaddr_to_v4mapped(addr, &addr6_v4mapped)) {
    addr = &addr6_v4mapped;
  }

  /* Treat :: or 0.0.0.0 as a family-agnostic wildcard. */
  if (grpc_sockaddr_is_wildcard(addr, &port)) {
    grpc_sockaddr_make_wildcards(port, &wild4, &wild6);

    /* Try listening on IPv6 first. */
    addr = &wild6;
    // TODO(rjshade): Test and propagate the returned grpc_error*:
    GRPC_ERROR_UNREF(grpc_create_dualstack_socket_using_factory(
        s->socket_factory, addr, SOCK_DGRAM, IPPROTO_UDP, &dsmode, &fd));
    allocated_port1 = add_socket_to_server(s, fd, addr, start_cb, read_cb,
                                           write_cb, orphan_cb);
    if (fd >= 0 && dsmode == GRPC_DSMODE_DUALSTACK) {
      goto done;
    }

    /* If we didn't get a dualstack socket, also listen on 0.0.0.0. */
    if (port == 0 && allocated_port1 > 0) {
      grpc_sockaddr_set_port(&wild4, allocated_port1);
    }
    addr = &wild4;
  }

  // TODO(rjshade): Test and propagate the returned grpc_error*:
  GRPC_ERROR_UNREF(grpc_create_dualstack_socket_using_factory(
      s->socket_factory, addr, SOCK_DGRAM, IPPROTO_UDP, &dsmode, &fd));
  if (fd < 0) {
    gpr_log(GPR_ERROR, "Unable to create socket: %s", strerror(errno));
  }
  if (dsmode == GRPC_DSMODE_IPV4 &&
      grpc_sockaddr_is_v4mapped(addr, &addr4_copy)) {
    addr = &addr4_copy;
  }
  allocated_port2 =
      add_socket_to_server(s, fd, addr, start_cb, read_cb, write_cb, orphan_cb);

done:
  gpr_free(allocated_addr);
  return allocated_port1 >= 0 ? allocated_port1 : allocated_port2;
}

int grpc_udp_server_get_fd(grpc_udp_server* s, unsigned port_index) {
  grpc_udp_listener* sp;
  if (port_index >= s->nports) {
    return -1;
  }

  for (sp = s->head; sp && port_index != 0; sp = sp->next) {
    --port_index;
  }
  GPR_ASSERT(sp);  // if this fails, our check earlier was bogus
  return sp->fd;
}

void grpc_udp_server_start(grpc_udp_server* s, grpc_pollset** pollsets,
                           size_t pollset_count, void* user_data) {
<<<<<<< HEAD
=======
  gpr_log(GPR_DEBUG, "grpc_udp_server_start");
>>>>>>> 2eb22fd6
  size_t i;
  gpr_mu_lock(&s->mu);
  grpc_udp_listener* sp;
  GPR_ASSERT(s->active_ports == 0);
  s->pollsets = pollsets;
  s->user_data = user_data;

  sp = s->head;
  while (sp != nullptr) {
    sp->start_cb(sp->emfd, sp->server->user_data);
    for (i = 0; i < pollset_count; i++) {
      grpc_pollset_add_fd(pollsets[i], sp->emfd);
    }
    GRPC_CLOSURE_INIT(&sp->read_closure, on_read, sp,
                      grpc_schedule_on_exec_ctx);
    grpc_fd_notify_on_read(sp->emfd, &sp->read_closure);

    GRPC_CLOSURE_INIT(&sp->write_closure, on_write, sp,
                      grpc_schedule_on_exec_ctx);
<<<<<<< HEAD
=======
    sp->notify_on_write_armed = true;
>>>>>>> 2eb22fd6
    grpc_fd_notify_on_write(sp->emfd, &sp->write_closure);

    /* Registered for both read and write callbacks: increment active_ports
     * twice to account for this, and delay free-ing of memory until both
     * on_read and on_write have fired. */
    s->active_ports += 2;

    sp = sp->next;
  }

  gpr_mu_unlock(&s->mu);
}

#endif<|MERGE_RESOLUTION|>--- conflicted
+++ resolved
@@ -156,9 +156,6 @@
   grpc_udp_listener* sp = shutdown_args->sp;
   gpr_log(GPR_DEBUG, "shutdown fd %d", sp->fd);
   gpr_mu_lock(shutdown_args->server_mu);
-<<<<<<< HEAD
-  grpc_fd_shutdown(shutdown_args->fd, GRPC_ERROR_REF(error));
-=======
   grpc_fd_shutdown(sp->emfd, GRPC_ERROR_REF(error));
   sp->already_shutdown = true;
   if (!sp->notify_on_write_armed) {
@@ -167,7 +164,6 @@
     sp->notify_on_write_armed = true;
     grpc_fd_notify_on_write(sp->emfd, &sp->write_closure);
   }
->>>>>>> 2eb22fd6
   gpr_mu_unlock(shutdown_args->server_mu);
   gpr_free(shutdown_args);
 }
@@ -232,10 +228,7 @@
         GRPC_CLOSURE_INIT(&sp->orphan_fd_closure, dummy_cb, sp,
                           grpc_schedule_on_exec_ctx);
         GPR_ASSERT(sp->orphan_cb);
-<<<<<<< HEAD
-=======
         gpr_log(GPR_DEBUG, "Orphan fd %d", sp->fd);
->>>>>>> 2eb22fd6
         sp->orphan_cb(sp->emfd, &sp->orphan_fd_closure, sp->server->user_data);
       }
       grpc_fd_orphan(sp->emfd, &sp->destroyed_closure, nullptr,
@@ -391,12 +384,6 @@
   /* Read once. If there is more data to read, off load the work to another
    * thread to finish. */
   GPR_ASSERT(sp->read_cb);
-<<<<<<< HEAD
-  sp->read_cb(sp->emfd, sp->server->user_data);
-
-  /* Re-arm the notification event so we get another chance to read. */
-  grpc_fd_notify_on_read(sp->emfd, &sp->read_closure);
-=======
   if (sp->read_cb(sp->emfd)) {
     /* There maybe more packets to read. Schedule read_more_cb_ closure to run
      * after finishing this event loop. */
@@ -437,7 +424,6 @@
                       arg, grpc_schedule_on_exec_ctx);
     sp->write_cb(sp->emfd, sp->server->user_data, &sp->notify_on_write_closure);
   }
->>>>>>> 2eb22fd6
   gpr_mu_unlock(&sp->server->mu);
 }
 
@@ -455,20 +441,11 @@
     return;
   }
 
-<<<<<<< HEAD
-  /* Tell the registered callback that the socket is writeable. */
-  GPR_ASSERT(sp->write_cb);
-  sp->write_cb(sp->emfd, sp->server->user_data);
-
-  /* Re-arm the notification event so we get another chance to write. */
-  grpc_fd_notify_on_write(sp->emfd, &sp->write_closure);
-=======
   /* Schedule actual write in another thread. */
   GRPC_CLOSURE_INIT(&sp->do_write_closure, do_write, arg,
                     grpc_executor_scheduler(GRPC_EXECUTOR_LONG));
 
   GRPC_CLOSURE_SCHED(&sp->do_write_closure, GRPC_ERROR_NONE);
->>>>>>> 2eb22fd6
   gpr_mu_unlock(&sp->server->mu);
 }
 
@@ -614,10 +591,7 @@
 
 void grpc_udp_server_start(grpc_udp_server* s, grpc_pollset** pollsets,
                            size_t pollset_count, void* user_data) {
-<<<<<<< HEAD
-=======
   gpr_log(GPR_DEBUG, "grpc_udp_server_start");
->>>>>>> 2eb22fd6
   size_t i;
   gpr_mu_lock(&s->mu);
   grpc_udp_listener* sp;
@@ -637,10 +611,7 @@
 
     GRPC_CLOSURE_INIT(&sp->write_closure, on_write, sp,
                       grpc_schedule_on_exec_ctx);
-<<<<<<< HEAD
-=======
     sp->notify_on_write_armed = true;
->>>>>>> 2eb22fd6
     grpc_fd_notify_on_write(sp->emfd, &sp->write_closure);
 
     /* Registered for both read and write callbacks: increment active_ports
