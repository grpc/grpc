/*
 *
 * Copyright 2017 gRPC authors.
 *
 * Licensed under the Apache License, Version 2.0 (the "License");
 * you may not use this file except in compliance with the License.
 * You may obtain a copy of the License at
 *
 *     http://www.apache.org/licenses/LICENSE-2.0
 *
 * Unless required by applicable law or agreed to in writing, software
 * distributed under the License is distributed on an "AS IS" BASIS,
 * WITHOUT WARRANTIES OR CONDITIONS OF ANY KIND, either express or implied.
 * See the License for the specific language governing permissions and
 * limitations under the License.
 *
 */

#include "src/core/lib/iomgr/port.h"

#include <grpc/support/log.h>

/* This polling engine is only relevant on linux kernels supporting epoll() */
#ifdef GRPC_LINUX_EPOLL

#include "src/core/lib/iomgr/ev_epollex_linux.h"

#include <assert.h>
#include <errno.h>
#include <limits.h>
#include <poll.h>
#include <pthread.h>
#include <string.h>
#include <sys/socket.h>
#include <sys/syscall.h>
#include <unistd.h>

#include <grpc/support/alloc.h>
#include <grpc/support/string_util.h>
#include <grpc/support/tls.h>
#include <grpc/support/useful.h>

#include "src/core/lib/debug/stats.h"
#include "src/core/lib/iomgr/block_annotate.h"
#include "src/core/lib/iomgr/iomgr_internal.h"
#include "src/core/lib/iomgr/is_epollexclusive_available.h"
#include "src/core/lib/iomgr/lockfree_event.h"
#include "src/core/lib/iomgr/sys_epoll_wrapper.h"
#include "src/core/lib/iomgr/timer.h"
#include "src/core/lib/iomgr/wakeup_fd_posix.h"
#include "src/core/lib/profiling/timers.h"
#include "src/core/lib/support/manual_constructor.h"
#include "src/core/lib/support/spinlock.h"

// debug aid: create workers on the heap (allows asan to spot
// use-after-destruction)
//#define GRPC_EPOLLEX_CREATE_WORKERS_ON_HEAP 1

#define MAX_EPOLL_EVENTS 100
#define MAX_EPOLL_EVENTS_HANDLED_EACH_POLL_CALL 5

grpc_core::DebugOnlyTraceFlag grpc_trace_pollable_refcount(false,
                                                           "pollable_refcount");

/*******************************************************************************
 * pollable Declarations
 */

typedef enum { PO_MULTI, PO_FD, PO_EMPTY } pollable_type;

typedef struct pollable pollable;

/// A pollable is something that can be polled: it has an epoll set to poll on,
/// and a wakeup fd for kicks
/// There are three broad types:
///  - PO_EMPTY - the empty pollable, used before file descriptors are added to
///               a pollset
///  - PO_FD - a pollable containing only one FD - used to optimize single-fd
///            pollsets (which are common with synchronous api usage)
///  - PO_MULTI - a pollable containing many fds
struct pollable {
  pollable_type type;  // immutable
  gpr_refcount refs;

  int epfd;
  grpc_wakeup_fd wakeup;

  // only for type fd... one ref to the owner fd
  grpc_fd* owner_fd;

  grpc_pollset_set* pollset_set;
  pollable* next;
  pollable* prev;

  gpr_mu mu;
  grpc_pollset_worker* root_worker;

  int event_cursor;
  int event_count;
  struct epoll_event events[MAX_EPOLL_EVENTS];
};

static const char* pollable_type_string(pollable_type t) {
  switch (t) {
    case PO_MULTI:
      return "pollset";
    case PO_FD:
      return "fd";
    case PO_EMPTY:
      return "empty";
  }
  return "<invalid>";
}

static char* pollable_desc(pollable* p) {
  char* out;
  gpr_asprintf(&out, "type=%s epfd=%d wakeup=%d", pollable_type_string(p->type),
               p->epfd, p->wakeup.read_fd);
  return out;
}

/// Shared empty pollable - used by pollset to poll on until the first fd is
/// added
static pollable* g_empty_pollable;

static grpc_error* pollable_create(pollable_type type, pollable** p);
#ifdef NDEBUG
static pollable* pollable_ref(pollable* p);
static void pollable_unref(pollable* p);
#define POLLABLE_REF(p, r) pollable_ref(p)
#define POLLABLE_UNREF(p, r) pollable_unref(p)
#else
static pollable* pollable_ref(pollable* p, int line, const char* reason);
static void pollable_unref(pollable* p, int line, const char* reason);
#define POLLABLE_REF(p, r) pollable_ref((p), __LINE__, (r))
#define POLLABLE_UNREF(p, r) pollable_unref((p), __LINE__, (r))
#endif

/*******************************************************************************
 * Fd Declarations
 */

struct grpc_fd {
  int fd;
  /* refst format:
       bit 0    : 1=Active / 0=Orphaned
       bits 1-n : refcount
     Ref/Unref by two to avoid altering the orphaned bit */
  gpr_atm refst;

  gpr_mu orphan_mu;

  gpr_mu pollable_mu;
  pollable* pollable_obj;

  grpc_core::ManualConstructor<grpc_core::LockfreeEvent> read_closure;
  grpc_core::ManualConstructor<grpc_core::LockfreeEvent> write_closure;

  struct grpc_fd* freelist_next;
  grpc_closure* on_done_closure;

  /* The pollset that last noticed that the fd is readable. The actual type
   * stored in this is (grpc_pollset *) */
  gpr_atm read_notifier_pollset;

  grpc_iomgr_object iomgr_object;
};

static void fd_global_init(void);
static void fd_global_shutdown(void);

/*******************************************************************************
 * Pollset Declarations
 */

typedef struct {
  grpc_pollset_worker* next;
  grpc_pollset_worker* prev;
} pwlink;

typedef enum { PWLINK_POLLABLE = 0, PWLINK_POLLSET, PWLINK_COUNT } pwlinks;

struct grpc_pollset_worker {
  bool kicked;
  bool initialized_cv;
#ifndef NDEBUG
  // debug aid: which thread started this worker
  pid_t originator;
#endif
  gpr_cv cv;
  grpc_pollset* pollset;
  pollable* pollable_obj;

  pwlink links[PWLINK_COUNT];
};

struct grpc_pollset {
  gpr_mu mu;
  pollable* active_pollable;
  bool kicked_without_poller;
  grpc_closure* shutdown_closure;
  grpc_pollset_worker* root_worker;
  int containing_pollset_set_count;
};

/*******************************************************************************
 * Pollset-set Declarations
 */

struct grpc_pollset_set {
  gpr_refcount refs;
  gpr_mu mu;
  grpc_pollset_set* parent;

  size_t pollset_count;
  size_t pollset_capacity;
  grpc_pollset** pollsets;

  size_t fd_count;
  size_t fd_capacity;
  grpc_fd** fds;
};

/*******************************************************************************
 * Common helpers
 */

static bool append_error(grpc_error** composite, grpc_error* error,
                         const char* desc) {
  if (error == GRPC_ERROR_NONE) return true;
  if (*composite == GRPC_ERROR_NONE) {
    *composite = GRPC_ERROR_CREATE_FROM_COPIED_STRING(desc);
  }
  *composite = grpc_error_add_child(*composite, error);
  return false;
}

/*******************************************************************************
 * Fd Definitions
 */

/* We need to keep a freelist not because of any concerns of malloc performance
 * but instead so that implementations with multiple threads in (for example)
 * epoll_wait deal with the race between pollset removal and incoming poll
 * notifications.
 *
 * The problem is that the poller ultimately holds a reference to this
 * object, so it is very difficult to know when is safe to free it, at least
 * without some expensive synchronization.
 *
 * If we keep the object freelisted, in the worst case losing this race just
 * becomes a spurious read notification on a reused fd.
 */

static grpc_fd* fd_freelist = nullptr;
static gpr_mu fd_freelist_mu;

#ifndef NDEBUG
#define REF_BY(fd, n, reason) ref_by(fd, n, reason, __FILE__, __LINE__)
#define UNREF_BY(fd, n, reason) unref_by(fd, n, reason, __FILE__, __LINE__)
static void ref_by(grpc_fd* fd, int n, const char* reason, const char* file,
                   int line) {
  if (grpc_trace_fd_refcount.enabled()) {
    gpr_log(GPR_DEBUG,
            "FD %d %p   ref %d %" PRIdPTR " -> %" PRIdPTR " [%s; %s:%d]",
            fd->fd, fd, n, gpr_atm_no_barrier_load(&fd->refst),
            gpr_atm_no_barrier_load(&fd->refst) + n, reason, file, line);
  }
#else
#define REF_BY(fd, n, reason) ref_by(fd, n)
#define UNREF_BY(fd, n, reason) unref_by(fd, n)
static void ref_by(grpc_fd* fd, int n) {
#endif
  GPR_ASSERT(gpr_atm_no_barrier_fetch_add(&fd->refst, n) > 0);
}

static void fd_destroy(void* arg, grpc_error* error) {
  grpc_fd* fd = (grpc_fd*)arg;
  /* Add the fd to the freelist */
  grpc_iomgr_unregister_object(&fd->iomgr_object);
  POLLABLE_UNREF(fd->pollable_obj, "fd_pollable");
  gpr_mu_destroy(&fd->pollable_mu);
  gpr_mu_destroy(&fd->orphan_mu);
  gpr_mu_lock(&fd_freelist_mu);
  fd->freelist_next = fd_freelist;
  fd_freelist = fd;

  fd->read_closure->DestroyEvent();
  fd->write_closure->DestroyEvent();

  gpr_mu_unlock(&fd_freelist_mu);
}

#ifndef NDEBUG
static void unref_by(grpc_fd* fd, int n, const char* reason, const char* file,
                     int line) {
  if (grpc_trace_fd_refcount.enabled()) {
    gpr_log(GPR_DEBUG,
            "FD %d %p unref %d %" PRIdPTR " -> %" PRIdPTR " [%s; %s:%d]",
            fd->fd, fd, n, gpr_atm_no_barrier_load(&fd->refst),
            gpr_atm_no_barrier_load(&fd->refst) - n, reason, file, line);
  }
#else
static void unref_by(grpc_fd* fd, int n) {
#endif
  gpr_atm old = gpr_atm_full_fetch_add(&fd->refst, -n);
  if (old == n) {
    GRPC_CLOSURE_SCHED(
        GRPC_CLOSURE_CREATE(fd_destroy, fd, grpc_schedule_on_exec_ctx),
        GRPC_ERROR_NONE);
  } else {
    GPR_ASSERT(old > n);
  }
}

static void fd_global_init(void) { gpr_mu_init(&fd_freelist_mu); }

static void fd_global_shutdown(void) {
  gpr_mu_lock(&fd_freelist_mu);
  gpr_mu_unlock(&fd_freelist_mu);
  while (fd_freelist != nullptr) {
    grpc_fd* fd = fd_freelist;
    fd_freelist = fd_freelist->freelist_next;
    gpr_free(fd);
  }
  gpr_mu_destroy(&fd_freelist_mu);
}

static grpc_fd* fd_create(int fd, const char* name) {
  grpc_fd* new_fd = nullptr;

  gpr_mu_lock(&fd_freelist_mu);
  if (fd_freelist != nullptr) {
    new_fd = fd_freelist;
    fd_freelist = fd_freelist->freelist_next;
  }
  gpr_mu_unlock(&fd_freelist_mu);

  if (new_fd == nullptr) {
    new_fd = (grpc_fd*)gpr_malloc(sizeof(grpc_fd));
    new_fd->read_closure.Init();
    new_fd->write_closure.Init();
  }

  gpr_mu_init(&new_fd->pollable_mu);
  gpr_mu_init(&new_fd->orphan_mu);
  new_fd->pollable_obj = nullptr;
  gpr_atm_rel_store(&new_fd->refst, (gpr_atm)1);
  new_fd->fd = fd;
  new_fd->read_closure->InitEvent();
  new_fd->write_closure->InitEvent();
  gpr_atm_no_barrier_store(&new_fd->read_notifier_pollset, (gpr_atm)NULL);

  new_fd->freelist_next = nullptr;
  new_fd->on_done_closure = nullptr;

  char* fd_name;
  gpr_asprintf(&fd_name, "%s fd=%d", name, fd);
  grpc_iomgr_register_object(&new_fd->iomgr_object, fd_name);
#ifndef NDEBUG
  if (grpc_trace_fd_refcount.enabled()) {
    gpr_log(GPR_DEBUG, "FD %d %p create %s", fd, new_fd, fd_name);
  }
#endif
  gpr_free(fd_name);
  return new_fd;
}

static int fd_wrapped_fd(grpc_fd* fd) {
  int ret_fd = fd->fd;
  return (gpr_atm_acq_load(&fd->refst) & 1) ? ret_fd : -1;
}

static void fd_orphan(grpc_fd* fd, grpc_closure* on_done, int* release_fd,
                      bool already_closed, const char* reason) {
  bool is_fd_closed = already_closed;

  gpr_mu_lock(&fd->orphan_mu);

  fd->on_done_closure = on_done;

  /* If release_fd is not NULL, we should be relinquishing control of the file
     descriptor fd->fd (but we still own the grpc_fd structure). */
  if (release_fd != nullptr) {
    *release_fd = fd->fd;
  } else if (!is_fd_closed) {
    close(fd->fd);
    is_fd_closed = true;
  }

  if (!is_fd_closed) {
    gpr_log(GPR_DEBUG, "TODO: handle fd removal?");
  }

  /* Remove the active status but keep referenced. We want this grpc_fd struct
     to be alive (and not added to freelist) until the end of this function */
  REF_BY(fd, 1, reason);

  GRPC_CLOSURE_SCHED(fd->on_done_closure, GRPC_ERROR_NONE);

  gpr_mu_unlock(&fd->orphan_mu);

  UNREF_BY(fd, 2, reason); /* Drop the reference */
}

static grpc_pollset* fd_get_read_notifier_pollset(grpc_fd* fd) {
  gpr_atm notifier = gpr_atm_acq_load(&fd->read_notifier_pollset);
  return (grpc_pollset*)notifier;
}

static bool fd_is_shutdown(grpc_fd* fd) {
  return fd->read_closure->IsShutdown();
}

/* Might be called multiple times */
static void fd_shutdown(grpc_fd* fd, grpc_error* why) {
  if (fd->read_closure->SetShutdown(GRPC_ERROR_REF(why))) {
    shutdown(fd->fd, SHUT_RDWR);
    fd->write_closure->SetShutdown(GRPC_ERROR_REF(why));
  }
  GRPC_ERROR_UNREF(why);
}

static void fd_notify_on_read(grpc_fd* fd, grpc_closure* closure) {
  fd->read_closure->NotifyOn(closure);
}

static void fd_notify_on_write(grpc_fd* fd, grpc_closure* closure) {
  fd->write_closure->NotifyOn(closure);
}

/*******************************************************************************
 * Pollable Definitions
 */

static grpc_error* pollable_create(pollable_type type, pollable** p) {
  *p = nullptr;

  int epfd = epoll_create1(EPOLL_CLOEXEC);
  if (epfd == -1) {
    return GRPC_OS_ERROR(errno, "epoll_create1");
  }
  *p = (pollable*)gpr_malloc(sizeof(**p));
  grpc_error* err = grpc_wakeup_fd_init(&(*p)->wakeup);
  if (err != GRPC_ERROR_NONE) {
    close(epfd);
    gpr_free(*p);
    *p = nullptr;
    return err;
  }
  struct epoll_event ev;
  ev.events = (uint32_t)(EPOLLIN | EPOLLET);
  ev.data.ptr = (void*)(1 | (intptr_t) & (*p)->wakeup);
  if (epoll_ctl(epfd, EPOLL_CTL_ADD, (*p)->wakeup.read_fd, &ev) != 0) {
    err = GRPC_OS_ERROR(errno, "epoll_ctl");
    close(epfd);
    grpc_wakeup_fd_destroy(&(*p)->wakeup);
    gpr_free(*p);
    *p = nullptr;
    return err;
  }

  (*p)->type = type;
  gpr_ref_init(&(*p)->refs, 1);
  gpr_mu_init(&(*p)->mu);
  (*p)->epfd = epfd;
  (*p)->owner_fd = nullptr;
  (*p)->pollset_set = nullptr;
  (*p)->next = (*p)->prev = *p;
  (*p)->root_worker = nullptr;
  (*p)->event_cursor = 0;
  (*p)->event_count = 0;
  return GRPC_ERROR_NONE;
}

#ifdef NDEBUG
static pollable* pollable_ref(pollable* p) {
#else
static pollable* pollable_ref(pollable* p, int line, const char* reason) {
  if (grpc_trace_pollable_refcount.enabled()) {
    int r = (int)gpr_atm_no_barrier_load(&p->refs.count);
    gpr_log(__FILE__, line, GPR_LOG_SEVERITY_DEBUG,
            "POLLABLE:%p   ref %d->%d %s", p, r, r + 1, reason);
  }
#endif
  gpr_ref(&p->refs);
  return p;
}

#ifdef NDEBUG
static void pollable_unref(pollable* p) {
#else
static void pollable_unref(pollable* p, int line, const char* reason) {
  if (p == nullptr) return;
  if (grpc_trace_pollable_refcount.enabled()) {
    int r = (int)gpr_atm_no_barrier_load(&p->refs.count);
    gpr_log(__FILE__, line, GPR_LOG_SEVERITY_DEBUG,
            "POLLABLE:%p unref %d->%d %s", p, r, r - 1, reason);
  }
#endif
  if (p != nullptr && gpr_unref(&p->refs)) {
    close(p->epfd);
    grpc_wakeup_fd_destroy(&p->wakeup);
    gpr_free(p);
  }
}

static grpc_error* pollable_add_fd(pollable* p, grpc_fd* fd) {
  grpc_error* error = GRPC_ERROR_NONE;
  static const char* err_desc = "pollable_add_fd";
  const int epfd = p->epfd;

  if (grpc_polling_trace.enabled()) {
    gpr_log(GPR_DEBUG, "add fd %p (%d) to pollable %p", fd, fd->fd, p);
  }

  struct epoll_event ev_fd;
  ev_fd.events = (uint32_t)(EPOLLET | EPOLLIN | EPOLLOUT | EPOLLEXCLUSIVE);
  ev_fd.data.ptr = fd;
  if (epoll_ctl(epfd, EPOLL_CTL_ADD, fd->fd, &ev_fd) != 0) {
    switch (errno) {
      case EEXIST:
        break;
      default:
        append_error(&error, GRPC_OS_ERROR(errno, "epoll_ctl"), err_desc);
    }
  }

  return error;
}

/*******************************************************************************
 * Pollset Definitions
 */

GPR_TLS_DECL(g_current_thread_pollset);
GPR_TLS_DECL(g_current_thread_worker);

/* Global state management */
static grpc_error* pollset_global_init(void) {
  gpr_tls_init(&g_current_thread_pollset);
  gpr_tls_init(&g_current_thread_worker);
  return pollable_create(PO_EMPTY, &g_empty_pollable);
}

static void pollset_global_shutdown(void) {
  POLLABLE_UNREF(g_empty_pollable, "g_empty_pollable");
  gpr_tls_destroy(&g_current_thread_pollset);
  gpr_tls_destroy(&g_current_thread_worker);
}

/* pollset->mu must be held while calling this function */
static void pollset_maybe_finish_shutdown(grpc_pollset* pollset) {
  if (grpc_polling_trace.enabled()) {
    gpr_log(GPR_DEBUG,
            "PS:%p (pollable:%p) maybe_finish_shutdown sc=%p (target:!NULL) "
            "rw=%p (target:NULL) cpsc=%d (target:0)",
            pollset, pollset->active_pollable, pollset->shutdown_closure,
            pollset->root_worker, pollset->containing_pollset_set_count);
  }
  if (pollset->shutdown_closure != nullptr && pollset->root_worker == nullptr &&
      pollset->containing_pollset_set_count == 0) {
    GRPC_CLOSURE_SCHED(pollset->shutdown_closure, GRPC_ERROR_NONE);
    pollset->shutdown_closure = nullptr;
  }
}

/* pollset->mu must be held before calling this function,
 * pollset->active_pollable->mu & specific_worker->pollable_obj->mu must not be
 * held */
static grpc_error* kick_one_worker(grpc_pollset_worker* specific_worker) {
  pollable* p = specific_worker->pollable_obj;
  grpc_core::mu_guard lock(&p->mu);
  GPR_ASSERT(specific_worker != nullptr);
  if (specific_worker->kicked) {
    if (grpc_polling_trace.enabled()) {
      gpr_log(GPR_DEBUG, "PS:%p kicked_specific_but_already_kicked", p);
    }
    GRPC_STATS_INC_POLLSET_KICKED_AGAIN();
    return GRPC_ERROR_NONE;
  }
  if (gpr_tls_get(&g_current_thread_worker) == (intptr_t)specific_worker) {
    if (grpc_polling_trace.enabled()) {
      gpr_log(GPR_DEBUG, "PS:%p kicked_specific_but_awake", p);
    }
    GRPC_STATS_INC_POLLSET_KICK_OWN_THREAD();
    specific_worker->kicked = true;
    return GRPC_ERROR_NONE;
  }
  if (specific_worker == p->root_worker) {
    GRPC_STATS_INC_POLLSET_KICK_WAKEUP_FD();
    if (grpc_polling_trace.enabled()) {
      gpr_log(GPR_DEBUG, "PS:%p kicked_specific_via_wakeup_fd", p);
    }
    specific_worker->kicked = true;
    grpc_error* error = grpc_wakeup_fd_wakeup(&p->wakeup);
    return error;
  }
  if (specific_worker->initialized_cv) {
    GRPC_STATS_INC_POLLSET_KICK_WAKEUP_CV();
    if (grpc_polling_trace.enabled()) {
      gpr_log(GPR_DEBUG, "PS:%p kicked_specific_via_cv", p);
    }
    specific_worker->kicked = true;
    gpr_cv_signal(&specific_worker->cv);
    return GRPC_ERROR_NONE;
  }
  // we can get here during end_worker after removing specific_worker from the
  // pollable list but before removing it from the pollset list
  return GRPC_ERROR_NONE;
}

static grpc_error* pollset_kick(grpc_pollset* pollset,
                                grpc_pollset_worker* specific_worker) {
  GRPC_STATS_INC_POLLSET_KICK();
  if (grpc_polling_trace.enabled()) {
    gpr_log(GPR_DEBUG,
            "PS:%p kick %p tls_pollset=%p tls_worker=%p pollset.root_worker=%p",
            pollset, specific_worker,
            (void*)gpr_tls_get(&g_current_thread_pollset),
            (void*)gpr_tls_get(&g_current_thread_worker), pollset->root_worker);
  }
  if (specific_worker == nullptr) {
    if (gpr_tls_get(&g_current_thread_pollset) != (intptr_t)pollset) {
      if (pollset->root_worker == nullptr) {
        if (grpc_polling_trace.enabled()) {
          gpr_log(GPR_DEBUG, "PS:%p kicked_any_without_poller", pollset);
        }
        GRPC_STATS_INC_POLLSET_KICKED_WITHOUT_POLLER();
        pollset->kicked_without_poller = true;
        return GRPC_ERROR_NONE;
      } else {
        // We've been asked to kick a poller, but we haven't been told which one
        // ... any will do
        // We look at the pollset worker list because:
        // 1. the pollable list may include workers from other pollers, so we'd
        //    need to do an O(N) search
        // 2. we'd additionally need to take the pollable lock, which we've so
        //    far avoided
        // Now, we would prefer to wake a poller in cv_wait, and not in
        // epoll_wait (since the latter would imply the need to do an additional
        // wakeup)
        // We know that if a worker is at the root of a pollable, it's (likely)
        // also the root of a pollset, and we know that if a worker is NOT at
        // the root of a pollset, it's (likely) not at the root of a pollable,
        // so we take our chances and choose the SECOND worker enqueued against
        // the pollset as a worker that's likely to be in cv_wait
        return kick_one_worker(
            pollset->root_worker->links[PWLINK_POLLSET].next);
      }
    } else {
      if (grpc_polling_trace.enabled()) {
        gpr_log(GPR_DEBUG, "PS:%p kicked_any_but_awake", pollset);
      }
      GRPC_STATS_INC_POLLSET_KICK_OWN_THREAD();
      return GRPC_ERROR_NONE;
    }
  } else {
    return kick_one_worker(specific_worker);
  }
}

static grpc_error* pollset_kick_all(grpc_pollset* pollset) {
  grpc_error* error = GRPC_ERROR_NONE;
  const char* err_desc = "pollset_kick_all";
  grpc_pollset_worker* w = pollset->root_worker;
  if (w != nullptr) {
    do {
      GRPC_STATS_INC_POLLSET_KICK();
      append_error(&error, kick_one_worker(w), err_desc);
      w = w->links[PWLINK_POLLSET].next;
    } while (w != pollset->root_worker);
  }
  return error;
}

static void pollset_init(grpc_pollset* pollset, gpr_mu** mu) {
  gpr_mu_init(&pollset->mu);
  pollset->active_pollable = POLLABLE_REF(g_empty_pollable, "pollset");
  *mu = &pollset->mu;
}

static int poll_deadline_to_millis_timeout(grpc_millis millis) {
  if (millis == GRPC_MILLIS_INF_FUTURE) return -1;
  grpc_millis delta = millis - grpc_core::ExecCtx::Get()->Now();
  if (delta > INT_MAX)
    return INT_MAX;
  else if (delta < 0)
    return 0;
  else
    return (int)delta;
}

static void fd_become_readable(grpc_fd* fd, grpc_pollset* notifier) {
  fd->read_closure->SetReady();

  /* Note, it is possible that fd_become_readable might be called twice with
     different 'notifier's when an fd becomes readable and it is in two epoll
     sets (This can happen briefly during polling island merges). In such cases
     it does not really matter which notifer is set as the read_notifier_pollset
     (They would both point to the same polling island anyway) */
  /* Use release store to match with acquire load in fd_get_read_notifier */
  gpr_atm_rel_store(&fd->read_notifier_pollset, (gpr_atm)notifier);
}

static void fd_become_writable(grpc_fd* fd) { fd->write_closure->SetReady(); }

static grpc_error* fd_get_or_become_pollable(grpc_fd* fd, pollable** p) {
  gpr_mu_lock(&fd->pollable_mu);
  grpc_error* error = GRPC_ERROR_NONE;
  static const char* err_desc = "fd_get_or_become_pollable";
  if (fd->pollable_obj == nullptr) {
    if (append_error(&error, pollable_create(PO_FD, &fd->pollable_obj),
                     err_desc)) {
      fd->pollable_obj->owner_fd = fd;
      if (!append_error(&error, pollable_add_fd(fd->pollable_obj, fd),
                        err_desc)) {
        POLLABLE_UNREF(fd->pollable_obj, "fd_pollable");
        fd->pollable_obj = nullptr;
      }
    }
  }
  if (error == GRPC_ERROR_NONE) {
    GPR_ASSERT(fd->pollable_obj != nullptr);
    *p = POLLABLE_REF(fd->pollable_obj, "pollset");
  } else {
    GPR_ASSERT(fd->pollable_obj == nullptr);
    *p = nullptr;
  }
  gpr_mu_unlock(&fd->pollable_mu);
  return error;
}

/* pollset->po.mu lock must be held by the caller before calling this */
static void pollset_shutdown(grpc_pollset* pollset, grpc_closure* closure) {
  GPR_ASSERT(pollset->shutdown_closure == nullptr);
  pollset->shutdown_closure = closure;
  GRPC_LOG_IF_ERROR("pollset_shutdown", pollset_kick_all(pollset));
  pollset_maybe_finish_shutdown(pollset);
}

static grpc_error* pollable_process_events(grpc_pollset* pollset,
                                           pollable* pollable_obj, bool drain) {
  static const char* err_desc = "pollset_process_events";
  grpc_error* error = GRPC_ERROR_NONE;
  for (int i = 0; (drain || i < MAX_EPOLL_EVENTS_HANDLED_EACH_POLL_CALL) &&
                  pollable_obj->event_cursor != pollable_obj->event_count;
       i++) {
    int n = pollable_obj->event_cursor++;
    struct epoll_event* ev = &pollable_obj->events[n];
    void* data_ptr = ev->data.ptr;
    if (1 & (intptr_t)data_ptr) {
      if (grpc_polling_trace.enabled()) {
        gpr_log(GPR_DEBUG, "PS:%p got pollset_wakeup %p", pollset, data_ptr);
      }
      append_error(&error,
                   grpc_wakeup_fd_consume_wakeup(
                       (grpc_wakeup_fd*)((~(intptr_t)1) & (intptr_t)data_ptr)),
                   err_desc);
    } else {
      grpc_fd* fd = (grpc_fd*)data_ptr;
      bool cancel = (ev->events & (EPOLLERR | EPOLLHUP)) != 0;
      bool read_ev = (ev->events & (EPOLLIN | EPOLLPRI)) != 0;
      bool write_ev = (ev->events & EPOLLOUT) != 0;
      if (grpc_polling_trace.enabled()) {
        gpr_log(GPR_DEBUG,
                "PS:%p got fd %p: cancel=%d read=%d "
                "write=%d",
                pollset, fd, cancel, read_ev, write_ev);
      }
      if (read_ev || cancel) {
        fd_become_readable(fd, pollset);
      }
      if (write_ev || cancel) {
        fd_become_writable(fd);
      }
    }
  }

  return error;
}

/* pollset_shutdown is guaranteed to be called before pollset_destroy. */
static void pollset_destroy(grpc_pollset* pollset) {
  POLLABLE_UNREF(pollset->active_pollable, "pollset");
  pollset->active_pollable = nullptr;
}

static grpc_error* pollable_epoll(pollable* p, grpc_millis deadline) {
  int timeout = poll_deadline_to_millis_timeout(deadline);

  if (grpc_polling_trace.enabled()) {
    char* desc = pollable_desc(p);
    gpr_log(GPR_DEBUG, "POLLABLE:%p[%s] poll for %dms", p, desc, timeout);
    gpr_free(desc);
  }

  if (timeout != 0) {
    GRPC_SCHEDULING_START_BLOCKING_REGION;
  }
  int r;
  do {
    GRPC_STATS_INC_SYSCALL_POLL();
    r = epoll_wait(p->epfd, p->events, MAX_EPOLL_EVENTS, timeout);
  } while (r < 0 && errno == EINTR);
  if (timeout != 0) {
    GRPC_SCHEDULING_END_BLOCKING_REGION;
  }

  if (r < 0) return GRPC_OS_ERROR(errno, "epoll_wait");

  if (grpc_polling_trace.enabled()) {
    gpr_log(GPR_DEBUG, "POLLABLE:%p got %d events", p, r);
  }

  p->event_cursor = 0;
  p->event_count = r;

  return GRPC_ERROR_NONE;
}

/* Return true if first in list */
static bool worker_insert(grpc_pollset_worker** root_worker,
                          grpc_pollset_worker* worker, pwlinks link) {
  if (*root_worker == nullptr) {
    *root_worker = worker;
    worker->links[link].next = worker->links[link].prev = worker;
    return true;
  } else {
    worker->links[link].next = *root_worker;
    worker->links[link].prev = worker->links[link].next->links[link].prev;
    worker->links[link].next->links[link].prev = worker;
    worker->links[link].prev->links[link].next = worker;
    return false;
  }
}

/* returns the new root IFF the root changed */
typedef enum { WRR_NEW_ROOT, WRR_EMPTIED, WRR_REMOVED } worker_remove_result;

static worker_remove_result worker_remove(grpc_pollset_worker** root_worker,
                                          grpc_pollset_worker* worker,
                                          pwlinks link) {
  if (worker == *root_worker) {
    if (worker == worker->links[link].next) {
      *root_worker = nullptr;
      return WRR_EMPTIED;
    } else {
      *root_worker = worker->links[link].next;
      worker->links[link].prev->links[link].next = worker->links[link].next;
      worker->links[link].next->links[link].prev = worker->links[link].prev;
      return WRR_NEW_ROOT;
    }
  } else {
    worker->links[link].prev->links[link].next = worker->links[link].next;
    worker->links[link].next->links[link].prev = worker->links[link].prev;
    return WRR_REMOVED;
  }
}

/* Return true if this thread should poll */
static bool begin_worker(grpc_pollset* pollset, grpc_pollset_worker* worker,
                         grpc_pollset_worker** worker_hdl,
                         grpc_millis deadline) {
  bool do_poll = (pollset->shutdown_closure == nullptr);
  if (worker_hdl != nullptr) *worker_hdl = worker;
  worker->initialized_cv = false;
  worker->kicked = false;
  worker->pollset = pollset;
  worker->pollable_obj =
      POLLABLE_REF(pollset->active_pollable, "pollset_worker");
  worker_insert(&pollset->root_worker, worker, PWLINK_POLLSET);
  gpr_mu_lock(&worker->pollable_obj->mu);
  if (!worker_insert(&worker->pollable_obj->root_worker, worker,
                     PWLINK_POLLABLE)) {
    worker->initialized_cv = true;
    gpr_cv_init(&worker->cv);
    gpr_mu_unlock(&pollset->mu);
    if (grpc_polling_trace.enabled() &&
        worker->pollable_obj->root_worker != worker) {
      gpr_log(GPR_DEBUG, "PS:%p wait %p w=%p for %dms", pollset,
              worker->pollable_obj, worker,
              poll_deadline_to_millis_timeout(deadline));
    }
    while (do_poll && worker->pollable_obj->root_worker != worker) {
      if (gpr_cv_wait(&worker->cv, &worker->pollable_obj->mu,
                      grpc_millis_to_timespec(deadline, GPR_CLOCK_REALTIME))) {
        if (grpc_polling_trace.enabled()) {
          gpr_log(GPR_DEBUG, "PS:%p timeout_wait %p w=%p", pollset,
                  worker->pollable_obj, worker);
        }
        do_poll = false;
      } else if (worker->kicked) {
        if (grpc_polling_trace.enabled()) {
          gpr_log(GPR_DEBUG, "PS:%p wakeup %p w=%p", pollset,
                  worker->pollable_obj, worker);
        }
        do_poll = false;
      } else if (grpc_polling_trace.enabled() &&
                 worker->pollable_obj->root_worker != worker) {
        gpr_log(GPR_DEBUG, "PS:%p spurious_wakeup %p w=%p", pollset,
                worker->pollable_obj, worker);
      }
    }
    grpc_core::ExecCtx::Get()->InvalidateNow();
  } else {
    gpr_mu_unlock(&pollset->mu);
  }
  gpr_mu_unlock(&worker->pollable_obj->mu);

  return do_poll;
}

static void end_worker(grpc_pollset* pollset, grpc_pollset_worker* worker,
                       grpc_pollset_worker** worker_hdl) {
  gpr_mu_lock(&pollset->mu);
  gpr_mu_lock(&worker->pollable_obj->mu);
  switch (worker_remove(&worker->pollable_obj->root_worker, worker,
                        PWLINK_POLLABLE)) {
    case WRR_NEW_ROOT: {
      // wakeup new poller
      grpc_pollset_worker* new_root = worker->pollable_obj->root_worker;
      GPR_ASSERT(new_root->initialized_cv);
      gpr_cv_signal(&new_root->cv);
      break;
    }
    case WRR_EMPTIED:
      if (pollset->active_pollable != worker->pollable_obj) {
        // pollable no longer being polled: flush events
        pollable_process_events(pollset, worker->pollable_obj, true);
      }
      break;
    case WRR_REMOVED:
      break;
  }
  gpr_mu_unlock(&worker->pollable_obj->mu);
  POLLABLE_UNREF(worker->pollable_obj, "pollset_worker");
  if (worker_remove(&pollset->root_worker, worker, PWLINK_POLLSET) ==
      WRR_EMPTIED) {
    pollset_maybe_finish_shutdown(pollset);
  }
  if (worker->initialized_cv) {
    gpr_cv_destroy(&worker->cv);
  }
}

#ifndef NDEBUG
static long gettid(void) { return syscall(__NR_gettid); }
#endif

/* pollset->mu lock must be held by the caller before calling this.
   The function pollset_work() may temporarily release the lock (pollset->po.mu)
   during the course of its execution but it will always re-acquire the lock and
   ensure that it is held by the time the function returns */
static grpc_error* pollset_work(grpc_pollset* pollset,
                                grpc_pollset_worker** worker_hdl,
                                grpc_millis deadline) {
#ifdef GRPC_EPOLLEX_CREATE_WORKERS_ON_HEAP
  grpc_pollset_worker* worker =
      (grpc_pollset_worker*)gpr_malloc(sizeof(*worker));
#define WORKER_PTR (worker)
#else
  grpc_pollset_worker worker;
#define WORKER_PTR (&worker)
#endif
#ifndef NDEBUG
  WORKER_PTR->originator = gettid();
#endif
  if (grpc_polling_trace.enabled()) {
    gpr_log(GPR_DEBUG,
            "PS:%p work hdl=%p worker=%p now=%" PRIdPTR " deadline=%" PRIdPTR
            " kwp=%d pollable=%p",
            pollset, worker_hdl, WORKER_PTR, grpc_core::ExecCtx::Get()->Now(),
            deadline, pollset->kicked_without_poller, pollset->active_pollable);
  }
  static const char* err_desc = "pollset_work";
  grpc_error* error = GRPC_ERROR_NONE;
  if (pollset->kicked_without_poller) {
    pollset->kicked_without_poller = false;
  } else {
    if (begin_worker(pollset, WORKER_PTR, worker_hdl, deadline)) {
      gpr_tls_set(&g_current_thread_pollset, (intptr_t)pollset);
      gpr_tls_set(&g_current_thread_worker, (intptr_t)WORKER_PTR);
      if (WORKER_PTR->pollable_obj->event_cursor ==
          WORKER_PTR->pollable_obj->event_count) {
        append_error(&error, pollable_epoll(WORKER_PTR->pollable_obj, deadline),
                     err_desc);
      }
      append_error(
          &error,
          pollable_process_events(pollset, WORKER_PTR->pollable_obj, false),
          err_desc);
      grpc_core::ExecCtx::Get()->Flush();
      gpr_tls_set(&g_current_thread_pollset, 0);
      gpr_tls_set(&g_current_thread_worker, 0);
    }
    end_worker(pollset, WORKER_PTR, worker_hdl);
  }
#ifdef GRPC_EPOLLEX_CREATE_WORKERS_ON_HEAP
  gpr_free(worker);
#endif
#undef WORKER_PTR
  return error;
}

static grpc_error* pollset_transition_pollable_from_empty_to_fd_locked(
    grpc_pollset* pollset, grpc_fd* fd) {
  static const char* err_desc = "pollset_transition_pollable_from_empty_to_fd";
  grpc_error* error = GRPC_ERROR_NONE;
  if (grpc_polling_trace.enabled()) {
    gpr_log(GPR_DEBUG,
            "PS:%p add fd %p (%d); transition pollable from empty to fd",
            pollset, fd, fd->fd);
  }
  append_error(&error, pollset_kick_all(pollset), err_desc);
  POLLABLE_UNREF(pollset->active_pollable, "pollset");
  append_error(&error, fd_get_or_become_pollable(fd, &pollset->active_pollable),
               err_desc);
  return error;
}

static grpc_error* pollset_transition_pollable_from_fd_to_multi_locked(
    grpc_pollset* pollset, grpc_fd* and_add_fd) {
  static const char* err_desc = "pollset_transition_pollable_from_fd_to_multi";
  grpc_error* error = GRPC_ERROR_NONE;
  if (grpc_polling_trace.enabled()) {
    gpr_log(
        GPR_DEBUG,
        "PS:%p add fd %p (%d); transition pollable from fd %p to multipoller",
        pollset, and_add_fd, and_add_fd ? and_add_fd->fd : -1,
        pollset->active_pollable->owner_fd);
  }
  append_error(&error, pollset_kick_all(pollset), err_desc);
  grpc_fd* initial_fd = pollset->active_pollable->owner_fd;
  POLLABLE_UNREF(pollset->active_pollable, "pollset");
  pollset->active_pollable = nullptr;
  if (append_error(&error, pollable_create(PO_MULTI, &pollset->active_pollable),
                   err_desc)) {
    append_error(&error, pollable_add_fd(pollset->active_pollable, initial_fd),
                 err_desc);
    if (and_add_fd != nullptr) {
      append_error(&error,
                   pollable_add_fd(pollset->active_pollable, and_add_fd),
                   err_desc);
    }
  }
  return error;
}

/* expects pollsets locked, flag whether fd is locked or not */
static grpc_error* pollset_add_fd_locked(grpc_pollset* pollset, grpc_fd* fd) {
  grpc_error* error = GRPC_ERROR_NONE;
  pollable* po_at_start =
      POLLABLE_REF(pollset->active_pollable, "pollset_add_fd");
  switch (pollset->active_pollable->type) {
    case PO_EMPTY:
      /* empty pollable --> single fd pollable */
      error = pollset_transition_pollable_from_empty_to_fd_locked(pollset, fd);
      break;
    case PO_FD:
      gpr_mu_lock(&po_at_start->owner_fd->orphan_mu);
      if ((gpr_atm_no_barrier_load(&pollset->active_pollable->owner_fd->refst) &
           1) == 0) {
        error =
            pollset_transition_pollable_from_empty_to_fd_locked(pollset, fd);
      } else {
        /* fd --> multipoller */
        error =
            pollset_transition_pollable_from_fd_to_multi_locked(pollset, fd);
      }
      gpr_mu_unlock(&po_at_start->owner_fd->orphan_mu);
      break;
    case PO_MULTI:
      error = pollable_add_fd(pollset->active_pollable, fd);
      break;
  }
  if (error != GRPC_ERROR_NONE) {
    POLLABLE_UNREF(pollset->active_pollable, "pollset");
    pollset->active_pollable = po_at_start;
  } else {
    POLLABLE_UNREF(po_at_start, "pollset_add_fd");
  }
  return error;
}

static grpc_error* pollset_as_multipollable_locked(grpc_pollset* pollset,
                                                   pollable** pollable_obj) {
  grpc_error* error = GRPC_ERROR_NONE;
  pollable* po_at_start =
      POLLABLE_REF(pollset->active_pollable, "pollset_as_multipollable");
  switch (pollset->active_pollable->type) {
    case PO_EMPTY:
      POLLABLE_UNREF(pollset->active_pollable, "pollset");
      error = pollable_create(PO_MULTI, &pollset->active_pollable);
      break;
    case PO_FD:
      gpr_mu_lock(&po_at_start->owner_fd->orphan_mu);
      if ((gpr_atm_no_barrier_load(&pollset->active_pollable->owner_fd->refst) &
           1) == 0) {
        POLLABLE_UNREF(pollset->active_pollable, "pollset");
        error = pollable_create(PO_MULTI, &pollset->active_pollable);
      } else {
        error = pollset_transition_pollable_from_fd_to_multi_locked(pollset,
                                                                    nullptr);
      }
      gpr_mu_unlock(&po_at_start->owner_fd->orphan_mu);
      break;
    case PO_MULTI:
      break;
  }
  if (error != GRPC_ERROR_NONE) {
    POLLABLE_UNREF(pollset->active_pollable, "pollset");
    pollset->active_pollable = po_at_start;
    *pollable_obj = nullptr;
  } else {
    *pollable_obj = POLLABLE_REF(pollset->active_pollable, "pollset_set");
    POLLABLE_UNREF(po_at_start, "pollset_as_multipollable");
  }
  return error;
}

static void pollset_add_fd(grpc_pollset* pollset, grpc_fd* fd) {
  gpr_mu_lock(&pollset->mu);
  grpc_error* error = pollset_add_fd_locked(pollset, fd);
  gpr_mu_unlock(&pollset->mu);
  GRPC_LOG_IF_ERROR("pollset_add_fd", error);
}

/*******************************************************************************
 * Pollset-set Definitions
 */

static grpc_pollset_set* pss_lock_adam(grpc_pollset_set* pss) {
  gpr_mu_lock(&pss->mu);
  while (pss->parent != nullptr) {
    gpr_mu_unlock(&pss->mu);
    pss = pss->parent;
    gpr_mu_lock(&pss->mu);
  }
  return pss;
}

static grpc_pollset_set* pollset_set_create(void) {
  grpc_pollset_set* pss = (grpc_pollset_set*)gpr_zalloc(sizeof(*pss));
  gpr_mu_init(&pss->mu);
  gpr_ref_init(&pss->refs, 1);
  return pss;
}

static void pollset_set_unref(grpc_pollset_set* pss) {
  if (pss == nullptr) return;
  if (!gpr_unref(&pss->refs)) return;
  pollset_set_unref(pss->parent);
  gpr_mu_destroy(&pss->mu);
  for (size_t i = 0; i < pss->pollset_count; i++) {
    gpr_mu_lock(&pss->pollsets[i]->mu);
    if (0 == --pss->pollsets[i]->containing_pollset_set_count) {
      pollset_maybe_finish_shutdown(pss->pollsets[i]);
    }
    gpr_mu_unlock(&pss->pollsets[i]->mu);
  }
  for (size_t i = 0; i < pss->fd_count; i++) {
    UNREF_BY(pss->fds[i], 2, "pollset_set");
  }
  gpr_free(pss->pollsets);
  gpr_free(pss->fds);
  gpr_free(pss);
}

static void pollset_set_add_fd(grpc_pollset_set* pss, grpc_fd* fd) {
  if (grpc_polling_trace.enabled()) {
    gpr_log(GPR_DEBUG, "PSS:%p: add fd %p (%d)", pss, fd, fd->fd);
  }
  grpc_error* error = GRPC_ERROR_NONE;
  static const char* err_desc = "pollset_set_add_fd";
  pss = pss_lock_adam(pss);
  for (size_t i = 0; i < pss->pollset_count; i++) {
    append_error(&error, pollable_add_fd(pss->pollsets[i]->active_pollable, fd),
                 err_desc);
  }
  if (pss->fd_count == pss->fd_capacity) {
    pss->fd_capacity = GPR_MAX(pss->fd_capacity * 2, 8);
    pss->fds =
        (grpc_fd**)gpr_realloc(pss->fds, pss->fd_capacity * sizeof(*pss->fds));
  }
  REF_BY(fd, 2, "pollset_set");
  pss->fds[pss->fd_count++] = fd;
  gpr_mu_unlock(&pss->mu);

  GRPC_LOG_IF_ERROR(err_desc, error);
}

static void pollset_set_del_fd(grpc_pollset_set* pss, grpc_fd* fd) {
  if (grpc_polling_trace.enabled()) {
    gpr_log(GPR_DEBUG, "PSS:%p: del fd %p", pss, fd);
  }
  pss = pss_lock_adam(pss);
  size_t i;
  for (i = 0; i < pss->fd_count; i++) {
    if (pss->fds[i] == fd) {
      UNREF_BY(fd, 2, "pollset_set");
      break;
    }
  }
  GPR_ASSERT(i != pss->fd_count);
  for (; i < pss->fd_count - 1; i++) {
    pss->fds[i] = pss->fds[i + 1];
  }
  pss->fd_count--;
  gpr_mu_unlock(&pss->mu);
}

static void pollset_set_del_pollset(grpc_pollset_set* pss, grpc_pollset* ps) {
  if (grpc_polling_trace.enabled()) {
    gpr_log(GPR_DEBUG, "PSS:%p: del pollset %p", pss, ps);
  }
  pss = pss_lock_adam(pss);
  size_t i;
  for (i = 0; i < pss->pollset_count; i++) {
    if (pss->pollsets[i] == ps) {
      break;
    }
  }
  GPR_ASSERT(i != pss->pollset_count);
  for (; i < pss->pollset_count - 1; i++) {
    pss->pollsets[i] = pss->pollsets[i + 1];
  }
  pss->pollset_count--;
  gpr_mu_unlock(&pss->mu);
  gpr_mu_lock(&ps->mu);
  if (0 == --ps->containing_pollset_set_count) {
    pollset_maybe_finish_shutdown(ps);
  }
  gpr_mu_unlock(&ps->mu);
}

// add all fds to pollables, and output a new array of unorphaned out_fds
// assumes pollsets are multipollable
static grpc_error* add_fds_to_pollsets(grpc_fd** fds, size_t fd_count,
                                       grpc_pollset** pollsets,
                                       size_t pollset_count,
                                       const char* err_desc, grpc_fd** out_fds,
                                       size_t* out_fd_count) {
  grpc_error* error = GRPC_ERROR_NONE;
  for (size_t i = 0; i < fd_count; i++) {
    gpr_mu_lock(&fds[i]->orphan_mu);
    if ((gpr_atm_no_barrier_load(&fds[i]->refst) & 1) == 0) {
      gpr_mu_unlock(&fds[i]->orphan_mu);
      UNREF_BY(fds[i], 2, "pollset_set");
    } else {
      for (size_t j = 0; j < pollset_count; j++) {
        append_error(&error,
                     pollable_add_fd(pollsets[j]->active_pollable, fds[i]),
                     err_desc);
      }
      gpr_mu_unlock(&fds[i]->orphan_mu);
      out_fds[(*out_fd_count)++] = fds[i];
    }
  }
  return error;
}

static void pollset_set_add_pollset(grpc_pollset_set* pss, grpc_pollset* ps) {
  if (grpc_polling_trace.enabled()) {
    gpr_log(GPR_DEBUG, "PSS:%p: add pollset %p", pss, ps);
  }
  grpc_error* error = GRPC_ERROR_NONE;
  static const char* err_desc = "pollset_set_add_pollset";
  pollable* pollable_obj = nullptr;
  gpr_mu_lock(&ps->mu);
  if (!GRPC_LOG_IF_ERROR(err_desc,
                         pollset_as_multipollable_locked(ps, &pollable_obj))) {
    GPR_ASSERT(pollable_obj == nullptr);
    gpr_mu_unlock(&ps->mu);
    return;
  }
  ps->containing_pollset_set_count++;
  gpr_mu_unlock(&ps->mu);
  pss = pss_lock_adam(pss);
  size_t initial_fd_count = pss->fd_count;
  pss->fd_count = 0;
  append_error(&error,
               add_fds_to_pollsets(pss->fds, initial_fd_count, &ps, 1, err_desc,
                                   pss->fds, &pss->fd_count),
               err_desc);
  if (pss->pollset_count == pss->pollset_capacity) {
    pss->pollset_capacity = GPR_MAX(pss->pollset_capacity * 2, 8);
    pss->pollsets = (grpc_pollset**)gpr_realloc(
        pss->pollsets, pss->pollset_capacity * sizeof(*pss->pollsets));
  }
  pss->pollsets[pss->pollset_count++] = ps;
  gpr_mu_unlock(&pss->mu);
  POLLABLE_UNREF(pollable_obj, "pollset_set");

  GRPC_LOG_IF_ERROR(err_desc, error);
}

static void pollset_set_add_pollset_set(grpc_pollset_set* a,
                                        grpc_pollset_set* b) {
  if (grpc_polling_trace.enabled()) {
    gpr_log(GPR_DEBUG, "PSS: merge (%p, %p)", a, b);
  }
  grpc_error* error = GRPC_ERROR_NONE;
  static const char* err_desc = "pollset_set_add_fd";
  for (;;) {
    if (a == b) {
      // pollset ancestors are the same: nothing to do
      return;
    }
    if (a > b) {
      GPR_SWAP(grpc_pollset_set*, a, b);
    }
    gpr_mu* a_mu = &a->mu;
    gpr_mu* b_mu = &b->mu;
    gpr_mu_lock(a_mu);
    gpr_mu_lock(b_mu);
    if (a->parent != nullptr) {
      a = a->parent;
    } else if (b->parent != nullptr) {
      b = b->parent;
    } else {
      break;  // exit loop, both pollsets locked
    }
    gpr_mu_unlock(a_mu);
    gpr_mu_unlock(b_mu);
  }
  // try to do the least copying possible
  // TODO(ctiller): there's probably a better heuristic here
  const size_t a_size = a->fd_count + a->pollset_count;
  const size_t b_size = b->fd_count + b->pollset_count;
  if (b_size > a_size) {
    GPR_SWAP(grpc_pollset_set*, a, b);
  }
  if (grpc_polling_trace.enabled()) {
    gpr_log(GPR_DEBUG, "PSS: parent %p to %p", b, a);
  }
  gpr_ref(&a->refs);
  b->parent = a;
  if (a->fd_capacity < a->fd_count + b->fd_count) {
    a->fd_capacity = GPR_MAX(2 * a->fd_capacity, a->fd_count + b->fd_count);
    a->fds = (grpc_fd**)gpr_realloc(a->fds, a->fd_capacity * sizeof(*a->fds));
  }
  size_t initial_a_fd_count = a->fd_count;
  a->fd_count = 0;
  append_error(
      &error,
      add_fds_to_pollsets(a->fds, initial_a_fd_count, b->pollsets,
                          b->pollset_count, "merge_a2b", a->fds, &a->fd_count),
      err_desc);
  append_error(
      &error,
      add_fds_to_pollsets(b->fds, b->fd_count, a->pollsets, a->pollset_count,
                          "merge_b2a", a->fds, &a->fd_count),
      err_desc);
  if (a->pollset_capacity < a->pollset_count + b->pollset_count) {
    a->pollset_capacity =
        GPR_MAX(2 * a->pollset_capacity, a->pollset_count + b->pollset_count);
    a->pollsets = (grpc_pollset**)gpr_realloc(
        a->pollsets, a->pollset_capacity * sizeof(*a->pollsets));
  }
  if (b->pollset_count > 0) {
    memcpy(a->pollsets + a->pollset_count, b->pollsets,
           b->pollset_count * sizeof(*b->pollsets));
  }
  a->pollset_count += b->pollset_count;
  gpr_free(b->fds);
  gpr_free(b->pollsets);
  b->fds = nullptr;
  b->pollsets = nullptr;
  b->fd_count = b->fd_capacity = b->pollset_count = b->pollset_capacity = 0;
  gpr_mu_unlock(&a->mu);
  gpr_mu_unlock(&b->mu);
}

static void pollset_set_del_pollset_set(grpc_pollset_set* bag,
                                        grpc_pollset_set* item) {}

/*******************************************************************************
 * Event engine binding
 */

static void shutdown_engine(void) {
  fd_global_shutdown();
  pollset_global_shutdown();
}

static const grpc_event_engine_vtable vtable = {
    sizeof(grpc_pollset),

    fd_create,
    fd_wrapped_fd,
    fd_orphan,
    fd_shutdown,
    fd_notify_on_read,
    fd_notify_on_write,
    fd_is_shutdown,
    fd_get_read_notifier_pollset,

    pollset_init,
    pollset_shutdown,
    pollset_destroy,
    pollset_work,
    pollset_kick,
    pollset_add_fd,

    pollset_set_create,
    pollset_set_unref,  // destroy ==> unref 1 public ref
    pollset_set_add_pollset,
    pollset_set_del_pollset,
    pollset_set_add_pollset_set,
    pollset_set_del_pollset_set,
    pollset_set_add_fd,
    pollset_set_del_fd,

    shutdown_engine,
};

const grpc_event_engine_vtable* grpc_init_epollex_linux(
    bool explicitly_requested) {
  if (!explicitly_requested) {
    return nullptr;
  }

  if (!grpc_has_wakeup_fd()) {
    gpr_log(GPR_ERROR, "Skipping epollex because of no wakeup fd.");
    return nullptr;
  }

  if (!grpc_is_epollexclusive_available()) {
    gpr_log(GPR_INFO, "Skipping epollex because it is not supported.");
    return nullptr;
  }

  fd_global_init();

  if (!GRPC_LOG_IF_ERROR("pollset_global_init", pollset_global_init())) {
    pollset_global_shutdown();
    fd_global_shutdown();
    return nullptr;
  }

  return &vtable;
}

#else /* defined(GRPC_LINUX_EPOLL) */
#if defined(GRPC_POSIX_SOCKET)
#include "src/core/lib/iomgr/ev_epollex_linux.h"
/* If GRPC_LINUX_EPOLL is not defined, it means epoll is not available. Return
 * NULL */
const grpc_event_engine_vtable* grpc_init_epollex_linux(
    bool explicitly_requested) {
<<<<<<< HEAD
  gpr_log(GPR_ERROR,
          "Skipping epollex becuase GRPC_LINUX_EPOLL is not defined.");
=======
>>>>>>> 2eb22fd6
  return nullptr;
}
#endif /* defined(GRPC_POSIX_SOCKET) */

#endif /* !defined(GRPC_LINUX_EPOLL) */<|MERGE_RESOLUTION|>--- conflicted
+++ resolved
@@ -1449,11 +1449,6 @@
  * NULL */
 const grpc_event_engine_vtable* grpc_init_epollex_linux(
     bool explicitly_requested) {
-<<<<<<< HEAD
-  gpr_log(GPR_ERROR,
-          "Skipping epollex becuase GRPC_LINUX_EPOLL is not defined.");
-=======
->>>>>>> 2eb22fd6
   return nullptr;
 }
 #endif /* defined(GRPC_POSIX_SOCKET) */
