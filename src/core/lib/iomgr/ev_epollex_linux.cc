--- conflicted
+++ resolved
@@ -683,16 +683,8 @@
     GRPC_STATS_INC_POLLSET_KICKED_AGAIN();
     return GRPC_ERROR_NONE;
   }
-<<<<<<< HEAD
-  if (gpr_tls_get(&g_current_thread_worker) ==
-      reinterpret_cast<intptr_t>(specific_worker)) {
+  if (g_current_thread_worker == specific_worker) {
     grpc_polling_trace.Log(GPR_INFO, "PS:%p kicked_specific_but_awake", p);
-=======
-  if (g_current_thread_worker == specific_worker) {
-    if (GRPC_TRACE_FLAG_ENABLED(grpc_polling_trace)) {
-      gpr_log(GPR_INFO, "PS:%p kicked_specific_but_awake", p);
-    }
->>>>>>> 2e56b42a
     GRPC_STATS_INC_POLLSET_KICK_OWN_THREAD();
     specific_worker->kicked = true;
     return GRPC_ERROR_NONE;
@@ -720,22 +712,11 @@
                                       grpc_pollset_worker* specific_worker) {
   GPR_TIMER_SCOPE("pollset_kick", 0);
   GRPC_STATS_INC_POLLSET_KICK();
-<<<<<<< HEAD
   grpc_polling_trace.Log(
       GPR_INFO,
-      "PS:%p kick %p tls_pollset=%" PRIxPTR " tls_worker=%" PRIxPTR
-      " pollset.root_worker=%p",
-      pollset, specific_worker, gpr_tls_get(&g_current_thread_pollset),
-      gpr_tls_get(&g_current_thread_worker), pollset->root_worker);
-=======
-  if (GRPC_TRACE_FLAG_ENABLED(grpc_polling_trace)) {
-    gpr_log(GPR_INFO,
-            "PS:%p kick %p tls_pollset=%p tls_worker=%p pollset.root_worker=%p",
-            pollset, specific_worker,
-            static_cast<void*>(g_current_thread_pollset),
-            static_cast<void*>(g_current_thread_worker), pollset->root_worker);
-  }
->>>>>>> 2e56b42a
+      "PS:%p kick %p tls_pollset=%p tls_worker=%p pollset.root_worker=%p",
+      pollset, specific_worker, static_cast<void*>(g_current_thread_pollset),
+      static_cast<void*>(g_current_thread_worker), pollset->root_worker);
   if (specific_worker == nullptr) {
     if (g_current_thread_pollset != pollset) {
       if (pollset->root_worker == nullptr) {
