//
//
// Copyright 2017 gRPC authors.
//
// Licensed under the Apache License, Version 2.0 (the "License");
// you may not use this file except in compliance with the License.
// You may obtain a copy of the License at
//
//     http://www.apache.org/licenses/LICENSE-2.0
//
// Unless required by applicable law or agreed to in writing, software
// distributed under the License is distributed on an "AS IS" BASIS,
// WITHOUT WARRANTIES OR CONDITIONS OF ANY KIND, either express or implied.
// See the License for the specific language governing permissions and
// limitations under the License.
//
//

#include "src/core/lib/iomgr/timer_manager.h"

#include <inttypes.h>

#include "absl/log/check.h"

#include <grpc/support/alloc.h>
#include <grpc/support/log.h>
#include <grpc/support/port_platform.h>

#include "src/core/lib/debug/trace.h"
#include "src/core/lib/gprpp/crash.h"
#include "src/core/lib/gprpp/thd.h"
#include "src/core/lib/iomgr/timer.h"

struct completed_thread {
  grpc_core::Thread thd;
  completed_thread* next;
};

// global mutex
static gpr_mu g_mu;
// are we multi-threaded
static bool g_threaded;
// should we start multi-threaded
static bool g_start_threaded = true;
// cv to wait until a thread is needed
static gpr_cv g_cv_wait;
// cv for notification when threading ends
static gpr_cv g_cv_shutdown;
// number of threads in the system
static int g_thread_count;
// number of threads sitting around waiting
static int g_waiter_count;
// linked list of threads that have completed (and need joining)
static completed_thread* g_completed_threads;
// was the manager kicked by the timer system
static bool g_kicked;
// is there a thread waiting until the next timer should fire?
static bool g_has_timed_waiter;
// the deadline of the current timed waiter thread (only relevant if
// g_has_timed_waiter is true)
static grpc_core::Timestamp g_timed_waiter_deadline;
// generation counter to track which thread is waiting for the next timer
static uint64_t g_timed_waiter_generation;
// number of timer wakeups
static uint64_t g_wakeups;

static void timer_thread(void* completed_thread_ptr);

static void gc_completed_threads(void) {
  if (g_completed_threads != nullptr) {
    completed_thread* to_gc = g_completed_threads;
    g_completed_threads = nullptr;
    gpr_mu_unlock(&g_mu);
    while (to_gc != nullptr) {
      to_gc->thd.Join();
      completed_thread* next = to_gc->next;
      gpr_free(to_gc);
      to_gc = next;
    }
    gpr_mu_lock(&g_mu);
  }
}

static void start_timer_thread_and_unlock(void) {
  CHECK(g_threaded);
  ++g_waiter_count;
  ++g_thread_count;
  gpr_mu_unlock(&g_mu);
<<<<<<< HEAD
  GRPC_TRACE_LOG(timer_check, INFO) << "Spawn timer thread";
=======
  if (GRPC_TRACE_FLAG_ENABLED(grpc_timer_check_trace)) {
    gpr_log(GPR_INFO, "Spawn timer thread");
  }
>>>>>>> 841dfc09
  completed_thread* ct =
      static_cast<completed_thread*>(gpr_malloc(sizeof(*ct)));
  ct->thd = grpc_core::Thread("grpc_global_timer", timer_thread, ct);
  ct->thd.Start();
}

void grpc_timer_manager_tick() {
  grpc_core::ExecCtx exec_ctx;
  grpc_timer_check(nullptr);
}

static void run_some_timers() {
  // In the case of timers, the ExecCtx for the thread is declared
  // in the timer thread itself, but this is the point where we
  // could start seeing application-level callbacks. No need to
  // create a new ExecCtx, though, since there already is one and it is
  // flushed (but not destructed) in this function itself
  grpc_core::ApplicationCallbackExecCtx callback_exec_ctx(
      GRPC_APP_CALLBACK_EXEC_CTX_FLAG_IS_INTERNAL_THREAD);

  // if there's something to execute...
  gpr_mu_lock(&g_mu);
  // remove a waiter from the pool, and start another thread if necessary
  --g_waiter_count;
  if (g_waiter_count == 0 && g_threaded) {
    // The number of timer threads is always increasing until all the threads
    // are stopped. In rare cases, if a large number of timers fire
    // simultaneously, we may end up using a large number of threads.
    start_timer_thread_and_unlock();
  } else {
    // if there's no thread waiting with a timeout, kick an existing untimed
    // waiter so that the next deadline is not missed
    if (!g_has_timed_waiter) {
<<<<<<< HEAD
      GRPC_TRACE_LOG(timer_check, INFO) << "kick untimed waiter";
=======
      if (GRPC_TRACE_FLAG_ENABLED(grpc_timer_check_trace)) {
        gpr_log(GPR_INFO, "kick untimed waiter");
      }
>>>>>>> 841dfc09
      gpr_cv_signal(&g_cv_wait);
    }
    gpr_mu_unlock(&g_mu);
  }
  // without our lock, flush the exec_ctx
<<<<<<< HEAD
  GRPC_TRACE_LOG(timer_check, INFO) << "flush exec_ctx";
=======
  if (GRPC_TRACE_FLAG_ENABLED(grpc_timer_check_trace)) {
    gpr_log(GPR_INFO, "flush exec_ctx");
  }
>>>>>>> 841dfc09
  grpc_core::ExecCtx::Get()->Flush();
  gpr_mu_lock(&g_mu);
  // garbage collect any threads that are dead
  gc_completed_threads();
  // get ready to wait again
  ++g_waiter_count;
  gpr_mu_unlock(&g_mu);
}

// wait until 'next' (or forever if there is already a timed waiter in the pool)
// returns true if the thread should continue executing (false if it should
// shutdown)
static bool wait_until(grpc_core::Timestamp next) {
  gpr_mu_lock(&g_mu);
  // if we're not threaded anymore, leave
  if (!g_threaded) {
    gpr_mu_unlock(&g_mu);
    return false;
  }

  // If g_kicked is true at this point, it means there was a kick from the timer
  // system that the timer-manager threads here missed. We cannot trust 'next'
  // here any longer (since there might be an earlier deadline). So if g_kicked
  // is true at this point, we should quickly exit this and get the next
  // deadline from the timer system

  if (!g_kicked) {
    // if there's no timed waiter, we should become one: that waiter waits
    // only until the next timer should expire. All other timers wait forever
    //
    // 'g_timed_waiter_generation' is a global generation counter. The idea here
    // is that the thread becoming a timed-waiter increments and stores this
    // global counter locally in 'my_timed_waiter_generation' before going to
    // sleep. After waking up, if my_timed_waiter_generation ==
    // g_timed_waiter_generation, it can be sure that it was the timed_waiter
    // thread (and that no other thread took over while this was asleep)
    //
    // Initialize my_timed_waiter_generation to some value that is NOT equal to
    // g_timed_waiter_generation
    uint64_t my_timed_waiter_generation = g_timed_waiter_generation - 1;

    // If there's no timed waiter, we should become one: that waiter waits only
    // until the next timer should expire. All other timer threads wait forever
    // unless their 'next' is earlier than the current timed-waiter's deadline
    // (in which case the thread with earlier 'next' takes over as the new timed
    // waiter)
    if (next != grpc_core::Timestamp::InfFuture()) {
      if (!g_has_timed_waiter || (next < g_timed_waiter_deadline)) {
        my_timed_waiter_generation = ++g_timed_waiter_generation;
        g_has_timed_waiter = true;
        g_timed_waiter_deadline = next;

        if (GRPC_TRACE_FLAG_ENABLED(timer_check)) {
          grpc_core::Duration wait_time = next - grpc_core::Timestamp::Now();
          gpr_log(GPR_INFO, "sleep for a %" PRId64 " milliseconds",
                  wait_time.millis());
        }
      } else {  // g_timed_waiter == true && next >= g_timed_waiter_deadline
        next = grpc_core::Timestamp::InfFuture();
      }
    }

    if (GRPC_TRACE_FLAG_ENABLED(timer_check) &&
        next == grpc_core::Timestamp::InfFuture()) {
      gpr_log(GPR_INFO, "sleep until kicked");
    }

    gpr_cv_wait(&g_cv_wait, &g_mu, next.as_timespec(GPR_CLOCK_MONOTONIC));

    if (GRPC_TRACE_FLAG_ENABLED(timer_check)) {
      gpr_log(GPR_INFO, "wait ended: was_timed:%d kicked:%d",
              my_timed_waiter_generation == g_timed_waiter_generation,
              g_kicked);
    }
    // if this was the timed waiter, then we need to check timers, and flag
    // that there's now no timed waiter... we'll look for a replacement if
    // there's work to do after checking timers (code above)
    if (my_timed_waiter_generation == g_timed_waiter_generation) {
      ++g_wakeups;
      g_has_timed_waiter = false;
      g_timed_waiter_deadline = grpc_core::Timestamp::InfFuture();
    }
  }

  // if this was a kick from the timer system, consume it (and don't stop
  // this thread yet)
  if (g_kicked) {
    grpc_timer_consume_kick();
    g_kicked = false;
  }

  gpr_mu_unlock(&g_mu);
  return true;
}

static void timer_main_loop() {
  for (;;) {
    grpc_core::Timestamp next = grpc_core::Timestamp::InfFuture();
    grpc_core::ExecCtx::Get()->InvalidateNow();

    // check timer state, updates next to the next time to run a check
    switch (grpc_timer_check(&next)) {
      case GRPC_TIMERS_FIRED:
        run_some_timers();
        break;
      case GRPC_TIMERS_NOT_CHECKED:
        // This case only happens under contention, meaning more than one timer
        // manager thread checked timers concurrently.

        // If that happens, we're guaranteed that some other thread has just
        // checked timers, and this will avalanche into some other thread seeing
        // empty timers and doing a timed sleep.

        // Consequently, we can just sleep forever here and be happy at some
        // saved wakeup cycles.
<<<<<<< HEAD
        GRPC_TRACE_LOG(timer_check, INFO)
            << "timers not checked: expect another thread to";
=======
        if (GRPC_TRACE_FLAG_ENABLED(grpc_timer_check_trace)) {
          gpr_log(GPR_INFO, "timers not checked: expect another thread to");
        }
>>>>>>> 841dfc09
        next = grpc_core::Timestamp::InfFuture();
        ABSL_FALLTHROUGH_INTENDED;
      case GRPC_TIMERS_CHECKED_AND_EMPTY:
        if (!wait_until(next)) {
          return;
        }
        break;
    }
  }
}

static void timer_thread_cleanup(completed_thread* ct) {
  gpr_mu_lock(&g_mu);
  // terminate the thread: drop the waiter count, thread count, and let whomever
  // stopped the threading stuff know that we're done
  --g_waiter_count;
  --g_thread_count;
  if (0 == g_thread_count) {
    gpr_cv_signal(&g_cv_shutdown);
  }
  ct->next = g_completed_threads;
  g_completed_threads = ct;
  gpr_mu_unlock(&g_mu);
<<<<<<< HEAD
  GRPC_TRACE_LOG(timer_check, INFO) << "End timer thread";
=======
  if (GRPC_TRACE_FLAG_ENABLED(grpc_timer_check_trace)) {
    gpr_log(GPR_INFO, "End timer thread");
  }
>>>>>>> 841dfc09
}

static void timer_thread(void* completed_thread_ptr) {
  // this threads exec_ctx: we try to run things through to completion here
  // since it's easy to spin up new threads
  grpc_core::ExecCtx exec_ctx(GRPC_EXEC_CTX_FLAG_IS_INTERNAL_THREAD);
  timer_main_loop();

  timer_thread_cleanup(static_cast<completed_thread*>(completed_thread_ptr));
}

static void start_threads(void) {
  gpr_mu_lock(&g_mu);
  if (!g_threaded) {
    g_threaded = true;
    start_timer_thread_and_unlock();
  } else {
    gpr_mu_unlock(&g_mu);
  }
}

void grpc_timer_manager_init(void) {
  gpr_mu_init(&g_mu);
  gpr_cv_init(&g_cv_wait);
  gpr_cv_init(&g_cv_shutdown);
  g_threaded = false;
  g_thread_count = 0;
  g_waiter_count = 0;
  g_completed_threads = nullptr;

  g_has_timed_waiter = false;
  g_timed_waiter_deadline = grpc_core::Timestamp::InfFuture();

  if (g_start_threaded) start_threads();
}

static void stop_threads(void) {
  gpr_mu_lock(&g_mu);
<<<<<<< HEAD
  GRPC_TRACE_LOG(timer_check, INFO)
      << "stop timer threads: threaded=" << g_threaded;
  if (g_threaded) {
    g_threaded = false;
    gpr_cv_broadcast(&g_cv_wait);
    GRPC_TRACE_LOG(timer_check, INFO)
        << "num timer threads: " << g_thread_count;
    while (g_thread_count > 0) {
      gpr_cv_wait(&g_cv_shutdown, &g_mu, gpr_inf_future(GPR_CLOCK_MONOTONIC));
      GRPC_TRACE_LOG(timer_check, INFO)
          << "num timer threads: " << g_thread_count;
=======
  if (GRPC_TRACE_FLAG_ENABLED(grpc_timer_check_trace)) {
    gpr_log(GPR_INFO, "stop timer threads: threaded=%d", g_threaded);
  }
  if (g_threaded) {
    g_threaded = false;
    gpr_cv_broadcast(&g_cv_wait);
    if (GRPC_TRACE_FLAG_ENABLED(grpc_timer_check_trace)) {
      gpr_log(GPR_INFO, "num timer threads: %d", g_thread_count);
    }
    while (g_thread_count > 0) {
      gpr_cv_wait(&g_cv_shutdown, &g_mu, gpr_inf_future(GPR_CLOCK_MONOTONIC));
      if (GRPC_TRACE_FLAG_ENABLED(grpc_timer_check_trace)) {
        gpr_log(GPR_INFO, "num timer threads: %d", g_thread_count);
      }
>>>>>>> 841dfc09
      gc_completed_threads();
    }
  }
  g_wakeups = 0;
  gpr_mu_unlock(&g_mu);
}

void grpc_timer_manager_shutdown(void) {
  stop_threads();

  gpr_mu_destroy(&g_mu);
  gpr_cv_destroy(&g_cv_wait);
  gpr_cv_destroy(&g_cv_shutdown);
}

void grpc_timer_manager_set_threading(bool enabled) {
  if (enabled) {
    start_threads();
  } else {
    stop_threads();
  }
}

void grpc_timer_manager_set_start_threaded(bool enabled) {
  g_start_threaded = enabled;
}

void grpc_kick_poller(void) {
  gpr_mu_lock(&g_mu);
  g_kicked = true;
  g_has_timed_waiter = false;
  g_timed_waiter_deadline = grpc_core::Timestamp::InfFuture();
  ++g_timed_waiter_generation;
  gpr_cv_signal(&g_cv_wait);
  gpr_mu_unlock(&g_mu);
}

uint64_t grpc_timer_manager_get_wakeups_testonly(void) { return g_wakeups; }<|MERGE_RESOLUTION|>--- conflicted
+++ resolved
@@ -86,13 +86,7 @@
   ++g_waiter_count;
   ++g_thread_count;
   gpr_mu_unlock(&g_mu);
-<<<<<<< HEAD
   GRPC_TRACE_LOG(timer_check, INFO) << "Spawn timer thread";
-=======
-  if (GRPC_TRACE_FLAG_ENABLED(grpc_timer_check_trace)) {
-    gpr_log(GPR_INFO, "Spawn timer thread");
-  }
->>>>>>> 841dfc09
   completed_thread* ct =
       static_cast<completed_thread*>(gpr_malloc(sizeof(*ct)));
   ct->thd = grpc_core::Thread("grpc_global_timer", timer_thread, ct);
@@ -126,25 +120,13 @@
     // if there's no thread waiting with a timeout, kick an existing untimed
     // waiter so that the next deadline is not missed
     if (!g_has_timed_waiter) {
-<<<<<<< HEAD
       GRPC_TRACE_LOG(timer_check, INFO) << "kick untimed waiter";
-=======
-      if (GRPC_TRACE_FLAG_ENABLED(grpc_timer_check_trace)) {
-        gpr_log(GPR_INFO, "kick untimed waiter");
-      }
->>>>>>> 841dfc09
       gpr_cv_signal(&g_cv_wait);
     }
     gpr_mu_unlock(&g_mu);
   }
   // without our lock, flush the exec_ctx
-<<<<<<< HEAD
   GRPC_TRACE_LOG(timer_check, INFO) << "flush exec_ctx";
-=======
-  if (GRPC_TRACE_FLAG_ENABLED(grpc_timer_check_trace)) {
-    gpr_log(GPR_INFO, "flush exec_ctx");
-  }
->>>>>>> 841dfc09
   grpc_core::ExecCtx::Get()->Flush();
   gpr_mu_lock(&g_mu);
   // garbage collect any threads that are dead
@@ -260,14 +242,8 @@
 
         // Consequently, we can just sleep forever here and be happy at some
         // saved wakeup cycles.
-<<<<<<< HEAD
         GRPC_TRACE_LOG(timer_check, INFO)
             << "timers not checked: expect another thread to";
-=======
-        if (GRPC_TRACE_FLAG_ENABLED(grpc_timer_check_trace)) {
-          gpr_log(GPR_INFO, "timers not checked: expect another thread to");
-        }
->>>>>>> 841dfc09
         next = grpc_core::Timestamp::InfFuture();
         ABSL_FALLTHROUGH_INTENDED;
       case GRPC_TIMERS_CHECKED_AND_EMPTY:
@@ -291,13 +267,7 @@
   ct->next = g_completed_threads;
   g_completed_threads = ct;
   gpr_mu_unlock(&g_mu);
-<<<<<<< HEAD
   GRPC_TRACE_LOG(timer_check, INFO) << "End timer thread";
-=======
-  if (GRPC_TRACE_FLAG_ENABLED(grpc_timer_check_trace)) {
-    gpr_log(GPR_INFO, "End timer thread");
-  }
->>>>>>> 841dfc09
 }
 
 static void timer_thread(void* completed_thread_ptr) {
@@ -336,7 +306,6 @@
 
 static void stop_threads(void) {
   gpr_mu_lock(&g_mu);
-<<<<<<< HEAD
   GRPC_TRACE_LOG(timer_check, INFO)
       << "stop timer threads: threaded=" << g_threaded;
   if (g_threaded) {
@@ -348,22 +317,6 @@
       gpr_cv_wait(&g_cv_shutdown, &g_mu, gpr_inf_future(GPR_CLOCK_MONOTONIC));
       GRPC_TRACE_LOG(timer_check, INFO)
           << "num timer threads: " << g_thread_count;
-=======
-  if (GRPC_TRACE_FLAG_ENABLED(grpc_timer_check_trace)) {
-    gpr_log(GPR_INFO, "stop timer threads: threaded=%d", g_threaded);
-  }
-  if (g_threaded) {
-    g_threaded = false;
-    gpr_cv_broadcast(&g_cv_wait);
-    if (GRPC_TRACE_FLAG_ENABLED(grpc_timer_check_trace)) {
-      gpr_log(GPR_INFO, "num timer threads: %d", g_thread_count);
-    }
-    while (g_thread_count > 0) {
-      gpr_cv_wait(&g_cv_shutdown, &g_mu, gpr_inf_future(GPR_CLOCK_MONOTONIC));
-      if (GRPC_TRACE_FLAG_ENABLED(grpc_timer_check_trace)) {
-        gpr_log(GPR_INFO, "num timer threads: %d", g_thread_count);
-      }
->>>>>>> 841dfc09
       gc_completed_threads();
     }
   }
