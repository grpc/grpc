--- conflicted
+++ resolved
@@ -357,15 +357,10 @@
           return absl::OkStatus();
         }
         if (newval != timeout) {
-<<<<<<< HEAD
-          gpr_log(
-              GPR_ERROR,
-              "Setting TCP_USER_TIMEOUT to value %d ms from previous value %d",
-              timeout, newval);
-=======
-          gpr_log(GPR_INFO, "Setting TCP_USER_TIMEOUT to value %d ms. Actual TCP_USER_TIMEOUT value is %d ms"
-                  timeout, newval);
->>>>>>> 0d9f007c
+          gpr_log(GPR_INFO,
+                  "Setting TCP_USER_TIMEOUT to value %d ms. Actual "
+                  "TCP_USER_TIMEOUT value is %d ms" timeout,
+                  newval);
           return absl::OkStatus();
         }
       }
