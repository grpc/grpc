//
// Copyright 2018 gRPC authors.
//
// Licensed under the Apache License, Version 2.0 (the "License");
// you may not use this file except in compliance with the License.
// You may obtain a copy of the License at
//
//     http://www.apache.org/licenses/LICENSE-2.0
//
// Unless required by applicable law or agreed to in writing, software
// distributed under the License is distributed on an "AS IS" BASIS,
// WITHOUT WARRANTIES OR CONDITIONS OF ANY KIND, either express or implied.
// See the License for the specific language governing permissions and
// limitations under the License.
//

#ifndef GRPC_CORE_LIB_IOMGR_RESOLVE_ADDRESS_CUSTOM_H
#define GRPC_CORE_LIB_IOMGR_RESOLVE_ADDRESS_CUSTOM_H

#include <grpc/support/port_platform.h>

#include <grpc/support/sync.h>

<<<<<<< HEAD
=======
#include "src/core/lib/gprpp/cpp_impl_of.h"
>>>>>>> c7355ae7
#include "src/core/lib/iomgr/port.h"
#include "src/core/lib/iomgr/resolve_address.h"
#include "src/core/lib/iomgr/sockaddr.h"

<<<<<<< HEAD
typedef struct grpc_custom_resolver_vtable grpc_custom_resolver_vtable;

namespace grpc_core {

class CustomDNSResolver : public DNSResolver {
 public:
  class CustomDNSRequest : public DNSResolver::Request {
   public:
    CustomDNSRequest(
        absl::string_view name, absl::string_view default_port,
        std::function<void(absl::StatusOr<std::vector<grpc_resolved_address>>)>
            on_done,
        const grpc_custom_resolver_vtable* resolve_address_vtable)
        : name_(name),
          default_port_(default_port),
          on_done_(std::move(on_done)),
          resolve_address_vtable_(resolve_address_vtable) {}

    // Starts the resolution
    void Start() override;

    // This is a no-op for the native resolver. Note
    // that no I/O polling is required for the resolution to finish.
    void Orphan() override { Unref(); }

    // Implementations of grpc_custom_resolver_vtables must invoke this method
    // with the results of resolve_async.
    void ResolveCallback(
        absl::StatusOr<std::vector<grpc_resolved_address>> result);

   private:
    const std::string name_;
    const std::string default_port_;
    std::string host_;
    std::string port_;
    std::function<void(absl::StatusOr<std::vector<grpc_resolved_address>>)>
        on_done_;
    // user-defined DNS methods
    const grpc_custom_resolver_vtable* resolve_address_vtable_;
  };

  explicit CustomDNSResolver(
      grpc_custom_resolver_vtable* resolve_address_vtable)
      : resolve_address_vtable_(resolve_address_vtable) {}

  // Gets the singleton instance, creating it if it hasn't been already.
  static CustomDNSResolver* GetOrCreate(
      grpc_custom_resolver_vtable* resolve_address_vtable);

  OrphanablePtr<DNSResolver::Request> ResolveName(
      absl::string_view name, absl::string_view default_port,
      grpc_pollset_set* /* interested_parties */,
      std::function<void(absl::StatusOr<std::vector<grpc_resolved_address>>)>
          on_done) override {
    return MakeOrphanable<CustomDNSRequest>(
        name, default_port, std::move(on_done), resolve_address_vtable_);
  }

  absl::StatusOr<std::vector<grpc_resolved_address>> ResolveNameBlocking(
      absl::string_view name, absl::string_view default_port) override;

 private:
  static CustomDNSResolver* instance_;

  // user-defined DNS methods
  const grpc_custom_resolver_vtable* resolve_address_vtable_;
};

}  // namespace grpc_core

// user-configured custom DNS resolution APIs

// TODO(apolcyn): as a part of converting this API to C++, this
// type could be deleted, and callers of \a grpc_custom_resolve_callback
// could instead just invoke
// CustomDNSResolver::CustomDNSRequest::ResolveCallback directly.
=======
// User-configured custom DNS resolution APIs

// TODO(apolcyn): This type could be deleted as a part of converting
// this grpc_custom_resolver API to C++.
struct grpc_resolved_addresses {
  size_t naddrs;
  grpc_resolved_address* addrs;
};

// Destroy resolved addresses
void grpc_resolved_addresses_destroy(grpc_resolved_addresses* addresses);

>>>>>>> c7355ae7
typedef struct grpc_custom_resolver grpc_custom_resolver;

typedef struct grpc_custom_resolver_vtable {
  grpc_error_handle (*resolve)(const char* host, const char* port,
                               grpc_resolved_addresses** res);
  void (*resolve_async)(grpc_custom_resolver* resolver, const char* host,
                        const char* port);
} grpc_custom_resolver_vtable;

// TODO(apolcyn): as a part of converting this API to C++,
// callers of \a grpc_custom_resolve_callback could instead just invoke
// CustomDNSResolver::Request::ResolveCallback directly.
void grpc_custom_resolve_callback(grpc_custom_resolver* resolver,
                                  grpc_resolved_addresses* result,
                                  grpc_error_handle error);

<<<<<<< HEAD
=======
// Internal APIs

namespace grpc_core {

class CustomDNSResolver : public DNSResolver {
 public:
  class Request : public DNSResolver::Request,
                  public CppImplOf<Request, grpc_custom_resolver> {
   public:
    Request(
        absl::string_view name, absl::string_view default_port,
        std::function<void(absl::StatusOr<std::vector<grpc_resolved_address>>)>
            on_done,
        const grpc_custom_resolver_vtable* resolve_address_vtable)
        : name_(name),
          default_port_(default_port),
          on_done_(std::move(on_done)),
          resolve_address_vtable_(resolve_address_vtable) {}

    // Starts the resolution
    void Start() override;

    // This is a no-op for the native resolver. Note
    // that no I/O polling is required for the resolution to finish.
    void Orphan() override { Unref(); }

    // Continues async resolution with the results passed first in to
    // grpc_custom_resolve_callback.
    void ResolveCallback(
        absl::StatusOr<std::vector<grpc_resolved_address>> result);

   private:
    const std::string name_;
    const std::string default_port_;
    std::string host_;
    std::string port_;
    std::function<void(absl::StatusOr<std::vector<grpc_resolved_address>>)>
        on_done_;
    // user-defined DNS methods
    const grpc_custom_resolver_vtable* resolve_address_vtable_;
  };

  // Gets the singleton instance, creating it if it hasn't been already.
  static CustomDNSResolver* GetOrCreate();

  OrphanablePtr<DNSResolver::Request> ResolveName(
      absl::string_view name, absl::string_view default_port,
      grpc_pollset_set* /* interested_parties */,
      std::function<void(absl::StatusOr<std::vector<grpc_resolved_address>>)>
          on_done) override {
    return MakeOrphanable<Request>(name, default_port, std::move(on_done),
                                   resolve_address_vtable_);
  }

  absl::StatusOr<std::vector<grpc_resolved_address>> ResolveNameBlocking(
      absl::string_view name, absl::string_view default_port) override;

  // Configures user-defined DNS resolution methods
  void set_vtable(const grpc_custom_resolver_vtable* vtable) {
    resolve_address_vtable_ = const_cast<grpc_custom_resolver_vtable*>(vtable);
  }

 private:
  // user-defined DNS methods
  grpc_custom_resolver_vtable* resolve_address_vtable_ = nullptr;
};

}  // namespace grpc_core
>>>>>>> c7355ae7
#endif /* GRPC_CORE_LIB_IOMGR_RESOLVE_ADDRESS_CUSTOM_H */<|MERGE_RESOLUTION|>--- conflicted
+++ resolved
@@ -21,92 +21,11 @@
 
 #include <grpc/support/sync.h>
 
-<<<<<<< HEAD
-=======
 #include "src/core/lib/gprpp/cpp_impl_of.h"
->>>>>>> c7355ae7
 #include "src/core/lib/iomgr/port.h"
 #include "src/core/lib/iomgr/resolve_address.h"
 #include "src/core/lib/iomgr/sockaddr.h"
 
-<<<<<<< HEAD
-typedef struct grpc_custom_resolver_vtable grpc_custom_resolver_vtable;
-
-namespace grpc_core {
-
-class CustomDNSResolver : public DNSResolver {
- public:
-  class CustomDNSRequest : public DNSResolver::Request {
-   public:
-    CustomDNSRequest(
-        absl::string_view name, absl::string_view default_port,
-        std::function<void(absl::StatusOr<std::vector<grpc_resolved_address>>)>
-            on_done,
-        const grpc_custom_resolver_vtable* resolve_address_vtable)
-        : name_(name),
-          default_port_(default_port),
-          on_done_(std::move(on_done)),
-          resolve_address_vtable_(resolve_address_vtable) {}
-
-    // Starts the resolution
-    void Start() override;
-
-    // This is a no-op for the native resolver. Note
-    // that no I/O polling is required for the resolution to finish.
-    void Orphan() override { Unref(); }
-
-    // Implementations of grpc_custom_resolver_vtables must invoke this method
-    // with the results of resolve_async.
-    void ResolveCallback(
-        absl::StatusOr<std::vector<grpc_resolved_address>> result);
-
-   private:
-    const std::string name_;
-    const std::string default_port_;
-    std::string host_;
-    std::string port_;
-    std::function<void(absl::StatusOr<std::vector<grpc_resolved_address>>)>
-        on_done_;
-    // user-defined DNS methods
-    const grpc_custom_resolver_vtable* resolve_address_vtable_;
-  };
-
-  explicit CustomDNSResolver(
-      grpc_custom_resolver_vtable* resolve_address_vtable)
-      : resolve_address_vtable_(resolve_address_vtable) {}
-
-  // Gets the singleton instance, creating it if it hasn't been already.
-  static CustomDNSResolver* GetOrCreate(
-      grpc_custom_resolver_vtable* resolve_address_vtable);
-
-  OrphanablePtr<DNSResolver::Request> ResolveName(
-      absl::string_view name, absl::string_view default_port,
-      grpc_pollset_set* /* interested_parties */,
-      std::function<void(absl::StatusOr<std::vector<grpc_resolved_address>>)>
-          on_done) override {
-    return MakeOrphanable<CustomDNSRequest>(
-        name, default_port, std::move(on_done), resolve_address_vtable_);
-  }
-
-  absl::StatusOr<std::vector<grpc_resolved_address>> ResolveNameBlocking(
-      absl::string_view name, absl::string_view default_port) override;
-
- private:
-  static CustomDNSResolver* instance_;
-
-  // user-defined DNS methods
-  const grpc_custom_resolver_vtable* resolve_address_vtable_;
-};
-
-}  // namespace grpc_core
-
-// user-configured custom DNS resolution APIs
-
-// TODO(apolcyn): as a part of converting this API to C++, this
-// type could be deleted, and callers of \a grpc_custom_resolve_callback
-// could instead just invoke
-// CustomDNSResolver::CustomDNSRequest::ResolveCallback directly.
-=======
 // User-configured custom DNS resolution APIs
 
 // TODO(apolcyn): This type could be deleted as a part of converting
@@ -119,7 +38,6 @@
 // Destroy resolved addresses
 void grpc_resolved_addresses_destroy(grpc_resolved_addresses* addresses);
 
->>>>>>> c7355ae7
 typedef struct grpc_custom_resolver grpc_custom_resolver;
 
 typedef struct grpc_custom_resolver_vtable {
@@ -136,8 +54,6 @@
                                   grpc_resolved_addresses* result,
                                   grpc_error_handle error);
 
-<<<<<<< HEAD
-=======
 // Internal APIs
 
 namespace grpc_core {
@@ -206,5 +122,4 @@
 };
 
 }  // namespace grpc_core
->>>>>>> c7355ae7
 #endif /* GRPC_CORE_LIB_IOMGR_RESOLVE_ADDRESS_CUSTOM_H */