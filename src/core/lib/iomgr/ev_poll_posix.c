/*
 *
 * Copyright 2016, Google Inc.
 * All rights reserved.
 *
 * Redistribution and use in source and binary forms, with or without
 * modification, are permitted provided that the following conditions are
 * met:
 *
 *     * Redistributions of source code must retain the above copyright
 * notice, this list of conditions and the following disclaimer.
 *     * Redistributions in binary form must reproduce the above
 * copyright notice, this list of conditions and the following disclaimer
 * in the documentation and/or other materials provided with the
 * distribution.
 *     * Neither the name of Google Inc. nor the names of its
 * contributors may be used to endorse or promote products derived from
 * this software without specific prior written permission.
 *
 * THIS SOFTWARE IS PROVIDED BY THE COPYRIGHT HOLDERS AND CONTRIBUTORS
 * "AS IS" AND ANY EXPRESS OR IMPLIED WARRANTIES, INCLUDING, BUT NOT
 * LIMITED TO, THE IMPLIED WARRANTIES OF MERCHANTABILITY AND FITNESS FOR
 * A PARTICULAR PURPOSE ARE DISCLAIMED. IN NO EVENT SHALL THE COPYRIGHT
 * OWNER OR CONTRIBUTORS BE LIABLE FOR ANY DIRECT, INDIRECT, INCIDENTAL,
 * SPECIAL, EXEMPLARY, OR CONSEQUENTIAL DAMAGES (INCLUDING, BUT NOT
 * LIMITED TO, PROCUREMENT OF SUBSTITUTE GOODS OR SERVICES; LOSS OF USE,
 * DATA, OR PROFITS; OR BUSINESS INTERRUPTION) HOWEVER CAUSED AND ON ANY
 * THEORY OF LIABILITY, WHETHER IN CONTRACT, STRICT LIABILITY, OR TORT
 * (INCLUDING NEGLIGENCE OR OTHERWISE) ARISING IN ANY WAY OUT OF THE USE
 * OF THIS SOFTWARE, EVEN IF ADVISED OF THE POSSIBILITY OF SUCH DAMAGE.
 *
 */

#include <grpc/support/port_platform.h>

#ifdef GPR_POSIX_SOCKET

#include "src/core/lib/iomgr/ev_poll_posix.h"

#include <assert.h>
#include <errno.h>
#include <poll.h>
#include <string.h>
#include <sys/socket.h>
#include <unistd.h>

#include <grpc/support/alloc.h>
#include <grpc/support/log.h>
#include <grpc/support/string_util.h>
#include <grpc/support/tls.h>
#include <grpc/support/useful.h>

#include "src/core/lib/iomgr/iomgr_internal.h"
#include "src/core/lib/iomgr/wakeup_fd_posix.h"
#include "src/core/lib/profiling/timers.h"
#include "src/core/lib/support/block_annotate.h"

/*******************************************************************************
 * FD declarations
 */

grpc_wakeup_fd grpc_global_wakeup_fd;

typedef struct grpc_fd_watcher {
  struct grpc_fd_watcher *next;
  struct grpc_fd_watcher *prev;
  grpc_pollset *pollset;
  grpc_pollset_worker *worker;
  grpc_fd *fd;
} grpc_fd_watcher;

struct grpc_fd {
  int fd;
  /* refst format:
     bit0:   1=active/0=orphaned
     bit1-n: refcount
     meaning that mostly we ref by two to avoid altering the orphaned bit,
     and just unref by 1 when we're ready to flag the object as orphaned */
  gpr_atm refst;

  gpr_mu mu;
  int shutdown;
  int closed;
  int released;

  /* The watcher list.

     The following watcher related fields are protected by watcher_mu.

     An fd_watcher is an ephemeral object created when an fd wants to
     begin polling, and destroyed after the poll.

     It denotes the fd's interest in whether to read poll or write poll
     or both or neither on this fd.

     If a watcher is asked to poll for reads or writes, the read_watcher
     or write_watcher fields are set respectively. A watcher may be asked
     to poll for both, in which case both fields will be set.

     read_watcher and write_watcher may be NULL if no watcher has been
     asked to poll for reads or writes.

     If an fd_watcher is not asked to poll for reads or writes, it's added
     to a linked list of inactive watchers, rooted at inactive_watcher_root.
     If at a later time there becomes need of a poller to poll, one of
     the inactive pollers may be kicked out of their poll loops to take
     that responsibility. */
  grpc_fd_watcher inactive_watcher_root;
  grpc_fd_watcher *read_watcher;
  grpc_fd_watcher *write_watcher;

  grpc_closure *read_closure;
  grpc_closure *write_closure;

  grpc_closure *on_done_closure;

  grpc_iomgr_object iomgr_object;

  /* The pollset that last noticed and notified that the fd is readable */
  grpc_pollset *read_notifier_pollset;
};

/* Begin polling on an fd.
   Registers that the given pollset is interested in this fd - so that if read
   or writability interest changes, the pollset can be kicked to pick up that
   new interest.
   Return value is:
     (fd_needs_read? read_mask : 0) | (fd_needs_write? write_mask : 0)
   i.e. a combination of read_mask and write_mask determined by the fd's current
   interest in said events.
   Polling strategies that do not need to alter their behavior depending on the
   fd's current interest (such as epoll) do not need to call this function.
   MUST NOT be called with a pollset lock taken */
static uint32_t fd_begin_poll(grpc_fd *fd, grpc_pollset *pollset,
                              grpc_pollset_worker *worker, uint32_t read_mask,
                              uint32_t write_mask, grpc_fd_watcher *rec);
/* Complete polling previously started with fd_begin_poll
   MUST NOT be called with a pollset lock taken
   if got_read or got_write are 1, also does the become_{readable,writable} as
   appropriate. */
static void fd_end_poll(grpc_exec_ctx *exec_ctx, grpc_fd_watcher *rec,
                        int got_read, int got_write,
                        grpc_pollset *read_notifier_pollset);

/* Return 1 if this fd is orphaned, 0 otherwise */
static bool fd_is_orphaned(grpc_fd *fd);

/* Reference counting for fds */
/*#define GRPC_FD_REF_COUNT_DEBUG*/
#ifdef GRPC_FD_REF_COUNT_DEBUG
static void fd_ref(grpc_fd *fd, const char *reason, const char *file, int line);
static void fd_unref(grpc_fd *fd, const char *reason, const char *file,
                     int line);
#define GRPC_FD_REF(fd, reason) fd_ref(fd, reason, __FILE__, __LINE__)
#define GRPC_FD_UNREF(fd, reason) fd_unref(fd, reason, __FILE__, __LINE__)
#else
static void fd_ref(grpc_fd *fd);
static void fd_unref(grpc_fd *fd);
#define GRPC_FD_REF(fd, reason) fd_ref(fd)
#define GRPC_FD_UNREF(fd, reason) fd_unref(fd)
#endif

#define CLOSURE_NOT_READY ((grpc_closure *)0)
#define CLOSURE_READY ((grpc_closure *)1)

/*******************************************************************************
 * pollset declarations
 */

typedef struct grpc_cached_wakeup_fd {
  grpc_wakeup_fd fd;
  struct grpc_cached_wakeup_fd *next;
} grpc_cached_wakeup_fd;

struct grpc_pollset_worker {
  grpc_cached_wakeup_fd *wakeup_fd;
  int reevaluate_polling_on_wakeup;
  int kicked_specifically;
  struct grpc_pollset_worker *next;
  struct grpc_pollset_worker *prev;
};

struct grpc_pollset {
  gpr_mu mu;
  grpc_pollset_worker root_worker;
  int shutting_down;
  int called_shutdown;
  int kicked_without_pollers;
  grpc_closure *shutdown_done;
  grpc_closure_list idle_jobs;
  /* all polled fds */
  size_t fd_count;
  size_t fd_capacity;
  grpc_fd **fds;
  /* Local cache of eventfds for workers */
  grpc_cached_wakeup_fd *local_wakeup_cache;
};

/* Add an fd to a pollset */
static void pollset_add_fd(grpc_exec_ctx *exec_ctx, grpc_pollset *pollset,
                           struct grpc_fd *fd);

static void pollset_set_add_fd(grpc_exec_ctx *exec_ctx,
                               grpc_pollset_set *pollset_set, grpc_fd *fd);

/* Convert a timespec to milliseconds:
   - very small or negative poll times are clamped to zero to do a
     non-blocking poll (which becomes spin polling)
   - other small values are rounded up to one millisecond
   - longer than a millisecond polls are rounded up to the next nearest
     millisecond to avoid spinning
   - infinite timeouts are converted to -1 */
static int poll_deadline_to_millis_timeout(gpr_timespec deadline,
                                           gpr_timespec now);

/* Allow kick to wakeup the currently polling worker */
#define GRPC_POLLSET_CAN_KICK_SELF 1
/* Force the wakee to repoll when awoken */
#define GRPC_POLLSET_REEVALUATE_POLLING_ON_WAKEUP 2
/* As per pollset_kick, with an extended set of flags (defined above)
   -- mostly for fd_posix's use. */
static grpc_error *pollset_kick_ext(grpc_pollset *p,
                                    grpc_pollset_worker *specific_worker,
                                    uint32_t flags) GRPC_MUST_USE_RESULT;

/* Return 1 if the pollset has active threads in pollset_work (pollset must
 * be locked) */
static int pollset_has_workers(grpc_pollset *pollset);

/*******************************************************************************
 * pollset_set definitions
 */

struct grpc_pollset_set {
  gpr_mu mu;

  size_t pollset_count;
  size_t pollset_capacity;
  grpc_pollset **pollsets;

  size_t pollset_set_count;
  size_t pollset_set_capacity;
  struct grpc_pollset_set **pollset_sets;

  size_t fd_count;
  size_t fd_capacity;
  grpc_fd **fds;
};

/*******************************************************************************
 * fd_posix.c
 */

#ifdef GRPC_FD_REF_COUNT_DEBUG
#define REF_BY(fd, n, reason) ref_by(fd, n, reason, __FILE__, __LINE__)
#define UNREF_BY(fd, n, reason) unref_by(fd, n, reason, __FILE__, __LINE__)
static void ref_by(grpc_fd *fd, int n, const char *reason, const char *file,
                   int line) {
  gpr_log(GPR_DEBUG, "FD %d %p   ref %d %d -> %d [%s; %s:%d]", fd->fd, fd, n,
          gpr_atm_no_barrier_load(&fd->refst),
          gpr_atm_no_barrier_load(&fd->refst) + n, reason, file, line);
#else
#define REF_BY(fd, n, reason) ref_by(fd, n)
#define UNREF_BY(fd, n, reason) unref_by(fd, n)
static void ref_by(grpc_fd *fd, int n) {
#endif
  GPR_ASSERT(gpr_atm_no_barrier_fetch_add(&fd->refst, n) > 0);
}

#ifdef GRPC_FD_REF_COUNT_DEBUG
static void unref_by(grpc_fd *fd, int n, const char *reason, const char *file,
                     int line) {
  gpr_atm old;
  gpr_log(GPR_DEBUG, "FD %d %p unref %d %d -> %d [%s; %s:%d]", fd->fd, fd, n,
          gpr_atm_no_barrier_load(&fd->refst),
          gpr_atm_no_barrier_load(&fd->refst) - n, reason, file, line);
#else
static void unref_by(grpc_fd *fd, int n) {
  gpr_atm old;
#endif
  old = gpr_atm_full_fetch_add(&fd->refst, -n);
  if (old == n) {
    gpr_mu_destroy(&fd->mu);
    grpc_iomgr_unregister_object(&fd->iomgr_object);
    gpr_free(fd);
  } else {
    GPR_ASSERT(old > n);
  }
}

static grpc_fd *fd_create(int fd, const char *name) {
  grpc_fd *r = gpr_malloc(sizeof(*r));
  gpr_mu_init(&r->mu);
  gpr_atm_rel_store(&r->refst, 1);
  r->shutdown = 0;
  r->read_closure = CLOSURE_NOT_READY;
  r->write_closure = CLOSURE_NOT_READY;
  r->fd = fd;
  r->inactive_watcher_root.next = r->inactive_watcher_root.prev =
      &r->inactive_watcher_root;
  r->read_watcher = r->write_watcher = NULL;
  r->on_done_closure = NULL;
  r->closed = 0;
  r->released = 0;
  r->read_notifier_pollset = NULL;

  char *name2;
  gpr_asprintf(&name2, "%s fd=%d", name, fd);
  grpc_iomgr_register_object(&r->iomgr_object, name2);
  gpr_free(name2);
#ifdef GRPC_FD_REF_COUNT_DEBUG
  gpr_log(GPR_DEBUG, "FD %d %p create %s", fd, r, name);
#endif
  return r;
}

static bool fd_is_orphaned(grpc_fd *fd) {
  return (gpr_atm_acq_load(&fd->refst) & 1) == 0;
}

/* Return the read-notifier pollset */
static grpc_pollset *fd_get_read_notifier_pollset(grpc_exec_ctx *exec_ctx,
                                                  grpc_fd *fd) {
  grpc_pollset *notifier = NULL;

  gpr_mu_lock(&fd->mu);
  notifier = fd->read_notifier_pollset;
  gpr_mu_unlock(&fd->mu);

  return notifier;
}

<<<<<<< HEAD
static grpc_error *pollset_kick_locked(grpc_fd_watcher *watcher) {
=======
static void pollset_kick_locked(grpc_fd_watcher *watcher) {
>>>>>>> 5f045384
  gpr_mu_lock(&watcher->pollset->mu);
  GPR_ASSERT(watcher->worker);
  grpc_error *err = pollset_kick_ext(watcher->pollset, watcher->worker,
                                     GRPC_POLLSET_REEVALUATE_POLLING_ON_WAKEUP);
  gpr_mu_unlock(&watcher->pollset->mu);
  return err;
}

static void maybe_wake_one_watcher_locked(grpc_fd *fd) {
  if (fd->inactive_watcher_root.next != &fd->inactive_watcher_root) {
    pollset_kick_locked(fd->inactive_watcher_root.next);
  } else if (fd->read_watcher) {
    pollset_kick_locked(fd->read_watcher);
  } else if (fd->write_watcher) {
    pollset_kick_locked(fd->write_watcher);
  }
}

static void wake_all_watchers_locked(grpc_fd *fd) {
  grpc_fd_watcher *watcher;
  for (watcher = fd->inactive_watcher_root.next;
       watcher != &fd->inactive_watcher_root; watcher = watcher->next) {
    pollset_kick_locked(watcher);
  }
  if (fd->read_watcher) {
    pollset_kick_locked(fd->read_watcher);
  }
  if (fd->write_watcher && fd->write_watcher != fd->read_watcher) {
    pollset_kick_locked(fd->write_watcher);
  }
}

static int has_watchers(grpc_fd *fd) {
  return fd->read_watcher != NULL || fd->write_watcher != NULL ||
         fd->inactive_watcher_root.next != &fd->inactive_watcher_root;
}

static void close_fd_locked(grpc_exec_ctx *exec_ctx, grpc_fd *fd) {
  fd->closed = 1;
  if (!fd->released) {
    close(fd->fd);
  }
  grpc_exec_ctx_push(exec_ctx, fd->on_done_closure, GRPC_ERROR_NONE, NULL);
}

static int fd_wrapped_fd(grpc_fd *fd) {
  if (fd->released || fd->closed) {
    return -1;
  } else {
    return fd->fd;
  }
}

static void fd_orphan(grpc_exec_ctx *exec_ctx, grpc_fd *fd,
                      grpc_closure *on_done, int *release_fd,
                      const char *reason) {
  fd->on_done_closure = on_done;
  fd->released = release_fd != NULL;
  if (!fd->released) {
    shutdown(fd->fd, SHUT_RDWR);
  } else {
    *release_fd = fd->fd;
  }
  gpr_mu_lock(&fd->mu);
  REF_BY(fd, 1, reason); /* remove active status, but keep referenced */
  if (!has_watchers(fd)) {
    close_fd_locked(exec_ctx, fd);
  } else {
    wake_all_watchers_locked(fd);
  }
  gpr_mu_unlock(&fd->mu);
  UNREF_BY(fd, 2, reason); /* drop the reference */
}

/* increment refcount by two to avoid changing the orphan bit */
#ifdef GRPC_FD_REF_COUNT_DEBUG
static void fd_ref(grpc_fd *fd, const char *reason, const char *file,
                   int line) {
  ref_by(fd, 2, reason, file, line);
}

static void fd_unref(grpc_fd *fd, const char *reason, const char *file,
                     int line) {
  unref_by(fd, 2, reason, file, line);
}
#else
static void fd_ref(grpc_fd *fd) { ref_by(fd, 2); }

static void fd_unref(grpc_fd *fd) { unref_by(fd, 2); }
#endif

static grpc_error *fd_shutdown_error(bool shutdown) {
  if (!shutdown) {
    return GRPC_ERROR_NONE;
  } else {
    return GRPC_ERROR_CREATE("FD shutdown");
  }
}

static void notify_on_locked(grpc_exec_ctx *exec_ctx, grpc_fd *fd,
                             grpc_closure **st, grpc_closure *closure) {
  if (*st == CLOSURE_NOT_READY) {
    /* not ready ==> switch to a waiting state by setting the closure */
    *st = closure;
  } else if (*st == CLOSURE_READY) {
    /* already ready ==> queue the closure to run immediately */
    *st = CLOSURE_NOT_READY;
    grpc_exec_ctx_push(exec_ctx, closure, fd_shutdown_error(fd->shutdown),
                       NULL);
    maybe_wake_one_watcher_locked(fd);
  } else {
    /* upcallptr was set to a different closure.  This is an error! */
    gpr_log(GPR_ERROR,
            "User called a notify_on function with a previous callback still "
            "pending");
    abort();
  }
}

/* returns 1 if state becomes not ready */
static int set_ready_locked(grpc_exec_ctx *exec_ctx, grpc_fd *fd,
                            grpc_closure **st) {
  if (*st == CLOSURE_READY) {
    /* duplicate ready ==> ignore */
    return 0;
  } else if (*st == CLOSURE_NOT_READY) {
    /* not ready, and not waiting ==> flag ready */
    *st = CLOSURE_READY;
    return 0;
  } else {
    /* waiting ==> queue closure */
    grpc_exec_ctx_push(exec_ctx, *st, fd_shutdown_error(fd->shutdown), NULL);
    *st = CLOSURE_NOT_READY;
    return 1;
  }
}

static void set_read_notifier_pollset_locked(
    grpc_exec_ctx *exec_ctx, grpc_fd *fd, grpc_pollset *read_notifier_pollset) {
  fd->read_notifier_pollset = read_notifier_pollset;
}

static void fd_shutdown(grpc_exec_ctx *exec_ctx, grpc_fd *fd) {
  gpr_mu_lock(&fd->mu);
  GPR_ASSERT(!fd->shutdown);
  fd->shutdown = 1;
  set_ready_locked(exec_ctx, fd, &fd->read_closure);
  set_ready_locked(exec_ctx, fd, &fd->write_closure);
  gpr_mu_unlock(&fd->mu);
}

static void fd_notify_on_read(grpc_exec_ctx *exec_ctx, grpc_fd *fd,
                              grpc_closure *closure) {
  gpr_mu_lock(&fd->mu);
  notify_on_locked(exec_ctx, fd, &fd->read_closure, closure);
  gpr_mu_unlock(&fd->mu);
}

static void fd_notify_on_write(grpc_exec_ctx *exec_ctx, grpc_fd *fd,
                               grpc_closure *closure) {
  gpr_mu_lock(&fd->mu);
  notify_on_locked(exec_ctx, fd, &fd->write_closure, closure);
  gpr_mu_unlock(&fd->mu);
}

static uint32_t fd_begin_poll(grpc_fd *fd, grpc_pollset *pollset,
                              grpc_pollset_worker *worker, uint32_t read_mask,
                              uint32_t write_mask, grpc_fd_watcher *watcher) {
  uint32_t mask = 0;
  grpc_closure *cur;
  int requested;
  /* keep track of pollers that have requested our events, in case they change
   */
  GRPC_FD_REF(fd, "poll");

  gpr_mu_lock(&fd->mu);

  /* if we are shutdown, then don't add to the watcher set */
  if (fd->shutdown) {
    watcher->fd = NULL;
    watcher->pollset = NULL;
    watcher->worker = NULL;
    gpr_mu_unlock(&fd->mu);
    GRPC_FD_UNREF(fd, "poll");
    return 0;
  }

  /* if there is nobody polling for read, but we need to, then start doing so */
  cur = fd->read_closure;
  requested = cur != CLOSURE_READY;
  if (read_mask && fd->read_watcher == NULL && requested) {
    fd->read_watcher = watcher;
    mask |= read_mask;
  }
  /* if there is nobody polling for write, but we need to, then start doing so
   */
  cur = fd->write_closure;
  requested = cur != CLOSURE_READY;
  if (write_mask && fd->write_watcher == NULL && requested) {
    fd->write_watcher = watcher;
    mask |= write_mask;
  }
  /* if not polling, remember this watcher in case we need someone to later */
  if (mask == 0 && worker != NULL) {
    watcher->next = &fd->inactive_watcher_root;
    watcher->prev = watcher->next->prev;
    watcher->next->prev = watcher->prev->next = watcher;
  }
  watcher->pollset = pollset;
  watcher->worker = worker;
  watcher->fd = fd;
  gpr_mu_unlock(&fd->mu);

  return mask;
}

static void fd_end_poll(grpc_exec_ctx *exec_ctx, grpc_fd_watcher *watcher,
                        int got_read, int got_write,
                        grpc_pollset *read_notifier_pollset) {
  int was_polling = 0;
  int kick = 0;
  grpc_fd *fd = watcher->fd;

  if (fd == NULL) {
    return;
  }

  gpr_mu_lock(&fd->mu);

  if (watcher == fd->read_watcher) {
    /* remove read watcher, kick if we still need a read */
    was_polling = 1;
    if (!got_read) {
      kick = 1;
    }
    fd->read_watcher = NULL;
  }
  if (watcher == fd->write_watcher) {
    /* remove write watcher, kick if we still need a write */
    was_polling = 1;
    if (!got_write) {
      kick = 1;
    }
    fd->write_watcher = NULL;
  }
  if (!was_polling && watcher->worker != NULL) {
    /* remove from inactive list */
    watcher->next->prev = watcher->prev;
    watcher->prev->next = watcher->next;
  }
  if (got_read) {
    if (set_ready_locked(exec_ctx, fd, &fd->read_closure)) {
      kick = 1;
    }
    if (read_notifier_pollset != NULL) {
      set_read_notifier_pollset_locked(exec_ctx, fd, read_notifier_pollset);
    }
  }
  if (got_write) {
    if (set_ready_locked(exec_ctx, fd, &fd->write_closure)) {
      kick = 1;
    }
  }
  if (kick) {
    maybe_wake_one_watcher_locked(fd);
  }
  if (fd_is_orphaned(fd) && !has_watchers(fd) && !fd->closed) {
    close_fd_locked(exec_ctx, fd);
  }
  gpr_mu_unlock(&fd->mu);

  GRPC_FD_UNREF(fd, "poll");
}

/*******************************************************************************
 * pollset_posix.c
 */

GPR_TLS_DECL(g_current_thread_poller);
GPR_TLS_DECL(g_current_thread_worker);

static void remove_worker(grpc_pollset *p, grpc_pollset_worker *worker) {
  worker->prev->next = worker->next;
  worker->next->prev = worker->prev;
}

static int pollset_has_workers(grpc_pollset *p) {
  return p->root_worker.next != &p->root_worker;
}

static grpc_pollset_worker *pop_front_worker(grpc_pollset *p) {
  if (pollset_has_workers(p)) {
    grpc_pollset_worker *w = p->root_worker.next;
    remove_worker(p, w);
    return w;
  } else {
    return NULL;
  }
}

static void push_back_worker(grpc_pollset *p, grpc_pollset_worker *worker) {
  worker->next = &p->root_worker;
  worker->prev = worker->next->prev;
  worker->prev->next = worker->next->prev = worker;
}

static void push_front_worker(grpc_pollset *p, grpc_pollset_worker *worker) {
  worker->prev = &p->root_worker;
  worker->next = worker->prev->next;
  worker->prev->next = worker->next->prev = worker;
}

static void kick_append_error(grpc_error **composite, grpc_error *error) {
  if (error == GRPC_ERROR_NONE) return;
  if (*composite == GRPC_ERROR_NONE) {
    *composite = GRPC_ERROR_CREATE("Kick Failure");
  }
  *composite = grpc_error_add_child(*composite, error);
}

static grpc_error *pollset_kick_ext(grpc_pollset *p,
                                    grpc_pollset_worker *specific_worker,
                                    uint32_t flags) {
  GPR_TIMER_BEGIN("pollset_kick_ext", 0);
  grpc_error *error = GRPC_ERROR_NONE;

  /* pollset->mu already held */
  if (specific_worker != NULL) {
    if (specific_worker == GRPC_POLLSET_KICK_BROADCAST) {
      GPR_TIMER_BEGIN("pollset_kick_ext.broadcast", 0);
      GPR_ASSERT((flags & GRPC_POLLSET_REEVALUATE_POLLING_ON_WAKEUP) == 0);
      for (specific_worker = p->root_worker.next;
           specific_worker != &p->root_worker;
           specific_worker = specific_worker->next) {
        kick_append_error(
            &error, grpc_wakeup_fd_wakeup(&specific_worker->wakeup_fd->fd));
      }
      p->kicked_without_pollers = true;
      GPR_TIMER_END("pollset_kick_ext.broadcast", 0);
    } else if (gpr_tls_get(&g_current_thread_worker) !=
               (intptr_t)specific_worker) {
      GPR_TIMER_MARK("different_thread_worker", 0);
      if ((flags & GRPC_POLLSET_REEVALUATE_POLLING_ON_WAKEUP) != 0) {
        specific_worker->reevaluate_polling_on_wakeup = true;
      }
      specific_worker->kicked_specifically = true;
      kick_append_error(&error,
                        grpc_wakeup_fd_wakeup(&specific_worker->wakeup_fd->fd));
    } else if ((flags & GRPC_POLLSET_CAN_KICK_SELF) != 0) {
      GPR_TIMER_MARK("kick_yoself", 0);
      if ((flags & GRPC_POLLSET_REEVALUATE_POLLING_ON_WAKEUP) != 0) {
        specific_worker->reevaluate_polling_on_wakeup = true;
      }
      specific_worker->kicked_specifically = true;
      kick_append_error(&error,
                        grpc_wakeup_fd_wakeup(&specific_worker->wakeup_fd->fd));
    }
  } else if (gpr_tls_get(&g_current_thread_poller) != (intptr_t)p) {
    GPR_ASSERT((flags & GRPC_POLLSET_REEVALUATE_POLLING_ON_WAKEUP) == 0);
    GPR_TIMER_MARK("kick_anonymous", 0);
    specific_worker = pop_front_worker(p);
    if (specific_worker != NULL) {
      if (gpr_tls_get(&g_current_thread_worker) == (intptr_t)specific_worker) {
        GPR_TIMER_MARK("kick_anonymous_not_self", 0);
        push_back_worker(p, specific_worker);
        specific_worker = pop_front_worker(p);
        if ((flags & GRPC_POLLSET_CAN_KICK_SELF) == 0 &&
            gpr_tls_get(&g_current_thread_worker) ==
                (intptr_t)specific_worker) {
          push_back_worker(p, specific_worker);
          specific_worker = NULL;
        }
      }
      if (specific_worker != NULL) {
        GPR_TIMER_MARK("finally_kick", 0);
        push_back_worker(p, specific_worker);
        kick_append_error(
            &error, grpc_wakeup_fd_wakeup(&specific_worker->wakeup_fd->fd));
      }
    } else {
      GPR_TIMER_MARK("kicked_no_pollers", 0);
      p->kicked_without_pollers = true;
    }
  }

  GPR_TIMER_END("pollset_kick_ext", 0);
  return error;
}

static grpc_error *pollset_kick(grpc_pollset *p,
                                grpc_pollset_worker *specific_worker) {
  return pollset_kick_ext(p, specific_worker, 0);
}

/* global state management */

static grpc_error *pollset_global_init(void) {
  gpr_tls_init(&g_current_thread_poller);
  gpr_tls_init(&g_current_thread_worker);
  return grpc_wakeup_fd_init(&grpc_global_wakeup_fd);
}

static void pollset_global_shutdown(void) {
  grpc_wakeup_fd_destroy(&grpc_global_wakeup_fd);
  gpr_tls_destroy(&g_current_thread_poller);
  gpr_tls_destroy(&g_current_thread_worker);
}

static grpc_error *kick_poller(void) {
  return grpc_wakeup_fd_wakeup(&grpc_global_wakeup_fd);
}

/* main interface */

static void pollset_init(grpc_pollset *pollset, gpr_mu **mu) {
  gpr_mu_init(&pollset->mu);
  *mu = &pollset->mu;
  pollset->root_worker.next = pollset->root_worker.prev = &pollset->root_worker;
  pollset->shutting_down = 0;
  pollset->called_shutdown = 0;
  pollset->kicked_without_pollers = 0;
  pollset->idle_jobs.head = pollset->idle_jobs.tail = NULL;
  pollset->local_wakeup_cache = NULL;
  pollset->kicked_without_pollers = 0;
  pollset->fd_count = 0;
  pollset->fd_capacity = 0;
  pollset->fds = NULL;
}

static void pollset_destroy(grpc_pollset *pollset) {
  GPR_ASSERT(!pollset_has_workers(pollset));
  GPR_ASSERT(pollset->idle_jobs.head == pollset->idle_jobs.tail);
  while (pollset->local_wakeup_cache) {
    grpc_cached_wakeup_fd *next = pollset->local_wakeup_cache->next;
    grpc_wakeup_fd_destroy(&pollset->local_wakeup_cache->fd);
    gpr_free(pollset->local_wakeup_cache);
    pollset->local_wakeup_cache = next;
  }
  gpr_free(pollset->fds);
  gpr_mu_destroy(&pollset->mu);
}

static void pollset_reset(grpc_pollset *pollset) {
  GPR_ASSERT(pollset->shutting_down);
  GPR_ASSERT(!pollset_has_workers(pollset));
  GPR_ASSERT(pollset->idle_jobs.head == pollset->idle_jobs.tail);
  GPR_ASSERT(pollset->fd_count == 0);
  pollset->shutting_down = 0;
  pollset->called_shutdown = 0;
  pollset->kicked_without_pollers = 0;
}

static void pollset_add_fd(grpc_exec_ctx *exec_ctx, grpc_pollset *pollset,
                           grpc_fd *fd) {
  gpr_mu_lock(&pollset->mu);
  size_t i;
  /* TODO(ctiller): this is O(num_fds^2); maybe switch to a hash set here */
  for (i = 0; i < pollset->fd_count; i++) {
    if (pollset->fds[i] == fd) goto exit;
  }
  if (pollset->fd_count == pollset->fd_capacity) {
    pollset->fd_capacity =
        GPR_MAX(pollset->fd_capacity + 8, pollset->fd_count * 3 / 2);
    pollset->fds =
        gpr_realloc(pollset->fds, sizeof(grpc_fd *) * pollset->fd_capacity);
  }
  pollset->fds[pollset->fd_count++] = fd;
  GRPC_FD_REF(fd, "multipoller");
  pollset_kick(pollset, NULL);
exit:
  gpr_mu_unlock(&pollset->mu);
}

static void finish_shutdown(grpc_exec_ctx *exec_ctx, grpc_pollset *pollset) {
  GPR_ASSERT(grpc_closure_list_empty(pollset->idle_jobs));
  size_t i;
  for (i = 0; i < pollset->fd_count; i++) {
    GRPC_FD_UNREF(pollset->fds[i], "multipoller");
  }
  pollset->fd_count = 0;
<<<<<<< HEAD
  pollset->del_count = 0;
  grpc_exec_ctx_push(exec_ctx, pollset->shutdown_done, GRPC_ERROR_NONE, NULL);
=======
  grpc_exec_ctx_enqueue(exec_ctx, pollset->shutdown_done, true, NULL);
>>>>>>> 5f045384
}

static void work_combine_error(grpc_error **composite, grpc_error *error) {
  if (error == GRPC_ERROR_NONE) return;
  if (*composite == GRPC_ERROR_NONE) {
    *composite = GRPC_ERROR_CREATE("pollset_work");
  }
  *composite = grpc_error_add_child(*composite, error);
}

static grpc_error *pollset_work(grpc_exec_ctx *exec_ctx, grpc_pollset *pollset,
                                grpc_pollset_worker **worker_hdl,
                                gpr_timespec now, gpr_timespec deadline) {
  grpc_pollset_worker worker;
  *worker_hdl = &worker;
  grpc_error *error = GRPC_ERROR_NONE;

  /* pollset->mu already held */
  int added_worker = 0;
  int locked = 1;
  int queued_work = 0;
  int keep_polling = 0;
  GPR_TIMER_BEGIN("pollset_work", 0);
  /* this must happen before we (potentially) drop pollset->mu */
  worker.next = worker.prev = NULL;
  worker.reevaluate_polling_on_wakeup = 0;
  if (pollset->local_wakeup_cache != NULL) {
    worker.wakeup_fd = pollset->local_wakeup_cache;
    pollset->local_wakeup_cache = worker.wakeup_fd->next;
  } else {
    worker.wakeup_fd = gpr_malloc(sizeof(*worker.wakeup_fd));
    error = grpc_wakeup_fd_init(&worker.wakeup_fd->fd);
    if (error != GRPC_ERROR_NONE) {
      return error;
    }
  }
  worker.kicked_specifically = 0;
  /* If there's work waiting for the pollset to be idle, and the
     pollset is idle, then do that work */
  if (!pollset_has_workers(pollset) &&
      !grpc_closure_list_empty(pollset->idle_jobs)) {
    GPR_TIMER_MARK("pollset_work.idle_jobs", 0);
    grpc_exec_ctx_enqueue_list(exec_ctx, &pollset->idle_jobs, NULL);
    goto done;
  }
  /* If we're shutting down then we don't execute any extended work */
  if (pollset->shutting_down) {
    GPR_TIMER_MARK("pollset_work.shutting_down", 0);
    goto done;
  }
  /* Start polling, and keep doing so while we're being asked to
     re-evaluate our pollers (this allows poll() based pollers to
     ensure they don't miss wakeups) */
  keep_polling = 1;
  gpr_tls_set(&g_current_thread_poller, (intptr_t)pollset);
  while (keep_polling) {
    keep_polling = 0;
    if (!pollset->kicked_without_pollers) {
      if (!added_worker) {
        push_front_worker(pollset, &worker);
        added_worker = 1;
        gpr_tls_set(&g_current_thread_worker, (intptr_t)&worker);
      }
      GPR_TIMER_BEGIN("maybe_work_and_unlock", 0);
#define POLLOUT_CHECK (POLLOUT | POLLHUP | POLLERR)
#define POLLIN_CHECK (POLLIN | POLLHUP | POLLERR)

      int timeout;
      int r;
      size_t i, fd_count;
      nfds_t pfd_count;
      /* TODO(ctiller): inline some elements to avoid an allocation */
      grpc_fd_watcher *watchers;
      struct pollfd *pfds;

      timeout = poll_deadline_to_millis_timeout(deadline, now);
      /* TODO(ctiller): perform just one malloc here if we exceed the inline
       * case */
      pfds = gpr_malloc(sizeof(*pfds) * (pollset->fd_count + 2));
      watchers = gpr_malloc(sizeof(*watchers) * (pollset->fd_count + 2));
      fd_count = 0;
      pfd_count = 2;
      pfds[0].fd = GRPC_WAKEUP_FD_GET_READ_FD(&grpc_global_wakeup_fd);
      pfds[0].events = POLLIN;
      pfds[0].revents = 0;
      pfds[1].fd = GRPC_WAKEUP_FD_GET_READ_FD(&worker.wakeup_fd->fd);
      pfds[1].events = POLLIN;
      pfds[1].revents = 0;
      for (i = 0; i < pollset->fd_count; i++) {
        if (fd_is_orphaned(pollset->fds[i])) {
          GRPC_FD_UNREF(pollset->fds[i], "multipoller");
        } else {
          pollset->fds[fd_count++] = pollset->fds[i];
          watchers[pfd_count].fd = pollset->fds[i];
          GRPC_FD_REF(watchers[pfd_count].fd, "multipoller_start");
          pfds[pfd_count].fd = pollset->fds[i]->fd;
          pfds[pfd_count].revents = 0;
          pfd_count++;
        }
      }
      pollset->fd_count = fd_count;
      gpr_mu_unlock(&pollset->mu);

      for (i = 2; i < pfd_count; i++) {
        grpc_fd *fd = watchers[i].fd;
        pfds[i].events = (short)fd_begin_poll(fd, pollset, &worker, POLLIN,
                                              POLLOUT, &watchers[i]);
        GRPC_FD_UNREF(fd, "multipoller_start");
      }

      /* TODO(vpai): Consider first doing a 0 timeout poll here to avoid
         even going into the blocking annotation if possible */
      GRPC_SCHEDULING_START_BLOCKING_REGION;
      r = grpc_poll_function(pfds, pfd_count, timeout);
      GRPC_SCHEDULING_END_BLOCKING_REGION;

      if (r < 0) {
        if (errno != EINTR) {
          work_combine_error(&error, GRPC_OS_ERROR(errno, "poll"));
        }
        for (i = 2; i < pfd_count; i++) {
          fd_end_poll(exec_ctx, &watchers[i], 0, 0, NULL);
        }
      } else if (r == 0) {
        for (i = 2; i < pfd_count; i++) {
          fd_end_poll(exec_ctx, &watchers[i], 0, 0, NULL);
        }
      } else {
        if (pfds[0].revents & POLLIN_CHECK) {
          work_combine_error(
              &error, grpc_wakeup_fd_consume_wakeup(&grpc_global_wakeup_fd));
        }
        if (pfds[1].revents & POLLIN_CHECK) {
          work_combine_error(
              &error, grpc_wakeup_fd_consume_wakeup(&worker.wakeup_fd->fd));
        }
        for (i = 2; i < pfd_count; i++) {
          if (watchers[i].fd == NULL) {
            fd_end_poll(exec_ctx, &watchers[i], 0, 0, NULL);
          } else {
            fd_end_poll(exec_ctx, &watchers[i], pfds[i].revents & POLLIN_CHECK,
                        pfds[i].revents & POLLOUT_CHECK, pollset);
          }
        }
      }

      gpr_free(pfds);
      gpr_free(watchers);
      GPR_TIMER_END("maybe_work_and_unlock", 0);
      locked = 0;
    } else {
      GPR_TIMER_MARK("pollset_work.kicked_without_pollers", 0);
      pollset->kicked_without_pollers = 0;
    }
  /* Finished execution - start cleaning up.
     Note that we may arrive here from outside the enclosing while() loop.
     In that case we won't loop though as we haven't added worker to the
     worker list, which means nobody could ask us to re-evaluate polling). */
  done:
    if (!locked) {
      queued_work |= grpc_exec_ctx_flush(exec_ctx);
      gpr_mu_lock(&pollset->mu);
      locked = 1;
    }
    /* If we're forced to re-evaluate polling (via pollset_kick with
       GRPC_POLLSET_REEVALUATE_POLLING_ON_WAKEUP) then we land here and force
       a loop */
    if (worker.reevaluate_polling_on_wakeup && error == GRPC_ERROR_NONE) {
      worker.reevaluate_polling_on_wakeup = 0;
      pollset->kicked_without_pollers = 0;
      if (queued_work || worker.kicked_specifically) {
        /* If there's queued work on the list, then set the deadline to be
           immediate so we get back out of the polling loop quickly */
        deadline = gpr_inf_past(GPR_CLOCK_MONOTONIC);
      }
      keep_polling = 1;
    }
    if (keep_polling) {
      now = gpr_now(now.clock_type);
    }
  }
  gpr_tls_set(&g_current_thread_poller, 0);
  if (added_worker) {
    remove_worker(pollset, &worker);
    gpr_tls_set(&g_current_thread_worker, 0);
  }
  /* release wakeup fd to the local pool */
  worker.wakeup_fd->next = pollset->local_wakeup_cache;
  pollset->local_wakeup_cache = worker.wakeup_fd;
  /* check shutdown conditions */
  if (pollset->shutting_down) {
    if (pollset_has_workers(pollset)) {
      pollset_kick(pollset, NULL);
    } else if (!pollset->called_shutdown) {
      pollset->called_shutdown = 1;
      gpr_mu_unlock(&pollset->mu);
      finish_shutdown(exec_ctx, pollset);
      grpc_exec_ctx_flush(exec_ctx);
      /* Continuing to access pollset here is safe -- it is the caller's
       * responsibility to not destroy when it has outstanding calls to
       * pollset_work.
       * TODO(dklempner): Can we refactor the shutdown logic to avoid this? */
      gpr_mu_lock(&pollset->mu);
    } else if (!grpc_closure_list_empty(pollset->idle_jobs)) {
      grpc_exec_ctx_enqueue_list(exec_ctx, &pollset->idle_jobs, NULL);
      gpr_mu_unlock(&pollset->mu);
      grpc_exec_ctx_flush(exec_ctx);
      gpr_mu_lock(&pollset->mu);
    }
  }
  *worker_hdl = NULL;
  GPR_TIMER_END("pollset_work", 0);
  return error;
}

static void pollset_shutdown(grpc_exec_ctx *exec_ctx, grpc_pollset *pollset,
                             grpc_closure *closure) {
  GPR_ASSERT(!pollset->shutting_down);
  pollset->shutting_down = 1;
  pollset->shutdown_done = closure;
  pollset_kick(pollset, GRPC_POLLSET_KICK_BROADCAST);
  if (!pollset_has_workers(pollset)) {
    grpc_exec_ctx_enqueue_list(exec_ctx, &pollset->idle_jobs, NULL);
  }
  if (!pollset->called_shutdown && !pollset_has_workers(pollset)) {
    pollset->called_shutdown = 1;
    finish_shutdown(exec_ctx, pollset);
  }
}

static int poll_deadline_to_millis_timeout(gpr_timespec deadline,
                                           gpr_timespec now) {
  gpr_timespec timeout;
  static const int64_t max_spin_polling_us = 10;
  if (gpr_time_cmp(deadline, gpr_inf_future(deadline.clock_type)) == 0) {
    return -1;
  }
  if (gpr_time_cmp(deadline, gpr_time_add(now, gpr_time_from_micros(
                                                   max_spin_polling_us,
                                                   GPR_TIMESPAN))) <= 0) {
    return 0;
  }
  timeout = gpr_time_sub(deadline, now);
  return gpr_time_to_millis(gpr_time_add(
      timeout, gpr_time_from_nanos(GPR_NS_PER_MS - 1, GPR_TIMESPAN)));
}

/*******************************************************************************
 * pollset_set_posix.c
 */

static grpc_pollset_set *pollset_set_create(void) {
  grpc_pollset_set *pollset_set = gpr_malloc(sizeof(*pollset_set));
  memset(pollset_set, 0, sizeof(*pollset_set));
  gpr_mu_init(&pollset_set->mu);
  return pollset_set;
}

static void pollset_set_destroy(grpc_pollset_set *pollset_set) {
  size_t i;
  gpr_mu_destroy(&pollset_set->mu);
  for (i = 0; i < pollset_set->fd_count; i++) {
    GRPC_FD_UNREF(pollset_set->fds[i], "pollset_set");
  }
  gpr_free(pollset_set->pollsets);
  gpr_free(pollset_set->pollset_sets);
  gpr_free(pollset_set->fds);
  gpr_free(pollset_set);
}

static void pollset_set_add_pollset(grpc_exec_ctx *exec_ctx,
                                    grpc_pollset_set *pollset_set,
                                    grpc_pollset *pollset) {
  size_t i, j;
  gpr_mu_lock(&pollset_set->mu);
  if (pollset_set->pollset_count == pollset_set->pollset_capacity) {
    pollset_set->pollset_capacity =
        GPR_MAX(8, 2 * pollset_set->pollset_capacity);
    pollset_set->pollsets =
        gpr_realloc(pollset_set->pollsets, pollset_set->pollset_capacity *
                                               sizeof(*pollset_set->pollsets));
  }
  pollset_set->pollsets[pollset_set->pollset_count++] = pollset;
  for (i = 0, j = 0; i < pollset_set->fd_count; i++) {
    if (fd_is_orphaned(pollset_set->fds[i])) {
      GRPC_FD_UNREF(pollset_set->fds[i], "pollset_set");
    } else {
      pollset_add_fd(exec_ctx, pollset, pollset_set->fds[i]);
      pollset_set->fds[j++] = pollset_set->fds[i];
    }
  }
  pollset_set->fd_count = j;
  gpr_mu_unlock(&pollset_set->mu);
}

static void pollset_set_del_pollset(grpc_exec_ctx *exec_ctx,
                                    grpc_pollset_set *pollset_set,
                                    grpc_pollset *pollset) {
  size_t i;
  gpr_mu_lock(&pollset_set->mu);
  for (i = 0; i < pollset_set->pollset_count; i++) {
    if (pollset_set->pollsets[i] == pollset) {
      pollset_set->pollset_count--;
      GPR_SWAP(grpc_pollset *, pollset_set->pollsets[i],
               pollset_set->pollsets[pollset_set->pollset_count]);
      break;
    }
  }
  gpr_mu_unlock(&pollset_set->mu);
}

static void pollset_set_add_pollset_set(grpc_exec_ctx *exec_ctx,
                                        grpc_pollset_set *bag,
                                        grpc_pollset_set *item) {
  size_t i, j;
  gpr_mu_lock(&bag->mu);
  if (bag->pollset_set_count == bag->pollset_set_capacity) {
    bag->pollset_set_capacity = GPR_MAX(8, 2 * bag->pollset_set_capacity);
    bag->pollset_sets =
        gpr_realloc(bag->pollset_sets,
                    bag->pollset_set_capacity * sizeof(*bag->pollset_sets));
  }
  bag->pollset_sets[bag->pollset_set_count++] = item;
  for (i = 0, j = 0; i < bag->fd_count; i++) {
    if (fd_is_orphaned(bag->fds[i])) {
      GRPC_FD_UNREF(bag->fds[i], "pollset_set");
    } else {
      pollset_set_add_fd(exec_ctx, item, bag->fds[i]);
      bag->fds[j++] = bag->fds[i];
    }
  }
  bag->fd_count = j;
  gpr_mu_unlock(&bag->mu);
}

static void pollset_set_del_pollset_set(grpc_exec_ctx *exec_ctx,
                                        grpc_pollset_set *bag,
                                        grpc_pollset_set *item) {
  size_t i;
  gpr_mu_lock(&bag->mu);
  for (i = 0; i < bag->pollset_set_count; i++) {
    if (bag->pollset_sets[i] == item) {
      bag->pollset_set_count--;
      GPR_SWAP(grpc_pollset_set *, bag->pollset_sets[i],
               bag->pollset_sets[bag->pollset_set_count]);
      break;
    }
  }
  gpr_mu_unlock(&bag->mu);
}

static void pollset_set_add_fd(grpc_exec_ctx *exec_ctx,
                               grpc_pollset_set *pollset_set, grpc_fd *fd) {
  size_t i;
  gpr_mu_lock(&pollset_set->mu);
  if (pollset_set->fd_count == pollset_set->fd_capacity) {
    pollset_set->fd_capacity = GPR_MAX(8, 2 * pollset_set->fd_capacity);
    pollset_set->fds = gpr_realloc(
        pollset_set->fds, pollset_set->fd_capacity * sizeof(*pollset_set->fds));
  }
  GRPC_FD_REF(fd, "pollset_set");
  pollset_set->fds[pollset_set->fd_count++] = fd;
  for (i = 0; i < pollset_set->pollset_count; i++) {
    pollset_add_fd(exec_ctx, pollset_set->pollsets[i], fd);
  }
  for (i = 0; i < pollset_set->pollset_set_count; i++) {
    pollset_set_add_fd(exec_ctx, pollset_set->pollset_sets[i], fd);
  }
  gpr_mu_unlock(&pollset_set->mu);
}

static void pollset_set_del_fd(grpc_exec_ctx *exec_ctx,
                               grpc_pollset_set *pollset_set, grpc_fd *fd) {
  size_t i;
  gpr_mu_lock(&pollset_set->mu);
  for (i = 0; i < pollset_set->fd_count; i++) {
    if (pollset_set->fds[i] == fd) {
      pollset_set->fd_count--;
      GPR_SWAP(grpc_fd *, pollset_set->fds[i],
               pollset_set->fds[pollset_set->fd_count]);
      GRPC_FD_UNREF(fd, "pollset_set");
      break;
    }
  }
  for (i = 0; i < pollset_set->pollset_set_count; i++) {
    pollset_set_del_fd(exec_ctx, pollset_set->pollset_sets[i], fd);
  }
  gpr_mu_unlock(&pollset_set->mu);
}

/*******************************************************************************
 * event engine binding
 */

static void shutdown_engine(void) { pollset_global_shutdown(); }

static const grpc_event_engine_vtable vtable = {
    .pollset_size = sizeof(grpc_pollset),

    .fd_create = fd_create,
    .fd_wrapped_fd = fd_wrapped_fd,
    .fd_orphan = fd_orphan,
    .fd_shutdown = fd_shutdown,
    .fd_notify_on_read = fd_notify_on_read,
    .fd_notify_on_write = fd_notify_on_write,
    .fd_get_read_notifier_pollset = fd_get_read_notifier_pollset,

    .pollset_init = pollset_init,
    .pollset_shutdown = pollset_shutdown,
    .pollset_reset = pollset_reset,
    .pollset_destroy = pollset_destroy,
    .pollset_work = pollset_work,
    .pollset_kick = pollset_kick,
    .pollset_add_fd = pollset_add_fd,

    .pollset_set_create = pollset_set_create,
    .pollset_set_destroy = pollset_set_destroy,
    .pollset_set_add_pollset = pollset_set_add_pollset,
    .pollset_set_del_pollset = pollset_set_del_pollset,
    .pollset_set_add_pollset_set = pollset_set_add_pollset_set,
    .pollset_set_del_pollset_set = pollset_set_del_pollset_set,
    .pollset_set_add_fd = pollset_set_add_fd,
    .pollset_set_del_fd = pollset_set_del_fd,

    .kick_poller = kick_poller,

    .shutdown_engine = shutdown_engine,
};

const grpc_event_engine_vtable *grpc_init_poll_posix(void) {
  pollset_global_init();
  return &vtable;
}

#endif<|MERGE_RESOLUTION|>--- conflicted
+++ resolved
@@ -330,11 +330,7 @@
   return notifier;
 }
 
-<<<<<<< HEAD
 static grpc_error *pollset_kick_locked(grpc_fd_watcher *watcher) {
-=======
-static void pollset_kick_locked(grpc_fd_watcher *watcher) {
->>>>>>> 5f045384
   gpr_mu_lock(&watcher->pollset->mu);
   GPR_ASSERT(watcher->worker);
   grpc_error *err = pollset_kick_ext(watcher->pollset, watcher->worker,
@@ -815,12 +811,7 @@
     GRPC_FD_UNREF(pollset->fds[i], "multipoller");
   }
   pollset->fd_count = 0;
-<<<<<<< HEAD
-  pollset->del_count = 0;
   grpc_exec_ctx_push(exec_ctx, pollset->shutdown_done, GRPC_ERROR_NONE, NULL);
-=======
-  grpc_exec_ctx_enqueue(exec_ctx, pollset->shutdown_done, true, NULL);
->>>>>>> 5f045384
 }
 
 static void work_combine_error(grpc_error **composite, grpc_error *error) {
