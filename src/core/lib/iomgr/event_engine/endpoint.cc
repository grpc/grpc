// Copyright 2021 The gRPC Authors
//
// Licensed under the Apache License, Version 2.0 (the "License");
// you may not use this file except in compliance with the License.
// You may obtain a copy of the License at
//
//     http://www.apache.org/licenses/LICENSE-2.0
//
// Unless required by applicable law or agreed to in writing, software
// distributed under the License is distributed on an "AS IS" BASIS,
// WITHOUT WARRANTIES OR CONDITIONS OF ANY KIND, either express or implied.
// See the License for the specific language governing permissions and
// limitations under the License.
#if defined(GRPC_EVENT_ENGINE_TEST)

#include <grpc/support/port_platform.h>

#include "src/core/lib/iomgr/event_engine/endpoint.h"

#include <grpc/event_engine/event_engine.h>
#include <grpc/slice.h>
#include <grpc/slice_buffer.h>
#include <grpc/support/time.h>
#include "absl/strings/string_view.h"

#include "src/core/lib/address_utils/sockaddr_utils.h"
#include "src/core/lib/channel/channel_args.h"
#include "src/core/lib/iomgr/endpoint.h"
#include "src/core/lib/iomgr/error.h"
#include "src/core/lib/iomgr/event_engine/closure.h"
#include "src/core/lib/iomgr/pollset.h"
#include "src/core/lib/iomgr/pollset_set.h"
#include "src/core/lib/iomgr/resource_quota.h"
#include "src/core/lib/transport/error_utils.h"

void pollset_ee_broadcast_event();

extern grpc_core::TraceFlag grpc_tcp_trace;

namespace {

using ::grpc_event_engine::experimental::EventEngine;
using ::grpc_event_engine::experimental::ResolvedAddressToURI;
using ::grpc_event_engine::experimental::SliceBuffer;

void endpoint_read(grpc_endpoint* ep, grpc_slice_buffer* slices,
                   grpc_closure* cb, bool /* urgent */) {
  auto* eeep = reinterpret_cast<grpc_event_engine_endpoint*>(ep);
  if (eeep->endpoint == nullptr) {
    // The endpoint is shut down, so we must call the cb with an erro
    grpc_core::ExecCtx::Run(DEBUG_LOCATION, cb, GRPC_ERROR_CANCELLED);
    return;
  }
  SliceBuffer* read_buffer = new (&eeep->read_buffer) SliceBuffer(slices);
  eeep->endpoint->Read(
      [eeep, cb](absl::Status status) {
        // Destroy SliceBuffer wrapper.
        auto* read_buffer = reinterpret_cast<SliceBuffer*>(&eeep->read_buffer);
        read_buffer->~SliceBuffer();
        // Invoke original callback.
        grpc_core::ExecCtx exec_ctx;
        grpc_core::Closure::Run(DEBUG_LOCATION, cb,
                                absl_status_to_grpc_error(status));
        exec_ctx.Flush();
        pollset_ee_broadcast_event();
      },
      read_buffer, absl::InfiniteFuture());
}

void endpoint_write(grpc_endpoint* ep, grpc_slice_buffer* slices,
                    grpc_closure* cb, void* arg) {
  // TODO(hork): adapt arg to some metrics collection mechanism.
  (void)arg;
  auto* eeep = reinterpret_cast<grpc_event_engine_endpoint*>(ep);
  if (eeep->endpoint == nullptr) {
    // The endpoint is shut down, so we must call the cb with an error
    grpc_core::ExecCtx::Run(DEBUG_LOCATION, cb, GRPC_ERROR_CANCELLED);
    return;
  }
  SliceBuffer* write_buffer = new (&eeep->write_buffer) SliceBuffer(slices);
  eeep->endpoint->Write(
      [eeep, cb](absl::Status status) {
        // Destroy SliceBuffer wrapper.
        auto* write_buffer =
            reinterpret_cast<SliceBuffer*>(&eeep->write_buffer);
        write_buffer->~SliceBuffer();
        // Invoke original callback.
        grpc_core::ExecCtx exec_ctx;
        grpc_core::Closure::Run(DEBUG_LOCATION, cb,
                                absl_status_to_grpc_error(status));
        exec_ctx.Flush();
        pollset_ee_broadcast_event();
      },
      write_buffer, absl::InfiniteFuture());
}
void endpoint_add_to_pollset(grpc_endpoint* /* ep */,
                             grpc_pollset* /* pollset */) {
  abort();
}
void endpoint_add_to_pollset_set(grpc_endpoint* /* ep */,
                                 grpc_pollset_set* /* pollset */) {
  abort();
}
void endpoint_delete_from_pollset_set(grpc_endpoint* /* ep */,
                                      grpc_pollset_set* /* pollset */) {
  abort();
}
// Note: After shutdown, all other endpoint operations (except destroy) are
// no-op, and will return some kind of sane default (empty strings, nullptrs,
// etc). It is the caller's responsibility to ensure that calls to
// endpoint_shutdown are synchronized (should not be a problem in practice).
void endpoint_shutdown(grpc_endpoint* ep, grpc_error* why) {
  auto* eeep = reinterpret_cast<grpc_event_engine_endpoint*>(ep);
  if (GRPC_TRACE_FLAG_ENABLED(grpc_tcp_trace)) {
    const char* str = grpc_error_string(why);
    gpr_log(GPR_INFO, "TCP Endpoint %p shutdown why=%s", eeep->endpoint.get(),
            str);
  }
  grpc_resource_user_shutdown(eeep->ru);
  eeep->endpoint.reset();
}

void endpoint_destroy(grpc_endpoint* ep) {
  auto* eeep = reinterpret_cast<grpc_event_engine_endpoint*>(ep);
  grpc_resource_user_unref(eeep->ru);
  delete eeep;
}

grpc_resource_user* endpoint_get_resource_user(grpc_endpoint* ep) {
  auto* eeep = reinterpret_cast<grpc_event_engine_endpoint*>(ep);
  return eeep->ru;
}

absl::string_view endpoint_get_peer(grpc_endpoint* ep) {
  auto* eeep = reinterpret_cast<grpc_event_engine_endpoint*>(ep);
  if (eeep->endpoint == nullptr) {
    // The endpoint is already shutdown
    return "";
  }
  if (eeep->peer_address.empty()) {
    const EventEngine::ResolvedAddress* addr = eeep->endpoint->GetPeerAddress();
    GPR_ASSERT(addr != nullptr);
    eeep->peer_address = ResolvedAddressToURI(*addr);
  }
  return eeep->peer_address;
}

absl::string_view endpoint_get_local_address(grpc_endpoint* ep) {
  auto* eeep = reinterpret_cast<grpc_event_engine_endpoint*>(ep);
  if (eeep->endpoint == nullptr) {
    // The endpoint is already shutdown
    return "";
  }
  if (eeep->local_address.empty()) {
    const EventEngine::ResolvedAddress* addr =
        eeep->endpoint->GetLocalAddress();
    GPR_ASSERT(addr != nullptr);
    eeep->local_address = ResolvedAddressToURI(*addr);
  }
  return eeep->local_address;
}

int endpoint_get_fd(grpc_endpoint* /* ep */) { return -1; }

bool endpoint_can_track_err(grpc_endpoint* /* ep */) { return false; }

grpc_endpoint_vtable grpc_event_engine_endpoint_vtable = {
    endpoint_read,
    endpoint_write,
    endpoint_add_to_pollset,
    endpoint_add_to_pollset_set,
    endpoint_delete_from_pollset_set,
    endpoint_shutdown,
    endpoint_destroy,
    endpoint_get_resource_user,
    endpoint_get_peer,
    endpoint_get_local_address,
    endpoint_get_fd,
    endpoint_can_track_err};

}  // namespace

grpc_event_engine_endpoint* grpc_tcp_create(
    std::unique_ptr<EventEngine::Endpoint> ee_endpoint) {
  auto endpoint = new grpc_event_engine_endpoint;
  endpoint->base.vtable = &grpc_event_engine_endpoint_vtable;
  endpoint->ru =
      static_cast<grpc_resource_user*>(ee_endpoint->GetResourceUser());
  endpoint->endpoint = std::move(ee_endpoint);
<<<<<<< HEAD
  abort();
  // TODO(hork): extract the RU from the EE::Endpoint
=======
>>>>>>> 67940dcd
  return endpoint;
}

grpc_endpoint* grpc_tcp_create(const grpc_channel_args* channel_args,
                               absl::string_view peer_address) {
  auto endpoint = new grpc_event_engine_endpoint;
  endpoint->base.vtable = &grpc_event_engine_endpoint_vtable;
  grpc_resource_quota* resource_quota =
      grpc_channel_args_find_pointer<grpc_resource_quota>(
          channel_args, GRPC_ARG_RESOURCE_QUOTA);
  if (resource_quota != nullptr) {
    grpc_resource_quota_ref_internal(resource_quota);
  } else {
    resource_quota = grpc_resource_quota_create(nullptr);
  }
  endpoint->peer_address = std::string(peer_address);
  endpoint->ru =
      grpc_resource_user_create(resource_quota, endpoint->peer_address.c_str());
  grpc_resource_quota_unref_internal(resource_quota);
  return &endpoint->base;
}

#endif<|MERGE_RESOLUTION|>--- conflicted
+++ resolved
@@ -187,11 +187,6 @@
   endpoint->ru =
       static_cast<grpc_resource_user*>(ee_endpoint->GetResourceUser());
   endpoint->endpoint = std::move(ee_endpoint);
-<<<<<<< HEAD
-  abort();
-  // TODO(hork): extract the RU from the EE::Endpoint
-=======
->>>>>>> 67940dcd
   return endpoint;
 }
 
