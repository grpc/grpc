--- conflicted
+++ resolved
@@ -49,15 +49,6 @@
     grpc_core::ExecCtx::Run(DEBUG_LOCATION, cb, GRPC_ERROR_CANCELLED);
     return;
   }
-<<<<<<< HEAD
-  // TODO(nnoble): provide way to convert slices to SliceBuffer.
-  (void)slices;
-  abort();
-  // SliceBuffer buffer(slices);
-  // eeep->endpoint->Read(
-  //     GrpcClosureToCallback(cb),
-  //     buffer, absl::InfiniteFuture());
-=======
   SliceBuffer* read_buffer = new (&eeep->read_buffer) SliceBuffer(slices);
   eeep->endpoint->Read(
       [eeep, cb](absl::Status status) {
@@ -69,7 +60,6 @@
                                 absl_status_to_grpc_error(status));
       },
       read_buffer, absl::InfiniteFuture());
->>>>>>> 0b452b05
 }
 
 void endpoint_write(grpc_endpoint* ep, grpc_slice_buffer* slices,
@@ -82,15 +72,6 @@
     grpc_core::ExecCtx::Run(DEBUG_LOCATION, cb, GRPC_ERROR_CANCELLED);
     return;
   }
-<<<<<<< HEAD
-  // TODO(nnoble): provide way to convert slices to SliceBuffer.
-  (void)slices;
-  abort();
-  // SliceBuffer buffer(slices);
-  // eeep->endpoint->Write(
-  //     GrpcClosureToCallback(cb),
-  //     buffer, absl::InfiniteFuture());
-=======
   SliceBuffer* write_buffer = new (&eeep->write_buffer) SliceBuffer(slices);
   eeep->endpoint->Read(
       [eeep, cb](absl::Status status) {
@@ -103,7 +84,6 @@
                                 absl_status_to_grpc_error(status));
       },
       write_buffer, absl::InfiniteFuture());
->>>>>>> 0b452b05
 }
 void endpoint_add_to_pollset(grpc_endpoint* /* ep */,
                              grpc_pollset* /* pollset */) {}
