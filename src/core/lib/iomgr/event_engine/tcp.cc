// Copyright 2021 The gRPC Authors
//
// Licensed under the Apache License, Version 2.0 (the "License");
// you may not use this file except in compliance with the License.
// You may obtain a copy of the License at
//
//     http://www.apache.org/licenses/LICENSE-2.0
//
// Unless required by applicable law or agreed to in writing, software
// distributed under the License is distributed on an "AS IS" BASIS,
// WITHOUT WARRANTIES OR CONDITIONS OF ANY KIND, either express or implied.
// See the License for the specific language governing permissions and
// limitations under the License.
#if defined(GRPC_EVENT_ENGINE_TEST)

#include <grpc/support/port_platform.h>

#include <grpc/event_engine/event_engine.h>

#include "src/core/lib/address_utils/sockaddr_utils.h"
#include "src/core/lib/event_engine/sockaddr.h"
#include "src/core/lib/gprpp/ref_counted.h"
#include "src/core/lib/iomgr/event_engine/closure.h"
#include "src/core/lib/iomgr/event_engine/endpoint.h"
#include "src/core/lib/iomgr/resolve_address.h"
#include "src/core/lib/iomgr/tcp_client.h"
#include "src/core/lib/iomgr/tcp_server.h"
#include "src/core/lib/transport/error_utils.h"

extern grpc_core::TraceFlag grpc_tcp_trace;

namespace {
using ::grpc_event_engine::experimental::ChannelArgs;
using ::grpc_event_engine::experimental::EventEngine;
using ::grpc_event_engine::experimental::GetDefaultEventEngine;
using ::grpc_event_engine::experimental::GrpcClosureToCallback;
using ::grpc_event_engine::experimental::SliceAllocator;
using ::grpc_event_engine::experimental::SliceAllocatorFactory;
}  // namespace

void pollset_ee_broadcast_event();

struct grpc_tcp_server {
  grpc_tcp_server(std::unique_ptr<EventEngine::Listener> listener,
                  std::shared_ptr<EventEngine> ee, grpc_resource_quota* rq)
      : refcount(1, GRPC_TRACE_FLAG_ENABLED(grpc_tcp_trace) ? "tcp" : nullptr),
        listener(std::move(listener)),
        engine(std::move(ee)),
        resource_quota(rq) {
    shutdown_starting.head = nullptr;
    shutdown_starting.tail = nullptr;
  };
  ~grpc_tcp_server() {
    // TODO(nnoble): see if we can handle this in ~SliceAllocatorFactory
    grpc_resource_quota_unref_internal(resource_quota);
    grpc_core::ExecCtx::RunList(DEBUG_LOCATION, &shutdown_starting);
    grpc_core::ExecCtx::Get()->Flush();
  }
  grpc_core::RefCount refcount;
  grpc_core::Mutex mu;
  std::unique_ptr<EventEngine::Listener> listener;
  std::shared_ptr<EventEngine> engine;
  grpc_closure_list shutdown_starting ABSL_GUARDED_BY(mu);
  grpc_resource_quota* resource_quota;
  grpc_tcp_server_cb on_accept_internal;
  void* on_accept_internal_arg;
};

namespace {

// NOTE: the closure is already initialized, and does not take an Endpoint.
// See Chttp2Connector::Connect. Instead, the closure arg contains a ptr to the
// endpoint that iomgr is expected to populate. When gRPC eventually uses the
// EventEngine directly, closures will be replaced with EE callback types.
EventEngine::OnConnectCallback GrpcClosureToOnConnectCallback(
    grpc_closure* closure, grpc_endpoint** endpoint_ptr) {
  return
      [closure, endpoint_ptr](
          absl::StatusOr<std::unique_ptr<EventEngine::Endpoint>> endpoint) {
        grpc_core::ExecCtx exec_ctx;
        if (endpoint.ok()) {
          auto* grpc_endpoint_out =
              reinterpret_cast<grpc_event_engine_endpoint*>(*endpoint_ptr);
          grpc_endpoint_out->endpoint = std::move(*endpoint);
        } else {
          grpc_endpoint_destroy(*endpoint_ptr);
          *endpoint_ptr = nullptr;
        }
        grpc_core::Closure::Run(DEBUG_LOCATION, closure,
<<<<<<< HEAD
                                absl_status_to_grpc_error(status));
        exec_ctx.Flush();
        pollset_ee_broadcast_event();
=======
                                absl_status_to_grpc_error(endpoint.status()));
>>>>>>> ad7d0636
      };
}

/// Note: this method does not take ownership of any pointer arguments.
void tcp_connect(grpc_closure* on_connect, grpc_endpoint** endpoint,
                 grpc_pollset_set* /* interested_parties */,
                 const grpc_channel_args* channel_args,
                 const grpc_resolved_address* addr, grpc_millis deadline) {
  grpc_event_engine_endpoint* ee_endpoint =
      reinterpret_cast<grpc_event_engine_endpoint*>(
          grpc_tcp_create(channel_args, grpc_sockaddr_to_uri(addr)));
  *endpoint = &ee_endpoint->base;
  EventEngine::OnConnectCallback ee_on_connect =
      GrpcClosureToOnConnectCallback(on_connect, endpoint);
  SliceAllocator sa(ee_endpoint->ru);
  EventEngine::ResolvedAddress ra(reinterpret_cast<const sockaddr*>(addr->addr),
                                  addr->len);
  absl::Time ee_deadline = grpc_core::ToAbslTime(
      grpc_millis_to_timespec(deadline, GPR_CLOCK_MONOTONIC));
  std::shared_ptr<EventEngine> ee = GetDefaultEventEngine();
  // TODO(hork): Convert channel_args to ChannelArgs
  ChannelArgs ca;
  absl::Status connected =
      ee->Connect(ee_on_connect, ra, ca, std::move(sa), ee_deadline);
  if (!connected.ok()) {
    // EventEngine failed to start an asynchronous connect.
    grpc_endpoint_destroy(*endpoint);
    *endpoint = nullptr;
    grpc_core::ExecCtx::Run(DEBUG_LOCATION, on_connect,
                            absl_status_to_grpc_error(connected));
  }
}

grpc_error* tcp_server_create(grpc_closure* shutdown_complete,
                              const grpc_channel_args* args,
                              grpc_tcp_server** server) {
  std::shared_ptr<EventEngine> ee = GetDefaultEventEngine();
  // TODO(hork): Convert channel_args to ChannelArgs
  ChannelArgs ca;
  grpc_resource_quota* rq = grpc_resource_quota_from_channel_args(args);
  if (rq == nullptr) {
    rq = grpc_resource_quota_create(nullptr);
  }
  absl::StatusOr<std::unique_ptr<EventEngine::Listener>> listener =
      ee->CreateListener(
          [server](std::unique_ptr<EventEngine::Endpoint> ee_endpoint) {
            grpc_core::ExecCtx exec_ctx;
            GPR_ASSERT((*server)->on_accept_internal != nullptr);
            grpc_event_engine_endpoint* iomgr_endpoint =
                grpc_tcp_create(std::move(ee_endpoint));
            grpc_tcp_server_acceptor* acceptor =
                static_cast<grpc_tcp_server_acceptor*>(
                    gpr_zalloc(sizeof(*acceptor)));
            acceptor->from_server = *server;
            acceptor->external_connection = false;
            (*server)->on_accept_internal((*server)->on_accept_internal_arg,
                                          &iomgr_endpoint->base, nullptr,
                                          acceptor);
          },
          GrpcClosureToCallback(shutdown_complete), ca,
          SliceAllocatorFactory(rq));
  if (!listener.ok()) {
    return absl_status_to_grpc_error(listener.status());
  }
  *server = new grpc_tcp_server(std::move(*listener), std::move(ee), rq);
  return GRPC_ERROR_NONE;
}

void tcp_server_start(grpc_tcp_server* server,
                      const std::vector<grpc_pollset*>* /* pollsets */,
                      grpc_tcp_server_cb on_accept_cb, void* cb_arg) {
  server->on_accept_internal = on_accept_cb;
  server->on_accept_internal_arg = cb_arg;
  // The iomgr API does not handle situations where the server cannot start, so
  // a crash may be preferable for now.
  GPR_ASSERT(server->listener->Start().ok());
}

grpc_error* tcp_server_add_port(grpc_tcp_server* s,
                                const grpc_resolved_address* addr,
                                int* out_port) {
  EventEngine::ResolvedAddress ra(reinterpret_cast<const sockaddr*>(addr->addr),
                                  addr->len);
  auto port = s->listener->Bind(ra);
  if (!port.ok()) {
    return absl_status_to_grpc_error(port.status());
  }
  *out_port = *port;
  return GRPC_ERROR_NONE;
}

grpc_core::TcpServerFdHandler* tcp_server_create_fd_handler(
    grpc_tcp_server* /* s */) {
  // EventEngine-iomgr does not support fds.
  return nullptr;
}

unsigned tcp_server_port_fd_count(grpc_tcp_server* /* s */,
                                  unsigned /* port_index */) {
  return 0;
}

int tcp_server_port_fd(grpc_tcp_server* /* s */, unsigned /* port_index */,
                       unsigned /* fd_index */) {
  // Note: only used internally
  return -1;
}

grpc_tcp_server* tcp_server_ref(grpc_tcp_server* s) {
  // TODO(hork): add macro helper to manage debuglocation. See tcp_posix
  s->refcount.Ref(DEBUG_LOCATION, "server ref");
  return s;
}

void tcp_server_shutdown_starting_add(grpc_tcp_server* s,
                                      grpc_closure* shutdown_starting) {
  grpc_core::MutexLock lock(&s->mu);
  grpc_closure_list_append(&s->shutdown_starting, shutdown_starting,
                           GRPC_ERROR_NONE);
}

void tcp_server_unref(grpc_tcp_server* s) {
  if (GPR_UNLIKELY(s->refcount.Unref(DEBUG_LOCATION, "server unref"))) {
    delete s;
  }
}

// No-op, all are handled on listener unref
void tcp_server_shutdown_listeners(grpc_tcp_server* /* s */) {}

}  // namespace

grpc_tcp_client_vtable grpc_event_engine_tcp_client_vtable = {tcp_connect};
grpc_tcp_server_vtable grpc_event_engine_tcp_server_vtable = {
    tcp_server_create,        tcp_server_start,
    tcp_server_add_port,      tcp_server_create_fd_handler,
    tcp_server_port_fd_count, tcp_server_port_fd,
    tcp_server_ref,           tcp_server_shutdown_starting_add,
    tcp_server_unref,         tcp_server_shutdown_listeners};

// Methods that are expected to exist elsewhere in the codebase.

struct grpc_fd {
  int fd;
};

grpc_fd* grpc_fd_create(int /* fd */, const char* /* name */,
                        bool /* track_err */) {
  return nullptr;
}

grpc_endpoint* grpc_tcp_client_create_from_fd(
    grpc_fd* /* fd */, const grpc_channel_args* /* channel_args */,
    const char* /* addr_str */) {
  return nullptr;
}

#endif<|MERGE_RESOLUTION|>--- conflicted
+++ resolved
@@ -87,13 +87,9 @@
           *endpoint_ptr = nullptr;
         }
         grpc_core::Closure::Run(DEBUG_LOCATION, closure,
-<<<<<<< HEAD
-                                absl_status_to_grpc_error(status));
+                                absl_status_to_grpc_error(endpoint.status()));
         exec_ctx.Flush();
         pollset_ee_broadcast_event();
-=======
-                                absl_status_to_grpc_error(endpoint.status()));
->>>>>>> ad7d0636
       };
 }
 
