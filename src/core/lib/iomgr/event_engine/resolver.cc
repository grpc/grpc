--- conflicted
+++ resolved
@@ -11,13 +11,6 @@
 // WITHOUT WARRANTIES OR CONDITIONS OF ANY KIND, either express or implied.
 // See the License for the specific language governing permissions and
 // limitations under the License.
-<<<<<<< HEAD
-#if defined(GRPC_EVENT_ENGINE_TEST)
-
-#include <future>
-
-=======
->>>>>>> 64e329d9
 #include <grpc/support/port_platform.h>
 
 #ifdef GRPC_USE_EVENT_ENGINE
@@ -38,10 +31,7 @@
 namespace {
 using ::grpc_event_engine::experimental::CreateGRPCResolvedAddress;
 using ::grpc_event_engine::experimental::EventEngine;
-<<<<<<< HEAD
-=======
 using ::grpc_event_engine::experimental::Promise;
->>>>>>> 64e329d9
 
 /// A fire-and-forget class representing an individual DNS request.
 ///
@@ -88,11 +78,7 @@
                      grpc_pollset_set* /* interested_parties */,
                      grpc_closure* on_done,
                      grpc_resolved_addresses** addresses) {
-<<<<<<< HEAD
-  auto dns_resolver = g_event_engine->GetDNSResolver();
-=======
   auto dns_resolver = grpc_iomgr_event_engine()->GetDNSResolver();
->>>>>>> 64e329d9
   if (!dns_resolver.ok()) {
     grpc_core::ExecCtx::Run(DEBUG_LOCATION, on_done,
                             absl_status_to_grpc_error(dns_resolver.status()));
@@ -103,29 +89,17 @@
 }
 
 void blocking_handle_async_resolve_done(void* arg, grpc_error_handle error) {
-<<<<<<< HEAD
-  static_cast<std::promise<grpc_error*>*>(arg)->set_value(error);
-=======
   static_cast<Promise<grpc_error_handle>*>(arg)->Set(std::move(error));
->>>>>>> 64e329d9
 }
 
 grpc_error* blocking_resolve_address(const char* name, const char* default_port,
                                      grpc_resolved_addresses** addresses) {
   grpc_closure on_done;
-<<<<<<< HEAD
-  std::promise<grpc_error*> evt;
-  GRPC_CLOSURE_INIT(&on_done, blocking_handle_async_resolve_done, &evt,
-                    grpc_schedule_on_exec_ctx);
-  resolve_address(name, default_port, nullptr, &on_done, addresses);
-  return evt.get_future().get();
-=======
   Promise<grpc_error_handle> evt;
   GRPC_CLOSURE_INIT(&on_done, blocking_handle_async_resolve_done, &evt,
                     grpc_schedule_on_exec_ctx);
   resolve_address(name, default_port, nullptr, &on_done, addresses);
   return evt.Get();
->>>>>>> 64e329d9
 }
 
 }  // namespace
