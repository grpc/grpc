// Copyright 2021 The gRPC Authors
//
// Licensed under the Apache License, Version 2.0 (the "License");
// you may not use this file except in compliance with the License.
// You may obtain a copy of the License at
//
//     http://www.apache.org/licenses/LICENSE-2.0
//
// Unless required by applicable law or agreed to in writing, software
// distributed under the License is distributed on an "AS IS" BASIS,
// WITHOUT WARRANTIES OR CONDITIONS OF ANY KIND, either express or implied.
// See the License for the specific language governing permissions and
// limitations under the License.
#ifndef GRPC_CORE_LIB_IOMGR_EVENT_ENGINE_ENDPOINT_H
#define GRPC_CORE_LIB_IOMGR_EVENT_ENGINE_ENDPOINT_H

#if defined(GRPC_EVENT_ENGINE_TEST)

#include <grpc/support/port_platform.h>

#include <grpc/event_engine/event_engine.h>
#include "absl/strings/string_view.h"

#include "src/core/lib/iomgr/endpoint.h"
#include "src/core/lib/iomgr/resource_quota.h"

struct grpc_event_engine_endpoint {
  grpc_endpoint base;
  std::unique_ptr<grpc_event_engine::experimental::EventEngine::Endpoint>
      endpoint;
  std::string peer_address;
  std::string local_address;
  grpc_resource_user* ru = nullptr;
<<<<<<< HEAD
  std::aligned_storage<sizeof(grpc_event_engine::experimental::SliceBuffer),
                       alignof(grpc_event_engine::experimental::SliceBuffer)>::type
      read_buffer;
  std::aligned_storage<sizeof(grpc_event_engine::experimental::SliceBuffer),
                       alignof(grpc_event_engine::experimental::SliceBuffer)>::type
      write_buffer;
=======
  std::aligned_storage<
      sizeof(grpc_event_engine::experimental::SliceBuffer),
      alignof(grpc_event_engine::experimental::SliceBuffer)>::type read_buffer;
  std::aligned_storage<
      sizeof(grpc_event_engine::experimental::SliceBuffer),
      alignof(grpc_event_engine::experimental::SliceBuffer)>::type write_buffer;
>>>>>>> f046b231
};

grpc_event_engine_endpoint* grpc_tcp_create(
    std::unique_ptr<grpc_event_engine::experimental::EventEngine::Endpoint> ee);

grpc_endpoint* grpc_tcp_create(const grpc_channel_args* channel_args,
                               absl::string_view peer_address);

#endif
#endif  // GRPC_CORE_LIB_IOMGR_EVENT_ENGINE_ENDPOINT_H<|MERGE_RESOLUTION|>--- conflicted
+++ resolved
@@ -31,21 +31,12 @@
   std::string peer_address;
   std::string local_address;
   grpc_resource_user* ru = nullptr;
-<<<<<<< HEAD
-  std::aligned_storage<sizeof(grpc_event_engine::experimental::SliceBuffer),
-                       alignof(grpc_event_engine::experimental::SliceBuffer)>::type
-      read_buffer;
-  std::aligned_storage<sizeof(grpc_event_engine::experimental::SliceBuffer),
-                       alignof(grpc_event_engine::experimental::SliceBuffer)>::type
-      write_buffer;
-=======
   std::aligned_storage<
       sizeof(grpc_event_engine::experimental::SliceBuffer),
       alignof(grpc_event_engine::experimental::SliceBuffer)>::type read_buffer;
   std::aligned_storage<
       sizeof(grpc_event_engine::experimental::SliceBuffer),
       alignof(grpc_event_engine::experimental::SliceBuffer)>::type write_buffer;
->>>>>>> f046b231
 };
 
 grpc_event_engine_endpoint* grpc_tcp_create(
