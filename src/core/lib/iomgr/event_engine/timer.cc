// Copyright 2021 The gRPC Authors
//
// Licensed under the Apache License, Version 2.0 (the "License");
// you may not use this file except in compliance with the License.
// You may obtain a copy of the License at
//
//     http://www.apache.org/licenses/LICENSE-2.0
//
// Unless required by applicable law or agreed to in writing, software
// distributed under the License is distributed on an "AS IS" BASIS,
// WITHOUT WARRANTIES OR CONDITIONS OF ANY KIND, either express or implied.
// See the License for the specific language governing permissions and
// limitations under the License.
#include <grpc/support/port_platform.h>

#ifdef GRPC_USE_EVENT_ENGINE
#include <grpc/event_engine/event_engine.h>

#include "src/core/lib/iomgr/error.h"
#include "src/core/lib/iomgr/event_engine/closure.h"
#include "src/core/lib/iomgr/event_engine/iomgr.h"
#include "src/core/lib/iomgr/timer.h"
#include "src/core/lib/surface/init.h"
#include "src/core/lib/transport/error_utils.h"

namespace {
using ::grpc_event_engine::experimental::EventEngine;
using ::grpc_event_engine::experimental::GrpcClosureToCallback;

void timer_init(grpc_timer* timer, grpc_millis deadline,
                grpc_closure* closure) {
<<<<<<< HEAD
  // Note: post-iomgr, callers will find their own EventEngine
  // TODO(hork): EventEngine and gRPC need to use the same clock type for
  // deadlines.
  timer->ee_task_handle =
      g_event_engine->RunAt(grpc_core::ToAbslTime(grpc_millis_to_timespec(
                                deadline, GPR_CLOCK_REALTIME)),
                            GrpcClosureToCallback(closure), {});
}

void timer_cancel(grpc_timer* timer) {
  // Note: post-iomgr, callers will find their own EventEngine
  auto handle = timer->ee_task_handle;
  g_event_engine->TryCancel(handle);
=======
  timer->ee_task_handle = grpc_iomgr_event_engine()->RunAt(
      grpc_core::ToAbslTime(
          grpc_millis_to_timespec(deadline, GPR_CLOCK_REALTIME)),
      GrpcClosureToCallback(closure, GRPC_ERROR_NONE), {});
}

void timer_cancel(grpc_timer* timer) {
  auto handle = timer->ee_task_handle;
  grpc_iomgr_event_engine()->TryCancel(handle);
>>>>>>> 64e329d9
}

/* Internal API */
grpc_timer_check_result timer_check(grpc_millis* /* next */) {
  return GRPC_TIMERS_NOT_CHECKED;
}
void timer_list_init() {}
void timer_list_shutdown(void) {}
void timer_consume_kick(void) {}

}  // namespace

grpc_timer_vtable grpc_event_engine_timer_vtable = {
    timer_init,      timer_cancel,        timer_check,
    timer_list_init, timer_list_shutdown, timer_consume_kick};

#endif  // GRPC_USE_EVENT_ENGINE<|MERGE_RESOLUTION|>--- conflicted
+++ resolved
@@ -29,21 +29,6 @@
 
 void timer_init(grpc_timer* timer, grpc_millis deadline,
                 grpc_closure* closure) {
-<<<<<<< HEAD
-  // Note: post-iomgr, callers will find their own EventEngine
-  // TODO(hork): EventEngine and gRPC need to use the same clock type for
-  // deadlines.
-  timer->ee_task_handle =
-      g_event_engine->RunAt(grpc_core::ToAbslTime(grpc_millis_to_timespec(
-                                deadline, GPR_CLOCK_REALTIME)),
-                            GrpcClosureToCallback(closure), {});
-}
-
-void timer_cancel(grpc_timer* timer) {
-  // Note: post-iomgr, callers will find their own EventEngine
-  auto handle = timer->ee_task_handle;
-  g_event_engine->TryCancel(handle);
-=======
   timer->ee_task_handle = grpc_iomgr_event_engine()->RunAt(
       grpc_core::ToAbslTime(
           grpc_millis_to_timespec(deadline, GPR_CLOCK_REALTIME)),
@@ -53,7 +38,6 @@
 void timer_cancel(grpc_timer* timer) {
   auto handle = timer->ee_task_handle;
   grpc_iomgr_event_engine()->TryCancel(handle);
->>>>>>> 64e329d9
 }
 
 /* Internal API */
