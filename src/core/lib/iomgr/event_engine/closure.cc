--- conflicted
+++ resolved
@@ -20,20 +20,9 @@
 #include "src/core/lib/iomgr/event_engine/pollset.h"
 #include "src/core/lib/transport/error_utils.h"
 
-void pollset_ee_broadcast_event();
-
 namespace grpc_event_engine {
 namespace experimental {
 
-<<<<<<< HEAD
-EventEngine::Callback GrpcClosureToCallback(grpc_closure* closure) {
-  return [closure](absl::Status status) {
-    grpc_core::ExecCtx exec_ctx;
-    grpc_core::Closure::Run(DEBUG_LOCATION, closure,
-                            absl_status_to_grpc_error(status));
-    exec_ctx.Flush();
-    pollset_ee_broadcast_event();
-=======
 EventEngine::Callback GrpcClosureToCallback(grpc_closure* closure,
                                             grpc_error_handle error) {
   return [closure, error](absl::Status status) {
@@ -57,7 +46,6 @@
 #endif
     GRPC_ERROR_UNREF(error);
     grpc_pollset_ee_broadcast_event();
->>>>>>> 64e329d9
   };
 }
 
