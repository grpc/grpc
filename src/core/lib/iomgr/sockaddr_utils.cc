--- conflicted
+++ resolved
@@ -295,14 +295,6 @@
   }
 }
 
-<<<<<<< HEAD
-std::string grpc_sockaddr_get_packed_host(const grpc_resolved_address* resolved_addr) {
-  const grpc_sockaddr* addr =
-          reinterpret_cast<const grpc_sockaddr*>(resolved_addr->addr);
-  if (addr->sa_family == GRPC_AF_INET) {
-    const grpc_sockaddr_in* addr4 =
-              reinterpret_cast<const grpc_sockaddr_in*>(addr);
-=======
 std::string grpc_sockaddr_get_packed_host(
     const grpc_resolved_address* resolved_addr) {
   const grpc_sockaddr* addr =
@@ -310,23 +302,14 @@
   if (addr->sa_family == GRPC_AF_INET) {
     const grpc_sockaddr_in* addr4 =
         reinterpret_cast<const grpc_sockaddr_in*>(addr);
->>>>>>> e34b0a73
     const char* addr_bytes = reinterpret_cast<const char*>(&addr4->sin_addr);
     return std::string(addr_bytes, 4);
   } else if (addr->sa_family == GRPC_AF_INET6) {
     const grpc_sockaddr_in6* addr6 =
-<<<<<<< HEAD
-              reinterpret_cast<const grpc_sockaddr_in6*>(addr);
-=======
         reinterpret_cast<const grpc_sockaddr_in6*>(addr);
->>>>>>> e34b0a73
     const char* addr_bytes = reinterpret_cast<const char*>(&addr6->sin6_addr);
     return std::string(addr_bytes, 16);
   } else {
     GPR_ASSERT(false);
   }
-<<<<<<< HEAD
-}
-=======
-}
->>>>>>> e34b0a73
+}