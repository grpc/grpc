--- conflicted
+++ resolved
@@ -167,29 +167,10 @@
   gpr_ref_init(&connect->refcount, 1);
   gpr_mu_init(&connect->mu);
 
-<<<<<<< HEAD
   grpc_tcp_trace.Log(GPR_DEBUG,
                      "CLIENT_CONNECT: %p, %s: asynchronously connecting",
                      connect, connect->addr_name.c_str());
-
-  grpc_resource_quota* resource_quota = grpc_resource_quota_create(NULL);
-  if (channel_args != NULL) {
-    for (size_t i = 0; i < channel_args->num_args; i++) {
-      if (0 == strcmp(channel_args->args[i].key, GRPC_ARG_RESOURCE_QUOTA)) {
-        grpc_resource_quota_unref_internal(resource_quota);
-        resource_quota = grpc_resource_quota_ref_internal(
-            (grpc_resource_quota*)channel_args->args[i].value.pointer.p);
-      }
-    }
-  }
-  connect->resource_quota = resource_quota;
-=======
-  if (grpc_tcp_trace.enabled()) {
-    gpr_log(GPR_DEBUG, "CLIENT_CONNECT: %p, %s: asynchronously connecting",
-            connect, connect->addr_name.c_str());
-  }
   connect->slice_allocator = slice_allocator;
->>>>>>> 13171a8b
 
   CFReadStreamRef read_stream;
   CFWriteStreamRef write_stream;
