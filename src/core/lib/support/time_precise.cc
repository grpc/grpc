--- conflicted
+++ resolved
@@ -24,13 +24,8 @@
 
 #ifdef GRPC_TIMERS_RDTSC
 #if defined(__i386__)
-<<<<<<< HEAD
-static void gpr_get_cycle_counter(int64_t *clk) {
+static void gpr_get_cycle_counter(int64_t* clk) {
   int64_t ret;
-=======
-static void gpr_get_cycle_counter(int64_t int* clk) {
-  int64_t int ret;
->>>>>>> 54e8f37e
   __asm__ volatile("rdtsc" : "=A"(ret));
   *clk = ret;
 }
