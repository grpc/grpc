--- conflicted
+++ resolved
@@ -247,13 +247,8 @@
   return node;
 }
 
-<<<<<<< HEAD
-static gpr_avl_node *avl_remove(const gpr_avl_vtable *vtable, gpr_avl_node *node,
-                            void *key) {
-=======
 static gpr_avl_node *remove_key(const gpr_avl_vtable *vtable,
                                 gpr_avl_node *node, void *key) {
->>>>>>> b40a86fe
   long cmp;
   if (node == NULL) {
     return NULL;
@@ -268,27 +263,11 @@
       gpr_avl_node *h = in_order_head(node->right);
       return rebalance(vtable, vtable->copy_key(h->key),
                        vtable->copy_value(h->value), ref_node(node->left),
-<<<<<<< HEAD
-                       avl_remove(vtable, node->right, h->key));
-=======
                        remove_key(vtable, node->right, h->key));
->>>>>>> b40a86fe
     } else {
       gpr_avl_node *h = in_order_tail(node->left);
       return rebalance(
           vtable, vtable->copy_key(h->key), vtable->copy_value(h->value),
-<<<<<<< HEAD
-          avl_remove(vtable, node->left, h->key), ref_node(node->right));
-    }
-  } else if (cmp > 0) {
-    return rebalance(vtable, vtable->copy_key(node->key),
-                     vtable->copy_value(node->value),
-                     avl_remove(vtable, node->left, key), ref_node(node->right));
-  } else {
-    return rebalance(vtable, vtable->copy_key(node->key),
-                     vtable->copy_value(node->value), ref_node(node->left),
-                     avl_remove(vtable, node->right, key));
-=======
           remove_key(vtable, node->left, h->key), ref_node(node->right));
     }
   } else if (cmp > 0) {
@@ -299,17 +278,12 @@
     return rebalance(vtable, vtable->copy_key(node->key),
                      vtable->copy_value(node->value), ref_node(node->left),
                      remove_key(vtable, node->right, key));
->>>>>>> b40a86fe
   }
 }
 
 gpr_avl gpr_avl_remove(gpr_avl avl, void *key) {
   gpr_avl_node *old_root = avl.root;
-<<<<<<< HEAD
-  avl.root = avl_remove(avl.vtable, avl.root, key);
-=======
   avl.root = remove_key(avl.vtable, avl.root, key);
->>>>>>> b40a86fe
   assert_invariants(avl.root);
   unref_node(avl.vtable, old_root);
   return avl;
