--- conflicted
+++ resolved
@@ -276,7 +276,6 @@
   return ca - cb;
 }
 
-<<<<<<< HEAD
 static void add_string_to_split(const char *beg, const char *end, char ***strs,
                                 size_t *nstrs, size_t *capstrs) {
   char *out = gpr_malloc((size_t)(end - beg) + 1);
@@ -301,7 +300,8 @@
     input = next + strlen(sep);
   }
   add_string_to_split(input, input + strlen(input), strs, nstrs, &capstrs);
-=======
+}
+
 void *gpr_memrchr(const void *s, int c, size_t n) {
   if (s == NULL) return NULL;
   char *b = (char *)s;
@@ -312,5 +312,4 @@
     }
   }
   return NULL;
->>>>>>> 0b3c6e01
 }