--- conflicted
+++ resolved
@@ -44,43 +44,6 @@
 #include "src/core/lib/resource_quota/api.h"
 #include "src/core/lib/slice/slice_internal.h"
 
-<<<<<<< HEAD
-struct internal_request {
-  grpc_slice request_text;
-  grpc_http_parser parser;
-  grpc_resolved_addresses* addresses;
-  size_t next_address;
-  grpc_endpoint* ep;
-  grpc_core::ResourceQuotaPtr memory_quota;
-  char* host;
-  char* ssl_host_override;
-  grpc_millis deadline;
-  int have_read_byte;
-  const grpc_httpcli_handshaker* handshaker;
-  grpc_closure* on_done;
-  grpc_httpcli_context* context;
-  grpc_polling_entity* pollent;
-  grpc_iomgr_object iomgr_obj;
-  grpc_slice_buffer incoming;
-  grpc_slice_buffer outgoing;
-  grpc_closure on_read;
-  grpc_closure done_write;
-  grpc_closure connected;
-  grpc_error_handle overall_error;
-};
-static grpc_httpcli_get_override g_get_override = nullptr;
-static grpc_httpcli_post_override g_post_override = nullptr;
-
-static void plaintext_handshake(void* arg, grpc_endpoint* endpoint,
-                                const char* /*host*/, grpc_millis /*deadline*/,
-                                void (*on_done)(void* arg,
-                                                grpc_endpoint* endpoint)) {
-  on_done(arg, endpoint);
-}
-
-const grpc_httpcli_handshaker grpc_httpcli_plaintext = {"http",
-                                                        plaintext_handshake};
-=======
 namespace grpc_core {
 namespace {
 
@@ -88,13 +51,13 @@
  public:
   InternalRequest(const grpc_slice& request_text,
                   grpc_httpcli_response* response,
-                  grpc_resource_quota* resource_quota, absl::string_view host,
+                  ResourceQuotaPtr resource_quota, absl::string_view host,
                   absl::string_view ssl_host_override, grpc_millis deadline,
                   const grpc_httpcli_handshaker* handshaker,
                   grpc_closure* on_done, grpc_httpcli_context* context,
                   grpc_polling_entity* pollent, const char* name)
       : request_text_(request_text),
-        resource_quota_(resource_quota),
+        resource_quota_(std::move(resource_quota)),
         host_(host),
         ssl_host_override_(ssl_host_override),
         deadline_(deadline),
@@ -116,7 +79,6 @@
         GRPC_CLOSURE_CREATE(OnResolved, this, grpc_schedule_on_exec_ctx),
         &addresses_);
   }
->>>>>>> 544deed2
 
   ~InternalRequest() {
     grpc_http_parser_destroy(&parser_);
@@ -131,7 +93,6 @@
     grpc_slice_buffer_destroy_internal(&incoming_);
     grpc_slice_buffer_destroy_internal(&outgoing_);
     GRPC_ERROR_UNREF(overall_error_);
-    grpc_resource_quota_unref_internal(resource_quota_);
   }
 
  private:
@@ -161,18 +122,6 @@
     InternalRequest* req = static_cast<InternalRequest*>(user_data);
     req->OnReadInternal(error);
   }
-<<<<<<< HEAD
-  grpc_slice_unref_internal(req->request_text);
-  gpr_free(req->host);
-  gpr_free(req->ssl_host_override);
-  grpc_iomgr_unregister_object(&req->iomgr_obj);
-  grpc_slice_buffer_destroy_internal(&req->incoming);
-  grpc_slice_buffer_destroy_internal(&req->outgoing);
-  GRPC_ERROR_UNREF(req->overall_error);
-  delete req;
-}
-=======
->>>>>>> 544deed2
 
   void OnReadInternal(grpc_error_handle error) {
     size_t i;
@@ -255,10 +204,8 @@
     addr = &addresses_->addrs[next_address_++];
     GRPC_CLOSURE_INIT(&connected_, OnConnected, this,
                       grpc_schedule_on_exec_ctx);
-    grpc_tcp_client_connect(&connected_, &ep_,
-                            grpc_slice_allocator_create(
-                                resource_quota_, grpc_sockaddr_to_uri(addr)),
-                            context_->pollset_set, nullptr, addr, deadline_);
+    grpc_tcp_client_connect(&connected_, &ep_, context_->pollset_set, nullptr,
+                            addr, deadline_);
   }
 
   static void OnResolved(void* arg, grpc_error_handle error) {
@@ -276,7 +223,7 @@
   grpc_resolved_addresses* addresses_ = nullptr;
   size_t next_address_ = 0;
   grpc_endpoint* ep_ = nullptr;
-  grpc_resource_quota* resource_quota_;
+  ResourceQuotaPtr resource_quota_;
   std::string host_;
   std::string ssl_host_override_;
   grpc_millis deadline_;
@@ -307,33 +254,11 @@
   on_done(arg, endpoint);
 }
 
-<<<<<<< HEAD
-static void next_address(internal_request* req, grpc_error_handle error) {
-  grpc_resolved_address* addr;
-  if (error != GRPC_ERROR_NONE) {
-    append_error(req, error);
-  }
-  if (req->next_address == req->addresses->naddrs) {
-    finish(req,
-           GRPC_ERROR_CREATE_REFERENCING_FROM_STATIC_STRING(
-               "Failed HTTP requests to all targets", &req->overall_error, 1));
-    return;
-  }
-  addr = &req->addresses->addrs[req->next_address++];
-  GRPC_CLOSURE_INIT(&req->connected, on_connected, req,
-                    grpc_schedule_on_exec_ctx);
-  grpc_channel_args* channel_args =
-      ChannelArgsWrappingResourceQuota(req->memory_quota);
-  grpc_tcp_client_connect(&req->connected, &req->ep, req->context->pollset_set,
-                          channel_args, addr, req->deadline);
-  grpc_channel_args_destroy(channel_args);
-=======
 const grpc_httpcli_handshaker grpc_httpcli_plaintext = {"http",
                                                         plaintext_handshake};
 
 void grpc_httpcli_context_init(grpc_httpcli_context* context) {
   context->pollset_set = grpc_pollset_set_create();
->>>>>>> 544deed2
 }
 
 void grpc_httpcli_context_destroy(grpc_httpcli_context* context) {
@@ -342,54 +267,22 @@
 
 static void internal_request_begin(grpc_httpcli_context* context,
                                    grpc_polling_entity* pollent,
-                                   grpc_core::ResourceQuotaPtr memory_quota,
+                                   grpc_core::ResourceQuotaPtr resource_quota,
                                    const grpc_httpcli_request* request,
                                    grpc_millis deadline, grpc_closure* on_done,
                                    grpc_httpcli_response* response,
                                    const char* name,
                                    const grpc_slice& request_text) {
-<<<<<<< HEAD
-  internal_request* req =
-      static_cast<internal_request*>(gpr_malloc(sizeof(internal_request)));
-  memset(req, 0, sizeof(*req));
-  req->request_text = request_text;
-  grpc_http_parser_init(&req->parser, GRPC_HTTP_RESPONSE, response);
-  req->on_done = on_done;
-  req->deadline = deadline;
-  req->handshaker =
-      request->handshaker ? request->handshaker : &grpc_httpcli_plaintext;
-  req->context = context;
-  req->pollent = pollent;
-  req->overall_error = GRPC_ERROR_NONE;
-  req->memory_quota = std::move(memory_quota);
-  GRPC_CLOSURE_INIT(&req->on_read, on_read, req, grpc_schedule_on_exec_ctx);
-  GRPC_CLOSURE_INIT(&req->done_write, done_write, req,
-                    grpc_schedule_on_exec_ctx);
-  grpc_slice_buffer_init(&req->incoming);
-  grpc_slice_buffer_init(&req->outgoing);
-  grpc_iomgr_register_object(&req->iomgr_obj, name);
-  req->host = gpr_strdup(request->host);
-  req->ssl_host_override = gpr_strdup(request->ssl_host_override);
-
-  GPR_ASSERT(pollent);
-  grpc_polling_entity_add_to_pollset_set(req->pollent,
-                                         req->context->pollset_set);
-  grpc_resolve_address(
-      request->host, req->handshaker->default_port, req->context->pollset_set,
-      GRPC_CLOSURE_CREATE(on_resolved, req, grpc_schedule_on_exec_ctx),
-      &req->addresses);
-=======
   new grpc_core::InternalRequest(
-      request_text, response, resource_quota, request->host,
+      request_text, response, std::move(resource_quota), request->host,
       request->ssl_host_override, deadline,
       request->handshaker ? request->handshaker : &grpc_httpcli_plaintext,
       on_done, context, pollent, name);
->>>>>>> 544deed2
 }
 
 void grpc_httpcli_get(grpc_httpcli_context* context,
                       grpc_polling_entity* pollent,
-                      grpc_core::ResourceQuotaPtr memory_quota,
+                      grpc_core::ResourceQuotaPtr resource_quota,
                       const grpc_httpcli_request* request, grpc_millis deadline,
                       grpc_closure* on_done, grpc_httpcli_response* response) {
   if (g_get_override && g_get_override(request, deadline, on_done, response)) {
@@ -397,14 +290,14 @@
   }
   std::string name =
       absl::StrFormat("HTTP:GET:%s:%s", request->host, request->http.path);
-  internal_request_begin(context, pollent, std::move(memory_quota), request,
+  internal_request_begin(context, pollent, std::move(resource_quota), request,
                          deadline, on_done, response, name.c_str(),
                          grpc_httpcli_format_get_request(request));
 }
 
 void grpc_httpcli_post(grpc_httpcli_context* context,
                        grpc_polling_entity* pollent,
-                       grpc_core::ResourceQuotaPtr memory_quota,
+                       grpc_core::ResourceQuotaPtr resource_quota,
                        const grpc_httpcli_request* request,
                        const char* body_bytes, size_t body_size,
                        grpc_millis deadline, grpc_closure* on_done,
@@ -416,7 +309,7 @@
   std::string name =
       absl::StrFormat("HTTP:POST:%s:%s", request->host, request->http.path);
   internal_request_begin(
-      context, pollent, std::move(memory_quota), request, deadline, on_done,
+      context, pollent, std::move(resource_quota), request, deadline, on_done,
       response, name.c_str(),
       grpc_httpcli_format_post_request(request, body_bytes, body_size));
 }
