--- conflicted
+++ resolved
@@ -215,27 +215,7 @@
     MutexLock lock(&mu_);
     GPR_ASSERT(!cancelled_);
     cancelled_ = true;
-<<<<<<< HEAD
-    // cancel potentially pending DNS resolution.
-    if (dns_request_handle_.has_value() &&
-        GetDNSResolver()->Cancel(dns_request_handle_.value())) {
-      Finish(GRPC_ERROR_CREATE_FROM_STATIC_STRING(
-          "cancelled during DNS resolution"));
-      Unref();
-=======
     dns_request_.reset();  // cancel potentially pending DNS resolution
-    if (connecting_) {
-      // gRPC's TCP connection establishment API doesn't currently have
-      // a mechanism for cancellation. So invoke the user callback now. The TCP
-      // connection will eventually complete (at least within its deadline), and
-      // we'll simply unref ourselves at that point.
-      // TODO(apolcyn): fix this to cancel the TCP connection attempt when
-      // an API to do so exists.
-      Finish(GRPC_ERROR_CREATE_REFERENCING_FROM_STATIC_STRING(
-          "HTTP request cancelled during TCP connection establishment",
-          &overall_error_, 1));
->>>>>>> 9f7311e3
-    }
     if (handshake_mgr_ != nullptr) {
       // Shutdown will cancel any ongoing tcp connect.
       handshake_mgr_->Shutdown(GRPC_ERROR_CREATE_FROM_STATIC_STRING(
