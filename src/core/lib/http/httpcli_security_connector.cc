/*
 *
 * Copyright 2015 gRPC authors.
 *
 * Licensed under the Apache License, Version 2.0 (the "License");
 * you may not use this file except in compliance with the License.
 * You may obtain a copy of the License at
 *
 *     http://www.apache.org/licenses/LICENSE-2.0
 *
 * Unless required by applicable law or agreed to in writing, software
 * distributed under the License is distributed on an "AS IS" BASIS,
 * WITHOUT WARRANTIES OR CONDITIONS OF ANY KIND, either express or implied.
 * See the License for the specific language governing permissions and
 * limitations under the License.
 *
 */

#include <grpc/support/port_platform.h>

#include "src/core/lib/http/httpcli.h"

#include <string.h>

#include <grpc/support/alloc.h>
#include <grpc/support/log.h>
#include <grpc/support/string_util.h>

#include "src/core/lib/channel/channel_args.h"
#include "src/core/lib/channel/handshaker_registry.h"
#include "src/core/lib/gpr/string.h"
#include "src/core/lib/security/transport/security_handshaker.h"
#include "src/core/lib/slice/slice_internal.h"
#include "src/core/tsi/ssl_transport_security.h"
#include "src/core/tsi/transport_security_adapter.h"

typedef struct {
  grpc_channel_security_connector base;
  tsi_ssl_client_handshaker_factory* handshaker_factory;
  char* secure_peer_name;
} grpc_httpcli_ssl_channel_security_connector;

static void httpcli_ssl_destroy(grpc_security_connector* sc) {
  grpc_httpcli_ssl_channel_security_connector* c =
      reinterpret_cast<grpc_httpcli_ssl_channel_security_connector*>(sc);
  if (c->handshaker_factory != nullptr) {
    tsi_ssl_client_handshaker_factory_unref(c->handshaker_factory);
    c->handshaker_factory = nullptr;
  }
  if (c->secure_peer_name != nullptr) gpr_free(c->secure_peer_name);
  gpr_free(sc);
}

static void httpcli_ssl_add_handshakers(grpc_channel_security_connector* sc,
                                        grpc_handshake_manager* handshake_mgr) {
  grpc_httpcli_ssl_channel_security_connector* c =
      reinterpret_cast<grpc_httpcli_ssl_channel_security_connector*>(sc);
  tsi_handshaker* handshaker = nullptr;
  if (c->handshaker_factory != nullptr) {
    tsi_result result = tsi_ssl_client_handshaker_factory_create_handshaker(
        c->handshaker_factory, c->secure_peer_name, &handshaker);
    if (result != TSI_OK) {
      gpr_log(GPR_ERROR, "Handshaker creation failed with error %s.",
              tsi_result_to_string(result));
    }
  }
  grpc_handshake_manager_add(
      handshake_mgr, grpc_security_handshaker_create(
                         tsi_create_adapter_handshaker(handshaker), &sc->base));
}

static void httpcli_ssl_check_peer(grpc_security_connector* sc, tsi_peer peer,
                                   grpc_auth_context** auth_context,
                                   grpc_closure* on_peer_checked) {
  grpc_httpcli_ssl_channel_security_connector* c =
      reinterpret_cast<grpc_httpcli_ssl_channel_security_connector*>(sc);
  grpc_error* error = GRPC_ERROR_NONE;

  /* Check the peer name. */
  if (c->secure_peer_name != nullptr &&
      !tsi_ssl_peer_matches_name(&peer, c->secure_peer_name)) {
    char* msg;
    gpr_asprintf(&msg, "Peer name %s is not in peer certificate",
                 c->secure_peer_name);
    error = GRPC_ERROR_CREATE_FROM_COPIED_STRING(msg);
    gpr_free(msg);
  }
  GRPC_CLOSURE_SCHED(on_peer_checked, error);
  tsi_peer_destruct(&peer);
}

static int httpcli_ssl_cmp(grpc_security_connector* sc1,
                           grpc_security_connector* sc2) {
  grpc_httpcli_ssl_channel_security_connector* c1 =
      reinterpret_cast<grpc_httpcli_ssl_channel_security_connector*>(sc1);
  grpc_httpcli_ssl_channel_security_connector* c2 =
      reinterpret_cast<grpc_httpcli_ssl_channel_security_connector*>(sc2);
  return strcmp(c1->secure_peer_name, c2->secure_peer_name);
}

static grpc_security_connector_vtable httpcli_ssl_vtable = {
    httpcli_ssl_destroy, httpcli_ssl_check_peer, httpcli_ssl_cmp};

static grpc_security_status httpcli_ssl_channel_security_connector_create(
    const tsi_ssl_root_certs_store* root_store, const char* secure_peer_name,
    grpc_channel_security_connector** sc) {
  tsi_result result = TSI_OK;
  grpc_httpcli_ssl_channel_security_connector* c;

  if (secure_peer_name != nullptr && root_store == nullptr) {
    gpr_log(GPR_ERROR,
            "Cannot assert a secure peer name without a trust root.");
    return GRPC_SECURITY_ERROR;
  }

  c = static_cast<grpc_httpcli_ssl_channel_security_connector*>(
      gpr_zalloc(sizeof(grpc_httpcli_ssl_channel_security_connector)));

  gpr_ref_init(&c->base.base.refcount, 1);
  c->base.base.vtable = &httpcli_ssl_vtable;
  if (secure_peer_name != nullptr) {
    c->secure_peer_name = gpr_strdup(secure_peer_name);
  }
<<<<<<< HEAD
  tsi_ssl_client_handshaker_factory_options options;
  memset(&options, 0, sizeof(options));
  options.root_store = root_store;
=======
  tsi_ssl_client_handshaker_options options;
  memset(&options, 0, sizeof(options));
  options.pem_root_certs = pem_root_certs;
>>>>>>> dc87c1af
  result = tsi_create_ssl_client_handshaker_factory_with_options(
      &options, &c->handshaker_factory);
  if (result != TSI_OK) {
    gpr_log(GPR_ERROR, "Handshaker factory creation failed with %s.",
            tsi_result_to_string(result));
    httpcli_ssl_destroy(&c->base.base);
    *sc = nullptr;
    return GRPC_SECURITY_ERROR;
  }
  // We don't actually need a channel credentials object in this case,
  // but we set it to a non-nullptr address so that we don't trigger
  // assertions in grpc_channel_security_connector_cmp().
  c->base.channel_creds = (grpc_channel_credentials*)1;
  c->base.add_handshakers = httpcli_ssl_add_handshakers;
  *sc = &c->base;
  return GRPC_SECURITY_OK;
}

/* handshaker */

typedef struct {
  void (*func)(void* arg, grpc_endpoint* endpoint);
  void* arg;
  grpc_handshake_manager* handshake_mgr;
} on_done_closure;

static void on_handshake_done(void* arg, grpc_error* error) {
  grpc_handshaker_args* args = static_cast<grpc_handshaker_args*>(arg);
  on_done_closure* c = static_cast<on_done_closure*>(args->user_data);
  if (error != GRPC_ERROR_NONE) {
    const char* msg = grpc_error_string(error);
    gpr_log(GPR_ERROR, "Secure transport setup failed: %s", msg);

    c->func(c->arg, nullptr);
  } else {
    grpc_channel_args_destroy(args->args);
    grpc_slice_buffer_destroy_internal(args->read_buffer);
    gpr_free(args->read_buffer);
    c->func(c->arg, args->endpoint);
  }
  grpc_handshake_manager_destroy(c->handshake_mgr);
  gpr_free(c);
}

static void ssl_handshake(void* arg, grpc_endpoint* tcp, const char* host,
                          grpc_millis deadline,
                          void (*on_done)(void* arg, grpc_endpoint* endpoint)) {
  on_done_closure* c = static_cast<on_done_closure*>(gpr_malloc(sizeof(*c)));
  const tsi_ssl_root_certs_store* root_store =
      grpc_core::DefaultSslRootStore::GetRootStore();
  if (root_store == nullptr) {
    gpr_log(GPR_ERROR, "Could not get default pem root certs.");
    on_done(arg, nullptr);
    gpr_free(c);
    return;
  }
  c->func = on_done;
  c->arg = arg;
  grpc_channel_security_connector* sc = nullptr;
  GPR_ASSERT(httpcli_ssl_channel_security_connector_create(
                 root_store, host, &sc) == GRPC_SECURITY_OK);
  grpc_arg channel_arg = grpc_security_connector_to_arg(&sc->base);
  grpc_channel_args args = {1, &channel_arg};
  c->handshake_mgr = grpc_handshake_manager_create();
  grpc_handshakers_add(HANDSHAKER_CLIENT, &args, c->handshake_mgr);
  grpc_handshake_manager_do_handshake(
      c->handshake_mgr, nullptr /* interested_parties */, tcp,
      nullptr /* channel_args */, deadline, nullptr /* acceptor */,
      on_handshake_done, c /* user_data */);
  GRPC_SECURITY_CONNECTOR_UNREF(&sc->base, "httpcli");
}

const grpc_httpcli_handshaker grpc_httpcli_ssl = {"https", ssl_handshake};<|MERGE_RESOLUTION|>--- conflicted
+++ resolved
@@ -102,12 +102,12 @@
     httpcli_ssl_destroy, httpcli_ssl_check_peer, httpcli_ssl_cmp};
 
 static grpc_security_status httpcli_ssl_channel_security_connector_create(
-    const tsi_ssl_root_certs_store* root_store, const char* secure_peer_name,
-    grpc_channel_security_connector** sc) {
+    const char* pem_root_certs, const tsi_ssl_root_certs_store* root_store,
+    const char* secure_peer_name, grpc_channel_security_connector** sc) {
   tsi_result result = TSI_OK;
   grpc_httpcli_ssl_channel_security_connector* c;
 
-  if (secure_peer_name != nullptr && root_store == nullptr) {
+  if (secure_peer_name != nullptr && pem_root_certs == nullptr) {
     gpr_log(GPR_ERROR,
             "Cannot assert a secure peer name without a trust root.");
     return GRPC_SECURITY_ERROR;
@@ -121,15 +121,10 @@
   if (secure_peer_name != nullptr) {
     c->secure_peer_name = gpr_strdup(secure_peer_name);
   }
-<<<<<<< HEAD
-  tsi_ssl_client_handshaker_factory_options options;
-  memset(&options, 0, sizeof(options));
-  options.root_store = root_store;
-=======
   tsi_ssl_client_handshaker_options options;
   memset(&options, 0, sizeof(options));
   options.pem_root_certs = pem_root_certs;
->>>>>>> dc87c1af
+  options.root_store = root_store;
   result = tsi_create_ssl_client_handshaker_factory_with_options(
       &options, &c->handshaker_factory);
   if (result != TSI_OK) {
@@ -178,6 +173,8 @@
                           grpc_millis deadline,
                           void (*on_done)(void* arg, grpc_endpoint* endpoint)) {
   on_done_closure* c = static_cast<on_done_closure*>(gpr_malloc(sizeof(*c)));
+  const char* pem_root_certs =
+      grpc_core::DefaultSslRootStore::GetPemRootCerts();
   const tsi_ssl_root_certs_store* root_store =
       grpc_core::DefaultSslRootStore::GetRootStore();
   if (root_store == nullptr) {
@@ -190,7 +187,7 @@
   c->arg = arg;
   grpc_channel_security_connector* sc = nullptr;
   GPR_ASSERT(httpcli_ssl_channel_security_connector_create(
-                 root_store, host, &sc) == GRPC_SECURITY_OK);
+                 pem_root_certs, root_store, host, &sc) == GRPC_SECURITY_OK);
   grpc_arg channel_arg = grpc_security_connector_to_arg(&sc->base);
   grpc_channel_args args = {1, &channel_arg};
   c->handshake_mgr = grpc_handshake_manager_create();
