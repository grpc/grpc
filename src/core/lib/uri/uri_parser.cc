/*
 *
 * Copyright 2015 gRPC authors.
 *
 * Licensed under the Apache License, Version 2.0 (the "License");
 * you may not use this file except in compliance with the License.
 * You may obtain a copy of the License at
 *
 *     http://www.apache.org/licenses/LICENSE-2.0
 *
 * Unless required by applicable law or agreed to in writing, software
 * distributed under the License is distributed on an "AS IS" BASIS,
 * WITHOUT WARRANTIES OR CONDITIONS OF ANY KIND, either express or implied.
 * See the License for the specific language governing permissions and
 * limitations under the License.
 *
 */

#include <grpc/support/port_platform.h>

#include "src/core/lib/uri/uri_parser.h"

#include <string.h>

#include <map>
#include <string>

#include "absl/strings/escaping.h"
#include "absl/strings/str_format.h"
#include "absl/strings/str_split.h"

#include <grpc/support/log.h>

#include "src/core/lib/gpr/string.h"

namespace grpc_core {

<<<<<<< HEAD
bool ShouldEscape(unsigned char c) {
  // Unreserved characters RFC 3986 section 2.3 Unreserved Characters.
  if ((c >= 'A' && c <= 'Z') || (c >= 'a' && c <= 'z') ||
      (c >= '0' && c <= '9'))
    return false;
  switch (c) {
    case '-':
    case '_':
    case '.':
    case '~':
      return false;
  }
  return true;
}

std::string PercentEncode(absl::string_view str) {
  std::string out;
  for (unsigned char c : str) {
    if (ShouldEscape(c)) {
      std::string hex = absl::BytesToHexString(absl::StrCat(c));
      GPR_ASSERT(hex.size() == 2);
      out.push_back('%');
      out.append(hex);
    } else {
      out.push_back(c);
    }
  }
  return out;
}

=======
>>>>>>> 03b46b22
namespace {
// Checks if this string is made up of pchars, '/', '?', and '%' exclusively.
// See https://tools.ietf.org/html/rfc3986#section-3.4
bool IsPCharString(absl::string_view str) {
  return (str.find_first_not_of("ABCDEFGHIJKLMNOPQRSTUVWXYZ"
                                "abcdefghijklmnopqrstuvwxyz"
                                "0123456789"
                                "?/:@\\-._~!$&'()*+,;=%") ==
          absl::string_view::npos);
}

absl::Status MakeInvalidURIStatus(absl::string_view part_name,
                                  absl::string_view uri,
                                  absl::string_view extra) {
  return absl::InvalidArgumentError(absl::StrFormat(
      "Could not parse '%s' from uri '%s'. %s", part_name, uri, extra));
}
}  // namespace

// Similar to `grpc_permissive_percent_decode_slice`, this %-decodes all valid
// triplets, and passes through the rest verbatim.
std::string URI::PercentDecode(absl::string_view str) {
  if (str.empty() || !absl::StrContains(str, "%")) {
    return std::string(str);
  }
  std::string out;
  std::string unescaped;
  out.reserve(str.size());
  for (size_t i = 0; i < str.length(); i++) {
    unescaped = "";
    if (str[i] != '%') {
      out += str[i];
      continue;
    }
    if (i + 3 >= str.length() ||
        !absl::CUnescape(absl::StrCat("\\x", str.substr(i + 1, 2)),
                         &unescaped) ||
        unescaped.length() > 1) {
      out += str[i];
    } else {
      out += unescaped[0];
      i += 2;
    }
  }
  return out;
}

absl::StatusOr<URI> URI::Parse(absl::string_view uri_text) {
  absl::StatusOr<std::string> decoded;
  absl::string_view remaining = uri_text;
  // parse scheme
  size_t idx = remaining.find(':');
  if (idx == remaining.npos || idx == 0) {
    return MakeInvalidURIStatus("scheme", uri_text, "Scheme not found.");
  }
  std::string scheme(remaining.substr(0, idx));
  if (scheme.find_first_not_of("ABCDEFGHIJKLMNOPQRSTUVWXYZ"
                               "abcdefghijklmnopqrstuvwxyz"
                               "0123456789+-.") != std::string::npos) {
    return MakeInvalidURIStatus("scheme", uri_text,
                                "Scheme contains invalid characters.");
  }
  if (!isalpha(scheme[0])) {
    return MakeInvalidURIStatus(
        "scheme", uri_text,
        "Scheme must begin with an alpha character [A-Za-z].");
  }
  remaining.remove_prefix(scheme.length() + 1);
  // parse authority
  std::string authority;
  if (absl::StartsWith(remaining, "//")) {
    remaining.remove_prefix(2);
    authority =
        PercentDecode(remaining.substr(0, remaining.find_first_of("/?#")));
    remaining.remove_prefix(authority.length());
  }
  // parse path
  std::string path;
  if (!remaining.empty()) {
    path = PercentDecode(remaining.substr(0, remaining.find_first_of("?#")));
    remaining.remove_prefix(path.length());
  }
  // parse query
  std::vector<QueryParam> query_param_pairs;
  if (!remaining.empty() && remaining[0] == '?') {
    remaining.remove_prefix(1);
    absl::string_view tmp_query = remaining.substr(0, remaining.find('#'));
    if (tmp_query.empty()) {
      return MakeInvalidURIStatus("query", uri_text, "Invalid query string.");
    }
    if (!IsPCharString(tmp_query)) {
      return MakeInvalidURIStatus("query string", uri_text,
                                  "Query string contains invalid characters.");
    }
    for (absl::string_view query_param : absl::StrSplit(tmp_query, '&')) {
      const std::pair<absl::string_view, absl::string_view> possible_kv =
          absl::StrSplit(query_param, absl::MaxSplits('=', 1));
      if (possible_kv.first.empty()) continue;
      query_param_pairs.push_back({PercentDecode(possible_kv.first),
                                   PercentDecode(possible_kv.second)});
    }
    remaining.remove_prefix(tmp_query.length());
  }
  std::string fragment;
  if (!remaining.empty() && remaining[0] == '#') {
    remaining.remove_prefix(1);
    if (!IsPCharString(remaining)) {
      return MakeInvalidURIStatus("fragment", uri_text,
                                  "Fragment contains invalid characters.");
    }
    fragment = PercentDecode(remaining);
  }
  return URI(std::move(scheme), std::move(authority), std::move(path),
             std::move(query_param_pairs), std::move(fragment));
}

URI::URI(std::string scheme, std::string authority, std::string path,
         std::vector<QueryParam> query_parameter_pairs, std::string fragment)
    : scheme_(std::move(scheme)),
      authority_(std::move(authority)),
      path_(std::move(path)),
      query_parameter_pairs_(std::move(query_parameter_pairs)),
      fragment_(std::move(fragment)) {
  for (const auto& kv : query_parameter_pairs_) {
    query_parameter_map_[kv.key] = kv.value;
  }
}

URI::URI(const URI& other)
    : scheme_(other.scheme_),
      authority_(other.authority_),
      path_(other.path_),
      query_parameter_pairs_(other.query_parameter_pairs_),
      fragment_(other.fragment_) {
  for (const auto& kv : query_parameter_pairs_) {
    query_parameter_map_[kv.key] = kv.value;
  }
}

URI& URI::operator=(const URI& other) {
  if (this == &other) {
    return *this;
  }
  scheme_ = other.scheme_;
  authority_ = other.authority_;
  path_ = other.path_;
  query_parameter_pairs_ = other.query_parameter_pairs_;
  fragment_ = other.fragment_;
  for (const auto& kv : query_parameter_pairs_) {
    query_parameter_map_[kv.key] = kv.value;
  }
  return *this;
}
}  // namespace grpc_core<|MERGE_RESOLUTION|>--- conflicted
+++ resolved
@@ -35,7 +35,6 @@
 
 namespace grpc_core {
 
-<<<<<<< HEAD
 bool ShouldEscape(unsigned char c) {
   // Unreserved characters RFC 3986 section 2.3 Unreserved Characters.
   if ((c >= 'A' && c <= 'Z') || (c >= 'a' && c <= 'z') ||
@@ -66,9 +65,8 @@
   return out;
 }
 
-=======
->>>>>>> 03b46b22
 namespace {
+
 // Checks if this string is made up of pchars, '/', '?', and '%' exclusively.
 // See https://tools.ietf.org/html/rfc3986#section-3.4
 bool IsPCharString(absl::string_view str) {
