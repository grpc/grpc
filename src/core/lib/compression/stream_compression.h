--- conflicted
+++ resolved
@@ -22,13 +22,8 @@
 #include <grpc/support/port_platform.h>
 
 #include <stdbool.h>
+
 #include <zlib.h>
-
-<<<<<<< HEAD
-#include <grpc/slice_buffer.h>
-=======
-#include <zlib.h>
->>>>>>> 9d5e7501
 
 #include <grpc/slice_buffer.h>
 
