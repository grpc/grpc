--- conflicted
+++ resolved
@@ -65,30 +65,17 @@
   sb->base_slices = sb->slices = sb->inlined;
 }
 
-<<<<<<< HEAD
-void grpc_slice_buffer_destroy_internal(grpc_slice_buffer *sb) {
+void grpc_slice_buffer_destroy_internal(grpc_slice_buffer* sb) {
   grpc_slice_buffer_reset_and_unref_internal(sb);
-=======
-void grpc_slice_buffer_destroy_internal(grpc_exec_ctx* exec_ctx,
-                                        grpc_slice_buffer* sb) {
-  grpc_slice_buffer_reset_and_unref_internal(exec_ctx, sb);
->>>>>>> d9da7387
   if (sb->base_slices != sb->inlined) {
     gpr_free(sb->base_slices);
   }
 }
 
-<<<<<<< HEAD
-void grpc_slice_buffer_destroy(grpc_slice_buffer *sb) {
+void grpc_slice_buffer_destroy(grpc_slice_buffer* sb) {
   ExecCtx _local_exec_ctx;
   grpc_slice_buffer_destroy_internal(sb);
   grpc_exec_ctx_finish();
-=======
-void grpc_slice_buffer_destroy(grpc_slice_buffer* sb) {
-  grpc_exec_ctx exec_ctx = GRPC_EXEC_CTX_INIT;
-  grpc_slice_buffer_destroy_internal(&exec_ctx, sb);
-  grpc_exec_ctx_finish(&exec_ctx);
->>>>>>> d9da7387
 }
 
 uint8_t* grpc_slice_buffer_tiny_add(grpc_slice_buffer* sb, size_t n) {
@@ -175,12 +162,7 @@
   }
 }
 
-<<<<<<< HEAD
-void grpc_slice_buffer_reset_and_unref_internal(grpc_slice_buffer *sb) {
-=======
-void grpc_slice_buffer_reset_and_unref_internal(grpc_exec_ctx* exec_ctx,
-                                                grpc_slice_buffer* sb) {
->>>>>>> d9da7387
+void grpc_slice_buffer_reset_and_unref_internal(grpc_slice_buffer* sb) {
   size_t i;
   for (i = 0; i < sb->count; i++) {
     grpc_slice_unref_internal(sb->slices[i]);
@@ -190,17 +172,10 @@
   sb->length = 0;
 }
 
-<<<<<<< HEAD
-void grpc_slice_buffer_reset_and_unref(grpc_slice_buffer *sb) {
+void grpc_slice_buffer_reset_and_unref(grpc_slice_buffer* sb) {
   ExecCtx _local_exec_ctx;
   grpc_slice_buffer_reset_and_unref_internal(sb);
   grpc_exec_ctx_finish();
-=======
-void grpc_slice_buffer_reset_and_unref(grpc_slice_buffer* sb) {
-  grpc_exec_ctx exec_ctx = GRPC_EXEC_CTX_INIT;
-  grpc_slice_buffer_reset_and_unref_internal(&exec_ctx, sb);
-  grpc_exec_ctx_finish(&exec_ctx);
->>>>>>> d9da7387
 }
 
 void grpc_slice_buffer_swap(grpc_slice_buffer* a, grpc_slice_buffer* b) {
@@ -312,16 +287,9 @@
   slice_buffer_move_first_maybe_ref(src, n, dst, false);
 }
 
-<<<<<<< HEAD
-void grpc_slice_buffer_move_first_into_buffer(grpc_slice_buffer *src, size_t n,
-                                              void *dst) {
-  char *dstp = (char *)dst;
-=======
-void grpc_slice_buffer_move_first_into_buffer(grpc_exec_ctx* exec_ctx,
-                                              grpc_slice_buffer* src, size_t n,
+void grpc_slice_buffer_move_first_into_buffer(grpc_slice_buffer* src, size_t n,
                                               void* dst) {
   char* dstp = (char*)dst;
->>>>>>> d9da7387
   GPR_ASSERT(src->length >= n);
 
   while (n > 0) {
