--- conflicted
+++ resolved
@@ -496,21 +496,7 @@
 }
 
 grpc_slice grpc_slice_ref(grpc_slice slice) {
-<<<<<<< HEAD
-  if (reinterpret_cast<uintptr_t>(slice.refcount) > 1) {
-    slice.refcount->Ref();
-  }
-  return slice;
-}
-
-void grpc_slice_unref(grpc_slice slice) {
-  if (reinterpret_cast<uintptr_t>(slice.refcount) > 1) {
-    slice.refcount->Unref();
-  }
-}
-=======
   return grpc_core::CSliceRef(slice);
 }
 
-void grpc_slice_unref(grpc_slice slice) { grpc_core::CSliceUnref(slice); }
->>>>>>> beb5bdca
+void grpc_slice_unref(grpc_slice slice) { grpc_core::CSliceUnref(slice); }