--- conflicted
+++ resolved
@@ -23,11 +23,8 @@
 #include <grpc/support/log.h>
 
 #include "src/core/lib/channel/channel_args_preconditioning.h"
-<<<<<<< HEAD
+#include "src/core/lib/load_balancing/lb_policy_registry.h"
 #include "src/core/lib/resolver/address_parser_registry.h"
-=======
-#include "src/core/lib/load_balancing/lb_policy_registry.h"
->>>>>>> c3fd40e0
 #include "src/core/lib/resolver/resolver_registry.h"
 #include "src/core/lib/security/credentials/channel_creds_registry.h"
 #include "src/core/lib/service_config/service_config_parser.h"
@@ -69,13 +66,12 @@
       return &resolver_registry_;
     }
 
-<<<<<<< HEAD
     AddressParserRegistry::Builder* address_parser_registry() {
       return &address_parser_registry_;
-=======
+    }
+
     LoadBalancingPolicyRegistry::Builder* lb_policy_registry() {
       return &lb_policy_registry_;
->>>>>>> c3fd40e0
     }
 
    private:
@@ -87,11 +83,8 @@
     ChannelCredsRegistry<>::Builder channel_creds_registry_;
     ServiceConfigParser::Builder service_config_parser_;
     ResolverRegistry::Builder resolver_registry_;
-<<<<<<< HEAD
     AddressParserRegistry::Builder address_parser_registry_;
-=======
     LoadBalancingPolicyRegistry::Builder lb_policy_registry_;
->>>>>>> c3fd40e0
 
     Builder();
     CoreConfiguration* Build();
@@ -196,13 +189,12 @@
     return resolver_registry_;
   }
 
-<<<<<<< HEAD
   const AddressParserRegistry& address_parser_registry() const {
     return address_parser_registry_;
-=======
+  }
+
   const LoadBalancingPolicyRegistry& lb_policy_registry() const {
     return lb_policy_registry_;
->>>>>>> c3fd40e0
   }
 
   static void SetDefaultBuilder(void (*builder)(CoreConfiguration::Builder*)) {
@@ -229,11 +221,8 @@
   ChannelCredsRegistry<> channel_creds_registry_;
   ServiceConfigParser service_config_parser_;
   ResolverRegistry resolver_registry_;
-<<<<<<< HEAD
   AddressParserRegistry address_parser_registry_;
-=======
   LoadBalancingPolicyRegistry lb_policy_registry_;
->>>>>>> c3fd40e0
 };
 
 extern void BuildCoreConfiguration(CoreConfiguration::Builder* builder);
