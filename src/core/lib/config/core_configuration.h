// Copyright 2021 gRPC authors.
//
// Licensed under the Apache License, Version 2.0 (the "License");
// you may not use this file except in compliance with the License.
// You may obtain a copy of the License at
//
//     http://www.apache.org/licenses/LICENSE-2.0
//
// Unless required by applicable law or agreed to in writing, software
// distributed under the License is distributed on an "AS IS" BASIS,
// WITHOUT WARRANTIES OR CONDITIONS OF ANY KIND, either express or implied.
// See the License for the specific language governing permissions and
// limitations under the License.

#ifndef GRPC_CORE_LIB_CONFIG_CORE_CONFIGURATION_H
#define GRPC_CORE_LIB_CONFIG_CORE_CONFIGURATION_H

#include <grpc/support/port_platform.h>

#include <atomic>
#include <functional>

#include <grpc/support/log.h>

#include "src/core/lib/channel/channel_args_preconditioning.h"
#include "src/core/lib/handshaker/proxy_mapper_registry.h"
#include "src/core/lib/load_balancing/lb_policy_registry.h"
#include "src/core/lib/resolver/resolver_registry.h"
#include "src/core/lib/security/certificate_provider/certificate_provider_registry.h"
#include "src/core/lib/security/credentials/channel_creds_registry.h"
#include "src/core/lib/service_config/service_config_parser.h"
#include "src/core/lib/surface/channel_init.h"
#include "src/core/lib/transport/handshaker_registry.h"

namespace grpc_core {

// Global singleton that stores library configuration - factories, etc...
// that plugins might choose to extend.
class CoreConfiguration {
 public:
  CoreConfiguration(const CoreConfiguration&) = delete;
  CoreConfiguration& operator=(const CoreConfiguration&) = delete;

  // Builder is passed to plugins, etc... at initialization time to collect
  // their configuration and assemble the published CoreConfiguration.
  class Builder {
   public:
    ChannelArgsPreconditioning::Builder* channel_args_preconditioning() {
      return &channel_args_preconditioning_;
    }

    ChannelInit::Builder* channel_init() { return &channel_init_; }

    HandshakerRegistry::Builder* handshaker_registry() {
      return &handshaker_registry_;
    }

    ChannelCredsRegistry<>::Builder* channel_creds_registry() {
      return &channel_creds_registry_;
    }

    ServiceConfigParser::Builder* service_config_parser() {
      return &service_config_parser_;
    }

    ResolverRegistry::Builder* resolver_registry() {
      return &resolver_registry_;
    }

    LoadBalancingPolicyRegistry::Builder* lb_policy_registry() {
      return &lb_policy_registry_;
    }

<<<<<<< HEAD
    ProxyMapperRegistry::Builder* proxy_mapper_registry() {
      return &proxy_mapper_registry_;
=======
    CertificateProviderRegistry::Builder* certificate_provider_registry() {
      return &certificate_provider_registry_;
>>>>>>> 89de6312
    }

   private:
    friend class CoreConfiguration;

    ChannelArgsPreconditioning::Builder channel_args_preconditioning_;
    ChannelInit::Builder channel_init_;
    HandshakerRegistry::Builder handshaker_registry_;
    ChannelCredsRegistry<>::Builder channel_creds_registry_;
    ServiceConfigParser::Builder service_config_parser_;
    ResolverRegistry::Builder resolver_registry_;
    LoadBalancingPolicyRegistry::Builder lb_policy_registry_;
<<<<<<< HEAD
    ProxyMapperRegistry::Builder proxy_mapper_registry_;
=======
    CertificateProviderRegistry::Builder certificate_provider_registry_;
>>>>>>> 89de6312

    Builder();
    CoreConfiguration* Build();
  };

  // Stores a builder for RegisterBuilder
  struct RegisteredBuilder {
    std::function<void(Builder*)> builder;
    RegisteredBuilder* next;
  };

  // Temporarily replaces core configuration with what is built from the
  // provided BuildFunc that takes (Builder*) and returns void.
  // Requires no concurrent Get() be called. Restores current core
  // configuration when this object is destroyed. The default builder
  // is not backed up or restored.
  //
  // Useful for running multiple tests back to back in the same process
  // without side effects from previous tests.
  class WithSubstituteBuilder {
   public:
    template <typename BuildFunc>
    explicit WithSubstituteBuilder(BuildFunc build) {
      // Build core configuration to replace.
      Builder builder;
      build(&builder);
      CoreConfiguration* p = builder.Build();

      // Backup current core configuration and replace/reset.
      config_restore_ =
          CoreConfiguration::config_.exchange(p, std::memory_order_acquire);
      builders_restore_ = CoreConfiguration::builders_.exchange(
          nullptr, std::memory_order_acquire);
    }

    ~WithSubstituteBuilder() {
      // Reset and restore.
      Reset();
      GPR_ASSERT(CoreConfiguration::config_.exchange(
                     config_restore_, std::memory_order_acquire) == nullptr);
      GPR_ASSERT(CoreConfiguration::builders_.exchange(
                     builders_restore_, std::memory_order_acquire) == nullptr);
    }

   private:
    CoreConfiguration* config_restore_;
    RegisteredBuilder* builders_restore_;
  };

  // Lifetime methods

  // Get the core configuration; if it does not exist, create it.
  static const CoreConfiguration& Get() {
    CoreConfiguration* p = config_.load(std::memory_order_acquire);
    if (p != nullptr) {
      return *p;
    }
    return BuildNewAndMaybeSet();
  }

  // Attach a registration function globally.
  // Each registration function is called *in addition to*
  // BuildCoreConfiguration for the default core configuration.
  static void RegisterBuilder(std::function<void(Builder*)> builder);

  // Drop the core configuration. Users must ensure no other threads are
  // accessing the configuration.
  // Clears any dynamically registered builders.
  static void Reset();

  // Helper for tests: Reset the configuration, build a special one, run some
  // code, and then reset the configuration again.
  // Templatized to be sure no codegen in normal builds.
  template <typename BuildFunc, typename RunFunc>
  static void RunWithSpecialConfiguration(BuildFunc build_configuration,
                                          RunFunc code_to_run) {
    WithSubstituteBuilder builder(build_configuration);
    code_to_run();
  }

  // Accessors

  const ChannelArgsPreconditioning& channel_args_preconditioning() const {
    return channel_args_preconditioning_;
  }

  const ChannelInit& channel_init() const { return channel_init_; }

  const HandshakerRegistry& handshaker_registry() const {
    return handshaker_registry_;
  }

  const ChannelCredsRegistry<>& channel_creds_registry() const {
    return channel_creds_registry_;
  }

  const ServiceConfigParser& service_config_parser() const {
    return service_config_parser_;
  }

  const ResolverRegistry& resolver_registry() const {
    return resolver_registry_;
  }

  const LoadBalancingPolicyRegistry& lb_policy_registry() const {
    return lb_policy_registry_;
  }

<<<<<<< HEAD
  const ProxyMapperRegistry& proxy_mapper_registry() const {
    return proxy_mapper_registry_;
=======
  const CertificateProviderRegistry& certificate_provider_registry() const {
    return certificate_provider_registry_;
>>>>>>> 89de6312
  }

  static void SetDefaultBuilder(void (*builder)(CoreConfiguration::Builder*)) {
    default_builder_ = builder;
  }

 private:
  explicit CoreConfiguration(Builder* builder);

  // Create a new CoreConfiguration, and either set it or throw it away.
  // We allow multiple CoreConfiguration's to be created in parallel.
  static const CoreConfiguration& BuildNewAndMaybeSet();

  // The configuration
  static std::atomic<CoreConfiguration*> config_;
  // Extra registered builders
  static std::atomic<RegisteredBuilder*> builders_;
  // Default builder
  static void (*default_builder_)(CoreConfiguration::Builder*);

  ChannelArgsPreconditioning channel_args_preconditioning_;
  ChannelInit channel_init_;
  HandshakerRegistry handshaker_registry_;
  ChannelCredsRegistry<> channel_creds_registry_;
  ServiceConfigParser service_config_parser_;
  ResolverRegistry resolver_registry_;
  LoadBalancingPolicyRegistry lb_policy_registry_;
<<<<<<< HEAD
  ProxyMapperRegistry proxy_mapper_registry_;
=======
  CertificateProviderRegistry certificate_provider_registry_;
>>>>>>> 89de6312
};

extern void BuildCoreConfiguration(CoreConfiguration::Builder* builder);

}  // namespace grpc_core

#endif /* GRPC_CORE_LIB_CONFIG_CORE_CONFIGURATION_H */<|MERGE_RESOLUTION|>--- conflicted
+++ resolved
@@ -71,13 +71,12 @@
       return &lb_policy_registry_;
     }
 
-<<<<<<< HEAD
     ProxyMapperRegistry::Builder* proxy_mapper_registry() {
       return &proxy_mapper_registry_;
-=======
+    }
+
     CertificateProviderRegistry::Builder* certificate_provider_registry() {
       return &certificate_provider_registry_;
->>>>>>> 89de6312
     }
 
    private:
@@ -90,11 +89,8 @@
     ServiceConfigParser::Builder service_config_parser_;
     ResolverRegistry::Builder resolver_registry_;
     LoadBalancingPolicyRegistry::Builder lb_policy_registry_;
-<<<<<<< HEAD
     ProxyMapperRegistry::Builder proxy_mapper_registry_;
-=======
     CertificateProviderRegistry::Builder certificate_provider_registry_;
->>>>>>> 89de6312
 
     Builder();
     CoreConfiguration* Build();
@@ -203,13 +199,12 @@
     return lb_policy_registry_;
   }
 
-<<<<<<< HEAD
   const ProxyMapperRegistry& proxy_mapper_registry() const {
     return proxy_mapper_registry_;
-=======
+  }
+
   const CertificateProviderRegistry& certificate_provider_registry() const {
     return certificate_provider_registry_;
->>>>>>> 89de6312
   }
 
   static void SetDefaultBuilder(void (*builder)(CoreConfiguration::Builder*)) {
@@ -237,11 +232,8 @@
   ServiceConfigParser service_config_parser_;
   ResolverRegistry resolver_registry_;
   LoadBalancingPolicyRegistry lb_policy_registry_;
-<<<<<<< HEAD
   ProxyMapperRegistry proxy_mapper_registry_;
-=======
   CertificateProviderRegistry certificate_provider_registry_;
->>>>>>> 89de6312
 };
 
 extern void BuildCoreConfiguration(CoreConfiguration::Builder* builder);
