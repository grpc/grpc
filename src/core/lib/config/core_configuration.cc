--- conflicted
+++ resolved
@@ -39,11 +39,8 @@
       channel_init_(builder->channel_init_.Build()),
       handshaker_registry_(builder->handshaker_registry_.Build()),
       channel_creds_registry_(builder->channel_creds_registry_.Build()),
-<<<<<<< HEAD
-      service_config_parser_(builder->service_config_parser_.Build()) {}
-=======
+      service_config_parser_(builder->service_config_parser_.Build()),
       resolver_registry_(builder->resolver_registry_.Build()) {}
->>>>>>> dd76a04b
 
 void CoreConfiguration::RegisterBuilder(std::function<void(Builder*)> builder) {
   GPR_ASSERT(config_.load(std::memory_order_relaxed) == nullptr &&
