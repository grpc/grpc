--- conflicted
+++ resolved
@@ -71,8 +71,6 @@
       return absl::InvalidArgumentError(
           absl::StrFormat("Unknown sockaddr family: %d",
                           resolved_address.address()->sa_family));
-<<<<<<< HEAD
-=======
   }
 }
 
@@ -83,7 +81,6 @@
   if (addr->sa_family != AF_UNIX) {
     return absl::InvalidArgumentError(
         absl::StrCat("Socket family is not AF_UNIX: ", addr->sa_family));
->>>>>>> a1119486
   }
   const sockaddr_un* unix_addr = reinterpret_cast<const sockaddr_un*>(addr);
 #ifdef GPR_APPLE
@@ -136,57 +133,8 @@
   return absl::InvalidArgumentError("Unix socket is not supported.");
 }
 
-<<<<<<< HEAD
-#ifdef GRPC_HAVE_UNIX_SOCKET
-absl::StatusOr<std::string> ResolvedAddrToUriUnixIfPossible(
-    const EventEngine::ResolvedAddress* resolved_addr, bool skip_uri) {
-  const sockaddr* addr = resolved_addr->address();
-  if (addr->sa_family != AF_UNIX) {
-    return absl::InvalidArgumentError(
-        absl::StrCat("Socket family is not AF_UNIX: ", addr->sa_family));
-  }
-  const sockaddr_un* unix_addr = reinterpret_cast<const sockaddr_un*>(addr);
-#ifdef GPR_APPLE
-  int len = resolved_addr->size() - sizeof(unix_addr->sun_family) -
-            sizeof(unix_addr->sun_len) - 1;
-#else
-  int len = resolved_addr->size() - sizeof(unix_addr->sun_family) - 1;
-#endif
-  bool abstract = (len < 0 || unix_addr->sun_path[0] == '\0');
-  std::string scheme;
-  std::string path;
-  if (abstract) {
-    scheme = "unix-abstract";
-    if (len >= 0) {
-      path = std::string(unix_addr->sun_path + 1, len);
-    }
-    if (skip_uri) {
-      path = absl::StrCat(std::string(1, '\0'), path);
-    }
-  } else {
-    scheme = "unix";
-    size_t maxlen = sizeof(unix_addr->sun_path);
-    if (strnlen(unix_addr->sun_path, maxlen) == maxlen) {
-      return absl::InvalidArgumentError("UDS path is not null-terminated");
-    }
-    path = unix_addr->sun_path;
-  }
-  if (skip_uri) {
-    return path;
-  }
-  absl::StatusOr<grpc_core::URI> uri = grpc_core::URI::Create(
-      std::move(scheme), /*authority=*/"", std::move(path),
-      /*query_parameter_pairs=*/{}, /*fragment=*/"");
-  if (!uri.ok()) return uri.status();
-  return uri->ToString();
-}
-#else
-absl::StatusOr<std::string> ResolvedAddrToUriUnixIfPossible(
-    const EventEngine::ResolvedAddress* /*resolved_addr*/, bool /*skip_uri*/) {
-=======
 absl::StatusOr<std::string> ResolvedAddrToUriUnixIfPossible(
     const EventEngine::ResolvedAddress* /*resolved_addr*/) {
->>>>>>> a1119486
   return absl::InvalidArgumentError("Unix socket is not supported.");
 }
 #endif
@@ -347,14 +295,6 @@
   if (!ResolvedAddressIsV4Mapped(resolved_addr, &addr_normalized)) {
     addr_normalized = resolved_addr;
   }
-<<<<<<< HEAD
-  auto scheme = GetScheme(addr_normalized);
-  GRPC_RETURN_IF_ERROR(scheme.status());
-  if (*scheme == "unix") {
-    return ResolvedAddrToUriUnixIfPossible(&addr_normalized, true);
-  }
-=======
->>>>>>> a1119486
   return ResolvedAddressToString(addr_normalized);
 }
 
@@ -365,11 +305,7 @@
   std::string out;
 #ifdef GRPC_HAVE_UNIX_SOCKET
   if (addr->sa_family == AF_UNIX) {
-<<<<<<< HEAD
-    return ResolvedAddrToUriUnixIfPossible(&resolved_addr, true);
-=======
     return ResolvedAddrToUnixPathIfPossible(&resolved_addr);
->>>>>>> a1119486
   }
 #endif  // GRPC_HAVE_UNIX_SOCKET
 
@@ -421,11 +357,7 @@
   auto scheme = GetScheme(addr);
   GRPC_RETURN_IF_ERROR(scheme.status());
   if (*scheme == "unix") {
-<<<<<<< HEAD
-    return ResolvedAddrToUriUnixIfPossible(&addr, false);
-=======
     return ResolvedAddrToUriUnixIfPossible(&addr);
->>>>>>> a1119486
   }
   auto path = ResolvedAddressToString(addr);
   GRPC_RETURN_IF_ERROR(path.status());
