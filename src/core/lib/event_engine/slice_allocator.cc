// Copyright 2021 The gRPC Authors
//
// Licensed under the Apache License, Version 2.0 (the "License");
// you may not use this file except in compliance with the License.
// You may obtain a copy of the License at
//
//     http://www.apache.org/licenses/LICENSE-2.0
//
// Unless required by applicable law or agreed to in writing, software
// distributed under the License is distributed on an "AS IS" BASIS,
// WITHOUT WARRANTIES OR CONDITIONS OF ANY KIND, either express or implied.
// See the License for the specific language governing permissions and
// limitations under the License.
#include <grpc/support/port_platform.h>

#include "grpc/event_engine/slice_allocator.h"

#include <functional>

#include "absl/status/status.h"

#include "src/core/lib/debug/trace.h"
#include "src/core/lib/iomgr/resource_quota.h"
#include "src/core/lib/transport/error_utils.h"

extern grpc_core::TraceFlag grpc_tcp_trace;

namespace grpc_event_engine {
namespace experimental {

SliceAllocator::SliceAllocator(grpc_resource_user* user)
    : resource_user_(user) {
  grpc_resource_user_ref(resource_user_);
  slice_allocator_ = new grpc_resource_user_slice_allocator;
  grpc_resource_user_slice_allocator_init(slice_allocator_, resource_user_,
                                          OnAllocated, this);
};

SliceAllocator::~SliceAllocator() {
  if (resource_user_ != nullptr) {
    grpc_resource_user_unref(resource_user_);
  }
  delete slice_allocator_;
};

SliceAllocator::SliceAllocator(SliceAllocator&& other) noexcept
    : resource_user_(other.resource_user_) {
  GPR_ASSERT(!other.allocations_in_flight_);
  grpc_resource_user_ref(resource_user_);
  slice_allocator_ = new grpc_resource_user_slice_allocator;
  grpc_resource_user_slice_allocator_init(slice_allocator_, resource_user_,
                                          OnAllocated, this);
}

SliceAllocator& SliceAllocator::operator=(SliceAllocator&& other) noexcept {
  if (this == &other) {
    if (GRPC_TRACE_FLAG_ENABLED(grpc_tcp_trace)) {
      gpr_log(GPR_INFO,
              "SliceAllocator move assignment operator called on itself.");
    }
    return *this;
  }
  GPR_ASSERT(!allocations_in_flight_ && !other.allocations_in_flight_);
  if (resource_user_ != nullptr) {
    grpc_resource_user_unref(resource_user_);
  }
  delete slice_allocator_;
  resource_user_ = other.resource_user_;
  grpc_resource_user_ref(resource_user_);
  slice_allocator_ = new grpc_resource_user_slice_allocator;
  grpc_resource_user_slice_allocator_init(slice_allocator_, resource_user_,
                                          OnAllocated, this);
  return *this;
}

<<<<<<< HEAD
absl::Status SliceAllocator::Allocate(size_t size, size_t count,
                                      SliceBuffer* dest, AllocateCallback cb) {
  cb_ = cb;
  dest->clear();
  if (grpc_resource_user_alloc_slices(slice_allocator_, size, count,
                                      dest->raw_slice_buffer())) {
    // allocated inline
    cb(absl::OkStatus());
    return absl::OkStatus();
  }
  allocations_in_flight_ = true;
  return absl::ResourceExhaustedError("Allocating asynchronously.");
=======
absl::Status SliceAllocator::Allocate(size_t size, SliceBuffer* dest,
                                      SliceAllocator::AllocateCallback cb) {
  // TODO(hork): merge the implementation from the uv-ee branch.
  (void)size;
  (void)dest;
  (void)cb;
  return absl::OkStatus();
>>>>>>> 64e329d9
};

void SliceAllocator::OnAllocated(void* arg, grpc_error_handle error) {
  auto self = static_cast<SliceAllocator*>(arg);
  if (GRPC_TRACE_FLAG_ENABLED(grpc_tcp_trace)) {
    gpr_log(GPR_INFO, "SliceAllocator:%p read_allocation_done: %s", self,
            grpc_error_std_string(error).c_str());
  }
  self->cb_(grpc_error_to_absl_status(error));
  self->allocations_in_flight_ = false;
}

SliceAllocatorFactory::SliceAllocatorFactory(grpc_resource_quota* quota)
    : resource_quota_(quota) {
  grpc_resource_quota_ref_internal(resource_quota_);
};

SliceAllocatorFactory::~SliceAllocatorFactory() {
  if (resource_quota_ != nullptr) {
    grpc_resource_quota_unref_internal(resource_quota_);
  }
}

SliceAllocatorFactory::SliceAllocatorFactory(
    SliceAllocatorFactory&& other) noexcept
    : resource_quota_(other.resource_quota_) {
  other.resource_quota_ = nullptr;
}

SliceAllocatorFactory& SliceAllocatorFactory::operator=(
    SliceAllocatorFactory&& other) noexcept {
  resource_quota_ = other.resource_quota_;
  other.resource_quota_ = nullptr;
  return *this;
}

SliceAllocator SliceAllocatorFactory::CreateSliceAllocator(
    absl::string_view peer_name) {
  return SliceAllocator(
      grpc_resource_user_create(resource_quota_, peer_name.data()));
}

}  // namespace experimental
}  // namespace grpc_event_engine<|MERGE_RESOLUTION|>--- conflicted
+++ resolved
@@ -73,12 +73,11 @@
   return *this;
 }
 
-<<<<<<< HEAD
-absl::Status SliceAllocator::Allocate(size_t size, size_t count,
-                                      SliceBuffer* dest, AllocateCallback cb) {
+absl::Status SliceAllocator::Allocate(size_t size, SliceBuffer* dest,
+                                      AllocateCallback cb) {
   cb_ = cb;
   dest->clear();
-  if (grpc_resource_user_alloc_slices(slice_allocator_, size, count,
+  if (grpc_resource_user_alloc_slices(slice_allocator_, size, 1,
                                       dest->raw_slice_buffer())) {
     // allocated inline
     cb(absl::OkStatus());
@@ -86,15 +85,6 @@
   }
   allocations_in_flight_ = true;
   return absl::ResourceExhaustedError("Allocating asynchronously.");
-=======
-absl::Status SliceAllocator::Allocate(size_t size, SliceBuffer* dest,
-                                      SliceAllocator::AllocateCallback cb) {
-  // TODO(hork): merge the implementation from the uv-ee branch.
-  (void)size;
-  (void)dest;
-  (void)cb;
-  return absl::OkStatus();
->>>>>>> 64e329d9
 };
 
 void SliceAllocator::OnAllocated(void* arg, grpc_error_handle error) {
