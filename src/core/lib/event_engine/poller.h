// Copyright 2022 gRPC authors.
//
// Licensed under the Apache License, Version 2.0 (the "License");
// you may not use this file except in compliance with the License.
// You may obtain a copy of the License at
//
//     http://www.apache.org/licenses/LICENSE-2.0
//
// Unless required by applicable law or agreed to in writing, software
// distributed under the License is distributed on an "AS IS" BASIS,
// WITHOUT WARRANTIES OR CONDITIONS OF ANY KIND, either express or implied.
// See the License for the specific language governing permissions and
// limitations under the License.
#ifndef GRPC_SRC_CORE_LIB_EVENT_ENGINE_POLLER_H
#define GRPC_SRC_CORE_LIB_EVENT_ENGINE_POLLER_H

#include <grpc/support/port_platform.h>

#include "absl/functional/function_ref.h"

#include <grpc/event_engine/event_engine.h>

namespace grpc_event_engine {
namespace experimental {

// A generic cross-platform "poller" concept.
// Concrete implementations will likely manage a set of sockets/file
// descriptors/etc, allowing threads to drive polling and event processing via
// Work(...).
class Poller {
 public:
  enum class WorkResult { kOk, kDeadlineExceeded, kKicked };

  virtual ~Poller() = default;
  // Poll once for events and process received events. The callback function
  // "schedule_poll_again" is expected to be run synchronously prior to
  // processing received events. The callback's responsibility primarily is to
  // schedule Poller::Work asynchronously again. This would ensure that the next
  // polling cycle would run as quickly as possible to ensure continuous
  // polling.
  //
  // Returns:
  //  * Poller::WorkResult::kKicked if it was Kicked. A poller that was Kicked
  //  may still process some events and if so, it may have run the
  //  schedule_poll_again callback function synchronously. When the poller
<<<<<<< HEAD
  //  returns Poller::WorkResult::kKicked it's upto the user to determine
=======
  //  returns Poller::WorkResult::kKicked it's up to the user to determine
>>>>>>> b22d8188
  //  if the schedule_poll_again callback has run or not.
  //  * Poller::WorkResult::kDeadlineExceeded if timeout occurred. The
  //  schedule_poll_again callback is not run in this case.
  //  * Poller::WorkResult::kOk, otherwise indicating that the
  //  schedule_poll_again callback function was run synchronously before some
  //  events were processed.
  virtual WorkResult Work(EventEngine::Duration timeout,
                          absl::FunctionRef<void()> schedule_poll_again) = 0;
  // Trigger the threads executing Work(..) to break out as soon as possible.
  virtual void Kick() = 0;
};

}  // namespace experimental
}  // namespace grpc_event_engine

#endif  // GRPC_SRC_CORE_LIB_EVENT_ENGINE_POLLER_H<|MERGE_RESOLUTION|>--- conflicted
+++ resolved
@@ -43,11 +43,7 @@
   //  * Poller::WorkResult::kKicked if it was Kicked. A poller that was Kicked
   //  may still process some events and if so, it may have run the
   //  schedule_poll_again callback function synchronously. When the poller
-<<<<<<< HEAD
-  //  returns Poller::WorkResult::kKicked it's upto the user to determine
-=======
   //  returns Poller::WorkResult::kKicked it's up to the user to determine
->>>>>>> b22d8188
   //  if the schedule_poll_again callback has run or not.
   //  * Poller::WorkResult::kDeadlineExceeded if timeout occurred. The
   //  schedule_poll_again callback is not run in this case.
