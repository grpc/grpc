--- conflicted
+++ resolved
@@ -61,67 +61,7 @@
   virtual void Cancel() = 0;
 
  protected:
-<<<<<<< HEAD
   GrpcAresRequest();
-
-  template <typename T>
-  using OnResolveCallback =
-      absl::AnyInvocable<void(absl::StatusOr<T>, intptr_t)>;
-=======
-  explicit GrpcAresRequest(absl::string_view name,
-                           absl::optional<absl::string_view> default_port,
-                           EventEngine::Duration timeout,
-                           RegisterAresSocketWithPollerCallback register_cb,
-                           EventEngine* event_engine);
-
-  void Work() ABSL_EXCLUSIVE_LOCKS_REQUIRED(mu_);
-  void StartTimers() ABSL_EXCLUSIVE_LOCKS_REQUIRED(mu_);
-  void CancelTimers() ABSL_EXCLUSIVE_LOCKS_REQUIRED(mu_);
-
- private:
-  friend class grpc_event_engine::experimental::GrpcPolledFd;
-  friend class grpc_event_engine::experimental::GrpcPolledFdFactory;
-  struct FdNode;
-  class FdNodeList;
-
-  absl::Status SetRequestDNSServer(absl::string_view dns_server)
-      ABSL_EXCLUSIVE_LOCKS_REQUIRED(mu_);
-  void OnReadable(FdNode* fd_node, absl::Status status)
-      ABSL_LOCKS_EXCLUDED(mu_);
-  void OnWritable(FdNode* fd_node, absl::Status status)
-      ABSL_LOCKS_EXCLUDED(mu_);
-  void OnHandleDestroyed(FdNode* fd_node, absl::Status status)
-      ABSL_LOCKS_EXCLUDED(mu_);
-  void OnQueryTimeout() ABSL_LOCKS_EXCLUDED(mu_);
-  void OnAresBackupPollAlarm() ABSL_LOCKS_EXCLUDED(mu_);
-  void ShutdownPollerHandles() ABSL_EXCLUSIVE_LOCKS_REQUIRED(mu_);
-
- protected:
-  absl::Mutex mu_;
-  bool initialized_ ABSL_GUARDED_BY(mu_) = false;
-  /// name to resolve
-  const std::string name_ ABSL_GUARDED_BY(mu_);
-  const std::string default_port_ ABSL_GUARDED_BY(mu_);
-  // ares channel
-  ares_channel channel_ ABSL_GUARDED_BY(mu_) = nullptr;
-  /// host to resolve, parsed from the name to resolve
-  absl::string_view host_ ABSL_GUARDED_BY(mu_);
-  /// port to fill in sockaddr_in, parsed from the name to resolve
-  /// This is in network byte order.
-  uint16_t port_ ABSL_GUARDED_BY(mu_) = 0;
-  const EventEngine::Duration timeout_ ABSL_GUARDED_BY(mu_);
-  size_t pending_queries_ ABSL_GUARDED_BY(mu_) = 0;
-  bool shutting_down_ ABSL_GUARDED_BY(mu_) = false;
-  bool cancelled_ ABSL_GUARDED_BY(mu_) = false;
-  absl::Status error_ ABSL_GUARDED_BY(mu_);
-  std::unique_ptr<FdNodeList> fd_node_list_ ABSL_GUARDED_BY(mu_);
-  EventEngine* event_engine_;
-  absl::optional<EventEngine::TaskHandle> query_timeout_handle_
-      ABSL_GUARDED_BY(mu_);
-  absl::optional<EventEngine::TaskHandle> ares_backup_poll_alarm_handle_
-      ABSL_GUARDED_BY(mu_);
-  std::unique_ptr<GrpcPolledFdFactory> polled_fd_factory_ ABSL_GUARDED_BY(mu_);
->>>>>>> 31a7af3c
 };
 
 // A GrpcAresHostnameRequest represents both "A" and "AAAA" (if available)
@@ -131,31 +71,8 @@
   using Result = std::vector<EventEngine::ResolvedAddress>;
 
  public:
-<<<<<<< HEAD
-  virtual void Start(OnResolveCallback<Result> on_resolve) = 0;
-=======
-  explicit GrpcAresHostnameRequest(
-      absl::string_view name, absl::string_view default_port,
-      EventEngine::Duration timeout,
-      RegisterAresSocketWithPollerCallback register_cb,
-      EventEngine* event_engine);
-
-  void Start(absl::AnyInvocable<void(absl::StatusOr<Result>)> on_resolve)
-      ABSL_LOCKS_EXCLUDED(mu_);
-  void OnResolve(absl::StatusOr<Result> result)
-      ABSL_EXCLUSIVE_LOCKS_REQUIRED(mu_);
-
- private:
-  ~GrpcAresHostnameRequest() override;
-  bool ResolveAsIPLiteralLocked() ABSL_EXCLUSIVE_LOCKS_REQUIRED(mu_);
-  void LogResolvedAddressesList(const char* input_output_str)
-      ABSL_EXCLUSIVE_LOCKS_REQUIRED(mu_);
-  void SortResolvedAddresses() ABSL_EXCLUSIVE_LOCKS_REQUIRED(mu_);
-
-  Result result_;
-  absl::AnyInvocable<void(absl::StatusOr<Result>)> on_resolve_
-      ABSL_GUARDED_BY(mu_);
->>>>>>> 31a7af3c
+  virtual void Start(
+      absl::AnyInvocable<void(absl::StatusOr<Result>)> on_resolve) = 0;
 };
 GrpcAresHostnameRequest* CreateGrpcAresHostnameRequest(
     absl::string_view name, absl::string_view default_port,
@@ -168,25 +85,8 @@
   using Result = std::vector<EventEngine::DNSResolver::SRVRecord>;
 
  public:
-<<<<<<< HEAD
-  virtual void Start(OnResolveCallback<Result> on_resolve) = 0;
-=======
-  explicit GrpcAresSRVRequest(absl::string_view name,
-                              EventEngine::Duration timeout,
-                              RegisterAresSocketWithPollerCallback register_cb,
-                              EventEngine* event_engine);
-  const char* service_name() const ABSL_EXCLUSIVE_LOCKS_REQUIRED(mu_) {
-    return service_name_.c_str();
-  }
-  void Start(absl::AnyInvocable<void(absl::StatusOr<Result>)> on_resolve)
-      ABSL_LOCKS_EXCLUDED(mu_);
-  void OnResolve(absl::StatusOr<Result> result)
-      ABSL_EXCLUSIVE_LOCKS_REQUIRED(mu_);
-
- private:
-  std::string service_name_;
-  absl::AnyInvocable<void(absl::StatusOr<Result>)> on_resolve_;
->>>>>>> 31a7af3c
+  virtual void Start(
+      absl::AnyInvocable<void(absl::StatusOr<Result>)> on_resolve) = 0;
 };
 GrpcAresSRVRequest* CreateGrpcAresSRVRequest(
     absl::string_view name, EventEngine::Duration timeout,
@@ -198,25 +98,8 @@
   using Result = std::string;
 
  public:
-<<<<<<< HEAD
-  virtual void Start(OnResolveCallback<Result> on_resolve) = 0;
-=======
-  explicit GrpcAresTXTRequest(absl::string_view name,
-                              EventEngine::Duration timeout,
-                              RegisterAresSocketWithPollerCallback register_cb,
-                              EventEngine* event_engine);
-  const char* config_name() const ABSL_EXCLUSIVE_LOCKS_REQUIRED(mu_) {
-    return config_name_.c_str();
-  }
-  void Start(absl::AnyInvocable<void(absl::StatusOr<Result>)> on_resolve)
-      ABSL_LOCKS_EXCLUDED(mu_);
-  void OnResolve(absl::StatusOr<Result> result)
-      ABSL_EXCLUSIVE_LOCKS_REQUIRED(mu_);
-
- private:
-  std::string config_name_;
-  absl::AnyInvocable<void(absl::StatusOr<Result>)> on_resolve_;
->>>>>>> 31a7af3c
+  virtual void Start(
+      absl::AnyInvocable<void(absl::StatusOr<Result>)> on_resolve) = 0;
 };
 GrpcAresTXTRequest* CreateGrpcAresTXTRequest(
     absl::string_view name, EventEngine::Duration timeout,
