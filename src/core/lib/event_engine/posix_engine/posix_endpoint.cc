--- conflicted
+++ resolved
@@ -610,28 +610,16 @@
     // Endpoint read called for the very first time. Register read callback
     // with the polling engine.
     is_first_read_ = false;
-<<<<<<< HEAD
-    read_mu_.Unlock();
-    handle_->NotifyOnRead(on_read_);
-  } else if (inq_ == 0) {
-    UpdateRcvLowat();
-    read_mu_.Unlock();
-=======
     lock.Release();
     handle_->NotifyOnRead(on_read_);
   } else if (inq_ == 0) {
     UpdateRcvLowat();
     lock.Release();
->>>>>>> a3f91cfb
     // Upper layer asked to read more but we know there is no pending data to
     // read from previous reads. So, wait for POLLIN.
     handle_->NotifyOnRead(on_read_);
   } else {
-<<<<<<< HEAD
-    read_mu_.Unlock();
-=======
     lock.Release();
->>>>>>> a3f91cfb
     on_read_->SetStatus(absl::OkStatus());
     engine_->Run(on_read_);
   }
@@ -1188,10 +1176,7 @@
     stop_error_notification_.store(true, std::memory_order_release);
     handle_->SetHasError();
   }
-<<<<<<< HEAD
-=======
   on_release_fd_ = std::move(on_release_fd);
->>>>>>> a3f91cfb
   grpc_core::StatusSetInt(&why, grpc_core::StatusIntProperty::kRpcStatus,
                           GRPC_STATUS_UNAVAILABLE);
   handle_->ShutdownHandle(why);
@@ -1232,20 +1217,10 @@
   auto local_address = sock.LocalAddress();
   if (local_address.ok()) {
     local_address_ = *local_address;
-<<<<<<< HEAD
-  } else {
-    local_address_ = EventEngine::ResolvedAddress{};
-=======
->>>>>>> a3f91cfb
   }
   auto peer_address = sock.PeerAddress();
   if (peer_address.ok()) {
     peer_address_ = *peer_address;
-<<<<<<< HEAD
-  } else {
-    peer_address_ = EventEngine::ResolvedAddress{};
-=======
->>>>>>> a3f91cfb
   }
   target_length_ = static_cast<double>(options.tcp_read_chunk_size);
   bytes_read_this_round_ = 0;
