--- conflicted
+++ resolved
@@ -893,17 +893,10 @@
   *sent_length = length;
   // Only save timestamps if all the bytes were taken by sendmsg.
   if (sending_length == static_cast<size_t>(*length)) {
-<<<<<<< HEAD
     traced_buffers_.AddNewEntry(
         static_cast<uint32_t>(bytes_counter_ + *length),
-        &poller_->posix_interface(), fd_,
+        &poller_->posix_interface(), handle_->WrappedFd(),
         std::move(outgoing_buffer_write_event_sink_).value());
-=======
-    traced_buffers_.AddNewEntry(static_cast<uint32_t>(bytes_counter_ + *length),
-                                &poller_->posix_interface(),
-                                handle_->WrappedFd(), outgoing_buffer_arg_);
-    outgoing_buffer_arg_ = nullptr;
->>>>>>> 5558617e
   }
   return true;
 }
