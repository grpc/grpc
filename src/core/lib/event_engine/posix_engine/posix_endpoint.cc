--- conflicted
+++ resolved
@@ -1256,13 +1256,8 @@
     std::shared_ptr<EventEngine> engine, MemoryAllocator&& allocator,
     const PosixTcpOptions& options) {
   GPR_DEBUG_ASSERT(handle != nullptr);
-<<<<<<< HEAD
-  return std::make_unique<PosixEndpoint>(
-      handle, on_shutdown, std::move(engine), std::move(allocator), options);
-=======
   return std::make_unique<PosixEndpoint>(handle, on_shutdown, std::move(engine),
                                          std::move(allocator), options);
->>>>>>> 1c5805ff
 }
 
 }  // namespace posix_engine
