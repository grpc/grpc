// Copyright 2022 gRPC Authors
//
// Licensed under the Apache License, Version 2.0 (the "License");
// you may not use this file except in compliance with the License.
// You may obtain a copy of the License at
//
//     http://www.apache.org/licenses/LICENSE-2.0
//
// Unless required by applicable law or agreed to in writing, software
// distributed under the License is distributed on an "AS IS" BASIS,
// WITHOUT WARRANTIES OR CONDITIONS OF ANY KIND, either express or implied.
// See the License for the specific language governing permissions and
// limitations under the License.

#include <grpc/support/port_platform.h>

#include "src/core/lib/event_engine/posix_engine/posix_endpoint.h"

#include <errno.h>
#include <limits.h>

#include <algorithm>
#include <cctype>
#include <cstdint>
#include <cstdlib>
#include <cstring>
#include <memory>
#include <string>

#include "absl/functional/any_invocable.h"
#include "absl/status/status.h"
#include "absl/status/statusor.h"
#include "absl/strings/str_cat.h"
#include "absl/types/optional.h"

#include <grpc/event_engine/endpoint_config.h>
#include <grpc/event_engine/memory_request.h>
#include <grpc/event_engine/slice.h>
#include <grpc/event_engine/slice_buffer.h>
#include <grpc/support/log.h>

#include "src/core/lib/event_engine/posix_engine/event_poller.h"
#include "src/core/lib/event_engine/posix_engine/internal_errqueue.h"
#include "src/core/lib/event_engine/posix_engine/tcp_socket_utils.h"
#include "src/core/lib/experiments/experiments.h"
#include "src/core/lib/gpr/useful.h"
#include "src/core/lib/gprpp/load_file.h"
#include "src/core/lib/gprpp/ref_counted_ptr.h"
#include "src/core/lib/gprpp/time.h"
#include "src/core/lib/resource_quota/resource_quota.h"
#include "src/core/lib/slice/slice.h"

#ifdef GRPC_POSIX_SOCKET_TCP
#ifdef GRPC_LINUX_ERRQUEUE
#include <dirent.h>            // IWYU pragma: keep
#include <linux/capability.h>  // IWYU pragma: keep
#include <linux/errqueue.h>    // IWYU pragma: keep
#include <linux/netlink.h>     // IWYU pragma: keep
#include <sys/prctl.h>         // IWYU pragma: keep
#include <sys/resource.h>      // IWYU pragma: keep
#endif
#include <netinet/in.h>  // IWYU pragma: keep

#ifndef SOL_TCP
#define SOL_TCP IPPROTO_TCP
#endif

#ifndef TCP_INQ
#define TCP_INQ 36
#define TCP_CM_INQ TCP_INQ
#endif

#ifdef GRPC_HAVE_MSG_NOSIGNAL
#define SENDMSG_FLAGS MSG_NOSIGNAL
#else
#define SENDMSG_FLAGS 0
#endif

// TCP zero copy sendmsg flag.
// NB: We define this here as a fallback in case we're using an older set of
// library headers that has not defined MSG_ZEROCOPY. Since this constant is
// part of the kernel, we are guaranteed it will never change/disagree so
// defining it here is safe.
#ifndef MSG_ZEROCOPY
#define MSG_ZEROCOPY 0x4000000
#endif

#define MAX_READ_IOVEC 64

namespace grpc_event_engine {
namespace posix_engine {

namespace {

using ::grpc_event_engine::experimental::EndpointConfig;
using ::grpc_event_engine::experimental::EventEngine;
using ::grpc_event_engine::experimental::Slice;
using ::grpc_event_engine::experimental::SliceBuffer;

// A wrapper around sendmsg. It sends \a msg over \a fd and returns the number
// of bytes sent.
ssize_t TcpSend(int fd, const struct msghdr* msg, int* saved_errno,
                int additional_flags = 0) {
  ssize_t sent_length;
  do {
    sent_length = sendmsg(fd, msg, SENDMSG_FLAGS | additional_flags);
  } while (sent_length < 0 && (*saved_errno = errno) == EINTR);
  return sent_length;
}

#ifdef GRPC_LINUX_ERRQUEUE

#define CAP_IS_SUPPORTED(cap) (prctl(PR_CAPBSET_READ, (cap), 0) > 0)

// Remove spaces and newline characters from the end of a string.
void rtrim(std::string& s) {
  s.erase(std::find_if(s.rbegin(), s.rend(),
                       [](unsigned char ch) { return !std::isspace(ch); })
              .base(),
          s.end());
}

uint64_t ParseUlimitMemLockFromFile(std::string file_name) {
  static std::string kHardMemlockPrefix = "* hard memlock";
  auto result = grpc_core::LoadFile(file_name, false);
  if (!result.ok()) {
    return 0;
  }
  std::string file_contents(reinterpret_cast<const char*>((*result).begin()),
                            (*result).length());
  // Find start position containing prefix.
  size_t start = file_contents.find(kHardMemlockPrefix);
  if (start == std::string::npos) {
    return 0;
  }
  // Find position of next newline after prefix.
  size_t end = file_contents.find(start, '\n');
  // Extract substring between prefix and next newline.
  auto memlock_value_string = file_contents.substr(
      start + kHardMemlockPrefix.length() + 1, end - start);
  rtrim(memlock_value_string);
  if (memlock_value_string == "unlimited" ||
      memlock_value_string == "infinity") {
    return UINT64_MAX;
  } else {
    return std::atoi(memlock_value_string.c_str());
  }
}

// Ulimit hard memlock controls per socket limit for maximum locked memory in
// RAM. Parses all files under  /etc/security/limits.d/ and
// /etc/security/limits.conf file for a line of the following format:
// * hard memlock <value>
// It extracts the first valid <value> and returns it. A value of UINT64_MAX
// represents unlimited or infinity. Hard memlock value should be set to
// allow zerocopy sendmsgs to succeed. It controls the maximum amount of
// memory that can be locked by a socket in RAM.
uint64_t GetUlimitHardMemLock() {
  static const uint64_t kUlimitHardMemLock = []() -> uint64_t {
    if (CAP_IS_SUPPORTED(CAP_SYS_RESOURCE)) {
      // hard memlock ulimit is ignored for privileged user.
      return UINT64_MAX;
    }
    if (auto dir = opendir("/etc/security/limits.d")) {
      while (auto f = readdir(dir)) {
        if (f->d_name[0] == '.') {
          continue;  // Skip everything that starts with a dot
        }
        uint64_t hard_memlock = ParseUlimitMemLockFromFile(
            absl::StrCat("/etc/security/limits.d/", std::string(f->d_name)));
        if (hard_memlock != 0) {
          return hard_memlock;
        }
      }
      closedir(dir);
    }
    return ParseUlimitMemLockFromFile("/etc/security/limits.conf");
  }();
  return kUlimitHardMemLock;
}

// RLIMIT_MEMLOCK controls per process limit for maximum locked memory in RAM.
uint64_t GetRLimitMemLockMax() {
  static const uint64_t kRlimitMemLock = []() -> uint64_t {
    if (CAP_IS_SUPPORTED(CAP_SYS_RESOURCE)) {
      // RLIMIT_MEMLOCK is ignored for privileged user.
      return UINT64_MAX;
    }
    struct rlimit limit;
    if (getrlimit(RLIMIT_MEMLOCK, &limit) != 0) {
      return 0;
    }
    return static_cast<uint64_t>(limit.rlim_max);
  }();
  return kRlimitMemLock;
}

// Whether the cmsg received from error queue is of the IPv4 or IPv6 levels.
bool CmsgIsIpLevel(const cmsghdr& cmsg) {
  return (cmsg.cmsg_level == SOL_IPV6 && cmsg.cmsg_type == IPV6_RECVERR) ||
         (cmsg.cmsg_level == SOL_IP && cmsg.cmsg_type == IP_RECVERR);
}

bool CmsgIsZeroCopy(const cmsghdr& cmsg) {
  if (!CmsgIsIpLevel(cmsg)) {
    return false;
  }
  auto serr = reinterpret_cast<const sock_extended_err*> CMSG_DATA(&cmsg);
  return serr->ee_errno == 0 && serr->ee_origin == SO_EE_ORIGIN_ZEROCOPY;
}
#endif  // GRPC_LINUX_ERRQUEUE

}  // namespace

#if defined(IOV_MAX) && IOV_MAX < 260
#define MAX_WRITE_IOVEC IOV_MAX
#else
#define MAX_WRITE_IOVEC 260
#endif
msg_iovlen_type TcpZerocopySendRecord::PopulateIovs(size_t* unwind_slice_idx,
                                                    size_t* unwind_byte_idx,
                                                    size_t* sending_length,
                                                    iovec* iov) {
  msg_iovlen_type iov_size;
  *unwind_slice_idx = out_offset_.slice_idx;
  *unwind_byte_idx = out_offset_.byte_idx;
  for (iov_size = 0;
       out_offset_.slice_idx != buf_.Count() && iov_size != MAX_WRITE_IOVEC;
       iov_size++) {
    auto slice = buf_.RefSlice(out_offset_.slice_idx);
    iov[iov_size].iov_base =
        const_cast<uint8_t*>(slice.begin()) + out_offset_.byte_idx;
    iov[iov_size].iov_len = slice.length() - out_offset_.byte_idx;
    *sending_length += iov[iov_size].iov_len;
    ++(out_offset_.slice_idx);
    out_offset_.byte_idx = 0;
  }
  GPR_DEBUG_ASSERT(iov_size > 0);
  return iov_size;
}

void TcpZerocopySendRecord::UpdateOffsetForBytesSent(size_t sending_length,
                                                     size_t actually_sent) {
  size_t trailing = sending_length - actually_sent;
  while (trailing > 0) {
    size_t slice_length;
    out_offset_.slice_idx--;
    slice_length = buf_.RefSlice(out_offset_.slice_idx).length();
    if (slice_length > trailing) {
      out_offset_.byte_idx = slice_length - trailing;
      break;
    } else {
      trailing -= slice_length;
    }
  }
}

void PosixEndpointImpl::AddToEstimate(size_t bytes) {
  bytes_read_this_round_ += static_cast<double>(bytes);
}

void PosixEndpointImpl::FinishEstimate() {
  // If we read >80% of the target buffer in one read loop, increase the size of
  // the target buffer to either the amount read, or twice its previous value.
  if (bytes_read_this_round_ > target_length_ * 0.8) {
    target_length_ = std::max(2 * target_length_, bytes_read_this_round_);
  } else {
    target_length_ = 0.99 * target_length_ + 0.01 * bytes_read_this_round_;
  }
  bytes_read_this_round_ = 0;
}

// Returns true if data available to read or error other than EAGAIN.
bool PosixEndpointImpl::TcpDoRead(absl::Status& status) {
  struct msghdr msg;
  struct iovec iov[MAX_READ_IOVEC];
  ssize_t read_bytes;
  size_t total_read_bytes = 0;
  size_t iov_len = std::min<size_t>(MAX_READ_IOVEC, incoming_buffer_->Count());
#ifdef GRPC_LINUX_ERRQUEUE
  constexpr size_t cmsg_alloc_space =
      CMSG_SPACE(sizeof(scm_timestamping)) + CMSG_SPACE(sizeof(int));
#else
  constexpr size_t cmsg_alloc_space = 24;  // CMSG_SPACE(sizeof(int))
#endif  // GRPC_LINUX_ERRQUEUE
  char cmsgbuf[cmsg_alloc_space];
  for (size_t i = 0; i < iov_len; i++) {
    Slice slice = incoming_buffer_->RefSlice(i);
    iov[i].iov_base = const_cast<uint8_t*>(slice.begin());
    iov[i].iov_len = slice.length();
  }

  GPR_ASSERT(incoming_buffer_->Length() != 0);
  GPR_DEBUG_ASSERT(min_progress_size_ > 0);

  do {
    // Assume there is something on the queue. If we receive TCP_INQ from
    // kernel, we will update this value, otherwise, we have to assume there is
    // always something to read until we get EAGAIN.
    inq_ = 1;

    msg.msg_name = nullptr;
    msg.msg_namelen = 0;
    msg.msg_iov = iov;
    msg.msg_iovlen = static_cast<msg_iovlen_type>(iov_len);
    if (inq_capable_) {
      msg.msg_control = cmsgbuf;
      msg.msg_controllen = sizeof(cmsgbuf);
    } else {
      msg.msg_control = nullptr;
      msg.msg_controllen = 0;
    }
    msg.msg_flags = 0;

    do {
      read_bytes = recvmsg(fd_, &msg, 0);
    } while (read_bytes < 0 && errno == EINTR);

    if (read_bytes < 0) {
      // NB: After calling call_read_cb a parallel call of the read handler may
      // be running.
      if (errno == EAGAIN) {
        if (total_read_bytes > 0) {
          break;
        }
        FinishEstimate();
        inq_ = 0;
        return false;
      } else {
        incoming_buffer_->Clear();
        status =
            absl::InternalError(absl::StrCat("recvmsg:", std::strerror(errno)));
        return true;
      }
    }

    // We have read something in previous reads. We need to deliver those bytes
    // to the upper layer.
    if (read_bytes <= 0 && total_read_bytes >= 1) {
      inq_ = 1;
      break;
    }

    if (read_bytes == 0) {
      // 0 read size ==> end of stream
      incoming_buffer_->Clear();
      status = absl::InternalError("Socket closed");
      return true;
    }

    AddToEstimate(static_cast<size_t>(read_bytes));
    GPR_DEBUG_ASSERT((size_t)read_bytes <=
                     incoming_buffer_->Length() - total_read_bytes);

#ifdef GRPC_HAVE_TCP_INQ
    if (inq_capable_) {
      GPR_DEBUG_ASSERT(!(msg.msg_flags & MSG_CTRUNC));
      struct cmsghdr* cmsg = CMSG_FIRSTHDR(&msg);
      for (; cmsg != nullptr; cmsg = CMSG_NXTHDR(&msg, cmsg)) {
        if (cmsg->cmsg_level == SOL_TCP && cmsg->cmsg_type == TCP_CM_INQ &&
            cmsg->cmsg_len == CMSG_LEN(sizeof(int))) {
          inq_ = *reinterpret_cast<int*>(CMSG_DATA(cmsg));
          break;
        }
      }
    }
#endif  // GRPC_HAVE_TCP_INQ

    total_read_bytes += read_bytes;
    if (inq_ == 0 || total_read_bytes == incoming_buffer_->Length()) {
      break;
    }

    // We had a partial read, and still have space to read more data. So, adjust
    // IOVs and try to read more.
    size_t remaining = read_bytes;
    size_t j = 0;
    for (size_t i = 0; i < iov_len; i++) {
      if (remaining >= iov[i].iov_len) {
        remaining -= iov[i].iov_len;
        continue;
      }
      if (remaining > 0) {
        iov[j].iov_base = static_cast<char*>(iov[i].iov_base) + remaining;
        iov[j].iov_len = iov[i].iov_len - remaining;
        remaining = 0;
      } else {
        iov[j].iov_base = iov[i].iov_base;
        iov[j].iov_len = iov[i].iov_len;
      }
      ++j;
    }
    iov_len = j;
  } while (true);

  if (inq_ == 0) {
    FinishEstimate();
  }

  GPR_DEBUG_ASSERT(total_read_bytes > 0);
  status = absl::OkStatus();
  if (grpc_core::IsTcpFrameSizeTuningEnabled()) {
    // Update min progress size based on the total number of bytes read in
    // this round.
    min_progress_size_ -= total_read_bytes;
    if (min_progress_size_ > 0) {
      // There is still some bytes left to be read before we can signal
      // the read as complete. Append the bytes read so far into
      // last_read_buffer which serves as a staging buffer. Return false
      // to indicate tcp_handle_read needs to be scheduled again.
      incoming_buffer_->MoveFirstNBytesIntoSliceBuffer(total_read_bytes,
                                                       last_read_buffer_);
      return false;
    } else {
      // The required number of bytes have been read. Append the bytes
      // read in this round into last_read_buffer. Then swap last_read_buffer
      // and incoming_buffer. Now incoming buffer contains all the bytes
      // read since the start of the last tcp_read operation. last_read_buffer
      // would contain any spare space left in the incoming buffer. This
      // space will be used in the next tcp_read operation.
      min_progress_size_ = 1;
      incoming_buffer_->MoveFirstNBytesIntoSliceBuffer(total_read_bytes,
                                                       last_read_buffer_);
      incoming_buffer_->Swap(last_read_buffer_);
      return true;
    }
  }
  if (total_read_bytes < incoming_buffer_->Length()) {
    incoming_buffer_->MoveLastNBytesIntoSliceBuffer(
        incoming_buffer_->Length() - total_read_bytes, last_read_buffer_);
    // last_read_buffer_.Clear();
  }
  return true;
}

void PosixEndpointImpl::PerformReclamation() {
  read_mu_.Lock();
  if (incoming_buffer_ != nullptr) {
    incoming_buffer_->Clear();
  }
  has_posted_reclaimer_ = false;
  read_mu_.Unlock();
}

void PosixEndpointImpl::MaybePostReclaimer() {
  if (!has_posted_reclaimer_) {
    has_posted_reclaimer_ = true;
    memory_owner_.PostReclaimer(
        grpc_core::ReclamationPass::kBenign,
        [this](absl::optional<grpc_core::ReclamationSweep> sweep) {
          if (!sweep.has_value()) return;
          PerformReclamation();
        });
  }
}

void PosixEndpointImpl::UpdateRcvLowat() {
  if (!grpc_core::IsTcpRcvLowatEnabled()) return;

  // TODO(ctiller): Check if supported by OS.
  // TODO(ctiller): Allow some adjustments instead of hardcoding things.

  static constexpr int kRcvLowatMax = 16 * 1024 * 1024;
  static constexpr int kRcvLowatThreshold = 16 * 1024;

  int remaining = std::min({static_cast<int>(incoming_buffer_->Length()),
                            kRcvLowatMax, min_progress_size_});

  // Setting SO_RCVLOWAT for small quantities does not save on CPU.
  if (remaining < kRcvLowatThreshold) {
    remaining = 0;
  }

  // If zerocopy is off, wake shortly before the full RPC is here. More can
  // show up partway through recvmsg() since it takes a while to copy data.
  // So an early wakeup aids latency.
  if (!tcp_zerocopy_send_ctx_->Enabled() && remaining > 0) {
    remaining -= kRcvLowatThreshold;
  }

  // We still do not know the RPC size. Do not set SO_RCVLOWAT.
  if (set_rcvlowat_ <= 1 && remaining <= 1) return;

  // Previous value is still valid. No change needed in SO_RCVLOWAT.
  if (set_rcvlowat_ == remaining) {
    return;
  }
  auto result = sock_.SetSocketRcvLowat(remaining);
  if (result.ok()) {
    set_rcvlowat_ = *result;
  } else {
    gpr_log(GPR_ERROR, "%s",
            absl::StrCat("ERROR in SO_RCVLOWAT: ", result.status().message())
                .c_str());
  }
}

void PosixEndpointImpl::MaybeMakeReadSlices() {
  if (grpc_core::IsTcpReadChunksEnabled()) {
    static const int kBigAlloc = 64 * 1024;
    static const int kSmallAlloc = 8 * 1024;
    if (incoming_buffer_->Length() < static_cast<size_t>(min_progress_size_)) {
      size_t allocate_length = min_progress_size_;
      const size_t target_length = static_cast<size_t>(target_length_);
      // If memory pressure is low and we think there will be more than
      // min_progress_size bytes to read, allocate a bit more.
      const bool low_memory_pressure =
          memory_owner_.GetPressureInfo().pressure_control_value < 0.8;
      if (low_memory_pressure && target_length > allocate_length) {
        allocate_length = target_length;
      }
      int extra_wanted =
          allocate_length - static_cast<int>(incoming_buffer_->Length());
      if (extra_wanted >=
          (low_memory_pressure ? kSmallAlloc * 3 / 2 : kBigAlloc)) {
        while (extra_wanted > 0) {
          extra_wanted -= kBigAlloc;
          incoming_buffer_->AppendIndexed(
              Slice(memory_owner_.MakeSlice(kBigAlloc)));
        }
      } else {
        while (extra_wanted > 0) {
          extra_wanted -= kSmallAlloc;
          incoming_buffer_->AppendIndexed(
              Slice(memory_owner_.MakeSlice(kSmallAlloc)));
        }
      }
      MaybePostReclaimer();
    }
  } else {
    if (incoming_buffer_->Length() < static_cast<size_t>(min_progress_size_) &&
        incoming_buffer_->Count() < MAX_READ_IOVEC) {
      int target_length =
          std::max(static_cast<int>(target_length_), min_progress_size_);
      int extra_wanted =
          target_length - static_cast<int>(incoming_buffer_->Length());
      int min_read_chunk_size =
          std::max(min_read_chunk_size_, min_progress_size_);
      int max_read_chunk_size =
          std::max(max_read_chunk_size_, min_progress_size_);
      incoming_buffer_->AppendIndexed(
          Slice(memory_owner_.MakeSlice(grpc_core::MemoryRequest(
              min_read_chunk_size,
              grpc_core::Clamp(extra_wanted, min_read_chunk_size,
                               max_read_chunk_size)))));
      MaybePostReclaimer();
    }
  }
}

void PosixEndpointImpl::HandleRead(absl::Status status) {
  read_mu_.Lock();
  if (status.ok()) {
    MaybeMakeReadSlices();
    if (!TcpDoRead(status)) {
      // We've consumed the edge, request a new one.
      read_mu_.Unlock();
      handle_->NotifyOnRead(on_read_);
      return;
    }
  } else {
    incoming_buffer_->Clear();
    last_read_buffer_.Clear();
  }
  absl::AnyInvocable<void(absl::Status)> cb = std::move(read_cb_);
  read_cb_ = nullptr;
  incoming_buffer_ = nullptr;
  read_mu_.Unlock();
  cb(status);
  Unref();
}

void PosixEndpointImpl::Read(absl::AnyInvocable<void(absl::Status)> on_read,
                             SliceBuffer* buffer,
                             const EventEngine::Endpoint::ReadArgs* args) {
  read_mu_.Lock();
  GPR_ASSERT(read_cb_ == nullptr);
  read_cb_ = std::move(on_read);
  incoming_buffer_ = buffer;
  incoming_buffer_->Clear();
  incoming_buffer_->Swap(last_read_buffer_);
  read_mu_.Unlock();
<<<<<<< HEAD
  if (args != nullptr && frame_size_tuning_enabled_) {
    min_progress_size_ = std::max(args->read_hint_bytes, 1l);
=======
  if (args != nullptr && grpc_core::IsTcpFrameSizeTuningEnabled()) {
    min_progress_size_ = args->read_hint_bytes;
>>>>>>> be19b174
  } else {
    min_progress_size_ = 1;
  }
  Ref().release();
  if (is_first_read_) {
    // Endpoint read called for the very first time. Register read callback
    // with the polling engine.
    is_first_read_ = false;
    handle_->NotifyOnRead(on_read_);
  } else if (inq_ == 0) {
    // Upper layer asked to read more but we know there is no pending data to
    // read from previous reads. So, wait for POLLIN.
    handle_->NotifyOnRead(on_read_);
  } else {
    on_read_->SetStatus(absl::OkStatus());
    engine_->Run(on_read_);
  }
}

#ifdef GRPC_LINUX_ERRQUEUE
TcpZerocopySendRecord* PosixEndpointImpl::TcpGetSendZerocopyRecord(
    SliceBuffer& buf) {
  TcpZerocopySendRecord* zerocopy_send_record = nullptr;
  const bool use_zerocopy =
      tcp_zerocopy_send_ctx_->Enabled() &&
      tcp_zerocopy_send_ctx_->ThresholdBytes() < buf.Length();
  if (use_zerocopy) {
    zerocopy_send_record = tcp_zerocopy_send_ctx_->GetSendRecord();
    if (zerocopy_send_record == nullptr) {
      ProcessErrors();
      zerocopy_send_record = tcp_zerocopy_send_ctx_->GetSendRecord();
    }
    if (zerocopy_send_record != nullptr) {
      zerocopy_send_record->PrepareForSends(buf);
      GPR_DEBUG_ASSERT(buf.Count() == 0);
      GPR_DEBUG_ASSERT(buf.Length() == 0);
      outgoing_byte_idx_ = 0;
      outgoing_buffer_ = nullptr;
    }
  }
  return zerocopy_send_record;
}

// For linux platforms, reads the socket's error queue and processes error
// messages from the queue.
bool PosixEndpointImpl::ProcessErrors() {
  bool processed_err = false;
  struct iovec iov;
  iov.iov_base = nullptr;
  iov.iov_len = 0;
  struct msghdr msg;
  msg.msg_name = nullptr;
  msg.msg_namelen = 0;
  msg.msg_iov = &iov;
  msg.msg_iovlen = 0;
  msg.msg_flags = 0;
  // Allocate enough space so we don't need to keep increasing this as size of
  // OPT_STATS increase.
  constexpr size_t cmsg_alloc_space =
      CMSG_SPACE(sizeof(scm_timestamping)) +
      CMSG_SPACE(sizeof(sock_extended_err) + sizeof(sockaddr_in)) +
      CMSG_SPACE(32 * NLA_ALIGN(NLA_HDRLEN + sizeof(uint64_t)));
  // Allocate aligned space for cmsgs received along with timestamps.
  union {
    char rbuf[cmsg_alloc_space];
    struct cmsghdr align;
  } aligned_buf;
  msg.msg_control = aligned_buf.rbuf;
  int r, saved_errno;
  while (true) {
    msg.msg_controllen = sizeof(aligned_buf.rbuf);
    do {
      r = recvmsg(fd_, &msg, MSG_ERRQUEUE);
      saved_errno = errno;
    } while (r < 0 && saved_errno == EINTR);

    if (r < 0 && saved_errno == EAGAIN) {
      return processed_err;  // No more errors to process
    } else if (r < 0) {
      return processed_err;
    }
    if (GPR_UNLIKELY((msg.msg_flags & MSG_CTRUNC) != 0)) {
      gpr_log(GPR_ERROR, "Error message was truncated.");
    }

    if (msg.msg_controllen == 0) {
      // There was no control message found. It was probably spurious.
      return processed_err;
    }
    bool seen = false;
    for (auto cmsg = CMSG_FIRSTHDR(&msg); cmsg && cmsg->cmsg_len;
         cmsg = CMSG_NXTHDR(&msg, cmsg)) {
      if (CmsgIsZeroCopy(*cmsg)) {
        ProcessZerocopy(cmsg);
        seen = true;
        processed_err = true;
      } else if (cmsg->cmsg_level == SOL_SOCKET &&
                 cmsg->cmsg_type == SCM_TIMESTAMPING) {
        cmsg = ProcessTimestamp(&msg, cmsg);
        seen = true;
        processed_err = true;
      } else {
        // Got a control message that is not a timestamp or zerocopy. Don't know
        // how to handle this.
        return processed_err;
      }
    }
    if (!seen) {
      return processed_err;
    }
  }
}

void PosixEndpointImpl::ZerocopyDisableAndWaitForRemaining() {
  tcp_zerocopy_send_ctx_->Shutdown();
  while (!tcp_zerocopy_send_ctx_->AllSendRecordsEmpty()) {
    ProcessErrors();
  }
}

// Reads \a cmsg to process zerocopy control messages.
void PosixEndpointImpl::ProcessZerocopy(struct cmsghdr* cmsg) {
  GPR_DEBUG_ASSERT(cmsg);
  auto serr = reinterpret_cast<struct sock_extended_err*>(CMSG_DATA(cmsg));
  GPR_DEBUG_ASSERT(serr->ee_errno == 0);
  GPR_DEBUG_ASSERT(serr->ee_origin == SO_EE_ORIGIN_ZEROCOPY);
  const uint32_t lo = serr->ee_info;
  const uint32_t hi = serr->ee_data;
  for (uint32_t seq = lo; seq <= hi; ++seq) {
    // TODO(arjunroy): It's likely that lo and hi refer to zerocopy sequence
    // numbers that are generated by a single call to grpc_endpoint_write; ie.
    // we can batch the unref operation. So, check if record is the same for
    // both; if so, batch the unref/put.
    TcpZerocopySendRecord* record =
        tcp_zerocopy_send_ctx_->ReleaseSendRecord(seq);
    GPR_DEBUG_ASSERT(record);
    UnrefMaybePutZerocopySendRecord(record);
  }
  if (tcp_zerocopy_send_ctx_->UpdateZeroCopyOptMemStateAfterFree()) {
    handle_->SetWritable();
  }
}

// Reads \a cmsg to derive timestamps from the control messages. If a valid
// timestamp is found, the traced buffer list is updated with this timestamp.
// The caller of this function should be looping on the control messages found
// in \a msg. \a cmsg should point to the control message that the caller wants
// processed. On return, a pointer to a control message is returned. On the next
// iteration, CMSG_NXTHDR(msg, ret_val) should be passed as \a cmsg.
struct cmsghdr* PosixEndpointImpl::ProcessTimestamp(msghdr* msg,
                                                    struct cmsghdr* cmsg) {
  auto next_cmsg = CMSG_NXTHDR(msg, cmsg);
  cmsghdr* opt_stats = nullptr;
  if (next_cmsg == nullptr) {
    return cmsg;
  }

  // Check if next_cmsg is an OPT_STATS msg.
  if (next_cmsg->cmsg_level == SOL_SOCKET &&
      next_cmsg->cmsg_type == SCM_TIMESTAMPING_OPT_STATS) {
    opt_stats = next_cmsg;
    next_cmsg = CMSG_NXTHDR(msg, opt_stats);
    if (next_cmsg == nullptr) {
      return opt_stats;
    }
  }

  if (!(next_cmsg->cmsg_level == SOL_IP || next_cmsg->cmsg_level == SOL_IPV6) ||
      !(next_cmsg->cmsg_type == IP_RECVERR ||
        next_cmsg->cmsg_type == IPV6_RECVERR)) {
    return cmsg;
  }

  auto tss = reinterpret_cast<scm_timestamping*>(CMSG_DATA(cmsg));
  auto serr = reinterpret_cast<struct sock_extended_err*>(CMSG_DATA(next_cmsg));
  if (serr->ee_errno != ENOMSG ||
      serr->ee_origin != SO_EE_ORIGIN_TIMESTAMPING) {
    gpr_log(GPR_ERROR, "Unexpected control message");
    return cmsg;
  }
  // The error handling can potentially be done on another thread so we need to
  // protect the traced buffer list. A lock free list might be better. Using a
  // simple mutex for now.
  {
    grpc_core::MutexLock lock(&traced_buffer_mu_);
    traced_buffers_.ProcessTimestamp(serr, opt_stats, tss);
  }
  return next_cmsg;
}

void PosixEndpointImpl::HandleError(absl::Status status) {
  if (!status.ok() ||
      stop_error_notification_.load(std::memory_order_relaxed)) {
    // We aren't going to register to hear on error anymore, so it is safe to
    // unref.
    Unref();
    return;
  }
  // We are still interested in collecting timestamps, so let's try reading
  // them.
  if (!ProcessErrors()) {
    // This might not a timestamps error. Set the read and write closures to be
    // ready.
    handle_->SetReadable();
    handle_->SetWritable();
  }
  handle_->NotifyOnError(on_error_);
}

bool PosixEndpointImpl::WriteWithTimestamps(struct msghdr* msg,
                                            size_t sending_length,
                                            ssize_t* sent_length,
                                            int* saved_errno,
                                            int additional_flags) {
  if (!socket_ts_enabled_) {
    uint32_t opt = kTimestampingSocketOptions;
    if (setsockopt(fd_, SOL_SOCKET, SO_TIMESTAMPING, static_cast<void*>(&opt),
                   sizeof(opt)) != 0) {
      return false;
    }
    bytes_counter_ = -1;
    socket_ts_enabled_ = true;
  }
  // Set control message to indicate that you want timestamps.
  union {
    char cmsg_buf[CMSG_SPACE(sizeof(uint32_t))];
    struct cmsghdr align;
  } u;
  cmsghdr* cmsg = reinterpret_cast<cmsghdr*>(u.cmsg_buf);
  cmsg->cmsg_level = SOL_SOCKET;
  cmsg->cmsg_type = SO_TIMESTAMPING;
  cmsg->cmsg_len = CMSG_LEN(sizeof(uint32_t));
  *reinterpret_cast<int*>(CMSG_DATA(cmsg)) = kTimestampingRecordingOptions;
  msg->msg_control = u.cmsg_buf;
  msg->msg_controllen = CMSG_SPACE(sizeof(uint32_t));

  // If there was an error on sendmsg the logic in tcp_flush will handle it.
  ssize_t length = TcpSend(fd_, msg, saved_errno, additional_flags);
  *sent_length = length;
  // Only save timestamps if all the bytes were taken by sendmsg.
  if (sending_length == static_cast<size_t>(length)) {
    traced_buffer_mu_.Lock();
    traced_buffers_.AddNewEntry(static_cast<uint32_t>(bytes_counter_ + length),
                                fd_, outgoing_buffer_arg_);
    traced_buffer_mu_.Unlock();
    outgoing_buffer_arg_ = nullptr;
  }
  return true;
}

#else   // GRPC_LINUX_ERRQUEUE
TcpZerocopySendRecord* PosixEndpointImpl::TcpGetSendZerocopyRecord(
    SliceBuffer& /*buf*/) {
  return nullptr;
}

void PosixEndpointImpl::HandleError(absl::Status /*status*/) {
  GPR_ASSERT(false && "Error handling not supported on this platform");
}

void PosixEndpointImpl::ZerocopyDisableAndWaitForRemaining() {}

bool PosixEndpointImpl::WriteWithTimestamps(struct msghdr* /*msg*/,
                                            size_t /*sending_length*/,
                                            ssize_t* /*sent_length*/,
                                            int* /*saved_errno*/,
                                            int /*additional_flags*/) {
  GPR_ASSERT(false && "Write with timestamps not supported for this platform");
}
#endif  // GRPC_LINUX_ERRQUEUE

void PosixEndpointImpl::UnrefMaybePutZerocopySendRecord(
    TcpZerocopySendRecord* record) {
  if (record->Unref()) {
    tcp_zerocopy_send_ctx_->PutSendRecord(record);
  }
}

// If outgoing_buffer_arg is filled, shuts down the list early, so that any
// release operations needed can be performed on the arg.
void PosixEndpointImpl::TcpShutdownTracedBufferList() {
  if (outgoing_buffer_arg_ != nullptr) {
    traced_buffer_mu_.Lock();
    traced_buffers_.Shutdown(outgoing_buffer_arg_,
                             absl::InternalError("TracedBuffer list shutdown"));
    traced_buffer_mu_.Unlock();
    outgoing_buffer_arg_ = nullptr;
  }
}

// returns true if done, false if pending; if returning true, *error is set
bool PosixEndpointImpl::DoFlushZerocopy(TcpZerocopySendRecord* record,
                                        absl::Status& status) {
  msg_iovlen_type iov_size;
  ssize_t sent_length = 0;
  size_t sending_length;
  size_t unwind_slice_idx;
  size_t unwind_byte_idx;
  bool tried_sending_message;
  int saved_errno;
  msghdr msg;
  bool constrained;
  status = absl::OkStatus();
  // iov consumes a large space. Keep it as the last item on the stack to
  // improve locality. After all, we expect only the first elements of it
  // being populated in most cases.
  iovec iov[MAX_WRITE_IOVEC];
  while (true) {
    sending_length = 0;
    iov_size = record->PopulateIovs(&unwind_slice_idx, &unwind_byte_idx,
                                    &sending_length, iov);
    msg.msg_name = nullptr;
    msg.msg_namelen = 0;
    msg.msg_iov = iov;
    msg.msg_iovlen = iov_size;
    msg.msg_flags = 0;
    tried_sending_message = false;
    constrained = false;
    // Before calling sendmsg (with or without timestamps): we
    // take a single ref on the zerocopy send record.
    tcp_zerocopy_send_ctx_->NoteSend(record);
    saved_errno = 0;
    if (outgoing_buffer_arg_ != nullptr) {
      if (!ts_capable_ ||
          !WriteWithTimestamps(&msg, sending_length, &sent_length, &saved_errno,
                               MSG_ZEROCOPY)) {
        // We could not set socket options to collect Fathom timestamps.
        // Fallback on writing without timestamps.
        ts_capable_ = false;
        TcpShutdownTracedBufferList();
      } else {
        tried_sending_message = true;
      }
    }
    if (!tried_sending_message) {
      msg.msg_control = nullptr;
      msg.msg_controllen = 0;
      sent_length = TcpSend(fd_, &msg, &saved_errno, MSG_ZEROCOPY);
    }
    if (tcp_zerocopy_send_ctx_->UpdateZeroCopyOptMemStateAfterSend(
            saved_errno == ENOBUFS, constrained) ||
        constrained) {
      // If constrained, is true it implies that we received an ENOBUFS error
      // but there are no un-acked z-copy records. This situation may arise
      // because the per-process RLIMIT_MEMLOCK limit or the per-socket hard
      // memlock ulimit on the machine may be very small. These limits control
      // the max number of bytes a process/socket can respectively pin to RAM.
      // Tx0cp respects these limits and if a sendmsg tries to send more than
      // this limit, the kernel may return ENOBUFS error. Print a warning
      // message here to allow help with debugging. Grpc should not attempt to
      // raise the limit values.
      if (!constrained) {
        handle_->SetWritable();
      } else {
#ifdef GRPC_LINUX_ERRQUEUE
        GRPC_LOG_EVERY_N_SEC(
            1,
            "Tx0cp encountered an ENOBUFS error possibly because one or "
            "both of RLIMIT_MEMLOCK or hard memlock ulimit values are too "
            "small for the intended user. Current system value of "
            "RLIMIT_MEMLOCK is %lu and hard memlock ulimit is %lu. Consider "
            "increasing these values appropriately for the intended user.",
            GetRLimitMemLockMax(), GetUlimitHardMemLock());
#endif
      }
    }
    if (sent_length < 0) {
      // If this particular send failed, drop ref taken earlier in this method.
      tcp_zerocopy_send_ctx_->UndoSend();
      if (saved_errno == EAGAIN || saved_errno == ENOBUFS) {
        record->UnwindIfThrottled(unwind_slice_idx, unwind_byte_idx);
        return false;
      } else {
        status = absl::InternalError(
            absl::StrCat("sendmsg", std::strerror(saved_errno)));
        TcpShutdownTracedBufferList();
        return true;
      }
    }
    bytes_counter_ += sent_length;
    record->UpdateOffsetForBytesSent(sending_length,
                                     static_cast<size_t>(sent_length));
    if (record->AllSlicesSent()) {
      return true;
    }
  }
}

bool PosixEndpointImpl::TcpFlushZerocopy(TcpZerocopySendRecord* record,
                                         absl::Status& status) {
  bool done = DoFlushZerocopy(record, status);
  if (done) {
    // Either we encountered an error, or we successfully sent all the bytes.
    // In either case, we're done with this record.
    UnrefMaybePutZerocopySendRecord(record);
  }
  return done;
}

bool PosixEndpointImpl::TcpFlush(absl::Status& status) {
  struct msghdr msg;
  struct iovec iov[MAX_WRITE_IOVEC];
  msg_iovlen_type iov_size;
  ssize_t sent_length = 0;
  size_t sending_length;
  size_t trailing;
  size_t unwind_slice_idx;
  size_t unwind_byte_idx;
  int saved_errno;
  status = absl::OkStatus();

  // We always start at zero, because we eagerly unref and trim the slice
  // buffer as we write
  size_t outgoing_slice_idx = 0;

  while (true) {
    sending_length = 0;
    unwind_slice_idx = outgoing_slice_idx;
    unwind_byte_idx = outgoing_byte_idx_;
    for (iov_size = 0; outgoing_slice_idx != outgoing_buffer_->Count() &&
                       iov_size != MAX_WRITE_IOVEC;
         iov_size++) {
      auto slice = outgoing_buffer_->RefSlice(outgoing_slice_idx);
      iov[iov_size].iov_base =
          const_cast<uint8_t*>(slice.begin()) + outgoing_byte_idx_;
      iov[iov_size].iov_len = slice.length() - outgoing_byte_idx_;
      sending_length += iov[iov_size].iov_len;
      outgoing_slice_idx++;
      outgoing_byte_idx_ = 0;
    }
    GPR_ASSERT(iov_size > 0);

    msg.msg_name = nullptr;
    msg.msg_namelen = 0;
    msg.msg_iov = iov;
    msg.msg_iovlen = iov_size;
    msg.msg_flags = 0;
    bool tried_sending_message = false;
    saved_errno = 0;
    if (outgoing_buffer_arg_ != nullptr) {
      if (!ts_capable_ || !WriteWithTimestamps(&msg, sending_length,
                                               &sent_length, &saved_errno, 0)) {
        // We could not set socket options to collect Fathom timestamps.
        // Fallback on writing without timestamps.
        ts_capable_ = false;
        TcpShutdownTracedBufferList();
      } else {
        tried_sending_message = true;
      }
    }
    if (!tried_sending_message) {
      msg.msg_control = nullptr;
      msg.msg_controllen = 0;
      sent_length = TcpSend(fd_, &msg, &saved_errno);
    }

    if (sent_length < 0) {
      if (saved_errno == EAGAIN || saved_errno == ENOBUFS) {
        outgoing_byte_idx_ = unwind_byte_idx;
        // unref all and forget about all slices that have been written to this
        // point
        for (size_t idx = 0; idx < unwind_slice_idx; ++idx) {
          outgoing_buffer_->TakeFirst();
        }
        return false;
      } else {
        status = absl::InternalError(
            absl::StrCat("sendmsg", std::strerror(saved_errno)));
        outgoing_buffer_->Clear();
        TcpShutdownTracedBufferList();
        return true;
      }
    }

    GPR_ASSERT(outgoing_byte_idx_ == 0);
    bytes_counter_ += sent_length;
    trailing = sending_length - static_cast<size_t>(sent_length);
    while (trailing > 0) {
      size_t slice_length;
      outgoing_slice_idx--;
      slice_length = outgoing_buffer_->RefSlice(outgoing_slice_idx).length();
      if (slice_length > trailing) {
        outgoing_byte_idx_ = slice_length - trailing;
        break;
      } else {
        trailing -= slice_length;
      }
    }
    if (outgoing_slice_idx == outgoing_buffer_->Count()) {
      outgoing_buffer_->Clear();
      return true;
    }
  }
}

void PosixEndpointImpl::HandleWrite(absl::Status status) {
  if (!status.ok()) {
    absl::AnyInvocable<void(absl::Status)> cb_ = std::move(write_cb_);
    write_cb_ = nullptr;
    if (current_zerocopy_send_ != nullptr) {
      UnrefMaybePutZerocopySendRecord(current_zerocopy_send_);
      current_zerocopy_send_ = nullptr;
    }
    cb_(status);
    Unref();
    return;
  }
  bool flush_result = current_zerocopy_send_ != nullptr
                          ? TcpFlushZerocopy(current_zerocopy_send_, status)
                          : TcpFlush(status);
  if (!flush_result) {
    GPR_DEBUG_ASSERT(status.ok());
    handle_->NotifyOnWrite(on_write_);
  } else {
    absl::AnyInvocable<void(absl::Status)> cb_ = std::move(write_cb_);
    write_cb_ = nullptr;
    current_zerocopy_send_ = nullptr;
    cb_(status);
    Unref();
  }
}

void PosixEndpointImpl::Write(
    absl::AnyInvocable<void(absl::Status)> on_writable, SliceBuffer* data,
    const EventEngine::Endpoint::WriteArgs* args) {
  absl::Status status = absl::OkStatus();
  TcpZerocopySendRecord* zerocopy_send_record = nullptr;

  GPR_ASSERT(write_cb_ == nullptr);
  GPR_DEBUG_ASSERT(current_zerocopy_send_ == nullptr);
  GPR_DEBUG_ASSERT(data != nullptr);

  if (data->Length() == 0) {
    on_writable(handle_->IsHandleShutdown() ? absl::InternalError("EOF")
                                            : status);
    TcpShutdownTracedBufferList();
    return;
  }

  zerocopy_send_record = TcpGetSendZerocopyRecord(*data);
  if (zerocopy_send_record == nullptr) {
    // Either not enough bytes, or couldn't allocate a zerocopy context.
    outgoing_buffer_ = data;
    outgoing_byte_idx_ = 0;
  }
  if (args != nullptr) {
    outgoing_buffer_arg_ = args->google_specific;
  }
  if (outgoing_buffer_arg_) {
    GPR_ASSERT(poller_->CanTrackErrors());
  }

  bool flush_result = zerocopy_send_record != nullptr
                          ? TcpFlushZerocopy(zerocopy_send_record, status)
                          : TcpFlush(status);
  if (!flush_result) {
    Ref().release();
    write_cb_ = std::move(on_writable);
    current_zerocopy_send_ = zerocopy_send_record;
    handle_->NotifyOnWrite(on_write_);
  } else {
    on_writable(status);
  }
}

void PosixEndpointImpl::MaybeShutdown(absl::Status why) {
  if (poller_->CanTrackErrors()) {
    ZerocopyDisableAndWaitForRemaining();
    stop_error_notification_.store(true, std::memory_order_release);
    handle_->SetHasError();
  }
  handle_->ShutdownHandle(why);
  Unref();
}

PosixEndpointImpl ::~PosixEndpointImpl() {
  handle_->OrphanHandle(on_done_, nullptr, "");
  delete on_read_;
  delete on_write_;
  delete on_error_;
}

PosixEndpointImpl::PosixEndpointImpl(EventHandle* handle,
                                     PosixEngineClosure* on_done,
                                     std::shared_ptr<EventEngine> engine,
                                     const PosixTcpOptions& options)
    : sock_(PosixSocketWrapper(handle->WrappedFd())),
      on_done_(on_done),
      traced_buffers_(),
      handle_(handle),
      poller_(handle->Poller()),
      engine_(engine) {
  PosixSocketWrapper sock(handle->WrappedFd());
  fd_ = handle_->WrappedFd();
  GPR_ASSERT(options.resource_quota != nullptr);
  memory_owner_ = options.resource_quota->memory_quota()->CreateMemoryOwner(
      *sock.PeerAddressString());
  self_reservation_ = memory_owner_.MakeReservation(sizeof(PosixEndpointImpl));
  local_address_ = *sock.LocalAddress();
  peer_address_ = *sock.PeerAddress();
  target_length_ = static_cast<double>(options.tcp_read_chunk_size);
  bytes_read_this_round_ = 0;
  min_read_chunk_size_ = options.tcp_min_read_chunk_size;
  max_read_chunk_size_ = options.tcp_max_read_chunk_size;
  bool zerocopy_enabled =
      options.tcp_tx_zero_copy_enabled && poller_->CanTrackErrors();
#ifdef GRPC_LINUX_ERRQUEUE
  if (zerocopy_enabled) {
    if (GetRLimitMemLockMax() == 0) {
      zerocopy_enabled = false;
      gpr_log(
          GPR_ERROR,
          "Tx zero-copy will not be used by gRPC since RLIMIT_MEMLOCK value is "
          "not set. Consider raising its value with setrlimit().");
    } else if (GetUlimitHardMemLock() == 0) {
      zerocopy_enabled = false;
      gpr_log(GPR_ERROR,
              "Tx zero-copy will not be used by gRPC since hard memlock ulimit "
              "value is not set. Use ulimit -l <value> to set its value.");
    } else {
      const int enable = 1;
      if (setsockopt(fd_, SOL_SOCKET, SO_ZEROCOPY, &enable, sizeof(enable)) !=
          0) {
        zerocopy_enabled = false;
        gpr_log(GPR_ERROR, "Failed to set zerocopy options on the socket.");
      }
    }

    if (zerocopy_enabled) {
      gpr_log(GPR_INFO,
              "Tx-zero copy enabled for gRPC sends. RLIMIT_MEMLOCK value = "
              "%lu, ulimit hard memlock value = %lu",
              GetRLimitMemLockMax(), GetUlimitHardMemLock());
    }
  }
#endif  // GRPC_LINUX_ERRQUEUE
  tcp_zerocopy_send_ctx_ = std::make_unique<TcpZerocopySendCtx>(
      zerocopy_enabled, options.tcp_tx_zerocopy_max_simultaneous_sends,
      options.tcp_tx_zerocopy_send_bytes_threshold);
#ifdef GRPC_HAVE_TCP_INQ
  int one = 1;
  if (setsockopt(fd_, SOL_TCP, TCP_INQ, &one, sizeof(one)) == 0) {
    inq_capable_ = true;
  } else {
    gpr_log(GPR_DEBUG, "cannot set inq fd=%d errno=%d", fd_, errno);
    inq_capable_ = false;
  }
#else
  inq_capable_ = false;
#endif  // GRPC_HAVE_TCP_INQ

  on_read_ = PosixEngineClosure::ToPermanentClosure(
      [this](absl::Status status) { HandleRead(std::move(status)); });
  on_write_ = PosixEngineClosure::ToPermanentClosure(
      [this](absl::Status status) { HandleWrite(std::move(status)); });
  on_error_ = PosixEngineClosure::ToPermanentClosure(
      [this](absl::Status status) { HandleError(std::move(status)); });

  // Start being notified on errors if poller can track errors.
  if (poller_->CanTrackErrors()) {
    Ref().release();
    handle_->NotifyOnError(on_error_);
  }
}

std::unique_ptr<PosixEndpoint> CreatePosixEndpoint(
    EventHandle* handle, PosixEngineClosure* on_shutdown,
    std::shared_ptr<EventEngine> engine, const EndpointConfig& config) {
  GPR_DEBUG_ASSERT(handle != nullptr);
  return std::make_unique<PosixEndpoint>(handle, on_shutdown, std::move(engine),
                                         config);
}

}  // namespace posix_engine
}  // namespace grpc_event_engine

#else  // GRPC_POSIX_SOCKET_TCP

namespace grpc_event_engine {
namespace posix_engine {

using ::grpc_event_engine::experimental::EndpointConfig;
using ::grpc_event_engine::experimental::EventEngine;

std::unique_ptr<PosixEndpoint> CreatePosixEndpoint(
    EventHandle* /*handle*/, PosixEngineClosure* /*on_shutdown*/,
    std::shared_ptr<EventEngine> /*engine*/, const EndpointConfig& /*config*/) {
  GPR_ASSERT(false && "Cannot create PosixEndpoint on this platform");
}

}  // namespace posix_engine
}  // namespace grpc_event_engine

#endif  // GRPC_POSIX_SOCKET_TCP<|MERGE_RESOLUTION|>--- conflicted
+++ resolved
@@ -580,13 +580,8 @@
   incoming_buffer_->Clear();
   incoming_buffer_->Swap(last_read_buffer_);
   read_mu_.Unlock();
-<<<<<<< HEAD
-  if (args != nullptr && frame_size_tuning_enabled_) {
+  if (args != nullptr && grpc_core::IsTcpFrameSizeTuningEnabled()) {
     min_progress_size_ = std::max(args->read_hint_bytes, 1l);
-=======
-  if (args != nullptr && grpc_core::IsTcpFrameSizeTuningEnabled()) {
-    min_progress_size_ = args->read_hint_bytes;
->>>>>>> be19b174
   } else {
     min_progress_size_ = 1;
   }
