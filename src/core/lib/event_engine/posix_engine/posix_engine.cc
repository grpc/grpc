--- conflicted
+++ resolved
@@ -572,25 +572,6 @@
 #endif  // GRPC_POSIX_SOCKET_TCP
 }
 
-std::unique_ptr<PosixEndpointWithFdSupport>
-PosixEventEngine::CreatePosixEndpointFromFd(int fd,
-                                            const EndpointConfig& config,
-                                            MemoryAllocator memory_allocator) {
-#ifdef GRPC_POSIX_SOCKET_TCP
-  GPR_DEBUG_ASSERT(fd > 0);
-  PosixEventPoller* poller = poller_manager_->Poller();
-  EventHandle* handle =
-      poller->CreateHandle(fd, "tcp-client", poller->CanTrackErrors());
-  return CreatePosixEndpoint(handle, nullptr, shared_from_this(),
-                             std::move(memory_allocator),
-                             TcpOptionsFromEndpointConfig(config));
-#else   // GRPC_POSIX_SOCKET_TCP
-  GPR_ASSERT(false &&
-             "PosixEventEngine::CreatePosixEndpointFromFd is not supported on "
-             "this platform");
-#endif  // GRPC_POSIX_SOCKET_TCP
-}
-
 absl::StatusOr<std::unique_ptr<EventEngine::Listener>>
 PosixEventEngine::CreateListener(
     Listener::AcceptCallback on_accept,
@@ -610,13 +591,8 @@
       std::move(memory_allocator_factory), poller_manager_->Poller(),
       shared_from_this());
 #else   // GRPC_POSIX_SOCKET_TCP
-<<<<<<< HEAD
-  GPR_ASSERT(false &&
-             "EventEngine::CreateListener is not supported on this platform");
-=======
   grpc_core::Crash(
       "EventEngine::CreateListener is not supported on this platform");
->>>>>>> 5680a9b5
 #endif  // GRPC_POSIX_SOCKET_TCP
 }
 
