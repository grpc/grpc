// Copyright 2022 The gRPC Authors
//
// Licensed under the Apache License, Version 2.0 (the "License");
// you may not use this file except in compliance with the License.
// You may obtain a copy of the License at
//
//     http://www.apache.org/licenses/LICENSE-2.0
//
// Unless required by applicable law or agreed to in writing, software
// distributed under the License is distributed on an "AS IS" BASIS,
// WITHOUT WARRANTIES OR CONDITIONS OF ANY KIND, either express or implied.
// See the License for the specific language governing permissions and
// limitations under the License.
#include <grpc/support/port_platform.h>

#include "src/core/lib/event_engine/posix_engine/posix_engine.h"

#include <algorithm>
#include <atomic>
#include <chrono>
#include <cstring>
#include <memory>
#include <string>
#include <type_traits>
#include <utility>

#include "absl/cleanup/cleanup.h"
#include "absl/functional/any_invocable.h"
#include "absl/meta/type_traits.h"
#include "absl/status/status.h"
#include "absl/strings/str_cat.h"

#include <grpc/event_engine/event_engine.h>
#include <grpc/event_engine/memory_allocator.h>
#include <grpc/event_engine/slice_buffer.h>
#include <grpc/support/cpu.h>
#include <grpc/support/log.h>

#include "src/core/lib/debug/trace.h"
#include "src/core/lib/event_engine/poller.h"
#include "src/core/lib/event_engine/posix.h"
#include "src/core/lib/event_engine/posix_engine/tcp_socket_utils.h"
#include "src/core/lib/event_engine/posix_engine/timer.h"
#include "src/core/lib/event_engine/shim.h"
#include "src/core/lib/event_engine/tcp_socket_utils.h"
#include "src/core/lib/event_engine/trace.h"
#include "src/core/lib/event_engine/utils.h"
#include "src/core/lib/gprpp/crash.h"
#include "src/core/lib/gprpp/sync.h"

#ifdef GRPC_POSIX_SOCKET_TCP
#include <errno.h>       // IWYU pragma: keep
#include <stdint.h>      // IWYU pragma: keep
#include <sys/socket.h>  // IWYU pragma: keep

#include "src/core/lib/event_engine/posix_engine/event_poller.h"
#include "src/core/lib/event_engine/posix_engine/event_poller_posix_default.h"
#include "src/core/lib/event_engine/posix_engine/posix_endpoint.h"
#include "src/core/lib/event_engine/posix_engine/posix_engine_listener.h"
#endif  // GRPC_POSIX_SOCKET_TCP

// IWYU pragma: no_include <ratio>

using namespace std::chrono_literals;

namespace grpc_event_engine {
namespace experimental {

#ifdef GRPC_POSIX_SOCKET_TCP

void AsyncConnect::Start(EventEngine::Duration timeout) {
  on_writable_ = PosixEngineClosure::ToPermanentClosure(
      [this](absl::Status status) { OnWritable(std::move(status)); });
  alarm_handle_ = engine_->RunAfter(timeout, [this]() {
    OnTimeoutExpired(absl::DeadlineExceededError("connect() timed out"));
  });
  fd_->NotifyOnWrite(on_writable_);
}

AsyncConnect ::~AsyncConnect() { delete on_writable_; }

void AsyncConnect::OnTimeoutExpired(absl::Status status) {
  bool done = false;
  {
    grpc_core::MutexLock lock(&mu_);
    if (fd_ != nullptr) {
      fd_->ShutdownHandle(std::move(status));
    }
    done = (--refs_ == 0);
  }
  if (done) {
    delete this;
  }
}

void AsyncConnect::OnWritable(absl::Status status)
    ABSL_NO_THREAD_SAFETY_ANALYSIS {
  int so_error = 0;
  socklen_t so_error_size;
  int err;
  int done;
  int consumed_refs = 1;
  EventHandle* fd;
  absl::StatusOr<std::unique_ptr<EventEngine::Endpoint>> ep;

  mu_.Lock();
  GPR_ASSERT(fd_ != nullptr);
  fd = std::exchange(fd_, nullptr);
  bool connect_cancelled = connect_cancelled_;
  if (fd->IsHandleShutdown() && status.ok()) {
    if (!connect_cancelled) {
      // status is OK and handle has been shutdown but the connect was not
      // cancelled. This can happen if the timeout expired and the while the
      // OnWritable just started executing.
      status = absl::DeadlineExceededError("connect() timed out");
    } else {
      // This can happen if the connection was cancelled while the OnWritable
      // just started executing.
      status = absl::FailedPreconditionError("Connection cancelled");
    }
  }
  mu_.Unlock();

  if (engine_->Cancel(alarm_handle_)) {
    ++consumed_refs;
  }

  auto on_writable_finish = absl::MakeCleanup([&]() -> void {
    mu_.AssertHeld();
    if (!connect_cancelled) {
      reinterpret_cast<PosixEventEngine*>(engine_.get())
          ->OnConnectFinishInternal(connection_handle_);
    }
    if (fd != nullptr) {
      fd->OrphanHandle(nullptr, nullptr, "tcp_client_orphan");
      fd = nullptr;
    }
    if (!status.ok()) {
      ep = absl::UnknownError(
          absl::StrCat("Failed to connect to remote host: ", status.message()));
    }
    // Run the OnConnect callback asynchronously.
    if (!connect_cancelled) {
      executor_->Run(
          [ep = std::move(ep), on_connect = std::move(on_connect_)]() mutable {
            if (on_connect) {
              on_connect(std::move(ep));
            }
          });
    }
    done = ((refs_ -= consumed_refs) == 0);
    mu_.Unlock();
    if (done) {
      delete this;
    }
  });

  mu_.Lock();
  if (!status.ok() || connect_cancelled) {
    return;
  }

  do {
    so_error_size = sizeof(so_error);
    err = getsockopt(fd->WrappedFd(), SOL_SOCKET, SO_ERROR, &so_error,
                     &so_error_size);
  } while (err < 0 && errno == EINTR);
  if (err < 0) {
    status = absl::FailedPreconditionError(
        absl::StrCat("getsockopt: ", std::strerror(errno)));
    return;
  }

  switch (so_error) {
    case 0:
      ep = CreatePosixEndpoint(fd, nullptr, engine_, std::move(allocator_),
                               options_);
      fd = nullptr;
      break;
    case ENOBUFS:
      // We will get one of these errors if we have run out of
      // memory in the kernel for the data structures allocated
      // when you connect a socket.  If this happens it is very
      // likely that if we wait a little bit then try again the
      // connection will work (since other programs or this
      // program will close their network connections and free up
      // memory).  This does _not_ indicate that there is anything
      // wrong with the server we are connecting to, this is a
      // local problem.

      // If you are looking at this code, then chances are that
      // your program or another program on the same computer
      // opened too many network connections.  The "easy" fix:
      // don't do that!
      gpr_log(GPR_ERROR, "kernel out of buffers");
      mu_.Unlock();
      fd->NotifyOnWrite(on_writable_);
      // Don't run the cleanup function for this case.
      std::move(on_writable_finish).Cancel();
      return;
    case ECONNREFUSED:
      // This error shouldn't happen for anything other than connect().
      status = absl::FailedPreconditionError(std::strerror(so_error));
      break;
    default:
      // We don't really know which syscall triggered the problem here, so
      // punt by reporting getsockopt().
      status = absl::FailedPreconditionError(
          absl::StrCat("getsockopt(SO_ERROR): ", std::strerror(so_error)));
      break;
  }
}

EventEngine::ConnectionHandle PosixEventEngine::ConnectInternal(
    PosixSocketWrapper sock, OnConnectCallback on_connect, ResolvedAddress addr,
    MemoryAllocator&& allocator, const PosixTcpOptions& options,
    Duration timeout) {
  int err;
  int saved_errno;
  do {
    err = connect(sock.Fd(), addr.address(), addr.size());
  } while (err < 0 && errno == EINTR);
  saved_errno = errno;

  auto addr_uri = ResolvedAddressToURI(addr);
  if (!addr_uri.ok()) {
    Run([on_connect = std::move(on_connect),
         ep = absl::FailedPreconditionError(absl::StrCat(
             "connect failed: ", "invalid addr: ",
             addr_uri.value()))]() mutable { on_connect(std::move(ep)); });
    return {0, 0};
  }

  std::string name = absl::StrCat("tcp-client:", addr_uri.value());
  PosixEventPoller* poller = poller_manager_->Poller();
  EventHandle* handle =
      poller->CreateHandle(sock.Fd(), name, poller->CanTrackErrors());
  int64_t connection_id = 0;
  if (saved_errno == EWOULDBLOCK || saved_errno == EINPROGRESS) {
    // Connection is still in progress.
    connection_id = last_connection_id_.fetch_add(1, std::memory_order_acq_rel);
  }

  if (err >= 0) {
    // Connection already succeded. Return 0 to discourage any cancellation
    // attempts.
    Run([on_connect = std::move(on_connect),
         ep = CreatePosixEndpoint(handle, nullptr, shared_from_this(),
                                  std::move(allocator), options)]() mutable {
      on_connect(std::move(ep));
    });
    return {0, 0};
  }
  if (saved_errno != EWOULDBLOCK && saved_errno != EINPROGRESS) {
    // Connection already failed. Return 0 to discourage any cancellation
    // attempts.
    handle->OrphanHandle(nullptr, nullptr, "tcp_client_connect_error");
    Run([on_connect = std::move(on_connect),
         ep = absl::FailedPreconditionError(
             absl::StrCat("connect failed: ", "addr: ", addr_uri.value(),
                          " error: ", std::strerror(saved_errno)))]() mutable {
      on_connect(std::move(ep));
    });
    return {0, 0};
  }
  AsyncConnect* ac = new AsyncConnect(
      std::move(on_connect), shared_from_this(), executor_.get(), handle,
      std::move(allocator), options, addr_uri.value(), connection_id);
  int shard_number = connection_id % connection_shards_.size();
  struct ConnectionShard* shard = &connection_shards_[shard_number];
  {
    grpc_core::MutexLock lock(&shard->mu);
    shard->pending_connections.insert_or_assign(connection_id, ac);
  }
  // Start asynchronous connect and return the connection id.
  ac->Start(timeout);
  return {static_cast<intptr_t>(connection_id), 0};
}

void PosixEventEngine::OnConnectFinishInternal(int connection_handle) {
  int shard_number = connection_handle % connection_shards_.size();
  struct ConnectionShard* shard = &connection_shards_[shard_number];
  {
    grpc_core::MutexLock lock(&shard->mu);
    shard->pending_connections.erase(connection_handle);
  }
}

PosixEnginePollerManager::PosixEnginePollerManager(
    std::shared_ptr<ThreadPool> executor)
    : poller_(grpc_event_engine::experimental::MakeDefaultPoller(this)),
      executor_(std::move(executor)) {}

PosixEnginePollerManager::PosixEnginePollerManager(PosixEventPoller* poller)
    : poller_(poller),
      poller_state_(PollerState::kExternal),
      executor_(nullptr) {
  GPR_DEBUG_ASSERT(poller_ != nullptr);
}

void PosixEnginePollerManager::Run(
    experimental::EventEngine::Closure* closure) {
  if (executor_ != nullptr) {
    executor_->Run(closure);
  }
}

void PosixEnginePollerManager::Run(absl::AnyInvocable<void()> cb) {
  if (executor_ != nullptr) {
    executor_->Run(std::move(cb));
  }
}

void PosixEnginePollerManager::TriggerShutdown() {
  // If the poller is external, dont try to shut it down. Otherwise
  // set poller state to PollerState::kShuttingDown.
  if (poller_state_.exchange(PollerState::kShuttingDown) ==
      PollerState::kExternal) {
    poller_ = nullptr;
    return;
  }
  poller_->Kick();
}

PosixEnginePollerManager::~PosixEnginePollerManager() {
  if (poller_ != nullptr) {
    poller_->Shutdown();
  }
}

PosixEventEngine::PosixEventEngine(PosixEventPoller* poller)
    : connection_shards_(std::max(2 * gpr_cpu_num_cores(), 1u)),
      executor_(std::make_shared<ThreadPool>()),
      timer_manager_(executor_) {
<<<<<<< HEAD
  if (grpc_core::IsEventEngineClientEnabled() ||
      grpc_core::IsEventEngineServerEnabled()) {
=======
  if (UseEventEngineClient()) {
>>>>>>> 8cf04e9a
    poller_manager_ = std::make_shared<PosixEnginePollerManager>(poller);
  }
}

PosixEventEngine::PosixEventEngine()
    : connection_shards_(std::max(2 * gpr_cpu_num_cores(), 1u)),
      executor_(std::make_shared<ThreadPool>()),
      timer_manager_(executor_) {
<<<<<<< HEAD
  if (grpc_core::IsEventEngineClientEnabled() ||
      grpc_core::IsEventEngineServerEnabled()) {
=======
  if (UseEventEngineClient()) {
>>>>>>> 8cf04e9a
    poller_manager_ = std::make_shared<PosixEnginePollerManager>(executor_);
    if (poller_manager_->Poller() != nullptr) {
      executor_->Run([poller_manager = poller_manager_]() {
        PollerWorkInternal(poller_manager);
      });
    }
  }
}

void PosixEventEngine::PollerWorkInternal(
    std::shared_ptr<PosixEnginePollerManager> poller_manager) {
  // TODO(vigneshbabu): The timeout specified here is arbitrary. For instance,
  // this can be improved by setting the timeout to the next expiring timer.
  PosixEventPoller* poller = poller_manager->Poller();
  ThreadPool* executor = poller_manager->Executor();
  auto result = poller->Work(24h, [executor, &poller_manager]() {
    executor->Run([poller_manager]() mutable {
      PollerWorkInternal(std::move(poller_manager));
    });
  });
  if (result == Poller::WorkResult::kDeadlineExceeded) {
    // The event engine is not shutting down but the next asynchronous
    // PollerWorkInternal did not get scheduled. Schedule it now.
    executor->Run([poller_manager = std::move(poller_manager)]() {
      PollerWorkInternal(poller_manager);
    });
  } else if (result == Poller::WorkResult::kKicked &&
             poller_manager->IsShuttingDown()) {
    // The Poller Got Kicked and poller_state_ is set to
    // PollerState::kShuttingDown. This can currently happen only from the
    // EventEngine destructor. Sample the use_count of poller_manager. If the
    // sampled use_count is > 1, there is one more instance of Work(...)
    // which hasn't returned yet. Send another Kick to be safe to ensure the
    // pending instance of Work(..) also breaks out. Its possible that the other
    // instance of Work(..) had already broken out before this Kick is sent. In
    // that case, the Kick is spurious but it shouldn't cause any side effects.
    if (poller_manager.use_count() > 1) {
      poller->Kick();
    }
  }
}

#endif  // GRPC_POSIX_SOCKET_TCP

struct PosixEventEngine::ClosureData final : public EventEngine::Closure {
  absl::AnyInvocable<void()> cb;
  Timer timer;
  PosixEventEngine* engine;
  EventEngine::TaskHandle handle;

  void Run() override {
    GRPC_EVENT_ENGINE_TRACE("PosixEventEngine:%p executing callback:%s", engine,
                            HandleToString(handle).c_str());
    {
      grpc_core::MutexLock lock(&engine->mu_);
      engine->known_handles_.erase(handle);
    }
    cb();
    delete this;
  }
};

PosixEventEngine::~PosixEventEngine() {
  {
    grpc_core::MutexLock lock(&mu_);
    if (GRPC_TRACE_FLAG_ENABLED(grpc_event_engine_trace)) {
      for (auto handle : known_handles_) {
        gpr_log(GPR_ERROR,
                "(event_engine) PosixEventEngine:%p uncleared "
                "TaskHandle at "
                "shutdown:%s",
                this, HandleToString(handle).c_str());
      }
    }
    GPR_ASSERT(GPR_LIKELY(known_handles_.empty()));
  }
  timer_manager_.Shutdown();
#ifdef GRPC_POSIX_SOCKET_TCP
  if (poller_manager_ != nullptr) {
    poller_manager_->TriggerShutdown();
  }
#endif  // GRPC_POSIX_SOCKET_TCP
  executor_->Quiesce();
}

bool PosixEventEngine::Cancel(EventEngine::TaskHandle handle) {
  grpc_core::MutexLock lock(&mu_);
  if (!known_handles_.contains(handle)) return false;
  auto* cd = reinterpret_cast<ClosureData*>(handle.keys[0]);
  bool r = timer_manager_.TimerCancel(&cd->timer);
  known_handles_.erase(handle);
  if (r) delete cd;
  return r;
}

EventEngine::TaskHandle PosixEventEngine::RunAfter(
    Duration when, absl::AnyInvocable<void()> closure) {
  return RunAfterInternal(when, std::move(closure));
}

EventEngine::TaskHandle PosixEventEngine::RunAfter(
    Duration when, EventEngine::Closure* closure) {
  return RunAfterInternal(when, [closure]() { closure->Run(); });
}

void PosixEventEngine::Run(absl::AnyInvocable<void()> closure) {
  executor_->Run(std::move(closure));
}

void PosixEventEngine::Run(EventEngine::Closure* closure) {
  executor_->Run(closure);
}

EventEngine::TaskHandle PosixEventEngine::RunAfterInternal(
    Duration when, absl::AnyInvocable<void()> cb) {
  auto when_ts = ToTimestamp(timer_manager_.Now(), when);
  auto* cd = new ClosureData;
  cd->cb = std::move(cb);
  cd->engine = this;
  EventEngine::TaskHandle handle{reinterpret_cast<intptr_t>(cd),
                                 aba_token_.fetch_add(1)};
  grpc_core::MutexLock lock(&mu_);
  known_handles_.insert(handle);
  cd->handle = handle;
  GRPC_EVENT_ENGINE_TRACE("PosixEventEngine:%p scheduling callback:%s", this,
                          HandleToString(handle).c_str());
  timer_manager_.TimerInit(&cd->timer, when_ts, cd);
  return handle;
}

std::unique_ptr<EventEngine::DNSResolver> PosixEventEngine::GetDNSResolver(
    EventEngine::DNSResolver::ResolverOptions const& /*options*/) {
  grpc_core::Crash("unimplemented");
}

bool PosixEventEngine::IsWorkerThread() { grpc_core::Crash("unimplemented"); }

bool PosixEventEngine::CancelConnect(EventEngine::ConnectionHandle handle) {
#ifdef GRPC_POSIX_SOCKET_TCP
  int connection_handle = handle.keys[0];
  if (connection_handle <= 0) {
    return false;
  }
  int shard_number = connection_handle % connection_shards_.size();
  struct ConnectionShard* shard = &connection_shards_[shard_number];
  AsyncConnect* ac = nullptr;
  {
    grpc_core::MutexLock lock(&shard->mu);
    auto it = shard->pending_connections.find(connection_handle);
    if (it != shard->pending_connections.end()) {
      ac = it->second;
      GPR_ASSERT(ac != nullptr);
      // Trying to acquire ac->mu here would could cause a deadlock because
      // the OnWritable method tries to acquire the two mutexes used
      // here in the reverse order. But we dont need to acquire ac->mu before
      // incrementing ac->refs here. This is because the OnWritable
      // method decrements ac->refs only after deleting the connection handle
      // from the corresponding hashmap. If the code enters here, it means
      // that deletion hasn't happened yet. The deletion can only happen after
      // the corresponding g_shard_mu is unlocked.
      ++ac->refs_;
      // Remove connection from list of active connections.
      shard->pending_connections.erase(it);
    }
  }
  if (ac == nullptr) {
    return false;
  }
  ac->mu_.Lock();
  bool connection_cancel_success = (ac->fd_ != nullptr);
  if (connection_cancel_success) {
    // Connection is still pending. The OnWritable callback hasn't executed
    // yet because ac->fd != nullptr.
    ac->connect_cancelled_ = true;
    // Shutdown the fd. This would cause OnWritable to run as soon as
    // possible. We dont need to pass a custom error here because it wont be
    // used since the on_connect_closure is not run if connect cancellation is
    // successfull.
    ac->fd_->ShutdownHandle(
        absl::FailedPreconditionError("Connection cancelled"));
  }
  bool done = (--ac->refs_ == 0);
  ac->mu_.Unlock();
  if (done) {
    delete ac;
  }
  return connection_cancel_success;
#else   // GRPC_POSIX_SOCKET_TCP
  grpc_core::Crash(
      "EventEngine::CancelConnect is not supported on this platform");
#endif  // GRPC_POSIX_SOCKET_TCP
}

EventEngine::ConnectionHandle PosixEventEngine::Connect(
    OnConnectCallback on_connect, const ResolvedAddress& addr,
    const EndpointConfig& args, MemoryAllocator memory_allocator,
    Duration timeout) {
<<<<<<< HEAD
  if (!grpc_core::IsEventEngineClientEnabled() &&
      !grpc_core::IsEventEngineServerEnabled()) {
=======
  if (!UseEventEngineClient()) {
>>>>>>> 8cf04e9a
    grpc_core::Crash("unimplemented");
  }
#ifdef GRPC_POSIX_SOCKET_TCP
  GPR_ASSERT(poller_manager_ != nullptr);
  PosixTcpOptions options = TcpOptionsFromEndpointConfig(args);
  absl::StatusOr<PosixSocketWrapper::PosixSocketCreateResult> socket =
      PosixSocketWrapper::CreateAndPrepareTcpClientSocket(options, addr);
  if (!socket.ok()) {
    Run([on_connect = std::move(on_connect),
         status = socket.status()]() mutable { on_connect(status); });
    return {0, 0};
  }
  return ConnectInternal((*socket).sock, std::move(on_connect),
                         (*socket).mapped_target_addr,
                         std::move(memory_allocator), options, timeout);
#else   // GRPC_POSIX_SOCKET_TCP
  grpc_core::Crash("EventEngine::Connect is not supported on this platform");
#endif  // GRPC_POSIX_SOCKET_TCP
}

std::unique_ptr<PosixEndpointWithFdSupport>
PosixEventEngine::CreatePosixEndpointFromFd(int fd,
                                            const EndpointConfig& config,
                                            MemoryAllocator memory_allocator) {
<<<<<<< HEAD
  if (!grpc_core::IsEventEngineClientEnabled() &&
      !grpc_core::IsEventEngineServerEnabled()) {
=======
  if (!UseEventEngineClient()) {
>>>>>>> 8cf04e9a
    grpc_core::Crash("unimplemented");
  }
#ifdef GRPC_POSIX_SOCKET_TCP
  GPR_DEBUG_ASSERT(fd > 0);
  PosixEventPoller* poller = poller_manager_->Poller();
  GPR_DEBUG_ASSERT(poller != nullptr);
  EventHandle* handle =
      poller->CreateHandle(fd, "tcp-client", poller->CanTrackErrors());
  return CreatePosixEndpoint(handle, nullptr, shared_from_this(),
                             std::move(memory_allocator),
                             TcpOptionsFromEndpointConfig(config));
#else   // GRPC_POSIX_SOCKET_TCP
  grpc_core::Crash(
      "PosixEventEngine::CreatePosixEndpointFromFd is not supported on "
      "this platform");
#endif  // GRPC_POSIX_SOCKET_TCP
}

absl::StatusOr<std::unique_ptr<EventEngine::Listener>>
PosixEventEngine::CreateListener(
    Listener::AcceptCallback on_accept,
    absl::AnyInvocable<void(absl::Status)> on_shutdown,
    const EndpointConfig& config,
    std::unique_ptr<MemoryAllocatorFactory> memory_allocator_factory) {
#ifdef GRPC_POSIX_SOCKET_TCP
  PosixEventEngineWithFdSupport::PosixAcceptCallback posix_on_accept =
      [on_accept_cb = std::move(on_accept)](
          int /*listener_fd*/, std::unique_ptr<EventEngine::Endpoint> ep,
          bool /*is_external*/, MemoryAllocator allocator,
          SliceBuffer* /*pending_data*/) mutable {
        on_accept_cb(std::move(ep), std::move(allocator));
      };
  return std::make_unique<PosixEngineListener>(
      std::move(posix_on_accept), std::move(on_shutdown), config,
      std::move(memory_allocator_factory), poller_manager_->Poller(),
      shared_from_this());
#else   // GRPC_POSIX_SOCKET_TCP
  grpc_core::Crash(
      "EventEngine::CreateListener is not supported on this platform");
#endif  // GRPC_POSIX_SOCKET_TCP
}

absl::StatusOr<std::unique_ptr<PosixListenerWithFdSupport>>
PosixEventEngine::CreatePosixListener(
    PosixEventEngineWithFdSupport::PosixAcceptCallback on_accept,
    absl::AnyInvocable<void(absl::Status)> on_shutdown,
    const EndpointConfig& config,
    std::unique_ptr<MemoryAllocatorFactory> memory_allocator_factory) {
<<<<<<< HEAD
  if (!grpc_core::IsEventEngineClientEnabled() &&
      !grpc_core::IsEventEngineServerEnabled()) {
=======
  if (!UseEventEngineClient()) {
>>>>>>> 8cf04e9a
    grpc_core::Crash("unimplemented");
  }
#ifdef GRPC_POSIX_SOCKET_TCP
  return std::make_unique<PosixEngineListener>(
      std::move(on_accept), std::move(on_shutdown), config,
      std::move(memory_allocator_factory), poller_manager_->Poller(),
      shared_from_this());
#else   // GRPC_POSIX_SOCKET_TCP
  grpc_core::Crash(
      "EventEngine::CreateListener is not supported on this platform");
#endif  // GRPC_POSIX_SOCKET_TCP
}

}  // namespace experimental
}  // namespace grpc_event_engine<|MERGE_RESOLUTION|>--- conflicted
+++ resolved
@@ -332,12 +332,7 @@
     : connection_shards_(std::max(2 * gpr_cpu_num_cores(), 1u)),
       executor_(std::make_shared<ThreadPool>()),
       timer_manager_(executor_) {
-<<<<<<< HEAD
-  if (grpc_core::IsEventEngineClientEnabled() ||
-      grpc_core::IsEventEngineServerEnabled()) {
-=======
-  if (UseEventEngineClient()) {
->>>>>>> 8cf04e9a
+  if (UseEventEngineClient() || UseEventEngineServer()) {
     poller_manager_ = std::make_shared<PosixEnginePollerManager>(poller);
   }
 }
@@ -346,12 +341,7 @@
     : connection_shards_(std::max(2 * gpr_cpu_num_cores(), 1u)),
       executor_(std::make_shared<ThreadPool>()),
       timer_manager_(executor_) {
-<<<<<<< HEAD
-  if (grpc_core::IsEventEngineClientEnabled() ||
-      grpc_core::IsEventEngineServerEnabled()) {
-=======
-  if (UseEventEngineClient()) {
->>>>>>> 8cf04e9a
+  if (UseEventEngineClient() || UseEventEngineServer()) {
     poller_manager_ = std::make_shared<PosixEnginePollerManager>(executor_);
     if (poller_manager_->Poller() != nullptr) {
       executor_->Run([poller_manager = poller_manager_]() {
@@ -549,12 +539,7 @@
     OnConnectCallback on_connect, const ResolvedAddress& addr,
     const EndpointConfig& args, MemoryAllocator memory_allocator,
     Duration timeout) {
-<<<<<<< HEAD
-  if (!grpc_core::IsEventEngineClientEnabled() &&
-      !grpc_core::IsEventEngineServerEnabled()) {
-=======
-  if (!UseEventEngineClient()) {
->>>>>>> 8cf04e9a
+  if (!UseEventEngineClient() && !UseEventEngineServer()) {
     grpc_core::Crash("unimplemented");
   }
 #ifdef GRPC_POSIX_SOCKET_TCP
@@ -579,12 +564,7 @@
 PosixEventEngine::CreatePosixEndpointFromFd(int fd,
                                             const EndpointConfig& config,
                                             MemoryAllocator memory_allocator) {
-<<<<<<< HEAD
-  if (!grpc_core::IsEventEngineClientEnabled() &&
-      !grpc_core::IsEventEngineServerEnabled()) {
-=======
-  if (!UseEventEngineClient()) {
->>>>>>> 8cf04e9a
+  if (!UseEventEngineClient() && !UseEventEngineServer()) {
     grpc_core::Crash("unimplemented");
   }
 #ifdef GRPC_POSIX_SOCKET_TCP
@@ -633,12 +613,7 @@
     absl::AnyInvocable<void(absl::Status)> on_shutdown,
     const EndpointConfig& config,
     std::unique_ptr<MemoryAllocatorFactory> memory_allocator_factory) {
-<<<<<<< HEAD
-  if (!grpc_core::IsEventEngineClientEnabled() &&
-      !grpc_core::IsEventEngineServerEnabled()) {
-=======
-  if (!UseEventEngineClient()) {
->>>>>>> 8cf04e9a
+  if (!UseEventEngineClient() && !UseEventEngineServer()) {
     grpc_core::Crash("unimplemented");
   }
 #ifdef GRPC_POSIX_SOCKET_TCP
