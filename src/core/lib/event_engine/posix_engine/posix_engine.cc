// Copyright 2022 The gRPC Authors
//
// Licensed under the Apache License, Version 2.0 (the "License");
// you may not use this file except in compliance with the License.
// You may obtain a copy of the License at
//
//     http://www.apache.org/licenses/LICENSE-2.0
//
// Unless required by applicable law or agreed to in writing, software
// distributed under the License is distributed on an "AS IS" BASIS,
// WITHOUT WARRANTIES OR CONDITIONS OF ANY KIND, either express or implied.
// See the License for the specific language governing permissions and
// limitations under the License.
#include <grpc/support/port_platform.h>

#include "src/core/lib/event_engine/posix_engine/posix_engine.h"

#include <algorithm>
#include <atomic>
#include <chrono>
#include <cstdint>
#include <cstring>
#include <memory>
#include <string>
#include <type_traits>
#include <utility>

#include "absl/cleanup/cleanup.h"
#include "absl/functional/any_invocable.h"
#include "absl/meta/type_traits.h"
#include "absl/status/status.h"
#include "absl/strings/str_cat.h"

#include <grpc/event_engine/event_engine.h>
#include <grpc/event_engine/memory_allocator.h>
#include <grpc/event_engine/slice_buffer.h>
#include <grpc/support/cpu.h>
#include <grpc/support/log.h>

#include "src/core/lib/debug/trace.h"
#include "src/core/lib/event_engine/grpc_polled_fd.h"
#include "src/core/lib/event_engine/poller.h"
#include "src/core/lib/event_engine/posix.h"
#include "src/core/lib/event_engine/posix_engine/grpc_polled_fd_posix.h"
#include "src/core/lib/event_engine/posix_engine/tcp_socket_utils.h"
#include "src/core/lib/event_engine/posix_engine/timer.h"
#include "src/core/lib/event_engine/tcp_socket_utils.h"
#include "src/core/lib/event_engine/trace.h"
#include "src/core/lib/event_engine/utils.h"
#include "src/core/lib/gpr/useful.h"
#include "src/core/lib/gprpp/crash.h"
#include "src/core/lib/gprpp/sync.h"

#ifdef GRPC_POSIX_SOCKET_TCP
#include <errno.h>       // IWYU pragma: keep
#include <stdint.h>      // IWYU pragma: keep
#include <sys/socket.h>  // IWYU pragma: keep

#include "src/core/lib/event_engine/posix_engine/event_poller.h"
#include "src/core/lib/event_engine/posix_engine/event_poller_posix_default.h"
#include "src/core/lib/event_engine/posix_engine/posix_endpoint.h"
#include "src/core/lib/event_engine/posix_engine/posix_engine_listener.h"
#endif  // GRPC_POSIX_SOCKET_TCP

// IWYU pragma: no_include <ratio>

// TODO(eryu): remove this GRPC_CFSTREAM condition when the CFEngine is ready.
// The posix poller currently crashes iOS.
#if defined(GRPC_POSIX_SOCKET_TCP) && !defined(GRPC_CFSTREAM) && \
    !defined(GRPC_DO_NOT_INSTANTIATE_POSIX_POLLER)
#define GRPC_PLATFORM_SUPPORTS_POSIX_POLLING true
#else
#define GRPC_PLATFORM_SUPPORTS_POSIX_POLLING false
#endif

using namespace std::chrono_literals;

namespace grpc_event_engine {
namespace experimental {

#ifdef GRPC_POSIX_SOCKET_TCP

void AsyncConnect::Start(EventEngine::Duration timeout) {
  on_writable_ = PosixEngineClosure::ToPermanentClosure(
      [this](absl::Status status) { OnWritable(std::move(status)); });
  alarm_handle_ = engine_->RunAfter(timeout, [this]() {
    OnTimeoutExpired(absl::DeadlineExceededError("connect() timed out"));
  });
  fd_->NotifyOnWrite(on_writable_);
}

AsyncConnect ::~AsyncConnect() { delete on_writable_; }

void AsyncConnect::OnTimeoutExpired(absl::Status status) {
  bool done = false;
  {
    grpc_core::MutexLock lock(&mu_);
    if (fd_ != nullptr) {
      fd_->ShutdownHandle(std::move(status));
    }
    done = (--refs_ == 0);
  }
  if (done) {
    delete this;
  }
}

void AsyncConnect::OnWritable(absl::Status status)
    ABSL_NO_THREAD_SAFETY_ANALYSIS {
  int so_error = 0;
  socklen_t so_error_size;
  int err;
  int done;
  int consumed_refs = 1;
  EventHandle* fd;
  absl::StatusOr<std::unique_ptr<EventEngine::Endpoint>> ep;

  mu_.Lock();
  GPR_ASSERT(fd_ != nullptr);
  fd = std::exchange(fd_, nullptr);
  bool connect_cancelled = connect_cancelled_;
  if (fd->IsHandleShutdown() && status.ok()) {
    if (!connect_cancelled) {
      // status is OK and handle has been shutdown but the connect was not
      // cancelled. This can happen if the timeout expired and the while the
      // OnWritable just started executing.
      status = absl::DeadlineExceededError("connect() timed out");
    } else {
      // This can happen if the connection was cancelled while the OnWritable
      // just started executing.
      status = absl::FailedPreconditionError("Connection cancelled");
    }
  }
  mu_.Unlock();

  if (engine_->Cancel(alarm_handle_)) {
    ++consumed_refs;
  }

  auto on_writable_finish = absl::MakeCleanup([&]() -> void {
    mu_.AssertHeld();
    if (!connect_cancelled) {
      reinterpret_cast<PosixEventEngine*>(engine_.get())
          ->OnConnectFinishInternal(connection_handle_);
    }
    if (fd != nullptr) {
      fd->OrphanHandle(nullptr, nullptr, "tcp_client_orphan");
      fd = nullptr;
    }
    if (!status.ok()) {
      ep = absl::UnknownError(
          absl::StrCat("Failed to connect to remote host: ", status.message()));
    }
    // Run the OnConnect callback asynchronously.
    if (!connect_cancelled) {
      executor_->Run(
          [ep = std::move(ep), on_connect = std::move(on_connect_)]() mutable {
            if (on_connect) {
              on_connect(std::move(ep));
            }
          });
    }
    done = ((refs_ -= consumed_refs) == 0);
    mu_.Unlock();
    if (done) {
      delete this;
    }
  });

  mu_.Lock();
  if (!status.ok() || connect_cancelled) {
    return;
  }

  do {
    so_error_size = sizeof(so_error);
    err = getsockopt(fd->WrappedFd(), SOL_SOCKET, SO_ERROR, &so_error,
                     &so_error_size);
  } while (err < 0 && errno == EINTR);
  if (err < 0) {
    status = absl::FailedPreconditionError(
        absl::StrCat("getsockopt: ", std::strerror(errno)));
    return;
  }

  switch (so_error) {
    case 0:
      ep = CreatePosixEndpoint(fd, nullptr, engine_, std::move(allocator_),
                               options_);
      fd = nullptr;
      break;
    case ENOBUFS:
      // We will get one of these errors if we have run out of
      // memory in the kernel for the data structures allocated
      // when you connect a socket.  If this happens it is very
      // likely that if we wait a little bit then try again the
      // connection will work (since other programs or this
      // program will close their network connections and free up
      // memory).  This does _not_ indicate that there is anything
      // wrong with the server we are connecting to, this is a
      // local problem.

      // If you are looking at this code, then chances are that
      // your program or another program on the same computer
      // opened too many network connections.  The "easy" fix:
      // don't do that!
      gpr_log(GPR_ERROR, "kernel out of buffers");
      mu_.Unlock();
      fd->NotifyOnWrite(on_writable_);
      // Don't run the cleanup function for this case.
      std::move(on_writable_finish).Cancel();
      return;
    case ECONNREFUSED:
      // This error shouldn't happen for anything other than connect().
      status = absl::FailedPreconditionError(std::strerror(so_error));
      break;
    default:
      // We don't really know which syscall triggered the problem here, so
      // punt by reporting getsockopt().
      status = absl::FailedPreconditionError(
          absl::StrCat("getsockopt(SO_ERROR): ", std::strerror(so_error)));
      break;
  }
}

EventEngine::ConnectionHandle PosixEventEngine::ConnectInternal(
    PosixSocketWrapper sock, OnConnectCallback on_connect, ResolvedAddress addr,
    MemoryAllocator&& allocator, const PosixTcpOptions& options,
    Duration timeout) {
  int err;
  int saved_errno;
  do {
    err = connect(sock.Fd(), addr.address(), addr.size());
  } while (err < 0 && errno == EINTR);
  saved_errno = errno;

  auto addr_uri = ResolvedAddressToURI(addr);
  if (!addr_uri.ok()) {
    Run([on_connect = std::move(on_connect),
         ep = absl::FailedPreconditionError(absl::StrCat(
             "connect failed: ", "invalid addr: ",
             addr_uri.value()))]() mutable { on_connect(std::move(ep)); });
    return EventEngine::ConnectionHandle::kInvalid;
  }

  std::string name = absl::StrCat("tcp-client:", addr_uri.value());
  PosixEventPoller* poller = poller_manager_->Poller();
  EventHandle* handle =
      poller->CreateHandle(sock.Fd(), name, poller->CanTrackErrors());
  int64_t connection_id = 0;
  if (saved_errno == EWOULDBLOCK || saved_errno == EINPROGRESS) {
    // Connection is still in progress.
    connection_id = last_connection_id_.fetch_add(1, std::memory_order_acq_rel);
  }

  if (err >= 0) {
    // Connection already succeded. Return 0 to discourage any cancellation
    // attempts.
    Run([on_connect = std::move(on_connect),
         ep = CreatePosixEndpoint(handle, nullptr, shared_from_this(),
                                  std::move(allocator), options)]() mutable {
      on_connect(std::move(ep));
    });
    return EventEngine::ConnectionHandle::kInvalid;
  }
  if (saved_errno != EWOULDBLOCK && saved_errno != EINPROGRESS) {
    // Connection already failed. Return 0 to discourage any cancellation
    // attempts.
    handle->OrphanHandle(nullptr, nullptr, "tcp_client_connect_error");
    Run([on_connect = std::move(on_connect),
         ep = absl::FailedPreconditionError(
             absl::StrCat("connect failed: ", "addr: ", addr_uri.value(),
                          " error: ", std::strerror(saved_errno)))]() mutable {
      on_connect(std::move(ep));
    });
    return EventEngine::ConnectionHandle::kInvalid;
  }
  AsyncConnect* ac = new AsyncConnect(
      std::move(on_connect), shared_from_this(), executor_.get(), handle,
      std::move(allocator), options, addr_uri.value(), connection_id);
  int shard_number = connection_id % connection_shards_.size();
  struct ConnectionShard* shard = &connection_shards_[shard_number];
  {
    grpc_core::MutexLock lock(&shard->mu);
    shard->pending_connections.insert_or_assign(connection_id, ac);
  }
  // Start asynchronous connect and return the connection id.
  ac->Start(timeout);
  return {static_cast<intptr_t>(connection_id), 0};
}

void PosixEventEngine::OnConnectFinishInternal(int connection_handle) {
  int shard_number = connection_handle % connection_shards_.size();
  struct ConnectionShard* shard = &connection_shards_[shard_number];
  {
    grpc_core::MutexLock lock(&shard->mu);
    shard->pending_connections.erase(connection_handle);
  }
}

PosixEnginePollerManager::PosixEnginePollerManager(
    std::shared_ptr<ThreadPool> executor)
    : poller_(grpc_event_engine::experimental::MakeDefaultPoller(this)),
      executor_(std::move(executor)),
      trigger_shutdown_called_(false) {}

PosixEnginePollerManager::PosixEnginePollerManager(PosixEventPoller* poller)
    : poller_(poller),
      poller_state_(PollerState::kExternal),
      executor_(nullptr),
      trigger_shutdown_called_(false) {
  GPR_DEBUG_ASSERT(poller_ != nullptr);
}

void PosixEnginePollerManager::Run(
    experimental::EventEngine::Closure* closure) {
  if (executor_ != nullptr) {
    executor_->Run(closure);
  }
}

void PosixEnginePollerManager::Run(absl::AnyInvocable<void()> cb) {
  if (executor_ != nullptr) {
    executor_->Run(std::move(cb));
  }
}

void PosixEnginePollerManager::TriggerShutdown() {
  GPR_DEBUG_ASSERT(trigger_shutdown_called_ == false);
  trigger_shutdown_called_ = true;
  // If the poller is external, dont try to shut it down. Otherwise
  // set poller state to PollerState::kShuttingDown.
  if (poller_state_.exchange(PollerState::kShuttingDown) ==
      PollerState::kExternal) {
    poller_ = nullptr;
    return;
  }
  poller_->Kick();
}

PosixEnginePollerManager::~PosixEnginePollerManager() {
  if (poller_ != nullptr) {
    poller_->Shutdown();
  }
}

PosixEventEngine::PosixEventEngine(PosixEventPoller* poller)
    : connection_shards_(std::max(2 * gpr_cpu_num_cores(), 1u)),
      executor_(MakeThreadPool(grpc_core::Clamp(gpr_cpu_num_cores(), 2u, 16u))),
      timer_manager_(executor_) {
#if GRPC_PLATFORM_SUPPORTS_POSIX_POLLING
  poller_manager_ = std::make_shared<PosixEnginePollerManager>(poller);
#endif
}

PosixEventEngine::PosixEventEngine()
    : connection_shards_(std::max(2 * gpr_cpu_num_cores(), 1u)),
      executor_(MakeThreadPool(grpc_core::Clamp(gpr_cpu_num_cores(), 2u, 16u))),
      timer_manager_(executor_) {
#if GRPC_PLATFORM_SUPPORTS_POSIX_POLLING
  poller_manager_ = std::make_shared<PosixEnginePollerManager>(executor_);
  // The threadpool must be instantiated after the poller otherwise, the
  // process will deadlock when forking.
  if (poller_manager_->Poller() != nullptr) {
    executor_->Run([poller_manager = poller_manager_]() {
      PollerWorkInternal(poller_manager);
    });
  }
#endif  // GRPC_PLATFORM_SUPPORTS_POSIX_POLLING
}

void PosixEventEngine::PollerWorkInternal(
    std::shared_ptr<PosixEnginePollerManager> poller_manager) {
  // TODO(vigneshbabu): The timeout specified here is arbitrary. For instance,
  // this can be improved by setting the timeout to the next expiring timer.
  PosixEventPoller* poller = poller_manager->Poller();
  ThreadPool* executor = poller_manager->Executor();
  auto result = poller->Work(24h, [executor, &poller_manager]() {
    executor->Run([poller_manager]() mutable {
      PollerWorkInternal(std::move(poller_manager));
    });
  });
  if (result == Poller::WorkResult::kDeadlineExceeded) {
    // The EventEngine is not shutting down but the next asynchronous
    // PollerWorkInternal did not get scheduled. Schedule it now.
    executor->Run([poller_manager = std::move(poller_manager)]() {
      PollerWorkInternal(poller_manager);
    });
  } else if (result == Poller::WorkResult::kKicked &&
             poller_manager->IsShuttingDown()) {
    // The Poller Got Kicked and poller_state_ is set to
    // PollerState::kShuttingDown. This can currently happen only from the
    // EventEngine destructor. Sample the use_count of poller_manager. If the
    // sampled use_count is > 1, there is one more instance of Work(...)
    // which hasn't returned yet. Send another Kick to be safe to ensure the
    // pending instance of Work(..) also breaks out. Its possible that the other
    // instance of Work(..) had already broken out before this Kick is sent. In
    // that case, the Kick is spurious but it shouldn't cause any side effects.
    if (poller_manager.use_count() > 1) {
      poller->Kick();
    }
  }
}

#endif  // GRPC_POSIX_SOCKET_TCP

struct PosixEventEngine::ClosureData final : public EventEngine::Closure {
  absl::AnyInvocable<void()> cb;
  Timer timer;
  PosixEventEngine* engine;
  EventEngine::TaskHandle handle;

  void Run() override {
    GRPC_EVENT_ENGINE_TRACE("PosixEventEngine:%p executing callback:%s", engine,
                            HandleToString(handle).c_str());
    {
      grpc_core::MutexLock lock(&engine->mu_);
      engine->known_handles_.erase(handle);
    }
    cb();
    delete this;
  }
};

PosixEventEngine::~PosixEventEngine() {
  {
    grpc_core::MutexLock lock(&mu_);
    if (GRPC_TRACE_FLAG_ENABLED(grpc_event_engine_trace)) {
      for (auto handle : known_handles_) {
        gpr_log(GPR_ERROR,
                "(event_engine) PosixEventEngine:%p uncleared "
                "TaskHandle at "
                "shutdown:%s",
                this, HandleToString(handle).c_str());
      }
    }
    GPR_ASSERT(GPR_LIKELY(known_handles_.empty()));
  }
  timer_manager_.Shutdown();
#if GRPC_PLATFORM_SUPPORTS_POSIX_POLLING
  if (poller_manager_ != nullptr) {
    poller_manager_->TriggerShutdown();
  }
#endif  // GRPC_PLATFORM_SUPPORTS_POSIX_POLLING
  executor_->Quiesce();
}

bool PosixEventEngine::Cancel(EventEngine::TaskHandle handle) {
  grpc_core::MutexLock lock(&mu_);
  if (!known_handles_.contains(handle)) return false;
  auto* cd = reinterpret_cast<ClosureData*>(handle.keys[0]);
  bool r = timer_manager_.TimerCancel(&cd->timer);
  known_handles_.erase(handle);
  if (r) delete cd;
  return r;
}

EventEngine::TaskHandle PosixEventEngine::RunAfter(
    Duration when, absl::AnyInvocable<void()> closure) {
  return RunAfterInternal(when, std::move(closure));
}

EventEngine::TaskHandle PosixEventEngine::RunAfter(
    Duration when, EventEngine::Closure* closure) {
  return RunAfterInternal(when, [closure]() { closure->Run(); });
}

void PosixEventEngine::Run(absl::AnyInvocable<void()> closure) {
  executor_->Run(std::move(closure));
}

void PosixEventEngine::Run(EventEngine::Closure* closure) {
  executor_->Run(closure);
}

EventEngine::TaskHandle PosixEventEngine::RunAfterInternal(
    Duration when, absl::AnyInvocable<void()> cb) {
  auto when_ts = ToTimestamp(timer_manager_.Now(), when);
  auto* cd = new ClosureData;
  cd->cb = std::move(cb);
  cd->engine = this;
  EventEngine::TaskHandle handle{reinterpret_cast<intptr_t>(cd),
                                 aba_token_.fetch_add(1)};
  grpc_core::MutexLock lock(&mu_);
  known_handles_.insert(handle);
  cd->handle = handle;
  GRPC_EVENT_ENGINE_TRACE("PosixEventEngine:%p scheduling callback:%s", this,
                          HandleToString(handle).c_str());
  timer_manager_.TimerInit(&cd->timer, when_ts, cd);
  return handle;
}

<<<<<<< HEAD
#if GRPC_ARES == 1 && defined(GRPC_POSIX_SOCKET_TCP)

PosixEventEngine::PosixDNSResolver::PosixDNSResolver(
    const ResolverOptions& options, PosixEventPoller* poller,
    std::shared_ptr<EventEngine> event_engine)
    : event_engine_(event_engine),
      ares_resolver_(AresResolver::CreateAresResolver(
          options.dns_server,
          std::make_unique<GrpcPolledFdFactoryPosix>(poller),
          std::move(event_engine))) {}

void PosixEventEngine::PosixDNSResolver::LookupHostname(
    LookupHostnameCallback on_resolve, absl::string_view name,
    absl::string_view default_port) {
  if (!ares_resolver_.ok()) {
    event_engine_->Run(
        [on_resolve = std::move(on_resolve),
         status = ares_resolver_.status()]() mutable { on_resolve(status); });
    return;
  }
  (*ares_resolver_)->LookupHostname(name, default_port, std::move(on_resolve));
}

void PosixEventEngine::PosixDNSResolver::LookupSRV(LookupSRVCallback on_resolve,
                                                   absl::string_view name) {
  if (!ares_resolver_.ok()) {
    event_engine_->Run(
        [on_resolve = std::move(on_resolve),
         status = ares_resolver_.status()]() mutable { on_resolve(status); });
    return;
  }
  (*ares_resolver_)->LookupSRV(name, std::move(on_resolve));
}

void PosixEventEngine::PosixDNSResolver::LookupTXT(LookupTXTCallback on_resolve,
                                                   absl::string_view name) {
  if (!ares_resolver_.ok()) {
    event_engine_->Run(
        [on_resolve = std::move(on_resolve),
         status = ares_resolver_.status()]() mutable { on_resolve(status); });
    return;
  }
  (*ares_resolver_)->LookupTXT(name, std::move(on_resolve));
}

#endif  // GRPC_ARES == 1 && defined(GRPC_POSIX_SOCKET_TCP)

std::unique_ptr<EventEngine::DNSResolver> PosixEventEngine::GetDNSResolver(
    const EventEngine::DNSResolver::ResolverOptions& options) {
#if GRPC_ARES == 1 && defined(GRPC_POSIX_SOCKET_TCP)
  return std::make_unique<PosixEventEngine::PosixDNSResolver>(
      options, poller_manager_->Poller(), shared_from_this());
#else   // GRPC_ARES == 1 && defined(GRPC_POSIX_SOCKET_TCP)
  // TODO(yijiem): Implement a basic A/AAAA-only native resolver in
  // PosixEventEngine.
  (void)options;
=======
absl::StatusOr<std::unique_ptr<EventEngine::DNSResolver>>
PosixEventEngine::GetDNSResolver(
    EventEngine::DNSResolver::ResolverOptions const& /*options*/) {
>>>>>>> 38da78e4
  grpc_core::Crash("unimplemented");
#endif  // GRPC_ARES == 1 && defined(GRPC_POSIX_SOCKET_TCP)
}

bool PosixEventEngine::IsWorkerThread() { grpc_core::Crash("unimplemented"); }

bool PosixEventEngine::CancelConnect(EventEngine::ConnectionHandle handle) {
#if GRPC_PLATFORM_SUPPORTS_POSIX_POLLING
  int connection_handle = handle.keys[0];
  if (connection_handle <= 0) {
    return false;
  }
  int shard_number = connection_handle % connection_shards_.size();
  struct ConnectionShard* shard = &connection_shards_[shard_number];
  AsyncConnect* ac = nullptr;
  {
    grpc_core::MutexLock lock(&shard->mu);
    auto it = shard->pending_connections.find(connection_handle);
    if (it != shard->pending_connections.end()) {
      ac = it->second;
      GPR_ASSERT(ac != nullptr);
      // Trying to acquire ac->mu here would could cause a deadlock because
      // the OnWritable method tries to acquire the two mutexes used
      // here in the reverse order. But we dont need to acquire ac->mu before
      // incrementing ac->refs here. This is because the OnWritable
      // method decrements ac->refs only after deleting the connection handle
      // from the corresponding hashmap. If the code enters here, it means
      // that deletion hasn't happened yet. The deletion can only happen after
      // the corresponding g_shard_mu is unlocked.
      ++ac->refs_;
      // Remove connection from list of active connections.
      shard->pending_connections.erase(it);
    }
  }
  if (ac == nullptr) {
    return false;
  }
  ac->mu_.Lock();
  bool connection_cancel_success = (ac->fd_ != nullptr);
  if (connection_cancel_success) {
    // Connection is still pending. The OnWritable callback hasn't executed
    // yet because ac->fd != nullptr.
    ac->connect_cancelled_ = true;
    // Shutdown the fd. This would cause OnWritable to run as soon as
    // possible. We dont need to pass a custom error here because it wont be
    // used since the on_connect_closure is not run if connect cancellation is
    // successfull.
    ac->fd_->ShutdownHandle(
        absl::FailedPreconditionError("Connection cancelled"));
  }
  bool done = (--ac->refs_ == 0);
  ac->mu_.Unlock();
  if (done) {
    delete ac;
  }
  return connection_cancel_success;
#else   // GRPC_PLATFORM_SUPPORTS_POSIX_POLLING
  grpc_core::Crash(
      "EventEngine::CancelConnect is not supported on this platform");
#endif  // GRPC_PLATFORM_SUPPORTS_POSIX_POLLING
}

EventEngine::ConnectionHandle PosixEventEngine::Connect(
    OnConnectCallback on_connect, const ResolvedAddress& addr,
    const EndpointConfig& args, MemoryAllocator memory_allocator,
    Duration timeout) {
#if GRPC_PLATFORM_SUPPORTS_POSIX_POLLING
  GPR_ASSERT(poller_manager_ != nullptr);
  PosixTcpOptions options = TcpOptionsFromEndpointConfig(args);
  absl::StatusOr<PosixSocketWrapper::PosixSocketCreateResult> socket =
      PosixSocketWrapper::CreateAndPrepareTcpClientSocket(options, addr);
  if (!socket.ok()) {
    Run([on_connect = std::move(on_connect),
         status = socket.status()]() mutable { on_connect(status); });
    return EventEngine::ConnectionHandle::kInvalid;
  }
  return ConnectInternal((*socket).sock, std::move(on_connect),
                         (*socket).mapped_target_addr,
                         std::move(memory_allocator), options, timeout);
#else   // GRPC_PLATFORM_SUPPORTS_POSIX_POLLING
  grpc_core::Crash("EventEngine::Connect is not supported on this platform");
#endif  // GRPC_PLATFORM_SUPPORTS_POSIX_POLLING
}

std::unique_ptr<PosixEndpointWithFdSupport>
PosixEventEngine::CreatePosixEndpointFromFd(int fd,
                                            const EndpointConfig& config,
                                            MemoryAllocator memory_allocator) {
#if GRPC_PLATFORM_SUPPORTS_POSIX_POLLING
  GPR_DEBUG_ASSERT(fd > 0);
  PosixEventPoller* poller = poller_manager_->Poller();
  GPR_DEBUG_ASSERT(poller != nullptr);
  EventHandle* handle =
      poller->CreateHandle(fd, "tcp-client", poller->CanTrackErrors());
  return CreatePosixEndpoint(handle, nullptr, shared_from_this(),
                             std::move(memory_allocator),
                             TcpOptionsFromEndpointConfig(config));
#else   // GRPC_PLATFORM_SUPPORTS_POSIX_POLLING
  grpc_core::Crash(
      "PosixEventEngine::CreatePosixEndpointFromFd is not supported on "
      "this platform");
#endif  // GRPC_PLATFORM_SUPPORTS_POSIX_POLLING
}

absl::StatusOr<std::unique_ptr<EventEngine::Listener>>
PosixEventEngine::CreateListener(
    Listener::AcceptCallback on_accept,
    absl::AnyInvocable<void(absl::Status)> on_shutdown,
    const EndpointConfig& config,
    std::unique_ptr<MemoryAllocatorFactory> memory_allocator_factory) {
#if GRPC_PLATFORM_SUPPORTS_POSIX_POLLING
  PosixEventEngineWithFdSupport::PosixAcceptCallback posix_on_accept =
      [on_accept_cb = std::move(on_accept)](
          int /*listener_fd*/, std::unique_ptr<EventEngine::Endpoint> ep,
          bool /*is_external*/, MemoryAllocator allocator,
          SliceBuffer* /*pending_data*/) mutable {
        on_accept_cb(std::move(ep), std::move(allocator));
      };
  return std::make_unique<PosixEngineListener>(
      std::move(posix_on_accept), std::move(on_shutdown), config,
      std::move(memory_allocator_factory), poller_manager_->Poller(),
      shared_from_this());
#else   // GRPC_PLATFORM_SUPPORTS_POSIX_POLLING
  grpc_core::Crash(
      "EventEngine::CreateListener is not supported on this platform");
#endif  // GRPC_PLATFORM_SUPPORTS_POSIX_POLLING
}

absl::StatusOr<std::unique_ptr<PosixListenerWithFdSupport>>
PosixEventEngine::CreatePosixListener(
    PosixEventEngineWithFdSupport::PosixAcceptCallback on_accept,
    absl::AnyInvocable<void(absl::Status)> on_shutdown,
    const EndpointConfig& config,
    std::unique_ptr<MemoryAllocatorFactory> memory_allocator_factory) {
#if GRPC_PLATFORM_SUPPORTS_POSIX_POLLING
  return std::make_unique<PosixEngineListener>(
      std::move(on_accept), std::move(on_shutdown), config,
      std::move(memory_allocator_factory), poller_manager_->Poller(),
      shared_from_this());
#else   // GRPC_PLATFORM_SUPPORTS_POSIX_POLLING
  grpc_core::Crash(
      "EventEngine::CreateListener is not supported on this platform");
#endif  // GRPC_PLATFORM_SUPPORTS_POSIX_POLLING
}

}  // namespace experimental
}  // namespace grpc_event_engine<|MERGE_RESOLUTION|>--- conflicted
+++ resolved
@@ -490,68 +490,47 @@
   return handle;
 }
 
-<<<<<<< HEAD
 #if GRPC_ARES == 1 && defined(GRPC_POSIX_SOCKET_TCP)
 
 PosixEventEngine::PosixDNSResolver::PosixDNSResolver(
-    const ResolverOptions& options, PosixEventPoller* poller,
-    std::shared_ptr<EventEngine> event_engine)
-    : event_engine_(event_engine),
-      ares_resolver_(AresResolver::CreateAresResolver(
-          options.dns_server,
-          std::make_unique<GrpcPolledFdFactoryPosix>(poller),
-          std::move(event_engine))) {}
+    grpc_core::OrphanablePtr<AresResolver> ares_resolver)
+    : ares_resolver_(std::move(ares_resolver)) {}
 
 void PosixEventEngine::PosixDNSResolver::LookupHostname(
     LookupHostnameCallback on_resolve, absl::string_view name,
     absl::string_view default_port) {
-  if (!ares_resolver_.ok()) {
-    event_engine_->Run(
-        [on_resolve = std::move(on_resolve),
-         status = ares_resolver_.status()]() mutable { on_resolve(status); });
-    return;
-  }
-  (*ares_resolver_)->LookupHostname(name, default_port, std::move(on_resolve));
+  ares_resolver_->LookupHostname(name, default_port, std::move(on_resolve));
 }
 
 void PosixEventEngine::PosixDNSResolver::LookupSRV(LookupSRVCallback on_resolve,
                                                    absl::string_view name) {
-  if (!ares_resolver_.ok()) {
-    event_engine_->Run(
-        [on_resolve = std::move(on_resolve),
-         status = ares_resolver_.status()]() mutable { on_resolve(status); });
-    return;
-  }
-  (*ares_resolver_)->LookupSRV(name, std::move(on_resolve));
+  ares_resolver_->LookupSRV(name, std::move(on_resolve));
 }
 
 void PosixEventEngine::PosixDNSResolver::LookupTXT(LookupTXTCallback on_resolve,
                                                    absl::string_view name) {
-  if (!ares_resolver_.ok()) {
-    event_engine_->Run(
-        [on_resolve = std::move(on_resolve),
-         status = ares_resolver_.status()]() mutable { on_resolve(status); });
-    return;
-  }
-  (*ares_resolver_)->LookupTXT(name, std::move(on_resolve));
+  ares_resolver_->LookupTXT(name, std::move(on_resolve));
 }
 
 #endif  // GRPC_ARES == 1 && defined(GRPC_POSIX_SOCKET_TCP)
 
-std::unique_ptr<EventEngine::DNSResolver> PosixEventEngine::GetDNSResolver(
+absl::StatusOr<std::unique_ptr<EventEngine::DNSResolver>>
+PosixEventEngine::GetDNSResolver(
     const EventEngine::DNSResolver::ResolverOptions& options) {
 #if GRPC_ARES == 1 && defined(GRPC_POSIX_SOCKET_TCP)
+  auto ares_resolver = AresResolver::CreateAresResolver(
+      options.dns_server,
+      std::make_unique<GrpcPolledFdFactoryPosix>(poller_manager_->Poller()),
+      shared_from_this());
+  if (!ares_resolver.ok()) {
+    return ares_resolver.status();
+  }
   return std::make_unique<PosixEventEngine::PosixDNSResolver>(
-      options, poller_manager_->Poller(), shared_from_this());
+      std::move(*ares_resolver));
 #else   // GRPC_ARES == 1 && defined(GRPC_POSIX_SOCKET_TCP)
   // TODO(yijiem): Implement a basic A/AAAA-only native resolver in
   // PosixEventEngine.
   (void)options;
-=======
-absl::StatusOr<std::unique_ptr<EventEngine::DNSResolver>>
-PosixEventEngine::GetDNSResolver(
-    EventEngine::DNSResolver::ResolverOptions const& /*options*/) {
->>>>>>> 38da78e4
   grpc_core::Crash("unimplemented");
 #endif  // GRPC_ARES == 1 && defined(GRPC_POSIX_SOCKET_TCP)
 }
