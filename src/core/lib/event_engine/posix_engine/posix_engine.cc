// Copyright 2022 The gRPC Authors
//
// Licensed under the Apache License, Version 2.0 (the "License");
// you may not use this file except in compliance with the License.
// You may obtain a copy of the License at
//
//     http://www.apache.org/licenses/LICENSE-2.0
//
// Unless required by applicable law or agreed to in writing, software
// distributed under the License is distributed on an "AS IS" BASIS,
// WITHOUT WARRANTIES OR CONDITIONS OF ANY KIND, either express or implied.
// See the License for the specific language governing permissions and
// limitations under the License.
#include <grpc/support/port_platform.h>

#include "src/core/lib/event_engine/posix_engine/posix_engine.h"

#include <algorithm>
#include <atomic>
#include <chrono>
#include <cstdint>
#include <cstring>
#include <memory>
#include <string>
#include <type_traits>
#include <utility>

#include "absl/cleanup/cleanup.h"
#include "absl/functional/any_invocable.h"
#include "absl/meta/type_traits.h"
#include "absl/status/status.h"
#include "absl/strings/str_cat.h"

#include <grpc/event_engine/event_engine.h>
#include <grpc/event_engine/memory_allocator.h>
#include <grpc/event_engine/slice_buffer.h>
#include <grpc/support/cpu.h>
#include <grpc/support/log.h>

#include "src/core/lib/debug/trace.h"
#include "src/core/lib/event_engine/ares_driver.h"
#include "src/core/lib/event_engine/poller.h"
#include "src/core/lib/event_engine/posix.h"
#include "src/core/lib/event_engine/posix_engine/tcp_socket_utils.h"
#include "src/core/lib/event_engine/posix_engine/timer.h"
#include "src/core/lib/event_engine/tcp_socket_utils.h"
#include "src/core/lib/event_engine/trace.h"
#include "src/core/lib/event_engine/utils.h"
#include "src/core/lib/gprpp/crash.h"
#include "src/core/lib/gprpp/sync.h"

#ifdef GRPC_POSIX_SOCKET_TCP
#include <errno.h>       // IWYU pragma: keep
#include <stdint.h>      // IWYU pragma: keep
#include <sys/socket.h>  // IWYU pragma: keep

#include "src/core/lib/event_engine/posix_engine/event_poller.h"
#include "src/core/lib/event_engine/posix_engine/event_poller_posix_default.h"
#include "src/core/lib/event_engine/posix_engine/posix_endpoint.h"
#include "src/core/lib/event_engine/posix_engine/posix_engine_listener.h"
#endif  // GRPC_POSIX_SOCKET_TCP

// IWYU pragma: no_include <ratio>

using namespace std::chrono_literals;

namespace grpc_event_engine {
namespace experimental {

<<<<<<< HEAD
using LookupTaskHandle = PosixEventEngine::PosixDNSResolver::LookupTaskHandle;

bool NeedPosixEngine() {
  // DO NOT SUBMIT: remove the short-circuit
  return true || UseEventEngineClient() || UseEventEngineListener();
}

=======
>>>>>>> 3bd6c386
#ifdef GRPC_POSIX_SOCKET_TCP

void AsyncConnect::Start(EventEngine::Duration timeout) {
  on_writable_ = PosixEngineClosure::ToPermanentClosure(
      [this](absl::Status status) { OnWritable(std::move(status)); });
  alarm_handle_ = engine_->RunAfter(timeout, [this]() {
    OnTimeoutExpired(absl::DeadlineExceededError("connect() timed out"));
  });
  fd_->NotifyOnWrite(on_writable_);
}

AsyncConnect ::~AsyncConnect() { delete on_writable_; }

void AsyncConnect::OnTimeoutExpired(absl::Status status) {
  bool done = false;
  {
    grpc_core::MutexLock lock(&mu_);
    if (fd_ != nullptr) {
      fd_->ShutdownHandle(std::move(status));
    }
    done = (--refs_ == 0);
  }
  if (done) {
    delete this;
  }
}

void AsyncConnect::OnWritable(absl::Status status)
    ABSL_NO_THREAD_SAFETY_ANALYSIS {
  int so_error = 0;
  socklen_t so_error_size;
  int err;
  int done;
  int consumed_refs = 1;
  EventHandle* fd;
  absl::StatusOr<std::unique_ptr<EventEngine::Endpoint>> ep;

  mu_.Lock();
  GPR_ASSERT(fd_ != nullptr);
  fd = std::exchange(fd_, nullptr);
  bool connect_cancelled = connect_cancelled_;
  if (fd->IsHandleShutdown() && status.ok()) {
    if (!connect_cancelled) {
      // status is OK and handle has been shutdown but the connect was not
      // cancelled. This can happen if the timeout expired and the while the
      // OnWritable just started executing.
      status = absl::DeadlineExceededError("connect() timed out");
    } else {
      // This can happen if the connection was cancelled while the OnWritable
      // just started executing.
      status = absl::FailedPreconditionError("Connection cancelled");
    }
  }
  mu_.Unlock();

  if (engine_->Cancel(alarm_handle_)) {
    ++consumed_refs;
  }

  auto on_writable_finish = absl::MakeCleanup([&]() -> void {
    mu_.AssertHeld();
    if (!connect_cancelled) {
      reinterpret_cast<PosixEventEngine*>(engine_.get())
          ->OnConnectFinishInternal(connection_handle_);
    }
    if (fd != nullptr) {
      fd->OrphanHandle(nullptr, nullptr, "tcp_client_orphan");
      fd = nullptr;
    }
    if (!status.ok()) {
      ep = absl::UnknownError(
          absl::StrCat("Failed to connect to remote host: ", status.message()));
    }
    // Run the OnConnect callback asynchronously.
    if (!connect_cancelled) {
      executor_->Run(
          [ep = std::move(ep), on_connect = std::move(on_connect_)]() mutable {
            if (on_connect) {
              on_connect(std::move(ep));
            }
          });
    }
    done = ((refs_ -= consumed_refs) == 0);
    mu_.Unlock();
    if (done) {
      delete this;
    }
  });

  mu_.Lock();
  if (!status.ok() || connect_cancelled) {
    return;
  }

  do {
    so_error_size = sizeof(so_error);
    err = getsockopt(fd->WrappedFd(), SOL_SOCKET, SO_ERROR, &so_error,
                     &so_error_size);
  } while (err < 0 && errno == EINTR);
  if (err < 0) {
    status = absl::FailedPreconditionError(
        absl::StrCat("getsockopt: ", std::strerror(errno)));
    return;
  }

  switch (so_error) {
    case 0:
      ep = CreatePosixEndpoint(fd, nullptr, engine_, std::move(allocator_),
                               options_);
      fd = nullptr;
      break;
    case ENOBUFS:
      // We will get one of these errors if we have run out of
      // memory in the kernel for the data structures allocated
      // when you connect a socket.  If this happens it is very
      // likely that if we wait a little bit then try again the
      // connection will work (since other programs or this
      // program will close their network connections and free up
      // memory).  This does _not_ indicate that there is anything
      // wrong with the server we are connecting to, this is a
      // local problem.

      // If you are looking at this code, then chances are that
      // your program or another program on the same computer
      // opened too many network connections.  The "easy" fix:
      // don't do that!
      gpr_log(GPR_ERROR, "kernel out of buffers");
      mu_.Unlock();
      fd->NotifyOnWrite(on_writable_);
      // Don't run the cleanup function for this case.
      std::move(on_writable_finish).Cancel();
      return;
    case ECONNREFUSED:
      // This error shouldn't happen for anything other than connect().
      status = absl::FailedPreconditionError(std::strerror(so_error));
      break;
    default:
      // We don't really know which syscall triggered the problem here, so
      // punt by reporting getsockopt().
      status = absl::FailedPreconditionError(
          absl::StrCat("getsockopt(SO_ERROR): ", std::strerror(so_error)));
      break;
  }
}

EventEngine::ConnectionHandle PosixEventEngine::ConnectInternal(
    PosixSocketWrapper sock, OnConnectCallback on_connect, ResolvedAddress addr,
    MemoryAllocator&& allocator, const PosixTcpOptions& options,
    Duration timeout) {
  int err;
  int saved_errno;
  do {
    err = connect(sock.Fd(), addr.address(), addr.size());
  } while (err < 0 && errno == EINTR);
  saved_errno = errno;

  auto addr_uri = ResolvedAddressToURI(addr);
  if (!addr_uri.ok()) {
    Run([on_connect = std::move(on_connect),
         ep = absl::FailedPreconditionError(absl::StrCat(
             "connect failed: ", "invalid addr: ",
             addr_uri.value()))]() mutable { on_connect(std::move(ep)); });
    return EventEngine::ConnectionHandle::kInvalid;
  }

  std::string name = absl::StrCat("tcp-client:", addr_uri.value());
  PosixEventPoller* poller = poller_manager_->Poller();
  EventHandle* handle =
      poller->CreateHandle(sock.Fd(), name, poller->CanTrackErrors());
  int64_t connection_id = 0;
  if (saved_errno == EWOULDBLOCK || saved_errno == EINPROGRESS) {
    // Connection is still in progress.
    connection_id = last_connection_id_.fetch_add(1, std::memory_order_acq_rel);
  }

  if (err >= 0) {
    // Connection already succeded. Return 0 to discourage any cancellation
    // attempts.
    Run([on_connect = std::move(on_connect),
         ep = CreatePosixEndpoint(handle, nullptr, shared_from_this(),
                                  std::move(allocator), options)]() mutable {
      on_connect(std::move(ep));
    });
    return EventEngine::ConnectionHandle::kInvalid;
  }
  if (saved_errno != EWOULDBLOCK && saved_errno != EINPROGRESS) {
    // Connection already failed. Return 0 to discourage any cancellation
    // attempts.
    handle->OrphanHandle(nullptr, nullptr, "tcp_client_connect_error");
    Run([on_connect = std::move(on_connect),
         ep = absl::FailedPreconditionError(
             absl::StrCat("connect failed: ", "addr: ", addr_uri.value(),
                          " error: ", std::strerror(saved_errno)))]() mutable {
      on_connect(std::move(ep));
    });
    return EventEngine::ConnectionHandle::kInvalid;
  }
  AsyncConnect* ac = new AsyncConnect(
      std::move(on_connect), shared_from_this(), executor_.get(), handle,
      std::move(allocator), options, addr_uri.value(), connection_id);
  int shard_number = connection_id % connection_shards_.size();
  struct ConnectionShard* shard = &connection_shards_[shard_number];
  {
    grpc_core::MutexLock lock(&shard->mu);
    shard->pending_connections.insert_or_assign(connection_id, ac);
  }
  // Start asynchronous connect and return the connection id.
  ac->Start(timeout);
  return {static_cast<intptr_t>(connection_id), 0};
}

void PosixEventEngine::OnConnectFinishInternal(int connection_handle) {
  int shard_number = connection_handle % connection_shards_.size();
  struct ConnectionShard* shard = &connection_shards_[shard_number];
  {
    grpc_core::MutexLock lock(&shard->mu);
    shard->pending_connections.erase(connection_handle);
  }
}

PosixEnginePollerManager::PosixEnginePollerManager(
    std::shared_ptr<ThreadPool> executor)
    : poller_(grpc_event_engine::experimental::MakeDefaultPoller(this)),
      executor_(std::move(executor)),
      trigger_shutdown_called_(false) {}

PosixEnginePollerManager::PosixEnginePollerManager(PosixEventPoller* poller)
    : poller_(poller),
      poller_state_(PollerState::kExternal),
      executor_(nullptr),
      trigger_shutdown_called_(false) {
  GPR_DEBUG_ASSERT(poller_ != nullptr);
}

void PosixEnginePollerManager::Run(
    experimental::EventEngine::Closure* closure) {
  if (executor_ != nullptr) {
    executor_->Run(closure);
  }
}

void PosixEnginePollerManager::Run(absl::AnyInvocable<void()> cb) {
  if (executor_ != nullptr) {
    executor_->Run(std::move(cb));
  }
}

void PosixEnginePollerManager::TriggerShutdown() {
  GPR_DEBUG_ASSERT(trigger_shutdown_called_ == false);
  trigger_shutdown_called_ = true;
  // If the poller is external, dont try to shut it down. Otherwise
  // set poller state to PollerState::kShuttingDown.
  if (poller_state_.exchange(PollerState::kShuttingDown) ==
      PollerState::kExternal) {
    poller_ = nullptr;
    return;
  }
  poller_->Kick();
}

PosixEnginePollerManager::~PosixEnginePollerManager() {
  if (poller_ != nullptr) {
    poller_->Shutdown();
  }
}

PosixEventEngine::PosixEventEngine(PosixEventPoller* poller)
    : connection_shards_(std::max(2 * gpr_cpu_num_cores(), 1u)),
      executor_(std::make_shared<ThreadPool>()),
      timer_manager_(executor_) {
  poller_manager_ = std::make_shared<PosixEnginePollerManager>(poller);
}

PosixEventEngine::PosixEventEngine()
    : connection_shards_(std::max(2 * gpr_cpu_num_cores(), 1u)),
      executor_(std::make_shared<ThreadPool>()),
      timer_manager_(executor_) {
  poller_manager_ = std::make_shared<PosixEnginePollerManager>(executor_);
  // The threadpool must be instantiated after the poller otherwise, the
  // process will deadlock when forking.
  if (poller_manager_->Poller() != nullptr) {
    executor_->Run([poller_manager = poller_manager_]() {
      PollerWorkInternal(poller_manager);
    });
  }
}

void PosixEventEngine::PollerWorkInternal(
    std::shared_ptr<PosixEnginePollerManager> poller_manager) {
  // TODO(vigneshbabu): The timeout specified here is arbitrary. For instance,
  // this can be improved by setting the timeout to the next expiring timer.
  PosixEventPoller* poller = poller_manager->Poller();
  ThreadPool* executor = poller_manager->Executor();
  auto result = poller->Work(24h, [executor, &poller_manager]() {
    executor->Run([poller_manager]() mutable {
      PollerWorkInternal(std::move(poller_manager));
    });
  });
  if (result == Poller::WorkResult::kDeadlineExceeded) {
    // The EventEngine is not shutting down but the next asynchronous
    // PollerWorkInternal did not get scheduled. Schedule it now.
    executor->Run([poller_manager = std::move(poller_manager)]() {
      PollerWorkInternal(poller_manager);
    });
  } else if (result == Poller::WorkResult::kKicked &&
             poller_manager->IsShuttingDown()) {
    // The Poller Got Kicked and poller_state_ is set to
    // PollerState::kShuttingDown. This can currently happen only from the
    // EventEngine destructor. Sample the use_count of poller_manager. If the
    // sampled use_count is > 1, there is one more instance of Work(...)
    // which hasn't returned yet. Send another Kick to be safe to ensure the
    // pending instance of Work(..) also breaks out. Its possible that the other
    // instance of Work(..) had already broken out before this Kick is sent. In
    // that case, the Kick is spurious but it shouldn't cause any side effects.
    if (poller_manager.use_count() > 1) {
      poller->Kick();
    }
  }
}

#endif  // GRPC_POSIX_SOCKET_TCP

struct PosixEventEngine::ClosureData final : public EventEngine::Closure {
  absl::AnyInvocable<void()> cb;
  Timer timer;
  PosixEventEngine* engine;
  EventEngine::TaskHandle handle;

  void Run() override {
    GRPC_EVENT_ENGINE_TRACE("PosixEventEngine:%p executing callback:%s", engine,
                            HandleToString(handle).c_str());
    {
      grpc_core::MutexLock lock(&engine->mu_);
      engine->known_handles_.erase(handle);
    }
    cb();
    delete this;
  }
};

PosixEventEngine::~PosixEventEngine() {
  {
    grpc_core::MutexLock lock(&mu_);
    if (GRPC_TRACE_FLAG_ENABLED(grpc_event_engine_trace)) {
      for (auto handle : known_handles_) {
        gpr_log(GPR_ERROR,
                "(event_engine) PosixEventEngine:%p uncleared "
                "TaskHandle at "
                "shutdown:%s",
                this, HandleToString(handle).c_str());
      }
    }
    GPR_ASSERT(GPR_LIKELY(known_handles_.empty()));
  }
  timer_manager_.Shutdown();
#ifdef GRPC_POSIX_SOCKET_TCP
  if (poller_manager_ != nullptr) {
    poller_manager_->TriggerShutdown();
  }
#endif  // GRPC_POSIX_SOCKET_TCP
  executor_->Quiesce();
}

bool PosixEventEngine::Cancel(EventEngine::TaskHandle handle) {
  grpc_core::MutexLock lock(&mu_);
  if (!known_handles_.contains(handle)) return false;
  auto* cd = reinterpret_cast<ClosureData*>(handle.keys[0]);
  bool r = timer_manager_.TimerCancel(&cd->timer);
  known_handles_.erase(handle);
  if (r) delete cd;
  return r;
}

EventEngine::TaskHandle PosixEventEngine::RunAfter(
    Duration when, absl::AnyInvocable<void()> closure) {
  return RunAfterInternal(when, std::move(closure));
}

EventEngine::TaskHandle PosixEventEngine::RunAfter(
    Duration when, EventEngine::Closure* closure) {
  return RunAfterInternal(when, [closure]() { closure->Run(); });
}

void PosixEventEngine::Run(absl::AnyInvocable<void()> closure) {
  executor_->Run(std::move(closure));
}

void PosixEventEngine::Run(EventEngine::Closure* closure) {
  executor_->Run(closure);
}

EventEngine::TaskHandle PosixEventEngine::RunAfterInternal(
    Duration when, absl::AnyInvocable<void()> cb) {
  auto when_ts = ToTimestamp(timer_manager_.Now(), when);
  auto* cd = new ClosureData;
  cd->cb = std::move(cb);
  cd->engine = this;
  EventEngine::TaskHandle handle{reinterpret_cast<intptr_t>(cd),
                                 aba_token_.fetch_add(1)};
  grpc_core::MutexLock lock(&mu_);
  known_handles_.insert(handle);
  cd->handle = handle;
  GRPC_EVENT_ENGINE_TRACE("PosixEventEngine:%p scheduling callback:%s", this,
                          HandleToString(handle).c_str());
  timer_manager_.TimerInit(&cd->timer, when_ts, cd);
  return handle;
}

PosixEventEngine::PosixDNSResolver::PosixDNSResolver(
    const ResolverOptions& options, PosixEnginePollerManager* poller_manager,
    PosixEventEngine* event_engine)
    : options_(options),
      poller_manager_(poller_manager),
      event_engine_(event_engine) {}

PosixEventEngine::PosixDNSResolver::~PosixDNSResolver() {
  grpc_core::MutexLock lock(&mu_);
  GPR_ASSERT(GPR_LIKELY(inflight_requests_.empty()));
}

LookupTaskHandle PosixEventEngine::PosixDNSResolver::LookupHostname(
    LookupHostnameCallback on_resolve, absl::string_view name,
    absl::string_view default_port, Duration timeout) {
  absl::StatusOr<GrpcAresHostnameRequest*> request =
      GrpcAresHostnameRequest::Create(
          name, default_port, options_.dns_server, /*check_port=*/true, timeout,
          [this](int fd) { return CreateEventHandle(fd); }, event_engine_);
  if (!request.ok()) {
    // Report back initialization failure through on_resolve.
    event_engine_->Run([cb = std::move(on_resolve),
                        status = request.status()]() mutable { cb(status); });
    return LookupTaskHandle::kInvalid;
  }
  LookupTaskHandle handle{reinterpret_cast<intptr_t>(*request),
                          aba_token_.fetch_add(1)};
  {
    grpc_core::MutexLock lock(&mu_);
    inflight_requests_.insert(handle);
  }
  (*request)->Start(
      [on_resolve = std::move(on_resolve), handle,
       this](absl::StatusOr<GrpcAresHostnameRequest::Result> result) mutable {
        {
          grpc_core::MutexLock lock(&mu_);
          // on_resolved called, no longer inflight.
          GPR_ASSERT(inflight_requests_.erase(handle) == 1);
        }
        on_resolve(std::move(result));
      });
  return handle;
}

LookupTaskHandle PosixEventEngine::PosixDNSResolver::LookupSRV(
    LookupSRVCallback on_resolve, absl::string_view name, Duration timeout) {
  absl::StatusOr<GrpcAresSRVRequest*> request = GrpcAresSRVRequest::Create(
      name, timeout, options_.dns_server, /*check_port=*/false,
      [this](int fd) { return CreateEventHandle(fd); }, event_engine_);
  if (!request.ok()) {
    // Report back initialization failure through on_resolve.
    event_engine_->Run([cb = std::move(on_resolve),
                        status = request.status()]() mutable { cb(status); });
    return LookupTaskHandle::kInvalid;
  }
  LookupTaskHandle handle{reinterpret_cast<intptr_t>(*request),
                          aba_token_.fetch_add(1)};
  {
    grpc_core::MutexLock lock(&mu_);
    inflight_requests_.insert(handle);
  }
  (*request)->Start(
      [on_resolve = std::move(on_resolve), handle,
       this](absl::StatusOr<GrpcAresSRVRequest::Result> result) mutable {
        {
          grpc_core::MutexLock lock(&mu_);
          // on_resolved called, no longer inflight.
          GPR_ASSERT(inflight_requests_.erase(handle) == 1);
        }
        on_resolve(std::move(result));
      });
  return handle;
}

LookupTaskHandle PosixEventEngine::PosixDNSResolver::LookupTXT(
    LookupTXTCallback on_resolve, absl::string_view name, Duration timeout) {
  absl::StatusOr<GrpcAresTXTRequest*> request = GrpcAresTXTRequest::Create(
      name, timeout, options_.dns_server, /*check_port=*/false,
      [this](int fd) { return CreateEventHandle(fd); }, event_engine_);
  if (!request.ok()) {
    // Report back initialization failure through on_resolve.
    event_engine_->Run([cb = std::move(on_resolve),
                        status = request.status()]() mutable { cb(status); });
    return LookupTaskHandle::kInvalid;
  }
  LookupTaskHandle handle{reinterpret_cast<intptr_t>(*request),
                          aba_token_.fetch_add(1)};
  {
    grpc_core::MutexLock lock(&mu_);
    inflight_requests_.insert(handle);
  }
  (*request)->Start([on_resolve = std::move(on_resolve), handle,
                     this](absl::StatusOr<std::string> result) mutable {
    {
      grpc_core::MutexLock lock(&mu_);
      // on_resolved called, no longer inflight.
      GPR_ASSERT(inflight_requests_.erase(handle) == 1);
    }
    on_resolve(std::move(result));
  });
  return handle;
}

bool PosixEventEngine::PosixDNSResolver::CancelLookup(LookupTaskHandle handle) {
  grpc_core::MutexLock lock(&mu_);
  auto iter = inflight_requests_.find(handle);
  if (iter != inflight_requests_.end()) {
    if (reinterpret_cast<GrpcAresRequest*>(iter->keys[0])->Cancel()) {
      inflight_requests_.erase(iter);
      return true;
    }
  }
  return false;
}

EventHandle* PosixEventEngine::PosixDNSResolver::CreateEventHandle(int fd) {
  PosixEventPoller* poller = poller_manager_->Poller();
  GPR_DEBUG_ASSERT(poller != nullptr);
  GRPC_ARES_DRIVER_TRACE_LOG("CreateEventHandle: poller %p; fd: %d", poller,
                             fd);
  return poller->CreateHandle(fd, "Add c-ares socket",
                              poller->CanTrackErrors());
}

std::unique_ptr<EventEngine::DNSResolver> PosixEventEngine::GetDNSResolver(
    EventEngine::DNSResolver::ResolverOptions const& options) {
  return std::make_unique<PosixEventEngine::PosixDNSResolver>(
      options, poller_manager_.get(), this);
}

bool PosixEventEngine::IsWorkerThread() { grpc_core::Crash("unimplemented"); }

bool PosixEventEngine::CancelConnect(EventEngine::ConnectionHandle handle) {
#ifdef GRPC_POSIX_SOCKET_TCP
  int connection_handle = handle.keys[0];
  if (connection_handle <= 0) {
    return false;
  }
  int shard_number = connection_handle % connection_shards_.size();
  struct ConnectionShard* shard = &connection_shards_[shard_number];
  AsyncConnect* ac = nullptr;
  {
    grpc_core::MutexLock lock(&shard->mu);
    auto it = shard->pending_connections.find(connection_handle);
    if (it != shard->pending_connections.end()) {
      ac = it->second;
      GPR_ASSERT(ac != nullptr);
      // Trying to acquire ac->mu here would could cause a deadlock because
      // the OnWritable method tries to acquire the two mutexes used
      // here in the reverse order. But we dont need to acquire ac->mu before
      // incrementing ac->refs here. This is because the OnWritable
      // method decrements ac->refs only after deleting the connection handle
      // from the corresponding hashmap. If the code enters here, it means
      // that deletion hasn't happened yet. The deletion can only happen after
      // the corresponding g_shard_mu is unlocked.
      ++ac->refs_;
      // Remove connection from list of active connections.
      shard->pending_connections.erase(it);
    }
  }
  if (ac == nullptr) {
    return false;
  }
  ac->mu_.Lock();
  bool connection_cancel_success = (ac->fd_ != nullptr);
  if (connection_cancel_success) {
    // Connection is still pending. The OnWritable callback hasn't executed
    // yet because ac->fd != nullptr.
    ac->connect_cancelled_ = true;
    // Shutdown the fd. This would cause OnWritable to run as soon as
    // possible. We dont need to pass a custom error here because it wont be
    // used since the on_connect_closure is not run if connect cancellation is
    // successfull.
    ac->fd_->ShutdownHandle(
        absl::FailedPreconditionError("Connection cancelled"));
  }
  bool done = (--ac->refs_ == 0);
  ac->mu_.Unlock();
  if (done) {
    delete ac;
  }
  return connection_cancel_success;
#else   // GRPC_POSIX_SOCKET_TCP
  grpc_core::Crash(
      "EventEngine::CancelConnect is not supported on this platform");
#endif  // GRPC_POSIX_SOCKET_TCP
}

EventEngine::ConnectionHandle PosixEventEngine::Connect(
    OnConnectCallback on_connect, const ResolvedAddress& addr,
    const EndpointConfig& args, MemoryAllocator memory_allocator,
    Duration timeout) {
#ifdef GRPC_POSIX_SOCKET_TCP
  GPR_ASSERT(poller_manager_ != nullptr);
  PosixTcpOptions options = TcpOptionsFromEndpointConfig(args);
  absl::StatusOr<PosixSocketWrapper::PosixSocketCreateResult> socket =
      PosixSocketWrapper::CreateAndPrepareTcpClientSocket(options, addr);
  if (!socket.ok()) {
    Run([on_connect = std::move(on_connect),
         status = socket.status()]() mutable { on_connect(status); });
    return EventEngine::ConnectionHandle::kInvalid;
  }
  return ConnectInternal((*socket).sock, std::move(on_connect),
                         (*socket).mapped_target_addr,
                         std::move(memory_allocator), options, timeout);
#else   // GRPC_POSIX_SOCKET_TCP
  grpc_core::Crash("EventEngine::Connect is not supported on this platform");
#endif  // GRPC_POSIX_SOCKET_TCP
}

std::unique_ptr<PosixEndpointWithFdSupport>
PosixEventEngine::CreatePosixEndpointFromFd(int fd,
                                            const EndpointConfig& config,
                                            MemoryAllocator memory_allocator) {
#ifdef GRPC_POSIX_SOCKET_TCP
  GPR_DEBUG_ASSERT(fd > 0);
  PosixEventPoller* poller = poller_manager_->Poller();
  GPR_DEBUG_ASSERT(poller != nullptr);
  EventHandle* handle =
      poller->CreateHandle(fd, "tcp-client", poller->CanTrackErrors());
  return CreatePosixEndpoint(handle, nullptr, shared_from_this(),
                             std::move(memory_allocator),
                             TcpOptionsFromEndpointConfig(config));
#else   // GRPC_POSIX_SOCKET_TCP
  grpc_core::Crash(
      "PosixEventEngine::CreatePosixEndpointFromFd is not supported on "
      "this platform");
#endif  // GRPC_POSIX_SOCKET_TCP
}

absl::StatusOr<std::unique_ptr<EventEngine::Listener>>
PosixEventEngine::CreateListener(
    Listener::AcceptCallback on_accept,
    absl::AnyInvocable<void(absl::Status)> on_shutdown,
    const EndpointConfig& config,
    std::unique_ptr<MemoryAllocatorFactory> memory_allocator_factory) {
#ifdef GRPC_POSIX_SOCKET_TCP
  PosixEventEngineWithFdSupport::PosixAcceptCallback posix_on_accept =
      [on_accept_cb = std::move(on_accept)](
          int /*listener_fd*/, std::unique_ptr<EventEngine::Endpoint> ep,
          bool /*is_external*/, MemoryAllocator allocator,
          SliceBuffer* /*pending_data*/) mutable {
        on_accept_cb(std::move(ep), std::move(allocator));
      };
  return std::make_unique<PosixEngineListener>(
      std::move(posix_on_accept), std::move(on_shutdown), config,
      std::move(memory_allocator_factory), poller_manager_->Poller(),
      shared_from_this());
#else   // GRPC_POSIX_SOCKET_TCP
  grpc_core::Crash(
      "EventEngine::CreateListener is not supported on this platform");
#endif  // GRPC_POSIX_SOCKET_TCP
}

absl::StatusOr<std::unique_ptr<PosixListenerWithFdSupport>>
PosixEventEngine::CreatePosixListener(
    PosixEventEngineWithFdSupport::PosixAcceptCallback on_accept,
    absl::AnyInvocable<void(absl::Status)> on_shutdown,
    const EndpointConfig& config,
    std::unique_ptr<MemoryAllocatorFactory> memory_allocator_factory) {
#ifdef GRPC_POSIX_SOCKET_TCP
  return std::make_unique<PosixEngineListener>(
      std::move(on_accept), std::move(on_shutdown), config,
      std::move(memory_allocator_factory), poller_manager_->Poller(),
      shared_from_this());
#else   // GRPC_POSIX_SOCKET_TCP
  grpc_core::Crash(
      "EventEngine::CreateListener is not supported on this platform");
#endif  // GRPC_POSIX_SOCKET_TCP
}

}  // namespace experimental
}  // namespace grpc_event_engine<|MERGE_RESOLUTION|>--- conflicted
+++ resolved
@@ -67,7 +67,6 @@
 namespace grpc_event_engine {
 namespace experimental {
 
-<<<<<<< HEAD
 using LookupTaskHandle = PosixEventEngine::PosixDNSResolver::LookupTaskHandle;
 
 bool NeedPosixEngine() {
@@ -75,8 +74,6 @@
   return true || UseEventEngineClient() || UseEventEngineListener();
 }
 
-=======
->>>>>>> 3bd6c386
 #ifdef GRPC_POSIX_SOCKET_TCP
 
 void AsyncConnect::Start(EventEngine::Duration timeout) {
