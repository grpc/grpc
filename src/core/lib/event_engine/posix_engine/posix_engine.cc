--- conflicted
+++ resolved
@@ -212,7 +212,7 @@
     : executor_(std::move(executor)),
       poller_(std::move(poller)),
       is_scheduled_(1) {
-  CHECK_NE(poller_, nullptr);
+  GRPC_CHECK_NE(poller_, nullptr);
   executor_->Run([this]() { PollerWorkInternal(); });
 }
 
@@ -403,50 +403,6 @@
   }
 }
 
-<<<<<<< HEAD
-PosixEnginePollerManager::PosixEnginePollerManager(
-    std::shared_ptr<ThreadPool> executor)
-    : poller_(grpc_event_engine::experimental::MakeDefaultPoller(this)),
-      executor_(std::move(executor)),
-      trigger_shutdown_called_(false) {}
-
-PosixEnginePollerManager::PosixEnginePollerManager(
-    std::shared_ptr<PosixEventPoller> poller)
-    : poller_(std::move(poller)),
-      poller_state_(PollerState::kExternal),
-      executor_(nullptr),
-      trigger_shutdown_called_(false) {
-  GRPC_DCHECK_NE(poller_, nullptr);
-}
-
-void PosixEnginePollerManager::Run(
-    experimental::EventEngine::Closure* closure) {
-  if (executor_ != nullptr) {
-    executor_->Run(closure);
-  }
-}
-
-void PosixEnginePollerManager::Run(absl::AnyInvocable<void()> cb) {
-  if (executor_ != nullptr) {
-    executor_->Run(std::move(cb));
-  }
-}
-
-void PosixEnginePollerManager::TriggerShutdown() {
-  GRPC_DCHECK(trigger_shutdown_called_ == false);
-  trigger_shutdown_called_ = true;
-  // If the poller is external, dont try to shut it down. Otherwise
-  // set poller state to PollerState::kShuttingDown.
-  if (poller_state_.exchange(PollerState::kShuttingDown) ==
-      PollerState::kExternal) {
-    poller_ = nullptr;
-    return;
-  }
-  poller_->Kick();
-}
-
-=======
->>>>>>> fa502592
 std::shared_ptr<PosixEventEngine> PosixEventEngine::MakePosixEventEngine() {
   // Can't use make_shared as ctor is private
   std::shared_ptr<PosixEventEngine> engine(new PosixEventEngine());
@@ -853,17 +809,10 @@
 PosixEventEngine::CreatePosixEndpointFromFd(int fd,
                                             const EndpointConfig& config,
                                             MemoryAllocator memory_allocator) {
-<<<<<<< HEAD
-#if GRPC_PLATFORM_SUPPORTS_POSIX_POLLING
   GRPC_DCHECK_GT(fd, 0);
-  PosixEventPoller* poller = poller_manager_.Poller();
-  GRPC_DCHECK_NE(poller, nullptr);
-=======
-  DCHECK_GT(fd, 0);
   if (poller_ == nullptr) {
     return absl::FailedPreconditionError("polling is not enabled");
   }
->>>>>>> fa502592
   EventHandle* handle =
       poller_->CreateHandle(poller_->posix_interface().Adopt(fd), "tcp-client",
                             poller_->CanTrackErrors());
@@ -906,7 +855,7 @@
     return;
   }
   grpc_core::MutexLock lock(&mu_);
-  CHECK(!polling_cycle_.has_value());
+  GRPC_CHECK(!polling_cycle_.has_value());
   polling_cycle_.emplace(executor_, poller_);
 }
 
@@ -1016,24 +965,4 @@
 #endif  // GRPC_POSIX_SOCKET_TCP && GRPC_ENABLE_FORK_SUPPORT &&
         // GRPC_POSIX_FORK_ALLOW_PTHREAD_ATFORK
 
-<<<<<<< HEAD
-#if GRPC_PLATFORM_SUPPORTS_POSIX_POLLING
-
-void PosixEventEngine::SchedulePoller() {
-  if (poller_manager_.Poller() != nullptr) {
-    grpc_core::MutexLock lock(&mu_);
-    GRPC_CHECK(!polling_cycle_.has_value());
-    polling_cycle_.emplace(&poller_manager_);
-  }
-}
-
-void PosixEventEngine::ResetPollCycle() {
-  grpc_core::MutexLock lock(&mu_);
-  polling_cycle_.reset();
-}
-
-#endif  // GRPC_PLATFORM_SUPPORTS_POSIX_POLLING
-
-=======
->>>>>>> fa502592
 }  // namespace grpc_event_engine::experimental