// Copyright 2022 The gRPC Authors
//
// Licensed under the Apache License, Version 2.0 (the "License");
// you may not use this file except in compliance with the License.
// You may obtain a copy of the License at
//
//     http://www.apache.org/licenses/LICENSE-2.0
//
// Unless required by applicable law or agreed to in writing, software
// distributed under the License is distributed on an "AS IS" BASIS,
// WITHOUT WARRANTIES OR CONDITIONS OF ANY KIND, either express or implied.
// See the License for the specific language governing permissions and
// limitations under the License.
#include <grpc/support/port_platform.h>

#include "src/core/lib/event_engine/posix_engine/posix_engine.h"

#include <algorithm>
#include <atomic>
#include <chrono>
#include <cstdint>
#include <cstring>
#include <memory>
#include <string>
#include <type_traits>
#include <utility>

#include "absl/cleanup/cleanup.h"
#include "absl/functional/any_invocable.h"
#include "absl/status/status.h"
#include "absl/strings/match.h"
#include "absl/strings/str_cat.h"

#include <grpc/event_engine/event_engine.h>
#include <grpc/event_engine/memory_allocator.h>
#include <grpc/event_engine/slice_buffer.h>
#include <grpc/support/cpu.h>
#include <grpc/support/log.h>

#include "src/core/lib/config/config_vars.h"
#include "src/core/lib/debug/trace.h"
#include "src/core/lib/event_engine/ares_resolver.h"
#include "src/core/lib/event_engine/forkable.h"
#include "src/core/lib/event_engine/grpc_polled_fd.h"
#include "src/core/lib/event_engine/poller.h"
#include "src/core/lib/event_engine/posix.h"
#include "src/core/lib/event_engine/posix_engine/grpc_polled_fd_posix.h"
#include "src/core/lib/event_engine/posix_engine/native_posix_dns_resolver.h"
#include "src/core/lib/event_engine/posix_engine/tcp_socket_utils.h"
#include "src/core/lib/event_engine/posix_engine/timer.h"
#include "src/core/lib/event_engine/tcp_socket_utils.h"
#include "src/core/lib/event_engine/trace.h"
#include "src/core/lib/event_engine/utils.h"
#include "src/core/lib/gpr/useful.h"
#include "src/core/lib/gprpp/crash.h"
#include "src/core/lib/gprpp/no_destruct.h"
#include "src/core/lib/gprpp/sync.h"

#ifdef GRPC_POSIX_SOCKET_TCP
#include <errno.h>       // IWYU pragma: keep
#include <stdint.h>      // IWYU pragma: keep
#include <sys/socket.h>  // IWYU pragma: keep

#include "src/core/lib/event_engine/posix_engine/event_poller.h"
#include "src/core/lib/event_engine/posix_engine/event_poller_posix_default.h"
#include "src/core/lib/event_engine/posix_engine/posix_endpoint.h"
#include "src/core/lib/event_engine/posix_engine/posix_engine_listener.h"
#endif  // GRPC_POSIX_SOCKET_TCP

// IWYU pragma: no_include <ratio>

// TODO(eryu): remove this GRPC_CFSTREAM condition when the CFEngine is ready.
// The posix poller currently crashes iOS.
#if defined(GRPC_POSIX_SOCKET_TCP) && !defined(GRPC_CFSTREAM) && \
    !defined(GRPC_DO_NOT_INSTANTIATE_POSIX_POLLER)
#define GRPC_PLATFORM_SUPPORTS_POSIX_POLLING true
#else
#define GRPC_PLATFORM_SUPPORTS_POSIX_POLLING false
#endif

using namespace std::chrono_literals;

namespace grpc_event_engine {
namespace experimental {

namespace {

grpc_core::NoDestruct<ObjectGroupForkHandler> g_timer_fork_manager;

class TimerForkCallbackMethods {
 public:
  static void Prefork() { g_timer_fork_manager->Prefork(); }
  static void PostforkParent() { g_timer_fork_manager->PostforkParent(); }
  static void PostforkChild() { g_timer_fork_manager->PostforkChild(); }
};

bool ShouldUseAresDnsResolver() {
#if GRPC_ARES == 1 && defined(GRPC_POSIX_SOCKET_ARES_EV_DRIVER)
  auto resolver_env = grpc_core::ConfigVars::Get().DnsResolver();
  return resolver_env.empty() || absl::EqualsIgnoreCase(resolver_env, "ares");
#else   // GRPC_ARES == 1 && defined(GRPC_POSIX_SOCKET_ARES_EV_DRIVER)
  return false;
#endif  // GRPC_ARES == 1 && defined(GRPC_POSIX_SOCKET_ARES_EV_DRIVER)
}

}  // namespace

#ifdef GRPC_POSIX_SOCKET_TCP

void AsyncConnect::Start(EventEngine::Duration timeout) {
  on_writable_ = PosixEngineClosure::ToPermanentClosure(
      [this](absl::Status status) { OnWritable(std::move(status)); });
  alarm_handle_ = engine_->RunAfter(timeout, [this]() {
    OnTimeoutExpired(absl::DeadlineExceededError("connect() timed out"));
  });
  fd_->NotifyOnWrite(on_writable_);
}

AsyncConnect ::~AsyncConnect() { delete on_writable_; }

void AsyncConnect::OnTimeoutExpired(absl::Status status) {
  bool done = false;
  {
    grpc_core::MutexLock lock(&mu_);
    if (fd_ != nullptr) {
      fd_->ShutdownHandle(std::move(status));
    }
    done = (--refs_ == 0);
  }
  if (done) {
    delete this;
  }
}

void AsyncConnect::OnWritable(absl::Status status)
    ABSL_NO_THREAD_SAFETY_ANALYSIS {
  int so_error = 0;
  socklen_t so_error_size;
  int err;
  int done;
  int consumed_refs = 1;
  EventHandle* fd;
  absl::StatusOr<std::unique_ptr<EventEngine::Endpoint>> ep;

  mu_.Lock();
  GPR_ASSERT(fd_ != nullptr);
  fd = std::exchange(fd_, nullptr);
  bool connect_cancelled = connect_cancelled_;
  if (fd->IsHandleShutdown() && status.ok()) {
    if (!connect_cancelled) {
      // status is OK and handle has been shutdown but the connect was not
      // cancelled. This can happen if the timeout expired and the while the
      // OnWritable just started executing.
      status = absl::DeadlineExceededError("connect() timed out");
    } else {
      // This can happen if the connection was cancelled while the OnWritable
      // just started executing.
      status = absl::FailedPreconditionError("Connection cancelled");
    }
  }
  mu_.Unlock();

  if (engine_->Cancel(alarm_handle_)) {
    ++consumed_refs;
  }

  auto on_writable_finish = absl::MakeCleanup([&]() -> void {
    mu_.AssertHeld();
    if (!connect_cancelled) {
      reinterpret_cast<PosixEventEngine*>(engine_.get())
          ->OnConnectFinishInternal(connection_handle_);
    }
    if (fd != nullptr) {
      fd->OrphanHandle(nullptr, nullptr, "tcp_client_orphan");
      fd = nullptr;
    }
    if (!status.ok()) {
      ep = absl::UnknownError(
          absl::StrCat("Failed to connect to remote host: ", status.message()));
    }
    // Run the OnConnect callback asynchronously.
    if (!connect_cancelled) {
      executor_->Run(
          [ep = std::move(ep), on_connect = std::move(on_connect_)]() mutable {
            if (on_connect) {
              on_connect(std::move(ep));
            }
          });
    }
    done = ((refs_ -= consumed_refs) == 0);
    mu_.Unlock();
    if (done) {
      delete this;
    }
  });

  mu_.Lock();
  if (!status.ok() || connect_cancelled) {
    return;
  }

  do {
    so_error_size = sizeof(so_error);
    err = getsockopt(fd->WrappedFd(), SOL_SOCKET, SO_ERROR, &so_error,
                     &so_error_size);
  } while (err < 0 && errno == EINTR);
  if (err < 0) {
    status = absl::FailedPreconditionError(
        absl::StrCat("getsockopt: ", std::strerror(errno)));
    return;
  }

  switch (so_error) {
    case 0:
      ep = CreatePosixEndpoint(fd, nullptr, engine_, std::move(allocator_),
                               options_);
      fd = nullptr;
      break;
    case ENOBUFS:
      // We will get one of these errors if we have run out of
      // memory in the kernel for the data structures allocated
      // when you connect a socket.  If this happens it is very
      // likely that if we wait a little bit then try again the
      // connection will work (since other programs or this
      // program will close their network connections and free up
      // memory).  This does _not_ indicate that there is anything
      // wrong with the server we are connecting to, this is a
      // local problem.

      // If you are looking at this code, then chances are that
      // your program or another program on the same computer
      // opened too many network connections.  The "easy" fix:
      // don't do that!
      gpr_log(GPR_ERROR, "kernel out of buffers");
      mu_.Unlock();
      fd->NotifyOnWrite(on_writable_);
      // Don't run the cleanup function for this case.
      std::move(on_writable_finish).Cancel();
      return;
    case ECONNREFUSED:
      // This error shouldn't happen for anything other than connect().
      status = absl::FailedPreconditionError(std::strerror(so_error));
      break;
    default:
      // We don't really know which syscall triggered the problem here, so
      // punt by reporting getsockopt().
      status = absl::FailedPreconditionError(
          absl::StrCat("getsockopt(SO_ERROR): ", std::strerror(so_error)));
      break;
  }
}

EventEngine::ConnectionHandle PosixEventEngine::ConnectInternal(
    PosixSocketWrapper sock, OnConnectCallback on_connect, ResolvedAddress addr,
    MemoryAllocator&& allocator, const PosixTcpOptions& options,
    Duration timeout) {
  int err;
  int connect_errno;
  do {
    err = connect(sock.Fd(), addr.address(), addr.size());
  } while (err < 0 && errno == EINTR);
  connect_errno = (err < 0) ? errno : 0;

  auto addr_uri = ResolvedAddressToURI(addr);
  if (!addr_uri.ok()) {
    Run([on_connect = std::move(on_connect),
         ep = absl::FailedPreconditionError(absl::StrCat(
             "connect failed: ", "invalid addr: ",
             addr_uri.value()))]() mutable { on_connect(std::move(ep)); });
    return EventEngine::ConnectionHandle::kInvalid;
  }

  std::string name = absl::StrCat("tcp-client:", addr_uri.value());
  PosixEventPoller* poller = poller_manager_->Poller();
  EventHandle* handle =
      poller->CreateHandle(sock.Fd(), name, poller->CanTrackErrors());

  if (connect_errno == 0) {
    // Connection already succeded. Return 0 to discourage any cancellation
    // attempts.
    Run([on_connect = std::move(on_connect),
         ep = CreatePosixEndpoint(handle, nullptr, shared_from_this(),
                                  std::move(allocator), options)]() mutable {
      on_connect(std::move(ep));
    });
    return EventEngine::ConnectionHandle::kInvalid;
  }
  if (connect_errno != EWOULDBLOCK && connect_errno != EINPROGRESS) {
    // Connection already failed. Return 0 to discourage any cancellation
    // attempts.
    handle->OrphanHandle(nullptr, nullptr, "tcp_client_connect_error");
    Run([on_connect = std::move(on_connect),
         ep = absl::FailedPreconditionError(absl::StrCat(
             "connect failed: ", "addr: ", addr_uri.value(),
             " error: ", std::strerror(connect_errno)))]() mutable {
      on_connect(std::move(ep));
    });
    return EventEngine::ConnectionHandle::kInvalid;
  }
  // Connection is still in progress.
  int64_t connection_id =
      last_connection_id_.fetch_add(1, std::memory_order_acq_rel);
  AsyncConnect* ac = new AsyncConnect(
      std::move(on_connect), shared_from_this(), executor_.get(), handle,
      std::move(allocator), options, addr_uri.value(), connection_id);
  int shard_number = connection_id % connection_shards_.size();
  struct ConnectionShard* shard = &connection_shards_[shard_number];
  {
    grpc_core::MutexLock lock(&shard->mu);
    shard->pending_connections.insert_or_assign(connection_id, ac);
  }
  // Start asynchronous connect and return the connection id.
  ac->Start(timeout);
  return {static_cast<intptr_t>(connection_id), 0};
}

void PosixEventEngine::OnConnectFinishInternal(int connection_handle) {
  int shard_number = connection_handle % connection_shards_.size();
  struct ConnectionShard* shard = &connection_shards_[shard_number];
  {
    grpc_core::MutexLock lock(&shard->mu);
    shard->pending_connections.erase(connection_handle);
  }
}

PosixEnginePollerManager::PosixEnginePollerManager(
    std::shared_ptr<ThreadPool> executor)
    : poller_(grpc_event_engine::experimental::MakeDefaultPoller(this)),
      executor_(std::move(executor)),
      trigger_shutdown_called_(false) {}

PosixEnginePollerManager::PosixEnginePollerManager(
    std::shared_ptr<PosixEventPoller> poller)
    : poller_(std::move(poller)),
      poller_state_(PollerState::kExternal),
      executor_(nullptr),
      trigger_shutdown_called_(false) {
  GPR_DEBUG_ASSERT(poller_ != nullptr);
}

void PosixEnginePollerManager::Run(
    experimental::EventEngine::Closure* closure) {
  if (executor_ != nullptr) {
    executor_->Run(closure);
  }
}

void PosixEnginePollerManager::Run(absl::AnyInvocable<void()> cb) {
  if (executor_ != nullptr) {
    executor_->Run(std::move(cb));
  }
}

void PosixEnginePollerManager::TriggerShutdown() {
  GPR_DEBUG_ASSERT(trigger_shutdown_called_ == false);
  trigger_shutdown_called_ = true;
  // If the poller is external, dont try to shut it down. Otherwise
  // set poller state to PollerState::kShuttingDown.
  if (poller_state_.exchange(PollerState::kShuttingDown) ==
      PollerState::kExternal) {
    poller_ = nullptr;
    return;
  }
  poller_->Kick();
}

PosixEnginePollerManager::~PosixEnginePollerManager() {
  if (poller_ != nullptr) {
    poller_->Shutdown();
  }
}

PosixEventEngine::PosixEventEngine(std::shared_ptr<PosixEventPoller> poller)
    : connection_shards_(std::max(2 * gpr_cpu_num_cores(), 1u)),
      executor_(MakeThreadPool(grpc_core::Clamp(gpr_cpu_num_cores(), 4u, 16u))),
      timer_manager_(std::make_shared<TimerManager>(executor_)) {
  g_timer_fork_manager->RegisterForkable(
      timer_manager_, TimerForkCallbackMethods::Prefork,
      TimerForkCallbackMethods::PostforkParent,
      TimerForkCallbackMethods::PostforkChild);
#if GRPC_PLATFORM_SUPPORTS_POSIX_POLLING
  poller_manager_ = std::make_shared<PosixEnginePollerManager>(poller);
#endif
}

PosixEventEngine::PosixEventEngine()
    : connection_shards_(std::max(2 * gpr_cpu_num_cores(), 1u)),
      executor_(MakeThreadPool(grpc_core::Clamp(gpr_cpu_num_cores(), 4u, 16u))),
      timer_manager_(std::make_shared<TimerManager>(executor_)) {
  g_timer_fork_manager->RegisterForkable(
      timer_manager_, TimerForkCallbackMethods::Prefork,
      TimerForkCallbackMethods::PostforkParent,
      TimerForkCallbackMethods::PostforkChild);
#if GRPC_PLATFORM_SUPPORTS_POSIX_POLLING
  poller_manager_ = std::make_shared<PosixEnginePollerManager>(executor_);
  // The threadpool must be instantiated after the poller otherwise, the
  // process will deadlock when forking.
  if (poller_manager_->Poller() != nullptr) {
    executor_->Run([poller_manager = poller_manager_]() {
      PollerWorkInternal(poller_manager);
    });
  }
#endif  // GRPC_PLATFORM_SUPPORTS_POSIX_POLLING
}

void PosixEventEngine::PollerWorkInternal(
    std::shared_ptr<PosixEnginePollerManager> poller_manager) {
  // TODO(vigneshbabu): The timeout specified here is arbitrary. For instance,
  // this can be improved by setting the timeout to the next expiring timer.
  PosixEventPoller* poller = poller_manager->Poller();
  ThreadPool* executor = poller_manager->Executor();
  auto result = poller->Work(24h, [executor, &poller_manager]() {
    executor->Run([poller_manager]() mutable {
      PollerWorkInternal(std::move(poller_manager));
    });
  });
  if (result == Poller::WorkResult::kDeadlineExceeded) {
    // The EventEngine is not shutting down but the next asynchronous
    // PollerWorkInternal did not get scheduled. Schedule it now.
    executor->Run([poller_manager = std::move(poller_manager)]() {
      PollerWorkInternal(poller_manager);
    });
  } else if (result == Poller::WorkResult::kKicked &&
             poller_manager->IsShuttingDown()) {
    // The Poller Got Kicked and poller_state_ is set to
    // PollerState::kShuttingDown. This can currently happen only from the
    // EventEngine destructor. Sample the use_count of poller_manager. If the
    // sampled use_count is > 1, there is one more instance of Work(...)
    // which hasn't returned yet. Send another Kick to be safe to ensure the
    // pending instance of Work(..) also breaks out. Its possible that the other
    // instance of Work(..) had already broken out before this Kick is sent. In
    // that case, the Kick is spurious but it shouldn't cause any side effects.
    if (poller_manager.use_count() > 1) {
      poller->Kick();
    }
  }
}

#endif  // GRPC_POSIX_SOCKET_TCP

struct PosixEventEngine::ClosureData final : public EventEngine::Closure {
  absl::AnyInvocable<void()> cb;
  Timer timer;
  PosixEventEngine* engine;
  EventEngine::TaskHandle handle;

  void Run() override {
    GRPC_EVENT_ENGINE_TRACE("PosixEventEngine:%p executing callback:%s", engine,
                            HandleToString(handle).c_str());
    {
      grpc_core::MutexLock lock(&engine->mu_);
      engine->known_handles_.erase(handle);
    }
    cb();
    delete this;
  }
};

PosixEventEngine::~PosixEventEngine() {
  {
    grpc_core::MutexLock lock(&mu_);
    if (GRPC_TRACE_FLAG_ENABLED(grpc_event_engine_trace)) {
      for (auto handle : known_handles_) {
        gpr_log(GPR_ERROR,
                "(event_engine) PosixEventEngine:%p uncleared "
                "TaskHandle at "
                "shutdown:%s",
                this, HandleToString(handle).c_str());
      }
    }
    GPR_ASSERT(GPR_LIKELY(known_handles_.empty()));
  }
  timer_manager_->Shutdown();
#if GRPC_PLATFORM_SUPPORTS_POSIX_POLLING
  if (poller_manager_ != nullptr) {
    poller_manager_->TriggerShutdown();
  }
#endif  // GRPC_PLATFORM_SUPPORTS_POSIX_POLLING
  executor_->Quiesce();
}

bool PosixEventEngine::Cancel(EventEngine::TaskHandle handle) {
  grpc_core::MutexLock lock(&mu_);
  if (!known_handles_.contains(handle)) return false;
  auto* cd = reinterpret_cast<ClosureData*>(handle.keys[0]);
  bool r = timer_manager_->TimerCancel(&cd->timer);
  known_handles_.erase(handle);
  if (r) delete cd;
  return r;
}

EventEngine::TaskHandle PosixEventEngine::RunAfter(
    Duration when, absl::AnyInvocable<void()> closure) {
  return RunAfterInternal(when, std::move(closure));
}

EventEngine::TaskHandle PosixEventEngine::RunAfter(
    Duration when, EventEngine::Closure* closure) {
  return RunAfterInternal(when, [closure]() { closure->Run(); });
}

void PosixEventEngine::Run(absl::AnyInvocable<void()> closure) {
  executor_->Run(std::move(closure));
}

void PosixEventEngine::Run(EventEngine::Closure* closure) {
  executor_->Run(closure);
}

EventEngine::TaskHandle PosixEventEngine::RunAfterInternal(
    Duration when, absl::AnyInvocable<void()> cb) {
  if (when <= Duration::zero()) {
    Run(std::move(cb));
    return TaskHandle::kInvalid;
  }
  auto when_ts = ToTimestamp(timer_manager_->Now(), when);
  auto* cd = new ClosureData;
  cd->cb = std::move(cb);
  cd->engine = this;
  EventEngine::TaskHandle handle{reinterpret_cast<intptr_t>(cd),
                                 aba_token_.fetch_add(1)};
  grpc_core::MutexLock lock(&mu_);
  known_handles_.insert(handle);
  cd->handle = handle;
  GRPC_EVENT_ENGINE_TRACE("PosixEventEngine:%p scheduling callback:%s", this,
                          HandleToString(handle).c_str());
  timer_manager_->TimerInit(&cd->timer, when_ts, cd);
  return handle;
}

PosixEventEngine::PosixDNSResolver::PosixDNSResolver(
    grpc_core::OrphanablePtr<RefCountedDNSResolverInterface> dns_resolver)
    : dns_resolver_(std::move(dns_resolver)) {}

void PosixEventEngine::PosixDNSResolver::LookupHostname(
    LookupHostnameCallback on_resolve, absl::string_view name,
    absl::string_view default_port) {
  dns_resolver_->LookupHostname(std::move(on_resolve), name, default_port);
}

void PosixEventEngine::PosixDNSResolver::LookupSRV(LookupSRVCallback on_resolve,
                                                   absl::string_view name) {
  dns_resolver_->LookupSRV(std::move(on_resolve), name);
}

void PosixEventEngine::PosixDNSResolver::LookupTXT(LookupTXTCallback on_resolve,
                                                   absl::string_view name) {
  dns_resolver_->LookupTXT(std::move(on_resolve), name);
}

absl::StatusOr<std::unique_ptr<EventEngine::DNSResolver>>
PosixEventEngine::GetDNSResolver(
    GRPC_UNUSED const EventEngine::DNSResolver::ResolverOptions& options) {
#ifndef GRPC_POSIX_SOCKET_RESOLVE_ADDRESS
  grpc_core::Crash("Unable to get DNS resolver for this platform.");
#else  // GRPC_POSIX_SOCKET_RESOLVE_ADDRESS
  // If c-ares is supported on the platform, build according to user's
  // configuration.
  if (ShouldUseAresDnsResolver()) {
#if GRPC_ARES == 1 && defined(GRPC_POSIX_SOCKET_ARES_EV_DRIVER)
    GRPC_EVENT_ENGINE_DNS_TRACE("PosixEventEngine:%p creating AresResolver",
                                this);
    auto ares_resolver = AresResolver::CreateAresResolver(
        options.dns_server,
        std::make_unique<GrpcPolledFdFactoryPosix>(poller_manager_->Poller()),
        shared_from_this());
    if (!ares_resolver.ok()) {
      return ares_resolver.status();
    }
    return std::make_unique<PosixEventEngine::PosixDNSResolver>(
        std::move(*ares_resolver));
#endif  // GRPC_ARES == 1 && defined(GRPC_POSIX_SOCKET_ARES_EV_DRIVER)
  }
<<<<<<< HEAD
  GRPC_EVENT_ENGINE_DNS_TRACE("PosixEventEngine:%p creating NativeDNSResolver",
                              this);
  return std::make_unique<NativeDNSResolver>(shared_from_this());
=======
  GRPC_EVENT_ENGINE_DNS_TRACE(
      "PosixEventEngine:%p creating NativePosixDNSResolver", this);
  return std::make_unique<PosixEventEngine::PosixDNSResolver>(
      grpc_core::MakeOrphanable<NativePosixDNSResolver>(shared_from_this()));
>>>>>>> bf4db646
#endif  // GRPC_POSIX_SOCKET_RESOLVE_ADDRESS
}

bool PosixEventEngine::IsWorkerThread() { grpc_core::Crash("unimplemented"); }

bool PosixEventEngine::CancelConnect(EventEngine::ConnectionHandle handle) {
#if GRPC_PLATFORM_SUPPORTS_POSIX_POLLING
  int connection_handle = handle.keys[0];
  if (connection_handle <= 0) {
    return false;
  }
  int shard_number = connection_handle % connection_shards_.size();
  struct ConnectionShard* shard = &connection_shards_[shard_number];
  AsyncConnect* ac = nullptr;
  {
    grpc_core::MutexLock lock(&shard->mu);
    auto it = shard->pending_connections.find(connection_handle);
    if (it != shard->pending_connections.end()) {
      ac = it->second;
      GPR_ASSERT(ac != nullptr);
      // Trying to acquire ac->mu here would could cause a deadlock because
      // the OnWritable method tries to acquire the two mutexes used
      // here in the reverse order. But we dont need to acquire ac->mu before
      // incrementing ac->refs here. This is because the OnWritable
      // method decrements ac->refs only after deleting the connection handle
      // from the corresponding hashmap. If the code enters here, it means
      // that deletion hasn't happened yet. The deletion can only happen after
      // the corresponding g_shard_mu is unlocked.
      ++ac->refs_;
      // Remove connection from list of active connections.
      shard->pending_connections.erase(it);
    }
  }
  if (ac == nullptr) {
    return false;
  }
  ac->mu_.Lock();
  bool connection_cancel_success = (ac->fd_ != nullptr);
  if (connection_cancel_success) {
    // Connection is still pending. The OnWritable callback hasn't executed
    // yet because ac->fd != nullptr.
    ac->connect_cancelled_ = true;
    // Shutdown the fd. This would cause OnWritable to run as soon as
    // possible. We dont need to pass a custom error here because it wont be
    // used since the on_connect_closure is not run if connect cancellation is
    // successfull.
    ac->fd_->ShutdownHandle(
        absl::FailedPreconditionError("Connection cancelled"));
  }
  bool done = (--ac->refs_ == 0);
  ac->mu_.Unlock();
  if (done) {
    delete ac;
  }
  return connection_cancel_success;
#else   // GRPC_PLATFORM_SUPPORTS_POSIX_POLLING
  grpc_core::Crash(
      "EventEngine::CancelConnect is not supported on this platform");
#endif  // GRPC_PLATFORM_SUPPORTS_POSIX_POLLING
}

EventEngine::ConnectionHandle PosixEventEngine::Connect(
    OnConnectCallback on_connect, const ResolvedAddress& addr,
    const EndpointConfig& args, MemoryAllocator memory_allocator,
    Duration timeout) {
#if GRPC_PLATFORM_SUPPORTS_POSIX_POLLING
  GPR_ASSERT(poller_manager_ != nullptr);
  PosixTcpOptions options = TcpOptionsFromEndpointConfig(args);
  absl::StatusOr<PosixSocketWrapper::PosixSocketCreateResult> socket =
      PosixSocketWrapper::CreateAndPrepareTcpClientSocket(options, addr);
  if (!socket.ok()) {
    Run([on_connect = std::move(on_connect),
         status = socket.status()]() mutable { on_connect(status); });
    return EventEngine::ConnectionHandle::kInvalid;
  }
  return ConnectInternal((*socket).sock, std::move(on_connect),
                         (*socket).mapped_target_addr,
                         std::move(memory_allocator), options, timeout);
#else   // GRPC_PLATFORM_SUPPORTS_POSIX_POLLING
  grpc_core::Crash("EventEngine::Connect is not supported on this platform");
#endif  // GRPC_PLATFORM_SUPPORTS_POSIX_POLLING
}

std::unique_ptr<PosixEndpointWithFdSupport>
PosixEventEngine::CreatePosixEndpointFromFd(int fd,
                                            const EndpointConfig& config,
                                            MemoryAllocator memory_allocator) {
#if GRPC_PLATFORM_SUPPORTS_POSIX_POLLING
  GPR_DEBUG_ASSERT(fd > 0);
  PosixEventPoller* poller = poller_manager_->Poller();
  GPR_DEBUG_ASSERT(poller != nullptr);
  EventHandle* handle =
      poller->CreateHandle(fd, "tcp-client", poller->CanTrackErrors());
  return CreatePosixEndpoint(handle, nullptr, shared_from_this(),
                             std::move(memory_allocator),
                             TcpOptionsFromEndpointConfig(config));
#else   // GRPC_PLATFORM_SUPPORTS_POSIX_POLLING
  grpc_core::Crash(
      "PosixEventEngine::CreatePosixEndpointFromFd is not supported on "
      "this platform");
#endif  // GRPC_PLATFORM_SUPPORTS_POSIX_POLLING
}

absl::StatusOr<std::unique_ptr<EventEngine::Listener>>
PosixEventEngine::CreateListener(
    Listener::AcceptCallback on_accept,
    absl::AnyInvocable<void(absl::Status)> on_shutdown,
    const EndpointConfig& config,
    std::unique_ptr<MemoryAllocatorFactory> memory_allocator_factory) {
#if GRPC_PLATFORM_SUPPORTS_POSIX_POLLING
  PosixEventEngineWithFdSupport::PosixAcceptCallback posix_on_accept =
      [on_accept_cb = std::move(on_accept)](
          int /*listener_fd*/, std::unique_ptr<EventEngine::Endpoint> ep,
          bool /*is_external*/, MemoryAllocator allocator,
          SliceBuffer* /*pending_data*/) mutable {
        on_accept_cb(std::move(ep), std::move(allocator));
      };
  return std::make_unique<PosixEngineListener>(
      std::move(posix_on_accept), std::move(on_shutdown), config,
      std::move(memory_allocator_factory), poller_manager_->Poller(),
      shared_from_this());
#else   // GRPC_PLATFORM_SUPPORTS_POSIX_POLLING
  grpc_core::Crash(
      "EventEngine::CreateListener is not supported on this platform");
#endif  // GRPC_PLATFORM_SUPPORTS_POSIX_POLLING
}

absl::StatusOr<std::unique_ptr<PosixListenerWithFdSupport>>
PosixEventEngine::CreatePosixListener(
    PosixEventEngineWithFdSupport::PosixAcceptCallback on_accept,
    absl::AnyInvocable<void(absl::Status)> on_shutdown,
    const EndpointConfig& config,
    std::unique_ptr<MemoryAllocatorFactory> memory_allocator_factory) {
#if GRPC_PLATFORM_SUPPORTS_POSIX_POLLING
  return std::make_unique<PosixEngineListener>(
      std::move(on_accept), std::move(on_shutdown), config,
      std::move(memory_allocator_factory), poller_manager_->Poller(),
      shared_from_this());
#else   // GRPC_PLATFORM_SUPPORTS_POSIX_POLLING
  grpc_core::Crash(
      "EventEngine::CreateListener is not supported on this platform");
#endif  // GRPC_PLATFORM_SUPPORTS_POSIX_POLLING
}

}  // namespace experimental
}  // namespace grpc_event_engine<|MERGE_RESOLUTION|>--- conflicted
+++ resolved
@@ -571,16 +571,9 @@
         std::move(*ares_resolver));
 #endif  // GRPC_ARES == 1 && defined(GRPC_POSIX_SOCKET_ARES_EV_DRIVER)
   }
-<<<<<<< HEAD
-  GRPC_EVENT_ENGINE_DNS_TRACE("PosixEventEngine:%p creating NativeDNSResolver",
-                              this);
-  return std::make_unique<NativeDNSResolver>(shared_from_this());
-=======
   GRPC_EVENT_ENGINE_DNS_TRACE(
       "PosixEventEngine:%p creating NativePosixDNSResolver", this);
-  return std::make_unique<PosixEventEngine::PosixDNSResolver>(
-      grpc_core::MakeOrphanable<NativePosixDNSResolver>(shared_from_this()));
->>>>>>> bf4db646
+  return std::make_unique<NativePosixDNSResolver>(shared_from_this());
 #endif  // GRPC_POSIX_SOCKET_RESOLVE_ADDRESS
 }
 
