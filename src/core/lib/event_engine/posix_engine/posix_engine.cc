--- conflicted
+++ resolved
@@ -33,11 +33,7 @@
 #include <grpc/support/log.h>
 
 #include "src/core/lib/debug/trace.h"
-<<<<<<< HEAD
 #include "src/core/lib/event_engine/posix_engine/event_poller.h"
-=======
-#include "src/core/lib/event_engine/poller.h"
->>>>>>> a23df15e
 #include "src/core/lib/event_engine/posix_engine/timer.h"
 #include "src/core/lib/event_engine/thread_pool.h"
 #include "src/core/lib/event_engine/trace.h"
@@ -49,12 +45,8 @@
 #include "src/core/lib/event_engine/posix_engine/event_poller.h"
 #include "src/core/lib/event_engine/posix_engine/event_poller_posix_default.h"
 #include "src/core/lib/event_engine/posix_engine/posix_endpoint.h"
-<<<<<<< HEAD
 #include "src/core/lib/event_engine/posix_engine/posix_engine_listener.h"
 #endif
-=======
-#endif  // GRPC_POSIX_SOCKET_TCP
->>>>>>> a23df15e
 
 using namespace std::chrono_literals;
 
@@ -281,22 +273,13 @@
 
 PosixEnginePollerManager::PosixEnginePollerManager(
     std::shared_ptr<ThreadPool> executor)
-<<<<<<< HEAD
-    : poller_(grpc_event_engine::posix_engine::GetDefaultPoller(this)),
-=======
     : poller_(grpc_event_engine::posix_engine::MakeDefaultPoller(this)),
->>>>>>> a23df15e
       executor_(std::move(executor)) {}
 
 PosixEnginePollerManager::PosixEnginePollerManager(PosixEventPoller* poller)
     : poller_(poller),
-<<<<<<< HEAD
-      executor_(nullptr),
-      poller_state_(PollerState::kExternal) {
-=======
       poller_state_(PollerState::kExternal),
       executor_(nullptr) {
->>>>>>> a23df15e
   GPR_DEBUG_ASSERT(poller_ != nullptr);
 }
 
@@ -321,14 +304,10 @@
     poller_ = nullptr;
     return;
   }
-<<<<<<< HEAD
-  poller_->Kick();
-=======
 
   if (poller_ != nullptr) {
     poller_->Kick();
   }
->>>>>>> a23df15e
 }
 
 PosixEnginePollerManager::~PosixEnginePollerManager() {
@@ -349,13 +328,6 @@
     : connection_shards_(std::max(2 * gpr_cpu_num_cores(), 1u)),
       executor_(std::make_shared<ThreadPool>()) {
 #ifdef GRPC_POSIX_SOCKET_TCP
-<<<<<<< HEAD
-  poller_manager_ = std::make_shared<PosixEnginePollerManager>(executor_);
-  if (poller_manager_->Poller() != nullptr) {
-    executor_->Run([poller_manager = poller_manager_]() {
-      PollerWorkInternal(poller_manager);
-    });
-=======
   if (grpc_core::IsPosixEventEngineEnablePollingEnabled()) {
     poller_manager_ = std::make_shared<PosixEnginePollerManager>(executor_);
     if (poller_manager_->Poller() != nullptr) {
@@ -363,7 +335,6 @@
         PollerWorkInternal(poller_manager);
       });
     }
->>>>>>> a23df15e
   }
 #endif
 }
@@ -436,13 +407,9 @@
     GPR_ASSERT(GPR_LIKELY(known_handles_.empty()));
   }
 #ifdef GRPC_POSIX_SOCKET_TCP
-<<<<<<< HEAD
-  poller_manager_->TriggerShutdown();
-=======
   if (poller_manager_ != nullptr) {
     poller_manager_->TriggerShutdown();
   }
->>>>>>> a23df15e
 #endif  // GRPC_POSIX_SOCKET_TCP
 }
 
@@ -560,16 +527,12 @@
     const EndpointConfig& args, MemoryAllocator memory_allocator,
     Duration timeout) {
 #ifdef GRPC_POSIX_SOCKET_TCP
-<<<<<<< HEAD
-  GPR_ASSERT(poller_manager_->Poller() != nullptr);
-=======
   if (!grpc_core::IsPosixEventEngineEnablePollingEnabled()) {
     GPR_ASSERT(
         false &&
         "EventEngine::Connect is not supported because polling is not enabled");
   }
   GPR_ASSERT(poller_manager_ != nullptr);
->>>>>>> a23df15e
   PosixTcpOptions options = TcpOptionsFromEndpointConfig(args);
   absl::StatusOr<PosixSocketWrapper::PosixSocketCreateResult> socket =
       PosixSocketWrapper::CreateAndPrepareTcpClientSocket(options, addr);
