--- conflicted
+++ resolved
@@ -651,12 +651,7 @@
 
 #else  // GRPC_POSIX_SOCKET_TCP
 
-<<<<<<< HEAD
-class PosixEndpoint : public EventEngine::Endpoint,
-                      public PosixEndpointWithFdSupport {
-=======
 class PosixEndpoint : public PosixEndpointWithFdSupport {
->>>>>>> 8346289c
  public:
   PosixEndpoint() = default;
 
