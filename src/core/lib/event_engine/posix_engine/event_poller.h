// Copyright 2022 The gRPC Authors
//
// Licensed under the Apache License, Version 2.0 (the "License");
// you may not use this file except in compliance with the License.
// You may obtain a copy of the License at
//
//     http://www.apache.org/licenses/LICENSE-2.0
//
// Unless required by applicable law or agreed to in writing, software
// distributed under the License is distributed on an "AS IS" BASIS,
// WITHOUT WARRANTIES OR CONDITIONS OF ANY KIND, either express or implied.
// See the License for the specific language governing permissions and
// limitations under the License.

#ifndef GRPC_CORE_LIB_EVENT_ENGINE_POSIX_ENGINE_EVENT_POLLER_H
#define GRPC_CORE_LIB_EVENT_ENGINE_POSIX_ENGINE_EVENT_POLLER_H
#include <grpc/support/port_platform.h>

<<<<<<< HEAD
=======
#include <string>

>>>>>>> 755b8276
#include "absl/functional/any_invocable.h"
#include "absl/status/status.h"
#include "absl/strings/string_view.h"

#include <grpc/event_engine/event_engine.h>

#include "src/core/lib/event_engine/poller.h"
#include "src/core/lib/event_engine/posix_engine/posix_engine_closure.h"

namespace grpc_event_engine {
namespace posix_engine {

class Scheduler {
 public:
  virtual void Run(experimental::EventEngine::Closure* closure) = 0;
  virtual void Run(absl::AnyInvocable<void()>) = 0;
  virtual ~Scheduler() = default;
};

class PosixEventPoller;

class EventHandle {
 public:
  virtual int WrappedFd() = 0;
  // Delete the handle and optionally close the underlying file descriptor if
  // release_fd != nullptr. The on_done closure is scheduled to be invoked
  // after the operation is complete. After this operation, NotifyXXX and SetXXX
  // operations cannot be performed on the handle. In general, this method
  // should only be called after ShutdownHandle and after all existing NotifyXXX
  // closures have run and there is no waiting NotifyXXX closure.
  virtual void OrphanHandle(PosixEngineClosure* on_done, int* release_fd,
                            absl::string_view reason) = 0;
  // Shutdown a handle. If there is an attempt to call NotifyXXX operations
  // after Shutdown handle, those closures will be run immediately with the
  // absl::Status provided here being passed to the callbacks enclosed within
  // the PosixEngineClosure object.
  virtual void ShutdownHandle(absl::Status why) = 0;
  // Schedule on_read to be invoked when the underlying file descriptor
  // becomes readable. When the on_read closure is run, it may check
  // if the handle is shutdown using the IsHandleShutdown method and take
  // appropriate actions (for instance it should not try to invoke another
  // recursive NotifyOnRead if the handle is shutdown).
  virtual void NotifyOnRead(PosixEngineClosure* on_read) = 0;
  // Schedule on_write to be invoked when the underlying file descriptor
  // becomes writable. When the on_write closure is run, it may check
  // if the handle is shutdown using the IsHandleShutdown method and take
  // appropriate actions (for instance it should not try to invoke another
  // recursive NotifyOnWrite if the handle is shutdown).
  virtual void NotifyOnWrite(PosixEngineClosure* on_write) = 0;
  // Schedule on_error to be invoked when the underlying file descriptor
  // encounters errors. When the on_error closure is run, it may check
  // if the handle is shutdown using the IsHandleShutdown method and take
  // appropriate actions (for instance it should not try to invoke another
  // recursive NotifyOnError if the handle is shutdown).
  virtual void NotifyOnError(PosixEngineClosure* on_error) = 0;
  // Force set a readable event on the underlying file descriptor.
  virtual void SetReadable() = 0;
  // Force set a writable event on the underlying file descriptor.
  virtual void SetWritable() = 0;
  // Force set a error event on the underlying file descriptor.
  virtual void SetHasError() = 0;
  // Returns true if the handle has been shutdown.
  virtual bool IsHandleShutdown() = 0;
<<<<<<< HEAD
  // Returns the poller which was used to create this handle.
  virtual PosixEventPoller* Poller() = 0;
=======
>>>>>>> 755b8276
  virtual ~EventHandle() = default;
};

class PosixEventPoller : public grpc_event_engine::experimental::Poller {
 public:
  // Return an opaque handle to perform actions on the provided file descriptor.
  virtual EventHandle* CreateHandle(int fd, absl::string_view name,
                                    bool track_err) = 0;
<<<<<<< HEAD
  virtual bool CanTrackErrors() = 0;
=======
>>>>>>> 755b8276
  virtual std::string Name() = 0;
  // Shuts down and deletes the poller. It is legal to call this function
  // only when no other poller method is in progress. For instance, it is
  // not safe to call this method, while a thread is blocked on Work(...).
  // A graceful way to terminate the poller could be to:
  // 1. First orphan all created handles.
  // 2. Send a Kick() to the thread executing Work(...) and wait for the
  //    thread to return.
  // 3. Call Shutdown() on the poller.
  virtual void Shutdown() = 0;
  ~PosixEventPoller() override = default;
};

}  // namespace posix_engine
}  // namespace grpc_event_engine

#endif  // GRPC_CORE_LIB_EVENT_ENGINE_POSIX_ENGINE_EVENT_POLLER_H<|MERGE_RESOLUTION|>--- conflicted
+++ resolved
@@ -16,11 +16,8 @@
 #define GRPC_CORE_LIB_EVENT_ENGINE_POSIX_ENGINE_EVENT_POLLER_H
 #include <grpc/support/port_platform.h>
 
-<<<<<<< HEAD
-=======
 #include <string>
 
->>>>>>> 755b8276
 #include "absl/functional/any_invocable.h"
 #include "absl/status/status.h"
 #include "absl/strings/string_view.h"
@@ -84,11 +81,8 @@
   virtual void SetHasError() = 0;
   // Returns true if the handle has been shutdown.
   virtual bool IsHandleShutdown() = 0;
-<<<<<<< HEAD
   // Returns the poller which was used to create this handle.
   virtual PosixEventPoller* Poller() = 0;
-=======
->>>>>>> 755b8276
   virtual ~EventHandle() = default;
 };
 
@@ -97,10 +91,7 @@
   // Return an opaque handle to perform actions on the provided file descriptor.
   virtual EventHandle* CreateHandle(int fd, absl::string_view name,
                                     bool track_err) = 0;
-<<<<<<< HEAD
   virtual bool CanTrackErrors() = 0;
-=======
->>>>>>> 755b8276
   virtual std::string Name() = 0;
   // Shuts down and deletes the poller. It is legal to call this function
   // only when no other poller method is in progress. For instance, it is
