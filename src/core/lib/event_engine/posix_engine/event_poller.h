// Copyright 2022 The gRPC Authors
//
// Licensed under the Apache License, Version 2.0 (the "License");
// you may not use this file except in compliance with the License.
// You may obtain a copy of the License at
//
//     http://www.apache.org/licenses/LICENSE-2.0
//
// Unless required by applicable law or agreed to in writing, software
// distributed under the License is distributed on an "AS IS" BASIS,
// WITHOUT WARRANTIES OR CONDITIONS OF ANY KIND, either express or implied.
// See the License for the specific language governing permissions and
// limitations under the License.

#ifndef GRPC_CORE_LIB_EVENT_ENGINE_POSIX_ENGINE_EVENT_POLLER_H
#define GRPC_CORE_LIB_EVENT_ENGINE_POSIX_ENGINE_EVENT_POLLER_H
#include <grpc/support/port_platform.h>

#include <string>

#include "absl/functional/any_invocable.h"
#include "absl/status/status.h"
#include "absl/strings/string_view.h"

#include <grpc/event_engine/event_engine.h>

#include "src/core/lib/event_engine/poller.h"
#include "src/core/lib/event_engine/posix_engine/posix_engine_closure.h"

namespace grpc_event_engine {
namespace posix_engine {

class Scheduler {
 public:
  virtual void Run(experimental::EventEngine::Closure* closure) = 0;
  virtual void Run(absl::AnyInvocable<void()>) = 0;
  virtual ~Scheduler() = default;
};

class PosixEventPoller;

class EventHandle {
 public:
  virtual int WrappedFd() = 0;
  // Delete the handle and optionally close the underlying file descriptor if
  // release_fd != nullptr. The on_done closure is scheduled to be invoked
  // after the operation is complete. After this operation, NotifyXXX and SetXXX
  // operations cannot be performed on the handle. In general, this method
  // should only be called after ShutdownHandle and after all existing NotifyXXX
  // closures have run and there is no waiting NotifyXXX closure.
  virtual void OrphanHandle(PosixEngineClosure* on_done, int* release_fd,
                            absl::string_view reason) = 0;
  // Shutdown a handle. If there is an attempt to call NotifyXXX operations
  // after Shutdown handle, those closures will be run immediately with the
  // absl::Status provided here being passed to the callbacks enclosed within
  // the PosixEngineClosure object.
  virtual void ShutdownHandle(absl::Status why) = 0;
  // Schedule on_read to be invoked when the underlying file descriptor
  // becomes readable. When the on_read closure is run, it may check
  // if the handle is shutdown using the IsHandleShutdown method and take
  // appropriate actions (for instance it should not try to invoke another
  // recursive NotifyOnRead if the handle is shutdown).
  virtual void NotifyOnRead(PosixEngineClosure* on_read) = 0;
  // Schedule on_write to be invoked when the underlying file descriptor
  // becomes writable. When the on_write closure is run, it may check
  // if the handle is shutdown using the IsHandleShutdown method and take
  // appropriate actions (for instance it should not try to invoke another
  // recursive NotifyOnWrite if the handle is shutdown).
  virtual void NotifyOnWrite(PosixEngineClosure* on_write) = 0;
  // Schedule on_error to be invoked when the underlying file descriptor
  // encounters errors. When the on_error closure is run, it may check
  // if the handle is shutdown using the IsHandleShutdown method and take
  // appropriate actions (for instance it should not try to invoke another
  // recursive NotifyOnError if the handle is shutdown).
  virtual void NotifyOnError(PosixEngineClosure* on_error) = 0;
  // Force set a readable event on the underlying file descriptor.
  virtual void SetReadable() = 0;
  // Force set a writable event on the underlying file descriptor.
  virtual void SetWritable() = 0;
  // Force set a error event on the underlying file descriptor.
  virtual void SetHasError() = 0;
  // Returns true if the handle has been shutdown.
  virtual bool IsHandleShutdown() = 0;
  // Returns the poller which was used to create this handle.
  virtual PosixEventPoller* Poller() = 0;
  virtual ~EventHandle() = default;
};

class PosixEventPoller : public grpc_event_engine::experimental::Poller {
 public:
  // Return an opaque handle to perform actions on the provided file descriptor.
  virtual EventHandle* CreateHandle(int fd, absl::string_view name,
                                    bool track_err) = 0;
<<<<<<< HEAD
  virtual bool CanTrackErrors() = 0;
=======
  virtual bool CanTrackErrors() const = 0;
>>>>>>> 8007edd0
  virtual std::string Name() = 0;
  // Shuts down and deletes the poller. It is legal to call this function
  // only when no other poller method is in progress. For instance, it is
  // not safe to call this method, while a thread is blocked on Work(...).
  // A graceful way to terminate the poller could be to:
  // 1. First orphan all created handles.
  // 2. Send a Kick() to the thread executing Work(...) and wait for the
  //    thread to return.
  // 3. Call Shutdown() on the poller.
  virtual void Shutdown() = 0;
  ~PosixEventPoller() override = default;
};

}  // namespace posix_engine
}  // namespace grpc_event_engine

#endif  // GRPC_CORE_LIB_EVENT_ENGINE_POSIX_ENGINE_EVENT_POLLER_H<|MERGE_RESOLUTION|>--- conflicted
+++ resolved
@@ -91,11 +91,7 @@
   // Return an opaque handle to perform actions on the provided file descriptor.
   virtual EventHandle* CreateHandle(int fd, absl::string_view name,
                                     bool track_err) = 0;
-<<<<<<< HEAD
-  virtual bool CanTrackErrors() = 0;
-=======
   virtual bool CanTrackErrors() const = 0;
->>>>>>> 8007edd0
   virtual std::string Name() = 0;
   // Shuts down and deletes the poller. It is legal to call this function
   // only when no other poller method is in progress. For instance, it is
