// Copyright 2022 The gRPC Authors
//
// Licensed under the Apache License, Version 2.0 (the "License");
// you may not use this file except in compliance with the License.
// You may obtain a copy of the License at
//
//     http://www.apache.org/licenses/LICENSE-2.0
//
// Unless required by applicable law or agreed to in writing, software
// distributed under the License is distributed on an "AS IS" BASIS,
// WITHOUT WARRANTIES OR CONDITIONS OF ANY KIND, either express or implied.
// See the License for the specific language governing permissions and
// limitations under the License.

#include <grpc/support/port_platform.h>

#include "src/core/lib/event_engine/posix_engine/ev_poll_posix.h"

#include <stdint.h>
#include <stdlib.h>

#include <atomic>
#include <list>
#include <memory>
#include <utility>

#include "absl/functional/any_invocable.h"
#include "absl/status/status.h"
#include "absl/status/statusor.h"
<<<<<<< HEAD
#include "absl/utility/utility.h"
=======
>>>>>>> bf5fe8ba

#include <grpc/event_engine/event_engine.h>
#include <grpc/impl/codegen/gpr_types.h>
#include <grpc/support/log.h>
#include <grpc/support/sync.h>
#include <grpc/support/time.h>

#include "src/core/lib/event_engine/poller.h"
#include "src/core/lib/event_engine/posix_engine/event_poller.h"
#include "src/core/lib/event_engine/posix_engine/posix_engine_closure.h"
#include "src/core/lib/gprpp/memory.h"
#include "src/core/lib/iomgr/port.h"

#ifdef GRPC_POSIX_SOCKET_EV_POLL

#include <errno.h>
#include <limits.h>
#include <poll.h>
#include <string.h>
#include <sys/socket.h>
#include <unistd.h>

#include "absl/synchronization/mutex.h"

#include <grpc/support/alloc.h>

#include "src/core/lib/event_engine/common_closures.h"
#include "src/core/lib/event_engine/posix_engine/wakeup_fd_posix.h"
#include "src/core/lib/event_engine/posix_engine/wakeup_fd_posix_default.h"
#include "src/core/lib/event_engine/time_util.h"
#include "src/core/lib/gprpp/fork.h"
#include "src/core/lib/gprpp/global_config.h"
#include "src/core/lib/gprpp/time.h"

GPR_GLOBAL_CONFIG_DECLARE_STRING(grpc_poll_strategy);

static const intptr_t kClosureNotReady = 0;
static const intptr_t kClosureReady = 1;
static const int kPollinCheck = POLLIN | POLLHUP | POLLERR;
static const int kPolloutCheck = POLLOUT | POLLHUP | POLLERR;

namespace grpc_event_engine {
namespace posix_engine {

using ::grpc_event_engine::experimental::AnyInvocableClosure;
using ::grpc_event_engine::experimental::EventEngine;
using ::grpc_event_engine::experimental::Poller;
using ::grpc_event_engine::posix_engine::WakeupFd;

class PollEventHandle : public EventHandle {
 public:
  PollEventHandle(int fd, PollPoller* poller)
      : fd_(fd),
        pending_actions_(0),
        fork_fd_list_(this),
        poller_handles_list_(this),
        poller_(poller),
        scheduler_(poller->GetScheduler()),
        is_orphaned_(false),
        is_shutdown_(false),
        closed_(false),
        released_(false),
        pollhup_(false),
        watch_mask_(-1),
        shutdown_error_(absl::OkStatus()),
        exec_actions_closure_([this]() { ExecutePendingActions(); }),
        on_done_(nullptr),
        read_closure_(reinterpret_cast<PosixEngineClosure*>(kClosureNotReady)),
        write_closure_(
            reinterpret_cast<PosixEngineClosure*>(kClosureNotReady)) {
    poller_->Ref();
    absl::MutexLock lock(&poller_->mu_);
    poller_->PollerHandlesListAddHandle(this);
  }
<<<<<<< HEAD
  PollPoller* Poller() override { return poller_; }
=======
  PollPoller* Poller() { return poller_; }
>>>>>>> bf5fe8ba
  EventEngine::Closure* SetPendingActions(bool pending_read,
                                          bool pending_write) {
    pending_actions_ |= pending_read;
    if (pending_write) {
      pending_actions_ |= (1 << 2);
    }
    if (pending_read || pending_write) {
      // The closure is going to be executed. We'll Unref this handle in
      // ExecutePendingActions.
      Ref();
      return &exec_actions_closure_;
    }
    return nullptr;
  }
  void ForceRemoveHandleFromPoller() {
    absl::MutexLock lock(&poller_->mu_);
    poller_->PollerHandlesListRemoveHandle(this);
  }
  int WrappedFd() override { return fd_; }
  bool IsOrphaned() const ABSL_EXCLUSIVE_LOCKS_REQUIRED(mu_) {
    return is_orphaned_;
  }
  void CloseFd() ABSL_EXCLUSIVE_LOCKS_REQUIRED(mu_) {
    if (!released_ && !closed_) {
      closed_ = true;
      close(fd_);
    }
  }
  bool IsPollhup() const ABSL_EXCLUSIVE_LOCKS_REQUIRED(mu_) { return pollhup_; }
  void SetPollhup(bool pollhup) ABSL_EXCLUSIVE_LOCKS_REQUIRED(mu_) {
    pollhup_ = pollhup;
  }
  bool IsWatched(int& watch_mask) const ABSL_EXCLUSIVE_LOCKS_REQUIRED(mu_) {
    watch_mask = watch_mask_;
    return watch_mask_ != -1;
  }
  bool IsWatched() const ABSL_EXCLUSIVE_LOCKS_REQUIRED(mu_) {
    return watch_mask_ != -1;
  }
  void SetWatched(int watch_mask) ABSL_EXCLUSIVE_LOCKS_REQUIRED(mu_) {
    watch_mask_ = watch_mask;
  }
  void OrphanHandle(PosixEngineClosure* on_done, int* release_fd,
                    absl::string_view reason) override;
  void ShutdownHandle(absl::Status why) override;
  void NotifyOnRead(PosixEngineClosure* on_read) override;
  void NotifyOnWrite(PosixEngineClosure* on_write) override;
  void NotifyOnError(PosixEngineClosure* on_error) override;
  void SetReadable() override;
  void SetWritable() override;
  void SetHasError() override;
  bool IsHandleShutdown() override {
    absl::MutexLock lock(&mu_);
    return is_shutdown_;
  };
  inline void ExecutePendingActions() {
    int kick = 0;
    {
      absl::MutexLock lock(&mu_);
      if ((pending_actions_ & 1UL)) {
        if (SetReadyLocked(&read_closure_)) {
          kick = 1;
        }
      }
      if (((pending_actions_ >> 2) & 1UL)) {
        if (SetReadyLocked(&write_closure_)) {
          kick = 1;
        }
      }
      pending_actions_ = 0;
    }
    if (kick) {
      // SetReadyLocked immediately scheduled some closure. It would have set
      // the closure state to NOT_READY. We need to wakeup the Work(...)
      // thread to start polling on this fd. If this call is not made, it is
      // possible that the poller will reach a state where all the fds under
      // the poller's control are not polled for POLLIN/POLLOUT events thus
      // leading to an indefinitely blocked Work(..) method.
      poller_->KickExternal(false);
    }
    Unref();
  }
  void Ref() { ref_count_.fetch_add(1, std::memory_order_relaxed); }
  void Unref() {
    if (ref_count_.fetch_sub(1, std::memory_order_acq_rel) == 1) {
      if (on_done_ != nullptr) {
        scheduler_->Run(on_done_);
      }
      poller_->Unref();
      delete this;
    }
  }
  ~PollEventHandle() override = default;
  absl::Mutex* mu() ABSL_LOCK_RETURNED(mu_) { return &mu_; }
  PollPoller::HandlesList& ForkFdListPos() { return fork_fd_list_; }
  PollPoller::HandlesList& PollerHandlesListPos() {
    return poller_handles_list_;
  }
  uint32_t BeginPollLocked(uint32_t read_mask, uint32_t write_mask)
      ABSL_EXCLUSIVE_LOCKS_REQUIRED(mu_);
  EventEngine::Closure* EndPollLocked(int got_read, int got_write)
      ABSL_EXCLUSIVE_LOCKS_REQUIRED(mu_);

 private:
  int SetReadyLocked(PosixEngineClosure** st);
  int NotifyOnLocked(PosixEngineClosure** st, PosixEngineClosure* closure);
  // See Epoll1Poller::ShutdownHandle for explanation on why a mutex is
  // required.
  absl::Mutex mu_;
  std::atomic<int> ref_count_{1};
  int fd_;
  int pending_actions_;
  PollPoller::HandlesList fork_fd_list_;
  PollPoller::HandlesList poller_handles_list_;
  PollPoller* poller_;
  Scheduler* scheduler_;
  bool is_orphaned_;
  bool is_shutdown_;
  bool closed_;
  bool released_;
  bool pollhup_;
  int watch_mask_;
  absl::Status shutdown_error_;
  AnyInvocableClosure exec_actions_closure_;
  PosixEngineClosure* on_done_;
  PosixEngineClosure* read_closure_;
  PosixEngineClosure* write_closure_;
};

namespace {
// Only used when GRPC_ENABLE_FORK_SUPPORT=1
std::list<PollPoller*> fork_poller_list;

// Only used when GRPC_ENABLE_FORK_SUPPORT=1
PollEventHandle* fork_fd_list_head = nullptr;
gpr_mu fork_fd_list_mu;

void ForkFdListAddHandle(PollEventHandle* handle) {
  if (grpc_core::Fork::Enabled()) {
    gpr_mu_lock(&fork_fd_list_mu);
    handle->ForkFdListPos().next = fork_fd_list_head;
    handle->ForkFdListPos().prev = nullptr;
    if (fork_fd_list_head != nullptr) {
      fork_fd_list_head->ForkFdListPos().prev = handle;
    }
    fork_fd_list_head = handle;
    gpr_mu_unlock(&fork_fd_list_mu);
  }
}

void ForkFdListRemoveHandle(PollEventHandle* handle) {
  if (grpc_core::Fork::Enabled()) {
    gpr_mu_lock(&fork_fd_list_mu);
    if (fork_fd_list_head == handle) {
      fork_fd_list_head = handle->ForkFdListPos().next;
    }
    if (handle->ForkFdListPos().prev != nullptr) {
      handle->ForkFdListPos().prev->ForkFdListPos().next =
          handle->ForkFdListPos().next;
    }
    if (handle->ForkFdListPos().next != nullptr) {
      handle->ForkFdListPos().next->ForkFdListPos().prev =
          handle->ForkFdListPos().prev;
    }
    gpr_mu_unlock(&fork_fd_list_mu);
  }
}

void ForkPollerListAddPoller(PollPoller* poller) {
  if (grpc_core::Fork::Enabled()) {
    gpr_mu_lock(&fork_fd_list_mu);
    fork_poller_list.push_back(poller);
    gpr_mu_unlock(&fork_fd_list_mu);
  }
}

void ForkPollerListRemovePoller(PollPoller* poller) {
  if (grpc_core::Fork::Enabled()) {
    gpr_mu_lock(&fork_fd_list_mu);
    fork_poller_list.remove(poller);
    gpr_mu_unlock(&fork_fd_list_mu);
  }
}

// Returns the number of milliseconds elapsed between now and start timestamp.
int PollElapsedTimeToMillis(grpc_core::Timestamp start) {
  if (start == grpc_core::Timestamp::InfFuture()) return -1;
  grpc_core::Timestamp now =
      grpc_core::Timestamp::FromTimespecRoundDown(gpr_now(GPR_CLOCK_MONOTONIC));
  int64_t delta = (now - start).millis();
  if (delta > INT_MAX) {
    return INT_MAX;
  } else if (delta < 0) {
    return 0;
  } else {
    return static_cast<int>(delta);
  }
}

bool InitPollPollerPosix();

// Called by the child process's post-fork handler to close open fds,
// including the global epoll fd of each poller. This allows gRPC to shutdown
// in the child process without interfering with connections or RPCs ongoing
// in the parent.
void ResetEventManagerOnFork() {
  // Delete all pending Epoll1EventHandles.
  gpr_mu_lock(&fork_fd_list_mu);
  while (fork_fd_list_head != nullptr) {
    close(fork_fd_list_head->WrappedFd());
    PollEventHandle* next = fork_fd_list_head->ForkFdListPos().next;
    fork_fd_list_head->ForceRemoveHandleFromPoller();
    delete fork_fd_list_head;
    fork_fd_list_head = next;
  }
  // Delete all registered pollers.
  while (!fork_poller_list.empty()) {
    PollPoller* poller = fork_poller_list.front();
    fork_poller_list.pop_front();
    delete poller;
  }
  gpr_mu_unlock(&fork_fd_list_mu);
  if (grpc_core::Fork::Enabled()) {
    gpr_mu_destroy(&fork_fd_list_mu);
    grpc_core::Fork::SetResetChildPollingEngineFunc(nullptr);
  }
  InitPollPollerPosix();
}

// It is possible that GLIBC has epoll but the underlying kernel doesn't.
// Create epoll_fd to make sure epoll support is available
bool InitPollPollerPosix() {
  if (!grpc_event_engine::posix_engine::SupportsWakeupFd()) {
    return false;
  }
  if (grpc_core::Fork::Enabled()) {
    gpr_mu_init(&fork_fd_list_mu);
    grpc_core::Fork::SetResetChildPollingEngineFunc(ResetEventManagerOnFork);
  }
  return true;
}

}  // namespace

EventHandle* PollPoller::CreateHandle(int fd, absl::string_view /*name*/,
                                      bool track_err) {
  // Avoid unused-parameter warning for debug-only parameter
  (void)track_err;
  GPR_DEBUG_ASSERT(track_err == false);
  PollEventHandle* handle = new PollEventHandle(fd, this);
  ForkFdListAddHandle(handle);
  // We need to send a kick to the thread executing Work(..) so that it can
  // add this new Fd into the list of Fds to poll.
  KickExternal(false);
  return handle;
}

void PollEventHandle::OrphanHandle(PosixEngineClosure* on_done, int* release_fd,
                                   absl::string_view /* reason */) {
  ForkFdListRemoveHandle(this);
  ForceRemoveHandleFromPoller();
  {
    absl::ReleasableMutexLock lock(&mu_);
    on_done_ = on_done;
    released_ = release_fd != nullptr;
    if (release_fd != nullptr) {
      *release_fd = fd_;
    }
    GPR_ASSERT(!is_orphaned_);
    is_orphaned_ = true;
    // Perform shutdown operations if not already done so.
    if (!is_shutdown_) {
      is_shutdown_ = true;
      shutdown_error_ =
          absl::Status(absl::StatusCode::kInternal, "FD Orphaned");
      // signal read/write closed to OS so that future operations fail.
      if (!released_) {
        shutdown(fd_, SHUT_RDWR);
      }
      SetReadyLocked(&read_closure_);
      SetReadyLocked(&write_closure_);
    }
    if (!IsWatched()) {
      CloseFd();
    } else {
      // It is watched i.e we cannot take action wihout breaking from the
      // blocking poll. Mark it as Unwatched and kick the thread executing
      // Work(...). That thread should proceed with the cleanup.
      SetWatched(-1);
      lock.Release();
      poller_->KickExternal(false);
    }
  }
  Unref();
}

int PollEventHandle::NotifyOnLocked(PosixEngineClosure** st,
                                    PosixEngineClosure* closure) {
  if (is_shutdown_ || pollhup_) {
    closure->SetStatus(shutdown_error_);
    scheduler_->Run(closure);
  } else if (*st == reinterpret_cast<PosixEngineClosure*>(kClosureNotReady)) {
    // not ready ==> switch to a waiting state by setting the closure
    *st = closure;
    return 0;
  } else if (*st == reinterpret_cast<PosixEngineClosure*>(kClosureReady)) {
    // already ready ==> queue the closure to run immediately
    *st = reinterpret_cast<PosixEngineClosure*>(kClosureNotReady);
    closure->SetStatus(shutdown_error_);
    scheduler_->Run(closure);
    return 1;
  } else {
    /* upcallptr was set to a different closure.  This is an error! */
    gpr_log(GPR_ERROR,
            "User called a notify_on function with a previous callback still "
            "pending");
    abort();
  }
  return 0;
}

// returns 1 if state becomes not ready
int PollEventHandle::SetReadyLocked(PosixEngineClosure** st) {
  if (*st == reinterpret_cast<PosixEngineClosure*>(kClosureReady)) {
    // duplicate ready ==> ignore
    return 0;
  } else if (*st == reinterpret_cast<PosixEngineClosure*>(kClosureNotReady)) {
    // not ready, and not waiting ==> flag ready
    *st = reinterpret_cast<PosixEngineClosure*>(kClosureReady);
    return 0;
  } else {
    // waiting ==> queue closure
    PosixEngineClosure* closure = *st;
    *st = reinterpret_cast<PosixEngineClosure*>(kClosureNotReady);
    closure->SetStatus(shutdown_error_);
    scheduler_->Run(closure);
    return 1;
  }
}

void PollEventHandle::ShutdownHandle(absl::Status why) {
  // We need to take a Ref here because SetReadyLocked may trigger execution
  // of a closure which calls OrphanHandle or poller->Shutdown() prematurely.
  Ref();
  {
    absl::MutexLock lock(&mu_);
    // only shutdown once
    if (!is_shutdown_) {
      is_shutdown_ = true;
      shutdown_error_ = why;
      // signal read/write closed to OS so that future operations fail.
      shutdown(fd_, SHUT_RDWR);
      SetReadyLocked(&read_closure_);
      SetReadyLocked(&write_closure_);
    }
  }
  // For the Ref() taken at the begining of this function.
  Unref();
}

void PollEventHandle::NotifyOnRead(PosixEngineClosure* on_read) {
  // We need to take a Ref here because NotifyOnLocked may trigger execution
  // of a closure which calls OrphanHandle that may delete this object or call
  // poller->Shutdown() prematurely.
  Ref();
  {
    absl::ReleasableMutexLock lock(&mu_);
    if (NotifyOnLocked(&read_closure_, on_read)) {
      lock.Release();
      // NotifyOnLocked immediately scheduled some closure. It would have set
      // the closure state to NOT_READY. We need to wakeup the Work(...) thread
      // to start polling on this fd. If this call is not made, it is possible
      // that the poller will reach a state where all the fds under the
      // poller's control are not polled for POLLIN/POLLOUT events thus leading
      // to an indefinitely blocked Work(..) method.
      poller_->KickExternal(false);
    }
  }
  // For the Ref() taken at the begining of this function.
  Unref();
}

void PollEventHandle::NotifyOnWrite(PosixEngineClosure* on_write) {
  // We need to take a Ref here because NotifyOnLocked may trigger execution
  // of a closure which calls OrphanHandle that may delete this object or call
  // poller->Shutdown() prematurely.
  Ref();
  {
    absl::ReleasableMutexLock lock(&mu_);
    if (NotifyOnLocked(&write_closure_, on_write)) {
      lock.Release();
      // NotifyOnLocked immediately scheduled some closure. It would have set
      // the closure state to NOT_READY. We need to wakeup the Work(...) thread
      // to start polling on this fd. If this call is not made, it is possible
      // that the poller will reach a state where all the fds under the
      // poller's control are not polled for POLLIN/POLLOUT events thus leading
      // to an indefinitely blocked Work(..) method.
      poller_->KickExternal(false);
    }
  }
  // For the Ref() taken at the begining of this function.
  Unref();
}

void PollEventHandle::NotifyOnError(PosixEngineClosure* on_error) {
  on_error->SetStatus(
      absl::Status(absl::StatusCode::kCancelled,
                   "Polling engine does not support tracking errors"));
  scheduler_->Run(on_error);
}

void PollEventHandle::SetReadable() {
  Ref();
  {
    absl::MutexLock lock(&mu_);
    SetReadyLocked(&read_closure_);
  }
  Unref();
}

void PollEventHandle::SetWritable() {
  Ref();
  {
    absl::MutexLock lock(&mu_);
    SetReadyLocked(&write_closure_);
  }
  Unref();
}

void PollEventHandle::SetHasError() {}

uint32_t PollEventHandle::BeginPollLocked(uint32_t read_mask,
                                          uint32_t write_mask) {
  uint32_t mask = 0;
  bool read_ready = (pending_actions_ & 1UL);
  bool write_ready = ((pending_actions_ >> 2) & 1UL);
  Ref();
  // If we are shutdown, then no need to poll this fd. Set watch_mask to 0.
  if (is_shutdown_) {
    SetWatched(0);
    return 0;
  }
  // If there is nobody polling for read, but we need to, then start doing so.
  if (read_mask && !read_ready &&
      read_closure_ != reinterpret_cast<PosixEngineClosure*>(kClosureReady)) {
    mask |= read_mask;
  }

  // If there is nobody polling for write, but we need to, then start doing so
  if (write_mask && !write_ready &&
      write_closure_ != reinterpret_cast<PosixEngineClosure*>(kClosureReady)) {
    mask |= write_mask;
  }
  SetWatched(mask);
  return mask;
}

EventEngine::Closure* PollEventHandle::EndPollLocked(int got_read,
                                                     int got_write) {
  EventEngine::Closure* closure = nullptr;
  if (is_orphaned_ && !IsWatched()) {
    CloseFd();
  } else if (!is_orphaned_) {
    closure = SetPendingActions(got_read, got_write);
  }
  return closure;
}

void PollPoller::KickExternal(bool ext) {
  absl::MutexLock lock(&mu_);
  if (was_kicked_) {
    if (ext) {
      was_kicked_ext_ = true;
    }
    return;
  }
  was_kicked_ = true;
  was_kicked_ext_ = ext;
  GPR_ASSERT(wakeup_fd_->Wakeup().ok());
}

void PollPoller::Kick() { KickExternal(true); }

void PollPoller::PollerHandlesListAddHandle(PollEventHandle* handle) {
  handle->PollerHandlesListPos().next = poll_handles_list_head_;
  handle->PollerHandlesListPos().prev = nullptr;
  if (poll_handles_list_head_ != nullptr) {
    poll_handles_list_head_->PollerHandlesListPos().prev = handle;
  }
  poll_handles_list_head_ = handle;
  ++num_poll_handles_;
}

void PollPoller::PollerHandlesListRemoveHandle(PollEventHandle* handle) {
  if (poll_handles_list_head_ == handle) {
    poll_handles_list_head_ = handle->PollerHandlesListPos().next;
  }
  if (handle->PollerHandlesListPos().prev != nullptr) {
    handle->PollerHandlesListPos().prev->PollerHandlesListPos().next =
        handle->PollerHandlesListPos().next;
  }
  if (handle->PollerHandlesListPos().next != nullptr) {
    handle->PollerHandlesListPos().next->PollerHandlesListPos().prev =
        handle->PollerHandlesListPos().prev;
  }
  --num_poll_handles_;
}

PollPoller::PollPoller(Scheduler* scheduler)
    : scheduler_(scheduler),
      use_phony_poll_(false),
      was_kicked_(false),
      was_kicked_ext_(false),
      num_poll_handles_(0),
      poll_handles_list_head_(nullptr) {
  wakeup_fd_ = *CreateWakeupFd();
  GPR_ASSERT(wakeup_fd_ != nullptr);
  ForkPollerListAddPoller(this);
}

PollPoller::PollPoller(Scheduler* scheduler, bool use_phony_poll)
    : scheduler_(scheduler),
      use_phony_poll_(use_phony_poll),
      was_kicked_(false),
      was_kicked_ext_(false),
      num_poll_handles_(0),
      poll_handles_list_head_(nullptr) {
  wakeup_fd_ = *CreateWakeupFd();
  GPR_ASSERT(wakeup_fd_ != nullptr);
  ForkPollerListAddPoller(this);
}

PollPoller::~PollPoller() {
  // Assert that no active handles are present at the time of destruction.
  // They should have been orphaned before reaching this state.
  GPR_ASSERT(num_poll_handles_ == 0);
  GPR_ASSERT(poll_handles_list_head_ == nullptr);
}

Poller::WorkResult PollPoller::Work(EventEngine::Duration timeout) {
  // Avoid malloc for small number of elements.
  enum { inline_elements = 96 };
  struct pollfd pollfd_space[inline_elements];
  bool was_kicked_ext = false;
  PollEventHandle* watcher_space[inline_elements];
  Poller::Events pending_events;
  int timeout_ms =
      static_cast<int>(grpc_event_engine::experimental::Milliseconds(timeout));
  mu_.Lock();
  // Start polling, and keep doing so while we're being asked to
  // re-evaluate our pollers (this allows poll() based pollers to
  // ensure they don't miss wakeups).
  while (pending_events.empty() && timeout_ms >= 0) {
    int r = 0;
    size_t i;
    nfds_t pfd_count;
    struct pollfd* pfds;
    PollEventHandle** watchers;
    // Estimate start time for a poll iteration.
    grpc_core::Timestamp start = grpc_core::Timestamp::FromTimespecRoundDown(
        gpr_now(GPR_CLOCK_MONOTONIC));
    if (num_poll_handles_ + 2 <= inline_elements) {
      pfds = pollfd_space;
      watchers = watcher_space;
    } else {
      const size_t pfd_size = sizeof(*pfds) * (num_poll_handles_ + 2);
      const size_t watch_size = sizeof(*watchers) * (num_poll_handles_ + 2);
      void* buf = gpr_malloc(pfd_size + watch_size);
      pfds = static_cast<struct pollfd*>(buf);
      watchers = static_cast<PollEventHandle**>(
          static_cast<void*>((static_cast<char*>(buf) + pfd_size)));
      pfds = static_cast<struct pollfd*>(buf);
    }

    pfd_count = 1;
    pfds[0].fd = wakeup_fd_->ReadFd();
    pfds[0].events = POLLIN;
    pfds[0].revents = 0;
    PollEventHandle* head = poll_handles_list_head_;
    while (head != nullptr) {
      {
        absl::MutexLock lock(head->mu());
        // There shouldn't be any orphaned fds at this point. This is because
        // prior to marking a handle as orphaned it is first removed from
        // poll handle list for the poller under the poller lock.
        GPR_ASSERT(!head->IsOrphaned());
        if (!head->IsPollhup()) {
          pfds[pfd_count].fd = head->WrappedFd();
          watchers[pfd_count] = head;
          // BeginPollLocked takes a ref of the handle. It also marks the
          // fd as Watched with an appropriate watch_mask. The watch_mask
          // is 0 if the fd is shutdown or if the fd is already ready (i.e
          // both read and write events are already available) and doesn't
          // need to be polled again. The watch_mask is > 0 otherwise
          // indicating the fd needs to be polled.
          pfds[pfd_count].events = head->BeginPollLocked(POLLIN, POLLOUT);
          pfd_count++;
        }
      }
      head = head->PollerHandlesListPos().next;
    }
    mu_.Unlock();

    if (!use_phony_poll_ || timeout_ms == 0) {
      r = poll(pfds, pfd_count, timeout_ms);
    } else {
      gpr_log(GPR_ERROR,
              "Attempted a blocking poll when declared non-polling.");
      GPR_ASSERT(false);
    }

    if (r <= 0) {
      if (r < 0 && errno != EINTR) {
        // Abort fail here.
        gpr_log(GPR_ERROR,
                "(event_engine) PollPoller:%p encountered poll error: %s", this,
                strerror(errno));
        GPR_ASSERT(false);
      }

      for (i = 1; i < pfd_count; i++) {
        PollEventHandle* head = watchers[i];
        int watch_mask;
        absl::ReleasableMutexLock lock(head->mu());
        if (head->IsWatched(watch_mask)) {
          head->SetWatched(-1);
          // This fd was Watched with a watch mask > 0.
          if (watch_mask > 0 && r < 0) {
            // This case implies the fd was polled (since watch_mask > 0 and
            // the poll returned an error. Mark the fds as both readable and
            // writable.
            if (EventEngine::Closure* closure = head->EndPollLocked(1, 1)) {
              // Its safe to add to list of pending events because
              // EndPollLocked returns a +ve number only when the handle is
              // not orphaned. But an orphan might be initiated on the handle
              // after this Work() method returns and before the next Work()
              // method is invoked.
              pending_events.push_back(closure);
            }
          } else {
            // In this case, (1) watch_mask > 0 && r == 0 or (2) watch_mask ==
            // 0 and r < 0 or (3) watch_mask == 0 and r == 0. For case-1, no
            // events are pending on the fd even though the fd was polled. For
            // case-2 and 3, the fd was not polled
            head->EndPollLocked(0, 0);
          }
        } else {
          // It can enter this case if an orphan was invoked on the handle
          // while it was being polled.
          head->EndPollLocked(0, 0);
        }
        lock.Release();
        // Unref the ref taken at BeginPollLocked.
        head->Unref();
      }
    } else {
      if (pfds[0].revents & kPollinCheck) {
        GPR_ASSERT(wakeup_fd_->ConsumeWakeup().ok());
      }
      for (i = 1; i < pfd_count; i++) {
        PollEventHandle* head = watchers[i];
        int watch_mask;
        absl::ReleasableMutexLock lock(head->mu());
        if (!head->IsWatched(watch_mask) || watch_mask == 0) {
          // IsWatched will be false if an orphan was invoked on the
          // handle while it was being polled. If watch_mask is 0, then the fd
          // was not polled.
          head->SetWatched(-1);
          head->EndPollLocked(0, 0);
        } else {
          // Watched is true and watch_mask > 0
          if (pfds[i].revents & POLLHUP) {
            head->SetPollhup(true);
          }
          head->SetWatched(-1);
          if (EventEngine::Closure* closure =
                  head->EndPollLocked(pfds[i].revents & kPollinCheck,
                                      pfds[i].revents & kPolloutCheck)) {
            // Its safe to add to list of pending events because EndPollLocked
            // returns a +ve number only when the handle is not orphaned.
            // But an orphan might be initiated on the handle after this
            // Work() method returns and before the next Work() method is
            // invoked.
            pending_events.push_back(closure);
          }
        }
        lock.Release();
        // Unref the ref taken at BeginPollLocked.
        head->Unref();
      }
    }

    if (pfds != pollfd_space) {
      gpr_free(pfds);
    }

    // End of poll iteration. Update how much time is remaining.
    timeout_ms -= PollElapsedTimeToMillis(start);
    mu_.Lock();
    if (std::exchange(was_kicked_, false) &&
        std::exchange(was_kicked_ext_, false)) {
      // External kick. Need to break out.
      was_kicked_ext = true;
      break;
    }
  }
  mu_.Unlock();
  if (pending_events.empty()) {
    if (was_kicked_ext) {
      return Poller::Kicked{};
    }
    return Poller::DeadlineExceeded{};
  }
  return pending_events;
}

void PollPoller::Shutdown() {
  ForkPollerListRemovePoller(this);
  Unref();
}

PollPoller* GetPollPoller(Scheduler* scheduler, bool use_phony_poll) {
  static bool kPollPollerSupported = InitPollPollerPosix();
  if (kPollPollerSupported) {
    return new PollPoller(scheduler, use_phony_poll);
  }
  return nullptr;
}

}  // namespace posix_engine
}  // namespace grpc_event_engine

#else /* GRPC_POSIX_SOCKET_EV_POLL */

namespace grpc_event_engine {
namespace posix_engine {

using ::grpc_event_engine::experimental::EventEngine;
using ::grpc_event_engine::experimental::Poller;

PollPoller::PollPoller(Scheduler* /* engine */) {
  GPR_ASSERT(false && "unimplemented");
}

void PollPoller::Shutdown() { GPR_ASSERT(false && "unimplemented"); }

PollPoller::~PollPoller() { GPR_ASSERT(false && "unimplemented"); }

EventHandle* PollPoller::CreateHandle(int /*fd*/, absl::string_view /*name*/,
                                      bool /*track_err*/) {
  GPR_ASSERT(false && "unimplemented");
}

Poller::WorkResult PollPoller::Work(EventEngine::Duration /*timeout*/) {
  GPR_ASSERT(false && "unimplemented");
}

void PollPoller::Kick() { GPR_ASSERT(false && "unimplemented"); }

// If GRPC_LINUX_EPOLL is not defined, it means epoll is not available. Return
// nullptr.
PollPoller* GetPollPoller(Scheduler* /*scheduler*/, bool /* use_phony_poll */) {
  return nullptr;
}

void PollPoller::KickExternal(bool /*ext*/) {
  GPR_ASSERT(false && "unimplemented");
}

void PollPoller::PollerHandlesListAddHandle(PollEventHandle* /*handle*/) {
  GPR_ASSERT(false && "unimplemented");
}

void PollPoller::PollerHandlesListRemoveHandle(PollEventHandle* /*handle*/) {
  GPR_ASSERT(false && "unimplemented");
}

}  // namespace posix_engine
}  // namespace grpc_event_engine

#endif /* GRPC_POSIX_SOCKET_EV_POLL */<|MERGE_RESOLUTION|>--- conflicted
+++ resolved
@@ -27,10 +27,6 @@
 #include "absl/functional/any_invocable.h"
 #include "absl/status/status.h"
 #include "absl/status/statusor.h"
-<<<<<<< HEAD
-#include "absl/utility/utility.h"
-=======
->>>>>>> bf5fe8ba
 
 #include <grpc/event_engine/event_engine.h>
 #include <grpc/impl/codegen/gpr_types.h>
@@ -105,11 +101,7 @@
     absl::MutexLock lock(&poller_->mu_);
     poller_->PollerHandlesListAddHandle(this);
   }
-<<<<<<< HEAD
   PollPoller* Poller() override { return poller_; }
-=======
-  PollPoller* Poller() { return poller_; }
->>>>>>> bf5fe8ba
   EventEngine::Closure* SetPendingActions(bool pending_read,
                                           bool pending_write) {
     pending_actions_ |= pending_read;
