// Copyright 2022 The gRPC Authors
//
// Licensed under the Apache License, Version 2.0 (the "License");
// you may not use this file except in compliance with the License.
// You may obtain a copy of the License at
//
//     http://www.apache.org/licenses/LICENSE-2.0
//
// Unless required by applicable law or agreed to in writing, software
// distributed under the License is distributed on an "AS IS" BASIS,
// WITHOUT WARRANTIES OR CONDITIONS OF ANY KIND, either express or implied.
// See the License for the specific language governing permissions and
// limitations under the License.

#ifndef GRPC_CORE_LIB_EVENT_ENGINE_POSIX_ENGINE_TCP_SOCKET_UTILS_H
#define GRPC_CORE_LIB_EVENT_ENGINE_POSIX_ENGINE_TCP_SOCKET_UTILS_H

#include <grpc/support/port_platform.h>

#include <sys/socket.h>

#include <functional>
#include <string>
#include <utility>

#include "absl/status/status.h"
#include "absl/status/statusor.h"
#include "absl/utility/utility.h"

#include <grpc/event_engine/endpoint_config.h>
#include <grpc/event_engine/event_engine.h>
#include <grpc/impl/codegen/grpc_types.h>
#include <grpc/support/log.h>

#include "src/core/lib/gprpp/ref_counted_ptr.h"
#include "src/core/lib/iomgr/port.h"
#include "src/core/lib/iomgr/socket_mutator.h"
#include "src/core/lib/resource_quota/resource_quota.h"

#ifdef GRPC_LINUX_ERRQUEUE
#ifndef SO_ZEROCOPY
#define SO_ZEROCOPY 60
#endif
#ifndef SO_EE_ORIGIN_ZEROCOPY
#define SO_EE_ORIGIN_ZEROCOPY 5
#endif
#endif /* ifdef GRPC_LINUX_ERRQUEUE */

namespace grpc_event_engine {
namespace posix_engine {

using ::grpc_event_engine::experimental::EventEngine;

struct PosixTcpOptions {
  static constexpr int kDefaultReadChunkSize = 8192;
  static constexpr int kDefaultMinReadChunksize = 256;
  static constexpr int kDefaultMaxReadChunksize = 4 * 1024 * 1024;
  static constexpr int kZerocpTxEnabledDefault = 0;
  static constexpr int kMaxChunkSize = 32 * 1024 * 1024;
  static constexpr int kDefaultMaxSends = 4;
  static constexpr size_t kDefaultSendBytesThreshold = 16 * 1024;
  int tcp_read_chunk_size = kDefaultReadChunkSize;
  int tcp_min_read_chunk_size = kDefaultMinReadChunksize;
  int tcp_max_read_chunk_size = kDefaultMaxReadChunksize;
  int tcp_tx_zerocopy_send_bytes_threshold = kDefaultSendBytesThreshold;
  int tcp_tx_zerocopy_max_simultaneous_sends = kDefaultMaxSends;
  bool tcp_tx_zero_copy_enabled = kZerocpTxEnabledDefault;
  int keep_alive_time_ms = 0;
  int keep_alive_timeout_ms = 0;
  bool expand_wildcard_addrs = false;
  bool allow_reuse_port = false;
  grpc_core::RefCountedPtr<grpc_core::ResourceQuota> resource_quota;
  struct grpc_socket_mutator* socket_mutator = nullptr;
  PosixTcpOptions() = default;
  // Move ctor
  PosixTcpOptions(PosixTcpOptions&& other) noexcept {
    socket_mutator = absl::exchange(other.socket_mutator, nullptr);
    resource_quota = std::move(other.resource_quota);
    CopyIntegerOptions(other);
  }
  // Move assignment
  PosixTcpOptions& operator=(PosixTcpOptions&& other) noexcept {
    if (socket_mutator != nullptr) {
      grpc_socket_mutator_unref(socket_mutator);
    }
    socket_mutator = absl::exchange(other.socket_mutator, nullptr);
    resource_quota = std::move(other.resource_quota);
    CopyIntegerOptions(other);
    return *this;
  }
  // Copy ctor
  PosixTcpOptions(const PosixTcpOptions& other) {
    if (other.socket_mutator != nullptr) {
      socket_mutator = grpc_socket_mutator_ref(other.socket_mutator);
    }
    resource_quota = other.resource_quota;
    CopyIntegerOptions(other);
  }
  // Copy assignment
  PosixTcpOptions& operator=(const PosixTcpOptions& other) {
    if (&other == this) {
      return *this;
    }
    if (socket_mutator != nullptr) {
      grpc_socket_mutator_unref(socket_mutator);
      socket_mutator = nullptr;
    }
    if (other.socket_mutator != nullptr) {
      socket_mutator = grpc_socket_mutator_ref(other.socket_mutator);
    }
    resource_quota = other.resource_quota;
    CopyIntegerOptions(other);
    return *this;
  }
  // Destructor.
  ~PosixTcpOptions() {
    if (socket_mutator != nullptr) {
      grpc_socket_mutator_unref(socket_mutator);
    }
  }

 private:
  void CopyIntegerOptions(const PosixTcpOptions& other) {
    tcp_read_chunk_size = other.tcp_read_chunk_size;
    tcp_min_read_chunk_size = other.tcp_min_read_chunk_size;
    tcp_max_read_chunk_size = other.tcp_max_read_chunk_size;
    tcp_tx_zerocopy_send_bytes_threshold =
        other.tcp_tx_zerocopy_send_bytes_threshold;
    tcp_tx_zerocopy_max_simultaneous_sends =
        other.tcp_tx_zerocopy_max_simultaneous_sends;
    tcp_tx_zero_copy_enabled = other.tcp_tx_zero_copy_enabled;
    keep_alive_time_ms = other.keep_alive_time_ms;
    keep_alive_timeout_ms = other.keep_alive_timeout_ms;
    expand_wildcard_addrs = other.expand_wildcard_addrs;
    allow_reuse_port = other.allow_reuse_port;
  }
};

PosixTcpOptions TcpOptionsFromEndpointConfig(
    const grpc_event_engine::experimental::EndpointConfig& config);

// a wrapper for accept or accept4
int Accept4(int sockfd,
            grpc_event_engine::experimental::EventEngine::ResolvedAddress& addr,
            int nonblock, int cloexec);

<<<<<<< HEAD
bool SockaddrIsV4Mapped(const EventEngine::ResolvedAddress* resolved_addr,
                        EventEngine::ResolvedAddress* resolved_addr4_out);

bool SockaddrToV4Mapped(const EventEngine::ResolvedAddress* resolved_addr,
                        EventEngine::ResolvedAddress* resolved_addr6_out);

absl::StatusOr<std::string> SockaddrToString(
    const EventEngine::ResolvedAddress* resolved_addr);
=======
// Returns true if resolved_addr is an IPv4-mapped IPv6 address within the
//  ::ffff:0.0.0.0/96 range, or false otherwise.

//  If resolved_addr4_out is non-NULL, the inner IPv4 address will be copied
//  here when returning true.
bool SockaddrIsV4Mapped(const EventEngine::ResolvedAddress* resolved_addr,
                        EventEngine::ResolvedAddress* resolved_addr4_out);

// If resolved_addr is an AF_INET address, writes the corresponding
// ::ffff:0.0.0.0/96 address to resolved_addr6_out and returns true.  Otherwise
// returns false.
bool SockaddrToV4Mapped(const EventEngine::ResolvedAddress* resolved_addr,
                        EventEngine::ResolvedAddress* resolved_addr6_out);

// Converts a EventEngine::ResolvedAddress into a newly-allocated human-readable
// string.
//
// Currently, only the AF_INET, AF_INET6, and AF_UNIX families are recognized.
// If the normalize flag is enabled, ::ffff:0.0.0.0/96 IPv6 addresses are
// displayed as plain IPv4.
absl::StatusOr<std::string> SockaddrToString(
    const EventEngine::ResolvedAddress* resolved_addr, bool normalize);
>>>>>>> b053fcae

class PosixSocketWrapper {
 public:
  explicit PosixSocketWrapper(int fd) : fd_(fd) { GPR_ASSERT(fd_ > 0); }

  ~PosixSocketWrapper() = default;

  // Instruct the kernel to wait for specified number of bytes to be received on
  // the socket before generating an interrupt for packet receive. If the call
  // succeeds, it returns the number of bytes (wait threshold) that was actually
  // set.
  absl::StatusOr<int> SetSocketRcvLowat(int bytes);

  // Set socket to use zerocopy
  absl::Status SetSocketZeroCopy();

  // Set socket to non blocking mode
  absl::Status SetSocketNonBlocking(int non_blocking);

  // Set socket to close on exec
  absl::Status SetSocketCloexec(int close_on_exec);

  // Set socket to reuse old addresses
  absl::Status SetSocketReuseAddr(int reuse);

  // Disable nagle algorithm
  absl::Status SetSocketLowLatency(int low_latency);

  // Set SO_REUSEPORT
  absl::Status SetSocketReusePort(int reuse);

  // Override default Tcp user timeout values if necessary.
  void TrySetSocketTcpUserTimeout(const PosixTcpOptions& options,
                                  bool is_client);

  // Tries to set SO_NOSIGPIPE if available on this platform.
  // If SO_NO_SIGPIPE is not available, returns not OK status.
  absl::Status SetSocketNoSigpipeIfPossible();

  // Tries to set IP_PKTINFO if available on this platform. If IP_PKTINFO is not
  // available, returns not OK status.
  absl::Status SetSocketIpPktInfoIfPossible();

  // Tries to set IPV6_RECVPKTINFO if available on this platform. If
  // IPV6_RECVPKTINFO is not available, returns not OK status.
  absl::Status SetSocketIpv6RecvPktInfoIfPossible();

  // Tries to set the socket's send buffer to given size.
  absl::Status SetSocketSndBuf(int buffer_size_bytes);

  // Tries to set the socket's receive buffer to given size.
  absl::Status SetSocketRcvBuf(int buffer_size_bytes);

  // Tries to set the socket using a grpc_socket_mutator
  absl::Status SetSocketMutator(grpc_fd_usage usage,
                                grpc_socket_mutator* mutator);

  // Extracts the first socket mutator from config if any and applies on the fd.
  absl::Status ApplySocketMutatorInOptions(grpc_fd_usage usage,
                                           const PosixTcpOptions& options);

  // Return LocalAddress as EventEngine::ResolvedAddress
  absl::StatusOr<EventEngine::ResolvedAddress> LocalAddress();

  // Return PeerAddress as EventEngine::ResolvedAddress
  absl::StatusOr<EventEngine::ResolvedAddress> PeerAddress();

  // Return LocalAddress as string
  absl::StatusOr<std::string> LocalAddressString();

  // Return PeerAddress as string
  absl::StatusOr<std::string> PeerAddressString();

  // An enum to keep track of IPv4/IPv6 socket modes.

  // Currently, this information is only used when a socket is first created,
  // but in the future we may wish to store it alongside the fd.  This would let
  // calls like sendto() know which family to use without asking the kernel
  // first.
  enum DSMode {
    // Uninitialized, or a non-IP socket.
    DSMODE_NONE,
    // AF_INET only.
    DSMODE_IPV4,
    // AF_INET6 only, because IPV6_V6ONLY could not be cleared.
    DSMODE_IPV6,
    // AF_INET6, which also supports ::ffff-mapped IPv4 addresses.
    DSMODE_DUALSTACK
  };

  // Tries to set the socket to dualstack. Returns true on success.
  bool SetSocketDualStack();

  // Returns the underlying file-descriptor.
  int Fd() const { return fd_; }

  // Static methods

  // Configure default values for tcp user timeout to be used by client
  // and server side sockets.
  static void ConfigureDefaultTcpUserTimeout(bool enable, int timeout,
                                             bool is_client);

  // Return true if SO_REUSEPORT is supported
  static bool IsSocketReusePortSupported();

  // Returns true if this system can create AF_INET6 sockets bound to ::1.
  // The value is probed once, and cached for the life of the process.

  // This is more restrictive than checking for socket(AF_INET6) to succeed,
  // because Linux with "net.ipv6.conf.all.disable_ipv6 = 1" is able to create
  // and bind IPv6 sockets, but cannot connect to a getsockname() of [::]:port
  // without a valid loopback interface.  Rather than expose this half-broken
  // state to library users, we turn off IPv6 sockets.
  static bool IsIpv6LoopbackAvailable();

  // Creates a new socket for connecting to (or listening on) an address.

  // If addr is AF_INET6, this creates an IPv6 socket first.  If that fails,
  // and addr is within ::ffff:0.0.0.0/96, then it automatically falls back to
  // an IPv4 socket.

  // If addr is AF_INET, AF_UNIX, or anything else, then this is similar to
  // calling socket() directly.

  // Returns an PosixSocketWrapper on success, otherwise returns a not-OK
  // absl::Status

  // The dsmode output indicates which address family was actually created.
  static absl::StatusOr<PosixSocketWrapper> CreateDualStackSocket(
      std::function<int(int /*domain*/, int /*type*/, int /*protocol*/)>
          socket_factory,
      const experimental::EventEngine::ResolvedAddress& addr, int type,
      int protocol, DSMode& dsmode);

 private:
  int fd_;
};

}  // namespace posix_engine
}  // namespace grpc_event_engine

#endif  // GRPC_CORE_LIB_EVENT_ENGINE_POSIX_ENGINE_TCP_SOCKET_UTILS_H<|MERGE_RESOLUTION|>--- conflicted
+++ resolved
@@ -144,16 +144,6 @@
             grpc_event_engine::experimental::EventEngine::ResolvedAddress& addr,
             int nonblock, int cloexec);
 
-<<<<<<< HEAD
-bool SockaddrIsV4Mapped(const EventEngine::ResolvedAddress* resolved_addr,
-                        EventEngine::ResolvedAddress* resolved_addr4_out);
-
-bool SockaddrToV4Mapped(const EventEngine::ResolvedAddress* resolved_addr,
-                        EventEngine::ResolvedAddress* resolved_addr6_out);
-
-absl::StatusOr<std::string> SockaddrToString(
-    const EventEngine::ResolvedAddress* resolved_addr);
-=======
 // Returns true if resolved_addr is an IPv4-mapped IPv6 address within the
 //  ::ffff:0.0.0.0/96 range, or false otherwise.
 
@@ -176,7 +166,6 @@
 // displayed as plain IPv4.
 absl::StatusOr<std::string> SockaddrToString(
     const EventEngine::ResolvedAddress* resolved_addr, bool normalize);
->>>>>>> b053fcae
 
 class PosixSocketWrapper {
  public:
