--- conflicted
+++ resolved
@@ -135,7 +135,7 @@
     void Append(ListenerSocket socket) override {
       acceptors_.push_back(new AsyncConnectionAcceptor(
           listener_->engine_, listener_->shared_from_this(), socket));
-      if (on_append_ != nullptr) {
+      if (on_append_) {
         on_append_(socket.sock.Fd());
       }
     }
@@ -164,7 +164,7 @@
     }
 
    private:
-    PosixListenerWithFdSupport::OnPosixBindNewFdCallback on_append_ = nullptr;
+    PosixListenerWithFdSupport::OnPosixBindNewFdCallback on_append_;
     std::list<AsyncConnectionAcceptor*> acceptors_;
     PosixEngineListenerImpl* listener_;
   };
@@ -236,41 +236,6 @@
 
 #else  // GRPC_POSIX_SOCKET_TCP
 
-<<<<<<< HEAD
-class PosixEngineListener : public PosixListenerWithFdSupport {
- public:
-  PosixEngineListener() = default;
-  ~PosixEngineListener() override = default;
-  absl::StatusOr<int> Bind(
-      const EventEngine::ResolvedAddress& /*addr*/) override {
-    GPR_ASSERT(false &&
-               "PosixEngineListener::Bind not supported on this "
-               "platform");
-  }
-  absl::StatusOr<int> BindWithFd(
-      const EventEngine::ResolvedAddress& /*addr*/,
-      PosixListenerWithFdSupport::OnPosixBindNewFdCallback
-      /*on_bind_new_fd*/) override {
-    GPR_ASSERT(false &&
-               "PosixEngineListener::BindWithFd not supported on this "
-               "platform");
-  }
-  absl::Status HandleExternalConnection(
-      int /*listener_fd*/, int /*fd*/, SliceBuffer* /*pending_data*/) override {
-    GPR_ASSERT(false &&
-               "PosixEngineListener::HandleExternalConnection not "
-               "supported on this platform");
-  }
-  absl::Status Start() override {
-    GPR_ASSERT(false &&
-               "PosixEngineListener::Listener::Start not supported on "
-               "this platform");
-  }
-  void ShutdownListeningFds() override {
-    GPR_ASSERT(false &&
-               "PosixEngineListener::ShutdownListeningFds not supported on "
-               "this platform");
-=======
 #include "src/core/lib/gprpp/crash.h"
 
 class PosixEngineListener
@@ -286,7 +251,25 @@
   absl::Status Start() override {
     grpc_core::Crash(
         "EventEngine::Listener::Start not supported on this platform");
->>>>>>> 2caa79fe
+  }
+  absl::StatusOr<int> BindWithFd(
+      const EventEngine::ResolvedAddress& /*addr*/,
+      PosixListenerWithFdSupport::OnPosixBindNewFdCallback
+      /*on_bind_new_fd*/) override {
+    grpc_core::Crash(
+        "PosixEngineListener::BindWithFd not supported on this "
+        "platform");
+  }
+  absl::Status HandleExternalConnection(
+      int /*listener_fd*/, int /*fd*/, SliceBuffer* /*pending_data*/) override {
+    grpc_core::Crash(
+        "PosixEngineListener::HandleExternalConnection not "
+        "supported on this platform");
+  }
+  void ShutdownListeningFds() override {
+    grpc_core::Crash(
+        "PosixEngineListener::ShutdownListeningFds not supported on "
+        "this platform");
   }
 };
 
