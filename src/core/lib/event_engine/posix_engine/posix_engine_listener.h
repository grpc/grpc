--- conflicted
+++ resolved
@@ -135,11 +135,7 @@
     void Append(ListenerSocket socket) override {
       acceptors_.push_back(new AsyncConnectionAcceptor(
           listener_->engine_, listener_->shared_from_this(), socket));
-<<<<<<< HEAD
-      if (on_append_ != nullptr) {
-=======
       if (on_append_) {
->>>>>>> 5680a9b5
         on_append_(socket.sock.Fd());
       }
     }
@@ -168,11 +164,7 @@
     }
 
    private:
-<<<<<<< HEAD
-    PosixListenerWithFdSupport::OnPosixBindNewFdCallback on_append_ = nullptr;
-=======
     PosixListenerWithFdSupport::OnPosixBindNewFdCallback on_append_;
->>>>>>> 5680a9b5
     std::list<AsyncConnectionAcceptor*> acceptors_;
     PosixEngineListenerImpl* listener_;
   };
@@ -240,47 +232,10 @@
   // Set to true when the listener had been explicitly shutdown.
   std::atomic<bool> shutdown_{false};
   std::shared_ptr<PosixEngineListenerImpl> impl_;
-  // Set to true when the listener had been explicitly shutdown.
-  std::atomic<bool> shutdown_{false};
 };
 
 #else  // GRPC_POSIX_SOCKET_TCP
 
-<<<<<<< HEAD
-class PosixEngineListener : public PosixListenerWithFdSupport {
- public:
-  PosixEngineListener() = default;
-  ~PosixEngineListener() override = default;
-  absl::StatusOr<int> Bind(
-      const EventEngine::ResolvedAddress& /*addr*/) override {
-    GPR_ASSERT(false &&
-               "PosixEngineListener::Bind not supported on this "
-               "platform");
-  }
-  absl::StatusOr<int> BindWithFd(
-      const EventEngine::ResolvedAddress& /*addr*/,
-      PosixListenerWithFdSupport::OnPosixBindNewFdCallback
-      /*on_bind_new_fd*/) override {
-    GPR_ASSERT(false &&
-               "PosixEngineListener::BindWithFd not supported on this "
-               "platform");
-  }
-  absl::Status HandleExternalConnection(
-      int /*listener_fd*/, int /*fd*/, SliceBuffer* /*pending_data*/) override {
-    GPR_ASSERT(false &&
-               "PosixEngineListener::HandleExternalConnection not "
-               "supported on this platform");
-  }
-  absl::Status Start() override {
-    GPR_ASSERT(false &&
-               "PosixEngineListener::Listener::Start not supported on "
-               "this platform");
-  }
-  void ShutdownListeningFds() override {
-    GPR_ASSERT(false &&
-               "PosixEngineListener::ShutdownListeningFds not supported on "
-               "this platform");
-=======
 #include "src/core/lib/gprpp/crash.h"
 
 class PosixEngineListener
@@ -315,7 +270,6 @@
     grpc_core::Crash(
         "PosixEngineListener::ShutdownListeningFds not supported on "
         "this platform");
->>>>>>> 5680a9b5
   }
 };
 
