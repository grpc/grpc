/*
 *
 * Copyright 2017 gRPC authors.
 *
 * Licensed under the Apache License, Version 2.0 (the "License");
 * you may not use this file except in compliance with the License.
 * You may obtain a copy of the License at
 *
 *     http://www.apache.org/licenses/LICENSE-2.0
 *
 * Unless required by applicable law or agreed to in writing, software
 * distributed under the License is distributed on an "AS IS" BASIS,
 * WITHOUT WARRANTIES OR CONDITIONS OF ANY KIND, either express or implied.
 * See the License for the specific language governing permissions and
 * limitations under the License.
 *
 */

#include <grpc/support/port_platform.h>

#include "src/core/lib/event_engine/posix_engine/timer_manager.h"

#include <algorithm>
#include <memory>
#include <utility>

#include "absl/memory/memory.h"
#include "absl/time/time.h"
#include "absl/types/optional.h"

#include <grpc/impl/codegen/gpr_types.h>
#include <grpc/support/log.h>
#include <grpc/support/time.h>

<<<<<<< HEAD
#include "src/core/lib/debug/trace.h"
=======
#include "src/core/lib/gpr/tls.h"
>>>>>>> 7234a666
#include "src/core/lib/gprpp/thd.h"

static GPR_THREAD_LOCAL(bool) g_timer_thread = false;

namespace grpc_event_engine {
namespace posix_engine {

grpc_core::DebugOnlyTraceFlag grpc_event_engine_timer_trace(false, "timer");

namespace {
class ThreadCollector {
 public:
  ThreadCollector() = default;
  ~ThreadCollector();

  void Collect(std::vector<grpc_core::Thread> threads) {
    GPR_ASSERT(threads_.empty());
    threads_ = std::move(threads);
  }

 private:
  std::vector<grpc_core::Thread> threads_;
};

ThreadCollector::~ThreadCollector() {
  for (auto& t : threads_) t.Join();
}
}  // namespace

void TimerManager::StartThread() {
  ++waiter_count_;
  ++thread_count_;
  auto* thread = new RunThreadArgs();
  thread->self = this;
  thread->thread = grpc_core::Thread(
      "timer_manager", &TimerManager::RunThread, thread, nullptr,
      grpc_core::Thread::Options().set_tracked(false));
  thread->thread.Start();
}

void TimerManager::RunSomeTimers(
    std::vector<experimental::EventEngine::Closure*> timers) {
  // if there's something to execute...
  ThreadCollector collector;
  {
    grpc_core::MutexLock lock(&mu_);
    if (shutdown_ || forking_) return;
    // remove a waiter from the pool, and start another thread if necessary
    --waiter_count_;
    if (waiter_count_ == 0) {
      // The number of timer threads is always increasing until all the threads
      // are stopped, with the exception that all threads are shut down on fork
      // events. In rare cases, if a large number of timers fire simultaneously,
      // we may end up using a large number of threads.
      // TODO(ctiller): We could avoid this by exiting threads in WaitUntil().
      StartThread();
    } else {
      // if there's no thread waiting with a timeout, kick an existing untimed
      // waiter so that the next deadline is not missed
      if (!has_timed_waiter_) {
        cv_wait_.Signal();
      }
    }
  }
  for (auto* timer : timers) {
    timer->Run();
  }
  {
    grpc_core::MutexLock lock(&mu_);
    collector.Collect(std::move(completed_threads_));
    // get ready to wait again
    ++waiter_count_;
  }
}

// wait until 'next' (or forever if there is already a timed waiter in the pool)
// returns true if the thread should continue executing (false if it should
// shutdown)
bool TimerManager::WaitUntil(grpc_core::Timestamp next) {
  grpc_core::MutexLock lock(&mu_);

  if (shutdown_) return false;
  if (forking_) return false;

  // TODO(ctiller): if there are too many waiting threads, this would be a good
  // place to exit the current thread.

  // If kicked_ is true at this point, it means there was a kick from the timer
  // system that the timer-manager threads here missed. We cannot trust 'next'
  // here any longer (since there might be an earlier deadline). So if kicked_
  // is true at this point, we should quickly exit this and get the next
  // deadline from the timer system

  if (!kicked_) {
    // if there's no timed waiter, we should become one: that waiter waits
    // only until the next timer should expire. All other timers wait forever
    //
    // 'timed_waiter_generation_' is a global generation counter. The idea here
    // is that the thread becoming a timed-waiter increments and stores this
    // global counter locally in 'my_timed_waiter_generation' before going to
    // sleep. After waking up, if my_timed_waiter_generation ==
    // timed_waiter_generation_, it can be sure that it was the timed_waiter
    // thread (and that no other thread took over while this was asleep)
    //
    // Initialize my_timed_waiter_generation to some value that is NOT equal to
    // timed_waiter_generation_
    uint64_t my_timed_waiter_generation = timed_waiter_generation_ - 1;

    /* If there's no timed waiter, we should become one: that waiter waits only
       until the next timer should expire. All other timer threads wait forever
       unless their 'next' is earlier than the current timed-waiter's deadline
       (in which case the thread with earlier 'next' takes over as the new timed
       waiter) */
    if (next != grpc_core::Timestamp::InfFuture()) {
      if (!has_timed_waiter_ || (next < timed_waiter_deadline_)) {
        my_timed_waiter_generation = ++timed_waiter_generation_;
        has_timed_waiter_ = true;
        timed_waiter_deadline_ = next;
      } else {  // timed_waiter_ == true && next >= timed_waiter_deadline_
        next = grpc_core::Timestamp::InfFuture();
      }
    }

    cv_wait_.WaitWithTimeout(&mu_,
                             absl::Milliseconds((next - host_.Now()).millis()));

    // if this was the timed waiter, then we need to check timers, and flag
    // that there's now no timed waiter... we'll look for a replacement if
    // there's work to do after checking timers (code above)
    if (my_timed_waiter_generation == timed_waiter_generation_) {
      ++wakeups_;
      has_timed_waiter_ = false;
      timed_waiter_deadline_ = grpc_core::Timestamp::InfFuture();
    }
  }

  kicked_ = false;

  return true;
}

void TimerManager::MainLoop() {
  for (;;) {
    grpc_core::Timestamp next = grpc_core::Timestamp::InfFuture();
    absl::optional<std::vector<experimental::EventEngine::Closure*>>
        check_result = timer_list_->TimerCheck(&next);
    if (check_result.has_value()) {
      if (!check_result->empty()) {
        RunSomeTimers(std::move(*check_result));
        continue;
      }
    } else {
      /* This case only happens under contention, meaning more than one timer
         manager thread checked timers concurrently.

         If that happens, we're guaranteed that some other thread has just
         checked timers, and this will avalanche into some other thread seeing
         empty timers and doing a timed sleep.

         Consequently, we can just sleep forever here and be happy at some
         saved wakeup cycles. */
      next = grpc_core::Timestamp::InfFuture();
    }
    if (!WaitUntil(next)) return;
  }
}

void TimerManager::RunThread(void* arg) {
  g_timer_thread = true;
  std::unique_ptr<RunThreadArgs> thread(static_cast<RunThreadArgs*>(arg));
<<<<<<< HEAD
  if (grpc_event_engine_timer_trace.enabled()) {
    gpr_log(GPR_DEBUG, "TimerManager::%p starting thread::%p", thread->self,
            &thread->thread);
  }
  thread->self->MainLoop();
  {
    grpc_core::MutexLock lock(&thread->self->mu_);
    thread->self->thread_count_--;
    thread->self->completed_threads_.push_back(std::move(thread->thread));
  }
  thread->self->cv_.Signal();
  if (grpc_event_engine_timer_trace.enabled()) {
    gpr_log(GPR_DEBUG, "TimerManager::%p thread::%p finished", thread->self,
            &thread->thread);
  }
=======
  thread->self->Run(std::move(thread->thread));
}

void TimerManager::Run(grpc_core::Thread thread) {
  MainLoop();
  grpc_core::MutexLock lock(&mu_);
  completed_threads_.push_back(std::move(thread));
  thread_count_--;
  if (thread_count_ == 0) cv_threadcount_.Signal();
>>>>>>> 7234a666
}

bool TimerManager::IsTimerManagerThread() { return g_timer_thread; }

TimerManager::TimerManager() : host_(this) {
  timer_list_ = absl::make_unique<TimerList>(&host_);
  grpc_core::MutexLock lock(&mu_);
  StartThread();
}

grpc_core::Timestamp TimerManager::Host::Now() {
  return grpc_core::Timestamp::FromTimespecRoundDown(
      gpr_now(GPR_CLOCK_MONOTONIC));
}

void TimerManager::TimerInit(Timer* timer, grpc_core::Timestamp deadline,
                             experimental::EventEngine::Closure* closure) {
  timer_list_->TimerInit(timer, deadline, closure);
}

bool TimerManager::TimerCancel(Timer* timer) {
  return timer_list_->TimerCancel(timer);
}

TimerManager::~TimerManager() {
<<<<<<< HEAD
  if (grpc_event_engine_timer_trace.enabled()) {
    gpr_log(GPR_DEBUG, "TimerManager::%p shutting down", this);
  }
  {
    grpc_core::MutexLock lock(&mu_);
    shutdown_ = true;
    cv_.SignalAll();
  }
  while (true) {
    ThreadCollector collector;
    grpc_core::MutexLock lock(&mu_);
    collector.Collect(std::move(completed_threads_));
    if (thread_count_ == 0) break;
    if (grpc_event_engine_timer_trace.enabled()) {
      gpr_log(GPR_DEBUG, "TimerManager::%p waiting for threads to finish",
              this);
    }
    cv_.Wait(&mu_);
  }
  if (grpc_event_engine_timer_trace.enabled()) {
    gpr_log(GPR_DEBUG, "TimerManager::%p shutdown complete", this);
  }
=======
  ThreadCollector collector;
  grpc_core::MutexLock lock(&mu_);
  shutdown_ = true;
  cv_wait_.SignalAll();
  while (thread_count_ > 0) {
    cv_threadcount_.Wait(&mu_);
  }
  collector.Collect(std::move(completed_threads_));
>>>>>>> 7234a666
}

void TimerManager::Host::Kick() { timer_manager_->Kick(); }

void TimerManager::Kick() {
  grpc_core::MutexLock lock(&mu_);
  has_timed_waiter_ = false;
  timed_waiter_deadline_ = grpc_core::Timestamp::InfFuture();
  ++timed_waiter_generation_;
  kicked_ = true;
  cv_wait_.Signal();
}

void TimerManager::PrepareFork() {
  ThreadCollector collector;
  grpc_core::MutexLock lock(&mu_);
  forking_ = true;
  prefork_thread_count_ = thread_count_;
  cv_wait_.SignalAll();
  while (thread_count_ > 0) {
    cv_threadcount_.Wait(&mu_);
  }
  collector.Collect(std::move(completed_threads_));
}

void TimerManager::PostforkParent() {
  grpc_core::MutexLock lock(&mu_);
  for (int i = 0; i < prefork_thread_count_; i++) {
    StartThread();
  }
  prefork_thread_count_ = 0;
  forking_ = false;
}

void TimerManager::PostforkChild() {
  grpc_core::MutexLock lock(&mu_);
  for (int i = 0; i < prefork_thread_count_; i++) {
    StartThread();
  }
  prefork_thread_count_ = 0;
  forking_ = false;
}

}  // namespace posix_engine
}  // namespace grpc_event_engine<|MERGE_RESOLUTION|>--- conflicted
+++ resolved
@@ -32,11 +32,8 @@
 #include <grpc/support/log.h>
 #include <grpc/support/time.h>
 
-<<<<<<< HEAD
 #include "src/core/lib/debug/trace.h"
-=======
 #include "src/core/lib/gpr/tls.h"
->>>>>>> 7234a666
 #include "src/core/lib/gprpp/thd.h"
 
 static GPR_THREAD_LOCAL(bool) g_timer_thread = false;
@@ -207,24 +204,15 @@
 void TimerManager::RunThread(void* arg) {
   g_timer_thread = true;
   std::unique_ptr<RunThreadArgs> thread(static_cast<RunThreadArgs*>(arg));
-<<<<<<< HEAD
   if (grpc_event_engine_timer_trace.enabled()) {
     gpr_log(GPR_DEBUG, "TimerManager::%p starting thread::%p", thread->self,
             &thread->thread);
   }
-  thread->self->MainLoop();
-  {
-    grpc_core::MutexLock lock(&thread->self->mu_);
-    thread->self->thread_count_--;
-    thread->self->completed_threads_.push_back(std::move(thread->thread));
-  }
-  thread->self->cv_.Signal();
+  thread->self->Run(std::move(thread->thread));
   if (grpc_event_engine_timer_trace.enabled()) {
     gpr_log(GPR_DEBUG, "TimerManager::%p thread::%p finished", thread->self,
             &thread->thread);
   }
-=======
-  thread->self->Run(std::move(thread->thread));
 }
 
 void TimerManager::Run(grpc_core::Thread thread) {
@@ -233,7 +221,6 @@
   completed_threads_.push_back(std::move(thread));
   thread_count_--;
   if (thread_count_ == 0) cv_threadcount_.Signal();
->>>>>>> 7234a666
 }
 
 bool TimerManager::IsTimerManagerThread() { return g_timer_thread; }
@@ -259,39 +246,24 @@
 }
 
 TimerManager::~TimerManager() {
-<<<<<<< HEAD
   if (grpc_event_engine_timer_trace.enabled()) {
     gpr_log(GPR_DEBUG, "TimerManager::%p shutting down", this);
   }
-  {
-    grpc_core::MutexLock lock(&mu_);
-    shutdown_ = true;
-    cv_.SignalAll();
-  }
-  while (true) {
-    ThreadCollector collector;
-    grpc_core::MutexLock lock(&mu_);
-    collector.Collect(std::move(completed_threads_));
-    if (thread_count_ == 0) break;
-    if (grpc_event_engine_timer_trace.enabled()) {
-      gpr_log(GPR_DEBUG, "TimerManager::%p waiting for threads to finish",
-              this);
-    }
-    cv_.Wait(&mu_);
-  }
-  if (grpc_event_engine_timer_trace.enabled()) {
-    gpr_log(GPR_DEBUG, "TimerManager::%p shutdown complete", this);
-  }
-=======
   ThreadCollector collector;
   grpc_core::MutexLock lock(&mu_);
   shutdown_ = true;
   cv_wait_.SignalAll();
   while (thread_count_ > 0) {
     cv_threadcount_.Wait(&mu_);
+    if (grpc_event_engine_timer_trace.enabled()) {
+      gpr_log(GPR_DEBUG, "TimerManager::%p waiting for %zu threads to finish",
+              this, thread_count_);
+    }
   }
   collector.Collect(std::move(completed_threads_));
->>>>>>> 7234a666
+  if (grpc_event_engine_timer_trace.enabled()) {
+    gpr_log(GPR_DEBUG, "TimerManager::%p shutdown complete", this);
+  }
 }
 
 void TimerManager::Host::Kick() { timer_manager_->Kick(); }
