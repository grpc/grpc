//
//
// Copyright 2017 gRPC authors.
//
// Licensed under the Apache License, Version 2.0 (the "License");
// you may not use this file except in compliance with the License.
// You may obtain a copy of the License at
//
//     http://www.apache.org/licenses/LICENSE-2.0
//
// Unless required by applicable law or agreed to in writing, software
// distributed under the License is distributed on an "AS IS" BASIS,
// WITHOUT WARRANTIES OR CONDITIONS OF ANY KIND, either express or implied.
// See the License for the specific language governing permissions and
// limitations under the License.
//
//

#include "src/core/lib/event_engine/posix_engine/timer_manager.h"

#include <grpc/support/port_platform.h>
#include <grpc/support/time.h>

#include <memory>
#include <optional>
#include <utility>

#include "absl/log/log.h"
#include "absl/time/time.h"
#include "src/core/lib/debug/trace.h"
#include "src/core/util/grpc_check.h"

static thread_local bool g_timer_thread;

namespace grpc_event_engine::experimental {

void TimerManager::RunSomeTimers(
    std::vector<experimental::EventEngine::Closure*> timers) {
  for (auto* timer : timers) {
    thread_pool_->Run(timer);
  }
}

// wait until 'next' (or forever if there is already a timed waiter in the pool)
// returns true if the thread should continue executing (false if it should
// shutdown)
bool TimerManager::WaitUntil(grpc_core::Timestamp next) {
  grpc_core::MutexLock lock(&mu_);
  if (state_ != TimerManager::State::kRunning) return false;
  // If kicked_ is true at this point, it means there was a kick from the timer
  // system that the timer-manager threads here missed. We cannot trust 'next'
  // here any longer (since there might be an earlier deadline). So if kicked_
  // is true at this point, we should quickly exit this and get the next
  // deadline from the timer system
  if (!kicked_) {
    cv_wait_.WaitWithTimeout(&mu_,
                             absl::Milliseconds((next - host_.Now()).millis()));
    ++wakeups_;
  }
  kicked_ = false;
  return true;
}

void TimerManager::MainLoop() {
  grpc_core::Timestamp next = grpc_core::Timestamp::InfFuture();
  std::optional<std::vector<experimental::EventEngine::Closure*>> check_result =
      timer_list_->TimerCheck(&next);
  GRPC_CHECK(check_result.has_value())
      << "ERROR: More than one MainLoop is running.";
  bool timers_found = !check_result->empty();
  if (timers_found) {
    RunSomeTimers(std::move(*check_result));
  }
  thread_pool_->Run([this, next, timers_found]() {
    if (!timers_found && !WaitUntil(next)) {
      main_loop_exit_signal_->Notify();
      return;
    }
    MainLoop();
  });
}

bool TimerManager::IsTimerManagerThread() { return g_timer_thread; }

TimerManager::TimerManager(
    std::shared_ptr<grpc_event_engine::experimental::ThreadPool> thread_pool)
    : host_(this), thread_pool_(std::move(thread_pool)) {
  timer_list_ = std::make_unique<TimerList>(&host_);
  main_loop_exit_signal_.emplace();
  thread_pool_->Run([this]() { MainLoop(); });
}

grpc_core::Timestamp TimerManager::Host::Now() {
  return grpc_core::Timestamp::FromTimespecRoundDown(
      gpr_now(GPR_CLOCK_MONOTONIC));
}

void TimerManager::TimerInit(Timer* timer, grpc_core::Timestamp deadline,
                             experimental::EventEngine::Closure* closure) {
  if (GRPC_TRACE_FLAG_ENABLED(timer)) {
    grpc_core::MutexLock lock(&mu_);
    if (state_ != TimerManager::State::kRunning) {
      LOG(ERROR) << "WARNING: TimerManager::" << this
                 << ": scheduling Closure::" << closure
                 << " after TimerManager has been shut down.";
    }
  }
  timer_list_->TimerInit(timer, deadline, closure);
}

bool TimerManager::TimerCancel(Timer* timer) {
  return timer_list_->TimerCancel(timer);
}

void TimerManager::Shutdown() { SuspendOrShutdown(true); }

TimerManager::~TimerManager() { Shutdown(); }

void TimerManager::Host::Kick() { timer_manager_->Kick(); }

void TimerManager::Kick() {
  grpc_core::MutexLock lock(&mu_);
  kicked_ = true;
  cv_wait_.Signal();
}

void TimerManager::RestartPostFork() {
  grpc_core::MutexLock lock(&mu_);
<<<<<<< HEAD
  GRPC_CHECK(GPR_LIKELY(shutdown_));
=======
  CHECK(state_ != TimerManager::State::kRunning);
>>>>>>> b04d3821
  GRPC_TRACE_VLOG(timer, 2)
      << "TimerManager::" << this << " restarting after suspend";
  if (state_ == TimerManager::State::kSuspended) {
    state_ = TimerManager::State::kRunning;
    main_loop_exit_signal_.emplace();
    thread_pool_->Run([this]() { MainLoop(); });
  }
}

void TimerManager::PrepareFork() { SuspendOrShutdown(false); }

void TimerManager::PostFork() { RestartPostFork(); }

void TimerManager::SuspendOrShutdown(bool shutdown) {
  {
    grpc_core::MutexLock lock(&mu_);
    if (shutdown) {
      // Pool will become shut down whether it was running or suspended
      state_ = TimerManager::State::kShutdown;
    } else if (state_ == TimerManager::State::kRunning) {
      state_ = TimerManager::State::kSuspended;
    }
    GRPC_TRACE_VLOG(timer, 2) << "TimerManager::" << this
                              << (shutdown ? " shutting down" : " suspending");
    // Wait on the main loop to exit.
    cv_wait_.Signal();
  }
  main_loop_exit_signal_->WaitForNotification();
  GRPC_TRACE_VLOG(timer, 2)
      << "TimerManager::" << this
      << (shutdown ? " shutdown complete" : " suspend complete");
}

}  // namespace grpc_event_engine::experimental<|MERGE_RESOLUTION|>--- conflicted
+++ resolved
@@ -126,11 +126,7 @@
 
 void TimerManager::RestartPostFork() {
   grpc_core::MutexLock lock(&mu_);
-<<<<<<< HEAD
-  GRPC_CHECK(GPR_LIKELY(shutdown_));
-=======
-  CHECK(state_ != TimerManager::State::kRunning);
->>>>>>> b04d3821
+  GRPC_CHECK(state_ != TimerManager::State::kRunning);
   GRPC_TRACE_VLOG(timer, 2)
       << "TimerManager::" << this << " restarting after suspend";
   if (state_ == TimerManager::State::kSuspended) {
