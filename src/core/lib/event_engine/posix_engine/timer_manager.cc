--- conflicted
+++ resolved
@@ -155,25 +155,7 @@
   cv_wait_.Signal();
 }
 
-<<<<<<< HEAD
-void TimerManager::PrepareFork() {
-  GRPC_FORK_TRACE_LOG("TimerManager::%p PrepareFork", this);
-  ThreadCollector collector;
-  grpc_core::MutexLock lock(&mu_);
-  forking_ = true;
-  prefork_thread_count_ = thread_count_;
-  cv_wait_.SignalAll();
-  while (thread_count_ > 0) {
-    cv_threadcount_.Wait(&mu_);
-  }
-  collector.Collect(std::move(completed_threads_));
-}
-
-void TimerManager::PostforkParent() {
-  GRPC_FORK_TRACE_LOG("TimerManager::%p PostforkParent", this);
-=======
 void TimerManager::RestartPostFork() {
->>>>>>> 5933b52e
   grpc_core::MutexLock lock(&mu_);
   GPR_ASSERT(GPR_LIKELY(shutdown_));
   if (grpc_event_engine_timer_trace.enabled()) {
@@ -184,21 +166,18 @@
   StartMainLoopThread();
 }
 
-<<<<<<< HEAD
+void TimerManager::PrepareFork() {
+  GRPC_FORK_TRACE_LOG("TimerManager::%p PrepareFork", this);
+  Shutdown();
+}
+void TimerManager::PostforkParent() {
+  GRPC_FORK_TRACE_LOG("TimerManager::%p PostforkParent", this);
+  RestartPostFork();
+}
 void TimerManager::PostforkChild() {
   GRPC_FORK_TRACE_LOG("TimerManager::%p PostforkChild", this);
-  grpc_core::MutexLock lock(&mu_);
-  for (int i = 0; i < prefork_thread_count_; i++) {
-    StartThread();
-  }
-  prefork_thread_count_ = 0;
-  forking_ = false;
+  RestartPostFork();
 }
-=======
-void TimerManager::PrepareFork() { Shutdown(); }
-void TimerManager::PostforkParent() { RestartPostFork(); }
-void TimerManager::PostforkChild() { RestartPostFork(); }
->>>>>>> 5933b52e
 
 }  // namespace posix_engine
 }  // namespace grpc_event_engine