// Copyright 2022 The gRPC Authors
//
// Licensed under the Apache License, Version 2.0 (the "License");
// you may not use this file except in compliance with the License.
// You may obtain a copy of the License at
//
//     http://www.apache.org/licenses/LICENSE-2.0
//
// Unless required by applicable law or agreed to in writing, software
// distributed under the License is distributed on an "AS IS" BASIS,
// WITHOUT WARRANTIES OR CONDITIONS OF ANY KIND, either express or implied.
// See the License for the specific language governing permissions and
// limitations under the License.
#ifndef GRPC_SRC_CORE_LIB_EVENT_ENGINE_POSIX_ENGINE_POSIX_ENGINE_H
#define GRPC_SRC_CORE_LIB_EVENT_ENGINE_POSIX_ENGINE_POSIX_ENGINE_H
#include <grpc/event_engine/endpoint_config.h>
#include <grpc/event_engine/event_engine.h>
#include <grpc/event_engine/memory_allocator.h>
#include <grpc/support/port_platform.h>

#include <atomic>
#include <cstdint>
#include <memory>
#include <string>
#include <utility>
#include <vector>

#include "absl/base/thread_annotations.h"
#include "absl/container/flat_hash_map.h"
#include "absl/functional/any_invocable.h"
#include "absl/hash/hash.h"
#include "absl/status/status.h"
#include "absl/status/statusor.h"
#include "absl/strings/string_view.h"
#include "src/core/lib/event_engine/handle_containers.h"
#include "src/core/lib/event_engine/posix.h"
#include "src/core/lib/event_engine/posix_engine/event_poller.h"
#include "src/core/lib/event_engine/posix_engine/timer_manager.h"
#include "src/core/lib/event_engine/ref_counted_dns_resolver_interface.h"
#include "src/core/lib/event_engine/thread_pool/thread_pool.h"
#include "src/core/lib/iomgr/port.h"
#include "src/core/lib/surface/init_internally.h"
#include "src/core/util/orphanable.h"
#include "src/core/util/sync.h"

#ifdef GRPC_POSIX_SOCKET_TCP
#include "src/core/lib/event_engine/posix_engine/posix_engine_closure.h"
#include "src/core/lib/event_engine/posix_engine/tcp_socket_utils.h"
#endif  // GRPC_POSIX_SOCKET_TCP

namespace grpc_event_engine {
namespace experimental {

#ifdef GRPC_POSIX_SOCKET_TCP
// A helper class to handle asynchronous connect operations.
class AsyncConnect {
 public:
  AsyncConnect(EventEngine::OnConnectCallback on_connect,
               std::shared_ptr<EventEngine> engine, ThreadPool* executor,
               grpc_event_engine::experimental::EventHandle* fd,
               MemoryAllocator&& allocator,
               const grpc_event_engine::experimental::PosixTcpOptions& options,
               std::string resolved_addr_str, int64_t connection_handle)
      : on_connect_(std::move(on_connect)),
        engine_(engine),
        executor_(executor),
        fd_(fd),
        allocator_(std::move(allocator)),
        options_(options),
        resolved_addr_str_(resolved_addr_str),
        connection_handle_(connection_handle),
        connect_cancelled_(false) {}

  void Start(EventEngine::Duration timeout);
  ~AsyncConnect();

 private:
  friend class PosixEventEngine;
  void OnTimeoutExpired(absl::Status status);

  void OnWritable(absl::Status status) ABSL_NO_THREAD_SAFETY_ANALYSIS;

  grpc_core::Mutex mu_;
  grpc_event_engine::experimental::PosixEngineClosure* on_writable_ = nullptr;
  EventEngine::OnConnectCallback on_connect_;
  std::shared_ptr<EventEngine> engine_;
  ThreadPool* executor_;
  EventEngine::TaskHandle alarm_handle_;
  int refs_{2};
  grpc_event_engine::experimental::EventHandle* fd_;
  MemoryAllocator allocator_;
  grpc_event_engine::experimental::PosixTcpOptions options_;
  std::string resolved_addr_str_;
  int64_t connection_handle_;
  bool connect_cancelled_;
};

// A helper class to manager lifetime of the poller associated with the
// posix EventEngine.
class PosixEnginePollerManager
    : public grpc_event_engine::experimental::Scheduler {
 public:
  explicit PosixEnginePollerManager(std::shared_ptr<ThreadPool> executor);
  explicit PosixEnginePollerManager(
      std::shared_ptr<grpc_event_engine::experimental::PosixEventPoller>
          poller);
  grpc_event_engine::experimental::PosixEventPoller* Poller() {
    return poller_.get();
  }

  ThreadPool* Executor() { return executor_.get(); }

  void Run(experimental::EventEngine::Closure* closure) override;
  void Run(absl::AnyInvocable<void()>) override;

  bool IsShuttingDown() {
    return poller_state_.load(std::memory_order_acquire) ==
           PollerState::kShuttingDown;
  }
  void TriggerShutdown();

  ~PosixEnginePollerManager() override;

 private:
  enum class PollerState { kExternal, kOk, kShuttingDown };
  std::shared_ptr<grpc_event_engine::experimental::PosixEventPoller> poller_;
  std::atomic<PollerState> poller_state_{PollerState::kOk};
  std::shared_ptr<ThreadPool> executor_;
  bool trigger_shutdown_called_;
};
#endif  // GRPC_POSIX_SOCKET_TCP

// An iomgr-based Posix EventEngine implementation.
// All methods require an ExecCtx to already exist on the thread's stack.
<<<<<<< HEAD
class PosixEventEngine final : public PosixEventEngineWithFdSupport {
=======
class PosixEventEngine final : public PosixEventEngineWithFdSupport,
                               public grpc_core::KeepsGrpcInitialized {
>>>>>>> ae9b2161
 public:
  class PosixDNSResolver : public EventEngine::DNSResolver {
   public:
    explicit PosixDNSResolver(
        grpc_core::OrphanablePtr<RefCountedDNSResolverInterface> dns_resolver);
    void LookupHostname(LookupHostnameCallback on_resolve,
                        absl::string_view name,
                        absl::string_view default_port) override;
    void LookupSRV(LookupSRVCallback on_resolve,
                   absl::string_view name) override;
    void LookupTXT(LookupTXTCallback on_resolve,
                   absl::string_view name) override;

   private:
    grpc_core::OrphanablePtr<RefCountedDNSResolverInterface> dns_resolver_;
  };

#ifdef GRPC_POSIX_SOCKET_TCP
  // Constructs an EventEngine which has a shared ownership of the poller. Do
  // not call this constructor directly. Instead use the
  // MakeTestOnlyPosixEventEngine static method. Its expected to be used only in
  // tests.
  explicit PosixEventEngine(
      std::shared_ptr<grpc_event_engine::experimental::PosixEventPoller>
          poller);
  PosixEventEngine();
#else   // GRPC_POSIX_SOCKET_TCP
  PosixEventEngine();
#endif  // GRPC_POSIX_SOCKET_TCP

  ~PosixEventEngine() override;

  std::unique_ptr<EventEngine::Endpoint> CreatePosixEndpointFromFd(
      int fd, const EndpointConfig& config,
      MemoryAllocator memory_allocator) override;
  std::unique_ptr<EventEngine::Endpoint> CreateEndpointFromFd(
      int fd, const EndpointConfig& config) override;

  ConnectionHandle CreateEndpointFromUnconnectedFd(
      int fd, EventEngine::OnConnectCallback on_connect,
      const EventEngine::ResolvedAddress& addr, const EndpointConfig& config,
      MemoryAllocator memory_allocator, EventEngine::Duration timeout) override;

  absl::StatusOr<std::unique_ptr<Listener>> CreateListener(
      Listener::AcceptCallback on_accept,
      absl::AnyInvocable<void(absl::Status)> on_shutdown,
      const EndpointConfig& config,
      std::unique_ptr<MemoryAllocatorFactory> memory_allocator_factory)
      override;

  absl::StatusOr<std::unique_ptr<EventEngine::Listener>> CreatePosixListener(
      PosixEventEngineWithFdSupport::PosixAcceptCallback on_accept,
      absl::AnyInvocable<void(absl::Status)> on_shutdown,
      const EndpointConfig& config,
      std::unique_ptr<MemoryAllocatorFactory> memory_allocator_factory)
      override;

  ConnectionHandle Connect(OnConnectCallback on_connect,
                           const ResolvedAddress& addr,
                           const EndpointConfig& args,
                           MemoryAllocator memory_allocator,
                           Duration timeout) override;

  bool CancelConnect(ConnectionHandle handle) override;
  bool IsWorkerThread() override;
  absl::StatusOr<std::unique_ptr<DNSResolver>> GetDNSResolver(
      GRPC_UNUSED const DNSResolver::ResolverOptions& options) override;
  void Run(Closure* closure) override;
  void Run(absl::AnyInvocable<void()> closure) override;
  // Caution!! The timer implementation cannot create any fds. See #20418.
  TaskHandle RunAfter(Duration when, Closure* closure) override;
  TaskHandle RunAfter(Duration when,
                      absl::AnyInvocable<void()> closure) override;
  bool Cancel(TaskHandle handle) override;

#ifdef GRPC_POSIX_SOCKET_TCP
  // The posix EventEngine returned by this method would have a shared ownership
  // of the poller and would not be in-charge of driving the poller by calling
  // its Work(..) method. Instead its upto the test to drive the poller. The
  // returned posix EventEngine will also not attempt to shutdown the poller
  // since it does not own it.
  static std::shared_ptr<PosixEventEngine> MakeTestOnlyPosixEventEngine(
      std::shared_ptr<grpc_event_engine::experimental::PosixEventPoller>
          test_only_poller) {
    return std::make_shared<PosixEventEngine>(std::move(test_only_poller));
  }
#endif  // GRPC_POSIX_SOCKET_TCP

 private:
  struct ClosureData;
  EventEngine::TaskHandle RunAfterInternal(Duration when,
                                           absl::AnyInvocable<void()> cb);

#ifdef GRPC_POSIX_SOCKET_TCP
  friend class AsyncConnect;
  struct ConnectionShard {
    grpc_core::Mutex mu;
    absl::flat_hash_map<int64_t, AsyncConnect*> pending_connections
        ABSL_GUARDED_BY(&mu);
  };

  static void PollerWorkInternal(
      std::shared_ptr<PosixEnginePollerManager> poller_manager);

  ConnectionHandle CreateEndpointFromUnconnectedFdInternal(
      int fd, EventEngine::OnConnectCallback on_connect,
      const EventEngine::ResolvedAddress& addr, const PosixTcpOptions& options,
      MemoryAllocator memory_allocator, EventEngine::Duration timeout);

  void OnConnectFinishInternal(int connection_handle);

  std::vector<ConnectionShard> connection_shards_;
  std::atomic<int64_t> last_connection_id_{1};

#endif  // GRPC_POSIX_SOCKET_TCP

  grpc_core::Mutex mu_;
  TaskHandleSet known_handles_ ABSL_GUARDED_BY(mu_);
  std::atomic<intptr_t> aba_token_{0};
  std::shared_ptr<ThreadPool> executor_;
  std::shared_ptr<TimerManager> timer_manager_;
#ifdef GRPC_POSIX_SOCKET_TCP
  std::shared_ptr<PosixEnginePollerManager> poller_manager_;
#endif  // GRPC_POSIX_SOCKET_TCP
};

}  // namespace experimental
}  // namespace grpc_event_engine

#endif  // GRPC_SRC_CORE_LIB_EVENT_ENGINE_POSIX_ENGINE_POSIX_ENGINE_H<|MERGE_RESOLUTION|>--- conflicted
+++ resolved
@@ -132,12 +132,8 @@
 
 // An iomgr-based Posix EventEngine implementation.
 // All methods require an ExecCtx to already exist on the thread's stack.
-<<<<<<< HEAD
-class PosixEventEngine final : public PosixEventEngineWithFdSupport {
-=======
 class PosixEventEngine final : public PosixEventEngineWithFdSupport,
                                public grpc_core::KeepsGrpcInitialized {
->>>>>>> ae9b2161
  public:
   class PosixDNSResolver : public EventEngine::DNSResolver {
    public:
