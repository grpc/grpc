// Copyright 2022 The gRPC Authors
//
// Licensed under the Apache License, Version 2.0 (the "License");
// you may not use this file except in compliance with the License.
// You may obtain a copy of the License at
//
//     http://www.apache.org/licenses/LICENSE-2.0
//
// Unless required by applicable law or agreed to in writing, software
// distributed under the License is distributed on an "AS IS" BASIS,
// WITHOUT WARRANTIES OR CONDITIONS OF ANY KIND, either express or implied.
// See the License for the specific language governing permissions and
// limitations under the License.
#ifndef GRPC_CORE_LIB_EVENT_ENGINE_POSIX_ENGINE_POSIX_ENGINE_H
#define GRPC_CORE_LIB_EVENT_ENGINE_POSIX_ENGINE_POSIX_ENGINE_H
#include <grpc/support/port_platform.h>

#include <stdint.h>

#include <atomic>
#include <memory>

#include "absl/base/thread_annotations.h"
#include "absl/container/flat_hash_map.h"
#include "absl/functional/any_invocable.h"
#include "absl/status/status.h"
#include "absl/status/statusor.h"
#include "absl/strings/string_view.h"

#include <grpc/event_engine/endpoint_config.h>
#include <grpc/event_engine/event_engine.h>
#include <grpc/event_engine/memory_allocator.h>
<<<<<<< HEAD
#include <grpc/event_engine/slice_buffer.h>
#include <grpc/grpc.h>
#include <grpc/support/cpu.h>
=======
>>>>>>> 1c5805ff

#include "src/core/lib/event_engine/handle_containers.h"
#include "src/core/lib/event_engine/posix_engine/event_poller.h"
#include "src/core/lib/event_engine/posix_engine/timer_manager.h"
#include "src/core/lib/event_engine/thread_pool.h"
#include "src/core/lib/gprpp/sync.h"
#include "src/core/lib/iomgr/port.h"
<<<<<<< HEAD

#ifdef GRPC_POSIX_SOCKET_TCP
#include "src/core/lib/event_engine/posix_engine/event_poller_posix_default.h"
=======
#include "src/core/lib/surface/init_internally.h"

#ifdef GRPC_POSIX_SOCKET_TCP
>>>>>>> 1c5805ff
#include "src/core/lib/event_engine/posix_engine/posix_engine_closure.h"
#include "src/core/lib/event_engine/posix_engine/tcp_socket_utils.h"
#endif  // GRPC_POSIX_SOCKET_TCP

namespace grpc_event_engine {
namespace experimental {

#ifdef GRPC_POSIX_SOCKET_TCP
// A helper class to handle asynchronous connect operations.
class AsyncConnect {
 public:
  AsyncConnect(EventEngine::OnConnectCallback on_connect,
               std::shared_ptr<EventEngine> engine, ThreadPool* executor,
               grpc_event_engine::posix_engine::EventHandle* fd,
               MemoryAllocator&& allocator,
               const grpc_event_engine::posix_engine::PosixTcpOptions& options,
               std::string resolved_addr_str, int64_t connection_handle)
      : on_connect_(std::move(on_connect)),
        engine_(engine),
        executor_(executor),
        fd_(fd),
        allocator_(std::move(allocator)),
        options_(options),
        resolved_addr_str_(resolved_addr_str),
        connection_handle_(connection_handle) {}

  void Start(EventEngine::Duration timeout);
  ~AsyncConnect();

 private:
  friend class PosixEventEngine;
  void OnTimeoutExpired(absl::Status status);

  void OnWritable(absl::Status status) ABSL_NO_THREAD_SAFETY_ANALYSIS;

  absl::Mutex mu_;
  grpc_event_engine::posix_engine::PosixEngineClosure* on_writable_ = nullptr;
  EventEngine::OnConnectCallback on_connect_;
  std::shared_ptr<EventEngine> engine_;
  ThreadPool* executor_;
  EventEngine::TaskHandle alarm_handle_;
  int refs_{2};
  grpc_event_engine::posix_engine::EventHandle* fd_;
  MemoryAllocator allocator_;
  grpc_event_engine::posix_engine::PosixTcpOptions options_;
  std::string resolved_addr_str_;
  int64_t connection_handle_ = 0;
  bool connect_cancelled_ = false;
};
<<<<<<< HEAD
=======

// A helper class to manager lifetime of the poller associated with the
// posix event engine.
class PosixEnginePollerManager
    : public grpc_event_engine::posix_engine::Scheduler {
 public:
  explicit PosixEnginePollerManager(std::shared_ptr<ThreadPool> executor);
  explicit PosixEnginePollerManager(
      grpc_event_engine::posix_engine::PosixEventPoller* poller);
  grpc_event_engine::posix_engine::PosixEventPoller* Poller() {
    return poller_;
  }

  ThreadPool* Executor() { return executor_.get(); }

  void Run(experimental::EventEngine::Closure* closure) override;
  void Run(absl::AnyInvocable<void()>) override;

  bool IsShuttingDown() {
    return poller_state_.load(std::memory_order_acquire) ==
           PollerState::kShuttingDown;
  }
  void TriggerShutdown();

  ~PosixEnginePollerManager() override;

 private:
  enum class PollerState { kExternal, kOk, kShuttingDown };
  grpc_event_engine::posix_engine::PosixEventPoller* poller_ = nullptr;
  std::atomic<PollerState> poller_state_{PollerState::kOk};
  std::shared_ptr<ThreadPool> executor_;
};
>>>>>>> 1c5805ff
#endif  // GRPC_POSIX_SOCKET_TCP

// An iomgr-based Posix EventEngine implementation.
// All methods require an ExecCtx to already exist on the thread's stack.
<<<<<<< HEAD
class PosixEventEngine final
    : public EventEngine,
      public grpc_event_engine::posix_engine::Scheduler {
=======
// TODO(ctiller): KeepsGrpcInitialized is an interim measure to ensure that
// event engine is shut down before we shut down iomgr.
class PosixEventEngine final : public EventEngine,
                               public grpc_core::KeepsGrpcInitialized {
>>>>>>> 1c5805ff
 public:
  class PosixDNSResolver : public EventEngine::DNSResolver {
   public:
    ~PosixDNSResolver() override;
    LookupTaskHandle LookupHostname(LookupHostnameCallback on_resolve,
                                    absl::string_view name,
                                    absl::string_view default_port,
                                    Duration timeout) override;
    LookupTaskHandle LookupSRV(LookupSRVCallback on_resolve,
                               absl::string_view name,
                               Duration timeout) override;
    LookupTaskHandle LookupTXT(LookupTXTCallback on_resolve,
                               absl::string_view name,
                               Duration timeout) override;
    bool CancelLookup(LookupTaskHandle handle) override;
  };

#ifdef GRPC_POSIX_SOCKET_TCP
  // Constructs an event engine which does not own the poller. Do not call this
  // constructor directly. Instead use the MakeTestOnlyPosixEventEngine static
  // method. Its expected to be used only in tests.
  explicit PosixEventEngine(
      grpc_event_engine::posix_engine::PosixEventPoller* poller);
  PosixEventEngine();
#else   // GRPC_POSIX_SOCKET_TCP
  PosixEventEngine() = default;
#endif  // GRPC_POSIX_SOCKET_TCP

  ~PosixEventEngine() override;

  absl::StatusOr<std::unique_ptr<Listener>> CreateListener(
      Listener::AcceptCallback on_accept,
      absl::AnyInvocable<void(absl::Status)> on_shutdown,
      const EndpointConfig& config,
      std::unique_ptr<MemoryAllocatorFactory> memory_allocator_factory)
      override;

  ConnectionHandle Connect(OnConnectCallback on_connect,
                           const ResolvedAddress& addr,
                           const EndpointConfig& args,
                           MemoryAllocator memory_allocator,
                           Duration timeout) override;

  bool CancelConnect(ConnectionHandle handle) override;
  bool IsWorkerThread() override;
  std::unique_ptr<DNSResolver> GetDNSResolver(
      const DNSResolver::ResolverOptions& options) override;
  void Run(Closure* closure) override;
  void Run(absl::AnyInvocable<void()> closure) override;
  TaskHandle RunAfter(Duration when, Closure* closure) override;
  TaskHandle RunAfter(Duration when,
                      absl::AnyInvocable<void()> closure) override;
  bool Cancel(TaskHandle handle) override;

#ifdef GRPC_POSIX_SOCKET_TCP
  // The posix event engine returned by this method would not own the poller
  // and would not be in-charge of driving the poller by calling its Work(..)
  // method. Instead its upto the test to drive the poller. The returned posix
  // event engine will also not attempt to shutdown the poller since it does not
  // own it.
  static std::shared_ptr<PosixEventEngine> MakeTestOnlyPosixEventEngine(
      grpc_event_engine::posix_engine::PosixEventPoller* test_only_poller) {
    return std::make_shared<PosixEventEngine>(test_only_poller);
  }
#endif  // GRPC_POSIX_SOCKET_TCP

 private:
  struct ClosureData;
  EventEngine::TaskHandle RunAfterInternal(Duration when,
                                           absl::AnyInvocable<void()> cb);

#ifdef GRPC_POSIX_SOCKET_TCP
  friend class AsyncConnect;
  struct ConnectionShard {
    grpc_core::Mutex mu;
    absl::flat_hash_map<int64_t, AsyncConnect*> pending_connections
        ABSL_GUARDED_BY(&mu);
  };

<<<<<<< HEAD
  void PollerWorkInternal();
=======
  static void PollerWorkInternal(
      std::shared_ptr<PosixEnginePollerManager> poller_manager);
>>>>>>> 1c5805ff

  ConnectionHandle ConnectInternal(
      grpc_event_engine::posix_engine::PosixSocketWrapper sock,
      OnConnectCallback on_connect, ResolvedAddress addr,
      MemoryAllocator&& allocator,
      const grpc_event_engine::posix_engine::PosixTcpOptions& options,
      Duration timeout);

  void OnConnectFinishInternal(int connection_handle);

<<<<<<< HEAD
  enum class PollerState{kExternal, kOk, kShuttingDown};

  grpc_event_engine::posix_engine::PosixEventPoller* poller_ = nullptr;
  std::atomic<int> shutdown_ref_{1};
  std::atomic<PollerState> poller_state_{PollerState::kOk};
  grpc_core::CondVar poller_wait_;
  std::vector<ConnectionShard> connection_shards_;
  std::atomic<int64_t> last_connection_id_{1};
=======
  std::vector<ConnectionShard> connection_shards_;
  std::atomic<int64_t> last_connection_id_{1};

>>>>>>> 1c5805ff
#endif  // GRPC_POSIX_SOCKET_TCP

  grpc_core::Mutex mu_;
  TaskHandleSet known_handles_ ABSL_GUARDED_BY(mu_);
  std::atomic<intptr_t> aba_token_{0};
  posix_engine::TimerManager timer_manager_;
  std::shared_ptr<ThreadPool> executor_;
#ifdef GRPC_POSIX_SOCKET_TCP
  std::shared_ptr<PosixEnginePollerManager> poller_manager_;
#endif  // GRPC_POSIX_SOCKET_TCP
};

}  // namespace experimental
}  // namespace grpc_event_engine

#endif  // GRPC_CORE_LIB_EVENT_ENGINE_POSIX_ENGINE_POSIX_ENGINE_H<|MERGE_RESOLUTION|>--- conflicted
+++ resolved
@@ -30,12 +30,6 @@
 #include <grpc/event_engine/endpoint_config.h>
 #include <grpc/event_engine/event_engine.h>
 #include <grpc/event_engine/memory_allocator.h>
-<<<<<<< HEAD
-#include <grpc/event_engine/slice_buffer.h>
-#include <grpc/grpc.h>
-#include <grpc/support/cpu.h>
-=======
->>>>>>> 1c5805ff
 
 #include "src/core/lib/event_engine/handle_containers.h"
 #include "src/core/lib/event_engine/posix_engine/event_poller.h"
@@ -43,15 +37,9 @@
 #include "src/core/lib/event_engine/thread_pool.h"
 #include "src/core/lib/gprpp/sync.h"
 #include "src/core/lib/iomgr/port.h"
-<<<<<<< HEAD
-
-#ifdef GRPC_POSIX_SOCKET_TCP
-#include "src/core/lib/event_engine/posix_engine/event_poller_posix_default.h"
-=======
 #include "src/core/lib/surface/init_internally.h"
 
 #ifdef GRPC_POSIX_SOCKET_TCP
->>>>>>> 1c5805ff
 #include "src/core/lib/event_engine/posix_engine/posix_engine_closure.h"
 #include "src/core/lib/event_engine/posix_engine/tcp_socket_utils.h"
 #endif  // GRPC_POSIX_SOCKET_TCP
@@ -101,8 +89,6 @@
   int64_t connection_handle_ = 0;
   bool connect_cancelled_ = false;
 };
-<<<<<<< HEAD
-=======
 
 // A helper class to manager lifetime of the poller associated with the
 // posix event engine.
@@ -135,21 +121,14 @@
   std::atomic<PollerState> poller_state_{PollerState::kOk};
   std::shared_ptr<ThreadPool> executor_;
 };
->>>>>>> 1c5805ff
 #endif  // GRPC_POSIX_SOCKET_TCP
 
 // An iomgr-based Posix EventEngine implementation.
 // All methods require an ExecCtx to already exist on the thread's stack.
-<<<<<<< HEAD
-class PosixEventEngine final
-    : public EventEngine,
-      public grpc_event_engine::posix_engine::Scheduler {
-=======
 // TODO(ctiller): KeepsGrpcInitialized is an interim measure to ensure that
 // event engine is shut down before we shut down iomgr.
 class PosixEventEngine final : public EventEngine,
                                public grpc_core::KeepsGrpcInitialized {
->>>>>>> 1c5805ff
  public:
   class PosixDNSResolver : public EventEngine::DNSResolver {
    public:
@@ -229,12 +208,8 @@
         ABSL_GUARDED_BY(&mu);
   };
 
-<<<<<<< HEAD
-  void PollerWorkInternal();
-=======
   static void PollerWorkInternal(
       std::shared_ptr<PosixEnginePollerManager> poller_manager);
->>>>>>> 1c5805ff
 
   ConnectionHandle ConnectInternal(
       grpc_event_engine::posix_engine::PosixSocketWrapper sock,
@@ -245,20 +220,9 @@
 
   void OnConnectFinishInternal(int connection_handle);
 
-<<<<<<< HEAD
-  enum class PollerState{kExternal, kOk, kShuttingDown};
-
-  grpc_event_engine::posix_engine::PosixEventPoller* poller_ = nullptr;
-  std::atomic<int> shutdown_ref_{1};
-  std::atomic<PollerState> poller_state_{PollerState::kOk};
-  grpc_core::CondVar poller_wait_;
   std::vector<ConnectionShard> connection_shards_;
   std::atomic<int64_t> last_connection_id_{1};
-=======
-  std::vector<ConnectionShard> connection_shards_;
-  std::atomic<int64_t> last_connection_id_{1};
-
->>>>>>> 1c5805ff
+
 #endif  // GRPC_POSIX_SOCKET_TCP
 
   grpc_core::Mutex mu_;
