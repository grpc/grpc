--- conflicted
+++ resolved
@@ -159,12 +159,8 @@
     EventHandle* CreateEventHandle(int fd);
 
     absl::Mutex mu_;
-<<<<<<< HEAD
-    absl::flat_hash_set<intptr_t> inflight_requests_ ABSL_GUARDED_BY(mu_);
-=======
     LookupTaskHandleSet inflight_requests_ ABSL_GUARDED_BY(mu_);
     std::atomic<intptr_t> aba_token_{0};
->>>>>>> 31a7af3c
     const ResolverOptions options_;
     PosixEnginePollerManager* poller_manager_;
     PosixEventEngine* event_engine_;
