// Copyright 2022 The gRPC Authors
//
// Licensed under the Apache License, Version 2.0 (the "License");
// you may not use this file except in compliance with the License.
// You may obtain a copy of the License at
//
//     http://www.apache.org/licenses/LICENSE-2.0
//
// Unless required by applicable law or agreed to in writing, software
// distributed under the License is distributed on an "AS IS" BASIS,
// WITHOUT WARRANTIES OR CONDITIONS OF ANY KIND, either express or implied.
// See the License for the specific language governing permissions and
// limitations under the License.

#ifndef GRPC_CORE_LIB_EVENT_ENGINE_POSIX_ENGINE_EV_POLL_POSIX_H
#define GRPC_CORE_LIB_EVENT_ENGINE_POSIX_ENGINE_EV_POLL_POSIX_H

#include <grpc/support/port_platform.h>

#include <atomic>
#include <memory>
#include <string>

#include "absl/base/thread_annotations.h"
#include "absl/functional/function_ref.h"
#include "absl/strings/string_view.h"
#include "absl/synchronization/mutex.h"

#include <grpc/event_engine/event_engine.h>

#include "src/core/lib/event_engine/poller.h"
#include "src/core/lib/event_engine/posix_engine/event_poller.h"
#include "src/core/lib/event_engine/posix_engine/wakeup_fd_posix.h"

namespace grpc_event_engine {
namespace posix_engine {

class PollEventHandle;

// Definition of poll based poller.
class PollPoller : public PosixEventPoller {
 public:
  explicit PollPoller(Scheduler* scheduler);
  PollPoller(Scheduler* scheduler, bool use_phony_poll);
  EventHandle* CreateHandle(int fd, absl::string_view name,
                            bool track_err) override;
  Poller::WorkResult Work(
      grpc_event_engine::experimental::EventEngine::Duration timeout,
      absl::FunctionRef<void()> schedule_poll_again) override;
  std::string Name() override { return "poll"; }
  void Kick() override;
  Scheduler* GetScheduler() { return scheduler_; }
  void Shutdown() override;
<<<<<<< HEAD
  bool CanTrackErrors() override { return false; }
=======
  bool CanTrackErrors() const override { return false; }
>>>>>>> 8007edd0
  ~PollPoller() override;

 private:
  void Ref() { ref_count_.fetch_add(1, std::memory_order_relaxed); }
  void Unref() {
    if (ref_count_.fetch_sub(1, std::memory_order_acq_rel) == 1) {
      delete this;
    }
  }
  void KickExternal(bool ext);
  void PollerHandlesListAddHandle(PollEventHandle* handle)
      ABSL_EXCLUSIVE_LOCKS_REQUIRED(mu_);
  void PollerHandlesListRemoveHandle(PollEventHandle* handle)
      ABSL_EXCLUSIVE_LOCKS_REQUIRED(mu_);
  friend class PollEventHandle;
  class HandlesList {
   public:
    explicit HandlesList(PollEventHandle* handle) : handle(handle) {}
    PollEventHandle* handle;
    PollEventHandle* next = nullptr;
    PollEventHandle* prev = nullptr;
  };
  absl::Mutex mu_;
  Scheduler* scheduler_;
  std::atomic<int> ref_count_{1};
  bool use_phony_poll_;
  bool was_kicked_ ABSL_GUARDED_BY(mu_);
  bool was_kicked_ext_ ABSL_GUARDED_BY(mu_);
  int num_poll_handles_ ABSL_GUARDED_BY(mu_);
  PollEventHandle* poll_handles_list_head_ ABSL_GUARDED_BY(mu_) = nullptr;
  std::unique_ptr<WakeupFd> wakeup_fd_;
};

// Return an instance of a poll based poller tied to the specified scheduler.
// It use_phony_poll is true, it implies that the poller is declared
// non-polling and any attempt to schedule a blocking poll will result in a
// crash failure.
PollPoller* GetPollPoller(Scheduler* scheduler, bool use_phony_poll);

}  // namespace posix_engine
}  // namespace grpc_event_engine

#endif  // GRPC_CORE_LIB_EVENT_ENGINE_POSIX_ENGINE_EV_POLL_POSIX_H<|MERGE_RESOLUTION|>--- conflicted
+++ resolved
@@ -51,11 +51,7 @@
   void Kick() override;
   Scheduler* GetScheduler() { return scheduler_; }
   void Shutdown() override;
-<<<<<<< HEAD
-  bool CanTrackErrors() override { return false; }
-=======
   bool CanTrackErrors() const override { return false; }
->>>>>>> 8007edd0
   ~PollPoller() override;
 
  private:
