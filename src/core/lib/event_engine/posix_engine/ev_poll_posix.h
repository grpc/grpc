// Copyright 2022 The gRPC Authors
//
// Licensed under the Apache License, Version 2.0 (the "License");
// you may not use this file except in compliance with the License.
// You may obtain a copy of the License at
//
//     http://www.apache.org/licenses/LICENSE-2.0
//
// Unless required by applicable law or agreed to in writing, software
// distributed under the License is distributed on an "AS IS" BASIS,
// WITHOUT WARRANTIES OR CONDITIONS OF ANY KIND, either express or implied.
// See the License for the specific language governing permissions and
// limitations under the License.

#ifndef GRPC_SRC_CORE_LIB_EVENT_ENGINE_POSIX_ENGINE_EV_POLL_POSIX_H
#define GRPC_SRC_CORE_LIB_EVENT_ENGINE_POSIX_ENGINE_EV_POLL_POSIX_H

#include <grpc/support/port_platform.h>

#include <atomic>
#include <memory>
#include <string>

#include "absl/base/thread_annotations.h"
#include "absl/functional/function_ref.h"
#include "absl/strings/string_view.h"

#include <grpc/event_engine/event_engine.h>

#include "src/core/lib/event_engine/forkable.h"
#include "src/core/lib/event_engine/poller.h"
#include "src/core/lib/event_engine/posix_engine/event_poller.h"
#include "src/core/lib/event_engine/posix_engine/wakeup_fd_posix.h"
#include "src/core/lib/gprpp/sync.h"

namespace grpc_event_engine {
namespace experimental {

class PollEventHandle;

// Definition of poll based poller.
class PollPoller : public PosixEventPoller, public Forkable {
 public:
  explicit PollPoller(Scheduler* scheduler);
  PollPoller(Scheduler* scheduler, bool use_phony_poll);
  EventHandle* CreateHandle(int fd, absl::string_view name,
                            bool track_err) override;
  Poller::WorkResult Work(
      grpc_event_engine::experimental::EventEngine::Duration timeout,
      absl::FunctionRef<void()> schedule_poll_again) override;
  std::string Name() override { return "poll"; }
  void Kick() override;
  Scheduler* GetScheduler() { return scheduler_; }
  void Shutdown() override;
  bool CanTrackErrors() const override { return false; }
  ~PollPoller() override;

  // Forkable
  void PrepareFork() override;
  void PostforkParent() override;
  void PostforkChild() override;

<<<<<<< HEAD
=======
  void Close();

>>>>>>> ce75ec23
 private:
  void Ref() { ref_count_.fetch_add(1, std::memory_order_relaxed); }
  void Unref() {
    if (ref_count_.fetch_sub(1, std::memory_order_acq_rel) == 1) {
      delete this;
    }
  }
  void KickExternal(bool ext);
  void PollerHandlesListAddHandle(PollEventHandle* handle)
      ABSL_EXCLUSIVE_LOCKS_REQUIRED(mu_);
  void PollerHandlesListRemoveHandle(PollEventHandle* handle)
      ABSL_EXCLUSIVE_LOCKS_REQUIRED(mu_);
  friend class PollEventHandle;
  class HandlesList {
   public:
    explicit HandlesList(PollEventHandle* handle) : handle(handle) {}
    PollEventHandle* handle;
    PollEventHandle* next = nullptr;
    PollEventHandle* prev = nullptr;
  };
  grpc_core::Mutex mu_;
  Scheduler* scheduler_;
  std::atomic<int> ref_count_{1};
  bool use_phony_poll_;
  bool was_kicked_ ABSL_GUARDED_BY(mu_);
  bool was_kicked_ext_ ABSL_GUARDED_BY(mu_);
  int num_poll_handles_ ABSL_GUARDED_BY(mu_);
  PollEventHandle* poll_handles_list_head_ ABSL_GUARDED_BY(mu_) = nullptr;
  std::unique_ptr<WakeupFd> wakeup_fd_;
  bool closed_ ABSL_GUARDED_BY(mu_);
};

// Return an instance of a poll based poller tied to the specified scheduler.
// It use_phony_poll is true, it implies that the poller is declared
// non-polling and any attempt to schedule a blocking poll will result in a
// crash failure.
PollPoller* MakePollPoller(Scheduler* scheduler, bool use_phony_poll);

}  // namespace experimental
}  // namespace grpc_event_engine

#endif  // GRPC_SRC_CORE_LIB_EVENT_ENGINE_POSIX_ENGINE_EV_POLL_POSIX_H<|MERGE_RESOLUTION|>--- conflicted
+++ resolved
@@ -60,11 +60,8 @@
   void PostforkParent() override;
   void PostforkChild() override;
 
-<<<<<<< HEAD
-=======
   void Close();
 
->>>>>>> ce75ec23
  private:
   void Ref() { ref_count_.fetch_add(1, std::memory_order_relaxed); }
   void Unref() {
