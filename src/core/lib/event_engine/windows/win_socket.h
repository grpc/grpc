// Copyright 2022 gRPC authors.
//
// Licensed under the Apache License, Version 2.0 (the "License");
// you may not use this file except in compliance with the License.
// You may obtain a copy of the License at
//
//     http://www.apache.org/licenses/LICENSE-2.0
//
// Unless required by applicable law or agreed to in writing, software
// distributed under the License is distributed on an "AS IS" BASIS,
// WITHOUT WARRANTIES OR CONDITIONS OF ANY KIND, either express or implied.
// See the License for the specific language governing permissions and
// limitations under the License.
#ifndef GRPC_SRC_CORE_LIB_EVENT_ENGINE_WINDOWS_WIN_SOCKET_H
#define GRPC_SRC_CORE_LIB_EVENT_ENGINE_WINDOWS_WIN_SOCKET_H

#include <grpc/support/port_platform.h>

#ifdef GPR_WINDOWS

#include "absl/base/thread_annotations.h"
#include "absl/functional/any_invocable.h"

#include <grpc/event_engine/event_engine.h>

#include "src/core/lib/event_engine/thread_pool/thread_pool.h"
#include "src/core/lib/gprpp/debug_location.h"
#include "src/core/lib/gprpp/sync.h"

namespace grpc_event_engine {
namespace experimental {

class WinSocket {
 public:
  struct OverlappedResult {
    int wsa_error;
    DWORD bytes_transferred;
    absl::Status error_status;
  };

  // State related to a Read or Write socket operation
  class OpState {
   public:
    explicit OpState(WinSocket* win_socket) noexcept;
    // Signal a result has returned
    // If a callback is already primed for notification, it will be executed via
    // the WinSocket's ThreadPool. Otherwise, a "pending iocp" flag will
    // be set.
<<<<<<< HEAD
    void SetReady();
    // Set WSA error results for a completed op.
=======
    void SetReady() ABSL_LOCKS_EXCLUDED(ready_mu_);
    // Set error results for a completed op
>>>>>>> 10e08e06
    void SetError(int wsa_error);
    // Set an OverlappedResult. Useful when WSARecv returns immediately.
    void SetResult(OverlappedResult result);
    // Set error results for a completed op.
    // This is a manual override, meant to override any WSA status code.
    void SetErrorStatus(absl::Status error_status);
    // Retrieve the results of an overlapped operation (via Winsock API) and
    // store them locally.
    void GetOverlappedResult();
    // Retrieve the results of an overlapped operation (via Winsock API) and
    // store them locally. This overload allows acceptance of connections on new
    // sockets.
    void GetOverlappedResult(SOCKET sock);
    // Retrieve the cached result from GetOverlappedResult
    const OverlappedResult& result() const { return result_; }
    // OVERLAPPED, needed for Winsock API calls
    LPOVERLAPPED overlapped() { return &overlapped_; }

   private:
    friend class WinSocket;

    OVERLAPPED overlapped_;
    WinSocket* win_socket_ = nullptr;
<<<<<<< HEAD
    EventEngine::Closure* closure_ = nullptr;
=======
    grpc_core::Mutex ready_mu_;
    EventEngine::Closure* closure_ ABSL_GUARDED_BY(ready_mu_) = nullptr;
    bool has_pending_iocp_ = false;
>>>>>>> 10e08e06
    OverlappedResult result_;
  };

  WinSocket(SOCKET socket, ThreadPool* thread_pool) noexcept;
  ~WinSocket();
<<<<<<< HEAD
  // Provide a closure that will be called when an IOCP completion has occurred.
  //
  // Notification callbacks *must be registered* before any WSASend or WSARecv
  // operations are started. Only one closure can be registered at a time for
  // each read or send operation.
  void NotifyOnRead(EventEngine::Closure* on_read);
  void NotifyOnWrite(EventEngine::Closure* on_write);
  // Remove the notification callback for read/write events.
  //
  // This method should only be called if no IOCP event is pending for the
  // socket. It is UB if an IOCP event comes through and a notification is not
  // registered.
  void UnregisterReadCallback();
  void UnregisterWriteCallback();

=======
  // Calling NotifyOnRead means either of two things:
  //  - The IOCP already completed in the background, and we need to call
  //    the callback now.
  //  - The IOCP hasn't completed yet, and we're queuing it for later.
  void NotifyOnRead(EventEngine::Closure* on_read)
      ABSL_LOCKS_EXCLUDED(read_info_.ready_mu_);
  void NotifyOnWrite(EventEngine::Closure* on_write)
      ABSL_LOCKS_EXCLUDED(write_info_.ready_mu_);
>>>>>>> 10e08e06
  bool IsShutdown();
  // Shutdown socket operations, but do not delete the WinSocket.
  // Connections will be disconnected, and the socket will be closed.
  // If the socket is managed by a shared_ptr (most should be), then the
  // WinSocket will be deleted when the last outstanding overlapped event comes
  // back.
  void Shutdown();
  void Shutdown(const grpc_core::DebugLocation& location,
                absl::string_view reason);

  // Return the appropriate OpState for a given OVERLAPPED
  // Returns nullptr if the overlapped does not match either read or write ops.
  OpState* GetOpInfoForOverlapped(OVERLAPPED* overlapped);
  // Getters for the operation state data.
  OpState* read_info() { return &read_info_; }
  OpState* write_info() { return &write_info_; }
  // Accessor method for underlying socket
  SOCKET raw_socket();

 private:
  void NotifyOnReady(OpState& info, EventEngine::Closure* closure)
      ABSL_LOCKS_EXCLUDED(info.ready_mu_);

  SOCKET socket_;
  std::atomic<bool> is_shutdown_{false};
  ThreadPool* thread_pool_;
  // These OpStates are effectively synchronized using their respective
  // OVERLAPPED structures and the Overlapped I/O APIs. For example, OpState
  // users should not attempt to read their bytes_transeferred until
  // GetOverlappedResult has returned, to ensure there are no two threads
  // reading and writing the same values concurrently.
  //
  // Callers must also ensure that at most one read and write operation are
  // occurring at a time. Attempting to do multiple concurrent reads/writes will
  // have undefined behavior.
  OpState read_info_;
  OpState write_info_;
};

// Attempt to configure default socket settings
absl::Status PrepareSocket(SOCKET sock);

}  // namespace experimental
}  // namespace grpc_event_engine

#endif

#endif  // GRPC_SRC_CORE_LIB_EVENT_ENGINE_WINDOWS_WIN_SOCKET_H<|MERGE_RESOLUTION|>--- conflicted
+++ resolved
@@ -46,13 +46,8 @@
     // If a callback is already primed for notification, it will be executed via
     // the WinSocket's ThreadPool. Otherwise, a "pending iocp" flag will
     // be set.
-<<<<<<< HEAD
     void SetReady();
     // Set WSA error results for a completed op.
-=======
-    void SetReady() ABSL_LOCKS_EXCLUDED(ready_mu_);
-    // Set error results for a completed op
->>>>>>> 10e08e06
     void SetError(int wsa_error);
     // Set an OverlappedResult. Useful when WSARecv returns immediately.
     void SetResult(OverlappedResult result);
@@ -76,19 +71,12 @@
 
     OVERLAPPED overlapped_;
     WinSocket* win_socket_ = nullptr;
-<<<<<<< HEAD
     EventEngine::Closure* closure_ = nullptr;
-=======
-    grpc_core::Mutex ready_mu_;
-    EventEngine::Closure* closure_ ABSL_GUARDED_BY(ready_mu_) = nullptr;
-    bool has_pending_iocp_ = false;
->>>>>>> 10e08e06
     OverlappedResult result_;
   };
 
   WinSocket(SOCKET socket, ThreadPool* thread_pool) noexcept;
   ~WinSocket();
-<<<<<<< HEAD
   // Provide a closure that will be called when an IOCP completion has occurred.
   //
   // Notification callbacks *must be registered* before any WSASend or WSARecv
@@ -104,16 +92,6 @@
   void UnregisterReadCallback();
   void UnregisterWriteCallback();
 
-=======
-  // Calling NotifyOnRead means either of two things:
-  //  - The IOCP already completed in the background, and we need to call
-  //    the callback now.
-  //  - The IOCP hasn't completed yet, and we're queuing it for later.
-  void NotifyOnRead(EventEngine::Closure* on_read)
-      ABSL_LOCKS_EXCLUDED(read_info_.ready_mu_);
-  void NotifyOnWrite(EventEngine::Closure* on_write)
-      ABSL_LOCKS_EXCLUDED(write_info_.ready_mu_);
->>>>>>> 10e08e06
   bool IsShutdown();
   // Shutdown socket operations, but do not delete the WinSocket.
   // Connections will be disconnected, and the socket will be closed.
