--- conflicted
+++ resolved
@@ -71,12 +71,7 @@
                         &ioctl_num_bytes, NULL, NULL);
   if (status != 0) {
     char* utf8_message = gpr_format_message(WSAGetLastError());
-<<<<<<< HEAD
-    gpr_log(GPR_ERROR, "Unable to retrieve DisconnectEx pointer : %s",
-            utf8_message);
-=======
     LOG(INFO) << "Unable to retrieve DisconnectEx pointer : " << utf8_message;
->>>>>>> 82ca82ca
     gpr_free(utf8_message);
   } else if (DisconnectEx(socket_, NULL, 0, 0) == FALSE) {
     auto last_error = WSAGetLastError();
@@ -84,7 +79,7 @@
     // error, and log all others.
     if (last_error != WSAENOTCONN) {
       char* utf8_message = gpr_format_message(last_error);
-      gpr_log(GPR_DEBUG, "DisconnectEx failed : %s", utf8_message);
+      LOG(INFO) << "DisconnectEx failed: " << utf8_message;
       gpr_free(utf8_message);
     }
   }
