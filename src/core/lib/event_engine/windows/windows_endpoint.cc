// Copyright 2022 gRPC authors.
//
// Licensed under the Apache License, Version 2.0 (the "License");
// you may not use this file except in compliance with the License.
// You may obtain a copy of the License at
//
//     http://www.apache.org/licenses/LICENSE-2.0
//
// Unless required by applicable law or agreed to in writing, software
// distributed under the License is distributed on an "AS IS" BASIS,
// WITHOUT WARRANTIES OR CONDITIONS OF ANY KIND, either express or implied.
// See the License for the specific language governing permissions and
// limitations under the License.
#include <grpc/support/port_platform.h>

#ifdef GPR_WINDOWS

#include "absl/cleanup/cleanup.h"
#include "absl/functional/any_invocable.h"
#include "absl/status/status.h"
#include "absl/strings/str_format.h"

#include <grpc/event_engine/memory_allocator.h>
#include <grpc/support/log_windows.h>

#include "src/core/lib/event_engine/tcp_socket_utils.h"
#include "src/core/lib/event_engine/trace.h"
#include "src/core/lib/event_engine/windows/windows_endpoint.h"
#include "src/core/lib/gprpp/debug_location.h"
#include "src/core/lib/gprpp/status_helper.h"
#include "src/core/lib/iomgr/error.h"

namespace grpc_event_engine {
namespace experimental {

// TODO(hork): The previous implementation required internal ref counting. Add
// this when it becomes necessary.
// TODO(hork): The previous implementation required a 2-phase shutdown. Add this
// when it becomes necessary.

namespace {
constexpr int64_t kDefaultTargetReadSize = 8192;
constexpr int kMaxWSABUFCount = 16;

void AbortOnEvent(absl::Status) {
  grpc_core::Crash(
      "INTERNAL ERROR: Asked to handle read/write event with an invalid "
      "callback");
}

}  // namespace

WindowsEndpoint::WindowsEndpoint(
    const EventEngine::ResolvedAddress& peer_address,
    std::unique_ptr<WinSocket> socket, MemoryAllocator&& allocator,
    const EndpointConfig& /* config */, Executor* executor)
    : peer_address_(peer_address),
      socket_(std::move(socket)),
      allocator_(std::move(allocator)),
      handle_read_event_(this),
      handle_write_event_(this),
      executor_(executor) {
  sockaddr addr;
  int addr_len = sizeof(addr);
<<<<<<< HEAD
  if (getsockname(socket_->socket(), reinterpret_cast<sockaddr*>(addr),
                  &addr_len) < 0) {
    grpc_core::Crash(absl::StrCat(
        "Unrecoverable error: Failed to get local socket name. ",
        GRPC_WSA_ERROR(WSAGetLastError(), "getsockname").ToString()));
=======
  if (getsockname(socket_->socket(), &addr, &addr_len) < 0) {
    gpr_log(GPR_ERROR, "Unrecoverable error: Failed to get local socket name.");
    abort();
>>>>>>> 8d5e0a71
  }
  local_address_ = EventEngine::ResolvedAddress(&addr, addr_len);
  local_address_string_ = *ResolvedAddressToURI(local_address_);
  peer_address_string_ = *ResolvedAddressToURI(peer_address_);
}

WindowsEndpoint::~WindowsEndpoint() {
  socket_->MaybeShutdown(absl::OkStatus());
}

void WindowsEndpoint::Read(absl::AnyInvocable<void(absl::Status)> on_read,
                           SliceBuffer* buffer, const ReadArgs* args) {
  // TODO(hork): last_read_buffer from iomgr: Is it only garbage, or optimized?
  GRPC_EVENT_ENGINE_TRACE("WindowsEndpoint::%p reading", this);
  // Prepare the WSABUF struct
  WSABUF wsa_buffers[kMaxWSABUFCount];
  int min_read_size = kDefaultTargetReadSize;
  if (args != nullptr && args->read_hint_bytes > 0) {
    min_read_size = args->read_hint_bytes;
  }
  if (buffer->Length() < min_read_size && buffer->Count() < kMaxWSABUFCount) {
    buffer->AppendIndexed(Slice(allocator_.MakeSlice(min_read_size)));
  }
  GPR_ASSERT(buffer->Count() <= kMaxWSABUFCount);
  for (int i = 0; i < buffer->Count(); i++) {
    Slice tmp = buffer->RefSlice(i);
    wsa_buffers[i].buf = (char*)tmp.begin();
    wsa_buffers[i].len = tmp.size();
  }
  DWORD bytes_read = 0;
  DWORD flags = 0;
  // First let's try a synchronous, non-blocking read.
  int status = WSARecv(socket_->socket(), wsa_buffers, (DWORD)buffer->Count(),
                       &bytes_read, &flags, nullptr, nullptr);
  int wsa_error = status == 0 ? 0 : WSAGetLastError();
  // Did we get data immediately ? Yay.
  if (wsa_error != WSAEWOULDBLOCK) {
    // prune slicebuffer
    if (bytes_read != buffer->Length()) {
      buffer->RemoveLastNBytes(buffer->Length() - bytes_read);
    }
    executor_->Run([on_read = std::move(on_read)]() mutable {
      on_read(absl::OkStatus());
    });
    return;
  }
  // Otherwise, let's retry, by queuing a read.
  memset(socket_->read_info()->overlapped(), 0, sizeof(OVERLAPPED));
  status =
      WSARecv(socket_->socket(), wsa_buffers, (DWORD)buffer->Count(),
              &bytes_read, &flags, socket_->read_info()->overlapped(), nullptr);
  wsa_error = status == 0 ? 0 : WSAGetLastError();
  if (wsa_error != 0 && wsa_error != WSA_IO_PENDING) {
    // Async read returned immediately with an error
    executor_->Run([this, on_read = std::move(on_read), wsa_error]() mutable {
      on_read(GRPC_WSA_ERROR(
          wsa_error,
          absl::StrFormat("WindowsEndpont::%p Read failed", this).c_str()));
    });
    return;
  }

  handle_read_event_.Prime(buffer, std::move(on_read));
  socket_->NotifyOnRead(&handle_read_event_);
}

void WindowsEndpoint::Write(absl::AnyInvocable<void(absl::Status)> on_writable,
                            SliceBuffer* data, const WriteArgs* /* args */) {
  if (grpc_event_engine_trace.enabled()) {
    for (int i = 0; i < data->Count(); i++) {
      auto str = data->RefSlice(i).as_string_view();
      gpr_log(GPR_INFO, "WindowsEndpoint::%p WRITE (peer=%s): %.*s", this,
              peer_address_string_.c_str(), str.length(), str.data());
    }
  }
  GPR_ASSERT(data->Count() <= UINT_MAX);
  absl::InlinedVector<WSABUF, kMaxWSABUFCount> buffers(data->Count());
  for (int i = 0; i < data->Count(); i++) {
    auto slice = data->RefSlice(i);
    GPR_ASSERT(slice.size() <= ULONG_MAX);
    buffers[i].len = slice.size();
    buffers[i].buf = (char*)slice.begin();
  }
  // First, let's try a synchronous, non-blocking write.
  DWORD bytes_sent;
  int status = WSASend(socket_->socket(), buffers.data(), (DWORD)buffers.size(),
                       &bytes_sent, 0, nullptr, nullptr);
  size_t async_buffers_offset;
  if (status == 0) {
    if (bytes_sent == data->Length()) {
      // Write completed, exiting early
      executor_->Run(
          [cb = std::move(on_writable)]() mutable { cb(absl::OkStatus()); });
      return;
    }
    // The data was not completely delivered, we should send the rest of it by
    // doing an async write operation.
    for (int i = 0; i < data->Count(); i++) {
      if (buffers[i].len > bytes_sent) {
        buffers[i].buf += bytes_sent;
        buffers[i].len -= bytes_sent;
        break;
      }
      bytes_sent -= buffers[i].len;
      async_buffers_offset++;
    }
  } else {
    // We would kind of expect to get a WSAEWOULDBLOCK here, especially on a
    // busy connection that has its send queue filled up. But if we don't,
    // then we can avoid doing an async write operation at all.
    int wsa_error = WSAGetLastError();
    if (wsa_error != WSAEWOULDBLOCK) {
      executor_->Run([cb = std::move(on_writable), wsa_error]() mutable {
        cb(GRPC_WSA_ERROR(wsa_error, "WSASend"));
      });
      return;
    }
  }
  auto write_info = socket_->write_info();
  memset(write_info->overlapped(), 0, sizeof(OVERLAPPED));
  status = WSASend(socket_->socket(), &buffers[async_buffers_offset],
                   (DWORD)(data->Count() - async_buffers_offset), nullptr, 0,
                   write_info->overlapped(), nullptr);

  if (status != 0) {
    int wsa_error = WSAGetLastError();
    if (wsa_error != WSA_IO_PENDING) {
      executor_->Run([cb = std::move(on_writable), wsa_error]() mutable {
        cb(GRPC_WSA_ERROR(wsa_error, "WSASend"));
      });
      return;
    }
  }
  // As all is now setup, we can now ask for the IOCP notification. It may
  // trigger the callback immediately however, but no matter.
  handle_write_event_.Prime(data, std::move(on_writable));
  socket_->NotifyOnWrite(&handle_write_event_);
}
const EventEngine::ResolvedAddress& WindowsEndpoint::GetPeerAddress() const {
  return peer_address_;
}
const EventEngine::ResolvedAddress& WindowsEndpoint::GetLocalAddress() const {
  return local_address_;
}

// ---- Handle{Read|Write}Closure

WindowsEndpoint::BaseEventClosure::BaseEventClosure(WindowsEndpoint* endpoint)
    : endpoint_(endpoint), cb_(&AbortOnEvent) {}

void WindowsEndpoint::HandleReadClosure::Run() {
  GRPC_EVENT_ENGINE_TRACE("WindowsEndpoint::%p Handling Read Event", endpoint_);
  absl::Status status;
  auto* read_info = endpoint_->socket_->read_info();
  auto cb_cleanup = absl::MakeCleanup([this, &status]() {
    auto cb = std::move(cb_);
    cb_ = &AbortOnEvent;
    cb(status);
  });
  if (read_info->wsa_error() != 0) {
    status = GRPC_WSA_ERROR(read_info->wsa_error(), "Async Read Error");
    buffer_->Clear();
    return;
  }
  if (read_info->bytes_transferred() > 0) {
    GPR_ASSERT(read_info->bytes_transferred() <= buffer_->Length());
    if (read_info->bytes_transferred() != buffer_->Length()) {
      buffer_->RemoveLastNBytes(buffer_->Length() -
                                read_info->bytes_transferred());
    }
    GPR_ASSERT(read_info->bytes_transferred() == buffer_->Length());
    if (grpc_event_engine_trace.enabled()) {
      for (int i = 0; i < buffer_->Count(); i++) {
        auto str = buffer_->RefSlice(i).as_string_view();
        gpr_log(GPR_INFO, "WindowsEndpoint::%p READ (peer=%s): %.*s", this,
                endpoint_->peer_address_string_.c_str(), str.length(),
                str.data());
      }
    }
    return;
  }
  // Either the endpoint is shut down or we've seen the end of the stream
  buffer_->Clear();
  // TODO(hork): different error message if shut down
  status = absl::UnavailableError("End of TCP stream");
}

void WindowsEndpoint::HandleWriteClosure::Run() {
  GRPC_EVENT_ENGINE_TRACE("WindowsEndpoint::%p Handling Write Event",
                          endpoint_);
  auto* write_info = endpoint_->socket_->write_info();
  auto cb = std::move(cb_);
  cb_ = &AbortOnEvent;
  absl::Status status;
  if (write_info->wsa_error() != 0) {
    status = GRPC_WSA_ERROR(write_info->wsa_error(), "WSASend");
  } else {
    GPR_ASSERT(write_info->bytes_transferred() == buffer_->Length());
  }
  cb(status);
}

}  // namespace experimental
}  // namespace grpc_event_engine

#endif  // GPR_WINDOWS<|MERGE_RESOLUTION|>--- conflicted
+++ resolved
@@ -62,17 +62,8 @@
       executor_(executor) {
   sockaddr addr;
   int addr_len = sizeof(addr);
-<<<<<<< HEAD
-  if (getsockname(socket_->socket(), reinterpret_cast<sockaddr*>(addr),
-                  &addr_len) < 0) {
-    grpc_core::Crash(absl::StrCat(
-        "Unrecoverable error: Failed to get local socket name. ",
-        GRPC_WSA_ERROR(WSAGetLastError(), "getsockname").ToString()));
-=======
   if (getsockname(socket_->socket(), &addr, &addr_len) < 0) {
-    gpr_log(GPR_ERROR, "Unrecoverable error: Failed to get local socket name.");
-    abort();
->>>>>>> 8d5e0a71
+    grpc_core::Crash("Unrecoverable error: Failed to get local socket name.");
   }
   local_address_ = EventEngine::ResolvedAddress(&addr, addr_len);
   local_address_string_ = *ResolvedAddressToURI(local_address_);
