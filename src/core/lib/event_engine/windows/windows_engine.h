--- conflicted
+++ resolved
@@ -144,12 +144,8 @@
 
   std::shared_ptr<ThreadPool> executor_;
   IOCP iocp_;
-<<<<<<< HEAD
-  posix_engine::TimerManager timer_manager_;
+  TimerManager timer_manager_;
   IOCPWorker iocp_worker_;
-=======
-  TimerManager timer_manager_;
->>>>>>> f32701f8
 };
 
 }  // namespace experimental
