--- conflicted
+++ resolved
@@ -45,19 +45,6 @@
 class WindowsEventEngine : public EventEngine,
                            public grpc_core::KeepsGrpcInitialized {
  public:
-<<<<<<< HEAD
-  constexpr static TaskHandle invalid_handle{-1, -1};
-  constexpr static EventEngine::ConnectionHandle invalid_connection_handle{-1,
-                                                                           -1};
-
-=======
-  class WindowsListener : public EventEngine::Listener {
-   public:
-    ~WindowsListener() override;
-    absl::StatusOr<int> Bind(const ResolvedAddress& addr) override;
-    absl::Status Start() override;
-  };
->>>>>>> 6943c184
   class WindowsDNSResolver : public EventEngine::DNSResolver {
    public:
     ~WindowsDNSResolver() override;
