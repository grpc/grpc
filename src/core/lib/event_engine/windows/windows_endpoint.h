// Copyright 2022 gRPC authors.
//
// Licensed under the Apache License, Version 2.0 (the "License");
// you may not use this file except in compliance with the License.
// You may obtain a copy of the License at
//
//     http://www.apache.org/licenses/LICENSE-2.0
//
// Unless required by applicable law or agreed to in writing, software
// distributed under the License is distributed on an "AS IS" BASIS,
// WITHOUT WARRANTIES OR CONDITIONS OF ANY KIND, either express or implied.
// See the License for the specific language governing permissions and
// limitations under the License.
#ifndef GRPC_SRC_CORE_LIB_EVENT_ENGINE_WINDOWS_WINDOWS_ENDPOINT_H
#define GRPC_SRC_CORE_LIB_EVENT_ENGINE_WINDOWS_WINDOWS_ENDPOINT_H
#include <grpc/support/port_platform.h>

#ifdef GPR_WINDOWS

#include <grpc/event_engine/event_engine.h>

#include "src/core/lib/event_engine/windows/win_socket.h"

namespace grpc_event_engine {
namespace experimental {

class WindowsEndpoint : public EventEngine::Endpoint {
 public:
  WindowsEndpoint(const EventEngine::ResolvedAddress& peer_address,
                  std::unique_ptr<WinSocket> socket,
                  MemoryAllocator&& allocator, const EndpointConfig& config,
                  Executor* Executor);
  ~WindowsEndpoint() override;
  bool Read(absl::AnyInvocable<void(absl::Status)> on_read, SliceBuffer* buffer,
            const ReadArgs* args) override;
  bool Write(absl::AnyInvocable<void(absl::Status)> on_writable,
             SliceBuffer* data, const WriteArgs* args) override;
  const EventEngine::ResolvedAddress& GetPeerAddress() const override;
  const EventEngine::ResolvedAddress& GetLocalAddress() const override;

 private:
<<<<<<< HEAD
  class AsyncIOState;
=======
  struct AsyncIOState;
>>>>>>> a500d244

  // Permanent closure type for Read callbacks
  class HandleReadClosure : public EventEngine::Closure {
   public:
    void Run() override;
    void Prime(std::shared_ptr<AsyncIOState> io_state, SliceBuffer* buffer,
               absl::AnyInvocable<void(absl::Status)> cb);
    // Resets the per-request data
    void Reset();

   private:
    std::shared_ptr<AsyncIOState> io_state_;
    absl::AnyInvocable<void(absl::Status)> cb_;
    SliceBuffer* buffer_ = nullptr;
  };

  // Permanent closure type for Write callbacks
  class HandleWriteClosure : public EventEngine::Closure {
   public:
    void Run() override;
    void Prime(std::shared_ptr<AsyncIOState> io_state, SliceBuffer* buffer,
               absl::AnyInvocable<void(absl::Status)> cb);
    // Resets the per-request data
    void Reset();

   private:
    std::shared_ptr<AsyncIOState> io_state_;
    absl::AnyInvocable<void(absl::Status)> cb_;
    SliceBuffer* buffer_ = nullptr;
  };

  // A class to manage the data that must outlive the Endpoint.
  //
  // Once an endpoint is done and destroyed, there still may be overlapped
  // operations pending. To clean up safely, this data must outlive the
  // Endpoint, and be destroyed asynchronously when all pending overlapped
  // events are complete.
  struct AsyncIOState {
    AsyncIOState(WindowsEndpoint* endpoint, std::unique_ptr<WinSocket> socket);
    ~AsyncIOState();
    WindowsEndpoint* const endpoint;
    std::unique_ptr<WinSocket> socket;
    HandleReadClosure handle_read_event;
    HandleWriteClosure handle_write_event;
  };

  EventEngine::ResolvedAddress peer_address_;
  std::string peer_address_string_;
  EventEngine::ResolvedAddress local_address_;
  std::string local_address_string_;
  MemoryAllocator allocator_;
  Executor* executor_;
  std::shared_ptr<AsyncIOState> io_state_;
};

}  // namespace experimental
}  // namespace grpc_event_engine

#endif

#endif  // GRPC_SRC_CORE_LIB_EVENT_ENGINE_WINDOWS_WINDOWS_ENDPOINT_H<|MERGE_RESOLUTION|>--- conflicted
+++ resolved
@@ -39,11 +39,7 @@
   const EventEngine::ResolvedAddress& GetLocalAddress() const override;
 
  private:
-<<<<<<< HEAD
-  class AsyncIOState;
-=======
   struct AsyncIOState;
->>>>>>> a500d244
 
   // Permanent closure type for Read callbacks
   class HandleReadClosure : public EventEngine::Closure {
