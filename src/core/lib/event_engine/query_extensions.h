// Copyright 2023 gRPC Authors
//
// Licensed under the Apache License, Version 2.0 (the "License");
// you may not use this file except in compliance with the License.
// You may obtain a copy of the License at
//
//     http://www.apache.org/licenses/LICENSE-2.0
//
// Unless required by applicable law or agreed to in writing, software
// distributed under the License is distributed on an "AS IS" BASIS,
// WITHOUT WARRANTIES OR CONDITIONS OF ANY KIND, either express or implied.
// See the License for the specific language governing permissions and
// limitations under the License.
#ifndef GRPC_SRC_CORE_LIB_EVENT_ENGINE_QUERY_EXTENSIONS_H
#define GRPC_SRC_CORE_LIB_EVENT_ENGINE_QUERY_EXTENSIONS_H

#include <grpc/event_engine/event_engine.h>
#include <grpc/support/port_platform.h>

#include <type_traits>

#include "absl/strings/string_view.h"

namespace grpc_event_engine::experimental {

namespace endpoint_detail {

template <typename Querying, typename... Es>
struct QueryExtensionRecursion;

template <typename Querying, typename E, typename... Es>
struct QueryExtensionRecursion<Querying, E, Es...> {
  static void* Query(absl::string_view id, Querying* p) {
    if (id == E::EndpointExtensionName()) return static_cast<E*>(p);
    return QueryExtensionRecursion<Querying, Es...>::Query(id, p);
  }
};

template <typename Querying>
struct QueryExtensionRecursion<Querying> {
  static void* Query(absl::string_view, Querying*) { return nullptr; }
};

}  // namespace endpoint_detail

// A helper class to derive from some set of base classes and export
// QueryExtension for them all.
// EventEngine Extensible object implementations which need to support different
// extensions just need to derive from this class.
template <typename EEClass, typename... Exports>
class ExtendedType : public EEClass, public Exports... {
 public:
  void* QueryExtension(absl::string_view id) override {
    return endpoint_detail::QueryExtensionRecursion<ExtendedType,
                                                    Exports...>::Query(id,
                                                                       this);
  }
};

/// A helper method which returns a valid pointer if the extension is
<<<<<<< HEAD
/// supported by the endpoint.
template <typename T>
T* QueryExtension(EventEngine::Endpoint* endpoint) {
  if (endpoint == nullptr) return nullptr;
  return static_cast<T*>(endpoint->QueryExtension(T::EndpointExtensionName()));
}

/// A helper method which returns a valid pointer if the extension is
/// supported by the listener.
template <typename T>
T* QueryExtension(EventEngine::Listener* listener) {
  if (listener == nullptr) return nullptr;
  return static_cast<T*>(listener->QueryExtension(T::EndpointExtensionName()));
}

/// A helper method which returns a valid pointer if the extension is
/// supported by the DNSResolver.
template <typename T>
T* QueryExtension(EventEngine::DNSResolver* resolver) {
  if (resolver == nullptr) return nullptr;
  return static_cast<T*>(resolver->QueryExtension(T::EndpointExtensionName()));
}

/// A helper method which returns a valid pointer if the extension is
/// supported by the EventEngine.
template <typename T>
T* QueryExtension(EventEngine* engine) {
  if (engine == nullptr) return nullptr;
  return static_cast<T*>(engine->QueryExtension(T::EndpointExtensionName()));
=======
/// supported by the extending object. Returns nullptr if the extension is not
/// supported.
template <typename Extension, class ExtensibleClass>
std::enable_if_t<std::is_base_of_v<Extensible, ExtensibleClass>, Extension*>
QueryExtension(ExtensibleClass* extending_obj) {
  if (extending_obj == nullptr) return nullptr;
  return static_cast<Extension*>(
      extending_obj->QueryExtension(Extension::EndpointExtensionName()));
>>>>>>> db3d779a
}

}  // namespace grpc_event_engine::experimental

#endif  // GRPC_SRC_CORE_LIB_EVENT_ENGINE_QUERY_EXTENSIONS_H<|MERGE_RESOLUTION|>--- conflicted
+++ resolved
@@ -58,37 +58,6 @@
 };
 
 /// A helper method which returns a valid pointer if the extension is
-<<<<<<< HEAD
-/// supported by the endpoint.
-template <typename T>
-T* QueryExtension(EventEngine::Endpoint* endpoint) {
-  if (endpoint == nullptr) return nullptr;
-  return static_cast<T*>(endpoint->QueryExtension(T::EndpointExtensionName()));
-}
-
-/// A helper method which returns a valid pointer if the extension is
-/// supported by the listener.
-template <typename T>
-T* QueryExtension(EventEngine::Listener* listener) {
-  if (listener == nullptr) return nullptr;
-  return static_cast<T*>(listener->QueryExtension(T::EndpointExtensionName()));
-}
-
-/// A helper method which returns a valid pointer if the extension is
-/// supported by the DNSResolver.
-template <typename T>
-T* QueryExtension(EventEngine::DNSResolver* resolver) {
-  if (resolver == nullptr) return nullptr;
-  return static_cast<T*>(resolver->QueryExtension(T::EndpointExtensionName()));
-}
-
-/// A helper method which returns a valid pointer if the extension is
-/// supported by the EventEngine.
-template <typename T>
-T* QueryExtension(EventEngine* engine) {
-  if (engine == nullptr) return nullptr;
-  return static_cast<T*>(engine->QueryExtension(T::EndpointExtensionName()));
-=======
 /// supported by the extending object. Returns nullptr if the extension is not
 /// supported.
 template <typename Extension, class ExtensibleClass>
@@ -97,7 +66,6 @@
   if (extending_obj == nullptr) return nullptr;
   return static_cast<Extension*>(
       extending_obj->QueryExtension(Extension::EndpointExtensionName()));
->>>>>>> db3d779a
 }
 
 }  // namespace grpc_event_engine::experimental
