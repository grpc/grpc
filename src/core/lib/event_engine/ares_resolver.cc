--- conflicted
+++ resolved
@@ -611,11 +611,7 @@
       << "; request:" << this << "; status: " << status;
   if (status.ok() && !shutting_down_ && channel_ != nullptr) {
     ares_process_fd(channel_, ARES_SOCKET_BAD, fd_node->as);
-<<<<<<< HEAD
-  } else if (channel_ != nullptr) {
-=======
   } else if (fd_node->polled_fd->IsCurrent() && channel_ != nullptr) {
->>>>>>> 9b6a5918
     // If error is not absl::OkStatus() or the resolution was cancelled, it
     // means the fd has been shutdown or timed out. The pending lookups made
     // on this request will be cancelled by the following ares_cancel(). The
