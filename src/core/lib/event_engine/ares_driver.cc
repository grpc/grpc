--- conflicted
+++ resolved
@@ -522,13 +522,7 @@
     absl::string_view name, absl::optional<absl::string_view> default_port,
     EventEngine::Duration timeout,
     RegisterAresSocketWithPollerCallback register_cb, EventEngine* event_engine)
-<<<<<<< HEAD
     : GrpcAresRequest(),
-=======
-    : grpc_core::RefCounted<GrpcAresRequest>(
-          GRPC_TRACE_FLAG_ENABLED(grpc_trace_ares_driver) ? "GrpcAresRequest"
-                                                          : nullptr),
->>>>>>> 31a7af3c
       name_(name),
       default_port_(default_port.has_value() ? *default_port : ""),
       timeout_(timeout),
@@ -595,11 +589,7 @@
   }
 }
 
-<<<<<<< HEAD
 void GrpcAresRequestImpl::Work() {
-=======
-void GrpcAresRequest::Work() {
->>>>>>> 31a7af3c
   std::unique_ptr<FdNodeList> new_list = std::make_unique<FdNodeList>();
   ares_socket_t socks[ARES_GETSOCK_MAXNUM];
   int socks_bitmask = ares_getsock(channel_, socks, ARES_GETSOCK_MAXNUM);
@@ -866,12 +856,8 @@
   GRPC_ARES_DRIVER_TRACE_LOG("request:%p destructor", this);
 }
 
-<<<<<<< HEAD
-void GrpcAresHostnameRequestImpl::Start(OnResolveCallback<Result> on_resolve) {
-=======
-void GrpcAresHostnameRequest::Start(
+void GrpcAresHostnameRequestImpl::Start(
     absl::AnyInvocable<void(absl::StatusOr<Result>)> on_resolve) {
->>>>>>> 31a7af3c
   auto self = Ref(DEBUG_LOCATION, "Start");
   absl::MutexLock lock(&mu_);
   GPR_DEBUG_ASSERT(initialized_);
@@ -884,11 +870,7 @@
   if (ResolveAsIPLiteralLocked()) {
     return;
   }
-<<<<<<< HEAD
-  // TODO(yijiem): early out if the target is localhost and we are on Windows.
-=======
   // TODO(yijiem): Early out if the target is localhost and we're on Windows.
->>>>>>> 31a7af3c
 
   // We add up pending_queries_ here since ares_gethostbyname may directly
   // invoke the callback inline if there is any error with the input. The
@@ -1042,12 +1024,8 @@
     : GrpcAresRequestImpl(name, absl::nullopt, timeout, std::move(register_cb),
                           event_engine) {}
 
-<<<<<<< HEAD
-void GrpcAresSRVRequestImpl::Start(OnResolveCallback<Result> on_resolve) {
-=======
-void GrpcAresSRVRequest::Start(
-    absl::AnyInvocable<void(absl::StatusOr<Result>)> on_resolve) {
->>>>>>> 31a7af3c
+void GrpcAresSRVRequestImpl::Start(
+    absl::AnyInvocable<void(absl::StatusOr<<Result>)> on_resolve) {
   auto self = Ref(DEBUG_LOCATION, "Start");
   absl::MutexLock lock(&mu_);
   GPR_ASSERT(initialized_);
@@ -1086,12 +1064,8 @@
     : GrpcAresRequestImpl(name, absl::nullopt, timeout, std::move(register_cb),
                           event_engine) {}
 
-<<<<<<< HEAD
-void GrpcAresTXTRequestImpl::Start(OnResolveCallback<Result> on_resolve) {
-=======
-void GrpcAresTXTRequest::Start(
+void GrpcAresTXTRequestImpl::Start(
     absl::AnyInvocable<void(absl::StatusOr<Result>)> on_resolve) {
->>>>>>> 31a7af3c
   auto self = Ref(DEBUG_LOCATION, "Start");
   absl::MutexLock lock(&mu_);
   GPR_ASSERT(initialized_);
