--- conflicted
+++ resolved
@@ -130,14 +130,11 @@
   const unsigned reserve_threads_ =
       grpc_core::Clamp(gpr_cpu_num_cores(), 2u, 32u);
   const StatePtr state_ = std::make_shared<State>(reserve_threads_);
-<<<<<<< HEAD
 
   // TODO(drfloob): Remove this, and replace it with the WorkQueue* for the
   // current thread (with nullptr indicating not a threadpool thread).
   static thread_local bool g_threadpool_thread_;
-=======
   std::atomic<bool> quiesced_{false};
->>>>>>> b3d98331
 };
 
 }  // namespace experimental
