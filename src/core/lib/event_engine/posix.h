--- conflicted
+++ resolved
@@ -33,11 +33,7 @@
 
 /// This defines an interface that posix specific event engines endpoints
 /// may implement to support additional file descriptor related functionality.
-<<<<<<< HEAD
 class PosixEndpointWithFdSupport : public EventEngine::Endpoint {
-=======
-class PosixEndpointWithFdSupport: public EventEngine::Endpoint {
->>>>>>> 279dcb14
  public:
   /// Returns the file descriptor associated with the posix endpoint.
   virtual int GetWrappedFd() = 0;
@@ -59,7 +55,7 @@
 
 /// Defines an interface that posix event engine listeners may implement to
 /// support additional file descriptor related functionality.
-class PosixListenerWithFdSupport: public EventEngine::Listener {
+class PosixListenerWithFdSupport : public EventEngine::Listener {
  public:
   /// Called when a posix listener bind operation completes. A single bind
   /// operation may trigger creation of multiple listener fds. This callback
@@ -102,7 +98,7 @@
 
 /// Defines an interface that posix event engines may implement to
 /// support additional file descriptor related functionality.
-class PosixEventEngineWithFdSupport: public EventEngine {
+class PosixEventEngineWithFdSupport : public EventEngine {
  public:
   /// Creates a posix specific EventEngine::Endpoint from an fd which is already
   /// assumed to be connected to a remote peer. \a fd - The connected socket
