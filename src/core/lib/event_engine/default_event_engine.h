--- conflicted
+++ resolved
@@ -38,17 +38,11 @@
 /// Strongly consider whether you could use \a CreateEventEngine instead.
 std::shared_ptr<EventEngine> GetDefaultEventEngine();
 
-<<<<<<< HEAD
-/// Reset the default event engine
-void ResetDefaultEventEngine();
-
 /// On ingress, ensure that an EventEngine exists in channel args via
 /// preconditioning.
 void RegisterEventEngineChannelArgPreconditioning(
     grpc_core::CoreConfiguration::Builder* builder);
 
-=======
->>>>>>> 727ae8c8
 }  // namespace experimental
 }  // namespace grpc_event_engine
 
