/*
 *
 * Copyright 2017 gRPC authors.
 *
 * Licensed under the Apache License, Version 2.0 (the "License");
 * you may not use this file except in compliance with the License.
 * You may obtain a copy of the License at
 *
 *     http://www.apache.org/licenses/LICENSE-2.0
 *
 * Unless required by applicable law or agreed to in writing, software
 * distributed under the License is distributed on an "AS IS" BASIS,
 * WITHOUT WARRANTIES OR CONDITIONS OF ANY KIND, either express or implied.
 * See the License for the specific language governing permissions and
 * limitations under the License.
 *
 */

#include "src/core/lib/gpr/arena.h"

#include <string.h>

#include <grpc/support/alloc.h>
#include <grpc/support/atm.h>
#include <grpc/support/log.h>
#include <grpc/support/useful.h>

<<<<<<< HEAD
//#define SIMPLE_ARENA_FOR_DEBUGGING

#ifdef SIMPLE_ARENA_FOR_DEBUGGING

#include <grpc/support/sync.h>

struct gpr_arena {
  gpr_mu mu;
  void** ptrs;
  size_t num_ptrs;
};

gpr_arena* gpr_arena_create(size_t ignored_initial_size) {
  gpr_arena* arena = gpr_zalloc(sizeof(*arena));
  gpr_mu_init(&arena->mu);
  return arena;
}

size_t gpr_arena_destroy(gpr_arena* arena) {
  gpr_mu_destroy(&arena->mu);
  for (size_t i = 0; i < arena->num_ptrs; ++i) {
    gpr_free(arena->ptrs[i]);
  }
  gpr_free(arena->ptrs);
  gpr_free(arena);
  return 1;  // Value doesn't matter, since it won't be used.
}

void* gpr_arena_alloc(gpr_arena* arena, size_t size) {
  gpr_mu_lock(&arena->mu);
  arena->ptrs = gpr_realloc(arena->ptrs, sizeof(void*) * (arena->num_ptrs + 1));
  void* retval = arena->ptrs[arena->num_ptrs++] = gpr_zalloc(size);
  gpr_mu_unlock(&arena->mu);
  return retval;
}

#else  // SIMPLE_ARENA_FOR_DEBUGGING

=======
>>>>>>> ac0808b1
// TODO(roth): We currently assume that all callers need alignment of 16
// bytes, which may be wrong in some cases.  As part of converting the
// arena API to C++, we should consider replacing gpr_arena_alloc() with a
// template that takes the type of the value being allocated, which
// would allow us to use the alignment actually needed by the caller.
#define ROUND_UP_TO_ALIGNMENT_SIZE(x) \
  (((x) + GPR_MAX_ALIGNMENT - 1u) & ~(GPR_MAX_ALIGNMENT - 1u))

typedef struct zone {
  size_t size_begin;
  size_t size_end;
  gpr_atm next_atm;
} zone;

struct gpr_arena {
  gpr_atm size_so_far;
  zone initial_zone;
};

static void* zalloc_aligned(size_t size) {
  void* ptr = gpr_malloc_aligned(size, GPR_MAX_ALIGNMENT);
  memset(ptr, 0, size);
  return ptr;
}

gpr_arena* gpr_arena_create(size_t initial_size) {
  initial_size = ROUND_UP_TO_ALIGNMENT_SIZE(initial_size);
  gpr_arena* a = (gpr_arena*)zalloc_aligned(
      ROUND_UP_TO_ALIGNMENT_SIZE(sizeof(gpr_arena)) + initial_size);
  a->initial_zone.size_end = initial_size;
  return a;
}

size_t gpr_arena_destroy(gpr_arena* arena) {
  gpr_atm size = gpr_atm_no_barrier_load(&arena->size_so_far);
  zone* z = (zone*)gpr_atm_no_barrier_load(&arena->initial_zone.next_atm);
  gpr_free_aligned(arena);
  while (z) {
    zone* next_z = (zone*)gpr_atm_no_barrier_load(&z->next_atm);
    gpr_free_aligned(z);
    z = next_z;
  }
  return (size_t)size;
}

void* gpr_arena_alloc(gpr_arena* arena, size_t size) {
  size = ROUND_UP_TO_ALIGNMENT_SIZE(size);
  size_t start =
      (size_t)gpr_atm_no_barrier_fetch_add(&arena->size_so_far, size);
  zone* z = &arena->initial_zone;
  while (start > z->size_end) {
    zone* next_z = (zone*)gpr_atm_acq_load(&z->next_atm);
    if (next_z == nullptr) {
      size_t next_z_size = (size_t)gpr_atm_no_barrier_load(&arena->size_so_far);
      next_z = (zone*)zalloc_aligned(ROUND_UP_TO_ALIGNMENT_SIZE(sizeof(zone)) +
                                     next_z_size);
      next_z->size_begin = z->size_end;
      next_z->size_end = z->size_end + next_z_size;
      if (!gpr_atm_rel_cas(&z->next_atm, (gpr_atm)NULL, (gpr_atm)next_z)) {
        gpr_free_aligned(next_z);
        next_z = (zone*)gpr_atm_acq_load(&z->next_atm);
      }
    }
    z = next_z;
  }
  if (start + size > z->size_end) {
    return gpr_arena_alloc(arena, size);
  }
  GPR_ASSERT(start >= z->size_begin);
  GPR_ASSERT(start + size <= z->size_end);
  char* ptr = (z == &arena->initial_zone)
                  ? (char*)arena + ROUND_UP_TO_ALIGNMENT_SIZE(sizeof(gpr_arena))
                  : (char*)z + ROUND_UP_TO_ALIGNMENT_SIZE(sizeof(zone));
  return ptr + start - z->size_begin;
<<<<<<< HEAD
}

#endif  // SIMPLE_ARENA_FOR_DEBUGGING
=======
}
>>>>>>> ac0808b1
<|MERGE_RESOLUTION|>--- conflicted
+++ resolved
@@ -25,7 +25,6 @@
 #include <grpc/support/log.h>
 #include <grpc/support/useful.h>
 
-<<<<<<< HEAD
 //#define SIMPLE_ARENA_FOR_DEBUGGING
 
 #ifdef SIMPLE_ARENA_FOR_DEBUGGING
@@ -39,7 +38,7 @@
 };
 
 gpr_arena* gpr_arena_create(size_t ignored_initial_size) {
-  gpr_arena* arena = gpr_zalloc(sizeof(*arena));
+  gpr_arena* arena = (gpr_arena*)gpr_zalloc(sizeof(*arena));
   gpr_mu_init(&arena->mu);
   return arena;
 }
@@ -56,7 +55,8 @@
 
 void* gpr_arena_alloc(gpr_arena* arena, size_t size) {
   gpr_mu_lock(&arena->mu);
-  arena->ptrs = gpr_realloc(arena->ptrs, sizeof(void*) * (arena->num_ptrs + 1));
+  arena->ptrs =
+      (void**)gpr_realloc(arena->ptrs, sizeof(void*) * (arena->num_ptrs + 1));
   void* retval = arena->ptrs[arena->num_ptrs++] = gpr_zalloc(size);
   gpr_mu_unlock(&arena->mu);
   return retval;
@@ -64,8 +64,6 @@
 
 #else  // SIMPLE_ARENA_FOR_DEBUGGING
 
-=======
->>>>>>> ac0808b1
 // TODO(roth): We currently assume that all callers need alignment of 16
 // bytes, which may be wrong in some cases.  As part of converting the
 // arena API to C++, we should consider replacing gpr_arena_alloc() with a
@@ -140,10 +138,6 @@
                   ? (char*)arena + ROUND_UP_TO_ALIGNMENT_SIZE(sizeof(gpr_arena))
                   : (char*)z + ROUND_UP_TO_ALIGNMENT_SIZE(sizeof(zone));
   return ptr + start - z->size_begin;
-<<<<<<< HEAD
 }
 
-#endif  // SIMPLE_ARENA_FOR_DEBUGGING
-=======
-}
->>>>>>> ac0808b1
+#endif  // SIMPLE_ARENA_FOR_DEBUGGING