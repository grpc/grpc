//
//
// Copyright 2015 gRPC authors.
//
// Licensed under the Apache License, Version 2.0 (the "License");
// you may not use this file except in compliance with the License.
// You may obtain a copy of the License at
//
//     http://www.apache.org/licenses/LICENSE-2.0
//
// Unless required by applicable law or agreed to in writing, software
// distributed under the License is distributed on an "AS IS" BASIS,
// WITHOUT WARRANTIES OR CONDITIONS OF ANY KIND, either express or implied.
// See the License for the specific language governing permissions and
// limitations under the License.
//
//

#include <grpc/support/port_platform.h>

#ifdef GPR_POSIX_SUBPROCESS

#include <errno.h>
#include <signal.h>
#include <string.h>
#include <sys/wait.h>
#include <unistd.h>

#include <iostream>

#include "absl/strings/substitute.h"

#include <grpc/support/alloc.h>
#include <grpc/support/log.h>

#include "src/core/lib/gpr/subprocess.h"
#include "src/core/lib/gprpp/memory.h"
#include "src/core/lib/gprpp/strerror.h"

struct gpr_subprocess {
  int pid;
  bool joined;
  int child_stdin_;
  int child_stdout_;
  int child_stderr_;
};

const char* gpr_subprocess_binary_extension() { return ""; }

gpr_subprocess* gpr_subprocess_create(int argc, const char** argv) {
  gpr_subprocess* r;
  int pid;
  char** exec_args;
<<<<<<< HEAD
  int stdin_pipe[2];
  int stdout_pipe[2];
  int stderr_pipe[2];
  int p0 = pipe(stdin_pipe);
  int p1 = pipe(stdout_pipe);
  int p2 = pipe(stderr_pipe);
  GPR_ASSERT(p0 != -1);
  GPR_ASSERT(p1 != -1);
  GPR_ASSERT(p2 != -1);
=======
>>>>>>> 1c0f5d32
  pid = fork();
  if (pid == -1) {
    return nullptr;
  } else if (pid == 0) {
<<<<<<< HEAD
    dup2(stdin_pipe[0], STDIN_FILENO);
    dup2(stdout_pipe[1], STDOUT_FILENO);
    dup2(stderr_pipe[1], STDERR_FILENO);
    close(stdin_pipe[0]);
    close(stdin_pipe[1]);
    close(stdout_pipe[0]);
    close(stdout_pipe[1]);
    close(stderr_pipe[0]);
    close(stderr_pipe[1]);
=======
>>>>>>> 1c0f5d32
    exec_args = static_cast<char**>(
        gpr_malloc((static_cast<size_t>(argc) + 1) * sizeof(char*)));
    memcpy(exec_args, argv, static_cast<size_t>(argc) * sizeof(char*));
    exec_args[argc] = nullptr;
    execv(exec_args[0], exec_args);
    // if we reach here, an error has occurred
    gpr_log(GPR_ERROR, "execv '%s' failed: %s", exec_args[0],
            grpc_core::StrError(errno).c_str());
    _exit(1);
  } else {
    r = grpc_core::Zalloc<gpr_subprocess>();
    r->pid = pid;
<<<<<<< HEAD
    close(stdin_pipe[0]);
    close(stdout_pipe[1]);
    close(stderr_pipe[1]);
    r->child_stdin_ = stdin_pipe[1];
    r->child_stdout_ = stdout_pipe[0];
    r->child_stderr_ = stderr_pipe[0];
=======
    r->child_stdin_ = -1;
    r->child_stdout_ = -1;
>>>>>>> 1c0f5d32
    return r;
  }
}

gpr_subprocess* gpr_subprocess_create_with_envp(int argc, const char** argv,
                                                int envc, const char** envp) {
  gpr_subprocess* r;
  int pid;
  char **exec_args, **envp_args;
  int stdin_pipe[2];
  int stdout_pipe[2];
  int stderr_pipe[2];
  int p0 = pipe(stdin_pipe);
  int p1 = pipe(stdout_pipe);
  int p2 = pipe(stderr_pipe);
  GPR_ASSERT(p0 != -1);
  GPR_ASSERT(p1 != -1);
  GPR_ASSERT(p2 != -1);
  pid = fork();
  if (pid == -1) {
    return nullptr;
  } else if (pid == 0) {
    dup2(stdin_pipe[0], STDIN_FILENO);
    dup2(stdout_pipe[1], STDOUT_FILENO);
    dup2(stderr_pipe[1], STDERR_FILENO);
    close(stdin_pipe[0]);
    close(stdin_pipe[1]);
    close(stdout_pipe[0]);
    close(stdout_pipe[1]);
    close(stderr_pipe[0]);
    close(stderr_pipe[1]);
    exec_args = static_cast<char**>(
        gpr_malloc((static_cast<size_t>(argc) + 1) * sizeof(char*)));
    memcpy(exec_args, argv, static_cast<size_t>(argc) * sizeof(char*));
    exec_args[argc] = nullptr;
    envp_args = static_cast<char**>(
        gpr_malloc((static_cast<size_t>(envc) + 1) * sizeof(char*)));
    memcpy(envp_args, envp, static_cast<size_t>(envc) * sizeof(char*));
    envp_args[envc] = nullptr;
    execve(exec_args[0], exec_args, envp_args);
    // if we reach here, an error has occurred
    gpr_log(GPR_ERROR, "execvpe '%s' failed: %s", exec_args[0],
            grpc_core::StrError(errno).c_str());
    _exit(1);
  } else {
    r = grpc_core::Zalloc<gpr_subprocess>();
    r->pid = pid;
    close(stdin_pipe[0]);
    close(stdout_pipe[1]);
    close(stderr_pipe[1]);
    r->child_stdin_ = stdin_pipe[1];
    r->child_stdout_ = stdout_pipe[0];
    r->child_stderr_ = stderr_pipe[0];
    return r;
  }
}

bool gpr_subprocess_communicate(gpr_subprocess* p, std::string& input_data,
                                std::string* output_data,
                                std::string* stderr_data, std::string* error) {
  typedef void SignalHandler(int);

  // Make sure SIGPIPE is disabled so that if the child dies it doesn't kill us.
  SignalHandler* old_pipe_handler = signal(SIGPIPE, SIG_IGN);

  int input_pos = 0;
  int max_fd =
      std::max(p->child_stderr_, std::max(p->child_stdin_, p->child_stdout_));

  while (p->child_stdout_ != -1 || p->child_stderr_ != -1) {
    fd_set read_fds;
    fd_set write_fds;
    FD_ZERO(&read_fds);
    FD_ZERO(&write_fds);
    if (p->child_stdout_ != -1) {
      FD_SET(p->child_stdout_, &read_fds);
    }
    if (p->child_stderr_ != -1) {
      FD_SET(p->child_stderr_, &read_fds);
    }
    if (p->child_stdin_ != -1) {
      FD_SET(p->child_stdin_, &write_fds);
    }

    if (select(max_fd + 1, &read_fds, &write_fds, nullptr, nullptr) < 0) {
      if (errno == EINTR) {
        // Interrupted by signal.  Try again.
        continue;
      } else {
        std::cerr << "select: " << strerror(errno) << std::endl;
        GPR_ASSERT(0);
      }
    }

    if (p->child_stdin_ != -1 && FD_ISSET(p->child_stdin_, &write_fds)) {
      int n = write(p->child_stdin_, input_data.data() + input_pos,
                    input_data.size() - input_pos);
      if (n < 0) {
        // Child closed pipe.  Presumably it will report an error later.
        // Pretend we're done for now.
        input_pos = input_data.size();
      } else {
        input_pos += n;
      }

      if (input_pos == static_cast<int>(input_data.size())) {
        // We're done writing.  Close.
        close(p->child_stdin_);
        p->child_stdin_ = -1;
      }
    }

    if (p->child_stdout_ != -1 && FD_ISSET(p->child_stdout_, &read_fds)) {
      char buffer[4096];
      int n = read(p->child_stdout_, buffer, sizeof(buffer));

      if (n > 0) {
        output_data->append(buffer, static_cast<size_t>(n));
      } else {
        // We're done reading.  Close.
        close(p->child_stdout_);
        p->child_stdout_ = -1;
      }
    }

    if (p->child_stderr_ != -1 && FD_ISSET(p->child_stderr_, &read_fds)) {
      char buffer[4096];
      int n = read(p->child_stderr_, buffer, sizeof(buffer));

      if (n > 0) {
        stderr_data->append(buffer, static_cast<size_t>(n));
      } else {
        // We're done reading.  Close.
        close(p->child_stderr_);
        p->child_stderr_ = -1;
      }
    }
  }

  if (p->child_stdin_ != -1) {
    // Child did not finish reading input before it closed the output.
    // Presumably it exited with an error.
    close(p->child_stdin_);
    p->child_stdin_ = -1;
  }

  int status;
  while (waitpid(p->pid, &status, 0) == -1) {
    if (errno != EINTR) {
      std::cerr << "waitpid: " << strerror(errno) << std::endl;
      GPR_ASSERT(0);
    }
  }

  // Restore SIGPIPE handling.
  signal(SIGPIPE, old_pipe_handler);

  if (WIFEXITED(status)) {
    if (WEXITSTATUS(status) != 0) {
      int error_code = WEXITSTATUS(status);
      *error =
          absl::Substitute("Plugin failed with status code $0.", error_code);
      return false;
    }
  } else if (WIFSIGNALED(status)) {
    int signal = WTERMSIG(status);
    *error = absl::Substitute("Plugin killed by signal $0.", signal);
    return false;
  } else {
    *error = "Neither WEXITSTATUS nor WTERMSIG is true?";
    return false;
  }

  return true;
}

void gpr_subprocess_destroy(gpr_subprocess* p) {
  if (!p->joined) {
    kill(p->pid, SIGKILL);
    gpr_subprocess_join(p);
  }
  gpr_free(p);
}

int gpr_subprocess_join(gpr_subprocess* p) {
  int status;
retry:
  if (waitpid(p->pid, &status, 0) == -1) {
    if (errno == EINTR) {
      goto retry;
    }
    gpr_log(GPR_ERROR, "waitpid failed for pid %d: %s", p->pid,
            grpc_core::StrError(errno).c_str());
    return -1;
  }
  p->joined = true;
  return status;
}

void gpr_subprocess_interrupt(gpr_subprocess* p) {
  if (!p->joined) {
    kill(p->pid, SIGINT);
  }
}

int gpr_subprocess_get_process_id(gpr_subprocess* p) { return p->pid; }

#endif  // GPR_POSIX_SUBPROCESS<|MERGE_RESOLUTION|>--- conflicted
+++ resolved
@@ -51,34 +51,10 @@
   gpr_subprocess* r;
   int pid;
   char** exec_args;
-<<<<<<< HEAD
-  int stdin_pipe[2];
-  int stdout_pipe[2];
-  int stderr_pipe[2];
-  int p0 = pipe(stdin_pipe);
-  int p1 = pipe(stdout_pipe);
-  int p2 = pipe(stderr_pipe);
-  GPR_ASSERT(p0 != -1);
-  GPR_ASSERT(p1 != -1);
-  GPR_ASSERT(p2 != -1);
-=======
->>>>>>> 1c0f5d32
   pid = fork();
   if (pid == -1) {
     return nullptr;
   } else if (pid == 0) {
-<<<<<<< HEAD
-    dup2(stdin_pipe[0], STDIN_FILENO);
-    dup2(stdout_pipe[1], STDOUT_FILENO);
-    dup2(stderr_pipe[1], STDERR_FILENO);
-    close(stdin_pipe[0]);
-    close(stdin_pipe[1]);
-    close(stdout_pipe[0]);
-    close(stdout_pipe[1]);
-    close(stderr_pipe[0]);
-    close(stderr_pipe[1]);
-=======
->>>>>>> 1c0f5d32
     exec_args = static_cast<char**>(
         gpr_malloc((static_cast<size_t>(argc) + 1) * sizeof(char*)));
     memcpy(exec_args, argv, static_cast<size_t>(argc) * sizeof(char*));
@@ -91,17 +67,8 @@
   } else {
     r = grpc_core::Zalloc<gpr_subprocess>();
     r->pid = pid;
-<<<<<<< HEAD
-    close(stdin_pipe[0]);
-    close(stdout_pipe[1]);
-    close(stderr_pipe[1]);
-    r->child_stdin_ = stdin_pipe[1];
-    r->child_stdout_ = stdout_pipe[0];
-    r->child_stderr_ = stderr_pipe[0];
-=======
     r->child_stdin_ = -1;
     r->child_stdout_ = -1;
->>>>>>> 1c0f5d32
     return r;
   }
 }
