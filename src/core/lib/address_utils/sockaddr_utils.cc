/*
 *
 * Copyright 2016 gRPC authors.
 *
 * Licensed under the Apache License, Version 2.0 (the "License");
 * you may not use this file except in compliance with the License.
 * You may obtain a copy of the License at
 *
 *     http://www.apache.org/licenses/LICENSE-2.0
 *
 * Unless required by applicable law or agreed to in writing, software
 * distributed under the License is distributed on an "AS IS" BASIS,
 * WITHOUT WARRANTIES OR CONDITIONS OF ANY KIND, either express or implied.
 * See the License for the specific language governing permissions and
 * limitations under the License.
 *
 */

#include <grpc/support/port_platform.h>

#include "src/core/lib/address_utils/sockaddr_utils.h"

#include <errno.h>
#include <inttypes.h>
#include <string.h>

#include <string>

#include "absl/status/status.h"
#include "absl/strings/str_cat.h"
#include "absl/strings/str_format.h"
#include "absl/strings/str_replace.h"

#include <grpc/support/alloc.h>
#include <grpc/support/log.h>

#include "src/core/lib/gpr/string.h"
#include "src/core/lib/gprpp/host_port.h"
#include "src/core/lib/iomgr/sockaddr.h"
#include "src/core/lib/iomgr/socket_utils.h"
#include "src/core/lib/uri/uri_parser.h"

#ifdef GRPC_HAVE_UNIX_SOCKET
#include <sys/un.h>
#endif

#ifdef GRPC_HAVE_UNIX_SOCKET
static absl::StatusOr<std::string> grpc_sockaddr_to_uri_unix_if_possible(
    const grpc_resolved_address* resolved_addr) {
  const grpc_sockaddr* addr =
      reinterpret_cast<const grpc_sockaddr*>(resolved_addr->addr);
  if (addr->sa_family != AF_UNIX) {
    return absl::InvalidArgumentError(
        absl::StrCat("Socket family is not AF_UNIX: ", addr->sa_family));
  }
  const auto* unix_addr = reinterpret_cast<const struct sockaddr_un*>(addr);
  std::string scheme, path;
  if (unix_addr->sun_path[0] == '\0' && unix_addr->sun_path[1] != '\0') {
    scheme = "unix-abstract";
    path = std::string(unix_addr->sun_path + 1,
                       resolved_addr->len - sizeof(unix_addr->sun_family) - 1);
  } else {
    scheme = "unix";
    path = unix_addr->sun_path;
  }
  absl::StatusOr<grpc_core::URI> uri = grpc_core::URI::Create(
      std::move(scheme), /*authority=*/"", std::move(path),
      /*query_parameter_pairs=*/{}, /*fragment=*/"");
  if (!uri.ok()) return "";
  return uri->ToString();
}
#else
static absl::StatusOr<std::string> grpc_sockaddr_to_uri_unix_if_possible(
    const grpc_resolved_address* /* addr */) {
  return absl::InvalidArgumentError("Unix socket is not supported.");
}
#endif

static const uint8_t kV4MappedPrefix[] = {0, 0, 0, 0, 0,    0,
                                          0, 0, 0, 0, 0xff, 0xff};

int grpc_sockaddr_is_v4mapped(const grpc_resolved_address* resolved_addr,
                              grpc_resolved_address* resolved_addr4_out) {
  GPR_ASSERT(resolved_addr != resolved_addr4_out);
  const grpc_sockaddr* addr =
      reinterpret_cast<const grpc_sockaddr*>(resolved_addr->addr);
  grpc_sockaddr_in* addr4_out =
      resolved_addr4_out == nullptr
          ? nullptr
          : reinterpret_cast<grpc_sockaddr_in*>(resolved_addr4_out->addr);
  if (addr->sa_family == GRPC_AF_INET6) {
    const grpc_sockaddr_in6* addr6 =
        reinterpret_cast<const grpc_sockaddr_in6*>(addr);
    if (memcmp(addr6->sin6_addr.s6_addr, kV4MappedPrefix,
               sizeof(kV4MappedPrefix)) == 0) {
      if (resolved_addr4_out != nullptr) {
        /* Normalize ::ffff:0.0.0.0/96 to IPv4. */
        memset(resolved_addr4_out, 0, sizeof(*resolved_addr4_out));
        addr4_out->sin_family = GRPC_AF_INET;
        /* s6_addr32 would be nice, but it's non-standard. */
        memcpy(&addr4_out->sin_addr, &addr6->sin6_addr.s6_addr[12], 4);
        addr4_out->sin_port = addr6->sin6_port;
        resolved_addr4_out->len =
            static_cast<socklen_t>(sizeof(grpc_sockaddr_in));
      }
      return 1;
    }
  }
  return 0;
}

int grpc_sockaddr_to_v4mapped(const grpc_resolved_address* resolved_addr,
                              grpc_resolved_address* resolved_addr6_out) {
  GPR_ASSERT(resolved_addr != resolved_addr6_out);
  const grpc_sockaddr* addr =
      reinterpret_cast<const grpc_sockaddr*>(resolved_addr->addr);
  grpc_sockaddr_in6* addr6_out =
      reinterpret_cast<grpc_sockaddr_in6*>(resolved_addr6_out->addr);
  if (addr->sa_family == GRPC_AF_INET) {
    const grpc_sockaddr_in* addr4 =
        reinterpret_cast<const grpc_sockaddr_in*>(addr);
    memset(resolved_addr6_out, 0, sizeof(*resolved_addr6_out));
    addr6_out->sin6_family = GRPC_AF_INET6;
    memcpy(&addr6_out->sin6_addr.s6_addr[0], kV4MappedPrefix, 12);
    memcpy(&addr6_out->sin6_addr.s6_addr[12], &addr4->sin_addr, 4);
    addr6_out->sin6_port = addr4->sin_port;
    resolved_addr6_out->len = static_cast<socklen_t>(sizeof(grpc_sockaddr_in6));
    return 1;
  }
  return 0;
}

int grpc_sockaddr_is_wildcard(const grpc_resolved_address* resolved_addr,
                              int* port_out) {
  const grpc_sockaddr* addr;
  grpc_resolved_address addr4_normalized;
  if (grpc_sockaddr_is_v4mapped(resolved_addr, &addr4_normalized)) {
    resolved_addr = &addr4_normalized;
  }
  addr = reinterpret_cast<const grpc_sockaddr*>(resolved_addr->addr);
  if (addr->sa_family == GRPC_AF_INET) {
    /* Check for 0.0.0.0 */
    const grpc_sockaddr_in* addr4 =
        reinterpret_cast<const grpc_sockaddr_in*>(addr);
    if (addr4->sin_addr.s_addr != 0) {
      return 0;
    }
    *port_out = grpc_ntohs(addr4->sin_port);
    return 1;
  } else if (addr->sa_family == GRPC_AF_INET6) {
    /* Check for :: */
    const grpc_sockaddr_in6* addr6 =
        reinterpret_cast<const grpc_sockaddr_in6*>(addr);
    int i;
    for (i = 0; i < 16; i++) {
      if (addr6->sin6_addr.s6_addr[i] != 0) {
        return 0;
      }
    }
    *port_out = grpc_ntohs(addr6->sin6_port);
    return 1;
  } else {
    return 0;
  }
}

void grpc_sockaddr_make_wildcards(int port, grpc_resolved_address* wild4_out,
                                  grpc_resolved_address* wild6_out) {
  grpc_sockaddr_make_wildcard4(port, wild4_out);
  grpc_sockaddr_make_wildcard6(port, wild6_out);
}

void grpc_sockaddr_make_wildcard4(int port,
                                  grpc_resolved_address* resolved_wild_out) {
  grpc_sockaddr_in* wild_out =
      reinterpret_cast<grpc_sockaddr_in*>(resolved_wild_out->addr);
  GPR_ASSERT(port >= 0 && port < 65536);
  memset(resolved_wild_out, 0, sizeof(*resolved_wild_out));
  wild_out->sin_family = GRPC_AF_INET;
  wild_out->sin_port = grpc_htons(static_cast<uint16_t>(port));
  resolved_wild_out->len = static_cast<socklen_t>(sizeof(grpc_sockaddr_in));
}

void grpc_sockaddr_make_wildcard6(int port,
                                  grpc_resolved_address* resolved_wild_out) {
  grpc_sockaddr_in6* wild_out =
      reinterpret_cast<grpc_sockaddr_in6*>(resolved_wild_out->addr);
  GPR_ASSERT(port >= 0 && port < 65536);
  memset(resolved_wild_out, 0, sizeof(*resolved_wild_out));
  wild_out->sin6_family = GRPC_AF_INET6;
  wild_out->sin6_port = grpc_htons(static_cast<uint16_t>(port));
  resolved_wild_out->len = static_cast<socklen_t>(sizeof(grpc_sockaddr_in6));
}

absl::StatusOr<std::string> grpc_sockaddr_to_string(
    const grpc_resolved_address* resolved_addr, bool normalize) {
  const int save_errno = errno;
  grpc_resolved_address addr_normalized;
  if (normalize && grpc_sockaddr_is_v4mapped(resolved_addr, &addr_normalized)) {
    resolved_addr = &addr_normalized;
  }
  const grpc_sockaddr* addr =
      reinterpret_cast<const grpc_sockaddr*>(resolved_addr->addr);
  std::string out;
#ifdef GRPC_HAVE_UNIX_SOCKET
  if (addr->sa_family == GRPC_AF_UNIX) {
    const sockaddr_un* addr_un = reinterpret_cast<const sockaddr_un*>(addr);
    bool abstract = addr_un->sun_path[0] == '\0';
    if (abstract) {
      int len = resolved_addr->len - sizeof(addr->sa_family);
      if (len <= 0) {
        return absl::InvalidArgumentError("empty UDS abstract path");
      }
      out = std::string(addr_un->sun_path, len);
    } else {
      size_t maxlen = sizeof(addr_un->sun_path);
      if (strnlen(addr_un->sun_path, maxlen) == maxlen) {
        return absl::InvalidArgumentError("UDS path is not null-terminated");
      }
      out = std::string(addr_un->sun_path);
    }
    return out;
  }
#endif

  const void* ip = nullptr;
  int port = 0;
  uint32_t sin6_scope_id = 0;
  if (addr->sa_family == GRPC_AF_INET) {
    const grpc_sockaddr_in* addr4 =
        reinterpret_cast<const grpc_sockaddr_in*>(addr);
    ip = &addr4->sin_addr;
    port = grpc_ntohs(addr4->sin_port);
  } else if (addr->sa_family == GRPC_AF_INET6) {
    const grpc_sockaddr_in6* addr6 =
        reinterpret_cast<const grpc_sockaddr_in6*>(addr);
    ip = &addr6->sin6_addr;
    port = grpc_ntohs(addr6->sin6_port);
    sin6_scope_id = addr6->sin6_scope_id;
  }
  char ntop_buf[GRPC_INET6_ADDRSTRLEN];
  if (ip != nullptr && grpc_inet_ntop(addr->sa_family, ip, ntop_buf,
                                      sizeof(ntop_buf)) != nullptr) {
    if (sin6_scope_id != 0) {
      // Enclose sin6_scope_id with the format defined in RFC 6874 section 2.
      std::string host_with_scope =
          absl::StrFormat("%s%%25%" PRIu32, ntop_buf, sin6_scope_id);
      out = grpc_core::JoinHostPort(host_with_scope, port);
    } else {
      out = grpc_core::JoinHostPort(ntop_buf, port);
    }
  } else {
    return absl::InvalidArgumentError(
        absl::StrCat("Unknown sockaddr family: ", addr->sa_family));
  }
  /* This is probably redundant, but we wouldn't want to log the wrong error. */
  errno = save_errno;
  return out;
}

absl::StatusOr<std::string> grpc_sockaddr_to_uri(
    const grpc_resolved_address* resolved_addr) {
  if (resolved_addr->len == 0) {
    return absl::InvalidArgumentError("Empty address");
  }
  grpc_resolved_address addr_normalized;
  if (grpc_sockaddr_is_v4mapped(resolved_addr, &addr_normalized)) {
    resolved_addr = &addr_normalized;
  }
  const char* scheme = grpc_sockaddr_get_uri_scheme(resolved_addr);
  if (scheme == nullptr || strcmp("unix", scheme) == 0) {
    return grpc_sockaddr_to_uri_unix_if_possible(resolved_addr);
  }
<<<<<<< HEAD
  // TODO(anramach): Encode the string using URI::Create() and URI::ToString()
  // before returning.
  std::string path =
      grpc_sockaddr_to_string(resolved_addr, false /* normalize */);
  std::string uri_str;
  if (scheme != nullptr) {
    uri_str = absl::StrCat(scheme, ":", path);
  }
  return uri_str;
=======
  auto path = grpc_sockaddr_to_string(resolved_addr, false /* normalize */);
  if (!path.ok()) return path;
  return absl::StrCat(scheme, ":", path.value());
>>>>>>> 50df29bd
}

const char* grpc_sockaddr_get_uri_scheme(
    const grpc_resolved_address* resolved_addr) {
  const grpc_sockaddr* addr =
      reinterpret_cast<const grpc_sockaddr*>(resolved_addr->addr);
  switch (addr->sa_family) {
    case GRPC_AF_INET:
      return "ipv4";
    case GRPC_AF_INET6:
      return "ipv6";
    case GRPC_AF_UNIX:
      return "unix";
  }
  return nullptr;
}

int grpc_sockaddr_get_family(const grpc_resolved_address* resolved_addr) {
  const grpc_sockaddr* addr =
      reinterpret_cast<const grpc_sockaddr*>(resolved_addr->addr);
  return addr->sa_family;
}

int grpc_sockaddr_get_port(const grpc_resolved_address* resolved_addr) {
  const grpc_sockaddr* addr =
      reinterpret_cast<const grpc_sockaddr*>(resolved_addr->addr);
  switch (addr->sa_family) {
    case GRPC_AF_INET:
      return grpc_ntohs(
          (reinterpret_cast<const grpc_sockaddr_in*>(addr))->sin_port);
    case GRPC_AF_INET6:
      return grpc_ntohs(
          (reinterpret_cast<const grpc_sockaddr_in6*>(addr))->sin6_port);
#ifdef GRPC_HAVE_UNIX_SOCKET
    case AF_UNIX:
      return 1;
#endif
    default:
      gpr_log(GPR_ERROR, "Unknown socket family %d in grpc_sockaddr_get_port",
              addr->sa_family);
      return 0;
  }
}

int grpc_sockaddr_set_port(grpc_resolved_address* resolved_addr, int port) {
  grpc_sockaddr* addr = reinterpret_cast<grpc_sockaddr*>(resolved_addr->addr);
  switch (addr->sa_family) {
    case GRPC_AF_INET:
      GPR_ASSERT(port >= 0 && port < 65536);
      (reinterpret_cast<grpc_sockaddr_in*>(addr))->sin_port =
          grpc_htons(static_cast<uint16_t>(port));
      return 1;
    case GRPC_AF_INET6:
      GPR_ASSERT(port >= 0 && port < 65536);
      (reinterpret_cast<grpc_sockaddr_in6*>(addr))->sin6_port =
          grpc_htons(static_cast<uint16_t>(port));
      return 1;
    default:
      gpr_log(GPR_ERROR, "Unknown socket family %d in grpc_sockaddr_set_port",
              addr->sa_family);
      return 0;
  }
}

std::string grpc_sockaddr_get_packed_host(
    const grpc_resolved_address* resolved_addr) {
  const grpc_sockaddr* addr =
      reinterpret_cast<const grpc_sockaddr*>(resolved_addr->addr);
  if (addr->sa_family == GRPC_AF_INET) {
    const grpc_sockaddr_in* addr4 =
        reinterpret_cast<const grpc_sockaddr_in*>(addr);
    const char* addr_bytes = reinterpret_cast<const char*>(&addr4->sin_addr);
    return std::string(addr_bytes, 4);
  } else if (addr->sa_family == GRPC_AF_INET6) {
    const grpc_sockaddr_in6* addr6 =
        reinterpret_cast<const grpc_sockaddr_in6*>(addr);
    const char* addr_bytes = reinterpret_cast<const char*>(&addr6->sin6_addr);
    return std::string(addr_bytes, 16);
  } else {
    GPR_ASSERT(false);
  }
}

void grpc_sockaddr_mask_bits(grpc_resolved_address* address,
                             uint32_t mask_bits) {
  grpc_sockaddr* addr = reinterpret_cast<grpc_sockaddr*>(address->addr);
  if (addr->sa_family == GRPC_AF_INET) {
    grpc_sockaddr_in* addr4 = reinterpret_cast<grpc_sockaddr_in*>(addr);
    if (mask_bits == 0) {
      memset(&addr4->sin_addr, 0, sizeof(addr4->sin_addr));
      return;
    } else if (mask_bits >= 32) {
      return;
    }
    uint32_t mask_ip_addr = (~(uint32_t(0))) << (32 - mask_bits);
    addr4->sin_addr.s_addr &= grpc_htonl(mask_ip_addr);
  } else if (addr->sa_family == GRPC_AF_INET6) {
    grpc_sockaddr_in6* addr6 = reinterpret_cast<grpc_sockaddr_in6*>(addr);
    if (mask_bits == 0) {
      memset(&addr6->sin6_addr, 0, sizeof(addr6->sin6_addr));
      return;
    } else if (mask_bits >= 128) {
      return;
    }
    // We cannot use s6_addr32 since it is not defined on all platforms that we
    // need it on.
    uint32_t address_parts[4];
    GPR_ASSERT(sizeof(addr6->sin6_addr) == sizeof(address_parts));
    memcpy(address_parts, &addr6->sin6_addr, sizeof(grpc_in6_addr));
    if (mask_bits <= 32) {
      uint32_t mask_ip_addr = (~(uint32_t(0))) << (32 - mask_bits);
      address_parts[0] &= grpc_htonl(mask_ip_addr);
      memset(&address_parts[1], 0, sizeof(uint32_t));
      memset(&address_parts[2], 0, sizeof(uint32_t));
      memset(&address_parts[3], 0, sizeof(uint32_t));
    } else if (mask_bits <= 64) {
      mask_bits -= 32;
      uint32_t mask_ip_addr = (~(uint32_t(0))) << (32 - mask_bits);
      address_parts[1] &= grpc_htonl(mask_ip_addr);
      memset(&address_parts[2], 0, sizeof(uint32_t));
      memset(&address_parts[3], 0, sizeof(uint32_t));
    } else if (mask_bits <= 96) {
      mask_bits -= 64;
      uint32_t mask_ip_addr = (~(uint32_t(0))) << (32 - mask_bits);
      address_parts[2] &= grpc_htonl(mask_ip_addr);
      memset(&address_parts[3], 0, sizeof(uint32_t));
    } else {
      mask_bits -= 96;
      uint32_t mask_ip_addr = (~(uint32_t(0))) << (32 - mask_bits);
      address_parts[3] &= grpc_htonl(mask_ip_addr);
    }
    memcpy(&addr6->sin6_addr, address_parts, sizeof(grpc_in6_addr));
  }
}

bool grpc_sockaddr_match_subnet(const grpc_resolved_address* address,
                                const grpc_resolved_address* subnet_address,
                                uint32_t mask_bits) {
  auto* addr = reinterpret_cast<const grpc_sockaddr*>(address->addr);
  auto* subnet_addr =
      reinterpret_cast<const grpc_sockaddr*>(subnet_address->addr);
  if (addr->sa_family != subnet_addr->sa_family) return false;
  grpc_resolved_address masked_address;
  memcpy(&masked_address, address, sizeof(grpc_resolved_address));
  addr = reinterpret_cast<grpc_sockaddr*>((&masked_address)->addr);
  grpc_sockaddr_mask_bits(&masked_address, mask_bits);
  if (addr->sa_family == GRPC_AF_INET) {
    auto* addr4 = reinterpret_cast<const grpc_sockaddr_in*>(addr);
    auto* subnet_addr4 = reinterpret_cast<const grpc_sockaddr_in*>(subnet_addr);
    if (memcmp(&addr4->sin_addr, &subnet_addr4->sin_addr,
               sizeof(addr4->sin_addr)) == 0) {
      return true;
    }
  } else if (addr->sa_family == GRPC_AF_INET6) {
    auto* addr6 = reinterpret_cast<const grpc_sockaddr_in6*>(addr);
    auto* subnet_addr6 =
        reinterpret_cast<const grpc_sockaddr_in6*>(subnet_addr);
    if (memcmp(&addr6->sin6_addr, &subnet_addr6->sin6_addr,
               sizeof(addr6->sin6_addr)) == 0) {
      return true;
    }
  }
  return false;
}<|MERGE_RESOLUTION|>--- conflicted
+++ resolved
@@ -271,21 +271,11 @@
   if (scheme == nullptr || strcmp("unix", scheme) == 0) {
     return grpc_sockaddr_to_uri_unix_if_possible(resolved_addr);
   }
-<<<<<<< HEAD
   // TODO(anramach): Encode the string using URI::Create() and URI::ToString()
   // before returning.
-  std::string path =
-      grpc_sockaddr_to_string(resolved_addr, false /* normalize */);
-  std::string uri_str;
-  if (scheme != nullptr) {
-    uri_str = absl::StrCat(scheme, ":", path);
-  }
-  return uri_str;
-=======
   auto path = grpc_sockaddr_to_string(resolved_addr, false /* normalize */);
   if (!path.ok()) return path;
   return absl::StrCat(scheme, ":", path.value());
->>>>>>> 50df29bd
 }
 
 const char* grpc_sockaddr_get_uri_scheme(
