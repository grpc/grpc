--- conflicted
+++ resolved
@@ -457,19 +457,13 @@
   if (arg == nullptr) {
     return;
   }
-<<<<<<< HEAD
-  gpr_free((void*)arg->target_name);
-  gpr_free((void*)arg->peer_cert);
-  if (arg->peer_cert_full_chain) gpr_free((void*)arg->peer_cert_full_chain);
-  for (size_t i = 0; i < arg->subject_alternative_names_size; ++i) {
-    delete arg->subject_alternative_names[i];
-  }
-  delete arg->subject_alternative_names;
-=======
   gpr_free(const_cast<char*>(arg->target_name));
   gpr_free(const_cast<char*>(arg->peer_cert));
   gpr_free(const_cast<char*>(arg->peer_cert_full_chain));
->>>>>>> 17a7df41
+  for (size_t i = 0; i < arg->subject_alternative_names_size; ++i) {
+    delete arg->subject_alternative_names[i];
+  }
+  delete arg->subject_alternative_names;
   delete arg->error_details;
   if (arg->destroy_context != nullptr) {
     arg->destroy_context(arg->context);
