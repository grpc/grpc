/*
 *
 * Copyright 2015 gRPC authors.
 *
 * Licensed under the Apache License, Version 2.0 (the "License");
 * you may not use this file except in compliance with the License.
 * You may obtain a copy of the License at
 *
 *     http://www.apache.org/licenses/LICENSE-2.0
 *
 * Unless required by applicable law or agreed to in writing, software
 * distributed under the License is distributed on an "AS IS" BASIS,
 * WITHOUT WARRANTIES OR CONDITIONS OF ANY KIND, either express or implied.
 * See the License for the specific language governing permissions and
 * limitations under the License.
 *
 */

#ifndef GRPC_CORE_LIB_SECURITY_SECURITY_CONNECTOR_SECURITY_CONNECTOR_H
#define GRPC_CORE_LIB_SECURITY_SECURITY_CONNECTOR_SECURITY_CONNECTOR_H

#include <grpc/support/port_platform.h>

#include <stdbool.h>

#include <grpc/grpc_security.h>

#include "src/core/lib/channel/handshaker.h"
#include "src/core/lib/gprpp/ref_counted.h"
#include "src/core/lib/iomgr/endpoint.h"
#include "src/core/lib/iomgr/pollset.h"
#include "src/core/lib/iomgr/tcp_server.h"
#include "src/core/tsi/ssl/ssl_transport_security.h"
#include "src/core/tsi/transport_security_interface.h"

extern grpc_core::DebugOnlyTraceFlag grpc_trace_security_connector_refcount;

typedef enum { GRPC_SECURITY_OK = 0, GRPC_SECURITY_ERROR } grpc_security_status;

/* --- security_connector object. ---

    A security connector object represents away to configure the underlying
    transport security mechanism and check the resulting trusted peer.  */

#define GRPC_ARG_SECURITY_CONNECTOR "grpc.security_connector"

class grpc_security_connector
    : public grpc_core::RefCounted<grpc_security_connector> {
 public:
  explicit grpc_security_connector(const char* url_scheme)
      : grpc_core::RefCounted<grpc_security_connector>(
            &grpc_trace_security_connector_refcount),
        url_scheme_(url_scheme) {}
  virtual ~grpc_security_connector() = default;

  /* Check the peer. Callee takes ownership of the peer object.
     When done, sets *auth_context and invokes on_peer_checked. */
  virtual void check_peer(
      tsi_peer peer, grpc_endpoint* ep,
      grpc_core::RefCountedPtr<grpc_auth_context>* auth_context,
      grpc_closure* on_peer_checked) GRPC_ABSTRACT;

  /* Compares two security connectors. */
  virtual int cmp(const grpc_security_connector* other) const GRPC_ABSTRACT;

  const char* url_scheme() const { return url_scheme_; }

  GRPC_ABSTRACT_BASE_CLASS

 private:
  const char* url_scheme_;
};

/* Util to encapsulate the connector in a channel arg. */
grpc_arg grpc_security_connector_to_arg(grpc_security_connector* sc);

/* Util to get the connector from a channel arg. */
grpc_security_connector* grpc_security_connector_from_arg(const grpc_arg* arg);

/* Util to find the connector from channel args. */
grpc_security_connector* grpc_security_connector_find_in_args(
    const grpc_channel_args* args);

/* --- channel_security_connector object. ---

    A channel security connector object represents a way to configure the
    underlying transport security mechanism on the client side.  */

<<<<<<< HEAD
typedef struct grpc_channel_security_connector grpc_channel_security_connector;

struct grpc_channel_security_connector {
  grpc_security_connector base;
  grpc_channel_credentials* channel_creds;
  grpc_call_credentials* request_metadata_creds;
  bool (*check_call_host)(grpc_channel_security_connector* sc, const char* host,
                          grpc_auth_context* auth_context,
                          grpc_closure* on_call_host_checked,
                          grpc_error** error);
  void (*cancel_check_call_host)(grpc_channel_security_connector* sc,
                                 grpc_closure* on_call_host_checked,
                                 grpc_error* error);
  void (*add_handshakers)(grpc_channel_security_connector* sc,
                          grpc_pollset_set* interested_parties,
                          grpc_handshake_manager* handshake_mgr);
  void (*cancel_server_authorization_check)(
      grpc_channel_security_connector* sc);
};

/// A helper function for use in grpc_security_connector_cmp() implementations.
int grpc_channel_security_connector_cmp(grpc_channel_security_connector* sc1,
                                        grpc_channel_security_connector* sc2);

/// Checks that the host that will be set for a call is acceptable.
/// Returns true if completed synchronously, in which case \a error will
/// be set to indicate the result.  Otherwise, \a on_call_host_checked
/// will be invoked when complete.
bool grpc_channel_security_connector_check_call_host(
    grpc_channel_security_connector* sc, const char* host,
    grpc_auth_context* auth_context, grpc_closure* on_call_host_checked,
    grpc_error** error);

/// Cancels a pending asychronous call to
/// grpc_channel_security_connector_check_call_host() with
/// \a on_call_host_checked as its callback.
void grpc_channel_security_connector_cancel_check_call_host(
    grpc_channel_security_connector* sc, grpc_closure* on_call_host_checked,
    grpc_error* error);

/// Cancels a pending asychronous call for server authorization check.
void grpc_channel_security_connector_cancel_server_authorization_check(
    grpc_channel_security_connector* sc);

/* Registers handshakers with \a handshake_mgr. */
void grpc_channel_security_connector_add_handshakers(
    grpc_channel_security_connector* connector,
    grpc_pollset_set* interested_parties,
    grpc_handshake_manager* handshake_mgr);

=======
class grpc_channel_security_connector : public grpc_security_connector {
 public:
  grpc_channel_security_connector(
      const char* url_scheme,
      grpc_core::RefCountedPtr<grpc_channel_credentials> channel_creds,
      grpc_core::RefCountedPtr<grpc_call_credentials> request_metadata_creds);
  ~grpc_channel_security_connector() override;

  /// Checks that the host that will be set for a call is acceptable.
  /// Returns true if completed synchronously, in which case \a error will
  /// be set to indicate the result.  Otherwise, \a on_call_host_checked
  /// will be invoked when complete.
  virtual bool check_call_host(const char* host,
                               grpc_auth_context* auth_context,
                               grpc_closure* on_call_host_checked,
                               grpc_error** error) GRPC_ABSTRACT;
  /// Cancels a pending asychronous call to
  /// grpc_channel_security_connector_check_call_host() with
  /// \a on_call_host_checked as its callback.
  virtual void cancel_check_call_host(grpc_closure* on_call_host_checked,
                                      grpc_error* error) GRPC_ABSTRACT;
  /// Registers handshakers with \a handshake_mgr.
  virtual void add_handshakers(grpc_pollset_set* interested_parties,
                               grpc_handshake_manager* handshake_mgr)
      GRPC_ABSTRACT;

  const grpc_channel_credentials* channel_creds() const {
    return channel_creds_.get();
  }
  grpc_channel_credentials* mutable_channel_creds() {
    return channel_creds_.get();
  }
  const grpc_call_credentials* request_metadata_creds() const {
    return request_metadata_creds_.get();
  }
  grpc_call_credentials* mutable_request_metadata_creds() {
    return request_metadata_creds_.get();
  }

  GRPC_ABSTRACT_BASE_CLASS

 protected:
  // Helper methods to be used in subclasses.
  int channel_security_connector_cmp(
      const grpc_channel_security_connector* other) const;

 private:
  grpc_core::RefCountedPtr<grpc_channel_credentials> channel_creds_;
  grpc_core::RefCountedPtr<grpc_call_credentials> request_metadata_creds_;
};

>>>>>>> 3c3876a5
/* --- server_security_connector object. ---

    A server security connector object represents a way to configure the
    underlying transport security mechanism on the server side.  */

class grpc_server_security_connector : public grpc_security_connector {
 public:
  grpc_server_security_connector(
      const char* url_scheme,
      grpc_core::RefCountedPtr<grpc_server_credentials> server_creds);
  ~grpc_server_security_connector() override = default;

  virtual void add_handshakers(grpc_pollset_set* interested_parties,
                               grpc_handshake_manager* handshake_mgr)
      GRPC_ABSTRACT;

  const grpc_server_credentials* server_creds() const {
    return server_creds_.get();
  }
  grpc_server_credentials* mutable_server_creds() {
    return server_creds_.get();
  }

  GRPC_ABSTRACT_BASE_CLASS

 protected:
  // Helper methods to be used in subclasses.
  int server_security_connector_cmp(
      const grpc_server_security_connector* other) const;

 private:
  grpc_core::RefCountedPtr<grpc_server_credentials> server_creds_;
};

#endif /* GRPC_CORE_LIB_SECURITY_SECURITY_CONNECTOR_SECURITY_CONNECTOR_H */<|MERGE_RESOLUTION|>--- conflicted
+++ resolved
@@ -26,7 +26,6 @@
 #include <grpc/grpc_security.h>
 
 #include "src/core/lib/channel/handshaker.h"
-#include "src/core/lib/gprpp/ref_counted.h"
 #include "src/core/lib/iomgr/endpoint.h"
 #include "src/core/lib/iomgr/pollset.h"
 #include "src/core/lib/iomgr/tcp_server.h"
@@ -35,41 +34,62 @@
 
 extern grpc_core::DebugOnlyTraceFlag grpc_trace_security_connector_refcount;
 
+/* --- status enum. --- */
+
 typedef enum { GRPC_SECURITY_OK = 0, GRPC_SECURITY_ERROR } grpc_security_status;
 
 /* --- security_connector object. ---
-
     A security connector object represents away to configure the underlying
     transport security mechanism and check the resulting trusted peer.  */
 
+typedef struct grpc_security_connector grpc_security_connector;
+
 #define GRPC_ARG_SECURITY_CONNECTOR "grpc.security_connector"
 
-class grpc_security_connector
-    : public grpc_core::RefCounted<grpc_security_connector> {
- public:
-  explicit grpc_security_connector(const char* url_scheme)
-      : grpc_core::RefCounted<grpc_security_connector>(
-            &grpc_trace_security_connector_refcount),
-        url_scheme_(url_scheme) {}
-  virtual ~grpc_security_connector() = default;
+typedef struct {
+  void (*destroy)(grpc_security_connector* sc);
+  void (*check_peer)(grpc_security_connector* sc, tsi_peer peer,
+                     grpc_auth_context** auth_context,
+                     grpc_closure* on_peer_checked);
+  int (*cmp)(grpc_security_connector* sc, grpc_security_connector* other);
+} grpc_security_connector_vtable;
 
-  /* Check the peer. Callee takes ownership of the peer object.
-     When done, sets *auth_context and invokes on_peer_checked. */
-  virtual void check_peer(
-      tsi_peer peer, grpc_endpoint* ep,
-      grpc_core::RefCountedPtr<grpc_auth_context>* auth_context,
-      grpc_closure* on_peer_checked) GRPC_ABSTRACT;
+struct grpc_security_connector {
+  const grpc_security_connector_vtable* vtable;
+  gpr_refcount refcount;
+  const char* url_scheme;
+};
 
-  /* Compares two security connectors. */
-  virtual int cmp(const grpc_security_connector* other) const GRPC_ABSTRACT;
+/* Refcounting. */
+#ifndef NDEBUG
+#define GRPC_SECURITY_CONNECTOR_REF(p, r) \
+  grpc_security_connector_ref((p), __FILE__, __LINE__, (r))
+#define GRPC_SECURITY_CONNECTOR_UNREF(p, r) \
+  grpc_security_connector_unref((p), __FILE__, __LINE__, (r))
+grpc_security_connector* grpc_security_connector_ref(
+    grpc_security_connector* policy, const char* file, int line,
+    const char* reason);
+void grpc_security_connector_unref(grpc_security_connector* policy,
+                                   const char* file, int line,
+                                   const char* reason);
+#else
+#define GRPC_SECURITY_CONNECTOR_REF(p, r) grpc_security_connector_ref((p))
+#define GRPC_SECURITY_CONNECTOR_UNREF(p, r) grpc_security_connector_unref((p))
+grpc_security_connector* grpc_security_connector_ref(
+    grpc_security_connector* policy);
+void grpc_security_connector_unref(grpc_security_connector* policy);
+#endif
 
-  const char* url_scheme() const { return url_scheme_; }
+/* Check the peer. Callee takes ownership of the peer object.
+   When done, sets *auth_context and invokes on_peer_checked. */
+void grpc_security_connector_check_peer(grpc_security_connector* sc,
+                                        tsi_peer peer,
+                                        grpc_auth_context** auth_context,
+                                        grpc_closure* on_peer_checked);
 
-  GRPC_ABSTRACT_BASE_CLASS
-
- private:
-  const char* url_scheme_;
-};
+/* Compares two security connectors. */
+int grpc_security_connector_cmp(grpc_security_connector* sc,
+                                grpc_security_connector* other);
 
 /* Util to encapsulate the connector in a channel arg. */
 grpc_arg grpc_security_connector_to_arg(grpc_security_connector* sc);
@@ -82,11 +102,9 @@
     const grpc_channel_args* args);
 
 /* --- channel_security_connector object. ---
-
     A channel security connector object represents a way to configure the
     underlying transport security mechanism on the client side.  */
 
-<<<<<<< HEAD
 typedef struct grpc_channel_security_connector grpc_channel_security_connector;
 
 struct grpc_channel_security_connector {
@@ -137,91 +155,26 @@
     grpc_pollset_set* interested_parties,
     grpc_handshake_manager* handshake_mgr);
 
-=======
-class grpc_channel_security_connector : public grpc_security_connector {
- public:
-  grpc_channel_security_connector(
-      const char* url_scheme,
-      grpc_core::RefCountedPtr<grpc_channel_credentials> channel_creds,
-      grpc_core::RefCountedPtr<grpc_call_credentials> request_metadata_creds);
-  ~grpc_channel_security_connector() override;
-
-  /// Checks that the host that will be set for a call is acceptable.
-  /// Returns true if completed synchronously, in which case \a error will
-  /// be set to indicate the result.  Otherwise, \a on_call_host_checked
-  /// will be invoked when complete.
-  virtual bool check_call_host(const char* host,
-                               grpc_auth_context* auth_context,
-                               grpc_closure* on_call_host_checked,
-                               grpc_error** error) GRPC_ABSTRACT;
-  /// Cancels a pending asychronous call to
-  /// grpc_channel_security_connector_check_call_host() with
-  /// \a on_call_host_checked as its callback.
-  virtual void cancel_check_call_host(grpc_closure* on_call_host_checked,
-                                      grpc_error* error) GRPC_ABSTRACT;
-  /// Registers handshakers with \a handshake_mgr.
-  virtual void add_handshakers(grpc_pollset_set* interested_parties,
-                               grpc_handshake_manager* handshake_mgr)
-      GRPC_ABSTRACT;
-
-  const grpc_channel_credentials* channel_creds() const {
-    return channel_creds_.get();
-  }
-  grpc_channel_credentials* mutable_channel_creds() {
-    return channel_creds_.get();
-  }
-  const grpc_call_credentials* request_metadata_creds() const {
-    return request_metadata_creds_.get();
-  }
-  grpc_call_credentials* mutable_request_metadata_creds() {
-    return request_metadata_creds_.get();
-  }
-
-  GRPC_ABSTRACT_BASE_CLASS
-
- protected:
-  // Helper methods to be used in subclasses.
-  int channel_security_connector_cmp(
-      const grpc_channel_security_connector* other) const;
-
- private:
-  grpc_core::RefCountedPtr<grpc_channel_credentials> channel_creds_;
-  grpc_core::RefCountedPtr<grpc_call_credentials> request_metadata_creds_;
-};
-
->>>>>>> 3c3876a5
 /* --- server_security_connector object. ---
-
     A server security connector object represents a way to configure the
     underlying transport security mechanism on the server side.  */
 
-class grpc_server_security_connector : public grpc_security_connector {
- public:
-  grpc_server_security_connector(
-      const char* url_scheme,
-      grpc_core::RefCountedPtr<grpc_server_credentials> server_creds);
-  ~grpc_server_security_connector() override = default;
+typedef struct grpc_server_security_connector grpc_server_security_connector;
 
-  virtual void add_handshakers(grpc_pollset_set* interested_parties,
-                               grpc_handshake_manager* handshake_mgr)
-      GRPC_ABSTRACT;
-
-  const grpc_server_credentials* server_creds() const {
-    return server_creds_.get();
-  }
-  grpc_server_credentials* mutable_server_creds() {
-    return server_creds_.get();
-  }
-
-  GRPC_ABSTRACT_BASE_CLASS
-
- protected:
-  // Helper methods to be used in subclasses.
-  int server_security_connector_cmp(
-      const grpc_server_security_connector* other) const;
-
- private:
-  grpc_core::RefCountedPtr<grpc_server_credentials> server_creds_;
+struct grpc_server_security_connector {
+  grpc_security_connector base;
+  grpc_server_credentials* server_creds;
+  void (*add_handshakers)(grpc_server_security_connector* sc,
+                          grpc_pollset_set* interested_parties,
+                          grpc_handshake_manager* handshake_mgr);
 };
 
-#endif /* GRPC_CORE_LIB_SECURITY_SECURITY_CONNECTOR_SECURITY_CONNECTOR_H */+/// A helper function for use in grpc_security_connector_cmp() implementations.
+int grpc_server_security_connector_cmp(grpc_server_security_connector* sc1,
+                                       grpc_server_security_connector* sc2);
+
+void grpc_server_security_connector_add_handshakers(
+    grpc_server_security_connector* sc, grpc_pollset_set* interested_parties,
+    grpc_handshake_manager* handshake_mgr);
+
+#endif /* GRPC_CORE_LIB_SECURITY_SECURITY_CONNECTOR_SECURITY_CONNECTOR_H */
