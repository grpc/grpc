/*
 *
 * Copyright 2015 gRPC authors.
 *
 * Licensed under the Apache License, Version 2.0 (the "License");
 * you may not use this file except in compliance with the License.
 * You may obtain a copy of the License at
 *
 *     http://www.apache.org/licenses/LICENSE-2.0
 *
 * Unless required by applicable law or agreed to in writing, software
 * distributed under the License is distributed on an "AS IS" BASIS,
 * WITHOUT WARRANTIES OR CONDITIONS OF ANY KIND, either express or implied.
 * See the License for the specific language governing permissions and
 * limitations under the License.
 *
 */

#include <grpc/support/port_platform.h>

#include "src/core/lib/security/security_connector/security_connector.h"

#include <grpc/slice_buffer.h>
#include <grpc/support/alloc.h>
#include <grpc/support/log.h>
#include <grpc/support/string_util.h>

#include "src/core/ext/transport/chttp2/alpn/alpn.h"
#include "src/core/lib/channel/channel_args.h"
#include "src/core/lib/channel/handshaker.h"
#include "src/core/lib/gpr/env.h"
#include "src/core/lib/gpr/host_port.h"
#include "src/core/lib/gpr/string.h"
#include "src/core/lib/iomgr/load_file.h"
#include "src/core/lib/security/context/security_context.h"
#include "src/core/lib/security/credentials/credentials.h"
<<<<<<< HEAD
=======
#include "src/core/lib/security/security_connector/load_system_roots.h"
#include "src/core/lib/security/security_connector/security_connector.h"
>>>>>>> 3c3876a5
#include "src/core/lib/security/transport/security_handshaker.h"
#include "src/core/tsi/ssl/load_system_roots.h"

grpc_core::DebugOnlyTraceFlag grpc_trace_security_connector_refcount(
    false, "security_connector_refcount");

grpc_server_security_connector::grpc_server_security_connector(
    const char* url_scheme,
    grpc_core::RefCountedPtr<grpc_server_credentials> server_creds)
    : grpc_security_connector(url_scheme),
      server_creds_(std::move(server_creds)) {}

grpc_channel_security_connector::grpc_channel_security_connector(
    const char* url_scheme,
    grpc_core::RefCountedPtr<grpc_channel_credentials> channel_creds,
    grpc_core::RefCountedPtr<grpc_call_credentials> request_metadata_creds)
    : grpc_security_connector(url_scheme),
      channel_creds_(std::move(channel_creds)),
      request_metadata_creds_(std::move(request_metadata_creds)) {}
grpc_channel_security_connector::~grpc_channel_security_connector() {}

int grpc_security_connector_cmp(const grpc_security_connector* sc,
                                const grpc_security_connector* other) {
  if (sc == nullptr || other == nullptr) return GPR_ICMP(sc, other);
  return sc->cmp(other);
}

int grpc_channel_security_connector::channel_security_connector_cmp(
    const grpc_channel_security_connector* other) const {
  const grpc_channel_security_connector* other_sc =
      static_cast<const grpc_channel_security_connector*>(other);
  GPR_ASSERT(channel_creds() != nullptr);
  GPR_ASSERT(other_sc->channel_creds() != nullptr);
  int c = GPR_ICMP(channel_creds(), other_sc->channel_creds());
  if (c != 0) return c;
  return GPR_ICMP(request_metadata_creds(), other_sc->request_metadata_creds());
}

<<<<<<< HEAD
int grpc_server_security_connector_cmp(grpc_server_security_connector* sc1,
                                       grpc_server_security_connector* sc2) {
  GPR_ASSERT(sc1->server_creds != nullptr);
  GPR_ASSERT(sc2->server_creds != nullptr);
  int c = GPR_ICMP(sc1->server_creds, sc2->server_creds);
  if (c != 0) return c;
  return GPR_ICMP((void*)sc1->add_handshakers, (void*)sc2->add_handshakers);
}

bool grpc_channel_security_connector_check_call_host(
    grpc_channel_security_connector* sc, const char* host,
    grpc_auth_context* auth_context, grpc_closure* on_call_host_checked,
    grpc_error** error) {
  if (sc == nullptr || sc->check_call_host == nullptr) {
    *error = GRPC_ERROR_CREATE_FROM_STATIC_STRING(
        "cannot check call host -- no security connector");
    return true;
  }
  return sc->check_call_host(sc, host, auth_context, on_call_host_checked,
                             error);
}

void grpc_channel_security_connector_cancel_check_call_host(
    grpc_channel_security_connector* sc, grpc_closure* on_call_host_checked,
    grpc_error* error) {
  if (sc == nullptr || sc->cancel_check_call_host == nullptr) {
    GRPC_ERROR_UNREF(error);
    return;
  }
  sc->cancel_check_call_host(sc, on_call_host_checked, error);
}

void grpc_channel_security_connector_cancel_server_authorization_check(
    grpc_channel_security_connector* sc) {
  if (sc == nullptr || sc->cancel_server_authorization_check == nullptr) {
    return;
  }
  sc->cancel_server_authorization_check(sc);
}

#ifndef NDEBUG
grpc_security_connector* grpc_security_connector_ref(
    grpc_security_connector* sc, const char* file, int line,
    const char* reason) {
  if (sc == nullptr) return nullptr;
  if (grpc_trace_security_connector_refcount.enabled()) {
    gpr_atm val = gpr_atm_no_barrier_load(&sc->refcount.count);
    gpr_log(file, line, GPR_LOG_SEVERITY_DEBUG,
            "SECURITY_CONNECTOR:%p   ref %" PRIdPTR " -> %" PRIdPTR " %s", sc,
            val, val + 1, reason);
  }
#else
grpc_security_connector* grpc_security_connector_ref(
    grpc_security_connector* sc) {
  if (sc == nullptr) return nullptr;
#endif
  gpr_ref(&sc->refcount);
  return sc;
}

#ifndef NDEBUG
void grpc_security_connector_unref(grpc_security_connector* sc,
                                   const char* file, int line,
                                   const char* reason) {
  if (sc == nullptr) return;
  if (grpc_trace_security_connector_refcount.enabled()) {
    gpr_atm val = gpr_atm_no_barrier_load(&sc->refcount.count);
    gpr_log(file, line, GPR_LOG_SEVERITY_DEBUG,
            "SECURITY_CONNECTOR:%p unref %" PRIdPTR " -> %" PRIdPTR " %s", sc,
            val, val - 1, reason);
  }
#else
void grpc_security_connector_unref(grpc_security_connector* sc) {
  if (sc == nullptr) return;
#endif
  if (gpr_unref(&sc->refcount)) sc->vtable->destroy(sc);
=======
int grpc_server_security_connector::server_security_connector_cmp(
    const grpc_server_security_connector* other) const {
  const grpc_server_security_connector* other_sc =
      static_cast<const grpc_server_security_connector*>(other);
  GPR_ASSERT(server_creds() != nullptr);
  GPR_ASSERT(other_sc->server_creds() != nullptr);
  return GPR_ICMP(server_creds(), other_sc->server_creds());
>>>>>>> 3c3876a5
}

static void connector_arg_destroy(void* p) {
  static_cast<grpc_security_connector*>(p)->Unref(DEBUG_LOCATION,
                                                  "connector_arg_destroy");
}

static void* connector_arg_copy(void* p) {
  return static_cast<grpc_security_connector*>(p)
      ->Ref(DEBUG_LOCATION, "connector_arg_copy")
      .release();
}

static int connector_cmp(void* a, void* b) {
  return static_cast<grpc_security_connector*>(a)->cmp(
      static_cast<grpc_security_connector*>(b));
}

static const grpc_arg_pointer_vtable connector_arg_vtable = {
    connector_arg_copy, connector_arg_destroy, connector_cmp};

grpc_arg grpc_security_connector_to_arg(grpc_security_connector* sc) {
  return grpc_channel_arg_pointer_create((char*)GRPC_ARG_SECURITY_CONNECTOR, sc,
                                         &connector_arg_vtable);
}

grpc_security_connector* grpc_security_connector_from_arg(const grpc_arg* arg) {
  if (strcmp(arg->key, GRPC_ARG_SECURITY_CONNECTOR)) return nullptr;
  if (arg->type != GRPC_ARG_POINTER) {
    gpr_log(GPR_ERROR, "Invalid type %d for arg %s", arg->type,
            GRPC_ARG_SECURITY_CONNECTOR);
    return nullptr;
  }
  return static_cast<grpc_security_connector*>(arg->value.pointer.p);
}

grpc_security_connector* grpc_security_connector_find_in_args(
    const grpc_channel_args* args) {
  size_t i;
  if (args == nullptr) return nullptr;
  for (i = 0; i < args->num_args; i++) {
    grpc_security_connector* sc =
        grpc_security_connector_from_arg(&args->args[i]);
    if (sc != nullptr) return sc;
  }
  return nullptr;
}<|MERGE_RESOLUTION|>--- conflicted
+++ resolved
@@ -34,50 +34,68 @@
 #include "src/core/lib/iomgr/load_file.h"
 #include "src/core/lib/security/context/security_context.h"
 #include "src/core/lib/security/credentials/credentials.h"
-<<<<<<< HEAD
-=======
-#include "src/core/lib/security/security_connector/load_system_roots.h"
-#include "src/core/lib/security/security_connector/security_connector.h"
->>>>>>> 3c3876a5
 #include "src/core/lib/security/transport/security_handshaker.h"
 #include "src/core/tsi/ssl/load_system_roots.h"
 
 grpc_core::DebugOnlyTraceFlag grpc_trace_security_connector_refcount(
     false, "security_connector_refcount");
 
-grpc_server_security_connector::grpc_server_security_connector(
-    const char* url_scheme,
-    grpc_core::RefCountedPtr<grpc_server_credentials> server_creds)
-    : grpc_security_connector(url_scheme),
-      server_creds_(std::move(server_creds)) {}
-
-grpc_channel_security_connector::grpc_channel_security_connector(
-    const char* url_scheme,
-    grpc_core::RefCountedPtr<grpc_channel_credentials> channel_creds,
-    grpc_core::RefCountedPtr<grpc_call_credentials> request_metadata_creds)
-    : grpc_security_connector(url_scheme),
-      channel_creds_(std::move(channel_creds)),
-      request_metadata_creds_(std::move(request_metadata_creds)) {}
-grpc_channel_security_connector::~grpc_channel_security_connector() {}
-
-int grpc_security_connector_cmp(const grpc_security_connector* sc,
-                                const grpc_security_connector* other) {
+void grpc_channel_security_connector_add_handshakers(
+    grpc_channel_security_connector* connector,
+    grpc_pollset_set* interested_parties,
+    grpc_handshake_manager* handshake_mgr) {
+  if (connector != nullptr) {
+    connector->add_handshakers(connector, interested_parties, handshake_mgr);
+  }
+}
+
+void grpc_server_security_connector_add_handshakers(
+    grpc_server_security_connector* connector,
+    grpc_pollset_set* interested_parties,
+    grpc_handshake_manager* handshake_mgr) {
+  if (connector != nullptr) {
+    connector->add_handshakers(connector, interested_parties, handshake_mgr);
+  }
+}
+
+void grpc_security_connector_check_peer(grpc_security_connector* sc,
+                                        tsi_peer peer,
+                                        grpc_auth_context** auth_context,
+                                        grpc_closure* on_peer_checked) {
+  if (sc == nullptr) {
+    GRPC_CLOSURE_SCHED(on_peer_checked,
+                       GRPC_ERROR_CREATE_FROM_STATIC_STRING(
+                           "cannot check peer -- no security connector"));
+    tsi_peer_destruct(&peer);
+  } else {
+    sc->vtable->check_peer(sc, peer, auth_context, on_peer_checked);
+  }
+}
+
+int grpc_security_connector_cmp(grpc_security_connector* sc,
+                                grpc_security_connector* other) {
   if (sc == nullptr || other == nullptr) return GPR_ICMP(sc, other);
-  return sc->cmp(other);
-}
-
-int grpc_channel_security_connector::channel_security_connector_cmp(
-    const grpc_channel_security_connector* other) const {
-  const grpc_channel_security_connector* other_sc =
-      static_cast<const grpc_channel_security_connector*>(other);
-  GPR_ASSERT(channel_creds() != nullptr);
-  GPR_ASSERT(other_sc->channel_creds() != nullptr);
-  int c = GPR_ICMP(channel_creds(), other_sc->channel_creds());
-  if (c != 0) return c;
-  return GPR_ICMP(request_metadata_creds(), other_sc->request_metadata_creds());
-}
-
-<<<<<<< HEAD
+  int c = GPR_ICMP(sc->vtable, other->vtable);
+  if (c != 0) return c;
+  return sc->vtable->cmp(sc, other);
+}
+
+int grpc_channel_security_connector_cmp(grpc_channel_security_connector* sc1,
+                                        grpc_channel_security_connector* sc2) {
+  GPR_ASSERT(sc1->channel_creds != nullptr);
+  GPR_ASSERT(sc2->channel_creds != nullptr);
+  int c = GPR_ICMP(sc1->channel_creds, sc2->channel_creds);
+  if (c != 0) return c;
+  c = GPR_ICMP(sc1->request_metadata_creds, sc2->request_metadata_creds);
+  if (c != 0) return c;
+  c = GPR_ICMP((void*)sc1->check_call_host, (void*)sc2->check_call_host);
+  if (c != 0) return c;
+  c = GPR_ICMP((void*)sc1->cancel_check_call_host,
+               (void*)sc2->cancel_check_call_host);
+  if (c != 0) return c;
+  return GPR_ICMP((void*)sc1->add_handshakers, (void*)sc2->add_handshakers);
+}
+
 int grpc_server_security_connector_cmp(grpc_server_security_connector* sc1,
                                        grpc_server_security_connector* sc2) {
   GPR_ASSERT(sc1->server_creds != nullptr);
@@ -154,31 +172,21 @@
   if (sc == nullptr) return;
 #endif
   if (gpr_unref(&sc->refcount)) sc->vtable->destroy(sc);
-=======
-int grpc_server_security_connector::server_security_connector_cmp(
-    const grpc_server_security_connector* other) const {
-  const grpc_server_security_connector* other_sc =
-      static_cast<const grpc_server_security_connector*>(other);
-  GPR_ASSERT(server_creds() != nullptr);
-  GPR_ASSERT(other_sc->server_creds() != nullptr);
-  return GPR_ICMP(server_creds(), other_sc->server_creds());
->>>>>>> 3c3876a5
 }
 
 static void connector_arg_destroy(void* p) {
-  static_cast<grpc_security_connector*>(p)->Unref(DEBUG_LOCATION,
-                                                  "connector_arg_destroy");
+  GRPC_SECURITY_CONNECTOR_UNREF((grpc_security_connector*)p,
+                                "connector_arg_destroy");
 }
 
 static void* connector_arg_copy(void* p) {
-  return static_cast<grpc_security_connector*>(p)
-      ->Ref(DEBUG_LOCATION, "connector_arg_copy")
-      .release();
+  return GRPC_SECURITY_CONNECTOR_REF((grpc_security_connector*)p,
+                                     "connector_arg_copy");
 }
 
 static int connector_cmp(void* a, void* b) {
-  return static_cast<grpc_security_connector*>(a)->cmp(
-      static_cast<grpc_security_connector*>(b));
+  return grpc_security_connector_cmp(static_cast<grpc_security_connector*>(a),
+                                     static_cast<grpc_security_connector*>(b));
 }
 
 static const grpc_arg_pointer_vtable connector_arg_vtable = {
@@ -209,4 +217,5 @@
     if (sc != nullptr) return sc;
   }
   return nullptr;
-}+}
+
