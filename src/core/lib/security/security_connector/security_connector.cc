/*
 *
 * Copyright 2015 gRPC authors.
 *
 * Licensed under the Apache License, Version 2.0 (the "License");
 * you may not use this file except in compliance with the License.
 * You may obtain a copy of the License at
 *
 *     http://www.apache.org/licenses/LICENSE-2.0
 *
 * Unless required by applicable law or agreed to in writing, software
 * distributed under the License is distributed on an "AS IS" BASIS,
 * WITHOUT WARRANTIES OR CONDITIONS OF ANY KIND, either express or implied.
 * See the License for the specific language governing permissions and
 * limitations under the License.
 *
 */

#include <grpc/support/port_platform.h>

#include "src/core/lib/security/security_connector/security_connector.h"

#include <dirent.h>
#include <stdbool.h>
#include <string.h>

#include <grpc/slice_buffer.h>
#include <grpc/support/alloc.h>
#include <grpc/support/log.h>
#include <grpc/support/string_util.h>

#include "src/core/ext/transport/chttp2/alpn/alpn.h"
#include "src/core/lib/channel/channel_args.h"
#include "src/core/lib/channel/handshaker.h"
#include "src/core/lib/gpr/env.h"
#include "src/core/lib/gpr/host_port.h"
#include "src/core/lib/gpr/string.h"
#include "src/core/lib/iomgr/load_file.h"
#include "src/core/lib/security/context/security_context.h"
#include "src/core/lib/security/credentials/credentials.h"
#include "src/core/lib/security/credentials/fake/fake_credentials.h"
#include "src/core/lib/security/credentials/ssl/ssl_credentials.h"
#include "src/core/lib/security/transport/secure_endpoint.h"
#include "src/core/lib/security/transport/security_handshaker.h"
#include "src/core/lib/security/transport/target_authority_table.h"
#include "src/core/tsi/fake_transport_security.h"
#include "src/core/tsi/ssl_transport_security.h"

grpc_core::DebugOnlyTraceFlag grpc_trace_security_connector_refcount(
    false, "security_connector_refcount");

/* -- Constants. -- */

#ifndef INSTALL_PREFIX
static const char* installed_roots_path = "/usr/share/grpc/roots.pem";
#else
static const char* installed_roots_path =
    INSTALL_PREFIX "/share/grpc/roots.pem";
#endif

<<<<<<< HEAD
/* --- Flag to enable/disable system root certificates feature --- */
#ifndef GRPC_USE_SYSTEM_SSL_ROOTS
#define GRPC_USE_SYSTEM_SSL_ROOTS "GRPC_USE_SYSTEM_SSL_ROOTS"
#endif

/* --- Flag to specify custom directory for system certs testing --- */
#ifndef GRPC_SYSTEM_SSL_ROOTS_DIR
#define GRPC_SYSTEM_SSL_ROOTS_DIR "GRPC_SYSTEM_SSL_ROOTS_DIR"
=======
#ifndef TSI_OPENSSL_ALPN_SUPPORT
#define TSI_OPENSSL_ALPN_SUPPORT 1
>>>>>>> dbc1e27e
#endif

/* -- Overridden default roots. -- */

static grpc_ssl_roots_override_callback ssl_roots_override_cb = nullptr;

void grpc_set_ssl_roots_override_callback(grpc_ssl_roots_override_callback cb) {
  ssl_roots_override_cb = cb;
}

/* -- Cipher suites. -- */

/* Defines the cipher suites that we accept by default. All these cipher suites
   are compliant with HTTP2. */
#define GRPC_SSL_CIPHER_SUITES     \
  "ECDHE-ECDSA-AES128-GCM-SHA256:" \
  "ECDHE-ECDSA-AES256-GCM-SHA384:" \
  "ECDHE-RSA-AES128-GCM-SHA256:"   \
  "ECDHE-RSA-AES256-GCM-SHA384"

static gpr_once cipher_suites_once = GPR_ONCE_INIT;
static const char* cipher_suites = nullptr;

static void init_cipher_suites(void) {
  char* overridden = gpr_getenv("GRPC_SSL_CIPHER_SUITES");
  cipher_suites = overridden != nullptr ? overridden : GRPC_SSL_CIPHER_SUITES;
}

static const char* ssl_cipher_suites(void) {
  gpr_once_init(&cipher_suites_once, init_cipher_suites);
  return cipher_suites;
}

/* -- Common methods. -- */

/* Returns the first property with that name. */
const tsi_peer_property* tsi_peer_get_property_by_name(const tsi_peer* peer,
                                                       const char* name) {
  size_t i;
  if (peer == nullptr) return nullptr;
  for (i = 0; i < peer->property_count; i++) {
    const tsi_peer_property* property = &peer->properties[i];
    if (name == nullptr && property->name == nullptr) {
      return property;
    }
    if (name != nullptr && property->name != nullptr &&
        strcmp(property->name, name) == 0) {
      return property;
    }
  }
  return nullptr;
}

void grpc_channel_security_connector_add_handshakers(
    grpc_channel_security_connector* connector,
    grpc_handshake_manager* handshake_mgr) {
  if (connector != nullptr) {
    connector->add_handshakers(connector, handshake_mgr);
  }
}

void grpc_server_security_connector_add_handshakers(
    grpc_server_security_connector* connector,
    grpc_handshake_manager* handshake_mgr) {
  if (connector != nullptr) {
    connector->add_handshakers(connector, handshake_mgr);
  }
}

void grpc_security_connector_check_peer(grpc_security_connector* sc,
                                        tsi_peer peer,
                                        grpc_auth_context** auth_context,
                                        grpc_closure* on_peer_checked) {
  if (sc == nullptr) {
    GRPC_CLOSURE_SCHED(on_peer_checked,
                       GRPC_ERROR_CREATE_FROM_STATIC_STRING(
                           "cannot check peer -- no security connector"));
    tsi_peer_destruct(&peer);
  } else {
    sc->vtable->check_peer(sc, peer, auth_context, on_peer_checked);
  }
}

int grpc_security_connector_cmp(grpc_security_connector* sc,
                                grpc_security_connector* other) {
  if (sc == nullptr || other == nullptr) return GPR_ICMP(sc, other);
  int c = GPR_ICMP(sc->vtable, other->vtable);
  if (c != 0) return c;
  return sc->vtable->cmp(sc, other);
}

int grpc_channel_security_connector_cmp(grpc_channel_security_connector* sc1,
                                        grpc_channel_security_connector* sc2) {
  GPR_ASSERT(sc1->channel_creds != nullptr);
  GPR_ASSERT(sc2->channel_creds != nullptr);
  int c = GPR_ICMP(sc1->channel_creds, sc2->channel_creds);
  if (c != 0) return c;
  c = GPR_ICMP(sc1->request_metadata_creds, sc2->request_metadata_creds);
  if (c != 0) return c;
  c = GPR_ICMP((void*)sc1->check_call_host, (void*)sc2->check_call_host);
  if (c != 0) return c;
  c = GPR_ICMP((void*)sc1->cancel_check_call_host,
               (void*)sc2->cancel_check_call_host);
  if (c != 0) return c;
  return GPR_ICMP((void*)sc1->add_handshakers, (void*)sc2->add_handshakers);
}

int grpc_server_security_connector_cmp(grpc_server_security_connector* sc1,
                                       grpc_server_security_connector* sc2) {
  GPR_ASSERT(sc1->server_creds != nullptr);
  GPR_ASSERT(sc2->server_creds != nullptr);
  int c = GPR_ICMP(sc1->server_creds, sc2->server_creds);
  if (c != 0) return c;
  return GPR_ICMP((void*)sc1->add_handshakers, (void*)sc2->add_handshakers);
}

bool grpc_channel_security_connector_check_call_host(
    grpc_channel_security_connector* sc, const char* host,
    grpc_auth_context* auth_context, grpc_closure* on_call_host_checked,
    grpc_error** error) {
  if (sc == nullptr || sc->check_call_host == nullptr) {
    *error = GRPC_ERROR_CREATE_FROM_STATIC_STRING(
        "cannot check call host -- no security connector");
    return true;
  }
  return sc->check_call_host(sc, host, auth_context, on_call_host_checked,
                             error);
}

void grpc_channel_security_connector_cancel_check_call_host(
    grpc_channel_security_connector* sc, grpc_closure* on_call_host_checked,
    grpc_error* error) {
  if (sc == nullptr || sc->cancel_check_call_host == nullptr) {
    GRPC_ERROR_UNREF(error);
    return;
  }
  sc->cancel_check_call_host(sc, on_call_host_checked, error);
}

#ifndef NDEBUG
grpc_security_connector* grpc_security_connector_ref(
    grpc_security_connector* sc, const char* file, int line,
    const char* reason) {
  if (sc == nullptr) return nullptr;
  if (grpc_trace_security_connector_refcount.enabled()) {
    gpr_atm val = gpr_atm_no_barrier_load(&sc->refcount.count);
    gpr_log(file, line, GPR_LOG_SEVERITY_DEBUG,
            "SECURITY_CONNECTOR:%p   ref %" PRIdPTR " -> %" PRIdPTR " %s", sc,
            val, val + 1, reason);
  }
#else
grpc_security_connector* grpc_security_connector_ref(
    grpc_security_connector* sc) {
  if (sc == nullptr) return nullptr;
#endif
  gpr_ref(&sc->refcount);
  return sc;
}

#ifndef NDEBUG
void grpc_security_connector_unref(grpc_security_connector* sc,
                                   const char* file, int line,
                                   const char* reason) {
  if (sc == nullptr) return;
  if (grpc_trace_security_connector_refcount.enabled()) {
    gpr_atm val = gpr_atm_no_barrier_load(&sc->refcount.count);
    gpr_log(file, line, GPR_LOG_SEVERITY_DEBUG,
            "SECURITY_CONNECTOR:%p unref %" PRIdPTR " -> %" PRIdPTR " %s", sc,
            val, val - 1, reason);
  }
#else
void grpc_security_connector_unref(grpc_security_connector* sc) {
  if (sc == nullptr) return;
#endif
  if (gpr_unref(&sc->refcount)) sc->vtable->destroy(sc);
}

static void connector_arg_destroy(void* p) {
  GRPC_SECURITY_CONNECTOR_UNREF((grpc_security_connector*)p,
                                "connector_arg_destroy");
}

static void* connector_arg_copy(void* p) {
  return GRPC_SECURITY_CONNECTOR_REF((grpc_security_connector*)p,
                                     "connector_arg_copy");
}

static int connector_cmp(void* a, void* b) {
  return grpc_security_connector_cmp(static_cast<grpc_security_connector*>(a),
                                     static_cast<grpc_security_connector*>(b));
}

static const grpc_arg_pointer_vtable connector_arg_vtable = {
    connector_arg_copy, connector_arg_destroy, connector_cmp};

grpc_arg grpc_security_connector_to_arg(grpc_security_connector* sc) {
  return grpc_channel_arg_pointer_create((char*)GRPC_ARG_SECURITY_CONNECTOR, sc,
                                         &connector_arg_vtable);
}

grpc_security_connector* grpc_security_connector_from_arg(const grpc_arg* arg) {
  if (strcmp(arg->key, GRPC_ARG_SECURITY_CONNECTOR)) return nullptr;
  if (arg->type != GRPC_ARG_POINTER) {
    gpr_log(GPR_ERROR, "Invalid type %d for arg %s", arg->type,
            GRPC_ARG_SECURITY_CONNECTOR);
    return nullptr;
  }
  return static_cast<grpc_security_connector*>(arg->value.pointer.p);
}

grpc_security_connector* grpc_security_connector_find_in_args(
    const grpc_channel_args* args) {
  size_t i;
  if (args == nullptr) return nullptr;
  for (i = 0; i < args->num_args; i++) {
    grpc_security_connector* sc =
        grpc_security_connector_from_arg(&args->args[i]);
    if (sc != nullptr) return sc;
  }
  return nullptr;
}

static tsi_client_certificate_request_type
get_tsi_client_certificate_request_type(
    grpc_ssl_client_certificate_request_type grpc_request_type) {
  switch (grpc_request_type) {
    case GRPC_SSL_DONT_REQUEST_CLIENT_CERTIFICATE:
      return TSI_DONT_REQUEST_CLIENT_CERTIFICATE;

    case GRPC_SSL_REQUEST_CLIENT_CERTIFICATE_BUT_DONT_VERIFY:
      return TSI_REQUEST_CLIENT_CERTIFICATE_BUT_DONT_VERIFY;

    case GRPC_SSL_REQUEST_CLIENT_CERTIFICATE_AND_VERIFY:
      return TSI_REQUEST_CLIENT_CERTIFICATE_AND_VERIFY;

    case GRPC_SSL_REQUEST_AND_REQUIRE_CLIENT_CERTIFICATE_BUT_DONT_VERIFY:
      return TSI_REQUEST_AND_REQUIRE_CLIENT_CERTIFICATE_BUT_DONT_VERIFY;

    case GRPC_SSL_REQUEST_AND_REQUIRE_CLIENT_CERTIFICATE_AND_VERIFY:
      return TSI_REQUEST_AND_REQUIRE_CLIENT_CERTIFICATE_AND_VERIFY;

    default:
      return TSI_DONT_REQUEST_CLIENT_CERTIFICATE;
  }
}

/* -- Fake implementation. -- */

typedef struct {
  grpc_channel_security_connector base;
  char* target;
  char* expected_targets;
  bool is_lb_channel;
  char* target_name_override;
} grpc_fake_channel_security_connector;

static void fake_channel_destroy(grpc_security_connector* sc) {
  grpc_fake_channel_security_connector* c =
      reinterpret_cast<grpc_fake_channel_security_connector*>(sc);
  grpc_call_credentials_unref(c->base.request_metadata_creds);
  gpr_free(c->target);
  gpr_free(c->expected_targets);
  gpr_free(c->target_name_override);
  gpr_free(c);
}

static void fake_server_destroy(grpc_security_connector* sc) { gpr_free(sc); }

static bool fake_check_target(const char* target_type, const char* target,
                              const char* set_str) {
  GPR_ASSERT(target_type != nullptr);
  GPR_ASSERT(target != nullptr);
  char** set = nullptr;
  size_t set_size = 0;
  gpr_string_split(set_str, ",", &set, &set_size);
  bool found = false;
  for (size_t i = 0; i < set_size; ++i) {
    if (set[i] != nullptr && strcmp(target, set[i]) == 0) found = true;
  }
  for (size_t i = 0; i < set_size; ++i) {
    gpr_free(set[i]);
  }
  gpr_free(set);
  return found;
}

static void fake_secure_name_check(const char* target,
                                   const char* expected_targets,
                                   bool is_lb_channel) {
  if (expected_targets == nullptr) return;
  char** lbs_and_backends = nullptr;
  size_t lbs_and_backends_size = 0;
  bool success = false;
  gpr_string_split(expected_targets, ";", &lbs_and_backends,
                   &lbs_and_backends_size);
  if (lbs_and_backends_size > 2 || lbs_and_backends_size == 0) {
    gpr_log(GPR_ERROR, "Invalid expected targets arg value: '%s'",
            expected_targets);
    goto done;
  }
  if (is_lb_channel) {
    if (lbs_and_backends_size != 2) {
      gpr_log(GPR_ERROR,
              "Invalid expected targets arg value: '%s'. Expectations for LB "
              "channels must be of the form 'be1,be2,be3,...;lb1,lb2,...",
              expected_targets);
      goto done;
    }
    if (!fake_check_target("LB", target, lbs_and_backends[1])) {
      gpr_log(GPR_ERROR, "LB target '%s' not found in expected set '%s'",
              target, lbs_and_backends[1]);
      goto done;
    }
    success = true;
  } else {
    if (!fake_check_target("Backend", target, lbs_and_backends[0])) {
      gpr_log(GPR_ERROR, "Backend target '%s' not found in expected set '%s'",
              target, lbs_and_backends[0]);
      goto done;
    }
    success = true;
  }
done:
  for (size_t i = 0; i < lbs_and_backends_size; ++i) {
    gpr_free(lbs_and_backends[i]);
  }
  gpr_free(lbs_and_backends);
  if (!success) abort();
}

static void fake_check_peer(grpc_security_connector* sc, tsi_peer peer,
                            grpc_auth_context** auth_context,
                            grpc_closure* on_peer_checked) {
  const char* prop_name;
  grpc_error* error = GRPC_ERROR_NONE;
  *auth_context = nullptr;
  if (peer.property_count != 1) {
    error = GRPC_ERROR_CREATE_FROM_STATIC_STRING(
        "Fake peers should only have 1 property.");
    goto end;
  }
  prop_name = peer.properties[0].name;
  if (prop_name == nullptr ||
      strcmp(prop_name, TSI_CERTIFICATE_TYPE_PEER_PROPERTY)) {
    char* msg;
    gpr_asprintf(&msg, "Unexpected property in fake peer: %s.",
                 prop_name == nullptr ? "<EMPTY>" : prop_name);
    error = GRPC_ERROR_CREATE_FROM_COPIED_STRING(msg);
    gpr_free(msg);
    goto end;
  }
  if (strncmp(peer.properties[0].value.data, TSI_FAKE_CERTIFICATE_TYPE,
              peer.properties[0].value.length)) {
    error = GRPC_ERROR_CREATE_FROM_STATIC_STRING(
        "Invalid value for cert type property.");
    goto end;
  }
  *auth_context = grpc_auth_context_create(nullptr);
  grpc_auth_context_add_cstring_property(
      *auth_context, GRPC_TRANSPORT_SECURITY_TYPE_PROPERTY_NAME,
      GRPC_FAKE_TRANSPORT_SECURITY_TYPE);
end:
  GRPC_CLOSURE_SCHED(on_peer_checked, error);
  tsi_peer_destruct(&peer);
}

static void fake_channel_check_peer(grpc_security_connector* sc, tsi_peer peer,
                                    grpc_auth_context** auth_context,
                                    grpc_closure* on_peer_checked) {
  fake_check_peer(sc, peer, auth_context, on_peer_checked);
  grpc_fake_channel_security_connector* c =
      reinterpret_cast<grpc_fake_channel_security_connector*>(sc);
  fake_secure_name_check(c->target, c->expected_targets, c->is_lb_channel);
}

static void fake_server_check_peer(grpc_security_connector* sc, tsi_peer peer,
                                   grpc_auth_context** auth_context,
                                   grpc_closure* on_peer_checked) {
  fake_check_peer(sc, peer, auth_context, on_peer_checked);
}

static int fake_channel_cmp(grpc_security_connector* sc1,
                            grpc_security_connector* sc2) {
  grpc_fake_channel_security_connector* c1 =
      reinterpret_cast<grpc_fake_channel_security_connector*>(sc1);
  grpc_fake_channel_security_connector* c2 =
      reinterpret_cast<grpc_fake_channel_security_connector*>(sc2);
  int c = grpc_channel_security_connector_cmp(&c1->base, &c2->base);
  if (c != 0) return c;
  c = strcmp(c1->target, c2->target);
  if (c != 0) return c;
  if (c1->expected_targets == nullptr || c2->expected_targets == nullptr) {
    c = GPR_ICMP(c1->expected_targets, c2->expected_targets);
  } else {
    c = strcmp(c1->expected_targets, c2->expected_targets);
  }
  if (c != 0) return c;
  return GPR_ICMP(c1->is_lb_channel, c2->is_lb_channel);
}

static int fake_server_cmp(grpc_security_connector* sc1,
                           grpc_security_connector* sc2) {
  return grpc_server_security_connector_cmp(
      reinterpret_cast<grpc_server_security_connector*>(sc1),
      reinterpret_cast<grpc_server_security_connector*>(sc2));
}

static bool fake_channel_check_call_host(grpc_channel_security_connector* sc,
                                         const char* host,
                                         grpc_auth_context* auth_context,
                                         grpc_closure* on_call_host_checked,
                                         grpc_error** error) {
  grpc_fake_channel_security_connector* c =
      reinterpret_cast<grpc_fake_channel_security_connector*>(sc);
  char* authority_hostname = nullptr;
  char* authority_ignored_port = nullptr;
  char* target_hostname = nullptr;
  char* target_ignored_port = nullptr;
  gpr_split_host_port(host, &authority_hostname, &authority_ignored_port);
  gpr_split_host_port(c->target, &target_hostname, &target_ignored_port);
  if (c->target_name_override != nullptr) {
    char* fake_security_target_name_override_hostname = nullptr;
    char* fake_security_target_name_override_ignored_port = nullptr;
    gpr_split_host_port(c->target_name_override,
                        &fake_security_target_name_override_hostname,
                        &fake_security_target_name_override_ignored_port);
    if (strcmp(authority_hostname,
               fake_security_target_name_override_hostname) != 0) {
      gpr_log(GPR_ERROR,
              "Authority (host) '%s' != Fake Security Target override '%s'",
              host, fake_security_target_name_override_hostname);
      abort();
    }
    gpr_free(fake_security_target_name_override_hostname);
    gpr_free(fake_security_target_name_override_ignored_port);
  } else if (strcmp(authority_hostname, target_hostname) != 0) {
    gpr_log(GPR_ERROR, "Authority (host) '%s' != Target '%s'",
            authority_hostname, target_hostname);
    abort();
  }
  gpr_free(authority_hostname);
  gpr_free(authority_ignored_port);
  gpr_free(target_hostname);
  gpr_free(target_ignored_port);
  return true;
}

static void fake_channel_cancel_check_call_host(
    grpc_channel_security_connector* sc, grpc_closure* on_call_host_checked,
    grpc_error* error) {
  GRPC_ERROR_UNREF(error);
}

static void fake_channel_add_handshakers(
    grpc_channel_security_connector* sc,
    grpc_handshake_manager* handshake_mgr) {
  grpc_handshake_manager_add(
      handshake_mgr,
      grpc_security_handshaker_create(
          tsi_create_fake_handshaker(true /* is_client */), &sc->base));
}

static void fake_server_add_handshakers(grpc_server_security_connector* sc,
                                        grpc_handshake_manager* handshake_mgr) {
  grpc_handshake_manager_add(
      handshake_mgr,
      grpc_security_handshaker_create(
          tsi_create_fake_handshaker(false /* is_client */), &sc->base));
}

static grpc_security_connector_vtable fake_channel_vtable = {
    fake_channel_destroy, fake_channel_check_peer, fake_channel_cmp};

static grpc_security_connector_vtable fake_server_vtable = {
    fake_server_destroy, fake_server_check_peer, fake_server_cmp};

grpc_channel_security_connector* grpc_fake_channel_security_connector_create(
    grpc_channel_credentials* channel_creds,
    grpc_call_credentials* request_metadata_creds, const char* target,
    const grpc_channel_args* args) {
  grpc_fake_channel_security_connector* c =
      static_cast<grpc_fake_channel_security_connector*>(
          gpr_zalloc(sizeof(*c)));
  gpr_ref_init(&c->base.base.refcount, 1);
  c->base.base.url_scheme = GRPC_FAKE_SECURITY_URL_SCHEME;
  c->base.base.vtable = &fake_channel_vtable;
  c->base.channel_creds = channel_creds;
  c->base.request_metadata_creds =
      grpc_call_credentials_ref(request_metadata_creds);
  c->base.check_call_host = fake_channel_check_call_host;
  c->base.cancel_check_call_host = fake_channel_cancel_check_call_host;
  c->base.add_handshakers = fake_channel_add_handshakers;
  c->target = gpr_strdup(target);
  const char* expected_targets = grpc_fake_transport_get_expected_targets(args);
  c->expected_targets = gpr_strdup(expected_targets);
  c->is_lb_channel = grpc_core::FindTargetAuthorityTableInArgs(args) != nullptr;
  const grpc_arg* target_name_override_arg =
      grpc_channel_args_find(args, GRPC_SSL_TARGET_NAME_OVERRIDE_ARG);
  if (target_name_override_arg != nullptr) {
    c->target_name_override =
        gpr_strdup(grpc_channel_arg_get_string(target_name_override_arg));
  }
  return &c->base;
}

grpc_server_security_connector* grpc_fake_server_security_connector_create(
    grpc_server_credentials* server_creds) {
  grpc_server_security_connector* c =
      static_cast<grpc_server_security_connector*>(
          gpr_zalloc(sizeof(grpc_server_security_connector)));
  gpr_ref_init(&c->base.refcount, 1);
  c->base.vtable = &fake_server_vtable;
  c->base.url_scheme = GRPC_FAKE_SECURITY_URL_SCHEME;
  c->server_creds = server_creds;
  c->add_handshakers = fake_server_add_handshakers;
  return c;
}

/* --- Ssl implementation. --- */

grpc_ssl_session_cache* grpc_ssl_session_cache_create_lru(size_t capacity) {
  tsi_ssl_session_cache* cache = tsi_ssl_session_cache_create_lru(capacity);
  return reinterpret_cast<grpc_ssl_session_cache*>(cache);
}

void grpc_ssl_session_cache_destroy(grpc_ssl_session_cache* cache) {
  tsi_ssl_session_cache* tsi_cache =
      reinterpret_cast<tsi_ssl_session_cache*>(cache);
  tsi_ssl_session_cache_unref(tsi_cache);
}

static void* grpc_ssl_session_cache_arg_copy(void* p) {
  tsi_ssl_session_cache* tsi_cache =
      reinterpret_cast<tsi_ssl_session_cache*>(p);
  // destroy call below will unref the pointer.
  tsi_ssl_session_cache_ref(tsi_cache);
  return p;
}

static void grpc_ssl_session_cache_arg_destroy(void* p) {
  tsi_ssl_session_cache* tsi_cache =
      reinterpret_cast<tsi_ssl_session_cache*>(p);
  tsi_ssl_session_cache_unref(tsi_cache);
}

static int grpc_ssl_session_cache_arg_cmp(void* p, void* q) {
  return GPR_ICMP(p, q);
}

grpc_arg grpc_ssl_session_cache_create_channel_arg(
    grpc_ssl_session_cache* cache) {
  static const grpc_arg_pointer_vtable vtable = {
      grpc_ssl_session_cache_arg_copy,
      grpc_ssl_session_cache_arg_destroy,
      grpc_ssl_session_cache_arg_cmp,
  };
  return grpc_channel_arg_pointer_create(
      const_cast<char*>(GRPC_SSL_SESSION_CACHE_ARG), cache, &vtable);
}

typedef struct {
  grpc_channel_security_connector base;
  tsi_ssl_client_handshaker_factory* client_handshaker_factory;
  char* target_name;
  char* overridden_target_name;
  const verify_peer_options* verify_options;
} grpc_ssl_channel_security_connector;

typedef struct {
  grpc_server_security_connector base;
  tsi_ssl_server_handshaker_factory* server_handshaker_factory;
} grpc_ssl_server_security_connector;

static bool server_connector_has_cert_config_fetcher(
    grpc_ssl_server_security_connector* c) {
  GPR_ASSERT(c != nullptr);
  grpc_ssl_server_credentials* server_creds =
      reinterpret_cast<grpc_ssl_server_credentials*>(c->base.server_creds);
  GPR_ASSERT(server_creds != nullptr);
  return server_creds->certificate_config_fetcher.cb != nullptr;
}

static void ssl_channel_destroy(grpc_security_connector* sc) {
  grpc_ssl_channel_security_connector* c =
      reinterpret_cast<grpc_ssl_channel_security_connector*>(sc);
  grpc_channel_credentials_unref(c->base.channel_creds);
  grpc_call_credentials_unref(c->base.request_metadata_creds);
  tsi_ssl_client_handshaker_factory_unref(c->client_handshaker_factory);
  c->client_handshaker_factory = nullptr;
  if (c->target_name != nullptr) gpr_free(c->target_name);
  if (c->overridden_target_name != nullptr) gpr_free(c->overridden_target_name);
  gpr_free(sc);
}

static void ssl_server_destroy(grpc_security_connector* sc) {
  grpc_ssl_server_security_connector* c =
      reinterpret_cast<grpc_ssl_server_security_connector*>(sc);
  grpc_server_credentials_unref(c->base.server_creds);
  tsi_ssl_server_handshaker_factory_unref(c->server_handshaker_factory);
  c->server_handshaker_factory = nullptr;
  gpr_free(sc);
}

static void ssl_channel_add_handshakers(grpc_channel_security_connector* sc,
                                        grpc_handshake_manager* handshake_mgr) {
  grpc_ssl_channel_security_connector* c =
      reinterpret_cast<grpc_ssl_channel_security_connector*>(sc);
  // Instantiate TSI handshaker.
  tsi_handshaker* tsi_hs = nullptr;
  tsi_result result = tsi_ssl_client_handshaker_factory_create_handshaker(
      c->client_handshaker_factory,
      c->overridden_target_name != nullptr ? c->overridden_target_name
                                           : c->target_name,
      &tsi_hs);
  if (result != TSI_OK) {
    gpr_log(GPR_ERROR, "Handshaker creation failed with error %s.",
            tsi_result_to_string(result));
    return;
  }
  // Create handshakers.
  grpc_handshake_manager_add(
      handshake_mgr, grpc_security_handshaker_create(tsi_hs, &sc->base));
}

static const char** fill_alpn_protocol_strings(size_t* num_alpn_protocols) {
  GPR_ASSERT(num_alpn_protocols != nullptr);
  *num_alpn_protocols = grpc_chttp2_num_alpn_versions();
  const char** alpn_protocol_strings = static_cast<const char**>(
      gpr_malloc(sizeof(const char*) * (*num_alpn_protocols)));
  for (size_t i = 0; i < *num_alpn_protocols; i++) {
    alpn_protocol_strings[i] = grpc_chttp2_get_alpn_version_index(i);
  }
  return alpn_protocol_strings;
}

/* Attempts to replace the server_handshaker_factory with a new factory using
 * the provided grpc_ssl_server_certificate_config. Should new factory creation
 * fail, the existing factory will not be replaced. Returns true on success (new
 * factory created). */
static bool try_replace_server_handshaker_factory(
    grpc_ssl_server_security_connector* sc,
    const grpc_ssl_server_certificate_config* config) {
  if (config == nullptr) {
    gpr_log(GPR_ERROR,
            "Server certificate config callback returned invalid (NULL) "
            "config.");
    return false;
  }
  gpr_log(GPR_DEBUG, "Using new server certificate config (%p).", config);

  size_t num_alpn_protocols = 0;
  const char** alpn_protocol_strings =
      fill_alpn_protocol_strings(&num_alpn_protocols);
  tsi_ssl_pem_key_cert_pair* cert_pairs = grpc_convert_grpc_to_tsi_cert_pairs(
      config->pem_key_cert_pairs, config->num_key_cert_pairs);
  tsi_ssl_server_handshaker_factory* new_handshaker_factory = nullptr;
  grpc_ssl_server_credentials* server_creds =
      reinterpret_cast<grpc_ssl_server_credentials*>(sc->base.server_creds);
  tsi_result result = tsi_create_ssl_server_handshaker_factory_ex(
      cert_pairs, config->num_key_cert_pairs, config->pem_root_certs,
      get_tsi_client_certificate_request_type(
          server_creds->config.client_certificate_request),
      ssl_cipher_suites(), alpn_protocol_strings,
      static_cast<uint16_t>(num_alpn_protocols), &new_handshaker_factory);
  gpr_free(cert_pairs);
  gpr_free((void*)alpn_protocol_strings);

  if (result != TSI_OK) {
    gpr_log(GPR_ERROR, "Handshaker factory creation failed with %s.",
            tsi_result_to_string(result));
    return false;
  }
  tsi_ssl_server_handshaker_factory_unref(sc->server_handshaker_factory);
  sc->server_handshaker_factory = new_handshaker_factory;
  return true;
}

/* Attempts to fetch the server certificate config if a callback is available.
 * Current certificate config will continue to be used if the callback returns
 * an error. Returns true if new credentials were sucessfully loaded. */
static bool try_fetch_ssl_server_credentials(
    grpc_ssl_server_security_connector* sc) {
  grpc_ssl_server_certificate_config* certificate_config = nullptr;
  bool status;

  GPR_ASSERT(sc != nullptr);
  if (!server_connector_has_cert_config_fetcher(sc)) return false;

  grpc_ssl_server_credentials* server_creds =
      reinterpret_cast<grpc_ssl_server_credentials*>(sc->base.server_creds);
  grpc_ssl_certificate_config_reload_status cb_result =
      server_creds->certificate_config_fetcher.cb(
          server_creds->certificate_config_fetcher.user_data,
          &certificate_config);
  if (cb_result == GRPC_SSL_CERTIFICATE_CONFIG_RELOAD_UNCHANGED) {
    gpr_log(GPR_DEBUG, "No change in SSL server credentials.");
    status = false;
  } else if (cb_result == GRPC_SSL_CERTIFICATE_CONFIG_RELOAD_NEW) {
    status = try_replace_server_handshaker_factory(sc, certificate_config);
  } else {
    // Log error, continue using previously-loaded credentials.
    gpr_log(GPR_ERROR,
            "Failed fetching new server credentials, continuing to "
            "use previously-loaded credentials.");
    status = false;
  }

  if (certificate_config != nullptr) {
    grpc_ssl_server_certificate_config_destroy(certificate_config);
  }
  return status;
}

static void ssl_server_add_handshakers(grpc_server_security_connector* sc,
                                       grpc_handshake_manager* handshake_mgr) {
  grpc_ssl_server_security_connector* c =
      reinterpret_cast<grpc_ssl_server_security_connector*>(sc);
  // Instantiate TSI handshaker.
  try_fetch_ssl_server_credentials(c);
  tsi_handshaker* tsi_hs = nullptr;
  tsi_result result = tsi_ssl_server_handshaker_factory_create_handshaker(
      c->server_handshaker_factory, &tsi_hs);
  if (result != TSI_OK) {
    gpr_log(GPR_ERROR, "Handshaker creation failed with error %s.",
            tsi_result_to_string(result));
    return;
  }
  // Create handshakers.
  grpc_handshake_manager_add(
      handshake_mgr, grpc_security_handshaker_create(tsi_hs, &sc->base));
}

int grpc_ssl_host_matches_name(const tsi_peer* peer, const char* peer_name) {
  char* allocated_name = nullptr;
  int r;

  char* ignored_port;
  gpr_split_host_port(peer_name, &allocated_name, &ignored_port);
  gpr_free(ignored_port);
  peer_name = allocated_name;
  if (!peer_name) return 0;

  // IPv6 zone-id should not be included in comparisons.
  char* const zone_id = strchr(allocated_name, '%');
  if (zone_id != nullptr) *zone_id = '\0';

  r = tsi_ssl_peer_matches_name(peer, peer_name);
  gpr_free(allocated_name);
  return r;
}

grpc_auth_context* grpc_ssl_peer_to_auth_context(const tsi_peer* peer) {
  size_t i;
  grpc_auth_context* ctx = nullptr;
  const char* peer_identity_property_name = nullptr;

  /* The caller has checked the certificate type property. */
  GPR_ASSERT(peer->property_count >= 1);
  ctx = grpc_auth_context_create(nullptr);
  grpc_auth_context_add_cstring_property(
      ctx, GRPC_TRANSPORT_SECURITY_TYPE_PROPERTY_NAME,
      GRPC_SSL_TRANSPORT_SECURITY_TYPE);
  for (i = 0; i < peer->property_count; i++) {
    const tsi_peer_property* prop = &peer->properties[i];
    if (prop->name == nullptr) continue;
    if (strcmp(prop->name, TSI_X509_SUBJECT_COMMON_NAME_PEER_PROPERTY) == 0) {
      /* If there is no subject alt name, have the CN as the identity. */
      if (peer_identity_property_name == nullptr) {
        peer_identity_property_name = GRPC_X509_CN_PROPERTY_NAME;
      }
      grpc_auth_context_add_property(ctx, GRPC_X509_CN_PROPERTY_NAME,
                                     prop->value.data, prop->value.length);
    } else if (strcmp(prop->name,
                      TSI_X509_SUBJECT_ALTERNATIVE_NAME_PEER_PROPERTY) == 0) {
      peer_identity_property_name = GRPC_X509_SAN_PROPERTY_NAME;
      grpc_auth_context_add_property(ctx, GRPC_X509_SAN_PROPERTY_NAME,
                                     prop->value.data, prop->value.length);
    } else if (strcmp(prop->name, TSI_X509_PEM_CERT_PROPERTY) == 0) {
      grpc_auth_context_add_property(ctx, GRPC_X509_PEM_CERT_PROPERTY_NAME,
                                     prop->value.data, prop->value.length);
    } else if (strcmp(prop->name, TSI_SSL_SESSION_REUSED_PEER_PROPERTY) == 0) {
      grpc_auth_context_add_property(ctx, GRPC_SSL_SESSION_REUSED_PROPERTY,
                                     prop->value.data, prop->value.length);
    }
  }
  if (peer_identity_property_name != nullptr) {
    GPR_ASSERT(grpc_auth_context_set_peer_identity_property_name(
                   ctx, peer_identity_property_name) == 1);
  }
  return ctx;
}

static grpc_error* ssl_check_peer(grpc_security_connector* sc,
                                  const char* peer_name, const tsi_peer* peer,
                                  grpc_auth_context** auth_context) {
#if TSI_OPENSSL_ALPN_SUPPORT
  /* Check the ALPN if ALPN is supported. */
  const tsi_peer_property* p =
      tsi_peer_get_property_by_name(peer, TSI_SSL_ALPN_SELECTED_PROTOCOL);
  if (p == nullptr) {
    return GRPC_ERROR_CREATE_FROM_STATIC_STRING(
        "Cannot check peer: missing selected ALPN property.");
  }
  if (!grpc_chttp2_is_alpn_version_supported(p->value.data, p->value.length)) {
    return GRPC_ERROR_CREATE_FROM_STATIC_STRING(
        "Cannot check peer: invalid ALPN value.");
  }
#endif /* TSI_OPENSSL_ALPN_SUPPORT */
  /* Check the peer name if specified. */
  if (peer_name != nullptr && !grpc_ssl_host_matches_name(peer, peer_name)) {
    char* msg;
    gpr_asprintf(&msg, "Peer name %s is not in peer certificate", peer_name);
    grpc_error* error = GRPC_ERROR_CREATE_FROM_COPIED_STRING(msg);
    gpr_free(msg);
    return error;
  }
  *auth_context = grpc_ssl_peer_to_auth_context(peer);
  return GRPC_ERROR_NONE;
}

static void ssl_channel_check_peer(grpc_security_connector* sc, tsi_peer peer,
                                   grpc_auth_context** auth_context,
                                   grpc_closure* on_peer_checked) {
  grpc_ssl_channel_security_connector* c =
      reinterpret_cast<grpc_ssl_channel_security_connector*>(sc);
  const char* target_name = c->overridden_target_name != nullptr
                                ? c->overridden_target_name
                                : c->target_name;
  grpc_error* error = ssl_check_peer(sc, target_name, &peer, auth_context);
  if (error == GRPC_ERROR_NONE &&
      c->verify_options->verify_peer_callback != nullptr) {
    const tsi_peer_property* p =
        tsi_peer_get_property_by_name(&peer, TSI_X509_PEM_CERT_PROPERTY);
    if (p == nullptr) {
      error = GRPC_ERROR_CREATE_FROM_STATIC_STRING(
          "Cannot check peer: missing pem cert property.");
    } else {
      char* peer_pem = static_cast<char*>(gpr_malloc(p->value.length + 1));
      memcpy(peer_pem, p->value.data, p->value.length);
      peer_pem[p->value.length] = '\0';
      int callback_status = c->verify_options->verify_peer_callback(
          target_name, peer_pem,
          c->verify_options->verify_peer_callback_userdata);
      gpr_free(peer_pem);
      if (callback_status) {
        char* msg;
        gpr_asprintf(&msg, "Verify peer callback returned a failure (%d)",
                     callback_status);
        error = GRPC_ERROR_CREATE_FROM_COPIED_STRING(msg);
        gpr_free(msg);
      }
    }
  }
  GRPC_CLOSURE_SCHED(on_peer_checked, error);
  tsi_peer_destruct(&peer);
}

static void ssl_server_check_peer(grpc_security_connector* sc, tsi_peer peer,
                                  grpc_auth_context** auth_context,
                                  grpc_closure* on_peer_checked) {
  grpc_error* error = ssl_check_peer(sc, nullptr, &peer, auth_context);
  tsi_peer_destruct(&peer);
  GRPC_CLOSURE_SCHED(on_peer_checked, error);
}

static int ssl_channel_cmp(grpc_security_connector* sc1,
                           grpc_security_connector* sc2) {
  grpc_ssl_channel_security_connector* c1 =
      reinterpret_cast<grpc_ssl_channel_security_connector*>(sc1);
  grpc_ssl_channel_security_connector* c2 =
      reinterpret_cast<grpc_ssl_channel_security_connector*>(sc2);
  int c = grpc_channel_security_connector_cmp(&c1->base, &c2->base);
  if (c != 0) return c;
  c = strcmp(c1->target_name, c2->target_name);
  if (c != 0) return c;
  return (c1->overridden_target_name == nullptr ||
          c2->overridden_target_name == nullptr)
             ? GPR_ICMP(c1->overridden_target_name, c2->overridden_target_name)
             : strcmp(c1->overridden_target_name, c2->overridden_target_name);
}

static int ssl_server_cmp(grpc_security_connector* sc1,
                          grpc_security_connector* sc2) {
  return grpc_server_security_connector_cmp(
      reinterpret_cast<grpc_server_security_connector*>(sc1),
      reinterpret_cast<grpc_server_security_connector*>(sc2));
}

static void add_shallow_auth_property_to_peer(tsi_peer* peer,
                                              const grpc_auth_property* prop,
                                              const char* tsi_prop_name) {
  tsi_peer_property* tsi_prop = &peer->properties[peer->property_count++];
  tsi_prop->name = const_cast<char*>(tsi_prop_name);
  tsi_prop->value.data = prop->value;
  tsi_prop->value.length = prop->value_length;
}

tsi_peer grpc_shallow_peer_from_ssl_auth_context(
    const grpc_auth_context* auth_context) {
  size_t max_num_props = 0;
  grpc_auth_property_iterator it;
  const grpc_auth_property* prop;
  tsi_peer peer;
  memset(&peer, 0, sizeof(peer));

  it = grpc_auth_context_property_iterator(auth_context);
  while (grpc_auth_property_iterator_next(&it) != nullptr) max_num_props++;

  if (max_num_props > 0) {
    peer.properties = static_cast<tsi_peer_property*>(
        gpr_malloc(max_num_props * sizeof(tsi_peer_property)));
    it = grpc_auth_context_property_iterator(auth_context);
    while ((prop = grpc_auth_property_iterator_next(&it)) != nullptr) {
      if (strcmp(prop->name, GRPC_X509_SAN_PROPERTY_NAME) == 0) {
        add_shallow_auth_property_to_peer(
            &peer, prop, TSI_X509_SUBJECT_ALTERNATIVE_NAME_PEER_PROPERTY);
      } else if (strcmp(prop->name, GRPC_X509_CN_PROPERTY_NAME) == 0) {
        add_shallow_auth_property_to_peer(
            &peer, prop, TSI_X509_SUBJECT_COMMON_NAME_PEER_PROPERTY);
      } else if (strcmp(prop->name, GRPC_X509_PEM_CERT_PROPERTY_NAME) == 0) {
        add_shallow_auth_property_to_peer(&peer, prop,
                                          TSI_X509_PEM_CERT_PROPERTY);
      }
    }
  }
  return peer;
}

void grpc_shallow_peer_destruct(tsi_peer* peer) {
  if (peer->properties != nullptr) gpr_free(peer->properties);
}

static bool ssl_channel_check_call_host(grpc_channel_security_connector* sc,
                                        const char* host,
                                        grpc_auth_context* auth_context,
                                        grpc_closure* on_call_host_checked,
                                        grpc_error** error) {
  grpc_ssl_channel_security_connector* c =
      reinterpret_cast<grpc_ssl_channel_security_connector*>(sc);
  grpc_security_status status = GRPC_SECURITY_ERROR;
  tsi_peer peer = grpc_shallow_peer_from_ssl_auth_context(auth_context);
  if (grpc_ssl_host_matches_name(&peer, host)) status = GRPC_SECURITY_OK;
  /* If the target name was overridden, then the original target_name was
     'checked' transitively during the previous peer check at the end of the
     handshake. */
  if (c->overridden_target_name != nullptr &&
      strcmp(host, c->target_name) == 0) {
    status = GRPC_SECURITY_OK;
  }
  if (status != GRPC_SECURITY_OK) {
    *error = GRPC_ERROR_CREATE_FROM_STATIC_STRING(
        "call host does not match SSL server name");
  }
  grpc_shallow_peer_destruct(&peer);
  return true;
}

static void ssl_channel_cancel_check_call_host(
    grpc_channel_security_connector* sc, grpc_closure* on_call_host_checked,
    grpc_error* error) {
  GRPC_ERROR_UNREF(error);
}

static grpc_security_connector_vtable ssl_channel_vtable = {
    ssl_channel_destroy, ssl_channel_check_peer, ssl_channel_cmp};

static grpc_security_connector_vtable ssl_server_vtable = {
    ssl_server_destroy, ssl_server_check_peer, ssl_server_cmp};

grpc_security_status grpc_ssl_channel_security_connector_create(
    grpc_channel_credentials* channel_creds,
    grpc_call_credentials* request_metadata_creds,
    const grpc_ssl_config* config, const char* target_name,
    const char* overridden_target_name,
    tsi_ssl_session_cache* ssl_session_cache,
    grpc_channel_security_connector** sc) {
  tsi_result result = TSI_OK;
  grpc_ssl_channel_security_connector* c;
  char* port;
  bool has_key_cert_pair;
  tsi_ssl_client_handshaker_options options;
  memset(&options, 0, sizeof(options));
  options.alpn_protocols =
      fill_alpn_protocol_strings(&options.num_alpn_protocols);

  if (config == nullptr || target_name == nullptr) {
    gpr_log(GPR_ERROR, "An ssl channel needs a config and a target name.");
    goto error;
  }
  if (config->pem_root_certs == nullptr) {
    // Use default root certificates.
    options.pem_root_certs = grpc_core::DefaultSslRootStore::GetPemRootCerts();
    options.root_store = grpc_core::DefaultSslRootStore::GetRootStore();
    if (options.pem_root_certs == nullptr) {
      gpr_log(GPR_ERROR, "Could not get default pem root certs.");
      goto error;
    }
  } else {
    options.pem_root_certs = config->pem_root_certs;
  }
  c = static_cast<grpc_ssl_channel_security_connector*>(
      gpr_zalloc(sizeof(grpc_ssl_channel_security_connector)));

  gpr_ref_init(&c->base.base.refcount, 1);
  c->base.base.vtable = &ssl_channel_vtable;
  c->base.base.url_scheme = GRPC_SSL_URL_SCHEME;
  c->base.channel_creds = grpc_channel_credentials_ref(channel_creds);
  c->base.request_metadata_creds =
      grpc_call_credentials_ref(request_metadata_creds);
  c->base.check_call_host = ssl_channel_check_call_host;
  c->base.cancel_check_call_host = ssl_channel_cancel_check_call_host;
  c->base.add_handshakers = ssl_channel_add_handshakers;
  gpr_split_host_port(target_name, &c->target_name, &port);
  gpr_free(port);
  if (overridden_target_name != nullptr) {
    c->overridden_target_name = gpr_strdup(overridden_target_name);
  }
  c->verify_options = &config->verify_options;

  has_key_cert_pair = config->pem_key_cert_pair != nullptr &&
                      config->pem_key_cert_pair->private_key != nullptr &&
                      config->pem_key_cert_pair->cert_chain != nullptr;
  if (has_key_cert_pair) {
    options.pem_key_cert_pair = config->pem_key_cert_pair;
  }
  options.cipher_suites = ssl_cipher_suites();
  options.session_cache = ssl_session_cache;
  result = tsi_create_ssl_client_handshaker_factory_with_options(
      &options, &c->client_handshaker_factory);
  if (result != TSI_OK) {
    gpr_log(GPR_ERROR, "Handshaker factory creation failed with %s.",
            tsi_result_to_string(result));
    ssl_channel_destroy(&c->base.base);
    *sc = nullptr;
    goto error;
  }
  *sc = &c->base;
  gpr_free((void*)options.alpn_protocols);
  return GRPC_SECURITY_OK;

error:
  gpr_free((void*)options.alpn_protocols);
  return GRPC_SECURITY_ERROR;
}

static grpc_ssl_server_security_connector*
grpc_ssl_server_security_connector_initialize(
    grpc_server_credentials* server_creds) {
  grpc_ssl_server_security_connector* c =
      static_cast<grpc_ssl_server_security_connector*>(
          gpr_zalloc(sizeof(grpc_ssl_server_security_connector)));
  gpr_ref_init(&c->base.base.refcount, 1);
  c->base.base.url_scheme = GRPC_SSL_URL_SCHEME;
  c->base.base.vtable = &ssl_server_vtable;
  c->base.add_handshakers = ssl_server_add_handshakers;
  c->base.server_creds = grpc_server_credentials_ref(server_creds);
  return c;
}

grpc_security_status grpc_ssl_server_security_connector_create(
    grpc_server_credentials* gsc, grpc_server_security_connector** sc) {
  tsi_result result = TSI_OK;
  grpc_ssl_server_credentials* server_credentials =
      reinterpret_cast<grpc_ssl_server_credentials*>(gsc);
  grpc_security_status retval = GRPC_SECURITY_OK;

  GPR_ASSERT(server_credentials != nullptr);
  GPR_ASSERT(sc != nullptr);

  grpc_ssl_server_security_connector* c =
      grpc_ssl_server_security_connector_initialize(gsc);
  if (server_connector_has_cert_config_fetcher(c)) {
    // Load initial credentials from certificate_config_fetcher:
    if (!try_fetch_ssl_server_credentials(c)) {
      gpr_log(GPR_ERROR, "Failed loading SSL server credentials from fetcher.");
      retval = GRPC_SECURITY_ERROR;
    }
  } else {
    size_t num_alpn_protocols = 0;
    const char** alpn_protocol_strings =
        fill_alpn_protocol_strings(&num_alpn_protocols);
    result = tsi_create_ssl_server_handshaker_factory_ex(
        server_credentials->config.pem_key_cert_pairs,
        server_credentials->config.num_key_cert_pairs,
        server_credentials->config.pem_root_certs,
        get_tsi_client_certificate_request_type(
            server_credentials->config.client_certificate_request),
        ssl_cipher_suites(), alpn_protocol_strings,
        static_cast<uint16_t>(num_alpn_protocols),
        &c->server_handshaker_factory);
    gpr_free((void*)alpn_protocol_strings);
    if (result != TSI_OK) {
      gpr_log(GPR_ERROR, "Handshaker factory creation failed with %s.",
              tsi_result_to_string(result));
      retval = GRPC_SECURITY_ERROR;
    }
  }

  if (retval == GRPC_SECURITY_OK) {
    *sc = &c->base;
  } else {
    if (c != nullptr) ssl_server_destroy(&c->base.base);
    if (sc != nullptr) *sc = nullptr;
  }
  return retval;
}

namespace grpc_core {

tsi_ssl_root_certs_store* DefaultSslRootStore::default_root_store_;
grpc_slice DefaultSslRootStore::default_pem_root_certs_;
const char* DefaultSslRootStore::linux_cert_files_[] = {
    "/etc/ssl/certs/ca-certificates.crt", "/etc/pki/tls/certs/ca-bundle.crt",
    "/etc/ssl/ca-bundle.pem", "/etc/pki/tls/cacert.pem",
    "/etc/pki/ca-trust/extracted/pem/tls-ca-bundle.pem"};
const char* DefaultSslRootStore::linux_cert_directories_[] = {
    "/etc/ssl/certs", "/system/etc/security/cacerts", "/usr/local/share/certs",
    "/etc/pki/tls/certs", "/etc/openssl/certs"};
grpc_platform DefaultSslRootStore::platform_;

const tsi_ssl_root_certs_store* DefaultSslRootStore::GetRootStore() {
  InitRootStore();
  return default_root_store_;
}

const char* DefaultSslRootStore::GetPemRootCerts() {
  InitRootStore();
  return GRPC_SLICE_IS_EMPTY(default_pem_root_certs_)
             ? nullptr
             : reinterpret_cast<const char*>
                   GRPC_SLICE_START_PTR(default_pem_root_certs_);
}

grpc_slice DefaultSslRootStore::ComputePemRootCerts() {
  grpc_slice result = grpc_empty_slice();
  const char* use_system_roots = gpr_getenv(GRPC_USE_SYSTEM_SSL_ROOTS);
  const char* use_custom_system_roots_dir =
      gpr_getenv(GRPC_SYSTEM_SSL_ROOTS_DIR);
  // First try to load the roots from the environment.
  char* default_root_certs_path =
      gpr_getenv(GRPC_DEFAULT_SSL_ROOTS_FILE_PATH_ENV_VAR);
  if (default_root_certs_path != nullptr) {
    GRPC_LOG_IF_ERROR("load_file",
                      grpc_load_file(default_root_certs_path, 1, &result));
    gpr_free(default_root_certs_path);
  }
  // Try overridden roots if needed.
  grpc_ssl_roots_override_result ovrd_res = GRPC_SSL_ROOTS_OVERRIDE_FAIL;
  if (GRPC_SLICE_IS_EMPTY(result) && ssl_roots_override_cb != nullptr) {
    char* pem_root_certs = nullptr;
    ovrd_res = ssl_roots_override_cb(&pem_root_certs);
    if (ovrd_res == GRPC_SSL_ROOTS_OVERRIDE_OK) {
      GPR_ASSERT(pem_root_certs != nullptr);
      result = grpc_slice_from_copied_buffer(
          pem_root_certs,
          strlen(pem_root_certs) + 1);  // nullptr terminator.
    }
    gpr_free(pem_root_certs);
  }
  // Try custom roots directory if flag is enabled.
  if (GRPC_SLICE_IS_EMPTY(result) && use_custom_system_roots_dir != nullptr) {
    result = CreateRootCertsBundle();
  }
  // Try loading roots from OS trust store if flag is enabled.
  if (GRPC_SLICE_IS_EMPTY(result) && use_system_roots != nullptr) {
    DetectPlatform();
    result = GetSystemRootCerts();
    // Fallback to Linux-specific alternative method.
    if (GRPC_SLICE_IS_EMPTY(result) && platform_ == PLATFORM_LINUX) {
      result = CreateRootCertsBundle();
    }
  }
  // Fallback to roots manually shipped with gRPC.
  if (GRPC_SLICE_IS_EMPTY(result) &&
      ovrd_res != GRPC_SSL_ROOTS_OVERRIDE_FAIL_PERMANENTLY) {
    GRPC_LOG_IF_ERROR("load_file",
                      grpc_load_file(installed_roots_path, 1, &result));
  }
  return result;
}

grpc_slice DefaultSslRootStore::GetSystemRootCerts() {
  switch (platform_) {
    case PLATFORM_LINUX: {
      grpc_slice valid_bundle_slice = grpc_empty_slice();
      size_t num_cert_files_ = sizeof(DefaultSslRootStore::linux_cert_files_);
      for (size_t i = 0; i < num_cert_files_; i++) {
        grpc_error* error =
            grpc_load_file(linux_cert_files_[i], 1, &valid_bundle_slice);
        if (error == GRPC_ERROR_NONE) {
          return valid_bundle_slice;
        }
      }
      return grpc_empty_slice();
    }
    case PLATFORM_WINDOWS:
      // TODO: implement Windows-specific method (certutil?).
      break;
    case PLATFORM_APPLE:
      // TODO: implement Apple-specific method (keychain API?).
      break;
    default:
      break;
  }
  return grpc_empty_slice();
}

const char* DefaultSslRootStore::GetValidCertsDirectory() {
  // TODO: this function can return a slice to avoid opening the dir twice.
  DIR* directory;
  const char* custom_dir = gpr_getenv(GRPC_SYSTEM_SSL_ROOTS_DIR);
  if (custom_dir != nullptr) {
    return custom_dir;
  }
  size_t num_cert_dirs_ = sizeof(DefaultSslRootStore::linux_cert_directories_);
  for (size_t i = 0; i < num_cert_dirs_; i++) {
    directory = opendir(linux_cert_directories_[i]);
    if (directory != nullptr) {  // If directory exists.
      closedir(directory);
      return linux_cert_directories_[i];
    }
  }
  return nullptr;
}

grpc_slice DefaultSslRootStore::GetAbsoluteFilePath(
    const char* valid_file_dir, const char* file_entry_name) {
  if (valid_file_dir == nullptr || file_entry_name == nullptr) {
    return grpc_empty_slice();
  }
  size_t valid_file_dir_len = strlen(valid_file_dir);
  size_t file_name_len = strlen(file_entry_name);
  char* absolute_path =
      static_cast<char*>(gpr_malloc(valid_file_dir_len + file_name_len + 2));
  strncpy(absolute_path, valid_file_dir, valid_file_dir_len + 1);
  strcat(absolute_path, "/");
  strcat(absolute_path, file_entry_name);
  return grpc_slice_new(absolute_path, valid_file_dir_len + file_name_len + 2,
                        gpr_free);
}

size_t DefaultSslRootStore::GetDirectoryTotalSize(const char* directory_path) {
  struct dirent* directory_entry;
  FILE* cert_file;
  grpc_slice file_path = grpc_empty_slice();
  size_t total_size = 0;
  // TODO: add logging when using opendir.
  DIR* ca_directory = opendir(directory_path);
  while ((directory_entry = readdir(ca_directory)) != nullptr) {
    if (directory_entry->d_type == DT_DIR ||
        strcmp(directory_entry->d_name, ".") == 0 ||
        strcmp(directory_entry->d_name, "..") == 0) {
      // no subdirectories.
      continue;
    }
    const char* file_entry_name = directory_entry->d_name;
    file_path = GetAbsoluteFilePath(directory_path, file_entry_name);
    cert_file = fopen(grpc_slice_to_c_string(file_path), "rb");
    if (cert_file != nullptr) {
      fseek(cert_file, 0L, SEEK_END);
      total_size += ftell(cert_file);
      fclose(cert_file);
    }
  }
  closedir(ca_directory);
  grpc_slice_unref(file_path);
  return total_size;
}

grpc_slice DefaultSslRootStore::CreateRootCertsBundle() {
  grpc_slice bundle_slice = grpc_empty_slice();
  const char* found_cert_dir = GetValidCertsDirectory();
  if (found_cert_dir == nullptr) {
    return bundle_slice;
  }

  struct dirent* directory_entry;
  char* bundle_string = nullptr;
  size_t total_bundle_size = GetDirectoryTotalSize(found_cert_dir);
  bundle_string = static_cast<char*>(gpr_zalloc(total_bundle_size + 1));

  DIR* ca_directory = opendir(found_cert_dir);
  FILE* cert_file;
  grpc_slice file_path = grpc_empty_slice();
  size_t bytes_read = 0;
  while ((directory_entry = readdir(ca_directory)) != nullptr) {
    if (directory_entry->d_type == DT_DIR ||
        strcmp(directory_entry->d_name, ".") == 0 ||
        strcmp(directory_entry->d_name, "..") == 0) {
      // no subdirectories.
      continue;
    }
    const char* file_entry_name = directory_entry->d_name;
    file_path = GetAbsoluteFilePath(found_cert_dir, file_entry_name);
    cert_file = fopen(grpc_slice_to_c_string(file_path), "rb");
    if (cert_file != nullptr) {
      // Read file into bundle.
      fseek(cert_file, 0, SEEK_END);
      size_t cert_file_size = ftell(cert_file);
      rewind(cert_file);
      size_t nread = fread(bundle_string + bytes_read, cert_file_size,
                           /* nmemb */ 1, cert_file);
      if (nread == 1) {
        bytes_read += cert_file_size;
      } else {
        gpr_log(GPR_ERROR, "failed to read a file using fread");
      }
      fclose(cert_file);
    }
  }
  closedir(ca_directory);
  bundle_slice = grpc_slice_new(bundle_string, bytes_read, gpr_free);
  grpc_slice_unref(file_path);
  return bundle_slice;
}

void DefaultSslRootStore::DetectPlatform() {
#if defined GPR_LINUX
  // Linux environment (any GNU/Linux distribution).
  SetPlatform(PLATFORM_LINUX);
#elif defined GPR_WINDOWS
  // Windows environment (32 and 64 bit).
  SetPlatform(PLATFORM_WINDOWS);
#elif defined __APPLE__ && __MACH__
  // MacOS / OSX environment.
  SetPlatform(PLATFORM_APPLE);
#endif
}

void DefaultSslRootStore::InitRootStore() {
  static gpr_once once = GPR_ONCE_INIT;
  gpr_once_init(&once, DefaultSslRootStore::InitRootStoreOnce);
}

void DefaultSslRootStore::InitRootStoreOnce() {
  default_pem_root_certs_ = ComputePemRootCerts();
  if (!GRPC_SLICE_IS_EMPTY(default_pem_root_certs_)) {
    default_root_store_ =
        tsi_ssl_root_certs_store_create(reinterpret_cast<const char*>(
            GRPC_SLICE_START_PTR(default_pem_root_certs_)));
  }
}

}  // namespace grpc_core<|MERGE_RESOLUTION|>--- conflicted
+++ resolved
@@ -58,7 +58,6 @@
     INSTALL_PREFIX "/share/grpc/roots.pem";
 #endif
 
-<<<<<<< HEAD
 /* --- Flag to enable/disable system root certificates feature --- */
 #ifndef GRPC_USE_SYSTEM_SSL_ROOTS
 #define GRPC_USE_SYSTEM_SSL_ROOTS "GRPC_USE_SYSTEM_SSL_ROOTS"
@@ -67,10 +66,10 @@
 /* --- Flag to specify custom directory for system certs testing --- */
 #ifndef GRPC_SYSTEM_SSL_ROOTS_DIR
 #define GRPC_SYSTEM_SSL_ROOTS_DIR "GRPC_SYSTEM_SSL_ROOTS_DIR"
-=======
+#endif
+
 #ifndef TSI_OPENSSL_ALPN_SUPPORT
 #define TSI_OPENSSL_ALPN_SUPPORT 1
->>>>>>> dbc1e27e
 #endif
 
 /* -- Overridden default roots. -- */
