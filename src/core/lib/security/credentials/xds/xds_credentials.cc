//
//
// Copyright 2020 gRPC authors.
//
// Licensed under the Apache License, Version 2.0 (the "License");
// you may not use this file except in compliance with the License.
// You may obtain a copy of the License at
//
//     http://www.apache.org/licenses/LICENSE-2.0
//
// Unless required by applicable law or agreed to in writing, software
// distributed under the License is distributed on an "AS IS" BASIS,
// WITHOUT WARRANTIES OR CONDITIONS OF ANY KIND, either express or implied.
// See the License for the specific language governing permissions and
// limitations under the License.
//
//

#include <grpc/support/port_platform.h>

#include "src/core/lib/security/credentials/xds/xds_credentials.h"

#include "src/core/ext/xds/xds_certificate_provider.h"
#include "src/core/lib/security/credentials/tls/grpc_tls_credentials_options.h"
#include "src/core/lib/security/credentials/tls/tls_credentials.h"
#include "src/core/lib/security/credentials/tls/tls_utils.h"
#include "src/core/lib/uri/uri_parser.h"

namespace grpc_core {

const char kCredentialsTypeXds[] = "Xds";

namespace {

bool XdsVerifySubjectAlternativeNames(
    const char* const* subject_alternative_names,
    size_t subject_alternative_names_size,
    const std::vector<XdsApi::StringMatcher>& matchers) {
  if (matchers.empty()) return true;
  for (size_t i = 0; i < subject_alternative_names_size; ++i) {
    for (const auto& matcher : matchers) {
      if (matcher.type() == XdsApi::StringMatcher::StringMatcherType::EXACT) {
        // For EXACT match, use DNS rules for verifying SANs
        if (VerifySubjectAlternativeName(subject_alternative_names[i],
                                         matcher.string_matcher())) {
          return true;
        }
      } else {
        if (matcher.Match(subject_alternative_names[i])) {
          return true;
        }
      }
    }
  }
  return false;
}

int ServerAuthCheckSchedule(void* config_user_data,
                            grpc_tls_server_authorization_check_arg* arg) {
  XdsCertificateProvider* xds_certificate_provider =
      static_cast<XdsCertificateProvider*>(config_user_data);
  if (XdsVerifySubjectAlternativeNames(
          arg->subject_alternative_names, arg->subject_alternative_names_size,
          xds_certificate_provider->subject_alternative_name_matchers())) {
    arg->success = 1;
    arg->status = GRPC_STATUS_OK;
  } else {
    arg->success = 0;
    arg->status = GRPC_STATUS_UNAUTHENTICATED;
    if (arg->error_details) {
      arg->error_details->set_error_details(
          "SANs from certificate did not match SANs from xDS control plane");
    }
  }

  return 0; /* synchronous check */
}

void ServerAuthCheckDestroy(void* config_user_data) {
  XdsCertificateProvider* xds_certificate_provider =
      static_cast<XdsCertificateProvider*>(config_user_data);
  xds_certificate_provider->Unref();
}

}  // namespace

<<<<<<< HEAD
bool TestOnlyXdsVerifySubjectAlternativeNames(
    const char* const* subject_alternative_names,
    size_t subject_alternative_names_size,
    const std::vector<XdsApi::StringMatcher>& matchers) {
  return XdsVerifySubjectAlternativeNames(
      subject_alternative_names, subject_alternative_names_size, matchers);
}
=======
//
// XdsCredentials
//
>>>>>>> 17a7df41

RefCountedPtr<grpc_channel_security_connector>
XdsCredentials::create_security_connector(
    RefCountedPtr<grpc_call_credentials> call_creds, const char* target_name,
    const grpc_channel_args* args, grpc_channel_args** new_args) {
  auto xds_certificate_provider =
      XdsCertificateProvider::GetFromChannelArgs(args);
  // TODO(yashykt): This arg will no longer need to be added after b/173119596
  // is fixed.
  grpc_arg override_arg = grpc_channel_arg_string_create(
      const_cast<char*>(GRPC_SSL_TARGET_NAME_OVERRIDE_ARG),
      const_cast<char*>(target_name));
  const char* override_arg_name = GRPC_SSL_TARGET_NAME_OVERRIDE_ARG;
  const grpc_channel_args* temp_args = args;
  if (grpc_channel_args_find(args, override_arg_name) == nullptr) {
    temp_args = grpc_channel_args_copy_and_add_and_remove(
        args, &override_arg_name, 1, &override_arg, 1);
  }
  RefCountedPtr<grpc_channel_security_connector> security_connector;
  if (xds_certificate_provider != nullptr) {
    auto tls_credentials_options =
        MakeRefCounted<grpc_tls_credentials_options>();
    tls_credentials_options->set_certificate_provider(xds_certificate_provider);
    if (xds_certificate_provider->ProvidesRootCerts()) {
      tls_credentials_options->set_watch_root_cert(true);
    }
    if (xds_certificate_provider->ProvidesIdentityCerts()) {
      tls_credentials_options->set_watch_identity_pair(true);
    }
    tls_credentials_options->set_server_verification_option(
        GRPC_TLS_SKIP_HOSTNAME_VERIFICATION);
    tls_credentials_options->set_server_authorization_check_config(
        MakeRefCounted<grpc_tls_server_authorization_check_config>(
            xds_certificate_provider->Ref().release(), ServerAuthCheckSchedule,
            nullptr, ServerAuthCheckDestroy));
    auto tls_credentials =
        MakeRefCounted<TlsCredentials>(std::move(tls_credentials_options));
    security_connector = tls_credentials->create_security_connector(
        std::move(call_creds), target_name, temp_args, new_args);
  } else {
    GPR_ASSERT(fallback_credentials_ != nullptr);
    security_connector = fallback_credentials_->create_security_connector(
        std::move(call_creds), target_name, temp_args, new_args);
  }
  if (temp_args != args) {
    grpc_channel_args_destroy(temp_args);
  }
  return security_connector;
}

//
// XdsServerCredentials
//

RefCountedPtr<grpc_server_security_connector>
XdsServerCredentials::create_security_connector() {
  // TODO(yashkt): Fill this
  return fallback_credentials_->create_security_connector();
}

}  // namespace grpc_core

grpc_channel_credentials* grpc_xds_credentials_create(
    grpc_channel_credentials* fallback_credentials) {
  GPR_ASSERT(fallback_credentials != nullptr);
  return new grpc_core::XdsCredentials(fallback_credentials->Ref());
}

grpc_server_credentials* grpc_xds_server_credentials_create(
    grpc_server_credentials* fallback_credentials) {
  GPR_ASSERT(fallback_credentials != nullptr);
  return new grpc_core::XdsServerCredentials(fallback_credentials->Ref());
}<|MERGE_RESOLUTION|>--- conflicted
+++ resolved
@@ -84,7 +84,6 @@
 
 }  // namespace
 
-<<<<<<< HEAD
 bool TestOnlyXdsVerifySubjectAlternativeNames(
     const char* const* subject_alternative_names,
     size_t subject_alternative_names_size,
@@ -92,11 +91,10 @@
   return XdsVerifySubjectAlternativeNames(
       subject_alternative_names, subject_alternative_names_size, matchers);
 }
-=======
+
 //
 // XdsCredentials
 //
->>>>>>> 17a7df41
 
 RefCountedPtr<grpc_channel_security_connector>
 XdsCredentials::create_security_connector(
