--- conflicted
+++ resolved
@@ -61,16 +61,9 @@
   // This is a helper struct to pass information between multiple callback based
   // asynchronous calls.
   struct HTTPRequestContext {
-<<<<<<< HEAD
-    HTTPRequestContext(grpc_httpcli_context* httpcli_context,
-                       grpc_polling_entity* pollent, Timestamp deadline)
-        : httpcli_context(httpcli_context),
-          pollent(pollent),
-          deadline(deadline) {}
-=======
-    HTTPRequestContext(grpc_polling_entity* pollent, grpc_millis deadline)
+    HTTPRequestContext(grpc_polling_entity* pollent,
+                       grpc_core::Timestamp deadline)
         : pollent(pollent), deadline(deadline) {}
->>>>>>> 6703186b
     ~HTTPRequestContext() { grpc_http_response_destroy(&response); }
 
     // Contextual parameters passed from
