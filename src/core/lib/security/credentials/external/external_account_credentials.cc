//
// Copyright 2020 gRPC authors.
//
// Licensed under the Apache License, Version 2.0 (the "License");
// you may not use this file except in compliance with the License.
// You may obtain a copy of the License at
//
//     http://www.apache.org/licenses/LICENSE-2.0
//
// Unless required by applicable law or agreed to in writing, software
// distributed under the License is distributed on an "AS IS" BASIS,
// WITHOUT WARRANTIES OR CONDITIONS OF ANY KIND, either express or implied.
// See the License for the specific language governing permissions and
// limitations under the License.
//

#include <grpc/support/port_platform.h>

#include "src/core/lib/security/credentials/external/external_account_credentials.h"

#include <stdint.h>
#include <string.h>

#include <algorithm>
#include <initializer_list>
#include <map>
#include <memory>
#include <utility>

#include "absl/status/status.h"
#include "absl/status/statusor.h"
#include "absl/strings/match.h"
#include "absl/strings/str_cat.h"
#include "absl/strings/str_format.h"
#include "absl/strings/str_join.h"
#include "absl/strings/str_split.h"
#include "absl/strings/strip.h"
#include "absl/time/clock.h"
#include "absl/time/time.h"

#include <grpc/grpc.h>
#include <grpc/grpc_security.h>
#include <grpc/support/alloc.h>
#include <grpc/support/log.h>
#include <grpc/support/string_util.h>

#include "src/core/lib/gprpp/status_helper.h"
#include "src/core/lib/http/httpcli_ssl_credentials.h"
#include "src/core/lib/http/parser.h"
#include "src/core/lib/security/credentials/credentials.h"
#include "src/core/lib/security/credentials/external/aws_external_account_credentials.h"
#include "src/core/lib/security/credentials/external/file_external_account_credentials.h"
#include "src/core/lib/security/credentials/external/url_external_account_credentials.h"
#include "src/core/lib/security/util/json_util.h"
#include "src/core/lib/slice/b64.h"
#include "src/core/lib/uri/uri_parser.h"

#define EXTERNAL_ACCOUNT_CREDENTIALS_GRANT_TYPE \
  "urn:ietf:params:oauth:grant-type:token-exchange"
#define EXTERNAL_ACCOUNT_CREDENTIALS_REQUESTED_TOKEN_TYPE \
  "urn:ietf:params:oauth:token-type:access_token"
#define GOOGLE_CLOUD_PLATFORM_DEFAULT_SCOPE \
  "https://www.googleapis.com/auth/cloud-platform"

namespace grpc_core {

namespace {

std::string UrlEncode(const absl::string_view& s) {
  const char* hex = "0123456789ABCDEF";
  std::string result;
  result.reserve(s.length());
  for (auto c : s) {
    if ((c >= '0' && c <= '9') || (c >= 'A' && c <= 'Z') ||
        (c >= 'a' && c <= 'z') || c == '-' || c == '_' || c == '!' ||
        c == '\'' || c == '(' || c == ')' || c == '*' || c == '~' || c == '.') {
      result.push_back(c);
    } else {
      result.push_back('%');
      result.push_back(hex[static_cast<unsigned char>(c) >> 4]);
      result.push_back(hex[static_cast<unsigned char>(c) & 15]);
    }
  }
  return result;
}

// Expression to match:
// //iam.googleapis.com/locations/[^/]+/workforcePools/[^/]+/providers/.+
bool MatchWorkforcePoolAudience(absl::string_view audience) {
  // Match "//iam.googleapis.com/locations/"
  if (!absl::ConsumePrefix(&audience, "//iam.googleapis.com")) return false;
  if (!absl::ConsumePrefix(&audience, "/locations/")) return false;
  // Match "[^/]+/workforcePools/"
  std::pair<absl::string_view, absl::string_view> workforce_pools_split_result =
      absl::StrSplit(audience, absl::MaxSplits("/workforcePools/", 1));
  if (absl::StrContains(workforce_pools_split_result.first, '/')) return false;
  // Match "[^/]+/providers/.+"
  std::pair<absl::string_view, absl::string_view> providers_split_result =
      absl::StrSplit(workforce_pools_split_result.second,
                     absl::MaxSplits("/providers/", 1));
  return !absl::StrContains(providers_split_result.first, '/');
}

}  // namespace

RefCountedPtr<ExternalAccountCredentials> ExternalAccountCredentials::Create(
    const Json& json, std::vector<std::string> scopes,
    grpc_error_handle* error) {
  GPR_ASSERT(error->ok());
  Options options;
  options.type = GRPC_AUTH_JSON_TYPE_INVALID;
  if (json.type() != Json::Type::kObject) {
    *error =
        GRPC_ERROR_CREATE("Invalid json to construct credentials options.");
    return nullptr;
  }
  auto it = json.object().find("type");
  if (it == json.object().end()) {
    *error = GRPC_ERROR_CREATE("type field not present.");
    return nullptr;
  }
  if (it->second.type() != Json::Type::kString) {
    *error = GRPC_ERROR_CREATE("type field must be a string.");
    return nullptr;
  }
  if (it->second.string() != GRPC_AUTH_JSON_TYPE_EXTERNAL_ACCOUNT) {
    *error = GRPC_ERROR_CREATE("Invalid credentials json type.");
    return nullptr;
  }
  options.type = GRPC_AUTH_JSON_TYPE_EXTERNAL_ACCOUNT;
  it = json.object().find("audience");
  if (it == json.object().end()) {
    *error = GRPC_ERROR_CREATE("audience field not present.");
    return nullptr;
  }
  if (it->second.type() != Json::Type::kString) {
    *error = GRPC_ERROR_CREATE("audience field must be a string.");
    return nullptr;
  }
  options.audience = it->second.string();
  it = json.object().find("subject_token_type");
  if (it == json.object().end()) {
    *error = GRPC_ERROR_CREATE("subject_token_type field not present.");
    return nullptr;
  }
  if (it->second.type() != Json::Type::kString) {
    *error = GRPC_ERROR_CREATE("subject_token_type field must be a string.");
    return nullptr;
  }
  options.subject_token_type = it->second.string();
  it = json.object().find("service_account_impersonation_url");
  if (it != json.object().end()) {
    options.service_account_impersonation_url = it->second.string();
  }
  it = json.object().find("token_url");
  if (it == json.object().end()) {
    *error = GRPC_ERROR_CREATE("token_url field not present.");
    return nullptr;
  }
  if (it->second.type() != Json::Type::kString) {
    *error = GRPC_ERROR_CREATE("token_url field must be a string.");
    return nullptr;
  }
  options.token_url = it->second.string();
  it = json.object().find("token_info_url");
  if (it != json.object().end()) {
    options.token_info_url = it->second.string();
  }
  it = json.object().find("credential_source");
  if (it == json.object().end()) {
    *error = GRPC_ERROR_CREATE("credential_source field not present.");
    return nullptr;
  }
  options.credential_source = it->second;
  it = json.object().find("quota_project_id");
  if (it != json.object().end()) {
    options.quota_project_id = it->second.string();
  }
  it = json.object().find("client_id");
  if (it != json.object().end()) {
    options.client_id = it->second.string();
  }
  it = json.object().find("client_secret");
  if (it != json.object().end()) {
    options.client_secret = it->second.string();
  }
  it = json.object().find("workforce_pool_user_project");
  if (it != json.object().end()) {
    if (MatchWorkforcePoolAudience(options.audience)) {
      options.workforce_pool_user_project = it->second.string();
    } else {
      *error = GRPC_ERROR_CREATE(
          "workforce_pool_user_project should not be set for non-workforce "
          "pool credentials");
      return nullptr;
    }
  }
  RefCountedPtr<ExternalAccountCredentials> creds;
  if (options.credential_source.object().find("environment_id") !=
      options.credential_source.object().end()) {
    creds = MakeRefCounted<AwsExternalAccountCredentials>(
        std::move(options), std::move(scopes), error);
  } else if (options.credential_source.object().find("file") !=
             options.credential_source.object().end()) {
    creds = MakeRefCounted<FileExternalAccountCredentials>(
        std::move(options), std::move(scopes), error);
  } else if (options.credential_source.object().find("url") !=
             options.credential_source.object().end()) {
    creds = MakeRefCounted<UrlExternalAccountCredentials>(
        std::move(options), std::move(scopes), error);
  } else {
    *error = GRPC_ERROR_CREATE(
        "Invalid options credential source to create "
        "ExternalAccountCredentials.");
  }
  if (error->ok()) {
    return creds;
  } else {
    return nullptr;
  }
}

ExternalAccountCredentials::ExternalAccountCredentials(
    Options options, std::vector<std::string> scopes)
    : options_(std::move(options)) {
  if (scopes.empty()) {
    scopes.push_back(GOOGLE_CLOUD_PLATFORM_DEFAULT_SCOPE);
  }
  scopes_ = std::move(scopes);
}

ExternalAccountCredentials::~ExternalAccountCredentials() {}

std::string ExternalAccountCredentials::debug_string() {
  return absl::StrFormat("ExternalAccountCredentials{Audience:%s,%s}",
                         options_.audience,
                         grpc_oauth2_token_fetcher_credentials::debug_string());
}

// The token fetching flow:
// 1. Retrieve subject token - Subclass's RetrieveSubjectToken() gets called
// and the subject token is received in OnRetrieveSubjectTokenInternal().
// 2. Exchange token - ExchangeToken() gets called with the
// subject token from #1. Receive the response in OnExchangeTokenInternal().
// 3. (Optional) Impersonate service account - ImpersenateServiceAccount() gets
// called with the access token of the response from #2. Get an impersonated
// access token in OnImpersenateServiceAccountInternal().
// 4. Finish token fetch - Return back the response that contains an access
// token in FinishTokenFetch().
// TODO(chuanr): Avoid starting the remaining requests if the channel gets shut
// down.
void ExternalAccountCredentials::fetch_oauth2(
    grpc_credentials_metadata_request* metadata_req,
    grpc_polling_entity* pollent, grpc_iomgr_cb_func response_cb,
    Timestamp deadline) {
  GPR_ASSERT(ctx_ == nullptr);
  ctx_ = new HTTPRequestContext(pollent, deadline);
  metadata_req_ = metadata_req;
  response_cb_ = response_cb;
  auto cb = [this](std::string token, grpc_error_handle error) {
    OnRetrieveSubjectTokenInternal(token, error);
  };
  RetrieveSubjectToken(ctx_, options_, cb);
}

void ExternalAccountCredentials::OnRetrieveSubjectTokenInternal(
    absl::string_view subject_token, grpc_error_handle error) {
  if (!error.ok()) {
    FinishTokenFetch(error);
  } else {
    ExchangeToken(subject_token);
  }
}

void ExternalAccountCredentials::ExchangeToken(
    absl::string_view subject_token) {
  absl::StatusOr<URI> uri = URI::Parse(options_.token_url);
  if (!uri.ok()) {
    FinishTokenFetch(GRPC_ERROR_CREATE(
        absl::StrFormat("Invalid token url: %s. Error: %s", options_.token_url,
                        uri.status().ToString())));
    return;
  }
  grpc_http_request request;
  memset(&request, 0, sizeof(grpc_http_request));
  grpc_http_header* headers = nullptr;
  if (!options_.client_id.empty() && !options_.client_secret.empty()) {
    request.hdr_count = 2;
    headers = static_cast<grpc_http_header*>(
        gpr_malloc(sizeof(grpc_http_header) * request.hdr_count));
    headers[0].key = gpr_strdup("Content-Type");
    headers[0].value = gpr_strdup("application/x-www-form-urlencoded");
    std::string raw_cred =
        absl::StrFormat("%s:%s", options_.client_id, options_.client_secret);
    char* encoded_cred =
        grpc_base64_encode(raw_cred.c_str(), raw_cred.length(), 0, 0);
    std::string str = absl::StrFormat("Basic %s", std::string(encoded_cred));
    headers[1].key = gpr_strdup("Authorization");
    headers[1].value = gpr_strdup(str.c_str());
    gpr_free(encoded_cred);
  } else {
    request.hdr_count = 1;
    headers = static_cast<grpc_http_header*>(
        gpr_malloc(sizeof(grpc_http_header) * request.hdr_count));
    headers[0].key = gpr_strdup("Content-Type");
    headers[0].value = gpr_strdup("application/x-www-form-urlencoded");
  }
  request.hdrs = headers;
  std::vector<std::string> body_parts;
  body_parts.push_back(
      absl::StrFormat("audience=%s", UrlEncode(options_.audience).c_str()));
  body_parts.push_back(absl::StrFormat(
      "grant_type=%s",
      UrlEncode(EXTERNAL_ACCOUNT_CREDENTIALS_GRANT_TYPE).c_str()));
  body_parts.push_back(absl::StrFormat(
      "requested_token_type=%s",
      UrlEncode(EXTERNAL_ACCOUNT_CREDENTIALS_REQUESTED_TOKEN_TYPE).c_str()));
  body_parts.push_back(absl::StrFormat(
      "subject_token_type=%s", UrlEncode(options_.subject_token_type).c_str()));
  body_parts.push_back(
      absl::StrFormat("subject_token=%s", UrlEncode(subject_token).c_str()));
  std::string scope = GOOGLE_CLOUD_PLATFORM_DEFAULT_SCOPE;
  if (options_.service_account_impersonation_url.empty()) {
    scope = absl::StrJoin(scopes_, " ");
  }
  body_parts.push_back(absl::StrFormat("scope=%s", UrlEncode(scope).c_str()));
  Json::Object addtional_options_json_object;
  if (options_.client_id.empty() && options_.client_secret.empty()) {
    addtional_options_json_object["userProject"] =
        options_.workforce_pool_user_project;
  }
  Json addtional_options_json(std::move(addtional_options_json_object));
  body_parts.push_back(absl::StrFormat(
      "options=%s", UrlEncode(addtional_options_json.Dump()).c_str()));
  std::string body = absl::StrJoin(body_parts, "&");
  request.body = const_cast<char*>(body.c_str());
  request.body_length = body.size();
  grpc_http_response_destroy(&ctx_->response);
  ctx_->response = {};
  GRPC_CLOSURE_INIT(&ctx_->closure, OnExchangeToken, this, nullptr);
  GPR_ASSERT(http_request_ == nullptr);
  RefCountedPtr<grpc_channel_credentials> http_request_creds;
  if (uri->scheme() == "http") {
    http_request_creds = RefCountedPtr<grpc_channel_credentials>(
        grpc_insecure_credentials_create());
  } else {
    http_request_creds = CreateHttpRequestSSLCredentials();
  }
  http_request_ =
      HttpRequest::Post(std::move(*uri), nullptr /* channel args */,
                        ctx_->pollent, &request, ctx_->deadline, &ctx_->closure,
                        &ctx_->response, std::move(http_request_creds));
  http_request_->Start();
  request.body = nullptr;
  grpc_http_request_destroy(&request);
}

void ExternalAccountCredentials::OnExchangeToken(void* arg,
                                                 grpc_error_handle error) {
  ExternalAccountCredentials* self =
      static_cast<ExternalAccountCredentials*>(arg);
  self->OnExchangeTokenInternal(error);
}

void ExternalAccountCredentials::OnExchangeTokenInternal(
    grpc_error_handle error) {
  http_request_.reset();
  if (!error.ok()) {
    FinishTokenFetch(error);
  } else {
    if (options_.service_account_impersonation_url.empty()) {
      metadata_req_->response = ctx_->response;
      metadata_req_->response.body = gpr_strdup(
          std::string(ctx_->response.body, ctx_->response.body_length).c_str());
      metadata_req_->response.hdrs = static_cast<grpc_http_header*>(
          gpr_malloc(sizeof(grpc_http_header) * ctx_->response.hdr_count));
      for (size_t i = 0; i < ctx_->response.hdr_count; i++) {
        metadata_req_->response.hdrs[i].key =
            gpr_strdup(ctx_->response.hdrs[i].key);
        metadata_req_->response.hdrs[i].value =
            gpr_strdup(ctx_->response.hdrs[i].value);
      }
      FinishTokenFetch(absl::OkStatus());
    } else {
      ImpersenateServiceAccount();
    }
  }
}

void ExternalAccountCredentials::ImpersenateServiceAccount() {
  absl::string_view response_body(ctx_->response.body,
                                  ctx_->response.body_length);
  auto json = Json::Parse(response_body);
  if (!json.ok()) {
    FinishTokenFetch(GRPC_ERROR_CREATE(absl::StrCat(
        "Invalid token exchange response: ", json.status().ToString())));
    return;
  }
  if (json->type() != Json::Type::kObject) {
    FinishTokenFetch(GRPC_ERROR_CREATE(
        "Invalid token exchange response: JSON type is not object"));
    return;
  }
  auto it = json->object().find("access_token");
<<<<<<< HEAD
  if (it == json->object().end() || it->second.type() != Json::Type::kString) {
=======
  if (it == json->object().end() || it->second.type() != Json::Type::STRING) {
>>>>>>> 3a8f4996
    FinishTokenFetch(GRPC_ERROR_CREATE(absl::StrFormat(
        "Missing or invalid access_token in %s.", response_body)));
    return;
  }
  std::string access_token = it->second.string();
  absl::StatusOr<URI> uri =
      URI::Parse(options_.service_account_impersonation_url);
  if (!uri.ok()) {
    FinishTokenFetch(GRPC_ERROR_CREATE(absl::StrFormat(
        "Invalid service account impersonation url: %s. Error: %s",
        options_.service_account_impersonation_url, uri.status().ToString())));
    return;
  }
  grpc_http_request request;
  memset(&request, 0, sizeof(grpc_http_request));
  request.hdr_count = 2;
  grpc_http_header* headers = static_cast<grpc_http_header*>(
      gpr_malloc(sizeof(grpc_http_header) * request.hdr_count));
  headers[0].key = gpr_strdup("Content-Type");
  headers[0].value = gpr_strdup("application/x-www-form-urlencoded");
  std::string str = absl::StrFormat("Bearer %s", access_token);
  headers[1].key = gpr_strdup("Authorization");
  headers[1].value = gpr_strdup(str.c_str());
  request.hdrs = headers;
  std::string scope = absl::StrJoin(scopes_, " ");
  std::string body = absl::StrFormat("scope=%s", scope);
  request.body = const_cast<char*>(body.c_str());
  request.body_length = body.size();
  grpc_http_response_destroy(&ctx_->response);
  ctx_->response = {};
  GRPC_CLOSURE_INIT(&ctx_->closure, OnImpersenateServiceAccount, this, nullptr);
  // TODO(ctiller): Use the callers resource quota.
  GPR_ASSERT(http_request_ == nullptr);
  RefCountedPtr<grpc_channel_credentials> http_request_creds;
  if (uri->scheme() == "http") {
    http_request_creds = RefCountedPtr<grpc_channel_credentials>(
        grpc_insecure_credentials_create());
  } else {
    http_request_creds = CreateHttpRequestSSLCredentials();
  }
  http_request_ = HttpRequest::Post(
      std::move(*uri), nullptr, ctx_->pollent, &request, ctx_->deadline,
      &ctx_->closure, &ctx_->response, std::move(http_request_creds));
  http_request_->Start();
  request.body = nullptr;
  grpc_http_request_destroy(&request);
}

void ExternalAccountCredentials::OnImpersenateServiceAccount(
    void* arg, grpc_error_handle error) {
  ExternalAccountCredentials* self =
      static_cast<ExternalAccountCredentials*>(arg);
  self->OnImpersenateServiceAccountInternal(error);
}

void ExternalAccountCredentials::OnImpersenateServiceAccountInternal(
    grpc_error_handle error) {
  http_request_.reset();
  if (!error.ok()) {
    FinishTokenFetch(error);
    return;
  }
  absl::string_view response_body(ctx_->response.body,
                                  ctx_->response.body_length);
  auto json = Json::Parse(response_body);
  if (!json.ok()) {
    FinishTokenFetch(GRPC_ERROR_CREATE(
        absl::StrCat("Invalid service account impersonation response: ",
                     json.status().ToString())));
    return;
  }
  if (json->type() != Json::Type::kObject) {
    FinishTokenFetch(
        GRPC_ERROR_CREATE("Invalid service account impersonation response: "
                          "JSON type is not object"));
    return;
  }
  auto it = json->object().find("accessToken");
<<<<<<< HEAD
  if (it == json->object().end() || it->second.type() != Json::Type::kString) {
=======
  if (it == json->object().end() || it->second.type() != Json::Type::STRING) {
>>>>>>> 3a8f4996
    FinishTokenFetch(GRPC_ERROR_CREATE(absl::StrFormat(
        "Missing or invalid accessToken in %s.", response_body)));
    return;
  }
  std::string access_token = it->second.string();
  it = json->object().find("expireTime");
<<<<<<< HEAD
  if (it == json->object().end() || it->second.type() != Json::Type::kString) {
=======
  if (it == json->object().end() || it->second.type() != Json::Type::STRING) {
>>>>>>> 3a8f4996
    FinishTokenFetch(GRPC_ERROR_CREATE(absl::StrFormat(
        "Missing or invalid expireTime in %s.", response_body)));
    return;
  }
  std::string expire_time = it->second.string();
  absl::Time t;
  if (!absl::ParseTime(absl::RFC3339_full, expire_time, &t, nullptr)) {
    FinishTokenFetch(GRPC_ERROR_CREATE(
        "Invalid expire time of service account impersonation response."));
    return;
  }
  int64_t expire_in = (t - absl::Now()) / absl::Seconds(1);
  std::string body = absl::StrFormat(
      "{\"access_token\":\"%s\",\"expires_in\":%d,\"token_type\":\"Bearer\"}",
      access_token, expire_in);
  metadata_req_->response = ctx_->response;
  metadata_req_->response.body = gpr_strdup(body.c_str());
  metadata_req_->response.body_length = body.length();
  metadata_req_->response.hdrs = static_cast<grpc_http_header*>(
      gpr_malloc(sizeof(grpc_http_header) * ctx_->response.hdr_count));
  for (size_t i = 0; i < ctx_->response.hdr_count; i++) {
    metadata_req_->response.hdrs[i].key =
        gpr_strdup(ctx_->response.hdrs[i].key);
    metadata_req_->response.hdrs[i].value =
        gpr_strdup(ctx_->response.hdrs[i].value);
  }
  FinishTokenFetch(absl::OkStatus());
}

void ExternalAccountCredentials::FinishTokenFetch(grpc_error_handle error) {
  GRPC_LOG_IF_ERROR("Fetch external account credentials access token", error);
  // Move object state into local variables.
  auto* cb = response_cb_;
  response_cb_ = nullptr;
  auto* metadata_req = metadata_req_;
  metadata_req_ = nullptr;
  auto* ctx = ctx_;
  ctx_ = nullptr;
  // Invoke the callback.
  cb(metadata_req, error);
  // Delete context.
  delete ctx;
}

}  // namespace grpc_core

grpc_call_credentials* grpc_external_account_credentials_create(
    const char* json_string, const char* scopes_string) {
  auto json = grpc_core::Json::Parse(json_string);
  if (!json.ok()) {
    gpr_log(GPR_ERROR,
            "External account credentials creation failed. Error: %s.",
            json.status().ToString().c_str());
    return nullptr;
  }
  std::vector<std::string> scopes = absl::StrSplit(scopes_string, ',');
  grpc_error_handle error;
  auto creds = grpc_core::ExternalAccountCredentials::Create(
                   *json, std::move(scopes), &error)
                   .release();
  if (!error.ok()) {
    gpr_log(GPR_ERROR,
            "External account credentials creation failed. Error: %s.",
            grpc_core::StatusToString(error).c_str());
    return nullptr;
  }
  return creds;
}<|MERGE_RESOLUTION|>--- conflicted
+++ resolved
@@ -1,4 +1,3 @@
-//
 // Copyright 2020 gRPC authors.
 //
 // Licensed under the Apache License, Version 2.0 (the "License");
@@ -402,11 +401,7 @@
     return;
   }
   auto it = json->object().find("access_token");
-<<<<<<< HEAD
   if (it == json->object().end() || it->second.type() != Json::Type::kString) {
-=======
-  if (it == json->object().end() || it->second.type() != Json::Type::STRING) {
->>>>>>> 3a8f4996
     FinishTokenFetch(GRPC_ERROR_CREATE(absl::StrFormat(
         "Missing or invalid access_token in %s.", response_body)));
     return;
@@ -485,22 +480,14 @@
     return;
   }
   auto it = json->object().find("accessToken");
-<<<<<<< HEAD
   if (it == json->object().end() || it->second.type() != Json::Type::kString) {
-=======
-  if (it == json->object().end() || it->second.type() != Json::Type::STRING) {
->>>>>>> 3a8f4996
     FinishTokenFetch(GRPC_ERROR_CREATE(absl::StrFormat(
         "Missing or invalid accessToken in %s.", response_body)));
     return;
   }
   std::string access_token = it->second.string();
   it = json->object().find("expireTime");
-<<<<<<< HEAD
   if (it == json->object().end() || it->second.type() != Json::Type::kString) {
-=======
-  if (it == json->object().end() || it->second.type() != Json::Type::STRING) {
->>>>>>> 3a8f4996
     FinishTokenFetch(GRPC_ERROR_CREATE(absl::StrFormat(
         "Missing or invalid expireTime in %s.", response_body)));
     return;
