//
// Copyright 2022 gRPC authors.
//
// Licensed under the Apache License, Version 2.0 (the "License");
// you may not use this file except in compliance with the License.
// You may obtain a copy of the License at
//
//     http://www.apache.org/licenses/LICENSE-2.0
//
// Unless required by applicable law or agreed to in writing, software
// distributed under the License is distributed on an "AS IS" BASIS,
// WITHOUT WARRANTIES OR CONDITIONS OF ANY KIND, either express or implied.
// See the License for the specific language governing permissions and
// limitations under the License.
//

#ifndef GRPC_CORE_LIB_SECURITY_CREDENTIALS_CALL_CREDS_UTIL_H
#define GRPC_CORE_LIB_SECURITY_CREDENTIALS_CALL_CREDS_UTIL_H

#include <grpc/support/port_platform.h>

#include <string>

#include <grpc/grpc_security.h>

#include "src/core/lib/security/credentials/credentials.h"

namespace grpc_core {

// Helper function to construct service URL for jwt call creds.
std::string MakeJwtServiceUrl(
<<<<<<< HEAD
    const ClientMetadata& initial_metadata,
=======
    const ClientMetadataHandle& initial_metadata,
>>>>>>> 604d7260
    const grpc_call_credentials::GetRequestMetadataArgs* args);

// Helper function to construct context for plugin call creds.
grpc_auth_metadata_context MakePluginAuthMetadataContext(
<<<<<<< HEAD
    const ClientMetadata& initial_metadata,
=======
    const ClientMetadataHandle& initial_metadata,
>>>>>>> 604d7260
    const grpc_call_credentials::GetRequestMetadataArgs* args);

}  // namespace grpc_core

#endif /* GRPC_CORE_LIB_SECURITY_CREDENTIALS_CALL_CREDS_UTIL_H */<|MERGE_RESOLUTION|>--- conflicted
+++ resolved
@@ -29,20 +29,12 @@
 
 // Helper function to construct service URL for jwt call creds.
 std::string MakeJwtServiceUrl(
-<<<<<<< HEAD
-    const ClientMetadata& initial_metadata,
-=======
     const ClientMetadataHandle& initial_metadata,
->>>>>>> 604d7260
     const grpc_call_credentials::GetRequestMetadataArgs* args);
 
 // Helper function to construct context for plugin call creds.
 grpc_auth_metadata_context MakePluginAuthMetadataContext(
-<<<<<<< HEAD
-    const ClientMetadata& initial_metadata,
-=======
     const ClientMetadataHandle& initial_metadata,
->>>>>>> 604d7260
     const grpc_call_credentials::GetRequestMetadataArgs* args);
 
 }  // namespace grpc_core
