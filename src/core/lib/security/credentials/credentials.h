/*
 *
 * Copyright 2015 gRPC authors.
 *
 * Licensed under the Apache License, Version 2.0 (the "License");
 * you may not use this file except in compliance with the License.
 * You may obtain a copy of the License at
 *
 *     http://www.apache.org/licenses/LICENSE-2.0
 *
 * Unless required by applicable law or agreed to in writing, software
 * distributed under the License is distributed on an "AS IS" BASIS,
 * WITHOUT WARRANTIES OR CONDITIONS OF ANY KIND, either express or implied.
 * See the License for the specific language governing permissions and
 * limitations under the License.
 *
 */

#ifndef GRPC_CORE_LIB_SECURITY_CREDENTIALS_CREDENTIALS_H
#define GRPC_CORE_LIB_SECURITY_CREDENTIALS_CREDENTIALS_H

#include <grpc/support/port_platform.h>

#include <string.h>

#include <string>

#include <grpc/grpc.h>
#include <grpc/grpc_security.h>
#include <grpc/support/sync.h>

#include "src/core/lib/gprpp/ref_counted.h"
#include "src/core/lib/iomgr/polling_entity.h"
#include "src/core/lib/promise/arena_promise.h"
#include "src/core/lib/security/context/security_context.h"
#include "src/core/lib/security/security_connector/security_connector.h"
#include "src/core/lib/transport/metadata_batch.h"
#include "src/core/lib/transport/transport.h"

struct grpc_http_response;

/* --- Constants. --- */

typedef enum {
  GRPC_CREDENTIALS_OK = 0,
  GRPC_CREDENTIALS_ERROR
} grpc_credentials_status;

#define GRPC_FAKE_TRANSPORT_SECURITY_TYPE "fake"

#define GRPC_CHANNEL_CREDENTIALS_TYPE_SSL "Ssl"
#define GRPC_CHANNEL_CREDENTIALS_TYPE_FAKE_TRANSPORT_SECURITY \
  "FakeTransportSecurity"
#define GRPC_CHANNEL_CREDENTIALS_TYPE_GOOGLE_DEFAULT "GoogleDefault"
#define GRPC_CREDENTIALS_TYPE_INSECURE "insecure"
#define GRPC_CREDENTIALS_TYPE_COMPOSITE "Composite"
#define GRPC_CREDENTIALS_TYPE_ALTS "Alts"
#define GRPC_CREDENTIALS_TYPE_LOCAL "Local"
#define GRPC_CREDENTIALS_TYPE_TLS "Tls"
#define GRPC_CREDENTIALS_TYPE_HTTP_REQUEST_SSL "HttpRequestSSL"

#define GRPC_CALL_CREDENTIALS_TYPE_OAUTH2 "Oauth2"
#define GRPC_CALL_CREDENTIALS_TYPE_GOOGLE_REFRESH_TOKEN "GoogleRefreshToken"
#define GRPC_CALL_CREDENTIALS_TYPE_ACCESS_TOKEN "AccessToken"
#define GRPC_CALL_CREDENTIALS_TYPE_JWT "Jwt"
#define GRPC_CALL_CREDENTIALS_TYPE_IAM "Iam"
#define GRPC_CALL_CREDENTIALS_TYPE_COMPOSITE "Composite"
#define GRPC_CALL_CREDENTIALS_TYPE_PLUGIN "Plugin"
#define GRPC_CALL_CREDENTIALS_TYPE_MD_ONLY_TEST "MdOnlyTest"

#define GRPC_AUTHORIZATION_METADATA_KEY "authorization"
#define GRPC_IAM_AUTHORIZATION_TOKEN_METADATA_KEY \
  "x-goog-iam-authorization-token"
#define GRPC_IAM_AUTHORITY_SELECTOR_METADATA_KEY "x-goog-iam-authority-selector"

#define GRPC_SECURE_TOKEN_REFRESH_THRESHOLD_SECS 60

#define GRPC_COMPUTE_ENGINE_METADATA_HOST "metadata.google.internal."
#define GRPC_COMPUTE_ENGINE_METADATA_TOKEN_PATH \
  "/computeMetadata/v1/instance/service-accounts/default/token"

#define GRPC_GOOGLE_OAUTH2_SERVICE_HOST "oauth2.googleapis.com"
#define GRPC_GOOGLE_OAUTH2_SERVICE_TOKEN_PATH "/token"

#define GRPC_SERVICE_ACCOUNT_POST_BODY_PREFIX                         \
  "grant_type=urn%3Aietf%3Aparams%3Aoauth%3Agrant-type%3Ajwt-bearer&" \
  "assertion="

#define GRPC_REFRESH_TOKEN_POST_BODY_FORMAT_STRING \
  "client_id=%s&client_secret=%s&refresh_token=%s&grant_type=refresh_token"

/* --- Google utils --- */

/* It is the caller's responsibility to gpr_free the result if not NULL. */
std::string grpc_get_well_known_google_credentials_file_path(void);

/* Implementation function for the different platforms. */
std::string grpc_get_well_known_google_credentials_file_path_impl(void);

/* Override for testing only. Not thread-safe */
typedef std::string (*grpc_well_known_credentials_path_getter)(void);
void grpc_override_well_known_credentials_path_getter(
    grpc_well_known_credentials_path_getter getter);

/* --- grpc_channel_credentials. --- */

#define GRPC_ARG_CHANNEL_CREDENTIALS "grpc.internal.channel_credentials"

// This type is forward declared as a C struct and we cannot define it as a
// class. Otherwise, compiler will complain about type mismatch due to
// -Wmismatched-tags.
struct grpc_channel_credentials
    : grpc_core::RefCounted<grpc_channel_credentials> {
 public:
<<<<<<< HEAD
=======
  // The pointer value \a type is used to uniquely identify a creds
  // implementation for down-casting purposes. Every creds implementation should
  // use a unique string instance, which should be returned by all instances of
  // that creds implementation.
  explicit grpc_channel_credentials(const char* type) : type_(type) {}
  ~grpc_channel_credentials() override = default;

>>>>>>> cc44f7c7
  // Creates a security connector for the channel. May also create new channel
  // args for the channel to be used in place of the passed in const args if
  // returned non NULL. In that case the caller is responsible for destroying
  // new_args after channel creation.
  virtual grpc_core::RefCountedPtr<grpc_channel_security_connector>
  create_security_connector(
      grpc_core::RefCountedPtr<grpc_call_credentials> call_creds,
      const char* target, const grpc_channel_args* args,
      grpc_channel_args** new_args) = 0;

  // Creates a version of the channel credentials without any attached call
  // credentials. This can be used in order to open a channel to a non-trusted
  // gRPC load balancer.
  virtual grpc_core::RefCountedPtr<grpc_channel_credentials>
  duplicate_without_call_credentials() {
    // By default we just increment the refcount.
    return Ref();
  }

  // Allows credentials to optionally modify a parent channel's args.
  // By default, leave channel args as is. The callee takes ownership
  // of the passed-in channel args, and the caller takes ownership
  // of the returned channel args.
  virtual grpc_channel_args* update_arguments(grpc_channel_args* args) {
    return args;
  }

  // Compares this grpc_channel_credentials object with \a other.
  // If this method returns 0, it means that gRPC can treat the two channel
  // credentials as effectively the same. This method is used to compare
  // `grpc_channel_credentials` objects when they are present in channel_args.
  // One important usage of this is when channel args are used in SubchannelKey,
  // which leads to a useful property that allows subchannels to be reused when
  // two different `grpc_channel_credentials` objects are used but they compare
  // as equal (assuming other channel args match).
  int cmp(const grpc_channel_credentials* other) const {
    GPR_ASSERT(other != nullptr);
    // Intentionally uses grpc_core::QsortCompare instead of strcmp as a safety
    // against different grpc_channel_credentials types using the same name.
    int r = grpc_core::QsortCompare(type(), other->type());
    if (r != 0) return r;
    return cmp_impl(other);
  }

  virtual const char* type() const = 0;

 private:
  // Implementation for `cmp` method intended to be overridden by subclasses.
  // Only invoked if `type()` and `other->type()` compare equal as strings.
  virtual int cmp_impl(const grpc_channel_credentials* other) const = 0;
};

// TODO(roth): Once we eliminate insecure builds, find a better way to
// plumb credentials so that it doesn't need to flow through channel
// args.  For example, we'll want to expose it to LB policies by adding
// methods on the helper API.

/* Util to encapsulate the channel credentials in a channel arg. */
grpc_arg grpc_channel_credentials_to_arg(grpc_channel_credentials* credentials);

/* Util to get the channel credentials from a channel arg. */
grpc_channel_credentials* grpc_channel_credentials_from_arg(
    const grpc_arg* arg);

/* Util to find the channel credentials from channel args. */
grpc_channel_credentials* grpc_channel_credentials_find_in_args(
    const grpc_channel_args* args);

/* --- grpc_core::CredentialsMetadataArray. --- */

namespace grpc_core {
using CredentialsMetadataArray = std::vector<std::pair<Slice, Slice>>;
}

/* --- grpc_call_credentials. --- */

// This type is forward declared as a C struct and we cannot define it as a
// class. Otherwise, compiler will complain about type mismatch due to
// -Wmismatched-tags.
struct grpc_call_credentials
    : public grpc_core::RefCounted<grpc_call_credentials> {
 public:
  // TODO(roth): Consider whether security connector actually needs to
  // be part of this interface.  Currently, it is here only for the
  // url_scheme() method, which we might be able to instead add as an
  // auth context property.
  struct GetRequestMetadataArgs {
    grpc_core::RefCountedPtr<grpc_channel_security_connector>
        security_connector;
    grpc_core::RefCountedPtr<grpc_auth_context> auth_context;
  };

  // The pointer value \a type is used to uniquely identify a creds
  // implementation for down-casting purposes. Every creds implementation should
  // use a unique string instance, which should be returned by all instances of
  // that creds implementation.
  explicit grpc_call_credentials(
      grpc_security_level min_security_level = GRPC_PRIVACY_AND_INTEGRITY)
      : min_security_level_(min_security_level) {}

  ~grpc_call_credentials() override = default;

  virtual grpc_core::ArenaPromise<
      absl::StatusOr<grpc_core::ClientInitialMetadata>>
  GetRequestMetadata(grpc_core::ClientInitialMetadata initial_metadata,
                     const GetRequestMetadataArgs* args) = 0;

  virtual grpc_security_level min_security_level() const {
    return min_security_level_;
  }

  // Compares this grpc_call_credentials object with \a other.
  // If this method returns 0, it means that gRPC can treat the two call
  // credentials as effectively the same..
  int cmp(const grpc_call_credentials* other) const {
    GPR_ASSERT(other != nullptr);
    // Intentionally uses grpc_core::QsortCompare instead of strcmp as a safety
    // against different grpc_call_credentials types using the same name.
    int r = grpc_core::QsortCompare(type(), other->type());
    if (r != 0) return r;
    return cmp_impl(other);
  }

  virtual std::string debug_string() {
    return "grpc_call_credentials did not provide debug string";
  }

  virtual const char* type() const = 0;

 private:
  // Implementation for `cmp` method intended to be overridden by subclasses.
  // Only invoked if `type()` and `other->type()` compare equal as strings.
  virtual int cmp_impl(const grpc_call_credentials* other) const = 0;

  const grpc_security_level min_security_level_;
};

/* Metadata-only credentials with the specified key and value where
   asynchronicity can be simulated for testing. */
grpc_call_credentials* grpc_md_only_test_credentials_create(
    const char* md_key, const char* md_value);

/* --- grpc_server_credentials. --- */

// This type is forward declared as a C struct and we cannot define it as a
// class. Otherwise, compiler will complain about type mismatch due to
// -Wmismatched-tags.
struct grpc_server_credentials
    : public grpc_core::RefCounted<grpc_server_credentials> {
 public:
  explicit grpc_server_credentials(const char* type) : type_(type) {}

  ~grpc_server_credentials() override { DestroyProcessor(); }

  // Ownership of \a args is not passed.
  virtual grpc_core::RefCountedPtr<grpc_server_security_connector>
  create_security_connector(const grpc_channel_args* args) = 0;

  const char* type() const { return type_; }

  const grpc_auth_metadata_processor& auth_metadata_processor() const {
    return processor_;
  }
  void set_auth_metadata_processor(
      const grpc_auth_metadata_processor& processor);

 private:
  void DestroyProcessor() {
    if (processor_.destroy != nullptr && processor_.state != nullptr) {
      processor_.destroy(processor_.state);
    }
  }

  const char* type_;
  grpc_auth_metadata_processor processor_ =
      grpc_auth_metadata_processor();  // Zero-initialize the C struct.
};

#define GRPC_SERVER_CREDENTIALS_ARG "grpc.server_credentials"

grpc_arg grpc_server_credentials_to_arg(grpc_server_credentials* c);
grpc_server_credentials* grpc_server_credentials_from_arg(const grpc_arg* arg);
grpc_server_credentials* grpc_find_server_credentials_in_args(
    const grpc_channel_args* args);

#endif /* GRPC_CORE_LIB_SECURITY_CREDENTIALS_CREDENTIALS_H */<|MERGE_RESOLUTION|>--- conflicted
+++ resolved
@@ -112,16 +112,6 @@
 struct grpc_channel_credentials
     : grpc_core::RefCounted<grpc_channel_credentials> {
  public:
-<<<<<<< HEAD
-=======
-  // The pointer value \a type is used to uniquely identify a creds
-  // implementation for down-casting purposes. Every creds implementation should
-  // use a unique string instance, which should be returned by all instances of
-  // that creds implementation.
-  explicit grpc_channel_credentials(const char* type) : type_(type) {}
-  ~grpc_channel_credentials() override = default;
-
->>>>>>> cc44f7c7
   // Creates a security connector for the channel. May also create new channel
   // args for the channel to be used in place of the passed in const args if
   // returned non NULL. In that case the caller is responsible for destroying
@@ -166,6 +156,10 @@
     return cmp_impl(other);
   }
 
+  // The pointer value \a type is used to uniquely identify a creds
+  // implementation for down-casting purposes. Every creds implementation should
+  // use a unique string instance, which should be returned by all instances of
+  // that creds implementation.
   virtual const char* type() const = 0;
 
  private:
@@ -249,6 +243,10 @@
     return "grpc_call_credentials did not provide debug string";
   }
 
+  // The pointer value \a type is used to uniquely identify a creds
+  // implementation for down-casting purposes. Every creds implementation should
+  // use a unique string instance, which should be returned by all instances of
+  // that creds implementation.
   virtual const char* type() const = 0;
 
  private:
