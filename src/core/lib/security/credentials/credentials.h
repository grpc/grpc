/*
 *
 * Copyright 2015 gRPC authors.
 *
 * Licensed under the Apache License, Version 2.0 (the "License");
 * you may not use this file except in compliance with the License.
 * You may obtain a copy of the License at
 *
 *     http://www.apache.org/licenses/LICENSE-2.0
 *
 * Unless required by applicable law or agreed to in writing, software
 * distributed under the License is distributed on an "AS IS" BASIS,
 * WITHOUT WARRANTIES OR CONDITIONS OF ANY KIND, either express or implied.
 * See the License for the specific language governing permissions and
 * limitations under the License.
 *
 */

#ifndef GRPC_CORE_LIB_SECURITY_CREDENTIALS_CREDENTIALS_H
#define GRPC_CORE_LIB_SECURITY_CREDENTIALS_CREDENTIALS_H

#include <grpc/grpc.h>
#include <grpc/grpc_security.h>
#include <grpc/support/sync.h>
#include "src/core/lib/transport/metadata_batch.h"

#include "src/core/lib/http/httpcli.h"
#include "src/core/lib/http/parser.h"
#include "src/core/lib/iomgr/polling_entity.h"
#include "src/core/lib/security/transport/security_connector.h"

struct grpc_http_response;

/* --- Constants. --- */

typedef enum {
  GRPC_CREDENTIALS_OK = 0,
  GRPC_CREDENTIALS_ERROR
} grpc_credentials_status;

#define GRPC_FAKE_TRANSPORT_SECURITY_TYPE "fake"

#define GRPC_CHANNEL_CREDENTIALS_TYPE_SSL "Ssl"
#define GRPC_CHANNEL_CREDENTIALS_TYPE_FAKE_TRANSPORT_SECURITY \
  "FakeTransportSecurity"

#define GRPC_CALL_CREDENTIALS_TYPE_OAUTH2 "Oauth2"
#define GRPC_CALL_CREDENTIALS_TYPE_JWT "Jwt"
#define GRPC_CALL_CREDENTIALS_TYPE_IAM "Iam"
#define GRPC_CALL_CREDENTIALS_TYPE_COMPOSITE "Composite"

#define GRPC_AUTHORIZATION_METADATA_KEY "authorization"
#define GRPC_IAM_AUTHORIZATION_TOKEN_METADATA_KEY \
  "x-goog-iam-authorization-token"
#define GRPC_IAM_AUTHORITY_SELECTOR_METADATA_KEY "x-goog-iam-authority-selector"

#define GRPC_SECURE_TOKEN_REFRESH_THRESHOLD_SECS 60

#define GRPC_COMPUTE_ENGINE_METADATA_HOST "metadata.google.internal"
#define GRPC_COMPUTE_ENGINE_METADATA_TOKEN_PATH \
  "/computeMetadata/v1/instance/service-accounts/default/token"

#define GRPC_GOOGLE_OAUTH2_SERVICE_HOST "www.googleapis.com"
#define GRPC_GOOGLE_OAUTH2_SERVICE_TOKEN_PATH "/oauth2/v3/token"

#define GRPC_SERVICE_ACCOUNT_POST_BODY_PREFIX                         \
  "grant_type=urn%3Aietf%3Aparams%3Aoauth%3Agrant-type%3Ajwt-bearer&" \
  "assertion="

#define GRPC_REFRESH_TOKEN_POST_BODY_FORMAT_STRING \
  "client_id=%s&client_secret=%s&refresh_token=%s&grant_type=refresh_token"

/* --- Google utils --- */

/* It is the caller's responsibility to gpr_free the result if not NULL. */
char *grpc_get_well_known_google_credentials_file_path(void);

/* Implementation function for the different platforms. */
char *grpc_get_well_known_google_credentials_file_path_impl(void);

/* Override for testing only. Not thread-safe */
typedef char *(*grpc_well_known_credentials_path_getter)(void);
void grpc_override_well_known_credentials_path_getter(
    grpc_well_known_credentials_path_getter getter);

/* --- grpc_channel_credentials. --- */

#define GRPC_ARG_CHANNEL_CREDENTIALS "grpc.channel_credentials"

typedef struct {
  void (*destruct)(grpc_exec_ctx *exec_ctx, grpc_channel_credentials *c);

  grpc_security_status (*create_security_connector)(
      grpc_exec_ctx *exec_ctx, grpc_channel_credentials *c,
      grpc_call_credentials *call_creds, const char *target,
      const grpc_channel_args *args, grpc_channel_security_connector **sc,
      grpc_channel_args **new_args);

  grpc_channel_credentials *(*duplicate_without_call_credentials)(
      grpc_channel_credentials *c);
} grpc_channel_credentials_vtable;

struct grpc_channel_credentials {
  const grpc_channel_credentials_vtable *vtable;
  const char *type;
  gpr_refcount refcount;
};

grpc_channel_credentials *grpc_channel_credentials_ref(
    grpc_channel_credentials *creds);
void grpc_channel_credentials_unref(grpc_exec_ctx *exec_ctx,
                                    grpc_channel_credentials *creds);

/* Creates a security connector for the channel. May also create new channel
   args for the channel to be used in place of the passed in const args if
   returned non NULL. In that case the caller is responsible for destroying
   new_args after channel creation. */
grpc_security_status grpc_channel_credentials_create_security_connector(
    grpc_exec_ctx *exec_ctx, grpc_channel_credentials *creds,
    const char *target, const grpc_channel_args *args,
    grpc_channel_security_connector **sc, grpc_channel_args **new_args);

/* Creates a version of the channel credentials without any attached call
   credentials. This can be used in order to open a channel to a non-trusted
   gRPC load balancer. */
grpc_channel_credentials *
grpc_channel_credentials_duplicate_without_call_credentials(
    grpc_channel_credentials *creds);

/* Util to encapsulate the channel credentials in a channel arg. */
grpc_arg grpc_channel_credentials_to_arg(grpc_channel_credentials *credentials);

/* Util to get the channel credentials from a channel arg. */
grpc_channel_credentials *grpc_channel_credentials_from_arg(
    const grpc_arg *arg);

/* Util to find the channel credentials from channel args. */
grpc_channel_credentials *grpc_channel_credentials_find_in_args(
    const grpc_channel_args *args);

/* --- grpc_credentials_mdelem_list. --- */

typedef struct {
  grpc_mdelem *md;
  size_t size;
} grpc_credentials_mdelem_list;

/// Takes a new ref to \a md.
void grpc_credentials_mdelem_list_add(grpc_credentials_mdelem_list *list,
                                      grpc_mdelem md);

/// Appends all elements from \a src to \a dst, taking a new ref to each one.
void grpc_credentials_mdelem_list_append(grpc_credentials_mdelem_list *dst,
                                         grpc_credentials_mdelem_list *src);

void grpc_credentials_mdelem_list_destroy(grpc_exec_ctx *exec_ctx,
                                          grpc_credentials_mdelem_list *list);

/* --- grpc_call_credentials. --- */

typedef struct {
  void (*destruct)(grpc_exec_ctx *exec_ctx, grpc_call_credentials *c);
  bool (*get_request_metadata)(grpc_exec_ctx *exec_ctx,
                               grpc_call_credentials *c,
                               grpc_polling_entity *pollent,
                               grpc_auth_metadata_context context,
<<<<<<< HEAD
                               grpc_credentials_metadata_cb cb,
                               void *user_data);
  bool (*calls_outside_of_core)(grpc_call_credentials *c);
=======
                               grpc_credentials_mdelem_list *md_list,
                               grpc_closure *on_request_metadata,
                               grpc_error **error);
  void (*cancel_get_request_metadata)(grpc_exec_ctx *exec_ctx,
                                      grpc_call_credentials *c,
                                      grpc_credentials_mdelem_list *md_list,
                                      grpc_error *error);
>>>>>>> b8a631e0
} grpc_call_credentials_vtable;

struct grpc_call_credentials {
  const grpc_call_credentials_vtable *vtable;
  const char *type;
  gpr_refcount refcount;
};

grpc_call_credentials *grpc_call_credentials_ref(grpc_call_credentials *creds);
void grpc_call_credentials_unref(grpc_exec_ctx *exec_ctx,
                                 grpc_call_credentials *creds);
/// Returns true if completed synchronously, in which case \a error will
/// be set to indicate the result.  Otherwise, \a on_request_metadata will
/// be invoked asynchronously when complete.  \a md_list will be populated
/// with the resulting metadata once complete.
bool grpc_call_credentials_get_request_metadata(
    grpc_exec_ctx *exec_ctx, grpc_call_credentials *creds,
    grpc_polling_entity *pollent, grpc_auth_metadata_context context,
<<<<<<< HEAD
    grpc_credentials_metadata_cb cb, void *user_data);
// Returns true if the credentials call outside of core.  This can be
// used by filter code to decide to give up locks before calling
// grpc_call_credentials_get_request_metadata() and then reacquire
// them when the callback returns.
bool grpc_call_credentials_calls_outside_of_core(grpc_call_credentials *creds);
=======
    grpc_credentials_mdelem_list *md_list, grpc_closure *on_request_metadata,
    grpc_error **error);

/// Cancels a pending asynchronous operation started by
/// grpc_call_credentials_get_request_metadata() with the corresponding
/// value of \a md_list.
void grpc_call_credentials_cancel_get_request_metadata(
    grpc_exec_ctx *exec_ctx, grpc_call_credentials *c,
    grpc_credentials_mdelem_list *md_list, grpc_error *error);
>>>>>>> b8a631e0

/* Metadata-only credentials with the specified key and value where
   asynchronicity can be simulated for testing. */
grpc_call_credentials *grpc_md_only_test_credentials_create(
    grpc_exec_ctx *exec_ctx, const char *md_key, const char *md_value,
    bool is_async);

/* --- grpc_server_credentials. --- */

typedef struct {
  void (*destruct)(grpc_exec_ctx *exec_ctx, grpc_server_credentials *c);
  grpc_security_status (*create_security_connector)(
      grpc_exec_ctx *exec_ctx, grpc_server_credentials *c,
      grpc_server_security_connector **sc);
} grpc_server_credentials_vtable;

struct grpc_server_credentials {
  const grpc_server_credentials_vtable *vtable;
  const char *type;
  gpr_refcount refcount;
  grpc_auth_metadata_processor processor;
};

grpc_security_status grpc_server_credentials_create_security_connector(
    grpc_exec_ctx *exec_ctx, grpc_server_credentials *creds,
    grpc_server_security_connector **sc);

grpc_server_credentials *grpc_server_credentials_ref(
    grpc_server_credentials *creds);

void grpc_server_credentials_unref(grpc_exec_ctx *exec_ctx,
                                   grpc_server_credentials *creds);

#define GRPC_SERVER_CREDENTIALS_ARG "grpc.server_credentials"

grpc_arg grpc_server_credentials_to_arg(grpc_server_credentials *c);
grpc_server_credentials *grpc_server_credentials_from_arg(const grpc_arg *arg);
grpc_server_credentials *grpc_find_server_credentials_in_args(
    const grpc_channel_args *args);

/* -- Credentials Metadata Request. -- */

typedef struct {
  grpc_call_credentials *creds;
  grpc_http_response response;
} grpc_credentials_metadata_request;

grpc_credentials_metadata_request *grpc_credentials_metadata_request_create(
    grpc_call_credentials *creds);

void grpc_credentials_metadata_request_destroy(
    grpc_exec_ctx *exec_ctx, grpc_credentials_metadata_request *r);

#endif /* GRPC_CORE_LIB_SECURITY_CREDENTIALS_CREDENTIALS_H */<|MERGE_RESOLUTION|>--- conflicted
+++ resolved
@@ -164,11 +164,6 @@
                                grpc_call_credentials *c,
                                grpc_polling_entity *pollent,
                                grpc_auth_metadata_context context,
-<<<<<<< HEAD
-                               grpc_credentials_metadata_cb cb,
-                               void *user_data);
-  bool (*calls_outside_of_core)(grpc_call_credentials *c);
-=======
                                grpc_credentials_mdelem_list *md_list,
                                grpc_closure *on_request_metadata,
                                grpc_error **error);
@@ -176,7 +171,6 @@
                                       grpc_call_credentials *c,
                                       grpc_credentials_mdelem_list *md_list,
                                       grpc_error *error);
->>>>>>> b8a631e0
 } grpc_call_credentials_vtable;
 
 struct grpc_call_credentials {
@@ -195,14 +189,6 @@
 bool grpc_call_credentials_get_request_metadata(
     grpc_exec_ctx *exec_ctx, grpc_call_credentials *creds,
     grpc_polling_entity *pollent, grpc_auth_metadata_context context,
-<<<<<<< HEAD
-    grpc_credentials_metadata_cb cb, void *user_data);
-// Returns true if the credentials call outside of core.  This can be
-// used by filter code to decide to give up locks before calling
-// grpc_call_credentials_get_request_metadata() and then reacquire
-// them when the callback returns.
-bool grpc_call_credentials_calls_outside_of_core(grpc_call_credentials *creds);
-=======
     grpc_credentials_mdelem_list *md_list, grpc_closure *on_request_metadata,
     grpc_error **error);
 
@@ -212,7 +198,6 @@
 void grpc_call_credentials_cancel_get_request_metadata(
     grpc_exec_ctx *exec_ctx, grpc_call_credentials *c,
     grpc_credentials_mdelem_list *md_list, grpc_error *error);
->>>>>>> b8a631e0
 
 /* Metadata-only credentials with the specified key and value where
    asynchronicity can be simulated for testing. */
