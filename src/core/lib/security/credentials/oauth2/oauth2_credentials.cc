--- conflicted
+++ resolved
@@ -576,13 +576,8 @@
         const_cast<char*>("application/x-www-form-urlencoded")};
     grpc_httpcli_request request;
     memset(&request, 0, sizeof(grpc_httpcli_request));
-<<<<<<< HEAD
     request.host = const_cast<char*>(sts_url_.authority().c_str());
     request.http.path = const_cast<char*>(sts_url_.path().c_str());
-=======
-    request.host = sts_url_->authority;
-    request.http.path = sts_url_->path;
->>>>>>> 6c440e82
     request.http.hdr_count = 1;
     request.http.hdrs = &header;
     request.handshaker = (sts_url_.scheme() == "https")
