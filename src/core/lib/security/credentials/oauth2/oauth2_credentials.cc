--- conflicted
+++ resolved
@@ -304,13 +304,8 @@
   }
   // Couldn't get the token from the cache.
   // Add request to pending_requests_ and start a new fetch if needed.
-<<<<<<< HEAD
-  grpc_millis refresh_threshold =
-      GRPC_SECURE_TOKEN_REFRESH_THRESHOLD_SECS * GPR_MS_PER_SEC;
-=======
   grpc_core::Duration refresh_threshold =
       grpc_core::Duration::Seconds(GRPC_SECURE_TOKEN_REFRESH_THRESHOLD_SECS);
->>>>>>> 87acbadb
   auto pending_request =
       grpc_core::MakeRefCounted<grpc_oauth2_pending_get_request_metadata>();
   pending_request->pollent = grpc_core::GetContext<grpc_polling_entity>();
