/*
 *
 * Copyright 2015 gRPC authors.
 *
 * Licensed under the Apache License, Version 2.0 (the "License");
 * you may not use this file except in compliance with the License.
 * You may obtain a copy of the License at
 *
 *     http://www.apache.org/licenses/LICENSE-2.0
 *
 * Unless required by applicable law or agreed to in writing, software
 * distributed under the License is distributed on an "AS IS" BASIS,
 * WITHOUT WARRANTIES OR CONDITIONS OF ANY KIND, either express or implied.
 * See the License for the specific language governing permissions and
 * limitations under the License.
 *
 */

#include <grpc/support/port_platform.h>

#include "src/core/lib/security/credentials/oauth2/oauth2_credentials.h"

#include <string.h>

#include "absl/container/inlined_vector.h"
#include "absl/strings/str_cat.h"
#include "absl/strings/str_format.h"
#include "absl/strings/str_join.h"

#include <grpc/grpc_security.h>
#include <grpc/impl/codegen/slice.h>
#include <grpc/slice.h>
#include <grpc/support/alloc.h>
#include <grpc/support/log.h>
#include <grpc/support/string_util.h>

#include "src/core/lib/gpr/string.h"
#include "src/core/lib/gprpp/ref_counted_ptr.h"
#include "src/core/lib/http/httpcli_ssl_credentials.h"
#include "src/core/lib/iomgr/error.h"
#include "src/core/lib/iomgr/load_file.h"
#include "src/core/lib/json/json.h"
#include "src/core/lib/security/util/json_util.h"
#include "src/core/lib/slice/slice_internal.h"
#include "src/core/lib/surface/api_trace.h"
#include "src/core/lib/uri/uri_parser.h"

using grpc_core::Json;

//
// Auth Refresh Token.
//

int grpc_auth_refresh_token_is_valid(
    const grpc_auth_refresh_token* refresh_token) {
  return (refresh_token != nullptr) &&
         strcmp(refresh_token->type, GRPC_AUTH_JSON_TYPE_INVALID) != 0;
}

grpc_auth_refresh_token grpc_auth_refresh_token_create_from_json(
    const Json& json) {
  grpc_auth_refresh_token result;
  const char* prop_value;
  int success = 0;
  grpc_error_handle error = GRPC_ERROR_NONE;

  memset(&result, 0, sizeof(grpc_auth_refresh_token));
  result.type = GRPC_AUTH_JSON_TYPE_INVALID;
  if (json.type() != Json::Type::OBJECT) {
    gpr_log(GPR_ERROR, "Invalid json.");
    goto end;
  }

  prop_value = grpc_json_get_string_property(json, "type", &error);
  GRPC_LOG_IF_ERROR("Parsing refresh token", error);
  if (prop_value == nullptr ||
      strcmp(prop_value, GRPC_AUTH_JSON_TYPE_AUTHORIZED_USER) != 0) {
    goto end;
  }
  result.type = GRPC_AUTH_JSON_TYPE_AUTHORIZED_USER;

  if (!grpc_copy_json_string_property(json, "client_secret",
                                      &result.client_secret) ||
      !grpc_copy_json_string_property(json, "client_id", &result.client_id) ||
      !grpc_copy_json_string_property(json, "refresh_token",
                                      &result.refresh_token)) {
    goto end;
  }
  success = 1;

end:
  if (!success) grpc_auth_refresh_token_destruct(&result);
  return result;
}

grpc_auth_refresh_token grpc_auth_refresh_token_create_from_string(
    const char* json_string) {
  grpc_error_handle error = GRPC_ERROR_NONE;
  Json json = Json::Parse(json_string, &error);
  if (error != GRPC_ERROR_NONE) {
    gpr_log(GPR_ERROR, "JSON parsing failed: %s",
            grpc_error_std_string(error).c_str());
    GRPC_ERROR_UNREF(error);
  }
  return grpc_auth_refresh_token_create_from_json(json);
}

void grpc_auth_refresh_token_destruct(grpc_auth_refresh_token* refresh_token) {
  if (refresh_token == nullptr) return;
  refresh_token->type = GRPC_AUTH_JSON_TYPE_INVALID;
  if (refresh_token->client_id != nullptr) {
    gpr_free(refresh_token->client_id);
    refresh_token->client_id = nullptr;
  }
  if (refresh_token->client_secret != nullptr) {
    gpr_free(refresh_token->client_secret);
    refresh_token->client_secret = nullptr;
  }
  if (refresh_token->refresh_token != nullptr) {
    gpr_free(refresh_token->refresh_token);
    refresh_token->refresh_token = nullptr;
  }
}

//
// Oauth2 Token Fetcher credentials.
//

grpc_oauth2_token_fetcher_credentials::
    ~grpc_oauth2_token_fetcher_credentials() {
  gpr_mu_destroy(&mu_);
  grpc_pollset_set_destroy(grpc_polling_entity_pollset_set(&pollent_));
}

grpc_credentials_status
grpc_oauth2_token_fetcher_credentials_parse_server_response(
    const grpc_http_response* response,
    absl::optional<grpc_core::Slice>* token_value,
    grpc_core::Duration* token_lifetime) {
  char* null_terminated_body = nullptr;
  grpc_credentials_status status = GRPC_CREDENTIALS_OK;
  Json json;

  if (response == nullptr) {
    gpr_log(GPR_ERROR, "Received NULL response.");
    status = GRPC_CREDENTIALS_ERROR;
    goto end;
  }

  if (response->body_length > 0) {
    null_terminated_body =
        static_cast<char*>(gpr_malloc(response->body_length + 1));
    null_terminated_body[response->body_length] = '\0';
    memcpy(null_terminated_body, response->body, response->body_length);
  }

  if (response->status != 200) {
    gpr_log(GPR_ERROR, "Call to http server ended with error %d [%s].",
            response->status,
            null_terminated_body != nullptr ? null_terminated_body : "");
    status = GRPC_CREDENTIALS_ERROR;
    goto end;
  } else {
    const char* access_token = nullptr;
    const char* token_type = nullptr;
    const char* expires_in = nullptr;
    Json::Object::const_iterator it;
    grpc_error_handle error = GRPC_ERROR_NONE;
    json = Json::Parse(null_terminated_body, &error);
    if (error != GRPC_ERROR_NONE) {
      gpr_log(GPR_ERROR, "Could not parse JSON from %s: %s",
              null_terminated_body, grpc_error_std_string(error).c_str());
      GRPC_ERROR_UNREF(error);
      status = GRPC_CREDENTIALS_ERROR;
      goto end;
    }
    if (json.type() != Json::Type::OBJECT) {
      gpr_log(GPR_ERROR, "Response should be a JSON object");
      status = GRPC_CREDENTIALS_ERROR;
      goto end;
    }
    it = json.object_value().find("access_token");
    if (it == json.object_value().end() ||
        it->second.type() != Json::Type::STRING) {
      gpr_log(GPR_ERROR, "Missing or invalid access_token in JSON.");
      status = GRPC_CREDENTIALS_ERROR;
      goto end;
    }
    access_token = it->second.string_value().c_str();
    it = json.object_value().find("token_type");
    if (it == json.object_value().end() ||
        it->second.type() != Json::Type::STRING) {
      gpr_log(GPR_ERROR, "Missing or invalid token_type in JSON.");
      status = GRPC_CREDENTIALS_ERROR;
      goto end;
    }
    token_type = it->second.string_value().c_str();
    it = json.object_value().find("expires_in");
    if (it == json.object_value().end() ||
        it->second.type() != Json::Type::NUMBER) {
      gpr_log(GPR_ERROR, "Missing or invalid expires_in in JSON.");
      status = GRPC_CREDENTIALS_ERROR;
      goto end;
    }
    expires_in = it->second.string_value().c_str();
    *token_lifetime =
        grpc_core::Duration::Seconds(strtol(expires_in, nullptr, 10));
    *token_value = grpc_core::Slice::FromCopiedString(
        absl::StrCat(token_type, " ", access_token));
    status = GRPC_CREDENTIALS_OK;
  }

end:
  if (status != GRPC_CREDENTIALS_OK) *token_value = absl::nullopt;
  gpr_free(null_terminated_body);
  return status;
}

static void on_oauth2_token_fetcher_http_response(void* user_data,
                                                  grpc_error_handle error) {
  GRPC_LOG_IF_ERROR("oauth_fetch", GRPC_ERROR_REF(error));
  grpc_credentials_metadata_request* r =
      static_cast<grpc_credentials_metadata_request*>(user_data);
  grpc_oauth2_token_fetcher_credentials* c =
      reinterpret_cast<grpc_oauth2_token_fetcher_credentials*>(r->creds.get());
  c->on_http_response(r, error);
}

void grpc_oauth2_token_fetcher_credentials::on_http_response(
    grpc_credentials_metadata_request* r, grpc_error_handle error) {
  absl::optional<grpc_core::Slice> access_token_value;
  grpc_core::Duration token_lifetime;
  grpc_credentials_status status =
      error == GRPC_ERROR_NONE
          ? grpc_oauth2_token_fetcher_credentials_parse_server_response(
                &r->response, &access_token_value, &token_lifetime)
          : GRPC_CREDENTIALS_ERROR;
  // Update cache and grab list of pending requests.
  gpr_mu_lock(&mu_);
  token_fetch_pending_ = false;
  if (access_token_value.has_value()) {
    access_token_value_ = access_token_value->Ref();
  } else {
    access_token_value_ = absl::nullopt;
  }
  token_expiration_ = status == GRPC_CREDENTIALS_OK
                          ? gpr_time_add(gpr_now(GPR_CLOCK_MONOTONIC),
                                         token_lifetime.as_timespec())
                          : gpr_inf_past(GPR_CLOCK_MONOTONIC);
  grpc_oauth2_pending_get_request_metadata* pending_request = pending_requests_;
  pending_requests_ = nullptr;
  gpr_mu_unlock(&mu_);
  // Invoke callbacks for all pending requests.
  while (pending_request != nullptr) {
    grpc_error_handle new_error = GRPC_ERROR_NONE;
    if (status == GRPC_CREDENTIALS_OK) {
      pending_request->md_array->emplace_back(
          grpc_core::Slice::FromStaticString(GRPC_AUTHORIZATION_METADATA_KEY),
          access_token_value->Ref());
    } else {
      new_error = GRPC_ERROR_CREATE_REFERENCING_FROM_STATIC_STRING(
          "Error occurred when fetching oauth2 token.", &error, 1);
    }
    grpc_core::ExecCtx::Run(DEBUG_LOCATION,
                            pending_request->on_request_metadata, new_error);
    grpc_polling_entity_del_from_pollset_set(
        pending_request->pollent, grpc_polling_entity_pollset_set(&pollent_));
    grpc_oauth2_pending_get_request_metadata* prev = pending_request;
    pending_request = pending_request->next;
    gpr_free(prev);
  }
  Unref();
  delete r;
}

bool grpc_oauth2_token_fetcher_credentials::get_request_metadata(
    grpc_polling_entity* pollent, grpc_auth_metadata_context /*context*/,
    grpc_core::CredentialsMetadataArray* md_array,
    grpc_closure* on_request_metadata, grpc_error_handle* /*error*/) {
  // Check if we can use the cached token.
  grpc_core::Duration refresh_threshold =
      grpc_core::Duration::Seconds(GRPC_SECURE_TOKEN_REFRESH_THRESHOLD_SECS);
  absl::optional<grpc_core::Slice> cached_access_token_value;
  gpr_mu_lock(&mu_);
  if (access_token_value_.has_value() &&
      gpr_time_cmp(
          gpr_time_sub(token_expiration_, gpr_now(GPR_CLOCK_MONOTONIC)),
          gpr_time_from_seconds(GRPC_SECURE_TOKEN_REFRESH_THRESHOLD_SECS,
                                GPR_TIMESPAN)) > 0) {
    cached_access_token_value = access_token_value_->Ref();
  }
  if (cached_access_token_value.has_value()) {
    gpr_mu_unlock(&mu_);
    md_array->emplace_back(
        grpc_core::Slice::FromStaticString(GRPC_AUTHORIZATION_METADATA_KEY),
        std::move(*cached_access_token_value));
    return true;
  }
  // Couldn't get the token from the cache.
  // Add request to pending_requests_ and start a new fetch if needed.
  grpc_oauth2_pending_get_request_metadata* pending_request =
      static_cast<grpc_oauth2_pending_get_request_metadata*>(
          gpr_malloc(sizeof(*pending_request)));
  pending_request->md_array = md_array;
  pending_request->on_request_metadata = on_request_metadata;
  pending_request->pollent = pollent;
  grpc_polling_entity_add_to_pollset_set(
      pollent, grpc_polling_entity_pollset_set(&pollent_));
  pending_request->next = pending_requests_;
  pending_requests_ = pending_request;
  bool start_fetch = false;
  if (!token_fetch_pending_) {
    token_fetch_pending_ = true;
    start_fetch = true;
  }
  gpr_mu_unlock(&mu_);
  if (start_fetch) {
    Ref().release();
    fetch_oauth2(new grpc_credentials_metadata_request(this->Ref()), &pollent_,
                 on_oauth2_token_fetcher_http_response,
                 grpc_core::ExecCtx::Get()->Now() + refresh_threshold);
  }
  return false;
}

void grpc_oauth2_token_fetcher_credentials::cancel_get_request_metadata(
    grpc_core::CredentialsMetadataArray* md_array, grpc_error_handle error) {
  gpr_mu_lock(&mu_);
  grpc_oauth2_pending_get_request_metadata* prev = nullptr;
  grpc_oauth2_pending_get_request_metadata* pending_request = pending_requests_;
  while (pending_request != nullptr) {
    if (pending_request->md_array == md_array) {
      // Remove matching pending request from the list.
      if (prev != nullptr) {
        prev->next = pending_request->next;
      } else {
        pending_requests_ = pending_request->next;
      }
      // Invoke the callback immediately with an error.
      grpc_core::ExecCtx::Run(DEBUG_LOCATION,
                              pending_request->on_request_metadata,
                              GRPC_ERROR_REF(error));
      gpr_free(pending_request);
      break;
    }
    prev = pending_request;
    pending_request = pending_request->next;
  }
  gpr_mu_unlock(&mu_);
  GRPC_ERROR_UNREF(error);
}

grpc_oauth2_token_fetcher_credentials::grpc_oauth2_token_fetcher_credentials()
    : grpc_call_credentials(GRPC_CALL_CREDENTIALS_TYPE_OAUTH2),
      token_expiration_(gpr_inf_past(GPR_CLOCK_MONOTONIC)),
      pollent_(grpc_polling_entity_create_from_pollset_set(
          grpc_pollset_set_create())) {
  gpr_mu_init(&mu_);
}

std::string grpc_oauth2_token_fetcher_credentials::debug_string() {
  return "OAuth2TokenFetcherCredentials";
}

//
//  Google Compute Engine credentials.
//

namespace {

class grpc_compute_engine_token_fetcher_credentials
    : public grpc_oauth2_token_fetcher_credentials {
 public:
  grpc_compute_engine_token_fetcher_credentials() = default;
  ~grpc_compute_engine_token_fetcher_credentials() override = default;

 protected:
  void fetch_oauth2(grpc_credentials_metadata_request* metadata_req,
                    grpc_polling_entity* pollent,
                    grpc_iomgr_cb_func response_cb,
                    grpc_core::Timestamp deadline) override {
    grpc_http_header header = {const_cast<char*>("Metadata-Flavor"),
                               const_cast<char*>("Google")};
    grpc_http_request request;
    memset(&request, 0, sizeof(grpc_http_request));
    request.hdr_count = 1;
    request.hdrs = &header;
    /* TODO(ctiller): Carry the memory quota in ctx and share it with the host
       channel. This would allow us to cancel an authentication query when under
       extreme memory pressure. */
    auto uri = grpc_core::URI::Create("http", GRPC_COMPUTE_ENGINE_METADATA_HOST,
                                      GRPC_COMPUTE_ENGINE_METADATA_TOKEN_PATH,
                                      {} /* query params */, "" /* fragment */);
    GPR_ASSERT(uri.ok());  // params are hardcoded
    http_request_ = grpc_core::HttpRequest::Get(
        std::move(*uri), nullptr /* channel args */, pollent, &request,
        deadline,
        GRPC_CLOSURE_INIT(&http_get_cb_closure_, response_cb, metadata_req,
                          grpc_schedule_on_exec_ctx),
        &metadata_req->response,
        grpc_core::RefCountedPtr<grpc_channel_credentials>(
            grpc_insecure_credentials_create()));
    http_request_->Start();
  }

  std::string debug_string() override {
    return absl::StrFormat(
        "GoogleComputeEngineTokenFetcherCredentials{%s}",
        grpc_oauth2_token_fetcher_credentials::debug_string());
  }

 private:
  grpc_closure http_get_cb_closure_;
  grpc_core::OrphanablePtr<grpc_core::HttpRequest> http_request_;
};

}  // namespace

grpc_call_credentials* grpc_google_compute_engine_credentials_create(
    void* reserved) {
  GRPC_API_TRACE("grpc_compute_engine_credentials_create(reserved=%p)", 1,
                 (reserved));
  GPR_ASSERT(reserved == nullptr);
  return grpc_core::MakeRefCounted<
             grpc_compute_engine_token_fetcher_credentials>()
      .release();
}

//
// Google Refresh Token credentials.
//

grpc_google_refresh_token_credentials::
    ~grpc_google_refresh_token_credentials() {
  grpc_auth_refresh_token_destruct(&refresh_token_);
}

void grpc_google_refresh_token_credentials::fetch_oauth2(
    grpc_credentials_metadata_request* metadata_req,
    grpc_polling_entity* pollent, grpc_iomgr_cb_func response_cb,
    grpc_core::Timestamp deadline) {
  grpc_http_header header = {
      const_cast<char*>("Content-Type"),
      const_cast<char*>("application/x-www-form-urlencoded")};
  grpc_http_request request;
  std::string body = absl::StrFormat(
      GRPC_REFRESH_TOKEN_POST_BODY_FORMAT_STRING, refresh_token_.client_id,
      refresh_token_.client_secret, refresh_token_.refresh_token);
  memset(&request, 0, sizeof(grpc_http_request));
  request.hdr_count = 1;
  request.hdrs = &header;
  request.body = const_cast<char*>(body.c_str());
  request.body_length = body.size();
  /* TODO(ctiller): Carry the memory quota in ctx and share it with the host
     channel. This would allow us to cancel an authentication query when under
     extreme memory pressure. */
  auto uri = grpc_core::URI::Create("https", GRPC_GOOGLE_OAUTH2_SERVICE_HOST,
                                    GRPC_GOOGLE_OAUTH2_SERVICE_TOKEN_PATH,
                                    {} /* query params */, "" /* fragment */);
  GPR_ASSERT(uri.ok());  // params are hardcoded
  http_request_ = grpc_core::HttpRequest::Post(
      std::move(*uri), nullptr /* channel args */, pollent, &request, deadline,
      GRPC_CLOSURE_INIT(&http_post_cb_closure_, response_cb, metadata_req,
                        grpc_schedule_on_exec_ctx),
      &metadata_req->response, grpc_core::CreateHttpRequestSSLCredentials());
  http_request_->Start();
}

grpc_google_refresh_token_credentials::grpc_google_refresh_token_credentials(
    grpc_auth_refresh_token refresh_token)
    : refresh_token_(refresh_token) {}

grpc_core::RefCountedPtr<grpc_call_credentials>
grpc_refresh_token_credentials_create_from_auth_refresh_token(
    grpc_auth_refresh_token refresh_token) {
  if (!grpc_auth_refresh_token_is_valid(&refresh_token)) {
    gpr_log(GPR_ERROR, "Invalid input for refresh token credentials creation");
    return nullptr;
  }
  return grpc_core::MakeRefCounted<grpc_google_refresh_token_credentials>(
      refresh_token);
}

std::string grpc_google_refresh_token_credentials::debug_string() {
  return absl::StrFormat("GoogleRefreshToken{ClientID:%s,%s}",
                         refresh_token_.client_id,
                         grpc_oauth2_token_fetcher_credentials::debug_string());
}

static std::string create_loggable_refresh_token(
    grpc_auth_refresh_token* token) {
  if (strcmp(token->type, GRPC_AUTH_JSON_TYPE_INVALID) == 0) {
    return "<Invalid json token>";
  }
  return absl::StrFormat(
      "{\n type: %s\n client_id: %s\n client_secret: "
      "<redacted>\n refresh_token: <redacted>\n}",
      token->type, token->client_id);
}

grpc_call_credentials* grpc_google_refresh_token_credentials_create(
    const char* json_refresh_token, void* reserved) {
  grpc_auth_refresh_token token =
      grpc_auth_refresh_token_create_from_string(json_refresh_token);
  if (GRPC_TRACE_FLAG_ENABLED(grpc_api_trace)) {
    gpr_log(GPR_INFO,
            "grpc_refresh_token_credentials_create(json_refresh_token=%s, "
            "reserved=%p)",
            create_loggable_refresh_token(&token).c_str(), reserved);
  }
  GPR_ASSERT(reserved == nullptr);
  return grpc_refresh_token_credentials_create_from_auth_refresh_token(token)
      .release();
}

//
// STS credentials.
//

namespace grpc_core {

namespace {

void MaybeAddToBody(const char* field_name, const char* field,
                    std::vector<std::string>* body) {
  if (field == nullptr || strlen(field) == 0) return;
  body->push_back(absl::StrFormat("&%s=%s", field_name, field));
}

grpc_error_handle LoadTokenFile(const char* path, gpr_slice* token) {
  grpc_error_handle err = grpc_load_file(path, 1, token);
  if (err != GRPC_ERROR_NONE) return err;
  if (GRPC_SLICE_LENGTH(*token) == 0) {
    gpr_log(GPR_ERROR, "Token file %s is empty", path);
    err = GRPC_ERROR_CREATE_FROM_STATIC_STRING("Token file is empty.");
  }
  return err;
}

class StsTokenFetcherCredentials
    : public grpc_oauth2_token_fetcher_credentials {
 public:
  StsTokenFetcherCredentials(URI sts_url,
                             const grpc_sts_credentials_options* options)
      : sts_url_(std::move(sts_url)),
        resource_(gpr_strdup(options->resource)),
        audience_(gpr_strdup(options->audience)),
        scope_(gpr_strdup(options->scope)),
        requested_token_type_(gpr_strdup(options->requested_token_type)),
        subject_token_path_(gpr_strdup(options->subject_token_path)),
        subject_token_type_(gpr_strdup(options->subject_token_type)),
        actor_token_path_(gpr_strdup(options->actor_token_path)),
        actor_token_type_(gpr_strdup(options->actor_token_type)) {}

  std::string debug_string() override {
    return absl::StrFormat(
        "StsTokenFetcherCredentials{Path:%s,Authority:%s,%s}", sts_url_.path(),
        sts_url_.authority(),
        grpc_oauth2_token_fetcher_credentials::debug_string());
  }

 private:
  void fetch_oauth2(grpc_credentials_metadata_request* metadata_req,
                    grpc_polling_entity* pollent,
                    grpc_iomgr_cb_func response_cb,
                    Timestamp deadline) override {
<<<<<<< HEAD
    char* body = nullptr;
    size_t body_length = 0;
    grpc_error_handle err = FillBody(&body, &body_length);
=======
    grpc_http_request request;
    memset(&request, 0, sizeof(grpc_http_request));
    grpc_error_handle err = FillBody(&request.body, &request.body_length);
>>>>>>> 918b8a75
    if (err != GRPC_ERROR_NONE) {
      response_cb(metadata_req, err);
      GRPC_ERROR_UNREF(err);
      return;
    }
    grpc_http_header header = {
        const_cast<char*>("Content-Type"),
        const_cast<char*>("application/x-www-form-urlencoded")};
    request.hdr_count = 1;
    request.hdrs = &header;
    /* TODO(ctiller): Carry the memory quota in ctx and share it with the host
       channel. This would allow us to cancel an authentication query when under
       extreme memory pressure. */
    RefCountedPtr<grpc_channel_credentials> http_request_creds;
    if (sts_url_.scheme() == "http") {
      http_request_creds = RefCountedPtr<grpc_channel_credentials>(
          grpc_insecure_credentials_create());
    } else {
      http_request_creds = CreateHttpRequestSSLCredentials();
    }
    http_request_ = HttpRequest::Post(
        sts_url_, nullptr /* channel args */, pollent, &request, deadline,
        GRPC_CLOSURE_INIT(&http_post_cb_closure_, response_cb, metadata_req,
                          grpc_schedule_on_exec_ctx),
        &metadata_req->response, std::move(http_request_creds));
    http_request_->Start();
    gpr_free(request.body);
  }

  grpc_error_handle FillBody(char** body, size_t* body_length) {
    *body = nullptr;
    std::vector<std::string> body_parts;
    grpc_slice subject_token = grpc_empty_slice();
    grpc_slice actor_token = grpc_empty_slice();
    grpc_error_handle err = GRPC_ERROR_NONE;

    auto cleanup = [&body, &body_length, &body_parts, &subject_token,
                    &actor_token, &err]() {
      if (err == GRPC_ERROR_NONE) {
        std::string body_str = absl::StrJoin(body_parts, "");
        *body = gpr_strdup(body_str.c_str());
        *body_length = body_str.size();
      }
      grpc_slice_unref_internal(subject_token);
      grpc_slice_unref_internal(actor_token);
      return err;
    };

    err = LoadTokenFile(subject_token_path_.get(), &subject_token);
    if (err != GRPC_ERROR_NONE) return cleanup();
    body_parts.push_back(absl::StrFormat(
        GRPC_STS_POST_MINIMAL_BODY_FORMAT_STRING,
        reinterpret_cast<const char*>(GRPC_SLICE_START_PTR(subject_token)),
        subject_token_type_.get()));
    MaybeAddToBody("resource", resource_.get(), &body_parts);
    MaybeAddToBody("audience", audience_.get(), &body_parts);
    MaybeAddToBody("scope", scope_.get(), &body_parts);
    MaybeAddToBody("requested_token_type", requested_token_type_.get(),
                   &body_parts);
    if ((actor_token_path_ != nullptr) && *actor_token_path_ != '\0') {
      err = LoadTokenFile(actor_token_path_.get(), &actor_token);
      if (err != GRPC_ERROR_NONE) return cleanup();
      MaybeAddToBody(
          "actor_token",
          reinterpret_cast<const char*>(GRPC_SLICE_START_PTR(actor_token)),
          &body_parts);
      MaybeAddToBody("actor_token_type", actor_token_type_.get(), &body_parts);
    }
    return cleanup();
  }

  URI sts_url_;
  grpc_closure http_post_cb_closure_;
  UniquePtr<char> resource_;
  UniquePtr<char> audience_;
  UniquePtr<char> scope_;
  UniquePtr<char> requested_token_type_;
  UniquePtr<char> subject_token_path_;
  UniquePtr<char> subject_token_type_;
  UniquePtr<char> actor_token_path_;
  UniquePtr<char> actor_token_type_;
  OrphanablePtr<HttpRequest> http_request_;
};

}  // namespace

absl::StatusOr<URI> ValidateStsCredentialsOptions(
    const grpc_sts_credentials_options* options) {
  absl::InlinedVector<grpc_error_handle, 3> error_list;
  absl::StatusOr<URI> sts_url =
      URI::Parse(options->token_exchange_service_uri == nullptr
                     ? ""
                     : options->token_exchange_service_uri);
  if (!sts_url.ok()) {
    error_list.push_back(GRPC_ERROR_CREATE_FROM_CPP_STRING(
        absl::StrFormat("Invalid or missing STS endpoint URL. Error: %s",
                        sts_url.status().ToString())));
  } else if (sts_url->scheme() != "https" && sts_url->scheme() != "http") {
    error_list.push_back(GRPC_ERROR_CREATE_FROM_STATIC_STRING(
        "Invalid URI scheme, must be https to http."));
  }
  if (options->subject_token_path == nullptr ||
      strlen(options->subject_token_path) == 0) {
    error_list.push_back(GRPC_ERROR_CREATE_FROM_STATIC_STRING(
        "subject_token needs to be specified"));
  }
  if (options->subject_token_type == nullptr ||
      strlen(options->subject_token_type) == 0) {
    error_list.push_back(GRPC_ERROR_CREATE_FROM_STATIC_STRING(
        "subject_token_type needs to be specified"));
  }
  if (error_list.empty()) {
    return sts_url;
  }
  auto grpc_error_vec = GRPC_ERROR_CREATE_FROM_VECTOR(
      "Invalid STS Credentials Options", &error_list);
  auto retval =
      absl::InvalidArgumentError(grpc_error_std_string(grpc_error_vec));
  GRPC_ERROR_UNREF(grpc_error_vec);
  return retval;
}

}  // namespace grpc_core

grpc_call_credentials* grpc_sts_credentials_create(
    const grpc_sts_credentials_options* options, void* reserved) {
  GPR_ASSERT(reserved == nullptr);
  absl::StatusOr<grpc_core::URI> sts_url =
      grpc_core::ValidateStsCredentialsOptions(options);
  if (!sts_url.ok()) {
    gpr_log(GPR_ERROR, "STS Credentials creation failed. Error: %s.",
            sts_url.status().ToString().c_str());
    return nullptr;
  }
  return grpc_core::MakeRefCounted<grpc_core::StsTokenFetcherCredentials>(
             std::move(*sts_url), options)
      .release();
}

//
// Oauth2 Access Token credentials.
//

bool grpc_access_token_credentials::get_request_metadata(
    grpc_polling_entity* /*pollent*/, grpc_auth_metadata_context /*context*/,
    grpc_core::CredentialsMetadataArray* md_array,
    grpc_closure* /*on_request_metadata*/, grpc_error_handle* /*error*/) {
  md_array->emplace_back(
      grpc_core::Slice::FromStaticString(GRPC_AUTHORIZATION_METADATA_KEY),
      access_token_value_.Ref());
  return true;
}

void grpc_access_token_credentials::cancel_get_request_metadata(
    grpc_core::CredentialsMetadataArray* /*md_array*/,
    grpc_error_handle error) {
  GRPC_ERROR_UNREF(error);
}

grpc_access_token_credentials::grpc_access_token_credentials(
    const char* access_token)
    : grpc_call_credentials(GRPC_CALL_CREDENTIALS_TYPE_OAUTH2),
      access_token_value_(grpc_core::Slice::FromCopiedString(
          absl::StrCat("Bearer ", access_token))) {}

std::string grpc_access_token_credentials::debug_string() {
  return absl::StrFormat("AccessTokenCredentials{Token:present}");
}

grpc_call_credentials* grpc_access_token_credentials_create(
    const char* access_token, void* reserved) {
  GRPC_API_TRACE(
      "grpc_access_token_credentials_create(access_token=<redacted>, "
      "reserved=%p)",
      1, (reserved));
  GPR_ASSERT(reserved == nullptr);
  return grpc_core::MakeRefCounted<grpc_access_token_credentials>(access_token)
      .release();
}<|MERGE_RESOLUTION|>--- conflicted
+++ resolved
@@ -564,15 +564,9 @@
                     grpc_polling_entity* pollent,
                     grpc_iomgr_cb_func response_cb,
                     Timestamp deadline) override {
-<<<<<<< HEAD
-    char* body = nullptr;
-    size_t body_length = 0;
-    grpc_error_handle err = FillBody(&body, &body_length);
-=======
     grpc_http_request request;
     memset(&request, 0, sizeof(grpc_http_request));
     grpc_error_handle err = FillBody(&request.body, &request.body_length);
->>>>>>> 918b8a75
     if (err != GRPC_ERROR_NONE) {
       response_cb(metadata_req, err);
       GRPC_ERROR_UNREF(err);
