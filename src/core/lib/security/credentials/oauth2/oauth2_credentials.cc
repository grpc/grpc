/*
 *
 * Copyright 2015 gRPC authors.
 *
 * Licensed under the Apache License, Version 2.0 (the "License");
 * you may not use this file except in compliance with the License.
 * You may obtain a copy of the License at
 *
 *     http://www.apache.org/licenses/LICENSE-2.0
 *
 * Unless required by applicable law or agreed to in writing, software
 * distributed under the License is distributed on an "AS IS" BASIS,
 * WITHOUT WARRANTIES OR CONDITIONS OF ANY KIND, either express or implied.
 * See the License for the specific language governing permissions and
 * limitations under the License.
 *
 */

#include <grpc/support/port_platform.h>

#include "src/core/lib/security/credentials/oauth2/oauth2_credentials.h"

#include <string.h>

#include "absl/container/inlined_vector.h"
#include "absl/strings/str_cat.h"
#include "absl/strings/str_format.h"
#include "absl/strings/str_join.h"

#include <grpc/grpc_security.h>
#include <grpc/impl/codegen/slice.h>
#include <grpc/slice.h>
#include <grpc/support/alloc.h>
#include <grpc/support/log.h>
#include <grpc/support/string_util.h>

#include "src/core/lib/gpr/string.h"
#include "src/core/lib/gprpp/ref_counted_ptr.h"
#include "src/core/lib/iomgr/error.h"
#include "src/core/lib/iomgr/load_file.h"
#include "src/core/lib/json/json.h"
#include "src/core/lib/security/util/json_util.h"
#include "src/core/lib/slice/slice_internal.h"
#include "src/core/lib/surface/api_trace.h"
#include "src/core/lib/uri/uri_parser.h"

using grpc_core::Json;

//
// Auth Refresh Token.
//

int grpc_auth_refresh_token_is_valid(
    const grpc_auth_refresh_token* refresh_token) {
  return (refresh_token != nullptr) &&
         strcmp(refresh_token->type, GRPC_AUTH_JSON_TYPE_INVALID) != 0;
}

grpc_auth_refresh_token grpc_auth_refresh_token_create_from_json(
    const Json& json) {
  grpc_auth_refresh_token result;
  const char* prop_value;
  int success = 0;
  grpc_error_handle error = GRPC_ERROR_NONE;

  memset(&result, 0, sizeof(grpc_auth_refresh_token));
  result.type = GRPC_AUTH_JSON_TYPE_INVALID;
  if (json.type() != Json::Type::OBJECT) {
    gpr_log(GPR_ERROR, "Invalid json.");
    goto end;
  }

  prop_value = grpc_json_get_string_property(json, "type", &error);
  GRPC_LOG_IF_ERROR("Parsing refresh token", error);
  if (prop_value == nullptr ||
      strcmp(prop_value, GRPC_AUTH_JSON_TYPE_AUTHORIZED_USER) != 0) {
    goto end;
  }
  result.type = GRPC_AUTH_JSON_TYPE_AUTHORIZED_USER;

  if (!grpc_copy_json_string_property(json, "client_secret",
                                      &result.client_secret) ||
      !grpc_copy_json_string_property(json, "client_id", &result.client_id) ||
      !grpc_copy_json_string_property(json, "refresh_token",
                                      &result.refresh_token)) {
    goto end;
  }
  success = 1;

end:
  if (!success) grpc_auth_refresh_token_destruct(&result);
  return result;
}

grpc_auth_refresh_token grpc_auth_refresh_token_create_from_string(
    const char* json_string) {
  grpc_error_handle error = GRPC_ERROR_NONE;
  Json json = Json::Parse(json_string, &error);
  if (error != GRPC_ERROR_NONE) {
    gpr_log(GPR_ERROR, "JSON parsing failed: %s",
            grpc_error_std_string(error).c_str());
    GRPC_ERROR_UNREF(error);
  }
  return grpc_auth_refresh_token_create_from_json(json);
}

void grpc_auth_refresh_token_destruct(grpc_auth_refresh_token* refresh_token) {
  if (refresh_token == nullptr) return;
  refresh_token->type = GRPC_AUTH_JSON_TYPE_INVALID;
  if (refresh_token->client_id != nullptr) {
    gpr_free(refresh_token->client_id);
    refresh_token->client_id = nullptr;
  }
  if (refresh_token->client_secret != nullptr) {
    gpr_free(refresh_token->client_secret);
    refresh_token->client_secret = nullptr;
  }
  if (refresh_token->refresh_token != nullptr) {
    gpr_free(refresh_token->refresh_token);
    refresh_token->refresh_token = nullptr;
  }
}

//
// Oauth2 Token Fetcher credentials.
//

grpc_oauth2_token_fetcher_credentials::
    ~grpc_oauth2_token_fetcher_credentials() {
  gpr_mu_destroy(&mu_);
  grpc_pollset_set_destroy(grpc_polling_entity_pollset_set(&pollent_));
  grpc_httpcli_context_destroy(&httpcli_context_);
}

grpc_credentials_status
grpc_oauth2_token_fetcher_credentials_parse_server_response(
<<<<<<< HEAD
    const grpc_http_response* response, grpc_mdelem* token_md,
    grpc_core::Duration* token_lifetime) {
=======
    const grpc_http_response* response,
    absl::optional<grpc_core::Slice>* token_value,
    grpc_millis* token_lifetime) {
>>>>>>> 10b2b505
  char* null_terminated_body = nullptr;
  grpc_credentials_status status = GRPC_CREDENTIALS_OK;
  Json json;

  if (response == nullptr) {
    gpr_log(GPR_ERROR, "Received NULL response.");
    status = GRPC_CREDENTIALS_ERROR;
    goto end;
  }

  if (response->body_length > 0) {
    null_terminated_body =
        static_cast<char*>(gpr_malloc(response->body_length + 1));
    null_terminated_body[response->body_length] = '\0';
    memcpy(null_terminated_body, response->body, response->body_length);
  }

  if (response->status != 200) {
    gpr_log(GPR_ERROR, "Call to http server ended with error %d [%s].",
            response->status,
            null_terminated_body != nullptr ? null_terminated_body : "");
    status = GRPC_CREDENTIALS_ERROR;
    goto end;
  } else {
    const char* access_token = nullptr;
    const char* token_type = nullptr;
    const char* expires_in = nullptr;
    Json::Object::const_iterator it;
    grpc_error_handle error = GRPC_ERROR_NONE;
    json = Json::Parse(null_terminated_body, &error);
    if (error != GRPC_ERROR_NONE) {
      gpr_log(GPR_ERROR, "Could not parse JSON from %s: %s",
              null_terminated_body, grpc_error_std_string(error).c_str());
      GRPC_ERROR_UNREF(error);
      status = GRPC_CREDENTIALS_ERROR;
      goto end;
    }
    if (json.type() != Json::Type::OBJECT) {
      gpr_log(GPR_ERROR, "Response should be a JSON object");
      status = GRPC_CREDENTIALS_ERROR;
      goto end;
    }
    it = json.object_value().find("access_token");
    if (it == json.object_value().end() ||
        it->second.type() != Json::Type::STRING) {
      gpr_log(GPR_ERROR, "Missing or invalid access_token in JSON.");
      status = GRPC_CREDENTIALS_ERROR;
      goto end;
    }
    access_token = it->second.string_value().c_str();
    it = json.object_value().find("token_type");
    if (it == json.object_value().end() ||
        it->second.type() != Json::Type::STRING) {
      gpr_log(GPR_ERROR, "Missing or invalid token_type in JSON.");
      status = GRPC_CREDENTIALS_ERROR;
      goto end;
    }
    token_type = it->second.string_value().c_str();
    it = json.object_value().find("expires_in");
    if (it == json.object_value().end() ||
        it->second.type() != Json::Type::NUMBER) {
      gpr_log(GPR_ERROR, "Missing or invalid expires_in in JSON.");
      status = GRPC_CREDENTIALS_ERROR;
      goto end;
    }
    expires_in = it->second.string_value().c_str();
<<<<<<< HEAD
    *token_lifetime =
        grpc_core::Duration::Seconds(strtol(expires_in, nullptr, 10));
    if (!GRPC_MDISNULL(*token_md)) GRPC_MDELEM_UNREF(*token_md);
    *token_md = grpc_mdelem_from_slices(
        grpc_core::ExternallyManagedSlice(GRPC_AUTHORIZATION_METADATA_KEY),
        grpc_slice_from_cpp_string(
            absl::StrCat(token_type, " ", access_token)));
=======
    *token_lifetime = strtol(expires_in, nullptr, 10) * GPR_MS_PER_SEC;
    *token_value = grpc_core::Slice::FromCopiedString(
        absl::StrCat(token_type, " ", access_token));
>>>>>>> 10b2b505
    status = GRPC_CREDENTIALS_OK;
  }

end:
  if (status != GRPC_CREDENTIALS_OK) *token_value = absl::nullopt;
  gpr_free(null_terminated_body);
  return status;
}

static void on_oauth2_token_fetcher_http_response(void* user_data,
                                                  grpc_error_handle error) {
  GRPC_LOG_IF_ERROR("oauth_fetch", GRPC_ERROR_REF(error));
  grpc_credentials_metadata_request* r =
      static_cast<grpc_credentials_metadata_request*>(user_data);
  grpc_oauth2_token_fetcher_credentials* c =
      reinterpret_cast<grpc_oauth2_token_fetcher_credentials*>(r->creds.get());
  c->on_http_response(r, error);
}

void grpc_oauth2_token_fetcher_credentials::on_http_response(
    grpc_credentials_metadata_request* r, grpc_error_handle error) {
<<<<<<< HEAD
  grpc_mdelem access_token_md = GRPC_MDNULL;
  grpc_core::Duration token_lifetime;
=======
  absl::optional<grpc_core::Slice> access_token_value;
  grpc_millis token_lifetime = 0;
>>>>>>> 10b2b505
  grpc_credentials_status status =
      error == GRPC_ERROR_NONE
          ? grpc_oauth2_token_fetcher_credentials_parse_server_response(
                &r->response, &access_token_value, &token_lifetime)
          : GRPC_CREDENTIALS_ERROR;
  // Update cache and grab list of pending requests.
  gpr_mu_lock(&mu_);
  token_fetch_pending_ = false;
<<<<<<< HEAD
  access_token_md_ = GRPC_MDELEM_REF(access_token_md);
  token_expiration_ = status == GRPC_CREDENTIALS_OK
                          ? gpr_time_add(gpr_now(GPR_CLOCK_MONOTONIC),
                                         token_lifetime.as_timespec())
                          : gpr_inf_past(GPR_CLOCK_MONOTONIC);
=======
  if (access_token_value.has_value()) {
    access_token_value_ = access_token_value->Ref();
  } else {
    access_token_value_ = absl::nullopt;
  }
  token_expiration_ =
      status == GRPC_CREDENTIALS_OK
          ? gpr_time_add(gpr_now(GPR_CLOCK_MONOTONIC),
                         gpr_time_from_millis(token_lifetime, GPR_TIMESPAN))
          : gpr_inf_past(GPR_CLOCK_MONOTONIC);
>>>>>>> 10b2b505
  grpc_oauth2_pending_get_request_metadata* pending_request = pending_requests_;
  pending_requests_ = nullptr;
  gpr_mu_unlock(&mu_);
  // Invoke callbacks for all pending requests.
  while (pending_request != nullptr) {
    grpc_error_handle new_error = GRPC_ERROR_NONE;
    if (status == GRPC_CREDENTIALS_OK) {
      pending_request->md_array->emplace_back(
          grpc_core::Slice::FromStaticString(GRPC_AUTHORIZATION_METADATA_KEY),
          access_token_value->Ref());
    } else {
      new_error = GRPC_ERROR_CREATE_REFERENCING_FROM_STATIC_STRING(
          "Error occurred when fetching oauth2 token.", &error, 1);
    }
    grpc_core::ExecCtx::Run(DEBUG_LOCATION,
                            pending_request->on_request_metadata, new_error);
    grpc_polling_entity_del_from_pollset_set(
        pending_request->pollent, grpc_polling_entity_pollset_set(&pollent_));
    grpc_oauth2_pending_get_request_metadata* prev = pending_request;
    pending_request = pending_request->next;
    gpr_free(prev);
  }
  Unref();
  grpc_credentials_metadata_request_destroy(r);
}

bool grpc_oauth2_token_fetcher_credentials::get_request_metadata(
    grpc_polling_entity* pollent, grpc_auth_metadata_context /*context*/,
    grpc_core::CredentialsMetadataArray* md_array,
    grpc_closure* on_request_metadata, grpc_error_handle* /*error*/) {
  // Check if we can use the cached token.
<<<<<<< HEAD
  grpc_core::Duration refresh_threshold =
      grpc_core::Duration::Seconds(GRPC_SECURE_TOKEN_REFRESH_THRESHOLD_SECS);
  grpc_mdelem cached_access_token_md = GRPC_MDNULL;
=======
  grpc_millis refresh_threshold =
      GRPC_SECURE_TOKEN_REFRESH_THRESHOLD_SECS * GPR_MS_PER_SEC;
  absl::optional<grpc_core::Slice> cached_access_token_value;
>>>>>>> 10b2b505
  gpr_mu_lock(&mu_);
  if (access_token_value_.has_value() &&
      gpr_time_cmp(
          gpr_time_sub(token_expiration_, gpr_now(GPR_CLOCK_MONOTONIC)),
          gpr_time_from_seconds(GRPC_SECURE_TOKEN_REFRESH_THRESHOLD_SECS,
                                GPR_TIMESPAN)) > 0) {
    cached_access_token_value = access_token_value_->Ref();
  }
  if (cached_access_token_value.has_value()) {
    gpr_mu_unlock(&mu_);
    md_array->emplace_back(
        grpc_core::Slice::FromStaticString(GRPC_AUTHORIZATION_METADATA_KEY),
        std::move(*cached_access_token_value));
    return true;
  }
  // Couldn't get the token from the cache.
  // Add request to pending_requests_ and start a new fetch if needed.
  grpc_oauth2_pending_get_request_metadata* pending_request =
      static_cast<grpc_oauth2_pending_get_request_metadata*>(
          gpr_malloc(sizeof(*pending_request)));
  pending_request->md_array = md_array;
  pending_request->on_request_metadata = on_request_metadata;
  pending_request->pollent = pollent;
  grpc_polling_entity_add_to_pollset_set(
      pollent, grpc_polling_entity_pollset_set(&pollent_));
  pending_request->next = pending_requests_;
  pending_requests_ = pending_request;
  bool start_fetch = false;
  if (!token_fetch_pending_) {
    token_fetch_pending_ = true;
    start_fetch = true;
  }
  gpr_mu_unlock(&mu_);
  if (start_fetch) {
    Ref().release();
    fetch_oauth2(grpc_credentials_metadata_request_create(this->Ref()),
                 &httpcli_context_, &pollent_,
                 on_oauth2_token_fetcher_http_response,
                 grpc_core::ExecCtx::Get()->Now() + refresh_threshold);
  }
  return false;
}

void grpc_oauth2_token_fetcher_credentials::cancel_get_request_metadata(
    grpc_core::CredentialsMetadataArray* md_array, grpc_error_handle error) {
  gpr_mu_lock(&mu_);
  grpc_oauth2_pending_get_request_metadata* prev = nullptr;
  grpc_oauth2_pending_get_request_metadata* pending_request = pending_requests_;
  while (pending_request != nullptr) {
    if (pending_request->md_array == md_array) {
      // Remove matching pending request from the list.
      if (prev != nullptr) {
        prev->next = pending_request->next;
      } else {
        pending_requests_ = pending_request->next;
      }
      // Invoke the callback immediately with an error.
      grpc_core::ExecCtx::Run(DEBUG_LOCATION,
                              pending_request->on_request_metadata,
                              GRPC_ERROR_REF(error));
      gpr_free(pending_request);
      break;
    }
    prev = pending_request;
    pending_request = pending_request->next;
  }
  gpr_mu_unlock(&mu_);
  GRPC_ERROR_UNREF(error);
}

grpc_oauth2_token_fetcher_credentials::grpc_oauth2_token_fetcher_credentials()
    : grpc_call_credentials(GRPC_CALL_CREDENTIALS_TYPE_OAUTH2),
      token_expiration_(gpr_inf_past(GPR_CLOCK_MONOTONIC)),
      pollent_(grpc_polling_entity_create_from_pollset_set(
          grpc_pollset_set_create())) {
  gpr_mu_init(&mu_);
  grpc_httpcli_context_init(&httpcli_context_);
}

std::string grpc_oauth2_token_fetcher_credentials::debug_string() {
  return "OAuth2TokenFetcherCredentials";
}

//
//  Google Compute Engine credentials.
//

namespace {

class grpc_compute_engine_token_fetcher_credentials
    : public grpc_oauth2_token_fetcher_credentials {
 public:
  grpc_compute_engine_token_fetcher_credentials() = default;
  ~grpc_compute_engine_token_fetcher_credentials() override = default;

 protected:
  void fetch_oauth2(grpc_credentials_metadata_request* metadata_req,
                    grpc_httpcli_context* http_context,
                    grpc_polling_entity* pollent,
                    grpc_iomgr_cb_func response_cb,
                    grpc_core::Timestamp deadline) override {
    grpc_http_header header = {const_cast<char*>("Metadata-Flavor"),
                               const_cast<char*>("Google")};
    grpc_httpcli_request request;
    memset(&request, 0, sizeof(grpc_httpcli_request));
    request.host = const_cast<char*>(GRPC_COMPUTE_ENGINE_METADATA_HOST);
    request.http.path =
        const_cast<char*>(GRPC_COMPUTE_ENGINE_METADATA_TOKEN_PATH);
    request.http.hdr_count = 1;
    request.http.hdrs = &header;
    /* TODO(ctiller): Carry the memory quota in ctx and share it with the host
       channel. This would allow us to cancel an authentication query when under
       extreme memory pressure. */
    grpc_httpcli_get(http_context, pollent, grpc_core::ResourceQuota::Default(),
                     &request, deadline,
                     GRPC_CLOSURE_INIT(&http_get_cb_closure_, response_cb,
                                       metadata_req, grpc_schedule_on_exec_ctx),
                     &metadata_req->response);
  }

  std::string debug_string() override {
    return absl::StrFormat(
        "GoogleComputeEngineTokenFetcherCredentials{%s}",
        grpc_oauth2_token_fetcher_credentials::debug_string());
  }

 private:
  grpc_closure http_get_cb_closure_;
};

}  // namespace

grpc_call_credentials* grpc_google_compute_engine_credentials_create(
    void* reserved) {
  GRPC_API_TRACE("grpc_compute_engine_credentials_create(reserved=%p)", 1,
                 (reserved));
  GPR_ASSERT(reserved == nullptr);
  return grpc_core::MakeRefCounted<
             grpc_compute_engine_token_fetcher_credentials>()
      .release();
}

//
// Google Refresh Token credentials.
//

grpc_google_refresh_token_credentials::
    ~grpc_google_refresh_token_credentials() {
  grpc_auth_refresh_token_destruct(&refresh_token_);
}

void grpc_google_refresh_token_credentials::fetch_oauth2(
    grpc_credentials_metadata_request* metadata_req,
    grpc_httpcli_context* httpcli_context, grpc_polling_entity* pollent,
    grpc_iomgr_cb_func response_cb, grpc_core::Timestamp deadline) {
  grpc_http_header header = {
      const_cast<char*>("Content-Type"),
      const_cast<char*>("application/x-www-form-urlencoded")};
  grpc_httpcli_request request;
  std::string body = absl::StrFormat(
      GRPC_REFRESH_TOKEN_POST_BODY_FORMAT_STRING, refresh_token_.client_id,
      refresh_token_.client_secret, refresh_token_.refresh_token);
  memset(&request, 0, sizeof(grpc_httpcli_request));
  request.host = const_cast<char*>(GRPC_GOOGLE_OAUTH2_SERVICE_HOST);
  request.http.path = const_cast<char*>(GRPC_GOOGLE_OAUTH2_SERVICE_TOKEN_PATH);
  request.http.hdr_count = 1;
  request.http.hdrs = &header;
  request.handshaker = &grpc_httpcli_ssl;
  /* TODO(ctiller): Carry the memory quota in ctx and share it with the host
     channel. This would allow us to cancel an authentication query when under
     extreme memory pressure. */
  grpc_httpcli_post(httpcli_context, pollent,
                    grpc_core::ResourceQuota::Default(), &request, body.c_str(),
                    body.size(), deadline,
                    GRPC_CLOSURE_INIT(&http_post_cb_closure_, response_cb,
                                      metadata_req, grpc_schedule_on_exec_ctx),
                    &metadata_req->response);
}

grpc_google_refresh_token_credentials::grpc_google_refresh_token_credentials(
    grpc_auth_refresh_token refresh_token)
    : refresh_token_(refresh_token) {}

grpc_core::RefCountedPtr<grpc_call_credentials>
grpc_refresh_token_credentials_create_from_auth_refresh_token(
    grpc_auth_refresh_token refresh_token) {
  if (!grpc_auth_refresh_token_is_valid(&refresh_token)) {
    gpr_log(GPR_ERROR, "Invalid input for refresh token credentials creation");
    return nullptr;
  }
  return grpc_core::MakeRefCounted<grpc_google_refresh_token_credentials>(
      refresh_token);
}

std::string grpc_google_refresh_token_credentials::debug_string() {
  return absl::StrFormat("GoogleRefreshToken{ClientID:%s,%s}",
                         refresh_token_.client_id,
                         grpc_oauth2_token_fetcher_credentials::debug_string());
}

static std::string create_loggable_refresh_token(
    grpc_auth_refresh_token* token) {
  if (strcmp(token->type, GRPC_AUTH_JSON_TYPE_INVALID) == 0) {
    return "<Invalid json token>";
  }
  return absl::StrFormat(
      "{\n type: %s\n client_id: %s\n client_secret: "
      "<redacted>\n refresh_token: <redacted>\n}",
      token->type, token->client_id);
}

grpc_call_credentials* grpc_google_refresh_token_credentials_create(
    const char* json_refresh_token, void* reserved) {
  grpc_auth_refresh_token token =
      grpc_auth_refresh_token_create_from_string(json_refresh_token);
  if (GRPC_TRACE_FLAG_ENABLED(grpc_api_trace)) {
    gpr_log(GPR_INFO,
            "grpc_refresh_token_credentials_create(json_refresh_token=%s, "
            "reserved=%p)",
            create_loggable_refresh_token(&token).c_str(), reserved);
  }
  GPR_ASSERT(reserved == nullptr);
  return grpc_refresh_token_credentials_create_from_auth_refresh_token(token)
      .release();
}

//
// STS credentials.
//

namespace grpc_core {

namespace {

void MaybeAddToBody(const char* field_name, const char* field,
                    std::vector<std::string>* body) {
  if (field == nullptr || strlen(field) == 0) return;
  body->push_back(absl::StrFormat("&%s=%s", field_name, field));
}

grpc_error_handle LoadTokenFile(const char* path, gpr_slice* token) {
  grpc_error_handle err = grpc_load_file(path, 1, token);
  if (err != GRPC_ERROR_NONE) return err;
  if (GRPC_SLICE_LENGTH(*token) == 0) {
    gpr_log(GPR_ERROR, "Token file %s is empty", path);
    err = GRPC_ERROR_CREATE_FROM_STATIC_STRING("Token file is empty.");
  }
  return err;
}

class StsTokenFetcherCredentials
    : public grpc_oauth2_token_fetcher_credentials {
 public:
  StsTokenFetcherCredentials(URI sts_url,
                             const grpc_sts_credentials_options* options)
      : sts_url_(std::move(sts_url)),
        resource_(gpr_strdup(options->resource)),
        audience_(gpr_strdup(options->audience)),
        scope_(gpr_strdup(options->scope)),
        requested_token_type_(gpr_strdup(options->requested_token_type)),
        subject_token_path_(gpr_strdup(options->subject_token_path)),
        subject_token_type_(gpr_strdup(options->subject_token_type)),
        actor_token_path_(gpr_strdup(options->actor_token_path)),
        actor_token_type_(gpr_strdup(options->actor_token_type)) {}

  std::string debug_string() override {
    return absl::StrFormat(
        "StsTokenFetcherCredentials{Path:%s,Authority:%s,%s}", sts_url_.path(),
        sts_url_.authority(),
        grpc_oauth2_token_fetcher_credentials::debug_string());
  }

 private:
  void fetch_oauth2(grpc_credentials_metadata_request* metadata_req,
                    grpc_httpcli_context* http_context,
                    grpc_polling_entity* pollent,
                    grpc_iomgr_cb_func response_cb,
                    Timestamp deadline) override {
    char* body = nullptr;
    size_t body_length = 0;
    grpc_error_handle err = FillBody(&body, &body_length);
    if (err != GRPC_ERROR_NONE) {
      response_cb(metadata_req, err);
      GRPC_ERROR_UNREF(err);
      return;
    }
    grpc_http_header header = {
        const_cast<char*>("Content-Type"),
        const_cast<char*>("application/x-www-form-urlencoded")};
    grpc_httpcli_request request;
    memset(&request, 0, sizeof(grpc_httpcli_request));
    request.host = const_cast<char*>(sts_url_.authority().c_str());
    request.http.path = const_cast<char*>(sts_url_.path().c_str());
    request.http.hdr_count = 1;
    request.http.hdrs = &header;
    request.handshaker = (sts_url_.scheme() == "https")
                             ? &grpc_httpcli_ssl
                             : &grpc_httpcli_plaintext;
    /* TODO(ctiller): Carry the memory quota in ctx and share it with the host
       channel. This would allow us to cancel an authentication query when under
       extreme memory pressure. */
    grpc_httpcli_post(
        http_context, pollent, ResourceQuota::Default(), &request, body,
        body_length, deadline,
        GRPC_CLOSURE_INIT(&http_post_cb_closure_, response_cb, metadata_req,
                          grpc_schedule_on_exec_ctx),
        &metadata_req->response);
    gpr_free(body);
  }

  grpc_error_handle FillBody(char** body, size_t* body_length) {
    *body = nullptr;
    std::vector<std::string> body_parts;
    grpc_slice subject_token = grpc_empty_slice();
    grpc_slice actor_token = grpc_empty_slice();
    grpc_error_handle err = GRPC_ERROR_NONE;

    auto cleanup = [&body, &body_length, &body_parts, &subject_token,
                    &actor_token, &err]() {
      if (err == GRPC_ERROR_NONE) {
        std::string body_str = absl::StrJoin(body_parts, "");
        *body = gpr_strdup(body_str.c_str());
        *body_length = body_str.size();
      }
      grpc_slice_unref_internal(subject_token);
      grpc_slice_unref_internal(actor_token);
      return err;
    };

    err = LoadTokenFile(subject_token_path_.get(), &subject_token);
    if (err != GRPC_ERROR_NONE) return cleanup();
    body_parts.push_back(absl::StrFormat(
        GRPC_STS_POST_MINIMAL_BODY_FORMAT_STRING,
        reinterpret_cast<const char*>(GRPC_SLICE_START_PTR(subject_token)),
        subject_token_type_.get()));
    MaybeAddToBody("resource", resource_.get(), &body_parts);
    MaybeAddToBody("audience", audience_.get(), &body_parts);
    MaybeAddToBody("scope", scope_.get(), &body_parts);
    MaybeAddToBody("requested_token_type", requested_token_type_.get(),
                   &body_parts);
    if ((actor_token_path_ != nullptr) && *actor_token_path_ != '\0') {
      err = LoadTokenFile(actor_token_path_.get(), &actor_token);
      if (err != GRPC_ERROR_NONE) return cleanup();
      MaybeAddToBody(
          "actor_token",
          reinterpret_cast<const char*>(GRPC_SLICE_START_PTR(actor_token)),
          &body_parts);
      MaybeAddToBody("actor_token_type", actor_token_type_.get(), &body_parts);
    }
    return cleanup();
  }

  URI sts_url_;
  grpc_closure http_post_cb_closure_;
  UniquePtr<char> resource_;
  UniquePtr<char> audience_;
  UniquePtr<char> scope_;
  UniquePtr<char> requested_token_type_;
  UniquePtr<char> subject_token_path_;
  UniquePtr<char> subject_token_type_;
  UniquePtr<char> actor_token_path_;
  UniquePtr<char> actor_token_type_;
};

}  // namespace

absl::StatusOr<URI> ValidateStsCredentialsOptions(
    const grpc_sts_credentials_options* options) {
  absl::InlinedVector<grpc_error_handle, 3> error_list;
  absl::StatusOr<URI> sts_url =
      URI::Parse(options->token_exchange_service_uri == nullptr
                     ? ""
                     : options->token_exchange_service_uri);
  if (!sts_url.ok()) {
    error_list.push_back(GRPC_ERROR_CREATE_FROM_CPP_STRING(
        absl::StrFormat("Invalid or missing STS endpoint URL. Error: %s",
                        sts_url.status().ToString())));
  } else if (sts_url->scheme() != "https" && sts_url->scheme() != "http") {
    error_list.push_back(GRPC_ERROR_CREATE_FROM_STATIC_STRING(
        "Invalid URI scheme, must be https to http."));
  }
  if (options->subject_token_path == nullptr ||
      strlen(options->subject_token_path) == 0) {
    error_list.push_back(GRPC_ERROR_CREATE_FROM_STATIC_STRING(
        "subject_token needs to be specified"));
  }
  if (options->subject_token_type == nullptr ||
      strlen(options->subject_token_type) == 0) {
    error_list.push_back(GRPC_ERROR_CREATE_FROM_STATIC_STRING(
        "subject_token_type needs to be specified"));
  }
  if (error_list.empty()) {
    return sts_url;
  }
  auto grpc_error_vec = GRPC_ERROR_CREATE_FROM_VECTOR(
      "Invalid STS Credentials Options", &error_list);
  auto retval =
      absl::InvalidArgumentError(grpc_error_std_string(grpc_error_vec));
  GRPC_ERROR_UNREF(grpc_error_vec);
  return retval;
}

}  // namespace grpc_core

grpc_call_credentials* grpc_sts_credentials_create(
    const grpc_sts_credentials_options* options, void* reserved) {
  GPR_ASSERT(reserved == nullptr);
  absl::StatusOr<grpc_core::URI> sts_url =
      grpc_core::ValidateStsCredentialsOptions(options);
  if (!sts_url.ok()) {
    gpr_log(GPR_ERROR, "STS Credentials creation failed. Error: %s.",
            sts_url.status().ToString().c_str());
    return nullptr;
  }
  return grpc_core::MakeRefCounted<grpc_core::StsTokenFetcherCredentials>(
             std::move(*sts_url), options)
      .release();
}

//
// Oauth2 Access Token credentials.
//

bool grpc_access_token_credentials::get_request_metadata(
    grpc_polling_entity* /*pollent*/, grpc_auth_metadata_context /*context*/,
    grpc_core::CredentialsMetadataArray* md_array,
    grpc_closure* /*on_request_metadata*/, grpc_error_handle* /*error*/) {
  md_array->emplace_back(
      grpc_core::Slice::FromStaticString(GRPC_AUTHORIZATION_METADATA_KEY),
      access_token_value_.Ref());
  return true;
}

void grpc_access_token_credentials::cancel_get_request_metadata(
    grpc_core::CredentialsMetadataArray* /*md_array*/,
    grpc_error_handle error) {
  GRPC_ERROR_UNREF(error);
}

grpc_access_token_credentials::grpc_access_token_credentials(
    const char* access_token)
    : grpc_call_credentials(GRPC_CALL_CREDENTIALS_TYPE_OAUTH2),
      access_token_value_(grpc_core::Slice::FromCopiedString(
          absl::StrCat("Bearer ", access_token))) {}

std::string grpc_access_token_credentials::debug_string() {
  return absl::StrFormat("AccessTokenCredentials{Token:present}");
}

grpc_call_credentials* grpc_access_token_credentials_create(
    const char* access_token, void* reserved) {
  GRPC_API_TRACE(
      "grpc_access_token_credentials_create(access_token=<redacted>, "
      "reserved=%p)",
      1, (reserved));
  GPR_ASSERT(reserved == nullptr);
  return grpc_core::MakeRefCounted<grpc_access_token_credentials>(access_token)
      .release();
}<|MERGE_RESOLUTION|>--- conflicted
+++ resolved
@@ -134,14 +134,9 @@
 
 grpc_credentials_status
 grpc_oauth2_token_fetcher_credentials_parse_server_response(
-<<<<<<< HEAD
-    const grpc_http_response* response, grpc_mdelem* token_md,
-    grpc_core::Duration* token_lifetime) {
-=======
     const grpc_http_response* response,
     absl::optional<grpc_core::Slice>* token_value,
-    grpc_millis* token_lifetime) {
->>>>>>> 10b2b505
+    grpc_core::Duration* token_lifetime) {
   char* null_terminated_body = nullptr;
   grpc_credentials_status status = GRPC_CREDENTIALS_OK;
   Json json;
@@ -208,19 +203,10 @@
       goto end;
     }
     expires_in = it->second.string_value().c_str();
-<<<<<<< HEAD
     *token_lifetime =
         grpc_core::Duration::Seconds(strtol(expires_in, nullptr, 10));
-    if (!GRPC_MDISNULL(*token_md)) GRPC_MDELEM_UNREF(*token_md);
-    *token_md = grpc_mdelem_from_slices(
-        grpc_core::ExternallyManagedSlice(GRPC_AUTHORIZATION_METADATA_KEY),
-        grpc_slice_from_cpp_string(
-            absl::StrCat(token_type, " ", access_token)));
-=======
-    *token_lifetime = strtol(expires_in, nullptr, 10) * GPR_MS_PER_SEC;
     *token_value = grpc_core::Slice::FromCopiedString(
         absl::StrCat(token_type, " ", access_token));
->>>>>>> 10b2b505
     status = GRPC_CREDENTIALS_OK;
   }
 
@@ -242,13 +228,8 @@
 
 void grpc_oauth2_token_fetcher_credentials::on_http_response(
     grpc_credentials_metadata_request* r, grpc_error_handle error) {
-<<<<<<< HEAD
-  grpc_mdelem access_token_md = GRPC_MDNULL;
+  absl::optional<grpc_core::Slice> access_token_value;
   grpc_core::Duration token_lifetime;
-=======
-  absl::optional<grpc_core::Slice> access_token_value;
-  grpc_millis token_lifetime = 0;
->>>>>>> 10b2b505
   grpc_credentials_status status =
       error == GRPC_ERROR_NONE
           ? grpc_oauth2_token_fetcher_credentials_parse_server_response(
@@ -257,24 +238,15 @@
   // Update cache and grab list of pending requests.
   gpr_mu_lock(&mu_);
   token_fetch_pending_ = false;
-<<<<<<< HEAD
-  access_token_md_ = GRPC_MDELEM_REF(access_token_md);
+  if (access_token_value.has_value()) {
+    access_token_value_ = access_token_value->Ref();
+  } else {
+    access_token_value_ = absl::nullopt;
+  }
   token_expiration_ = status == GRPC_CREDENTIALS_OK
                           ? gpr_time_add(gpr_now(GPR_CLOCK_MONOTONIC),
                                          token_lifetime.as_timespec())
                           : gpr_inf_past(GPR_CLOCK_MONOTONIC);
-=======
-  if (access_token_value.has_value()) {
-    access_token_value_ = access_token_value->Ref();
-  } else {
-    access_token_value_ = absl::nullopt;
-  }
-  token_expiration_ =
-      status == GRPC_CREDENTIALS_OK
-          ? gpr_time_add(gpr_now(GPR_CLOCK_MONOTONIC),
-                         gpr_time_from_millis(token_lifetime, GPR_TIMESPAN))
-          : gpr_inf_past(GPR_CLOCK_MONOTONIC);
->>>>>>> 10b2b505
   grpc_oauth2_pending_get_request_metadata* pending_request = pending_requests_;
   pending_requests_ = nullptr;
   gpr_mu_unlock(&mu_);
@@ -306,15 +278,9 @@
     grpc_core::CredentialsMetadataArray* md_array,
     grpc_closure* on_request_metadata, grpc_error_handle* /*error*/) {
   // Check if we can use the cached token.
-<<<<<<< HEAD
   grpc_core::Duration refresh_threshold =
       grpc_core::Duration::Seconds(GRPC_SECURE_TOKEN_REFRESH_THRESHOLD_SECS);
-  grpc_mdelem cached_access_token_md = GRPC_MDNULL;
-=======
-  grpc_millis refresh_threshold =
-      GRPC_SECURE_TOKEN_REFRESH_THRESHOLD_SECS * GPR_MS_PER_SEC;
   absl::optional<grpc_core::Slice> cached_access_token_value;
->>>>>>> 10b2b505
   gpr_mu_lock(&mu_);
   if (access_token_value_.has_value() &&
       gpr_time_cmp(
