--- conflicted
+++ resolved
@@ -390,7 +390,6 @@
     /* TODO(ctiller): Carry the memory quota in ctx and share it with the host
        channel. This would allow us to cancel an authentication query when under
        extreme memory pressure. */
-<<<<<<< HEAD
     httpcli_ = grpc_core::HttpCli::Get(
         pollent, grpc_core::ResourceQuota::Default(), &request,
         absl::make_unique<
@@ -400,13 +399,6 @@
                           grpc_schedule_on_exec_ctx),
         &metadata_req->response);
     httpcli_->Start();
-=======
-    grpc_httpcli_get(pollent, grpc_core::ResourceQuota::Default(), &request,
-                     deadline,
-                     GRPC_CLOSURE_INIT(&http_get_cb_closure_, response_cb,
-                                       metadata_req, grpc_schedule_on_exec_ctx),
-                     &metadata_req->response);
->>>>>>> 5c30de31
   }
 
   std::string debug_string() override {
@@ -460,7 +452,6 @@
   /* TODO(ctiller): Carry the memory quota in ctx and share it with the host
      channel. This would allow us to cancel an authentication query when under
      extreme memory pressure. */
-<<<<<<< HEAD
   httpcli_ = grpc_core::HttpCli::Post(
       pollent, grpc_core::ResourceQuota::Default(), &request,
       absl::make_unique<grpc_core::HttpCli::SSLHttpCliHandshaker::Factory>(),
@@ -469,13 +460,6 @@
                         grpc_schedule_on_exec_ctx),
       &metadata_req->response);
   httpcli_->Start();
-=======
-  grpc_httpcli_post(pollent, grpc_core::ResourceQuota::Default(), &request,
-                    body.c_str(), body.size(), deadline,
-                    GRPC_CLOSURE_INIT(&http_post_cb_closure_, response_cb,
-                                      metadata_req, grpc_schedule_on_exec_ctx),
-                    &metadata_req->response);
->>>>>>> 5c30de31
 }
 
 grpc_google_refresh_token_credentials::grpc_google_refresh_token_credentials(
@@ -596,16 +580,10 @@
     /* TODO(ctiller): Carry the memory quota in ctx and share it with the host
        channel. This would allow us to cancel an authentication query when under
        extreme memory pressure. */
-<<<<<<< HEAD
     httpcli_ = HttpCli::Post(
         pollent, ResourceQuota::Default(), &request,
         HttpCli::HttpCliHandshakerFactoryFromScheme(sts_url_.scheme()), body,
         body_length, deadline,
-=======
-    grpc_httpcli_post(
-        pollent, ResourceQuota::Default(), &request, body, body_length,
-        deadline,
->>>>>>> 5c30de31
         GRPC_CLOSURE_INIT(&http_post_cb_closure_, response_cb, metadata_req,
                           grpc_schedule_on_exec_ctx),
         &metadata_req->response);
