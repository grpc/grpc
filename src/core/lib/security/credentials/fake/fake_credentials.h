--- conflicted
+++ resolved
@@ -65,13 +65,8 @@
         key_(grpc_core::Slice::FromCopiedString(md_key)),
         value_(grpc_core::Slice::FromCopiedString(md_value)) {}
 
-<<<<<<< HEAD
-  grpc_core::ArenaPromise<absl::StatusOr<grpc_core::ClientMetadata>>
-  GetRequestMetadata(grpc_core::ClientMetadata initial_metadata,
-=======
   grpc_core::ArenaPromise<absl::StatusOr<grpc_core::ClientMetadataHandle>>
   GetRequestMetadata(grpc_core::ClientMetadataHandle initial_metadata,
->>>>>>> 604d7260
                      const GetRequestMetadataArgs* args) override;
 
   std::string debug_string() override { return "MD only Test Credentials"; };
