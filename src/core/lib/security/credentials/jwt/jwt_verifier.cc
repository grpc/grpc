/*
 *
 * Copyright 2015 gRPC authors.
 *
 * Licensed under the Apache License, Version 2.0 (the "License");
 * you may not use this file except in compliance with the License.
 * You may obtain a copy of the License at
 *
 *     http://www.apache.org/licenses/LICENSE-2.0
 *
 * Unless required by applicable law or agreed to in writing, software
 * distributed under the License is distributed on an "AS IS" BASIS,
 * WITHOUT WARRANTIES OR CONDITIONS OF ANY KIND, either express or implied.
 * See the License for the specific language governing permissions and
 * limitations under the License.
 *
 */

#include <grpc/support/port_platform.h>

#include "src/core/lib/security/credentials/jwt/jwt_verifier.h"

#include <limits.h>
#include <string.h>

#include <openssl/bn.h>
#include <openssl/pem.h>
#include <openssl/rsa.h>

#include <grpc/support/alloc.h>
#include <grpc/support/log.h>
#include <grpc/support/string_util.h>
#include <grpc/support/sync.h>

#include "src/core/lib/gpr/string.h"
#include "src/core/lib/gprpp/manual_constructor.h"
#include "src/core/lib/http/httpcli.h"
#include "src/core/lib/iomgr/polling_entity.h"
#include "src/core/lib/slice/b64.h"
#include "src/core/lib/slice/slice_internal.h"
#include "src/core/tsi/ssl_types.h"

using grpc_core::Json;

/* --- Utils. --- */

const char* grpc_jwt_verifier_status_to_string(
    grpc_jwt_verifier_status status) {
  switch (status) {
    case GRPC_JWT_VERIFIER_OK:
      return "OK";
    case GRPC_JWT_VERIFIER_BAD_SIGNATURE:
      return "BAD_SIGNATURE";
    case GRPC_JWT_VERIFIER_BAD_FORMAT:
      return "BAD_FORMAT";
    case GRPC_JWT_VERIFIER_BAD_AUDIENCE:
      return "BAD_AUDIENCE";
    case GRPC_JWT_VERIFIER_KEY_RETRIEVAL_ERROR:
      return "KEY_RETRIEVAL_ERROR";
    case GRPC_JWT_VERIFIER_TIME_CONSTRAINT_FAILURE:
      return "TIME_CONSTRAINT_FAILURE";
    case GRPC_JWT_VERIFIER_GENERIC_ERROR:
      return "GENERIC_ERROR";
    default:
      return "UNKNOWN";
  }
}

static const EVP_MD* evp_md_from_alg(const char* alg) {
  if (strcmp(alg, "RS256") == 0) {
    return EVP_sha256();
  } else if (strcmp(alg, "RS384") == 0) {
    return EVP_sha384();
  } else if (strcmp(alg, "RS512") == 0) {
    return EVP_sha512();
  } else {
    return nullptr;
  }
}

static Json parse_json_part_from_jwt(const char* str, size_t len) {
  grpc_slice slice = grpc_base64_decode_with_len(str, len, 1);
  if (GRPC_SLICE_IS_EMPTY(slice)) {
    gpr_log(GPR_ERROR, "Invalid base64.");
    return Json();  // JSON null
  }
  absl::string_view string = grpc_core::StringViewFromSlice(slice);
  grpc_error_handle error = GRPC_ERROR_NONE;
  Json json = Json::Parse(string, &error);
  if (error != GRPC_ERROR_NONE) {
    gpr_log(GPR_ERROR, "JSON parse error: %s",
            grpc_error_std_string(error).c_str());
    GRPC_ERROR_UNREF(error);
    json = Json();  // JSON null
  }
  grpc_slice_unref_internal(slice);
  return json;
}

static const char* validate_string_field(const Json& json, const char* key) {
  if (json.type() != Json::Type::STRING) {
    gpr_log(GPR_ERROR, "Invalid %s field", key);
    return nullptr;
  }
  return json.string_value().c_str();
}

static gpr_timespec validate_time_field(const Json& json, const char* key) {
  gpr_timespec result = gpr_time_0(GPR_CLOCK_REALTIME);
  if (json.type() != Json::Type::NUMBER) {
    gpr_log(GPR_ERROR, "Invalid %s field", key);
    return result;
  }
  result.tv_sec = strtol(json.string_value().c_str(), nullptr, 10);
  return result;
}

/* --- JOSE header. see http://tools.ietf.org/html/rfc7515#section-4 --- */

struct jose_header {
  const char* alg;
  const char* kid;
  const char* typ;
  /* TODO(jboeuf): Add others as needed (jku, jwk, x5u, x5c and so on...). */
  grpc_core::ManualConstructor<Json> json;
};
static void jose_header_destroy(jose_header* h) {
  h->json.Destroy();
  gpr_free(h);
}

static jose_header* jose_header_from_json(Json json) {
  const char* alg_value;
  Json::Object::const_iterator it;
  jose_header* h = grpc_core::Zalloc<jose_header>();
  if (json.type() != Json::Type::OBJECT) {
    gpr_log(GPR_ERROR, "JSON value is not an object");
    goto error;
  }
  // Check alg field.
  it = json.object_value().find("alg");
  if (it == json.object_value().end()) {
    gpr_log(GPR_ERROR, "Missing alg field.");
    goto error;
  }
  /* We only support RSA-1.5 signatures for now.
     Beware of this if we add HMAC support:
     https://auth0.com/blog/2015/03/31/critical-vulnerabilities-in-json-web-token-libraries/
   */
  alg_value = it->second.string_value().c_str();
  if (it->second.type() != Json::Type::STRING ||
      strncmp(alg_value, "RS", 2) != 0 ||
      evp_md_from_alg(alg_value) == nullptr) {
    gpr_log(GPR_ERROR, "Invalid alg field");
    goto error;
  }
  h->alg = alg_value;
  // Check typ field.
  it = json.object_value().find("typ");
  if (it != json.object_value().end()) {
    h->typ = validate_string_field(it->second, "typ");
    if (h->typ == nullptr) goto error;
  }
  // Check kid field.
  it = json.object_value().find("kid");
  if (it != json.object_value().end()) {
    h->kid = validate_string_field(it->second, "kid");
    if (h->kid == nullptr) goto error;
  }
  h->json.Init(std::move(json));
  return h;

error:
  jose_header_destroy(h);
  return nullptr;
}

/* --- JWT claims. see http://tools.ietf.org/html/rfc7519#section-4.1 */

struct grpc_jwt_claims {
  /* Well known properties already parsed. */
  const char* sub;
  const char* iss;
  const char* aud;
  const char* jti;
  gpr_timespec iat;
  gpr_timespec exp;
  gpr_timespec nbf;

  grpc_core::ManualConstructor<Json> json;
};

void grpc_jwt_claims_destroy(grpc_jwt_claims* claims) {
  claims->json.Destroy();
  gpr_free(claims);
}

const Json* grpc_jwt_claims_json(const grpc_jwt_claims* claims) {
  if (claims == nullptr) return nullptr;
  return claims->json.get();
}

const char* grpc_jwt_claims_subject(const grpc_jwt_claims* claims) {
  if (claims == nullptr) return nullptr;
  return claims->sub;
}

const char* grpc_jwt_claims_issuer(const grpc_jwt_claims* claims) {
  if (claims == nullptr) return nullptr;
  return claims->iss;
}

const char* grpc_jwt_claims_id(const grpc_jwt_claims* claims) {
  if (claims == nullptr) return nullptr;
  return claims->jti;
}

const char* grpc_jwt_claims_audience(const grpc_jwt_claims* claims) {
  if (claims == nullptr) return nullptr;
  return claims->aud;
}

gpr_timespec grpc_jwt_claims_issued_at(const grpc_jwt_claims* claims) {
  if (claims == nullptr) return gpr_inf_past(GPR_CLOCK_REALTIME);
  return claims->iat;
}

gpr_timespec grpc_jwt_claims_expires_at(const grpc_jwt_claims* claims) {
  if (claims == nullptr) return gpr_inf_future(GPR_CLOCK_REALTIME);
  return claims->exp;
}

gpr_timespec grpc_jwt_claims_not_before(const grpc_jwt_claims* claims) {
  if (claims == nullptr) return gpr_inf_past(GPR_CLOCK_REALTIME);
  return claims->nbf;
}

grpc_jwt_claims* grpc_jwt_claims_from_json(Json json) {
  grpc_jwt_claims* claims = grpc_core::Zalloc<grpc_jwt_claims>();
  claims->json.Init(std::move(json));
  claims->iat = gpr_inf_past(GPR_CLOCK_REALTIME);
  claims->nbf = gpr_inf_past(GPR_CLOCK_REALTIME);
  claims->exp = gpr_inf_future(GPR_CLOCK_REALTIME);

  /* Per the spec, all fields are optional. */
  for (const auto& p : claims->json->object_value()) {
    if (p.first == "sub") {
      claims->sub = validate_string_field(p.second, "sub");
      if (claims->sub == nullptr) goto error;
    } else if (p.first == "iss") {
      claims->iss = validate_string_field(p.second, "iss");
      if (claims->iss == nullptr) goto error;
    } else if (p.first == "aud") {
      claims->aud = validate_string_field(p.second, "aud");
      if (claims->aud == nullptr) goto error;
    } else if (p.first == "jti") {
      claims->jti = validate_string_field(p.second, "jti");
      if (claims->jti == nullptr) goto error;
    } else if (p.first == "iat") {
      claims->iat = validate_time_field(p.second, "iat");
      if (gpr_time_cmp(claims->iat, gpr_time_0(GPR_CLOCK_REALTIME)) == 0) {
        goto error;
      }
    } else if (p.first == "exp") {
      claims->exp = validate_time_field(p.second, "exp");
      if (gpr_time_cmp(claims->exp, gpr_time_0(GPR_CLOCK_REALTIME)) == 0) {
        goto error;
      }
    } else if (p.first == "nbf") {
      claims->nbf = validate_time_field(p.second, "nbf");
      if (gpr_time_cmp(claims->nbf, gpr_time_0(GPR_CLOCK_REALTIME)) == 0) {
        goto error;
      }
    }
  }
  return claims;

error:
  grpc_jwt_claims_destroy(claims);
  return nullptr;
}

grpc_jwt_verifier_status grpc_jwt_claims_check(const grpc_jwt_claims* claims,
                                               const char* audience) {
  gpr_timespec skewed_now;
  int audience_ok;

  GPR_ASSERT(claims != nullptr);

  skewed_now =
      gpr_time_add(gpr_now(GPR_CLOCK_REALTIME), grpc_jwt_verifier_clock_skew);
  if (gpr_time_cmp(skewed_now, claims->nbf) < 0) {
    gpr_log(GPR_ERROR, "JWT is not valid yet.");
    return GRPC_JWT_VERIFIER_TIME_CONSTRAINT_FAILURE;
  }
  skewed_now =
      gpr_time_sub(gpr_now(GPR_CLOCK_REALTIME), grpc_jwt_verifier_clock_skew);
  if (gpr_time_cmp(skewed_now, claims->exp) > 0) {
    gpr_log(GPR_ERROR, "JWT is expired.");
    return GRPC_JWT_VERIFIER_TIME_CONSTRAINT_FAILURE;
  }

  /* This should be probably up to the upper layer to decide but let's harcode
     the 99% use case here for email issuers, where the JWT must be self
     issued. */
  if (grpc_jwt_issuer_email_domain(claims->iss) != nullptr &&
      claims->sub != nullptr && strcmp(claims->iss, claims->sub) != 0) {
    gpr_log(GPR_ERROR,
            "Email issuer (%s) cannot assert another subject (%s) than itself.",
            claims->iss, claims->sub);
    return GRPC_JWT_VERIFIER_BAD_SUBJECT;
  }

  if (audience == nullptr) {
    audience_ok = claims->aud == nullptr;
  } else {
    audience_ok = claims->aud != nullptr && strcmp(audience, claims->aud) == 0;
  }
  if (!audience_ok) {
    gpr_log(GPR_ERROR, "Audience mismatch: expected %s and found %s.",
            audience == nullptr ? "NULL" : audience,
            claims->aud == nullptr ? "NULL" : claims->aud);
    return GRPC_JWT_VERIFIER_BAD_AUDIENCE;
  }
  return GRPC_JWT_VERIFIER_OK;
}

/* --- verifier_cb_ctx object. --- */

typedef enum {
  HTTP_RESPONSE_OPENID = 0,
  HTTP_RESPONSE_KEYS,
  HTTP_RESPONSE_COUNT /* must be last */
} http_response_index;

struct verifier_cb_ctx {
  grpc_jwt_verifier* verifier;
  grpc_polling_entity pollent;
  jose_header* header;
  grpc_jwt_claims* claims;
  char* audience;
  grpc_slice signature;
  grpc_slice signed_data;
  void* user_data;
  grpc_jwt_verification_done_cb user_cb;
  grpc_http_response responses[HTTP_RESPONSE_COUNT];
  grpc_core::OrphanablePtr<grpc_core::HttpCliRequest> httpcli_request;
};
/* Takes ownership of the header, claims and signature. */
static verifier_cb_ctx* verifier_cb_ctx_create(
    grpc_jwt_verifier* verifier, grpc_pollset* pollset, jose_header* header,
    grpc_jwt_claims* claims, const char* audience, const grpc_slice& signature,
    const char* signed_jwt, size_t signed_jwt_len, void* user_data,
    grpc_jwt_verification_done_cb cb) {
  grpc_core::ApplicationCallbackExecCtx callback_exec_ctx;
  grpc_core::ExecCtx exec_ctx;
  verifier_cb_ctx* ctx = new verifier_cb_ctx();
  ctx->verifier = verifier;
  ctx->pollent = grpc_polling_entity_create_from_pollset(pollset);
  ctx->header = header;
  ctx->audience = gpr_strdup(audience);
  ctx->claims = claims;
  ctx->signature = signature;
  ctx->signed_data = grpc_slice_from_copied_buffer(signed_jwt, signed_jwt_len);
  ctx->user_data = user_data;
  ctx->user_cb = cb;
  return ctx;
}

void verifier_cb_ctx_destroy(verifier_cb_ctx* ctx) {
  if (ctx->audience != nullptr) gpr_free(ctx->audience);
  if (ctx->claims != nullptr) grpc_jwt_claims_destroy(ctx->claims);
  grpc_slice_unref_internal(ctx->signature);
  grpc_slice_unref_internal(ctx->signed_data);
  jose_header_destroy(ctx->header);
  for (size_t i = 0; i < HTTP_RESPONSE_COUNT; i++) {
    grpc_http_response_destroy(&ctx->responses[i]);
  }
  /* TODO: see what to do with claims... */
  delete ctx;
}

/* --- grpc_jwt_verifier object. --- */

/* Clock skew defaults to one minute. */
gpr_timespec grpc_jwt_verifier_clock_skew = {60, 0, GPR_TIMESPAN};

/* Max delay defaults to one minute. */
grpc_millis grpc_jwt_verifier_max_delay = 60 * GPR_MS_PER_SEC;

struct email_key_mapping {
  char* email_domain;
  char* key_url_prefix;
};
struct grpc_jwt_verifier {
  email_key_mapping* mappings;
  size_t num_mappings; /* Should be very few, linear search ok. */
  size_t allocated_mappings;
};

static Json json_from_http(const grpc_httpcli_response* response) {
  if (response == nullptr) {
    gpr_log(GPR_ERROR, "HTTP response is NULL.");
    return Json();  // JSON null
  }
  if (response->status != 200) {
    gpr_log(GPR_ERROR, "Call to http server failed with error %d.",
            response->status);
    return Json();  // JSON null
  }
  grpc_error_handle error = GRPC_ERROR_NONE;
  Json json = Json::Parse(
      absl::string_view(response->body, response->body_length), &error);
  if (error != GRPC_ERROR_NONE) {
    gpr_log(GPR_ERROR, "Invalid JSON found in response.");
    return Json();  // JSON null
  }
  return json;
}

static const Json* find_property_by_name(const Json& json, const char* name) {
  auto it = json.object_value().find(name);
  if (it == json.object_value().end()) {
    return nullptr;
  }
  return &it->second;
}

static EVP_PKEY* extract_pkey_from_x509(const char* x509_str) {
  X509* x509 = nullptr;
  EVP_PKEY* result = nullptr;
  BIO* bio = BIO_new(BIO_s_mem());
  size_t len = strlen(x509_str);
  GPR_ASSERT(len < INT_MAX);
  BIO_write(bio, x509_str, static_cast<int>(len));
  x509 = PEM_read_bio_X509(bio, nullptr, nullptr, nullptr);
  if (x509 == nullptr) {
    gpr_log(GPR_ERROR, "Unable to parse x509 cert.");
    goto end;
  }
  result = X509_get_pubkey(x509);
  if (result == nullptr) {
    gpr_log(GPR_ERROR, "Cannot find public key in X509 cert.");
  }

end:
  BIO_free(bio);
  X509_free(x509);
  return result;
}

static BIGNUM* bignum_from_base64(const char* b64) {
  BIGNUM* result = nullptr;
  grpc_slice bin;

  if (b64 == nullptr) return nullptr;
  bin = grpc_base64_decode(b64, 1);
  if (GRPC_SLICE_IS_EMPTY(bin)) {
    gpr_log(GPR_ERROR, "Invalid base64 for big num.");
    return nullptr;
  }
  result = BN_bin2bn(GRPC_SLICE_START_PTR(bin),
                     TSI_SIZE_AS_SIZE(GRPC_SLICE_LENGTH(bin)), nullptr);
  grpc_slice_unref_internal(bin);
  return result;
}

#if OPENSSL_VERSION_NUMBER < 0x10100000L

// Provide compatibility across OpenSSL 1.02 and 1.1.
static int RSA_set0_key(RSA* r, BIGNUM* n, BIGNUM* e, BIGNUM* d) {
  /* If the fields n and e in r are NULL, the corresponding input
   * parameters MUST be non-NULL for n and e.  d may be
   * left NULL (in case only the public key is used).
   */
  if ((r->n == nullptr && n == nullptr) || (r->e == nullptr && e == nullptr)) {
    return 0;
  }

  if (n != nullptr) {
    BN_free(r->n);
    r->n = n;
  }
  if (e != nullptr) {
    BN_free(r->e);
    r->e = e;
  }
  if (d != nullptr) {
    BN_free(r->d);
    r->d = d;
  }

  return 1;
}
#endif  // OPENSSL_VERSION_NUMBER < 0x10100000L

static EVP_PKEY* pkey_from_jwk(const Json& json, const char* kty) {
  RSA* rsa = nullptr;
  EVP_PKEY* result = nullptr;
  BIGNUM* tmp_n = nullptr;
  BIGNUM* tmp_e = nullptr;
  Json::Object::const_iterator it;

  GPR_ASSERT(json.type() == Json::Type::OBJECT);
  GPR_ASSERT(kty != nullptr);
  if (strcmp(kty, "RSA") != 0) {
    gpr_log(GPR_ERROR, "Unsupported key type %s.", kty);
    goto end;
  }
  rsa = RSA_new();
  if (rsa == nullptr) {
    gpr_log(GPR_ERROR, "Could not create rsa key.");
    goto end;
  }
  it = json.object_value().find("n");
  if (it == json.object_value().end()) {
    gpr_log(GPR_ERROR, "Missing RSA public key field.");
    goto end;
  }
  tmp_n = bignum_from_base64(validate_string_field(it->second, "n"));
  if (tmp_n == nullptr) goto end;
  it = json.object_value().find("e");
  if (it == json.object_value().end()) {
    gpr_log(GPR_ERROR, "Missing RSA public key field.");
    goto end;
  }
  tmp_e = bignum_from_base64(validate_string_field(it->second, "e"));
  if (tmp_e == nullptr) goto end;
  if (!RSA_set0_key(rsa, tmp_n, tmp_e, nullptr)) {
    gpr_log(GPR_ERROR, "Cannot set RSA key from inputs.");
    goto end;
  }
  /* RSA_set0_key takes ownership on success. */
  tmp_n = nullptr;
  tmp_e = nullptr;
  result = EVP_PKEY_new();
  EVP_PKEY_set1_RSA(result, rsa); /* uprefs rsa. */

end:
  RSA_free(rsa);
  BN_free(tmp_n);
  BN_free(tmp_e);
  return result;
}

static EVP_PKEY* find_verification_key(const Json& json, const char* header_alg,
                                       const char* header_kid) {
  /* Try to parse the json as a JWK set:
     https://tools.ietf.org/html/rfc7517#section-5. */
  const Json* jwt_keys = find_property_by_name(json, "keys");
  if (jwt_keys == nullptr) {
    /* Use the google proprietary format which is:
       { <kid1>: <x5091>, <kid2>: <x5092>, ... } */
    const Json* cur = find_property_by_name(json, header_kid);
    if (cur == nullptr) return nullptr;
    return extract_pkey_from_x509(cur->string_value().c_str());
  }
  if (jwt_keys->type() != Json::Type::ARRAY) {
    gpr_log(GPR_ERROR,
            "Unexpected value type of keys property in jwks key set.");
    return nullptr;
  }
  /* Key format is specified in:
     https://tools.ietf.org/html/rfc7518#section-6. */
  for (const Json& jkey : jwt_keys->array_value()) {
    if (jkey.type() != Json::Type::OBJECT) continue;
    const char* alg = nullptr;
    auto it = jkey.object_value().find("alg");
    if (it != jkey.object_value().end()) {
      alg = validate_string_field(it->second, "alg");
    }
    const char* kid = nullptr;
    it = jkey.object_value().find("kid");
    if (it != jkey.object_value().end()) {
      kid = validate_string_field(it->second, "kid");
    }
    const char* kty = nullptr;
    it = jkey.object_value().find("kty");
    if (it != jkey.object_value().end()) {
      kty = validate_string_field(it->second, "kty");
    }
    if (alg != nullptr && kid != nullptr && kty != nullptr &&
        strcmp(kid, header_kid) == 0 && strcmp(alg, header_alg) == 0) {
      return pkey_from_jwk(jkey, kty);
    }
  }
  gpr_log(GPR_ERROR,
          "Could not find matching key in key set for kid=%s and alg=%s",
          header_kid, header_alg);
  return nullptr;
}

static int verify_jwt_signature(EVP_PKEY* key, const char* alg,
                                const grpc_slice& signature,
                                const grpc_slice& signed_data) {
  EVP_MD_CTX* md_ctx = EVP_MD_CTX_create();
  const EVP_MD* md = evp_md_from_alg(alg);
  int result = 0;

  GPR_ASSERT(md != nullptr); /* Checked before. */
  if (md_ctx == nullptr) {
    gpr_log(GPR_ERROR, "Could not create EVP_MD_CTX.");
    goto end;
  }
  if (EVP_DigestVerifyInit(md_ctx, nullptr, md, nullptr, key) != 1) {
    gpr_log(GPR_ERROR, "EVP_DigestVerifyInit failed.");
    goto end;
  }
  if (EVP_DigestVerifyUpdate(md_ctx, GRPC_SLICE_START_PTR(signed_data),
                             GRPC_SLICE_LENGTH(signed_data)) != 1) {
    gpr_log(GPR_ERROR, "EVP_DigestVerifyUpdate failed.");
    goto end;
  }
  if (EVP_DigestVerifyFinal(md_ctx, GRPC_SLICE_START_PTR(signature),
                            GRPC_SLICE_LENGTH(signature)) != 1) {
    gpr_log(GPR_ERROR, "JWT signature verification failed.");
    goto end;
  }
  result = 1;

end:
  EVP_MD_CTX_destroy(md_ctx);
  return result;
}

static void on_keys_retrieved(void* user_data, grpc_error_handle /*error*/) {
  verifier_cb_ctx* ctx = static_cast<verifier_cb_ctx*>(user_data);
  Json json = json_from_http(&ctx->responses[HTTP_RESPONSE_KEYS]);
  EVP_PKEY* verification_key = nullptr;
  grpc_jwt_verifier_status status = GRPC_JWT_VERIFIER_GENERIC_ERROR;
  grpc_jwt_claims* claims = nullptr;

  if (json.type() == Json::Type::JSON_NULL) {
    status = GRPC_JWT_VERIFIER_KEY_RETRIEVAL_ERROR;
    goto end;
  }
  verification_key =
      find_verification_key(json, ctx->header->alg, ctx->header->kid);
  if (verification_key == nullptr) {
    gpr_log(GPR_ERROR, "Could not find verification key with kid %s.",
            ctx->header->kid);
    status = GRPC_JWT_VERIFIER_KEY_RETRIEVAL_ERROR;
    goto end;
  }

  if (!verify_jwt_signature(verification_key, ctx->header->alg, ctx->signature,
                            ctx->signed_data)) {
    status = GRPC_JWT_VERIFIER_BAD_SIGNATURE;
    goto end;
  }

  status = grpc_jwt_claims_check(ctx->claims, ctx->audience);
  if (status == GRPC_JWT_VERIFIER_OK) {
    /* Pass ownership. */
    claims = ctx->claims;
    ctx->claims = nullptr;
  }

end:
  EVP_PKEY_free(verification_key);
  ctx->user_cb(ctx->user_data, status, claims);
  verifier_cb_ctx_destroy(ctx);
}

static void on_openid_config_retrieved(void* user_data,
                                       grpc_error_handle /*error*/) {
  verifier_cb_ctx* ctx = static_cast<verifier_cb_ctx*>(user_data);
  const grpc_http_response* response = &ctx->responses[HTTP_RESPONSE_OPENID];
  Json json = json_from_http(response);
  grpc_httpcli_request req;
  const char* jwks_uri;
  const Json* cur;

  /* TODO(jboeuf): Cache the jwks_uri in order to avoid this hop next time. */
  if (json.type() == Json::Type::JSON_NULL) goto error;
  cur = find_property_by_name(json, "jwks_uri");
  if (cur == nullptr) {
    gpr_log(GPR_ERROR, "Could not find jwks_uri in openid config.");
    goto error;
  }
  jwks_uri = validate_string_field(*cur, "jwks_uri");
  if (jwks_uri == nullptr) goto error;
  if (strstr(jwks_uri, "https://") != jwks_uri) {
    gpr_log(GPR_ERROR, "Invalid non https jwks_uri: %s.", jwks_uri);
    goto error;
  }
  jwks_uri += 8;
  req.handshaker = &grpc_httpcli_ssl;
  req.host = gpr_strdup(jwks_uri);
  req.http.path = const_cast<char*>(strchr(jwks_uri, '/'));
  if (req.http.path == nullptr) {
    req.http.path = const_cast<char*>("");
  } else {
    *(req.host + (req.http.path - jwks_uri)) = '\0';
  }

  /* TODO(ctiller): Carry the resource_quota in ctx and share it with the host
     channel. This would allow us to cancel an authentication query when under
     extreme memory pressure. */
<<<<<<< HEAD
  GPR_ASSERT(ctx->httpcli_request == nullptr);
  ctx->httpcli_request = grpc_core::HttpCliRequest::Get(
=======
  grpc_httpcli_get(
>>>>>>> e8c0dfa9
      &ctx->pollent, grpc_core::ResourceQuota::Default(), &req,
      grpc_core::ExecCtx::Get()->Now() + grpc_jwt_verifier_max_delay,
      GRPC_CLOSURE_CREATE(on_keys_retrieved, ctx, grpc_schedule_on_exec_ctx),
      &ctx->responses[HTTP_RESPONSE_KEYS]);
  ctx->httpcli_request->Start();
  gpr_free(req.host);
  return;

error:
  ctx->user_cb(ctx->user_data, GRPC_JWT_VERIFIER_KEY_RETRIEVAL_ERROR, nullptr);
  verifier_cb_ctx_destroy(ctx);
}

static email_key_mapping* verifier_get_mapping(grpc_jwt_verifier* v,
                                               const char* email_domain) {
  size_t i;
  if (v->mappings == nullptr) return nullptr;
  for (i = 0; i < v->num_mappings; i++) {
    if (strcmp(email_domain, v->mappings[i].email_domain) == 0) {
      return &v->mappings[i];
    }
  }
  return nullptr;
}

static void verifier_put_mapping(grpc_jwt_verifier* v, const char* email_domain,
                                 const char* key_url_prefix) {
  email_key_mapping* mapping = verifier_get_mapping(v, email_domain);
  GPR_ASSERT(v->num_mappings < v->allocated_mappings);
  if (mapping != nullptr) {
    gpr_free(mapping->key_url_prefix);
    mapping->key_url_prefix = gpr_strdup(key_url_prefix);
    return;
  }
  v->mappings[v->num_mappings].email_domain = gpr_strdup(email_domain);
  v->mappings[v->num_mappings].key_url_prefix = gpr_strdup(key_url_prefix);
  v->num_mappings++;
  GPR_ASSERT(v->num_mappings <= v->allocated_mappings);
}

/* Very non-sophisticated way to detect an email address. Should be good
   enough for now... */
const char* grpc_jwt_issuer_email_domain(const char* issuer) {
  const char* at_sign = strchr(issuer, '@');
  if (at_sign == nullptr) return nullptr;
  const char* email_domain = at_sign + 1;
  if (*email_domain == '\0') return nullptr;
  const char* dot = strrchr(email_domain, '.');
  if (dot == nullptr || dot == email_domain) return email_domain;
  GPR_ASSERT(dot > email_domain);
  /* There may be a subdomain, we just want the domain. */
  dot = static_cast<const char*>(
      gpr_memrchr(email_domain, '.', static_cast<size_t>(dot - email_domain)));
  if (dot == nullptr) return email_domain;
  return dot + 1;
}

/* Takes ownership of ctx. */
static void retrieve_key_and_verify(verifier_cb_ctx* ctx) {
  const char* email_domain;
  grpc_closure* http_cb;
  char* path_prefix = nullptr;
  const char* iss;
  grpc_httpcli_request req;
  memset(&req, 0, sizeof(grpc_httpcli_request));
  req.handshaker = &grpc_httpcli_ssl;
  http_response_index rsp_idx;

  GPR_ASSERT(ctx != nullptr && ctx->header != nullptr &&
             ctx->claims != nullptr);
  iss = ctx->claims->iss;
  if (ctx->header->kid == nullptr) {
    gpr_log(GPR_ERROR, "Missing kid in jose header.");
    goto error;
  }
  if (iss == nullptr) {
    gpr_log(GPR_ERROR, "Missing iss in claims.");
    goto error;
  }

  /* This code relies on:
     https://openid.net/specs/openid-connect-discovery-1_0.html
     Nobody seems to implement the account/email/webfinger part 2. of the spec
     so we will rely instead on email/url mappings if we detect such an issuer.
     Part 4, on the other hand is implemented by both google and salesforce. */
  email_domain = grpc_jwt_issuer_email_domain(iss);
  if (email_domain != nullptr) {
    email_key_mapping* mapping;
    GPR_ASSERT(ctx->verifier != nullptr);
    mapping = verifier_get_mapping(ctx->verifier, email_domain);
    if (mapping == nullptr) {
      gpr_log(GPR_ERROR, "Missing mapping for issuer email.");
      goto error;
    }
    req.host = gpr_strdup(mapping->key_url_prefix);
    path_prefix = strchr(req.host, '/');
    if (path_prefix == nullptr) {
      gpr_asprintf(&req.http.path, "/%s", iss);
    } else {
      *(path_prefix++) = '\0';
      gpr_asprintf(&req.http.path, "/%s/%s", path_prefix, iss);
    }
    http_cb =
        GRPC_CLOSURE_CREATE(on_keys_retrieved, ctx, grpc_schedule_on_exec_ctx);
    rsp_idx = HTTP_RESPONSE_KEYS;
  } else {
    req.host = gpr_strdup(strstr(iss, "https://") == iss ? iss + 8 : iss);
    path_prefix = strchr(req.host, '/');
    if (path_prefix == nullptr) {
      req.http.path = gpr_strdup(GRPC_OPENID_CONFIG_URL_SUFFIX);
    } else {
      *(path_prefix++) = 0;
      gpr_asprintf(&req.http.path, "/%s%s", path_prefix,
                   GRPC_OPENID_CONFIG_URL_SUFFIX);
    }
    http_cb = GRPC_CLOSURE_CREATE(on_openid_config_retrieved, ctx,
                                  grpc_schedule_on_exec_ctx);
    rsp_idx = HTTP_RESPONSE_OPENID;
  }

  /* TODO(ctiller): Carry the resource_quota in ctx and share it with the host
     channel. This would allow us to cancel an authentication query when under
     extreme memory pressure. */
<<<<<<< HEAD
  GPR_ASSERT(ctx->httpcli_request == nullptr);
  ctx->httpcli_request = grpc_core::HttpCliRequest::Get(
=======
  grpc_httpcli_get(
>>>>>>> e8c0dfa9
      &ctx->pollent, grpc_core::ResourceQuota::Default(), &req,
      grpc_core::ExecCtx::Get()->Now() + grpc_jwt_verifier_max_delay, http_cb,
      &ctx->responses[rsp_idx]);
  ctx->httpcli_request->Start();
  gpr_free(req.host);
  gpr_free(req.http.path);
  return;

error:
  ctx->user_cb(ctx->user_data, GRPC_JWT_VERIFIER_KEY_RETRIEVAL_ERROR, nullptr);
  verifier_cb_ctx_destroy(ctx);
}

void grpc_jwt_verifier_verify(grpc_jwt_verifier* verifier,
                              grpc_pollset* pollset, const char* jwt,
                              const char* audience,
                              grpc_jwt_verification_done_cb cb,
                              void* user_data) {
  const char* dot = nullptr;
  jose_header* header = nullptr;
  grpc_jwt_claims* claims = nullptr;
  grpc_slice signature;
  size_t signed_jwt_len;
  const char* cur = jwt;
  Json json;

  GPR_ASSERT(verifier != nullptr && jwt != nullptr && audience != nullptr &&
             cb != nullptr);
  dot = strchr(cur, '.');
  if (dot == nullptr) goto error;
  json = parse_json_part_from_jwt(cur, static_cast<size_t>(dot - cur));
  if (json.type() == Json::Type::JSON_NULL) goto error;
  header = jose_header_from_json(std::move(json));
  if (header == nullptr) goto error;

  cur = dot + 1;
  dot = strchr(cur, '.');
  if (dot == nullptr) goto error;
  json = parse_json_part_from_jwt(cur, static_cast<size_t>(dot - cur));
  if (json.type() == Json::Type::JSON_NULL) goto error;
  claims = grpc_jwt_claims_from_json(std::move(json));
  if (claims == nullptr) goto error;

  signed_jwt_len = static_cast<size_t>(dot - jwt);
  cur = dot + 1;
  signature = grpc_base64_decode(cur, 1);
  if (GRPC_SLICE_IS_EMPTY(signature)) goto error;
  retrieve_key_and_verify(
      verifier_cb_ctx_create(verifier, pollset, header, claims, audience,
                             signature, jwt, signed_jwt_len, user_data, cb));
  return;

error:
  if (header != nullptr) jose_header_destroy(header);
  if (claims != nullptr) grpc_jwt_claims_destroy(claims);
  cb(user_data, GRPC_JWT_VERIFIER_BAD_FORMAT, nullptr);
}

grpc_jwt_verifier* grpc_jwt_verifier_create(
    const grpc_jwt_verifier_email_domain_key_url_mapping* mappings,
    size_t num_mappings) {
  grpc_jwt_verifier* v = grpc_core::Zalloc<grpc_jwt_verifier>();

  /* We know at least of one mapping. */
  v->allocated_mappings = 1 + num_mappings;
  v->mappings = static_cast<email_key_mapping*>(
      gpr_malloc(v->allocated_mappings * sizeof(email_key_mapping)));
  verifier_put_mapping(v, GRPC_GOOGLE_SERVICE_ACCOUNTS_EMAIL_DOMAIN,
                       GRPC_GOOGLE_SERVICE_ACCOUNTS_KEY_URL_PREFIX);
  /* User-Provided mappings. */
  if (mappings != nullptr) {
    size_t i;
    for (i = 0; i < num_mappings; i++) {
      verifier_put_mapping(v, mappings[i].email_domain,
                           mappings[i].key_url_prefix);
    }
  }
  return v;
}

void grpc_jwt_verifier_destroy(grpc_jwt_verifier* v) {
  size_t i;
  if (v == nullptr) return;
  if (v->mappings != nullptr) {
    for (i = 0; i < v->num_mappings; i++) {
      gpr_free(v->mappings[i].email_domain);
      gpr_free(v->mappings[i].key_url_prefix);
    }
    gpr_free(v->mappings);
  }
  gpr_free(v);
}<|MERGE_RESOLUTION|>--- conflicted
+++ resolved
@@ -697,12 +697,8 @@
   /* TODO(ctiller): Carry the resource_quota in ctx and share it with the host
      channel. This would allow us to cancel an authentication query when under
      extreme memory pressure. */
-<<<<<<< HEAD
   GPR_ASSERT(ctx->httpcli_request == nullptr);
   ctx->httpcli_request = grpc_core::HttpCliRequest::Get(
-=======
-  grpc_httpcli_get(
->>>>>>> e8c0dfa9
       &ctx->pollent, grpc_core::ResourceQuota::Default(), &req,
       grpc_core::ExecCtx::Get()->Now() + grpc_jwt_verifier_max_delay,
       GRPC_CLOSURE_CREATE(on_keys_retrieved, ctx, grpc_schedule_on_exec_ctx),
@@ -826,12 +822,8 @@
   /* TODO(ctiller): Carry the resource_quota in ctx and share it with the host
      channel. This would allow us to cancel an authentication query when under
      extreme memory pressure. */
-<<<<<<< HEAD
   GPR_ASSERT(ctx->httpcli_request == nullptr);
   ctx->httpcli_request = grpc_core::HttpCliRequest::Get(
-=======
-  grpc_httpcli_get(
->>>>>>> e8c0dfa9
       &ctx->pollent, grpc_core::ResourceQuota::Default(), &req,
       grpc_core::ExecCtx::Get()->Now() + grpc_jwt_verifier_max_delay, http_cb,
       &ctx->responses[rsp_idx]);
