--- conflicted
+++ resolved
@@ -113,14 +113,8 @@
   GRPC_ERROR_UNREF(error);
 }
 
-<<<<<<< HEAD
-static grpc_call_credentials_vtable jwt_vtable = {jwt_destruct,
-                                                  jwt_get_request_metadata,
-                                                  NULL};
-=======
 static grpc_call_credentials_vtable jwt_vtable = {
     jwt_destruct, jwt_get_request_metadata, jwt_cancel_get_request_metadata};
->>>>>>> b8a631e0
 
 grpc_call_credentials *
 grpc_service_account_jwt_access_credentials_create_from_auth_json_key(
