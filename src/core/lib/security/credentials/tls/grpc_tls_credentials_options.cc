//
//
// Copyright 2018 gRPC authors.
//
// Licensed under the Apache License, Version 2.0 (the "License");
// you may not use this file except in compliance with the License.
// You may obtain a copy of the License at
//
//     http://www.apache.org/licenses/LICENSE-2.0
//
// Unless required by applicable law or agreed to in writing, software
// distributed under the License is distributed on an "AS IS" BASIS,
// WITHOUT WARRANTIES OR CONDITIONS OF ANY KIND, either express or implied.
// See the License for the specific language governing permissions and
// limitations under the License.
//
//

#include <grpc/support/port_platform.h>

#include "src/core/lib/security/credentials/tls/grpc_tls_credentials_options.h"

#include <memory>

<<<<<<< HEAD
=======
#include <grpc/grpc_crl_provider.h>
>>>>>>> 0f0396ae
#include <grpc/support/log.h>

#include "src/core/lib/debug/trace.h"
#include "src/core/lib/gprpp/debug_location.h"
#include "src/core/lib/iomgr/exec_ctx.h"
#include "src/core/lib/surface/api_trace.h"
#include "src/core/tsi/ssl_transport_security.h"

/// -- Wrapper APIs declared in grpc_security.h -- *

grpc_tls_credentials_options* grpc_tls_credentials_options_create() {
  grpc_core::ExecCtx exec_ctx;
  return new grpc_tls_credentials_options();
}

void grpc_tls_credentials_options_set_cert_request_type(
    grpc_tls_credentials_options* options,
    grpc_ssl_client_certificate_request_type type) {
  GPR_ASSERT(options != nullptr);
  options->set_cert_request_type(type);
}

void grpc_tls_credentials_options_set_verify_server_cert(
    grpc_tls_credentials_options* options, int verify_server_cert) {
  GPR_ASSERT(options != nullptr);
  options->set_verify_server_cert(verify_server_cert);
}

void grpc_tls_credentials_options_set_certificate_provider(
    grpc_tls_credentials_options* options,
    grpc_tls_certificate_provider* provider) {
  GPR_ASSERT(options != nullptr);
  GPR_ASSERT(provider != nullptr);
  grpc_core::ExecCtx exec_ctx;
  options->set_certificate_provider(
      provider->Ref(DEBUG_LOCATION, "set_certificate_provider"));
}

void grpc_tls_credentials_options_watch_root_certs(
    grpc_tls_credentials_options* options) {
  GPR_ASSERT(options != nullptr);
  options->set_watch_root_cert(true);
}

void grpc_tls_credentials_options_set_root_cert_name(
    grpc_tls_credentials_options* options, const char* root_cert_name) {
  GPR_ASSERT(options != nullptr);
  options->set_root_cert_name(root_cert_name);
}

void grpc_tls_credentials_options_watch_identity_key_cert_pairs(
    grpc_tls_credentials_options* options) {
  GPR_ASSERT(options != nullptr);
  options->set_watch_identity_pair(true);
}

void grpc_tls_credentials_options_set_identity_cert_name(
    grpc_tls_credentials_options* options, const char* identity_cert_name) {
  GPR_ASSERT(options != nullptr);
  options->set_identity_cert_name(identity_cert_name);
}

void grpc_tls_credentials_options_set_certificate_verifier(
    grpc_tls_credentials_options* options,
    grpc_tls_certificate_verifier* verifier) {
  GPR_ASSERT(options != nullptr);
  GPR_ASSERT(verifier != nullptr);
  options->set_certificate_verifier(verifier->Ref());
}

void grpc_tls_credentials_options_set_crl_directory(
    grpc_tls_credentials_options* options, const char* crl_directory) {
  GPR_ASSERT(options != nullptr);
  options->set_crl_directory(crl_directory);
}

void grpc_tls_credentials_options_set_crl_provider(
    grpc_tls_credentials_options* options,
    std::shared_ptr<grpc_core::experimental::CrlProvider> crl_provider) {
  options->set_crl_provider(crl_provider);
}

void grpc_tls_credentials_options_set_check_call_host(
    grpc_tls_credentials_options* options, int check_call_host) {
  GPR_ASSERT(options != nullptr);
  options->set_check_call_host(check_call_host);
}

void grpc_tls_credentials_options_set_tls_session_key_log_file_path(
    grpc_tls_credentials_options* options, const char* path) {
  if (!tsi_tls_session_key_logging_supported() || options == nullptr) {
    return;
  }
  GRPC_API_TRACE(
      "grpc_tls_credentials_options_set_tls_session_key_log_config(options=%p)",
      1, (options));
  // Tls session key logging is assumed to be enabled if the specified log
  // file is non-empty.
  if (path != nullptr) {
    gpr_log(GPR_INFO,
            "Enabling TLS session key logging with keys stored at: %s", path);
  } else {
    gpr_log(GPR_INFO, "Disabling TLS session key logging");
  }
  options->set_tls_session_key_log_file_path(path != nullptr ? path : "");
}

void grpc_tls_credentials_options_set_send_client_ca_list(
    grpc_tls_credentials_options* options, bool send_client_ca_list) {
  if (options == nullptr) {
    return;
  }
  options->set_send_client_ca_list(send_client_ca_list);
}

void grpc_tls_credentials_options_set_crl_provider(
    grpc_tls_credentials_options* options,
    std::shared_ptr<grpc_core::experimental::CrlProvider> provider) {
  GPR_ASSERT(options != nullptr);
  options->set_crl_provider(std::move(provider));
}<|MERGE_RESOLUTION|>--- conflicted
+++ resolved
@@ -22,10 +22,6 @@
 
 #include <memory>
 
-<<<<<<< HEAD
-=======
-#include <grpc/grpc_crl_provider.h>
->>>>>>> 0f0396ae
 #include <grpc/support/log.h>
 
 #include "src/core/lib/debug/trace.h"
@@ -139,11 +135,4 @@
     return;
   }
   options->set_send_client_ca_list(send_client_ca_list);
-}
-
-void grpc_tls_credentials_options_set_crl_provider(
-    grpc_tls_credentials_options* options,
-    std::shared_ptr<grpc_core::experimental::CrlProvider> provider) {
-  GPR_ASSERT(options != nullptr);
-  options->set_crl_provider(std::move(provider));
 }