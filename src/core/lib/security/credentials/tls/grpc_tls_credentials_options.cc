/*
 *
 * Copyright 2018 gRPC authors.
 *
 * Licensed under the Apache License, Version 2.0 (the "License");
 * you may not use this file except in compliance with the License.
 * You may obtain a copy of the License at
 *
 *     http://www.apache.org/licenses/LICENSE-2.0
 *
 * Unless required by applicable law or agreed to in writing, software
 * distributed under the License is distributed on an "AS IS" BASIS,
 * WITHOUT WARRANTIES OR CONDITIONS OF ANY KIND, either express or implied.
 * See the License for the specific language governing permissions and
 * limitations under the License.
 *
 */

#include <grpc/support/port_platform.h>

#include "src/core/lib/security/credentials/tls/grpc_tls_credentials_options.h"

#include <stdlib.h>
#include <string.h>

#include <grpc/support/alloc.h>
#include <grpc/support/log.h>
#include <grpc/support/string_util.h>

#include "src/core/lib/surface/api_trace.h"

/** -- Wrapper APIs declared in grpc_security.h -- **/

grpc_tls_credentials_options* grpc_tls_credentials_options_create() {
  grpc_core::ExecCtx exec_ctx;
  return new grpc_tls_credentials_options();
}

void grpc_tls_credentials_options_set_cert_request_type(
    grpc_tls_credentials_options* options,
    grpc_ssl_client_certificate_request_type type) {
  GPR_ASSERT(options != nullptr);
  options->set_cert_request_type(type);
}

void grpc_tls_credentials_options_set_verify_server_cert(
    grpc_tls_credentials_options* options, int verify_server_cert) {
  GPR_ASSERT(options != nullptr);
  options->set_verify_server_cert(verify_server_cert);
}

void grpc_tls_credentials_options_set_certificate_provider(
    grpc_tls_credentials_options* options,
    grpc_tls_certificate_provider* provider) {
  GPR_ASSERT(options != nullptr);
  GPR_ASSERT(provider != nullptr);
  grpc_core::ExecCtx exec_ctx;
  options->set_certificate_provider(
      provider->Ref(DEBUG_LOCATION, "set_certificate_provider"));
}

void grpc_tls_credentials_options_watch_root_certs(
    grpc_tls_credentials_options* options) {
  GPR_ASSERT(options != nullptr);
  options->set_watch_root_cert(true);
}

void grpc_tls_credentials_options_set_root_cert_name(
    grpc_tls_credentials_options* options, const char* root_cert_name) {
  GPR_ASSERT(options != nullptr);
  options->set_root_cert_name(root_cert_name);
}

void grpc_tls_credentials_options_watch_identity_key_cert_pairs(
    grpc_tls_credentials_options* options) {
  GPR_ASSERT(options != nullptr);
  options->set_watch_identity_pair(true);
}

void grpc_tls_credentials_options_set_identity_cert_name(
    grpc_tls_credentials_options* options, const char* identity_cert_name) {
  GPR_ASSERT(options != nullptr);
  options->set_identity_cert_name(identity_cert_name);
}

void grpc_tls_credentials_options_set_certificate_verifier(
    grpc_tls_credentials_options* options,
    grpc_tls_certificate_verifier* verifier) {
  GPR_ASSERT(options != nullptr);
  GPR_ASSERT(verifier != nullptr);
  options->set_certificate_verifier(verifier->Ref());
}

<<<<<<< HEAD
void grpc_tls_server_authorization_check_config_release(
    grpc_tls_server_authorization_check_config* config) {
  GRPC_API_TRACE(
      "grpc_tls_server_authorization_check_config_release(config=%p)", 1,
      (config));
  grpc_core::ExecCtx exec_ctx;
  if (config != nullptr) config->Unref();
}

void grpc_tls_credentials_options_set_tls_session_key_log_file_path(
    grpc_tls_credentials_options* options, const char* path) {
  if (!tsi_tls_session_key_logging_supported() ||
      options == nullptr || path == nullptr) {
    return;
  }
  GRPC_API_TRACE(
      "grpc_tls_credentials_options_set_tls_session_key_log_config(options=%p)",
      1, (options));

  // Tls session key logging is assumed to be enabled if the specified log
  // file is non-empty.
  if (strlen(path) > 0) {
    gpr_log(
        GPR_INFO, "Enabling TLS session key logging with keys stored at: %s",
        path);
    options->set_tls_session_key_log_file_path(path);
  }
=======
void grpc_tls_credentials_options_set_check_call_host(
    grpc_tls_credentials_options* options, int check_call_host) {
  GPR_ASSERT(options != nullptr);
  options->set_check_call_host(check_call_host);
>>>>>>> 6b34d961
}<|MERGE_RESOLUTION|>--- conflicted
+++ resolved
@@ -91,14 +91,10 @@
   options->set_certificate_verifier(verifier->Ref());
 }
 
-<<<<<<< HEAD
-void grpc_tls_server_authorization_check_config_release(
-    grpc_tls_server_authorization_check_config* config) {
-  GRPC_API_TRACE(
-      "grpc_tls_server_authorization_check_config_release(config=%p)", 1,
-      (config));
-  grpc_core::ExecCtx exec_ctx;
-  if (config != nullptr) config->Unref();
+void grpc_tls_credentials_options_set_check_call_host(
+    grpc_tls_credentials_options* options, int check_call_host) {
+  GPR_ASSERT(options != nullptr);
+  options->set_check_call_host(check_call_host);
 }
 
 void grpc_tls_credentials_options_set_tls_session_key_log_file_path(
@@ -119,10 +115,4 @@
         path);
     options->set_tls_session_key_log_file_path(path);
   }
-=======
-void grpc_tls_credentials_options_set_check_call_host(
-    grpc_tls_credentials_options* options, int check_call_host) {
-  GPR_ASSERT(options != nullptr);
-  options->set_check_call_host(check_call_host);
->>>>>>> 6b34d961
 }