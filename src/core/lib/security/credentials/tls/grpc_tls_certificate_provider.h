//
// Copyright 2020 gRPC authors.
//
// Licensed under the Apache License, Version 2.0 (the "License");
// you may not use this file except in compliance with the License.
// You may obtain a copy of the License at
//
//     http://www.apache.org/licenses/LICENSE-2.0
//
// Unless required by applicable law or agreed to in writing, software
// distributed under the License is distributed on an "AS IS" BASIS,
// WITHOUT WARRANTIES OR CONDITIONS OF ANY KIND, either express or implied.
// See the License for the specific language governing permissions and
// limitations under the License.
//

#ifndef GRPC_CORE_LIB_SECURITY_CREDENTIALS_TLS_GRPC_TLS_CERTIFICATE_PROVIDER_H
#define GRPC_CORE_LIB_SECURITY_CREDENTIALS_TLS_GRPC_TLS_CERTIFICATE_PROVIDER_H

#include <grpc/support/port_platform.h>

#include <grpc/grpc_security.h>
#include <string.h>

#include "absl/container/inlined_vector.h"
#include "absl/status/statusor.h"

#include "src/core/lib/gprpp/ref_counted.h"
#include "src/core/lib/gprpp/ref_counted_ptr.h"
#include "src/core/lib/gprpp/thd.h"
#include "src/core/lib/iomgr/load_file.h"
#include "src/core/lib/iomgr/pollset_set.h"
#include "src/core/lib/security/credentials/tls/grpc_tls_certificate_distributor.h"
#include "src/core/lib/security/security_connector/ssl_utils.h"

// Interface for a grpc_tls_certificate_provider that handles the process to
// fetch credentials and validation contexts. Implementations are free to rely
// on local or remote sources to fetch the latest secrets, and free to share any
// state among different instances as they deem fit.
//
// On creation, grpc_tls_certificate_provider creates a
// grpc_tls_certificate_distributor object. When the credentials and validation
// contexts become valid or changed, a grpc_tls_certificate_provider should
// notify its distributor so as to propagate the update to the watchers.
struct grpc_tls_certificate_provider
    : public grpc_core::RefCounted<grpc_tls_certificate_provider> {
 public:
  virtual grpc_pollset_set* interested_parties() const { return nullptr; }

  virtual grpc_core::RefCountedPtr<grpc_tls_certificate_distributor>
  distributor() const = 0;
};

namespace grpc_core {

// A basic provider class that will get credentials from string during
// initialization.
class StaticDataCertificateProvider : public grpc_tls_certificate_provider {
 public:
  StaticDataCertificateProvider(
      std::string root_certificate,
      grpc_core::PemKeyCertPairList pem_key_cert_pairs);

  ~StaticDataCertificateProvider() override;

  RefCountedPtr<grpc_tls_certificate_distributor> distributor() const override {
    return distributor_;
  }

 protected:
  struct WatcherInfo {
    bool root_being_watched = false;
    bool identity_being_watched = false;
  };
  RefCountedPtr<grpc_tls_certificate_distributor> distributor_;
  std::string root_certificate_;
  grpc_core::PemKeyCertPairList pem_key_cert_pairs_;
  // Guards members below.
  grpc_core::Mutex mu_;
  // Stores each cert_name we get from the distributor callback and its watcher
  // information.
  std::map<std::string, WatcherInfo> watcher_info_;
};

// A provider class that will watch the credential changes on the file system.
class FileWatcherCertificateProvider final
    : public grpc_tls_certificate_provider {
 public:
  FileWatcherCertificateProvider(std::string private_key_path,
                                 std::string identity_certificate_path,
                                 std::string root_cert_path,
                                 unsigned int refresh_interval_sec);

  ~FileWatcherCertificateProvider() override;

  RefCountedPtr<grpc_tls_certificate_distributor> distributor() const override {
    return distributor_;
  }

 private:
  struct WatcherInfo {
    bool root_being_watched = false;
    bool identity_being_watched = false;
  };
  // Force an update from the file system regardless of the interval.
  void ForceUpdate();
  // Read the root certificates from files and update the distributor.
  absl::optional<std::string> ReadRootCertificatesFromFile(
      const std::string& root_cert_full_path);
  // Read the root certificates from files and update the distributor.
  absl::optional<PemKeyCertPairList> ReadIdentityKeyCertPairFromFiles(
      const std::string& private_key_path,
      const std::string& identity_certificate_path);

  // Information that is used by the refreshing thread.
  std::string private_key_path_;
  std::string identity_certificate_path_;
  std::string root_cert_path_;
  unsigned int refresh_interval_sec_ = 0;

  RefCountedPtr<grpc_tls_certificate_distributor> distributor_;
  grpc_core::Thread refresh_thread_;
  gpr_event shutdown_event_;

  // Guards members below.
  grpc_core::Mutex mu_;
  // The most-recent credential data. It will be empty if the most recent read
  // attempt failed.
  std::string root_certificate_;
  grpc_core::PemKeyCertPairList pem_key_cert_pairs_;
  // Stores each cert_name we get from the distributor callback and its watcher
  // information.
  std::map<std::string, WatcherInfo> watcher_info_;
};

<<<<<<< HEAD
// A provider class that initializes its credentials from strings and supports
// reloading said credentials from memory.
class DataWatcherCertificateProvider : public StaticDataCertificateProvider {
 public:
  DataWatcherCertificateProvider(
      std::string root_certificate,
      grpc_core::PemKeyCertPairList pem_key_cert_pairs);

  // Reloads the root_certificate and updates the distributor.
  absl::Status ReloadRootCertificate(const std::string& root_certificate);

  // Reloads the key-cert pair list and updates the distributor.
  absl::Status ReloadKeyCertificatePair(
      grpc_core::PemKeyCertPairList pem_key_cert_pairs);
};

//  Checks if the private key matches certificate's public key. Returns an error
//  absl::Status on failure or a bool for `private_key`-`cert_chain` match.
//  The bool is true if the key-cert pair matches and false otherwise.
=======
//  Returns a not-OK status on failure, or a bool indicating
//  whether the key/cert pair matches.
>>>>>>> 13aeca1a
absl::StatusOr<bool> PrivateKeyAndCertificateMatch(
    absl::string_view private_key, absl::string_view cert_chain);

//  Checks if the private key and leaf cert for all pairs in the list match.
//  Returns the passed pair list if the match is successful and an empty one
//  otherwise.
grpc_core::PemKeyCertPairList GetValidKeyCertPairList(
    const grpc_core::PemKeyCertPairList& pair_list);

}  // namespace grpc_core

#endif  // GRPC_CORE_LIB_SECURITY_CREDENTIALS_TLS_GRPC_TLS_CERTIFICATE_PROVIDER_H<|MERGE_RESOLUTION|>--- conflicted
+++ resolved
@@ -133,7 +133,6 @@
   std::map<std::string, WatcherInfo> watcher_info_;
 };
 
-<<<<<<< HEAD
 // A provider class that initializes its credentials from strings and supports
 // reloading said credentials from memory.
 class DataWatcherCertificateProvider : public StaticDataCertificateProvider {
@@ -150,13 +149,8 @@
       grpc_core::PemKeyCertPairList pem_key_cert_pairs);
 };
 
-//  Checks if the private key matches certificate's public key. Returns an error
-//  absl::Status on failure or a bool for `private_key`-`cert_chain` match.
-//  The bool is true if the key-cert pair matches and false otherwise.
-=======
 //  Returns a not-OK status on failure, or a bool indicating
 //  whether the key/cert pair matches.
->>>>>>> 13aeca1a
 absl::StatusOr<bool> PrivateKeyAndCertificateMatch(
     absl::string_view private_key, absl::string_view cert_chain);
 
