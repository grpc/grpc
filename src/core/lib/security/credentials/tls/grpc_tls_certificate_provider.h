--- conflicted
+++ resolved
@@ -63,8 +63,6 @@
 
   ~StaticDataCertificateProvider() override;
 
-<<<<<<< HEAD
-=======
   RefCountedPtr<grpc_tls_certificate_distributor> distributor() const override {
     return distributor_;
   }
@@ -95,7 +93,6 @@
 
   ~FileWatcherCertificateProvider() override;
 
->>>>>>> d7d5ee1b
   RefCountedPtr<grpc_tls_certificate_distributor> distributor() const override {
     return distributor_;
   }
