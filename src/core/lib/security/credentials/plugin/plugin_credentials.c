/*
 *
 * Copyright 2016 gRPC authors.
 *
 * Licensed under the Apache License, Version 2.0 (the "License");
 * you may not use this file except in compliance with the License.
 * You may obtain a copy of the License at
 *
 *     http://www.apache.org/licenses/LICENSE-2.0
 *
 * Unless required by applicable law or agreed to in writing, software
 * distributed under the License is distributed on an "AS IS" BASIS,
 * WITHOUT WARRANTIES OR CONDITIONS OF ANY KIND, either express or implied.
 * See the License for the specific language governing permissions and
 * limitations under the License.
 *
 */

#include "src/core/lib/security/credentials/plugin/plugin_credentials.h"

#include <string.h>

#include <grpc/grpc.h>
#include <grpc/support/alloc.h>
#include <grpc/support/log.h>
#include <grpc/support/string_util.h>
#include <grpc/support/sync.h>

#include "src/core/lib/slice/slice_internal.h"
#include "src/core/lib/slice/slice_string_helpers.h"
#include "src/core/lib/surface/api_trace.h"
#include "src/core/lib/surface/validate_metadata.h"

static void plugin_destruct(grpc_exec_ctx *exec_ctx,
                            grpc_call_credentials *creds) {
  grpc_plugin_credentials *c = (grpc_plugin_credentials *)creds;
  gpr_mu_destroy(&c->mu);
  if (c->plugin.state != NULL && c->plugin.destroy != NULL) {
    c->plugin.destroy(c->plugin.state);
  }
}

static void pending_request_remove_locked(
    grpc_plugin_credentials *c,
    grpc_plugin_credentials_pending_request *pending_request) {
  if (pending_request->prev == NULL) {
    c->pending_requests = pending_request->next;
  } else {
    pending_request->prev->next = pending_request->next;
  }
  if (pending_request->next != NULL) {
    pending_request->next->prev = pending_request->prev;
  }
}

static void plugin_md_request_metadata_ready(void *request,
                                             const grpc_metadata *md,
                                             size_t num_md,
                                             grpc_status_code status,
                                             const char *error_details) {
  /* called from application code */
  grpc_exec_ctx exec_ctx = GRPC_EXEC_CTX_INITIALIZER(
      GRPC_EXEC_CTX_FLAG_IS_FINISHED | GRPC_EXEC_CTX_FLAG_THREAD_RESOURCE_LOOP,
      NULL, NULL);
  grpc_plugin_credentials_pending_request *r =
      (grpc_plugin_credentials_pending_request *)request;
  // Check if the request has been cancelled.
  // If not, remove it from the pending list, so that it cannot be
  // cancelled out from under us.
  gpr_mu_lock(&r->creds->mu);
  if (!r->cancelled) pending_request_remove_locked(r->creds, r);
  gpr_mu_unlock(&r->creds->mu);
  grpc_call_credentials_unref(&exec_ctx, &r->creds->base);
  // If it has not been cancelled, process it.
  if (!r->cancelled) {
    if (status != GRPC_STATUS_OK) {
      char *msg;
      gpr_asprintf(&msg, "Getting metadata from plugin failed with error: %s",
                   error_details);
      GRPC_CLOSURE_SCHED(&exec_ctx, r->on_request_metadata,
                         GRPC_ERROR_CREATE_FROM_COPIED_STRING(msg));
      gpr_free(msg);
    } else {
      bool seen_illegal_header = false;
      for (size_t i = 0; i < num_md; ++i) {
        if (!GRPC_LOG_IF_ERROR("validate_metadata_from_plugin",
                               grpc_validate_header_key_is_legal(md[i].key))) {
          seen_illegal_header = true;
          break;
        } else if (!grpc_is_binary_header(md[i].key) &&
                   !GRPC_LOG_IF_ERROR(
                       "validate_metadata_from_plugin",
                       grpc_validate_header_nonbin_value_is_legal(
                           md[i].value))) {
          gpr_log(GPR_ERROR, "Plugin added invalid metadata value.");
          seen_illegal_header = true;
          break;
        }
      }
      if (seen_illegal_header) {
        GRPC_CLOSURE_SCHED(
            &exec_ctx, r->on_request_metadata,
            GRPC_ERROR_CREATE_FROM_STATIC_STRING("Illegal metadata"));
      } else {
        for (size_t i = 0; i < num_md; ++i) {
          grpc_mdelem mdelem = grpc_mdelem_from_slices(
              &exec_ctx, grpc_slice_ref_internal(md[i].key),
              grpc_slice_ref_internal(md[i].value));
          grpc_credentials_mdelem_list_add(r->md_list, mdelem);
          GRPC_MDELEM_UNREF(&exec_ctx, mdelem);
        }
        GRPC_CLOSURE_SCHED(&exec_ctx, r->on_request_metadata, GRPC_ERROR_NONE);
      }
    }
  }
  gpr_free(r);
  grpc_exec_ctx_finish(&exec_ctx);
}

static bool plugin_get_request_metadata(grpc_exec_ctx *exec_ctx,
                                        grpc_call_credentials *creds,
                                        grpc_polling_entity *pollent,
                                        grpc_auth_metadata_context context,
                                        grpc_credentials_mdelem_list *md_list,
                                        grpc_closure *on_request_metadata,
                                        grpc_error **error) {
  grpc_plugin_credentials *c = (grpc_plugin_credentials *)creds;
  if (c->plugin.get_metadata != NULL) {
    // Create pending_request object.
    grpc_plugin_credentials_pending_request *pending_request =
        (grpc_plugin_credentials_pending_request *)gpr_zalloc(
            sizeof(*pending_request));
    pending_request->creds = c;
    pending_request->md_list = md_list;
    pending_request->on_request_metadata = on_request_metadata;
    // Add it to the pending list.
    gpr_mu_lock(&c->mu);
    if (c->pending_requests != NULL) {
      c->pending_requests->prev = pending_request;
    }
    pending_request->next = c->pending_requests;
    c->pending_requests = pending_request;
    gpr_mu_unlock(&c->mu);
    // Invoke the plugin.  The callback holds a ref to us.
    grpc_call_credentials_ref(creds);
    c->plugin.get_metadata(c->plugin.state, context,
                           plugin_md_request_metadata_ready, pending_request);
    return false;
  }
  return true;
}

static void plugin_cancel_get_request_metadata(
    grpc_exec_ctx *exec_ctx, grpc_call_credentials *creds,
    grpc_credentials_mdelem_list *md_list, grpc_error *error) {
  grpc_plugin_credentials *c = (grpc_plugin_credentials *)creds;
  gpr_mu_lock(&c->mu);
  for (grpc_plugin_credentials_pending_request *pending_request =
           c->pending_requests;
       pending_request != NULL; pending_request = pending_request->next) {
    if (pending_request->md_list == md_list) {
      pending_request->cancelled = true;
      GRPC_CLOSURE_SCHED(exec_ctx, pending_request->on_request_metadata,
                         GRPC_ERROR_REF(error));
      pending_request_remove_locked(c, pending_request);
      break;
    }
  }
  gpr_mu_unlock(&c->mu);
  GRPC_ERROR_UNREF(error);
}

static bool plugin_calls_outside_of_core(grpc_call_credentials *creds) {
  grpc_plugin_credentials *c = (grpc_plugin_credentials *)creds;
  return c->plugin.get_metadata != NULL;
}

static grpc_call_credentials_vtable plugin_vtable = {
<<<<<<< HEAD
    plugin_destruct, plugin_get_request_metadata, plugin_calls_outside_of_core};
=======
    plugin_destruct, plugin_get_request_metadata,
    plugin_cancel_get_request_metadata};
>>>>>>> b8a631e0

grpc_call_credentials *grpc_metadata_credentials_create_from_plugin(
    grpc_metadata_credentials_plugin plugin, void *reserved) {
  grpc_plugin_credentials *c = gpr_zalloc(sizeof(*c));
  GRPC_API_TRACE("grpc_metadata_credentials_create_from_plugin(reserved=%p)", 1,
                 (reserved));
  GPR_ASSERT(reserved == NULL);
  c->base.type = plugin.type;
  c->base.vtable = &plugin_vtable;
  gpr_ref_init(&c->base.refcount, 1);
  c->plugin = plugin;
  gpr_mu_init(&c->mu);
  return &c->base;
}<|MERGE_RESOLUTION|>--- conflicted
+++ resolved
@@ -170,18 +170,9 @@
   GRPC_ERROR_UNREF(error);
 }
 
-static bool plugin_calls_outside_of_core(grpc_call_credentials *creds) {
-  grpc_plugin_credentials *c = (grpc_plugin_credentials *)creds;
-  return c->plugin.get_metadata != NULL;
-}
-
 static grpc_call_credentials_vtable plugin_vtable = {
-<<<<<<< HEAD
-    plugin_destruct, plugin_get_request_metadata, plugin_calls_outside_of_core};
-=======
     plugin_destruct, plugin_get_request_metadata,
     plugin_cancel_get_request_metadata};
->>>>>>> b8a631e0
 
 grpc_call_credentials *grpc_metadata_credentials_create_from_plugin(
     grpc_metadata_credentials_plugin plugin, void *reserved) {
