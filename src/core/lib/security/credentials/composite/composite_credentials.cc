/*
 *
 * Copyright 2015-2016 gRPC authors.
 *
 * Licensed under the Apache License, Version 2.0 (the "License");
 * you may not use this file except in compliance with the License.
 * You may obtain a copy of the License at
 *
 *     http://www.apache.org/licenses/LICENSE-2.0
 *
 * Unless required by applicable law or agreed to in writing, software
 * distributed under the License is distributed on an "AS IS" BASIS,
 * WITHOUT WARRANTIES OR CONDITIONS OF ANY KIND, either express or implied.
 * See the License for the specific language governing permissions and
 * limitations under the License.
 *
 */

#include <grpc/support/port_platform.h>

#include "src/core/lib/security/credentials/composite/composite_credentials.h"

#include <cstring>
#include <new>
#include <vector>

#include "absl/strings/str_cat.h"
#include "absl/strings/str_join.h"

#include <grpc/support/alloc.h>
#include <grpc/support/log.h>
#include <grpc/support/string_util.h>

#include "src/core/lib/gprpp/ref_counted_ptr.h"
#include "src/core/lib/iomgr/polling_entity.h"
#include "src/core/lib/promise/try_seq.h"
#include "src/core/lib/surface/api_trace.h"
#include "src/core/lib/transport/transport.h"

namespace grpc_core {
const char kCredentialsTypeComposite[] = "composite";
}  // namespace grpc_core

/* -- Composite call credentials. -- */

<<<<<<< HEAD
grpc_core::ArenaPromise<absl::StatusOr<grpc_core::ClientMetadata>>
grpc_composite_call_credentials::GetRequestMetadata(
    grpc_core::ClientMetadata initial_metadata,
=======
grpc_core::ArenaPromise<absl::StatusOr<grpc_core::ClientMetadataHandle>>
grpc_composite_call_credentials::GetRequestMetadata(
    grpc_core::ClientMetadataHandle initial_metadata,
>>>>>>> 604d7260
    const grpc_call_credentials::GetRequestMetadataArgs* args) {
  auto self = Ref();
  return TrySeqIter(
      inner_.begin(), inner_.end(), std::move(initial_metadata),
      [self, args](const grpc_core::RefCountedPtr<grpc_call_credentials>& creds,
<<<<<<< HEAD
                   grpc_core::ClientMetadata initial_metadata) {
=======
                   grpc_core::ClientMetadataHandle initial_metadata) {
>>>>>>> 604d7260
        return creds->GetRequestMetadata(std::move(initial_metadata), args);
      });
}

std::string grpc_composite_call_credentials::debug_string() {
  std::vector<std::string> outputs;
  for (auto& inner_cred : inner_) {
    outputs.emplace_back(inner_cred->debug_string());
  }
  return absl::StrCat("CompositeCallCredentials{", absl::StrJoin(outputs, ","),
                      "}");
}

static size_t get_creds_array_size(const grpc_call_credentials* creds,
                                   bool is_composite) {
  return is_composite
             ? static_cast<const grpc_composite_call_credentials*>(creds)
                   ->inner()
                   .size()
             : 1;
}

void grpc_composite_call_credentials::push_to_inner(
    grpc_core::RefCountedPtr<grpc_call_credentials> creds, bool is_composite) {
  if (!is_composite) {
    inner_.push_back(std::move(creds));
    return;
  }
  auto composite_creds =
      static_cast<grpc_composite_call_credentials*>(creds.get());
  for (size_t i = 0; i < composite_creds->inner().size(); ++i) {
    inner_.push_back(composite_creds->inner_[i]);
  }
}

grpc_composite_call_credentials::grpc_composite_call_credentials(
    grpc_core::RefCountedPtr<grpc_call_credentials> creds1,
    grpc_core::RefCountedPtr<grpc_call_credentials> creds2)
    : grpc_call_credentials(GRPC_CALL_CREDENTIALS_TYPE_COMPOSITE) {
  const bool creds1_is_composite =
      strcmp(creds1->type(), GRPC_CALL_CREDENTIALS_TYPE_COMPOSITE) == 0;
  const bool creds2_is_composite =
      strcmp(creds2->type(), GRPC_CALL_CREDENTIALS_TYPE_COMPOSITE) == 0;
  const size_t size = get_creds_array_size(creds1.get(), creds1_is_composite) +
                      get_creds_array_size(creds2.get(), creds2_is_composite);
  inner_.reserve(size);
  push_to_inner(std::move(creds1), creds1_is_composite);
  push_to_inner(std::move(creds2), creds2_is_composite);
  min_security_level_ = GRPC_SECURITY_NONE;
  for (size_t i = 0; i < inner_.size(); ++i) {
    if (static_cast<int>(min_security_level_) <
        static_cast<int>(inner_[i]->min_security_level())) {
      min_security_level_ = inner_[i]->min_security_level();
    }
  }
}

static grpc_core::RefCountedPtr<grpc_call_credentials>
composite_call_credentials_create(
    grpc_core::RefCountedPtr<grpc_call_credentials> creds1,
    grpc_core::RefCountedPtr<grpc_call_credentials> creds2) {
  return grpc_core::MakeRefCounted<grpc_composite_call_credentials>(
      std::move(creds1), std::move(creds2));
}

grpc_call_credentials* grpc_composite_call_credentials_create(
    grpc_call_credentials* creds1, grpc_call_credentials* creds2,
    void* reserved) {
  GRPC_API_TRACE(
      "grpc_composite_call_credentials_create(creds1=%p, creds2=%p, "
      "reserved=%p)",
      3, (creds1, creds2, reserved));
  GPR_ASSERT(reserved == nullptr);
  GPR_ASSERT(creds1 != nullptr);
  GPR_ASSERT(creds2 != nullptr);

  return composite_call_credentials_create(creds1->Ref(), creds2->Ref())
      .release();
}

/* -- Composite channel credentials. -- */

grpc_core::RefCountedPtr<grpc_channel_security_connector>
grpc_composite_channel_credentials::create_security_connector(
    grpc_core::RefCountedPtr<grpc_call_credentials> call_creds,
    const char* target, const grpc_channel_args* args,
    grpc_channel_args** new_args) {
  GPR_ASSERT(inner_creds_ != nullptr && call_creds_ != nullptr);
  /* If we are passed a call_creds, create a call composite to pass it
     downstream. */
  if (call_creds != nullptr) {
    return inner_creds_->create_security_connector(
        composite_call_credentials_create(call_creds_, std::move(call_creds)),
        target, args, new_args);
  } else {
    return inner_creds_->create_security_connector(call_creds_, target, args,
                                                   new_args);
  }
}

grpc_channel_credentials* grpc_composite_channel_credentials_create(
    grpc_channel_credentials* channel_creds, grpc_call_credentials* call_creds,
    void* reserved) {
  GPR_ASSERT(channel_creds != nullptr && call_creds != nullptr &&
             reserved == nullptr);
  GRPC_API_TRACE(
      "grpc_composite_channel_credentials_create(channel_creds=%p, "
      "call_creds=%p, reserved=%p)",
      3, (channel_creds, call_creds, reserved));
  return new grpc_composite_channel_credentials(channel_creds->Ref(),
                                                call_creds->Ref());
}<|MERGE_RESOLUTION|>--- conflicted
+++ resolved
@@ -43,25 +43,15 @@
 
 /* -- Composite call credentials. -- */
 
-<<<<<<< HEAD
-grpc_core::ArenaPromise<absl::StatusOr<grpc_core::ClientMetadata>>
-grpc_composite_call_credentials::GetRequestMetadata(
-    grpc_core::ClientMetadata initial_metadata,
-=======
 grpc_core::ArenaPromise<absl::StatusOr<grpc_core::ClientMetadataHandle>>
 grpc_composite_call_credentials::GetRequestMetadata(
     grpc_core::ClientMetadataHandle initial_metadata,
->>>>>>> 604d7260
     const grpc_call_credentials::GetRequestMetadataArgs* args) {
   auto self = Ref();
   return TrySeqIter(
       inner_.begin(), inner_.end(), std::move(initial_metadata),
       [self, args](const grpc_core::RefCountedPtr<grpc_call_credentials>& creds,
-<<<<<<< HEAD
-                   grpc_core::ClientMetadata initial_metadata) {
-=======
                    grpc_core::ClientMetadataHandle initial_metadata) {
->>>>>>> 604d7260
         return creds->GetRequestMetadata(std::move(initial_metadata), args);
       });
 }
