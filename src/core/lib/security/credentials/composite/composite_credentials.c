--- conflicted
+++ resolved
@@ -121,22 +121,9 @@
   GRPC_ERROR_UNREF(error);
 }
 
-static bool composite_calls_outside_of_core(grpc_call_credentials *creds) {
-  grpc_composite_call_credentials *c = (grpc_composite_call_credentials *)creds;
-  for (size_t i = 0; i < c->inner.num_creds; ++i) {
-    grpc_call_credentials *inner = c->inner.creds_array[i];
-    if (grpc_call_credentials_calls_outside_of_core(inner)) return true;
-  }
-  return false;
-}
-
 static grpc_call_credentials_vtable composite_call_credentials_vtable = {
     composite_call_destruct, composite_call_get_request_metadata,
-<<<<<<< HEAD
-    composite_calls_outside_of_core};
-=======
     composite_call_cancel_get_request_metadata};
->>>>>>> b8a631e0
 
 static grpc_call_credentials_array get_creds_array(
     grpc_call_credentials **creds_addr) {
