/*
 *
 * Copyright 2016 gRPC authors.
 *
 * Licensed under the Apache License, Version 2.0 (the "License");
 * you may not use this file except in compliance with the License.
 * You may obtain a copy of the License at
 *
 *     http://www.apache.org/licenses/LICENSE-2.0
 *
 * Unless required by applicable law or agreed to in writing, software
 * distributed under the License is distributed on an "AS IS" BASIS,
 * WITHOUT WARRANTIES OR CONDITIONS OF ANY KIND, either express or implied.
 * See the License for the specific language governing permissions and
 * limitations under the License.
 *
 */

#include "src/core/lib/security/credentials/ssl/ssl_credentials.h"

#include <string.h>

#include "src/core/lib/channel/channel_args.h"
#include "src/core/lib/surface/api_trace.h"

#include <grpc/support/alloc.h>
#include <grpc/support/log.h>
#include <grpc/support/string_util.h>

//
// SSL Channel Credentials.
//

void grpc_tsi_ssl_pem_key_cert_pairs_destroy(tsi_ssl_pem_key_cert_pair *kp,
                                             size_t num_key_cert_pairs) {
  if (kp == NULL) return;
  for (size_t i = 0; i < num_key_cert_pairs; i++) {
    gpr_free((void *)kp[i].private_key);
    gpr_free((void *)kp[i].cert_chain);
  }
  gpr_free(kp);
}

static void ssl_destruct(grpc_exec_ctx *exec_ctx,
                         grpc_channel_credentials *creds) {
  grpc_ssl_credentials *c = (grpc_ssl_credentials *)creds;
  gpr_free(c->config.pem_root_certs);
  grpc_tsi_ssl_pem_key_cert_pairs_destroy(c->config.pem_key_cert_pair, 1);
}

static grpc_security_status ssl_create_security_connector(
    grpc_exec_ctx *exec_ctx, grpc_channel_credentials *creds,
    grpc_call_credentials *call_creds, const char *target,
    const grpc_channel_args *args, grpc_channel_security_connector **sc,
    grpc_channel_args **new_args) {
  grpc_ssl_credentials *c = (grpc_ssl_credentials *)creds;
  grpc_security_status status = GRPC_SECURITY_OK;
  const char *overridden_target_name = NULL;
  for (size_t i = 0; args && i < args->num_args; i++) {
    grpc_arg *arg = &args->args[i];
    if (strcmp(arg->key, GRPC_SSL_TARGET_NAME_OVERRIDE_ARG) == 0 &&
        arg->type == GRPC_ARG_STRING) {
      overridden_target_name = arg->value.string;
      break;
    }
  }
  status = grpc_ssl_channel_security_connector_create(
      exec_ctx, creds, call_creds, &c->config, target, overridden_target_name,
      sc);
  if (status != GRPC_SECURITY_OK) {
    return status;
  }
  grpc_arg new_arg = grpc_channel_arg_string_create(
      (char *)GRPC_ARG_HTTP2_SCHEME, (char *)"https");
  *new_args = grpc_channel_args_copy_and_add(args, &new_arg, 1);
  return status;
}

static grpc_channel_credentials_vtable ssl_vtable = {
    ssl_destruct, ssl_create_security_connector, NULL};

static void ssl_build_config(const char *pem_root_certs,
                             grpc_ssl_pem_key_cert_pair *pem_key_cert_pair,
                             grpc_ssl_config *config) {
  if (pem_root_certs != NULL) {
    config->pem_root_certs = gpr_strdup(pem_root_certs);
  }
  if (pem_key_cert_pair != NULL) {
    GPR_ASSERT(pem_key_cert_pair->private_key != NULL);
    GPR_ASSERT(pem_key_cert_pair->cert_chain != NULL);
    config->pem_key_cert_pair = (tsi_ssl_pem_key_cert_pair *)gpr_zalloc(
        sizeof(tsi_ssl_pem_key_cert_pair));
    config->pem_key_cert_pair->cert_chain =
        gpr_strdup(pem_key_cert_pair->cert_chain);
    config->pem_key_cert_pair->private_key =
        gpr_strdup(pem_key_cert_pair->private_key);
  }
}

grpc_channel_credentials *grpc_ssl_credentials_create(
    const char *pem_root_certs, grpc_ssl_pem_key_cert_pair *pem_key_cert_pair,
    void *reserved) {
  grpc_ssl_credentials *c =
      (grpc_ssl_credentials *)gpr_zalloc(sizeof(grpc_ssl_credentials));
  GRPC_API_TRACE(
      "grpc_ssl_credentials_create(pem_root_certs=%s, "
      "pem_key_cert_pair=%p, "
      "reserved=%p)",
      3, (pem_root_certs, pem_key_cert_pair, reserved));
  GPR_ASSERT(reserved == NULL);
  c->base.type = GRPC_CHANNEL_CREDENTIALS_TYPE_SSL;
  c->base.vtable = &ssl_vtable;
  gpr_ref_init(&c->base.refcount, 1);
  ssl_build_config(pem_root_certs, pem_key_cert_pair, &c->config);
  return &c->base;
}

//
// SSL Server Credentials.
//

struct grpc_ssl_server_credentials_options {
  grpc_ssl_client_certificate_request_type client_certificate_request;
  grpc_ssl_server_certificate_config *certificate_config;
  grpc_ssl_server_certificate_config_fetcher *certificate_config_fetcher;
};

static void ssl_server_destruct(grpc_exec_ctx *exec_ctx,
                                grpc_server_credentials *creds) {
  grpc_ssl_server_credentials *c = (grpc_ssl_server_credentials *)creds;
  grpc_tsi_ssl_pem_key_cert_pairs_destroy(c->config.pem_key_cert_pairs,
                                          c->config.num_key_cert_pairs);
  gpr_free(c->config.pem_root_certs);
}

static grpc_security_status ssl_server_create_security_connector(
    grpc_exec_ctx *exec_ctx, grpc_server_credentials *creds,
    grpc_server_security_connector **sc) {
  return grpc_ssl_server_security_connector_create(exec_ctx, creds, sc);
}

static grpc_server_credentials_vtable ssl_server_vtable = {
    ssl_server_destruct, ssl_server_create_security_connector};

tsi_ssl_pem_key_cert_pair *grpc_convert_grpc_to_tsi_cert_pairs(
    const grpc_ssl_pem_key_cert_pair *pem_key_cert_pairs,
    size_t num_key_cert_pairs) {
  tsi_ssl_pem_key_cert_pair *tsi_pairs = NULL;
  if (num_key_cert_pairs > 0) {
    GPR_ASSERT(pem_key_cert_pairs != NULL);
    tsi_pairs = (tsi_ssl_pem_key_cert_pair *)gpr_zalloc(
        num_key_cert_pairs * sizeof(tsi_ssl_pem_key_cert_pair));
<<<<<<< HEAD
    for (size_t i = 0; i < num_key_cert_pairs; i++) {
      GPR_ASSERT(pem_key_cert_pairs[i].private_key != NULL);
      GPR_ASSERT(pem_key_cert_pairs[i].cert_chain != NULL);
      tsi_pairs[i].cert_chain = gpr_strdup(pem_key_cert_pairs[i].cert_chain);
      tsi_pairs[i].private_key = gpr_strdup(pem_key_cert_pairs[i].private_key);
    }
=======
  }
  for (size_t i = 0; i < num_key_cert_pairs; i++) {
    GPR_ASSERT(pem_key_cert_pairs[i].private_key != NULL);
    GPR_ASSERT(pem_key_cert_pairs[i].cert_chain != NULL);
    tsi_pairs[i].cert_chain = gpr_strdup(pem_key_cert_pairs[i].cert_chain);
    tsi_pairs[i].private_key = gpr_strdup(pem_key_cert_pairs[i].private_key);
>>>>>>> 80eee985
  }
  return tsi_pairs;
}

static void ssl_build_server_config(
    const char *pem_root_certs, grpc_ssl_pem_key_cert_pair *pem_key_cert_pairs,
    size_t num_key_cert_pairs,
    grpc_ssl_client_certificate_request_type client_certificate_request,
    grpc_ssl_server_config *config) {
  config->client_certificate_request = client_certificate_request;
  if (pem_root_certs != NULL) {
    config->pem_root_certs = gpr_strdup(pem_root_certs);
  }
  config->pem_key_cert_pairs = grpc_convert_grpc_to_tsi_cert_pairs(
      pem_key_cert_pairs, num_key_cert_pairs);
<<<<<<< HEAD
  config->num_key_cert_pairs = num_key_cert_pairs;
}

grpc_ssl_server_certificate_config *grpc_ssl_server_certificate_config_create(
    const char *pem_root_certs,
    const grpc_ssl_pem_key_cert_pair *pem_key_cert_pairs,
    size_t num_key_cert_pairs) {
  grpc_ssl_server_certificate_config *config =
      (grpc_ssl_server_certificate_config *)gpr_zalloc(
          sizeof(grpc_ssl_server_certificate_config));
  if (pem_root_certs != NULL) {
    config->pem_root_certs = gpr_strdup(pem_root_certs);
  }
  if (num_key_cert_pairs > 0) {
    GPR_ASSERT(pem_key_cert_pairs != NULL);
    config->pem_key_cert_pairs = (grpc_ssl_pem_key_cert_pair *)gpr_zalloc(
        num_key_cert_pairs * sizeof(grpc_ssl_pem_key_cert_pair));
  }
  config->num_key_cert_pairs = num_key_cert_pairs;
  for (size_t i = 0; i < num_key_cert_pairs; i++) {
    GPR_ASSERT(pem_key_cert_pairs[i].private_key != NULL);
    GPR_ASSERT(pem_key_cert_pairs[i].cert_chain != NULL);
    config->pem_key_cert_pairs[i].cert_chain =
        gpr_strdup(pem_key_cert_pairs[i].cert_chain);
    config->pem_key_cert_pairs[i].private_key =
        gpr_strdup(pem_key_cert_pairs[i].private_key);
  }
  return config;
}

void grpc_ssl_server_certificate_config_destroy(
    grpc_ssl_server_certificate_config *config) {
  if (config == NULL) return;
  for (size_t i = 0; i < config->num_key_cert_pairs; i++) {
    gpr_free((void *)config->pem_key_cert_pairs[i].private_key);
    gpr_free((void *)config->pem_key_cert_pairs[i].cert_chain);
  }
  gpr_free(config->pem_key_cert_pairs);
  gpr_free(config->pem_root_certs);
  gpr_free(config);
}

grpc_ssl_server_credentials_options *
grpc_ssl_server_credentials_create_options_using_config(
    grpc_ssl_client_certificate_request_type client_certificate_request,
    grpc_ssl_server_certificate_config *config) {
  grpc_ssl_server_credentials_options *options = NULL;
  if (config == NULL) {
    gpr_log(GPR_ERROR, "Certificate config must not be NULL.");
    goto done;
  }
  options = (grpc_ssl_server_credentials_options *)gpr_zalloc(
      sizeof(grpc_ssl_server_credentials_options));
  options->client_certificate_request = client_certificate_request;
  options->certificate_config = config;
done:
  return options;
}

grpc_ssl_server_credentials_options *
grpc_ssl_server_credentials_create_options_using_config_fetcher(
    grpc_ssl_client_certificate_request_type client_certificate_request,
    grpc_ssl_server_certificate_config_callback cb, void *user_data) {
  if (cb == NULL) {
    gpr_log(GPR_ERROR, "Invalid certificate config callback parameter.");
    return NULL;
  }

  grpc_ssl_server_certificate_config_fetcher *fetcher =
      (grpc_ssl_server_certificate_config_fetcher *)gpr_zalloc(
          sizeof(grpc_ssl_server_certificate_config_fetcher));
  fetcher->cb = cb;
  fetcher->user_data = user_data;

  grpc_ssl_server_credentials_options *options =
      (grpc_ssl_server_credentials_options *)gpr_zalloc(
          sizeof(grpc_ssl_server_credentials_options));
  options->client_certificate_request = client_certificate_request;
  options->certificate_config_fetcher = fetcher;

  return options;
=======
  config->num_key_cert_pairs = num_key_cert_pairs;
>>>>>>> 80eee985
}

grpc_server_credentials *grpc_ssl_server_credentials_create(
    const char *pem_root_certs, grpc_ssl_pem_key_cert_pair *pem_key_cert_pairs,
    size_t num_key_cert_pairs, int force_client_auth, void *reserved) {
  return grpc_ssl_server_credentials_create_ex(
      pem_root_certs, pem_key_cert_pairs, num_key_cert_pairs,
      force_client_auth
          ? GRPC_SSL_REQUEST_AND_REQUIRE_CLIENT_CERTIFICATE_AND_VERIFY
          : GRPC_SSL_DONT_REQUEST_CLIENT_CERTIFICATE,
      reserved);
}

grpc_server_credentials *grpc_ssl_server_credentials_create_ex(
    const char *pem_root_certs, grpc_ssl_pem_key_cert_pair *pem_key_cert_pairs,
    size_t num_key_cert_pairs,
    grpc_ssl_client_certificate_request_type client_certificate_request,
    void *reserved) {
  GRPC_API_TRACE(
      "grpc_ssl_server_credentials_create_ex("
      "pem_root_certs=%s, pem_key_cert_pairs=%p, num_key_cert_pairs=%lu, "
      "client_certificate_request=%d, reserved=%p)",
      5, (pem_root_certs, pem_key_cert_pairs, (unsigned long)num_key_cert_pairs,
          client_certificate_request, reserved));
  GPR_ASSERT(reserved == NULL);

  grpc_ssl_server_certificate_config *cert_config =
      grpc_ssl_server_certificate_config_create(
          pem_root_certs, pem_key_cert_pairs, num_key_cert_pairs);
  grpc_ssl_server_credentials_options *options =
      grpc_ssl_server_credentials_create_options_using_config(
          client_certificate_request, cert_config);

  return grpc_ssl_server_credentials_create_with_options(options);
}

grpc_server_credentials *grpc_ssl_server_credentials_create_with_options(
    grpc_ssl_server_credentials_options *options) {
  grpc_server_credentials *retval = NULL;
  grpc_ssl_server_credentials *c = NULL;

  if (options == NULL) {
    gpr_log(GPR_ERROR,
            "Invalid options trying to create SSL server credentials.");
    goto done;
  }

  if (options->certificate_config == NULL &&
      options->certificate_config_fetcher == NULL) {
    gpr_log(GPR_ERROR,
            "SSL server credentials options must specify either "
            "certificate config or fetcher.");
    goto done;
  } else if (options->certificate_config_fetcher != NULL &&
             options->certificate_config_fetcher->cb == NULL) {
    gpr_log(GPR_ERROR, "Certificate config fetcher callback must not be NULL.");
    goto done;
  }

  c = (grpc_ssl_server_credentials *)gpr_zalloc(
      sizeof(grpc_ssl_server_credentials));
  c->base.type = GRPC_CHANNEL_CREDENTIALS_TYPE_SSL;
  gpr_ref_init(&c->base.refcount, 1);
  c->base.vtable = &ssl_server_vtable;

  if (options->certificate_config_fetcher != NULL) {
    c->config.client_certificate_request = options->client_certificate_request;
    c->certificate_config_fetcher = *options->certificate_config_fetcher;
  } else {
    ssl_build_server_config(options->certificate_config->pem_root_certs,
                            options->certificate_config->pem_key_cert_pairs,
                            options->certificate_config->num_key_cert_pairs,
                            options->client_certificate_request, &c->config);
  }

  retval = &c->base;

done:
  grpc_ssl_server_credentials_options_destroy(options);
  return retval;
}

void grpc_ssl_server_credentials_options_destroy(
    grpc_ssl_server_credentials_options *o) {
  if (o == NULL) return;
  gpr_free(o->certificate_config_fetcher);
  grpc_ssl_server_certificate_config_destroy(o->certificate_config);
  gpr_free(o);
}<|MERGE_RESOLUTION|>--- conflicted
+++ resolved
@@ -150,21 +150,12 @@
     GPR_ASSERT(pem_key_cert_pairs != NULL);
     tsi_pairs = (tsi_ssl_pem_key_cert_pair *)gpr_zalloc(
         num_key_cert_pairs * sizeof(tsi_ssl_pem_key_cert_pair));
-<<<<<<< HEAD
-    for (size_t i = 0; i < num_key_cert_pairs; i++) {
-      GPR_ASSERT(pem_key_cert_pairs[i].private_key != NULL);
-      GPR_ASSERT(pem_key_cert_pairs[i].cert_chain != NULL);
-      tsi_pairs[i].cert_chain = gpr_strdup(pem_key_cert_pairs[i].cert_chain);
-      tsi_pairs[i].private_key = gpr_strdup(pem_key_cert_pairs[i].private_key);
-    }
-=======
   }
   for (size_t i = 0; i < num_key_cert_pairs; i++) {
     GPR_ASSERT(pem_key_cert_pairs[i].private_key != NULL);
     GPR_ASSERT(pem_key_cert_pairs[i].cert_chain != NULL);
     tsi_pairs[i].cert_chain = gpr_strdup(pem_key_cert_pairs[i].cert_chain);
     tsi_pairs[i].private_key = gpr_strdup(pem_key_cert_pairs[i].private_key);
->>>>>>> 80eee985
   }
   return tsi_pairs;
 }
@@ -180,7 +171,6 @@
   }
   config->pem_key_cert_pairs = grpc_convert_grpc_to_tsi_cert_pairs(
       pem_key_cert_pairs, num_key_cert_pairs);
-<<<<<<< HEAD
   config->num_key_cert_pairs = num_key_cert_pairs;
 }
 
@@ -262,9 +252,6 @@
   options->certificate_config_fetcher = fetcher;
 
   return options;
-=======
-  config->num_key_cert_pairs = num_key_cert_pairs;
->>>>>>> 80eee985
 }
 
 grpc_server_credentials *grpc_ssl_server_credentials_create(
