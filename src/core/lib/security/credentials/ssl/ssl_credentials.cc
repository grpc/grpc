/*
 *
 * Copyright 2016 gRPC authors.
 *
 * Licensed under the Apache License, Version 2.0 (the "License");
 * you may not use this file except in compliance with the License.
 * You may obtain a copy of the License at
 *
 *     http://www.apache.org/licenses/LICENSE-2.0
 *
 * Unless required by applicable law or agreed to in writing, software
 * distributed under the License is distributed on an "AS IS" BASIS,
 * WITHOUT WARRANTIES OR CONDITIONS OF ANY KIND, either express or implied.
 * See the License for the specific language governing permissions and
 * limitations under the License.
 *
 */

#include "src/core/lib/security/credentials/ssl/ssl_credentials.h"

#include <string.h>

#include "src/core/lib/channel/channel_args.h"
#include "src/core/lib/surface/api_trace.h"

#include <grpc/support/alloc.h>
#include <grpc/support/log.h>
#include <grpc/support/string_util.h>

//
// SSL Channel Credentials.
//

static void ssl_config_pem_key_cert_pair_destroy(
    tsi_ssl_pem_key_cert_pair *kp) {
  if (kp == NULL) return;
  gpr_free((void *)kp->private_key);
  gpr_free((void *)kp->cert_chain);
}

static void ssl_destruct(grpc_exec_ctx *exec_ctx,
                         grpc_channel_credentials *creds) {
  grpc_ssl_credentials *c = (grpc_ssl_credentials *)creds;
  gpr_free(c->config.pem_root_certs);
  ssl_config_pem_key_cert_pair_destroy(&c->config.pem_key_cert_pair);
}

static grpc_security_status ssl_create_security_connector(
    grpc_exec_ctx *exec_ctx, grpc_channel_credentials *creds,
    grpc_call_credentials *call_creds, const char *target,
    const grpc_channel_args *args, grpc_channel_security_connector **sc,
    grpc_channel_args **new_args) {
  grpc_ssl_credentials *c = (grpc_ssl_credentials *)creds;
  grpc_security_status status = GRPC_SECURITY_OK;
  const char *overridden_target_name = NULL;
  for (size_t i = 0; args && i < args->num_args; i++) {
    grpc_arg *arg = &args->args[i];
    if (strcmp(arg->key, GRPC_SSL_TARGET_NAME_OVERRIDE_ARG) == 0 &&
        arg->type == GRPC_ARG_STRING) {
      overridden_target_name = arg->value.string;
      break;
    }
  }
  status = grpc_ssl_channel_security_connector_create(
      exec_ctx, creds, call_creds, &c->config, target, overridden_target_name,
      sc);
  if (status != GRPC_SECURITY_OK) {
    return status;
  }
  grpc_arg new_arg = grpc_channel_arg_string_create(
      (char *)GRPC_ARG_HTTP2_SCHEME, (char *)"https");
  *new_args = grpc_channel_args_copy_and_add(args, &new_arg, 1);
  return status;
}

static grpc_channel_credentials_vtable ssl_vtable = {
    ssl_destruct, ssl_create_security_connector, NULL};

static void ssl_build_config(const char *pem_root_certs,
                             grpc_ssl_pem_key_cert_pair *pem_key_cert_pair,
                             grpc_ssl_config *config) {
  if (pem_root_certs != NULL) {
    config->pem_root_certs = gpr_strdup(pem_root_certs);
  }
  if (pem_key_cert_pair != NULL) {
    GPR_ASSERT(pem_key_cert_pair->private_key != NULL);
    GPR_ASSERT(pem_key_cert_pair->cert_chain != NULL);
    config->pem_key_cert_pair.cert_chain =
        gpr_strdup(pem_key_cert_pair->cert_chain);
    config->pem_key_cert_pair.private_key =
        gpr_strdup(pem_key_cert_pair->private_key);
  }
}

grpc_channel_credentials *grpc_ssl_credentials_create(
    const char *pem_root_certs, grpc_ssl_pem_key_cert_pair *pem_key_cert_pair,
    void *reserved) {
  grpc_ssl_credentials *c =
      (grpc_ssl_credentials *)gpr_zalloc(sizeof(grpc_ssl_credentials));
  GRPC_API_TRACE(
      "grpc_ssl_credentials_create(pem_root_certs=%s, "
      "pem_key_cert_pair=%p, "
      "reserved=%p)",
      3, (pem_root_certs, pem_key_cert_pair, reserved));
  GPR_ASSERT(reserved == NULL);
  c->base.type = GRPC_CHANNEL_CREDENTIALS_TYPE_SSL;
  c->base.vtable = &ssl_vtable;
  gpr_ref_init(&c->base.refcount, 1);
  ssl_build_config(pem_root_certs, pem_key_cert_pair, &c->config);
  return &c->base;
}

//
// SSL Server Credentials.
//

struct grpc_ssl_server_credentials_options {
  grpc_ssl_client_certificate_request_type client_certificate_request;
  grpc_ssl_server_certificate_config *certificate_config;
  grpc_ssl_server_certificate_config_fetcher *certificate_config_fetcher;
};

static void ssl_server_destruct(grpc_exec_ctx *exec_ctx,
                                grpc_server_credentials *creds) {
  grpc_ssl_server_credentials *c = (grpc_ssl_server_credentials *)creds;
  size_t i;
  for (i = 0; i < c->config.num_key_cert_pairs; i++) {
    ssl_config_pem_key_cert_pair_destroy(&c->config.pem_key_cert_pairs[i]);
  }
  gpr_free(c->config.pem_key_cert_pairs);
  gpr_free(c->config.pem_root_certs);
}

static grpc_security_status ssl_server_create_security_connector(
    grpc_exec_ctx *exec_ctx, grpc_server_credentials *creds,
    grpc_server_security_connector **sc) {
<<<<<<< HEAD
  return grpc_ssl_server_security_connector_create(exec_ctx, creds, sc);
=======
  grpc_ssl_server_credentials *c = (grpc_ssl_server_credentials *)creds;
  return grpc_ssl_server_security_connector_create(exec_ctx, creds, &c->config,
                                                   sc);
>>>>>>> 46fde66e
}

static grpc_server_credentials_vtable ssl_server_vtable = {
    ssl_server_destruct, ssl_server_create_security_connector};

tsi_ssl_pem_key_cert_pair *convert_grpc_to_tsi_cert_pairs(
    const grpc_ssl_pem_key_cert_pair *pem_key_cert_pairs,
    size_t num_key_cert_pairs) {
  tsi_ssl_pem_key_cert_pair *tsi_pair = NULL;
  size_t i;
  if (num_key_cert_pairs > 0) {
    GPR_ASSERT(pem_key_cert_pairs != NULL);
    tsi_pair = (tsi_ssl_pem_key_cert_pair *)gpr_zalloc(
        num_key_cert_pairs * sizeof(tsi_ssl_pem_key_cert_pair));
    for (i = 0; i < num_key_cert_pairs; i++) {
      GPR_ASSERT(pem_key_cert_pairs[i].private_key != NULL);
      GPR_ASSERT(pem_key_cert_pairs[i].cert_chain != NULL);
      tsi_pair[i].cert_chain = gpr_strdup(pem_key_cert_pairs[i].cert_chain);
      tsi_pair[i].private_key = gpr_strdup(pem_key_cert_pairs[i].private_key);
    }
  }

  return tsi_pair;
}

static void ssl_build_server_config(
    const char *pem_root_certs, grpc_ssl_pem_key_cert_pair *pem_key_cert_pairs,
    size_t num_key_cert_pairs,
    grpc_ssl_client_certificate_request_type client_certificate_request,
    grpc_ssl_server_config *config) {
  config->client_certificate_request = client_certificate_request;
  if (pem_root_certs != NULL) {
    config->pem_root_certs = gpr_strdup(pem_root_certs);
  }
  config->pem_key_cert_pairs =
      convert_grpc_to_tsi_cert_pairs(pem_key_cert_pairs, num_key_cert_pairs);
  config->num_key_cert_pairs = num_key_cert_pairs;
}

grpc_ssl_server_certificate_config *grpc_ssl_server_certificate_config_create(
    const char *pem_root_certs,
    const grpc_ssl_pem_key_cert_pair *pem_key_cert_pairs,
    size_t num_key_cert_pairs) {
  size_t i;
  grpc_ssl_server_certificate_config *config =
      (grpc_ssl_server_certificate_config *)gpr_zalloc(
          sizeof(grpc_ssl_server_certificate_config));

  if (pem_root_certs != NULL) {
    config->pem_root_certs = gpr_strdup(pem_root_certs);
  }
  if (num_key_cert_pairs > 0) {
    GPR_ASSERT(pem_key_cert_pairs != NULL);
    config->pem_key_cert_pairs = (grpc_ssl_pem_key_cert_pair *)gpr_zalloc(
        num_key_cert_pairs * sizeof(grpc_ssl_pem_key_cert_pair));
  }
  config->num_key_cert_pairs = num_key_cert_pairs;
  for (i = 0; i < num_key_cert_pairs; i++) {
    GPR_ASSERT(pem_key_cert_pairs[i].private_key != NULL);
    GPR_ASSERT(pem_key_cert_pairs[i].cert_chain != NULL);
    config->pem_key_cert_pairs[i].cert_chain =
        gpr_strdup(pem_key_cert_pairs[i].cert_chain);
    config->pem_key_cert_pairs[i].private_key =
        gpr_strdup(pem_key_cert_pairs[i].private_key);
  }

  return config;
}

void grpc_ssl_server_certificate_config_release(
    grpc_ssl_server_certificate_config *config) {
  size_t i;

  if (config == NULL) return;

  for (i = 0; i < config->num_key_cert_pairs; i++) {
    gpr_free((void *)config->pem_key_cert_pairs[i].private_key);
    gpr_free((void *)config->pem_key_cert_pairs[i].cert_chain);
  }
  gpr_free(config->pem_key_cert_pairs);
  gpr_free(config->pem_root_certs);
  gpr_free(config);
}

grpc_ssl_server_credentials_options *
grpc_ssl_server_credentials_create_options_using_config(
    grpc_ssl_client_certificate_request_type client_certificate_request,
    grpc_ssl_server_certificate_config *config) {
  grpc_ssl_server_credentials_options *options = NULL;

  if (config == NULL) {
    gpr_log(GPR_ERROR, "Certificate config must not be NULL.");
    goto done;
  }

  options = (grpc_ssl_server_credentials_options *)gpr_zalloc(
      sizeof(grpc_ssl_server_credentials_options));
  options->client_certificate_request = client_certificate_request;
  options->certificate_config = grpc_ssl_server_certificate_config_create(
      config->pem_root_certs, config->pem_key_cert_pairs,
      config->num_key_cert_pairs);

done:
  grpc_ssl_server_certificate_config_release(config);
  return options;
}

grpc_ssl_server_credentials_options *
grpc_ssl_server_credentials_create_options_using_config_fetcher(
    grpc_ssl_client_certificate_request_type client_certificate_request,
    grpc_ssl_server_certificate_config_callback cb, void *state) {
  grpc_ssl_server_credentials_options *options;
  grpc_ssl_server_certificate_config_fetcher *fetcher;

  if (cb == NULL) {
    gpr_log(GPR_ERROR, "Invalid certificate config callback parameter.");
    return NULL;
  }

  fetcher = (grpc_ssl_server_certificate_config_fetcher *)gpr_zalloc(
      sizeof(grpc_ssl_server_certificate_config_fetcher));
  fetcher->cb = cb;
  fetcher->state = state;

  options = (grpc_ssl_server_credentials_options *)gpr_zalloc(
      sizeof(grpc_ssl_server_credentials_options));
  options->client_certificate_request = client_certificate_request;
  options->certificate_config_fetcher = fetcher;

  return options;
}

grpc_server_credentials *grpc_ssl_server_credentials_create(
    const char *pem_root_certs, grpc_ssl_pem_key_cert_pair *pem_key_cert_pairs,
    size_t num_key_cert_pairs, int force_client_auth, void *reserved) {
  return grpc_ssl_server_credentials_create_ex(
      pem_root_certs, pem_key_cert_pairs, num_key_cert_pairs,
      force_client_auth
          ? GRPC_SSL_REQUEST_AND_REQUIRE_CLIENT_CERTIFICATE_AND_VERIFY
          : GRPC_SSL_DONT_REQUEST_CLIENT_CERTIFICATE,
      reserved);
}

grpc_server_credentials *grpc_ssl_server_credentials_create_ex(
    const char *pem_root_certs, grpc_ssl_pem_key_cert_pair *pem_key_cert_pairs,
    size_t num_key_cert_pairs,
    grpc_ssl_client_certificate_request_type client_certificate_request,
    void *reserved) {
  grpc_ssl_server_credentials_options *options;
  grpc_ssl_server_certificate_config *cert_config;

  GRPC_API_TRACE(
      "grpc_ssl_server_credentials_create_ex("
      "pem_root_certs=%s, pem_key_cert_pairs=%p, num_key_cert_pairs=%lu, "
      "client_certificate_request=%d, reserved=%p)",
      5, (pem_root_certs, pem_key_cert_pairs, (unsigned long)num_key_cert_pairs,
          client_certificate_request, reserved));
  GPR_ASSERT(reserved == NULL);

  cert_config = grpc_ssl_server_certificate_config_create(
      pem_root_certs, pem_key_cert_pairs, num_key_cert_pairs);
  options = grpc_ssl_server_credentials_create_options_using_config(
      client_certificate_request, cert_config);

  return grpc_ssl_server_credentials_create_with_options(options);
}

grpc_server_credentials *grpc_ssl_server_credentials_create_with_options(
    grpc_ssl_server_credentials_options *options) {
  grpc_ssl_server_credentials *c;
  grpc_server_credentials *retval = NULL;

  if (options == NULL) {
    gpr_log(GPR_ERROR,
            "Invalid options trying to create SSL server credentials.");
    goto done;
  }

  if (options->certificate_config == NULL &&
      options->certificate_config_fetcher == NULL) {
    gpr_log(GPR_ERROR,
            "SSL server credentials options must specify either "
            "certificate config or fetcher.");
    goto done;
  } else if (options->certificate_config_fetcher != NULL &&
             options->certificate_config_fetcher->cb == NULL) {
    gpr_log(GPR_ERROR, "Certificate config fetcher callback must not be NULL.");
    goto done;
  }

  c = (grpc_ssl_server_credentials *)gpr_zalloc(
      sizeof(grpc_ssl_server_credentials));
  c->base.type = GRPC_CHANNEL_CREDENTIALS_TYPE_SSL;
  gpr_ref_init(&c->base.refcount, 1);
  c->base.vtable = &ssl_server_vtable;

  if (options->certificate_config_fetcher != NULL) {
    c->config.client_certificate_request = options->client_certificate_request;
    c->certificate_config_fetcher = *options->certificate_config_fetcher;
  } else {
    ssl_build_server_config(options->certificate_config->pem_root_certs,
                            options->certificate_config->pem_key_cert_pairs,
                            options->certificate_config->num_key_cert_pairs,
                            options->client_certificate_request, &c->config);
  }

  retval = &c->base;

done:
  grpc_ssl_server_credentials_options_release(options);
  return retval;
}

void grpc_ssl_server_credentials_options_release(
    grpc_ssl_server_credentials_options *o) {
  if (o == NULL) return;

  if (o->certificate_config_fetcher != NULL) {
    gpr_free(o->certificate_config_fetcher);
  }

  grpc_ssl_server_certificate_config_release(o->certificate_config);
  gpr_free(o);
}<|MERGE_RESOLUTION|>--- conflicted
+++ resolved
@@ -134,13 +134,7 @@
 static grpc_security_status ssl_server_create_security_connector(
     grpc_exec_ctx *exec_ctx, grpc_server_credentials *creds,
     grpc_server_security_connector **sc) {
-<<<<<<< HEAD
   return grpc_ssl_server_security_connector_create(exec_ctx, creds, sc);
-=======
-  grpc_ssl_server_credentials *c = (grpc_ssl_server_credentials *)creds;
-  return grpc_ssl_server_security_connector_create(exec_ctx, creds, &c->config,
-                                                   sc);
->>>>>>> 46fde66e
 }
 
 static grpc_server_credentials_vtable ssl_server_vtable = {
