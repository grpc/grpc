--- conflicted
+++ resolved
@@ -125,14 +125,13 @@
   if (metadata_ == nullptr) {
     return absl::nullopt;
   }
-<<<<<<< HEAD
   if (absl::EqualsIgnoreCase(key, "te")) {
     return absl::nullopt;
   }
   if (absl::EqualsIgnoreCase(key, "host")) {
     // Maps legacy host header to :authority.
     return GetAuthority();
-=======
+  }
   // TODO(yashykt): Remove these special cases for known metadata after
   // https://github.com/grpc/grpc/pull/28267 is merged
   if (key == HttpMethodMetadata::key()) {
@@ -153,7 +152,6 @@
     return path != nullptr
                ? absl::optional<absl::string_view>(path->as_string_view())
                : absl::nullopt;
->>>>>>> 2e3e3ccc
   }
   return metadata_->GetValue(key, concatenated_value);
 }
