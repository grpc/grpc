// Copyright 2021 gRPC authors.
//
// Licensed under the Apache License, Version 2.0 (the "License");
// you may not use this file except in compliance with the License.
// You may obtain a copy of the License at
//
//     http://www.apache.org/licenses/LICENSE-2.0
//
// Unless required by applicable law or agreed to in writing, software
// distributed under the License is distributed on an "AS IS" BASIS,
// WITHOUT WARRANTIES OR CONDITIONS OF ANY KIND, either express or implied.
// See the License for the specific language governing permissions and
// limitations under the License.

#include <grpc/support/port_platform.h>

#include "src/core/lib/security/authorization/matchers.h"

#include <grpc/grpc_security_constants.h>

#include "src/core/lib/address_utils/parse_address.h"
#include "src/core/lib/address_utils/sockaddr_utils.h"

namespace grpc_core {

std::unique_ptr<AuthorizationMatcher> AuthorizationMatcher::Create(
    Rbac::Permission permission) {
  switch (permission.type) {
    case Rbac::Permission::RuleType::kAnd: {
      std::vector<std::unique_ptr<AuthorizationMatcher>> matchers;
      for (const auto& rule : permission.permissions) {
        matchers.push_back(AuthorizationMatcher::Create(std::move(*rule)));
      }
      return absl::make_unique<AndAuthorizationMatcher>(std::move(matchers));
    }
    case Rbac::Permission::RuleType::kOr: {
      std::vector<std::unique_ptr<AuthorizationMatcher>> matchers;
      for (const auto& rule : permission.permissions) {
        matchers.push_back(AuthorizationMatcher::Create(std::move(*rule)));
      }
      return absl::make_unique<OrAuthorizationMatcher>(std::move(matchers));
    }
    case Rbac::Permission::RuleType::kNot:
      return absl::make_unique<NotAuthorizationMatcher>(
          AuthorizationMatcher::Create(std::move(*permission.permissions[0])));
    case Rbac::Permission::RuleType::kAny:
      return absl::make_unique<AlwaysAuthorizationMatcher>();
    case Rbac::Permission::RuleType::kHeader:
      return absl::make_unique<HeaderAuthorizationMatcher>(
          std::move(permission.header_matcher));
    case Rbac::Permission::RuleType::kPath:
      return absl::make_unique<PathAuthorizationMatcher>(
          std::move(permission.string_matcher));
    case Rbac::Permission::RuleType::kDestIp:
      return absl::make_unique<IpAuthorizationMatcher>(
          IpAuthorizationMatcher::Type::kDestIp, std::move(permission.ip));
    case Rbac::Permission::RuleType::kDestPort:
      return absl::make_unique<PortAuthorizationMatcher>(permission.port);
    case Rbac::Permission::RuleType::kMetadata:
      return absl::make_unique<MetadataAuthorizationMatcher>(permission.invert);
    case Rbac::Permission::RuleType::kReqServerName:
      return absl::make_unique<ReqServerNameAuthorizationMatcher>(
          std::move(permission.string_matcher));
  }
  return nullptr;
}

std::unique_ptr<AuthorizationMatcher> AuthorizationMatcher::Create(
    Rbac::Principal principal) {
  switch (principal.type) {
    case Rbac::Principal::RuleType::kAnd: {
      std::vector<std::unique_ptr<AuthorizationMatcher>> matchers;
      for (const auto& id : principal.principals) {
        matchers.push_back(AuthorizationMatcher::Create(std::move(*id)));
      }
      return absl::make_unique<AndAuthorizationMatcher>(std::move(matchers));
    }
    case Rbac::Principal::RuleType::kOr: {
      std::vector<std::unique_ptr<AuthorizationMatcher>> matchers;
      for (const auto& id : principal.principals) {
        matchers.push_back(AuthorizationMatcher::Create(std::move(*id)));
      }
      return absl::make_unique<OrAuthorizationMatcher>(std::move(matchers));
    }
    case Rbac::Principal::RuleType::kNot:
      return absl::make_unique<NotAuthorizationMatcher>(
          AuthorizationMatcher::Create(std::move(*principal.principals[0])));
    case Rbac::Principal::RuleType::kAny:
      return absl::make_unique<AlwaysAuthorizationMatcher>();
    case Rbac::Principal::RuleType::kPrincipalName:
      return absl::make_unique<AuthenticatedAuthorizationMatcher>(
          std::move(principal.string_matcher));
    case Rbac::Principal::RuleType::kSourceIp:
      return absl::make_unique<IpAuthorizationMatcher>(
          IpAuthorizationMatcher::Type::kSourceIp, std::move(principal.ip));
    case Rbac::Principal::RuleType::kDirectRemoteIp:
      return absl::make_unique<IpAuthorizationMatcher>(
          IpAuthorizationMatcher::Type::kDirectRemoteIp,
          std::move(principal.ip));
    case Rbac::Principal::RuleType::kRemoteIp:
      return absl::make_unique<IpAuthorizationMatcher>(
          IpAuthorizationMatcher::Type::kRemoteIp, std::move(principal.ip));
    case Rbac::Principal::RuleType::kHeader:
      return absl::make_unique<HeaderAuthorizationMatcher>(
          std::move(principal.header_matcher));
    case Rbac::Principal::RuleType::kPath:
      return absl::make_unique<PathAuthorizationMatcher>(
<<<<<<< HEAD
          std::move(principal.string_matcher.value()));
=======
          std::move(principal.string_matcher));
    case Rbac::Principal::RuleType::kMetadata:
      return absl::make_unique<MetadataAuthorizationMatcher>(principal.invert);
>>>>>>> d884a7a4
  }
  return nullptr;
}

bool AndAuthorizationMatcher::Matches(const EvaluateArgs& args) const {
  for (const auto& matcher : matchers_) {
    if (!matcher->Matches(args)) {
      return false;
    }
  }
  return true;
}

bool OrAuthorizationMatcher::Matches(const EvaluateArgs& args) const {
  for (const auto& matcher : matchers_) {
    if (matcher->Matches(args)) {
      return true;
    }
  }
  return false;
}

bool NotAuthorizationMatcher::Matches(const EvaluateArgs& args) const {
  return !matcher_->Matches(args);
}

bool HeaderAuthorizationMatcher::Matches(const EvaluateArgs& args) const {
  std::string concatenated_value;
  return matcher_.Match(
      args.GetHeaderValue(matcher_.name(), &concatenated_value));
}

IpAuthorizationMatcher::IpAuthorizationMatcher(Type type, Rbac::CidrRange range)
    : type_(type), prefix_len_(range.prefix_len) {
  grpc_error_handle error =
      grpc_string_to_sockaddr(&subnet_address_, range.address_prefix.c_str(),
                              /*port does not matter here*/ 0);
  if (error == GRPC_ERROR_NONE) {
    grpc_sockaddr_mask_bits(&subnet_address_, prefix_len_);
  } else {
    gpr_log(GPR_DEBUG, "CidrRange address %s is not IPv4/IPv6. Error: %s",
            range.address_prefix.c_str(), grpc_error_std_string(error).c_str());
  }
  GRPC_ERROR_UNREF(error);
}

bool IpAuthorizationMatcher::Matches(const EvaluateArgs& args) const {
  grpc_resolved_address address;
  switch (type_) {
    case Type::kDestIp: {
      address = args.GetLocalAddress();
      break;
    }
    case Type::kSourceIp:
    case Type::kDirectRemoteIp:
    case Type::kRemoteIp: {
      address = args.GetPeerAddress();
      break;
    }
    default:
      return false;
  }
  return grpc_sockaddr_match_subnet(&address, &subnet_address_, prefix_len_);
}

bool PortAuthorizationMatcher::Matches(const EvaluateArgs& args) const {
  return port_ == args.GetLocalPort();
}

bool AuthenticatedAuthorizationMatcher::Matches(
    const EvaluateArgs& args) const {
  if (args.GetTransportSecurityType() != GRPC_SSL_TRANSPORT_SECURITY_TYPE &&
      args.GetTransportSecurityType() != GRPC_TLS_TRANSPORT_SECURITY_TYPE) {
    // Connection is not authenticated.
    return false;
  }
  if (!matcher_.has_value()) {
    // Allows any authenticated user.
    return true;
  }
  std::vector<absl::string_view> uri_sans = args.GetUriSans();
  if (!uri_sans.empty()) {
    for (const auto& uri : uri_sans) {
      if (matcher_->Match(uri)) {
        return true;
      }
    }
  }
  std::vector<absl::string_view> dns_sans = args.GetDnsSans();
  if (!dns_sans.empty()) {
    for (const auto& dns : dns_sans) {
      if (matcher_->Match(dns)) {
        return true;
      }
    }
  }
  return matcher_->Match(args.GetSubject());
}

bool ReqServerNameAuthorizationMatcher::Matches(const EvaluateArgs&) const {
  // Currently we only support matching against an empty string.
  return matcher_.Match("");
}

bool PathAuthorizationMatcher::Matches(const EvaluateArgs& args) const {
  absl::string_view path = args.GetPath();
  if (!path.empty()) {
    return matcher_.Match(path);
  }
  return false;
}

bool PolicyAuthorizationMatcher::Matches(const EvaluateArgs& args) const {
  return permissions_->Matches(args) && principals_->Matches(args);
}

}  // namespace grpc_core<|MERGE_RESOLUTION|>--- conflicted
+++ resolved
@@ -105,13 +105,9 @@
           std::move(principal.header_matcher));
     case Rbac::Principal::RuleType::kPath:
       return absl::make_unique<PathAuthorizationMatcher>(
-<<<<<<< HEAD
           std::move(principal.string_matcher.value()));
-=======
-          std::move(principal.string_matcher));
     case Rbac::Principal::RuleType::kMetadata:
       return absl::make_unique<MetadataAuthorizationMatcher>(principal.invert);
->>>>>>> d884a7a4
   }
   return nullptr;
 }
