--- conflicted
+++ resolved
@@ -111,7 +111,6 @@
 
 absl::StatusOr<Rbac::Principal> ParsePeer(const Json& json) {
   std::vector<std::unique_ptr<Rbac::Principal>> peer;
-<<<<<<< HEAD
   for (const auto& object : json.object_value()) {
     if (object.first == "principals") {
       if (object.second.type() != Json::Type::ARRAY) {
@@ -126,18 +125,6 @@
     } else {
       return absl::InvalidArgumentError(absl::StrFormat(
           "policy contains unknown field \"%s\" in \"source\".", object.first));
-=======
-  auto it = json.object_value().find("principals");
-  if (it != json.object_value().end()) {
-    if (it->second.type() != Json::Type::ARRAY) {
-      return absl::InvalidArgumentError("\"principals\" is not an array.");
-    }
-    auto principal_names_or = ParsePrincipalsArray(it->second);
-    if (!principal_names_or.ok()) return principal_names_or.status();
-    if (!principal_names_or.value().principals.empty()) {
-      peer.push_back(std::make_unique<Rbac::Principal>(
-          std::move(principal_names_or.value())));
->>>>>>> 4ba0f9af
     }
   }
   if (peer.empty()) {
@@ -245,7 +232,6 @@
 
 absl::StatusOr<Rbac::Permission> ParseRequest(const Json& json) {
   std::vector<std::unique_ptr<Rbac::Permission>> request;
-<<<<<<< HEAD
   for (const auto& object : json.object_value()) {
     if (object.first == "paths") {
       if (object.second.type() != Json::Type::ARRAY) {
@@ -271,30 +257,6 @@
       return absl::InvalidArgumentError(absl::StrFormat(
           "policy contains unknown field \"%s\" in \"request\".",
           object.first));
-=======
-  auto it = json.object_value().find("paths");
-  if (it != json.object_value().end()) {
-    if (it->second.type() != Json::Type::ARRAY) {
-      return absl::InvalidArgumentError("\"paths\" is not an array.");
-    }
-    auto paths_or = ParsePathsArray(it->second);
-    if (!paths_or.ok()) return paths_or.status();
-    if (!paths_or.value().permissions.empty()) {
-      request.push_back(
-          std::make_unique<Rbac::Permission>(std::move(paths_or.value())));
-    }
-  }
-  it = json.object_value().find("headers");
-  if (it != json.object_value().end()) {
-    if (it->second.type() != Json::Type::ARRAY) {
-      return absl::InvalidArgumentError("\"headers\" is not an array.");
-    }
-    auto headers_or = ParseHeadersArray(it->second);
-    if (!headers_or.ok()) return headers_or.status();
-    if (!headers_or.value().permissions.empty()) {
-      request.push_back(
-          std::make_unique<Rbac::Permission>(std::move(headers_or.value())));
->>>>>>> 4ba0f9af
     }
   }
   if (request.empty()) {
