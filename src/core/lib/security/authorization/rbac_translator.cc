--- conflicted
+++ resolved
@@ -366,23 +366,17 @@
     return absl::InvalidArgumentError(
         "SDK authorization policy is not an object.");
   }
-<<<<<<< HEAD
-  auto it = json.object_value().find("name");
-  if (it == json.object_value().end()) {
-=======
-  auto it = json->mutable_object()->find("name");
-  if (it == json->mutable_object()->end()) {
->>>>>>> 2e6f268d
+  auto it = json->object_value().find("name");
+  if (it == json->object_value().end()) {
     return absl::InvalidArgumentError("\"name\" field is not present.");
   }
   if (it->second.type() != Json::Type::STRING) {
     return absl::InvalidArgumentError("\"name\" is not a string.");
   }
   absl::string_view name = it->second.string_value();
-<<<<<<< HEAD
   std::unique_ptr<Rbac> allow_rbac;
   std::unique_ptr<Rbac> deny_rbac;
-  for (const auto& object : json.object_value()) {
+  for (const auto& object : json->object_value()) {
     if (object.first == "name") {
       continue;
     } else if (object.first == "deny_rules") {
@@ -410,21 +404,9 @@
     } else {
       return absl::InvalidArgumentError(absl::StrFormat(
           "policy contains unknown field \"%s\".", object.first));
-=======
-  RbacPolicies rbac_policies;
-  it = json->mutable_object()->find("deny_rules");
-  if (it != json->mutable_object()->end()) {
-    if (it->second.type() != Json::Type::ARRAY) {
-      return absl::InvalidArgumentError("\"deny_rules\" is not an array.");
->>>>>>> 2e6f268d
-    }
-  }
-<<<<<<< HEAD
+    }
+  }
   if (allow_rbac == nullptr) {
-=======
-  it = json->mutable_object()->find("allow_rules");
-  if (it == json->mutable_object()->end()) {
->>>>>>> 2e6f268d
     return absl::InvalidArgumentError("\"allow_rules\" is not present.");
   }
   absl::InlinedVector<Rbac, 2> rbacs;
