--- conflicted
+++ resolved
@@ -234,7 +234,13 @@
   size_t unused_bytes_size = 0;
   tsi_result result = tsi_handshaker_result_get_unused_bytes(
       handshaker_result_, &unused_bytes, &unused_bytes_size);
-<<<<<<< HEAD
+  if (result != TSI_OK) {
+    HandshakeFailedLocked(grpc_set_tsi_error_result(
+        GRPC_ERROR_CREATE_FROM_STATIC_STRING(
+            "TSI handshaker result does not provide unused bytes"),
+        result));
+    return;
+  }
   // Check whether we need to wrap the endpoint.
   tsi_zero_copy_grpc_protector* zero_copy_protector = nullptr;
   tsi_frame_protector* protector = nullptr;
@@ -289,17 +295,6 @@
     }
   } else if (unused_bytes_size > 0) {
     // Not wrapping the endpoint, so just pass along unused bytes.
-=======
-  if (result != TSI_OK) {
-    HandshakeFailedLocked(grpc_set_tsi_error_result(
-        GRPC_ERROR_CREATE_FROM_STATIC_STRING(
-            "TSI handshaker result does not provide unused bytes"),
-        result));
-    return;
-  }
-  // Create secure endpoint.
-  if (unused_bytes_size > 0) {
->>>>>>> f4811961
     grpc_slice slice = grpc_slice_from_copied_buffer(
         reinterpret_cast<const char*>(unused_bytes), unused_bytes_size);
     grpc_slice_buffer_add(args_->read_buffer, slice);
