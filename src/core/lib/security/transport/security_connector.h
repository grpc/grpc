/*
 *
 * Copyright 2015 gRPC authors.
 *
 * Licensed under the Apache License, Version 2.0 (the "License");
 * you may not use this file except in compliance with the License.
 * You may obtain a copy of the License at
 *
 *     http://www.apache.org/licenses/LICENSE-2.0
 *
 * Unless required by applicable law or agreed to in writing, software
 * distributed under the License is distributed on an "AS IS" BASIS,
 * WITHOUT WARRANTIES OR CONDITIONS OF ANY KIND, either express or implied.
 * See the License for the specific language governing permissions and
 * limitations under the License.
 *
 */

#ifndef GRPC_CORE_LIB_SECURITY_TRANSPORT_SECURITY_CONNECTOR_H
#define GRPC_CORE_LIB_SECURITY_TRANSPORT_SECURITY_CONNECTOR_H

#include <stdbool.h>

#include <grpc/grpc_security.h>

#include "src/core/lib/channel/handshaker.h"
#include "src/core/lib/iomgr/endpoint.h"
#include "src/core/lib/iomgr/tcp_server.h"
#include "src/core/tsi/ssl_transport_security.h"
#include "src/core/tsi/transport_security_interface.h"

#ifdef __cplusplus
extern "C" {
#endif

#ifndef NDEBUG
extern grpc_tracer_flag grpc_trace_security_connector_refcount;
#endif

/* --- status enum. --- */

typedef enum { GRPC_SECURITY_OK = 0, GRPC_SECURITY_ERROR } grpc_security_status;

/* --- URL schemes. --- */

#define GRPC_SSL_URL_SCHEME "https"
#define GRPC_FAKE_SECURITY_URL_SCHEME "http+fake_security"

/* --- security_connector object. ---

    A security connector object represents away to configure the underlying
    transport security mechanism and check the resulting trusted peer.  */

typedef struct grpc_security_connector grpc_security_connector;

#define GRPC_ARG_SECURITY_CONNECTOR "grpc.security_connector"

typedef struct {
  void (*destroy)(grpc_exec_ctx *exec_ctx, grpc_security_connector *sc);
  void (*check_peer)(grpc_exec_ctx *exec_ctx, grpc_security_connector *sc,
                     tsi_peer peer, grpc_auth_context **auth_context,
                     grpc_closure *on_peer_checked);
  int (*cmp)(grpc_security_connector *sc, grpc_security_connector *other);
} grpc_security_connector_vtable;

struct grpc_security_connector {
  const grpc_security_connector_vtable *vtable;
  gpr_refcount refcount;
  const char *url_scheme;
};

/* Refcounting. */
#ifndef NDEBUG
#define GRPC_SECURITY_CONNECTOR_REF(p, r) \
  grpc_security_connector_ref((p), __FILE__, __LINE__, (r))
#define GRPC_SECURITY_CONNECTOR_UNREF(exec_ctx, p, r) \
  grpc_security_connector_unref((exec_ctx), (p), __FILE__, __LINE__, (r))
grpc_security_connector *grpc_security_connector_ref(
    grpc_security_connector *policy, const char *file, int line,
    const char *reason);
void grpc_security_connector_unref(grpc_exec_ctx *exec_ctx,
                                   grpc_security_connector *policy,
                                   const char *file, int line,
                                   const char *reason);
#else
#define GRPC_SECURITY_CONNECTOR_REF(p, r) grpc_security_connector_ref((p))
#define GRPC_SECURITY_CONNECTOR_UNREF(exec_ctx, p, r) \
  grpc_security_connector_unref((exec_ctx), (p))
grpc_security_connector *grpc_security_connector_ref(
    grpc_security_connector *policy);
void grpc_security_connector_unref(grpc_exec_ctx *exec_ctx,
                                   grpc_security_connector *policy);
#endif

/* Check the peer. Callee takes ownership of the peer object.
   When done, sets *auth_context and invokes on_peer_checked. */
void grpc_security_connector_check_peer(grpc_exec_ctx *exec_ctx,
                                        grpc_security_connector *sc,
                                        tsi_peer peer,
                                        grpc_auth_context **auth_context,
                                        grpc_closure *on_peer_checked);

/* Compares two security connectors. */
int grpc_security_connector_cmp(grpc_security_connector *sc,
                                grpc_security_connector *other);

/* Util to encapsulate the connector in a channel arg. */
grpc_arg grpc_security_connector_to_arg(grpc_security_connector *sc);

/* Util to get the connector from a channel arg. */
grpc_security_connector *grpc_security_connector_from_arg(const grpc_arg *arg);

/* Util to find the connector from channel args. */
grpc_security_connector *grpc_security_connector_find_in_args(
    const grpc_channel_args *args);

/* --- channel_security_connector object. ---

    A channel security connector object represents a way to configure the
    underlying transport security mechanism on the client side.  */

typedef struct grpc_channel_security_connector grpc_channel_security_connector;

struct grpc_channel_security_connector {
  grpc_security_connector base;
  grpc_channel_credentials *channel_creds;
  grpc_call_credentials *request_metadata_creds;
  bool (*check_call_host)(grpc_exec_ctx *exec_ctx,
                          grpc_channel_security_connector *sc, const char *host,
                          grpc_auth_context *auth_context,
                          grpc_closure *on_call_host_checked,
                          grpc_error **error);
  void (*cancel_check_call_host)(grpc_exec_ctx *exec_ctx,
                                 grpc_channel_security_connector *sc,
                                 grpc_closure *on_call_host_checked,
                                 grpc_error *error);
  void (*add_handshakers)(grpc_exec_ctx *exec_ctx,
                          grpc_channel_security_connector *sc,
                          grpc_handshake_manager *handshake_mgr);
};

/// A helper function for use in grpc_security_connector_cmp() implementations.
int grpc_channel_security_connector_cmp(grpc_channel_security_connector *sc1,
                                        grpc_channel_security_connector *sc2);

/// Checks that the host that will be set for a call is acceptable.
/// Returns true if completed synchronously, in which case \a error will
/// be set to indicate the result.  Otherwise, \a on_call_host_checked
/// will be invoked when complete.
bool grpc_channel_security_connector_check_call_host(
    grpc_exec_ctx *exec_ctx, grpc_channel_security_connector *sc,
    const char *host, grpc_auth_context *auth_context,
    grpc_closure *on_call_host_checked, grpc_error **error);

/// Cancels a pending asychronous call to
/// grpc_channel_security_connector_check_call_host() with
/// \a on_call_host_checked as its callback.
void grpc_channel_security_connector_cancel_check_call_host(
    grpc_exec_ctx *exec_ctx, grpc_channel_security_connector *sc,
    grpc_closure *on_call_host_checked, grpc_error *error);

/* Registers handshakers with \a handshake_mgr. */
void grpc_channel_security_connector_add_handshakers(
    grpc_exec_ctx *exec_ctx, grpc_channel_security_connector *connector,
    grpc_handshake_manager *handshake_mgr);

/* --- server_security_connector object. ---

    A server security connector object represents a way to configure the
    underlying transport security mechanism on the server side.  */

typedef struct grpc_server_security_connector grpc_server_security_connector;

struct grpc_server_security_connector {
  grpc_security_connector base;
  grpc_server_credentials *server_creds;
  void (*add_handshakers)(grpc_exec_ctx *exec_ctx,
                          grpc_server_security_connector *sc,
                          grpc_handshake_manager *handshake_mgr);
};

/// A helper function for use in grpc_security_connector_cmp() implementations.
int grpc_server_security_connector_cmp(grpc_server_security_connector *sc1,
                                       grpc_server_security_connector *sc2);

void grpc_server_security_connector_add_handshakers(
    grpc_exec_ctx *exec_ctx, grpc_server_security_connector *sc,
    grpc_handshake_manager *handshake_mgr);

/* --- Creation security connectors. --- */

/* For TESTING ONLY!
   Creates a fake connector that emulates real channel security.  */
grpc_channel_security_connector *grpc_fake_channel_security_connector_create(
    grpc_channel_credentials *channel_creds,
    grpc_call_credentials *request_metadata_creds, const char *target,
    const grpc_channel_args *args);

/* For TESTING ONLY!
   Creates a fake connector that emulates real server security.  */
grpc_server_security_connector *grpc_fake_server_security_connector_create(
    grpc_server_credentials *server_creds);

/* Config for ssl clients. */

typedef struct {
  tsi_ssl_pem_key_cert_pair pem_key_cert_pair;
  char *pem_root_certs;
} grpc_ssl_config;

/* Creates an SSL channel_security_connector.
   - request_metadata_creds is the credentials object which metadata
     will be sent with each request. This parameter can be NULL.
   - config is the SSL config to be used for the SSL channel establishment.
   - is_client should be 0 for a server or a non-0 value for a client.
   - secure_peer_name is the secure peer name that should be checked in
     grpc_channel_security_connector_check_peer. This parameter may be NULL in
     which case the peer name will not be checked. Note that if this parameter
     is not NULL, then, pem_root_certs should not be NULL either.
   - sc is a pointer on the connector to be created.
  This function returns GRPC_SECURITY_OK in case of success or a
  specific error code otherwise.
*/
grpc_security_status grpc_ssl_channel_security_connector_create(
    grpc_exec_ctx *exec_ctx, grpc_channel_credentials *channel_creds,
    grpc_call_credentials *request_metadata_creds,
    const grpc_ssl_config *config, const char *target_name,
    const char *overridden_target_name, grpc_channel_security_connector **sc);

/* Gets the default ssl roots. Returns NULL if not found. */
const char *grpc_get_default_ssl_roots(void);

/* Exposed for TESTING ONLY!. */
grpc_slice grpc_get_default_ssl_roots_for_testing(void);

/* Config for ssl servers. */
typedef struct {
  tsi_ssl_pem_key_cert_pair *pem_key_cert_pairs;
  size_t num_key_cert_pairs;
  char *pem_root_certs;
  grpc_ssl_client_certificate_request_type client_certificate_request;
} grpc_ssl_server_config;

/* Creates an SSL server_security_connector.
   - config is the SSL config to be used for the SSL channel establishment.
   - sc is a pointer on the connector to be created.
  This function returns GRPC_SECURITY_OK in case of success or a
  specific error code otherwise.
*/
grpc_security_status grpc_ssl_server_security_connector_create(
<<<<<<< HEAD
    grpc_exec_ctx *exec_ctx, const grpc_server_credentials *server_credentials,
    grpc_server_security_connector **sc);
=======
    grpc_exec_ctx *exec_ctx, grpc_server_credentials *server_creds,
    const grpc_ssl_server_config *config, grpc_server_security_connector **sc);
>>>>>>> 46fde66e

/* Util. */
const tsi_peer_property *tsi_peer_get_property_by_name(const tsi_peer *peer,
                                                       const char *name);

/* Exposed for testing only. */
grpc_auth_context *tsi_ssl_peer_to_auth_context(const tsi_peer *peer);
tsi_peer tsi_shallow_peer_from_ssl_auth_context(
    const grpc_auth_context *auth_context);
void tsi_shallow_peer_destruct(tsi_peer *peer);

#ifdef __cplusplus
}
#endif

#endif /* GRPC_CORE_LIB_SECURITY_TRANSPORT_SECURITY_CONNECTOR_H */<|MERGE_RESOLUTION|>--- conflicted
+++ resolved
@@ -248,13 +248,8 @@
   specific error code otherwise.
 */
 grpc_security_status grpc_ssl_server_security_connector_create(
-<<<<<<< HEAD
-    grpc_exec_ctx *exec_ctx, const grpc_server_credentials *server_credentials,
+    grpc_exec_ctx *exec_ctx, grpc_server_credentials *server_credentials,
     grpc_server_security_connector **sc);
-=======
-    grpc_exec_ctx *exec_ctx, grpc_server_credentials *server_creds,
-    const grpc_ssl_server_config *config, grpc_server_security_connector **sc);
->>>>>>> 46fde66e
 
 /* Util. */
 const tsi_peer_property *tsi_peer_get_property_by_name(const tsi_peer *peer,
