--- conflicted
+++ resolved
@@ -107,12 +107,7 @@
       grpc_slice_unref_internal(&exec_ctx, calld->md[i].key);
       grpc_slice_unref_internal(&exec_ctx, calld->md[i].value);
     }
-<<<<<<< HEAD
-    grpc_closure_sched(&exec_ctx, calld->on_done_recv, GRPC_ERROR_NONE);
-=======
-    grpc_metadata_array_destroy(&calld->md);
     GRPC_CLOSURE_SCHED(&exec_ctx, calld->on_done_recv, GRPC_ERROR_NONE);
->>>>>>> 0c009ba2
   } else {
     for (size_t i = 0; i < calld->md_count; i++) {
       grpc_slice_unref_internal(&exec_ctx, calld->md[i].key);
@@ -191,12 +186,7 @@
   grpc_server_security_context *server_ctx = NULL;
 
   /* initialize members */
-<<<<<<< HEAD
-  grpc_closure_init(&calld->auth_on_recv, auth_on_recv, elem,
-=======
-  memset(calld, 0, sizeof(*calld));
   GRPC_CLOSURE_INIT(&calld->auth_on_recv, auth_on_recv, elem,
->>>>>>> 0c009ba2
                     grpc_schedule_on_exec_ctx);
 
   calld->arena = args->arena;
