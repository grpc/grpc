--- conflicted
+++ resolved
@@ -144,20 +144,10 @@
       calld->transport_op->send_message = NULL;
     }
     calld->transport_op->send_trailing_metadata = NULL;
-<<<<<<< HEAD
-    grpc_exec_ctx_sched(&exec_ctx, calld->on_done_recv,
+    grpc_closure_sched(&exec_ctx, calld->on_done_recv,
                         grpc_error_set_int(GRPC_ERROR_CREATE(error_details),
-                                           GRPC_ERROR_INT_GRPC_STATUS, status),
-                        NULL);
-=======
-    close_op->on_complete =
-        grpc_closure_create(destroy_op, close_op, grpc_schedule_on_exec_ctx);
-    grpc_transport_stream_op_add_close(&exec_ctx, close_op, status, &message);
-    grpc_call_next_op(&exec_ctx, elem, close_op);
-    grpc_closure_sched(&exec_ctx, calld->on_done_recv,
-                       grpc_error_set_int(GRPC_ERROR_CREATE(error_details),
-                                          GRPC_ERROR_INT_GRPC_STATUS, status));
->>>>>>> 17f6904b
+                                           GRPC_ERROR_INT_GRPC_STATUS, status)
+                        );
   }
 
   grpc_exec_ctx_finish(&exec_ctx);
