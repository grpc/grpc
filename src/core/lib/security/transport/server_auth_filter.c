--- conflicted
+++ resolved
@@ -27,20 +27,8 @@
 #include "src/core/lib/slice/slice_internal.h"
 
 typedef struct call_data {
-<<<<<<< HEAD
-  grpc_call_combiner *call_combiner;
-  grpc_metadata_batch *recv_initial_metadata;
-  /* Closure to call when finished with the auth_on_recv hook. */
-  grpc_closure *on_done_recv;
-  /* Receive closures are chained: we inject this closure as the on_done_recv
-     up-call on transport_op, and remember to call our on_done_recv member after
-     handling it. */
-  grpc_closure auth_on_recv;
-  grpc_transport_stream_op_batch *transport_op;
-=======
   grpc_closure *original_recv_initial_metadata_ready;
   grpc_closure recv_initial_metadata_ready;
->>>>>>> fe8eb29a
   grpc_metadata_array md;
   const grpc_metadata *consumed_md;
   size_t num_consumed_md;
@@ -129,7 +117,6 @@
   grpc_exec_ctx_finish(&exec_ctx);
 }
 
-<<<<<<< HEAD
 static void intercepted_closure_run(grpc_exec_ctx *exec_ctx, void *arg,
                                     grpc_error *error) {
   grpc_closure *original_closure = arg;
@@ -143,46 +130,32 @@
                           &call_combiner->scheduler);
 }
 
-static void auth_on_recv(grpc_exec_ctx *exec_ctx, void *user_data,
-                         grpc_error *error) {
-  grpc_call_element *elem = user_data;
-=======
 static void recv_initial_metadata_ready(grpc_exec_ctx *exec_ctx,
                                         void *arg, grpc_error *error) {
   grpc_transport_stream_op_batch *batch = arg;
   grpc_call_element *elem = batch->handler_private.extra_arg;
->>>>>>> fe8eb29a
   call_data *calld = elem->call_data;
   channel_data *chand = elem->channel_data;
   if (error == GRPC_ERROR_NONE) {
     if (chand->creds != NULL && chand->creds->processor.process != NULL) {
-<<<<<<< HEAD
       // We're calling out to the application, so we need to exit and
       // then re-enter the call combiner.
 gpr_log(GPR_INFO, "INTERCEPTING recv_initial_metadata CLOSURE ON call_combiner=%p", calld->call_combiner);
+// FIXME: this is wrong -- need to bounce back into call combiner before
+// running body of on_md_processing_done()
       intercept_closure(calld->call_combiner, &calld->on_done_recv);
-      calld->md = metadata_batch_to_md_array(calld->recv_initial_metadata);
-      chand->creds->processor.process(
-          chand->creds->processor.state, calld->auth_context,
-          calld->md.metadata, calld->md.count, on_md_processing_done, elem);
-gpr_log(GPR_INFO, "STOPPING call_combiner=%p", calld->call_combiner);
-      grpc_call_combiner_stop(exec_ctx, calld->call_combiner);
-      return;
-    }
-  }
-  GRPC_CLOSURE_RUN(exec_ctx, calld->on_done_recv, GRPC_ERROR_REF(error));
-=======
       calld->md = metadata_batch_to_md_array(
           batch->payload->recv_initial_metadata.recv_initial_metadata);
       chand->creds->processor.process(
           chand->creds->processor.state, calld->auth_context,
           calld->md.metadata, calld->md.count, on_md_processing_done, batch);
+gpr_log(GPR_INFO, "STOPPING call_combiner=%p", calld->call_combiner);
+      grpc_call_combiner_stop(exec_ctx, calld->call_combiner);
       return;
     }
   }
   GRPC_CLOSURE_RUN(exec_ctx, calld->original_recv_initial_metadata_ready,
                    GRPC_ERROR_REF(error));
->>>>>>> fe8eb29a
 }
 
 static void auth_start_transport_stream_op_batch(
@@ -208,22 +181,13 @@
                                   const grpc_call_element_args *args) {
   call_data *calld = elem->call_data;
   channel_data *chand = elem->channel_data;
-<<<<<<< HEAD
-  grpc_server_security_context *server_ctx = NULL;
-
-  /* initialize members */
   calld->call_combiner = args->call_combiner;
-  GRPC_CLOSURE_INIT(&calld->auth_on_recv, auth_on_recv, elem,
-                    grpc_schedule_on_exec_ctx);
-
-=======
   // Create server security context.  Set its auth context from channel
   // data and save it in the call context.
   grpc_server_security_context *server_ctx =
       grpc_server_security_context_create();
   server_ctx->auth_context = grpc_auth_context_create(chand->auth_context);
   calld->auth_context = server_ctx->auth_context;
->>>>>>> fe8eb29a
   if (args->context[GRPC_CONTEXT_SECURITY].value != NULL) {
     args->context[GRPC_CONTEXT_SECURITY].destroy(
         args->context[GRPC_CONTEXT_SECURITY].value);
