--- conflicted
+++ resolved
@@ -55,17 +55,8 @@
   grpc_credentials_mdelem_array md_array;
   grpc_linked_mdelem md_links[MAX_CREDENTIALS_METADATA_COUNT];
   grpc_auth_metadata_context auth_md_context;
-<<<<<<< HEAD
   grpc_closure async_cancel_closure;
   grpc_closure async_result_closure;
-=======
-  grpc_closure closure;
-  // Either 0 (no cancellation and no async operation in flight),
-  // a grpc_closure* (if the lowest bit is 0),
-  // or a grpc_error* (if the lowest bit is 1).
-  gpr_atm cancellation_state;
-  grpc_closure cancel_closure;
->>>>>>> a0741336
 } call_data;
 
 /* We can have a per-channel credentials. */
@@ -160,12 +151,8 @@
   } else {
     error = grpc_error_set_int(error, GRPC_ERROR_INT_GRPC_STATUS,
                                GRPC_STATUS_UNAUTHENTICATED);
-<<<<<<< HEAD
     grpc_transport_stream_op_batch_finish_with_failure(exec_ctx, batch, error,
                                                        calld->call_combiner);
-=======
-    grpc_transport_stream_op_batch_finish_with_failure(exec_ctx, batch, error);
->>>>>>> a0741336
   }
 }
 
@@ -247,7 +234,6 @@
   build_auth_metadata_context(&chand->security_connector->base,
                               chand->auth_context, calld);
 
-<<<<<<< HEAD
   GPR_ASSERT(calld->pollent != NULL);
 
   GRPC_CLOSURE_INIT(&calld->async_result_closure, on_credentials_metadata,
@@ -265,24 +251,6 @@
                       elem, grpc_schedule_on_exec_ctx);
     grpc_call_combiner_set_notify_on_cancel(exec_ctx, calld->call_combiner,
                                             &calld->async_cancel_closure);
-=======
-  grpc_error *cancel_error = set_cancel_func(elem, cancel_get_request_metadata);
-  if (cancel_error != GRPC_ERROR_NONE) {
-    grpc_transport_stream_op_batch_finish_with_failure(exec_ctx, batch,
-                                                       cancel_error);
-    return;
-  }
-  GPR_ASSERT(calld->pollent != NULL);
-  GRPC_CLOSURE_INIT(&calld->closure, on_credentials_metadata, batch,
-                    grpc_schedule_on_exec_ctx);
-  grpc_error *error = GRPC_ERROR_NONE;
-  if (grpc_call_credentials_get_request_metadata(
-          exec_ctx, calld->creds, calld->pollent, calld->auth_md_context,
-          &calld->md_array, &calld->closure, &error)) {
-    // Synchronous return; invoke on_credentials_metadata() directly.
-    on_credentials_metadata(exec_ctx, batch, error);
-    GRPC_ERROR_UNREF(error);
->>>>>>> a0741336
   }
 }
 
@@ -291,11 +259,7 @@
   grpc_transport_stream_op_batch *batch = (grpc_transport_stream_op_batch *)arg;
   grpc_call_element *elem = batch->handler_private.extra_arg;
   call_data *calld = elem->call_data;
-<<<<<<< HEAD
   grpc_call_combiner_set_notify_on_cancel(exec_ctx, calld->call_combiner, NULL);
-=======
-
->>>>>>> a0741336
   if (error == GRPC_ERROR_NONE) {
     send_security_metadata(exec_ctx, elem, batch);
   } else {
@@ -320,11 +284,7 @@
   call_data *calld = (call_data *)elem->call_data;
   channel_data *chand = (channel_data *)elem->channel_data;
   grpc_channel_security_connector_cancel_check_call_host(
-<<<<<<< HEAD
       exec_ctx, chand->security_connector, &calld->async_result_closure,
-=======
-      exec_ctx, chand->security_connector, &calld->closure,
->>>>>>> a0741336
       GRPC_ERROR_REF(error));
 }
 
@@ -407,7 +367,6 @@
       }
     }
     if (calld->have_host) {
-<<<<<<< HEAD
       batch->handler_private.extra_arg = elem;
       GRPC_CLOSURE_INIT(&calld->async_result_closure, on_host_checked, batch,
                         grpc_schedule_on_exec_ctx);
@@ -427,28 +386,6 @@
                                                 &calld->async_cancel_closure);
       }
       gpr_free(call_host);
-=======
-      grpc_error *cancel_error = set_cancel_func(elem, cancel_check_call_host);
-      if (cancel_error != GRPC_ERROR_NONE) {
-        grpc_transport_stream_op_batch_finish_with_failure(exec_ctx, batch,
-                                                           cancel_error);
-      } else {
-        char *call_host = grpc_slice_to_c_string(calld->host);
-        batch->handler_private.extra_arg = elem;
-        grpc_error *error = GRPC_ERROR_NONE;
-        if (grpc_channel_security_connector_check_call_host(
-                exec_ctx, chand->security_connector, call_host,
-                chand->auth_context,
-                GRPC_CLOSURE_INIT(&calld->closure, on_host_checked, batch,
-                                  grpc_schedule_on_exec_ctx),
-                &error)) {
-          // Synchronous return; invoke on_host_checked() directly.
-          on_host_checked(exec_ctx, batch, error);
-          GRPC_ERROR_UNREF(error);
-        }
-        gpr_free(call_host);
-      }
->>>>>>> a0741336
       GPR_TIMER_END("auth_start_transport_stream_op_batch", 0);
       return; /* early exit */
     }
