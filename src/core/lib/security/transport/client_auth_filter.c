/*
 *
 * Copyright 2015 gRPC authors.
 *
 * Licensed under the Apache License, Version 2.0 (the "License");
 * you may not use this file except in compliance with the License.
 * You may obtain a copy of the License at
 *
 *     http://www.apache.org/licenses/LICENSE-2.0
 *
 * Unless required by applicable law or agreed to in writing, software
 * distributed under the License is distributed on an "AS IS" BASIS,
 * WITHOUT WARRANTIES OR CONDITIONS OF ANY KIND, either express or implied.
 * See the License for the specific language governing permissions and
 * limitations under the License.
 *
 */

#include "src/core/lib/security/transport/auth_filters.h"

#include <string.h>

#include <grpc/support/alloc.h>
#include <grpc/support/log.h>
#include <grpc/support/string_util.h>

#include "src/core/lib/channel/channel_stack.h"
#include "src/core/lib/profiling/timers.h"
#include "src/core/lib/security/context/security_context.h"
#include "src/core/lib/security/credentials/credentials.h"
#include "src/core/lib/security/transport/security_connector.h"
#include "src/core/lib/slice/slice_internal.h"
#include "src/core/lib/slice/slice_string_helpers.h"
#include "src/core/lib/support/string.h"
#include "src/core/lib/surface/call.h"
#include "src/core/lib/transport/static_metadata.h"

#define MAX_CREDENTIALS_METADATA_COUNT 4

/* We can have a per-call credentials. */
typedef struct {
  grpc_call_combiner *call_combiner;
  grpc_call_credentials *creds;
  bool have_host;
  bool have_method;
  grpc_slice host;
  grpc_slice method;
  /* pollset{_set} bound to this call; if we need to make external
     network requests, they should be done under a pollset added to this
     pollset_set so that work can progress when this call wants work to progress
  */
  grpc_polling_entity *pollent;
  gpr_atm security_context_set;
  gpr_mu security_context_mu;
  grpc_credentials_mdelem_list md_list;
  grpc_linked_mdelem md_links[MAX_CREDENTIALS_METADATA_COUNT];
  grpc_auth_metadata_context auth_md_context;
  grpc_closure async_cancel_closure;
  grpc_closure async_result_closure;
} call_data;

/* We can have a per-channel credentials. */
typedef struct {
  grpc_channel_security_connector *security_connector;
  grpc_auth_context *auth_context;
} channel_data;

<<<<<<< HEAD
=======
static void decode_cancel_state(gpr_atm cancel_state, grpc_closure **func,
                                grpc_error **error) {
  if (cancel_state & 1) {
    *error = (grpc_error *)(cancel_state & ~(gpr_atm)1);
  } else if (cancel_state != 0) {
    *func = (grpc_closure *)cancel_state;
  }
}

static gpr_atm encode_cancel_state_error(grpc_error *error) {
  return (gpr_atm)1 | (gpr_atm)error;
}

// Returns an error if the call has been cancelled.  Otherwise, sets the
// cancellation function to be called upon cancellation.
static grpc_error *set_cancel_func(grpc_call_element *elem,
                                   grpc_iomgr_cb_func func) {
  call_data *calld = (call_data *)elem->call_data;
  // Decode original state.
  gpr_atm original_state = gpr_atm_acq_load(&calld->cancellation_state);
  grpc_error *original_error = GRPC_ERROR_NONE;
  grpc_closure *original_func = NULL;
  decode_cancel_state(original_state, &original_func, &original_error);
  // If error is set, return it.
  if (original_error != GRPC_ERROR_NONE) return GRPC_ERROR_REF(original_error);
  // Otherwise, store func.
  GRPC_CLOSURE_INIT(&calld->cancel_closure, func, elem,
                    grpc_schedule_on_exec_ctx);
  GPR_ASSERT(((gpr_atm)&calld->cancel_closure & (gpr_atm)1) == 0);
  gpr_atm_rel_store(&calld->cancellation_state,
                    (gpr_atm)&calld->cancel_closure);
  return GRPC_ERROR_NONE;
}

>>>>>>> c621ae53
static void reset_auth_metadata_context(
    grpc_auth_metadata_context *auth_md_context) {
  if (auth_md_context->service_url != NULL) {
    gpr_free((char *)auth_md_context->service_url);
    auth_md_context->service_url = NULL;
  }
  if (auth_md_context->method_name != NULL) {
    gpr_free((char *)auth_md_context->method_name);
    auth_md_context->method_name = NULL;
  }
  GRPC_AUTH_CONTEXT_UNREF(
      (grpc_auth_context *)auth_md_context->channel_auth_context,
      "grpc_auth_metadata_context");
  auth_md_context->channel_auth_context = NULL;
}

static void add_error(grpc_error **combined, grpc_error *error) {
  if (error == GRPC_ERROR_NONE) return;
  if (*combined == GRPC_ERROR_NONE) {
    *combined = GRPC_ERROR_CREATE_FROM_STATIC_STRING(
        "Client auth metadata plugin error");
  }
  *combined = grpc_error_add_child(*combined, error);
}

static void on_credentials_metadata(grpc_exec_ctx *exec_ctx, void *arg,
                                    grpc_error *input_error) {
  grpc_transport_stream_op_batch *batch = (grpc_transport_stream_op_batch *)arg;
  grpc_call_element *elem = batch->handler_private.extra_arg;
  call_data *calld = elem->call_data;
  grpc_call_combiner_set_notify_on_cancel(exec_ctx, calld->call_combiner, NULL);
  reset_auth_metadata_context(&calld->auth_md_context);
  grpc_error *error = GRPC_ERROR_REF(input_error);
  if (error == GRPC_ERROR_NONE) {
    GPR_ASSERT(calld->md_list.size <= MAX_CREDENTIALS_METADATA_COUNT);
    GPR_ASSERT(batch->send_initial_metadata);
    grpc_metadata_batch *mdb =
        batch->payload->send_initial_metadata.send_initial_metadata;
    for (size_t i = 0; i < calld->md_list.size; ++i) {
      add_error(&error, grpc_metadata_batch_add_tail(
                            exec_ctx, mdb, &calld->md_links[i],
                            GRPC_MDELEM_REF(calld->md_list.md[i])));
    }
  }
  if (error == GRPC_ERROR_NONE) {
    grpc_call_next_op(exec_ctx, elem, batch);
  } else {
    error = grpc_error_set_int(error, GRPC_ERROR_INT_GRPC_STATUS,
                               GRPC_STATUS_UNAUTHENTICATED);
    grpc_transport_stream_op_batch_finish_with_failure(exec_ctx, batch, error,
                                                       calld->call_combiner);
  }
}

void build_auth_metadata_context(grpc_security_connector *sc,
                                 grpc_auth_context *auth_context,
                                 call_data *calld) {
  char *service = grpc_slice_to_c_string(calld->method);
  char *last_slash = strrchr(service, '/');
  char *method_name = NULL;
  char *service_url = NULL;
  reset_auth_metadata_context(&calld->auth_md_context);
  if (last_slash == NULL) {
    gpr_log(GPR_ERROR, "No '/' found in fully qualified method name");
    service[0] = '\0';
  } else if (last_slash == service) {
    /* No service part in fully qualified method name: will just be "/". */
    service[1] = '\0';
  } else {
    *last_slash = '\0';
    method_name = gpr_strdup(last_slash + 1);
  }
  if (method_name == NULL) method_name = gpr_strdup("");
  char *host = grpc_slice_to_c_string(calld->host);
  gpr_asprintf(&service_url, "%s://%s%s",
               sc->url_scheme == NULL ? "" : sc->url_scheme, host, service);
  calld->auth_md_context.service_url = service_url;
  calld->auth_md_context.method_name = method_name;
  calld->auth_md_context.channel_auth_context =
      GRPC_AUTH_CONTEXT_REF(auth_context, "grpc_auth_metadata_context");
  gpr_free(service);
  gpr_free(host);
}

static void cancel_get_request_metadata(grpc_exec_ctx *exec_ctx, void *arg,
                                        grpc_error *error) {
  grpc_call_element *elem = (grpc_call_element *)arg;
  call_data *calld = (call_data *)elem->call_data;
  grpc_call_credentials_cancel_get_request_metadata(
      exec_ctx, calld->creds, &calld->md_list, GRPC_ERROR_REF(error));
}

static void send_security_metadata(grpc_exec_ctx *exec_ctx,
                                   grpc_call_element *elem,
                                   grpc_transport_stream_op_batch *batch) {
  call_data *calld = elem->call_data;
  channel_data *chand = elem->channel_data;
  grpc_client_security_context *ctx =
      (grpc_client_security_context *)batch->payload
          ->context[GRPC_CONTEXT_SECURITY]
          .value;
  grpc_call_credentials *channel_call_creds =
      chand->security_connector->request_metadata_creds;
  int call_creds_has_md = (ctx != NULL) && (ctx->creds != NULL);

  if (channel_call_creds == NULL && !call_creds_has_md) {
    /* Skip sending metadata altogether. */
    grpc_call_next_op(exec_ctx, elem, batch);
    return;
  }

  if (channel_call_creds != NULL && call_creds_has_md) {
    calld->creds = grpc_composite_call_credentials_create(channel_call_creds,
                                                          ctx->creds, NULL);
    if (calld->creds == NULL) {
      grpc_transport_stream_op_batch_finish_with_failure(
          exec_ctx, batch,
          grpc_error_set_int(
              GRPC_ERROR_CREATE_FROM_STATIC_STRING(
                  "Incompatible credentials set on channel and call."),
              GRPC_ERROR_INT_GRPC_STATUS, GRPC_STATUS_UNAUTHENTICATED),
          calld->call_combiner);
      return;
    }
  } else {
    calld->creds = grpc_call_credentials_ref(
        call_creds_has_md ? ctx->creds : channel_call_creds);
  }

  build_auth_metadata_context(&chand->security_connector->base,
                              chand->auth_context, calld);

<<<<<<< HEAD
=======
  grpc_error *cancel_error = set_cancel_func(elem, cancel_get_request_metadata);
  if (cancel_error != GRPC_ERROR_NONE) {
    grpc_transport_stream_op_batch_finish_with_failure(exec_ctx, batch,
                                                       cancel_error);
    return;
  }
>>>>>>> c621ae53
  GPR_ASSERT(calld->pollent != NULL);

  GRPC_CLOSURE_INIT(&calld->async_result_closure, on_credentials_metadata,
                    batch, grpc_schedule_on_exec_ctx);
  grpc_error *error = GRPC_ERROR_NONE;
  if (grpc_call_credentials_get_request_metadata(
          exec_ctx, calld->creds, calld->pollent, calld->auth_md_context,
          &calld->md_list, &calld->async_result_closure, &error)) {
    // Synchronous return; invoke on_credentials_metadata() directly.
    on_credentials_metadata(exec_ctx, batch, error);
    GRPC_ERROR_UNREF(error);
  } else {
    // Async return; register cancellation closure with call combiner.
    GRPC_CLOSURE_INIT(&calld->async_cancel_closure, cancel_get_request_metadata,
                      elem, grpc_schedule_on_exec_ctx);
    grpc_call_combiner_set_notify_on_cancel(exec_ctx, calld->call_combiner,
                                            &calld->async_cancel_closure);
  }
}

static void on_host_checked(grpc_exec_ctx *exec_ctx, void *arg,
                            grpc_error *error) {
  grpc_transport_stream_op_batch *batch = (grpc_transport_stream_op_batch *)arg;
  grpc_call_element *elem = batch->handler_private.extra_arg;
  call_data *calld = elem->call_data;
  grpc_call_combiner_set_notify_on_cancel(exec_ctx, calld->call_combiner, NULL);
  if (error == GRPC_ERROR_NONE) {
    send_security_metadata(exec_ctx, elem, batch);
  } else {
    char *error_msg;
    char *host = grpc_slice_to_c_string(calld->host);
    gpr_asprintf(&error_msg, "Invalid host %s set in :authority metadata.",
                 host);
    gpr_free(host);
    grpc_transport_stream_op_batch_finish_with_failure(
        exec_ctx, batch,
        grpc_error_set_int(GRPC_ERROR_CREATE_FROM_COPIED_STRING(error_msg),
                           GRPC_ERROR_INT_GRPC_STATUS,
                           GRPC_STATUS_UNAUTHENTICATED),
        calld->call_combiner);
    gpr_free(error_msg);
  }
}

static void cancel_check_call_host(grpc_exec_ctx *exec_ctx, void *arg,
                                   grpc_error *error) {
  grpc_call_element *elem = (grpc_call_element *)arg;
  call_data *calld = (call_data *)elem->call_data;
  channel_data *chand = (channel_data *)elem->channel_data;
  grpc_channel_security_connector_cancel_check_call_host(
      exec_ctx, chand->security_connector, &calld->async_result_closure,
      GRPC_ERROR_REF(error));
}

static void auth_start_transport_stream_op_batch(
    grpc_exec_ctx *exec_ctx, grpc_call_element *elem,
    grpc_transport_stream_op_batch *batch) {
  GPR_TIMER_BEGIN("auth_start_transport_stream_op_batch", 0);

  /* grab pointers to our data from the call element */
  call_data *calld = elem->call_data;
  channel_data *chand = elem->channel_data;

<<<<<<< HEAD
  if (!batch->cancel_stream) {
=======
  if (batch->cancel_stream) {
    while (true) {
      // Decode the original cancellation state.
      gpr_atm original_state = gpr_atm_acq_load(&calld->cancellation_state);
      grpc_error *cancel_error = GRPC_ERROR_NONE;
      grpc_closure *func = NULL;
      decode_cancel_state(original_state, &func, &cancel_error);
      // If we had already set a cancellation error, there's nothing
      // more to do.
      if (cancel_error != GRPC_ERROR_NONE) break;
      // If there's a cancel func, call it.
      // Note that even if the cancel func has been changed by some
      // other thread between when we decoded it and now, it will just
      // be a no-op.
      cancel_error = GRPC_ERROR_REF(batch->payload->cancel_stream.cancel_error);
      if (func != NULL) {
        GRPC_CLOSURE_SCHED(exec_ctx, func, GRPC_ERROR_REF(cancel_error));
      }
      // Encode the new error into cancellation state.
      if (gpr_atm_full_cas(&calld->cancellation_state, original_state,
                           encode_cancel_state_error(cancel_error))) {
        break;  // Success.
      }
      // The cas failed, so try again.
    }
  } else {
>>>>>>> c621ae53
    /* double checked lock over security context to ensure it's set once */
    if (gpr_atm_acq_load(&calld->security_context_set) == 0) {
      gpr_mu_lock(&calld->security_context_mu);
      if (gpr_atm_acq_load(&calld->security_context_set) == 0) {
        GPR_ASSERT(batch->payload->context != NULL);
        if (batch->payload->context[GRPC_CONTEXT_SECURITY].value == NULL) {
          batch->payload->context[GRPC_CONTEXT_SECURITY].value =
              grpc_client_security_context_create();
          batch->payload->context[GRPC_CONTEXT_SECURITY].destroy =
              grpc_client_security_context_destroy;
        }
        grpc_client_security_context *sec_ctx =
            batch->payload->context[GRPC_CONTEXT_SECURITY].value;
        GRPC_AUTH_CONTEXT_UNREF(sec_ctx->auth_context, "client auth filter");
        sec_ctx->auth_context =
            GRPC_AUTH_CONTEXT_REF(chand->auth_context, "client_auth_filter");
        gpr_atm_rel_store(&calld->security_context_set, 1);
      }
      gpr_mu_unlock(&calld->security_context_mu);
    }
  }

  if (batch->send_initial_metadata) {
    for (grpc_linked_mdelem *l = batch->payload->send_initial_metadata
                                     .send_initial_metadata->list.head;
         l != NULL; l = l->next) {
      grpc_mdelem md = l->md;
      /* Pointer comparison is OK for md_elems created from the same context.
       */
      if (grpc_slice_eq(GRPC_MDKEY(md), GRPC_MDSTR_AUTHORITY)) {
        if (calld->have_host) {
          grpc_slice_unref_internal(exec_ctx, calld->host);
        }
        calld->host = grpc_slice_ref_internal(GRPC_MDVALUE(md));
        calld->have_host = true;
      } else if (grpc_slice_eq(GRPC_MDKEY(md), GRPC_MDSTR_PATH)) {
        if (calld->have_method) {
          grpc_slice_unref_internal(exec_ctx, calld->method);
        }
        calld->method = grpc_slice_ref_internal(GRPC_MDVALUE(md));
        calld->have_method = true;
      }
    }
    if (calld->have_host) {
      batch->handler_private.extra_arg = elem;
      GRPC_CLOSURE_INIT(&calld->async_result_closure, on_host_checked, batch,
                        grpc_schedule_on_exec_ctx);
      char *call_host = grpc_slice_to_c_string(calld->host);
      grpc_error *error = GRPC_ERROR_NONE;
      if (grpc_channel_security_connector_check_call_host(
              exec_ctx, chand->security_connector, call_host,
              chand->auth_context, &calld->async_result_closure, &error)) {
        // Synchronous return; invoke on_host_checked() directly.
        on_host_checked(exec_ctx, batch, error);
        GRPC_ERROR_UNREF(error);
      } else {
        // Async return; register cancellation closure with call combiner.
        GRPC_CLOSURE_INIT(&calld->async_cancel_closure, cancel_check_call_host,
                          elem, grpc_schedule_on_exec_ctx);
        grpc_call_combiner_set_notify_on_cancel(exec_ctx, calld->call_combiner,
                                                &calld->async_cancel_closure);
      }
      gpr_free(call_host);
      GPR_TIMER_END("auth_start_transport_stream_op_batch", 0);
      return; /* early exit */
    }
  }

  /* pass control down the stack */
  grpc_call_next_op(exec_ctx, elem, batch);
  GPR_TIMER_END("auth_start_transport_stream_op_batch", 0);
}

/* Constructor for call_data */
static grpc_error *init_call_elem(grpc_exec_ctx *exec_ctx,
                                  grpc_call_element *elem,
                                  const grpc_call_element_args *args) {
  call_data *calld = elem->call_data;
  calld->call_combiner = args->call_combiner;
  gpr_mu_init(&calld->security_context_mu);
  return GRPC_ERROR_NONE;
}

static void set_pollset_or_pollset_set(grpc_exec_ctx *exec_ctx,
                                       grpc_call_element *elem,
                                       grpc_polling_entity *pollent) {
  call_data *calld = elem->call_data;
  calld->pollent = pollent;
}

/* Destructor for call_data */
static void destroy_call_elem(grpc_exec_ctx *exec_ctx, grpc_call_element *elem,
                              const grpc_call_final_info *final_info,
                              grpc_closure *ignored) {
  call_data *calld = elem->call_data;
  grpc_credentials_mdelem_list_destroy(exec_ctx, &calld->md_list);
  grpc_call_credentials_unref(exec_ctx, calld->creds);
  if (calld->have_host) {
    grpc_slice_unref_internal(exec_ctx, calld->host);
  }
  if (calld->have_method) {
    grpc_slice_unref_internal(exec_ctx, calld->method);
  }
  reset_auth_metadata_context(&calld->auth_md_context);
  gpr_mu_destroy(&calld->security_context_mu);
  gpr_atm cancel_state = gpr_atm_acq_load(&calld->cancellation_state);
  grpc_error *cancel_error = GRPC_ERROR_NONE;
  grpc_closure *cancel_func = NULL;
  decode_cancel_state(cancel_state, &cancel_func, &cancel_error);
  GRPC_ERROR_UNREF(cancel_error);
}

/* Constructor for channel_data */
static grpc_error *init_channel_elem(grpc_exec_ctx *exec_ctx,
                                     grpc_channel_element *elem,
                                     grpc_channel_element_args *args) {
  grpc_security_connector *sc =
      grpc_security_connector_find_in_args(args->channel_args);
  if (sc == NULL) {
    return GRPC_ERROR_CREATE_FROM_STATIC_STRING(
        "Security connector missing from client auth filter args");
  }
  grpc_auth_context *auth_context =
      grpc_find_auth_context_in_args(args->channel_args);
  if (auth_context == NULL) {
    return GRPC_ERROR_CREATE_FROM_STATIC_STRING(
        "Auth context missing from client auth filter args");
  }

  /* grab pointers to our data from the channel element */
  channel_data *chand = elem->channel_data;

  /* The first and the last filters tend to be implemented differently to
     handle the case that there's no 'next' filter to call on the up or down
     path */
  GPR_ASSERT(!args->is_last);

  /* initialize members */
  chand->security_connector =
      (grpc_channel_security_connector *)GRPC_SECURITY_CONNECTOR_REF(
          sc, "client_auth_filter");
  chand->auth_context =
      GRPC_AUTH_CONTEXT_REF(auth_context, "client_auth_filter");
  return GRPC_ERROR_NONE;
}

/* Destructor for channel data */
static void destroy_channel_elem(grpc_exec_ctx *exec_ctx,
                                 grpc_channel_element *elem) {
  /* grab pointers to our data from the channel element */
  channel_data *chand = elem->channel_data;
  grpc_channel_security_connector *sc = chand->security_connector;
  if (sc != NULL) {
    GRPC_SECURITY_CONNECTOR_UNREF(exec_ctx, &sc->base, "client_auth_filter");
  }
  GRPC_AUTH_CONTEXT_UNREF(chand->auth_context, "client_auth_filter");
}

const grpc_channel_filter grpc_client_auth_filter = {
    auth_start_transport_stream_op_batch,
    grpc_channel_next_op,
    sizeof(call_data),
    init_call_elem,
    set_pollset_or_pollset_set,
    destroy_call_elem,
    sizeof(channel_data),
    init_channel_elem,
    destroy_channel_elem,
    grpc_channel_next_get_info,
    "client-auth"};<|MERGE_RESOLUTION|>--- conflicted
+++ resolved
@@ -65,43 +65,6 @@
   grpc_auth_context *auth_context;
 } channel_data;
 
-<<<<<<< HEAD
-=======
-static void decode_cancel_state(gpr_atm cancel_state, grpc_closure **func,
-                                grpc_error **error) {
-  if (cancel_state & 1) {
-    *error = (grpc_error *)(cancel_state & ~(gpr_atm)1);
-  } else if (cancel_state != 0) {
-    *func = (grpc_closure *)cancel_state;
-  }
-}
-
-static gpr_atm encode_cancel_state_error(grpc_error *error) {
-  return (gpr_atm)1 | (gpr_atm)error;
-}
-
-// Returns an error if the call has been cancelled.  Otherwise, sets the
-// cancellation function to be called upon cancellation.
-static grpc_error *set_cancel_func(grpc_call_element *elem,
-                                   grpc_iomgr_cb_func func) {
-  call_data *calld = (call_data *)elem->call_data;
-  // Decode original state.
-  gpr_atm original_state = gpr_atm_acq_load(&calld->cancellation_state);
-  grpc_error *original_error = GRPC_ERROR_NONE;
-  grpc_closure *original_func = NULL;
-  decode_cancel_state(original_state, &original_func, &original_error);
-  // If error is set, return it.
-  if (original_error != GRPC_ERROR_NONE) return GRPC_ERROR_REF(original_error);
-  // Otherwise, store func.
-  GRPC_CLOSURE_INIT(&calld->cancel_closure, func, elem,
-                    grpc_schedule_on_exec_ctx);
-  GPR_ASSERT(((gpr_atm)&calld->cancel_closure & (gpr_atm)1) == 0);
-  gpr_atm_rel_store(&calld->cancellation_state,
-                    (gpr_atm)&calld->cancel_closure);
-  return GRPC_ERROR_NONE;
-}
-
->>>>>>> c621ae53
 static void reset_auth_metadata_context(
     grpc_auth_metadata_context *auth_md_context) {
   if (auth_md_context->service_url != NULL) {
@@ -234,15 +197,6 @@
   build_auth_metadata_context(&chand->security_connector->base,
                               chand->auth_context, calld);
 
-<<<<<<< HEAD
-=======
-  grpc_error *cancel_error = set_cancel_func(elem, cancel_get_request_metadata);
-  if (cancel_error != GRPC_ERROR_NONE) {
-    grpc_transport_stream_op_batch_finish_with_failure(exec_ctx, batch,
-                                                       cancel_error);
-    return;
-  }
->>>>>>> c621ae53
   GPR_ASSERT(calld->pollent != NULL);
 
   GRPC_CLOSURE_INIT(&calld->async_result_closure, on_credentials_metadata,
@@ -306,36 +260,7 @@
   call_data *calld = elem->call_data;
   channel_data *chand = elem->channel_data;
 
-<<<<<<< HEAD
   if (!batch->cancel_stream) {
-=======
-  if (batch->cancel_stream) {
-    while (true) {
-      // Decode the original cancellation state.
-      gpr_atm original_state = gpr_atm_acq_load(&calld->cancellation_state);
-      grpc_error *cancel_error = GRPC_ERROR_NONE;
-      grpc_closure *func = NULL;
-      decode_cancel_state(original_state, &func, &cancel_error);
-      // If we had already set a cancellation error, there's nothing
-      // more to do.
-      if (cancel_error != GRPC_ERROR_NONE) break;
-      // If there's a cancel func, call it.
-      // Note that even if the cancel func has been changed by some
-      // other thread between when we decoded it and now, it will just
-      // be a no-op.
-      cancel_error = GRPC_ERROR_REF(batch->payload->cancel_stream.cancel_error);
-      if (func != NULL) {
-        GRPC_CLOSURE_SCHED(exec_ctx, func, GRPC_ERROR_REF(cancel_error));
-      }
-      // Encode the new error into cancellation state.
-      if (gpr_atm_full_cas(&calld->cancellation_state, original_state,
-                           encode_cancel_state_error(cancel_error))) {
-        break;  // Success.
-      }
-      // The cas failed, so try again.
-    }
-  } else {
->>>>>>> c621ae53
     /* double checked lock over security context to ensure it's set once */
     if (gpr_atm_acq_load(&calld->security_context_set) == 0) {
       gpr_mu_lock(&calld->security_context_mu);
@@ -441,11 +366,6 @@
   }
   reset_auth_metadata_context(&calld->auth_md_context);
   gpr_mu_destroy(&calld->security_context_mu);
-  gpr_atm cancel_state = gpr_atm_acq_load(&calld->cancellation_state);
-  grpc_error *cancel_error = GRPC_ERROR_NONE;
-  grpc_closure *cancel_func = NULL;
-  decode_cancel_state(cancel_state, &cancel_func, &cancel_error);
-  GRPC_ERROR_UNREF(cancel_error);
 }
 
 /* Constructor for channel_data */
