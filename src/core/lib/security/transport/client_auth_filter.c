--- conflicted
+++ resolved
@@ -214,10 +214,7 @@
     GRPC_ERROR_UNREF(error);
   } else {
     // Async return; register cancellation closure with call combiner.
-<<<<<<< HEAD
-=======
     GRPC_CALL_STACK_REF(calld->owning_call, "cancel_get_request_metadata");
->>>>>>> 558f8cc5
     grpc_call_combiner_set_notify_on_cancel(
         exec_ctx, calld->call_combiner,
         GRPC_CLOSURE_INIT(&calld->get_request_metadata_cancel_closure,
@@ -322,10 +319,7 @@
         GRPC_ERROR_UNREF(error);
       } else {
         // Async return; register cancellation closure with call combiner.
-<<<<<<< HEAD
-=======
         GRPC_CALL_STACK_REF(calld->owning_call, "cancel_check_call_host");
->>>>>>> 558f8cc5
         grpc_call_combiner_set_notify_on_cancel(
             exec_ctx, calld->call_combiner,
             GRPC_CLOSURE_INIT(&calld->check_call_host_cancel_closure,
