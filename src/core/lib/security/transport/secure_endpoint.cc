/*
 *
 * Copyright 2015 gRPC authors.
 *
 * Licensed under the Apache License, Version 2.0 (the "License");
 * you may not use this file except in compliance with the License.
 * You may obtain a copy of the License at
 *
 *     http://www.apache.org/licenses/LICENSE-2.0
 *
 * Unless required by applicable law or agreed to in writing, software
 * distributed under the License is distributed on an "AS IS" BASIS,
 * WITHOUT WARRANTIES OR CONDITIONS OF ANY KIND, either express or implied.
 * See the License for the specific language governing permissions and
 * limitations under the License.
 *
 */

/* With the addition of a libuv endpoint, sockaddr.h now includes uv.h when
   using that endpoint. Because of various transitive includes in uv.h,
   including windows.h on Windows, uv.h must be included before other system
   headers. Therefore, sockaddr.h must always be included first */
#include "src/core/lib/iomgr/sockaddr.h"

#include <grpc/slice.h>
#include <grpc/slice_buffer.h>
#include <grpc/support/alloc.h>
#include <grpc/support/log.h>
#include <grpc/support/sync.h>
#include "src/core/lib/debug/trace.h"
#include "src/core/lib/profiling/timers.h"
#include "src/core/lib/security/transport/secure_endpoint.h"
#include "src/core/lib/security/transport/tsi_error.h"
#include "src/core/lib/slice/slice_internal.h"
#include "src/core/lib/slice/slice_string_helpers.h"
#include "src/core/lib/support/string.h"
#include "src/core/tsi/transport_security_grpc.h"

#define STAGING_BUFFER_SIZE 8192

typedef struct {
  grpc_endpoint base;
  grpc_endpoint* wrapped_ep;
  struct tsi_frame_protector* protector;
  struct tsi_zero_copy_grpc_protector* zero_copy_protector;
  gpr_mu protector_mu;
  /* saved upper level callbacks and user_data. */
  grpc_closure* read_cb;
  grpc_closure* write_cb;
  grpc_closure on_read;
  grpc_slice_buffer* read_buffer;
  grpc_slice_buffer source_buffer;
  /* saved handshaker leftover data to unprotect. */
  grpc_slice_buffer leftover_bytes;
  /* buffers for read and write */
  grpc_slice read_staging_buffer;

  grpc_slice write_staging_buffer;
  grpc_slice_buffer output_buffer;

  gpr_refcount ref;
} secure_endpoint;

grpc_tracer_flag grpc_trace_secure_endpoint =
    GRPC_TRACER_INITIALIZER(false, "secure_endpoint");

<<<<<<< HEAD
static void destroy(secure_endpoint *secure_ep) {
  secure_endpoint *ep = secure_ep;
  grpc_endpoint_destroy(ep->wrapped_ep);
=======
static void destroy(grpc_exec_ctx* exec_ctx, secure_endpoint* secure_ep) {
  secure_endpoint* ep = secure_ep;
  grpc_endpoint_destroy(exec_ctx, ep->wrapped_ep);
>>>>>>> d9da7387
  tsi_frame_protector_destroy(ep->protector);
  tsi_zero_copy_grpc_protector_destroy(ep->zero_copy_protector);
  grpc_slice_buffer_destroy_internal(&ep->leftover_bytes);
  grpc_slice_unref_internal(ep->read_staging_buffer);
  grpc_slice_unref_internal(ep->write_staging_buffer);
  grpc_slice_buffer_destroy_internal(&ep->output_buffer);
  grpc_slice_buffer_destroy_internal(&ep->source_buffer);
  gpr_mu_destroy(&ep->protector_mu);
  gpr_free(ep);
}

#ifndef NDEBUG
#define SECURE_ENDPOINT_UNREF(ep, reason) \
  secure_endpoint_unref((ep), (reason), __FILE__, __LINE__)
#define SECURE_ENDPOINT_REF(ep, reason) \
  secure_endpoint_ref((ep), (reason), __FILE__, __LINE__)
<<<<<<< HEAD
static void secure_endpoint_unref(secure_endpoint *ep, const char *reason,
                                  const char *file, int line) {
=======
static void secure_endpoint_unref(grpc_exec_ctx* exec_ctx, secure_endpoint* ep,
                                  const char* reason, const char* file,
                                  int line) {
>>>>>>> d9da7387
  if (GRPC_TRACER_ON(grpc_trace_secure_endpoint)) {
    gpr_atm val = gpr_atm_no_barrier_load(&ep->ref.count);
    gpr_log(file, line, GPR_LOG_SEVERITY_DEBUG,
            "SECENDP unref %p : %s %" PRIdPTR " -> %" PRIdPTR, ep, reason, val,
            val - 1);
  }
  if (gpr_unref(&ep->ref)) {
    destroy(ep);
  }
}

static void secure_endpoint_ref(secure_endpoint* ep, const char* reason,
                                const char* file, int line) {
  if (GRPC_TRACER_ON(grpc_trace_secure_endpoint)) {
    gpr_atm val = gpr_atm_no_barrier_load(&ep->ref.count);
    gpr_log(file, line, GPR_LOG_SEVERITY_DEBUG,
            "SECENDP   ref %p : %s %" PRIdPTR " -> %" PRIdPTR, ep, reason, val,
            val + 1);
  }
  gpr_ref(&ep->ref);
}
#else
#define SECURE_ENDPOINT_UNREF(ep, reason) secure_endpoint_unref((ep))
#define SECURE_ENDPOINT_REF(ep, reason) secure_endpoint_ref((ep))
<<<<<<< HEAD
static void secure_endpoint_unref(secure_endpoint *ep) {
=======
static void secure_endpoint_unref(grpc_exec_ctx* exec_ctx,
                                  secure_endpoint* ep) {
>>>>>>> d9da7387
  if (gpr_unref(&ep->ref)) {
    destroy(ep);
  }
}

static void secure_endpoint_ref(secure_endpoint* ep) { gpr_ref(&ep->ref); }
#endif

static void flush_read_staging_buffer(secure_endpoint* ep, uint8_t** cur,
                                      uint8_t** end) {
  grpc_slice_buffer_add(ep->read_buffer, ep->read_staging_buffer);
  ep->read_staging_buffer = GRPC_SLICE_MALLOC(STAGING_BUFFER_SIZE);
  *cur = GRPC_SLICE_START_PTR(ep->read_staging_buffer);
  *end = GRPC_SLICE_END_PTR(ep->read_staging_buffer);
}

<<<<<<< HEAD
static void call_read_cb(secure_endpoint *ep, grpc_error *error) {
=======
static void call_read_cb(grpc_exec_ctx* exec_ctx, secure_endpoint* ep,
                         grpc_error* error) {
>>>>>>> d9da7387
  if (GRPC_TRACER_ON(grpc_trace_secure_endpoint)) {
    size_t i;
    for (i = 0; i < ep->read_buffer->count; i++) {
      char* data = grpc_dump_slice(ep->read_buffer->slices[i],
                                   GPR_DUMP_HEX | GPR_DUMP_ASCII);
      gpr_log(GPR_DEBUG, "READ %p: %s", ep, data);
      gpr_free(data);
    }
  }
  ep->read_buffer = NULL;
  GRPC_CLOSURE_SCHED(ep->read_cb, error);
  SECURE_ENDPOINT_UNREF(ep, "read");
}

<<<<<<< HEAD
static void on_read(void *user_data, grpc_error *error) {
=======
static void on_read(grpc_exec_ctx* exec_ctx, void* user_data,
                    grpc_error* error) {
>>>>>>> d9da7387
  unsigned i;
  uint8_t keep_looping = 0;
  tsi_result result = TSI_OK;
  secure_endpoint* ep = (secure_endpoint*)user_data;
  uint8_t* cur = GRPC_SLICE_START_PTR(ep->read_staging_buffer);
  uint8_t* end = GRPC_SLICE_END_PTR(ep->read_staging_buffer);

  if (error != GRPC_ERROR_NONE) {
<<<<<<< HEAD
    grpc_slice_buffer_reset_and_unref_internal(ep->read_buffer);
    call_read_cb(ep, GRPC_ERROR_CREATE_REFERENCING_FROM_STATIC_STRING(
                         "Secure read failed", &error, 1));
=======
    grpc_slice_buffer_reset_and_unref_internal(exec_ctx, ep->read_buffer);
    call_read_cb(exec_ctx, ep,
                 GRPC_ERROR_CREATE_REFERENCING_FROM_STATIC_STRING(
                     "Secure read failed", &error, 1));
>>>>>>> d9da7387
    return;
  }

  if (ep->zero_copy_protector != NULL) {
    // Use zero-copy grpc protector to unprotect.
    result = tsi_zero_copy_grpc_protector_unprotect(
        ep->zero_copy_protector, &ep->source_buffer, ep->read_buffer);
  } else {
    // Use frame protector to unprotect.
    /* TODO(yangg) check error, maybe bail out early */
    for (i = 0; i < ep->source_buffer.count; i++) {
      grpc_slice encrypted = ep->source_buffer.slices[i];
      uint8_t* message_bytes = GRPC_SLICE_START_PTR(encrypted);
      size_t message_size = GRPC_SLICE_LENGTH(encrypted);

      while (message_size > 0 || keep_looping) {
        size_t unprotected_buffer_size_written = (size_t)(end - cur);
        size_t processed_message_size = message_size;
        gpr_mu_lock(&ep->protector_mu);
        result = tsi_frame_protector_unprotect(
            ep->protector, message_bytes, &processed_message_size, cur,
            &unprotected_buffer_size_written);
        gpr_mu_unlock(&ep->protector_mu);
        if (result != TSI_OK) {
          gpr_log(GPR_ERROR, "Decryption error: %s",
                  tsi_result_to_string(result));
          break;
        }
        message_bytes += processed_message_size;
        message_size -= processed_message_size;
        cur += unprotected_buffer_size_written;

        if (cur == end) {
          flush_read_staging_buffer(ep, &cur, &end);
          /* Force to enter the loop again to extract buffered bytes in
             protector. The bytes could be buffered because of running out of
             staging_buffer. If this happens at the end of all slices, doing
             another unprotect avoids leaving data in the protector. */
          keep_looping = 1;
        } else if (unprotected_buffer_size_written > 0) {
          keep_looping = 1;
        } else {
          keep_looping = 0;
        }
      }
      if (result != TSI_OK) break;
    }

    if (cur != GRPC_SLICE_START_PTR(ep->read_staging_buffer)) {
      grpc_slice_buffer_add(
          ep->read_buffer,
          grpc_slice_split_head(
              &ep->read_staging_buffer,
              (size_t)(cur - GRPC_SLICE_START_PTR(ep->read_staging_buffer))));
    }
  }

  /* TODO(yangg) experiment with moving this block after read_cb to see if it
     helps latency */
  grpc_slice_buffer_reset_and_unref_internal(&ep->source_buffer);

  if (result != TSI_OK) {
    grpc_slice_buffer_reset_and_unref_internal(ep->read_buffer);
    call_read_cb(
        ep, grpc_set_tsi_error_result(
                GRPC_ERROR_CREATE_FROM_STATIC_STRING("Unwrap failed"), result));
    return;
  }

  call_read_cb(ep, GRPC_ERROR_NONE);
}

<<<<<<< HEAD
static void endpoint_read(grpc_endpoint *secure_ep, grpc_slice_buffer *slices,
                          grpc_closure *cb) {
  secure_endpoint *ep = (secure_endpoint *)secure_ep;
=======
static void endpoint_read(grpc_exec_ctx* exec_ctx, grpc_endpoint* secure_ep,
                          grpc_slice_buffer* slices, grpc_closure* cb) {
  secure_endpoint* ep = (secure_endpoint*)secure_ep;
>>>>>>> d9da7387
  ep->read_cb = cb;
  ep->read_buffer = slices;
  grpc_slice_buffer_reset_and_unref_internal(ep->read_buffer);

  SECURE_ENDPOINT_REF(ep, "read");
  if (ep->leftover_bytes.count) {
    grpc_slice_buffer_swap(&ep->leftover_bytes, &ep->source_buffer);
    GPR_ASSERT(ep->leftover_bytes.count == 0);
    on_read(ep, GRPC_ERROR_NONE);
    return;
  }

  grpc_endpoint_read(ep->wrapped_ep, &ep->source_buffer, &ep->on_read);
}

static void flush_write_staging_buffer(secure_endpoint* ep, uint8_t** cur,
                                       uint8_t** end) {
  grpc_slice_buffer_add(&ep->output_buffer, ep->write_staging_buffer);
  ep->write_staging_buffer = GRPC_SLICE_MALLOC(STAGING_BUFFER_SIZE);
  *cur = GRPC_SLICE_START_PTR(ep->write_staging_buffer);
  *end = GRPC_SLICE_END_PTR(ep->write_staging_buffer);
}

<<<<<<< HEAD
static void endpoint_write(grpc_endpoint *secure_ep, grpc_slice_buffer *slices,
                           grpc_closure *cb) {
=======
static void endpoint_write(grpc_exec_ctx* exec_ctx, grpc_endpoint* secure_ep,
                           grpc_slice_buffer* slices, grpc_closure* cb) {
>>>>>>> d9da7387
  GPR_TIMER_BEGIN("secure_endpoint.endpoint_write", 0);

  unsigned i;
  tsi_result result = TSI_OK;
  secure_endpoint* ep = (secure_endpoint*)secure_ep;
  uint8_t* cur = GRPC_SLICE_START_PTR(ep->write_staging_buffer);
  uint8_t* end = GRPC_SLICE_END_PTR(ep->write_staging_buffer);

  grpc_slice_buffer_reset_and_unref_internal(&ep->output_buffer);

  if (GRPC_TRACER_ON(grpc_trace_secure_endpoint)) {
    for (i = 0; i < slices->count; i++) {
      char* data =
          grpc_dump_slice(slices->slices[i], GPR_DUMP_HEX | GPR_DUMP_ASCII);
      gpr_log(GPR_DEBUG, "WRITE %p: %s", ep, data);
      gpr_free(data);
    }
  }

  if (ep->zero_copy_protector != NULL) {
    // Use zero-copy grpc protector to protect.
    result = tsi_zero_copy_grpc_protector_protect(ep->zero_copy_protector,
                                                  slices, &ep->output_buffer);
  } else {
    // Use frame protector to protect.
    for (i = 0; i < slices->count; i++) {
      grpc_slice plain = slices->slices[i];
      uint8_t* message_bytes = GRPC_SLICE_START_PTR(plain);
      size_t message_size = GRPC_SLICE_LENGTH(plain);
      while (message_size > 0) {
        size_t protected_buffer_size_to_send = (size_t)(end - cur);
        size_t processed_message_size = message_size;
        gpr_mu_lock(&ep->protector_mu);
        result = tsi_frame_protector_protect(ep->protector, message_bytes,
                                             &processed_message_size, cur,
                                             &protected_buffer_size_to_send);
        gpr_mu_unlock(&ep->protector_mu);
        if (result != TSI_OK) {
          gpr_log(GPR_ERROR, "Encryption error: %s",
                  tsi_result_to_string(result));
          break;
        }
        message_bytes += processed_message_size;
        message_size -= processed_message_size;
        cur += protected_buffer_size_to_send;

        if (cur == end) {
          flush_write_staging_buffer(ep, &cur, &end);
        }
      }
      if (result != TSI_OK) break;
    }
    if (result == TSI_OK) {
      size_t still_pending_size;
      do {
        size_t protected_buffer_size_to_send = (size_t)(end - cur);
        gpr_mu_lock(&ep->protector_mu);
        result = tsi_frame_protector_protect_flush(
            ep->protector, cur, &protected_buffer_size_to_send,
            &still_pending_size);
        gpr_mu_unlock(&ep->protector_mu);
        if (result != TSI_OK) break;
        cur += protected_buffer_size_to_send;
        if (cur == end) {
          flush_write_staging_buffer(ep, &cur, &end);
        }
      } while (still_pending_size > 0);
      if (cur != GRPC_SLICE_START_PTR(ep->write_staging_buffer)) {
        grpc_slice_buffer_add(
            &ep->output_buffer,
            grpc_slice_split_head(
                &ep->write_staging_buffer,
                (size_t)(cur -
                         GRPC_SLICE_START_PTR(ep->write_staging_buffer))));
      }
    }
  }

  if (result != TSI_OK) {
    /* TODO(yangg) do different things according to the error type? */
    grpc_slice_buffer_reset_and_unref_internal(&ep->output_buffer);
    GRPC_CLOSURE_SCHED(
        cb, grpc_set_tsi_error_result(
                GRPC_ERROR_CREATE_FROM_STATIC_STRING("Wrap failed"), result));
    GPR_TIMER_END("secure_endpoint.endpoint_write", 0);
    return;
  }

  grpc_endpoint_write(ep->wrapped_ep, &ep->output_buffer, cb);
  GPR_TIMER_END("secure_endpoint.endpoint_write", 0);
}

<<<<<<< HEAD
static void endpoint_shutdown(grpc_endpoint *secure_ep, grpc_error *why) {
  secure_endpoint *ep = (secure_endpoint *)secure_ep;
  grpc_endpoint_shutdown(ep->wrapped_ep, why);
}

static void endpoint_destroy(grpc_endpoint *secure_ep) {
  secure_endpoint *ep = (secure_endpoint *)secure_ep;
  SECURE_ENDPOINT_UNREF(ep, "destroy");
}

static void endpoint_add_to_pollset(grpc_endpoint *secure_ep,
                                    grpc_pollset *pollset) {
  secure_endpoint *ep = (secure_endpoint *)secure_ep;
  grpc_endpoint_add_to_pollset(ep->wrapped_ep, pollset);
}

static void endpoint_add_to_pollset_set(grpc_endpoint *secure_ep,
                                        grpc_pollset_set *pollset_set) {
  secure_endpoint *ep = (secure_endpoint *)secure_ep;
  grpc_endpoint_add_to_pollset_set(ep->wrapped_ep, pollset_set);
=======
static void endpoint_shutdown(grpc_exec_ctx* exec_ctx, grpc_endpoint* secure_ep,
                              grpc_error* why) {
  secure_endpoint* ep = (secure_endpoint*)secure_ep;
  grpc_endpoint_shutdown(exec_ctx, ep->wrapped_ep, why);
}

static void endpoint_destroy(grpc_exec_ctx* exec_ctx,
                             grpc_endpoint* secure_ep) {
  secure_endpoint* ep = (secure_endpoint*)secure_ep;
  SECURE_ENDPOINT_UNREF(exec_ctx, ep, "destroy");
}

static void endpoint_add_to_pollset(grpc_exec_ctx* exec_ctx,
                                    grpc_endpoint* secure_ep,
                                    grpc_pollset* pollset) {
  secure_endpoint* ep = (secure_endpoint*)secure_ep;
  grpc_endpoint_add_to_pollset(exec_ctx, ep->wrapped_ep, pollset);
}

static void endpoint_add_to_pollset_set(grpc_exec_ctx* exec_ctx,
                                        grpc_endpoint* secure_ep,
                                        grpc_pollset_set* pollset_set) {
  secure_endpoint* ep = (secure_endpoint*)secure_ep;
  grpc_endpoint_add_to_pollset_set(exec_ctx, ep->wrapped_ep, pollset_set);
>>>>>>> d9da7387
}

static void endpoint_delete_from_pollset_set(grpc_exec_ctx* exec_ctx,
                                             grpc_endpoint* secure_ep,
                                             grpc_pollset_set* pollset_set) {
  secure_endpoint* ep = (secure_endpoint*)secure_ep;
  grpc_endpoint_delete_from_pollset_set(exec_ctx, ep->wrapped_ep, pollset_set);
}

static char* endpoint_get_peer(grpc_endpoint* secure_ep) {
  secure_endpoint* ep = (secure_endpoint*)secure_ep;
  return grpc_endpoint_get_peer(ep->wrapped_ep);
}

static int endpoint_get_fd(grpc_endpoint* secure_ep) {
  secure_endpoint* ep = (secure_endpoint*)secure_ep;
  return grpc_endpoint_get_fd(ep->wrapped_ep);
}

static grpc_resource_user* endpoint_get_resource_user(
    grpc_endpoint* secure_ep) {
  secure_endpoint* ep = (secure_endpoint*)secure_ep;
  return grpc_endpoint_get_resource_user(ep->wrapped_ep);
}

static const grpc_endpoint_vtable vtable = {endpoint_read,
                                            endpoint_write,
                                            endpoint_add_to_pollset,
                                            endpoint_add_to_pollset_set,
                                            endpoint_delete_from_pollset_set,
                                            endpoint_shutdown,
                                            endpoint_destroy,
                                            endpoint_get_resource_user,
                                            endpoint_get_peer,
                                            endpoint_get_fd};

grpc_endpoint* grpc_secure_endpoint_create(
    struct tsi_frame_protector* protector,
    struct tsi_zero_copy_grpc_protector* zero_copy_protector,
    grpc_endpoint* transport, grpc_slice* leftover_slices,
    size_t leftover_nslices) {
  size_t i;
  secure_endpoint* ep = (secure_endpoint*)gpr_malloc(sizeof(secure_endpoint));
  ep->base.vtable = &vtable;
  ep->wrapped_ep = transport;
  ep->protector = protector;
  ep->zero_copy_protector = zero_copy_protector;
  grpc_slice_buffer_init(&ep->leftover_bytes);
  for (i = 0; i < leftover_nslices; i++) {
    grpc_slice_buffer_add(&ep->leftover_bytes,
                          grpc_slice_ref_internal(leftover_slices[i]));
  }
  ep->write_staging_buffer = GRPC_SLICE_MALLOC(STAGING_BUFFER_SIZE);
  ep->read_staging_buffer = GRPC_SLICE_MALLOC(STAGING_BUFFER_SIZE);
  grpc_slice_buffer_init(&ep->output_buffer);
  grpc_slice_buffer_init(&ep->source_buffer);
  ep->read_buffer = NULL;
  GRPC_CLOSURE_INIT(&ep->on_read, on_read, ep, grpc_schedule_on_exec_ctx);
  gpr_mu_init(&ep->protector_mu);
  gpr_ref_init(&ep->ref, 1);
  return &ep->base;
}<|MERGE_RESOLUTION|>--- conflicted
+++ resolved
@@ -64,15 +64,9 @@
 grpc_tracer_flag grpc_trace_secure_endpoint =
     GRPC_TRACER_INITIALIZER(false, "secure_endpoint");
 
-<<<<<<< HEAD
-static void destroy(secure_endpoint *secure_ep) {
-  secure_endpoint *ep = secure_ep;
+static void destroy(secure_endpoint* secure_ep) {
+  secure_endpoint* ep = secure_ep;
   grpc_endpoint_destroy(ep->wrapped_ep);
-=======
-static void destroy(grpc_exec_ctx* exec_ctx, secure_endpoint* secure_ep) {
-  secure_endpoint* ep = secure_ep;
-  grpc_endpoint_destroy(exec_ctx, ep->wrapped_ep);
->>>>>>> d9da7387
   tsi_frame_protector_destroy(ep->protector);
   tsi_zero_copy_grpc_protector_destroy(ep->zero_copy_protector);
   grpc_slice_buffer_destroy_internal(&ep->leftover_bytes);
@@ -89,14 +83,8 @@
   secure_endpoint_unref((ep), (reason), __FILE__, __LINE__)
 #define SECURE_ENDPOINT_REF(ep, reason) \
   secure_endpoint_ref((ep), (reason), __FILE__, __LINE__)
-<<<<<<< HEAD
-static void secure_endpoint_unref(secure_endpoint *ep, const char *reason,
-                                  const char *file, int line) {
-=======
-static void secure_endpoint_unref(grpc_exec_ctx* exec_ctx, secure_endpoint* ep,
-                                  const char* reason, const char* file,
-                                  int line) {
->>>>>>> d9da7387
+static void secure_endpoint_unref(secure_endpoint* ep, const char* reason,
+                                  const char* file, int line) {
   if (GRPC_TRACER_ON(grpc_trace_secure_endpoint)) {
     gpr_atm val = gpr_atm_no_barrier_load(&ep->ref.count);
     gpr_log(file, line, GPR_LOG_SEVERITY_DEBUG,
@@ -121,12 +109,7 @@
 #else
 #define SECURE_ENDPOINT_UNREF(ep, reason) secure_endpoint_unref((ep))
 #define SECURE_ENDPOINT_REF(ep, reason) secure_endpoint_ref((ep))
-<<<<<<< HEAD
-static void secure_endpoint_unref(secure_endpoint *ep) {
-=======
-static void secure_endpoint_unref(grpc_exec_ctx* exec_ctx,
-                                  secure_endpoint* ep) {
->>>>>>> d9da7387
+static void secure_endpoint_unref(secure_endpoint* ep) {
   if (gpr_unref(&ep->ref)) {
     destroy(ep);
   }
@@ -143,12 +126,7 @@
   *end = GRPC_SLICE_END_PTR(ep->read_staging_buffer);
 }
 
-<<<<<<< HEAD
-static void call_read_cb(secure_endpoint *ep, grpc_error *error) {
-=======
-static void call_read_cb(grpc_exec_ctx* exec_ctx, secure_endpoint* ep,
-                         grpc_error* error) {
->>>>>>> d9da7387
+static void call_read_cb(secure_endpoint* ep, grpc_error* error) {
   if (GRPC_TRACER_ON(grpc_trace_secure_endpoint)) {
     size_t i;
     for (i = 0; i < ep->read_buffer->count; i++) {
@@ -163,12 +141,7 @@
   SECURE_ENDPOINT_UNREF(ep, "read");
 }
 
-<<<<<<< HEAD
-static void on_read(void *user_data, grpc_error *error) {
-=======
-static void on_read(grpc_exec_ctx* exec_ctx, void* user_data,
-                    grpc_error* error) {
->>>>>>> d9da7387
+static void on_read(void* user_data, grpc_error* error) {
   unsigned i;
   uint8_t keep_looping = 0;
   tsi_result result = TSI_OK;
@@ -177,16 +150,9 @@
   uint8_t* end = GRPC_SLICE_END_PTR(ep->read_staging_buffer);
 
   if (error != GRPC_ERROR_NONE) {
-<<<<<<< HEAD
     grpc_slice_buffer_reset_and_unref_internal(ep->read_buffer);
     call_read_cb(ep, GRPC_ERROR_CREATE_REFERENCING_FROM_STATIC_STRING(
                          "Secure read failed", &error, 1));
-=======
-    grpc_slice_buffer_reset_and_unref_internal(exec_ctx, ep->read_buffer);
-    call_read_cb(exec_ctx, ep,
-                 GRPC_ERROR_CREATE_REFERENCING_FROM_STATIC_STRING(
-                     "Secure read failed", &error, 1));
->>>>>>> d9da7387
     return;
   }
 
@@ -259,15 +225,9 @@
   call_read_cb(ep, GRPC_ERROR_NONE);
 }
 
-<<<<<<< HEAD
-static void endpoint_read(grpc_endpoint *secure_ep, grpc_slice_buffer *slices,
-                          grpc_closure *cb) {
-  secure_endpoint *ep = (secure_endpoint *)secure_ep;
-=======
-static void endpoint_read(grpc_exec_ctx* exec_ctx, grpc_endpoint* secure_ep,
-                          grpc_slice_buffer* slices, grpc_closure* cb) {
-  secure_endpoint* ep = (secure_endpoint*)secure_ep;
->>>>>>> d9da7387
+static void endpoint_read(grpc_endpoint* secure_ep, grpc_slice_buffer* slices,
+                          grpc_closure* cb) {
+  secure_endpoint* ep = (secure_endpoint*)secure_ep;
   ep->read_cb = cb;
   ep->read_buffer = slices;
   grpc_slice_buffer_reset_and_unref_internal(ep->read_buffer);
@@ -291,13 +251,8 @@
   *end = GRPC_SLICE_END_PTR(ep->write_staging_buffer);
 }
 
-<<<<<<< HEAD
-static void endpoint_write(grpc_endpoint *secure_ep, grpc_slice_buffer *slices,
-                           grpc_closure *cb) {
-=======
-static void endpoint_write(grpc_exec_ctx* exec_ctx, grpc_endpoint* secure_ep,
-                           grpc_slice_buffer* slices, grpc_closure* cb) {
->>>>>>> d9da7387
+static void endpoint_write(grpc_endpoint* secure_ep, grpc_slice_buffer* slices,
+                           grpc_closure* cb) {
   GPR_TIMER_BEGIN("secure_endpoint.endpoint_write", 0);
 
   unsigned i;
@@ -390,60 +345,32 @@
   GPR_TIMER_END("secure_endpoint.endpoint_write", 0);
 }
 
-<<<<<<< HEAD
-static void endpoint_shutdown(grpc_endpoint *secure_ep, grpc_error *why) {
-  secure_endpoint *ep = (secure_endpoint *)secure_ep;
+static void endpoint_shutdown(grpc_endpoint* secure_ep, grpc_error* why) {
+  secure_endpoint* ep = (secure_endpoint*)secure_ep;
   grpc_endpoint_shutdown(ep->wrapped_ep, why);
 }
 
-static void endpoint_destroy(grpc_endpoint *secure_ep) {
-  secure_endpoint *ep = (secure_endpoint *)secure_ep;
+static void endpoint_destroy(grpc_endpoint* secure_ep) {
+  secure_endpoint* ep = (secure_endpoint*)secure_ep;
   SECURE_ENDPOINT_UNREF(ep, "destroy");
 }
 
-static void endpoint_add_to_pollset(grpc_endpoint *secure_ep,
-                                    grpc_pollset *pollset) {
-  secure_endpoint *ep = (secure_endpoint *)secure_ep;
+static void endpoint_add_to_pollset(grpc_endpoint* secure_ep,
+                                    grpc_pollset* pollset) {
+  secure_endpoint* ep = (secure_endpoint*)secure_ep;
   grpc_endpoint_add_to_pollset(ep->wrapped_ep, pollset);
 }
 
-static void endpoint_add_to_pollset_set(grpc_endpoint *secure_ep,
-                                        grpc_pollset_set *pollset_set) {
-  secure_endpoint *ep = (secure_endpoint *)secure_ep;
+static void endpoint_add_to_pollset_set(grpc_endpoint* secure_ep,
+                                        grpc_pollset_set* pollset_set) {
+  secure_endpoint* ep = (secure_endpoint*)secure_ep;
   grpc_endpoint_add_to_pollset_set(ep->wrapped_ep, pollset_set);
-=======
-static void endpoint_shutdown(grpc_exec_ctx* exec_ctx, grpc_endpoint* secure_ep,
-                              grpc_error* why) {
-  secure_endpoint* ep = (secure_endpoint*)secure_ep;
-  grpc_endpoint_shutdown(exec_ctx, ep->wrapped_ep, why);
-}
-
-static void endpoint_destroy(grpc_exec_ctx* exec_ctx,
-                             grpc_endpoint* secure_ep) {
-  secure_endpoint* ep = (secure_endpoint*)secure_ep;
-  SECURE_ENDPOINT_UNREF(exec_ctx, ep, "destroy");
-}
-
-static void endpoint_add_to_pollset(grpc_exec_ctx* exec_ctx,
-                                    grpc_endpoint* secure_ep,
-                                    grpc_pollset* pollset) {
-  secure_endpoint* ep = (secure_endpoint*)secure_ep;
-  grpc_endpoint_add_to_pollset(exec_ctx, ep->wrapped_ep, pollset);
-}
-
-static void endpoint_add_to_pollset_set(grpc_exec_ctx* exec_ctx,
-                                        grpc_endpoint* secure_ep,
-                                        grpc_pollset_set* pollset_set) {
-  secure_endpoint* ep = (secure_endpoint*)secure_ep;
-  grpc_endpoint_add_to_pollset_set(exec_ctx, ep->wrapped_ep, pollset_set);
->>>>>>> d9da7387
-}
-
-static void endpoint_delete_from_pollset_set(grpc_exec_ctx* exec_ctx,
-                                             grpc_endpoint* secure_ep,
+}
+
+static void endpoint_delete_from_pollset_set(grpc_endpoint* secure_ep,
                                              grpc_pollset_set* pollset_set) {
   secure_endpoint* ep = (secure_endpoint*)secure_ep;
-  grpc_endpoint_delete_from_pollset_set(exec_ctx, ep->wrapped_ep, pollset_set);
+  grpc_endpoint_delete_from_pollset_set(ep->wrapped_ep, pollset_set);
 }
 
 static char* endpoint_get_peer(grpc_endpoint* secure_ep) {
