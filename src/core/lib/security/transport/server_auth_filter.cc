--- conflicted
+++ resolved
@@ -92,7 +92,6 @@
 
 class ArrayEncoder {
  public:
-<<<<<<< HEAD
   explicit ArrayEncoder(grpc_metadata_array* result) : result_(result) {}
 
   void Encode(const grpc_core::Slice& key, const grpc_core::Slice& value) {
@@ -100,7 +99,11 @@
   }
 
   template <typename Which>
-  void Encode(Which, const typename Which::ValueType&) {}
+  void Encode(Which, const typename Which::ValueType& value) {
+    Append(grpc_core::Slice(
+               grpc_core::StaticSlice::FromStaticString(Which::key())),
+           grpc_core::Slice(Which::Encode(value)));
+  }
 
  private:
   void Append(grpc_core::Slice key, grpc_core::Slice value) {
@@ -111,39 +114,11 @@
           result_->metadata, result_->capacity * sizeof(grpc_metadata)));
     }
     auto* usr_md = &result_->metadata[result_->count++];
-=======
-  explicit ArrayEncoder(grpc_metadata_array* array) : array_(array) {}
-
-  void Encode(grpc_mdelem mdelem) {
-    Add(grpc_core::Slice(grpc_slice_ref_internal(GRPC_MDKEY(mdelem))),
-        grpc_core::Slice(grpc_slice_ref_internal(GRPC_MDVALUE(mdelem))));
-  }
-
-  template <typename Which>
-  void Encode(Which, const typename Which::ValueType& value) {
-    Add(grpc_core::Slice(
-            grpc_core::StaticSlice::FromStaticString(Which::key())),
-        grpc_core::Slice(Which::Encode(value)));
-  }
-
- private:
-  void Add(grpc_core::Slice key, grpc_core::Slice value) {
-    if (array_->count == array_->capacity) {
-      array_->capacity = std::max(array_->capacity + 8, array_->capacity * 2);
-      array_->metadata = static_cast<grpc_metadata*>(gpr_realloc(
-          array_->metadata, array_->capacity * sizeof(grpc_metadata)));
-    }
-    auto* usr_md = &array_->metadata[array_->count++];
->>>>>>> ed5f2c71
     usr_md->key = key.TakeCSlice();
     usr_md->value = value.TakeCSlice();
   }
 
-<<<<<<< HEAD
   grpc_metadata_array* result_;
-=======
-  grpc_metadata_array* array_;
->>>>>>> ed5f2c71
 };
 
 }  // namespace
