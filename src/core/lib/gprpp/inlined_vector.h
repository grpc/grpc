/*
 *
 * Copyright 2017 gRPC authors.
 *
 * Licensed under the Apache License, Version 2.0 (the "License");
 * you may not use this file except in compliance with the License.
 * You may obtain a copy of the License at
 *
 *     http://www.apache.org/licenses/LICENSE-2.0
 *
 * Unless required by applicable law or agreed to in writing, software
 * distributed under the License is distributed on an "AS IS" BASIS,
 * WITHOUT WARRANTIES OR CONDITIONS OF ANY KIND, either express or implied.
 * See the License for the specific language governing permissions and
 * limitations under the License.
 *
 */

#ifndef GRPC_CORE_LIB_GPRPP_INLINED_VECTOR_H
#define GRPC_CORE_LIB_GPRPP_INLINED_VECTOR_H

#include <grpc/support/port_platform.h>

#include <cassert>
#include <cstring>

#include "src/core/lib/gprpp/memory.h"

namespace grpc_core {

// NOTE: We eventually want to use absl::InlinedVector here.  However,
// there are currently build problems that prevent us from using absl.
// In the interim, we define a custom implementation as a place-holder,
// with the intent to eventually replace this with the absl
// implementation.
//
// This place-holder implementation does not implement the full set of
// functionality from the absl version; it has just the methods that we
// currently happen to need in gRPC.  If additional functionality is
// needed before this gets replaced with the absl version, it can be
// added, with the following proviso:
//
// ANY METHOD ADDED HERE MUST COMPLY WITH THE INTERFACE IN THE absl
// IMPLEMENTATION!
//
// TODO(nnoble, roth): Replace this with absl::InlinedVector once we
// integrate absl into the gRPC build system in a usable way.
template <typename T, size_t N>
class InlinedVector {
 public:
  InlinedVector() { init_data(); }
  ~InlinedVector() { destroy_elements(); }

  // copy constructor
  InlinedVector(const InlinedVector& v) {
    init_data();
    copy_from(v);
  }

  InlinedVector& operator=(const InlinedVector& v) {
    if (this != &v) {
      clear();
      copy_from(v);
    }
    return *this;
  }

  // move constructor
  InlinedVector(InlinedVector&& v) {
    init_data();
    move_from(v);
  }

  InlinedVector& operator=(InlinedVector&& v) {
    if (this != &v) {
      clear();
      move_from(v);
    }
    return *this;
  }

  T* data() {
    return dynamic_ != nullptr ? dynamic_ : reinterpret_cast<T*>(inline_);
  }

  const T* data() const {
    return dynamic_ != nullptr ? dynamic_ : reinterpret_cast<const T*>(inline_);
  }

  T& operator[](size_t offset) {
    assert(offset < size_);
    return data()[offset];
  }

  const T& operator[](size_t offset) const {
    assert(offset < size_);
    return data()[offset];
  }

  bool operator==(const InlinedVector& other) const {
    if (size_ != other.size_) return false;
    for (size_t i = 0; i < size_; ++i) {
<<<<<<< HEAD
=======
      // Note that this uses == instead of != so that the data class doesn't
      // have to implement !=.
>>>>>>> fb21394c
      if (!(data()[i] == other.data()[i])) return false;
    }
    return true;
  }

  void reserve(size_t capacity) {
    if (capacity > capacity_) {
      T* new_dynamic =
          std::alignment_of<T>::value == 0
              ? static_cast<T*>(gpr_malloc(sizeof(T) * capacity))
              : static_cast<T*>(gpr_malloc_aligned(
                    sizeof(T) * capacity, std::alignment_of<T>::value));
      move_elements(data(), new_dynamic, size_);
      free_dynamic();
      dynamic_ = new_dynamic;
      capacity_ = capacity;
    }
  }

  template <typename... Args>
  void emplace_back(Args&&... args) {
    if (size_ == capacity_) {
      reserve(capacity_ * 2);
    }
    new (&(data()[size_])) T(std::forward<Args>(args)...);
    ++size_;
  }

  void push_back(const T& value) { emplace_back(value); }

  void push_back(T&& value) { emplace_back(std::move(value)); }

  void pop_back() {
    assert(!empty());
    size_t s = size();
    T& value = data()[s - 1];
    value.~T();
    size_--;
  }

  size_t size() const { return size_; }
  bool empty() const { return size_ == 0; }

  size_t capacity() const { return capacity_; }

  void clear() {
    destroy_elements();
    init_data();
  }

 private:
  void copy_from(const InlinedVector& v) {
    // if v is allocated, make sure we have enough capacity.
    if (v.dynamic_ != nullptr) {
      reserve(v.capacity_);
    }
    // copy over elements
    for (size_t i = 0; i < v.size_; ++i) {
      new (&(data()[i])) T(v[i]);
    }
    // copy over metadata
    size_ = v.size_;
    capacity_ = v.capacity_;
  }

  void move_from(InlinedVector& v) {
    // if v is allocated, then we steal its dynamic array; otherwise, we
    // move the elements individually.
    if (v.dynamic_ != nullptr) {
      dynamic_ = v.dynamic_;
    } else {
      move_elements(v.data(), data(), v.size_);
    }
    // copy over metadata
    size_ = v.size_;
    capacity_ = v.capacity_;
    // null out the original
    v.init_data();
  }

  static void move_elements(T* src, T* dst, size_t num_elements) {
    for (size_t i = 0; i < num_elements; ++i) {
      new (&dst[i]) T(std::move(src[i]));
      src[i].~T();
    }
  }

  void init_data() {
    dynamic_ = nullptr;
    size_ = 0;
    capacity_ = N;
  }

  void destroy_elements() {
    for (size_t i = 0; i < size_; ++i) {
      T& value = data()[i];
      value.~T();
    }
    free_dynamic();
  }

  void free_dynamic() {
    if (dynamic_ != nullptr) {
      if (std::alignment_of<T>::value == 0) {
        gpr_free(dynamic_);
      } else {
        gpr_free_aligned(dynamic_);
      }
    }
  }

  typename std::aligned_storage<sizeof(T)>::type inline_[N];
  T* dynamic_;
  size_t size_;
  size_t capacity_;
};

}  // namespace grpc_core

#endif /* GRPC_CORE_LIB_GPRPP_INLINED_VECTOR_H */<|MERGE_RESOLUTION|>--- conflicted
+++ resolved
@@ -100,11 +100,8 @@
   bool operator==(const InlinedVector& other) const {
     if (size_ != other.size_) return false;
     for (size_t i = 0; i < size_; ++i) {
-<<<<<<< HEAD
-=======
       // Note that this uses == instead of != so that the data class doesn't
       // have to implement !=.
->>>>>>> fb21394c
       if (!(data()[i] == other.data()[i])) return false;
     }
     return true;
