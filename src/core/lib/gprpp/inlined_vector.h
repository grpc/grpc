--- conflicted
+++ resolved
@@ -100,11 +100,8 @@
   bool operator==(const InlinedVector& other) const {
     if (size_ != other.size_) return false;
     for (size_t i = 0; i < size_; ++i) {
-<<<<<<< HEAD
-=======
       // Note that this uses == instead of != so that the data class doesn't
       // have to implement !=.
->>>>>>> ab9c2c19
       if (!(data()[i] == other.data()[i])) return false;
     }
     return true;
