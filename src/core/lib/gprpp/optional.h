--- conflicted
+++ resolved
@@ -64,22 +64,14 @@
 };
 
 template <typename T, typename U>
-<<<<<<< HEAD
-bool operator==(const Optional<T>& x, const Optional<T>& y) {
-=======
 bool operator==(const Optional<T>& x, const Optional<U>& y) {
->>>>>>> 25e8d3cd
   if (x.has_value() != y.has_value()) return false;
   if (!x.has_value()) return true;
   return static_cast<bool>(x.value() == y.value());
 }
 
 template <typename T, typename U>
-<<<<<<< HEAD
-bool operator!=(const Optional<T>& x, const Optional<T>& y) {
-=======
 bool operator!=(const Optional<T>& x, const Optional<U>& y) {
->>>>>>> 25e8d3cd
   if (x.has_value() != y.has_value()) return true;
   if (!x.has_value()) return false;
   return static_cast<bool>(x.value() != y.value());
