/*
 *
 * Copyright 2019 gRPC authors.
 *
 * Licensed under the Apache License, Version 2.0 (the "License");
 * you may not use this file except in compliance with the License.
 * You may obtain a copy of the License at
 *
 *     http://www.apache.org/licenses/LICENSE-2.0
 *
 * Unless required by applicable law or agreed to in writing, software
 * distributed under the License is distributed on an "AS IS" BASIS,
 * WITHOUT WARRANTIES OR CONDITIONS OF ANY KIND, either express or implied.
 * See the License for the specific language governing permissions and
 * limitations under the License.
 *
 */

#ifndef GRPC_CORE_LIB_GPRPP_GLOBAL_CONFIG_ENV_H
#define GRPC_CORE_LIB_GPRPP_GLOBAL_CONFIG_ENV_H

#include <grpc/support/port_platform.h>

#include <stdint.h>

<<<<<<< HEAD
=======
#include "src/core/lib/gprpp/global_config_generic.h"  // IWYU pragma: export
>>>>>>> e765e13f
#include "src/core/lib/gprpp/memory.h"

namespace grpc_core {

typedef void (*GlobalConfigEnvErrorFunctionType)(const char* error_message);

/*
 * Set global_config_env_error_function which is called when config system
 * encounters errors such as parsing error. What the default function does
 * is logging error message.
 */
void SetGlobalConfigEnvErrorFunction(GlobalConfigEnvErrorFunctionType func);

// Base class for all classes to access environment variables.
class GlobalConfigEnv {
 protected:
  // `name` should be writable and alive after constructor is called.
  constexpr explicit GlobalConfigEnv(char* name) : name_(name) {}

 public:
  // Returns the value of `name` variable.
  UniquePtr<char> GetValue();

  // Sets the value of `name` variable.
  void SetValue(const char* value);

  // Unsets `name` variable.
  void Unset();

 protected:
  char* GetName();

 private:
  char* name_;
};

class GlobalConfigEnvBool : public GlobalConfigEnv {
 public:
  constexpr GlobalConfigEnvBool(char* name, bool default_value)
      : GlobalConfigEnv(name), default_value_(default_value) {}

  bool Get();
  void Set(bool value);

 private:
  bool default_value_;
};

class GlobalConfigEnvInt32 : public GlobalConfigEnv {
 public:
  constexpr GlobalConfigEnvInt32(char* name, int32_t default_value)
      : GlobalConfigEnv(name), default_value_(default_value) {}

  int32_t Get();
  void Set(int32_t value);

 private:
  int32_t default_value_;
};

class GlobalConfigEnvString : public GlobalConfigEnv {
 public:
  constexpr GlobalConfigEnvString(char* name, const char* default_value)
      : GlobalConfigEnv(name), default_value_(default_value) {}

  UniquePtr<char> Get();
  void Set(const char* value);

 private:
  const char* default_value_;
};

}  // namespace grpc_core

// Macros for defining global config instances using environment variables.
// This defines a GlobalConfig*Type* instance with arguments for
// mutable variable name and default value.
// Mutable name (g_env_str_##name) is here for having an array
// for the canonical name without dynamic allocation.
// `help` argument is ignored for this implementation.

#define GPR_GLOBAL_CONFIG_DEFINE_BOOL(name, default_value, help)         \
  static char g_env_str_##name[] = #name;                                \
  static ::grpc_core::GlobalConfigEnvBool g_env_##name(g_env_str_##name, \
                                                       default_value);   \
  bool gpr_global_config_get_##name() { return g_env_##name.Get(); }     \
  void gpr_global_config_set_##name(bool value) { g_env_##name.Set(value); }

#define GPR_GLOBAL_CONFIG_DEFINE_INT32(name, default_value, help)         \
  static char g_env_str_##name[] = #name;                                 \
  static ::grpc_core::GlobalConfigEnvInt32 g_env_##name(g_env_str_##name, \
                                                        default_value);   \
  int32_t gpr_global_config_get_##name() { return g_env_##name.Get(); }   \
  void gpr_global_config_set_##name(int32_t value) { g_env_##name.Set(value); }

#define GPR_GLOBAL_CONFIG_DEFINE_STRING(name, default_value, help)         \
  static char g_env_str_##name[] = #name;                                  \
  static ::grpc_core::GlobalConfigEnvString g_env_##name(g_env_str_##name, \
                                                         default_value);   \
  ::grpc_core::UniquePtr<char> gpr_global_config_get_##name() {            \
    return g_env_##name.Get();                                             \
  }                                                                        \
  void gpr_global_config_set_##name(const char* value) {                   \
    g_env_##name.Set(value);                                               \
  }

#endif /* GRPC_CORE_LIB_GPRPP_GLOBAL_CONFIG_ENV_H */<|MERGE_RESOLUTION|>--- conflicted
+++ resolved
@@ -23,10 +23,7 @@
 
 #include <stdint.h>
 
-<<<<<<< HEAD
-=======
 #include "src/core/lib/gprpp/global_config_generic.h"  // IWYU pragma: export
->>>>>>> e765e13f
 #include "src/core/lib/gprpp/memory.h"
 
 namespace grpc_core {
