--- conflicted
+++ resolved
@@ -49,14 +49,9 @@
     uint64_t now = grpc_core::Timestamp::FromTimespecRoundDown( \
                        gpr_now(GPR_CLOCK_MONOTONIC))            \
                        .milliseconds_after_process_epoch();     \
-<<<<<<< HEAD
     if (prev == 0) prev = now;                                  \
-    if (now - prev > (n)*1000) {                                \
+    if (now - prev > (n) * 1000) {                              \
       prev = now;                                               \
-=======
-    uint64_t prev_tsamp = prev.exchange(now);                   \
-    if (now - prev_tsamp > (n) * 1000) {                        \
->>>>>>> 19f1b398
       gpr_log(severity, format, __VA_ARGS__);                   \
     }                                                           \
   } while (0)
