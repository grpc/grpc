--- conflicted
+++ resolved
@@ -101,20 +101,12 @@
   bool FieldHasErrors() const GPR_ATTRIBUTE_NOINLINE;
 
   // Returns the resulting status of parsing.
-<<<<<<< HEAD
-  absl::Status status(
-      absl::string_view prefix,
-      absl::StatusCode code = absl::StatusCode::kInvalidArgument) const;
-
-  // Returns the resulting error message
-=======
   // If there are no errors, this will return an Ok status instead of using the
   // prefix argument.
   absl::Status status(absl::StatusCode code, absl::string_view prefix) const;
 
   // Returns the resulting error message
   // If there are no errors, this will return an empty string.
->>>>>>> e9456a82
   std::string message(absl::string_view prefix) const;
 
   // Returns true if there are no errors.
