/*
 *
 * Copyright 2019 gRPC authors.
 *
 * Licensed under the Apache License, Version 2.0 (the "License");
 * you may not use this file except in compliance with the License.
 * You may obtain a copy of the License at
 *
 *     http://www.apache.org/licenses/LICENSE-2.0
 *
 * Unless required by applicable law or agreed to in writing, software
 * distributed under the License is distributed on an "AS IS" BASIS,
 * WITHOUT WARRANTIES OR CONDITIONS OF ANY KIND, either express or implied.
 * See the License for the specific language governing permissions and
 * limitations under the License.
 *
 */

#ifndef GRPC_CORE_LIB_GPRPP_GLOBAL_CONFIG_H
#define GRPC_CORE_LIB_GPRPP_GLOBAL_CONFIG_H

#include <grpc/support/port_platform.h>

// --------------------------------------------------------------------
// How to use global configuration variables:
//
// Defining config variables of a specified type:
//   GPR_GLOBAL_CONFIG_DEFINE_*TYPE*(name, default_value, help);
//
// Supported TYPEs: BOOL, INT32, STRING
//
// It's recommended to use lowercase letters for 'name' like
// regular variables. The builtin configuration system uses
// environment variable and the name is converted to uppercase
// when looking up the value. For example,
// GPR_GLOBAL_CONFIG_DEFINE(grpc_latency) looks up the value with the
// name, "GRPC_LATENCY".
//
// The variable initially has the specified 'default_value'
// which must be an expression convertible to 'Type'.
// 'default_value' may be evaluated 0 or more times,
// and at an unspecified time; keep it
// simple and usually free of side-effects.
//
// GPR_GLOBAL_CONFIG_DEFINE_*TYPE* should not be called in a C++ header.
// It should be called at the top-level (outside any namespaces)
// in a .cc file.
//
// Getting the variables:
//   GPR_GLOBAL_CONFIG_GET(name)
//
// If error happens during getting variables, error messages will
// be logged and default value will be returned.
//
// Setting the variables with new value:
//   GPR_GLOBAL_CONFIG_SET(name, new_value)
//
// Declaring config variables for other modules to access:
//   GPR_GLOBAL_CONFIG_DECLARE_*TYPE*(name)
//
// * Caveat for setting global configs at runtime
//
// Setting global configs at runtime multiple times is safe but it doesn't
// mean that it will have a valid effect on the module depending configs.
// In unit tests, it may be unpredictable to set different global configs
// between test cases because grpc init and shutdown can ignore changes.
// It's considered safe to set global configs before the first call to
// grpc_init().

// --------------------------------------------------------------------
// How to customize the global configuration system:
//
// How to read and write configuration value can be customized.
// Builtin system uses environment variables but it can be extended to
// support command-line flag, file, etc.
//
// To customize it, following macros should be redefined.
//
//   GPR_GLOBAL_CONFIG_DEFINE_BOOL
//   GPR_GLOBAL_CONFIG_DEFINE_INT32
//   GPR_GLOBAL_CONFIG_DEFINE_STRING
//
// These macros should define functions for getting and setting variable.
// For example, GPR_GLOBAL_CONFIG_DEFINE_BOOL(test, ...) would define two
// functions.
//
//   bool gpr_global_config_get_test();
//   void gpr_global_config_set_test(bool value);

<<<<<<< HEAD
=======
#include "src/core/lib/gprpp/global_config_custom.h"  // IWYU pragma: export
#include "src/core/lib/gprpp/global_config_env.h"     // IWYU pragma: export

>>>>>>> e765e13f
#endif /* GRPC_CORE_LIB_GPRPP_GLOBAL_CONFIG_H */<|MERGE_RESOLUTION|>--- conflicted
+++ resolved
@@ -87,10 +87,7 @@
 //   bool gpr_global_config_get_test();
 //   void gpr_global_config_set_test(bool value);
 
-<<<<<<< HEAD
-=======
 #include "src/core/lib/gprpp/global_config_custom.h"  // IWYU pragma: export
 #include "src/core/lib/gprpp/global_config_env.h"     // IWYU pragma: export
 
->>>>>>> e765e13f
 #endif /* GRPC_CORE_LIB_GPRPP_GLOBAL_CONFIG_H */