--- conflicted
+++ resolved
@@ -55,25 +55,6 @@
   typedef Compare key_compare;
   class iterator;
 
-<<<<<<< HEAD
-  // FIXME: fix the methods below.
-  Map() = default;
-  // Copy ctor.
-  Map(const Map& other) = default;
-  // Move ctor.
-  Map(Map&& other) noexcept = default;
-  // Copy assignment.
-  Map& operator=(const Map& other) = default;
-  // Move assignment.
-  Map& operator=(Map&& other) noexcept {
-    root_ = other.root_;
-    other.root_ = nullptr;
-    size_ = other.size_;
-    other.size_ = 0;
-    return *this;
-  };
-=======
->>>>>>> 2fe8c23c
   ~Map() { clear(); }
 
   T& operator[](key_type&& key);
