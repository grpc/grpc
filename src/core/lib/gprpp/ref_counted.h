--- conflicted
+++ resolved
@@ -33,12 +33,6 @@
 // A base class for reference-counted objects.
 // New objects should be created via New() and start with a refcount of 1.
 // When the refcount reaches 0, the object will be deleted via Delete().
-<<<<<<< HEAD
-template <typename Child>
-class RefCounted {
- public:
-  RefCountedPtr<Child> Ref() {
-=======
 //
 // This will commonly be used by CRTP (curiously-recurring template pattern)
 // e.g., class MyClass : public RefCounted<MyClass>
@@ -46,7 +40,6 @@
 class RefCounted {
  public:
   RefCountedPtr<Child> Ref() GRPC_MUST_USE_RESULT {
->>>>>>> 08d9f3df
     IncrementRefCount();
     return RefCountedPtr<Child>(reinterpret_cast<Child*>(this));
   }
@@ -94,21 +87,13 @@
 template <typename Child>
 class RefCountedWithTracing {
  public:
-<<<<<<< HEAD
-  RefCountedPtr<Child> Ref() {
-=======
   RefCountedPtr<Child> Ref() GRPC_MUST_USE_RESULT {
->>>>>>> 08d9f3df
     IncrementRefCount();
     return RefCountedPtr<Child>(reinterpret_cast<Child*>(this));
   }
 
-<<<<<<< HEAD
-  RefCountedPtr<Child> Ref(const DebugLocation& location, const char* reason) {
-=======
   RefCountedPtr<Child> Ref(const DebugLocation& location,
                            const char* reason) GRPC_MUST_USE_RESULT {
->>>>>>> 08d9f3df
     if (location.Log() && trace_flag_ != nullptr && trace_flag_->enabled()) {
       gpr_atm old_refs = gpr_atm_no_barrier_load(&refs_.count);
       gpr_log(GPR_DEBUG, "%s:%p %s:%d ref %" PRIdPTR " -> %" PRIdPTR " %s",
