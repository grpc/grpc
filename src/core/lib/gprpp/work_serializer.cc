--- conflicted
+++ resolved
@@ -119,14 +119,10 @@
       gpr_log(GPR_INFO, "  Executing immediately");
     }
     callback();
-<<<<<<< HEAD
-    callback = nullptr;  // Delete while still holding WorkSerializer.
-=======
     // Delete the callback while still holding the WorkSerializer, so
     // that any refs being held by the callback via lambda captures will
     // be destroyed inside the WorkSerializer.
     callback = nullptr;
->>>>>>> c867c418
     DrainQueueOwned();
   } else {
     // Another thread is holding the WorkSerializer, so decrement the ownership
