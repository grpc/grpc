//
// Copyright 2019 gRPC authors.
//
// Licensed under the Apache License, Version 2.0 (the "License");
// you may not use this file except in compliance with the License.
// You may obtain a copy of the License at
//
//     http://www.apache.org/licenses/LICENSE-2.0
//
// Unless required by applicable law or agreed to in writing, software
// distributed under the License is distributed on an "AS IS" BASIS,
// WITHOUT WARRANTIES OR CONDITIONS OF ANY KIND, either express or implied.
// See the License for the specific language governing permissions and
// limitations under the License.
//

#include "src/core/lib/gprpp/work_serializer.h"

#include <stdint.h>

#include <algorithm>
#include <atomic>
#include <chrono>
#include <functional>
#include <memory>
#include <thread>
#include <utility>

#include "absl/container/inlined_vector.h"
#include "absl/log/check.h"
#include "absl/log/log.h"

#include <grpc/event_engine/event_engine.h>
#include <grpc/support/log.h>
#include <grpc/support/port_platform.h>

#include "src/core/lib/debug/stats.h"
#include "src/core/lib/debug/stats_data.h"
#include "src/core/lib/debug/trace.h"
#include "src/core/lib/experiments/experiments.h"
#include "src/core/lib/gprpp/debug_location.h"
#include "src/core/lib/gprpp/mpscq.h"
#include "src/core/lib/gprpp/orphanable.h"
#include "src/core/lib/gprpp/sync.h"
#include "src/core/lib/iomgr/exec_ctx.h"

namespace grpc_core {

//
// WorkSerializer::WorkSerializerImpl
//

class WorkSerializer::WorkSerializerImpl : public Orphanable {
 public:
  virtual void Run(std::function<void()> callback,
                   const DebugLocation& location) = 0;
  virtual void Schedule(std::function<void()> callback,
                        const DebugLocation& location) = 0;
  virtual void DrainQueue() = 0;

#ifndef NDEBUG
  virtual bool RunningInWorkSerializer() const = 0;
#endif
};

//
// WorkSerializer::LegacyWorkSerializer
//

class WorkSerializer::LegacyWorkSerializer final : public WorkSerializerImpl {
 public:
  void Run(std::function<void()> callback,
           const DebugLocation& location) override;
  void Schedule(std::function<void()> callback,
                const DebugLocation& location) override;
  void DrainQueue() override;
  void Orphan() override;

#ifndef NDEBUG
  bool RunningInWorkSerializer() const override {
    return std::this_thread::get_id() == current_thread_;
  }
#endif

 private:
  struct CallbackWrapper {
    CallbackWrapper(std::function<void()> cb, const DebugLocation& loc)
        : callback(std::move(cb)), location(loc) {}

    MultiProducerSingleConsumerQueue::Node mpscq_node;
    const std::function<void()> callback;
    const DebugLocation location;
  };

  // Callers of DrainQueueOwned should make sure to grab the lock on the
  // workserializer with
  //
  //   prev_ref_pair =
  //     refs_.fetch_add(MakeRefPair(1, 1), std::memory_order_acq_rel);
  //
  // and only invoke DrainQueueOwned() if there was previously no owner. Note
  // that the queue size is also incremented as part of the fetch_add to allow
  // the callers to add a callback to the queue if another thread already holds
  // the lock to the work serializer.
  void DrainQueueOwned();

  // First 16 bits indicate ownership of the WorkSerializer, next 48 bits are
  // queue size (i.e., refs).
  static uint64_t MakeRefPair(uint16_t owners, uint64_t size) {
    CHECK_EQ(size >> 48, 0u);
    return (static_cast<uint64_t>(owners) << 48) + static_cast<int64_t>(size);
  }
  static uint32_t GetOwners(uint64_t ref_pair) {
    return static_cast<uint32_t>(ref_pair >> 48);
  }
  static uint64_t GetSize(uint64_t ref_pair) {
    return static_cast<uint64_t>(ref_pair & 0xffffffffffffu);
  }

#ifndef NDEBUG
  void SetCurrentThread() { current_thread_ = std::this_thread::get_id(); }
  void ClearCurrentThread() { current_thread_ = std::thread::id(); }
#else
  void SetCurrentThread() {}
  void ClearCurrentThread() {}
#endif

  // An initial size of 1 keeps track of whether the work serializer has been
  // orphaned.
  std::atomic<uint64_t> refs_{MakeRefPair(0, 1)};
  MultiProducerSingleConsumerQueue queue_;
#ifndef NDEBUG
  std::thread::id current_thread_;
#endif
};

void WorkSerializer::LegacyWorkSerializer::Run(std::function<void()> callback,
                                               const DebugLocation& location) {
  if (GRPC_TRACE_FLAG_ENABLED(work_serializer)) {
    gpr_log(GPR_INFO, "WorkSerializer::Run() %p Scheduling callback [%s:%d]",
            this, location.file(), location.line());
  }
  // Increment queue size for the new callback and owner count to attempt to
  // take ownership of the WorkSerializer.
  const uint64_t prev_ref_pair =
      refs_.fetch_add(MakeRefPair(1, 1), std::memory_order_acq_rel);
  // The work serializer should not have been orphaned.
  DCHECK_GT(GetSize(prev_ref_pair), 0u);
  if (GetOwners(prev_ref_pair) == 0) {
    // We took ownership of the WorkSerializer. Invoke callback and drain queue.
    SetCurrentThread();
<<<<<<< HEAD
    if (GRPC_TRACE_FLAG_ENABLED(work_serializer)) {
      gpr_log(GPR_INFO, "  Executing immediately");
=======
    if (GRPC_TRACE_FLAG_ENABLED(grpc_work_serializer_trace)) {
      LOG(INFO) << "  Executing immediately";
>>>>>>> 271b2f17
    }
    callback();
    // Delete the callback while still holding the WorkSerializer, so
    // that any refs being held by the callback via lambda captures will
    // be destroyed inside the WorkSerializer.
    callback = nullptr;
    DrainQueueOwned();
  } else {
    // Another thread is holding the WorkSerializer, so decrement the ownership
    // count we just added and queue the callback.
    refs_.fetch_sub(MakeRefPair(1, 0), std::memory_order_acq_rel);
    CallbackWrapper* cb_wrapper =
        new CallbackWrapper(std::move(callback), location);
    if (GRPC_TRACE_FLAG_ENABLED(work_serializer)) {
      gpr_log(GPR_INFO, "  Scheduling on queue : item %p", cb_wrapper);
    }
    queue_.Push(&cb_wrapper->mpscq_node);
  }
}

void WorkSerializer::LegacyWorkSerializer::Schedule(
    std::function<void()> callback, const DebugLocation& location) {
  CallbackWrapper* cb_wrapper =
      new CallbackWrapper(std::move(callback), location);
  if (GRPC_TRACE_FLAG_ENABLED(work_serializer)) {
    gpr_log(GPR_INFO,
            "WorkSerializer::Schedule() %p Scheduling callback %p [%s:%d]",
            this, cb_wrapper, location.file(), location.line());
  }
  refs_.fetch_add(MakeRefPair(0, 1), std::memory_order_acq_rel);
  queue_.Push(&cb_wrapper->mpscq_node);
}

void WorkSerializer::LegacyWorkSerializer::Orphan() {
  if (GRPC_TRACE_FLAG_ENABLED(work_serializer)) {
    gpr_log(GPR_INFO, "WorkSerializer::Orphan() %p", this);
  }
  const uint64_t prev_ref_pair =
      refs_.fetch_sub(MakeRefPair(0, 1), std::memory_order_acq_rel);
  if (GetOwners(prev_ref_pair) == 0 && GetSize(prev_ref_pair) == 1) {
<<<<<<< HEAD
    if (GRPC_TRACE_FLAG_ENABLED(work_serializer)) {
      gpr_log(GPR_INFO, "  Destroying");
=======
    if (GRPC_TRACE_FLAG_ENABLED(grpc_work_serializer_trace)) {
      LOG(INFO) << "  Destroying";
>>>>>>> 271b2f17
    }
    delete this;
  }
}

// The thread that calls this loans itself to the work serializer so as to
// execute all the scheduled callbacks.
void WorkSerializer::LegacyWorkSerializer::DrainQueue() {
  if (GRPC_TRACE_FLAG_ENABLED(work_serializer)) {
    gpr_log(GPR_INFO, "WorkSerializer::DrainQueue() %p", this);
  }
  // Attempt to take ownership of the WorkSerializer. Also increment the queue
  // size as required by `DrainQueueOwned()`.
  const uint64_t prev_ref_pair =
      refs_.fetch_add(MakeRefPair(1, 1), std::memory_order_acq_rel);
  if (GetOwners(prev_ref_pair) == 0) {
    SetCurrentThread();
    // We took ownership of the WorkSerializer. Drain the queue.
    DrainQueueOwned();
  } else {
    // Another thread is holding the WorkSerializer, so decrement the ownership
    // count we just added and queue a no-op callback.
    refs_.fetch_sub(MakeRefPair(1, 0), std::memory_order_acq_rel);
    CallbackWrapper* cb_wrapper = new CallbackWrapper([]() {}, DEBUG_LOCATION);
    queue_.Push(&cb_wrapper->mpscq_node);
  }
}

void WorkSerializer::LegacyWorkSerializer::DrainQueueOwned() {
  if (GRPC_TRACE_FLAG_ENABLED(work_serializer)) {
    gpr_log(GPR_INFO, "WorkSerializer::DrainQueueOwned() %p", this);
  }
  while (true) {
    auto prev_ref_pair = refs_.fetch_sub(MakeRefPair(0, 1));
    // It is possible that while draining the queue, the last callback ended
    // up orphaning the work serializer. In that case, delete the object.
    if (GetSize(prev_ref_pair) == 1) {
<<<<<<< HEAD
      if (GRPC_TRACE_FLAG_ENABLED(work_serializer)) {
        gpr_log(GPR_INFO, "  Queue Drained. Destroying");
=======
      if (GRPC_TRACE_FLAG_ENABLED(grpc_work_serializer_trace)) {
        LOG(INFO) << "  Queue Drained. Destroying";
>>>>>>> 271b2f17
      }
      delete this;
      return;
    }
    if (GetSize(prev_ref_pair) == 2) {
      // Queue drained. Give up ownership but only if queue remains empty.
      // Reset current_thread_ before giving up ownership to avoid TSAN
      // race.  If we don't wind up giving up ownership, we'll set this
      // again below before we pull the next callback out of the queue.
      ClearCurrentThread();
      uint64_t expected = MakeRefPair(1, 1);
      if (refs_.compare_exchange_strong(expected, MakeRefPair(0, 1),
                                        std::memory_order_acq_rel)) {
        // Queue is drained.
        return;
      }
      if (GetSize(expected) == 0) {
        // WorkSerializer got orphaned while this was running
<<<<<<< HEAD
        if (GRPC_TRACE_FLAG_ENABLED(work_serializer)) {
          gpr_log(GPR_INFO, "  Queue Drained. Destroying");
=======
        if (GRPC_TRACE_FLAG_ENABLED(grpc_work_serializer_trace)) {
          LOG(INFO) << "  Queue Drained. Destroying";
>>>>>>> 271b2f17
        }
        delete this;
        return;
      }
      // Didn't wind up giving up ownership, so set current_thread_ again.
      SetCurrentThread();
    }
    // There is at least one callback on the queue. Pop the callback from the
    // queue and execute it.
    if (IsWorkSerializerClearsTimeCacheEnabled() && ExecCtx::Get() != nullptr) {
      ExecCtx::Get()->InvalidateNow();
    }
    CallbackWrapper* cb_wrapper = nullptr;
    bool empty_unused;
    while ((cb_wrapper = reinterpret_cast<CallbackWrapper*>(
                queue_.PopAndCheckEnd(&empty_unused))) == nullptr) {
      // This can happen due to a race condition within the mpscq
      // implementation or because of a race with Run()/Schedule().
<<<<<<< HEAD
      if (GRPC_TRACE_FLAG_ENABLED(work_serializer)) {
        gpr_log(GPR_INFO, "  Queue returned nullptr, trying again");
=======
      if (GRPC_TRACE_FLAG_ENABLED(grpc_work_serializer_trace)) {
        LOG(INFO) << "  Queue returned nullptr, trying again";
>>>>>>> 271b2f17
      }
    }
    if (GRPC_TRACE_FLAG_ENABLED(work_serializer)) {
      gpr_log(GPR_INFO, "  Running item %p : callback scheduled at [%s:%d]",
              cb_wrapper, cb_wrapper->location.file(),
              cb_wrapper->location.line());
    }
    cb_wrapper->callback();
    delete cb_wrapper;
  }
}

//
// WorkSerializer::DispatchingWorkSerializer
//

// DispatchingWorkSerializer: executes callbacks one at a time on EventEngine.
// One at a time guarantees that fixed size thread pools in EventEngine
// implementations are not starved of threads by long running work serializers.
// We implement EventEngine::Closure directly to avoid allocating once per
// callback in the queue when scheduling.
class WorkSerializer::DispatchingWorkSerializer final
    : public WorkSerializerImpl,
      public grpc_event_engine::experimental::EventEngine::Closure {
 public:
  explicit DispatchingWorkSerializer(
      std::shared_ptr<grpc_event_engine::experimental::EventEngine>
          event_engine)
      : event_engine_(std::move(event_engine)) {}
  void Run(std::function<void()> callback,
           const DebugLocation& location) override;
  void Schedule(std::function<void()> callback,
                const DebugLocation& location) override {
    // We always dispatch to event engine, so Schedule and Run share semantics.
    Run(callback, location);
  }
  void DrainQueue() override {}
  void Orphan() override;

  // Override EventEngine::Closure
  void Run() override;

#ifndef NDEBUG
  bool RunningInWorkSerializer() const override {
    return running_work_serializer_ == this;
  }
#endif

 private:
  // Wrapper to capture DebugLocation for the callback.
  struct CallbackWrapper {
    CallbackWrapper(std::function<void()> cb, const DebugLocation& loc)
        : callback(std::move(cb)), location(loc) {}
    std::function<void()> callback;
    // GPR_NO_UNIQUE_ADDRESS means this is 0 sized in release builds.
    GPR_NO_UNIQUE_ADDRESS DebugLocation location;
  };
  using CallbackVector = absl::InlinedVector<CallbackWrapper, 1>;

  // Refill processing_ from incoming_
  // If processing_ is empty, also update running_ and return false.
  // If additionally orphaned, will also delete this (therefore, it's not safe
  // to touch any member variables if Refill returns false).
  bool Refill();

  // Perform the parts of Refill that need to acquire mu_
  // Returns a tri-state indicating whether we were refilled successfully (=>
  // keep running), or finished, and then if we were orphaned.
  enum class RefillResult { kRefilled, kFinished, kFinishedAndOrphaned };
  RefillResult RefillInner();

#ifndef NDEBUG
  void SetCurrentThread() { running_work_serializer_ = this; }
  void ClearCurrentThread() { running_work_serializer_ = nullptr; }
#else
  void SetCurrentThread() {}
  void ClearCurrentThread() {}
#endif

  // Member variables are roughly sorted to keep processing cache lines
  // separated from incoming cache lines.

  // Callbacks that are currently being processed.
  // Only accessed by: a Run() call going from not-running to running, or a work
  // item being executed in EventEngine -- ie this does not need a mutex because
  // all access is serialized.
  // Stored in reverse execution order so that callbacks can be `pop_back()`'d
  // on completion to free up any resources they hold.
  CallbackVector processing_;
  // EventEngine instance upon which we'll do our work.
  const std::shared_ptr<grpc_event_engine::experimental::EventEngine>
      event_engine_;
  std::chrono::steady_clock::time_point running_start_time_
      ABSL_GUARDED_BY(mu_);
  std::chrono::steady_clock::duration time_running_items_;
  uint64_t items_processed_during_run_;
  // Flags containing run state:
  // - running_ goes from false->true whenever the first callback is scheduled
  //   on an idle WorkSerializer, and transitions back to false after the last
  //   callback scheduled is completed and the WorkSerializer is again idle.
  // - orphaned_ transitions to true once upon Orphan being called.
  // When orphaned_ is true and running_ is false, the DispatchingWorkSerializer
  // instance is deleted.
  bool running_ ABSL_GUARDED_BY(mu_) = false;
  bool orphaned_ ABSL_GUARDED_BY(mu_) = false;
  Mutex mu_;
  // Queued callbacks. New work items land here, and when processing_ is drained
  // we move this entire queue into processing_ and work on draining it again.
  // In low traffic scenarios this gives two mutex acquisitions per work item,
  // but as load increases we get some natural batching and the rate of mutex
  // acquisitions per work item tends towards 1.
  CallbackVector incoming_ ABSL_GUARDED_BY(mu_);

#ifndef NDEBUG
  static thread_local DispatchingWorkSerializer* running_work_serializer_;
#endif
};

#ifndef NDEBUG
thread_local WorkSerializer::DispatchingWorkSerializer*
    WorkSerializer::DispatchingWorkSerializer::running_work_serializer_ =
        nullptr;
#endif

void WorkSerializer::DispatchingWorkSerializer::Orphan() {
  ReleasableMutexLock lock(&mu_);
  // If we're not running, then we can delete immediately.
  if (!running_) {
    lock.Release();
    delete this;
    return;
  }
  // Otherwise store a flag to delete when we're done.
  orphaned_ = true;
}

// Implementation of WorkSerializerImpl::Run
void WorkSerializer::DispatchingWorkSerializer::Run(
    std::function<void()> callback, const DebugLocation& location) {
  if (GRPC_TRACE_FLAG_ENABLED(work_serializer)) {
    gpr_log(GPR_INFO, "WorkSerializer[%p] Scheduling callback [%s:%d]", this,
            location.file(), location.line());
  }
  global_stats().IncrementWorkSerializerItemsEnqueued();
  MutexLock lock(&mu_);
  if (!running_) {
    // If we were previously idle, insert this callback directly into the empty
    // processing_ list and start running.
    running_ = true;
    running_start_time_ = std::chrono::steady_clock::now();
    items_processed_during_run_ = 0;
    time_running_items_ = std::chrono::steady_clock::duration();
    CHECK(processing_.empty());
    processing_.emplace_back(std::move(callback), location);
    event_engine_->Run(this);
  } else {
    // We are already running, so add this callback to the incoming_ list.
    // The work loop will eventually get to it.
    incoming_.emplace_back(std::move(callback), location);
  }
}

// Implementation of EventEngine::Closure::Run - our actual work loop
void WorkSerializer::DispatchingWorkSerializer::Run() {
  // TODO(ctiller): remove these when we can deprecate ExecCtx
  ApplicationCallbackExecCtx app_exec_ctx;
  ExecCtx exec_ctx;
  // Grab the last element of processing_ - which is the next item in our queue
  // since processing_ is stored in reverse order.
  auto& cb = processing_.back();
  if (GRPC_TRACE_FLAG_ENABLED(work_serializer)) {
    gpr_log(GPR_INFO, "WorkSerializer[%p] Executing callback [%s:%d]", this,
            cb.location.file(), cb.location.line());
  }
  // Run the work item.
  const auto start = std::chrono::steady_clock::now();
  SetCurrentThread();
  cb.callback();
  // pop_back here destroys the callback - freeing any resources it might hold.
  // We do so before clearing the current thread in case the callback destructor
  // wants to check that it's in the WorkSerializer too.
  processing_.pop_back();
  ClearCurrentThread();
  global_stats().IncrementWorkSerializerItemsDequeued();
  const auto work_time = std::chrono::steady_clock::now() - start;
  global_stats().IncrementWorkSerializerWorkTimePerItemMs(
      std::chrono::duration_cast<std::chrono::milliseconds>(work_time).count());
  time_running_items_ += work_time;
  ++items_processed_during_run_;
  // Check if we've drained the queue and if so refill it.
  if (processing_.empty() && !Refill()) return;
  // There's still work in processing_, so schedule ourselves again on
  // EventEngine.
  event_engine_->Run(this);
}

WorkSerializer::DispatchingWorkSerializer::RefillResult
WorkSerializer::DispatchingWorkSerializer::RefillInner() {
  // Recover any memory held by processing_, so that we don't grow forever.
  // Do so before acquiring a lock so we don't cause inadvertent contention.
  processing_.shrink_to_fit();
  MutexLock lock(&mu_);
  // Swap incoming_ into processing_ - effectively lets us release memory
  // (outside the lock) once per iteration for the storage vectors.
  processing_.swap(incoming_);
  // If there were no items, then we've finished running.
  if (processing_.empty()) {
    running_ = false;
    global_stats().IncrementWorkSerializerRunTimeMs(
        std::chrono::duration_cast<std::chrono::milliseconds>(
            std::chrono::steady_clock::now() - running_start_time_)
            .count());
    global_stats().IncrementWorkSerializerWorkTimeMs(
        std::chrono::duration_cast<std::chrono::milliseconds>(
            time_running_items_)
            .count());
    global_stats().IncrementWorkSerializerItemsPerRun(
        items_processed_during_run_);
    // And if we're also orphaned then it's time to delete this object.
    if (orphaned_) {
      return RefillResult::kFinishedAndOrphaned;
    } else {
      return RefillResult::kFinished;
    }
  }
  return RefillResult::kRefilled;
}

bool WorkSerializer::DispatchingWorkSerializer::Refill() {
  const auto result = RefillInner();
  switch (result) {
    case RefillResult::kRefilled:
      // Reverse processing_ so that we can pop_back() items in the correct
      // order. (note that this is mostly pointer swaps inside the
      // std::function's, so should be relatively cheap even for longer lists).
      // Do so here so we're outside of the RefillInner lock.
      std::reverse(processing_.begin(), processing_.end());
      return true;
    case RefillResult::kFinished:
      return false;
    case RefillResult::kFinishedAndOrphaned:
      // Orphaned and finished - finally delete this object.
      // Here so that the mutex lock in RefillInner is released.
      delete this;
      return false;
  }
  GPR_UNREACHABLE_CODE(return false);
}

//
// WorkSerializer
//

WorkSerializer::WorkSerializer(
    std::shared_ptr<grpc_event_engine::experimental::EventEngine> event_engine)
    : impl_(IsWorkSerializerDispatchEnabled()
                ? OrphanablePtr<WorkSerializerImpl>(
                      MakeOrphanable<DispatchingWorkSerializer>(
                          std::move(event_engine)))
                : OrphanablePtr<WorkSerializerImpl>(
                      MakeOrphanable<LegacyWorkSerializer>())) {}

WorkSerializer::~WorkSerializer() = default;

void WorkSerializer::Run(std::function<void()> callback,
                         const DebugLocation& location) {
  impl_->Run(std::move(callback), location);
}

void WorkSerializer::Schedule(std::function<void()> callback,
                              const DebugLocation& location) {
  impl_->Schedule(std::move(callback), location);
}

void WorkSerializer::DrainQueue() { impl_->DrainQueue(); }

#ifndef NDEBUG
bool WorkSerializer::RunningInWorkSerializer() const {
  return impl_->RunningInWorkSerializer();
}
#endif

}  // namespace grpc_core<|MERGE_RESOLUTION|>--- conflicted
+++ resolved
@@ -149,14 +149,7 @@
   if (GetOwners(prev_ref_pair) == 0) {
     // We took ownership of the WorkSerializer. Invoke callback and drain queue.
     SetCurrentThread();
-<<<<<<< HEAD
-    if (GRPC_TRACE_FLAG_ENABLED(work_serializer)) {
-      gpr_log(GPR_INFO, "  Executing immediately");
-=======
-    if (GRPC_TRACE_FLAG_ENABLED(grpc_work_serializer_trace)) {
-      LOG(INFO) << "  Executing immediately";
->>>>>>> 271b2f17
-    }
+    GRPC_TRACE_LOG(work_serializer, INFO) << "  Executing immediately";
     callback();
     // Delete the callback while still holding the WorkSerializer, so
     // that any refs being held by the callback via lambda captures will
@@ -164,8 +157,8 @@
     callback = nullptr;
     DrainQueueOwned();
   } else {
-    // Another thread is holding the WorkSerializer, so decrement the ownership
-    // count we just added and queue the callback.
+    // Another thread is holding the WorkSerializer, so decrement the
+    // ownership count we just added and queue the callback.
     refs_.fetch_sub(MakeRefPair(1, 0), std::memory_order_acq_rel);
     CallbackWrapper* cb_wrapper =
         new CallbackWrapper(std::move(callback), location);
@@ -196,14 +189,7 @@
   const uint64_t prev_ref_pair =
       refs_.fetch_sub(MakeRefPair(0, 1), std::memory_order_acq_rel);
   if (GetOwners(prev_ref_pair) == 0 && GetSize(prev_ref_pair) == 1) {
-<<<<<<< HEAD
-    if (GRPC_TRACE_FLAG_ENABLED(work_serializer)) {
-      gpr_log(GPR_INFO, "  Destroying");
-=======
-    if (GRPC_TRACE_FLAG_ENABLED(grpc_work_serializer_trace)) {
-      LOG(INFO) << "  Destroying";
->>>>>>> 271b2f17
-    }
+    GRPC_TRACE_LOG(work_serializer, INFO) << "  Destroying";
     delete this;
   }
 }
@@ -223,8 +209,8 @@
     // We took ownership of the WorkSerializer. Drain the queue.
     DrainQueueOwned();
   } else {
-    // Another thread is holding the WorkSerializer, so decrement the ownership
-    // count we just added and queue a no-op callback.
+    // Another thread is holding the WorkSerializer, so decrement the
+    // ownership count we just added and queue a no-op callback.
     refs_.fetch_sub(MakeRefPair(1, 0), std::memory_order_acq_rel);
     CallbackWrapper* cb_wrapper = new CallbackWrapper([]() {}, DEBUG_LOCATION);
     queue_.Push(&cb_wrapper->mpscq_node);
@@ -240,14 +226,7 @@
     // It is possible that while draining the queue, the last callback ended
     // up orphaning the work serializer. In that case, delete the object.
     if (GetSize(prev_ref_pair) == 1) {
-<<<<<<< HEAD
-      if (GRPC_TRACE_FLAG_ENABLED(work_serializer)) {
-        gpr_log(GPR_INFO, "  Queue Drained. Destroying");
-=======
-      if (GRPC_TRACE_FLAG_ENABLED(grpc_work_serializer_trace)) {
-        LOG(INFO) << "  Queue Drained. Destroying";
->>>>>>> 271b2f17
-      }
+      GRPC_TRACE_LOG(work_serializer, INFO) << "  Queue Drained. Destroying";
       delete this;
       return;
     }
@@ -265,14 +244,7 @@
       }
       if (GetSize(expected) == 0) {
         // WorkSerializer got orphaned while this was running
-<<<<<<< HEAD
-        if (GRPC_TRACE_FLAG_ENABLED(work_serializer)) {
-          gpr_log(GPR_INFO, "  Queue Drained. Destroying");
-=======
-        if (GRPC_TRACE_FLAG_ENABLED(grpc_work_serializer_trace)) {
-          LOG(INFO) << "  Queue Drained. Destroying";
->>>>>>> 271b2f17
-        }
+        GRPC_TRACE_LOG(work_serializer, INFO) << "  Queue Drained. Destroying";
         delete this;
         return;
       }
@@ -290,14 +262,8 @@
                 queue_.PopAndCheckEnd(&empty_unused))) == nullptr) {
       // This can happen due to a race condition within the mpscq
       // implementation or because of a race with Run()/Schedule().
-<<<<<<< HEAD
-      if (GRPC_TRACE_FLAG_ENABLED(work_serializer)) {
-        gpr_log(GPR_INFO, "  Queue returned nullptr, trying again");
-=======
-      if (GRPC_TRACE_FLAG_ENABLED(grpc_work_serializer_trace)) {
-        LOG(INFO) << "  Queue returned nullptr, trying again";
->>>>>>> 271b2f17
-      }
+      GRPC_TRACE_LOG(work_serializer, INFO)
+          << "  Queue returned nullptr, trying again";
     }
     if (GRPC_TRACE_FLAG_ENABLED(work_serializer)) {
       gpr_log(GPR_INFO, "  Running item %p : callback scheduled at [%s:%d]",
@@ -315,9 +281,9 @@
 
 // DispatchingWorkSerializer: executes callbacks one at a time on EventEngine.
 // One at a time guarantees that fixed size thread pools in EventEngine
-// implementations are not starved of threads by long running work serializers.
-// We implement EventEngine::Closure directly to avoid allocating once per
-// callback in the queue when scheduling.
+// implementations are not starved of threads by long running work
+// serializers. We implement EventEngine::Closure directly to avoid allocating
+// once per callback in the queue when scheduling.
 class WorkSerializer::DispatchingWorkSerializer final
     : public WorkSerializerImpl,
       public grpc_event_engine::experimental::EventEngine::Closure {
@@ -330,7 +296,8 @@
            const DebugLocation& location) override;
   void Schedule(std::function<void()> callback,
                 const DebugLocation& location) override {
-    // We always dispatch to event engine, so Schedule and Run share semantics.
+    // We always dispatch to event engine, so Schedule and Run share
+    // semantics.
     Run(callback, location);
   }
   void DrainQueue() override {}
@@ -380,11 +347,11 @@
   // separated from incoming cache lines.
 
   // Callbacks that are currently being processed.
-  // Only accessed by: a Run() call going from not-running to running, or a work
-  // item being executed in EventEngine -- ie this does not need a mutex because
-  // all access is serialized.
-  // Stored in reverse execution order so that callbacks can be `pop_back()`'d
-  // on completion to free up any resources they hold.
+  // Only accessed by: a Run() call going from not-running to running, or a
+  // work item being executed in EventEngine -- ie this does not need a mutex
+  // because all access is serialized. Stored in reverse execution order so
+  // that callbacks can be `pop_back()`'d on completion to free up any
+  // resources they hold.
   CallbackVector processing_;
   // EventEngine instance upon which we'll do our work.
   const std::shared_ptr<grpc_event_engine::experimental::EventEngine>
@@ -398,16 +365,16 @@
   //   on an idle WorkSerializer, and transitions back to false after the last
   //   callback scheduled is completed and the WorkSerializer is again idle.
   // - orphaned_ transitions to true once upon Orphan being called.
-  // When orphaned_ is true and running_ is false, the DispatchingWorkSerializer
-  // instance is deleted.
+  // When orphaned_ is true and running_ is false, the
+  // DispatchingWorkSerializer instance is deleted.
   bool running_ ABSL_GUARDED_BY(mu_) = false;
   bool orphaned_ ABSL_GUARDED_BY(mu_) = false;
   Mutex mu_;
-  // Queued callbacks. New work items land here, and when processing_ is drained
-  // we move this entire queue into processing_ and work on draining it again.
-  // In low traffic scenarios this gives two mutex acquisitions per work item,
-  // but as load increases we get some natural batching and the rate of mutex
-  // acquisitions per work item tends towards 1.
+  // Queued callbacks. New work items land here, and when processing_ is
+  // drained we move this entire queue into processing_ and work on draining
+  // it again. In low traffic scenarios this gives two mutex acquisitions per
+  // work item, but as load increases we get some natural batching and the
+  // rate of mutex acquisitions per work item tends towards 1.
   CallbackVector incoming_ ABSL_GUARDED_BY(mu_);
 
 #ifndef NDEBUG
@@ -443,8 +410,8 @@
   global_stats().IncrementWorkSerializerItemsEnqueued();
   MutexLock lock(&mu_);
   if (!running_) {
-    // If we were previously idle, insert this callback directly into the empty
-    // processing_ list and start running.
+    // If we were previously idle, insert this callback directly into the
+    // empty processing_ list and start running.
     running_ = true;
     running_start_time_ = std::chrono::steady_clock::now();
     items_processed_during_run_ = 0;
@@ -464,8 +431,8 @@
   // TODO(ctiller): remove these when we can deprecate ExecCtx
   ApplicationCallbackExecCtx app_exec_ctx;
   ExecCtx exec_ctx;
-  // Grab the last element of processing_ - which is the next item in our queue
-  // since processing_ is stored in reverse order.
+  // Grab the last element of processing_ - which is the next item in our
+  // queue since processing_ is stored in reverse order.
   auto& cb = processing_.back();
   if (GRPC_TRACE_FLAG_ENABLED(work_serializer)) {
     gpr_log(GPR_INFO, "WorkSerializer[%p] Executing callback [%s:%d]", this,
@@ -475,9 +442,9 @@
   const auto start = std::chrono::steady_clock::now();
   SetCurrentThread();
   cb.callback();
-  // pop_back here destroys the callback - freeing any resources it might hold.
-  // We do so before clearing the current thread in case the callback destructor
-  // wants to check that it's in the WorkSerializer too.
+  // pop_back here destroys the callback - freeing any resources it might
+  // hold. We do so before clearing the current thread in case the callback
+  // destructor wants to check that it's in the WorkSerializer too.
   processing_.pop_back();
   ClearCurrentThread();
   global_stats().IncrementWorkSerializerItemsDequeued();
@@ -531,8 +498,8 @@
     case RefillResult::kRefilled:
       // Reverse processing_ so that we can pop_back() items in the correct
       // order. (note that this is mostly pointer swaps inside the
-      // std::function's, so should be relatively cheap even for longer lists).
-      // Do so here so we're outside of the RefillInner lock.
+      // std::function's, so should be relatively cheap even for longer
+      // lists). Do so here so we're outside of the RefillInner lock.
       std::reverse(processing_.begin(), processing_.end());
       return true;
     case RefillResult::kFinished:
