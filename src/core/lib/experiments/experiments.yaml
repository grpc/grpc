# Copyright 2022 gRPC authors.
#
# Licensed under the Apache License, Version 2.0 (the "License");
# you may not use this file except in compliance with the License.
# You may obtain a copy of the License at
#
#     http://www.apache.org/licenses/LICENSE-2.0
#
# Unless required by applicable law or agreed to in writing, software
# distributed under the License is distributed on an "AS IS" BASIS,
# WITHOUT WARRANTIES OR CONDITIONS OF ANY KIND, either express or implied.
# See the License for the specific language governing permissions and
# limitations under the License.

# Format of each entry:
# name:        name of the experiment
# description: description of the experiment
# expiry:      when is the next time this experiment *must* be updated
#              (date, YYYY/MM/DD)
# test_tags:   a set of bazel tags, that if a test declares them signals
#              that that test should be run with this experiment enabled in CI
# allow_in_fuzzing_config: optional boolean (true if not specified)
#              if false, this experiment will not be included in fuzzers that
#              explore the config space
#
# Well known test tags:
#   core_end2end_test:   all tests, fixtures in the core end2end suite
#   endpoint_test:       endpoint related iomgr tests
#   flow_control_test:   tests pertaining explicitly to flow control
#   hpack_test:          hpack encode/decode tests
#   promise_test:        tests around the promise architecture
#   resource_quota_test: tests known to exercse resource quota

# This file only defines the experiments. Refer to rollouts.yaml for the rollout
# state of each experiment.
- name: tcp_frame_size_tuning
  description:
    If set, enables TCP to use RPC size estimation made by higher layers.
    TCP would not indicate completion of a read operation until a specified
    number of bytes have been read over the socket.
    Buffers are also allocated according to estimated RPC sizes.
  expiry: 2024/01/01
  owner: vigneshbabu@google.com
  test_tags: ["endpoint_test", "flow_control_test"]
- name: tcp_rcv_lowat
  description: Use SO_RCVLOWAT to avoid wakeups on the read path.
  expiry: 2024/01/01
  owner: vigneshbabu@google.com
  test_tags: ["endpoint_test", "flow_control_test"]
- name: peer_state_based_framing
  description:
    If set, the max sizes of frames sent to lower layers is controlled based
    on the peer's memory pressure which is reflected in its max http2 frame
    size.
  expiry: 2024/01/01
  owner: vigneshbabu@google.com
  test_tags: ["flow_control_test"]
- name: memory_pressure_controller
  description: New memory pressure controller
  expiry: 2023/10/01
  owner: ctiller@google.com
  test_tags: [resource_quota_test]
- name: unconstrained_max_quota_buffer_size
  description: Discard the cap on the max free pool size for one memory allocator
  expiry: 2024/02/01
  owner: ctiller@google.com
  test_tags: [resource_quota_test]
- name: event_engine_client
  description: Use EventEngine clients instead of iomgr's grpc_tcp_client
  expiry: 2024/01/21
  owner: hork@google.com
  test_tags: ["core_end2end_test", "event_engine_client_test"]
- name: monitoring_experiment
  description: Placeholder experiment to prove/disprove our monitoring is working
  expiry: never-ever
  owner: ctiller@google.com
  test_tags: []
- name: promise_based_client_call
  description:
    If set, use the new gRPC promise based call code when it's appropriate
    (ie when all filters in a stack are promise based)
  expiry: 2023/11/01
  owner: ctiller@google.com
  test_tags: ["core_end2end_test", "lame_client_test"]
- name: free_large_allocator
  description: If set, return all free bytes from a "big" allocator
  expiry: 2023/11/01
  owner: alishananda@google.com
  test_tags: [resource_quota_test]
- name: promise_based_server_call
  description:
    If set, use the new gRPC promise based call code when it's appropriate
    (ie when all filters in a stack are promise based)
  expiry: 2023/11/01
  owner: ctiller@google.com
  test_tags: ["core_end2end_test", "cpp_end2end_test", "xds_end2end_test", "logging_test"]
- name: event_engine_listener
  description: Use EventEngine listeners instead of iomgr's grpc_tcp_server
  expiry: 2024/01/01
  owner: vigneshbabu@google.com
  test_tags: ["core_end2end_test", "event_engine_listener_test"]
- name: schedule_cancellation_over_write
  description: Allow cancellation op to be scheduled over a write
  expiry: 2024/01/01
  owner: vigneshbabu@google.com
  test_tags: []
- name: trace_record_callops
  description: Enables tracing of call batch initiation and completion.
  expiry: 2024/01/01
  owner: vigneshbabu@google.com
  test_tags: []
- name: event_engine_dns
  description:
    If set, use EventEngine DNSResolver for client channel resolution
  expiry: 2023/10/01
  owner: yijiem@google.com
  test_tags: ["cancel_ares_query_test", "resolver_component_tests_runner_invoker"]
  allow_in_fuzzing_config: false
- name: work_stealing
  description:
    If set, use a work stealing thread pool implementation in EventEngine
  expiry: 2023/11/01
  owner: hork@google.com
  test_tags: ["core_end2end_test"]
  allow_in_fuzzing_config: false
- name: client_privacy
  description:
    If set, client privacy
  expiry: 2023/11/01
  owner: alishananda@google.com
  test_tags: []
  allow_in_fuzzing_config: false
- name: canary_client_privacy
  description:
    If set, canary client privacy
  expiry: 2023/11/01
  owner: alishananda@google.com
  test_tags: []
  allow_in_fuzzing_config: false
- name: server_privacy
  description:
    If set, server privacy
  expiry: 2023/11/01
  owner: alishananda@google.com
  test_tags: []
  allow_in_fuzzing_config: false
- name: unique_metadata_strings
  description:
    Ensure a unique copy of strings from parsed metadata are taken.
    The hypothesis here is that ref counting these are causing read buffer
    lifetimes to be extended leading to memory bloat.
  expiry: 2023/11/01
  owner: ctiller@google.com
  test_tags: []
  allow_in_fuzzing_config: true
- name: keepalive_fix
  description:
    Allows overriding keepalive_permit_without_calls.
    Refer https://github.com/grpc/grpc/pull/33428 for more information.
  expiry: 2024/06/30
  owner: yashkt@google.com
  test_tags: []
  allow_in_fuzzing_config: false
- name: keepalive_server_fix
  description:
    Allows overriding keepalive_permit_without_calls for servers.
    Refer https://github.com/grpc/grpc/pull/33917 for more information.
  expiry: 2023/12/31
  owner: yashkt@google.com
  test_tags: []
  allow_in_fuzzing_config: false
- name: lazier_stream_updates
  description:
    Allow streams to consume up to 50% of the incoming window before we
    force send a flow control update.
  expiry: 2024/01/23
  owner: ctiller@google.com
  test_tags: [flow_control_test]
- name: jitter_max_idle
  description:
    Enable jitter on connection max idle times.
    Historically this jitter was only on max connection age, but it seems like
    this could smooth out some herding problems.
  expiry: 2023/11/21
  owner: ctiller@google.com
  test_tags: []
  allow_in_fuzzing_config: true
- name: round_robin_delegate_to_pick_first
  description:
    Change round_robin code to delegate to pick_first as per dualstack
    backend design.
  expiry: 2023/11/15
  owner: roth@google.com
<<<<<<< HEAD
  test_tags: []
- name: wrr_dualstack
  description:
    Change WRR code to delegate to pick_first as per dualstack
    backend design.
  expiry: 2023/11/15
  owner: roth@google.com
  test_tags: []
=======
  test_tags: ["cpp_lb_end2end_test", "xds_end2end_test"]
>>>>>>> d713427c
<|MERGE_RESOLUTION|>--- conflicted
+++ resolved
@@ -191,15 +191,12 @@
     backend design.
   expiry: 2023/11/15
   owner: roth@google.com
-<<<<<<< HEAD
-  test_tags: []
-- name: wrr_dualstack
+  test_tags: ["cpp_lb_end2end_test", "xds_end2end_test"]
+- name: wrr_delegate_to_pick_first
   description:
     Change WRR code to delegate to pick_first as per dualstack
     backend design.
   expiry: 2023/11/15
   owner: roth@google.com
   test_tags: []
-=======
-  test_tags: ["cpp_lb_end2end_test", "xds_end2end_test"]
->>>>>>> d713427c
+  test_tags: ["cpp_lb_end2end_test", "xds_end2end_test"]