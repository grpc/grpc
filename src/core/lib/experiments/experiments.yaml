--- conflicted
+++ resolved
@@ -67,11 +67,7 @@
     on the peer's memory pressure which is reflected in its max http2 frame
     size.
   default: false
-<<<<<<< HEAD
-  expiry: 2023/05/01
-=======
   expiry: 2023/01/01
->>>>>>> 03899400
   owner: vigneshbabu@google.com
   test_tags: ["flow_control_test"]
 - name: flow_control_fixes
