# Copyright 2022 gRPC authors.
#
# Licensed under the Apache License, Version 2.0 (the "License");
# you may not use this file except in compliance with the License.
# You may obtain a copy of the License at
#
#     http://www.apache.org/licenses/LICENSE-2.0
#
# Unless required by applicable law or agreed to in writing, software
# distributed under the License is distributed on an "AS IS" BASIS,
# WITHOUT WARRANTIES OR CONDITIONS OF ANY KIND, either express or implied.
# See the License for the specific language governing permissions and
# limitations under the License.

# Format of each entry:
# name:        name of the experiment
# description: description of the experiment
# default:     one of:
#              - broken  - the experiment defaults to off and is not tested on
#              - false   - the experiment defaults to off
#              - debug   - the experiment defaults to on in debug,
#                          off in release
#              - release - the experiment defaults to on in release,
#                          off in debug
#              - true    - the experiment defaults to on
# expiry:      when is the next time this experiment *must* be updated
#              (date, YYYY/MM/DD)
# test_tags:   a set of bazel tags, that if a test declares them signals
#              that that test should be run with this experiment enabled in CI
#
# Well known test tags:
#   core_end2end_tests:  all tests, fixtures in the core end2end suite
#   endpoint_test:       endpoint related iomgr tests
#   flow_control_test:   tests pertaining explicitly to flow control
#   hpack_test:          hpack encode/decode tests
#   promise_test:        tests around the promise architecture
#   resource_quota_test: tests known to exercse resource quota

- name: tcp_frame_size_tuning
  description:
    If set, enables TCP to use RPC size estimation made by higher layers.
    TCP would not indicate completion of a read operation until a specified
    number of bytes have been read over the socket.
    Buffers are also allocated according to estimated RPC sizes.
  default: false
  expiry: 2023/03/01
  owner: vigneshbabu@google.com
  test_tags: ["endpoint_test", "flow_control_test"]
- name: tcp_rcv_lowat
  description:
    Use SO_RCVLOWAT to avoid wakeups on the read path.
  default: false
  expiry: 2023/03/01
  owner: vigneshbabu@google.com
  test_tags: ["endpoint_test", "flow_control_test"]
- name: peer_state_based_framing
  description:
    If set, the max sizes of frames sent to lower layers is controlled based
    on the peer's memory pressure which is reflected in its max http2 frame
    size.
  default: false
  expiry: 2023/03/01
  owner: vigneshbabu@google.com
  test_tags: ["flow_control_test"]
- name: flow_control_fixes
  description:
    Various fixes for flow control, max frame size setting.
  default: true
  expiry: 2023/04/01
  owner: ctiller@google.com
  test_tags: ["flow_control_test"]
- name: memory_pressure_controller
  description:
    New memory pressure controller
  default: false
  expiry: 2023/03/01
  owner: ctiller@google.com
  test_tags: [resource_quota_test]
- name: unconstrained_max_quota_buffer_size
  description:
    Discard the cap on the max free pool size for one memory allocator
  default: false
  expiry: 2023/03/01
  owner: ctiller@google.com
  test_tags: [resource_quota_test]
- name: event_engine_client
  description:
    Use EventEngine clients instead of iomgr's grpc_tcp_client
  default: false
  expiry: 2023/04/13
  owner: hork@google.com
  test_tags: ["event_engine_client_test"]
- name: monitoring_experiment
  description:
    Placeholder experiment to prove/disprove our monitoring is working
  default: true
  expiry: 2023/06/01
  owner: ctiller@google.com
  test_tags: []
- name: promise_based_client_call
  description:
    If set, use the new gRPC promise based call code when it's appropriate
    (ie when all filters in a stack are promise based)
  default: false
  expiry: 2023/03/01
  owner: ctiller@google.com
  test_tags: ["core_end2end_test", "lame_client_test"]
- name: free_large_allocator
  description:
    If set, return all free bytes from a "big" allocator
  default: false
  expiry: 2023/04/01
  owner: alishananda@google.com
  test_tags: [resource_quota_test]
<<<<<<< HEAD
- name: event_engine_dns
  description:
    If set, use EventEngine DNSResolver for client channel resolution
  default: false
  expiry: 2023/06/01
  owner: yijiem@google.com
  test_tags: []

=======
- name: promise_based_server_call
  description:
    If set, use the new gRPC promise based call code when it's appropriate
    (ie when all filters in a stack are promise based)
  default: false
  expiry: 2023/06/01
  owner: ctiller@google.com
  test_tags: ["core_end2end_test"]
- name: transport_supplies_client_latency
  description:
    If set, use the transport represented value for client latency in opencensus
  default: false
  expiry: 2023/06/01
  owner: ctiller@google.com
  test_tags: [census_test]
- name: event_engine_listener
  description:
    Use EventEngine listeners instead of iomgr's grpc_tcp_server
  default: false
  expiry: 2023/05/13
  owner: vigneshbabu@google.com
  test_tags: ["event_engine_listener_test"]
- name: schedule_cancellation_over_write
  description:
    Allow cancellation op to be scheduled over a write
  default: false
  expiry: 2023/07/01
  owner: vigneshbabu@google.com
  test_tags: []
- name: trace_record_callops
  description:
    Enables tracing of call batch initiation and completion.
  default: false
  expiry: 2023/07/01
  owner: vigneshbabu@google.com
  test_tags: []
>>>>>>> acec3a69
<|MERGE_RESOLUTION|>--- conflicted
+++ resolved
@@ -112,16 +112,6 @@
   expiry: 2023/04/01
   owner: alishananda@google.com
   test_tags: [resource_quota_test]
-<<<<<<< HEAD
-- name: event_engine_dns
-  description:
-    If set, use EventEngine DNSResolver for client channel resolution
-  default: false
-  expiry: 2023/06/01
-  owner: yijiem@google.com
-  test_tags: []
-
-=======
 - name: promise_based_server_call
   description:
     If set, use the new gRPC promise based call code when it's appropriate
@@ -158,4 +148,10 @@
   expiry: 2023/07/01
   owner: vigneshbabu@google.com
   test_tags: []
->>>>>>> acec3a69
+- name: event_engine_dns
+  description:
+    If set, use EventEngine DNSResolver for client channel resolution
+  default: false
+  expiry: 2023/06/01
+  owner: yijiem@google.com
+  test_tags: []