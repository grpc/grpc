# Copyright 2022 gRPC authors.
#
# Licensed under the Apache License, Version 2.0 (the "License");
# you may not use this file except in compliance with the License.
# You may obtain a copy of the License at
#
#     http://www.apache.org/licenses/LICENSE-2.0
#
# Unless required by applicable law or agreed to in writing, software
# distributed under the License is distributed on an "AS IS" BASIS,
# WITHOUT WARRANTIES OR CONDITIONS OF ANY KIND, either express or implied.
# See the License for the specific language governing permissions and
# limitations under the License.

# Format of each entry:
# name:        name of the experiment
# description: description of the experiment
# expiry:      when is the next time this experiment *must* be updated
#              (date, YYYY/MM/DD)
# test_tags:   a set of bazel tags, that if a test declares them signals
#              that that test should be run with this experiment enabled in CI
# allow_in_fuzzing_config: optional boolean (true if not specified)
#              if false, this experiment will not be included in fuzzers that
#              explore the config space
#
# Well known test tags:
#   core_end2end_test:   all tests, fixtures in the core end2end suite
#   endpoint_test:       endpoint related iomgr tests
#   flow_control_test:   tests pertaining explicitly to flow control
#   hpack_test:          hpack encode/decode tests
#   promise_test:        tests around the promise architecture
#   resource_quota_test: tests known to exercse resource quota

# This file only defines the experiments. Refer to rollouts.yaml for the rollout
# state of each experiment.
- name: tcp_frame_size_tuning
  description:
    If set, enables TCP to use RPC size estimation made by higher layers.
    TCP would not indicate completion of a read operation until a specified
    number of bytes have been read over the socket.
    Buffers are also allocated according to estimated RPC sizes.
  expiry: 2024/01/01
  owner: vigneshbabu@google.com
  test_tags: ["endpoint_test", "flow_control_test"]
- name: tcp_rcv_lowat
  description: Use SO_RCVLOWAT to avoid wakeups on the read path.
  expiry: 2024/01/01
  owner: vigneshbabu@google.com
  test_tags: ["endpoint_test", "flow_control_test"]
- name: peer_state_based_framing
  description:
    If set, the max sizes of frames sent to lower layers is controlled based
    on the peer's memory pressure which is reflected in its max http2 frame
    size.
  expiry: 2024/01/01
  owner: vigneshbabu@google.com
  test_tags: ["flow_control_test"]
- name: memory_pressure_controller
  description: New memory pressure controller
  expiry: 2024/05/05
  owner: ctiller@google.com
  test_tags: [resource_quota_test]
- name: unconstrained_max_quota_buffer_size
  description: Discard the cap on the max free pool size for one memory allocator
  expiry: 2024/02/01
  owner: ctiller@google.com
  test_tags: [resource_quota_test]
- name: event_engine_client
  description: Use EventEngine clients instead of iomgr's grpc_tcp_client
  expiry: 2024/01/21
  owner: hork@google.com
  test_tags: ["core_end2end_test", "event_engine_client_test"]
- name: monitoring_experiment
  description: Placeholder experiment to prove/disprove our monitoring is working
  expiry: never-ever
  owner: ctiller@google.com
  test_tags: []
- name: promise_based_client_call
  description:
    If set, use the new gRPC promise based call code when it's appropriate
    (ie when all filters in a stack are promise based)
  expiry: 2023/11/01
  owner: ctiller@google.com
  test_tags: ["core_end2end_test", "lame_client_test"]
- name: free_large_allocator
  description: If set, return all free bytes from a "big" allocator
  expiry: 2023/11/01
  owner: alishananda@google.com
  test_tags: [resource_quota_test]
- name: promise_based_server_call
  description:
    If set, use the new gRPC promise based call code when it's appropriate
    (ie when all filters in a stack are promise based)
  expiry: 2023/11/01
  owner: ctiller@google.com
  test_tags: ["core_end2end_test", "cpp_end2end_test", "xds_end2end_test", "logging_test"]
- name: event_engine_listener
  description: Use EventEngine listeners instead of iomgr's grpc_tcp_server
  expiry: 2024/01/01
  owner: vigneshbabu@google.com
  test_tags: ["core_end2end_test", "event_engine_listener_test"]
- name: schedule_cancellation_over_write
  description: Allow cancellation op to be scheduled over a write
  expiry: 2024/01/01
  owner: vigneshbabu@google.com
  test_tags: []
- name: trace_record_callops
  description: Enables tracing of call batch initiation and completion.
  expiry: 2024/01/01
  owner: vigneshbabu@google.com
  test_tags: []
- name: event_engine_dns
  description:
    If set, use EventEngine DNSResolver for client channel resolution
  expiry: 2023/10/01
  owner: yijiem@google.com
  test_tags: ["cancel_ares_query_test", "resolver_component_tests_runner_invoker"]
  allow_in_fuzzing_config: false
- name: client_privacy
  description:
    If set, client privacy
  expiry: 2023/11/01
  owner: alishananda@google.com
  test_tags: []
  allow_in_fuzzing_config: false
- name: canary_client_privacy
  description:
    If set, canary client privacy
  expiry: 2023/11/01
  owner: alishananda@google.com
  test_tags: []
  allow_in_fuzzing_config: false
- name: server_privacy
  description:
    If set, server privacy
  expiry: 2023/11/01
  owner: alishananda@google.com
  test_tags: []
  allow_in_fuzzing_config: false
- name: keepalive_fix
  description:
    Allows overriding keepalive_permit_without_calls.
    Refer https://github.com/grpc/grpc/pull/33428 for more information.
  expiry: 2024/06/30
  owner: yashkt@google.com
  test_tags: []
  allow_in_fuzzing_config: false
- name: keepalive_server_fix
  description:
    Allows overriding keepalive_permit_without_calls for servers.
    Refer https://github.com/grpc/grpc/pull/33917 for more information.
  expiry: 2023/12/31
  owner: yashkt@google.com
  test_tags: []
  allow_in_fuzzing_config: false
- name: work_serializer_dispatch
  description:
    Have the work serializer dispatch work to event engine for every callback,
    instead of running things inline in the first thread that successfully
    enqueues work.
  expiry: 2024/02/10
  owner: ctiller@google.com
  test_tags: ["core_end2end_test", "cpp_end2end_test", "xds_end2end_test", "lb_unit_test"]
- name: lazier_stream_updates
  description:
    Allow streams to consume up to 50% of the incoming window before we
    force send a flow control update.
  expiry: 2024/01/23
  owner: ctiller@google.com
  test_tags: [flow_control_test]
- name: jitter_max_idle
  description:
    Enable jitter on connection max idle times.
    Historically this jitter was only on max connection age, but it seems like
    this could smooth out some herding problems.
  expiry: 2023/11/21
  owner: ctiller@google.com
  test_tags: []
  allow_in_fuzzing_config: true
- name: round_robin_delegate_to_pick_first
  description:
    Change round_robin code to delegate to pick_first as per dualstack
    backend design.
  expiry: 2023/11/15
  owner: roth@google.com
  test_tags: ["lb_unit_test", "cpp_lb_end2end_test", "xds_end2end_test"]
- name: wrr_delegate_to_pick_first
  description:
    Change WRR code to delegate to pick_first as per dualstack
    backend design.
  expiry: 2023/11/15
  owner: roth@google.com
  test_tags: ["lb_unit_test", "cpp_lb_end2end_test", "xds_end2end_test"]
<<<<<<< HEAD
- name: pick_first_happy_eyeballs
  description:
    Use Happy Eyeballs in pick_first.
  expiry: 2023/12/15
  owner: roth@google.com
  test_tags: ["lb_unit_test", "cpp_lb_end2end_test", "xds_end2end_test"]
- name: combiner_offload_to_event_engine
  description:
    Offload Combiner work onto the EventEngine instead of the Executor.
  expiry: 2024/01/15
  owner: hork@google.com
  test_tags: []
- name: multiping
  description:
    Allow more than one ping to be in flight at a time by default.
  expiry: 2024/01/15
  owner: ctiller@google.com
  test_tags: [flow_control_test]
- name: registered_method_lookup_in_transport
  description:
    Change registered method's lookup point to transport
  expiry: 2024/03/31
  owner: yashkt@google.com
  test_tags: ["surface_registered_method_lookup"]
- name: call_status_override_on_cancellation
  description:
    Avoid overriding call status of successfully finished calls if it races with
    cancellation.
  expiry: 2024/01/01
  owner: vigneshbabu@google.com
  test_tags: []
=======
- name: chttp2_batch_requests
  description:
    Cap the number of requests received by one transport read prior to offload.
  expiry: 2024/03/03
  owner: ctiller@google.com
  test_tags: ["cpp_end2end_test", "flow_control_test"]
>>>>>>> dbf121bd
<|MERGE_RESOLUTION|>--- conflicted
+++ resolved
@@ -191,7 +191,6 @@
   expiry: 2023/11/15
   owner: roth@google.com
   test_tags: ["lb_unit_test", "cpp_lb_end2end_test", "xds_end2end_test"]
-<<<<<<< HEAD
 - name: pick_first_happy_eyeballs
   description:
     Use Happy Eyeballs in pick_first.
@@ -223,11 +222,9 @@
   expiry: 2024/01/01
   owner: vigneshbabu@google.com
   test_tags: []
-=======
 - name: chttp2_batch_requests
   description:
     Cap the number of requests received by one transport read prior to offload.
   expiry: 2024/03/03
   owner: ctiller@google.com
-  test_tags: ["cpp_end2end_test", "flow_control_test"]
->>>>>>> dbf121bd
+  test_tags: ["cpp_end2end_test", "flow_control_test"]