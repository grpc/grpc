# Copyright 2022 gRPC authors.
#
# Licensed under the Apache License, Version 2.0 (the "License");
# you may not use this file except in compliance with the License.
# You may obtain a copy of the License at
#
#     http://www.apache.org/licenses/LICENSE-2.0
#
# Unless required by applicable law or agreed to in writing, software
# distributed under the License is distributed on an "AS IS" BASIS,
# WITHOUT WARRANTIES OR CONDITIONS OF ANY KIND, either express or implied.
# See the License for the specific language governing permissions and
# limitations under the License.

# Format of each entry:
# name:        name of the experiment
# description: description of the experiment
# expiry:      when is the next time this experiment *must* be updated
#              (date, YYYY/MM/DD)
# test_tags:   a set of bazel tags, that if a test declares them signals
#              that the test should be run with this experiment both enabled
#              and disabled in CI
# allow_in_fuzzing_config: optional boolean (true if not specified)
#              if false, this experiment will not be included in fuzzers that
#              explore the config space
# requires:    A list of names of experiments that this experiment depends on.
#              Defaults to the empty list.
#              If any of the experiments in the required list is determined to
#              be disabled at runtime, this experiment is disabled at runtime.
# uses_polling: optional boolean (false if not specified) that indicates that
#              this experiment should be tested with all different polling
#              engines.
#
# Well known test tags:
#   core_end2end_test:   all tests, fixtures in the core end2end suite
#   endpoint_test:       endpoint related iomgr tests
#   flow_control_test:   tests pertaining explicitly to flow control
#   hpack_test:          hpack encode/decode tests
#   promise_test:        tests around the promise architecture
#   resource_quota_test: tests known to exercise resource quota

# This file only defines the experiments. Refer to rollouts.yaml for the rollout
# state of each experiment.
- name: call_tracer_in_transport
  description: Transport directly passes byte counts to CallTracer.
  expiry: 2026/02/01
  owner: roth@google.com
  test_tags: []
  allow_in_fuzzing_config: false
- name: channelz_use_v2_for_v1_api
  description: Use the v2 channelz API for the v1 channelz API.
  expiry: 2026/02/01
  owner: ctiller@google.com
  test_tags: [channelz_test]
- name: channelz_use_v2_for_v1_service
  description: Use the v2 channelz service for the v1 channelz service.
  expiry: 2026/02/01
  owner: ctiller@google.com
  test_tags: [channelz_test]
- name: chaotic_good_framing_layer
  description: Enable the chaotic good framing layer.
  expiry: 2026/02/01
  owner: ctiller@google.com
  test_tags: [core_end2end_test]
  allow_in_fuzzing_config: false
- name: chttp2_bound_write_size
  description: Fix a bug where chttp2 can generate very large writes
  expiry: 2026/02/01
  owner: ctiller@google.com
  test_tags: [core_end2end_test]
- name: error_flatten
  description: Flatten errors to ordinary absl::Status form.
  expiry: 2025/10/31
  owner: roth@google.com
  test_tags:
    ["core_end2end_test", "cpp_end2end_test", "xds_end2end_test", "error_tests"]
  allow_in_fuzzing_config: false
- name: event_engine_callback_cq
  description: Use EventEngine instead of the CallbackAlternativeCQ.
  expiry: 2026/01/23
  owner: hork@google.com
  requires: ["event_engine_client", "event_engine_listener"]
- name: event_engine_client
  description: Use EventEngine clients instead of iomgr's grpc_tcp_client
  expiry: 2026/01/23
  owner: hork@google.com
  test_tags: ["core_end2end_test", "event_engine_client_test"]
  uses_polling: true
  allow_in_fuzzing_config: false
- name: event_engine_dns
  description: If set, use EventEngine DNSResolver for client channel resolution
  expiry: 2026/01/23
  owner: hork@google.com
  test_tags:
    ["cancel_ares_query_test", "resolver_component_tests_runner_invoker"]
  allow_in_fuzzing_config: false
  uses_polling: true
- name: event_engine_dns_non_client_channel
  description: If set, use EventEngine DNSResolver in other places besides client channel.
  expiry: 2026/01/23
  owner: hork@google.com
  test_tags: ["core_end2end_test"]
  allow_in_fuzzing_config: false
  uses_polling: true
- name: event_engine_for_all_other_endpoints
  description: Use EventEngine endpoints for all call sites, including direct uses of grpc_tcp_create.
  expiry: 2026/01/23
  owner: hork@google.com
  test_tags: ["core_end2end_test"]
  allow_in_fuzzing_config: false
  uses_polling: true
  requires:
    [
      "event_engine_client",
      "event_engine_listener",
      "event_engine_dns",
      "event_engine_dns_non_client_channel",
    ]
- name: event_engine_fork
  description: Enables event engine fork handling, including onfork events and file descriptor generations
  expiry: 2025/10/01
  owner: eostroukhov@google.com
  test_tags: ["core_end2end_test", "event_engine_fork_test"]
  uses_polling: true
  allow_in_fuzzing_config: false
- name: event_engine_listener
  description: Use EventEngine listeners instead of iomgr's grpc_tcp_server
  expiry: 2025/10/01
  owner: vigneshbabu@google.com
  test_tags: ["core_end2end_test", "event_engine_listener_test"]
  uses_polling: true
  allow_in_fuzzing_config: false
- name: event_engine_secure_endpoint
  description: Use EventEngine secure endpoint wrapper instead of iomgr when available
  expiry: 2026/01/22
  owner: alishananda@google.com
  test_tags: ["core_end2end_test", "secure_endpoint_test"]
  uses_polling: true
  allow_in_fuzzing_config: false
- name: free_large_allocator
  description: If set, return all free bytes from a "big" allocator
  expiry: 2025/09/30
  owner: alishananda@google.com
  test_tags: [resource_quota_test]
- name: fuse_filters
  description: If set, individual filters are merged into fused filters 
  expiry: 2025/09/30
  owner: vigneshbabu@google.com
  test_tags: ["minimal_stack_test"]
  allow_in_fuzzing_config: false
- name: keep_alive_ping_timer_batch
  description:
    Avoid explicitly cancelling the keepalive timer. Instead adjust the callback to re-schedule
    itself to the next ping interval.
  expiry: 2025/10/01
  owner: vigneshbabu@google.com
  test_tags: []
- name: local_connector_secure
  description: Local security connector uses TSI_SECURITY_NONE for LOCAL_TCP connections.
  expiry: 2025/09/30
  owner: mattstev@google.com
  test_tags: ["core_end2end_test"]
- name: max_age_filter_float_to_top
  description: If set, the max age filter is placed at the top of the stack.
  expiry: 2025/10/30
  owner: vigneshbabu@google.com
  test_tags: []
- name: max_inflight_pings_strict_limit
  description: If set, the max inflight pings limit is strictly enforced.
  expiry: 2025/09/30
  owner: akshitpatel@google.com
  test_tags: []
- name: monitoring_experiment
  description: Placeholder experiment to prove/disprove our monitoring is working
  expiry: never-ever
  owner: ctiller@google.com
  test_tags: []
- name: multiping
  description: Allow more than one ping to be in flight at a time by default.
  expiry: 2026/02/01
  owner: ctiller@google.com
  test_tags: [flow_control_test]
- name: pick_first_ignore_empty_updates
  description: Ignore empty resolutions in pick_first
  expiry: 2026/02/02
  owner: ctiller@google.com
- name: pipelined_read_secure_endpoint
  description: Enable pipelined reads for EventEngine secure endpoints
  expiry: 2025/10/30
  owner: alishananda@google.com
  test_tags: ["core_end2end_test", "secure_endpoint_test"]
  requires: ["event_engine_client", "event_engine_listener", "event_engine_secure_endpoint"]
  uses_polling: true
  allow_in_fuzzing_config: false
- name: pollset_alternative
  description:
    Code outside iomgr that relies directly on pollsets will use non-pollset alternatives when
    enabled.
  expiry: 2026/01/23
  owner: hork@google.com
  test_tags: ["core_end2end_test"]
  requires: ["event_engine_client", "event_engine_listener"]
  allow_in_fuzzing_config: false
- name: prioritize_finished_requests
  description: Prioritize flushing out finished requests over other in-flight
    requests during transport writes.
  expiry: 2026/02/01
  owner: vigneshbabu@google.com
  test_tags: []
- name: promise_based_http2_client_transport
  description:
    Use promises for the http2 client transport. We have kept client and
    server transport experiments separate to help with smoother roll outs
    and also help with interop testing.
  expiry: 2025/10/03
  owner: tjagtap@google.com
  test_tags: ["core_end2end_test"]
  allow_in_fuzzing_config: true
- name: promise_based_http2_server_transport
  description:
    Use promises for the http2 server transport. We have kept client and
    server transport experiments separate to help with smoother roll outs
    and also help with interop testing.
  expiry: 2025/10/03
  owner: tjagtap@google.com
  test_tags: []
  allow_in_fuzzing_config: true
- name: promise_based_inproc_transport
  description: Use promises for the in-process transport.
  expiry: 2026/02/01
  owner: ctiller@google.com
  test_tags: []
  allow_in_fuzzing_config: false # experiment currently crashes if enabled
- name: retry_in_callv3
  description: Support retries with call-v3
  expiry: 2026/02/01
  owner: ctiller@google.com
  test_tags: [core_end2end_test]
- name: rr_wrr_connect_from_random_index
  description:
    RR and WRR LB policies start connecting from a random index in the
    address list.
  expiry: 2025/10/31
  owner: roth@google.com
  test_tags: ["lb_unit_test", "cpp_lb_end2end_test"]
- name: schedule_cancellation_over_write
  description: Allow cancellation op to be scheduled over a write
  expiry: 2025/10/01
  owner: vigneshbabu@google.com
  test_tags: []
- name: secure_endpoint_offload_large_reads
  description: If a large read needs to be decrypted, use a separate thread.
  expiry: 2026/02/01
  owner: alishananda@google.com
  test_tags: ["core_end2end_test"]
  requires:
    [
      "event_engine_client",
      "event_engine_listener",
      "event_engine_secure_endpoint",
    ]
- name: secure_endpoint_offload_large_writes
  description: If a large read write to be encrypted, use a separate thread.
  expiry: 2026/02/01
  owner: alishananda@google.com
  test_tags: ["core_end2end_test"]
  requires:
    [
      "event_engine_client",
      "event_engine_listener",
      "event_engine_secure_endpoint",
    ]
- name: server_global_callbacks_ownership
  description: If set, server global callbacks ownership is fixed to not be owned by gRPC.
  expiry: 2025/09/30
  owner: yashkt@google.com
  test_tags: []
- name: sleep_promise_exec_ctx_removal
  description: If set, polling the sleep promise does not rely on the ExecCtx.
  expiry: 2026/02/01
  owner: akshitpatel@google.com
  test_tags: ["promise_test"]
<<<<<<< HEAD
- name: subchannel_wrapper_cleanup_on_orphan
  description:
    Fixes the subchannel wrapper to drop any non-cancelled watchers when
    it gets orphaned.
  expiry: 2026/01/15
  owner: roth@google.com
  test_tags: ["cpp_end2end_test", "xds_end2end_test"]
=======
- name: sleep_use_non_owning_waker
  description: If set, the sleep promise uses a non-owning waker.
  expiry: 2026/02/01
  owner: akshitpatel@google.com
  test_tags: ["promise_test"]
>>>>>>> ed7eaa5e
- name: tcp_frame_size_tuning
  description:
    If set, enables TCP to use RPC size estimation made by higher layers.
    TCP would not indicate completion of a read operation until a specified
    number of bytes have been read over the socket.
    Buffers are also allocated according to estimated RPC sizes.
  expiry: 2025/10/01
  owner: vigneshbabu@google.com
  test_tags: ["endpoint_test", "flow_control_test"]
- name: tcp_rcv_lowat
  description: Use SO_RCVLOWAT to avoid wakeups on the read path.
  expiry: 2025/10/01
  owner: vigneshbabu@google.com
  test_tags: ["endpoint_test", "flow_control_test"]
- name: tsi_frame_protector_without_locks
  description: Do not hold locks while using the tsi_frame_protector.
  expiry: 2026/02/01
  owner: mattstev@google.com
  test_tags: []
- name: unconstrained_max_quota_buffer_size
  description: Discard the cap on the max free pool size for one memory allocator
  expiry: 2026/02/01
  owner: ctiller@google.com
  test_tags: [resource_quota_test]<|MERGE_RESOLUTION|>--- conflicted
+++ resolved
@@ -280,7 +280,11 @@
   expiry: 2026/02/01
   owner: akshitpatel@google.com
   test_tags: ["promise_test"]
-<<<<<<< HEAD
+- name: sleep_use_non_owning_waker
+  description: If set, the sleep promise uses a non-owning waker.
+  expiry: 2026/02/01
+  owner: akshitpatel@google.com
+  test_tags: ["promise_test"]
 - name: subchannel_wrapper_cleanup_on_orphan
   description:
     Fixes the subchannel wrapper to drop any non-cancelled watchers when
@@ -288,13 +292,6 @@
   expiry: 2026/01/15
   owner: roth@google.com
   test_tags: ["cpp_end2end_test", "xds_end2end_test"]
-=======
-- name: sleep_use_non_owning_waker
-  description: If set, the sleep promise uses a non-owning waker.
-  expiry: 2026/02/01
-  owner: akshitpatel@google.com
-  test_tags: ["promise_test"]
->>>>>>> ed7eaa5e
 - name: tcp_frame_size_tuning
   description:
     If set, enables TCP to use RPC size estimation made by higher layers.
