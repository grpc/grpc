--- conflicted
+++ resolved
@@ -66,20 +66,12 @@
   expiry: 2025/06/01
   owner: ctiller@google.com
   test_tags: [core_end2end_test]
-<<<<<<< HEAD
-- name: disable_buffer_hint_on_high_memory_pressure
-  description: Disable buffer hint flag parsing in the transport under high memory pressure.
-  expiry: 2025/03/01
-  owner: vigneshbabu@google.com
-  test_tags: []
 - name: error_flatten
   description: Flatten errors to ordinary absl::Status form.
   expiry: 2025/06/01
   owner: roth@google.com
   test_tags: ["core_end2end_test", "cpp_end2end_test", "xds_end2end_test"]
   allow_in_fuzzing_config: false
-=======
->>>>>>> 0c1bb114
 - name: event_engine_callback_cq
   description: Use EventEngine instead of the CallbackAlternativeCQ.
   expiry: 2025/05/01
