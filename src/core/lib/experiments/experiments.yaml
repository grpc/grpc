--- conflicted
+++ resolved
@@ -222,18 +222,15 @@
   expiry: 2024/01/01
   owner: vigneshbabu@google.com
   test_tags: []
-<<<<<<< HEAD
 - name: tarpit
   description:
     If set, tarpit invalid requests for some amount of time
   expiry: 2024/03/03
   owner: ctiller@google.com
   test_tags: [bad_client_test]
-=======
 - name: work_serializer_clears_time_cache
   description:
     Have the work serializer clear the time cache when it dispatches work.
   expiry: 2024/01/01
   owner: ctiller@google.com
-  test_tags: []
->>>>>>> ce75ec23
+  test_tags: []