--- conflicted
+++ resolved
@@ -55,14 +55,6 @@
   expiry: 2023/06/01
   owner: vigneshbabu@google.com
   test_tags: ["flow_control_test"]
-<<<<<<< HEAD
-- name: flow_control_fixes
-  description: Various fixes for flow control, max frame size setting.
-  expiry: 2023/06/01
-  owner: ctiller@google.com
-  test_tags: ["flow_control_test"]
-=======
->>>>>>> ed2c7104
 - name: memory_pressure_controller
   description: New memory pressure controller
   expiry: 2023/06/01
