# Copyright 2022 gRPC authors.
#
# Licensed under the Apache License, Version 2.0 (the "License");
# you may not use this file except in compliance with the License.
# You may obtain a copy of the License at
#
#     http://www.apache.org/licenses/LICENSE-2.0
#
# Unless required by applicable law or agreed to in writing, software
# distributed under the License is distributed on an "AS IS" BASIS,
# WITHOUT WARRANTIES OR CONDITIONS OF ANY KIND, either express or implied.
# See the License for the specific language governing permissions and
# limitations under the License.

# Format of each entry:
# name:        name of the experiment
# description: description of the experiment
# expiry:      when is the next time this experiment *must* be updated
#              (date, YYYY/MM/DD)
# test_tags:   a set of bazel tags, that if a test declares them signals
#              that that test should be run with this experiment enabled in CI
# allow_in_fuzzing_config: optional boolean (true if not specified)
#              if false, this experiment will not be included in fuzzers that
#              explore the config space
#
# Well known test tags:
#   core_end2end_test:   all tests, fixtures in the core end2end suite
#   endpoint_test:       endpoint related iomgr tests
#   flow_control_test:   tests pertaining explicitly to flow control
#   hpack_test:          hpack encode/decode tests
#   promise_test:        tests around the promise architecture
#   resource_quota_test: tests known to exercse resource quota

# This file only defines the experiments. Refer to rollouts.yaml for the rollout
# state of each experiment.
- name: tcp_frame_size_tuning
  description:
    If set, enables TCP to use RPC size estimation made by higher layers.
    TCP would not indicate completion of a read operation until a specified
    number of bytes have been read over the socket.
    Buffers are also allocated according to estimated RPC sizes.
  expiry: 2024/01/01
  owner: vigneshbabu@google.com
  test_tags: ["endpoint_test", "flow_control_test"]
- name: tcp_rcv_lowat
  description: Use SO_RCVLOWAT to avoid wakeups on the read path.
  expiry: 2024/01/01
  owner: vigneshbabu@google.com
  test_tags: ["endpoint_test", "flow_control_test"]
- name: peer_state_based_framing
  description:
    If set, the max sizes of frames sent to lower layers is controlled based
    on the peer's memory pressure which is reflected in its max http2 frame
    size.
  expiry: 2024/01/01
  owner: vigneshbabu@google.com
  test_tags: ["flow_control_test"]
- name: memory_pressure_controller
  description: New memory pressure controller
  expiry: 2024/05/05
  owner: ctiller@google.com
  test_tags: [resource_quota_test]
- name: unconstrained_max_quota_buffer_size
  description: Discard the cap on the max free pool size for one memory allocator
  expiry: 2024/02/01
  owner: ctiller@google.com
  test_tags: [resource_quota_test]
- name: event_engine_client
  description: Use EventEngine clients instead of iomgr's grpc_tcp_client
  expiry: 2024/01/21
  owner: hork@google.com
  test_tags: ["core_end2end_test", "event_engine_client_test"]
- name: monitoring_experiment
  description: Placeholder experiment to prove/disprove our monitoring is working
  expiry: never-ever
  owner: ctiller@google.com
  test_tags: []
- name: promise_based_client_call
  description:
    If set, use the new gRPC promise based call code when it's appropriate
    (ie when all filters in a stack are promise based)
  expiry: 2023/11/01
  owner: ctiller@google.com
  test_tags: ["core_end2end_test", "lame_client_test"]
- name: free_large_allocator
  description: If set, return all free bytes from a "big" allocator
  expiry: 2023/11/01
  owner: alishananda@google.com
  test_tags: [resource_quota_test]
- name: promise_based_server_call
  description:
    If set, use the new gRPC promise based call code when it's appropriate
    (ie when all filters in a stack are promise based)
  expiry: 2023/11/01
  owner: ctiller@google.com
  test_tags: ["core_end2end_test", "cpp_end2end_test", "xds_end2end_test", "logging_test"]
- name: event_engine_listener
  description: Use EventEngine listeners instead of iomgr's grpc_tcp_server
  expiry: 2024/01/01
  owner: vigneshbabu@google.com
  test_tags: ["core_end2end_test", "event_engine_listener_test"]
- name: schedule_cancellation_over_write
  description: Allow cancellation op to be scheduled over a write
  expiry: 2024/01/01
  owner: vigneshbabu@google.com
  test_tags: []
- name: trace_record_callops
  description: Enables tracing of call batch initiation and completion.
  expiry: 2024/01/01
  owner: vigneshbabu@google.com
  test_tags: []
- name: event_engine_dns
  description:
    If set, use EventEngine DNSResolver for client channel resolution
  expiry: 2024/01/08
  owner: yijiem@google.com
  test_tags: ["cancel_ares_query_test", "resolver_component_tests_runner_invoker"]
  allow_in_fuzzing_config: false
- name: client_privacy
  description:
    If set, client privacy
  expiry: 2023/11/01
  owner: alishananda@google.com
  test_tags: []
  allow_in_fuzzing_config: false
- name: canary_client_privacy
  description:
    If set, canary client privacy
  expiry: 2023/11/01
  owner: alishananda@google.com
  test_tags: []
  allow_in_fuzzing_config: false
- name: server_privacy
  description:
    If set, server privacy
  expiry: 2023/11/01
  owner: alishananda@google.com
  test_tags: []
  allow_in_fuzzing_config: false
- name: keepalive_fix
  description:
    Allows overriding keepalive_permit_without_calls.
    Refer https://github.com/grpc/grpc/pull/33428 for more information.
  expiry: 2024/06/30
  owner: yashkt@google.com
  test_tags: []
  allow_in_fuzzing_config: false
- name: keepalive_server_fix
  description:
    Allows overriding keepalive_permit_without_calls for servers.
    Refer https://github.com/grpc/grpc/pull/33917 for more information.
  expiry: 2023/12/31
  owner: yashkt@google.com
  test_tags: []
  allow_in_fuzzing_config: false
- name: work_serializer_dispatch
  description:
    Have the work serializer dispatch work to event engine for every callback,
    instead of running things inline in the first thread that successfully
    enqueues work.
  expiry: 2024/02/10
  owner: ctiller@google.com
  test_tags: ["core_end2end_test", "cpp_end2end_test", "xds_end2end_test", "lb_unit_test"]
- name: lazier_stream_updates
  description:
    Allow streams to consume up to 50% of the incoming window before we
    force send a flow control update.
  expiry: 2024/01/23
  owner: ctiller@google.com
  test_tags: [flow_control_test]
- name: jitter_max_idle
  description:
    Enable jitter on connection max idle times.
    Historically this jitter was only on max connection age, but it seems like
    this could smooth out some herding problems.
  expiry: 2023/11/21
  owner: ctiller@google.com
  test_tags: []
  allow_in_fuzzing_config: true
- name: round_robin_delegate_to_pick_first
  description:
    Change round_robin code to delegate to pick_first as per dualstack
    backend design.
  expiry: 2023/11/15
  owner: roth@google.com
  test_tags: ["lb_unit_test", "cpp_lb_end2end_test", "xds_end2end_test"]
- name: wrr_delegate_to_pick_first
  description:
    Change WRR code to delegate to pick_first as per dualstack
    backend design.
  expiry: 2023/11/15
  owner: roth@google.com
  test_tags: ["lb_unit_test", "cpp_lb_end2end_test", "xds_end2end_test"]
- name: pick_first_happy_eyeballs
  description:
    Use Happy Eyeballs in pick_first.
  expiry: 2023/12/15
  owner: roth@google.com
  test_tags: ["lb_unit_test", "cpp_lb_end2end_test", "xds_end2end_test"]
- name: combiner_offload_to_event_engine
  description:
    Offload Combiner work onto the EventEngine instead of the Executor.
  expiry: 2024/01/15
  owner: hork@google.com
  test_tags: []
- name: multiping
  description:
    Allow more than one ping to be in flight at a time by default.
  expiry: 2024/01/15
  owner: ctiller@google.com
  test_tags: [flow_control_test]
- name: registered_method_lookup_in_transport
  description:
    Change registered method's lookup point to transport
  expiry: 2024/03/31
  owner: yashkt@google.com
  test_tags: ["surface_registered_method_lookup"]
- name: call_status_override_on_cancellation
  description:
    Avoid overriding call status of successfully finished calls if it races with
    cancellation.
  expiry: 2024/01/01
  owner: vigneshbabu@google.com
  test_tags: []
- name: settings_timeout
  description:
    If set, use the settings timeout to send settings frame to the peer.
  expiry: 2024/03/03
  owner: ctiller@google.com
  test_tags: []
- name: work_serializer_clears_time_cache
  description:
    Have the work serializer clear the time cache when it dispatches work.
  expiry: 2024/01/01
  owner: ctiller@google.com
  test_tags: []
<<<<<<< HEAD
- name: separate_ping_from_keepalive
  description:
    Keep a different keepalive timeout (resolution is seeing data after sending a ping)
    from a ping timeout (resolution is getting a ping ack after sending a ping)
    The first can be short and determines liveness.
    The second can be longer and determines protocol correctness.
=======
- name: chttp2_batch_requests
  description:
    Cap the number of requests received by one transport read prior to offload.
  expiry: 2024/03/03
  owner: ctiller@google.com
  test_tags: ["cpp_end2end_test", "flow_control_test"]
- name: chttp2_offload_on_rst_stream
  description:
    Offload work on RST_STREAM.
  expiry: 2024/03/03
  owner: ctiller@google.com
  test_tags: ["cpp_end2end_test", "flow_control_test"]
- name: block_excessive_requests_before_settings_ack
  description:
    If set, block excessive requests before receiving SETTINGS ACK.
  expiry: 2024/03/03
  owner: ctiller@google.com
  test_tags: [bad_client_test]
- name: ping_on_rst_stream
  description:
    Send a ping on receiving some RST_STREAM frames on the server
    (proportion configurable via grpc.http2.ping_on_rst_stream_percent channel arg).
>>>>>>> 385583b2
  expiry: 2024/03/03
  owner: ctiller@google.com
  test_tags: []<|MERGE_RESOLUTION|>--- conflicted
+++ resolved
@@ -234,14 +234,15 @@
   expiry: 2024/01/01
   owner: ctiller@google.com
   test_tags: []
-<<<<<<< HEAD
 - name: separate_ping_from_keepalive
   description:
     Keep a different keepalive timeout (resolution is seeing data after sending a ping)
     from a ping timeout (resolution is getting a ping ack after sending a ping)
     The first can be short and determines liveness.
     The second can be longer and determines protocol correctness.
-=======
+  expiry: 2024/03/03
+  owner: ctiller@google.com
+  test_tags: []
 - name: chttp2_batch_requests
   description:
     Cap the number of requests received by one transport read prior to offload.
@@ -264,7 +265,6 @@
   description:
     Send a ping on receiving some RST_STREAM frames on the server
     (proportion configurable via grpc.http2.ping_on_rst_stream_percent channel arg).
->>>>>>> 385583b2
   expiry: 2024/03/03
   owner: ctiller@google.com
   test_tags: []