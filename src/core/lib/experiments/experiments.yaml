# Copyright 2022 gRPC authors.
#
# Licensed under the Apache License, Version 2.0 (the "License");
# you may not use this file except in compliance with the License.
# You may obtain a copy of the License at
#
#     http://www.apache.org/licenses/LICENSE-2.0
#
# Unless required by applicable law or agreed to in writing, software
# distributed under the License is distributed on an "AS IS" BASIS,
# WITHOUT WARRANTIES OR CONDITIONS OF ANY KIND, either express or implied.
# See the License for the specific language governing permissions and
# limitations under the License.

# Format of each entry:
# name:        name of the experiment
# description: description of the experiment
# expiry:      when is the next time this experiment *must* be updated
#              (date, YYYY/MM/DD)
# test_tags:   a set of bazel tags, that if a test declares them signals
#              that that test should be run with this experiment enabled in CI
# allow_in_fuzzing_config: optional boolean (true if not specified)
#              if false, this experiment will not be included in fuzzers that
#              explore the config space
# requires:    A list of names of experiments that this experiment depends on.
#              Defaults to the empty list.
#              If any of the experiments in the required list is determined to
#              be disabled at runtime, this experiment is disabled at runtime.
# uses_polling: optional boolean (false if not specified) that indicates that
#              this experiment should be tested with all different polling
#              engines.
#
# Well known test tags:
#   core_end2end_test:   all tests, fixtures in the core end2end suite
#   endpoint_test:       endpoint related iomgr tests
#   flow_control_test:   tests pertaining explicitly to flow control
#   hpack_test:          hpack encode/decode tests
#   promise_test:        tests around the promise architecture
#   resource_quota_test: tests known to exercise resource quota

# This file only defines the experiments. Refer to rollouts.yaml for the rollout
# state of each experiment.
- name: backoff_cap_initial_at_max
  description: Backoff library applies max_backoff even on initial_backoff.
  expiry: 2025/03/01
  owner: roth@google.com
  test_tags: []
- name: call_tracer_in_transport
  description: Transport directly passes byte counts to CallTracer.
  expiry: 2025/02/01
  owner: roth@google.com
  test_tags: []
<<<<<<< HEAD
=======
- name: callv3_client_auth_filter
  description: Use the CallV3 client auth filter.
  expiry: 2025/06/01
  owner: ctiller@google.com
  test_tags: [core_end2end_test]
- name: chaotic_good_legacy_protocol
  description: If set, use the first version of the chaotic-good protocol when that protocol is enabled.
  expiry: 2025/01/15
  owner: ctiller@google.com
  test_tags: [core_end2end_test]
>>>>>>> 36858211
- name: disable_buffer_hint_on_high_memory_pressure
  description:
    Disable buffer hint flag parsing in the transport under high memory pressure.
  expiry: 2025/03/01
  owner: vigneshbabu@google.com
  test_tags: []
- name: event_engine_application_callbacks
  description: Run application callbacks in EventEngine threads, instead of on the thread-local ApplicationCallbackExecCtx
  expiry: 2025/03/01
  owner: hork@google.com
- name: event_engine_callback_cq
  description: Use EventEngine instead of the CallbackAlternativeCQ.
  expiry: 2025/03/01
  owner: hork@google.com
  requires: ["event_engine_application_callbacks"]
- name: event_engine_client
  description: Use EventEngine clients instead of iomgr's grpc_tcp_client
  expiry: 2025/03/01
  owner: hork@google.com
  test_tags: ["core_end2end_test", "event_engine_client_test"]
  uses_polling: true
- name: event_engine_dns
  description:
    If set, use EventEngine DNSResolver for client channel resolution
  expiry: 2025/03/01
  owner: yijiem@google.com
  test_tags: ["cancel_ares_query_test", "resolver_component_tests_runner_invoker"]
  allow_in_fuzzing_config: false
  uses_polling: true
- name: event_engine_dns_non_client_channel
  description:
    If set, use EventEngine DNSResolver in other places besides client channel.
  expiry: 2025/03/01
  owner: yijiem@google.com
  test_tags: ["core_end2end_test"]
  allow_in_fuzzing_config: false
  uses_polling: true
- name: event_engine_listener
  description: Use EventEngine listeners instead of iomgr's grpc_tcp_server
  expiry: 2025/03/01
  owner: vigneshbabu@google.com
  test_tags: ["core_end2end_test", "event_engine_listener_test"]
  uses_polling: true
- name: free_large_allocator
  description: If set, return all free bytes from a "big" allocator
  expiry: 2025/03/31
  owner: alishananda@google.com
  test_tags: [resource_quota_test]
- name: keep_alive_ping_timer_batch
  description:
    Avoid explicitly cancelling the keepalive timer. Instead adjust the callback to re-schedule
    itself to the next ping interval.
  expiry: 2025/03/01
  owner: vigneshbabu@google.com
  test_tags: []
- name: local_connector_secure
  description: Local security connector uses TSI_SECURITY_NONE for LOCAL_TCP connections.
  expiry: 2025/01/30
  owner: mattstev@google.com
  test_tags: ["core_end2end_test"]
- name: max_pings_wo_data_throttle
  description:
    Experiment to throttle pings to a period of 1 min when
    GRPC_ARG_HTTP2_MAX_PINGS_WITHOUT_DATA limit has reached (instead of
    completely blocking).
  expiry: 2025/01/30
  owner: yashkt@google.com
  test_tags: []
- name: monitoring_experiment
  description: Placeholder experiment to prove/disprove our monitoring is working
  expiry: never-ever
  owner: ctiller@google.com
  test_tags: []
- name: multiping
  description:
    Allow more than one ping to be in flight at a time by default.
  expiry: 2025/03/03
  owner: ctiller@google.com
  test_tags: [flow_control_test]
- name: pick_first_new
  description: New pick_first impl with memory reduction.
  expiry: 2025/03/01
  owner: roth@google.com
  test_tags: ["lb_unit_test", "cpp_lb_end2end_test", "xds_end2end_test"]
- name: posix_ee_skip_grpc_init
  description:
    Prevent the PosixEventEngine from calling grpc_init & grpc_shutdown on
    creation and destruction.
  expiry: 2025/03/02
  owner: hork@google.com
  test_tags: ["core_end2end_test", "cpp_end2end_test"]
- name: prioritize_finished_requests
  description: Prioritize flushing out finished requests over other in-flight
    requests during transport writes.
  expiry: 2025/03/01
  owner: vigneshbabu@google.com
  test_tags: []
- name: promise_based_http2_client_transport
  description:
    Use promises for the http2 client transport. We have kept client and
    server transport experiments separate to help with smoother roll outs
    and also help with interop testing.
  expiry: 2025/06/03
  owner: tjagtap@google.com
  test_tags: []
  allow_in_fuzzing_config: true
- name: promise_based_http2_server_transport
  description:
    Use promises for the http2 server transport. We have kept client and
    server transport experiments separate to help with smoother roll outs
    and also help with interop testing.
  expiry: 2025/06/03
  owner: tjagtap@google.com
  test_tags: []
  allow_in_fuzzing_config: true
- name: promise_based_inproc_transport
  description:
    Use promises for the in-process transport.
  expiry: 2025/03/03
  owner: ctiller@google.com
  test_tags: []
  allow_in_fuzzing_config: false # experiment currently crashes if enabled
- name: retry_in_callv3
  description: Support retries with call-v3
  expiry: 2025/06/06
  owner: ctiller@google.com
  test_tags: [core_end2end_test]
- name: rq_fast_reject
  description:
    Resource quota rejects requests immediately (before allocating the request
    structure) under very high memory pressure.
  expiry: 2025/06/06
  owner: ctiller@google.com
  test_tags: []
- name: schedule_cancellation_over_write
  description: Allow cancellation op to be scheduled over a write
  expiry: 2025/03/01
  owner: vigneshbabu@google.com
  test_tags: []
- name: server_listener
  description:
    If set, the new server listener classes are used.
  requires: ["work_serializer_dispatch"]
  expiry: 2025/03/31
  owner: yashkt@google.com
  test_tags: ["xds_end2end_test", "core_end2end_test"]
- name: tcp_frame_size_tuning
  description:
    If set, enables TCP to use RPC size estimation made by higher layers.
    TCP would not indicate completion of a read operation until a specified
    number of bytes have been read over the socket.
    Buffers are also allocated according to estimated RPC sizes.
  expiry: 2025/03/01
  owner: vigneshbabu@google.com
  test_tags: ["endpoint_test", "flow_control_test"]
- name: tcp_rcv_lowat
  description: Use SO_RCVLOWAT to avoid wakeups on the read path.
  expiry: 2025/03/01
  owner: vigneshbabu@google.com
  test_tags: ["endpoint_test", "flow_control_test"]
- name: trace_record_callops
  description: Enables tracing of call batch initiation and completion.
  expiry: 2025/01/30
  owner: vigneshbabu@google.com
  test_tags: []
- name: unconstrained_max_quota_buffer_size
  description: Discard the cap on the max free pool size for one memory allocator
  expiry: 2025/03/03
  owner: ctiller@google.com
  test_tags: [resource_quota_test]
- name: work_serializer_dispatch
  description:
    Have the work serializer dispatch work to event engine for every callback,
    instead of running things inline in the first thread that successfully
    enqueues work.
  expiry: 2025/01/30
  owner: ysseung@google.com
  test_tags: ["core_end2end_test", "cpp_end2end_test", "xds_end2end_test", "lb_unit_test"]<|MERGE_RESOLUTION|>--- conflicted
+++ resolved
@@ -50,19 +50,11 @@
   expiry: 2025/02/01
   owner: roth@google.com
   test_tags: []
-<<<<<<< HEAD
-=======
 - name: callv3_client_auth_filter
   description: Use the CallV3 client auth filter.
   expiry: 2025/06/01
   owner: ctiller@google.com
   test_tags: [core_end2end_test]
-- name: chaotic_good_legacy_protocol
-  description: If set, use the first version of the chaotic-good protocol when that protocol is enabled.
-  expiry: 2025/01/15
-  owner: ctiller@google.com
-  test_tags: [core_end2end_test]
->>>>>>> 36858211
 - name: disable_buffer_hint_on_high_memory_pressure
   description:
     Disable buffer hint flag parsing in the transport under high memory pressure.
