# Copyright 2022 gRPC authors.
#
# Licensed under the Apache License, Version 2.0 (the "License");
# you may not use this file except in compliance with the License.
# You may obtain a copy of the License at
#
#     http://www.apache.org/licenses/LICENSE-2.0
#
# Unless required by applicable law or agreed to in writing, software
# distributed under the License is distributed on an "AS IS" BASIS,
# WITHOUT WARRANTIES OR CONDITIONS OF ANY KIND, either express or implied.
# See the License for the specific language governing permissions and
# limitations under the License.

# Format of each entry:
# name:        name of the experiment
# description: description of the experiment
# expiry:      when is the next time this experiment *must* be updated
#              (date, YYYY/MM/DD)
# test_tags:   a set of bazel tags, that if a test declares them signals
#              that the test should be run with this experiment both enabled
#              and disabled in CI
# allow_in_fuzzing_config: optional boolean (true if not specified)
#              if false, this experiment will not be included in fuzzers that
#              explore the config space
# requires:    A list of names of experiments that this experiment depends on.
#              Defaults to the empty list.
#              If any of the experiments in the required list is determined to
#              be disabled at runtime, this experiment is disabled at runtime.
# uses_polling: optional boolean (false if not specified) that indicates that
#              this experiment should be tested with all different polling
#              engines.
#
# Well known test tags:
#   core_end2end_test:   all tests, fixtures in the core end2end suite
#   endpoint_test:       endpoint related iomgr tests
#   flow_control_test:   tests pertaining explicitly to flow control
#   hpack_test:          hpack encode/decode tests
#   promise_test:        tests around the promise architecture
#   resource_quota_test: tests known to exercise resource quota

# This file only defines the experiments. Refer to rollouts.yaml for the rollout
# state of each experiment.
- name: call_tracer_in_transport
  description: Transport directly passes byte counts to CallTracer.
  expiry: 2026/02/01
  owner: roth@google.com
  test_tags: []
  allow_in_fuzzing_config: false
- name: channelz_use_v2_for_v1_api
  description: Use the v2 channelz API for the v1 channelz API.
  expiry: 2026/02/01
  owner: ctiller@google.com
  test_tags: [channelz_test]
- name: channelz_use_v2_for_v1_service
  description: Use the v2 channelz service for the v1 channelz service.
  expiry: 2026/02/01
  owner: ctiller@google.com
  test_tags: [channelz_test]
- name: chaotic_good_framing_layer
  description: Enable the chaotic good framing layer.
  expiry: 2026/02/01
  owner: ctiller@google.com
  test_tags: [core_end2end_test]
  allow_in_fuzzing_config: false
- name: chttp2_bound_write_size
  description: Fix a bug where chttp2 can generate very large writes
  expiry: 2026/02/01
  owner: ctiller@google.com
  test_tags: [core_end2end_test]
- name: error_flatten
  description: Flatten errors to ordinary absl::Status form.
  expiry: 2025/10/31
  owner: roth@google.com
  test_tags:
    ["core_end2end_test", "cpp_end2end_test", "xds_end2end_test", "error_tests"]
  allow_in_fuzzing_config: false
- name: event_engine_callback_cq
  description: Use EventEngine instead of the CallbackAlternativeCQ.
  expiry: 2026/01/23
  owner: mlumish@google.com
  requires: ["event_engine_client", "event_engine_listener"]
- name: event_engine_client
  description: Use EventEngine clients instead of iomgr's grpc_tcp_client
  expiry: 2026/01/23
  owner: mlumish@google.com
  test_tags: ["core_end2end_test", "event_engine_client_test"]
  uses_polling: true
  allow_in_fuzzing_config: false
- name: event_engine_dns
  description: If set, use EventEngine DNSResolver for client channel resolution
  expiry: 2026/01/23
  owner: mlumish@google.com
  test_tags:
    ["cancel_ares_query_test", "resolver_component_tests_runner_invoker"]
  allow_in_fuzzing_config: false
  uses_polling: true
- name: event_engine_dns_non_client_channel
  description: If set, use EventEngine DNSResolver in other places besides client channel.
  expiry: 2026/01/23
  owner: mlumish@google.com
  test_tags: ["core_end2end_test"]
  allow_in_fuzzing_config: false
  uses_polling: true
- name: event_engine_for_all_other_endpoints
  description: Use EventEngine endpoints for all call sites, including direct uses of grpc_tcp_create.
  expiry: 2026/01/23
  owner: mlumish@google.com
  test_tags: ["core_end2end_test"]
  allow_in_fuzzing_config: false
  uses_polling: true
  requires:
    [
      "event_engine_client",
      "event_engine_listener",
      "event_engine_dns",
      "event_engine_dns_non_client_channel",
    ]
- name: event_engine_fork
  description: Enables event engine fork handling, including onfork events and file descriptor generations
  expiry: 2025/10/01
  owner: mlumish@google.com
  test_tags: ["core_end2end_test", "event_engine_fork_test"]
  uses_polling: true
  allow_in_fuzzing_config: false
- name: event_engine_listener
  description: Use EventEngine listeners instead of iomgr's grpc_tcp_server
  expiry: 2026/02/01
  owner: mlumish@google.com
  test_tags: ["core_end2end_test", "event_engine_listener_test"]
  uses_polling: true
  allow_in_fuzzing_config: false
- name: event_engine_poller_for_python
  description: "Enable event engine poller in gRPC Python"
  expiry: 2026/01/16
  owner: mlumish@google.com
  test_tags: []
  uses_polling: true
- name: event_engine_secure_endpoint
  description: Use EventEngine secure endpoint wrapper instead of iomgr when available
  expiry: 2026/01/22
<<<<<<< HEAD
  owner: mlumish@google.com
=======
  owner: alishananda@google.com
>>>>>>> 6f0ad5e6
  test_tags: ["core_end2end_test", "secure_endpoint_test", "posix_endpoint_test"]
  uses_polling: true
  allow_in_fuzzing_config: false
- name: fail_recv_metadata_on_deadline_exceeded
  description: Fail recv initial metadata when the deadline is exceeded.
  expiry: 2026/01/22
  owner: vigneshbabu@google.com
  test_tags: []
  allow_in_fuzzing_config: false
- name: free_large_allocator
  description: If set, return all free bytes from a "big" allocator
  expiry: 2026/03/30
  owner: alishananda@google.com
  test_tags: [resource_quota_test]
- name: fuse_filters
  description: If set, individual filters are merged into fused filters
  expiry: 2026/02/01
  owner: vigneshbabu@google.com
  test_tags: ["minimal_stack_test"]
  allow_in_fuzzing_config: false
- name: graceful_external_connection_failure
  description: If set, handles external connection failures gracefully
  expiry: 2026/02/01
  owner: vigneshbabu@google.com
  test_tags: []
  allow_in_fuzzing_config: false
- name: keep_alive_ping_timer_batch
  description:
    Avoid explicitly cancelling the keepalive timer. Instead adjust the callback to re-schedule
    itself to the next ping interval.
  expiry: 2026/02/01
  owner: vigneshbabu@google.com
  test_tags: []
- name: local_connector_secure
  description: Local security connector uses TSI_SECURITY_NONE for LOCAL_TCP connections.
  expiry: 2026/02/01
  owner: mattstev@google.com
  test_tags: ["core_end2end_test"]
- name: max_age_filter_float_to_top
  description: If set, the max age filter is placed at the top of the stack.
  expiry: 2025/10/30
  owner: vigneshbabu@google.com
  test_tags: []
- name: max_inflight_pings_strict_limit
  description: If set, the max inflight pings limit is strictly enforced.
  expiry: 2026/02/01
  owner: akshitpatel@google.com
  test_tags: []
- name: monitoring_experiment
  description: Placeholder experiment to prove/disprove our monitoring is working
  expiry: never-ever
  owner: ctiller@google.com
  test_tags: []
- name: multiping
  description: Allow more than one ping to be in flight at a time by default.
  expiry: 2026/02/01
  owner: ctiller@google.com
  test_tags: [flow_control_test]
- name: pick_first_ignore_empty_updates
  description: Ignore empty resolutions in pick_first
  expiry: 2026/02/02
  owner: ctiller@google.com
- name: pipelined_read_secure_endpoint
  description: Enable pipelined reads for EventEngine secure endpoints
  expiry: 2025/10/30
  owner: alishananda@google.com
  test_tags: ["core_end2end_test", "secure_endpoint_test", "posix_endpoint_test"]
  requires: ["event_engine_client", "event_engine_listener", "event_engine_secure_endpoint"]
  uses_polling: true
  allow_in_fuzzing_config: false
- name: pollset_alternative
  description:
    Code outside iomgr that relies directly on pollsets will use non-pollset alternatives when
    enabled.
  expiry: 2026/01/23
  owner: roth@google.com
  test_tags: ["core_end2end_test"]
  requires: ["event_engine_client", "event_engine_listener"]
  allow_in_fuzzing_config: false
- name: prioritize_finished_requests
  description: Prioritize flushing out finished requests over other in-flight
    requests during transport writes.
  expiry: 2026/02/01
  owner: vigneshbabu@google.com
  test_tags: []
- name: promise_based_http2_client_transport
  description:
    Use promises for the http2 client transport. We have kept client and
    server transport experiments separate to help with smoother roll outs
    and also help with interop testing.
  expiry: 2026/01/30
  owner: tjagtap@google.com
  test_tags: ["core_end2end_test"]
  allow_in_fuzzing_config: true
- name: promise_based_http2_server_transport
  description:
    Use promises for the http2 server transport. We have kept client and
    server transport experiments separate to help with smoother roll outs
    and also help with interop testing.
  expiry: 2026/02/28
  owner: tjagtap@google.com
  test_tags: []
  allow_in_fuzzing_config: true
- name: promise_based_inproc_transport
  description: Use promises for the in-process transport.
  expiry: 2026/02/01
  owner: ctiller@google.com
  test_tags: []
  allow_in_fuzzing_config: false # experiment currently crashes if enabled
- name: retry_in_callv3
  description: Support retries with call-v3
  expiry: 2026/02/01
  owner: ctiller@google.com
  test_tags: [core_end2end_test]
- name: rr_wrr_connect_from_random_index
  description:
    RR and WRR LB policies start connecting from a random index in the
    address list.
  expiry: 2025/10/31
  owner: roth@google.com
  test_tags: ["lb_unit_test", "cpp_lb_end2end_test"]
- name: schedule_cancellation_over_write
  description: Allow cancellation op to be scheduled over a write
  expiry: 2026/02/01
  owner: vigneshbabu@google.com
  test_tags: []
- name: secure_endpoint_offload_large_reads
  description: If a large read needs to be decrypted, use a separate thread.
  expiry: 2026/02/01
  owner: alishananda@google.com
  test_tags: ["core_end2end_test"]
  requires:
    [
      "event_engine_client",
      "event_engine_listener",
      "event_engine_secure_endpoint",
    ]
- name: secure_endpoint_offload_large_writes
  description: If a large read write to be encrypted, use a separate thread.
  expiry: 2026/02/01
  owner: alishananda@google.com
  test_tags: ["core_end2end_test"]
  requires:
    [
      "event_engine_client",
      "event_engine_listener",
      "event_engine_secure_endpoint",
    ]
- name: sleep_promise_exec_ctx_removal
  description: If set, polling the sleep promise does not rely on the ExecCtx.
  expiry: 2026/02/01
  owner: akshitpatel@google.com
  test_tags: ["promise_test"]
- name: sleep_use_non_owning_waker
  description: If set, the sleep promise uses a non-owning waker.
  expiry: 2026/02/01
  owner: akshitpatel@google.com
  test_tags: ["promise_test"]
- name: subchannel_wrapper_cleanup_on_orphan
  description:
    Fixes the subchannel wrapper to drop any non-cancelled watchers when
    it gets orphaned.
  expiry: 2026/01/15
  owner: roth@google.com
  test_tags: ["cpp_end2end_test", "xds_end2end_test"]
- name: tcp_frame_size_tuning
  description:
    If set, enables TCP to use RPC size estimation made by higher layers.
    TCP would not indicate completion of a read operation until a specified
    number of bytes have been read over the socket.
    Buffers are also allocated according to estimated RPC sizes.
  expiry: 2026/02/01
  owner: vigneshbabu@google.com
  test_tags: ["endpoint_test", "flow_control_test"]
- name: tcp_rcv_lowat
  description: Use SO_RCVLOWAT to avoid wakeups on the read path.
  expiry: 2026/02/01
  owner: vigneshbabu@google.com
  test_tags: ["endpoint_test", "flow_control_test"]
- name: track_writes_in_resource_quota
  description: Track the Write memory in Resource Quota.
  expiry: 2026/02/01
  owner: snohria@google.com
  test_tags: [resource_quota_test]
- name: tsi_frame_protector_without_locks
  description: Do not hold locks while using the tsi_frame_protector.
  expiry: 2026/02/01
  owner: mattstev@google.com
  test_tags: []
- name: unconstrained_max_quota_buffer_size
  description: Discard the cap on the max free pool size for one memory allocator
  expiry: 2026/02/01
  owner: ctiller@google.com
  test_tags: [resource_quota_test]<|MERGE_RESOLUTION|>--- conflicted
+++ resolved
@@ -139,11 +139,7 @@
 - name: event_engine_secure_endpoint
   description: Use EventEngine secure endpoint wrapper instead of iomgr when available
   expiry: 2026/01/22
-<<<<<<< HEAD
-  owner: mlumish@google.com
-=======
-  owner: alishananda@google.com
->>>>>>> 6f0ad5e6
+  owner: alishananda@google.com
   test_tags: ["core_end2end_test", "secure_endpoint_test", "posix_endpoint_test"]
   uses_polling: true
   allow_in_fuzzing_config: false
