# Copyright 2022 gRPC authors.
#
# Licensed under the Apache License, Version 2.0 (the "License");
# you may not use this file except in compliance with the License.
# You may obtain a copy of the License at
#
#     http://www.apache.org/licenses/LICENSE-2.0
#
# Unless required by applicable law or agreed to in writing, software
# distributed under the License is distributed on an "AS IS" BASIS,
# WITHOUT WARRANTIES OR CONDITIONS OF ANY KIND, either express or implied.
# See the License for the specific language governing permissions and
# limitations under the License.

# Format of each entry:
# name:        name of the experiment
# description: description of the experiment
# expiry:      when is the next time this experiment *must* be updated
#              (date, YYYY/MM/DD)
# test_tags:   a set of bazel tags, that if a test declares them signals
#              that that test should be run with this experiment enabled in CI
# allow_in_fuzzing_config: optional boolean (true if not specified)
#              if false, this experiment will not be included in fuzzers that
#              explore the config space
#
# Well known test tags:
#   core_end2end_test:   all tests, fixtures in the core end2end suite
#   endpoint_test:       endpoint related iomgr tests
#   flow_control_test:   tests pertaining explicitly to flow control
#   hpack_test:          hpack encode/decode tests
#   promise_test:        tests around the promise architecture
#   resource_quota_test: tests known to exercse resource quota

# This file only defines the experiments. Refer to rollouts.yaml for the rollout
# state of each experiment.
- name: tcp_frame_size_tuning
  description:
    If set, enables TCP to use RPC size estimation made by higher layers.
    TCP would not indicate completion of a read operation until a specified
    number of bytes have been read over the socket.
    Buffers are also allocated according to estimated RPC sizes.
  expiry: 2024/01/01
  owner: vigneshbabu@google.com
  test_tags: ["endpoint_test", "flow_control_test"]
- name: tcp_rcv_lowat
  description: Use SO_RCVLOWAT to avoid wakeups on the read path.
  expiry: 2024/01/01
  owner: vigneshbabu@google.com
  test_tags: ["endpoint_test", "flow_control_test"]
- name: peer_state_based_framing
  description:
    If set, the max sizes of frames sent to lower layers is controlled based
    on the peer's memory pressure which is reflected in its max http2 frame
    size.
  expiry: 2024/01/01
  owner: vigneshbabu@google.com
  test_tags: ["flow_control_test"]
- name: memory_pressure_controller
  description: New memory pressure controller
  expiry: 2024/05/05
  owner: ctiller@google.com
  test_tags: [resource_quota_test]
- name: unconstrained_max_quota_buffer_size
  description: Discard the cap on the max free pool size for one memory allocator
  expiry: 2024/02/01
  owner: ctiller@google.com
  test_tags: [resource_quota_test]
- name: event_engine_client
  description: Use EventEngine clients instead of iomgr's grpc_tcp_client
  expiry: 2024/01/21
  owner: hork@google.com
  test_tags: ["core_end2end_test", "event_engine_client_test"]
- name: monitoring_experiment
  description: Placeholder experiment to prove/disprove our monitoring is working
  expiry: never-ever
  owner: ctiller@google.com
  test_tags: []
- name: promise_based_client_call
  description:
    If set, use the new gRPC promise based call code when it's appropriate
    (ie when all filters in a stack are promise based)
  expiry: 2023/11/01
  owner: ctiller@google.com
  test_tags: ["core_end2end_test", "lame_client_test"]
- name: free_large_allocator
  description: If set, return all free bytes from a "big" allocator
  expiry: 2023/11/01
  owner: alishananda@google.com
  test_tags: [resource_quota_test]
- name: promise_based_server_call
  description:
    If set, use the new gRPC promise based call code when it's appropriate
    (ie when all filters in a stack are promise based)
  expiry: 2023/11/01
  owner: ctiller@google.com
  test_tags: ["core_end2end_test", "cpp_end2end_test", "xds_end2end_test", "logging_test"]
- name: event_engine_listener
  description: Use EventEngine listeners instead of iomgr's grpc_tcp_server
  expiry: 2024/01/01
  owner: vigneshbabu@google.com
  test_tags: ["core_end2end_test", "event_engine_listener_test"]
- name: schedule_cancellation_over_write
  description: Allow cancellation op to be scheduled over a write
  expiry: 2024/01/01
  owner: vigneshbabu@google.com
  test_tags: []
- name: trace_record_callops
  description: Enables tracing of call batch initiation and completion.
  expiry: 2024/01/01
  owner: vigneshbabu@google.com
  test_tags: []
- name: event_engine_dns
  description:
    If set, use EventEngine DNSResolver for client channel resolution
  expiry: 2024/01/08
  owner: yijiem@google.com
  test_tags: ["cancel_ares_query_test", "resolver_component_tests_runner_invoker"]
  allow_in_fuzzing_config: false
- name: client_privacy
  description:
    If set, client privacy
  expiry: 2023/11/01
  owner: alishananda@google.com
  test_tags: []
  allow_in_fuzzing_config: false
- name: canary_client_privacy
  description:
    If set, canary client privacy
  expiry: 2023/11/01
  owner: alishananda@google.com
  test_tags: []
  allow_in_fuzzing_config: false
- name: server_privacy
  description:
    If set, server privacy
  expiry: 2023/11/01
  owner: alishananda@google.com
  test_tags: []
  allow_in_fuzzing_config: false
- name: keepalive_fix
  description:
    Allows overriding keepalive_permit_without_calls.
    Refer https://github.com/grpc/grpc/pull/33428 for more information.
  expiry: 2024/06/30
  owner: yashkt@google.com
  test_tags: []
  allow_in_fuzzing_config: false
- name: keepalive_server_fix
  description:
    Allows overriding keepalive_permit_without_calls for servers.
    Refer https://github.com/grpc/grpc/pull/33917 for more information.
  expiry: 2023/12/31
  owner: yashkt@google.com
  test_tags: []
  allow_in_fuzzing_config: false
- name: work_serializer_dispatch
  description:
    Have the work serializer dispatch work to event engine for every callback,
    instead of running things inline in the first thread that successfully
    enqueues work.
  expiry: 2024/02/10
  owner: ctiller@google.com
  test_tags: ["core_end2end_test", "cpp_end2end_test", "xds_end2end_test", "lb_unit_test"]
- name: lazier_stream_updates
  description:
    Allow streams to consume up to 50% of the incoming window before we
    force send a flow control update.
  expiry: 2024/01/23
  owner: ctiller@google.com
  test_tags: [flow_control_test]
- name: jitter_max_idle
  description:
    Enable jitter on connection max idle times.
    Historically this jitter was only on max connection age, but it seems like
    this could smooth out some herding problems.
  expiry: 2023/11/21
  owner: ctiller@google.com
  test_tags: []
  allow_in_fuzzing_config: true
- name: round_robin_delegate_to_pick_first
  description:
    Change round_robin code to delegate to pick_first as per dualstack
    backend design.
  expiry: 2023/11/15
  owner: roth@google.com
  test_tags: ["lb_unit_test", "cpp_lb_end2end_test", "xds_end2end_test"]
- name: wrr_delegate_to_pick_first
  description:
    Change WRR code to delegate to pick_first as per dualstack
    backend design.
  expiry: 2023/11/15
  owner: roth@google.com
  test_tags: ["lb_unit_test", "cpp_lb_end2end_test", "xds_end2end_test"]
- name: pick_first_happy_eyeballs
  description:
    Use Happy Eyeballs in pick_first.
  expiry: 2023/12/15
  owner: roth@google.com
  test_tags: ["lb_unit_test", "cpp_lb_end2end_test", "xds_end2end_test"]
- name: combiner_offload_to_event_engine
  description:
    Offload Combiner work onto the EventEngine instead of the Executor.
  expiry: 2024/01/15
  owner: hork@google.com
  test_tags: []
- name: multiping
  description:
    Allow more than one ping to be in flight at a time by default.
  expiry: 2024/01/15
  owner: ctiller@google.com
  test_tags: [flow_control_test]
- name: registered_method_lookup_in_transport
  description:
    Change registered method's lookup point to transport
  expiry: 2024/03/31
  owner: yashkt@google.com
  test_tags: ["surface_registered_method_lookup"]
- name: call_status_override_on_cancellation
  description:
    Avoid overriding call status of successfully finished calls if it races with
    cancellation.
  expiry: 2024/01/01
  owner: vigneshbabu@google.com
  test_tags: []
- name: work_serializer_clears_time_cache
  description:
    Have the work serializer clear the time cache when it dispatches work.
  expiry: 2024/01/01
  owner: ctiller@google.com
  test_tags: []
<<<<<<< HEAD
- name: block_excessive_requests_before_settings_ack
  description:
    If set, block excessive requests before receiving SETTINGS ACK.
  expiry: 2024/03/03
  owner: ctiller@google.com
  test_tags: [bad_client_test]
=======
- name: ping_on_rst_stream
  description:
    Send a ping on receiving some RST_STREAM frames on the server
    (proportion configurable via grpc.http2.ping_on_rst_stream_percent channel arg).
  expiry: 2024/03/03
  owner: ctiller@google.com
  test_tags: []
>>>>>>> 6358f61d
<|MERGE_RESOLUTION|>--- conflicted
+++ resolved
@@ -228,19 +228,16 @@
   expiry: 2024/01/01
   owner: ctiller@google.com
   test_tags: []
-<<<<<<< HEAD
 - name: block_excessive_requests_before_settings_ack
   description:
     If set, block excessive requests before receiving SETTINGS ACK.
   expiry: 2024/03/03
   owner: ctiller@google.com
   test_tags: [bad_client_test]
-=======
 - name: ping_on_rst_stream
   description:
     Send a ping on receiving some RST_STREAM frames on the server
     (proportion configurable via grpc.http2.ping_on_rst_stream_percent channel arg).
   expiry: 2024/03/03
   owner: ctiller@google.com
-  test_tags: []
->>>>>>> 6358f61d
+  test_tags: []