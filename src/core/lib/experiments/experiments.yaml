--- conflicted
+++ resolved
@@ -185,17 +185,17 @@
   owner: ctiller@google.com
   test_tags: []
   allow_in_fuzzing_config: true
-<<<<<<< HEAD
+- name: round_robin_delegate_to_pick_first
+  description:
+    Change round_robin code to delegate to pick_first as per dualstack
+    backend design.
+  expiry: 2023/11/15
+  owner: roth@google.com
+  test_tags: ["cpp_lb_end2end_test", "xds_end2end_test"]
 - name: client_channel_subchannel_wrapper_work_serializer_orphan
   description:
     Client channel subchannel wrapper hops into WorkSerializer at
     Orphan() time, rather than requiring callers to do it.
-=======
-- name: round_robin_delegate_to_pick_first
-  description:
-    Change round_robin code to delegate to pick_first as per dualstack
-    backend design.
->>>>>>> d713427c
   expiry: 2023/11/15
   owner: roth@google.com
   test_tags: ["cpp_lb_end2end_test", "xds_end2end_test"]