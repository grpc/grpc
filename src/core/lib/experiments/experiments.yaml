--- conflicted
+++ resolved
@@ -51,7 +51,6 @@
   expiry: 2022/10/01
   owner: ctiller@google.com
   test_tags: ["endpoint_test", "core_end2end_test"]
-<<<<<<< HEAD
 - name: flow_control_fixes
   description:
     Various fixes for flow control, max frame size setting.
@@ -59,7 +58,6 @@
   expiry: 2022/10/01
   owner: ctiller@google.com
   test_tags: ["core_end2end_test", "flow_control_test"]
-=======
 - name: memory_pressure_controller
   description:
     New memory pressure controller
@@ -80,5 +78,4 @@
   default: false
   expiry: 2022/10/01
   owner: ctiller@google.com
-  test_tags: [resource_quota_test]
->>>>>>> 346afa40
+  test_tags: [resource_quota_test]