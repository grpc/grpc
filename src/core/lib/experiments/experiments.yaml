# Copyright 2022 gRPC authors.
#
# Licensed under the Apache License, Version 2.0 (the "License");
# you may not use this file except in compliance with the License.
# You may obtain a copy of the License at
#
#     http://www.apache.org/licenses/LICENSE-2.0
#
# Unless required by applicable law or agreed to in writing, software
# distributed under the License is distributed on an "AS IS" BASIS,
# WITHOUT WARRANTIES OR CONDITIONS OF ANY KIND, either express or implied.
# See the License for the specific language governing permissions and
# limitations under the License.

# Format of each entry:
# name:        name of the experiment
# description: description of the experiment
# expiry:      when is the next time this experiment *must* be updated
#              (date, YYYY/MM/DD)
# test_tags:   a set of bazel tags, that if a test declares them signals
#              that that test should be run with this experiment enabled in CI
# allow_in_fuzzing_config: optional boolean (true if not specified)
#              if false, this experiment will not be included in fuzzers that
#              explore the config space
#
# Well known test tags:
#   core_end2end_test:   all tests, fixtures in the core end2end suite
#   endpoint_test:       endpoint related iomgr tests
#   flow_control_test:   tests pertaining explicitly to flow control
#   hpack_test:          hpack encode/decode tests
#   promise_test:        tests around the promise architecture
#   resource_quota_test: tests known to exercse resource quota

# This file only defines the experiments. Refer to rollouts.yaml for the rollout
# state of each experiment.
- name: tcp_frame_size_tuning
  description:
    If set, enables TCP to use RPC size estimation made by higher layers.
    TCP would not indicate completion of a read operation until a specified
    number of bytes have been read over the socket.
    Buffers are also allocated according to estimated RPC sizes.
  expiry: 2024/01/01
  owner: vigneshbabu@google.com
  test_tags: ["endpoint_test", "flow_control_test"]
- name: tcp_rcv_lowat
  description: Use SO_RCVLOWAT to avoid wakeups on the read path.
  expiry: 2024/01/01
  owner: vigneshbabu@google.com
  test_tags: ["endpoint_test", "flow_control_test"]
- name: peer_state_based_framing
  description:
    If set, the max sizes of frames sent to lower layers is controlled based
    on the peer's memory pressure which is reflected in its max http2 frame
    size.
  expiry: 2024/01/01
  owner: vigneshbabu@google.com
  test_tags: ["flow_control_test"]
- name: memory_pressure_controller
  description: New memory pressure controller
  expiry: 2024/05/05
  owner: ctiller@google.com
  test_tags: [resource_quota_test]
- name: unconstrained_max_quota_buffer_size
  description: Discard the cap on the max free pool size for one memory allocator
  expiry: 2024/02/01
  owner: ctiller@google.com
  test_tags: [resource_quota_test]
- name: event_engine_client
  description: Use EventEngine clients instead of iomgr's grpc_tcp_client
  expiry: 2024/01/21
  owner: hork@google.com
  test_tags: ["core_end2end_test", "event_engine_client_test"]
- name: monitoring_experiment
  description: Placeholder experiment to prove/disprove our monitoring is working
  expiry: never-ever
  owner: ctiller@google.com
  test_tags: []
- name: promise_based_client_call
  description:
    If set, use the new gRPC promise based call code when it's appropriate
    (ie when all filters in a stack are promise based)
  expiry: 2023/11/01
  owner: ctiller@google.com
  test_tags: ["core_end2end_test", "lame_client_test"]
- name: free_large_allocator
  description: If set, return all free bytes from a "big" allocator
  expiry: 2023/11/01
  owner: alishananda@google.com
  test_tags: [resource_quota_test]
- name: promise_based_server_call
  description:
    If set, use the new gRPC promise based call code when it's appropriate
    (ie when all filters in a stack are promise based)
  expiry: 2023/11/01
  owner: ctiller@google.com
  test_tags: ["core_end2end_test", "cpp_end2end_test", "xds_end2end_test", "logging_test"]
- name: event_engine_listener
  description: Use EventEngine listeners instead of iomgr's grpc_tcp_server
  expiry: 2024/01/01
  owner: vigneshbabu@google.com
  test_tags: ["core_end2end_test", "event_engine_listener_test"]
- name: schedule_cancellation_over_write
  description: Allow cancellation op to be scheduled over a write
  expiry: 2024/01/01
  owner: vigneshbabu@google.com
  test_tags: []
- name: trace_record_callops
  description: Enables tracing of call batch initiation and completion.
  expiry: 2024/01/01
  owner: vigneshbabu@google.com
  test_tags: []
- name: event_engine_dns
  description:
    If set, use EventEngine DNSResolver for client channel resolution
  expiry: 2024/01/08
  owner: yijiem@google.com
  test_tags: ["cancel_ares_query_test", "resolver_component_tests_runner_invoker"]
  allow_in_fuzzing_config: false
- name: client_privacy
  description:
    If set, client privacy
  expiry: 2023/11/01
  owner: alishananda@google.com
  test_tags: []
  allow_in_fuzzing_config: false
- name: canary_client_privacy
  description:
    If set, canary client privacy
  expiry: 2023/11/01
  owner: alishananda@google.com
  test_tags: []
  allow_in_fuzzing_config: false
- name: server_privacy
  description:
    If set, server privacy
  expiry: 2023/11/01
  owner: alishananda@google.com
  test_tags: []
  allow_in_fuzzing_config: false
- name: keepalive_fix
  description:
    Allows overriding keepalive_permit_without_calls.
    Refer https://github.com/grpc/grpc/pull/33428 for more information.
  expiry: 2024/06/30
  owner: yashkt@google.com
  test_tags: []
  allow_in_fuzzing_config: false
- name: keepalive_server_fix
  description:
    Allows overriding keepalive_permit_without_calls for servers.
    Refer https://github.com/grpc/grpc/pull/33917 for more information.
  expiry: 2023/12/31
  owner: yashkt@google.com
  test_tags: []
  allow_in_fuzzing_config: false
- name: work_serializer_dispatch
  description:
    Have the work serializer dispatch work to event engine for every callback,
    instead of running things inline in the first thread that successfully
    enqueues work.
  expiry: 2024/02/10
  owner: ctiller@google.com
  test_tags: ["core_end2end_test", "cpp_end2end_test", "xds_end2end_test", "lb_unit_test"]
- name: lazier_stream_updates
  description:
    Allow streams to consume up to 50% of the incoming window before we
    force send a flow control update.
  expiry: 2024/01/23
  owner: ctiller@google.com
  test_tags: [flow_control_test]
- name: jitter_max_idle
  description:
    Enable jitter on connection max idle times.
    Historically this jitter was only on max connection age, but it seems like
    this could smooth out some herding problems.
  expiry: 2023/11/21
  owner: ctiller@google.com
  test_tags: []
  allow_in_fuzzing_config: true
- name: round_robin_delegate_to_pick_first
  description:
    Change round_robin code to delegate to pick_first as per dualstack
    backend design.
  expiry: 2023/11/15
  owner: roth@google.com
  test_tags: ["lb_unit_test", "cpp_lb_end2end_test", "xds_end2end_test"]
- name: wrr_delegate_to_pick_first
  description:
    Change WRR code to delegate to pick_first as per dualstack
    backend design.
  expiry: 2023/11/15
  owner: roth@google.com
  test_tags: ["lb_unit_test", "cpp_lb_end2end_test", "xds_end2end_test"]
- name: pick_first_happy_eyeballs
  description:
    Use Happy Eyeballs in pick_first.
  expiry: 2023/12/15
  owner: roth@google.com
  test_tags: ["lb_unit_test", "cpp_lb_end2end_test", "xds_end2end_test"]
- name: combiner_offload_to_event_engine
  description:
    Offload Combiner work onto the EventEngine instead of the Executor.
  expiry: 2024/01/15
  owner: hork@google.com
  test_tags: []
- name: multiping
  description:
    Allow more than one ping to be in flight at a time by default.
  expiry: 2024/01/15
  owner: ctiller@google.com
  test_tags: [flow_control_test]
- name: registered_method_lookup_in_transport
  description:
    Change registered method's lookup point to transport
  expiry: 2024/03/31
  owner: yashkt@google.com
  test_tags: ["surface_registered_method_lookup"]
- name: call_status_override_on_cancellation
  description:
    Avoid overriding call status of successfully finished calls if it races with
    cancellation.
  expiry: 2024/01/01
  owner: vigneshbabu@google.com
  test_tags: []
<<<<<<< HEAD
- name: registered_methods_map
  description:
    Use absl::flat_hash_map for registered methods.
  expiry: 2024/01/31
  owner: alishananda@google.com
=======
- name: work_serializer_clears_time_cache
  description:
    Have the work serializer clear the time cache when it dispatches work.
  expiry: 2024/01/01
  owner: ctiller@google.com
>>>>>>> 8391f19a
  test_tags: []<|MERGE_RESOLUTION|>--- conflicted
+++ resolved
@@ -222,17 +222,14 @@
   expiry: 2024/01/01
   owner: vigneshbabu@google.com
   test_tags: []
-<<<<<<< HEAD
+- name: work_serializer_clears_time_cache
+  description:
+    Have the work serializer clear the time cache when it dispatches work.
+  expiry: 2024/01/01
+  owner: ctiller@google.com
+  test_tags: []
 - name: registered_methods_map
   description:
     Use absl::flat_hash_map for registered methods.
   expiry: 2024/01/31
-  owner: alishananda@google.com
-=======
-- name: work_serializer_clears_time_cache
-  description:
-    Have the work serializer clear the time cache when it dispatches work.
-  expiry: 2024/01/01
-  owner: ctiller@google.com
->>>>>>> 8391f19a
-  test_tags: []+  owner: alishananda@google.com