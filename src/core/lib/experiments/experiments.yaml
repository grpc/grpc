# Copyright 2022 gRPC authors.
#
# Licensed under the Apache License, Version 2.0 (the "License");
# you may not use this file except in compliance with the License.
# You may obtain a copy of the License at
#
#     http://www.apache.org/licenses/LICENSE-2.0
#
# Unless required by applicable law or agreed to in writing, software
# distributed under the License is distributed on an "AS IS" BASIS,
# WITHOUT WARRANTIES OR CONDITIONS OF ANY KIND, either express or implied.
# See the License for the specific language governing permissions and
# limitations under the License.

# Format of each entry:
# name:        name of the experiment
# description: description of the experiment
# default:     one of:
#              - broken  - the experiment defaults to off and is not tested on
#              - false   - the experiment defaults to off
#              - debug   - the experiment defaults to on in debug,
#                          off in release
#              - release - the experiment defaults to on in release,
#                          off in debug
#              - true    - the experiment defaults to on
# expiry:      when is the next time this experiment *must* be updated
#              (date, YYYY/MM/DD)
# test_tags:   a set of bazel tags, that if a test declares them signals
#              that that test should be run with this experiment enabled in CI
# allow_in_fuzzing_config: optional boolean (true if not specified)
#              if false, this experiment will not be included in fuzzers that
#              explore the config space
#
# Well known test tags:
#   core_end2end_test:   all tests, fixtures in the core end2end suite
#   endpoint_test:       endpoint related iomgr tests
#   flow_control_test:   tests pertaining explicitly to flow control
#   hpack_test:          hpack encode/decode tests
#   promise_test:        tests around the promise architecture
#   resource_quota_test: tests known to exercse resource quota

- name: tcp_frame_size_tuning
  description:
    If set, enables TCP to use RPC size estimation made by higher layers.
    TCP would not indicate completion of a read operation until a specified
    number of bytes have been read over the socket.
    Buffers are also allocated according to estimated RPC sizes.
  default: false
  expiry: 2023/06/01
  owner: vigneshbabu@google.com
  test_tags: ["endpoint_test", "flow_control_test"]
- name: tcp_rcv_lowat
  description: Use SO_RCVLOWAT to avoid wakeups on the read path.
  default: false
  expiry: 2023/06/01
  owner: vigneshbabu@google.com
  test_tags: ["endpoint_test", "flow_control_test"]
- name: peer_state_based_framing
  description:
    If set, the max sizes of frames sent to lower layers is controlled based
    on the peer's memory pressure which is reflected in its max http2 frame
    size.
  default: false
  expiry: 2023/06/01
  owner: vigneshbabu@google.com
  test_tags: ["flow_control_test"]
- name: flow_control_fixes
  description: Various fixes for flow control, max frame size setting.
  default: true
  expiry: 2023/06/01
  owner: ctiller@google.com
  test_tags: ["flow_control_test"]
- name: memory_pressure_controller
  description: New memory pressure controller
  default: false
  expiry: 2023/06/01
  owner: ctiller@google.com
  test_tags: [resource_quota_test]
- name: unconstrained_max_quota_buffer_size
  description: Discard the cap on the max free pool size for one memory allocator
  default: false
  expiry: 2023/06/01
  owner: ctiller@google.com
  test_tags: [resource_quota_test]
- name: event_engine_client
  description: Use EventEngine clients instead of iomgr's grpc_tcp_client
  default: false
  expiry: 2023/06/13
  owner: hork@google.com
  test_tags: ["core_end2end_test", "event_engine_client_test"]
- name: monitoring_experiment
  description: Placeholder experiment to prove/disprove our monitoring is working
  default: true
  expiry: 2023/06/01
  owner: ctiller@google.com
  test_tags: []
- name: promise_based_client_call
  description:
    If set, use the new gRPC promise based call code when it's appropriate
    (ie when all filters in a stack are promise based)
  default: false
  expiry: 2023/06/01
  owner: ctiller@google.com
  test_tags: ["core_end2end_test", "lame_client_test"]
- name: free_large_allocator
  description: If set, return all free bytes from a "big" allocator
  default: false
  expiry: 2023/11/01
  owner: alishananda@google.com
  test_tags: [resource_quota_test]
- name: promise_based_server_call
  description:
    If set, use the new gRPC promise based call code when it's appropriate
    (ie when all filters in a stack are promise based)
  default: false
  expiry: 2023/06/01
  owner: ctiller@google.com
  test_tags: ["core_end2end_test"]
  disabled_test_tags: ["cpp_end2end_test", "xds_end2end_test"]
- name: transport_supplies_client_latency
  description: If set, use the transport represented value for client latency in opencensus
  default: false
  expiry: 2023/06/01
  owner: ctiller@google.com
  test_tags: [census_test]
- name: event_engine_listener
  description: Use EventEngine listeners instead of iomgr's grpc_tcp_server
  default: false
  expiry: 2023/06/13
  owner: vigneshbabu@google.com
  test_tags: ["event_engine_listener_test"]
- name: schedule_cancellation_over_write
  description: Allow cancellation op to be scheduled over a write
  default: false
  expiry: 2023/07/01
  owner: vigneshbabu@google.com
  test_tags: []
- name: trace_record_callops
  description: Enables tracing of call batch initiation and completion.
  default: false
  expiry: 2023/07/01
  owner: vigneshbabu@google.com
  test_tags: []
- name: event_engine_dns
  description:
    If set, use EventEngine DNSResolver for client channel resolution
  default: false
  expiry: 2023/06/01
  owner: yijiem@google.com
  test_tags: []
  allow_in_fuzzing_config: false
- name: work_stealing
  description:
    If set, use a work stealing thread pool implementation in EventEngine
  default: false
  expiry: 2023/06/01
  owner: hork@google.com
<<<<<<< HEAD
  test_tags: ["core_end2end_test"]
- name: client_privacy
  description:
    If set, client privacy
  default: false
  expiry: 2023/11/01
  owner: alishananda@google.com
  test_tags: []
- name: canary_client_privacy
  description:
    If set, canary client privacy
  default: false
  expiry: 2023/11/01
  owner: alishananda@google.com
  test_tags: []
- name: server_privacy
  description:
    If set, server privacy
  default: false
  expiry: 2023/11/01
  owner: alishananda@google.com
  test_tags: []
=======
  test_tags: []
  allow_in_fuzzing_config: false
>>>>>>> 7b74b078
<|MERGE_RESOLUTION|>--- conflicted
+++ resolved
@@ -155,8 +155,8 @@
   default: false
   expiry: 2023/06/01
   owner: hork@google.com
-<<<<<<< HEAD
-  test_tags: ["core_end2end_test"]
+  test_tags: []
+  allow_in_fuzzing_config: false
 - name: client_privacy
   description:
     If set, client privacy
@@ -164,6 +164,7 @@
   expiry: 2023/11/01
   owner: alishananda@google.com
   test_tags: []
+  allow_in_fuzzing_config: false
 - name: canary_client_privacy
   description:
     If set, canary client privacy
@@ -171,6 +172,7 @@
   expiry: 2023/11/01
   owner: alishananda@google.com
   test_tags: []
+  allow_in_fuzzing_config: false
 - name: server_privacy
   description:
     If set, server privacy
@@ -178,7 +180,4 @@
   expiry: 2023/11/01
   owner: alishananda@google.com
   test_tags: []
-=======
-  test_tags: []
-  allow_in_fuzzing_config: false
->>>>>>> 7b74b078
+  allow_in_fuzzing_config: false