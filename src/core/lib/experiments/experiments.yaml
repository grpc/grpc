# Copyright 2022 gRPC authors.
#
# Licensed under the Apache License, Version 2.0 (the "License");
# you may not use this file except in compliance with the License.
# You may obtain a copy of the License at
#
#     http://www.apache.org/licenses/LICENSE-2.0
#
# Unless required by applicable law or agreed to in writing, software
# distributed under the License is distributed on an "AS IS" BASIS,
# WITHOUT WARRANTIES OR CONDITIONS OF ANY KIND, either express or implied.
# See the License for the specific language governing permissions and
# limitations under the License.

# Format of each entry:
# name:        name of the experiment
# description: description of the experiment
# expiry:      when is the next time this experiment *must* be updated
#              (date, YYYY/MM/DD)
# test_tags:   a set of bazel tags, that if a test declares them signals
#              that that test should be run with this experiment enabled in CI
# allow_in_fuzzing_config: optional boolean (true if not specified)
#              if false, this experiment will not be included in fuzzers that
#              explore the config space
#
# Well known test tags:
#   core_end2end_test:   all tests, fixtures in the core end2end suite
#   endpoint_test:       endpoint related iomgr tests
#   flow_control_test:   tests pertaining explicitly to flow control
#   hpack_test:          hpack encode/decode tests
#   promise_test:        tests around the promise architecture
#   resource_quota_test: tests known to exercse resource quota

# This file only defines the experiments. Refer to rollouts.yaml for the rollout
# state of each experiment.
- name: tcp_frame_size_tuning
  description:
    If set, enables TCP to use RPC size estimation made by higher layers.
    TCP would not indicate completion of a read operation until a specified
    number of bytes have been read over the socket.
    Buffers are also allocated according to estimated RPC sizes.
  expiry: 2023/08/01
  owner: vigneshbabu@google.com
  test_tags: ["endpoint_test", "flow_control_test"]
- name: tcp_rcv_lowat
  description: Use SO_RCVLOWAT to avoid wakeups on the read path.
  expiry: 2023/08/01
  owner: vigneshbabu@google.com
  test_tags: ["endpoint_test", "flow_control_test"]
- name: peer_state_based_framing
  description:
    If set, the max sizes of frames sent to lower layers is controlled based
    on the peer's memory pressure which is reflected in its max http2 frame
    size.
  expiry: 2023/08/01
  owner: vigneshbabu@google.com
  test_tags: ["flow_control_test"]
- name: memory_pressure_controller
  description: New memory pressure controller
  expiry: 2023/08/01
  owner: ctiller@google.com
  test_tags: [resource_quota_test]
- name: unconstrained_max_quota_buffer_size
  description: Discard the cap on the max free pool size for one memory allocator
  expiry: 2023/09/01
  owner: ctiller@google.com
  test_tags: [resource_quota_test]
- name: event_engine_client
  description: Use EventEngine clients instead of iomgr's grpc_tcp_client
  expiry: 2023/10/01
  owner: hork@google.com
  test_tags: ["core_end2end_test", "event_engine_client_test"]
- name: monitoring_experiment
  description: Placeholder experiment to prove/disprove our monitoring is working
  expiry: never-ever
  owner: ctiller@google.com
  test_tags: []
- name: promise_based_client_call
  description:
    If set, use the new gRPC promise based call code when it's appropriate
    (ie when all filters in a stack are promise based)
  expiry: 2023/11/01
  owner: ctiller@google.com
  test_tags: ["core_end2end_test", "lame_client_test"]
- name: free_large_allocator
  description: If set, return all free bytes from a "big" allocator
  expiry: 2023/11/01
  owner: alishananda@google.com
  test_tags: [resource_quota_test]
- name: promise_based_server_call
  description:
    If set, use the new gRPC promise based call code when it's appropriate
    (ie when all filters in a stack are promise based)
  expiry: 2023/11/01
  owner: ctiller@google.com
  test_tags: ["core_end2end_test", "cpp_end2end_test", "xds_end2end_test"]
- name: transport_supplies_client_latency
  description: If set, use the transport represented value for client latency in opencensus
  expiry: 2023/09/01
  owner: ctiller@google.com
  test_tags: [census_test]
- name: event_engine_listener
  description: Use EventEngine listeners instead of iomgr's grpc_tcp_server
  expiry: 2023/10/01
  owner: vigneshbabu@google.com
  test_tags: ["core_end2end_test", "event_engine_listener_test"]
- name: schedule_cancellation_over_write
  description: Allow cancellation op to be scheduled over a write
  expiry: 2023/10/01
  owner: vigneshbabu@google.com
  test_tags: []
- name: trace_record_callops
  description: Enables tracing of call batch initiation and completion.
  expiry: 2023/10/01
  owner: vigneshbabu@google.com
  test_tags: []
- name: event_engine_dns
  description:
    If set, use EventEngine DNSResolver for client channel resolution
  expiry: 2023/10/01
  owner: yijiem@google.com
  test_tags: []
  allow_in_fuzzing_config: false
- name: work_stealing
  description:
    If set, use a work stealing thread pool implementation in EventEngine
  expiry: 2023/08/01
  owner: hork@google.com
  test_tags: ["core_end2end_test"]
  allow_in_fuzzing_config: false
- name: client_privacy
  description:
    If set, client privacy
  expiry: 2023/11/01
  owner: alishananda@google.com
  test_tags: []
  allow_in_fuzzing_config: false
- name: canary_client_privacy
  description:
    If set, canary client privacy
  expiry: 2023/11/01
  owner: alishananda@google.com
  test_tags: []
  allow_in_fuzzing_config: false
- name: server_privacy
  description:
    If set, server privacy
  expiry: 2023/11/01
  owner: alishananda@google.com
  test_tags: []
  allow_in_fuzzing_config: false
<<<<<<< HEAD
- name: keepalive_fix
  description:
    Allows overriding keepalive_permit_without_calls.
    Refer https://github.com/grpc/grpc/pull/33428 for more information.
  expiry: 2023/09/07
  owner: yashkt@google.com
  test_tags: []
  allow_in_fuzzing_config: false
=======
- name: unique_metadata_strings
  description:
    Ensure a unique copy of strings from parsed metadata are taken.
    The hypothesis here is that ref counting these are causing read buffer
    lifetimes to be extended leading to memory bloat.
  expiry: 2023/11/01
  owner: ctiller@google.com
  test_tags: ["core_end2end_test"]
  allow_in_fuzzing_config: true
>>>>>>> d139c4a0
<|MERGE_RESOLUTION|>--- conflicted
+++ resolved
@@ -149,16 +149,6 @@
   owner: alishananda@google.com
   test_tags: []
   allow_in_fuzzing_config: false
-<<<<<<< HEAD
-- name: keepalive_fix
-  description:
-    Allows overriding keepalive_permit_without_calls.
-    Refer https://github.com/grpc/grpc/pull/33428 for more information.
-  expiry: 2023/09/07
-  owner: yashkt@google.com
-  test_tags: []
-  allow_in_fuzzing_config: false
-=======
 - name: unique_metadata_strings
   description:
     Ensure a unique copy of strings from parsed metadata are taken.
@@ -168,4 +158,11 @@
   owner: ctiller@google.com
   test_tags: ["core_end2end_test"]
   allow_in_fuzzing_config: true
->>>>>>> d139c4a0
+- name: keepalive_fix
+  description:
+    Allows overriding keepalive_permit_without_calls.
+    Refer https://github.com/grpc/grpc/pull/33428 for more information.
+  expiry: 2023/09/07
+  owner: yashkt@google.com
+  test_tags: []
+  allow_in_fuzzing_config: false