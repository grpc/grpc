--- conflicted
+++ resolved
@@ -235,19 +235,16 @@
   expiry: 2025/06/30
   owner: yashkt@google.com
   test_tags: []
-<<<<<<< HEAD
 - name: shard_channelz_index
   description: If set, shard the channelz index for better concurrency
   expiry: 2025/06/01
   owner: ctiller@google.com
   test_tags: [channelz_test]
-=======
 - name: shard_global_connection_pool
   description: If set, shard the global connection pool to improve parallelism.
   expiry: 2025/09/09
   owner: ctiller@google.com
   test_tags: [core_end2end_test]
->>>>>>> 09dcf3f9
 - name: sleep_promise_exec_ctx_removal
   description: If set, polling the sleep promise does not rely on the ExecCtx.
   expiry: 2025/06/01
