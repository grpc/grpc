# Copyright 2022 gRPC authors.
#
# Licensed under the Apache License, Version 2.0 (the "License");
# you may not use this file except in compliance with the License.
# You may obtain a copy of the License at
#
#     http://www.apache.org/licenses/LICENSE-2.0
#
# Unless required by applicable law or agreed to in writing, software
# distributed under the License is distributed on an "AS IS" BASIS,
# WITHOUT WARRANTIES OR CONDITIONS OF ANY KIND, either express or implied.
# See the License for the specific language governing permissions and
# limitations under the License.

# Format of each entry:
# name:        name of the experiment
# description: description of the experiment
# expiry:      when is the next time this experiment *must* be updated
#              (date, YYYY/MM/DD)
# test_tags:   a set of bazel tags, that if a test declares them signals
#              that that test should be run with this experiment enabled in CI
# allow_in_fuzzing_config: optional boolean (true if not specified)
#              if false, this experiment will not be included in fuzzers that
#              explore the config space
#
# Well known test tags:
#   core_end2end_test:   all tests, fixtures in the core end2end suite
#   endpoint_test:       endpoint related iomgr tests
#   flow_control_test:   tests pertaining explicitly to flow control
#   hpack_test:          hpack encode/decode tests
#   promise_test:        tests around the promise architecture
#   resource_quota_test: tests known to exercse resource quota

# This file only defines the experiments. Refer to rollouts.yaml for the rollout
# state of each experiment.
- name: block_excessive_requests_before_settings_ack
  description:
    If set, block excessive requests before receiving SETTINGS ACK.
  expiry: 2024/03/03
  owner: ctiller@google.com
  test_tags: [bad_client_test]
- name: call_status_override_on_cancellation
  description:
    Avoid overriding call status of successfully finished calls if it races with
    cancellation.
  expiry: 2024/01/01
  owner: vigneshbabu@google.com
  test_tags: []
- name: canary_client_privacy
  description:
    If set, canary client privacy
  expiry: 2023/11/01
  owner: alishananda@google.com
  test_tags: []
  allow_in_fuzzing_config: false
- name: chttp2_batch_requests
  description:
    Cap the number of requests received by one transport read prior to offload.
  expiry: 2024/03/03
  owner: ctiller@google.com
  test_tags: ["cpp_end2end_test", "flow_control_test"]
- name: chttp2_offload_on_rst_stream
  description:
<<<<<<< HEAD
    If set, use EventEngine DNSResolver for client channel resolution
  expiry: 2024/01/08
  owner: yijiem@google.com
  test_tags: ["cancel_ares_query_test", "resolver_component_tests_runner_invoker"]
  allow_in_fuzzing_config: false
- name: client_idleness
  description: If enabled, client channel idleness is enabled by default.
  expiry: 2023/12/15
  owner: roth@google.com
  test_tags: []
=======
    Offload work on RST_STREAM.
  expiry: 2024/03/03
  owner: ctiller@google.com
  test_tags: ["cpp_end2end_test", "flow_control_test"]
>>>>>>> be1cf357
- name: client_privacy
  description:
    If set, client privacy
  expiry: 2023/11/01
  owner: alishananda@google.com
  test_tags: []
  allow_in_fuzzing_config: false
- name: combiner_offload_to_event_engine
  description:
    Offload Combiner work onto the EventEngine instead of the Executor.
  expiry: 2024/01/15
  owner: hork@google.com
  test_tags: []
- name: event_engine_client
  description: Use EventEngine clients instead of iomgr's grpc_tcp_client
  expiry: 2024/01/21
  owner: hork@google.com
  test_tags: ["core_end2end_test", "event_engine_client_test"]
- name: event_engine_dns
  description:
    If set, use EventEngine DNSResolver for client channel resolution
  expiry: 2024/01/08
  owner: yijiem@google.com
  test_tags: ["cancel_ares_query_test", "resolver_component_tests_runner_invoker"]
  allow_in_fuzzing_config: false
- name: event_engine_listener
  description: Use EventEngine listeners instead of iomgr's grpc_tcp_server
  expiry: 2024/01/01
  owner: vigneshbabu@google.com
  test_tags: ["core_end2end_test", "event_engine_listener_test"]
- name: free_large_allocator
  description: If set, return all free bytes from a "big" allocator
  expiry: 2023/11/01
  owner: alishananda@google.com
  test_tags: [resource_quota_test]
- name: jitter_max_idle
  description:
    Enable jitter on connection max idle times.
    Historically this jitter was only on max connection age, but it seems like
    this could smooth out some herding problems.
  expiry: 2023/11/21
  owner: ctiller@google.com
  test_tags: []
  allow_in_fuzzing_config: true
- name: keepalive_fix
  description:
    Allows overriding keepalive_permit_without_calls.
    Refer https://github.com/grpc/grpc/pull/33428 for more information.
  expiry: 2024/06/30
  owner: yashkt@google.com
  test_tags: []
  allow_in_fuzzing_config: false
- name: keepalive_server_fix
  description:
    Allows overriding keepalive_permit_without_calls for servers.
    Refer https://github.com/grpc/grpc/pull/33917 for more information.
  expiry: 2023/12/31
  owner: yashkt@google.com
  test_tags: []
  allow_in_fuzzing_config: false
- name: lazier_stream_updates
  description:
    Allow streams to consume up to 50% of the incoming window before we
    force send a flow control update.
  expiry: 2024/01/23
  owner: ctiller@google.com
  test_tags: [flow_control_test]
- name: memory_pressure_controller
  description: New memory pressure controller
  expiry: 2024/05/05
  owner: ctiller@google.com
  test_tags: [resource_quota_test]
- name: monitoring_experiment
  description: Placeholder experiment to prove/disprove our monitoring is working
  expiry: never-ever
  owner: ctiller@google.com
  test_tags: []
- name: multiping
  description:
    Allow more than one ping to be in flight at a time by default.
  expiry: 2024/01/15
  owner: ctiller@google.com
  test_tags: [flow_control_test]
- name: peer_state_based_framing
  description:
    If set, the max sizes of frames sent to lower layers is controlled based
    on the peer's memory pressure which is reflected in its max http2 frame
    size.
  expiry: 2024/01/01
  owner: vigneshbabu@google.com
  test_tags: ["flow_control_test"]
- name: pick_first_happy_eyeballs
  description:
    Use Happy Eyeballs in pick_first.
  expiry: 2023/12/15
  owner: roth@google.com
  test_tags: ["lb_unit_test", "cpp_lb_end2end_test", "xds_end2end_test"]
- name: ping_on_rst_stream
  description:
    Send a ping on receiving some RST_STREAM frames on the server
    (proportion configurable via grpc.http2.ping_on_rst_stream_percent channel arg).
  expiry: 2024/03/03
  owner: ctiller@google.com
  test_tags: []
- name: promise_based_client_call
  description:
    If set, use the new gRPC promise based call code when it's appropriate
    (ie when all filters in a stack are promise based)
  expiry: 2023/11/01
  owner: ctiller@google.com
  test_tags: ["core_end2end_test", "lame_client_test"]
- name: promise_based_server_call
  description:
    If set, use the new gRPC promise based call code when it's appropriate
    (ie when all filters in a stack are promise based)
  expiry: 2023/11/01
  owner: ctiller@google.com
  test_tags: ["core_end2end_test", "cpp_end2end_test", "xds_end2end_test", "logging_test"]
- name: red_max_concurrent_streams
  description:
    Perform random early rejection of requests that would exceed a newly reduced
    MAX_CONCURRENT_STREAMS but are allowed by the current.
  expiry: 2024/03/03
  owner: ctiller@google.com
  test_tags: [flow_control_test]
- name: registered_method_lookup_in_transport
  description:
    Change registered method's lookup point to transport
  expiry: 2024/03/31
  owner: yashkt@google.com
  test_tags: ["surface_registered_method_lookup"]
- name: round_robin_delegate_to_pick_first
  description:
    Change round_robin code to delegate to pick_first as per dualstack
    backend design.
  expiry: 2023/11/15
  owner: roth@google.com
  test_tags: ["lb_unit_test", "cpp_lb_end2end_test", "xds_end2end_test"]
- name: rstpit
  description:
    On RST_STREAM on a server, reduce MAX_CONCURRENT_STREAMS for a short duration
  expiry: 2024/03/03
  owner: ctiller@google.com
  test_tags: [flow_control_test]
- name: schedule_cancellation_over_write
  description: Allow cancellation op to be scheduled over a write
  expiry: 2024/01/01
  owner: vigneshbabu@google.com
  test_tags: []
- name: server_privacy
  description:
    If set, server privacy
  expiry: 2023/11/01
  owner: alishananda@google.com
  test_tags: []
  allow_in_fuzzing_config: false
- name: settings_timeout
  description:
    If set, use the settings timeout to send settings frame to the peer.
  expiry: 2024/03/03
  owner: ctiller@google.com
  test_tags: []
- name: tarpit
  description:
    If set, tarpit invalid requests for some amount of time
  expiry: 2024/03/03
  owner: ctiller@google.com
  test_tags: [bad_client_test]
- name: tcp_frame_size_tuning
  description:
    If set, enables TCP to use RPC size estimation made by higher layers.
    TCP would not indicate completion of a read operation until a specified
    number of bytes have been read over the socket.
    Buffers are also allocated according to estimated RPC sizes.
  expiry: 2024/01/01
  owner: vigneshbabu@google.com
  test_tags: ["endpoint_test", "flow_control_test"]
- name: tcp_rcv_lowat
  description: Use SO_RCVLOWAT to avoid wakeups on the read path.
  expiry: 2024/01/01
  owner: vigneshbabu@google.com
  test_tags: ["endpoint_test", "flow_control_test"]
- name: trace_record_callops
  description: Enables tracing of call batch initiation and completion.
  expiry: 2024/01/01
  owner: vigneshbabu@google.com
  test_tags: []
- name: unconstrained_max_quota_buffer_size
  description: Discard the cap on the max free pool size for one memory allocator
  expiry: 2024/02/01
  owner: ctiller@google.com
  test_tags: [resource_quota_test]
- name: work_serializer_clears_time_cache
  description:
    Have the work serializer clear the time cache when it dispatches work.
  expiry: 2024/01/01
  owner: ctiller@google.com
  test_tags: []
- name: work_serializer_dispatch
  description:
    Have the work serializer dispatch work to event engine for every callback,
    instead of running things inline in the first thread that successfully
    enqueues work.
  expiry: 2024/02/10
  owner: ctiller@google.com
  test_tags: ["core_end2end_test", "cpp_end2end_test", "xds_end2end_test", "lb_unit_test"]
- name: wrr_delegate_to_pick_first
  description:
    Change WRR code to delegate to pick_first as per dualstack
    backend design.
  expiry: 2023/11/15
  owner: roth@google.com
  test_tags: ["lb_unit_test", "cpp_lb_end2end_test", "xds_end2end_test"]<|MERGE_RESOLUTION|>--- conflicted
+++ resolved
@@ -61,23 +61,16 @@
   test_tags: ["cpp_end2end_test", "flow_control_test"]
 - name: chttp2_offload_on_rst_stream
   description:
-<<<<<<< HEAD
-    If set, use EventEngine DNSResolver for client channel resolution
-  expiry: 2024/01/08
-  owner: yijiem@google.com
-  test_tags: ["cancel_ares_query_test", "resolver_component_tests_runner_invoker"]
-  allow_in_fuzzing_config: false
+    Offload work on RST_STREAM.
+  expiry: 2024/03/03
+  owner: ctiller@google.com
+  test_tags: ["cpp_end2end_test", "flow_control_test"]
 - name: client_idleness
   description: If enabled, client channel idleness is enabled by default.
   expiry: 2023/12/15
   owner: roth@google.com
   test_tags: []
-=======
-    Offload work on RST_STREAM.
-  expiry: 2024/03/03
-  owner: ctiller@google.com
-  test_tags: ["cpp_end2end_test", "flow_control_test"]
->>>>>>> be1cf357
+  allow_in_fuzzing_config: false
 - name: client_privacy
   description:
     If set, client privacy
