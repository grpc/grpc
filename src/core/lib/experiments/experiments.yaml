# Copyright 2022 gRPC authors.
#
# Licensed under the Apache License, Version 2.0 (the "License");
# you may not use this file except in compliance with the License.
# You may obtain a copy of the License at
#
#     http://www.apache.org/licenses/LICENSE-2.0
#
# Unless required by applicable law or agreed to in writing, software
# distributed under the License is distributed on an "AS IS" BASIS,
# WITHOUT WARRANTIES OR CONDITIONS OF ANY KIND, either express or implied.
# See the License for the specific language governing permissions and
# limitations under the License.

# Format of each entry:
# name:        name of the experiment
# description: description of the experiment
# default:     boolean - does this experiment default on
# expiry:      when is the next time this experiment *must* be updated
#              (date, YYYY/MM/DD)
# test_tags:   a set of bazel tags, that if a test declares them signals
#              that that test should be run with this experiment enabled in CI
#
# Well known test tags:
#   core_end2end_tests: all tests, fixtures in the core end2end suite
#   endpoint_test:      endpoint related iomgr tests
#   flow_control_test:  tests pertaining explicitly to flow control

- name: tcp_frame_size_tuning
  description:
    If set, enables TCP to use RPC size estimation made by higher layers.
    TCP would not indicate completion of a read operation until a specified
    number of bytes have been read over the socket.
    Buffers are also allocated according to estimated RPC sizes.
  default: false
  expiry: 2022/10/01
  owner: ctiller@google.com
  test_tags: ["endpoint_test", "core_end2end_test"]
- name: tcp_read_chunks
  description:
    Allocate only 8kb or 64kb chunks for TCP reads to reduce pressure on
    malloc to recycle arbitrary large blocks.
  default: false
  expiry: 2022/10/01
  owner: ctiller@google.com
  test_tags: ["endpoint_test", "core_end2end_test"]
- name: tcp_rcv_lowat
  description:
    Use SO_RCVLOWAT to avoid wakeups on the read path.
  default: false
  expiry: 2022/10/01
  owner: ctiller@google.com
  test_tags: ["endpoint_test", "core_end2end_test"]
<<<<<<< HEAD
- name: peer_state_based_framing
  description:
    If set, the max sizes of frames sent to lower layers is controlled based
    on the peer's memory pressure which is reflected in its max http2 frame
    size.
  default: false
  expiry: 2022/11/01
  owner: vigneshbabu@google.com
  test_tags: ["core_end2end_test"]
=======
- name: flow_control_fixes
  description:
    Various fixes for flow control, max frame size setting.
  default: false
  expiry: 2022/10/01
  owner: ctiller@google.com
  test_tags: ["core_end2end_test", "flow_control_test"]
- name: memory_pressure_controller
  description:
    New memory pressure controller
  default: false
  expiry: 2022/10/01
  owner: ctiller@google.com
  test_tags: [resource_quota_test]
- name: periodic_resource_quota_reclamation
  description:
    Periodically return memory to the resource quota
  default: false
  expiry: 2022/10/01
  owner: ctiller@google.com
  test_tags: [resource_quota_test]
- name: unconstrained_max_quota_buffer_size
  description:
    Discard the cap on the max free pool size for one memory allocator
  default: false
  expiry: 2022/10/01
  owner: ctiller@google.com
  test_tags: [resource_quota_test]
>>>>>>> 381976dc
<|MERGE_RESOLUTION|>--- conflicted
+++ resolved
@@ -51,7 +51,6 @@
   expiry: 2022/10/01
   owner: ctiller@google.com
   test_tags: ["endpoint_test", "core_end2end_test"]
-<<<<<<< HEAD
 - name: peer_state_based_framing
   description:
     If set, the max sizes of frames sent to lower layers is controlled based
@@ -61,7 +60,6 @@
   expiry: 2022/11/01
   owner: vigneshbabu@google.com
   test_tags: ["core_end2end_test"]
-=======
 - name: flow_control_fixes
   description:
     Various fixes for flow control, max frame size setting.
@@ -89,5 +87,4 @@
   default: false
   expiry: 2022/10/01
   owner: ctiller@google.com
-  test_tags: [resource_quota_test]
->>>>>>> 381976dc
+  test_tags: [resource_quota_test]