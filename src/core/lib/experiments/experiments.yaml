# Copyright 2022 gRPC authors.
#
# Licensed under the Apache License, Version 2.0 (the "License");
# you may not use this file except in compliance with the License.
# You may obtain a copy of the License at
#
#     http://www.apache.org/licenses/LICENSE-2.0
#
# Unless required by applicable law or agreed to in writing, software
# distributed under the License is distributed on an "AS IS" BASIS,
# WITHOUT WARRANTIES OR CONDITIONS OF ANY KIND, either express or implied.
# See the License for the specific language governing permissions and
# limitations under the License.

# Format of each entry:
# name:        name of the experiment
# description: description of the experiment
# expiry:      when is the next time this experiment *must* be updated
#              (date, YYYY/MM/DD)
# test_tags:   a set of bazel tags, that if a test declares them signals
#              that that test should be run with this experiment enabled in CI
# allow_in_fuzzing_config: optional boolean (true if not specified)
#              if false, this experiment will not be included in fuzzers that
#              explore the config space
#
# Well known test tags:
#   core_end2end_test:   all tests, fixtures in the core end2end suite
#   endpoint_test:       endpoint related iomgr tests
#   flow_control_test:   tests pertaining explicitly to flow control
#   hpack_test:          hpack encode/decode tests
#   promise_test:        tests around the promise architecture
#   resource_quota_test: tests known to exercse resource quota

# This file only defines the experiments. Refer to rollouts.yaml for the rollout
# state of each experiment.
- name: tcp_frame_size_tuning
  description:
    If set, enables TCP to use RPC size estimation made by higher layers.
    TCP would not indicate completion of a read operation until a specified
    number of bytes have been read over the socket.
    Buffers are also allocated according to estimated RPC sizes.
  expiry: 2024/01/01
  owner: vigneshbabu@google.com
  test_tags: ["endpoint_test", "flow_control_test"]
- name: tcp_rcv_lowat
  description: Use SO_RCVLOWAT to avoid wakeups on the read path.
  expiry: 2024/01/01
  owner: vigneshbabu@google.com
  test_tags: ["endpoint_test", "flow_control_test"]
- name: peer_state_based_framing
  description:
    If set, the max sizes of frames sent to lower layers is controlled based
    on the peer's memory pressure which is reflected in its max http2 frame
    size.
  expiry: 2024/01/01
  owner: vigneshbabu@google.com
  test_tags: ["flow_control_test"]
- name: memory_pressure_controller
  description: New memory pressure controller
  expiry: 2023/10/01
  owner: ctiller@google.com
  test_tags: [resource_quota_test]
- name: unconstrained_max_quota_buffer_size
  description: Discard the cap on the max free pool size for one memory allocator
  expiry: 2024/02/01
  owner: ctiller@google.com
  test_tags: [resource_quota_test]
- name: event_engine_client
  description: Use EventEngine clients instead of iomgr's grpc_tcp_client
  expiry: 2024/01/21
  owner: hork@google.com
  test_tags: ["core_end2end_test", "event_engine_client_test"]
- name: monitoring_experiment
  description: Placeholder experiment to prove/disprove our monitoring is working
  expiry: never-ever
  owner: ctiller@google.com
  test_tags: []
- name: promise_based_client_call
  description:
    If set, use the new gRPC promise based call code when it's appropriate
    (ie when all filters in a stack are promise based)
  expiry: 2023/11/01
  owner: ctiller@google.com
  # TODO(ctiller): re-enable once we've got some more CI bandwidth
  # test_tags: ["core_end2end_test", "lame_client_test"]
  test_tags: []
- name: free_large_allocator
  description: If set, return all free bytes from a "big" allocator
  expiry: 2023/11/01
  owner: alishananda@google.com
  test_tags: [resource_quota_test]
- name: promise_based_server_call
  description:
    If set, use the new gRPC promise based call code when it's appropriate
    (ie when all filters in a stack are promise based)
  expiry: 2023/11/01
  owner: ctiller@google.com
  test_tags: ["core_end2end_test", "cpp_end2end_test", "xds_end2end_test", "logging_test"]
- name: event_engine_listener
  description: Use EventEngine listeners instead of iomgr's grpc_tcp_server
  expiry: 2024/01/01
  owner: vigneshbabu@google.com
  test_tags: ["core_end2end_test", "event_engine_listener_test"]
- name: schedule_cancellation_over_write
  description: Allow cancellation op to be scheduled over a write
  expiry: 2024/01/01
  owner: vigneshbabu@google.com
  test_tags: []
- name: trace_record_callops
  description: Enables tracing of call batch initiation and completion.
  expiry: 2024/01/01
  owner: vigneshbabu@google.com
  test_tags: []
- name: event_engine_dns
  description:
    If set, use EventEngine DNSResolver for client channel resolution
  expiry: 2023/10/01
  owner: yijiem@google.com
  test_tags: ["cancel_ares_query_test", "resolver_component_tests_runner_invoker"]
  allow_in_fuzzing_config: false
- name: work_stealing
  description:
    If set, use a work stealing thread pool implementation in EventEngine
  expiry: 2023/11/01
  owner: hork@google.com
  test_tags: ["core_end2end_test"]
  allow_in_fuzzing_config: false
- name: client_privacy
  description:
    If set, client privacy
  expiry: 2023/11/01
  owner: alishananda@google.com
  test_tags: []
  allow_in_fuzzing_config: false
- name: canary_client_privacy
  description:
    If set, canary client privacy
  expiry: 2023/11/01
  owner: alishananda@google.com
  test_tags: []
  allow_in_fuzzing_config: false
- name: server_privacy
  description:
    If set, server privacy
  expiry: 2023/11/01
  owner: alishananda@google.com
  test_tags: []
  allow_in_fuzzing_config: false
- name: unique_metadata_strings
  description:
    Ensure a unique copy of strings from parsed metadata are taken.
    The hypothesis here is that ref counting these are causing read buffer
    lifetimes to be extended leading to memory bloat.
  expiry: 2023/11/01
  owner: ctiller@google.com
  test_tags: []
  allow_in_fuzzing_config: true
- name: keepalive_fix
  description:
    Allows overriding keepalive_permit_without_calls.
    Refer https://github.com/grpc/grpc/pull/33428 for more information.
  expiry: 2024/06/30
  owner: yashkt@google.com
  test_tags: []
  allow_in_fuzzing_config: false
- name: keepalive_server_fix
  description:
    Allows overriding keepalive_permit_without_calls for servers.
    Refer https://github.com/grpc/grpc/pull/33917 for more information.
  expiry: 2023/12/31
  owner: yashkt@google.com
  test_tags: []
  allow_in_fuzzing_config: false
- name: lazier_stream_updates
  description:
    Allow streams to consume up to 50% of the incoming window before we
    force send a flow control update.
  expiry: 2024/01/23
  owner: ctiller@google.com
  test_tags: [flow_control_test]
- name: jitter_max_idle
  description:
    Enable jitter on connection max idle times.
    Historically this jitter was only on max connection age, but it seems like
    this could smooth out some herding problems.
  expiry: 2023/11/21
  owner: ctiller@google.com
  test_tags: []
  allow_in_fuzzing_config: true
<<<<<<< HEAD
- name: work_serializer_dispatch
  description:
    Have the work serializer dispatch work to event engine for every callback,
    instead of running things inline in the first thread that successfully
    enqueues work.
  expiry: 2024/02/10
  owner: ctiller@google.com
  test_tags: ["core_end2end_test", "cpp_end2end_test", "xds_end2end_test", "lb_policy_test"]
=======
- name: round_robin_delegate_to_pick_first
  description:
    Change round_robin code to delegate to pick_first as per dualstack
    backend design.
  expiry: 2023/11/15
  owner: roth@google.com
  test_tags: ["cpp_lb_end2end_test", "xds_end2end_test"]
>>>>>>> d713427c
<|MERGE_RESOLUTION|>--- conflicted
+++ resolved
@@ -187,7 +187,6 @@
   owner: ctiller@google.com
   test_tags: []
   allow_in_fuzzing_config: true
-<<<<<<< HEAD
 - name: work_serializer_dispatch
   description:
     Have the work serializer dispatch work to event engine for every callback,
@@ -196,12 +195,10 @@
   expiry: 2024/02/10
   owner: ctiller@google.com
   test_tags: ["core_end2end_test", "cpp_end2end_test", "xds_end2end_test", "lb_policy_test"]
-=======
 - name: round_robin_delegate_to_pick_first
   description:
     Change round_robin code to delegate to pick_first as per dualstack
     backend design.
   expiry: 2023/11/15
   owner: roth@google.com
-  test_tags: ["cpp_lb_end2end_test", "xds_end2end_test"]
->>>>>>> d713427c
+  test_tags: ["cpp_lb_end2end_test", "xds_end2end_test"]