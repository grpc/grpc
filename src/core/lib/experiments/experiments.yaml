# Copyright 2022 gRPC authors.
#
# Licensed under the Apache License, Version 2.0 (the "License");
# you may not use this file except in compliance with the License.
# You may obtain a copy of the License at
#
#     http://www.apache.org/licenses/LICENSE-2.0
#
# Unless required by applicable law or agreed to in writing, software
# distributed under the License is distributed on an "AS IS" BASIS,
# WITHOUT WARRANTIES OR CONDITIONS OF ANY KIND, either express or implied.
# See the License for the specific language governing permissions and
# limitations under the License.

# Format of each entry:
# name:        name of the experiment
# description: description of the experiment
# expiry:      when is the next time this experiment *must* be updated
#              (date, YYYY/MM/DD)
# test_tags:   a set of bazel tags, that if a test declares them signals
#              that that test should be run with this experiment enabled in CI
# allow_in_fuzzing_config: optional boolean (true if not specified)
#              if false, this experiment will not be included in fuzzers that
#              explore the config space
#
# Well known test tags:
#   core_end2end_test:   all tests, fixtures in the core end2end suite
#   endpoint_test:       endpoint related iomgr tests
#   flow_control_test:   tests pertaining explicitly to flow control
#   hpack_test:          hpack encode/decode tests
#   promise_test:        tests around the promise architecture
#   resource_quota_test: tests known to exercse resource quota

# This file only defines the experiments. Refer to rollouts.yaml for the rollout
# state of each experiment.
- name: tcp_frame_size_tuning
  description:
    If set, enables TCP to use RPC size estimation made by higher layers.
    TCP would not indicate completion of a read operation until a specified
    number of bytes have been read over the socket.
    Buffers are also allocated according to estimated RPC sizes.
  expiry: 2024/01/01
  owner: vigneshbabu@google.com
  test_tags: ["endpoint_test", "flow_control_test"]
- name: tcp_rcv_lowat
  description: Use SO_RCVLOWAT to avoid wakeups on the read path.
  expiry: 2024/01/01
  owner: vigneshbabu@google.com
  test_tags: ["endpoint_test", "flow_control_test"]
- name: peer_state_based_framing
  description:
    If set, the max sizes of frames sent to lower layers is controlled based
    on the peer's memory pressure which is reflected in its max http2 frame
    size.
  expiry: 2024/01/01
  owner: vigneshbabu@google.com
  test_tags: ["flow_control_test"]
- name: memory_pressure_controller
  description: New memory pressure controller
  expiry: 2024/05/05
  owner: ctiller@google.com
  test_tags: [resource_quota_test]
- name: unconstrained_max_quota_buffer_size
  description: Discard the cap on the max free pool size for one memory allocator
  expiry: 2024/02/01
  owner: ctiller@google.com
  test_tags: [resource_quota_test]
- name: event_engine_client
  description: Use EventEngine clients instead of iomgr's grpc_tcp_client
  expiry: 2024/01/21
  owner: hork@google.com
  test_tags: ["core_end2end_test", "event_engine_client_test"]
- name: monitoring_experiment
  description: Placeholder experiment to prove/disprove our monitoring is working
  expiry: never-ever
  owner: ctiller@google.com
  test_tags: []
- name: promise_based_client_call
  description:
    If set, use the new gRPC promise based call code when it's appropriate
    (ie when all filters in a stack are promise based)
  expiry: 2023/11/01
  owner: ctiller@google.com
  test_tags: ["core_end2end_test", "lame_client_test"]
- name: free_large_allocator
  description: If set, return all free bytes from a "big" allocator
  expiry: 2023/11/01
  owner: alishananda@google.com
  test_tags: [resource_quota_test]
- name: promise_based_server_call
  description:
    If set, use the new gRPC promise based call code when it's appropriate
    (ie when all filters in a stack are promise based)
  expiry: 2023/11/01
  owner: ctiller@google.com
  test_tags: ["core_end2end_test", "cpp_end2end_test", "xds_end2end_test", "logging_test"]
- name: event_engine_listener
  description: Use EventEngine listeners instead of iomgr's grpc_tcp_server
  expiry: 2024/01/01
  owner: vigneshbabu@google.com
  test_tags: ["core_end2end_test", "event_engine_listener_test"]
- name: schedule_cancellation_over_write
  description: Allow cancellation op to be scheduled over a write
  expiry: 2024/01/01
  owner: vigneshbabu@google.com
  test_tags: []
- name: trace_record_callops
  description: Enables tracing of call batch initiation and completion.
  expiry: 2024/01/01
  owner: vigneshbabu@google.com
  test_tags: []
- name: event_engine_dns
  description:
    If set, use EventEngine DNSResolver for client channel resolution
  expiry: 2024/01/08
  owner: yijiem@google.com
  test_tags: ["cancel_ares_query_test", "resolver_component_tests_runner_invoker"]
  allow_in_fuzzing_config: false
- name: client_privacy
  description:
    If set, client privacy
  expiry: 2023/11/01
  owner: alishananda@google.com
  test_tags: []
  allow_in_fuzzing_config: false
- name: canary_client_privacy
  description:
    If set, canary client privacy
  expiry: 2023/11/01
  owner: alishananda@google.com
  test_tags: []
  allow_in_fuzzing_config: false
- name: server_privacy
  description:
    If set, server privacy
  expiry: 2023/11/01
  owner: alishananda@google.com
  test_tags: []
  allow_in_fuzzing_config: false
- name: keepalive_fix
  description:
    Allows overriding keepalive_permit_without_calls.
    Refer https://github.com/grpc/grpc/pull/33428 for more information.
  expiry: 2024/06/30
  owner: yashkt@google.com
  test_tags: []
  allow_in_fuzzing_config: false
- name: keepalive_server_fix
  description:
    Allows overriding keepalive_permit_without_calls for servers.
    Refer https://github.com/grpc/grpc/pull/33917 for more information.
  expiry: 2023/12/31
  owner: yashkt@google.com
  test_tags: []
  allow_in_fuzzing_config: false
- name: work_serializer_dispatch
  description:
    Have the work serializer dispatch work to event engine for every callback,
    instead of running things inline in the first thread that successfully
    enqueues work.
  expiry: 2024/02/10
  owner: ctiller@google.com
  test_tags: ["core_end2end_test", "cpp_end2end_test", "xds_end2end_test", "lb_unit_test"]
- name: lazier_stream_updates
  description:
    Allow streams to consume up to 50% of the incoming window before we
    force send a flow control update.
  expiry: 2024/01/23
  owner: ctiller@google.com
  test_tags: [flow_control_test]
- name: jitter_max_idle
  description:
    Enable jitter on connection max idle times.
    Historically this jitter was only on max connection age, but it seems like
    this could smooth out some herding problems.
  expiry: 2023/11/21
  owner: ctiller@google.com
  test_tags: []
  allow_in_fuzzing_config: true
- name: round_robin_delegate_to_pick_first
  description:
    Change round_robin code to delegate to pick_first as per dualstack
    backend design.
  expiry: 2023/11/15
  owner: roth@google.com
  test_tags: ["lb_unit_test", "cpp_lb_end2end_test", "xds_end2end_test"]
- name: wrr_delegate_to_pick_first
  description:
    Change WRR code to delegate to pick_first as per dualstack
    backend design.
  expiry: 2023/11/15
  owner: roth@google.com
  test_tags: ["lb_unit_test", "cpp_lb_end2end_test", "xds_end2end_test"]
- name: pick_first_happy_eyeballs
  description:
    Use Happy Eyeballs in pick_first.
  expiry: 2023/12/15
  owner: roth@google.com
  test_tags: ["lb_unit_test", "cpp_lb_end2end_test", "xds_end2end_test"]
- name: combiner_offload_to_event_engine
  description:
    Offload Combiner work onto the EventEngine instead of the Executor.
  expiry: 2024/01/15
  owner: hork@google.com
  test_tags: []
- name: multiping
  description:
    Allow more than one ping to be in flight at a time by default.
  expiry: 2024/01/15
  owner: ctiller@google.com
  test_tags: [flow_control_test]
- name: registered_method_lookup_in_transport
  description:
    Change registered method's lookup point to transport
  expiry: 2024/03/31
  owner: yashkt@google.com
  test_tags: ["surface_registered_method_lookup"]
- name: call_status_override_on_cancellation
  description:
    Avoid overriding call status of successfully finished calls if it races with
    cancellation.
  expiry: 2024/01/01
  owner: vigneshbabu@google.com
  test_tags: []
- name: tarpit
  description:
    If set, tarpit invalid requests for some amount of time
  expiry: 2024/03/03
  owner: ctiller@google.com
  test_tags: [bad_client_test]
- name: settings_timeout
  description:
    If set, use the settings timeout to send settings frame to the peer.
  expiry: 2024/03/03
  owner: ctiller@google.com
  test_tags: []
- name: work_serializer_clears_time_cache
  description:
    Have the work serializer clear the time cache when it dispatches work.
  expiry: 2024/01/01
  owner: ctiller@google.com
  test_tags: []
<<<<<<< HEAD
- name: separate_ping_from_keepalive
  description:
    Keep a different keepalive timeout (resolution is seeing data after sending a ping)
    from a ping timeout (resolution is getting a ping ack after sending a ping)
    The first can be short and determines liveness.
    The second can be longer and determines protocol correctness.
  expiry: 2024/03/03
  owner: ctiller@google.com
  test_tags: []
=======
- name: rstpit
  description:
    On RST_STREAM on a server, reduce MAX_CONCURRENT_STREAMS for a short duration
  expiry: 2024/03/03
  owner: ctiller@google.com
  test_tags: [flow_control_test]
- name: red_max_concurrent_streams
  description:
    Perform random early rejection of requests that would exceed a newly reduced
    MAX_CONCURRENT_STREAMS but are allowed by the current.
  expiry: 2024/03/03
  owner: ctiller@google.com
  test_tags: [flow_control_test]
>>>>>>> 6a49e953
- name: chttp2_batch_requests
  description:
    Cap the number of requests received by one transport read prior to offload.
  expiry: 2024/03/03
  owner: ctiller@google.com
  test_tags: ["cpp_end2end_test", "flow_control_test"]
- name: chttp2_offload_on_rst_stream
  description:
    Offload work on RST_STREAM.
  expiry: 2024/03/03
  owner: ctiller@google.com
  test_tags: ["cpp_end2end_test", "flow_control_test"]
- name: block_excessive_requests_before_settings_ack
  description:
    If set, block excessive requests before receiving SETTINGS ACK.
  expiry: 2024/03/03
  owner: ctiller@google.com
  test_tags: [bad_client_test]
- name: ping_on_rst_stream
  description:
    Send a ping on receiving some RST_STREAM frames on the server
    (proportion configurable via grpc.http2.ping_on_rst_stream_percent channel arg).
  expiry: 2024/03/03
  owner: ctiller@google.com
  test_tags: []<|MERGE_RESOLUTION|>--- conflicted
+++ resolved
@@ -240,7 +240,6 @@
   expiry: 2024/01/01
   owner: ctiller@google.com
   test_tags: []
-<<<<<<< HEAD
 - name: separate_ping_from_keepalive
   description:
     Keep a different keepalive timeout (resolution is seeing data after sending a ping)
@@ -250,7 +249,6 @@
   expiry: 2024/03/03
   owner: ctiller@google.com
   test_tags: []
-=======
 - name: rstpit
   description:
     On RST_STREAM on a server, reduce MAX_CONCURRENT_STREAMS for a short duration
@@ -264,7 +262,6 @@
   expiry: 2024/03/03
   owner: ctiller@google.com
   test_tags: [flow_control_test]
->>>>>>> 6a49e953
 - name: chttp2_batch_requests
   description:
     Cap the number of requests received by one transport read prior to offload.
