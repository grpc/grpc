# Copyright 2022 gRPC authors.
#
# Licensed under the Apache License, Version 2.0 (the "License");
# you may not use this file except in compliance with the License.
# You may obtain a copy of the License at
#
#     http://www.apache.org/licenses/LICENSE-2.0
#
# Unless required by applicable law or agreed to in writing, software
# distributed under the License is distributed on an "AS IS" BASIS,
# WITHOUT WARRANTIES OR CONDITIONS OF ANY KIND, either express or implied.
# See the License for the specific language governing permissions and
# limitations under the License.

# Format of each entry:
# name:        name of the experiment
# description: description of the experiment
# expiry:      when is the next time this experiment *must* be updated
#              (date, YYYY/MM/DD)
# test_tags:   a set of bazel tags, that if a test declares them signals
#              that that test should be run with this experiment enabled in CI
# allow_in_fuzzing_config: optional boolean (true if not specified)
#              if false, this experiment will not be included in fuzzers that
#              explore the config space
#
# Well known test tags:
#   core_end2end_test:   all tests, fixtures in the core end2end suite
#   endpoint_test:       endpoint related iomgr tests
#   flow_control_test:   tests pertaining explicitly to flow control
#   hpack_test:          hpack encode/decode tests
#   promise_test:        tests around the promise architecture
#   resource_quota_test: tests known to exercse resource quota

# This file only defines the experiments. Refer to rollouts.yaml for the rollout
# state of each experiment.
- name: tcp_frame_size_tuning
  description:
    If set, enables TCP to use RPC size estimation made by higher layers.
    TCP would not indicate completion of a read operation until a specified
    number of bytes have been read over the socket.
    Buffers are also allocated according to estimated RPC sizes.
  expiry: 2024/01/01
  owner: vigneshbabu@google.com
  test_tags: ["endpoint_test", "flow_control_test"]
- name: tcp_rcv_lowat
  description: Use SO_RCVLOWAT to avoid wakeups on the read path.
  expiry: 2024/01/01
  owner: vigneshbabu@google.com
  test_tags: ["endpoint_test", "flow_control_test"]
- name: peer_state_based_framing
  description:
    If set, the max sizes of frames sent to lower layers is controlled based
    on the peer's memory pressure which is reflected in its max http2 frame
    size.
  expiry: 2024/01/01
  owner: vigneshbabu@google.com
  test_tags: ["flow_control_test"]
- name: memory_pressure_controller
  description: New memory pressure controller
  expiry: 2024/05/05
  owner: ctiller@google.com
  test_tags: [resource_quota_test]
- name: unconstrained_max_quota_buffer_size
  description: Discard the cap on the max free pool size for one memory allocator
  expiry: 2024/02/01
  owner: ctiller@google.com
  test_tags: [resource_quota_test]
- name: event_engine_client
  description: Use EventEngine clients instead of iomgr's grpc_tcp_client
  expiry: 2024/01/21
  owner: hork@google.com
  test_tags: ["core_end2end_test", "event_engine_client_test"]
- name: monitoring_experiment
  description: Placeholder experiment to prove/disprove our monitoring is working
  expiry: never-ever
  owner: ctiller@google.com
  test_tags: []
- name: promise_based_client_call
  description:
    If set, use the new gRPC promise based call code when it's appropriate
    (ie when all filters in a stack are promise based)
  expiry: 2023/11/01
  owner: ctiller@google.com
  # TODO(ctiller): re-enable once we've got some more CI bandwidth
  # test_tags: ["core_end2end_test", "lame_client_test"]
  test_tags: []
- name: free_large_allocator
  description: If set, return all free bytes from a "big" allocator
  expiry: 2023/11/01
  owner: alishananda@google.com
  test_tags: [resource_quota_test]
- name: promise_based_server_call
  description:
    If set, use the new gRPC promise based call code when it's appropriate
    (ie when all filters in a stack are promise based)
  expiry: 2023/11/01
  owner: ctiller@google.com
  test_tags: ["core_end2end_test", "cpp_end2end_test", "xds_end2end_test", "logging_test"]
- name: event_engine_listener
  description: Use EventEngine listeners instead of iomgr's grpc_tcp_server
  expiry: 2024/01/01
  owner: vigneshbabu@google.com
  test_tags: ["core_end2end_test", "event_engine_listener_test"]
- name: schedule_cancellation_over_write
  description: Allow cancellation op to be scheduled over a write
  expiry: 2024/01/01
  owner: vigneshbabu@google.com
  test_tags: []
- name: trace_record_callops
  description: Enables tracing of call batch initiation and completion.
  expiry: 2024/01/01
  owner: vigneshbabu@google.com
  test_tags: []
- name: event_engine_dns
  description:
    If set, use EventEngine DNSResolver for client channel resolution
  expiry: 2023/10/01
  owner: yijiem@google.com
  test_tags: ["cancel_ares_query_test", "resolver_component_tests_runner_invoker"]
  allow_in_fuzzing_config: false
- name: work_stealing
  description:
    If set, use a work stealing thread pool implementation in EventEngine
  expiry: 2023/11/01
  owner: hork@google.com
  test_tags: ["core_end2end_test"]
  allow_in_fuzzing_config: false
- name: client_privacy
  description:
    If set, client privacy
  expiry: 2023/11/01
  owner: alishananda@google.com
  test_tags: []
  allow_in_fuzzing_config: false
- name: canary_client_privacy
  description:
    If set, canary client privacy
  expiry: 2023/11/01
  owner: alishananda@google.com
  test_tags: []
  allow_in_fuzzing_config: false
- name: server_privacy
  description:
    If set, server privacy
  expiry: 2023/11/01
  owner: alishananda@google.com
  test_tags: []
  allow_in_fuzzing_config: false
- name: keepalive_fix
  description:
    Allows overriding keepalive_permit_without_calls.
    Refer https://github.com/grpc/grpc/pull/33428 for more information.
  expiry: 2024/06/30
  owner: yashkt@google.com
  test_tags: []
  allow_in_fuzzing_config: false
- name: keepalive_server_fix
  description:
    Allows overriding keepalive_permit_without_calls for servers.
    Refer https://github.com/grpc/grpc/pull/33917 for more information.
  expiry: 2023/12/31
  owner: yashkt@google.com
  test_tags: []
  allow_in_fuzzing_config: false
- name: work_serializer_dispatch
  description:
    Have the work serializer dispatch work to event engine for every callback,
    instead of running things inline in the first thread that successfully
    enqueues work.
  expiry: 2024/02/10
  owner: ctiller@google.com
  test_tags: ["core_end2end_test", "cpp_end2end_test", "xds_end2end_test", "lb_unit_test"]
- name: lazier_stream_updates
  description:
    Allow streams to consume up to 50% of the incoming window before we
    force send a flow control update.
  expiry: 2024/01/23
  owner: ctiller@google.com
  test_tags: [flow_control_test]
- name: jitter_max_idle
  description:
    Enable jitter on connection max idle times.
    Historically this jitter was only on max connection age, but it seems like
    this could smooth out some herding problems.
  expiry: 2023/11/21
  owner: ctiller@google.com
  test_tags: []
  allow_in_fuzzing_config: true
- name: round_robin_delegate_to_pick_first
  description:
    Change round_robin code to delegate to pick_first as per dualstack
    backend design.
  expiry: 2023/11/15
  owner: roth@google.com
  test_tags: ["lb_unit_test", "cpp_lb_end2end_test", "xds_end2end_test"]
- name: wrr_delegate_to_pick_first
  description:
    Change WRR code to delegate to pick_first as per dualstack
    backend design.
  expiry: 2023/11/15
  owner: roth@google.com
<<<<<<< HEAD
  test_tags: ["lb_unit_test", "cpp_lb_end2end_test", "xds_end2end_test"]
=======
  test_tags: ["lb_unit_test", "cpp_lb_end2end_test", "xds_end2end_test"]
- name: client_channel_subchannel_wrapper_work_serializer_orphan
  description:
    Client channel subchannel wrapper hops into WorkSerializer at
    Orphan() time, rather than requiring callers to do it.
  expiry: 2023/11/15
  owner: roth@google.com
  test_tags: ["lb_unit_test", "cpp_lb_end2end_test", "xds_end2end_test"]
- name: combiner_offload_to_event_engine
  description:
    Offload Combiner work onto the EventEngine instead of the Executor.
  expiry: 2024/01/15
  owner: hork@google.com
  test_tags: []
>>>>>>> 3707b42b
<|MERGE_RESOLUTION|>--- conflicted
+++ resolved
@@ -199,21 +199,10 @@
     backend design.
   expiry: 2023/11/15
   owner: roth@google.com
-<<<<<<< HEAD
-  test_tags: ["lb_unit_test", "cpp_lb_end2end_test", "xds_end2end_test"]
-=======
-  test_tags: ["lb_unit_test", "cpp_lb_end2end_test", "xds_end2end_test"]
-- name: client_channel_subchannel_wrapper_work_serializer_orphan
-  description:
-    Client channel subchannel wrapper hops into WorkSerializer at
-    Orphan() time, rather than requiring callers to do it.
-  expiry: 2023/11/15
-  owner: roth@google.com
   test_tags: ["lb_unit_test", "cpp_lb_end2end_test", "xds_end2end_test"]
 - name: combiner_offload_to_event_engine
   description:
     Offload Combiner work onto the EventEngine instead of the Executor.
   expiry: 2024/01/15
   owner: hork@google.com
-  test_tags: []
->>>>>>> 3707b42b
+  test_tags: []