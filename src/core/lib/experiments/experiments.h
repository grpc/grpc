--- conflicted
+++ resolved
@@ -53,11 +53,7 @@
   bool default_value;
 };
 
-<<<<<<< HEAD
-constexpr const size_t kNumExperiments = 14;
-=======
-constexpr const size_t kNumExperiments = 12;
->>>>>>> 03899400
+constexpr const size_t kNumExperiments = 13;
 extern const ExperimentMetadata g_experiment_metadata[kNumExperiments];
 
 }  // namespace grpc_core
