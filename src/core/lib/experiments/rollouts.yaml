--- conflicted
+++ resolved
@@ -65,15 +65,8 @@
   default:
     # not tested on iOS at all
     ios: broken
-<<<<<<< HEAD
-    posix: false
+    posix: true
     windows: true
-=======
-    posix: true
-    # TODO(yijiem): resolve when the WindowsEventEngine DNS Resolver is
-    # implemented
-    windows: broken
->>>>>>> 7c57fb70
 - name: event_engine_listener
   default:
     # not tested on iOS at all
