# Copyright 2023 gRPC authors.
#
# Licensed under the Apache License, Version 2.0 (the "License");
# you may not use this file except in compliance with the License.
# You may obtain a copy of the License at
#
#     http://www.apache.org/licenses/LICENSE-2.0
#
# Unless required by applicable law or agreed to in writing, software
# distributed under the License is distributed on an "AS IS" BASIS,
# WITHOUT WARRANTIES OR CONDITIONS OF ANY KIND, either express or implied.
# See the License for the specific language governing permissions and
# limitations under the License.

# This file describes the rollout status of each experiment.
# Format of each entry:
# name:        name of the experiment
# default:     one of:
#              - broken  - the experiment defaults to off and is not tested
#                          in all platforms.
#              - false   - the experiment defaults to off in all platforms.
#              - debug   - the experiment defaults to on in debug builds,
#                          off in release builds in all platforms.
#              - true    - the experiment defaults to on in all platforms.
#
# [OR] the default can be platform specific:
#  -----------------------------------------
#  e.g the following would mark the experiment as broken on ios, false on
#  windows and debug on posix. If a platform is un-specified, the default for
#  that platform will be set to false.
#  - name: experiment_1
#    default:
#       ios: broken
#       windows: false
#       posix: debug
#
# Supported platforms: ios, windows, posix

- name: tcp_frame_size_tuning
  default: false
- name: tcp_rcv_lowat
  default: false
- name: peer_state_based_framing
  default: false
- name: memory_pressure_controller
  default: false
- name: unconstrained_max_quota_buffer_size
  default: false
- name: event_engine_client
  default:
    # not tested on iOS at all
    ios: broken
    posix: false
    # TODO(hork): resolve when the client end2end test flake rate reduces to
    # a tolerable amount.
    windows: broken
- name: monitoring_experiment
  default: true
- name: promise_based_client_call
  default: false
- name: free_large_allocator
  default: false
- name: promise_based_server_call
  default: false
- name: event_engine_listener
  default: false
- name: schedule_cancellation_over_write
  default: false
- name: trace_record_callops
  default: false
- name: event_engine_dns
  default:
    # not tested on iOS at all
    ios: broken
    posix: false
    # TODO(yijiem): resolve when the WindowsEventEngine DNS Resolver is
    # implemented
    windows: broken
- name: work_serializer_dispatch
  default: false
- name: client_privacy
  default: false
- name: canary_client_privacy
  default: false
- name: server_privacy
  default: false
- name: keepalive_fix
  default: false
- name: keepalive_server_fix
  default: false
- name: lazier_stream_updates
  default: true
- name: jitter_max_idle
  default: true
- name: round_robin_delegate_to_pick_first
  default: true
- name: wrr_delegate_to_pick_first
  default: true
- name: pick_first_happy_eyeballs
  default: true
- name: combiner_offload_to_event_engine
  default: true
- name: registered_method_lookup_in_transport
  default: true
- name: call_status_override_on_cancellation
  default: debug
<<<<<<< HEAD
- name: registered_methods_map
  default: debug
=======
- name: work_serializer_clears_time_cache
  default: true
>>>>>>> 8391f19a
<|MERGE_RESOLUTION|>--- conflicted
+++ resolved
@@ -104,10 +104,7 @@
   default: true
 - name: call_status_override_on_cancellation
   default: debug
-<<<<<<< HEAD
-- name: registered_methods_map
-  default: debug
-=======
 - name: work_serializer_clears_time_cache
   default: true
->>>>>>> 8391f19a
+- name: registered_methods_map
+  default: debug