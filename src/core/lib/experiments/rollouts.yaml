# Copyright 2023 gRPC authors.
#
# Licensed under the Apache License, Version 2.0 (the "License");
# you may not use this file except in compliance with the License.
# You may obtain a copy of the License at
#
#     http://www.apache.org/licenses/LICENSE-2.0
#
# Unless required by applicable law or agreed to in writing, software
# distributed under the License is distributed on an "AS IS" BASIS,
# WITHOUT WARRANTIES OR CONDITIONS OF ANY KIND, either express or implied.
# See the License for the specific language governing permissions and
# limitations under the License.

# This file describes the rollout status of each experiment.
# Format of each entry:
# name:        name of the experiment
# default:     one of:
#              - broken  - the experiment defaults to off and is not tested
#                          in all platforms.
#              - false   - the experiment defaults to off in all platforms.
#              - debug   - the experiment defaults to on in debug builds,
#                          off in release builds in all platforms.
#              - true    - the experiment defaults to on in all platforms.
#
# [OR] the default can be platform specific:
#  -----------------------------------------
#  e.g the following would mark the experiment as broken on ios, false on
#  windows and debug on posix. If a platform is un-specified, the default for
#  that platform will be set to false.
#  - name: experiment_1
#    default:
#       ios: broken
#       windows: false
#       posix: debug
#
# Supported platforms: ios, windows, posix

- name: tcp_frame_size_tuning
  default: false
- name: tcp_rcv_lowat
  default: false
- name: peer_state_based_framing
  default: false
- name: memory_pressure_controller
  default: false
- name: unconstrained_max_quota_buffer_size
  default: false
- name: event_engine_client
  default:
    # not tested on iOS at all
    ios: broken
    posix: false
    # TODO(hork): resolve when the client end2end test flake rate reduces to
    # a tolerable amount.
    windows: broken
- name: monitoring_experiment
  default: true
- name: promise_based_client_call
  default: false
- name: free_large_allocator
  default: false
- name: promise_based_server_call
  default: false
- name: event_engine_listener
  default: false
- name: schedule_cancellation_over_write
  default: false
- name: trace_record_callops
  default: false
- name: event_engine_dns
  default:
    # not tested on iOS at all
    ios: broken
    posix: false
    # TODO(yijiem): resolve when the WindowsEventEngine DNS Resolver is 
    # implemented
    windows: broken
- name: work_stealing
  default: true
- name: work_serializer_dispatch
  default: false
- name: client_privacy
  default: false
- name: canary_client_privacy
  default: false
- name: server_privacy
  default: false
- name: unique_metadata_strings
  default: true
- name: keepalive_fix
  default: false
- name: keepalive_server_fix
  default: false
- name: lazier_stream_updates
  default: true
- name: jitter_max_idle
  default: true
- name: round_robin_delegate_to_pick_first
  default: true
<<<<<<< HEAD
- name: wrr_delegate_to_pick_first
=======
- name: client_channel_subchannel_wrapper_work_serializer_orphan
>>>>>>> 17662c66
  default: true<|MERGE_RESOLUTION|>--- conflicted
+++ resolved
@@ -98,9 +98,7 @@
   default: true
 - name: round_robin_delegate_to_pick_first
   default: true
-<<<<<<< HEAD
 - name: wrr_delegate_to_pick_first
-=======
+  default: true
 - name: client_channel_subchannel_wrapper_work_serializer_orphan
->>>>>>> 17662c66
   default: true