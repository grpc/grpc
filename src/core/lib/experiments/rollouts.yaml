--- conflicted
+++ resolved
@@ -94,9 +94,7 @@
   default: true
 - name: jitter_max_idle
   default: true
-<<<<<<< HEAD
+- name: round_robin_delegate_to_pick_first
+  default: true
 - name: client_channel_subchannel_wrapper_work_serializer_orphan
-=======
-- name: round_robin_delegate_to_pick_first
->>>>>>> d713427c
   default: true