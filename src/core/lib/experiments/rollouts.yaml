# Copyright 2023 gRPC authors.
#
# Licensed under the Apache License, Version 2.0 (the "License");
# you may not use this file except in compliance with the License.
# You may obtain a copy of the License at
#
#     http://www.apache.org/licenses/LICENSE-2.0
#
# Unless required by applicable law or agreed to in writing, software
# distributed under the License is distributed on an "AS IS" BASIS,
# WITHOUT WARRANTIES OR CONDITIONS OF ANY KIND, either express or implied.
# See the License for the specific language governing permissions and
# limitations under the License.

# This file describes the rollout status of each experiment.
# Format of each entry:
# name:        name of the experiment
# default:     one of:
#              - broken  - the experiment defaults to off and is not tested
#                          in all platforms.
#              - false   - the experiment defaults to off in all platforms.
#              - debug   - the experiment defaults to on in debug builds,
#                          off in release builds in all platforms.
#              - true    - the experiment defaults to on in all platforms.
#
# [OR] the default can be platform specific:
#  -----------------------------------------
#  e.g the following would mark the experiment as broken on ios, false on
#  windows and debug on posix. If a platform is un-specified, the default for
#  that platform will be set to false.
#  - name: experiment_1
#    default:
#       ios: broken
#       windows: false
#       posix: debug
#
# Supported platforms: ios, windows, posix

- name: block_excessive_requests_before_settings_ack
  default: true
- name: call_status_override_on_cancellation
  default: debug
- name: canary_client_privacy
  default: false
- name: chttp2_batch_requests
  default: true
- name: chttp2_offload_on_rst_stream
  default: true
- name: client_idleness
  default: true
- name: client_privacy
  default: false
- name: combiner_offload_to_event_engine
  default: true
- name: event_engine_client
  default:
    # not tested on iOS at all
    ios: broken
    posix: false
    # TODO(hork): resolve when the client end2end test flake rate reduces to
    # a tolerable amount.
    windows: broken
- name: event_engine_dns
  default:
    # not tested on iOS at all
    ios: broken
    posix: false
    # TODO(yijiem): resolve when the WindowsEventEngine DNS Resolver is
    # implemented
    windows: broken
- name: event_engine_listener
  default:
    # not tested on iOS at all
    ios: broken
<<<<<<< HEAD
    posix: true
    windows: false
=======
    posix: false
    windows: true
- name: free_large_allocator
  default: false
>>>>>>> c8066805
- name: jitter_max_idle
  default: true
- name: keepalive_fix
  default: false
- name: keepalive_server_fix
  default: false
- name: lazier_stream_updates
  default: true
- name: memory_pressure_controller
  default: false
- name: monitoring_experiment
  default: true
- name: overload_protection
  default: true
- name: peer_state_based_framing
  default: false
- name: pick_first_happy_eyeballs
  default: true
- name: ping_on_rst_stream
  default: true
- name: promise_based_client_call
  default: false
- name: promise_based_server_call
  default: false
- name: red_max_concurrent_streams
  default: false
- name: registered_method_lookup_in_transport
  default: true
- name: registered_methods_map
  default: false
- name: rfc_max_concurrent_streams
  default: false
- name: round_robin_delegate_to_pick_first
  default: true
- name: rstpit
  default: false
- name: schedule_cancellation_over_write
  default: false
- name: separate_ping_from_keepalive
  default: true
- name: server_privacy
  default: false
- name: settings_timeout
  default: true
- name: tarpit
  default: true
- name: tcp_frame_size_tuning
  default: false
- name: tcp_rcv_lowat
  default: false
- name: trace_record_callops
  default: false
- name: unconstrained_max_quota_buffer_size
  default: false
- name: work_serializer_clears_time_cache
  default: true
- name: work_serializer_dispatch
  default: false
- name: write_size_cap
  default: true
- name: write_size_policy
  default: true
- name: wrr_delegate_to_pick_first
  default: true<|MERGE_RESOLUTION|>--- conflicted
+++ resolved
@@ -72,15 +72,10 @@
   default:
     # not tested on iOS at all
     ios: broken
-<<<<<<< HEAD
     posix: true
-    windows: false
-=======
-    posix: false
     windows: true
 - name: free_large_allocator
   default: false
->>>>>>> c8066805
 - name: jitter_max_idle
   default: true
 - name: keepalive_fix
