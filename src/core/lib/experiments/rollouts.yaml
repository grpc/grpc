# Copyright 2023 gRPC authors.
#
# Licensed under the Apache License, Version 2.0 (the "License");
# you may not use this file except in compliance with the License.
# You may obtain a copy of the License at
#
#     http://www.apache.org/licenses/LICENSE-2.0
#
# Unless required by applicable law or agreed to in writing, software
# distributed under the License is distributed on an "AS IS" BASIS,
# WITHOUT WARRANTIES OR CONDITIONS OF ANY KIND, either express or implied.
# See the License for the specific language governing permissions and
# limitations under the License.

# This file describes the rollout status of each experiment.
# Format of each entry:
# name:        name of the experiment
# default:     one of:
#              - broken  - the experiment defaults to off and is not tested
#                          in all platforms.
#              - false   - the experiment defaults to off in all platforms.
#              - debug   - the experiment defaults to on in debug builds,
#                          off in release builds in all platforms.
#              - true    - the experiment defaults to on in all platforms.
#
# [OR] the default can be platform specific:
#  -----------------------------------------
#  e.g the following would mark the experiment as broken on ios, false on
#  windows and debug on posix. If a platform is un-specified, the default for
#  that platform will be set to false.
#  - name: experiment_1
#    default:
#       ios: broken
#       windows: false
#       posix: debug
#
# Supported platforms: ios, windows, posix

- name: tcp_frame_size_tuning
  default: false
- name: tcp_rcv_lowat
  default: false
- name: peer_state_based_framing
  default: false
- name: memory_pressure_controller
  default: false
- name: unconstrained_max_quota_buffer_size
  default: false
- name: event_engine_client
  default:
    # not tested on iOS at all
    ios: broken
    posix: false
    # TODO(hork): resolve when the client end2end test flake rate reduces to
    # a tolerable amount.
    windows: broken
- name: monitoring_experiment
  default: true
- name: promise_based_client_call
  default: false
- name: free_large_allocator
  default: false
- name: promise_based_server_call
  default: false
- name: event_engine_listener
  default: false
- name: schedule_cancellation_over_write
  default: false
- name: trace_record_callops
  default: false
- name: event_engine_dns
  default:
    # not tested on iOS at all
    ios: broken
    posix: false
    # TODO(yijiem): resolve when the WindowsEventEngine DNS Resolver is
    # implemented
    windows: broken
- name: work_serializer_dispatch
  default: false
- name: client_privacy
  default: false
- name: canary_client_privacy
  default: false
- name: server_privacy
  default: false
- name: keepalive_fix
  default: false
- name: keepalive_server_fix
  default: false
- name: lazier_stream_updates
  default: true
- name: jitter_max_idle
  default: true
- name: round_robin_delegate_to_pick_first
  default: true
- name: wrr_delegate_to_pick_first
  default: true
- name: pick_first_happy_eyeballs
  default: true
- name: combiner_offload_to_event_engine
  default: true
- name: registered_method_lookup_in_transport
  default: true
- name: call_status_override_on_cancellation
  default: debug
- name: work_serializer_clears_time_cache
  default: true
<<<<<<< HEAD
- name: bandwidth_limit_writes
  default: false
=======
- name: settings_timeout
  default: true
- name: chttp2_batch_requests
  default: true
- name: chttp2_offload_on_rst_stream
  default: true
- name: block_excessive_requests_before_settings_ack
  default: true
- name: ping_on_rst_stream
  default: true
>>>>>>> 385583b2
<|MERGE_RESOLUTION|>--- conflicted
+++ resolved
@@ -106,10 +106,8 @@
   default: debug
 - name: work_serializer_clears_time_cache
   default: true
-<<<<<<< HEAD
 - name: bandwidth_limit_writes
   default: false
-=======
 - name: settings_timeout
   default: true
 - name: chttp2_batch_requests
@@ -119,5 +117,4 @@
 - name: block_excessive_requests_before_settings_ack
   default: true
 - name: ping_on_rst_stream
-  default: true
->>>>>>> 385583b2
+  default: true