# Copyright 2023 gRPC authors.
#
# Licensed under the Apache License, Version 2.0 (the "License");
# you may not use this file except in compliance with the License.
# You may obtain a copy of the License at
#
#     http://www.apache.org/licenses/LICENSE-2.0
#
# Unless required by applicable law or agreed to in writing, software
# distributed under the License is distributed on an "AS IS" BASIS,
# WITHOUT WARRANTIES OR CONDITIONS OF ANY KIND, either express or implied.
# See the License for the specific language governing permissions and
# limitations under the License.

# This file describes the rollout status of each experiment.
# Format of each entry:
# name:        name of the experiment
# default:     one of:
#              - broken  - the experiment defaults to off and is not tested
#                          in all platforms.
#              - false   - the experiment defaults to off in all platforms.
#              - debug   - the experiment defaults to on in debug builds,
#                          off in release builds in all platforms.
#              - true    - the experiment defaults to on in all platforms.
#
# [OR] the default can be platform specific:
#  -----------------------------------------
#  e.g the following would mark the experiment as broken on ios, false on
#  windows and debug on posix. If a platform is un-specified, the default for
#  that platform will be set to false.
#  - name: experiment_1
#    default:
#       ios: broken
#       windows: false
#       posix: debug
#
# Supported platforms: ios, windows, posix

- name: tcp_frame_size_tuning
  default: false
- name: tcp_rcv_lowat
  default: false
- name: peer_state_based_framing
  default: false
- name: memory_pressure_controller
  default: false
- name: unconstrained_max_quota_buffer_size
  default: false
- name: event_engine_client
  default:
    # not tested on iOS at all
    ios: broken
    posix: false
    # TODO(hork): resolve when the client end2end test flake rate reduces to
    # a tolerable amount.
    windows: broken
- name: monitoring_experiment
  default: true
- name: promise_based_client_call
  default: false
- name: free_large_allocator
  default: false
- name: promise_based_server_call
  default: false
- name: event_engine_listener
  default: false
- name: schedule_cancellation_over_write
  default: false
- name: trace_record_callops
  default: false
- name: event_engine_dns
  default:
    # not tested on iOS at all
    ios: broken
    posix: false
    # TODO(yijiem): resolve when the WindowsEventEngine DNS Resolver is
    # implemented
    windows: broken
- name: work_serializer_dispatch
  default: false
- name: client_privacy
  default: false
- name: canary_client_privacy
  default: false
- name: server_privacy
  default: false
- name: keepalive_fix
  default: false
- name: keepalive_server_fix
  default: false
- name: lazier_stream_updates
  default: true
- name: jitter_max_idle
  default: true
- name: round_robin_delegate_to_pick_first
  default: true
- name: wrr_delegate_to_pick_first
  default: true
- name: pick_first_happy_eyeballs
  default: true
- name: combiner_offload_to_event_engine
  default: true
- name: registered_method_lookup_in_transport
  default: true
- name: call_status_override_on_cancellation
  default: debug
- name: work_serializer_clears_time_cache
  default: true
<<<<<<< HEAD
- name: rstpit
  default: false
- name: red_max_concurrent_streams
  default: false
=======
- name: tarpit
  default: true
- name: settings_timeout
  default: true
- name: chttp2_batch_requests
  default: true
- name: chttp2_offload_on_rst_stream
  default: true
- name: block_excessive_requests_before_settings_ack
  default: true
- name: ping_on_rst_stream
  default: true
>>>>>>> e527581a
<|MERGE_RESOLUTION|>--- conflicted
+++ resolved
@@ -106,12 +106,10 @@
   default: debug
 - name: work_serializer_clears_time_cache
   default: true
-<<<<<<< HEAD
 - name: rstpit
   default: false
 - name: red_max_concurrent_streams
   default: false
-=======
 - name: tarpit
   default: true
 - name: settings_timeout
@@ -123,5 +121,4 @@
 - name: block_excessive_requests_before_settings_ack
   default: true
 - name: ping_on_rst_stream
-  default: true
->>>>>>> e527581a
+  default: true