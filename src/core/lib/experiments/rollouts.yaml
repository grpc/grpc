# Copyright 2023 gRPC authors.
#
# Licensed under the Apache License, Version 2.0 (the "License");
# you may not use this file except in compliance with the License.
# You may obtain a copy of the License at
#
#     http://www.apache.org/licenses/LICENSE-2.0
#
# Unless required by applicable law or agreed to in writing, software
# distributed under the License is distributed on an "AS IS" BASIS,
# WITHOUT WARRANTIES OR CONDITIONS OF ANY KIND, either express or implied.
# See the License for the specific language governing permissions and
# limitations under the License.

# This file describes the rollout status of each experiment.
# Format of each entry:
# name:        name of the experiment
# default:     one of:
#              - broken  - the experiment defaults to off and is not tested
#                          in all platforms.
#              - false   - the experiment defaults to off in all platforms.
#              - debug   - the experiment defaults to on in debug builds,
#                          off in release builds in all platforms.
#              - true    - the experiment defaults to on in all platforms.
#
# [OR] the default can be platform specific:
#  -----------------------------------------
#  e.g the following would mark the experiment as broken on ios, false on
#  windows and debug on posix. If a platform is un-specified, the default for
#  that platform will be set to false.
#  - name: experiment_1
#    default:
#       ios: broken
#       windows: false
#       posix: debug
#
# Supported platforms: ios, windows, posix

- name: tcp_frame_size_tuning
  default: false
- name: tcp_rcv_lowat
  default: false
- name: peer_state_based_framing
  default: false
- name: memory_pressure_controller
  default: false
- name: unconstrained_max_quota_buffer_size
  default: false
- name: event_engine_client
  default:
    # not tested on iOS at all
    ios: broken
    posix: false
    # TODO(hork): resolve when the client end2end test flake rate reduces to
    # a tolerable amount.
    windows: broken
- name: monitoring_experiment
  default: true
- name: promise_based_client_call
  default: false
- name: free_large_allocator
  default: false
- name: promise_based_server_call
  default: false
- name: event_engine_listener
  default: false
- name: schedule_cancellation_over_write
  default: false
- name: trace_record_callops
  default: false
- name: event_engine_dns
  default:
    # not tested on iOS at all
    ios: broken
    posix: false
    # TODO(yijiem): resolve when the WindowsEventEngine DNS Resolver is
    # implemented
    windows: broken
- name: work_serializer_dispatch
  default: false
- name: client_privacy
  default: false
- name: canary_client_privacy
  default: false
- name: server_privacy
  default: false
- name: keepalive_fix
  default: false
- name: keepalive_server_fix
  default: false
- name: lazier_stream_updates
  default: true
- name: jitter_max_idle
  default: true
- name: round_robin_delegate_to_pick_first
  default: true
- name: wrr_delegate_to_pick_first
  default: true
- name: pick_first_happy_eyeballs
  default: true
- name: combiner_offload_to_event_engine
  default: true
- name: registered_method_lookup_in_transport
  default: true
- name: call_status_override_on_cancellation
  default: debug
- name: work_serializer_clears_time_cache
  default: true
<<<<<<< HEAD
- name: separate_ping_from_keepalive
  default: false
=======
- name: rstpit
  default: false
- name: red_max_concurrent_streams
  default: false
- name: tarpit
  default: true
>>>>>>> 6a49e953
- name: settings_timeout
  default: true
- name: chttp2_batch_requests
  default: true
- name: chttp2_offload_on_rst_stream
  default: true
- name: block_excessive_requests_before_settings_ack
  default: true
- name: ping_on_rst_stream
  default: true<|MERGE_RESOLUTION|>--- conflicted
+++ resolved
@@ -106,17 +106,14 @@
   default: debug
 - name: work_serializer_clears_time_cache
   default: true
-<<<<<<< HEAD
 - name: separate_ping_from_keepalive
   default: false
-=======
 - name: rstpit
   default: false
 - name: red_max_concurrent_streams
   default: false
 - name: tarpit
   default: true
->>>>>>> 6a49e953
 - name: settings_timeout
   default: true
 - name: chttp2_batch_requests
