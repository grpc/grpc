# Copyright 2023 gRPC authors.
#
# Licensed under the Apache License, Version 2.0 (the "License");
# you may not use this file except in compliance with the License.
# You may obtain a copy of the License at
#
#     http://www.apache.org/licenses/LICENSE-2.0
#
# Unless required by applicable law or agreed to in writing, software
# distributed under the License is distributed on an "AS IS" BASIS,
# WITHOUT WARRANTIES OR CONDITIONS OF ANY KIND, either express or implied.
# See the License for the specific language governing permissions and
# limitations under the License.

# This file describes the rollout status of each experiment.
# Format of each entry:
# name:        name of the experiment
# default:     one of:
#              - broken  - the experiment defaults to off and is not tested
#                          in all platforms.
#              - false   - the experiment defaults to off in all platforms.
#              - debug   - the experiment defaults to on in debug builds,
#                          off in release builds in all platforms.
#              - true    - the experiment defaults to on in all platforms.
# requires:    A list of names of experiments that this experiment depends on.
#              Defaults to the empty list.
#              If any of the experiments in the required list is determined to
#              be disabled at runtime, this experiment is disabled at runtime.
#
# [OR] the default can be platform specific:
#  -----------------------------------------
#  e.g the following would mark the experiment as broken on ios, false on
#  windows and debug on posix. If a platform is un-specified, the default for
#  that platform will be set to false.
#  - name: experiment_1
#    default:
#       ios: broken
#       windows: false
#       posix: debug
#
# Supported platforms: ios, windows, posix

- name: backoff_cap_initial_at_max
  default: true
- name: call_tracer_in_transport
  default: true
- name: call_tracer_transport_fix
  default: true
- name: call_v3
  default: false
- name: chaotic_good_framing_layer
  default: true
- name: error_flatten
  default: false
- name: event_engine_callback_cq
  default: true
- name: event_engine_client
  default: true
- name: event_engine_dns
  default: true
- name: event_engine_for_all_other_endpoints
  default: true
- name: event_engine_fork
  default: false
- name: event_engine_listener
  default: true
- name: free_large_allocator
  default: false
- name: keep_alive_ping_timer_batch
  default: false
- name: local_connector_secure
  default: false
- name: max_pings_wo_data_throttle
  default: true
- name: monitoring_experiment
  default: true
- name: pollset_alternative
  default: false
- name: posix_ee_skip_grpc_init
  default: true
- name: promise_based_http2_client_transport
  default: false
- name: promise_based_http2_server_transport
  default: false
- name: rst_stream_fix
  default: true
- name: rstpit
  default: false
- name: schedule_cancellation_over_write
  default: false
- name: server_global_callbacks_ownership
  default: false
- name: server_privacy
  default: false
<<<<<<< HEAD
- name: shard_channelz_index
=======
- name: shard_global_connection_pool
>>>>>>> 09dcf3f9
  default: true
- name: sleep_promise_exec_ctx_removal
  default: false
- name: tcp_frame_size_tuning
  default: false
- name: tcp_rcv_lowat
  default: false
- name: unconstrained_max_quota_buffer_size
  default: false<|MERGE_RESOLUTION|>--- conflicted
+++ resolved
@@ -92,11 +92,9 @@
   default: false
 - name: server_privacy
   default: false
-<<<<<<< HEAD
 - name: shard_channelz_index
-=======
+  default: true
 - name: shard_global_connection_pool
->>>>>>> 09dcf3f9
   default: true
 - name: sleep_promise_exec_ctx_removal
   default: false
