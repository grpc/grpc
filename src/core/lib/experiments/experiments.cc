// Copyright 2022 gRPC authors.
//
// Licensed under the Apache License, Version 2.0 (the "License");
// you may not use this file except in compliance with the License.
// You may obtain a copy of the License at
//
//     http://www.apache.org/licenses/LICENSE-2.0
//
// Unless required by applicable law or agreed to in writing, software
// distributed under the License is distributed on an "AS IS" BASIS,
// WITHOUT WARRANTIES OR CONDITIONS OF ANY KIND, either express or implied.
// See the License for the specific language governing permissions and
// limitations under the License.

// Automatically generated by tools/codegen/core/gen_experiments.py

#include <grpc/support/port_platform.h>

#include "src/core/lib/experiments/experiments.h"

namespace {
const char* const description_tcp_frame_size_tuning =
    "If set, enables TCP to use RPC size estimation made by higher layers. TCP "
    "would not indicate completion of a read operation until a specified "
    "number of bytes have been read over the socket. Buffers are also "
    "allocated according to estimated RPC sizes.";
const char* const description_tcp_read_chunks =
    "Allocate only 8kb or 64kb chunks for TCP reads to reduce pressure on "
    "malloc to recycle arbitrary large blocks.";
const char* const description_tcp_rcv_lowat =
    "Use SO_RCVLOWAT to avoid wakeups on the read path.";
const char* const description_peer_state_based_framing =
    "If set, the max sizes of frames sent to lower layers is controlled based "
    "on the peer's memory pressure which is reflected in its max http2 frame "
    "size.";
const char* const description_flow_control_fixes =
    "Various fixes for flow control, max frame size setting.";
const char* const description_memory_pressure_controller =
    "New memory pressure controller";
const char* const description_periodic_resource_quota_reclamation =
    "Periodically return memory to the resource quota";
const char* const description_unconstrained_max_quota_buffer_size =
    "Discard the cap on the max free pool size for one memory allocator";
const char* const description_new_hpack_huffman_decoder =
    "New HPACK huffman decoder - should be much faster than the existing "
    "implementation.";
<<<<<<< HEAD
const char* const description_event_engine_client =
    "Use EventEngine clients instead of iomgr's grpc_tcp_client";
=======
#ifdef NDEBUG
const bool kDefaultForDebugOnly = false;
#else
const bool kDefaultForDebugOnly = true;
#endif
>>>>>>> fb3c8390
}  // namespace

namespace grpc_core {

const ExperimentMetadata g_experiment_metadata[] = {
    {"tcp_frame_size_tuning", description_tcp_frame_size_tuning, false},
    {"tcp_read_chunks", description_tcp_read_chunks, false},
    {"tcp_rcv_lowat", description_tcp_rcv_lowat, false},
    {"peer_state_based_framing", description_peer_state_based_framing, false},
    {"flow_control_fixes", description_flow_control_fixes, false},
    {"memory_pressure_controller", description_memory_pressure_controller,
     false},
    {"periodic_resource_quota_reclamation",
     description_periodic_resource_quota_reclamation, false},
    {"unconstrained_max_quota_buffer_size",
     description_unconstrained_max_quota_buffer_size, false},
<<<<<<< HEAD
    {"new_hpack_huffman_decoder", description_new_hpack_huffman_decoder, false},
    {"event_engine_client", description_event_engine_client, false},
=======
    {"new_hpack_huffman_decoder", description_new_hpack_huffman_decoder,
     kDefaultForDebugOnly},
>>>>>>> fb3c8390
};

}  // namespace grpc_core<|MERGE_RESOLUTION|>--- conflicted
+++ resolved
@@ -44,16 +44,13 @@
 const char* const description_new_hpack_huffman_decoder =
     "New HPACK huffman decoder - should be much faster than the existing "
     "implementation.";
-<<<<<<< HEAD
 const char* const description_event_engine_client =
     "Use EventEngine clients instead of iomgr's grpc_tcp_client";
-=======
 #ifdef NDEBUG
 const bool kDefaultForDebugOnly = false;
 #else
 const bool kDefaultForDebugOnly = true;
 #endif
->>>>>>> fb3c8390
 }  // namespace
 
 namespace grpc_core {
@@ -70,13 +67,9 @@
      description_periodic_resource_quota_reclamation, false},
     {"unconstrained_max_quota_buffer_size",
      description_unconstrained_max_quota_buffer_size, false},
-<<<<<<< HEAD
-    {"new_hpack_huffman_decoder", description_new_hpack_huffman_decoder, false},
-    {"event_engine_client", description_event_engine_client, false},
-=======
     {"new_hpack_huffman_decoder", description_new_hpack_huffman_decoder,
      kDefaultForDebugOnly},
->>>>>>> fb3c8390
+    {"event_engine_client", description_event_engine_client, false},
 };
 
 }  // namespace grpc_core