// Copyright 2023 gRPC authors.
//
// Licensed under the Apache License, Version 2.0 (the "License");
// you may not use this file except in compliance with the License.
// You may obtain a copy of the License at
//
//     http://www.apache.org/licenses/LICENSE-2.0
//
// Unless required by applicable law or agreed to in writing, software
// distributed under the License is distributed on an "AS IS" BASIS,
// WITHOUT WARRANTIES OR CONDITIONS OF ANY KIND, either express or implied.
// See the License for the specific language governing permissions and
// limitations under the License.

// Auto generated by tools/codegen/core/gen_experiments.py

#include <grpc/support/port_platform.h>

#include "src/core/lib/experiments/experiments.h"

#ifndef GRPC_EXPERIMENTS_ARE_FINAL

#if defined(GRPC_CFSTREAM)
namespace {
const char* const description_tcp_frame_size_tuning =
    "If set, enables TCP to use RPC size estimation made by higher layers. TCP "
    "would not indicate completion of a read operation until a specified "
    "number of bytes have been read over the socket. Buffers are also "
    "allocated according to estimated RPC sizes.";
const char* const additional_constraints_tcp_frame_size_tuning = "{}";
const char* const description_tcp_rcv_lowat =
    "Use SO_RCVLOWAT to avoid wakeups on the read path.";
const char* const additional_constraints_tcp_rcv_lowat = "{}";
const char* const description_peer_state_based_framing =
    "If set, the max sizes of frames sent to lower layers is controlled based "
    "on the peer's memory pressure which is reflected in its max http2 frame "
    "size.";
const char* const additional_constraints_peer_state_based_framing = "{}";
const char* const description_memory_pressure_controller =
    "New memory pressure controller";
const char* const additional_constraints_memory_pressure_controller = "{}";
const char* const description_unconstrained_max_quota_buffer_size =
    "Discard the cap on the max free pool size for one memory allocator";
const char* const additional_constraints_unconstrained_max_quota_buffer_size =
    "{}";
const char* const description_event_engine_client =
    "Use EventEngine clients instead of iomgr's grpc_tcp_client";
const char* const additional_constraints_event_engine_client = "{}";
const char* const description_monitoring_experiment =
    "Placeholder experiment to prove/disprove our monitoring is working";
const char* const additional_constraints_monitoring_experiment = "{}";
const char* const description_promise_based_client_call =
    "If set, use the new gRPC promise based call code when it's appropriate "
    "(ie when all filters in a stack are promise based)";
const char* const additional_constraints_promise_based_client_call = "{}";
const char* const description_free_large_allocator =
    "If set, return all free bytes from a \042big\042 allocator";
const char* const additional_constraints_free_large_allocator = "{}";
const char* const description_promise_based_server_call =
    "If set, use the new gRPC promise based call code when it's appropriate "
    "(ie when all filters in a stack are promise based)";
const char* const additional_constraints_promise_based_server_call = "{}";
const char* const description_event_engine_listener =
    "Use EventEngine listeners instead of iomgr's grpc_tcp_server";
const char* const additional_constraints_event_engine_listener = "{}";
const char* const description_schedule_cancellation_over_write =
    "Allow cancellation op to be scheduled over a write";
const char* const additional_constraints_schedule_cancellation_over_write =
    "{}";
const char* const description_trace_record_callops =
    "Enables tracing of call batch initiation and completion.";
const char* const additional_constraints_trace_record_callops = "{}";
const char* const description_event_engine_dns =
    "If set, use EventEngine DNSResolver for client channel resolution";
const char* const additional_constraints_event_engine_dns = "{}";
const char* const description_work_stealing =
    "If set, use a work stealing thread pool implementation in EventEngine";
const char* const additional_constraints_work_stealing = "{}";
const char* const description_client_privacy = "If set, client privacy";
const char* const additional_constraints_client_privacy = "{}";
const char* const description_canary_client_privacy =
    "If set, canary client privacy";
const char* const additional_constraints_canary_client_privacy = "{}";
const char* const description_server_privacy = "If set, server privacy";
const char* const additional_constraints_server_privacy = "{}";
const char* const description_keepalive_fix =
    "Allows overriding keepalive_permit_without_calls. Refer "
    "https://github.com/grpc/grpc/pull/33428 for more information.";
const char* const additional_constraints_keepalive_fix = "{}";
const char* const description_keepalive_server_fix =
    "Allows overriding keepalive_permit_without_calls for servers. Refer "
    "https://github.com/grpc/grpc/pull/33917 for more information.";
const char* const additional_constraints_keepalive_server_fix = "{}";
const char* const description_work_serializer_dispatch =
    "Have the work serializer dispatch work to event engine for every "
    "callback, instead of running things inline in the first thread that "
    "successfully enqueues work.";
const char* const additional_constraints_work_serializer_dispatch = "{}";
const char* const description_lazier_stream_updates =
    "Allow streams to consume up to 50% of the incoming window before we force "
    "send a flow control update.";
const char* const additional_constraints_lazier_stream_updates = "{}";
const char* const description_jitter_max_idle =
    "Enable jitter on connection max idle times. Historically this jitter was "
    "only on max connection age, but it seems like this could smooth out some "
    "herding problems.";
const char* const additional_constraints_jitter_max_idle = "{}";
const char* const description_round_robin_delegate_to_pick_first =
    "Change round_robin code to delegate to pick_first as per dualstack "
    "backend design.";
const char* const additional_constraints_round_robin_delegate_to_pick_first =
    "{}";
const char* const description_wrr_delegate_to_pick_first =
    "Change WRR code to delegate to pick_first as per dualstack backend "
    "design.";
const char* const additional_constraints_wrr_delegate_to_pick_first = "{}";
<<<<<<< HEAD
=======
const char* const
    description_client_channel_subchannel_wrapper_work_serializer_orphan =
        "Client channel subchannel wrapper hops into WorkSerializer at "
        "Orphan() time, rather than requiring callers to do it.";
const char* const
    additional_constraints_client_channel_subchannel_wrapper_work_serializer_orphan =
        "{}";
const char* const description_combiner_offload_to_event_engine =
    "Offload Combiner work onto the EventEngine instead of the Executor.";
const char* const additional_constraints_combiner_offload_to_event_engine =
    "{}";
>>>>>>> 3707b42b
}  // namespace

namespace grpc_core {

const ExperimentMetadata g_experiment_metadata[] = {
    {"tcp_frame_size_tuning", description_tcp_frame_size_tuning,
     additional_constraints_tcp_frame_size_tuning, false, true},
    {"tcp_rcv_lowat", description_tcp_rcv_lowat,
     additional_constraints_tcp_rcv_lowat, false, true},
    {"peer_state_based_framing", description_peer_state_based_framing,
     additional_constraints_peer_state_based_framing, false, true},
    {"memory_pressure_controller", description_memory_pressure_controller,
     additional_constraints_memory_pressure_controller, false, true},
    {"unconstrained_max_quota_buffer_size",
     description_unconstrained_max_quota_buffer_size,
     additional_constraints_unconstrained_max_quota_buffer_size, false, true},
    {"event_engine_client", description_event_engine_client,
     additional_constraints_event_engine_client, false, true},
    {"monitoring_experiment", description_monitoring_experiment,
     additional_constraints_monitoring_experiment, true, true},
    {"promise_based_client_call", description_promise_based_client_call,
     additional_constraints_promise_based_client_call, false, true},
    {"free_large_allocator", description_free_large_allocator,
     additional_constraints_free_large_allocator, false, true},
    {"promise_based_server_call", description_promise_based_server_call,
     additional_constraints_promise_based_server_call, false, true},
    {"event_engine_listener", description_event_engine_listener,
     additional_constraints_event_engine_listener, false, true},
    {"schedule_cancellation_over_write",
     description_schedule_cancellation_over_write,
     additional_constraints_schedule_cancellation_over_write, false, true},
    {"trace_record_callops", description_trace_record_callops,
     additional_constraints_trace_record_callops, false, true},
    {"event_engine_dns", description_event_engine_dns,
     additional_constraints_event_engine_dns, false, false},
    {"work_stealing", description_work_stealing,
     additional_constraints_work_stealing, true, false},
    {"client_privacy", description_client_privacy,
     additional_constraints_client_privacy, false, false},
    {"canary_client_privacy", description_canary_client_privacy,
     additional_constraints_canary_client_privacy, false, false},
    {"server_privacy", description_server_privacy,
     additional_constraints_server_privacy, false, false},
    {"keepalive_fix", description_keepalive_fix,
     additional_constraints_keepalive_fix, false, false},
    {"keepalive_server_fix", description_keepalive_server_fix,
     additional_constraints_keepalive_server_fix, false, false},
    {"work_serializer_dispatch", description_work_serializer_dispatch,
     additional_constraints_work_serializer_dispatch, false, true},
    {"lazier_stream_updates", description_lazier_stream_updates,
     additional_constraints_lazier_stream_updates, true, true},
    {"jitter_max_idle", description_jitter_max_idle,
     additional_constraints_jitter_max_idle, true, true},
    {"round_robin_delegate_to_pick_first",
     description_round_robin_delegate_to_pick_first,
     additional_constraints_round_robin_delegate_to_pick_first, true, true},
    {"wrr_delegate_to_pick_first", description_wrr_delegate_to_pick_first,
     additional_constraints_wrr_delegate_to_pick_first, true, true},
<<<<<<< HEAD
=======
    {"client_channel_subchannel_wrapper_work_serializer_orphan",
     description_client_channel_subchannel_wrapper_work_serializer_orphan,
     additional_constraints_client_channel_subchannel_wrapper_work_serializer_orphan,
     true, true},
    {"combiner_offload_to_event_engine",
     description_combiner_offload_to_event_engine,
     additional_constraints_combiner_offload_to_event_engine, true, true},
>>>>>>> 3707b42b
};

}  // namespace grpc_core

#elif defined(GPR_WINDOWS)
namespace {
const char* const description_tcp_frame_size_tuning =
    "If set, enables TCP to use RPC size estimation made by higher layers. TCP "
    "would not indicate completion of a read operation until a specified "
    "number of bytes have been read over the socket. Buffers are also "
    "allocated according to estimated RPC sizes.";
const char* const additional_constraints_tcp_frame_size_tuning = "{}";
const char* const description_tcp_rcv_lowat =
    "Use SO_RCVLOWAT to avoid wakeups on the read path.";
const char* const additional_constraints_tcp_rcv_lowat = "{}";
const char* const description_peer_state_based_framing =
    "If set, the max sizes of frames sent to lower layers is controlled based "
    "on the peer's memory pressure which is reflected in its max http2 frame "
    "size.";
const char* const additional_constraints_peer_state_based_framing = "{}";
const char* const description_memory_pressure_controller =
    "New memory pressure controller";
const char* const additional_constraints_memory_pressure_controller = "{}";
const char* const description_unconstrained_max_quota_buffer_size =
    "Discard the cap on the max free pool size for one memory allocator";
const char* const additional_constraints_unconstrained_max_quota_buffer_size =
    "{}";
const char* const description_event_engine_client =
    "Use EventEngine clients instead of iomgr's grpc_tcp_client";
const char* const additional_constraints_event_engine_client = "{}";
const char* const description_monitoring_experiment =
    "Placeholder experiment to prove/disprove our monitoring is working";
const char* const additional_constraints_monitoring_experiment = "{}";
const char* const description_promise_based_client_call =
    "If set, use the new gRPC promise based call code when it's appropriate "
    "(ie when all filters in a stack are promise based)";
const char* const additional_constraints_promise_based_client_call = "{}";
const char* const description_free_large_allocator =
    "If set, return all free bytes from a \042big\042 allocator";
const char* const additional_constraints_free_large_allocator = "{}";
const char* const description_promise_based_server_call =
    "If set, use the new gRPC promise based call code when it's appropriate "
    "(ie when all filters in a stack are promise based)";
const char* const additional_constraints_promise_based_server_call = "{}";
const char* const description_event_engine_listener =
    "Use EventEngine listeners instead of iomgr's grpc_tcp_server";
const char* const additional_constraints_event_engine_listener = "{}";
const char* const description_schedule_cancellation_over_write =
    "Allow cancellation op to be scheduled over a write";
const char* const additional_constraints_schedule_cancellation_over_write =
    "{}";
const char* const description_trace_record_callops =
    "Enables tracing of call batch initiation and completion.";
const char* const additional_constraints_trace_record_callops = "{}";
const char* const description_event_engine_dns =
    "If set, use EventEngine DNSResolver for client channel resolution";
const char* const additional_constraints_event_engine_dns = "{}";
const char* const description_work_stealing =
    "If set, use a work stealing thread pool implementation in EventEngine";
const char* const additional_constraints_work_stealing = "{}";
const char* const description_client_privacy = "If set, client privacy";
const char* const additional_constraints_client_privacy = "{}";
const char* const description_canary_client_privacy =
    "If set, canary client privacy";
const char* const additional_constraints_canary_client_privacy = "{}";
const char* const description_server_privacy = "If set, server privacy";
const char* const additional_constraints_server_privacy = "{}";
const char* const description_keepalive_fix =
    "Allows overriding keepalive_permit_without_calls. Refer "
    "https://github.com/grpc/grpc/pull/33428 for more information.";
const char* const additional_constraints_keepalive_fix = "{}";
const char* const description_keepalive_server_fix =
    "Allows overriding keepalive_permit_without_calls for servers. Refer "
    "https://github.com/grpc/grpc/pull/33917 for more information.";
const char* const additional_constraints_keepalive_server_fix = "{}";
const char* const description_work_serializer_dispatch =
    "Have the work serializer dispatch work to event engine for every "
    "callback, instead of running things inline in the first thread that "
    "successfully enqueues work.";
const char* const additional_constraints_work_serializer_dispatch = "{}";
const char* const description_lazier_stream_updates =
    "Allow streams to consume up to 50% of the incoming window before we force "
    "send a flow control update.";
const char* const additional_constraints_lazier_stream_updates = "{}";
const char* const description_jitter_max_idle =
    "Enable jitter on connection max idle times. Historically this jitter was "
    "only on max connection age, but it seems like this could smooth out some "
    "herding problems.";
const char* const additional_constraints_jitter_max_idle = "{}";
const char* const description_round_robin_delegate_to_pick_first =
    "Change round_robin code to delegate to pick_first as per dualstack "
    "backend design.";
const char* const additional_constraints_round_robin_delegate_to_pick_first =
    "{}";
const char* const description_wrr_delegate_to_pick_first =
    "Change WRR code to delegate to pick_first as per dualstack backend "
    "design.";
const char* const additional_constraints_wrr_delegate_to_pick_first = "{}";
<<<<<<< HEAD
=======
const char* const
    description_client_channel_subchannel_wrapper_work_serializer_orphan =
        "Client channel subchannel wrapper hops into WorkSerializer at "
        "Orphan() time, rather than requiring callers to do it.";
const char* const
    additional_constraints_client_channel_subchannel_wrapper_work_serializer_orphan =
        "{}";
const char* const description_combiner_offload_to_event_engine =
    "Offload Combiner work onto the EventEngine instead of the Executor.";
const char* const additional_constraints_combiner_offload_to_event_engine =
    "{}";
>>>>>>> 3707b42b
}  // namespace

namespace grpc_core {

const ExperimentMetadata g_experiment_metadata[] = {
    {"tcp_frame_size_tuning", description_tcp_frame_size_tuning,
     additional_constraints_tcp_frame_size_tuning, false, true},
    {"tcp_rcv_lowat", description_tcp_rcv_lowat,
     additional_constraints_tcp_rcv_lowat, false, true},
    {"peer_state_based_framing", description_peer_state_based_framing,
     additional_constraints_peer_state_based_framing, false, true},
    {"memory_pressure_controller", description_memory_pressure_controller,
     additional_constraints_memory_pressure_controller, false, true},
    {"unconstrained_max_quota_buffer_size",
     description_unconstrained_max_quota_buffer_size,
     additional_constraints_unconstrained_max_quota_buffer_size, false, true},
    {"event_engine_client", description_event_engine_client,
     additional_constraints_event_engine_client, false, true},
    {"monitoring_experiment", description_monitoring_experiment,
     additional_constraints_monitoring_experiment, true, true},
    {"promise_based_client_call", description_promise_based_client_call,
     additional_constraints_promise_based_client_call, false, true},
    {"free_large_allocator", description_free_large_allocator,
     additional_constraints_free_large_allocator, false, true},
    {"promise_based_server_call", description_promise_based_server_call,
     additional_constraints_promise_based_server_call, false, true},
    {"event_engine_listener", description_event_engine_listener,
     additional_constraints_event_engine_listener, false, true},
    {"schedule_cancellation_over_write",
     description_schedule_cancellation_over_write,
     additional_constraints_schedule_cancellation_over_write, false, true},
    {"trace_record_callops", description_trace_record_callops,
     additional_constraints_trace_record_callops, false, true},
    {"event_engine_dns", description_event_engine_dns,
     additional_constraints_event_engine_dns, false, false},
    {"work_stealing", description_work_stealing,
     additional_constraints_work_stealing, true, false},
    {"client_privacy", description_client_privacy,
     additional_constraints_client_privacy, false, false},
    {"canary_client_privacy", description_canary_client_privacy,
     additional_constraints_canary_client_privacy, false, false},
    {"server_privacy", description_server_privacy,
     additional_constraints_server_privacy, false, false},
    {"keepalive_fix", description_keepalive_fix,
     additional_constraints_keepalive_fix, false, false},
    {"keepalive_server_fix", description_keepalive_server_fix,
     additional_constraints_keepalive_server_fix, false, false},
    {"work_serializer_dispatch", description_work_serializer_dispatch,
     additional_constraints_work_serializer_dispatch, false, true},
    {"lazier_stream_updates", description_lazier_stream_updates,
     additional_constraints_lazier_stream_updates, true, true},
    {"jitter_max_idle", description_jitter_max_idle,
     additional_constraints_jitter_max_idle, true, true},
    {"round_robin_delegate_to_pick_first",
     description_round_robin_delegate_to_pick_first,
     additional_constraints_round_robin_delegate_to_pick_first, true, true},
    {"wrr_delegate_to_pick_first", description_wrr_delegate_to_pick_first,
     additional_constraints_wrr_delegate_to_pick_first, true, true},
<<<<<<< HEAD
=======
    {"client_channel_subchannel_wrapper_work_serializer_orphan",
     description_client_channel_subchannel_wrapper_work_serializer_orphan,
     additional_constraints_client_channel_subchannel_wrapper_work_serializer_orphan,
     true, true},
    {"combiner_offload_to_event_engine",
     description_combiner_offload_to_event_engine,
     additional_constraints_combiner_offload_to_event_engine, true, true},
>>>>>>> 3707b42b
};

}  // namespace grpc_core

#else
namespace {
const char* const description_tcp_frame_size_tuning =
    "If set, enables TCP to use RPC size estimation made by higher layers. TCP "
    "would not indicate completion of a read operation until a specified "
    "number of bytes have been read over the socket. Buffers are also "
    "allocated according to estimated RPC sizes.";
const char* const additional_constraints_tcp_frame_size_tuning = "{}";
const char* const description_tcp_rcv_lowat =
    "Use SO_RCVLOWAT to avoid wakeups on the read path.";
const char* const additional_constraints_tcp_rcv_lowat = "{}";
const char* const description_peer_state_based_framing =
    "If set, the max sizes of frames sent to lower layers is controlled based "
    "on the peer's memory pressure which is reflected in its max http2 frame "
    "size.";
const char* const additional_constraints_peer_state_based_framing = "{}";
const char* const description_memory_pressure_controller =
    "New memory pressure controller";
const char* const additional_constraints_memory_pressure_controller = "{}";
const char* const description_unconstrained_max_quota_buffer_size =
    "Discard the cap on the max free pool size for one memory allocator";
const char* const additional_constraints_unconstrained_max_quota_buffer_size =
    "{}";
const char* const description_event_engine_client =
    "Use EventEngine clients instead of iomgr's grpc_tcp_client";
const char* const additional_constraints_event_engine_client = "{}";
const char* const description_monitoring_experiment =
    "Placeholder experiment to prove/disprove our monitoring is working";
const char* const additional_constraints_monitoring_experiment = "{}";
const char* const description_promise_based_client_call =
    "If set, use the new gRPC promise based call code when it's appropriate "
    "(ie when all filters in a stack are promise based)";
const char* const additional_constraints_promise_based_client_call = "{}";
const char* const description_free_large_allocator =
    "If set, return all free bytes from a \042big\042 allocator";
const char* const additional_constraints_free_large_allocator = "{}";
const char* const description_promise_based_server_call =
    "If set, use the new gRPC promise based call code when it's appropriate "
    "(ie when all filters in a stack are promise based)";
const char* const additional_constraints_promise_based_server_call = "{}";
const char* const description_event_engine_listener =
    "Use EventEngine listeners instead of iomgr's grpc_tcp_server";
const char* const additional_constraints_event_engine_listener = "{}";
const char* const description_schedule_cancellation_over_write =
    "Allow cancellation op to be scheduled over a write";
const char* const additional_constraints_schedule_cancellation_over_write =
    "{}";
const char* const description_trace_record_callops =
    "Enables tracing of call batch initiation and completion.";
const char* const additional_constraints_trace_record_callops = "{}";
const char* const description_event_engine_dns =
    "If set, use EventEngine DNSResolver for client channel resolution";
const char* const additional_constraints_event_engine_dns = "{}";
const char* const description_work_stealing =
    "If set, use a work stealing thread pool implementation in EventEngine";
const char* const additional_constraints_work_stealing = "{}";
const char* const description_client_privacy = "If set, client privacy";
const char* const additional_constraints_client_privacy = "{}";
const char* const description_canary_client_privacy =
    "If set, canary client privacy";
const char* const additional_constraints_canary_client_privacy = "{}";
const char* const description_server_privacy = "If set, server privacy";
const char* const additional_constraints_server_privacy = "{}";
const char* const description_keepalive_fix =
    "Allows overriding keepalive_permit_without_calls. Refer "
    "https://github.com/grpc/grpc/pull/33428 for more information.";
const char* const additional_constraints_keepalive_fix = "{}";
const char* const description_keepalive_server_fix =
    "Allows overriding keepalive_permit_without_calls for servers. Refer "
    "https://github.com/grpc/grpc/pull/33917 for more information.";
const char* const additional_constraints_keepalive_server_fix = "{}";
const char* const description_work_serializer_dispatch =
    "Have the work serializer dispatch work to event engine for every "
    "callback, instead of running things inline in the first thread that "
    "successfully enqueues work.";
const char* const additional_constraints_work_serializer_dispatch = "{}";
const char* const description_lazier_stream_updates =
    "Allow streams to consume up to 50% of the incoming window before we force "
    "send a flow control update.";
const char* const additional_constraints_lazier_stream_updates = "{}";
const char* const description_jitter_max_idle =
    "Enable jitter on connection max idle times. Historically this jitter was "
    "only on max connection age, but it seems like this could smooth out some "
    "herding problems.";
const char* const additional_constraints_jitter_max_idle = "{}";
const char* const description_round_robin_delegate_to_pick_first =
    "Change round_robin code to delegate to pick_first as per dualstack "
    "backend design.";
const char* const additional_constraints_round_robin_delegate_to_pick_first =
    "{}";
const char* const description_wrr_delegate_to_pick_first =
    "Change WRR code to delegate to pick_first as per dualstack backend "
    "design.";
const char* const additional_constraints_wrr_delegate_to_pick_first = "{}";
<<<<<<< HEAD
=======
const char* const
    description_client_channel_subchannel_wrapper_work_serializer_orphan =
        "Client channel subchannel wrapper hops into WorkSerializer at "
        "Orphan() time, rather than requiring callers to do it.";
const char* const
    additional_constraints_client_channel_subchannel_wrapper_work_serializer_orphan =
        "{}";
const char* const description_combiner_offload_to_event_engine =
    "Offload Combiner work onto the EventEngine instead of the Executor.";
const char* const additional_constraints_combiner_offload_to_event_engine =
    "{}";
>>>>>>> 3707b42b
}  // namespace

namespace grpc_core {

const ExperimentMetadata g_experiment_metadata[] = {
    {"tcp_frame_size_tuning", description_tcp_frame_size_tuning,
     additional_constraints_tcp_frame_size_tuning, false, true},
    {"tcp_rcv_lowat", description_tcp_rcv_lowat,
     additional_constraints_tcp_rcv_lowat, false, true},
    {"peer_state_based_framing", description_peer_state_based_framing,
     additional_constraints_peer_state_based_framing, false, true},
    {"memory_pressure_controller", description_memory_pressure_controller,
     additional_constraints_memory_pressure_controller, false, true},
    {"unconstrained_max_quota_buffer_size",
     description_unconstrained_max_quota_buffer_size,
     additional_constraints_unconstrained_max_quota_buffer_size, false, true},
    {"event_engine_client", description_event_engine_client,
     additional_constraints_event_engine_client, false, true},
    {"monitoring_experiment", description_monitoring_experiment,
     additional_constraints_monitoring_experiment, true, true},
    {"promise_based_client_call", description_promise_based_client_call,
     additional_constraints_promise_based_client_call, false, true},
    {"free_large_allocator", description_free_large_allocator,
     additional_constraints_free_large_allocator, false, true},
    {"promise_based_server_call", description_promise_based_server_call,
     additional_constraints_promise_based_server_call, false, true},
    {"event_engine_listener", description_event_engine_listener,
     additional_constraints_event_engine_listener, false, true},
    {"schedule_cancellation_over_write",
     description_schedule_cancellation_over_write,
     additional_constraints_schedule_cancellation_over_write, false, true},
    {"trace_record_callops", description_trace_record_callops,
     additional_constraints_trace_record_callops, false, true},
    {"event_engine_dns", description_event_engine_dns,
     additional_constraints_event_engine_dns, false, false},
    {"work_stealing", description_work_stealing,
     additional_constraints_work_stealing, true, false},
    {"client_privacy", description_client_privacy,
     additional_constraints_client_privacy, false, false},
    {"canary_client_privacy", description_canary_client_privacy,
     additional_constraints_canary_client_privacy, false, false},
    {"server_privacy", description_server_privacy,
     additional_constraints_server_privacy, false, false},
    {"keepalive_fix", description_keepalive_fix,
     additional_constraints_keepalive_fix, false, false},
    {"keepalive_server_fix", description_keepalive_server_fix,
     additional_constraints_keepalive_server_fix, false, false},
    {"work_serializer_dispatch", description_work_serializer_dispatch,
     additional_constraints_work_serializer_dispatch, false, true},
    {"lazier_stream_updates", description_lazier_stream_updates,
     additional_constraints_lazier_stream_updates, true, true},
    {"jitter_max_idle", description_jitter_max_idle,
     additional_constraints_jitter_max_idle, true, true},
    {"round_robin_delegate_to_pick_first",
     description_round_robin_delegate_to_pick_first,
     additional_constraints_round_robin_delegate_to_pick_first, true, true},
    {"wrr_delegate_to_pick_first", description_wrr_delegate_to_pick_first,
     additional_constraints_wrr_delegate_to_pick_first, true, true},
<<<<<<< HEAD
=======
    {"client_channel_subchannel_wrapper_work_serializer_orphan",
     description_client_channel_subchannel_wrapper_work_serializer_orphan,
     additional_constraints_client_channel_subchannel_wrapper_work_serializer_orphan,
     true, true},
    {"combiner_offload_to_event_engine",
     description_combiner_offload_to_event_engine,
     additional_constraints_combiner_offload_to_event_engine, true, true},
>>>>>>> 3707b42b
};

}  // namespace grpc_core
#endif
#endif<|MERGE_RESOLUTION|>--- conflicted
+++ resolved
@@ -114,20 +114,10 @@
     "Change WRR code to delegate to pick_first as per dualstack backend "
     "design.";
 const char* const additional_constraints_wrr_delegate_to_pick_first = "{}";
-<<<<<<< HEAD
-=======
-const char* const
-    description_client_channel_subchannel_wrapper_work_serializer_orphan =
-        "Client channel subchannel wrapper hops into WorkSerializer at "
-        "Orphan() time, rather than requiring callers to do it.";
-const char* const
-    additional_constraints_client_channel_subchannel_wrapper_work_serializer_orphan =
-        "{}";
 const char* const description_combiner_offload_to_event_engine =
     "Offload Combiner work onto the EventEngine instead of the Executor.";
 const char* const additional_constraints_combiner_offload_to_event_engine =
     "{}";
->>>>>>> 3707b42b
 }  // namespace
 
 namespace grpc_core {
@@ -186,16 +176,9 @@
      additional_constraints_round_robin_delegate_to_pick_first, true, true},
     {"wrr_delegate_to_pick_first", description_wrr_delegate_to_pick_first,
      additional_constraints_wrr_delegate_to_pick_first, true, true},
-<<<<<<< HEAD
-=======
-    {"client_channel_subchannel_wrapper_work_serializer_orphan",
-     description_client_channel_subchannel_wrapper_work_serializer_orphan,
-     additional_constraints_client_channel_subchannel_wrapper_work_serializer_orphan,
-     true, true},
     {"combiner_offload_to_event_engine",
      description_combiner_offload_to_event_engine,
      additional_constraints_combiner_offload_to_event_engine, true, true},
->>>>>>> 3707b42b
 };
 
 }  // namespace grpc_core
@@ -294,20 +277,10 @@
     "Change WRR code to delegate to pick_first as per dualstack backend "
     "design.";
 const char* const additional_constraints_wrr_delegate_to_pick_first = "{}";
-<<<<<<< HEAD
-=======
-const char* const
-    description_client_channel_subchannel_wrapper_work_serializer_orphan =
-        "Client channel subchannel wrapper hops into WorkSerializer at "
-        "Orphan() time, rather than requiring callers to do it.";
-const char* const
-    additional_constraints_client_channel_subchannel_wrapper_work_serializer_orphan =
-        "{}";
 const char* const description_combiner_offload_to_event_engine =
     "Offload Combiner work onto the EventEngine instead of the Executor.";
 const char* const additional_constraints_combiner_offload_to_event_engine =
     "{}";
->>>>>>> 3707b42b
 }  // namespace
 
 namespace grpc_core {
@@ -366,16 +339,9 @@
      additional_constraints_round_robin_delegate_to_pick_first, true, true},
     {"wrr_delegate_to_pick_first", description_wrr_delegate_to_pick_first,
      additional_constraints_wrr_delegate_to_pick_first, true, true},
-<<<<<<< HEAD
-=======
-    {"client_channel_subchannel_wrapper_work_serializer_orphan",
-     description_client_channel_subchannel_wrapper_work_serializer_orphan,
-     additional_constraints_client_channel_subchannel_wrapper_work_serializer_orphan,
-     true, true},
     {"combiner_offload_to_event_engine",
      description_combiner_offload_to_event_engine,
      additional_constraints_combiner_offload_to_event_engine, true, true},
->>>>>>> 3707b42b
 };
 
 }  // namespace grpc_core
@@ -474,20 +440,10 @@
     "Change WRR code to delegate to pick_first as per dualstack backend "
     "design.";
 const char* const additional_constraints_wrr_delegate_to_pick_first = "{}";
-<<<<<<< HEAD
-=======
-const char* const
-    description_client_channel_subchannel_wrapper_work_serializer_orphan =
-        "Client channel subchannel wrapper hops into WorkSerializer at "
-        "Orphan() time, rather than requiring callers to do it.";
-const char* const
-    additional_constraints_client_channel_subchannel_wrapper_work_serializer_orphan =
-        "{}";
 const char* const description_combiner_offload_to_event_engine =
     "Offload Combiner work onto the EventEngine instead of the Executor.";
 const char* const additional_constraints_combiner_offload_to_event_engine =
     "{}";
->>>>>>> 3707b42b
 }  // namespace
 
 namespace grpc_core {
@@ -546,16 +502,9 @@
      additional_constraints_round_robin_delegate_to_pick_first, true, true},
     {"wrr_delegate_to_pick_first", description_wrr_delegate_to_pick_first,
      additional_constraints_wrr_delegate_to_pick_first, true, true},
-<<<<<<< HEAD
-=======
-    {"client_channel_subchannel_wrapper_work_serializer_orphan",
-     description_client_channel_subchannel_wrapper_work_serializer_orphan,
-     additional_constraints_client_channel_subchannel_wrapper_work_serializer_orphan,
-     true, true},
     {"combiner_offload_to_event_engine",
      description_combiner_offload_to_event_engine,
      additional_constraints_combiner_offload_to_event_engine, true, true},
->>>>>>> 3707b42b
 };
 
 }  // namespace grpc_core
