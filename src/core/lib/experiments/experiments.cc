// Copyright 2023 gRPC authors.
//
// Licensed under the Apache License, Version 2.0 (the "License");
// you may not use this file except in compliance with the License.
// You may obtain a copy of the License at
//
//     http://www.apache.org/licenses/LICENSE-2.0
//
// Unless required by applicable law or agreed to in writing, software
// distributed under the License is distributed on an "AS IS" BASIS,
// WITHOUT WARRANTIES OR CONDITIONS OF ANY KIND, either express or implied.
// See the License for the specific language governing permissions and
// limitations under the License.

// Auto generated by tools/codegen/core/gen_experiments.py

#include <grpc/support/port_platform.h>

#include "src/core/lib/experiments/experiments.h"

#ifndef GRPC_EXPERIMENTS_ARE_FINAL

#if defined(GRPC_CFSTREAM)
namespace {
const char* const description_tcp_frame_size_tuning =
    "If set, enables TCP to use RPC size estimation made by higher layers. TCP "
    "would not indicate completion of a read operation until a specified "
    "number of bytes have been read over the socket. Buffers are also "
    "allocated according to estimated RPC sizes.";
const char* const additional_constraints_tcp_frame_size_tuning = "{}";
const char* const description_tcp_rcv_lowat =
    "Use SO_RCVLOWAT to avoid wakeups on the read path.";
const char* const additional_constraints_tcp_rcv_lowat = "{}";
const char* const description_peer_state_based_framing =
    "If set, the max sizes of frames sent to lower layers is controlled based "
    "on the peer's memory pressure which is reflected in its max http2 frame "
    "size.";
const char* const additional_constraints_peer_state_based_framing = "{}";
const char* const description_memory_pressure_controller =
    "New memory pressure controller";
const char* const additional_constraints_memory_pressure_controller = "{}";
const char* const description_unconstrained_max_quota_buffer_size =
    "Discard the cap on the max free pool size for one memory allocator";
const char* const additional_constraints_unconstrained_max_quota_buffer_size =
    "{}";
const char* const description_event_engine_client =
    "Use EventEngine clients instead of iomgr's grpc_tcp_client";
const char* const additional_constraints_event_engine_client = "{}";
const char* const description_monitoring_experiment =
    "Placeholder experiment to prove/disprove our monitoring is working";
const char* const additional_constraints_monitoring_experiment = "{}";
const char* const description_promise_based_client_call =
    "If set, use the new gRPC promise based call code when it's appropriate "
    "(ie when all filters in a stack are promise based)";
const char* const additional_constraints_promise_based_client_call = "{}";
const char* const description_free_large_allocator =
    "If set, return all free bytes from a \042big\042 allocator";
const char* const additional_constraints_free_large_allocator = "{}";
const char* const description_promise_based_server_call =
    "If set, use the new gRPC promise based call code when it's appropriate "
    "(ie when all filters in a stack are promise based)";
const char* const additional_constraints_promise_based_server_call = "{}";
const char* const description_event_engine_listener =
    "Use EventEngine listeners instead of iomgr's grpc_tcp_server";
const char* const additional_constraints_event_engine_listener = "{}";
const char* const description_schedule_cancellation_over_write =
    "Allow cancellation op to be scheduled over a write";
const char* const additional_constraints_schedule_cancellation_over_write =
    "{}";
const char* const description_trace_record_callops =
    "Enables tracing of call batch initiation and completion.";
const char* const additional_constraints_trace_record_callops = "{}";
const char* const description_event_engine_dns =
    "If set, use EventEngine DNSResolver for client channel resolution";
const char* const additional_constraints_event_engine_dns = "{}";
const char* const description_work_stealing =
    "If set, use a work stealing thread pool implementation in EventEngine";
const char* const additional_constraints_work_stealing = "{}";
const char* const description_client_privacy = "If set, client privacy";
const char* const additional_constraints_client_privacy = "{}";
const char* const description_canary_client_privacy =
    "If set, canary client privacy";
const char* const additional_constraints_canary_client_privacy = "{}";
const char* const description_server_privacy = "If set, server privacy";
const char* const additional_constraints_server_privacy = "{}";
const char* const description_unique_metadata_strings =
    "Ensure a unique copy of strings from parsed metadata are taken. The "
    "hypothesis here is that ref counting these are causing read buffer "
    "lifetimes to be extended leading to memory bloat.";
const char* const additional_constraints_unique_metadata_strings = "{}";
const char* const description_keepalive_fix =
    "Allows overriding keepalive_permit_without_calls. Refer "
    "https://github.com/grpc/grpc/pull/33428 for more information.";
const char* const additional_constraints_keepalive_fix = "{}";
const char* const description_keepalive_server_fix =
    "Allows overriding keepalive_permit_without_calls for servers. Refer "
    "https://github.com/grpc/grpc/pull/33917 for more information.";
const char* const additional_constraints_keepalive_server_fix = "{}";
const char* const description_lazier_stream_updates =
    "Allow streams to consume up to 50% of the incoming window before we force "
    "send a flow control update.";
const char* const additional_constraints_lazier_stream_updates = "{}";
const char* const description_jitter_max_idle =
    "Enable jitter on connection max idle times. Historically this jitter was "
    "only on max connection age, but it seems like this could smooth out some "
    "herding problems.";
const char* const additional_constraints_jitter_max_idle = "{}";
<<<<<<< HEAD
const char* const description_work_serializer_dispatch =
    "Have the work serializer dispatch work to event engine for every "
    "callback, instead of running things inline in the first thread that "
    "successfully enqueues work.";
const char* const additional_constraints_work_serializer_dispatch = "{}";
=======
const char* const description_round_robin_dualstack =
    "Change round_robin code to delegate to pick_first as per dualstack "
    "backend design.";
const char* const additional_constraints_round_robin_dualstack = "{}";
>>>>>>> 03776a2f
}  // namespace

namespace grpc_core {

const ExperimentMetadata g_experiment_metadata[] = {
    {"tcp_frame_size_tuning", description_tcp_frame_size_tuning,
     additional_constraints_tcp_frame_size_tuning, false, true},
    {"tcp_rcv_lowat", description_tcp_rcv_lowat,
     additional_constraints_tcp_rcv_lowat, false, true},
    {"peer_state_based_framing", description_peer_state_based_framing,
     additional_constraints_peer_state_based_framing, false, true},
    {"memory_pressure_controller", description_memory_pressure_controller,
     additional_constraints_memory_pressure_controller, false, true},
    {"unconstrained_max_quota_buffer_size",
     description_unconstrained_max_quota_buffer_size,
     additional_constraints_unconstrained_max_quota_buffer_size, false, true},
    {"event_engine_client", description_event_engine_client,
     additional_constraints_event_engine_client, false, true},
    {"monitoring_experiment", description_monitoring_experiment,
     additional_constraints_monitoring_experiment, true, true},
    {"promise_based_client_call", description_promise_based_client_call,
     additional_constraints_promise_based_client_call, false, true},
    {"free_large_allocator", description_free_large_allocator,
     additional_constraints_free_large_allocator, false, true},
    {"promise_based_server_call", description_promise_based_server_call,
     additional_constraints_promise_based_server_call, false, true},
    {"event_engine_listener", description_event_engine_listener,
     additional_constraints_event_engine_listener, false, true},
    {"schedule_cancellation_over_write",
     description_schedule_cancellation_over_write,
     additional_constraints_schedule_cancellation_over_write, false, true},
    {"trace_record_callops", description_trace_record_callops,
     additional_constraints_trace_record_callops, false, true},
    {"event_engine_dns", description_event_engine_dns,
     additional_constraints_event_engine_dns, false, false},
    {"work_stealing", description_work_stealing,
     additional_constraints_work_stealing, true, false},
    {"client_privacy", description_client_privacy,
     additional_constraints_client_privacy, false, false},
    {"canary_client_privacy", description_canary_client_privacy,
     additional_constraints_canary_client_privacy, false, false},
    {"server_privacy", description_server_privacy,
     additional_constraints_server_privacy, false, false},
    {"unique_metadata_strings", description_unique_metadata_strings,
     additional_constraints_unique_metadata_strings, true, true},
    {"keepalive_fix", description_keepalive_fix,
     additional_constraints_keepalive_fix, false, false},
    {"keepalive_server_fix", description_keepalive_server_fix,
     additional_constraints_keepalive_server_fix, false, false},
    {"lazier_stream_updates", description_lazier_stream_updates,
     additional_constraints_lazier_stream_updates, true, true},
    {"jitter_max_idle", description_jitter_max_idle,
     additional_constraints_jitter_max_idle, true, true},
<<<<<<< HEAD
    {"work_serializer_dispatch", description_work_serializer_dispatch,
     additional_constraints_work_serializer_dispatch, true, true},
=======
    {"round_robin_dualstack", description_round_robin_dualstack,
     additional_constraints_round_robin_dualstack, true, true},
>>>>>>> 03776a2f
};

}  // namespace grpc_core

#elif defined(GPR_WINDOWS)
namespace {
const char* const description_tcp_frame_size_tuning =
    "If set, enables TCP to use RPC size estimation made by higher layers. TCP "
    "would not indicate completion of a read operation until a specified "
    "number of bytes have been read over the socket. Buffers are also "
    "allocated according to estimated RPC sizes.";
const char* const additional_constraints_tcp_frame_size_tuning = "{}";
const char* const description_tcp_rcv_lowat =
    "Use SO_RCVLOWAT to avoid wakeups on the read path.";
const char* const additional_constraints_tcp_rcv_lowat = "{}";
const char* const description_peer_state_based_framing =
    "If set, the max sizes of frames sent to lower layers is controlled based "
    "on the peer's memory pressure which is reflected in its max http2 frame "
    "size.";
const char* const additional_constraints_peer_state_based_framing = "{}";
const char* const description_memory_pressure_controller =
    "New memory pressure controller";
const char* const additional_constraints_memory_pressure_controller = "{}";
const char* const description_unconstrained_max_quota_buffer_size =
    "Discard the cap on the max free pool size for one memory allocator";
const char* const additional_constraints_unconstrained_max_quota_buffer_size =
    "{}";
const char* const description_event_engine_client =
    "Use EventEngine clients instead of iomgr's grpc_tcp_client";
const char* const additional_constraints_event_engine_client = "{}";
const char* const description_monitoring_experiment =
    "Placeholder experiment to prove/disprove our monitoring is working";
const char* const additional_constraints_monitoring_experiment = "{}";
const char* const description_promise_based_client_call =
    "If set, use the new gRPC promise based call code when it's appropriate "
    "(ie when all filters in a stack are promise based)";
const char* const additional_constraints_promise_based_client_call = "{}";
const char* const description_free_large_allocator =
    "If set, return all free bytes from a \042big\042 allocator";
const char* const additional_constraints_free_large_allocator = "{}";
const char* const description_promise_based_server_call =
    "If set, use the new gRPC promise based call code when it's appropriate "
    "(ie when all filters in a stack are promise based)";
const char* const additional_constraints_promise_based_server_call = "{}";
const char* const description_event_engine_listener =
    "Use EventEngine listeners instead of iomgr's grpc_tcp_server";
const char* const additional_constraints_event_engine_listener = "{}";
const char* const description_schedule_cancellation_over_write =
    "Allow cancellation op to be scheduled over a write";
const char* const additional_constraints_schedule_cancellation_over_write =
    "{}";
const char* const description_trace_record_callops =
    "Enables tracing of call batch initiation and completion.";
const char* const additional_constraints_trace_record_callops = "{}";
const char* const description_event_engine_dns =
    "If set, use EventEngine DNSResolver for client channel resolution";
const char* const additional_constraints_event_engine_dns = "{}";
const char* const description_work_stealing =
    "If set, use a work stealing thread pool implementation in EventEngine";
const char* const additional_constraints_work_stealing = "{}";
const char* const description_client_privacy = "If set, client privacy";
const char* const additional_constraints_client_privacy = "{}";
const char* const description_canary_client_privacy =
    "If set, canary client privacy";
const char* const additional_constraints_canary_client_privacy = "{}";
const char* const description_server_privacy = "If set, server privacy";
const char* const additional_constraints_server_privacy = "{}";
const char* const description_unique_metadata_strings =
    "Ensure a unique copy of strings from parsed metadata are taken. The "
    "hypothesis here is that ref counting these are causing read buffer "
    "lifetimes to be extended leading to memory bloat.";
const char* const additional_constraints_unique_metadata_strings = "{}";
const char* const description_keepalive_fix =
    "Allows overriding keepalive_permit_without_calls. Refer "
    "https://github.com/grpc/grpc/pull/33428 for more information.";
const char* const additional_constraints_keepalive_fix = "{}";
const char* const description_keepalive_server_fix =
    "Allows overriding keepalive_permit_without_calls for servers. Refer "
    "https://github.com/grpc/grpc/pull/33917 for more information.";
const char* const additional_constraints_keepalive_server_fix = "{}";
const char* const description_lazier_stream_updates =
    "Allow streams to consume up to 50% of the incoming window before we force "
    "send a flow control update.";
const char* const additional_constraints_lazier_stream_updates = "{}";
const char* const description_jitter_max_idle =
    "Enable jitter on connection max idle times. Historically this jitter was "
    "only on max connection age, but it seems like this could smooth out some "
    "herding problems.";
const char* const additional_constraints_jitter_max_idle = "{}";
<<<<<<< HEAD
const char* const description_work_serializer_dispatch =
    "Have the work serializer dispatch work to event engine for every "
    "callback, instead of running things inline in the first thread that "
    "successfully enqueues work.";
const char* const additional_constraints_work_serializer_dispatch = "{}";
=======
const char* const description_round_robin_dualstack =
    "Change round_robin code to delegate to pick_first as per dualstack "
    "backend design.";
const char* const additional_constraints_round_robin_dualstack = "{}";
>>>>>>> 03776a2f
}  // namespace

namespace grpc_core {

const ExperimentMetadata g_experiment_metadata[] = {
    {"tcp_frame_size_tuning", description_tcp_frame_size_tuning,
     additional_constraints_tcp_frame_size_tuning, false, true},
    {"tcp_rcv_lowat", description_tcp_rcv_lowat,
     additional_constraints_tcp_rcv_lowat, false, true},
    {"peer_state_based_framing", description_peer_state_based_framing,
     additional_constraints_peer_state_based_framing, false, true},
    {"memory_pressure_controller", description_memory_pressure_controller,
     additional_constraints_memory_pressure_controller, false, true},
    {"unconstrained_max_quota_buffer_size",
     description_unconstrained_max_quota_buffer_size,
     additional_constraints_unconstrained_max_quota_buffer_size, false, true},
    {"event_engine_client", description_event_engine_client,
     additional_constraints_event_engine_client, false, true},
    {"monitoring_experiment", description_monitoring_experiment,
     additional_constraints_monitoring_experiment, true, true},
    {"promise_based_client_call", description_promise_based_client_call,
     additional_constraints_promise_based_client_call, false, true},
    {"free_large_allocator", description_free_large_allocator,
     additional_constraints_free_large_allocator, false, true},
    {"promise_based_server_call", description_promise_based_server_call,
     additional_constraints_promise_based_server_call, false, true},
    {"event_engine_listener", description_event_engine_listener,
     additional_constraints_event_engine_listener, false, true},
    {"schedule_cancellation_over_write",
     description_schedule_cancellation_over_write,
     additional_constraints_schedule_cancellation_over_write, false, true},
    {"trace_record_callops", description_trace_record_callops,
     additional_constraints_trace_record_callops, false, true},
    {"event_engine_dns", description_event_engine_dns,
     additional_constraints_event_engine_dns, false, false},
    {"work_stealing", description_work_stealing,
     additional_constraints_work_stealing, true, false},
    {"client_privacy", description_client_privacy,
     additional_constraints_client_privacy, false, false},
    {"canary_client_privacy", description_canary_client_privacy,
     additional_constraints_canary_client_privacy, false, false},
    {"server_privacy", description_server_privacy,
     additional_constraints_server_privacy, false, false},
    {"unique_metadata_strings", description_unique_metadata_strings,
     additional_constraints_unique_metadata_strings, true, true},
    {"keepalive_fix", description_keepalive_fix,
     additional_constraints_keepalive_fix, false, false},
    {"keepalive_server_fix", description_keepalive_server_fix,
     additional_constraints_keepalive_server_fix, false, false},
    {"lazier_stream_updates", description_lazier_stream_updates,
     additional_constraints_lazier_stream_updates, true, true},
    {"jitter_max_idle", description_jitter_max_idle,
     additional_constraints_jitter_max_idle, true, true},
<<<<<<< HEAD
    {"work_serializer_dispatch", description_work_serializer_dispatch,
     additional_constraints_work_serializer_dispatch, true, true},
=======
    {"round_robin_dualstack", description_round_robin_dualstack,
     additional_constraints_round_robin_dualstack, true, true},
>>>>>>> 03776a2f
};

}  // namespace grpc_core

#else
namespace {
const char* const description_tcp_frame_size_tuning =
    "If set, enables TCP to use RPC size estimation made by higher layers. TCP "
    "would not indicate completion of a read operation until a specified "
    "number of bytes have been read over the socket. Buffers are also "
    "allocated according to estimated RPC sizes.";
const char* const additional_constraints_tcp_frame_size_tuning = "{}";
const char* const description_tcp_rcv_lowat =
    "Use SO_RCVLOWAT to avoid wakeups on the read path.";
const char* const additional_constraints_tcp_rcv_lowat = "{}";
const char* const description_peer_state_based_framing =
    "If set, the max sizes of frames sent to lower layers is controlled based "
    "on the peer's memory pressure which is reflected in its max http2 frame "
    "size.";
const char* const additional_constraints_peer_state_based_framing = "{}";
const char* const description_memory_pressure_controller =
    "New memory pressure controller";
const char* const additional_constraints_memory_pressure_controller = "{}";
const char* const description_unconstrained_max_quota_buffer_size =
    "Discard the cap on the max free pool size for one memory allocator";
const char* const additional_constraints_unconstrained_max_quota_buffer_size =
    "{}";
const char* const description_event_engine_client =
    "Use EventEngine clients instead of iomgr's grpc_tcp_client";
const char* const additional_constraints_event_engine_client = "{}";
const char* const description_monitoring_experiment =
    "Placeholder experiment to prove/disprove our monitoring is working";
const char* const additional_constraints_monitoring_experiment = "{}";
const char* const description_promise_based_client_call =
    "If set, use the new gRPC promise based call code when it's appropriate "
    "(ie when all filters in a stack are promise based)";
const char* const additional_constraints_promise_based_client_call = "{}";
const char* const description_free_large_allocator =
    "If set, return all free bytes from a \042big\042 allocator";
const char* const additional_constraints_free_large_allocator = "{}";
const char* const description_promise_based_server_call =
    "If set, use the new gRPC promise based call code when it's appropriate "
    "(ie when all filters in a stack are promise based)";
const char* const additional_constraints_promise_based_server_call = "{}";
const char* const description_event_engine_listener =
    "Use EventEngine listeners instead of iomgr's grpc_tcp_server";
const char* const additional_constraints_event_engine_listener = "{}";
const char* const description_schedule_cancellation_over_write =
    "Allow cancellation op to be scheduled over a write";
const char* const additional_constraints_schedule_cancellation_over_write =
    "{}";
const char* const description_trace_record_callops =
    "Enables tracing of call batch initiation and completion.";
const char* const additional_constraints_trace_record_callops = "{}";
const char* const description_event_engine_dns =
    "If set, use EventEngine DNSResolver for client channel resolution";
const char* const additional_constraints_event_engine_dns = "{}";
const char* const description_work_stealing =
    "If set, use a work stealing thread pool implementation in EventEngine";
const char* const additional_constraints_work_stealing = "{}";
const char* const description_client_privacy = "If set, client privacy";
const char* const additional_constraints_client_privacy = "{}";
const char* const description_canary_client_privacy =
    "If set, canary client privacy";
const char* const additional_constraints_canary_client_privacy = "{}";
const char* const description_server_privacy = "If set, server privacy";
const char* const additional_constraints_server_privacy = "{}";
const char* const description_unique_metadata_strings =
    "Ensure a unique copy of strings from parsed metadata are taken. The "
    "hypothesis here is that ref counting these are causing read buffer "
    "lifetimes to be extended leading to memory bloat.";
const char* const additional_constraints_unique_metadata_strings = "{}";
const char* const description_keepalive_fix =
    "Allows overriding keepalive_permit_without_calls. Refer "
    "https://github.com/grpc/grpc/pull/33428 for more information.";
const char* const additional_constraints_keepalive_fix = "{}";
const char* const description_keepalive_server_fix =
    "Allows overriding keepalive_permit_without_calls for servers. Refer "
    "https://github.com/grpc/grpc/pull/33917 for more information.";
const char* const additional_constraints_keepalive_server_fix = "{}";
const char* const description_lazier_stream_updates =
    "Allow streams to consume up to 50% of the incoming window before we force "
    "send a flow control update.";
const char* const additional_constraints_lazier_stream_updates = "{}";
const char* const description_jitter_max_idle =
    "Enable jitter on connection max idle times. Historically this jitter was "
    "only on max connection age, but it seems like this could smooth out some "
    "herding problems.";
const char* const additional_constraints_jitter_max_idle = "{}";
<<<<<<< HEAD
const char* const description_work_serializer_dispatch =
    "Have the work serializer dispatch work to event engine for every "
    "callback, instead of running things inline in the first thread that "
    "successfully enqueues work.";
const char* const additional_constraints_work_serializer_dispatch = "{}";
=======
const char* const description_round_robin_dualstack =
    "Change round_robin code to delegate to pick_first as per dualstack "
    "backend design.";
const char* const additional_constraints_round_robin_dualstack = "{}";
>>>>>>> 03776a2f
}  // namespace

namespace grpc_core {

const ExperimentMetadata g_experiment_metadata[] = {
    {"tcp_frame_size_tuning", description_tcp_frame_size_tuning,
     additional_constraints_tcp_frame_size_tuning, false, true},
    {"tcp_rcv_lowat", description_tcp_rcv_lowat,
     additional_constraints_tcp_rcv_lowat, false, true},
    {"peer_state_based_framing", description_peer_state_based_framing,
     additional_constraints_peer_state_based_framing, false, true},
    {"memory_pressure_controller", description_memory_pressure_controller,
     additional_constraints_memory_pressure_controller, false, true},
    {"unconstrained_max_quota_buffer_size",
     description_unconstrained_max_quota_buffer_size,
     additional_constraints_unconstrained_max_quota_buffer_size, false, true},
    {"event_engine_client", description_event_engine_client,
     additional_constraints_event_engine_client, false, true},
    {"monitoring_experiment", description_monitoring_experiment,
     additional_constraints_monitoring_experiment, true, true},
    {"promise_based_client_call", description_promise_based_client_call,
     additional_constraints_promise_based_client_call, false, true},
    {"free_large_allocator", description_free_large_allocator,
     additional_constraints_free_large_allocator, false, true},
    {"promise_based_server_call", description_promise_based_server_call,
     additional_constraints_promise_based_server_call, false, true},
    {"event_engine_listener", description_event_engine_listener,
     additional_constraints_event_engine_listener, false, true},
    {"schedule_cancellation_over_write",
     description_schedule_cancellation_over_write,
     additional_constraints_schedule_cancellation_over_write, false, true},
    {"trace_record_callops", description_trace_record_callops,
     additional_constraints_trace_record_callops, false, true},
    {"event_engine_dns", description_event_engine_dns,
     additional_constraints_event_engine_dns, false, false},
    {"work_stealing", description_work_stealing,
     additional_constraints_work_stealing, true, false},
    {"client_privacy", description_client_privacy,
     additional_constraints_client_privacy, false, false},
    {"canary_client_privacy", description_canary_client_privacy,
     additional_constraints_canary_client_privacy, false, false},
    {"server_privacy", description_server_privacy,
     additional_constraints_server_privacy, false, false},
    {"unique_metadata_strings", description_unique_metadata_strings,
     additional_constraints_unique_metadata_strings, true, true},
    {"keepalive_fix", description_keepalive_fix,
     additional_constraints_keepalive_fix, false, false},
    {"keepalive_server_fix", description_keepalive_server_fix,
     additional_constraints_keepalive_server_fix, false, false},
    {"lazier_stream_updates", description_lazier_stream_updates,
     additional_constraints_lazier_stream_updates, true, true},
    {"jitter_max_idle", description_jitter_max_idle,
     additional_constraints_jitter_max_idle, true, true},
<<<<<<< HEAD
    {"work_serializer_dispatch", description_work_serializer_dispatch,
     additional_constraints_work_serializer_dispatch, true, true},
=======
    {"round_robin_dualstack", description_round_robin_dualstack,
     additional_constraints_round_robin_dualstack, true, true},
>>>>>>> 03776a2f
};

}  // namespace grpc_core
#endif
#endif<|MERGE_RESOLUTION|>--- conflicted
+++ resolved
@@ -105,18 +105,15 @@
     "only on max connection age, but it seems like this could smooth out some "
     "herding problems.";
 const char* const additional_constraints_jitter_max_idle = "{}";
-<<<<<<< HEAD
+const char* const description_round_robin_dualstack =
+    "Change round_robin code to delegate to pick_first as per dualstack "
+    "backend design.";
+const char* const additional_constraints_round_robin_dualstack = "{}";
 const char* const description_work_serializer_dispatch =
     "Have the work serializer dispatch work to event engine for every "
     "callback, instead of running things inline in the first thread that "
     "successfully enqueues work.";
 const char* const additional_constraints_work_serializer_dispatch = "{}";
-=======
-const char* const description_round_robin_dualstack =
-    "Change round_robin code to delegate to pick_first as per dualstack "
-    "backend design.";
-const char* const additional_constraints_round_robin_dualstack = "{}";
->>>>>>> 03776a2f
 }  // namespace
 
 namespace grpc_core {
@@ -170,13 +167,10 @@
      additional_constraints_lazier_stream_updates, true, true},
     {"jitter_max_idle", description_jitter_max_idle,
      additional_constraints_jitter_max_idle, true, true},
-<<<<<<< HEAD
+    {"round_robin_dualstack", description_round_robin_dualstack,
+     additional_constraints_round_robin_dualstack, true, true},
     {"work_serializer_dispatch", description_work_serializer_dispatch,
      additional_constraints_work_serializer_dispatch, true, true},
-=======
-    {"round_robin_dualstack", description_round_robin_dualstack,
-     additional_constraints_round_robin_dualstack, true, true},
->>>>>>> 03776a2f
 };
 
 }  // namespace grpc_core
@@ -266,18 +260,15 @@
     "only on max connection age, but it seems like this could smooth out some "
     "herding problems.";
 const char* const additional_constraints_jitter_max_idle = "{}";
-<<<<<<< HEAD
+const char* const description_round_robin_dualstack =
+    "Change round_robin code to delegate to pick_first as per dualstack "
+    "backend design.";
+const char* const additional_constraints_round_robin_dualstack = "{}";
 const char* const description_work_serializer_dispatch =
     "Have the work serializer dispatch work to event engine for every "
     "callback, instead of running things inline in the first thread that "
     "successfully enqueues work.";
 const char* const additional_constraints_work_serializer_dispatch = "{}";
-=======
-const char* const description_round_robin_dualstack =
-    "Change round_robin code to delegate to pick_first as per dualstack "
-    "backend design.";
-const char* const additional_constraints_round_robin_dualstack = "{}";
->>>>>>> 03776a2f
 }  // namespace
 
 namespace grpc_core {
@@ -331,13 +322,10 @@
      additional_constraints_lazier_stream_updates, true, true},
     {"jitter_max_idle", description_jitter_max_idle,
      additional_constraints_jitter_max_idle, true, true},
-<<<<<<< HEAD
+    {"round_robin_dualstack", description_round_robin_dualstack,
+     additional_constraints_round_robin_dualstack, true, true},
     {"work_serializer_dispatch", description_work_serializer_dispatch,
      additional_constraints_work_serializer_dispatch, true, true},
-=======
-    {"round_robin_dualstack", description_round_robin_dualstack,
-     additional_constraints_round_robin_dualstack, true, true},
->>>>>>> 03776a2f
 };
 
 }  // namespace grpc_core
@@ -427,18 +415,15 @@
     "only on max connection age, but it seems like this could smooth out some "
     "herding problems.";
 const char* const additional_constraints_jitter_max_idle = "{}";
-<<<<<<< HEAD
+const char* const description_round_robin_dualstack =
+    "Change round_robin code to delegate to pick_first as per dualstack "
+    "backend design.";
+const char* const additional_constraints_round_robin_dualstack = "{}";
 const char* const description_work_serializer_dispatch =
     "Have the work serializer dispatch work to event engine for every "
     "callback, instead of running things inline in the first thread that "
     "successfully enqueues work.";
 const char* const additional_constraints_work_serializer_dispatch = "{}";
-=======
-const char* const description_round_robin_dualstack =
-    "Change round_robin code to delegate to pick_first as per dualstack "
-    "backend design.";
-const char* const additional_constraints_round_robin_dualstack = "{}";
->>>>>>> 03776a2f
 }  // namespace
 
 namespace grpc_core {
@@ -492,13 +477,10 @@
      additional_constraints_lazier_stream_updates, true, true},
     {"jitter_max_idle", description_jitter_max_idle,
      additional_constraints_jitter_max_idle, true, true},
-<<<<<<< HEAD
+    {"round_robin_dualstack", description_round_robin_dualstack,
+     additional_constraints_round_robin_dualstack, true, true},
     {"work_serializer_dispatch", description_work_serializer_dispatch,
      additional_constraints_work_serializer_dispatch, true, true},
-=======
-    {"round_robin_dualstack", description_round_robin_dualstack,
-     additional_constraints_round_robin_dualstack, true, true},
->>>>>>> 03776a2f
 };
 
 }  // namespace grpc_core
