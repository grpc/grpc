// Copyright 2024 gRPC authors.
//
// Licensed under the Apache License, Version 2.0 (the "License");
// you may not use this file except in compliance with the License.
// You may obtain a copy of the License at
//
//     http://www.apache.org/licenses/LICENSE-2.0
//
// Unless required by applicable law or agreed to in writing, software
// distributed under the License is distributed on an "AS IS" BASIS,
// WITHOUT WARRANTIES OR CONDITIONS OF ANY KIND, either express or implied.
// See the License for the specific language governing permissions and
// limitations under the License.

#include "src/core/client_channel/load_balanced_call_destination.h"

#include "absl/log/log.h"

#include "src/core/client_channel/client_channel.h"
#include "src/core/client_channel/client_channel_internal.h"
#include "src/core/client_channel/lb_metadata.h"
#include "src/core/client_channel/subchannel.h"
#include "src/core/lib/channel/status_util.h"
#include "src/core/lib/config/core_configuration.h"
#include "src/core/lib/promise/loop.h"
#include "src/core/telemetry/call_tracer.h"

namespace grpc_core {

namespace {

<<<<<<< HEAD
=======
class LbMetadata : public LoadBalancingPolicy::MetadataInterface {
 public:
  explicit LbMetadata(grpc_metadata_batch* batch) : batch_(batch) {}

  void Add(absl::string_view key, absl::string_view value) override {
    if (batch_ == nullptr) return;
    // Gross, egregious hack to support legacy grpclb behavior.
    // TODO(ctiller): Use a promise context for this once that plumbing is done.
    if (key == GrpcLbClientStatsMetadata::key()) {
      batch_->Set(
          GrpcLbClientStatsMetadata(),
          const_cast<GrpcLbClientStats*>(
              reinterpret_cast<const GrpcLbClientStats*>(value.data())));
      return;
    }
    batch_->Append(key, Slice::FromStaticString(value),
                   [key](absl::string_view error, const Slice& value) {
                     LOG(ERROR) << error << " key:" << key
                                << " value:" << value.as_string_view();
                   });
  }

  std::vector<std::pair<std::string, std::string>> TestOnlyCopyToVector()
      override {
    if (batch_ == nullptr) return {};
    Encoder encoder;
    batch_->Encode(&encoder);
    return encoder.Take();
  }

  absl::optional<absl::string_view> Lookup(absl::string_view key,
                                           std::string* buffer) const override {
    if (batch_ == nullptr) return absl::nullopt;
    return batch_->GetStringValue(key, buffer);
  }

 private:
  class Encoder {
   public:
    void Encode(const Slice& key, const Slice& value) {
      out_.emplace_back(std::string(key.as_string_view()),
                        std::string(value.as_string_view()));
    }

    template <class Which>
    void Encode(Which, const typename Which::ValueType& value) {
      auto value_slice = Which::Encode(value);
      out_.emplace_back(std::string(Which::key()),
                        std::string(value_slice.as_string_view()));
    }

    void Encode(GrpcTimeoutMetadata,
                const typename GrpcTimeoutMetadata::ValueType&) {}
    void Encode(HttpPathMetadata, const Slice&) {}
    void Encode(HttpMethodMetadata,
                const typename HttpMethodMetadata::ValueType&) {}

    std::vector<std::pair<std::string, std::string>> Take() {
      return std::move(out_);
    }

   private:
    std::vector<std::pair<std::string, std::string>> out_;
  };

  grpc_metadata_batch* batch_;
};

>>>>>>> b0063e83
void MaybeCreateCallAttemptTracer(bool is_transparent_retry) {
  auto* call_tracer = MaybeGetContext<ClientCallTracer>();
  if (call_tracer == nullptr) return;
  auto* tracer = call_tracer->StartNewAttempt(is_transparent_retry);
  SetContext<CallTracerInterface>(tracer);
  // If we created a tracer, we also need to create context for the LB
  // call start time, which we'll need when calling the tracer from the
  // LB call tracing filter.
  auto* arena = GetContext<Arena>();
  arena->SetContext<LoadBalancedCallState>(
      arena->New<LoadBalancedCallState>());
}

class LbCallState : public ClientChannelLbCallState {
 public:
  void* Alloc(size_t size) override { return GetContext<Arena>()->Alloc(size); }

  // Internal API to allow first-party LB policies to access per-call
  // attributes set by the ConfigSelector.
  ServiceConfigCallData::CallAttributeInterface* GetCallAttribute(
      UniqueTypeName type) const override {
    auto* service_config_call_data = GetContext<ServiceConfigCallData>();
    return service_config_call_data->GetCallAttribute(type);
  }

  ClientCallTracer::CallAttemptTracer* GetCallAttemptTracer() const override {
    return GetContext<ClientCallTracer::CallAttemptTracer>();
  }
};

// TODO(roth): Remove this in favor of the gprpp Match() function once
// we can do that without breaking lock annotations.
template <typename T>
T HandlePickResult(
    LoadBalancingPolicy::PickResult* result,
    std::function<T(LoadBalancingPolicy::PickResult::Complete*)> complete_func,
    std::function<T(LoadBalancingPolicy::PickResult::Queue*)> queue_func,
    std::function<T(LoadBalancingPolicy::PickResult::Fail*)> fail_func,
    std::function<T(LoadBalancingPolicy::PickResult::Drop*)> drop_func) {
  auto* complete_pick =
      absl::get_if<LoadBalancingPolicy::PickResult::Complete>(&result->result);
  if (complete_pick != nullptr) {
    return complete_func(complete_pick);
  }
  auto* queue_pick =
      absl::get_if<LoadBalancingPolicy::PickResult::Queue>(&result->result);
  if (queue_pick != nullptr) {
    return queue_func(queue_pick);
  }
  auto* fail_pick =
      absl::get_if<LoadBalancingPolicy::PickResult::Fail>(&result->result);
  if (fail_pick != nullptr) {
    return fail_func(fail_pick);
  }
  auto* drop_pick =
      absl::get_if<LoadBalancingPolicy::PickResult::Drop>(&result->result);
  CHECK(drop_pick != nullptr);
  return drop_func(drop_pick);
}

// Does an LB pick for a call.  Returns one of the following things:
// - Continue{}, meaning to queue the pick
// - a non-OK status, meaning to fail the call
// - a call destination, meaning that the pick is complete
// When the pick is complete, adds the subchannel call tracker (if any)
// to context.
LoopCtl<absl::StatusOr<RefCountedPtr<UnstartedCallDestination>>> PickSubchannel(
    LoadBalancingPolicy::SubchannelPicker& picker,
    UnstartedCallHandler& unstarted_handler) {
  // Perform LB pick.
  auto& client_initial_metadata =
      unstarted_handler.UnprocessedClientInitialMetadata();
  LoadBalancingPolicy::PickArgs pick_args;
  Slice* path = client_initial_metadata.get_pointer(HttpPathMetadata());
  CHECK(path != nullptr);
  pick_args.path = path->as_string_view();
  LbCallState lb_call_state;
  pick_args.call_state = &lb_call_state;
  LbMetadata initial_metadata(&client_initial_metadata);
  pick_args.initial_metadata = &initial_metadata;
  auto result = picker.Pick(pick_args);
  // Handle result.
  return HandlePickResult<
      LoopCtl<absl::StatusOr<RefCountedPtr<UnstartedCallDestination>>>>(
      &result,
      // CompletePick
      [&](LoadBalancingPolicy::PickResult::Complete* complete_pick)
          -> LoopCtl<absl::StatusOr<RefCountedPtr<UnstartedCallDestination>>> {
        GRPC_TRACE_LOG(client_channel_lb_call, INFO)
            << "client_channel: " << GetContext<Activity>()->DebugTag()
            << " pick succeeded: subchannel="
            << complete_pick->subchannel.get();
        CHECK(complete_pick->subchannel != nullptr);
        // Grab a ref to the call destination while we're still
        // holding the data plane mutex.
        auto call_destination =
            DownCast<SubchannelInterfaceWithCallDestination*>(
                complete_pick->subchannel.get())
                ->call_destination();
        // If the subchannel has no call destination (e.g., if the
        // subchannel has moved out of state READY but the LB policy hasn't
        // yet seen that change and given us a new picker), then just
        // queue the pick.  We'll try again as soon as we get a new picker.
        if (call_destination == nullptr) {
          GRPC_TRACE_LOG(client_channel_lb_call, INFO)
              << "client_channel: " << GetContext<Activity>()->DebugTag()
              << " returned by LB picker has no connected subchannel; queueing "
                 "pick";
          return Continue{};
        }
        // If the LB policy returned a call tracker, inform it that the
        // call is starting and add it to context, so that we can notify
        // it when the call finishes.
        if (complete_pick->subchannel_call_tracker != nullptr) {
          complete_pick->subchannel_call_tracker->Start();
          SetContext(complete_pick->subchannel_call_tracker.release());
        }
        // Return the subchannel's call destination.
        return call_destination;
      },
      // QueuePick
      [&](LoadBalancingPolicy::PickResult::Queue* /*queue_pick*/) {
        GRPC_TRACE_LOG(client_channel_lb_call, INFO)
            << "client_channel: " << GetContext<Activity>()->DebugTag()
            << " pick queued";
        return Continue{};
      },
      // FailPick
      [&](LoadBalancingPolicy::PickResult::Fail* fail_pick)
          -> LoopCtl<absl::StatusOr<RefCountedPtr<UnstartedCallDestination>>> {
        GRPC_TRACE_LOG(client_channel_lb_call, INFO)
            << "client_channel: " << GetContext<Activity>()->DebugTag()
            << " pick failed: " << fail_pick->status;
        // If wait_for_ready is false, then the error indicates the RPC
        // attempt's final status.
        if (!unstarted_handler.UnprocessedClientInitialMetadata()
                 .GetOrCreatePointer(WaitForReady())
                 ->value) {
          return MaybeRewriteIllegalStatusCode(std::move(fail_pick->status),
                                               "LB pick");
        }
        // If wait_for_ready is true, then queue to retry when we get a new
        // picker.
        return Continue{};
      },
      // DropPick
      [&](LoadBalancingPolicy::PickResult::Drop* drop_pick)
          -> LoopCtl<absl::StatusOr<RefCountedPtr<UnstartedCallDestination>>> {
        GRPC_TRACE_LOG(client_channel_lb_call, INFO)
            << "client_channel: " << GetContext<Activity>()->DebugTag()
            << " pick dropped: " << drop_pick->status;
        return grpc_error_set_int(MaybeRewriteIllegalStatusCode(
                                      std::move(drop_pick->status), "LB drop"),
                                  StatusIntProperty::kLbPolicyDrop, 1);
      });
}

}  // namespace

void LoadBalancedCallDestination::StartCall(
    UnstartedCallHandler unstarted_handler) {
  // If there is a call tracer, create a call attempt tracer.
  bool* is_transparent_retry_metadata =
      unstarted_handler.UnprocessedClientInitialMetadata().get_pointer(
          IsTransparentRetry());
  bool is_transparent_retry = is_transparent_retry_metadata != nullptr
                                  ? *is_transparent_retry_metadata
                                  : false;
  MaybeCreateCallAttemptTracer(is_transparent_retry);
  // Spawn a promise to do the LB pick.
  // This will eventually start the call.
  unstarted_handler.SpawnGuardedUntilCallCompletes(
      "lb_pick", [unstarted_handler, picker = picker_]() mutable {
        return Map(
            // Wait for the LB picker.
            CheckDelayed(Loop(
                [last_picker =
                     RefCountedPtr<LoadBalancingPolicy::SubchannelPicker>(),
                 unstarted_handler, picker]() mutable {
                  return Map(
                      picker.Next(last_picker),
                      [unstarted_handler, &last_picker](
                          RefCountedPtr<LoadBalancingPolicy::SubchannelPicker>
                              picker) mutable {
                        CHECK_NE(picker.get(), nullptr);
                        last_picker = std::move(picker);
                        // Returns 3 possible things:
                        // - Continue to queue the pick
                        // - non-OK status to fail the pick
                        // - a connected subchannel to complete the pick
                        return PickSubchannel(*last_picker, unstarted_handler);
                      });
                })),
            // Create call stack on the connected subchannel.
            [unstarted_handler](
                std::tuple<
                    absl::StatusOr<RefCountedPtr<UnstartedCallDestination>>,
                    bool>
                    pick_result) {
              auto& call_destination = std::get<0>(pick_result);
              const bool was_queued = std::get<1>(pick_result);
              if (!call_destination.ok()) {
                return call_destination.status();
              }
              // LB pick is done, so indicate that we've committed.
              auto* on_commit = MaybeGetContext<LbOnCommit>();
              if (on_commit != nullptr && *on_commit != nullptr) {
                (*on_commit)();
              }
              // If it was queued, add a trace annotation.
              if (was_queued) {
                auto* tracer =
                    MaybeGetContext<ClientCallTracer::CallAttemptTracer>();
                if (tracer != nullptr) {
                  tracer->RecordAnnotation("Delayed LB pick complete.");
                }
              }
              // Delegate to connected subchannel.
              // TODO(ctiller): need to insert LbCallTracingFilter at the top of
              // the stack
              (*call_destination)->StartCall(unstarted_handler);
              return absl::OkStatus();
            });
      });
}

void RegisterLoadBalancedCallDestination(CoreConfiguration::Builder* builder) {
  class LoadBalancedCallDestinationFactory final
      : public ClientChannel::CallDestinationFactory {
   public:
    RefCountedPtr<UnstartedCallDestination> CreateCallDestination(
        ClientChannel::PickerObservable picker) override {
      return MakeRefCounted<LoadBalancedCallDestination>(std::move(picker));
    }
  };

  builder->channel_args_preconditioning()->RegisterStage([](ChannelArgs args) {
    return args.SetObject(
        NoDestructSingleton<LoadBalancedCallDestinationFactory>::Get());
  });
}

}  // namespace grpc_core<|MERGE_RESOLUTION|>--- conflicted
+++ resolved
@@ -29,77 +29,6 @@
 
 namespace {
 
-<<<<<<< HEAD
-=======
-class LbMetadata : public LoadBalancingPolicy::MetadataInterface {
- public:
-  explicit LbMetadata(grpc_metadata_batch* batch) : batch_(batch) {}
-
-  void Add(absl::string_view key, absl::string_view value) override {
-    if (batch_ == nullptr) return;
-    // Gross, egregious hack to support legacy grpclb behavior.
-    // TODO(ctiller): Use a promise context for this once that plumbing is done.
-    if (key == GrpcLbClientStatsMetadata::key()) {
-      batch_->Set(
-          GrpcLbClientStatsMetadata(),
-          const_cast<GrpcLbClientStats*>(
-              reinterpret_cast<const GrpcLbClientStats*>(value.data())));
-      return;
-    }
-    batch_->Append(key, Slice::FromStaticString(value),
-                   [key](absl::string_view error, const Slice& value) {
-                     LOG(ERROR) << error << " key:" << key
-                                << " value:" << value.as_string_view();
-                   });
-  }
-
-  std::vector<std::pair<std::string, std::string>> TestOnlyCopyToVector()
-      override {
-    if (batch_ == nullptr) return {};
-    Encoder encoder;
-    batch_->Encode(&encoder);
-    return encoder.Take();
-  }
-
-  absl::optional<absl::string_view> Lookup(absl::string_view key,
-                                           std::string* buffer) const override {
-    if (batch_ == nullptr) return absl::nullopt;
-    return batch_->GetStringValue(key, buffer);
-  }
-
- private:
-  class Encoder {
-   public:
-    void Encode(const Slice& key, const Slice& value) {
-      out_.emplace_back(std::string(key.as_string_view()),
-                        std::string(value.as_string_view()));
-    }
-
-    template <class Which>
-    void Encode(Which, const typename Which::ValueType& value) {
-      auto value_slice = Which::Encode(value);
-      out_.emplace_back(std::string(Which::key()),
-                        std::string(value_slice.as_string_view()));
-    }
-
-    void Encode(GrpcTimeoutMetadata,
-                const typename GrpcTimeoutMetadata::ValueType&) {}
-    void Encode(HttpPathMetadata, const Slice&) {}
-    void Encode(HttpMethodMetadata,
-                const typename HttpMethodMetadata::ValueType&) {}
-
-    std::vector<std::pair<std::string, std::string>> Take() {
-      return std::move(out_);
-    }
-
-   private:
-    std::vector<std::pair<std::string, std::string>> out_;
-  };
-
-  grpc_metadata_batch* batch_;
-};
-
->>>>>>> b0063e83
 void MaybeCreateCallAttemptTracer(bool is_transparent_retry) {
   auto* call_tracer = MaybeGetContext<ClientCallTracer>();
   if (call_tracer == nullptr) return;
