--- conflicted
+++ resolved
@@ -980,19 +980,10 @@
     return **chand_->owning_stack_->stats_plugin_group;
   }
 
-<<<<<<< HEAD
-  void AddTraceEvent(TraceSeverity, absl::string_view message) override
-      ABSL_EXCLUSIVE_LOCKS_REQUIRED(*chand_->work_serializer_) {
-    if (chand_->resolver_ == nullptr) return;  // Shutting down.
-    if (chand_->channelz_node_ != nullptr) {
-      chand_->channelz_node_->NewTraceNode(std::string(message)).Commit();
-    }
-=======
   void AddTraceEvent(absl::string_view message) override
       ABSL_EXCLUSIVE_LOCKS_REQUIRED(*chand_->work_serializer_) {
     if (chand_->resolver_ == nullptr) return;  // Shutting down.
     GRPC_CHANNELZ_LOG(chand_->channelz_node_) << std::string(message);
->>>>>>> 0227d87f
   }
 
  private:
@@ -1331,17 +1322,8 @@
   }
   // Add channel trace event.
   if (!trace_strings.empty()) {
-<<<<<<< HEAD
-    if (channelz_node_ != nullptr) {
-      channelz_node_
-          ->NewTraceNode("Resolution event: ",
-                         absl::StrJoin(trace_strings, ", "))
-          .Commit();
-    }
-=======
     GRPC_CHANNELZ_LOG(channelz_node_)
         << "Resolution event: " << absl::StrJoin(trace_strings, ", ");
->>>>>>> 0227d87f
   }
 }
 
@@ -1556,20 +1538,6 @@
   if (channelz_node_ != nullptr) {
     channelz_node_->SetConnectivityState(state);
     if (!status.ok() || state == GRPC_CHANNEL_TRANSIENT_FAILURE) {
-<<<<<<< HEAD
-      channelz_node_
-          ->NewTraceNode(
-              channelz::ChannelNode::GetChannelConnectivityStateChangeString(
-                  state))
-          .Commit();
-    } else {
-      channelz_node_
-          ->NewTraceNode(
-              channelz::ChannelNode::GetChannelConnectivityStateChangeString(
-                  state),
-              " status: ", status.ToString())
-          .Commit();
-=======
       GRPC_CHANNELZ_LOG(channelz_node_)
           << channelz::ChannelNode::GetChannelConnectivityStateChangeString(
                  state);
@@ -1578,7 +1546,6 @@
           << channelz::ChannelNode::GetChannelConnectivityStateChangeString(
                  state)
           << " status: " << status.ToString();
->>>>>>> 0227d87f
     }
   }
 }
