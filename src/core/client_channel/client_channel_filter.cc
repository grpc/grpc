//
// Copyright 2015 gRPC authors.
//
// Licensed under the Apache License, Version 2.0 (the "License");
// you may not use this file except in compliance with the License.
// You may obtain a copy of the License at
//
//     http://www.apache.org/licenses/LICENSE-2.0
//
// Unless required by applicable law or agreed to in writing, software
// distributed under the License is distributed on an "AS IS" BASIS,
// WITHOUT WARRANTIES OR CONDITIONS OF ANY KIND, either express or implied.
// See the License for the specific language governing permissions and
// limitations under the License.
//

#include <grpc/support/port_platform.h>

#include "src/core/client_channel/client_channel_filter.h"

#include <inttypes.h>
#include <limits.h>

#include <algorithm>
#include <functional>
#include <new>
#include <set>
#include <type_traits>
#include <utility>
#include <vector>

#include "absl/cleanup/cleanup.h"
#include "absl/log/check.h"
#include "absl/status/status.h"
#include "absl/status/statusor.h"
#include "absl/strings/cord.h"
#include "absl/strings/numbers.h"
#include "absl/strings/str_cat.h"
#include "absl/strings/str_join.h"
#include "absl/strings/string_view.h"
#include "absl/types/optional.h"
#include "absl/types/variant.h"

#include <grpc/event_engine/event_engine.h>
#include <grpc/impl/channel_arg_names.h>
#include <grpc/slice.h>
#include <grpc/status.h>
#include <grpc/support/json.h>
#include <grpc/support/log.h>
#include <grpc/support/string_util.h>
#include <grpc/support/time.h>

#include "src/core/channelz/channel_trace.h"
#include "src/core/client_channel/backup_poller.h"
#include "src/core/client_channel/client_channel_internal.h"
#include "src/core/client_channel/client_channel_service_config.h"
#include "src/core/client_channel/config_selector.h"
#include "src/core/client_channel/dynamic_filters.h"
#include "src/core/client_channel/global_subchannel_pool.h"
#include "src/core/client_channel/local_subchannel_pool.h"
#include "src/core/client_channel/retry_filter.h"
#include "src/core/client_channel/subchannel.h"
#include "src/core/client_channel/subchannel_interface_internal.h"
#include "src/core/handshaker/proxy_mapper_registry.h"
#include "src/core/lib/channel/channel_args.h"
#include "src/core/lib/channel/channel_stack.h"
#include "src/core/lib/channel/status_util.h"
#include "src/core/lib/config/core_configuration.h"
#include "src/core/lib/debug/trace.h"
#include "src/core/lib/experiments/experiments.h"
#include "src/core/lib/gprpp/crash.h"
#include "src/core/lib/gprpp/debug_location.h"
#include "src/core/lib/gprpp/manual_constructor.h"
#include "src/core/lib/gprpp/status_helper.h"
#include "src/core/lib/gprpp/sync.h"
#include "src/core/lib/gprpp/unique_type_name.h"
#include "src/core/lib/gprpp/work_serializer.h"
#include "src/core/lib/iomgr/exec_ctx.h"
#include "src/core/lib/iomgr/polling_entity.h"
#include "src/core/lib/iomgr/pollset_set.h"
#include "src/core/lib/iomgr/resolved_address.h"
#include "src/core/lib/promise/cancel_callback.h"
#include "src/core/lib/promise/context.h"
#include "src/core/lib/promise/latch.h"
#include "src/core/lib/promise/map.h"
#include "src/core/lib/promise/pipe.h"
#include "src/core/lib/promise/poll.h"
#include "src/core/lib/promise/promise.h"
#include "src/core/lib/promise/try_seq.h"
#include "src/core/lib/security/credentials/credentials.h"
#include "src/core/lib/slice/slice.h"
#include "src/core/lib/slice/slice_internal.h"
#include "src/core/lib/surface/call.h"
#include "src/core/lib/transport/connectivity_state.h"
#include "src/core/lib/transport/error_utils.h"
#include "src/core/lib/transport/metadata_batch.h"
#include "src/core/load_balancing/backend_metric_parser.h"
#include "src/core/load_balancing/child_policy_handler.h"
#include "src/core/load_balancing/lb_policy_registry.h"
#include "src/core/load_balancing/subchannel_interface.h"
#include "src/core/resolver/endpoint_addresses.h"
#include "src/core/resolver/resolver_registry.h"
#include "src/core/service_config/service_config_call_data.h"
#include "src/core/service_config/service_config_impl.h"
#include "src/core/util/json/json.h"
#include "src/core/util/useful.h"

//
// Client channel filter
//

namespace grpc_core {

using internal::ClientChannelMethodParsedConfig;

TraceFlag grpc_client_channel_trace(false, "client_channel");
TraceFlag grpc_client_channel_call_trace(false, "client_channel_call");
TraceFlag grpc_client_channel_lb_call_trace(false, "client_channel_lb_call");

//
// ClientChannelFilter::CallData definition
//

class ClientChannelFilter::CallData {
 public:
  // Removes the call from the channel's list of calls queued
  // for name resolution.
  void RemoveCallFromResolverQueuedCallsLocked()
      ABSL_EXCLUSIVE_LOCKS_REQUIRED(&ClientChannelFilter::resolution_mu_);

  // Called by the channel for each queued call when a new resolution
  // result becomes available.
  virtual void RetryCheckResolutionLocked()
      ABSL_EXCLUSIVE_LOCKS_REQUIRED(&ClientChannelFilter::resolution_mu_) = 0;

  RefCountedPtr<DynamicFilters> dynamic_filters() const {
    return dynamic_filters_;
  }

 protected:
  CallData() = default;
  virtual ~CallData() = default;

  // Checks whether a resolver result is available.  The following
  // outcomes are possible:
  // - No resolver result is available yet.  The call will be queued and
  //   absl::nullopt will be returned.  Later, when a resolver result
  //   becomes available, RetryCheckResolutionLocked() will be called.
  // - The resolver has returned a transient failure.  If the call is
  //   not wait_for_ready, a non-OK status will be returned.  (If the
  //   call *is* wait_for_ready, it will be queued instead.)
  // - There is a valid resolver result.  The service config will be
  //   stored in the call context and an OK status will be returned.
  absl::optional<absl::Status> CheckResolution(bool was_queued);

 private:
  // Accessors for data stored in the subclass.
  virtual ClientChannelFilter* chand() const = 0;
  virtual Arena* arena() const = 0;
  virtual grpc_polling_entity* pollent() = 0;
  virtual grpc_metadata_batch* send_initial_metadata() = 0;
  virtual grpc_call_context_element* call_context() const = 0;

  // Helper function for CheckResolution().  Returns true if the call
  // can continue (i.e., there is a valid resolution result, or there is
  // an invalid resolution result but the call is not wait_for_ready).
  bool CheckResolutionLocked(
      absl::StatusOr<RefCountedPtr<ConfigSelector>>* config_selector)
      ABSL_EXCLUSIVE_LOCKS_REQUIRED(&ClientChannelFilter::resolution_mu_);

  // Adds the call to the channel's list of calls queued for name resolution.
  void AddCallToResolverQueuedCallsLocked()
      ABSL_EXCLUSIVE_LOCKS_REQUIRED(&ClientChannelFilter::resolution_mu_);

  // Called when adding the call to the resolver queue.
  virtual void OnAddToQueueLocked()
      ABSL_EXCLUSIVE_LOCKS_REQUIRED(&ClientChannelFilter::resolution_mu_) {}

  // Applies service config to the call.  Must be invoked once we know
  // that the resolver has returned results to the channel.
  // If an error is returned, the error indicates the status with which
  // the call should be failed.
  grpc_error_handle ApplyServiceConfigToCallLocked(
      const absl::StatusOr<RefCountedPtr<ConfigSelector>>& config_selector);

  // Called to reset the deadline based on the service config obtained
  // from the resolver.
  virtual void ResetDeadline(Duration timeout) = 0;

  RefCountedPtr<DynamicFilters> dynamic_filters_;
};

class ClientChannelFilter::FilterBasedCallData final
    : public ClientChannelFilter::CallData {
 public:
  static grpc_error_handle Init(grpc_call_element* elem,
                                const grpc_call_element_args* args);
  static void Destroy(grpc_call_element* elem,
                      const grpc_call_final_info* final_info,
                      grpc_closure* then_schedule_closure);
  static void StartTransportStreamOpBatch(
      grpc_call_element* elem, grpc_transport_stream_op_batch* batch);
  static void SetPollent(grpc_call_element* elem, grpc_polling_entity* pollent);

 private:
  class ResolverQueuedCallCanceller;

  FilterBasedCallData(grpc_call_element* elem,
                      const grpc_call_element_args& args);
  ~FilterBasedCallData() override;

  grpc_call_element* elem() const { return elem_; }
  grpc_call_stack* owning_call() const { return owning_call_; }
  CallCombiner* call_combiner() const { return call_combiner_; }

  ClientChannelFilter* chand() const override {
    return static_cast<ClientChannelFilter*>(elem()->channel_data);
  }
  Arena* arena() const override { return arena_; }
  grpc_polling_entity* pollent() override { return pollent_; }
  grpc_metadata_batch* send_initial_metadata() override {
    return pending_batches_[0]
        ->payload->send_initial_metadata.send_initial_metadata;
  }
  grpc_call_context_element* call_context() const override {
    return call_context_;
  }

  // Returns the index into pending_batches_ to be used for batch.
  static size_t GetBatchIndex(grpc_transport_stream_op_batch* batch);
  void PendingBatchesAdd(grpc_transport_stream_op_batch* batch);
  static void FailPendingBatchInCallCombiner(void* arg,
                                             grpc_error_handle error);
  // A predicate type and some useful implementations for PendingBatchesFail().
  typedef bool (*YieldCallCombinerPredicate)(
      const CallCombinerClosureList& closures);
  static bool YieldCallCombiner(const CallCombinerClosureList& /*closures*/) {
    return true;
  }
  static bool NoYieldCallCombiner(const CallCombinerClosureList& /*closures*/) {
    return false;
  }
  static bool YieldCallCombinerIfPendingBatchesFound(
      const CallCombinerClosureList& closures) {
    return closures.size() > 0;
  }
  // Fails all pending batches.
  // If yield_call_combiner_predicate returns true, assumes responsibility for
  // yielding the call combiner.
  void PendingBatchesFail(
      grpc_error_handle error,
      YieldCallCombinerPredicate yield_call_combiner_predicate);
  static void ResumePendingBatchInCallCombiner(void* arg,
                                               grpc_error_handle ignored);
  // Resumes all pending batches on dynamic_call_.
  void PendingBatchesResume();

  // Called to check for a resolution result, both when the call is
  // initially started and when it is queued and the channel gets a new
  // resolution result.
  void TryCheckResolution(bool was_queued);

  void OnAddToQueueLocked() override
      ABSL_EXCLUSIVE_LOCKS_REQUIRED(&ClientChannelFilter::resolution_mu_);

  void RetryCheckResolutionLocked() override
      ABSL_EXCLUSIVE_LOCKS_REQUIRED(&ClientChannelFilter::resolution_mu_);

  void ResetDeadline(Duration timeout) override {
    const Timestamp per_method_deadline =
        Timestamp::FromCycleCounterRoundUp(call_start_time_) + timeout;
    arena_->GetContext<Call>()->UpdateDeadline(per_method_deadline);
  }

  void CreateDynamicCall();

  static void RecvTrailingMetadataReadyForConfigSelectorCommitCallback(
      void* arg, grpc_error_handle error);

  grpc_slice path_;  // Request path.
  grpc_call_context_element* call_context_;
  gpr_cycle_counter call_start_time_;
  Timestamp deadline_;

  Arena* const arena_;
  grpc_call_element* const elem_;
  grpc_call_stack* const owning_call_;
  CallCombiner* const call_combiner_;

  grpc_polling_entity* pollent_ = nullptr;

  // Accessed while holding ClientChannelFilter::resolution_mu_.
  ResolverQueuedCallCanceller* resolver_call_canceller_
      ABSL_GUARDED_BY(&ClientChannelFilter::resolution_mu_) = nullptr;

  grpc_closure* original_recv_trailing_metadata_ready_ = nullptr;
  grpc_closure recv_trailing_metadata_ready_;

  RefCountedPtr<DynamicFilters::Call> dynamic_call_;

  // Batches are added to this list when received from above.
  // They are removed when we are done handling the batch (i.e., when
  // either we have invoked all of the batch's callbacks or we have
  // passed the batch down to the LB call and are not intercepting any of
  // its callbacks).
  grpc_transport_stream_op_batch* pending_batches_[MAX_PENDING_BATCHES] = {};

  // Set when we get a cancel_stream op.
  grpc_error_handle cancel_error_;
};

class ClientChannelFilter::PromiseBasedCallData final
    : public ClientChannelFilter::CallData {
 public:
  explicit PromiseBasedCallData(ClientChannelFilter* chand) : chand_(chand) {}

  ~PromiseBasedCallData() override {
    if (was_queued_ && client_initial_metadata_ != nullptr) {
      MutexLock lock(&chand_->resolution_mu_);
      RemoveCallFromResolverQueuedCallsLocked();
      chand_->resolver_queued_calls_.erase(this);
    }
  }

  ArenaPromise<absl::StatusOr<CallArgs>> MakeNameResolutionPromise(
      CallArgs call_args) {
    pollent_ = NowOrNever(call_args.polling_entity->WaitAndCopy()).value();
    client_initial_metadata_ = std::move(call_args.client_initial_metadata);
    // If we're still in IDLE, we need to start resolving.
    if (GPR_UNLIKELY(chand_->CheckConnectivityState(false) ==
                     GRPC_CHANNEL_IDLE)) {
      if (GRPC_TRACE_FLAG_ENABLED(grpc_client_channel_call_trace)) {
        gpr_log(GPR_INFO, "chand=%p calld=%p: %striggering exit idle", chand_,
                this, GetContext<Activity>()->DebugTag().c_str());
      }
      // Bounce into the control plane work serializer to start resolving.
      GRPC_CHANNEL_STACK_REF(chand_->owning_stack_, "ExitIdle");
      chand_->work_serializer_->Run(
          [chand = chand_]()
              ABSL_EXCLUSIVE_LOCKS_REQUIRED(*chand_->work_serializer_) {
                chand->CheckConnectivityState(/*try_to_connect=*/true);
                GRPC_CHANNEL_STACK_UNREF(chand->owning_stack_, "ExitIdle");
              },
          DEBUG_LOCATION);
    }
    return [this, call_args = std::move(
                      call_args)]() mutable -> Poll<absl::StatusOr<CallArgs>> {
      auto result = CheckResolution(was_queued_);
      if (GRPC_TRACE_FLAG_ENABLED(grpc_client_channel_call_trace)) {
        gpr_log(GPR_INFO, "chand=%p calld=%p: %sCheckResolution returns %s",
                chand_, this, GetContext<Activity>()->DebugTag().c_str(),
                result.has_value() ? result->ToString().c_str() : "Pending");
      }
      if (!result.has_value()) return Pending{};
      if (!result->ok()) return *result;
      call_args.client_initial_metadata = std::move(client_initial_metadata_);
      return std::move(call_args);
    };
  }

 private:
  ClientChannelFilter* chand() const override { return chand_; }
  Arena* arena() const override { return GetContext<Arena>(); }
  grpc_polling_entity* pollent() override { return &pollent_; }
  grpc_metadata_batch* send_initial_metadata() override {
    return client_initial_metadata_.get();
  }
  grpc_call_context_element* call_context() const override {
    return GetContext<grpc_call_context_element>();
  }

  void OnAddToQueueLocked() override
      ABSL_EXCLUSIVE_LOCKS_REQUIRED(&ClientChannelFilter::resolution_mu_) {
    waker_ = GetContext<Activity>()->MakeNonOwningWaker();
    was_queued_ = true;
  }

  void RetryCheckResolutionLocked() ABSL_EXCLUSIVE_LOCKS_REQUIRED(
      &ClientChannelFilter::resolution_mu_) override {
    if (GRPC_TRACE_FLAG_ENABLED(grpc_client_channel_call_trace)) {
      gpr_log(GPR_INFO, "chand=%p calld=%p: RetryCheckResolutionLocked(): %s",
              chand_, this, waker_.ActivityDebugTag().c_str());
    }
    waker_.WakeupAsync();
  }

  void ResetDeadline(Duration timeout) override {
    Call* call = GetContext<Call>();
    CallContext* call_context = GetContext<CallContext>();
    const Timestamp per_method_deadline =
        Timestamp::FromCycleCounterRoundUp(call_context->call_start_time()) +
        timeout;
    call->UpdateDeadline(per_method_deadline);
  }

  ClientChannelFilter* chand_;
  grpc_polling_entity pollent_;
  ClientMetadataHandle client_initial_metadata_;
  bool was_queued_ = false;
  Waker waker_ ABSL_GUARDED_BY(&ClientChannelFilter::resolution_mu_);
};

//
// Filter vtable
//

const grpc_channel_filter ClientChannelFilter::kFilterVtableWithPromises = {
    ClientChannelFilter::FilterBasedCallData::StartTransportStreamOpBatch,
    ClientChannelFilter::MakeCallPromise,
    /* init_call: */ nullptr,
    ClientChannelFilter::StartTransportOp,
    sizeof(ClientChannelFilter::FilterBasedCallData),
    ClientChannelFilter::FilterBasedCallData::Init,
    ClientChannelFilter::FilterBasedCallData::SetPollent,
    ClientChannelFilter::FilterBasedCallData::Destroy,
    sizeof(ClientChannelFilter),
    ClientChannelFilter::Init,
    grpc_channel_stack_no_post_init,
    ClientChannelFilter::Destroy,
    ClientChannelFilter::GetChannelInfo,
    "client-channel",
};

const grpc_channel_filter ClientChannelFilter::kFilterVtableWithoutPromises = {
    ClientChannelFilter::FilterBasedCallData::StartTransportStreamOpBatch,
    nullptr,
    /* init_call: */ nullptr,
    ClientChannelFilter::StartTransportOp,
    sizeof(ClientChannelFilter::FilterBasedCallData),
    ClientChannelFilter::FilterBasedCallData::Init,
    ClientChannelFilter::FilterBasedCallData::SetPollent,
    ClientChannelFilter::FilterBasedCallData::Destroy,
    sizeof(ClientChannelFilter),
    ClientChannelFilter::Init,
    grpc_channel_stack_no_post_init,
    ClientChannelFilter::Destroy,
    ClientChannelFilter::GetChannelInfo,
    "client-channel",
};

//
// dynamic termination filter
//

namespace {

ClientChannelServiceConfigCallData* GetServiceConfigCallData(
    grpc_call_context_element* context) {
  return static_cast<ClientChannelServiceConfigCallData*>(
      context[GRPC_CONTEXT_SERVICE_CONFIG_CALL_DATA].value);
}

class DynamicTerminationFilter final {
 public:
  class CallData;

  static const grpc_channel_filter kFilterVtable;

  static grpc_error_handle Init(grpc_channel_element* elem,
                                grpc_channel_element_args* args) {
    CHECK(args->is_last);
    CHECK(elem->filter == &kFilterVtable);
    new (elem->channel_data) DynamicTerminationFilter(args->channel_args);
    return absl::OkStatus();
  }

  static void Destroy(grpc_channel_element* elem) {
    auto* chand = static_cast<DynamicTerminationFilter*>(elem->channel_data);
    chand->~DynamicTerminationFilter();
  }

  // Will never be called.
  static void StartTransportOp(grpc_channel_element* /*elem*/,
                               grpc_transport_op* /*op*/) {}
  static void GetChannelInfo(grpc_channel_element* /*elem*/,
                             const grpc_channel_info* /*info*/) {}

  static ArenaPromise<ServerMetadataHandle> MakeCallPromise(
      grpc_channel_element* elem, CallArgs call_args, NextPromiseFactory) {
    auto* chand = static_cast<DynamicTerminationFilter*>(elem->channel_data);
    return chand->chand_->CreateLoadBalancedCallPromise(
        std::move(call_args),
        []() {
          auto* service_config_call_data =
              GetServiceConfigCallData(GetContext<grpc_call_context_element>());
          service_config_call_data->Commit();
        },
        /*is_transparent_retry=*/false);
  }

 private:
  explicit DynamicTerminationFilter(const ChannelArgs& args)
      : chand_(args.GetObject<ClientChannelFilter>()) {}

  ClientChannelFilter* chand_;
};

class DynamicTerminationFilter::CallData final {
 public:
  static grpc_error_handle Init(grpc_call_element* elem,
                                const grpc_call_element_args* args) {
    new (elem->call_data) CallData(*args);
    return absl::OkStatus();
  }

  static void Destroy(grpc_call_element* elem,
                      const grpc_call_final_info* /*final_info*/,
                      grpc_closure* then_schedule_closure) {
    auto* calld = static_cast<CallData*>(elem->call_data);
    RefCountedPtr<SubchannelCall> subchannel_call;
    if (GPR_LIKELY(calld->lb_call_ != nullptr)) {
      subchannel_call = calld->lb_call_->subchannel_call();
    }
    calld->~CallData();
    if (GPR_LIKELY(subchannel_call != nullptr)) {
      subchannel_call->SetAfterCallStackDestroy(then_schedule_closure);
    } else {
      // TODO(yashkt) : This can potentially be a Closure::Run
      ExecCtx::Run(DEBUG_LOCATION, then_schedule_closure, absl::OkStatus());
    }
  }

  static void StartTransportStreamOpBatch(
      grpc_call_element* elem, grpc_transport_stream_op_batch* batch) {
    auto* calld = static_cast<CallData*>(elem->call_data);
    calld->lb_call_->StartTransportStreamOpBatch(batch);
  }

  static void SetPollent(grpc_call_element* elem,
                         grpc_polling_entity* pollent) {
    auto* calld = static_cast<CallData*>(elem->call_data);
    auto* chand = static_cast<DynamicTerminationFilter*>(elem->channel_data);
    ClientChannelFilter* client_channel = chand->chand_;
    grpc_call_element_args args = {calld->owning_call_,  nullptr,
                                   calld->call_context_, calld->path_,
                                   /*start_time=*/0,     calld->deadline_,
                                   calld->arena_,        calld->call_combiner_};
    auto* service_config_call_data =
        GetServiceConfigCallData(calld->call_context_);
    calld->lb_call_ = client_channel->CreateLoadBalancedCall(
        args, pollent, nullptr,
        [service_config_call_data]() { service_config_call_data->Commit(); },
        /*is_transparent_retry=*/false);
    if (GRPC_TRACE_FLAG_ENABLED(grpc_client_channel_call_trace)) {
      gpr_log(GPR_INFO,
              "chand=%p dynamic_termination_calld=%p: create lb_call=%p", chand,
              client_channel, calld->lb_call_.get());
    }
  }

 private:
  explicit CallData(const grpc_call_element_args& args)
      : path_(CSliceRef(args.path)),
        deadline_(args.deadline),
        arena_(args.arena),
        owning_call_(args.call_stack),
        call_combiner_(args.call_combiner),
        call_context_(args.context) {}

  ~CallData() { CSliceUnref(path_); }

  grpc_slice path_;  // Request path.
  Timestamp deadline_;
  Arena* arena_;
  grpc_call_stack* owning_call_;
  CallCombiner* call_combiner_;
  grpc_call_context_element* call_context_;

  OrphanablePtr<ClientChannelFilter::FilterBasedLoadBalancedCall> lb_call_;
};

const grpc_channel_filter DynamicTerminationFilter::kFilterVtable = {
    DynamicTerminationFilter::CallData::StartTransportStreamOpBatch,
    DynamicTerminationFilter::MakeCallPromise,
    /* init_call: */ nullptr,
    DynamicTerminationFilter::StartTransportOp,
    sizeof(DynamicTerminationFilter::CallData),
    DynamicTerminationFilter::CallData::Init,
    DynamicTerminationFilter::CallData::SetPollent,
    DynamicTerminationFilter::CallData::Destroy,
    sizeof(DynamicTerminationFilter),
    DynamicTerminationFilter::Init,
    grpc_channel_stack_no_post_init,
    DynamicTerminationFilter::Destroy,
    DynamicTerminationFilter::GetChannelInfo,
    "dynamic_filter_termination",
};

}  // namespace

//
// ClientChannelFilter::ResolverResultHandler
//

class ClientChannelFilter::ResolverResultHandler final
    : public Resolver::ResultHandler {
 public:
  explicit ResolverResultHandler(ClientChannelFilter* chand) : chand_(chand) {
    GRPC_CHANNEL_STACK_REF(chand_->owning_stack_, "ResolverResultHandler");
  }

  ~ResolverResultHandler() override {
    if (GRPC_TRACE_FLAG_ENABLED(grpc_client_channel_trace)) {
      gpr_log(GPR_INFO, "chand=%p: resolver shutdown complete", chand_);
    }
    GRPC_CHANNEL_STACK_UNREF(chand_->owning_stack_, "ResolverResultHandler");
  }

  void ReportResult(Resolver::Result result) override
      ABSL_EXCLUSIVE_LOCKS_REQUIRED(*chand_->work_serializer_) {
    chand_->OnResolverResultChangedLocked(std::move(result));
  }

 private:
  ClientChannelFilter* chand_;
};

//
// ClientChannelFilter::SubchannelWrapper
//

// This class is a wrapper for Subchannel that hides details of the
// channel's implementation (such as the connected subchannel) from the
// LB policy API.
//
// Note that no synchronization is needed here, because even if the
// underlying subchannel is shared between channels, this wrapper will only
// be used within one channel, so it will always be synchronized by the
// control plane work_serializer.
class ClientChannelFilter::SubchannelWrapper final
    : public SubchannelInterface {
 public:
  SubchannelWrapper(ClientChannelFilter* chand,
                    RefCountedPtr<Subchannel> subchannel)
      : SubchannelInterface(GRPC_TRACE_FLAG_ENABLED(grpc_client_channel_trace)
                                ? "SubchannelWrapper"
                                : nullptr),
        chand_(chand),
        subchannel_(std::move(subchannel)) {
    if (GRPC_TRACE_FLAG_ENABLED(grpc_client_channel_trace)) {
      gpr_log(GPR_INFO,
              "chand=%p: creating subchannel wrapper %p for subchannel %p",
              chand, this, subchannel_.get());
    }
    GRPC_CHANNEL_STACK_REF(chand_->owning_stack_, "SubchannelWrapper");
#ifndef NDEBUG
    DCHECK(chand_->work_serializer_->RunningInWorkSerializer());
#endif
    if (chand_->channelz_node_ != nullptr) {
      auto* subchannel_node = subchannel_->channelz_node();
      if (subchannel_node != nullptr) {
        auto it = chand_->subchannel_refcount_map_.find(subchannel_.get());
        if (it == chand_->subchannel_refcount_map_.end()) {
          chand_->channelz_node_->AddChildSubchannel(subchannel_node->uuid());
          it = chand_->subchannel_refcount_map_.emplace(subchannel_.get(), 0)
                   .first;
        }
        ++it->second;
      }
    }
    chand_->subchannel_wrappers_.insert(this);
  }

  ~SubchannelWrapper() override {
    if (GRPC_TRACE_FLAG_ENABLED(grpc_client_channel_trace)) {
      gpr_log(GPR_INFO,
              "chand=%p: destroying subchannel wrapper %p for subchannel %p",
              chand_, this, subchannel_.get());
    }
    if (!IsWorkSerializerDispatchEnabled()) {
      chand_->subchannel_wrappers_.erase(this);
      if (chand_->channelz_node_ != nullptr) {
        auto* subchannel_node = subchannel_->channelz_node();
        if (subchannel_node != nullptr) {
          auto it = chand_->subchannel_refcount_map_.find(subchannel_.get());
          CHECK(it != chand_->subchannel_refcount_map_.end());
          --it->second;
          if (it->second == 0) {
            chand_->channelz_node_->RemoveChildSubchannel(
                subchannel_node->uuid());
            chand_->subchannel_refcount_map_.erase(it);
          }
        }
      }
    }
    GRPC_CHANNEL_STACK_UNREF(chand_->owning_stack_, "SubchannelWrapper");
  }

  void Orphaned() override {
    if (!IsWorkSerializerDispatchEnabled()) return;
    // Make sure we clean up the channel's subchannel maps inside the
    // WorkSerializer.
    // Ref held by callback.
    WeakRef(DEBUG_LOCATION, "subchannel map cleanup").release();
    chand_->work_serializer_->Run(
        [this]() ABSL_EXCLUSIVE_LOCKS_REQUIRED(*chand_->work_serializer_) {
          chand_->subchannel_wrappers_.erase(this);
          if (chand_->channelz_node_ != nullptr) {
            auto* subchannel_node = subchannel_->channelz_node();
            if (subchannel_node != nullptr) {
              auto it =
                  chand_->subchannel_refcount_map_.find(subchannel_.get());
              CHECK(it != chand_->subchannel_refcount_map_.end());
              --it->second;
              if (it->second == 0) {
                chand_->channelz_node_->RemoveChildSubchannel(
                    subchannel_node->uuid());
                chand_->subchannel_refcount_map_.erase(it);
              }
            }
          }
          WeakUnref(DEBUG_LOCATION, "subchannel map cleanup");
        },
        DEBUG_LOCATION);
  }

  void WatchConnectivityState(
      std::unique_ptr<ConnectivityStateWatcherInterface> watcher) override
      ABSL_EXCLUSIVE_LOCKS_REQUIRED(*chand_->work_serializer_) {
    auto& watcher_wrapper = watcher_map_[watcher.get()];
    CHECK_EQ(watcher_wrapper, nullptr);
    watcher_wrapper = new WatcherWrapper(
        std::move(watcher),
        RefAsSubclass<SubchannelWrapper>(DEBUG_LOCATION, "WatcherWrapper"));
    subchannel_->WatchConnectivityState(
        RefCountedPtr<Subchannel::ConnectivityStateWatcherInterface>(
            watcher_wrapper));
  }

  void CancelConnectivityStateWatch(ConnectivityStateWatcherInterface* watcher)
      override ABSL_EXCLUSIVE_LOCKS_REQUIRED(*chand_->work_serializer_) {
    auto it = watcher_map_.find(watcher);
    CHECK(it != watcher_map_.end());
    subchannel_->CancelConnectivityStateWatch(it->second);
    watcher_map_.erase(it);
  }

  RefCountedPtr<ConnectedSubchannel> connected_subchannel() const {
    return subchannel_->connected_subchannel();
  }

  void RequestConnection() override { subchannel_->RequestConnection(); }

  void ResetBackoff() override { subchannel_->ResetBackoff(); }

  void AddDataWatcher(std::unique_ptr<DataWatcherInterface> watcher) override
      ABSL_EXCLUSIVE_LOCKS_REQUIRED(*chand_->work_serializer_) {
    static_cast<InternalSubchannelDataWatcherInterface*>(watcher.get())
        ->SetSubchannel(subchannel_.get());
    CHECK(data_watchers_.insert(std::move(watcher)).second);
  }

  void CancelDataWatcher(DataWatcherInterface* watcher) override
      ABSL_EXCLUSIVE_LOCKS_REQUIRED(*chand_->work_serializer_) {
    auto it = data_watchers_.find(watcher);
    if (it != data_watchers_.end()) data_watchers_.erase(it);
  }

  void ThrottleKeepaliveTime(int new_keepalive_time) {
    subchannel_->ThrottleKeepaliveTime(new_keepalive_time);
  }

 private:
  // This wrapper provides a bridge between the internal Subchannel API
  // and the SubchannelInterface API that we expose to LB policies.
  // It implements Subchannel::ConnectivityStateWatcherInterface and wraps
  // the instance of SubchannelInterface::ConnectivityStateWatcherInterface
  // that was passed in by the LB policy.  We pass an instance of this
  // class to the underlying Subchannel, and when we get updates from
  // the subchannel, we pass those on to the wrapped watcher to return
  // the update to the LB policy.
  //
  // This class handles things like hopping into the WorkSerializer
  // before passing notifications to the LB policy and propagating
  // keepalive information betwen subchannels.
  class WatcherWrapper final
      : public Subchannel::ConnectivityStateWatcherInterface {
   public:
    WatcherWrapper(
        std::unique_ptr<SubchannelInterface::ConnectivityStateWatcherInterface>
            watcher,
        RefCountedPtr<SubchannelWrapper> parent)
        : watcher_(std::move(watcher)), parent_(std::move(parent)) {}

    ~WatcherWrapper() override {
      if (!IsWorkSerializerDispatchEnabled()) {
        auto* parent = parent_.release();  // ref owned by lambda
        parent->chand_->work_serializer_->Run(
            [parent]() ABSL_EXCLUSIVE_LOCKS_REQUIRED(
                *parent_->chand_->work_serializer_) {
              parent->Unref(DEBUG_LOCATION, "WatcherWrapper");
            },
            DEBUG_LOCATION);
        return;
      }
      parent_.reset(DEBUG_LOCATION, "WatcherWrapper");
    }

    void OnConnectivityStateChange(
        RefCountedPtr<ConnectivityStateWatcherInterface> self,
        grpc_connectivity_state state, const absl::Status& status) override {
      if (GRPC_TRACE_FLAG_ENABLED(grpc_client_channel_trace)) {
        gpr_log(GPR_INFO,
                "chand=%p: connectivity change for subchannel wrapper %p "
                "subchannel %p; hopping into work_serializer",
                parent_->chand_, parent_.get(), parent_->subchannel_.get());
      }
      self.release();  // Held by callback.
      parent_->chand_->work_serializer_->Run(
          [this, state, status]() ABSL_EXCLUSIVE_LOCKS_REQUIRED(
              *parent_->chand_->work_serializer_) {
            ApplyUpdateInControlPlaneWorkSerializer(state, status);
            Unref();
          },
          DEBUG_LOCATION);
    }

    grpc_pollset_set* interested_parties() override {
      return watcher_->interested_parties();
    }

   private:
    void ApplyUpdateInControlPlaneWorkSerializer(grpc_connectivity_state state,
                                                 const absl::Status& status)
        ABSL_EXCLUSIVE_LOCKS_REQUIRED(*parent_->chand_->work_serializer_) {
      if (GRPC_TRACE_FLAG_ENABLED(grpc_client_channel_trace)) {
        gpr_log(GPR_INFO,
                "chand=%p: processing connectivity change in work serializer "
                "for subchannel wrapper %p subchannel %p watcher=%p "
                "state=%s status=%s",
                parent_->chand_, parent_.get(), parent_->subchannel_.get(),
                watcher_.get(), ConnectivityStateName(state),
                status.ToString().c_str());
      }
      absl::optional<absl::Cord> keepalive_throttling =
          status.GetPayload(kKeepaliveThrottlingKey);
      if (keepalive_throttling.has_value()) {
        int new_keepalive_time = -1;
        if (absl::SimpleAtoi(std::string(keepalive_throttling.value()),
                             &new_keepalive_time)) {
          if (new_keepalive_time > parent_->chand_->keepalive_time_) {
            parent_->chand_->keepalive_time_ = new_keepalive_time;
            if (GRPC_TRACE_FLAG_ENABLED(grpc_client_channel_trace)) {
              gpr_log(GPR_INFO, "chand=%p: throttling keepalive time to %d",
                      parent_->chand_, parent_->chand_->keepalive_time_);
            }
            // Propagate the new keepalive time to all subchannels. This is so
            // that new transports created by any subchannel (and not just the
            // subchannel that received the GOAWAY), use the new keepalive time.
            for (auto* subchannel_wrapper :
                 parent_->chand_->subchannel_wrappers_) {
              subchannel_wrapper->ThrottleKeepaliveTime(new_keepalive_time);
            }
          }
        } else {
          gpr_log(GPR_ERROR, "chand=%p: Illegal keepalive throttling value %s",
                  parent_->chand_,
                  std::string(keepalive_throttling.value()).c_str());
        }
      }
      // Propagate status only in state TF.
      // We specifically want to avoid propagating the status for
      // state IDLE that the real subchannel gave us only for the
      // purpose of keepalive propagation.
      watcher_->OnConnectivityStateChange(
          state,
          state == GRPC_CHANNEL_TRANSIENT_FAILURE ? status : absl::OkStatus());
    }

    std::unique_ptr<SubchannelInterface::ConnectivityStateWatcherInterface>
        watcher_;
    RefCountedPtr<SubchannelWrapper> parent_;
  };

  // A heterogenous lookup comparator for data watchers that allows
  // unique_ptr keys to be looked up as raw pointers.
  struct DataWatcherLessThan {
    using is_transparent = void;
    bool operator()(const std::unique_ptr<DataWatcherInterface>& p1,
                    const std::unique_ptr<DataWatcherInterface>& p2) const {
      return p1 < p2;
    }
    bool operator()(const std::unique_ptr<DataWatcherInterface>& p1,
                    const DataWatcherInterface* p2) const {
      return p1.get() < p2;
    }
    bool operator()(const DataWatcherInterface* p1,
                    const std::unique_ptr<DataWatcherInterface>& p2) const {
      return p1 < p2.get();
    }
  };

  ClientChannelFilter* chand_;
  RefCountedPtr<Subchannel> subchannel_;
  // Maps from the address of the watcher passed to us by the LB policy
  // to the address of the WrapperWatcher that we passed to the underlying
  // subchannel.  This is needed so that when the LB policy calls
  // CancelConnectivityStateWatch() with its watcher, we know the
  // corresponding WrapperWatcher to cancel on the underlying subchannel.
  std::map<ConnectivityStateWatcherInterface*, WatcherWrapper*> watcher_map_
      ABSL_GUARDED_BY(*chand_->work_serializer_);
  std::set<std::unique_ptr<DataWatcherInterface>, DataWatcherLessThan>
      data_watchers_ ABSL_GUARDED_BY(*chand_->work_serializer_);
};

//
// ClientChannelFilter::ExternalConnectivityWatcher
//

ClientChannelFilter::ExternalConnectivityWatcher::ExternalConnectivityWatcher(
    ClientChannelFilter* chand, grpc_polling_entity pollent,
    grpc_connectivity_state* state, grpc_closure* on_complete,
    grpc_closure* watcher_timer_init)
    : chand_(chand),
      pollent_(pollent),
      initial_state_(*state),
      state_(state),
      on_complete_(on_complete),
      watcher_timer_init_(watcher_timer_init) {
  grpc_polling_entity_add_to_pollset_set(&pollent_,
                                         chand_->interested_parties_);
  GRPC_CHANNEL_STACK_REF(chand_->owning_stack_, "ExternalConnectivityWatcher");
  {
    MutexLock lock(&chand_->external_watchers_mu_);
    // Will be deleted when the watch is complete.
    CHECK(chand->external_watchers_[on_complete] == nullptr);
    // Store a ref to the watcher in the external_watchers_ map.
    chand->external_watchers_[on_complete] =
        RefAsSubclass<ExternalConnectivityWatcher>(
            DEBUG_LOCATION, "AddWatcherToExternalWatchersMapLocked");
  }
  // Pass the ref from creating the object to Start().
  chand_->work_serializer_->Run(
      [this]() ABSL_EXCLUSIVE_LOCKS_REQUIRED(*chand_->work_serializer_) {
        // The ref is passed to AddWatcherLocked().
        AddWatcherLocked();
      },
      DEBUG_LOCATION);
}

ClientChannelFilter::ExternalConnectivityWatcher::
    ~ExternalConnectivityWatcher() {
  grpc_polling_entity_del_from_pollset_set(&pollent_,
                                           chand_->interested_parties_);
  GRPC_CHANNEL_STACK_UNREF(chand_->owning_stack_,
                           "ExternalConnectivityWatcher");
}

void ClientChannelFilter::ExternalConnectivityWatcher::
    RemoveWatcherFromExternalWatchersMap(ClientChannelFilter* chand,
                                         grpc_closure* on_complete,
                                         bool cancel) {
  RefCountedPtr<ExternalConnectivityWatcher> watcher;
  {
    MutexLock lock(&chand->external_watchers_mu_);
    auto it = chand->external_watchers_.find(on_complete);
    if (it != chand->external_watchers_.end()) {
      watcher = std::move(it->second);
      chand->external_watchers_.erase(it);
    }
  }
  // watcher->Cancel() will hop into the WorkSerializer, so we have to unlock
  // the mutex before calling it.
  if (watcher != nullptr && cancel) watcher->Cancel();
}

void ClientChannelFilter::ExternalConnectivityWatcher::Notify(
    grpc_connectivity_state state, const absl::Status& /* status */) {
  bool done = false;
  if (!done_.compare_exchange_strong(done, true, std::memory_order_relaxed,
                                     std::memory_order_relaxed)) {
    return;  // Already done.
  }
  // Remove external watcher.
  ExternalConnectivityWatcher::RemoveWatcherFromExternalWatchersMap(
      chand_, on_complete_, /*cancel=*/false);
  // Report new state to the user.
  *state_ = state;
  ExecCtx::Run(DEBUG_LOCATION, on_complete_, absl::OkStatus());
  // Hop back into the work_serializer to clean up.
  // Not needed in state SHUTDOWN, because the tracker will
  // automatically remove all watchers in that case.
  // Note: The callback takes a ref in case the ref inside the state tracker
  // gets removed before the callback runs via a SHUTDOWN notification.
  if (state != GRPC_CHANNEL_SHUTDOWN) {
    Ref(DEBUG_LOCATION, "RemoveWatcherLocked()").release();
    chand_->work_serializer_->Run(
        [this]() ABSL_EXCLUSIVE_LOCKS_REQUIRED(*chand_->work_serializer_) {
          RemoveWatcherLocked();
          Unref(DEBUG_LOCATION, "RemoveWatcherLocked()");
        },
        DEBUG_LOCATION);
  }
}

void ClientChannelFilter::ExternalConnectivityWatcher::Cancel() {
  bool done = false;
  if (!done_.compare_exchange_strong(done, true, std::memory_order_relaxed,
                                     std::memory_order_relaxed)) {
    return;  // Already done.
  }
  ExecCtx::Run(DEBUG_LOCATION, on_complete_, absl::CancelledError());
  // Hop back into the work_serializer to clean up.
  // Note: The callback takes a ref in case the ref inside the state tracker
  // gets removed before the callback runs via a SHUTDOWN notification.
  Ref(DEBUG_LOCATION, "RemoveWatcherLocked()").release();
  chand_->work_serializer_->Run(
      [this]() ABSL_EXCLUSIVE_LOCKS_REQUIRED(*chand_->work_serializer_) {
        RemoveWatcherLocked();
        Unref(DEBUG_LOCATION, "RemoveWatcherLocked()");
      },
      DEBUG_LOCATION);
}

void ClientChannelFilter::ExternalConnectivityWatcher::AddWatcherLocked() {
  Closure::Run(DEBUG_LOCATION, watcher_timer_init_, absl::OkStatus());
  // Add new watcher. Pass the ref of the object from creation to OrphanablePtr.
  chand_->state_tracker_.AddWatcher(
      initial_state_, OrphanablePtr<ConnectivityStateWatcherInterface>(this));
}

void ClientChannelFilter::ExternalConnectivityWatcher::RemoveWatcherLocked() {
  chand_->state_tracker_.RemoveWatcher(this);
}

//
// ClientChannelFilter::ConnectivityWatcherAdder
//

class ClientChannelFilter::ConnectivityWatcherAdder final {
 public:
  ConnectivityWatcherAdder(
      ClientChannelFilter* chand, grpc_connectivity_state initial_state,
      OrphanablePtr<AsyncConnectivityStateWatcherInterface> watcher)
      : chand_(chand),
        initial_state_(initial_state),
        watcher_(std::move(watcher)) {
    GRPC_CHANNEL_STACK_REF(chand_->owning_stack_, "ConnectivityWatcherAdder");
    chand_->work_serializer_->Run(
        [this]() ABSL_EXCLUSIVE_LOCKS_REQUIRED(*chand_->work_serializer_) {
          AddWatcherLocked();
        },
        DEBUG_LOCATION);
  }

 private:
  void AddWatcherLocked()
      ABSL_EXCLUSIVE_LOCKS_REQUIRED(*chand_->work_serializer_) {
    chand_->state_tracker_.AddWatcher(initial_state_, std::move(watcher_));
    GRPC_CHANNEL_STACK_UNREF(chand_->owning_stack_, "ConnectivityWatcherAdder");
    delete this;
  }

  ClientChannelFilter* chand_;
  grpc_connectivity_state initial_state_;
  OrphanablePtr<AsyncConnectivityStateWatcherInterface> watcher_;
};

//
// ClientChannelFilter::ConnectivityWatcherRemover
//

class ClientChannelFilter::ConnectivityWatcherRemover final {
 public:
  ConnectivityWatcherRemover(ClientChannelFilter* chand,
                             AsyncConnectivityStateWatcherInterface* watcher)
      : chand_(chand), watcher_(watcher) {
    GRPC_CHANNEL_STACK_REF(chand_->owning_stack_, "ConnectivityWatcherRemover");
    chand_->work_serializer_->Run(
        [this]() ABSL_EXCLUSIVE_LOCKS_REQUIRED(*chand_->work_serializer_) {
          RemoveWatcherLocked();
        },
        DEBUG_LOCATION);
  }

 private:
  void RemoveWatcherLocked()
      ABSL_EXCLUSIVE_LOCKS_REQUIRED(*chand_->work_serializer_) {
    chand_->state_tracker_.RemoveWatcher(watcher_);
    GRPC_CHANNEL_STACK_UNREF(chand_->owning_stack_,
                             "ConnectivityWatcherRemover");
    delete this;
  }

  ClientChannelFilter* chand_;
  AsyncConnectivityStateWatcherInterface* watcher_;
};

//
// ClientChannelFilter::ClientChannelControlHelper
//

class ClientChannelFilter::ClientChannelControlHelper final
    : public LoadBalancingPolicy::ChannelControlHelper {
 public:
  explicit ClientChannelControlHelper(ClientChannelFilter* chand)
      : chand_(chand) {
    GRPC_CHANNEL_STACK_REF(chand_->owning_stack_, "ClientChannelControlHelper");
  }

  ~ClientChannelControlHelper() override {
    GRPC_CHANNEL_STACK_UNREF(chand_->owning_stack_,
                             "ClientChannelControlHelper");
  }

  RefCountedPtr<SubchannelInterface> CreateSubchannel(
      const grpc_resolved_address& address, const ChannelArgs& per_address_args,
      const ChannelArgs& args) override
      ABSL_EXCLUSIVE_LOCKS_REQUIRED(*chand_->work_serializer_) {
    if (chand_->resolver_ == nullptr) return nullptr;  // Shutting down.
    ChannelArgs subchannel_args = Subchannel::MakeSubchannelArgs(
        args, per_address_args, chand_->subchannel_pool_,
        chand_->default_authority_);
    // Create subchannel.
    RefCountedPtr<Subchannel> subchannel =
        chand_->client_channel_factory_->CreateSubchannel(address,
                                                          subchannel_args);
    if (subchannel == nullptr) return nullptr;
    // Make sure the subchannel has updated keepalive time.
    subchannel->ThrottleKeepaliveTime(chand_->keepalive_time_);
    // Create and return wrapper for the subchannel.
    return MakeRefCounted<SubchannelWrapper>(chand_, std::move(subchannel));
  }

  void UpdateState(grpc_connectivity_state state, const absl::Status& status,
                   RefCountedPtr<LoadBalancingPolicy::SubchannelPicker> picker)
      override ABSL_EXCLUSIVE_LOCKS_REQUIRED(*chand_->work_serializer_) {
    if (chand_->resolver_ == nullptr) return;  // Shutting down.
    if (GRPC_TRACE_FLAG_ENABLED(grpc_client_channel_trace)) {
      const char* extra = chand_->disconnect_error_.ok()
                              ? ""
                              : " (ignoring -- channel shutting down)";
      gpr_log(GPR_INFO, "chand=%p: update: state=%s status=(%s) picker=%p%s",
              chand_, ConnectivityStateName(state), status.ToString().c_str(),
              picker.get(), extra);
    }
    // Do update only if not shutting down.
    if (chand_->disconnect_error_.ok()) {
      chand_->UpdateStateAndPickerLocked(state, status, "helper",
                                         std::move(picker));
    }
  }

  void RequestReresolution() override
      ABSL_EXCLUSIVE_LOCKS_REQUIRED(*chand_->work_serializer_) {
    if (chand_->resolver_ == nullptr) return;  // Shutting down.
    if (GRPC_TRACE_FLAG_ENABLED(grpc_client_channel_trace)) {
      gpr_log(GPR_INFO, "chand=%p: started name re-resolving", chand_);
    }
    chand_->resolver_->RequestReresolutionLocked();
  }

  absl::string_view GetTarget() override { return chand_->target_uri_; }

  absl::string_view GetAuthority() override {
    return chand_->default_authority_;
  }

  RefCountedPtr<grpc_channel_credentials> GetChannelCredentials() override {
    return chand_->channel_args_.GetObject<grpc_channel_credentials>()
        ->duplicate_without_call_credentials();
  }

  RefCountedPtr<grpc_channel_credentials> GetUnsafeChannelCredentials()
      override {
    return chand_->channel_args_.GetObject<grpc_channel_credentials>()->Ref();
  }

  grpc_event_engine::experimental::EventEngine* GetEventEngine() override {
    return chand_->owning_stack_->EventEngine();
  }

  GlobalStatsPluginRegistry::StatsPluginGroup& GetStatsPluginGroup() override {
    return *chand_->owning_stack_->stats_plugin_group;
  }

  void AddTraceEvent(TraceSeverity severity, absl::string_view message) override
      ABSL_EXCLUSIVE_LOCKS_REQUIRED(*chand_->work_serializer_) {
    if (chand_->resolver_ == nullptr) return;  // Shutting down.
    if (chand_->channelz_node_ != nullptr) {
      chand_->channelz_node_->AddTraceEvent(
          ConvertSeverityEnum(severity),
          grpc_slice_from_copied_buffer(message.data(), message.size()));
    }
  }

 private:
  static channelz::ChannelTrace::Severity ConvertSeverityEnum(
      TraceSeverity severity) {
    if (severity == TRACE_INFO) return channelz::ChannelTrace::Info;
    if (severity == TRACE_WARNING) return channelz::ChannelTrace::Warning;
    return channelz::ChannelTrace::Error;
  }

  ClientChannelFilter* chand_;
};

//
// ClientChannelFilter implementation
//

grpc_error_handle ClientChannelFilter::Init(grpc_channel_element* elem,
                                            grpc_channel_element_args* args) {
  CHECK(args->is_last);
  CHECK(elem->filter == &kFilterVtableWithPromises ||
        elem->filter == &kFilterVtableWithoutPromises);
  grpc_error_handle error;
  new (elem->channel_data) ClientChannelFilter(args, &error);
  return error;
}

void ClientChannelFilter::Destroy(grpc_channel_element* elem) {
  auto* chand = static_cast<ClientChannelFilter*>(elem->channel_data);
  chand->~ClientChannelFilter();
}

namespace {

RefCountedPtr<SubchannelPoolInterface> GetSubchannelPool(
    const ChannelArgs& args) {
  if (args.GetBool(GRPC_ARG_USE_LOCAL_SUBCHANNEL_POOL).value_or(false)) {
    return MakeRefCounted<LocalSubchannelPool>();
  }
  return GlobalSubchannelPool::instance();
}

}  // namespace

ClientChannelFilter::ClientChannelFilter(grpc_channel_element_args* args,
                                         grpc_error_handle* error)
    : channel_args_(args->channel_args),
      owning_stack_(args->channel_stack),
      client_channel_factory_(channel_args_.GetObject<ClientChannelFactory>()),
      channelz_node_(channel_args_.GetObject<channelz::ChannelNode>()),
      interested_parties_(grpc_pollset_set_create()),
      service_config_parser_index_(
          internal::ClientChannelServiceConfigParser::ParserIndex()),
      work_serializer_(
          std::make_shared<WorkSerializer>(*args->channel_stack->event_engine)),
      state_tracker_("client_channel", GRPC_CHANNEL_IDLE),
      subchannel_pool_(GetSubchannelPool(channel_args_)) {
  if (GRPC_TRACE_FLAG_ENABLED(grpc_client_channel_trace)) {
    gpr_log(GPR_INFO, "chand=%p: creating client_channel for channel stack %p",
            this, owning_stack_);
  }
  // Start backup polling.
  grpc_client_channel_start_backup_polling(interested_parties_);
  // Check client channel factory.
  if (client_channel_factory_ == nullptr) {
    *error = GRPC_ERROR_CREATE(
        "Missing client channel factory in args for client channel filter");
    return;
  }
  // Get default service config.  If none is specified via the client API,
  // we use an empty config.
  absl::optional<absl::string_view> service_config_json =
      channel_args_.GetString(GRPC_ARG_SERVICE_CONFIG);
  if (!service_config_json.has_value()) service_config_json = "{}";
  *error = absl::OkStatus();
  auto service_config =
      ServiceConfigImpl::Create(channel_args_, *service_config_json);
  if (!service_config.ok()) {
    *error = absl_status_to_grpc_error(service_config.status());
    return;
  }
  default_service_config_ = std::move(*service_config);
  // Get URI to resolve, using proxy mapper if needed.
  absl::optional<std::string> target_uri =
      channel_args_.GetOwnedString(GRPC_ARG_SERVER_URI);
  if (!target_uri.has_value()) {
    *error = GRPC_ERROR_CREATE(
        "target URI channel arg missing or wrong type in client channel "
        "filter");
    return;
  }
  target_uri_ = std::move(*target_uri);
  uri_to_resolve_ = CoreConfiguration::Get()
                        .proxy_mapper_registry()
                        .MapName(target_uri_, &channel_args_)
                        .value_or(target_uri_);
  // Make sure the URI to resolve is valid, so that we know that
  // resolver creation will succeed later.
  if (!CoreConfiguration::Get().resolver_registry().IsValidTarget(
          uri_to_resolve_)) {
    *error = GRPC_ERROR_CREATE(
        absl::StrCat("the target uri is not valid: ", uri_to_resolve_));
    return;
  }
  // Strip out service config channel arg, so that it doesn't affect
  // subchannel uniqueness when the args flow down to that layer.
  channel_args_ = channel_args_.Remove(GRPC_ARG_SERVICE_CONFIG);
  // Set initial keepalive time.
  auto keepalive_arg = channel_args_.GetInt(GRPC_ARG_KEEPALIVE_TIME_MS);
  if (keepalive_arg.has_value()) {
    keepalive_time_ = Clamp(*keepalive_arg, 1, INT_MAX);
  } else {
    keepalive_time_ = -1;  // unset
  }
  // Set default authority.
  absl::optional<std::string> default_authority =
      channel_args_.GetOwnedString(GRPC_ARG_DEFAULT_AUTHORITY);
  if (!default_authority.has_value()) {
    default_authority_ =
        CoreConfiguration::Get().resolver_registry().GetDefaultAuthority(
            target_uri_);
  } else {
    default_authority_ = std::move(*default_authority);
  }
  // Success.
  *error = absl::OkStatus();
}

ClientChannelFilter::~ClientChannelFilter() {
  if (GRPC_TRACE_FLAG_ENABLED(grpc_client_channel_trace)) {
    gpr_log(GPR_INFO, "chand=%p: destroying channel", this);
  }
  DestroyResolverAndLbPolicyLocked();
  // Stop backup polling.
  grpc_client_channel_stop_backup_polling(interested_parties_);
  grpc_pollset_set_destroy(interested_parties_);
}

ArenaPromise<ServerMetadataHandle> ClientChannelFilter::MakeCallPromise(
    grpc_channel_element* elem, CallArgs call_args, NextPromiseFactory) {
  auto* chand = static_cast<ClientChannelFilter*>(elem->channel_data);
  // TODO(roth): Is this the right lifetime story for calld?
  auto* calld = GetContext<Arena>()->ManagedNew<PromiseBasedCallData>(chand);
  return TrySeq(
      // Name resolution.
      calld->MakeNameResolutionPromise(std::move(call_args)),
      // Dynamic filter stack.
      [calld](CallArgs call_args) mutable {
        return calld->dynamic_filters()->channel_stack()->MakeClientCallPromise(
            std::move(call_args));
      });
}

OrphanablePtr<ClientChannelFilter::FilterBasedLoadBalancedCall>
ClientChannelFilter::CreateLoadBalancedCall(
    const grpc_call_element_args& args, grpc_polling_entity* pollent,
    grpc_closure* on_call_destruction_complete,
    absl::AnyInvocable<void()> on_commit, bool is_transparent_retry) {
  promise_detail::Context<Arena> arena_ctx(args.arena);
  return OrphanablePtr<FilterBasedLoadBalancedCall>(
      args.arena->New<FilterBasedLoadBalancedCall>(
          this, args, pollent, on_call_destruction_complete,
          std::move(on_commit), is_transparent_retry));
}

ArenaPromise<ServerMetadataHandle>
ClientChannelFilter::CreateLoadBalancedCallPromise(
    CallArgs call_args, absl::AnyInvocable<void()> on_commit,
    bool is_transparent_retry) {
  OrphanablePtr<PromiseBasedLoadBalancedCall> lb_call(
      GetContext<Arena>()->New<PromiseBasedLoadBalancedCall>(
          this, std::move(on_commit), is_transparent_retry));
  auto* call_ptr = lb_call.get();
  return call_ptr->MakeCallPromise(std::move(call_args), std::move(lb_call));
}

void ClientChannelFilter::ReprocessQueuedResolverCalls() {
  for (CallData* calld : resolver_queued_calls_) {
    calld->RemoveCallFromResolverQueuedCallsLocked();
    calld->RetryCheckResolutionLocked();
  }
  resolver_queued_calls_.clear();
}

namespace {

RefCountedPtr<LoadBalancingPolicy::Config> ChooseLbPolicy(
    const Resolver::Result& resolver_result,
    const internal::ClientChannelGlobalParsedConfig* parsed_service_config) {
  // Prefer the LB policy config found in the service config.
  if (parsed_service_config->parsed_lb_config() != nullptr) {
    return parsed_service_config->parsed_lb_config();
  }
  // Try the deprecated LB policy name from the service config.
  // If not, try the setting from channel args.
  absl::optional<absl::string_view> policy_name;
  if (!parsed_service_config->parsed_deprecated_lb_policy().empty()) {
    policy_name = parsed_service_config->parsed_deprecated_lb_policy();
  } else {
    policy_name = resolver_result.args.GetString(GRPC_ARG_LB_POLICY_NAME);
    bool requires_config = false;
    if (policy_name.has_value() &&
        (!CoreConfiguration::Get()
              .lb_policy_registry()
              .LoadBalancingPolicyExists(*policy_name, &requires_config) ||
         requires_config)) {
      if (requires_config) {
        gpr_log(GPR_ERROR,
                "LB policy: %s passed through channel_args must not "
                "require a config. Using pick_first instead.",
                std::string(*policy_name).c_str());
      } else {
        gpr_log(GPR_ERROR,
                "LB policy: %s passed through channel_args does not exist. "
                "Using pick_first instead.",
                std::string(*policy_name).c_str());
      }
      policy_name = "pick_first";
    }
  }
  // Use pick_first if nothing was specified and we didn't select grpclb
  // above.
  if (!policy_name.has_value()) policy_name = "pick_first";
  // Now that we have the policy name, construct an empty config for it.
  Json config_json = Json::FromArray({Json::FromObject({
      {std::string(*policy_name), Json::FromObject({})},
  })});
  auto lb_policy_config =
      CoreConfiguration::Get().lb_policy_registry().ParseLoadBalancingConfig(
          config_json);
  // The policy name came from one of three places:
  // - The deprecated loadBalancingPolicy field in the service config,
  //   in which case the code in ClientChannelServiceConfigParser
  //   already verified that the policy does not require a config.
  // - One of the hard-coded values here, all of which are known to not
  //   require a config.
  // - A channel arg, in which case we check that the specified policy exists
  //   and accepts an empty config. If not, we revert to using pick_first
  //   lb_policy
  CHECK(lb_policy_config.ok());
  return std::move(*lb_policy_config);
}

}  // namespace

void ClientChannelFilter::OnResolverResultChangedLocked(
    Resolver::Result result) {
  // Handle race conditions.
  if (resolver_ == nullptr) return;
  if (GRPC_TRACE_FLAG_ENABLED(grpc_client_channel_trace)) {
    gpr_log(GPR_INFO, "chand=%p: got resolver result", this);
  }
  // Grab resolver result health callback.
  auto resolver_callback = std::move(result.result_health_callback);
  absl::Status resolver_result_status;
  // We only want to trace the address resolution in the follow cases:
  // (a) Address resolution resulted in service config change.
  // (b) Address resolution that causes number of backends to go from
  //     zero to non-zero.
  // (c) Address resolution that causes number of backends to go from
  //     non-zero to zero.
  // (d) Address resolution that causes a new LB policy to be created.
  //
  // We track a list of strings to eventually be concatenated and traced.
  std::vector<const char*> trace_strings;
  const bool resolution_contains_addresses =
      result.addresses.ok() && !result.addresses->empty();
  if (!resolution_contains_addresses &&
      previous_resolution_contained_addresses_) {
    trace_strings.push_back("Address list became empty");
  } else if (resolution_contains_addresses &&
             !previous_resolution_contained_addresses_) {
    trace_strings.push_back("Address list became non-empty");
  }
  previous_resolution_contained_addresses_ = resolution_contains_addresses;
  std::string service_config_error_string_storage;
  if (!result.service_config.ok()) {
    service_config_error_string_storage =
        result.service_config.status().ToString();
    trace_strings.push_back(service_config_error_string_storage.c_str());
  }
  // Choose the service config.
  RefCountedPtr<ServiceConfig> service_config;
  RefCountedPtr<ConfigSelector> config_selector;
  if (!result.service_config.ok()) {
    if (GRPC_TRACE_FLAG_ENABLED(grpc_client_channel_trace)) {
      gpr_log(GPR_INFO, "chand=%p: resolver returned service config error: %s",
              this, result.service_config.status().ToString().c_str());
    }
    // If the service config was invalid, then fallback to the
    // previously returned service config.
    if (saved_service_config_ != nullptr) {
      if (GRPC_TRACE_FLAG_ENABLED(grpc_client_channel_trace)) {
        gpr_log(GPR_INFO,
                "chand=%p: resolver returned invalid service config. "
                "Continuing to use previous service config.",
                this);
      }
      service_config = saved_service_config_;
      config_selector = saved_config_selector_;
    } else {
      // We received a service config error and we don't have a
      // previous service config to fall back to.  Put the channel into
      // TRANSIENT_FAILURE.
      OnResolverErrorLocked(result.service_config.status());
      trace_strings.push_back("no valid service config");
      resolver_result_status =
          absl::UnavailableError("no valid service config");
    }
  } else if (*result.service_config == nullptr) {
    // Resolver did not return any service config.
    if (GRPC_TRACE_FLAG_ENABLED(grpc_client_channel_trace)) {
      gpr_log(GPR_INFO,
              "chand=%p: resolver returned no service config. Using default "
              "service config for channel.",
              this);
    }
    service_config = default_service_config_;
  } else {
    // Use ServiceConfig and ConfigSelector returned by resolver.
    service_config = std::move(*result.service_config);
    config_selector = result.args.GetObjectRef<ConfigSelector>();
  }
  // Note: The only case in which service_config is null here is if the resolver
  // returned a service config error and we don't have a previous service
  // config to fall back to.
  if (service_config != nullptr) {
    // Extract global config for client channel.
    const internal::ClientChannelGlobalParsedConfig* parsed_service_config =
        static_cast<const internal::ClientChannelGlobalParsedConfig*>(
            service_config->GetGlobalParsedConfig(
                service_config_parser_index_));
    // Choose LB policy config.
    RefCountedPtr<LoadBalancingPolicy::Config> lb_policy_config =
        ChooseLbPolicy(result, parsed_service_config);
    // Check if the ServiceConfig has changed.
    const bool service_config_changed =
        saved_service_config_ == nullptr ||
        service_config->json_string() != saved_service_config_->json_string();
    // Check if the ConfigSelector has changed.
    const bool config_selector_changed = !ConfigSelector::Equals(
        saved_config_selector_.get(), config_selector.get());
    // If either has changed, apply the global parameters now.
    if (service_config_changed || config_selector_changed) {
      // Update service config in control plane.
      UpdateServiceConfigInControlPlaneLocked(
          std::move(service_config), std::move(config_selector),
          std::string(lb_policy_config->name()));
    } else if (GRPC_TRACE_FLAG_ENABLED(grpc_client_channel_trace)) {
      gpr_log(GPR_INFO, "chand=%p: service config not changed", this);
    }
    // Create or update LB policy, as needed.
    resolver_result_status = CreateOrUpdateLbPolicyLocked(
        std::move(lb_policy_config),
        parsed_service_config->health_check_service_name(), std::move(result));
    if (service_config_changed || config_selector_changed) {
      // Start using new service config for calls.
      // This needs to happen after the LB policy has been updated, since
      // the ConfigSelector may need the LB policy to know about new
      // destinations before it can send RPCs to those destinations.
      UpdateServiceConfigInDataPlaneLocked();
      // TODO(ncteisen): might be worth somehow including a snippet of the
      // config in the trace, at the risk of bloating the trace logs.
      trace_strings.push_back("Service config changed");
    }
  }
  // Invoke resolver callback if needed.
  if (resolver_callback != nullptr) {
    resolver_callback(std::move(resolver_result_status));
  }
  // Add channel trace event.
  if (!trace_strings.empty()) {
    std::string message =
        absl::StrCat("Resolution event: ", absl::StrJoin(trace_strings, ", "));
    if (channelz_node_ != nullptr) {
      channelz_node_->AddTraceEvent(channelz::ChannelTrace::Severity::Info,
                                    grpc_slice_from_cpp_string(message));
    }
  }
}

void ClientChannelFilter::OnResolverErrorLocked(absl::Status status) {
  if (resolver_ == nullptr) return;
  if (GRPC_TRACE_FLAG_ENABLED(grpc_client_channel_trace)) {
    gpr_log(GPR_INFO, "chand=%p: resolver transient failure: %s", this,
            status.ToString().c_str());
  }
  // If we already have an LB policy from a previous resolution
  // result, then we continue to let it set the connectivity state.
  // Otherwise, we go into TRANSIENT_FAILURE.
  if (lb_policy_ == nullptr) {
    // Update connectivity state.
    UpdateStateLocked(GRPC_CHANNEL_TRANSIENT_FAILURE, status,
                      "resolver failure");
    {
      MutexLock lock(&resolution_mu_);
      // Update resolver transient failure.
      resolver_transient_failure_error_ =
          MaybeRewriteIllegalStatusCode(status, "resolver");
      ReprocessQueuedResolverCalls();
    }
  }
}

absl::Status ClientChannelFilter::CreateOrUpdateLbPolicyLocked(
    RefCountedPtr<LoadBalancingPolicy::Config> lb_policy_config,
    const absl::optional<std::string>& health_check_service_name,
    Resolver::Result result) {
  // Construct update.
  LoadBalancingPolicy::UpdateArgs update_args;
  if (!result.addresses.ok()) {
    update_args.addresses = result.addresses.status();
  } else {
    update_args.addresses = std::make_shared<EndpointAddressesListIterator>(
        std::move(*result.addresses));
  }
  update_args.config = std::move(lb_policy_config);
  update_args.resolution_note = std::move(result.resolution_note);
  // Remove the config selector from channel args so that we're not holding
  // unnecessary refs that cause it to be destroyed somewhere other than in the
  // WorkSerializer.
  update_args.args = result.args.Remove(GRPC_ARG_CONFIG_SELECTOR);
  // Add health check service name to channel args.
  if (health_check_service_name.has_value()) {
    update_args.args = update_args.args.Set(GRPC_ARG_HEALTH_CHECK_SERVICE_NAME,
                                            *health_check_service_name);
  }
  // Create policy if needed.
  if (lb_policy_ == nullptr) {
    lb_policy_ = CreateLbPolicyLocked(update_args.args);
  }
  // Update the policy.
  if (GRPC_TRACE_FLAG_ENABLED(grpc_client_channel_trace)) {
    gpr_log(GPR_INFO, "chand=%p: Updating child policy %p", this,
            lb_policy_.get());
  }
  return lb_policy_->UpdateLocked(std::move(update_args));
}

// Creates a new LB policy.
OrphanablePtr<LoadBalancingPolicy> ClientChannelFilter::CreateLbPolicyLocked(
    const ChannelArgs& args) {
  // The LB policy will start in state CONNECTING but will not
  // necessarily send us an update synchronously, so set state to
  // CONNECTING (in case the resolver had previously failed and put the
  // channel into TRANSIENT_FAILURE) and make sure we have a queueing picker.
  UpdateStateAndPickerLocked(
      GRPC_CHANNEL_CONNECTING, absl::Status(), "started resolving",
      MakeRefCounted<LoadBalancingPolicy::QueuePicker>(nullptr));
  // Now create the LB policy.
  LoadBalancingPolicy::Args lb_policy_args;
  lb_policy_args.work_serializer = work_serializer_;
  lb_policy_args.channel_control_helper =
      std::make_unique<ClientChannelControlHelper>(this);
  lb_policy_args.args = args;
  OrphanablePtr<LoadBalancingPolicy> lb_policy =
      MakeOrphanable<ChildPolicyHandler>(std::move(lb_policy_args),
                                         &grpc_client_channel_trace);
  if (GRPC_TRACE_FLAG_ENABLED(grpc_client_channel_trace)) {
    gpr_log(GPR_INFO, "chand=%p: created new LB policy %p", this,
            lb_policy.get());
  }
  grpc_pollset_set_add_pollset_set(lb_policy->interested_parties(),
                                   interested_parties_);
  return lb_policy;
}

void ClientChannelFilter::UpdateServiceConfigInControlPlaneLocked(
    RefCountedPtr<ServiceConfig> service_config,
    RefCountedPtr<ConfigSelector> config_selector, std::string lb_policy_name) {
  std::string service_config_json(service_config->json_string());
  if (GRPC_TRACE_FLAG_ENABLED(grpc_client_channel_trace)) {
    gpr_log(GPR_INFO, "chand=%p: using service config: \"%s\"", this,
            service_config_json.c_str());
  }
  // Save service config.
  saved_service_config_ = std::move(service_config);
  // Swap out the data used by GetChannelInfo().
  {
    MutexLock lock(&info_mu_);
    info_lb_policy_name_ = std::move(lb_policy_name);
    info_service_config_json_ = std::move(service_config_json);
  }
  // Save config selector.
  saved_config_selector_ = std::move(config_selector);
  if (GRPC_TRACE_FLAG_ENABLED(grpc_client_channel_trace)) {
    gpr_log(GPR_INFO, "chand=%p: using ConfigSelector %p", this,
            saved_config_selector_.get());
  }
}

void ClientChannelFilter::UpdateServiceConfigInDataPlaneLocked() {
  // Grab ref to service config.
  RefCountedPtr<ServiceConfig> service_config = saved_service_config_;
  // Grab ref to config selector.  Use default if resolver didn't supply one.
  RefCountedPtr<ConfigSelector> config_selector = saved_config_selector_;
  if (GRPC_TRACE_FLAG_ENABLED(grpc_client_channel_trace)) {
    gpr_log(GPR_INFO, "chand=%p: switching to ConfigSelector %p", this,
            saved_config_selector_.get());
  }
  if (config_selector == nullptr) {
    config_selector =
        MakeRefCounted<DefaultConfigSelector>(saved_service_config_);
  }
  ChannelArgs new_args =
      channel_args_.SetObject(this).SetObject(service_config);
  bool enable_retries =
      !new_args.WantMinimalStack() &&
      new_args.GetBool(GRPC_ARG_ENABLE_RETRIES).value_or(true);
  // Construct dynamic filter stack.
  std::vector<const grpc_channel_filter*> filters =
      config_selector->GetFilters();
  if (enable_retries) {
    filters.push_back(&RetryFilter::kVtable);
  } else {
    filters.push_back(&DynamicTerminationFilter::kFilterVtable);
  }
  RefCountedPtr<DynamicFilters> dynamic_filters =
      DynamicFilters::Create(new_args, std::move(filters));
  CHECK(dynamic_filters != nullptr);
  // Grab data plane lock to update service config.
  //
  // We defer unreffing the old values (and deallocating memory) until
  // after releasing the lock to keep the critical section small.
  {
    MutexLock lock(&resolution_mu_);
    resolver_transient_failure_error_ = absl::OkStatus();
    // Update service config.
    received_service_config_data_ = true;
    // Old values will be unreffed after lock is released.
    service_config_.swap(service_config);
    config_selector_.swap(config_selector);
    dynamic_filters_.swap(dynamic_filters);
    // Re-process queued calls asynchronously.
    ReprocessQueuedResolverCalls();
  }
  // Old values will be unreffed after lock is released when they go out
  // of scope.
}

void ClientChannelFilter::CreateResolverLocked() {
  if (GRPC_TRACE_FLAG_ENABLED(grpc_client_channel_trace)) {
    gpr_log(GPR_INFO, "chand=%p: starting name resolution for %s", this,
            uri_to_resolve_.c_str());
  }
  resolver_ = CoreConfiguration::Get().resolver_registry().CreateResolver(
      uri_to_resolve_, channel_args_, interested_parties_, work_serializer_,
      std::make_unique<ResolverResultHandler>(this));
  // Since the validity of the args was checked when the channel was created,
  // CreateResolver() must return a non-null result.
  CHECK(resolver_ != nullptr);
  UpdateStateLocked(GRPC_CHANNEL_CONNECTING, absl::Status(),
                    "started resolving");
  resolver_->StartLocked();
  if (GRPC_TRACE_FLAG_ENABLED(grpc_client_channel_trace)) {
    gpr_log(GPR_INFO, "chand=%p: created resolver=%p", this, resolver_.get());
  }
}

void ClientChannelFilter::DestroyResolverAndLbPolicyLocked() {
  if (resolver_ != nullptr) {
    if (GRPC_TRACE_FLAG_ENABLED(grpc_client_channel_trace)) {
      gpr_log(GPR_INFO, "chand=%p: shutting down resolver=%p", this,
              resolver_.get());
    }
    resolver_.reset();
    // Clear resolution state.
    saved_service_config_.reset();
    saved_config_selector_.reset();
    // Acquire resolution lock to update config selector and associated state.
    // To minimize lock contention, we wait to unref these objects until
    // after we release the lock.
    RefCountedPtr<ServiceConfig> service_config_to_unref;
    RefCountedPtr<ConfigSelector> config_selector_to_unref;
    RefCountedPtr<DynamicFilters> dynamic_filters_to_unref;
    {
      MutexLock lock(&resolution_mu_);
      received_service_config_data_ = false;
      service_config_to_unref = std::move(service_config_);
      config_selector_to_unref = std::move(config_selector_);
      dynamic_filters_to_unref = std::move(dynamic_filters_);
    }
    // Clear LB policy if set.
    if (lb_policy_ != nullptr) {
      if (GRPC_TRACE_FLAG_ENABLED(grpc_client_channel_trace)) {
        gpr_log(GPR_INFO, "chand=%p: shutting down lb_policy=%p", this,
                lb_policy_.get());
      }
      grpc_pollset_set_del_pollset_set(lb_policy_->interested_parties(),
                                       interested_parties_);
      lb_policy_.reset();
    }
  }
}

void ClientChannelFilter::UpdateStateLocked(grpc_connectivity_state state,
                                            const absl::Status& status,
                                            const char* reason) {
  if (state != GRPC_CHANNEL_SHUTDOWN &&
      state_tracker_.state() == GRPC_CHANNEL_SHUTDOWN) {
    Crash("Illegal transition SHUTDOWN -> anything");
  }
  state_tracker_.SetState(state, status, reason);
  if (channelz_node_ != nullptr) {
    channelz_node_->SetConnectivityState(state);
    channelz_node_->AddTraceEvent(
        channelz::ChannelTrace::Severity::Info,
        grpc_slice_from_static_string(
            channelz::ChannelNode::GetChannelConnectivityStateChangeString(
                state)));
  }
}

void ClientChannelFilter::UpdateStateAndPickerLocked(
    grpc_connectivity_state state, const absl::Status& status,
    const char* reason,
    RefCountedPtr<LoadBalancingPolicy::SubchannelPicker> picker) {
  UpdateStateLocked(state, status, reason);
  // Grab the LB lock to update the picker and trigger reprocessing of the
  // queued picks.
  // Old picker will be unreffed after releasing the lock.
  MutexLock lock(&lb_mu_);
  picker_.swap(picker);
  // Reprocess queued picks.
  for (auto& call : lb_queued_calls_) {
    call->RemoveCallFromLbQueuedCallsLocked();
    call->RetryPickLocked();
  }
  lb_queued_calls_.clear();
}

namespace {

// TODO(roth): Remove this in favor of the gprpp Match() function once
// we can do that without breaking lock annotations.
template <typename T>
T HandlePickResult(
    LoadBalancingPolicy::PickResult* result,
    std::function<T(LoadBalancingPolicy::PickResult::Complete*)> complete_func,
    std::function<T(LoadBalancingPolicy::PickResult::Queue*)> queue_func,
    std::function<T(LoadBalancingPolicy::PickResult::Fail*)> fail_func,
    std::function<T(LoadBalancingPolicy::PickResult::Drop*)> drop_func) {
  auto* complete_pick =
      absl::get_if<LoadBalancingPolicy::PickResult::Complete>(&result->result);
  if (complete_pick != nullptr) {
    return complete_func(complete_pick);
  }
  auto* queue_pick =
      absl::get_if<LoadBalancingPolicy::PickResult::Queue>(&result->result);
  if (queue_pick != nullptr) {
    return queue_func(queue_pick);
  }
  auto* fail_pick =
      absl::get_if<LoadBalancingPolicy::PickResult::Fail>(&result->result);
  if (fail_pick != nullptr) {
    return fail_func(fail_pick);
  }
  auto* drop_pick =
      absl::get_if<LoadBalancingPolicy::PickResult::Drop>(&result->result);
  CHECK_NE(drop_pick, nullptr);
  return drop_func(drop_pick);
}

}  // namespace

grpc_error_handle ClientChannelFilter::DoPingLocked(grpc_transport_op* op) {
  if (state_tracker_.state() != GRPC_CHANNEL_READY) {
    return GRPC_ERROR_CREATE("channel not connected");
  }
  LoadBalancingPolicy::PickResult result;
  {
    MutexLock lock(&lb_mu_);
    result = picker_->Pick(LoadBalancingPolicy::PickArgs());
  }
  return HandlePickResult<grpc_error_handle>(
      &result,
      // Complete pick.
      [op](LoadBalancingPolicy::PickResult::Complete* complete_pick)
          ABSL_EXCLUSIVE_LOCKS_REQUIRED(
              *ClientChannelFilter::work_serializer_) {
            SubchannelWrapper* subchannel = static_cast<SubchannelWrapper*>(
                complete_pick->subchannel.get());
            RefCountedPtr<ConnectedSubchannel> connected_subchannel =
                subchannel->connected_subchannel();
            if (connected_subchannel == nullptr) {
              return GRPC_ERROR_CREATE("LB pick for ping not connected");
            }
            connected_subchannel->Ping(op->send_ping.on_initiate,
                                       op->send_ping.on_ack);
            return absl::OkStatus();
          },
      // Queue pick.
      [](LoadBalancingPolicy::PickResult::Queue* /*queue_pick*/) {
        return GRPC_ERROR_CREATE("LB picker queued call");
      },
      // Fail pick.
      [](LoadBalancingPolicy::PickResult::Fail* fail_pick) {
        return absl_status_to_grpc_error(fail_pick->status);
      },
      // Drop pick.
      [](LoadBalancingPolicy::PickResult::Drop* drop_pick) {
        return absl_status_to_grpc_error(drop_pick->status);
      });
}

void ClientChannelFilter::StartTransportOpLocked(grpc_transport_op* op) {
  // Connectivity watch.
  if (op->start_connectivity_watch != nullptr) {
    state_tracker_.AddWatcher(op->start_connectivity_watch_state,
                              std::move(op->start_connectivity_watch));
  }
  if (op->stop_connectivity_watch != nullptr) {
    state_tracker_.RemoveWatcher(op->stop_connectivity_watch);
  }
  // Ping.
  if (op->send_ping.on_initiate != nullptr || op->send_ping.on_ack != nullptr) {
    grpc_error_handle error = DoPingLocked(op);
    if (!error.ok()) {
      ExecCtx::Run(DEBUG_LOCATION, op->send_ping.on_initiate, error);
      ExecCtx::Run(DEBUG_LOCATION, op->send_ping.on_ack, error);
    }
    op->bind_pollset = nullptr;
    op->send_ping.on_initiate = nullptr;
    op->send_ping.on_ack = nullptr;
  }
  // Reset backoff.
  if (op->reset_connect_backoff) {
    if (lb_policy_ != nullptr) {
      lb_policy_->ResetBackoffLocked();
    }
  }
  // Disconnect or enter IDLE.
  if (!op->disconnect_with_error.ok()) {
    if (GRPC_TRACE_FLAG_ENABLED(grpc_client_channel_trace)) {
      gpr_log(GPR_INFO, "chand=%p: disconnect_with_error: %s", this,
              StatusToString(op->disconnect_with_error).c_str());
    }
    DestroyResolverAndLbPolicyLocked();
    intptr_t value;
    if (grpc_error_get_int(op->disconnect_with_error,
                           StatusIntProperty::ChannelConnectivityState,
                           &value) &&
        static_cast<grpc_connectivity_state>(value) == GRPC_CHANNEL_IDLE) {
      if (disconnect_error_.ok()) {  // Ignore if we're shutting down.
        // Enter IDLE state.
        UpdateStateAndPickerLocked(GRPC_CHANNEL_IDLE, absl::Status(),
                                   "channel entering IDLE", nullptr);
        // TODO(roth): Do we need to check for any queued picks here, in
        // case there's a race condition in the client_idle filter?
        // And maybe also check for calls in the resolver queue?
      }
    } else {
      // Disconnect.
      CHECK(disconnect_error_.ok());
      disconnect_error_ = op->disconnect_with_error;
      UpdateStateAndPickerLocked(
          GRPC_CHANNEL_SHUTDOWN, absl::Status(), "shutdown from API",
          MakeRefCounted<LoadBalancingPolicy::TransientFailurePicker>(
              grpc_error_to_absl_status(op->disconnect_with_error)));
      // TODO(roth): If this happens when we're still waiting for a
      // resolver result, we need to trigger failures for all calls in
      // the resolver queue here.
    }
  }
  GRPC_CHANNEL_STACK_UNREF(owning_stack_, "start_transport_op");
  ExecCtx::Run(DEBUG_LOCATION, op->on_consumed, absl::OkStatus());
}

void ClientChannelFilter::StartTransportOp(grpc_channel_element* elem,
                                           grpc_transport_op* op) {
  auto* chand = static_cast<ClientChannelFilter*>(elem->channel_data);
  CHECK(op->set_accept_stream == false);
  // Handle bind_pollset.
  if (op->bind_pollset != nullptr) {
    grpc_pollset_set_add_pollset(chand->interested_parties_, op->bind_pollset);
  }
  // Pop into control plane work_serializer for remaining ops.
  GRPC_CHANNEL_STACK_REF(chand->owning_stack_, "start_transport_op");
  chand->work_serializer_->Run(
      [chand, op]() ABSL_EXCLUSIVE_LOCKS_REQUIRED(*chand->work_serializer_) {
        chand->StartTransportOpLocked(op);
      },
      DEBUG_LOCATION);
}

void ClientChannelFilter::GetChannelInfo(grpc_channel_element* elem,
                                         const grpc_channel_info* info) {
  auto* chand = static_cast<ClientChannelFilter*>(elem->channel_data);
  MutexLock lock(&chand->info_mu_);
  if (info->lb_policy_name != nullptr) {
    *info->lb_policy_name = gpr_strdup(chand->info_lb_policy_name_.c_str());
  }
  if (info->service_config_json != nullptr) {
    *info->service_config_json =
        gpr_strdup(chand->info_service_config_json_.c_str());
  }
}

void ClientChannelFilter::TryToConnectLocked() {
  if (disconnect_error_.ok()) {
    if (lb_policy_ != nullptr) {
      lb_policy_->ExitIdleLocked();
    } else if (resolver_ == nullptr) {
      CreateResolverLocked();
    }
  }
  GRPC_CHANNEL_STACK_UNREF(owning_stack_, "TryToConnect");
}

grpc_connectivity_state ClientChannelFilter::CheckConnectivityState(
    bool try_to_connect) {
  // state_tracker_ is guarded by work_serializer_, which we're not
  // holding here.  But the one method of state_tracker_ that *is*
  // thread-safe to call without external synchronization is the state()
  // method, so we can disable thread-safety analysis for this one read.
  grpc_connectivity_state out = ABSL_TS_UNCHECKED_READ(state_tracker_).state();
  if (out == GRPC_CHANNEL_IDLE && try_to_connect) {
    GRPC_CHANNEL_STACK_REF(owning_stack_, "TryToConnect");
    work_serializer_->Run([this]() ABSL_EXCLUSIVE_LOCKS_REQUIRED(
                              *work_serializer_) { TryToConnectLocked(); },
                          DEBUG_LOCATION);
  }
  return out;
}

void ClientChannelFilter::AddConnectivityWatcher(
    grpc_connectivity_state initial_state,
    OrphanablePtr<AsyncConnectivityStateWatcherInterface> watcher) {
  new ConnectivityWatcherAdder(this, initial_state, std::move(watcher));
}

void ClientChannelFilter::RemoveConnectivityWatcher(
    AsyncConnectivityStateWatcherInterface* watcher) {
  new ConnectivityWatcherRemover(this, watcher);
}

//
// CallData implementation
//

void ClientChannelFilter::CallData::RemoveCallFromResolverQueuedCallsLocked() {
  if (GRPC_TRACE_FLAG_ENABLED(grpc_client_channel_call_trace)) {
    gpr_log(GPR_INFO,
            "chand=%p calld=%p: removing from resolver queued picks list",
            chand(), this);
  }
  // Remove call's pollent from channel's interested_parties.
  grpc_polling_entity_del_from_pollset_set(pollent(),
                                           chand()->interested_parties_);
  // Note: There's no need to actually remove the call from the queue
  // here, because that will be done in
  // ResolverQueuedCallCanceller::CancelLocked() or
  // ClientChannelFilter::ReprocessQueuedResolverCalls().
}

void ClientChannelFilter::CallData::AddCallToResolverQueuedCallsLocked() {
  if (GRPC_TRACE_FLAG_ENABLED(grpc_client_channel_call_trace)) {
    gpr_log(
        GPR_INFO,
        "chand=%p calld=%p: adding to resolver queued picks list; pollent=%s",
        chand(), this, grpc_polling_entity_string(pollent()).c_str());
  }
  // Add call's pollent to channel's interested_parties, so that I/O
  // can be done under the call's CQ.
  grpc_polling_entity_add_to_pollset_set(pollent(),
                                         chand()->interested_parties_);
  // Add to queue.
  chand()->resolver_queued_calls_.insert(this);
  OnAddToQueueLocked();
}

grpc_error_handle ClientChannelFilter::CallData::ApplyServiceConfigToCallLocked(
    const absl::StatusOr<RefCountedPtr<ConfigSelector>>& config_selector) {
  if (GRPC_TRACE_FLAG_ENABLED(grpc_client_channel_call_trace)) {
    gpr_log(GPR_INFO, "chand=%p calld=%p: applying service config to call",
            chand(), this);
  }
  if (!config_selector.ok()) return config_selector.status();
  // Create a ClientChannelServiceConfigCallData for the call.  This stores
  // a ref to the ServiceConfig and caches the right set of parsed configs
  // to use for the call.  The ClientChannelServiceConfigCallData will store
  // itself in the call context, so that it can be accessed by filters
  // below us in the stack, and it will be cleaned up when the call ends.
  auto* service_config_call_data =
      arena()->New<ClientChannelServiceConfigCallData>(arena(), call_context());
  // Use the ConfigSelector to determine the config for the call.
  absl::Status call_config_status =
      (*config_selector)
          ->GetCallConfig(
              {send_initial_metadata(), arena(), service_config_call_data});
  if (!call_config_status.ok()) {
    return absl_status_to_grpc_error(
        MaybeRewriteIllegalStatusCode(call_config_status, "ConfigSelector"));
  }
  // Apply our own method params to the call.
  auto* method_params = static_cast<ClientChannelMethodParsedConfig*>(
      service_config_call_data->GetMethodParsedConfig(
          chand()->service_config_parser_index_));
  if (method_params != nullptr) {
    // If the deadline from the service config is shorter than the one
    // from the client API, reset the deadline timer.
    if (method_params->timeout() != Duration::Zero()) {
      ResetDeadline(method_params->timeout());
    }
    // If the service config set wait_for_ready and the application
    // did not explicitly set it, use the value from the service config.
    auto* wait_for_ready =
        send_initial_metadata()->GetOrCreatePointer(WaitForReady());
    if (method_params->wait_for_ready().has_value() &&
        !wait_for_ready->explicitly_set) {
      wait_for_ready->value = method_params->wait_for_ready().value();
    }
  }
  return absl::OkStatus();
}

absl::optional<absl::Status> ClientChannelFilter::CallData::CheckResolution(
    bool was_queued) {
  // Check if we have a resolver result to use.
  absl::StatusOr<RefCountedPtr<ConfigSelector>> config_selector;
  {
    MutexLock lock(&chand()->resolution_mu_);
    bool result_ready = CheckResolutionLocked(&config_selector);
    // If no result is available, queue the call.
    if (!result_ready) {
      AddCallToResolverQueuedCallsLocked();
      return absl::nullopt;
    }
  }
  // We have a result.  Apply service config to call.
  grpc_error_handle error = ApplyServiceConfigToCallLocked(config_selector);
  // ConfigSelector must be unreffed inside the WorkSerializer.
  if (!IsWorkSerializerDispatchEnabled() && config_selector.ok()) {
    chand()->work_serializer_->Run(
        [config_selector = std::move(*config_selector)]() mutable {
          config_selector.reset();
        },
        DEBUG_LOCATION);
  }
  // Handle errors.
  if (!error.ok()) {
    if (GRPC_TRACE_FLAG_ENABLED(grpc_client_channel_call_trace)) {
      gpr_log(GPR_INFO,
              "chand=%p calld=%p: error applying config to call: error=%s",
              chand(), this, StatusToString(error).c_str());
    }
    return error;
  }
  // If the call was queued, add trace annotation.
  if (was_queued) {
    auto* call_tracer = arena()->GetContext<CallTracerAnnotationInterface>();
    if (call_tracer != nullptr) {
      call_tracer->RecordAnnotation("Delayed name resolution complete.");
    }
  }
  return absl::OkStatus();
}

bool ClientChannelFilter::CallData::CheckResolutionLocked(
    absl::StatusOr<RefCountedPtr<ConfigSelector>>* config_selector) {
  // If we don't yet have a resolver result, we need to queue the call
  // until we get one.
  if (GPR_UNLIKELY(!chand()->received_service_config_data_)) {
    // If the resolver returned transient failure before returning the
    // first service config, fail any non-wait_for_ready calls.
    absl::Status resolver_error = chand()->resolver_transient_failure_error_;
    if (!resolver_error.ok() &&
        !send_initial_metadata()->GetOrCreatePointer(WaitForReady())->value) {
      if (GRPC_TRACE_FLAG_ENABLED(grpc_client_channel_call_trace)) {
        gpr_log(GPR_INFO, "chand=%p calld=%p: resolution failed, failing call",
                chand(), this);
      }
      *config_selector = absl_status_to_grpc_error(resolver_error);
      return true;
    }
    // Either the resolver has not yet returned a result, or it has
    // returned transient failure but the call is wait_for_ready.  In
    // either case, queue the call.
    if (GRPC_TRACE_FLAG_ENABLED(grpc_client_channel_call_trace)) {
      gpr_log(GPR_INFO, "chand=%p calld=%p: no resolver result yet", chand(),
              this);
    }
    return false;
  }
  // Result found.
  *config_selector = chand()->config_selector_;
  dynamic_filters_ = chand()->dynamic_filters_;
  return true;
}

//
// FilterBasedCallData implementation
//

ClientChannelFilter::FilterBasedCallData::FilterBasedCallData(
    grpc_call_element* elem, const grpc_call_element_args& args)
    : path_(CSliceRef(args.path)),
      call_context_(args.context),
      call_start_time_(args.start_time),
      deadline_(args.deadline),
      arena_(args.arena),
      elem_(elem),
      owning_call_(args.call_stack),
      call_combiner_(args.call_combiner) {
  if (GRPC_TRACE_FLAG_ENABLED(grpc_client_channel_call_trace)) {
    gpr_log(GPR_INFO, "chand=%p calld=%p: created call", chand(), this);
  }
}

ClientChannelFilter::FilterBasedCallData::~FilterBasedCallData() {
  CSliceUnref(path_);
  // Make sure there are no remaining pending batches.
  for (size_t i = 0; i < GPR_ARRAY_SIZE(pending_batches_); ++i) {
    CHECK_EQ(pending_batches_[i], nullptr);
  }
}

grpc_error_handle ClientChannelFilter::FilterBasedCallData::Init(
    grpc_call_element* elem, const grpc_call_element_args* args) {
  new (elem->call_data) FilterBasedCallData(elem, *args);
  return absl::OkStatus();
}

void ClientChannelFilter::FilterBasedCallData::Destroy(
    grpc_call_element* elem, const grpc_call_final_info* /*final_info*/,
    grpc_closure* then_schedule_closure) {
  auto* calld = static_cast<FilterBasedCallData*>(elem->call_data);
  RefCountedPtr<DynamicFilters::Call> dynamic_call =
      std::move(calld->dynamic_call_);
  calld->~FilterBasedCallData();
  if (GPR_LIKELY(dynamic_call != nullptr)) {
    dynamic_call->SetAfterCallStackDestroy(then_schedule_closure);
  } else {
    // TODO(yashkt) : This can potentially be a Closure::Run
    ExecCtx::Run(DEBUG_LOCATION, then_schedule_closure, absl::OkStatus());
  }
}

void ClientChannelFilter::FilterBasedCallData::StartTransportStreamOpBatch(
    grpc_call_element* elem, grpc_transport_stream_op_batch* batch) {
  auto* calld = static_cast<FilterBasedCallData*>(elem->call_data);
  auto* chand = static_cast<ClientChannelFilter*>(elem->channel_data);
  if (GRPC_TRACE_FLAG_ENABLED(grpc_client_channel_call_trace) &&
      !GRPC_TRACE_FLAG_ENABLED(grpc_trace_channel)) {
    gpr_log(GPR_INFO, "chand=%p calld=%p: batch started from above: %s", chand,
            calld, grpc_transport_stream_op_batch_string(batch, false).c_str());
  }
  // Intercept recv_trailing_metadata to commit the call, in case we wind up
  // failing the call before we get down to the retry or LB call layer.
  if (batch->recv_trailing_metadata) {
    calld->original_recv_trailing_metadata_ready_ =
        batch->payload->recv_trailing_metadata.recv_trailing_metadata_ready;
    GRPC_CLOSURE_INIT(&calld->recv_trailing_metadata_ready_,
                      RecvTrailingMetadataReadyForConfigSelectorCommitCallback,
                      calld, nullptr);
    batch->payload->recv_trailing_metadata.recv_trailing_metadata_ready =
        &calld->recv_trailing_metadata_ready_;
  }
  // If we already have a dynamic call, pass the batch down to it.
  // Note that once we have done so, we do not need to acquire the channel's
  // resolution mutex, which is more efficient (especially for streaming calls).
  if (calld->dynamic_call_ != nullptr) {
    if (GRPC_TRACE_FLAG_ENABLED(grpc_client_channel_call_trace)) {
      gpr_log(GPR_INFO, "chand=%p calld=%p: starting batch on dynamic_call=%p",
              chand, calld, calld->dynamic_call_.get());
    }
    calld->dynamic_call_->StartTransportStreamOpBatch(batch);
    return;
  }
  // We do not yet have a dynamic call.
  //
  // If we've previously been cancelled, immediately fail any new batches.
  if (GPR_UNLIKELY(!calld->cancel_error_.ok())) {
    if (GRPC_TRACE_FLAG_ENABLED(grpc_client_channel_call_trace)) {
      gpr_log(GPR_INFO, "chand=%p calld=%p: failing batch with error: %s",
              chand, calld, StatusToString(calld->cancel_error_).c_str());
    }
    // Note: This will release the call combiner.
    grpc_transport_stream_op_batch_finish_with_failure(
        batch, calld->cancel_error_, calld->call_combiner());
    return;
  }
  // Handle cancellation.
  if (GPR_UNLIKELY(batch->cancel_stream)) {
    // Stash a copy of cancel_error in our call data, so that we can use
    // it for subsequent operations.  This ensures that if the call is
    // cancelled before any batches are passed down (e.g., if the deadline
    // is in the past when the call starts), we can return the right
    // error to the caller when the first batch does get passed down.
    calld->cancel_error_ = batch->payload->cancel_stream.cancel_error;
    if (GRPC_TRACE_FLAG_ENABLED(grpc_client_channel_call_trace)) {
      gpr_log(GPR_INFO, "chand=%p calld=%p: recording cancel_error=%s", chand,
              calld, StatusToString(calld->cancel_error_).c_str());
    }
    // Fail all pending batches.
    calld->PendingBatchesFail(calld->cancel_error_, NoYieldCallCombiner);
    // Note: This will release the call combiner.
    grpc_transport_stream_op_batch_finish_with_failure(
        batch, calld->cancel_error_, calld->call_combiner());
    return;
  }
  // Add the batch to the pending list.
  calld->PendingBatchesAdd(batch);
  // For batches containing a send_initial_metadata op, acquire the
  // channel's resolution mutex to apply the service config to the call,
  // after which we will create a dynamic call.
  if (GPR_LIKELY(batch->send_initial_metadata)) {
    if (GRPC_TRACE_FLAG_ENABLED(grpc_client_channel_call_trace)) {
      gpr_log(GPR_INFO,
              "chand=%p calld=%p: grabbing resolution mutex to apply service "
              "config",
              chand, calld);
    }
    // If we're still in IDLE, we need to start resolving.
    if (GPR_UNLIKELY(chand->CheckConnectivityState(false) ==
                     GRPC_CHANNEL_IDLE)) {
      if (GRPC_TRACE_FLAG_ENABLED(grpc_client_channel_call_trace)) {
        gpr_log(GPR_INFO, "chand=%p calld=%p: triggering exit idle", chand,
                calld);
      }
      // Bounce into the control plane work serializer to start resolving.
      GRPC_CHANNEL_STACK_REF(chand->owning_stack_, "ExitIdle");
      chand->work_serializer_->Run(
          [chand]() ABSL_EXCLUSIVE_LOCKS_REQUIRED(*chand->work_serializer_) {
            chand->CheckConnectivityState(/*try_to_connect=*/true);
            GRPC_CHANNEL_STACK_UNREF(chand->owning_stack_, "ExitIdle");
          },
          DEBUG_LOCATION);
    }
    calld->TryCheckResolution(/*was_queued=*/false);
  } else {
    // For all other batches, release the call combiner.
    if (GRPC_TRACE_FLAG_ENABLED(grpc_client_channel_call_trace)) {
      gpr_log(GPR_INFO,
              "chand=%p calld=%p: saved batch, yielding call combiner", chand,
              calld);
    }
    GRPC_CALL_COMBINER_STOP(calld->call_combiner(),
                            "batch does not include send_initial_metadata");
  }
}

void ClientChannelFilter::FilterBasedCallData::SetPollent(
    grpc_call_element* elem, grpc_polling_entity* pollent) {
  auto* calld = static_cast<FilterBasedCallData*>(elem->call_data);
  calld->pollent_ = pollent;
}

size_t ClientChannelFilter::FilterBasedCallData::GetBatchIndex(
    grpc_transport_stream_op_batch* batch) {
  // Note: It is important the send_initial_metadata be the first entry
  // here, since the code in CheckResolution() assumes it will be.
  if (batch->send_initial_metadata) return 0;
  if (batch->send_message) return 1;
  if (batch->send_trailing_metadata) return 2;
  if (batch->recv_initial_metadata) return 3;
  if (batch->recv_message) return 4;
  if (batch->recv_trailing_metadata) return 5;
  GPR_UNREACHABLE_CODE(return (size_t)-1);
}

// This is called via the call combiner, so access to calld is synchronized.
void ClientChannelFilter::FilterBasedCallData::PendingBatchesAdd(
    grpc_transport_stream_op_batch* batch) {
  const size_t idx = GetBatchIndex(batch);
  if (GRPC_TRACE_FLAG_ENABLED(grpc_client_channel_call_trace)) {
    gpr_log(GPR_INFO,
            "chand=%p calld=%p: adding pending batch at index %" PRIuPTR,
            chand(), this, idx);
  }
  grpc_transport_stream_op_batch*& pending = pending_batches_[idx];
  CHECK_EQ(pending, nullptr);
  pending = batch;
}

// This is called via the call combiner, so access to calld is synchronized.
void ClientChannelFilter::FilterBasedCallData::FailPendingBatchInCallCombiner(
    void* arg, grpc_error_handle error) {
  grpc_transport_stream_op_batch* batch =
      static_cast<grpc_transport_stream_op_batch*>(arg);
  auto* calld =
      static_cast<FilterBasedCallData*>(batch->handler_private.extra_arg);
  // Note: This will release the call combiner.
  grpc_transport_stream_op_batch_finish_with_failure(batch, error,
                                                     calld->call_combiner());
}

// This is called via the call combiner, so access to calld is synchronized.
void ClientChannelFilter::FilterBasedCallData::PendingBatchesFail(
    grpc_error_handle error,
    YieldCallCombinerPredicate yield_call_combiner_predicate) {
  CHECK(!error.ok());
  if (GRPC_TRACE_FLAG_ENABLED(grpc_client_channel_call_trace)) {
    size_t num_batches = 0;
    for (size_t i = 0; i < GPR_ARRAY_SIZE(pending_batches_); ++i) {
      if (pending_batches_[i] != nullptr) ++num_batches;
    }
    gpr_log(GPR_INFO,
            "chand=%p calld=%p: failing %" PRIuPTR " pending batches: %s",
            chand(), this, num_batches, StatusToString(error).c_str());
  }
  CallCombinerClosureList closures;
  for (size_t i = 0; i < GPR_ARRAY_SIZE(pending_batches_); ++i) {
    grpc_transport_stream_op_batch*& batch = pending_batches_[i];
    if (batch != nullptr) {
      batch->handler_private.extra_arg = this;
      GRPC_CLOSURE_INIT(&batch->handler_private.closure,
                        FailPendingBatchInCallCombiner, batch,
                        grpc_schedule_on_exec_ctx);
      closures.Add(&batch->handler_private.closure, error,
                   "PendingBatchesFail");
      batch = nullptr;
    }
  }
  if (yield_call_combiner_predicate(closures)) {
    closures.RunClosures(call_combiner());
  } else {
    closures.RunClosuresWithoutYielding(call_combiner());
  }
}

// This is called via the call combiner, so access to calld is synchronized.
void ClientChannelFilter::FilterBasedCallData::ResumePendingBatchInCallCombiner(
    void* arg, grpc_error_handle /*ignored*/) {
  grpc_transport_stream_op_batch* batch =
      static_cast<grpc_transport_stream_op_batch*>(arg);
  auto* calld =
      static_cast<FilterBasedCallData*>(batch->handler_private.extra_arg);
  // Note: This will release the call combiner.
  calld->dynamic_call_->StartTransportStreamOpBatch(batch);
}

// This is called via the call combiner, so access to calld is synchronized.
void ClientChannelFilter::FilterBasedCallData::PendingBatchesResume() {
  // Retries not enabled; send down batches as-is.
  if (GRPC_TRACE_FLAG_ENABLED(grpc_client_channel_call_trace)) {
    size_t num_batches = 0;
    for (size_t i = 0; i < GPR_ARRAY_SIZE(pending_batches_); ++i) {
      if (pending_batches_[i] != nullptr) ++num_batches;
    }
    gpr_log(GPR_INFO,
            "chand=%p calld=%p: starting %" PRIuPTR
            " pending batches on dynamic_call=%p",
            chand(), this, num_batches, dynamic_call_.get());
  }
  CallCombinerClosureList closures;
  for (size_t i = 0; i < GPR_ARRAY_SIZE(pending_batches_); ++i) {
    grpc_transport_stream_op_batch*& batch = pending_batches_[i];
    if (batch != nullptr) {
      batch->handler_private.extra_arg = this;
      GRPC_CLOSURE_INIT(&batch->handler_private.closure,
                        ResumePendingBatchInCallCombiner, batch, nullptr);
      closures.Add(&batch->handler_private.closure, absl::OkStatus(),
                   "resuming pending batch from client channel call");
      batch = nullptr;
    }
  }
  // Note: This will release the call combiner.
  closures.RunClosures(call_combiner());
}

// A class to handle the call combiner cancellation callback for a
// queued pick.
class ClientChannelFilter::FilterBasedCallData::ResolverQueuedCallCanceller
    final {
 public:
  explicit ResolverQueuedCallCanceller(FilterBasedCallData* calld)
      : calld_(calld) {
    GRPC_CALL_STACK_REF(calld->owning_call(), "ResolverQueuedCallCanceller");
    GRPC_CLOSURE_INIT(&closure_, &CancelLocked, this,
                      grpc_schedule_on_exec_ctx);
    calld->call_combiner()->SetNotifyOnCancel(&closure_);
  }

 private:
  static void CancelLocked(void* arg, grpc_error_handle error) {
    auto* self = static_cast<ResolverQueuedCallCanceller*>(arg);
    auto* calld = self->calld_;
    auto* chand = calld->chand();
    {
      MutexLock lock(&chand->resolution_mu_);
      if (GRPC_TRACE_FLAG_ENABLED(grpc_client_channel_call_trace)) {
        gpr_log(GPR_INFO,
                "chand=%p calld=%p: cancelling resolver queued pick: "
                "error=%s self=%p calld->resolver_pick_canceller=%p",
                chand, calld, StatusToString(error).c_str(), self,
                calld->resolver_call_canceller_);
      }
      if (calld->resolver_call_canceller_ == self && !error.ok()) {
        // Remove pick from list of queued picks.
        calld->RemoveCallFromResolverQueuedCallsLocked();
        chand->resolver_queued_calls_.erase(calld);
        // Fail pending batches on the call.
        calld->PendingBatchesFail(error,
                                  YieldCallCombinerIfPendingBatchesFound);
      }
    }
    GRPC_CALL_STACK_UNREF(calld->owning_call(), "ResolvingQueuedCallCanceller");
    delete self;
  }

  FilterBasedCallData* calld_;
  grpc_closure closure_;
};

void ClientChannelFilter::FilterBasedCallData::TryCheckResolution(
    bool was_queued) {
  auto result = CheckResolution(was_queued);
  if (result.has_value()) {
    if (!result->ok()) {
      PendingBatchesFail(*result, YieldCallCombiner);
      return;
    }
    CreateDynamicCall();
  }
}

void ClientChannelFilter::FilterBasedCallData::OnAddToQueueLocked() {
  // Register call combiner cancellation callback.
  resolver_call_canceller_ = new ResolverQueuedCallCanceller(this);
}

void ClientChannelFilter::FilterBasedCallData::RetryCheckResolutionLocked() {
  // Lame the call combiner canceller.
  resolver_call_canceller_ = nullptr;
  // Do an async callback to resume call processing, so that we're not
  // doing it while holding the channel's resolution mutex.
  chand()->owning_stack_->EventEngine()->Run([this]() {
    ApplicationCallbackExecCtx application_exec_ctx;
    ExecCtx exec_ctx;
    TryCheckResolution(/*was_queued=*/true);
  });
}

void ClientChannelFilter::FilterBasedCallData::CreateDynamicCall() {
  DynamicFilters::Call::Args args = {dynamic_filters(), pollent_,       path_,
                                     call_start_time_,  deadline_,      arena(),
                                     call_context_,     call_combiner()};
  grpc_error_handle error;
  DynamicFilters* channel_stack = args.channel_stack.get();
  if (GRPC_TRACE_FLAG_ENABLED(grpc_client_channel_call_trace)) {
    gpr_log(
        GPR_INFO,
        "chand=%p calld=%p: creating dynamic call stack on channel_stack=%p",
        chand(), this, channel_stack);
  }
  dynamic_call_ = channel_stack->CreateCall(std::move(args), &error);
  if (!error.ok()) {
    if (GRPC_TRACE_FLAG_ENABLED(grpc_client_channel_call_trace)) {
      gpr_log(GPR_INFO,
              "chand=%p calld=%p: failed to create dynamic call: error=%s",
              chand(), this, StatusToString(error).c_str());
    }
    PendingBatchesFail(error, YieldCallCombiner);
    return;
  }
  PendingBatchesResume();
}

void ClientChannelFilter::FilterBasedCallData::
    RecvTrailingMetadataReadyForConfigSelectorCommitCallback(
        void* arg, grpc_error_handle error) {
  auto* calld = static_cast<FilterBasedCallData*>(arg);
  auto* chand = calld->chand();
  auto* service_config_call_data =
      GetServiceConfigCallData(calld->call_context());
  if (GRPC_TRACE_FLAG_ENABLED(grpc_client_channel_call_trace)) {
    gpr_log(GPR_INFO,
            "chand=%p calld=%p: got recv_trailing_metadata_ready: error=%s "
            "service_config_call_data=%p",
            chand, calld, StatusToString(error).c_str(),
            service_config_call_data);
  }
  if (service_config_call_data != nullptr) {
    service_config_call_data->Commit();
  }
  // Chain to original callback.
  Closure::Run(DEBUG_LOCATION, calld->original_recv_trailing_metadata_ready_,
               error);
}

//
// ClientChannelFilter::LoadBalancedCall::LbCallState
//

class ClientChannelFilter::LoadBalancedCall::LbCallState final
    : public ClientChannelLbCallState {
 public:
  explicit LbCallState(LoadBalancedCall* lb_call) : lb_call_(lb_call) {}

  void* Alloc(size_t size) override { return lb_call_->arena_->Alloc(size); }

  // Internal API to allow first-party LB policies to access per-call
  // attributes set by the ConfigSelector.
  ServiceConfigCallData::CallAttributeInterface* GetCallAttribute(
      UniqueTypeName type) const override;

  ClientCallTracer::CallAttemptTracer* GetCallAttemptTracer() const override;

 private:
  LoadBalancedCall* lb_call_;
};

//
// ClientChannelFilter::LoadBalancedCall::Metadata
//

class ClientChannelFilter::LoadBalancedCall::Metadata final
    : public LoadBalancingPolicy::MetadataInterface {
 public:
  explicit Metadata(grpc_metadata_batch* batch) : batch_(batch) {}

  void Add(absl::string_view key, absl::string_view value) override {
    if (batch_ == nullptr) return;
    // Gross, egregious hack to support legacy grpclb behavior.
    // TODO(ctiller): Use a promise context for this once that plumbing is done.
    if (key == GrpcLbClientStatsMetadata::key()) {
      batch_->Set(
          GrpcLbClientStatsMetadata(),
          const_cast<GrpcLbClientStats*>(
              reinterpret_cast<const GrpcLbClientStats*>(value.data())));
      return;
    }
    batch_->Append(key, Slice::FromStaticString(value),
                   [key](absl::string_view error, const Slice& value) {
                     gpr_log(GPR_ERROR, "%s",
                             absl::StrCat(error, " key:", key,
                                          " value:", value.as_string_view())
                                 .c_str());
                   });
  }

  std::vector<std::pair<std::string, std::string>> TestOnlyCopyToVector()
      override {
    if (batch_ == nullptr) return {};
    Encoder encoder;
    batch_->Encode(&encoder);
    return encoder.Take();
  }

  absl::optional<absl::string_view> Lookup(absl::string_view key,
                                           std::string* buffer) const override {
    if (batch_ == nullptr) return absl::nullopt;
    return batch_->GetStringValue(key, buffer);
  }

 private:
  class Encoder final {
   public:
    void Encode(const Slice& key, const Slice& value) {
      out_.emplace_back(std::string(key.as_string_view()),
                        std::string(value.as_string_view()));
    }

    template <class Which>
    void Encode(Which, const typename Which::ValueType& value) {
      auto value_slice = Which::Encode(value);
      out_.emplace_back(std::string(Which::key()),
                        std::string(value_slice.as_string_view()));
    }

    void Encode(GrpcTimeoutMetadata,
                const typename GrpcTimeoutMetadata::ValueType&) {}
    void Encode(HttpPathMetadata, const Slice&) {}
    void Encode(HttpMethodMetadata,
                const typename HttpMethodMetadata::ValueType&) {}

    std::vector<std::pair<std::string, std::string>> Take() {
      return std::move(out_);
    }

   private:
    std::vector<std::pair<std::string, std::string>> out_;
  };

  grpc_metadata_batch* batch_;
};

//
// ClientChannelFilter::LoadBalancedCall::LbCallState
//

ServiceConfigCallData::CallAttributeInterface*
ClientChannelFilter::LoadBalancedCall::LbCallState::GetCallAttribute(
    UniqueTypeName type) const {
  auto* service_config_call_data =
      GetServiceConfigCallData(lb_call_->call_context_);
  return service_config_call_data->GetCallAttribute(type);
}

ClientCallTracer::CallAttemptTracer*
ClientChannelFilter::LoadBalancedCall::LbCallState::GetCallAttemptTracer()
    const {
  return lb_call_->call_attempt_tracer();
}

//
// ClientChannelFilter::LoadBalancedCall::BackendMetricAccessor
//

class ClientChannelFilter::LoadBalancedCall::BackendMetricAccessor final
    : public LoadBalancingPolicy::BackendMetricAccessor {
 public:
  BackendMetricAccessor(LoadBalancedCall* lb_call,
                        grpc_metadata_batch* recv_trailing_metadata)
      : lb_call_(lb_call), recv_trailing_metadata_(recv_trailing_metadata) {}

  const BackendMetricData* GetBackendMetricData() override {
    if (lb_call_->backend_metric_data_ == nullptr &&
        recv_trailing_metadata_ != nullptr) {
      if (const auto* md = recv_trailing_metadata_->get_pointer(
              EndpointLoadMetricsBinMetadata())) {
        BackendMetricAllocator allocator(lb_call_->arena_);
        lb_call_->backend_metric_data_ =
            ParseBackendMetricData(md->as_string_view(), &allocator);
      }
    }
    return lb_call_->backend_metric_data_;
  }

 private:
  class BackendMetricAllocator final : public BackendMetricAllocatorInterface {
   public:
    explicit BackendMetricAllocator(Arena* arena) : arena_(arena) {}

    BackendMetricData* AllocateBackendMetricData() override {
      return arena_->New<BackendMetricData>();
    }

    char* AllocateString(size_t size) override {
      return static_cast<char*>(arena_->Alloc(size));
    }

   private:
    Arena* arena_;
  };

  LoadBalancedCall* lb_call_;
  grpc_metadata_batch* recv_trailing_metadata_;
};

//
// ClientChannelFilter::LoadBalancedCall
//

namespace {

void CreateCallAttemptTracer(Arena* arena, bool is_transparent_retry) {
  auto* call_tracer = DownCast<ClientCallTracer*>(
      arena->GetContext<CallTracerAnnotationInterface>());
  if (call_tracer == nullptr) return;
  auto* tracer = call_tracer->StartNewAttempt(is_transparent_retry);
  arena->SetContext<CallTracerInterface>(tracer);
}

}  // namespace

ClientChannelFilter::LoadBalancedCall::LoadBalancedCall(
    ClientChannelFilter* chand, grpc_call_context_element* call_context,
    Arena* arena, absl::AnyInvocable<void()> on_commit,
    bool is_transparent_retry)
    : InternallyRefCounted(
          GRPC_TRACE_FLAG_ENABLED(grpc_client_channel_lb_call_trace)
              ? "LoadBalancedCall"
              : nullptr),
      chand_(chand),
      on_commit_(std::move(on_commit)),
      call_context_(call_context),
      arena_(arena) {
  CreateCallAttemptTracer(arena, is_transparent_retry);
  if (GRPC_TRACE_FLAG_ENABLED(grpc_client_channel_lb_call_trace)) {
    gpr_log(GPR_INFO, "chand=%p lb_call=%p: created", chand_, this);
  }
}

ClientChannelFilter::LoadBalancedCall::~LoadBalancedCall() {
  if (backend_metric_data_ != nullptr) {
    backend_metric_data_->BackendMetricData::~BackendMetricData();
  }
}

void ClientChannelFilter::LoadBalancedCall::RecordCallCompletion(
    absl::Status status, grpc_metadata_batch* recv_trailing_metadata,
    grpc_transport_stream_stats* transport_stream_stats,
    absl::string_view peer_address) {
  // If we have a tracer, notify it.
  if (call_attempt_tracer() != nullptr) {
    call_attempt_tracer()->RecordReceivedTrailingMetadata(
        status, recv_trailing_metadata, transport_stream_stats);
  }
  // If the LB policy requested a callback for trailing metadata, invoke
  // the callback.
  if (lb_subchannel_call_tracker_ != nullptr) {
    Metadata trailing_metadata(recv_trailing_metadata);
    BackendMetricAccessor backend_metric_accessor(this, recv_trailing_metadata);
    LoadBalancingPolicy::SubchannelCallTrackerInterface::FinishArgs args = {
        peer_address, status, &trailing_metadata, &backend_metric_accessor};
    lb_subchannel_call_tracker_->Finish(args);
    lb_subchannel_call_tracker_.reset();
  }
}

void ClientChannelFilter::LoadBalancedCall::RecordLatency() {
  // Compute latency and report it to the tracer.
  if (call_attempt_tracer() != nullptr) {
    gpr_timespec latency =
        gpr_cycle_counter_sub(gpr_get_cycle_counter(), lb_call_start_time_);
    call_attempt_tracer()->RecordEnd(latency);
  }
}

void ClientChannelFilter::LoadBalancedCall::
    RemoveCallFromLbQueuedCallsLocked() {
  if (GRPC_TRACE_FLAG_ENABLED(grpc_client_channel_lb_call_trace)) {
    gpr_log(GPR_INFO, "chand=%p lb_call=%p: removing from queued picks list",
            chand_, this);
  }
  // Remove pollset_set linkage.
  grpc_polling_entity_del_from_pollset_set(pollent(),
                                           chand_->interested_parties_);
  // Note: There's no need to actually remove the call from the queue
  // here, beacuse that will be done in either
  // LbQueuedCallCanceller::CancelLocked() or
  // in ClientChannelFilter::UpdateStateAndPickerLocked().
}

void ClientChannelFilter::LoadBalancedCall::AddCallToLbQueuedCallsLocked() {
  if (GRPC_TRACE_FLAG_ENABLED(grpc_client_channel_lb_call_trace)) {
    gpr_log(GPR_INFO, "chand=%p lb_call=%p: adding to queued picks list",
            chand_, this);
  }
  // Add call's pollent to channel's interested_parties, so that I/O
  // can be done under the call's CQ.
  grpc_polling_entity_add_to_pollset_set(pollent(),
                                         chand_->interested_parties_);
  // Add to queue.
  chand_->lb_queued_calls_.insert(Ref());
  OnAddToQueueLocked();
}

absl::optional<absl::Status>
ClientChannelFilter::LoadBalancedCall::PickSubchannel(bool was_queued) {
  // We may accumulate multiple pickers here, because if a picker says
  // to queue the call, we check again to see if the picker has been
  // updated before we queue it.
  // We need to unref pickers in the WorkSerializer.
  std::vector<RefCountedPtr<LoadBalancingPolicy::SubchannelPicker>> pickers;
  auto cleanup = absl::MakeCleanup([&]() {
    if (IsWorkSerializerDispatchEnabled()) return;
    chand_->work_serializer_->Run(
        [pickers = std::move(pickers)]() mutable {
          for (auto& picker : pickers) {
            picker.reset(DEBUG_LOCATION, "PickSubchannel");
          }
        },
        DEBUG_LOCATION);
  });
  absl::AnyInvocable<void(RefCountedPtr<LoadBalancingPolicy::SubchannelPicker>)>
      set_picker;
  if (!IsWorkSerializerDispatchEnabled()) {
    set_picker =
        [&](RefCountedPtr<LoadBalancingPolicy::SubchannelPicker> picker) {
          pickers.emplace_back(std::move(picker));
        };
  } else {
    pickers.emplace_back();
    set_picker =
        [&](RefCountedPtr<LoadBalancingPolicy::SubchannelPicker> picker) {
          pickers[0] = std::move(picker);
        };
  }
  // Grab mutex and take a ref to the picker.
  if (GRPC_TRACE_FLAG_ENABLED(grpc_client_channel_lb_call_trace)) {
    gpr_log(GPR_INFO, "chand=%p lb_call=%p: grabbing LB mutex to get picker",
            chand_, this);
  }
  RefCountedPtr<LoadBalancingPolicy::SubchannelPicker> picker;
  {
    MutexLock lock(&chand_->lb_mu_);
    set_picker(chand_->picker_);
  }
  while (true) {
    // TODO(roth): Fix race condition in channel_idle filter and any
    // other possible causes of this.
    if (pickers.back() == nullptr) {
      if (GRPC_TRACE_FLAG_ENABLED(grpc_client_channel_lb_call_trace)) {
        gpr_log(GPR_ERROR, "chand=%p lb_call=%p: picker is null, failing call",
                chand_, this);
      }
      return absl::InternalError("picker is null -- shouldn't happen");
    }
    // Do pick.
    if (GRPC_TRACE_FLAG_ENABLED(grpc_client_channel_lb_call_trace)) {
      gpr_log(GPR_INFO, "chand=%p lb_call=%p: performing pick with picker=%p",
              chand_, this, pickers.back().get());
    }
    grpc_error_handle error;
    bool pick_complete = PickSubchannelImpl(pickers.back().get(), &error);
    if (!pick_complete) {
      RefCountedPtr<LoadBalancingPolicy::SubchannelPicker> old_picker;
      MutexLock lock(&chand_->lb_mu_);
      // If picker has been swapped out since we grabbed it, try again.
      if (pickers.back() != chand_->picker_) {
        if (GRPC_TRACE_FLAG_ENABLED(grpc_client_channel_lb_call_trace)) {
          gpr_log(GPR_INFO,
                  "chand=%p lb_call=%p: pick not complete, but picker changed",
                  chand_, this);
        }
        if (IsWorkSerializerDispatchEnabled()) {
          // Don't unref until after we release the mutex.
          old_picker = std::move(pickers.back());
        }
        set_picker(chand_->picker_);
        continue;
      }
      // Otherwise queue the pick to try again later when we get a new picker.
      AddCallToLbQueuedCallsLocked();
      return absl::nullopt;
    }
    // Pick is complete.
    // If it was queued, add a trace annotation.
    if (was_queued && call_attempt_tracer() != nullptr) {
      call_attempt_tracer()->RecordAnnotation("Delayed LB pick complete.");
    }
    // If the pick failed, fail the call.
    if (!error.ok()) {
      if (GRPC_TRACE_FLAG_ENABLED(grpc_client_channel_lb_call_trace)) {
        gpr_log(GPR_INFO,
                "chand=%p lb_call=%p: failed to pick subchannel: error=%s",
                chand_, this, StatusToString(error).c_str());
      }
      return error;
    }
    // Pick succeeded.
    Commit();
    return absl::OkStatus();
  }
}

bool ClientChannelFilter::LoadBalancedCall::PickSubchannelImpl(
    LoadBalancingPolicy::SubchannelPicker* picker, grpc_error_handle* error) {
  CHECK(connected_subchannel_ == nullptr);
  // Perform LB pick.
  LoadBalancingPolicy::PickArgs pick_args;
  Slice* path = send_initial_metadata()->get_pointer(HttpPathMetadata());
  CHECK_NE(path, nullptr);
  pick_args.path = path->as_string_view();
  LbCallState lb_call_state(this);
  pick_args.call_state = &lb_call_state;
  Metadata initial_metadata(send_initial_metadata());
  pick_args.initial_metadata = &initial_metadata;
  auto result = picker->Pick(pick_args);
  return HandlePickResult<bool>(
      &result,
      // CompletePick
      [this](LoadBalancingPolicy::PickResult::Complete* complete_pick) {
        if (GRPC_TRACE_FLAG_ENABLED(grpc_client_channel_lb_call_trace)) {
          gpr_log(GPR_INFO,
                  "chand=%p lb_call=%p: LB pick succeeded: subchannel=%p",
                  chand_, this, complete_pick->subchannel.get());
        }
        CHECK(complete_pick->subchannel != nullptr);
        // Grab a ref to the connected subchannel while we're still
        // holding the data plane mutex.
        SubchannelWrapper* subchannel =
            static_cast<SubchannelWrapper*>(complete_pick->subchannel.get());
        connected_subchannel_ = subchannel->connected_subchannel();
        // If the subchannel has no connected subchannel (e.g., if the
        // subchannel has moved out of state READY but the LB policy hasn't
        // yet seen that change and given us a new picker), then just
        // queue the pick.  We'll try again as soon as we get a new picker.
        if (connected_subchannel_ == nullptr) {
          if (GRPC_TRACE_FLAG_ENABLED(grpc_client_channel_lb_call_trace)) {
            gpr_log(GPR_INFO,
                    "chand=%p lb_call=%p: subchannel returned by LB picker "
                    "has no connected subchannel; queueing pick",
                    chand_, this);
          }
          return false;
        }
        lb_subchannel_call_tracker_ =
            std::move(complete_pick->subchannel_call_tracker);
        if (lb_subchannel_call_tracker_ != nullptr) {
          lb_subchannel_call_tracker_->Start();
        }
        return true;
      },
      // QueuePick
      [this](LoadBalancingPolicy::PickResult::Queue* /*queue_pick*/) {
        if (GRPC_TRACE_FLAG_ENABLED(grpc_client_channel_lb_call_trace)) {
          gpr_log(GPR_INFO, "chand=%p lb_call=%p: LB pick queued", chand_,
                  this);
        }
        return false;
      },
      // FailPick
      [this, &error](LoadBalancingPolicy::PickResult::Fail* fail_pick) {
        if (GRPC_TRACE_FLAG_ENABLED(grpc_client_channel_lb_call_trace)) {
          gpr_log(GPR_INFO, "chand=%p lb_call=%p: LB pick failed: %s", chand_,
                  this, fail_pick->status.ToString().c_str());
        }
        // If wait_for_ready is false, then the error indicates the RPC
        // attempt's final status.
        if (!send_initial_metadata()
                 ->GetOrCreatePointer(WaitForReady())
                 ->value) {
          *error = absl_status_to_grpc_error(MaybeRewriteIllegalStatusCode(
              std::move(fail_pick->status), "LB pick"));
          return true;
        }
        // If wait_for_ready is true, then queue to retry when we get a new
        // picker.
        return false;
      },
      // DropPick
      [this, &error](LoadBalancingPolicy::PickResult::Drop* drop_pick) {
        if (GRPC_TRACE_FLAG_ENABLED(grpc_client_channel_lb_call_trace)) {
          gpr_log(GPR_INFO, "chand=%p lb_call=%p: LB pick dropped: %s", chand_,
                  this, drop_pick->status.ToString().c_str());
        }
        *error = grpc_error_set_int(
            absl_status_to_grpc_error(MaybeRewriteIllegalStatusCode(
                std::move(drop_pick->status), "LB drop")),
            StatusIntProperty::kLbPolicyDrop, 1);
        return true;
      });
}

//
// ClientChannelFilter::FilterBasedLoadBalancedCall
//

ClientChannelFilter::FilterBasedLoadBalancedCall::FilterBasedLoadBalancedCall(
    ClientChannelFilter* chand, const grpc_call_element_args& args,
    grpc_polling_entity* pollent, grpc_closure* on_call_destruction_complete,
    absl::AnyInvocable<void()> on_commit, bool is_transparent_retry)
    : LoadBalancedCall(chand, args.context, args.arena, std::move(on_commit),
                       is_transparent_retry),
      owning_call_(args.call_stack),
      call_combiner_(args.call_combiner),
      pollent_(pollent),
      on_call_destruction_complete_(on_call_destruction_complete) {}

ClientChannelFilter::FilterBasedLoadBalancedCall::
    ~FilterBasedLoadBalancedCall() {
  // Make sure there are no remaining pending batches.
  for (size_t i = 0; i < GPR_ARRAY_SIZE(pending_batches_); ++i) {
    CHECK_EQ(pending_batches_[i], nullptr);
  }
  if (on_call_destruction_complete_ != nullptr) {
    ExecCtx::Run(DEBUG_LOCATION, on_call_destruction_complete_,
                 absl::OkStatus());
  }
}

void ClientChannelFilter::FilterBasedLoadBalancedCall::Orphan() {
  // If the recv_trailing_metadata op was never started, then notify
  // about call completion here, as best we can.  We assume status
  // CANCELLED in this case.
  if (recv_trailing_metadata_ == nullptr) {
    RecordCallCompletion(absl::CancelledError("call cancelled"), nullptr,
                         nullptr, "");
  }
  RecordLatency();
  // Delegate to parent.
  LoadBalancedCall::Orphan();
}

size_t ClientChannelFilter::FilterBasedLoadBalancedCall::GetBatchIndex(
    grpc_transport_stream_op_batch* batch) {
  // Note: It is important the send_initial_metadata be the first entry
  // here, since the code in PickSubchannelImpl() assumes it will be.
  if (batch->send_initial_metadata) return 0;
  if (batch->send_message) return 1;
  if (batch->send_trailing_metadata) return 2;
  if (batch->recv_initial_metadata) return 3;
  if (batch->recv_message) return 4;
  if (batch->recv_trailing_metadata) return 5;
  GPR_UNREACHABLE_CODE(return (size_t)-1);
}

// This is called via the call combiner, so access to calld is synchronized.
void ClientChannelFilter::FilterBasedLoadBalancedCall::PendingBatchesAdd(
    grpc_transport_stream_op_batch* batch) {
  const size_t idx = GetBatchIndex(batch);
  if (GRPC_TRACE_FLAG_ENABLED(grpc_client_channel_lb_call_trace)) {
    gpr_log(GPR_INFO,
            "chand=%p lb_call=%p: adding pending batch at index %" PRIuPTR,
            chand(), this, idx);
  }
  CHECK_EQ(pending_batches_[idx], nullptr);
  pending_batches_[idx] = batch;
}

// This is called via the call combiner, so access to calld is synchronized.
void ClientChannelFilter::FilterBasedLoadBalancedCall::
    FailPendingBatchInCallCombiner(void* arg, grpc_error_handle error) {
  grpc_transport_stream_op_batch* batch =
      static_cast<grpc_transport_stream_op_batch*>(arg);
  auto* self = static_cast<FilterBasedLoadBalancedCall*>(
      batch->handler_private.extra_arg);
  // Note: This will release the call combiner.
  grpc_transport_stream_op_batch_finish_with_failure(batch, error,
                                                     self->call_combiner_);
}

// This is called via the call combiner, so access to calld is synchronized.
void ClientChannelFilter::FilterBasedLoadBalancedCall::PendingBatchesFail(
    grpc_error_handle error,
    YieldCallCombinerPredicate yield_call_combiner_predicate) {
  CHECK(!error.ok());
  failure_error_ = error;
  if (GRPC_TRACE_FLAG_ENABLED(grpc_client_channel_lb_call_trace)) {
    size_t num_batches = 0;
    for (size_t i = 0; i < GPR_ARRAY_SIZE(pending_batches_); ++i) {
      if (pending_batches_[i] != nullptr) ++num_batches;
    }
    gpr_log(GPR_INFO,
            "chand=%p lb_call=%p: failing %" PRIuPTR " pending batches: %s",
            chand(), this, num_batches, StatusToString(error).c_str());
  }
  CallCombinerClosureList closures;
  for (size_t i = 0; i < GPR_ARRAY_SIZE(pending_batches_); ++i) {
    grpc_transport_stream_op_batch*& batch = pending_batches_[i];
    if (batch != nullptr) {
      batch->handler_private.extra_arg = this;
      GRPC_CLOSURE_INIT(&batch->handler_private.closure,
                        FailPendingBatchInCallCombiner, batch,
                        grpc_schedule_on_exec_ctx);
      closures.Add(&batch->handler_private.closure, error,
                   "PendingBatchesFail");
      batch = nullptr;
    }
  }
  if (yield_call_combiner_predicate(closures)) {
    closures.RunClosures(call_combiner_);
  } else {
    closures.RunClosuresWithoutYielding(call_combiner_);
  }
}

// This is called via the call combiner, so access to calld is synchronized.
void ClientChannelFilter::FilterBasedLoadBalancedCall::
    ResumePendingBatchInCallCombiner(void* arg, grpc_error_handle /*ignored*/) {
  grpc_transport_stream_op_batch* batch =
      static_cast<grpc_transport_stream_op_batch*>(arg);
  SubchannelCall* subchannel_call =
      static_cast<SubchannelCall*>(batch->handler_private.extra_arg);
  // Note: This will release the call combiner.
  subchannel_call->StartTransportStreamOpBatch(batch);
}

// This is called via the call combiner, so access to calld is synchronized.
void ClientChannelFilter::FilterBasedLoadBalancedCall::PendingBatchesResume() {
  if (GRPC_TRACE_FLAG_ENABLED(grpc_client_channel_lb_call_trace)) {
    size_t num_batches = 0;
    for (size_t i = 0; i < GPR_ARRAY_SIZE(pending_batches_); ++i) {
      if (pending_batches_[i] != nullptr) ++num_batches;
    }
    gpr_log(GPR_INFO,
            "chand=%p lb_call=%p: starting %" PRIuPTR
            " pending batches on subchannel_call=%p",
            chand(), this, num_batches, subchannel_call_.get());
  }
  CallCombinerClosureList closures;
  for (size_t i = 0; i < GPR_ARRAY_SIZE(pending_batches_); ++i) {
    grpc_transport_stream_op_batch*& batch = pending_batches_[i];
    if (batch != nullptr) {
      batch->handler_private.extra_arg = subchannel_call_.get();
      GRPC_CLOSURE_INIT(&batch->handler_private.closure,
                        ResumePendingBatchInCallCombiner, batch,
                        grpc_schedule_on_exec_ctx);
      closures.Add(&batch->handler_private.closure, absl::OkStatus(),
                   "resuming pending batch from LB call");
      batch = nullptr;
    }
  }
  // Note: This will release the call combiner.
  closures.RunClosures(call_combiner_);
}

void ClientChannelFilter::FilterBasedLoadBalancedCall::
    StartTransportStreamOpBatch(grpc_transport_stream_op_batch* batch) {
  if (GRPC_TRACE_FLAG_ENABLED(grpc_client_channel_lb_call_trace) ||
      GRPC_TRACE_FLAG_ENABLED(grpc_trace_channel)) {
    gpr_log(GPR_INFO,
            "chand=%p lb_call=%p: batch started from above: %s, "
            "call_attempt_tracer()=%p",
            chand(), this,
            grpc_transport_stream_op_batch_string(batch, false).c_str(),
            call_attempt_tracer());
  }
  // Handle call tracing.
  if (call_attempt_tracer() != nullptr) {
    // Record send ops in tracer.
    if (batch->cancel_stream) {
      call_attempt_tracer()->RecordCancel(
          batch->payload->cancel_stream.cancel_error);
    }
    if (batch->send_initial_metadata) {
      call_attempt_tracer()->RecordSendInitialMetadata(
          batch->payload->send_initial_metadata.send_initial_metadata);
    }
    if (batch->send_trailing_metadata) {
      call_attempt_tracer()->RecordSendTrailingMetadata(
          batch->payload->send_trailing_metadata.send_trailing_metadata);
    }
    // Intercept recv ops.
    if (batch->recv_initial_metadata) {
      recv_initial_metadata_ =
          batch->payload->recv_initial_metadata.recv_initial_metadata;
      original_recv_initial_metadata_ready_ =
          batch->payload->recv_initial_metadata.recv_initial_metadata_ready;
      GRPC_CLOSURE_INIT(&recv_initial_metadata_ready_, RecvInitialMetadataReady,
                        this, nullptr);
      batch->payload->recv_initial_metadata.recv_initial_metadata_ready =
          &recv_initial_metadata_ready_;
    }
  }
  // Intercept recv_trailing_metadata even if there is no call tracer,
  // since we may need to notify the LB policy about trailing metadata.
  if (batch->recv_trailing_metadata) {
    recv_trailing_metadata_ =
        batch->payload->recv_trailing_metadata.recv_trailing_metadata;
    transport_stream_stats_ =
        batch->payload->recv_trailing_metadata.collect_stats;
    original_recv_trailing_metadata_ready_ =
        batch->payload->recv_trailing_metadata.recv_trailing_metadata_ready;
    GRPC_CLOSURE_INIT(&recv_trailing_metadata_ready_, RecvTrailingMetadataReady,
                      this, nullptr);
    batch->payload->recv_trailing_metadata.recv_trailing_metadata_ready =
        &recv_trailing_metadata_ready_;
  }
  // If we've already gotten a subchannel call, pass the batch down to it.
  // Note that once we have picked a subchannel, we do not need to acquire
  // the channel's data plane mutex, which is more efficient (especially for
  // streaming calls).
  if (subchannel_call_ != nullptr) {
    if (GRPC_TRACE_FLAG_ENABLED(grpc_client_channel_lb_call_trace)) {
      gpr_log(GPR_INFO,
              "chand=%p lb_call=%p: starting batch on subchannel_call=%p",
              chand(), this, subchannel_call_.get());
    }
    subchannel_call_->StartTransportStreamOpBatch(batch);
    return;
  }
  // We do not yet have a subchannel call.
  //
  // If we've previously been cancelled, immediately fail any new batches.
  if (GPR_UNLIKELY(!cancel_error_.ok())) {
    if (GRPC_TRACE_FLAG_ENABLED(grpc_client_channel_lb_call_trace)) {
      gpr_log(GPR_INFO, "chand=%p lb_call=%p: failing batch with error: %s",
              chand(), this, StatusToString(cancel_error_).c_str());
    }
    // Note: This will release the call combiner.
    grpc_transport_stream_op_batch_finish_with_failure(batch, cancel_error_,
                                                       call_combiner_);
    return;
  }
  // Handle cancellation.
  if (GPR_UNLIKELY(batch->cancel_stream)) {
    // Stash a copy of cancel_error in our call data, so that we can use
    // it for subsequent operations.  This ensures that if the call is
    // cancelled before any batches are passed down (e.g., if the deadline
    // is in the past when the call starts), we can return the right
    // error to the caller when the first batch does get passed down.
    cancel_error_ = batch->payload->cancel_stream.cancel_error;
    if (GRPC_TRACE_FLAG_ENABLED(grpc_client_channel_lb_call_trace)) {
      gpr_log(GPR_INFO, "chand=%p lb_call=%p: recording cancel_error=%s",
              chand(), this, StatusToString(cancel_error_).c_str());
    }
    // Fail all pending batches.
    PendingBatchesFail(cancel_error_, NoYieldCallCombiner);
    // Note: This will release the call combiner.
    grpc_transport_stream_op_batch_finish_with_failure(batch, cancel_error_,
                                                       call_combiner_);
    return;
  }
  // Add the batch to the pending list.
  PendingBatchesAdd(batch);
  // For batches containing a send_initial_metadata op, acquire the
  // channel's LB mutex to pick a subchannel.
  if (GPR_LIKELY(batch->send_initial_metadata)) {
    TryPick(/*was_queued=*/false);
  } else {
    // For all other batches, release the call combiner.
    if (GRPC_TRACE_FLAG_ENABLED(grpc_client_channel_lb_call_trace)) {
      gpr_log(GPR_INFO,
              "chand=%p lb_call=%p: saved batch, yielding call combiner",
              chand(), this);
    }
    GRPC_CALL_COMBINER_STOP(call_combiner_,
                            "batch does not include send_initial_metadata");
  }
}

void ClientChannelFilter::FilterBasedLoadBalancedCall::RecvInitialMetadataReady(
    void* arg, grpc_error_handle error) {
  auto* self = static_cast<FilterBasedLoadBalancedCall*>(arg);
  if (GRPC_TRACE_FLAG_ENABLED(grpc_client_channel_lb_call_trace)) {
    gpr_log(GPR_INFO,
            "chand=%p lb_call=%p: got recv_initial_metadata_ready: error=%s",
            self->chand(), self, StatusToString(error).c_str());
  }
  if (error.ok()) {
    // recv_initial_metadata_flags is not populated for clients
    self->call_attempt_tracer()->RecordReceivedInitialMetadata(
        self->recv_initial_metadata_);
    auto* peer_string = self->recv_initial_metadata_->get_pointer(PeerString());
    if (peer_string != nullptr) self->peer_string_ = peer_string->Ref();
  }
  Closure::Run(DEBUG_LOCATION, self->original_recv_initial_metadata_ready_,
               error);
}

void ClientChannelFilter::FilterBasedLoadBalancedCall::
    RecvTrailingMetadataReady(void* arg, grpc_error_handle error) {
  auto* self = static_cast<FilterBasedLoadBalancedCall*>(arg);
  if (GRPC_TRACE_FLAG_ENABLED(grpc_client_channel_lb_call_trace)) {
    gpr_log(GPR_INFO,
            "chand=%p lb_call=%p: got recv_trailing_metadata_ready: error=%s "
            "call_attempt_tracer()=%p lb_subchannel_call_tracker_=%p "
            "failure_error_=%s",
            self->chand(), self, StatusToString(error).c_str(),
            self->call_attempt_tracer(), self->lb_subchannel_call_tracker(),
            StatusToString(self->failure_error_).c_str());
  }
  // Check if we have a tracer or an LB callback to invoke.
  if (self->call_attempt_tracer() != nullptr ||
      self->lb_subchannel_call_tracker() != nullptr) {
    // Get the call's status.
    absl::Status status;
    if (!error.ok()) {
      // Get status from error.
      grpc_status_code code;
      std::string message;
      grpc_error_get_status(error, self->arena_->GetContext<Call>()->deadline(),
                            &code, &message,
                            /*http_error=*/nullptr, /*error_string=*/nullptr);
      status = absl::Status(static_cast<absl::StatusCode>(code), message);
    } else {
      // Get status from headers.
      const auto& md = *self->recv_trailing_metadata_;
      grpc_status_code code =
          md.get(GrpcStatusMetadata()).value_or(GRPC_STATUS_UNKNOWN);
      if (code != GRPC_STATUS_OK) {
        absl::string_view message;
        if (const auto* grpc_message = md.get_pointer(GrpcMessageMetadata())) {
          message = grpc_message->as_string_view();
        }
        status = absl::Status(static_cast<absl::StatusCode>(code), message);
      }
    }
    absl::string_view peer_string;
    if (self->peer_string_.has_value()) {
      peer_string = self->peer_string_->as_string_view();
    }
    self->RecordCallCompletion(status, self->recv_trailing_metadata_,
                               self->transport_stream_stats_, peer_string);
  }
  // Chain to original callback.
  if (!self->failure_error_.ok()) {
    error = self->failure_error_;
    self->failure_error_ = absl::OkStatus();
  }
  Closure::Run(DEBUG_LOCATION, self->original_recv_trailing_metadata_ready_,
               error);
}

// A class to handle the call combiner cancellation callback for a
// queued pick.
// TODO(roth): When we implement hedging support, we won't be able to
// register a call combiner cancellation closure for each LB pick,
// because there may be multiple LB picks happening in parallel.
// Instead, we will probably need to maintain a list in the CallData
// object of pending LB picks to be cancelled when the closure runs.
class ClientChannelFilter::FilterBasedLoadBalancedCall::LbQueuedCallCanceller
    final {
 public:
  explicit LbQueuedCallCanceller(
      RefCountedPtr<FilterBasedLoadBalancedCall> lb_call)
      : lb_call_(std::move(lb_call)) {
    GRPC_CALL_STACK_REF(lb_call_->owning_call_, "LbQueuedCallCanceller");
    GRPC_CLOSURE_INIT(&closure_, &CancelLocked, this, nullptr);
    lb_call_->call_combiner_->SetNotifyOnCancel(&closure_);
  }

 private:
  static void CancelLocked(void* arg, grpc_error_handle error) {
    auto* self = static_cast<LbQueuedCallCanceller*>(arg);
    auto* lb_call = self->lb_call_.get();
    auto* chand = lb_call->chand();
    {
      MutexLock lock(&chand->lb_mu_);
      if (GRPC_TRACE_FLAG_ENABLED(grpc_client_channel_lb_call_trace)) {
        gpr_log(GPR_INFO,
                "chand=%p lb_call=%p: cancelling queued pick: "
                "error=%s self=%p calld->pick_canceller=%p",
                chand, lb_call, StatusToString(error).c_str(), self,
                lb_call->lb_call_canceller_);
      }
      if (lb_call->lb_call_canceller_ == self && !error.ok()) {
        lb_call->Commit();
        // Remove pick from list of queued picks.
        lb_call->RemoveCallFromLbQueuedCallsLocked();
        // Remove from queued picks list.
        chand->lb_queued_calls_.erase(self->lb_call_);
        // Fail pending batches on the call.
        lb_call->PendingBatchesFail(error,
                                    YieldCallCombinerIfPendingBatchesFound);
      }
    }
    // Unref lb_call before unreffing the call stack, since unreffing
    // the call stack may destroy the arena in which lb_call is allocated.
    auto* owning_call = lb_call->owning_call_;
    self->lb_call_.reset();
    GRPC_CALL_STACK_UNREF(owning_call, "LbQueuedCallCanceller");
    delete self;
  }

  RefCountedPtr<FilterBasedLoadBalancedCall> lb_call_;
  grpc_closure closure_;
};

void ClientChannelFilter::FilterBasedLoadBalancedCall::TryPick(
    bool was_queued) {
  auto result = PickSubchannel(was_queued);
  if (result.has_value()) {
    if (!result->ok()) {
      PendingBatchesFail(*result, YieldCallCombiner);
      return;
    }
    CreateSubchannelCall();
  }
}

void ClientChannelFilter::FilterBasedLoadBalancedCall::OnAddToQueueLocked() {
  // Register call combiner cancellation callback.
  lb_call_canceller_ =
      new LbQueuedCallCanceller(RefAsSubclass<FilterBasedLoadBalancedCall>());
}

void ClientChannelFilter::FilterBasedLoadBalancedCall::RetryPickLocked() {
  // Lame the call combiner canceller.
  lb_call_canceller_ = nullptr;
  // Do an async callback to resume call processing, so that we're not
  // doing it while holding the channel's LB mutex.
  // TODO(roth): We should really be using EventEngine::Run() here
  // instead of ExecCtx::Run().  Unfortunately, doing that seems to cause
  // a flaky TSAN failure for reasons that I do not fully understand.
  // However, given that we are working toward eliminating this code as
  // part of the promise conversion, it doesn't seem worth further
  // investigation right now.
  ExecCtx::Run(DEBUG_LOCATION, NewClosure([this](grpc_error_handle) {
                 // If there are a lot of queued calls here, resuming them
                 // all may cause us to stay inside C-core for a long period
                 // of time. All of that work would be done using the same
                 // ExecCtx instance and therefore the same cached value of
                 // "now". The longer it takes to finish all of this work
                 // and exit from C-core, the more stale the cached value of
                 // "now" may become. This can cause problems whereby (e.g.)
                 // we calculate a timer deadline based on the stale value,
                 // which results in the timer firing too early. To avoid
                 // this, we invalidate the cached value for each call we
                 // process.
                 ExecCtx::Get()->InvalidateNow();
                 TryPick(/*was_queued=*/true);
               }),
               absl::OkStatus());
}

void ClientChannelFilter::FilterBasedLoadBalancedCall::CreateSubchannelCall() {
  Slice* path = send_initial_metadata()->get_pointer(HttpPathMetadata());
  CHECK_NE(path, nullptr);
  SubchannelCall::Args call_args = {
      connected_subchannel()->Ref(), pollent_, path->Ref(), /*start_time=*/0,
<<<<<<< HEAD
      arena_->GetContext<Call>()->deadline(), arena_,
=======
      static_cast<Call*>(call_context()[GRPC_CONTEXT_CALL].value)->deadline(),
      arena(),
>>>>>>> 53540ae5
      // TODO(roth): When we implement hedging support, we will probably
      // need to use a separate call context for each subchannel call.
      call_context(), call_combiner_};
  grpc_error_handle error;
  subchannel_call_ = SubchannelCall::Create(std::move(call_args), &error);
  if (GRPC_TRACE_FLAG_ENABLED(grpc_client_channel_lb_call_trace)) {
    gpr_log(GPR_INFO,
            "chand=%p lb_call=%p: create subchannel_call=%p: error=%s", chand(),
            this, subchannel_call_.get(), StatusToString(error).c_str());
  }
  if (on_call_destruction_complete_ != nullptr) {
    subchannel_call_->SetAfterCallStackDestroy(on_call_destruction_complete_);
    on_call_destruction_complete_ = nullptr;
  }
  if (GPR_UNLIKELY(!error.ok())) {
    PendingBatchesFail(error, YieldCallCombiner);
  } else {
    PendingBatchesResume();
  }
}

//
// ClientChannelFilter::PromiseBasedLoadBalancedCall
//

ClientChannelFilter::PromiseBasedLoadBalancedCall::PromiseBasedLoadBalancedCall(
    ClientChannelFilter* chand, absl::AnyInvocable<void()> on_commit,
    bool is_transparent_retry)
    : LoadBalancedCall(chand, GetContext<grpc_call_context_element>(),
                       GetContext<Arena>(), std::move(on_commit),
                       is_transparent_retry) {}

ArenaPromise<ServerMetadataHandle>
ClientChannelFilter::PromiseBasedLoadBalancedCall::MakeCallPromise(
    CallArgs call_args, OrphanablePtr<PromiseBasedLoadBalancedCall> lb_call) {
  pollent_ = NowOrNever(call_args.polling_entity->WaitAndCopy()).value();
  // Record ops in tracer.
  if (call_attempt_tracer() != nullptr) {
    call_attempt_tracer()->RecordSendInitialMetadata(
        call_args.client_initial_metadata.get());
    // TODO(ctiller): Find a way to do this without registering a no-op mapper.
    call_args.client_to_server_messages->InterceptAndMapWithHalfClose(
        [](MessageHandle message) { return message; },  // No-op.
        [this]() {
          // TODO(roth): Change CallTracer API to not pass metadata
          // batch to this method, since the batch is always empty.
          grpc_metadata_batch metadata;
          call_attempt_tracer()->RecordSendTrailingMetadata(&metadata);
        });
  }
  // Extract peer name from server initial metadata.
  call_args.server_initial_metadata->InterceptAndMap(
      [self = lb_call->RefAsSubclass<PromiseBasedLoadBalancedCall>()](
          ServerMetadataHandle metadata) {
        if (self->call_attempt_tracer() != nullptr) {
          self->call_attempt_tracer()->RecordReceivedInitialMetadata(
              metadata.get());
        }
        Slice* peer_string = metadata->get_pointer(PeerString());
        if (peer_string != nullptr) self->peer_string_ = peer_string->Ref();
        return metadata;
      });
  client_initial_metadata_ = std::move(call_args.client_initial_metadata);
  return OnCancel(
      Map(TrySeq(
              // LB pick.
              [this]() -> Poll<absl::Status> {
                auto result = PickSubchannel(was_queued_);
                if (GRPC_TRACE_FLAG_ENABLED(
                        grpc_client_channel_lb_call_trace)) {
                  gpr_log(GPR_INFO,
                          "chand=%p lb_call=%p: %sPickSubchannel() returns %s",
                          chand(), this,
                          GetContext<Activity>()->DebugTag().c_str(),
                          result.has_value() ? result->ToString().c_str()
                                             : "Pending");
                }
                if (result == absl::nullopt) return Pending{};
                return std::move(*result);
              },
              [this, call_args = std::move(call_args)]() mutable
              -> ArenaPromise<ServerMetadataHandle> {
                call_args.client_initial_metadata =
                    std::move(client_initial_metadata_);
                return connected_subchannel()->MakeCallPromise(
                    std::move(call_args));
              }),
          // Record call completion.
          [this](ServerMetadataHandle metadata) {
            if (call_attempt_tracer() != nullptr ||
                lb_subchannel_call_tracker() != nullptr) {
              absl::Status status;
              grpc_status_code code = metadata->get(GrpcStatusMetadata())
                                          .value_or(GRPC_STATUS_UNKNOWN);
              if (code != GRPC_STATUS_OK) {
                absl::string_view message;
                if (const auto* grpc_message =
                        metadata->get_pointer(GrpcMessageMetadata())) {
                  message = grpc_message->as_string_view();
                }
                status =
                    absl::Status(static_cast<absl::StatusCode>(code), message);
              }
              RecordCallCompletion(status, metadata.get(),
                                   &GetContext<CallContext>()
                                        ->call_stats()
                                        ->transport_stream_stats,
                                   peer_string_.as_string_view());
            }
            RecordLatency();
            return metadata;
          }),
      [lb_call = std::move(lb_call)]() {
        // If the waker is pending, then we need to remove ourself from
        // the list of queued LB calls.
        if (!lb_call->waker_.is_unwakeable()) {
          MutexLock lock(&lb_call->chand()->lb_mu_);
          lb_call->Commit();
          // Remove pick from list of queued picks.
          lb_call->RemoveCallFromLbQueuedCallsLocked();
          // Remove from queued picks list.
          lb_call->chand()->lb_queued_calls_.erase(lb_call.get());
        }
        // TODO(ctiller): We don't have access to the call's actual status
        // here, so we just assume CANCELLED.  We could change this to use
        // CallFinalization instead of OnCancel() so that we can get the
        // actual status.  But we should also have access to the trailing
        // metadata, which we don't have in either case.  Ultimately, we
        // need a better story for code that needs to run at the end of a
        // call in both cancellation and non-cancellation cases that needs
        // access to server trailing metadata and the call's real status.
        if (lb_call->call_attempt_tracer() != nullptr) {
          lb_call->call_attempt_tracer()->RecordCancel(
              absl::CancelledError("call cancelled"));
        }
        if (lb_call->call_attempt_tracer() != nullptr ||
            lb_call->lb_subchannel_call_tracker() != nullptr) {
          // If we were cancelled without recording call completion, then
          // record call completion here, as best we can.  We assume status
          // CANCELLED in this case.
          lb_call->RecordCallCompletion(absl::CancelledError("call cancelled"),
                                        nullptr, nullptr, "");
        }
      });
}

grpc_metadata_batch*
ClientChannelFilter::PromiseBasedLoadBalancedCall::send_initial_metadata()
    const {
  return client_initial_metadata_.get();
}

void ClientChannelFilter::PromiseBasedLoadBalancedCall::OnAddToQueueLocked() {
  waker_ = GetContext<Activity>()->MakeNonOwningWaker();
  was_queued_ = true;
}

void ClientChannelFilter::PromiseBasedLoadBalancedCall::RetryPickLocked() {
  if (GRPC_TRACE_FLAG_ENABLED(grpc_client_channel_lb_call_trace)) {
    gpr_log(GPR_INFO, "chand=%p lb_call=%p: RetryPickLocked()", chand(), this);
  }
  waker_.WakeupAsync();
}

}  // namespace grpc_core<|MERGE_RESOLUTION|>--- conflicted
+++ resolved
@@ -3458,12 +3458,7 @@
   CHECK_NE(path, nullptr);
   SubchannelCall::Args call_args = {
       connected_subchannel()->Ref(), pollent_, path->Ref(), /*start_time=*/0,
-<<<<<<< HEAD
-      arena_->GetContext<Call>()->deadline(), arena_,
-=======
-      static_cast<Call*>(call_context()[GRPC_CONTEXT_CALL].value)->deadline(),
-      arena(),
->>>>>>> 53540ae5
+      arena()->GetContext<Call>()->deadline(), arena(),
       // TODO(roth): When we implement hedging support, we will probably
       // need to use a separate call context for each subchannel call.
       call_context(), call_combiner_};
