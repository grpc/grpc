--- conflicted
+++ resolved
@@ -142,13 +142,8 @@
 
   CallData(grpc_call_element* elem, const grpc_call_element_args& args);
 
-<<<<<<< HEAD
-  RefCountedPtr<const DynamicFilters> dynamic_filters() const {
-    return dynamic_filters_;
-=======
   ClientChannelFilter* chand() const {
     return static_cast<ClientChannelFilter*>(elem_->channel_data);
->>>>>>> b4d249be
   }
 
   grpc_metadata_batch* send_initial_metadata() {
@@ -187,89 +182,7 @@
 
   // Called to reset the deadline based on the service config obtained
   // from the resolver.
-<<<<<<< HEAD
-  virtual void ResetDeadline(Duration timeout) = 0;
-
-  RefCountedPtr<const DynamicFilters> dynamic_filters_;
-};
-
-class ClientChannelFilter::FilterBasedCallData final
-    : public ClientChannelFilter::CallData {
- public:
-  static grpc_error_handle Init(grpc_call_element* elem,
-                                const grpc_call_element_args* args);
-  static void Destroy(grpc_call_element* elem,
-                      const grpc_call_final_info* final_info,
-                      grpc_closure* then_schedule_closure);
-  static void StartTransportStreamOpBatch(
-      grpc_call_element* elem, grpc_transport_stream_op_batch* batch);
-  static void SetPollent(grpc_call_element* elem, grpc_polling_entity* pollent);
-
- private:
-  class ResolverQueuedCallCanceller;
-
-  FilterBasedCallData(grpc_call_element* elem,
-                      const grpc_call_element_args& args);
-  ~FilterBasedCallData() override;
-
-  grpc_call_element* elem() const { return elem_; }
-  grpc_call_stack* owning_call() const { return owning_call_; }
-  CallCombiner* call_combiner() const { return call_combiner_; }
-
-  ClientChannelFilter* chand() const override {
-    return static_cast<ClientChannelFilter*>(elem()->channel_data);
-  }
-  Arena* arena() const override { return arena_; }
-  grpc_polling_entity* pollent() override { return pollent_; }
-  grpc_metadata_batch* send_initial_metadata() override {
-    return pending_batches_[0]
-        ->payload->send_initial_metadata.send_initial_metadata;
-  }
-
-  // Returns the index into pending_batches_ to be used for batch.
-  static size_t GetBatchIndex(grpc_transport_stream_op_batch* batch);
-  void PendingBatchesAdd(grpc_transport_stream_op_batch* batch);
-  static void FailPendingBatchInCallCombiner(void* arg,
-                                             grpc_error_handle error);
-  // A predicate type and some useful implementations for PendingBatchesFail().
-  typedef bool (*YieldCallCombinerPredicate)(
-      const CallCombinerClosureList& closures);
-  static bool YieldCallCombiner(const CallCombinerClosureList& /*closures*/) {
-    return true;
-  }
-  static bool NoYieldCallCombiner(const CallCombinerClosureList& /*closures*/) {
-    return false;
-  }
-  static bool YieldCallCombinerIfPendingBatchesFound(
-      const CallCombinerClosureList& closures) {
-    return closures.size() > 0;
-  }
-  // Fails all pending batches.
-  // If yield_call_combiner_predicate returns true, assumes responsibility for
-  // yielding the call combiner.
-  void PendingBatchesFail(
-      grpc_error_handle error,
-      YieldCallCombinerPredicate yield_call_combiner_predicate);
-  static void ResumePendingBatchInCallCombiner(void* arg,
-                                               grpc_error_handle ignored);
-  // Resumes all pending batches on dynamic_call_.
-  void PendingBatchesResume();
-
-  // Called to check for a resolution result, both when the call is
-  // initially started and when it is queued and the channel gets a new
-  // resolution result.
-  void TryCheckResolution(bool was_queued);
-
-  void OnAddToQueueLocked() override
-      ABSL_EXCLUSIVE_LOCKS_REQUIRED(&ClientChannelFilter::resolution_mu_);
-
-  void RetryCheckResolutionLocked() override
-      ABSL_EXCLUSIVE_LOCKS_REQUIRED(&ClientChannelFilter::resolution_mu_);
-
-  void ResetDeadline(Duration timeout) override {
-=======
   void ResetDeadline(Duration timeout) {
->>>>>>> b4d249be
     const Timestamp per_method_deadline =
         Timestamp::FromCycleCounterRoundUp(call_start_time_) + timeout;
     arena_->GetContext<Call>()
@@ -304,7 +217,7 @@
   grpc_closure* original_recv_trailing_metadata_ready_ = nullptr;
   grpc_closure recv_trailing_metadata_ready_;
 
-  RefCountedPtr<DynamicFilters> dynamic_filters_;
+  RefCountedPtr<const DynamicFilters> dynamic_filters_;
   RefCountedPtr<DynamicFilters::Call> dynamic_call_;
 
   BufferedCall buffered_call_;
@@ -1969,18 +1882,10 @@
   auto* service_config_call_data =
       arena_->New<ClientChannelServiceConfigCallData>(arena_);
   // Use the ConfigSelector to determine the config for the call.
-<<<<<<< HEAD
   auto filter_chain = (*config_selector)
-                          ->GetCallConfig({send_initial_metadata(), arena(),
+                          ->GetCallConfig({send_initial_metadata(), arena_,
                                            service_config_call_data});
   if (!filter_chain.ok()) {
-=======
-  absl::Status call_config_status =
-      (*config_selector)
-          ->GetCallConfig(
-              {send_initial_metadata(), arena_, service_config_call_data});
-  if (!call_config_status.ok()) {
->>>>>>> b4d249be
     return absl_status_to_grpc_error(
         MaybeRewriteIllegalStatusCode(filter_chain.status(), "ConfigSelector"));
   }
