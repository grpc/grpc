// Copyright 2023 gRPC authors.
//
// Licensed under the Apache License, Version 2.0 (the "License");
// you may not use this file except in compliance with the License.
// You may obtain a copy of the License at
//
//     http://www.apache.org/licenses/LICENSE-2.0
//
// Unless required by applicable law or agreed to in writing, software
// distributed under the License is distributed on an "AS IS" BASIS,
// WITHOUT WARRANTIES OR CONDITIONS OF ANY KIND, either express or implied.
// See the License for the specific language governing permissions and
// limitations under the License.

#include <grpc/support/port_platform.h>

#include "src/core/client_channel/retry_filter_legacy_call_data.h"

#include <inttypes.h>

#include <memory>
#include <new>

#include "absl/log/check.h"
#include "absl/status/status.h"
#include "absl/strings/str_cat.h"

#include <grpc/support/log.h>

#include "src/core/client_channel/client_channel_internal.h"
#include "src/core/client_channel/retry_service_config.h"
#include "src/core/client_channel/retry_throttle.h"
#include "src/core/lib/backoff/backoff.h"
#include "src/core/lib/channel/channel_stack.h"
#include "src/core/lib/channel/status_util.h"
#include "src/core/lib/debug/trace.h"
#include "src/core/lib/gprpp/construct_destruct.h"
#include "src/core/lib/gprpp/debug_location.h"
#include "src/core/lib/gprpp/orphanable.h"
#include "src/core/lib/gprpp/ref_counted.h"
#include "src/core/lib/gprpp/ref_counted_ptr.h"
#include "src/core/lib/gprpp/status_helper.h"
#include "src/core/lib/gprpp/time.h"
#include "src/core/lib/iomgr/call_combiner.h"
#include "src/core/lib/iomgr/closure.h"
#include "src/core/lib/iomgr/error.h"
#include "src/core/lib/iomgr/exec_ctx.h"
#include "src/core/lib/iomgr/polling_entity.h"
#include "src/core/lib/resource_quota/arena.h"
#include "src/core/lib/slice/slice.h"
#include "src/core/lib/slice/slice_buffer.h"
#include "src/core/lib/transport/error_utils.h"
#include "src/core/lib/transport/metadata_batch.h"
#include "src/core/lib/transport/transport.h"
#include "src/core/util/useful.h"

namespace grpc_core {

//
// RetryFilter::LegacyCallData::CallStackDestructionBarrier
//

// A class to track the existence of LoadBalancedCall call stacks that
// we've created.  We wait until all such call stacks have been
// destroyed before we return the on_call_stack_destruction closure up
// to the surface.
//
// The parent RetryFilter::LegacyCallData object holds a ref to this object.
// When it is destroyed, it will store the on_call_stack_destruction
// closure from the surface in this object and then release its ref.
// We also take a ref to this object for each LB call we create, and
// those refs are not released until the LB call stack is destroyed.
// When this object is destroyed, it will invoke the
// on_call_stack_destruction closure from the surface.
class RetryFilter::LegacyCallData::CallStackDestructionBarrier final
    : public RefCounted<CallStackDestructionBarrier, PolymorphicRefCount,
                        UnrefCallDtor> {
 public:
  CallStackDestructionBarrier() {}

  ~CallStackDestructionBarrier() override {
    // TODO(yashkt) : This can potentially be a Closure::Run
    ExecCtx::Run(DEBUG_LOCATION, on_call_stack_destruction_, absl::OkStatus());
  }

  // Set the closure from the surface.  This closure will be invoked
  // when this object is destroyed.
  void set_on_call_stack_destruction(grpc_closure* on_call_stack_destruction) {
    on_call_stack_destruction_ = on_call_stack_destruction;
  }

  // Invoked to get an on_call_stack_destruction closure for a new LB call.
  grpc_closure* MakeLbCallDestructionClosure(
      RetryFilter::LegacyCallData* calld) {
    Ref().release();  // Ref held by callback.
    grpc_closure* on_lb_call_destruction_complete =
        calld->arena_->New<grpc_closure>();
    GRPC_CLOSURE_INIT(on_lb_call_destruction_complete,
                      OnLbCallDestructionComplete, this, nullptr);
    return on_lb_call_destruction_complete;
  }

 private:
  static void OnLbCallDestructionComplete(void* arg,
                                          grpc_error_handle /*error*/) {
    auto* self = static_cast<CallStackDestructionBarrier*>(arg);
    self->Unref();
  }

  grpc_closure* on_call_stack_destruction_ = nullptr;
};

//
// RetryFilter::LegacyCallData::CallAttempt
//

RetryFilter::LegacyCallData::CallAttempt::CallAttempt(
    RetryFilter::LegacyCallData* calld, bool is_transparent_retry)
    : RefCounted(GRPC_TRACE_FLAG_ENABLED(grpc_retry_trace) ? "CallAttempt"
                                                           : nullptr),
      calld_(calld),
<<<<<<< HEAD
      batch_payload_{},
=======
>>>>>>> 5bf4c34c
      started_send_initial_metadata_(false),
      completed_send_initial_metadata_(false),
      started_send_trailing_metadata_(false),
      completed_send_trailing_metadata_(false),
      started_recv_initial_metadata_(false),
      completed_recv_initial_metadata_(false),
      started_recv_trailing_metadata_(false),
      completed_recv_trailing_metadata_(false),
      sent_cancel_stream_(false),
      seen_recv_trailing_metadata_from_surface_(false),
      abandoned_(false) {
  lb_call_ = calld->CreateLoadBalancedCall(
      [this]() {
        lb_call_committed_ = true;
        if (calld_->retry_committed_) {
          auto* service_config_call_data =
              DownCast<ClientChannelServiceConfigCallData*>(
                  calld_->arena_->GetContext<ServiceConfigCallData>());
          service_config_call_data->Commit();
        }
      },
      is_transparent_retry);
  if (GRPC_TRACE_FLAG_ENABLED(grpc_retry_trace)) {
    gpr_log(GPR_INFO,
            "chand=%p calld=%p attempt=%p: created attempt, lb_call=%p",
            calld->chand_, calld, this, lb_call_.get());
  }
  // If per_attempt_recv_timeout is set, start a timer.
  if (calld->retry_policy_ != nullptr &&
      calld->retry_policy_->per_attempt_recv_timeout().has_value()) {
    const Duration per_attempt_recv_timeout =
        *calld->retry_policy_->per_attempt_recv_timeout();
    if (GRPC_TRACE_FLAG_ENABLED(grpc_retry_trace)) {
      gpr_log(GPR_INFO,
              "chand=%p calld=%p attempt=%p: per-attempt timeout in %" PRId64
              " ms",
              calld->chand_, calld, this, per_attempt_recv_timeout.millis());
    }
    // Schedule retry after computed delay.
    GRPC_CALL_STACK_REF(calld->owning_call_, "OnPerAttemptRecvTimer");
    Ref(DEBUG_LOCATION, "OnPerAttemptRecvTimer").release();
    per_attempt_recv_timer_handle_ = calld_->chand_->event_engine()->RunAfter(
        per_attempt_recv_timeout, [this] {
          ApplicationCallbackExecCtx callback_exec_ctx;
          ExecCtx exec_ctx;
          OnPerAttemptRecvTimer();
        });
  }
}

RetryFilter::LegacyCallData::CallAttempt::~CallAttempt() {
  if (GRPC_TRACE_FLAG_ENABLED(grpc_retry_trace)) {
    gpr_log(GPR_INFO, "chand=%p calld=%p attempt=%p: destroying call attempt",
            calld_->chand_, calld_, this);
  }
}

void RetryFilter::LegacyCallData::CallAttempt::
    FreeCachedSendOpDataAfterCommit() {
  // TODO(roth): When we implement hedging, this logic will need to get
  // a bit more complex, because there may be other (now abandoned) call
  // attempts still using this data.  We may need to do some sort of
  // ref-counting instead.
  if (completed_send_initial_metadata_) {
    calld_->FreeCachedSendInitialMetadata();
  }
  for (size_t i = 0; i < completed_send_message_count_; ++i) {
    calld_->FreeCachedSendMessage(i);
  }
  if (completed_send_trailing_metadata_) {
    calld_->FreeCachedSendTrailingMetadata();
  }
}

bool RetryFilter::LegacyCallData::CallAttempt::
    PendingBatchContainsUnstartedSendOps(PendingBatch* pending) {
  if (pending->batch->on_complete == nullptr) return false;
  if (pending->batch->send_initial_metadata &&
      !started_send_initial_metadata_) {
    return true;
  }
  if (pending->batch->send_message &&
      started_send_message_count_ < calld_->send_messages_.size()) {
    return true;
  }
  if (pending->batch->send_trailing_metadata &&
      !started_send_trailing_metadata_) {
    return true;
  }
  return false;
}

bool RetryFilter::LegacyCallData::CallAttempt::HaveSendOpsToReplay() {
  // We don't check send_initial_metadata here, because that op will always
  // be started as soon as it is received from the surface, so it will
  // never need to be started at this point.
  return started_send_message_count_ < calld_->send_messages_.size() ||
         (calld_->seen_send_trailing_metadata_ &&
          !started_send_trailing_metadata_);
}

void RetryFilter::LegacyCallData::CallAttempt::MaybeSwitchToFastPath() {
  // If we're not yet committed, we can't switch yet.
  // TODO(roth): As part of implementing hedging, this logic needs to
  // check that *this* call attempt is the one that we've committed to.
  // Might need to replace abandoned_ with an enum indicating whether we're
  // in flight, abandoned, or the winning call attempt.
  if (!calld_->retry_committed_) return;
  // If we've already switched to fast path, there's nothing to do here.
  if (calld_->committed_call_ != nullptr) return;
  // If the perAttemptRecvTimeout timer is pending, we can't switch yet.
  if (per_attempt_recv_timer_handle_.has_value()) return;
  // If there are still send ops to replay, we can't switch yet.
  if (HaveSendOpsToReplay()) return;
  // If we started an internal batch for recv_trailing_metadata but have not
  // yet seen that op from the surface, we can't switch yet.
  if (recv_trailing_metadata_internal_batch_ != nullptr) return;
  // Switch to fast path.
  if (GRPC_TRACE_FLAG_ENABLED(grpc_retry_trace)) {
    gpr_log(GPR_INFO,
            "chand=%p calld=%p attempt=%p: retry state no longer needed; "
            "moving LB call to parent and unreffing the call attempt",
            calld_->chand_, calld_, this);
  }
  calld_->committed_call_ = std::move(lb_call_);
  calld_->call_attempt_.reset(DEBUG_LOCATION, "MaybeSwitchToFastPath");
}

// If there are any cached send ops that need to be replayed on the
// current call attempt, creates and returns a new batch to replay those ops.
// Otherwise, returns nullptr.
RetryFilter::LegacyCallData::CallAttempt::BatchData*
RetryFilter::LegacyCallData::CallAttempt::MaybeCreateBatchForReplay() {
  BatchData* replay_batch_data = nullptr;
  // send_initial_metadata.
  if (calld_->seen_send_initial_metadata_ && !started_send_initial_metadata_ &&
      !calld_->pending_send_initial_metadata_) {
    if (GRPC_TRACE_FLAG_ENABLED(grpc_retry_trace)) {
      gpr_log(GPR_INFO,
              "chand=%p calld=%p attempt=%p: replaying previously completed "
              "send_initial_metadata op",
              calld_->chand_, calld_, this);
    }
    replay_batch_data = CreateBatch(1, true /* set_on_complete */);
    replay_batch_data->AddRetriableSendInitialMetadataOp();
  }
  // send_message.
  // Note that we can only have one send_message op in flight at a time.
  if (started_send_message_count_ < calld_->send_messages_.size() &&
      started_send_message_count_ == completed_send_message_count_ &&
      !calld_->pending_send_message_) {
    if (GRPC_TRACE_FLAG_ENABLED(grpc_retry_trace)) {
      gpr_log(GPR_INFO,
              "chand=%p calld=%p attempt=%p: replaying previously completed "
              "send_message op",
              calld_->chand_, calld_, this);
    }
    if (replay_batch_data == nullptr) {
      replay_batch_data = CreateBatch(1, true /* set_on_complete */);
    }
    replay_batch_data->AddRetriableSendMessageOp();
  }
  // send_trailing_metadata.
  // Note that we only add this op if we have no more send_message ops
  // to start, since we can't send down any more send_message ops after
  // send_trailing_metadata.
  if (calld_->seen_send_trailing_metadata_ &&
      started_send_message_count_ == calld_->send_messages_.size() &&
      !started_send_trailing_metadata_ &&
      !calld_->pending_send_trailing_metadata_) {
    if (GRPC_TRACE_FLAG_ENABLED(grpc_retry_trace)) {
      gpr_log(GPR_INFO,
              "chand=%p calld=%p attempt=%p: replaying previously completed "
              "send_trailing_metadata op",
              calld_->chand_, calld_, this);
    }
    if (replay_batch_data == nullptr) {
      replay_batch_data = CreateBatch(1, true /* set_on_complete */);
    }
    replay_batch_data->AddRetriableSendTrailingMetadataOp();
  }
  return replay_batch_data;
}

namespace {

void StartBatchInCallCombiner(void* arg, grpc_error_handle /*ignored*/) {
  grpc_transport_stream_op_batch* batch =
      static_cast<grpc_transport_stream_op_batch*>(arg);
  auto* lb_call =
      static_cast<ClientChannelFilter::FilterBasedLoadBalancedCall*>(
          batch->handler_private.extra_arg);
  // Note: This will release the call combiner.
  lb_call->StartTransportStreamOpBatch(batch);
}

}  // namespace

void RetryFilter::LegacyCallData::CallAttempt::AddClosureForBatch(
    grpc_transport_stream_op_batch* batch, const char* reason,
    CallCombinerClosureList* closures) {
  if (GRPC_TRACE_FLAG_ENABLED(grpc_retry_trace)) {
    gpr_log(GPR_INFO, "chand=%p calld=%p attempt=%p: adding batch (%s): %s",
            calld_->chand_, calld_, this, reason,
            grpc_transport_stream_op_batch_string(batch, false).c_str());
  }
  batch->handler_private.extra_arg = lb_call_.get();
  GRPC_CLOSURE_INIT(&batch->handler_private.closure, StartBatchInCallCombiner,
                    batch, grpc_schedule_on_exec_ctx);
  closures->Add(&batch->handler_private.closure, absl::OkStatus(), reason);
}

void RetryFilter::LegacyCallData::CallAttempt::
    AddBatchForInternalRecvTrailingMetadata(CallCombinerClosureList* closures) {
  if (GRPC_TRACE_FLAG_ENABLED(grpc_retry_trace)) {
    gpr_log(GPR_INFO,
            "chand=%p calld=%p attempt=%p: call failed but "
            "recv_trailing_metadata not started; starting it internally",
            calld_->chand_, calld_, this);
  }
  // Create batch_data with 2 refs, since this batch will be unreffed twice:
  // once for the recv_trailing_metadata_ready callback when the batch
  // completes, and again when we actually get a recv_trailing_metadata
  // op from the surface.
  BatchData* batch_data = CreateBatch(2, false /* set_on_complete */);
  batch_data->AddRetriableRecvTrailingMetadataOp();
  recv_trailing_metadata_internal_batch_.reset(batch_data);
  AddClosureForBatch(batch_data->batch(),
                     "starting internal recv_trailing_metadata", closures);
}

void RetryFilter::LegacyCallData::CallAttempt::MaybeAddBatchForCancelOp(
    grpc_error_handle error, CallCombinerClosureList* closures) {
  if (sent_cancel_stream_) {
    return;
  }
  sent_cancel_stream_ = true;
  BatchData* cancel_batch_data = CreateBatch(1, /*set_on_complete=*/true);
  cancel_batch_data->AddCancelStreamOp(error);
  AddClosureForBatch(cancel_batch_data->batch(),
                     "start cancellation batch on call attempt", closures);
}

void RetryFilter::LegacyCallData::CallAttempt::AddBatchesForPendingBatches(
    CallCombinerClosureList* closures) {
  for (size_t i = 0; i < GPR_ARRAY_SIZE(calld_->pending_batches_); ++i) {
    PendingBatch* pending = &calld_->pending_batches_[i];
    grpc_transport_stream_op_batch* batch = pending->batch;
    if (batch == nullptr) continue;
    bool has_send_ops = false;
    // Skip any batch that either (a) has already been started on this
    // call attempt or (b) we can't start yet because we're still
    // replaying send ops that need to be completed first.
    // TODO(roth): Note that if any one op in the batch can't be sent
    // yet due to ops that we're replaying, we don't start any of the ops
    // in the batch.  This is probably okay, but it could conceivably
    // lead to increased latency in some cases -- e.g., we could delay
    // starting a recv op due to it being in the same batch with a send
    // op.  If/when we revamp the callback protocol in
    // transport_stream_op_batch, we may be able to fix this.
    if (batch->send_initial_metadata) {
      if (started_send_initial_metadata_) continue;
      has_send_ops = true;
    }
    if (batch->send_message) {
      // Cases where we can't start this send_message op:
      // - We are currently replaying a previous cached send_message op.
      // - We have already replayed all send_message ops, including this
      //   one.  (This can happen if a send_message op is in the same
      //   batch as a recv op, the send_message op has already completed
      //   but the recv op hasn't, and then a subsequent batch with another
      //   recv op is started from the surface.)
      if (completed_send_message_count_ < started_send_message_count_ ||
          completed_send_message_count_ ==
              (calld_->send_messages_.size() + !pending->send_ops_cached)) {
        continue;
      }
      has_send_ops = true;
    }
    // Note that we only start send_trailing_metadata if we have no more
    // send_message ops to start, since we can't send down any more
    // send_message ops after send_trailing_metadata.
    if (batch->send_trailing_metadata) {
      if (started_send_message_count_ + batch->send_message <
              calld_->send_messages_.size() ||
          started_send_trailing_metadata_) {
        continue;
      }
      has_send_ops = true;
    }
    int num_callbacks = has_send_ops;  // All send ops share one callback.
    if (batch->recv_initial_metadata) {
      if (started_recv_initial_metadata_) continue;
      ++num_callbacks;
    }
    if (batch->recv_message) {
      // Skip if the op is already in flight, or if it has already completed
      // but the completion has not yet been sent to the surface.
      if (completed_recv_message_count_ < started_recv_message_count_ ||
          recv_message_ready_deferred_batch_ != nullptr) {
        continue;
      }
      ++num_callbacks;
    }
    if (batch->recv_trailing_metadata) {
      if (started_recv_trailing_metadata_) {
        seen_recv_trailing_metadata_from_surface_ = true;
        // If we previously completed a recv_trailing_metadata op
        // initiated by AddBatchForInternalRecvTrailingMetadata(), use the
        // result of that instead of trying to re-start this op.
        if (GPR_UNLIKELY(recv_trailing_metadata_internal_batch_ != nullptr)) {
          // If the batch completed, then trigger the completion callback
          // directly, so that we return the previously returned results to
          // the application.  Otherwise, just unref the internally started
          // batch, since we'll propagate the completion when it completes.
          if (completed_recv_trailing_metadata_) {
            closures->Add(
                &recv_trailing_metadata_ready_, recv_trailing_metadata_error_,
                "re-executing recv_trailing_metadata_ready to propagate "
                "internally triggered result");
            // Ref will be released by callback.
            recv_trailing_metadata_internal_batch_.release();
          } else {
            recv_trailing_metadata_internal_batch_.reset(
                DEBUG_LOCATION,
                "internally started recv_trailing_metadata batch pending and "
                "recv_trailing_metadata started from surface");
          }
          recv_trailing_metadata_error_ = absl::OkStatus();
        }
        // We don't want the fact that we've already started this op internally
        // to prevent us from adding a batch that may contain other ops.
        // Instead, we'll just skip adding this op below.
        if (num_callbacks == 0) continue;
      } else {
        ++num_callbacks;
      }
    }
    // If we're already committed and the following conditions are met,
    // just send the batch down as-is:
    // - The batch contains no cached send ops.  (If it does, we need
    //   the logic below to use the cached payloads.)
    // - The batch does not contain recv_trailing_metadata when we have
    //   already started an internal recv_trailing_metadata batch.  (If
    //   we've already started an internal recv_trailing_metadata batch,
    //   then we need the logic below to send all ops in the batch
    //   *except* the recv_trailing_metadata op.)
    if (calld_->retry_committed_ && !pending->send_ops_cached &&
        (!batch->recv_trailing_metadata || !started_recv_trailing_metadata_)) {
      AddClosureForBatch(
          batch,
          "start non-replayable pending batch on call attempt after commit",
          closures);
      calld_->PendingBatchClear(pending);
      continue;
    }
    // Create batch with the right number of callbacks.
    BatchData* batch_data =
        CreateBatch(num_callbacks, has_send_ops /* set_on_complete */);
    // Cache send ops if needed.
    calld_->MaybeCacheSendOpsForBatch(pending);
    // send_initial_metadata.
    if (batch->send_initial_metadata) {
      batch_data->AddRetriableSendInitialMetadataOp();
    }
    // send_message.
    if (batch->send_message) {
      batch_data->AddRetriableSendMessageOp();
    }
    // send_trailing_metadata.
    if (batch->send_trailing_metadata) {
      batch_data->AddRetriableSendTrailingMetadataOp();
    }
    // recv_initial_metadata.
    if (batch->recv_initial_metadata) {
      batch_data->AddRetriableRecvInitialMetadataOp();
    }
    // recv_message.
    if (batch->recv_message) {
      batch_data->AddRetriableRecvMessageOp();
    }
    // recv_trailing_metadata.
    if (batch->recv_trailing_metadata && !started_recv_trailing_metadata_) {
      batch_data->AddRetriableRecvTrailingMetadataOp();
    }
    AddClosureForBatch(batch_data->batch(),
                       "start replayable pending batch on call attempt",
                       closures);
  }
}

void RetryFilter::LegacyCallData::CallAttempt::AddRetriableBatches(
    CallCombinerClosureList* closures) {
  // Replay previously-returned send_* ops if needed.
  BatchData* replay_batch_data = MaybeCreateBatchForReplay();
  if (replay_batch_data != nullptr) {
    AddClosureForBatch(replay_batch_data->batch(),
                       "start replay batch on call attempt", closures);
  }
  // Now add pending batches.
  AddBatchesForPendingBatches(closures);
}

void RetryFilter::LegacyCallData::CallAttempt::StartRetriableBatches() {
  if (GRPC_TRACE_FLAG_ENABLED(grpc_retry_trace)) {
    gpr_log(GPR_INFO,
            "chand=%p calld=%p attempt=%p: constructing retriable batches",
            calld_->chand_, calld_, this);
  }
  // Construct list of closures to execute, one for each pending batch.
  CallCombinerClosureList closures;
  AddRetriableBatches(&closures);
  // Note: This will yield the call combiner.
  // Start batches on LB call.
  if (GRPC_TRACE_FLAG_ENABLED(grpc_retry_trace)) {
    gpr_log(GPR_INFO,
            "chand=%p calld=%p attempt=%p: starting %" PRIuPTR
            " retriable batches on lb_call=%p",
            calld_->chand_, calld_, this, closures.size(), lb_call_.get());
  }
  closures.RunClosures(calld_->call_combiner_);
}

void RetryFilter::LegacyCallData::CallAttempt::CancelFromSurface(
    grpc_transport_stream_op_batch* cancel_batch) {
  MaybeCancelPerAttemptRecvTimer();
  Abandon();
  // Propagate cancellation to LB call.
  lb_call_->StartTransportStreamOpBatch(cancel_batch);
}

bool RetryFilter::LegacyCallData::CallAttempt::ShouldRetry(
    absl::optional<grpc_status_code> status,
    absl::optional<Duration> server_pushback) {
  // If no retry policy, don't retry.
  if (calld_->retry_policy_ == nullptr) return false;
  // Check status.
  if (status.has_value()) {
    if (GPR_LIKELY(*status == GRPC_STATUS_OK)) {
      if (calld_->retry_throttle_data_ != nullptr) {
        calld_->retry_throttle_data_->RecordSuccess();
      }
      if (GRPC_TRACE_FLAG_ENABLED(grpc_retry_trace)) {
        gpr_log(GPR_INFO, "chand=%p calld=%p attempt=%p: call succeeded",
                calld_->chand_, calld_, this);
      }
      return false;
    }
    // Status is not OK.  Check whether the status is retryable.
    if (!calld_->retry_policy_->retryable_status_codes().Contains(*status)) {
      if (GRPC_TRACE_FLAG_ENABLED(grpc_retry_trace)) {
        gpr_log(GPR_INFO,
                "chand=%p calld=%p attempt=%p: status %s not configured as "
                "retryable",
                calld_->chand_, calld_, this,
                grpc_status_code_to_string(*status));
      }
      return false;
    }
  }
  // Record the failure and check whether retries are throttled.
  // Note that it's important for this check to come after the status
  // code check above, since we should only record failures whose statuses
  // match the configured retryable status codes, so that we don't count
  // things like failures due to malformed requests (INVALID_ARGUMENT).
  // Conversely, it's important for this to come before the remaining
  // checks, so that we don't fail to record failures due to other factors.
  if (calld_->retry_throttle_data_ != nullptr &&
      !calld_->retry_throttle_data_->RecordFailure()) {
    if (GRPC_TRACE_FLAG_ENABLED(grpc_retry_trace)) {
      gpr_log(GPR_INFO, "chand=%p calld=%p attempt=%p: retries throttled",
              calld_->chand_, calld_, this);
    }
    return false;
  }
  // Check whether the call is committed.
  if (calld_->retry_committed_) {
    if (GRPC_TRACE_FLAG_ENABLED(grpc_retry_trace)) {
      gpr_log(GPR_INFO,
              "chand=%p calld=%p attempt=%p: retries already committed",
              calld_->chand_, calld_, this);
    }
    return false;
  }
  // Check whether we have retries remaining.
  ++calld_->num_attempts_completed_;
  if (calld_->num_attempts_completed_ >=
      calld_->retry_policy_->max_attempts()) {
    if (GRPC_TRACE_FLAG_ENABLED(grpc_retry_trace)) {
      gpr_log(
          GPR_INFO, "chand=%p calld=%p attempt=%p: exceeded %d retry attempts",
          calld_->chand_, calld_, this, calld_->retry_policy_->max_attempts());
    }
    return false;
  }
  // Check server push-back.
  if (server_pushback.has_value()) {
    if (*server_pushback < Duration::Zero()) {
      if (GRPC_TRACE_FLAG_ENABLED(grpc_retry_trace)) {
        gpr_log(GPR_INFO,
                "chand=%p calld=%p attempt=%p: not retrying due to server "
                "push-back",
                calld_->chand_, calld_, this);
      }
      return false;
    } else {
      if (GRPC_TRACE_FLAG_ENABLED(grpc_retry_trace)) {
        gpr_log(
            GPR_INFO,
            "chand=%p calld=%p attempt=%p: server push-back: retry in %" PRIu64
            " ms",
            calld_->chand_, calld_, this, server_pushback->millis());
      }
    }
  }
  // We should retry.
  return true;
}

void RetryFilter::LegacyCallData::CallAttempt::Abandon() {
  abandoned_ = true;
  // Unref batches for deferred completion callbacks that will now never
  // be invoked.
  if (started_recv_trailing_metadata_ &&
      !seen_recv_trailing_metadata_from_surface_) {
    recv_trailing_metadata_internal_batch_.reset(
        DEBUG_LOCATION,
        "unref internal recv_trailing_metadata_ready batch; attempt abandoned");
  }
  recv_trailing_metadata_error_ = absl::OkStatus();
  recv_initial_metadata_ready_deferred_batch_.reset(
      DEBUG_LOCATION,
      "unref deferred recv_initial_metadata_ready batch; attempt abandoned");
  recv_initial_metadata_error_ = absl::OkStatus();
  recv_message_ready_deferred_batch_.reset(
      DEBUG_LOCATION,
      "unref deferred recv_message_ready batch; attempt abandoned");
  recv_message_error_ = absl::OkStatus();
  for (auto& on_complete_deferred_batch : on_complete_deferred_batches_) {
    on_complete_deferred_batch.batch.reset(
        DEBUG_LOCATION, "unref deferred on_complete batch; attempt abandoned");
  }
  on_complete_deferred_batches_.clear();
}

void RetryFilter::LegacyCallData::CallAttempt::OnPerAttemptRecvTimer() {
  GRPC_CLOSURE_INIT(&on_per_attempt_recv_timer_, OnPerAttemptRecvTimerLocked,
                    this, nullptr);
  GRPC_CALL_COMBINER_START(calld_->call_combiner_, &on_per_attempt_recv_timer_,
                           absl::OkStatus(), "per-attempt timer fired");
}

void RetryFilter::LegacyCallData::CallAttempt::OnPerAttemptRecvTimerLocked(
    void* arg, grpc_error_handle error) {
  auto* call_attempt = static_cast<CallAttempt*>(arg);
  auto* calld = call_attempt->calld_;
  if (GRPC_TRACE_FLAG_ENABLED(grpc_retry_trace)) {
    gpr_log(GPR_INFO,
            "chand=%p calld=%p attempt=%p: perAttemptRecvTimeout timer fired: "
            "error=%s, per_attempt_recv_timer_handle_.has_value()=%d",
            calld->chand_, calld, call_attempt, StatusToString(error).c_str(),
            call_attempt->per_attempt_recv_timer_handle_.has_value());
  }
  CallCombinerClosureList closures;
  call_attempt->per_attempt_recv_timer_handle_.reset();
  // Cancel this attempt.
  // TODO(roth): When implementing hedging, we should not cancel the
  // current attempt.
  call_attempt->MaybeAddBatchForCancelOp(
      grpc_error_set_int(
          GRPC_ERROR_CREATE("retry perAttemptRecvTimeout exceeded"),
          StatusIntProperty::kRpcStatus, GRPC_STATUS_CANCELLED),
      &closures);
  // Check whether we should retry.
  if (call_attempt->ShouldRetry(/*status=*/absl::nullopt,
                                /*server_pushback_ms=*/absl::nullopt)) {
    // Mark current attempt as abandoned.
    call_attempt->Abandon();
    // We are retrying.  Start backoff timer.
    calld->StartRetryTimer(/*server_pushback=*/absl::nullopt);
  } else {
    // Not retrying, so commit the call.
    calld->RetryCommit(call_attempt);
    // If retry state is no longer needed, switch to fast path for
    // subsequent batches.
    call_attempt->MaybeSwitchToFastPath();
  }
  closures.RunClosures(calld->call_combiner_);
  call_attempt->Unref(DEBUG_LOCATION, "OnPerAttemptRecvTimer");
  GRPC_CALL_STACK_UNREF(calld->owning_call_, "OnPerAttemptRecvTimer");
}

void RetryFilter::LegacyCallData::CallAttempt::
    MaybeCancelPerAttemptRecvTimer() {
  if (per_attempt_recv_timer_handle_.has_value()) {
    if (GRPC_TRACE_FLAG_ENABLED(grpc_retry_trace)) {
      gpr_log(GPR_INFO,
              "chand=%p calld=%p attempt=%p: cancelling "
              "perAttemptRecvTimeout timer",
              calld_->chand_, calld_, this);
    }
    if (calld_->chand_->event_engine()->Cancel(
            *per_attempt_recv_timer_handle_)) {
      Unref(DEBUG_LOCATION, "OnPerAttemptRecvTimer");
      GRPC_CALL_STACK_UNREF(calld_->owning_call_, "OnPerAttemptRecvTimer");
    }
    per_attempt_recv_timer_handle_.reset();
  }
}

//
// RetryFilter::LegacyCallData::CallAttempt::BatchData
//

RetryFilter::LegacyCallData::CallAttempt::BatchData::BatchData(
    RefCountedPtr<CallAttempt> attempt, int refcount, bool set_on_complete)
    : RefCounted(
          GRPC_TRACE_FLAG_ENABLED(grpc_retry_trace) ? "BatchData" : nullptr,
          refcount),
      call_attempt_(attempt.release()) {
  if (GRPC_TRACE_FLAG_ENABLED(grpc_retry_trace)) {
    gpr_log(GPR_INFO, "chand=%p calld=%p attempt=%p: creating batch %p",
            call_attempt_->calld_->chand_, call_attempt_->calld_, call_attempt_,
            this);
  }
  // We hold a ref to the call stack for every batch sent on a call attempt.
  // This is because some batches on the call attempt may not complete
  // until after all of the batches are completed at the surface (because
  // each batch that is pending at the surface holds a ref).  This
  // can happen for replayed send ops, and it can happen for
  // recv_initial_metadata and recv_message ops on a call attempt that has
  // been abandoned.
  GRPC_CALL_STACK_REF(call_attempt_->calld_->owning_call_, "Retry BatchData");
  batch_.payload = &call_attempt_->batch_payload_;
  if (set_on_complete) {
    GRPC_CLOSURE_INIT(&on_complete_, OnComplete, this, nullptr);
    batch_.on_complete = &on_complete_;
  }
}

RetryFilter::LegacyCallData::CallAttempt::BatchData::~BatchData() {
  if (GRPC_TRACE_FLAG_ENABLED(grpc_retry_trace)) {
    gpr_log(GPR_INFO, "chand=%p calld=%p attempt=%p: destroying batch %p",
            call_attempt_->calld_->chand_, call_attempt_->calld_, call_attempt_,
            this);
  }
  CallAttempt* call_attempt = std::exchange(call_attempt_, nullptr);
  grpc_call_stack* owning_call = call_attempt->calld_->owning_call_;
  call_attempt->Unref(DEBUG_LOCATION, "~BatchData");
  GRPC_CALL_STACK_UNREF(owning_call, "Retry BatchData");
}

void RetryFilter::LegacyCallData::CallAttempt::BatchData::
    FreeCachedSendOpDataForCompletedBatch() {
  auto* calld = call_attempt_->calld_;
  // TODO(roth): When we implement hedging, this logic will need to get
  // a bit more complex, because there may be other (now abandoned) call
  // attempts still using this data.  We may need to do some sort of
  // ref-counting instead.
  if (batch_.send_initial_metadata) {
    calld->FreeCachedSendInitialMetadata();
  }
  if (batch_.send_message) {
    calld->FreeCachedSendMessage(call_attempt_->completed_send_message_count_ -
                                 1);
  }
  if (batch_.send_trailing_metadata) {
    calld->FreeCachedSendTrailingMetadata();
  }
}

//
// recv_initial_metadata callback handling
//

void RetryFilter::LegacyCallData::CallAttempt::BatchData::
    MaybeAddClosureForRecvInitialMetadataCallback(
        grpc_error_handle error, CallCombinerClosureList* closures) {
  // Find pending batch.
  PendingBatch* pending = call_attempt_->calld_->PendingBatchFind(
      "invoking recv_initial_metadata_ready for",
      [](grpc_transport_stream_op_batch* batch) {
        return batch->recv_initial_metadata &&
               batch->payload->recv_initial_metadata
                       .recv_initial_metadata_ready != nullptr;
      });
  if (pending == nullptr) {
    return;
  }
  // Return metadata.
  *pending->batch->payload->recv_initial_metadata.recv_initial_metadata =
      std::move(call_attempt_->recv_initial_metadata_);
  // Propagate trailing_metadata_available.
  *pending->batch->payload->recv_initial_metadata.trailing_metadata_available =
      call_attempt_->trailing_metadata_available_;
  // Update bookkeeping.
  // Note: Need to do this before invoking the callback, since invoking
  // the callback will result in yielding the call combiner.
  grpc_closure* recv_initial_metadata_ready =
      pending->batch->payload->recv_initial_metadata
          .recv_initial_metadata_ready;
  pending->batch->payload->recv_initial_metadata.recv_initial_metadata_ready =
      nullptr;
  call_attempt_->calld_->MaybeClearPendingBatch(pending);
  // Add callback to closures.
  closures->Add(recv_initial_metadata_ready, error,
                "recv_initial_metadata_ready for pending batch");
}

void RetryFilter::LegacyCallData::CallAttempt::BatchData::
    RecvInitialMetadataReady(void* arg, grpc_error_handle error) {
  RefCountedPtr<BatchData> batch_data(static_cast<BatchData*>(arg));
  CallAttempt* call_attempt = batch_data->call_attempt_;
  RetryFilter::LegacyCallData* calld = call_attempt->calld_;
  if (GRPC_TRACE_FLAG_ENABLED(grpc_retry_trace)) {
    gpr_log(GPR_INFO,
            "chand=%p calld=%p attempt=%p batch_data=%p: "
            "got recv_initial_metadata_ready, error=%s",
            calld->chand_, calld, call_attempt, batch_data.get(),
            StatusToString(error).c_str());
  }
  call_attempt->completed_recv_initial_metadata_ = true;
  // If this attempt has been abandoned, then we're not going to use the
  // result of this recv_initial_metadata op, so do nothing.
  if (call_attempt->abandoned_) {
    GRPC_CALL_COMBINER_STOP(
        calld->call_combiner_,
        "recv_initial_metadata_ready for abandoned attempt");
    return;
  }
  // Cancel per-attempt recv timer, if any.
  call_attempt->MaybeCancelPerAttemptRecvTimer();
  // If we're not committed, check the response to see if we need to commit.
  if (!calld->retry_committed_) {
    // If we got an error or a Trailers-Only response and have not yet gotten
    // the recv_trailing_metadata_ready callback, then defer propagating this
    // callback back to the surface.  We can evaluate whether to retry when
    // recv_trailing_metadata comes back.
    if (GPR_UNLIKELY(
            (call_attempt->trailing_metadata_available_ || !error.ok()) &&
            !call_attempt->completed_recv_trailing_metadata_)) {
      if (GRPC_TRACE_FLAG_ENABLED(grpc_retry_trace)) {
        gpr_log(GPR_INFO,
                "chand=%p calld=%p attempt=%p: deferring "
                "recv_initial_metadata_ready (Trailers-Only)",
                calld->chand_, calld, call_attempt);
      }
      call_attempt->recv_initial_metadata_ready_deferred_batch_ =
          std::move(batch_data);
      call_attempt->recv_initial_metadata_error_ = error;
      CallCombinerClosureList closures;
      if (!error.ok()) {
        call_attempt->MaybeAddBatchForCancelOp(error, &closures);
      }
      if (!call_attempt->started_recv_trailing_metadata_) {
        // recv_trailing_metadata not yet started by application; start it
        // ourselves to get status.
        call_attempt->AddBatchForInternalRecvTrailingMetadata(&closures);
      }
      closures.RunClosures(calld->call_combiner_);
      return;
    }
    // Received valid initial metadata, so commit the call.
    calld->RetryCommit(call_attempt);
    // If retry state is no longer needed, switch to fast path for
    // subsequent batches.
    call_attempt->MaybeSwitchToFastPath();
  }
  // Invoke the callback to return the result to the surface.
  CallCombinerClosureList closures;
  batch_data->MaybeAddClosureForRecvInitialMetadataCallback(error, &closures);
  closures.RunClosures(calld->call_combiner_);
}

//
// recv_message callback handling
//

void RetryFilter::LegacyCallData::CallAttempt::BatchData::
    MaybeAddClosureForRecvMessageCallback(grpc_error_handle error,
                                          CallCombinerClosureList* closures) {
  // Find pending op.
  PendingBatch* pending = call_attempt_->calld_->PendingBatchFind(
      "invoking recv_message_ready for",
      [](grpc_transport_stream_op_batch* batch) {
        return batch->recv_message &&
               batch->payload->recv_message.recv_message_ready != nullptr;
      });
  if (pending == nullptr) {
    return;
  }
  // Return payload.
  *pending->batch->payload->recv_message.recv_message =
      std::move(call_attempt_->recv_message_);
  *pending->batch->payload->recv_message.flags =
      call_attempt_->recv_message_flags_;
  // Update bookkeeping.
  // Note: Need to do this before invoking the callback, since invoking
  // the callback will result in yielding the call combiner.
  grpc_closure* recv_message_ready =
      pending->batch->payload->recv_message.recv_message_ready;
  pending->batch->payload->recv_message.recv_message_ready = nullptr;
  call_attempt_->calld_->MaybeClearPendingBatch(pending);
  // Add callback to closures.
  closures->Add(recv_message_ready, error,
                "recv_message_ready for pending batch");
}

void RetryFilter::LegacyCallData::CallAttempt::BatchData::RecvMessageReady(
    void* arg, grpc_error_handle error) {
  RefCountedPtr<BatchData> batch_data(static_cast<BatchData*>(arg));
  CallAttempt* call_attempt = batch_data->call_attempt_;
  RetryFilter::LegacyCallData* calld = call_attempt->calld_;
  if (GRPC_TRACE_FLAG_ENABLED(grpc_retry_trace)) {
    gpr_log(GPR_INFO,
            "chand=%p calld=%p attempt=%p batch_data=%p: "
            "got recv_message_ready, error=%s",
            calld->chand_, calld, call_attempt, batch_data.get(),
            StatusToString(error).c_str());
  }
  ++call_attempt->completed_recv_message_count_;
  // If this attempt has been abandoned, then we're not going to use the
  // result of this recv_message op, so do nothing.
  if (call_attempt->abandoned_) {
    // The transport will not invoke recv_trailing_metadata_ready until the byte
    // stream for any recv_message op is orphaned, so we do that here to ensure
    // that any pending recv_trailing_metadata op can complete.
    call_attempt->recv_message_.reset();
    GRPC_CALL_COMBINER_STOP(calld->call_combiner_,
                            "recv_message_ready for abandoned attempt");
    return;
  }
  // Cancel per-attempt recv timer, if any.
  call_attempt->MaybeCancelPerAttemptRecvTimer();
  // If we're not committed, check the response to see if we need to commit.
  if (!calld->retry_committed_) {
    // If we got an error or the payload was nullptr and we have not yet gotten
    // the recv_trailing_metadata_ready callback, then defer propagating this
    // callback back to the surface.  We can evaluate whether to retry when
    // recv_trailing_metadata comes back.
    if (GPR_UNLIKELY(
            (!call_attempt->recv_message_.has_value() || !error.ok()) &&
            !call_attempt->completed_recv_trailing_metadata_)) {
      if (GRPC_TRACE_FLAG_ENABLED(grpc_retry_trace)) {
        gpr_log(GPR_INFO,
                "chand=%p calld=%p attempt=%p: deferring recv_message_ready "
                "(nullptr message and recv_trailing_metadata pending)",
                calld->chand_, calld, call_attempt);
      }
      call_attempt->recv_message_ready_deferred_batch_ = std::move(batch_data);
      call_attempt->recv_message_error_ = error;
      CallCombinerClosureList closures;
      if (!error.ok()) {
        call_attempt->MaybeAddBatchForCancelOp(error, &closures);
      }
      if (!call_attempt->started_recv_trailing_metadata_) {
        // recv_trailing_metadata not yet started by application; start it
        // ourselves to get status.
        call_attempt->AddBatchForInternalRecvTrailingMetadata(&closures);
      }
      closures.RunClosures(calld->call_combiner_);
      return;
    }
    // Received a valid message, so commit the call.
    calld->RetryCommit(call_attempt);
    // If retry state is no longer needed, switch to fast path for
    // subsequent batches.
    call_attempt->MaybeSwitchToFastPath();
  }
  // Invoke the callback to return the result to the surface.
  CallCombinerClosureList closures;
  batch_data->MaybeAddClosureForRecvMessageCallback(error, &closures);
  closures.RunClosures(calld->call_combiner_);
}

//
// recv_trailing_metadata handling
//

namespace {

// Sets *status, *server_pushback, and *is_lb_drop based on md_batch
// and error.
void GetCallStatus(
    Timestamp deadline, grpc_metadata_batch* md_batch, grpc_error_handle error,
    grpc_status_code* status, absl::optional<Duration>* server_pushback,
    bool* is_lb_drop,
    absl::optional<GrpcStreamNetworkState::ValueType>* stream_network_state) {
  if (!error.ok()) {
    grpc_error_get_status(error, deadline, status, nullptr, nullptr, nullptr);
    intptr_t value = 0;
    if (grpc_error_get_int(error, StatusIntProperty::kLbPolicyDrop, &value) &&
        value != 0) {
      *is_lb_drop = true;
    }
  } else {
    *status = *md_batch->get(GrpcStatusMetadata());
  }
  *server_pushback = md_batch->get(GrpcRetryPushbackMsMetadata());
  *stream_network_state = md_batch->get(GrpcStreamNetworkState());
}

}  // namespace

void RetryFilter::LegacyCallData::CallAttempt::BatchData::
    MaybeAddClosureForRecvTrailingMetadataReady(
        grpc_error_handle error, CallCombinerClosureList* closures) {
  auto* calld = call_attempt_->calld_;
  // Find pending batch.
  PendingBatch* pending = calld->PendingBatchFind(
      "invoking recv_trailing_metadata_ready for",
      [](grpc_transport_stream_op_batch* batch) {
        return batch->recv_trailing_metadata &&
               batch->payload->recv_trailing_metadata
                       .recv_trailing_metadata_ready != nullptr;
      });
  // If we generated the recv_trailing_metadata op internally via
  // AddBatchForInternalRecvTrailingMetadata(), then there will be no
  // pending batch.
  if (pending == nullptr) {
    call_attempt_->recv_trailing_metadata_error_ = error;
    return;
  }
  // Copy transport stats to be delivered up to the surface.
  grpc_transport_move_stats(
      &call_attempt_->collect_stats_,
      pending->batch->payload->recv_trailing_metadata.collect_stats);
  // Return metadata.
  *pending->batch->payload->recv_trailing_metadata.recv_trailing_metadata =
      std::move(call_attempt_->recv_trailing_metadata_);
  // Add closure.
  closures->Add(pending->batch->payload->recv_trailing_metadata
                    .recv_trailing_metadata_ready,
                error, "recv_trailing_metadata_ready for pending batch");
  // Update bookkeeping.
  pending->batch->payload->recv_trailing_metadata.recv_trailing_metadata_ready =
      nullptr;
  calld->MaybeClearPendingBatch(pending);
}

void RetryFilter::LegacyCallData::CallAttempt::BatchData::
    AddClosuresForDeferredCompletionCallbacks(
        CallCombinerClosureList* closures) {
  // Add closure for deferred recv_initial_metadata_ready.
  if (GPR_UNLIKELY(call_attempt_->recv_initial_metadata_ready_deferred_batch_ !=
                   nullptr)) {
    MaybeAddClosureForRecvInitialMetadataCallback(
        call_attempt_->recv_initial_metadata_error_, closures);
    call_attempt_->recv_initial_metadata_ready_deferred_batch_.reset(
        DEBUG_LOCATION, "resuming deferred recv_initial_metadata_ready");
    call_attempt_->recv_initial_metadata_error_ = absl::OkStatus();
  }
  // Add closure for deferred recv_message_ready.
  if (GPR_UNLIKELY(call_attempt_->recv_message_ready_deferred_batch_ !=
                   nullptr)) {
    MaybeAddClosureForRecvMessageCallback(call_attempt_->recv_message_error_,
                                          closures);
    call_attempt_->recv_message_ready_deferred_batch_.reset(
        DEBUG_LOCATION, "resuming deferred recv_message_ready");
    call_attempt_->recv_message_error_ = absl::OkStatus();
  }
  // Add closures for deferred on_complete callbacks.
  for (auto& on_complete_deferred_batch :
       call_attempt_->on_complete_deferred_batches_) {
    closures->Add(&on_complete_deferred_batch.batch->on_complete_,
                  on_complete_deferred_batch.error, "resuming on_complete");
    on_complete_deferred_batch.batch.release();
  }
  call_attempt_->on_complete_deferred_batches_.clear();
}

void RetryFilter::LegacyCallData::CallAttempt::BatchData::
    AddClosuresToFailUnstartedPendingBatches(
        grpc_error_handle error, CallCombinerClosureList* closures) {
  auto* calld = call_attempt_->calld_;
  for (size_t i = 0; i < GPR_ARRAY_SIZE(calld->pending_batches_); ++i) {
    PendingBatch* pending = &calld->pending_batches_[i];
    if (pending->batch == nullptr) continue;
    if (call_attempt_->PendingBatchContainsUnstartedSendOps(pending)) {
      closures->Add(pending->batch->on_complete, error,
                    "failing on_complete for pending batch");
      pending->batch->on_complete = nullptr;
      calld->MaybeClearPendingBatch(pending);
    }
  }
}

void RetryFilter::LegacyCallData::CallAttempt::BatchData::
    RunClosuresForCompletedCall(grpc_error_handle error) {
  // Construct list of closures to execute.
  CallCombinerClosureList closures;
  // First, add closure for recv_trailing_metadata_ready.
  MaybeAddClosureForRecvTrailingMetadataReady(error, &closures);
  // If there are deferred batch completion callbacks, add them to closures.
  AddClosuresForDeferredCompletionCallbacks(&closures);
  // Add closures to fail any pending batches that have not yet been started.
  AddClosuresToFailUnstartedPendingBatches(error, &closures);
  // Schedule all of the closures identified above.
  // Note: This will release the call combiner.
  closures.RunClosures(call_attempt_->calld_->call_combiner_);
}

void RetryFilter::LegacyCallData::CallAttempt::BatchData::
    RecvTrailingMetadataReady(void* arg, grpc_error_handle error) {
  RefCountedPtr<BatchData> batch_data(static_cast<BatchData*>(arg));
  CallAttempt* call_attempt = batch_data->call_attempt_;
  RetryFilter::LegacyCallData* calld = call_attempt->calld_;
  if (GRPC_TRACE_FLAG_ENABLED(grpc_retry_trace)) {
    gpr_log(GPR_INFO,
            "chand=%p calld=%p attempt=%p batch_data=%p: "
            "got recv_trailing_metadata_ready, error=%s",
            calld->chand_, calld, call_attempt, batch_data.get(),
            StatusToString(error).c_str());
  }
  call_attempt->completed_recv_trailing_metadata_ = true;
  // If this attempt has been abandoned, then we're not going to use the
  // result of this recv_trailing_metadata op, so do nothing.
  if (call_attempt->abandoned_) {
    GRPC_CALL_COMBINER_STOP(
        calld->call_combiner_,
        "recv_trailing_metadata_ready for abandoned attempt");
    return;
  }
  // Cancel per-attempt recv timer, if any.
  call_attempt->MaybeCancelPerAttemptRecvTimer();
  // Get the call's status and check for server pushback metadata.
  grpc_status_code status = GRPC_STATUS_OK;
  absl::optional<Duration> server_pushback;
  bool is_lb_drop = false;
  absl::optional<GrpcStreamNetworkState::ValueType> stream_network_state;
  grpc_metadata_batch* md_batch =
      batch_data->batch_.payload->recv_trailing_metadata.recv_trailing_metadata;
  GetCallStatus(calld->deadline_, md_batch, error, &status, &server_pushback,
                &is_lb_drop, &stream_network_state);
  if (GRPC_TRACE_FLAG_ENABLED(grpc_retry_trace)) {
    gpr_log(GPR_INFO,
            "chand=%p calld=%p attempt=%p: call finished, status=%s "
            "server_pushback=%s is_lb_drop=%d stream_network_state=%s",
            calld->chand_, calld, call_attempt,
            grpc_status_code_to_string(status),
            server_pushback.has_value() ? server_pushback->ToString().c_str()
                                        : "N/A",
            is_lb_drop,
            stream_network_state.has_value()
                ? absl::StrCat(*stream_network_state).c_str()
                : "N/A");
  }
  // Check if we should retry.
  if (!is_lb_drop) {  // Never retry on LB drops.
    enum { kNoRetry, kTransparentRetry, kConfigurableRetry } retry = kNoRetry;
    // Handle transparent retries.
    if (stream_network_state.has_value() && !calld->retry_committed_) {
      // If not sent on wire, then always retry.
      // If sent on wire but not seen by server, retry exactly once.
      if (*stream_network_state == GrpcStreamNetworkState::kNotSentOnWire) {
        retry = kTransparentRetry;
      } else if (*stream_network_state ==
                     GrpcStreamNetworkState::kNotSeenByServer &&
                 !calld->sent_transparent_retry_not_seen_by_server_) {
        calld->sent_transparent_retry_not_seen_by_server_ = true;
        retry = kTransparentRetry;
      }
    }
    // If not transparently retrying, check for configurable retry.
    if (retry == kNoRetry &&
        call_attempt->ShouldRetry(status, server_pushback)) {
      retry = kConfigurableRetry;
    }
    // If we're retrying, do so.
    if (retry != kNoRetry) {
      CallCombinerClosureList closures;
      // Cancel call attempt.
      call_attempt->MaybeAddBatchForCancelOp(
          error.ok() ? grpc_error_set_int(
                           GRPC_ERROR_CREATE("call attempt failed"),
                           StatusIntProperty::kRpcStatus, GRPC_STATUS_CANCELLED)
                     : error,
          &closures);
      // For transparent retries, add a closure to immediately start a new
      // call attempt.
      // For configurable retries, start retry timer.
      if (retry == kTransparentRetry) {
        calld->AddClosureToStartTransparentRetry(&closures);
      } else {
        calld->StartRetryTimer(server_pushback);
      }
      // Record that this attempt has been abandoned.
      call_attempt->Abandon();
      // Yields call combiner.
      closures.RunClosures(calld->call_combiner_);
      return;
    }
  }
  // Not retrying, so commit the call.
  calld->RetryCommit(call_attempt);
  // If retry state is no longer needed, switch to fast path for
  // subsequent batches.
  call_attempt->MaybeSwitchToFastPath();
  // Run any necessary closures.
  batch_data->RunClosuresForCompletedCall(error);
}

//
// on_complete callback handling
//

void RetryFilter::LegacyCallData::CallAttempt::BatchData::
    AddClosuresForCompletedPendingBatch(grpc_error_handle error,
                                        CallCombinerClosureList* closures) {
  auto* calld = call_attempt_->calld_;
  PendingBatch* pending = calld->PendingBatchFind(
      "completed", [this](grpc_transport_stream_op_batch* batch) {
        // Match the pending batch with the same set of send ops as the
        // batch we've just completed.
        return batch->on_complete != nullptr &&
               batch_.send_initial_metadata == batch->send_initial_metadata &&
               batch_.send_message == batch->send_message &&
               batch_.send_trailing_metadata == batch->send_trailing_metadata;
      });
  // If batch_data is a replay batch, then there will be no pending
  // batch to complete.
  if (pending == nullptr) {
    return;
  }
  // Propagate payload.
  if (batch_.send_message) {
    pending->batch->payload->send_message.stream_write_closed =
        batch_.payload->send_message.stream_write_closed;
  }
  // Add closure.
  closures->Add(pending->batch->on_complete, error,
                "on_complete for pending batch");
  pending->batch->on_complete = nullptr;
  calld->MaybeClearPendingBatch(pending);
}

void RetryFilter::LegacyCallData::CallAttempt::BatchData::
    AddClosuresForReplayOrPendingSendOps(CallCombinerClosureList* closures) {
  auto* calld = call_attempt_->calld_;
  bool have_pending_send_ops = call_attempt_->HaveSendOpsToReplay();
  // We don't check send_initial_metadata here, because that op will always
  // be started as soon as it is received from the surface, so it will
  // never need to be started at this point.
  if (!have_pending_send_ops) {
    for (size_t i = 0; i < GPR_ARRAY_SIZE(calld->pending_batches_); ++i) {
      PendingBatch* pending = &calld->pending_batches_[i];
      grpc_transport_stream_op_batch* batch = pending->batch;
      if (batch == nullptr || pending->send_ops_cached) continue;
      if (batch->send_message || batch->send_trailing_metadata) {
        have_pending_send_ops = true;
        break;
      }
    }
  }
  if (have_pending_send_ops) {
    if (GRPC_TRACE_FLAG_ENABLED(grpc_retry_trace)) {
      gpr_log(GPR_INFO,
              "chand=%p calld=%p attempt=%p: starting next batch for pending "
              "send op(s)",
              calld->chand_, calld, call_attempt_);
    }
    call_attempt_->AddRetriableBatches(closures);
  }
}

void RetryFilter::LegacyCallData::CallAttempt::BatchData::OnComplete(
    void* arg, grpc_error_handle error) {
  RefCountedPtr<BatchData> batch_data(static_cast<BatchData*>(arg));
  CallAttempt* call_attempt = batch_data->call_attempt_;
  RetryFilter::LegacyCallData* calld = call_attempt->calld_;
  if (GRPC_TRACE_FLAG_ENABLED(grpc_retry_trace)) {
    gpr_log(GPR_INFO,
            "chand=%p calld=%p attempt=%p batch_data=%p: "
            "got on_complete, error=%s, batch=%s",
            calld->chand_, calld, call_attempt, batch_data.get(),
            StatusToString(error).c_str(),
            grpc_transport_stream_op_batch_string(&batch_data->batch_, false)
                .c_str());
  }
  // If this attempt has been abandoned, then we're not going to propagate
  // the completion of this batch, so do nothing.
  if (call_attempt->abandoned_) {
    GRPC_CALL_COMBINER_STOP(calld->call_combiner_,
                            "on_complete for abandoned attempt");
    return;
  }
  // If we got an error and have not yet gotten the
  // recv_trailing_metadata_ready callback, then defer propagating this
  // callback back to the surface.  We can evaluate whether to retry when
  // recv_trailing_metadata comes back.
  if (GPR_UNLIKELY(!calld->retry_committed_ && !error.ok() &&
                   !call_attempt->completed_recv_trailing_metadata_)) {
    if (GRPC_TRACE_FLAG_ENABLED(grpc_retry_trace)) {
      gpr_log(GPR_INFO, "chand=%p calld=%p attempt=%p: deferring on_complete",
              calld->chand_, calld, call_attempt);
    }
    call_attempt->on_complete_deferred_batches_.emplace_back(
        std::move(batch_data), error);
    CallCombinerClosureList closures;
    call_attempt->MaybeAddBatchForCancelOp(error, &closures);
    if (!call_attempt->started_recv_trailing_metadata_) {
      // recv_trailing_metadata not yet started by application; start it
      // ourselves to get status.
      call_attempt->AddBatchForInternalRecvTrailingMetadata(&closures);
    }
    closures.RunClosures(calld->call_combiner_);
    return;
  }
  // Update bookkeeping in call_attempt.
  if (batch_data->batch_.send_initial_metadata) {
    call_attempt->completed_send_initial_metadata_ = true;
  }
  if (batch_data->batch_.send_message) {
    ++call_attempt->completed_send_message_count_;
  }
  if (batch_data->batch_.send_trailing_metadata) {
    call_attempt->completed_send_trailing_metadata_ = true;
  }
  // If the call is committed, free cached data for send ops that we've just
  // completed.
  if (calld->retry_committed_) {
    batch_data->FreeCachedSendOpDataForCompletedBatch();
  }
  // Construct list of closures to execute.
  CallCombinerClosureList closures;
  // Add closure for the completed pending batch, if any.
  batch_data->AddClosuresForCompletedPendingBatch(error, &closures);
  // If needed, add a callback to start any replay or pending send ops on
  // the LB call.
  if (!call_attempt->completed_recv_trailing_metadata_) {
    batch_data->AddClosuresForReplayOrPendingSendOps(&closures);
  }
  // If retry state is no longer needed (i.e., we're committed and there
  // are no more send ops to replay), switch to fast path for subsequent
  // batches.
  call_attempt->MaybeSwitchToFastPath();
  // Schedule all of the closures identified above.
  // Note: This yields the call combiner.
  closures.RunClosures(calld->call_combiner_);
}

void RetryFilter::LegacyCallData::CallAttempt::BatchData::OnCompleteForCancelOp(
    void* arg, grpc_error_handle error) {
  RefCountedPtr<BatchData> batch_data(static_cast<BatchData*>(arg));
  CallAttempt* call_attempt = batch_data->call_attempt_;
  RetryFilter::LegacyCallData* calld = call_attempt->calld_;
  if (GRPC_TRACE_FLAG_ENABLED(grpc_retry_trace)) {
    gpr_log(GPR_INFO,
            "chand=%p calld=%p attempt=%p batch_data=%p: "
            "got on_complete for cancel_stream batch, error=%s, batch=%s",
            calld->chand_, calld, call_attempt, batch_data.get(),
            StatusToString(error).c_str(),
            grpc_transport_stream_op_batch_string(&batch_data->batch_, false)
                .c_str());
  }
  GRPC_CALL_COMBINER_STOP(
      calld->call_combiner_,
      "on_complete for internally generated cancel_stream op");
}

//
// retriable batch construction
//

void RetryFilter::LegacyCallData::CallAttempt::BatchData::
    AddRetriableSendInitialMetadataOp() {
  auto* calld = call_attempt_->calld_;
  // We need to make a copy of the metadata batch for each attempt, since
  // the filters in the subchannel stack may modify this batch, and we don't
  // want those modifications to be passed forward to subsequent attempts.
  //
  // If we've already completed one or more attempts, add the
  // grpc-retry-attempts header.
  call_attempt_->send_initial_metadata_ = calld->send_initial_metadata_.Copy();
  if (GPR_UNLIKELY(calld->num_attempts_completed_ > 0)) {
    call_attempt_->send_initial_metadata_.Set(GrpcPreviousRpcAttemptsMetadata(),
                                              calld->num_attempts_completed_);
  } else {
    call_attempt_->send_initial_metadata_.Remove(
        GrpcPreviousRpcAttemptsMetadata());
  }
  call_attempt_->started_send_initial_metadata_ = true;
  batch_.send_initial_metadata = true;
  batch_.payload->send_initial_metadata.send_initial_metadata =
      &call_attempt_->send_initial_metadata_;
}

void RetryFilter::LegacyCallData::CallAttempt::BatchData::
    AddRetriableSendMessageOp() {
  auto* calld = call_attempt_->calld_;
  if (GRPC_TRACE_FLAG_ENABLED(grpc_retry_trace)) {
    gpr_log(
        GPR_INFO,
        "chand=%p calld=%p attempt=%p: starting calld->send_messages[%" PRIuPTR
        "]",
        calld->chand_, calld, call_attempt_,
        call_attempt_->started_send_message_count_);
  }
  CachedSendMessage cache =
      calld->send_messages_[call_attempt_->started_send_message_count_];
  ++call_attempt_->started_send_message_count_;
  batch_.send_message = true;
  batch_.payload->send_message.send_message = cache.slices;
  batch_.payload->send_message.flags = cache.flags;
}

void RetryFilter::LegacyCallData::CallAttempt::BatchData::
    AddRetriableSendTrailingMetadataOp() {
  auto* calld = call_attempt_->calld_;
  // We need to make a copy of the metadata batch for each attempt, since
  // the filters in the subchannel stack may modify this batch, and we don't
  // want those modifications to be passed forward to subsequent attempts.
  call_attempt_->send_trailing_metadata_ =
      calld->send_trailing_metadata_.Copy();
  call_attempt_->started_send_trailing_metadata_ = true;
  batch_.send_trailing_metadata = true;
  batch_.payload->send_trailing_metadata.send_trailing_metadata =
      &call_attempt_->send_trailing_metadata_;
}

void RetryFilter::LegacyCallData::CallAttempt::BatchData::
    AddRetriableRecvInitialMetadataOp() {
  call_attempt_->started_recv_initial_metadata_ = true;
  batch_.recv_initial_metadata = true;
  call_attempt_->recv_initial_metadata_.Clear();
  batch_.payload->recv_initial_metadata.recv_initial_metadata =
      &call_attempt_->recv_initial_metadata_;
  batch_.payload->recv_initial_metadata.trailing_metadata_available =
      &call_attempt_->trailing_metadata_available_;
  GRPC_CLOSURE_INIT(&call_attempt_->recv_initial_metadata_ready_,
                    RecvInitialMetadataReady, this, grpc_schedule_on_exec_ctx);
  batch_.payload->recv_initial_metadata.recv_initial_metadata_ready =
      &call_attempt_->recv_initial_metadata_ready_;
}

void RetryFilter::LegacyCallData::CallAttempt::BatchData::
    AddRetriableRecvMessageOp() {
  ++call_attempt_->started_recv_message_count_;
  batch_.recv_message = true;
  batch_.payload->recv_message.recv_message = &call_attempt_->recv_message_;
  batch_.payload->recv_message.flags = &call_attempt_->recv_message_flags_;
  batch_.payload->recv_message.call_failed_before_recv_message = nullptr;
  GRPC_CLOSURE_INIT(&call_attempt_->recv_message_ready_, RecvMessageReady, this,
                    grpc_schedule_on_exec_ctx);
  batch_.payload->recv_message.recv_message_ready =
      &call_attempt_->recv_message_ready_;
}

void RetryFilter::LegacyCallData::CallAttempt::BatchData::
    AddRetriableRecvTrailingMetadataOp() {
  call_attempt_->started_recv_trailing_metadata_ = true;
  batch_.recv_trailing_metadata = true;
  call_attempt_->recv_trailing_metadata_.Clear();
  batch_.payload->recv_trailing_metadata.recv_trailing_metadata =
      &call_attempt_->recv_trailing_metadata_;
  batch_.payload->recv_trailing_metadata.collect_stats =
      &call_attempt_->collect_stats_;
  GRPC_CLOSURE_INIT(&call_attempt_->recv_trailing_metadata_ready_,
                    RecvTrailingMetadataReady, this, grpc_schedule_on_exec_ctx);
  batch_.payload->recv_trailing_metadata.recv_trailing_metadata_ready =
      &call_attempt_->recv_trailing_metadata_ready_;
}

void RetryFilter::LegacyCallData::CallAttempt::BatchData::AddCancelStreamOp(
    grpc_error_handle error) {
  batch_.cancel_stream = true;
  batch_.payload->cancel_stream.cancel_error = error;
  // Override on_complete callback.
  GRPC_CLOSURE_INIT(&on_complete_, OnCompleteForCancelOp, this, nullptr);
}

//
// RetryFilter::LegacyCallData vtable functions
//

grpc_error_handle RetryFilter::LegacyCallData::Init(
    grpc_call_element* elem, const grpc_call_element_args* args) {
  auto* chand = static_cast<RetryFilter*>(elem->channel_data);
  new (elem->call_data) RetryFilter::LegacyCallData(chand, *args);
  if (GRPC_TRACE_FLAG_ENABLED(grpc_retry_trace)) {
    gpr_log(GPR_INFO, "chand=%p calld=%p: created call", chand,
            elem->call_data);
  }
  return absl::OkStatus();
}

void RetryFilter::LegacyCallData::Destroy(
    grpc_call_element* elem, const grpc_call_final_info* /*final_info*/,
    grpc_closure* then_schedule_closure) {
  auto* calld = static_cast<RetryFilter::LegacyCallData*>(elem->call_data);
  // Save our ref to the CallStackDestructionBarrier until after our
  // dtor is invoked.
  RefCountedPtr<CallStackDestructionBarrier> call_stack_destruction_barrier =
      std::move(calld->call_stack_destruction_barrier_);
  calld->~LegacyCallData();
  // Now set the callback in the CallStackDestructionBarrier object,
  // right before we release our ref to it (implicitly upon returning).
  // The callback will be invoked when the CallStackDestructionBarrier
  // is destroyed.
  call_stack_destruction_barrier->set_on_call_stack_destruction(
      then_schedule_closure);
}

void RetryFilter::LegacyCallData::StartTransportStreamOpBatch(
    grpc_call_element* elem, grpc_transport_stream_op_batch* batch) {
  auto* calld = static_cast<RetryFilter::LegacyCallData*>(elem->call_data);
  calld->StartTransportStreamOpBatch(batch);
}

void RetryFilter::LegacyCallData::SetPollent(grpc_call_element* elem,
                                             grpc_polling_entity* pollent) {
  auto* calld = static_cast<RetryFilter::LegacyCallData*>(elem->call_data);
  calld->pollent_ = pollent;
}

//
// RetryFilter::LegacyCallData implementation
//

RetryFilter::LegacyCallData::LegacyCallData(RetryFilter* chand,
                                            const grpc_call_element_args& args)
    : chand_(chand),
      retry_throttle_data_(chand->retry_throttle_data()),
      retry_policy_(chand->GetRetryPolicy(args.arena)),
      retry_backoff_(
          BackOff::Options()
              .set_initial_backoff(retry_policy_ == nullptr
                                       ? Duration::Zero()
                                       : retry_policy_->initial_backoff())
              .set_multiplier(retry_policy_ == nullptr
                                  ? 0
                                  : retry_policy_->backoff_multiplier())
              .set_jitter(RetryFilter::BackoffJitter())
              .set_max_backoff(retry_policy_ == nullptr
                                   ? Duration::Zero()
                                   : retry_policy_->max_backoff())),
      path_(CSliceRef(args.path)),
      deadline_(args.deadline),
      arena_(args.arena),
      owning_call_(args.call_stack),
      call_combiner_(args.call_combiner),
      call_stack_destruction_barrier_(
          arena_->New<CallStackDestructionBarrier>()),
      pending_send_initial_metadata_(false),
      pending_send_message_(false),
      pending_send_trailing_metadata_(false),
      retry_committed_(false),
      retry_codepath_started_(false),
      sent_transparent_retry_not_seen_by_server_(false) {}

RetryFilter::LegacyCallData::~LegacyCallData() {
  FreeAllCachedSendOpData();
  CSliceUnref(path_);
  // Make sure there are no remaining pending batches.
  for (size_t i = 0; i < GPR_ARRAY_SIZE(pending_batches_); ++i) {
    CHECK_EQ(pending_batches_[i].batch, nullptr);
  }
}

void RetryFilter::LegacyCallData::StartTransportStreamOpBatch(
    grpc_transport_stream_op_batch* batch) {
  if (GRPC_TRACE_FLAG_ENABLED(grpc_retry_trace) &&
      !GRPC_TRACE_FLAG_ENABLED(grpc_trace_channel)) {
    gpr_log(GPR_INFO, "chand=%p calld=%p: batch started from surface: %s",
            chand_, this,
            grpc_transport_stream_op_batch_string(batch, false).c_str());
  }
  // If we have an LB call, delegate to the LB call.
  if (committed_call_ != nullptr) {
    // Note: This will release the call combiner.
    committed_call_->StartTransportStreamOpBatch(batch);
    return;
  }
  // If we were previously cancelled from the surface, fail this
  // batch immediately.
  if (!cancelled_from_surface_.ok()) {
    // Note: This will release the call combiner.
    grpc_transport_stream_op_batch_finish_with_failure(
        batch, cancelled_from_surface_, call_combiner_);
    return;
  }
  // Handle cancellation.
  if (GPR_UNLIKELY(batch->cancel_stream)) {
    // Save cancel_error in case subsequent batches are started.
    cancelled_from_surface_ = batch->payload->cancel_stream.cancel_error;
    if (GRPC_TRACE_FLAG_ENABLED(grpc_retry_trace)) {
      gpr_log(GPR_INFO, "chand=%p calld=%p: cancelled from surface: %s", chand_,
              this, StatusToString(cancelled_from_surface_).c_str());
    }
    // Fail any pending batches.
    PendingBatchesFail(cancelled_from_surface_);
    // If we have a current call attempt, commit the call, then send
    // the cancellation down to that attempt.  When the call fails, it
    // will not be retried, because we have committed it here.
    if (call_attempt_ != nullptr) {
      RetryCommit(call_attempt_.get());
      // TODO(roth): When implementing hedging, this will get more
      // complex, because instead of just passing the batch down to a
      // single call attempt, we'll need to cancel multiple call
      // attempts and wait for the cancellation on_complete from each call
      // attempt before we propagate the on_complete from this batch
      // back to the surface.
      // Note: This will release the call combiner.
      call_attempt_->CancelFromSurface(batch);
      return;
    }
    // Cancel retry timer if needed.
    if (retry_timer_handle_.has_value()) {
      if (GRPC_TRACE_FLAG_ENABLED(grpc_retry_trace)) {
        gpr_log(GPR_INFO, "chand=%p calld=%p: cancelling retry timer", chand_,
                this);
      }
      if (chand_->event_engine()->Cancel(*retry_timer_handle_)) {
        GRPC_CALL_STACK_UNREF(owning_call_, "OnRetryTimer");
      }
      retry_timer_handle_.reset();
      FreeAllCachedSendOpData();
    }
    // We have no call attempt, so there's nowhere to send the cancellation
    // batch.  Return it back to the surface immediately.
    // Note: This will release the call combiner.
    grpc_transport_stream_op_batch_finish_with_failure(
        batch, cancelled_from_surface_, call_combiner_);
    return;
  }
  // Add the batch to the pending list.
  PendingBatch* pending = PendingBatchesAdd(batch);
  // If the timer is pending, yield the call combiner and wait for it to
  // run, since we don't want to start another call attempt until it does.
  if (retry_timer_handle_.has_value()) {
    GRPC_CALL_COMBINER_STOP(call_combiner_,
                            "added pending batch while retry timer pending");
    return;
  }
  // If we do not yet have a call attempt, create one.
  if (call_attempt_ == nullptr) {
    // If this is the first batch and retries are already committed
    // (e.g., if this batch put the call above the buffer size limit), then
    // immediately create an LB call and delegate the batch to it.  This
    // avoids the overhead of unnecessarily allocating a CallAttempt
    // object or caching any of the send op data.
    // Note that we would ideally like to do this also on subsequent
    // attempts (e.g., if a batch puts the call above the buffer size
    // limit since the last attempt was complete), but in practice that's
    // not really worthwhile, because we will almost always have cached and
    // completed at least the send_initial_metadata op on the previous
    // attempt, which means that we'd need special logic to replay the
    // batch anyway, which is exactly what the CallAttempt object provides.
    // We also skip this optimization if perAttemptRecvTimeout is set in the
    // retry policy, because we need the code in CallAttempt to handle
    // the associated timer.
    if (!retry_codepath_started_ && retry_committed_ &&
        (retry_policy_ == nullptr ||
         !retry_policy_->per_attempt_recv_timeout().has_value())) {
      if (GRPC_TRACE_FLAG_ENABLED(grpc_retry_trace)) {
        gpr_log(GPR_INFO,
                "chand=%p calld=%p: retry committed before first attempt; "
                "creating LB call",
                chand_, this);
      }
      PendingBatchClear(pending);
      auto* service_config_call_data =
          DownCast<ClientChannelServiceConfigCallData*>(
              arena_->GetContext<ServiceConfigCallData>());
      committed_call_ = CreateLoadBalancedCall(
          [service_config_call_data]() { service_config_call_data->Commit(); },
          /*is_transparent_retry=*/false);
      committed_call_->StartTransportStreamOpBatch(batch);
      return;
    }
    // Otherwise, create a call attempt.
    // The attempt will automatically start any necessary replays or
    // pending batches.
    if (GRPC_TRACE_FLAG_ENABLED(grpc_retry_trace)) {
      gpr_log(GPR_INFO, "chand=%p calld=%p: creating call attempt", chand_,
              this);
    }
    retry_codepath_started_ = true;
    CreateCallAttempt(/*is_transparent_retry=*/false);
    return;
  }
  // Send batches to call attempt.
  if (GRPC_TRACE_FLAG_ENABLED(grpc_retry_trace)) {
    gpr_log(GPR_INFO, "chand=%p calld=%p: starting batch on attempt=%p", chand_,
            this, call_attempt_.get());
  }
  call_attempt_->StartRetriableBatches();
}

OrphanablePtr<ClientChannelFilter::FilterBasedLoadBalancedCall>
RetryFilter::LegacyCallData::CreateLoadBalancedCall(
    absl::AnyInvocable<void()> on_commit, bool is_transparent_retry) {
  grpc_call_element_args args = {owning_call_,     nullptr,   path_,
                                 /*start_time=*/0, deadline_, arena_,
                                 call_combiner_};
  return chand_->client_channel()->CreateLoadBalancedCall(
      args, pollent_,
      // This callback holds a ref to the CallStackDestructionBarrier
      // object until the LB call is destroyed.
      call_stack_destruction_barrier_->MakeLbCallDestructionClosure(this),
      std::move(on_commit), is_transparent_retry);
}

void RetryFilter::LegacyCallData::CreateCallAttempt(bool is_transparent_retry) {
  call_attempt_ = MakeRefCounted<CallAttempt>(this, is_transparent_retry);
  call_attempt_->StartRetriableBatches();
}

//
// send op data caching
//

void RetryFilter::LegacyCallData::MaybeCacheSendOpsForBatch(
    PendingBatch* pending) {
  if (pending->send_ops_cached) return;
  pending->send_ops_cached = true;
  grpc_transport_stream_op_batch* batch = pending->batch;
  // Save a copy of metadata for send_initial_metadata ops.
  if (batch->send_initial_metadata) {
    seen_send_initial_metadata_ = true;
    grpc_metadata_batch* send_initial_metadata =
        batch->payload->send_initial_metadata.send_initial_metadata;
    send_initial_metadata_ = send_initial_metadata->Copy();
  }
  // Set up cache for send_message ops.
  if (batch->send_message) {
    SliceBuffer* cache = arena_->New<SliceBuffer>(std::move(
        *std::exchange(batch->payload->send_message.send_message, nullptr)));
    send_messages_.push_back({cache, batch->payload->send_message.flags});
  }
  // Save metadata batch for send_trailing_metadata ops.
  if (batch->send_trailing_metadata) {
    seen_send_trailing_metadata_ = true;
    grpc_metadata_batch* send_trailing_metadata =
        batch->payload->send_trailing_metadata.send_trailing_metadata;
    send_trailing_metadata_ = send_trailing_metadata->Copy();
  }
}

void RetryFilter::LegacyCallData::FreeCachedSendInitialMetadata() {
  if (GRPC_TRACE_FLAG_ENABLED(grpc_retry_trace)) {
    gpr_log(GPR_INFO, "chand=%p calld=%p: destroying send_initial_metadata",
            chand_, this);
  }
  send_initial_metadata_.Clear();
}

void RetryFilter::LegacyCallData::FreeCachedSendMessage(size_t idx) {
  if (send_messages_[idx].slices != nullptr) {
    if (GRPC_TRACE_FLAG_ENABLED(grpc_retry_trace)) {
      gpr_log(GPR_INFO,
              "chand=%p calld=%p: destroying send_messages[%" PRIuPTR "]",
              chand_, this, idx);
    }
    Destruct(std::exchange(send_messages_[idx].slices, nullptr));
  }
}

void RetryFilter::LegacyCallData::FreeCachedSendTrailingMetadata() {
  if (GRPC_TRACE_FLAG_ENABLED(grpc_retry_trace)) {
    gpr_log(GPR_INFO, "chand=%p calld=%p: destroying send_trailing_metadata",
            chand_, this);
  }
  send_trailing_metadata_.Clear();
}

void RetryFilter::LegacyCallData::FreeAllCachedSendOpData() {
  if (seen_send_initial_metadata_) {
    FreeCachedSendInitialMetadata();
  }
  for (size_t i = 0; i < send_messages_.size(); ++i) {
    FreeCachedSendMessage(i);
  }
  if (seen_send_trailing_metadata_) {
    FreeCachedSendTrailingMetadata();
  }
}

//
// pending_batches management
//

size_t RetryFilter::LegacyCallData::GetBatchIndex(
    grpc_transport_stream_op_batch* batch) {
  if (batch->send_initial_metadata) return 0;
  if (batch->send_message) return 1;
  if (batch->send_trailing_metadata) return 2;
  if (batch->recv_initial_metadata) return 3;
  if (batch->recv_message) return 4;
  if (batch->recv_trailing_metadata) return 5;
  GPR_UNREACHABLE_CODE(return (size_t)-1);
}

// This is called via the call combiner, so access to calld is synchronized.
RetryFilter::LegacyCallData::PendingBatch*
RetryFilter::LegacyCallData::PendingBatchesAdd(
    grpc_transport_stream_op_batch* batch) {
  const size_t idx = GetBatchIndex(batch);
  if (GRPC_TRACE_FLAG_ENABLED(grpc_retry_trace)) {
    gpr_log(GPR_INFO,
            "chand=%p calld=%p: adding pending batch at index %" PRIuPTR,
            chand_, this, idx);
  }
  PendingBatch* pending = &pending_batches_[idx];
  CHECK_EQ(pending->batch, nullptr);
  pending->batch = batch;
  pending->send_ops_cached = false;
  // Update state in calld about pending batches.
  // Also check if the batch takes us over the retry buffer limit.
  // Note: We don't check the size of trailing metadata here, because
  // gRPC clients do not send trailing metadata.
  if (batch->send_initial_metadata) {
    pending_send_initial_metadata_ = true;
    bytes_buffered_for_retry_ += batch->payload->send_initial_metadata
                                     .send_initial_metadata->TransportSize();
  }
  if (batch->send_message) {
    pending_send_message_ = true;
    bytes_buffered_for_retry_ +=
        batch->payload->send_message.send_message->Length();
  }
  if (batch->send_trailing_metadata) {
    pending_send_trailing_metadata_ = true;
  }
  // TODO(roth): When we implement hedging, if there are currently attempts
  // in flight, we will need to pick the one on which the max number of send
  // ops have already been sent, and we commit to that attempt.
  if (GPR_UNLIKELY(bytes_buffered_for_retry_ >
                   chand_->per_rpc_retry_buffer_size())) {
    if (GRPC_TRACE_FLAG_ENABLED(grpc_retry_trace)) {
      gpr_log(GPR_INFO,
              "chand=%p calld=%p: exceeded retry buffer size, committing",
              chand_, this);
    }
    RetryCommit(call_attempt_.get());
  }
  return pending;
}

void RetryFilter::LegacyCallData::PendingBatchClear(PendingBatch* pending) {
  if (pending->batch->send_initial_metadata) {
    pending_send_initial_metadata_ = false;
  }
  if (pending->batch->send_message) {
    pending_send_message_ = false;
  }
  if (pending->batch->send_trailing_metadata) {
    pending_send_trailing_metadata_ = false;
  }
  pending->batch = nullptr;
}

void RetryFilter::LegacyCallData::MaybeClearPendingBatch(
    PendingBatch* pending) {
  grpc_transport_stream_op_batch* batch = pending->batch;
  // We clear the pending batch if all of its callbacks have been
  // scheduled and reset to nullptr.
  if (batch->on_complete == nullptr &&
      (!batch->recv_initial_metadata ||
       batch->payload->recv_initial_metadata.recv_initial_metadata_ready ==
           nullptr) &&
      (!batch->recv_message ||
       batch->payload->recv_message.recv_message_ready == nullptr) &&
      (!batch->recv_trailing_metadata ||
       batch->payload->recv_trailing_metadata.recv_trailing_metadata_ready ==
           nullptr)) {
    if (GRPC_TRACE_FLAG_ENABLED(grpc_retry_trace)) {
      gpr_log(GPR_INFO, "chand=%p calld=%p: clearing pending batch", chand_,
              this);
    }
    PendingBatchClear(pending);
  }
}

// This is called via the call combiner, so access to calld is synchronized.
void RetryFilter::LegacyCallData::FailPendingBatchInCallCombiner(
    void* arg, grpc_error_handle error) {
  grpc_transport_stream_op_batch* batch =
      static_cast<grpc_transport_stream_op_batch*>(arg);
  RetryFilter::LegacyCallData* call = static_cast<RetryFilter::LegacyCallData*>(
      batch->handler_private.extra_arg);
  // Note: This will release the call combiner.
  grpc_transport_stream_op_batch_finish_with_failure(batch, error,
                                                     call->call_combiner_);
}

// This is called via the call combiner, so access to calld is synchronized.
void RetryFilter::LegacyCallData::PendingBatchesFail(grpc_error_handle error) {
  CHECK(!error.ok());
  if (GRPC_TRACE_FLAG_ENABLED(grpc_retry_trace)) {
    size_t num_batches = 0;
    for (size_t i = 0; i < GPR_ARRAY_SIZE(pending_batches_); ++i) {
      if (pending_batches_[i].batch != nullptr) ++num_batches;
    }
    gpr_log(GPR_INFO,
            "chand=%p calld=%p: failing %" PRIuPTR " pending batches: %s",
            chand_, this, num_batches, StatusToString(error).c_str());
  }
  CallCombinerClosureList closures;
  for (size_t i = 0; i < GPR_ARRAY_SIZE(pending_batches_); ++i) {
    PendingBatch* pending = &pending_batches_[i];
    grpc_transport_stream_op_batch* batch = pending->batch;
    if (batch != nullptr) {
      batch->handler_private.extra_arg = this;
      GRPC_CLOSURE_INIT(&batch->handler_private.closure,
                        FailPendingBatchInCallCombiner, batch,
                        grpc_schedule_on_exec_ctx);
      closures.Add(&batch->handler_private.closure, error,
                   "PendingBatchesFail");
      PendingBatchClear(pending);
    }
  }
  closures.RunClosuresWithoutYielding(call_combiner_);
}

template <typename Predicate>
RetryFilter::LegacyCallData::PendingBatch*
RetryFilter::LegacyCallData::PendingBatchFind(const char* log_message,
                                              Predicate predicate) {
  for (size_t i = 0; i < GPR_ARRAY_SIZE(pending_batches_); ++i) {
    PendingBatch* pending = &pending_batches_[i];
    grpc_transport_stream_op_batch* batch = pending->batch;
    if (batch != nullptr && predicate(batch)) {
      if (GRPC_TRACE_FLAG_ENABLED(grpc_retry_trace)) {
        gpr_log(GPR_INFO,
                "chand=%p calld=%p: %s pending batch at index %" PRIuPTR,
                chand_, this, log_message, i);
      }
      return pending;
    }
  }
  return nullptr;
}

//
// retry code
//

void RetryFilter::LegacyCallData::RetryCommit(CallAttempt* call_attempt) {
  if (retry_committed_) return;
  retry_committed_ = true;
  if (GRPC_TRACE_FLAG_ENABLED(grpc_retry_trace)) {
    gpr_log(GPR_INFO, "chand=%p calld=%p: committing retries", chand_, this);
  }
  if (call_attempt != nullptr) {
    // If the call attempt's LB call has been committed, invoke the
    // call's on_commit callback.
    // Note: If call_attempt is null, this is happening before the first
    // retry attempt is started, in which case we'll just pass the real
    // on_commit callback down into the LB call, and it won't be our
    // problem anymore.
    if (call_attempt->lb_call_committed()) {
      auto* service_config_call_data =
          DownCast<ClientChannelServiceConfigCallData*>(
              arena_->GetContext<ServiceConfigCallData>());
      service_config_call_data->Commit();
    }
    // Free cached send ops.
    call_attempt->FreeCachedSendOpDataAfterCommit();
  }
}

void RetryFilter::LegacyCallData::StartRetryTimer(
    absl::optional<Duration> server_pushback) {
  // Reset call attempt.
  call_attempt_.reset(DEBUG_LOCATION, "StartRetryTimer");
  // Compute backoff delay.
  Duration next_attempt_timeout;
  if (server_pushback.has_value()) {
    CHECK(*server_pushback >= Duration::Zero());
    next_attempt_timeout = *server_pushback;
    retry_backoff_.Reset();
  } else {
    next_attempt_timeout = retry_backoff_.NextAttemptTime() - Timestamp::Now();
  }
  if (GRPC_TRACE_FLAG_ENABLED(grpc_retry_trace)) {
    gpr_log(GPR_INFO,
            "chand=%p calld=%p: retrying failed call in %" PRId64 " ms", chand_,
            this, next_attempt_timeout.millis());
  }
  // Schedule retry after computed delay.
  GRPC_CALL_STACK_REF(owning_call_, "OnRetryTimer");
  retry_timer_handle_ =
      chand_->event_engine()->RunAfter(next_attempt_timeout, [this] {
        ApplicationCallbackExecCtx callback_exec_ctx;
        ExecCtx exec_ctx;
        OnRetryTimer();
      });
}

void RetryFilter::LegacyCallData::OnRetryTimer() {
  GRPC_CLOSURE_INIT(&retry_closure_, OnRetryTimerLocked, this, nullptr);
  GRPC_CALL_COMBINER_START(call_combiner_, &retry_closure_, absl::OkStatus(),
                           "retry timer fired");
}

void RetryFilter::LegacyCallData::OnRetryTimerLocked(
    void* arg, grpc_error_handle /*error*/) {
  auto* calld = static_cast<RetryFilter::LegacyCallData*>(arg);
  if (calld->retry_timer_handle_.has_value()) {
    calld->retry_timer_handle_.reset();
    calld->CreateCallAttempt(/*is_transparent_retry=*/false);
  }
  GRPC_CALL_STACK_UNREF(calld->owning_call_, "OnRetryTimer");
}

void RetryFilter::LegacyCallData::AddClosureToStartTransparentRetry(
    CallCombinerClosureList* closures) {
  if (GRPC_TRACE_FLAG_ENABLED(grpc_retry_trace)) {
    gpr_log(GPR_INFO, "chand=%p calld=%p: scheduling transparent retry", chand_,
            this);
  }
  GRPC_CALL_STACK_REF(owning_call_, "OnRetryTimer");
  GRPC_CLOSURE_INIT(&retry_closure_, StartTransparentRetry, this, nullptr);
  closures->Add(&retry_closure_, absl::OkStatus(), "start transparent retry");
}

void RetryFilter::LegacyCallData::StartTransparentRetry(
    void* arg, grpc_error_handle /*error*/) {
  auto* calld = static_cast<RetryFilter::LegacyCallData*>(arg);
  if (calld->cancelled_from_surface_.ok()) {
    calld->CreateCallAttempt(/*is_transparent_retry=*/true);
  } else {
    GRPC_CALL_COMBINER_STOP(calld->call_combiner_,
                            "call cancelled before transparent retry");
  }
  GRPC_CALL_STACK_UNREF(calld->owning_call_, "OnRetryTimer");
}

}  // namespace grpc_core<|MERGE_RESOLUTION|>--- conflicted
+++ resolved
@@ -119,10 +119,6 @@
     : RefCounted(GRPC_TRACE_FLAG_ENABLED(grpc_retry_trace) ? "CallAttempt"
                                                            : nullptr),
       calld_(calld),
-<<<<<<< HEAD
-      batch_payload_{},
-=======
->>>>>>> 5bf4c34c
       started_send_initial_metadata_(false),
       completed_send_initial_metadata_(false),
       started_send_trailing_metadata_(false),
