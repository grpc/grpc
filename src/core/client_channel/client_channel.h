//
// Copyright 2015 gRPC authors.
//
// Licensed under the Apache License, Version 2.0 (the "License");
// you may not use this file except in compliance with the License.
// You may obtain a copy of the License at
//
//     http://www.apache.org/licenses/LICENSE-2.0
//
// Unless required by applicable law or agreed to in writing, software
// distributed under the License is distributed on an "AS IS" BASIS,
// WITHOUT WARRANTIES OR CONDITIONS OF ANY KIND, either express or implied.
// See the License for the specific language governing permissions and
// limitations under the License.
//

#ifndef GRPC_SRC_CORE_CLIENT_CHANNEL_CLIENT_CHANNEL_H
#define GRPC_SRC_CORE_CLIENT_CHANNEL_CLIENT_CHANNEL_H

#include <grpc/support/port_platform.h>

#include "absl/status/status.h"
#include "absl/status/statusor.h"
#include "absl/strings/string_view.h"

#include "src/core/client_channel/client_channel_factory.h"
#include "src/core/client_channel/config_selector.h"
#include "src/core/client_channel/subchannel.h"
#include "src/core/ext/filters/channel_idle/idle_filter_state.h"
#include "src/core/lib/gprpp/single_set_ptr.h"
#include "src/core/lib/promise/observable.h"
#include "src/core/lib/surface/channel.h"
#include "src/core/lib/transport/metadata.h"
#include "src/core/load_balancing/lb_policy.h"
#include "src/core/resolver/resolver.h"
#include "src/core/service_config/service_config.h"

namespace grpc_core {

class ClientChannel : public Channel {
 public:
  // This class is a wrapper for Subchannel that hides details of the
  // channel's implementation (such as the connected subchannel) from the
  // LB policy API.
  //
  // Note that no synchronization is needed here, because even if the
  // underlying subchannel is shared between channels, this wrapper will only
  // be used within one channel, so it will always be synchronized by the
  // control plane work_serializer.
<<<<<<< HEAD
  class SubchannelWrapper : public SubchannelInterfaceWithCallDestination {
   public:
    SubchannelWrapper(WeakRefCountedPtr<ClientChannel> client_channel,
                      RefCountedPtr<Subchannel> subchannel);
    ~SubchannelWrapper() override;

    void Orphaned() override;
    void WatchConnectivityState(
        std::unique_ptr<ConnectivityStateWatcherInterface> watcher) override
        ABSL_EXCLUSIVE_LOCKS_REQUIRED(*client_channel_->work_serializer_);
    void CancelConnectivityStateWatch(
        ConnectivityStateWatcherInterface* watcher) override
        ABSL_EXCLUSIVE_LOCKS_REQUIRED(*client_channel_->work_serializer_);

    RefCountedPtr<UnstartedCallDestination> call_destination() override {
      return subchannel_->connected_subchannel()->unstarted_call_destination();
    }

    void RequestConnection() override { subchannel_->RequestConnection(); }

    void ResetBackoff() override { subchannel_->ResetBackoff(); }

    void AddDataWatcher(std::unique_ptr<DataWatcherInterface> watcher) override
        ABSL_EXCLUSIVE_LOCKS_REQUIRED(*client_channel_->work_serializer_);
    void CancelDataWatcher(DataWatcherInterface* watcher) override
        ABSL_EXCLUSIVE_LOCKS_REQUIRED(*client_channel_->work_serializer_);
    void ThrottleKeepaliveTime(int new_keepalive_time);

   private:
    class WatcherWrapper;

    // A heterogenous lookup comparator for data watchers that allows
    // unique_ptr keys to be looked up as raw pointers.
    struct DataWatcherLessThan {
      using is_transparent = void;
      bool operator()(const std::unique_ptr<DataWatcherInterface>& p1,
                      const std::unique_ptr<DataWatcherInterface>& p2) const {
        return p1 < p2;
      }
      bool operator()(const std::unique_ptr<DataWatcherInterface>& p1,
                      const DataWatcherInterface* p2) const {
        return p1.get() < p2;
      }
      bool operator()(const DataWatcherInterface* p1,
                      const std::unique_ptr<DataWatcherInterface>& p2) const {
        return p1 < p2.get();
      }
    };

    WeakRefCountedPtr<ClientChannel> client_channel_;
    RefCountedPtr<Subchannel> subchannel_;
    // Maps from the address of the watcher passed to us by the LB policy
    // to the address of the WrapperWatcher that we passed to the underlying
    // subchannel.  This is needed so that when the LB policy calls
    // CancelConnectivityStateWatch() with its watcher, we know the
    // corresponding WrapperWatcher to cancel on the underlying subchannel.
    std::map<ConnectivityStateWatcherInterface*, WatcherWrapper*> watcher_map_
        ABSL_GUARDED_BY(*client_channel_->work_serializer_);
    std::set<std::unique_ptr<DataWatcherInterface>, DataWatcherLessThan>
        data_watchers_ ABSL_GUARDED_BY(*client_channel_->work_serializer_);
  };
=======
  class SubchannelWrapper;
>>>>>>> ace6010f

  using PickerObservable =
      Observable<RefCountedPtr<LoadBalancingPolicy::SubchannelPicker>>;

  class CallDestinationFactory {
   public:
    struct RawPointerChannelArgTag {};

    static absl::string_view ChannelArgName() {
      return "grpc.internal.client_channel_call_destination";
    }

    virtual RefCountedPtr<UnstartedCallDestination> CreateCallDestination(
        PickerObservable) = 0;

   protected:
    ~CallDestinationFactory() = default;
  };

  static absl::StatusOr<RefCountedPtr<Channel>> Create(
      std::string target, ChannelArgs channel_args);

  // Do not instantiate directly -- use Create() instead.
  ClientChannel(std::string target_uri, ChannelArgs args,
                std::string uri_to_resolve,
                RefCountedPtr<ServiceConfig> default_service_config,
                ClientChannelFactory* client_channel_factory,
                CallDestinationFactory* call_destination_factory);

  ~ClientChannel() override;

  void Orphaned() override;

  grpc_call* CreateCall(grpc_call* parent_call, uint32_t propagation_mask,
                        grpc_completion_queue* cq,
                        grpc_pollset_set* /*pollset_set_alternative*/,
                        Slice path, absl::optional<Slice> authority,
                        Timestamp deadline, bool registered_method) override;

  void StartCall(UnstartedCallHandler unstarted_handler) override;

  grpc_event_engine::experimental::EventEngine* event_engine() const override {
    return event_engine_.get();
  }

  // FIXME: should we support lame channels somehow?
  bool IsLame() const override { return false; }

  bool SupportsConnectivityWatcher() const override { return true; }

  // Returns the current connectivity state.  If try_to_connect is true,
  // triggers a connection attempt if not already connected.
  grpc_connectivity_state CheckConnectivityState(bool try_to_connect) override;

  void WatchConnectivityState(grpc_connectivity_state last_observed_state,
                              Timestamp deadline, grpc_completion_queue* cq,
                              void* tag) override;

  // Starts and stops a connectivity watch.  The watcher will be initially
  // notified as soon as the state changes from initial_state and then on
  // every subsequent state change until either the watch is stopped or
  // it is notified that the state has changed to SHUTDOWN.
  //
  // This is intended to be used when starting watches from code inside of
  // C-core (e.g., for a nested control plane channel for things like xds).
  void AddConnectivityWatcher(
      grpc_connectivity_state initial_state,
      OrphanablePtr<AsyncConnectivityStateWatcherInterface> watcher) override;
  void RemoveConnectivityWatcher(
      AsyncConnectivityStateWatcherInterface* watcher) override;

  void GetInfo(const grpc_channel_info* channel_info) override;

  void ResetConnectionBackoff() override;

  void Ping(grpc_completion_queue* cq, void* tag) override;

  // Flag that this object gets stored in channel args as a raw pointer.
  struct RawPointerChannelArgTag {};
  static absl::string_view ChannelArgName() {
    return "grpc.internal.client_channel";
  }

 private:
  class ResolverResultHandler;
  class ClientChannelControlHelper;

  void CreateResolverLocked() ABSL_EXCLUSIVE_LOCKS_REQUIRED(*work_serializer_);
  void DestroyResolverAndLbPolicyLocked()
      ABSL_EXCLUSIVE_LOCKS_REQUIRED(*work_serializer_);

  void TryToConnectLocked() ABSL_EXCLUSIVE_LOCKS_REQUIRED(*work_serializer_);

  void OnResolverResultChangedLocked(Resolver::Result result)
      ABSL_EXCLUSIVE_LOCKS_REQUIRED(*work_serializer_);
  void OnResolverErrorLocked(absl::Status status)
      ABSL_EXCLUSIVE_LOCKS_REQUIRED(*work_serializer_);

  absl::Status CreateOrUpdateLbPolicyLocked(
      RefCountedPtr<LoadBalancingPolicy::Config> lb_policy_config,
      const absl::optional<std::string>& health_check_service_name,
      Resolver::Result result) ABSL_EXCLUSIVE_LOCKS_REQUIRED(*work_serializer_);
  OrphanablePtr<LoadBalancingPolicy> CreateLbPolicyLocked(
      const ChannelArgs& args) ABSL_EXCLUSIVE_LOCKS_REQUIRED(*work_serializer_);

  void UpdateServiceConfigInControlPlaneLocked(
      RefCountedPtr<ServiceConfig> service_config,
      RefCountedPtr<ConfigSelector> config_selector, std::string lb_policy_name)
      ABSL_EXCLUSIVE_LOCKS_REQUIRED(*work_serializer_);

  void UpdateServiceConfigInDataPlaneLocked()
      ABSL_EXCLUSIVE_LOCKS_REQUIRED(*work_serializer_);

  void UpdateStateLocked(grpc_connectivity_state state,
                         const absl::Status& status, const char* reason)
      ABSL_EXCLUSIVE_LOCKS_REQUIRED(*work_serializer_);

  void UpdateStateAndPickerLocked(
      grpc_connectivity_state state, const absl::Status& status,
      const char* reason,
      RefCountedPtr<LoadBalancingPolicy::SubchannelPicker> picker)
      ABSL_EXCLUSIVE_LOCKS_REQUIRED(*work_serializer_);

  void StartIdleTimer();

  // Applies service config settings from config_selector to the call.
  // May modify call context and client_initial_metadata.
  absl::Status ApplyServiceConfigToCall(
      ConfigSelector& config_selector,
      ClientMetadata& client_initial_metadata) const;

  const ChannelArgs channel_args_;
  const std::shared_ptr<grpc_event_engine::experimental::EventEngine>
      event_engine_;
  const std::string uri_to_resolve_;
  const size_t service_config_parser_index_;
  const RefCountedPtr<ServiceConfig> default_service_config_;
  ClientChannelFactory* const client_channel_factory_;
  const std::string default_authority_;
  channelz::ChannelNode* const channelz_node_;
  GlobalStatsPluginRegistry::StatsPluginGroup stats_plugin_group_;

  //
  // Idleness state.
  //
  const Duration idle_timeout_;
  IdleFilterState idle_state_{false};
  SingleSetPtr<Activity, typename ActivityPtr::deleter_type> idle_activity_;

  //
  // Fields related to name resolution.
  //
  struct ResolverDataForCalls {
    RefCountedPtr<ConfigSelector> config_selector;
    RefCountedPtr<UnstartedCallDestination> call_destination;
  };
  Observable<absl::StatusOr<ResolverDataForCalls>> resolver_data_for_calls_;

  //
  // Fields related to LB picks.
  //
  PickerObservable picker_;
  const RefCountedPtr<UnstartedCallDestination> call_destination_;

  //
  // Fields used in the control plane.  Guarded by work_serializer.
  //
  std::shared_ptr<WorkSerializer> work_serializer_;
  ConnectivityStateTracker state_tracker_ ABSL_GUARDED_BY(*work_serializer_);
  OrphanablePtr<Resolver> resolver_ ABSL_GUARDED_BY(*work_serializer_);
  bool previous_resolution_contained_addresses_
      ABSL_GUARDED_BY(*work_serializer_) = false;
  RefCountedPtr<ServiceConfig> saved_service_config_
      ABSL_GUARDED_BY(*work_serializer_);
  RefCountedPtr<ConfigSelector> saved_config_selector_
      ABSL_GUARDED_BY(*work_serializer_);
  OrphanablePtr<LoadBalancingPolicy> lb_policy_
      ABSL_GUARDED_BY(*work_serializer_);
  RefCountedPtr<SubchannelPoolInterface> subchannel_pool_
      ABSL_GUARDED_BY(*work_serializer_);
  // The number of SubchannelWrapper instances referencing a given Subchannel.
  std::map<Subchannel*, int> subchannel_refcount_map_
      ABSL_GUARDED_BY(*work_serializer_);
  // The set of SubchannelWrappers that currently exist.
  // No need to hold a ref, since the set is updated in the control-plane
  // work_serializer when the SubchannelWrappers are created and destroyed.
  absl::flat_hash_set<SubchannelWrapper*> subchannel_wrappers_
      ABSL_GUARDED_BY(*work_serializer_);
  int keepalive_time_ ABSL_GUARDED_BY(*work_serializer_) = -1;
  absl::Status disconnect_error_ ABSL_GUARDED_BY(*work_serializer_);

  //
  // Fields accessed via GetChannelInfo().
  //
  Mutex info_mu_;
  std::string info_lb_policy_name_ ABSL_GUARDED_BY(info_mu_);
  std::string info_service_config_json_ ABSL_GUARDED_BY(info_mu_);
};

}  // namespace grpc_core

#endif  // GRPC_SRC_CORE_CLIENT_CHANNEL_CLIENT_CHANNEL_H<|MERGE_RESOLUTION|>--- conflicted
+++ resolved
@@ -47,71 +47,7 @@
   // underlying subchannel is shared between channels, this wrapper will only
   // be used within one channel, so it will always be synchronized by the
   // control plane work_serializer.
-<<<<<<< HEAD
-  class SubchannelWrapper : public SubchannelInterfaceWithCallDestination {
-   public:
-    SubchannelWrapper(WeakRefCountedPtr<ClientChannel> client_channel,
-                      RefCountedPtr<Subchannel> subchannel);
-    ~SubchannelWrapper() override;
-
-    void Orphaned() override;
-    void WatchConnectivityState(
-        std::unique_ptr<ConnectivityStateWatcherInterface> watcher) override
-        ABSL_EXCLUSIVE_LOCKS_REQUIRED(*client_channel_->work_serializer_);
-    void CancelConnectivityStateWatch(
-        ConnectivityStateWatcherInterface* watcher) override
-        ABSL_EXCLUSIVE_LOCKS_REQUIRED(*client_channel_->work_serializer_);
-
-    RefCountedPtr<UnstartedCallDestination> call_destination() override {
-      return subchannel_->connected_subchannel()->unstarted_call_destination();
-    }
-
-    void RequestConnection() override { subchannel_->RequestConnection(); }
-
-    void ResetBackoff() override { subchannel_->ResetBackoff(); }
-
-    void AddDataWatcher(std::unique_ptr<DataWatcherInterface> watcher) override
-        ABSL_EXCLUSIVE_LOCKS_REQUIRED(*client_channel_->work_serializer_);
-    void CancelDataWatcher(DataWatcherInterface* watcher) override
-        ABSL_EXCLUSIVE_LOCKS_REQUIRED(*client_channel_->work_serializer_);
-    void ThrottleKeepaliveTime(int new_keepalive_time);
-
-   private:
-    class WatcherWrapper;
-
-    // A heterogenous lookup comparator for data watchers that allows
-    // unique_ptr keys to be looked up as raw pointers.
-    struct DataWatcherLessThan {
-      using is_transparent = void;
-      bool operator()(const std::unique_ptr<DataWatcherInterface>& p1,
-                      const std::unique_ptr<DataWatcherInterface>& p2) const {
-        return p1 < p2;
-      }
-      bool operator()(const std::unique_ptr<DataWatcherInterface>& p1,
-                      const DataWatcherInterface* p2) const {
-        return p1.get() < p2;
-      }
-      bool operator()(const DataWatcherInterface* p1,
-                      const std::unique_ptr<DataWatcherInterface>& p2) const {
-        return p1 < p2.get();
-      }
-    };
-
-    WeakRefCountedPtr<ClientChannel> client_channel_;
-    RefCountedPtr<Subchannel> subchannel_;
-    // Maps from the address of the watcher passed to us by the LB policy
-    // to the address of the WrapperWatcher that we passed to the underlying
-    // subchannel.  This is needed so that when the LB policy calls
-    // CancelConnectivityStateWatch() with its watcher, we know the
-    // corresponding WrapperWatcher to cancel on the underlying subchannel.
-    std::map<ConnectivityStateWatcherInterface*, WatcherWrapper*> watcher_map_
-        ABSL_GUARDED_BY(*client_channel_->work_serializer_);
-    std::set<std::unique_ptr<DataWatcherInterface>, DataWatcherLessThan>
-        data_watchers_ ABSL_GUARDED_BY(*client_channel_->work_serializer_);
-  };
-=======
   class SubchannelWrapper;
->>>>>>> ace6010f
 
   using PickerObservable =
       Observable<RefCountedPtr<LoadBalancingPolicy::SubchannelPicker>>;
