//
// Copyright 2015 gRPC authors.
//
// Licensed under the Apache License, Version 2.0 (the "License");
// you may not use this file except in compliance with the License.
// You may obtain a copy of the License at
//
//     http://www.apache.org/licenses/LICENSE-2.0
//
// Unless required by applicable law or agreed to in writing, software
// distributed under the License is distributed on an "AS IS" BASIS,
// WITHOUT WARRANTIES OR CONDITIONS OF ANY KIND, either express or implied.
// See the License for the specific language governing permissions and
// limitations under the License.
//

#ifndef GRPC_SRC_CORE_CLIENT_CHANNEL_SUBCHANNEL_H
#define GRPC_SRC_CORE_CLIENT_CHANNEL_SUBCHANNEL_H

#include <grpc/support/port_platform.h>

#include <stddef.h>

#include <functional>
#include <map>
#include <memory>

#include "absl/base/thread_annotations.h"
#include "absl/status/status.h"

#include <grpc/event_engine/event_engine.h>
#include <grpc/impl/connectivity_state.h>

#include "src/core/client_channel/client_channel_channelz.h"
#include "src/core/client_channel/connector.h"
#include "src/core/client_channel/subchannel_pool_interface.h"
#include "src/core/lib/backoff/backoff.h"
#include "src/core/lib/channel/channel_args.h"
#include "src/core/lib/channel/channel_fwd.h"
#include "src/core/lib/channel/context.h"
#include "src/core/lib/gpr/time_precise.h"
#include "src/core/lib/gprpp/debug_location.h"
#include "src/core/lib/gprpp/dual_ref_counted.h"
#include "src/core/lib/gprpp/orphanable.h"
#include "src/core/lib/gprpp/ref_counted.h"
#include "src/core/lib/gprpp/ref_counted_ptr.h"
#include "src/core/lib/gprpp/sync.h"
#include "src/core/lib/gprpp/time.h"
#include "src/core/lib/gprpp/unique_type_name.h"
#include "src/core/lib/gprpp/work_serializer.h"
#include "src/core/lib/iomgr/call_combiner.h"
#include "src/core/lib/iomgr/closure.h"
#include "src/core/lib/iomgr/error.h"
#include "src/core/lib/iomgr/iomgr_fwd.h"
#include "src/core/lib/iomgr/polling_entity.h"
#include "src/core/lib/iomgr/resolved_address.h"
#include "src/core/lib/promise/arena_promise.h"
#include "src/core/lib/resource_quota/arena.h"
#include "src/core/lib/slice/slice.h"
#include "src/core/lib/transport/connectivity_state.h"
#include "src/core/lib/transport/metadata_batch.h"
#include "src/core/lib/transport/transport.h"

namespace grpc_core {

class SubchannelCall;

class ConnectedSubchannel : public RefCounted<ConnectedSubchannel> {
 public:
  const ChannelArgs& args() const { return args_; }
  channelz::SubchannelNode* channelz_subchannel() const {
    return channelz_subchannel_.get();
  }

  virtual void StartWatch(
      grpc_pollset_set* interested_parties,
      OrphanablePtr<ConnectivityStateWatcherInterface> watcher) = 0;

<<<<<<< HEAD
=======
  // Methods for v3 stack.
  virtual void StartCall(UnstartedCallHandler unstarted_handler) = 0;
  virtual void Ping(absl::AnyInvocable<void(absl::Status)> on_ack) = 0;

  // Methods for legacy stack.
  virtual grpc_channel_stack* channel_stack() const = 0;
  virtual size_t GetInitialCallSizeEstimate() const = 0;
  virtual ArenaPromise<ServerMetadataHandle> MakeCallPromise(
      CallArgs call_args) = 0;
  virtual void Ping(grpc_closure* on_initiate, grpc_closure* on_ack) = 0;

 protected:
  ConnectedSubchannel(
      const ChannelArgs& args,
      RefCountedPtr<channelz::SubchannelNode> channelz_subchannel);

>>>>>>> 513bd21e
 private:
  ChannelArgs args_;
  // ref counted pointer to the channelz node in this connected subchannel's
  // owning subchannel.
  RefCountedPtr<channelz::SubchannelNode> channelz_subchannel_;
};

// Implements the interface of RefCounted<>.
class SubchannelCall {
 public:
  struct Args {
    RefCountedPtr<ConnectedSubchannel> connected_subchannel;
    grpc_polling_entity* pollent;
    Slice path;
    gpr_cycle_counter start_time;
    Timestamp deadline;
    Arena* arena;
    grpc_call_context_element* context;
    CallCombiner* call_combiner;
  };
  static RefCountedPtr<SubchannelCall> Create(Args args,
                                              grpc_error_handle* error);

  // Continues processing a transport stream op batch.
  void StartTransportStreamOpBatch(grpc_transport_stream_op_batch* batch);

  // Returns the call stack of the subchannel call.
  grpc_call_stack* GetCallStack();

  // Sets the 'then_schedule_closure' argument for call stack destruction.
  // Must be called once per call.
  void SetAfterCallStackDestroy(grpc_closure* closure);

  // Interface of RefCounted<>.
  GRPC_MUST_USE_RESULT RefCountedPtr<SubchannelCall> Ref();
  GRPC_MUST_USE_RESULT RefCountedPtr<SubchannelCall> Ref(
      const DebugLocation& location, const char* reason);
  // When refcount drops to 0, destroys itself and the associated call stack,
  // but does NOT free the memory because it's in the call arena.
  void Unref();
  void Unref(const DebugLocation& location, const char* reason);

 private:
  // Allow RefCountedPtr<> to access IncrementRefCount().
  template <typename T>
  friend class RefCountedPtr;

  SubchannelCall(Args args, grpc_error_handle* error);

  // If channelz is enabled, intercepts recv_trailing so that we may check the
  // status and associate it to a subchannel.
  void MaybeInterceptRecvTrailingMetadata(
      grpc_transport_stream_op_batch* batch);

  static void RecvTrailingMetadataReady(void* arg, grpc_error_handle error);

  // Interface of RefCounted<>.
  void IncrementRefCount();
  void IncrementRefCount(const DebugLocation& location, const char* reason);

  static void Destroy(void* arg, grpc_error_handle error);

  RefCountedPtr<ConnectedSubchannel> connected_subchannel_;
  grpc_closure* after_call_stack_destroy_ = nullptr;
  // State needed to support channelz interception of recv trailing metadata.
  grpc_closure recv_trailing_metadata_ready_;
  grpc_closure* original_recv_trailing_metadata_ = nullptr;
  grpc_metadata_batch* recv_trailing_metadata_ = nullptr;
  Timestamp deadline_;
};

// A subchannel that knows how to connect to exactly one target address. It
// provides a target for load balancing.
//
// Note that this is the "real" subchannel implementation, whose API is
// different from the SubchannelInterface that is exposed to LB policy
// implementations.  The client channel provides an adaptor class
// (SubchannelWrapper) that "converts" between the two.
class Subchannel : public DualRefCounted<Subchannel> {
 public:
  // TODO(roth): Once we remove pollset_set, consider whether this can
  // just use the normal AsyncConnectivityStateWatcherInterface API.
  class ConnectivityStateWatcherInterface
      : public RefCounted<ConnectivityStateWatcherInterface> {
   public:
    // Invoked whenever the subchannel's connectivity state changes.
    // There will be only one invocation of this method on a given watcher
    // instance at any given time.
    // A ref to the watcher is passed in here so that the implementation
    // can unref it in the appropriate synchronization context (e.g.,
    // inside a WorkSerializer).
    // TODO(roth): Figure out a cleaner way to guarantee that the ref is
    // released in the right context.
    virtual void OnConnectivityStateChange(
        RefCountedPtr<ConnectivityStateWatcherInterface> self,
        grpc_connectivity_state state, const absl::Status& status) = 0;

    virtual grpc_pollset_set* interested_parties() = 0;
  };

  // A base class for producers of subchannel-specific data.
  // Implementations will typically add their own methods as needed.
  class DataProducerInterface : public DualRefCounted<DataProducerInterface> {
   public:
    // A unique identifier for this implementation.
    // Only one producer may be registered under a given type name on a
    // given subchannel at any given time.
    // Note that we use the pointer address instead of the string
    // contents for uniqueness; all instances for a given implementation
    // are expected to return the same string *instance*, not just the
    // same string contents.
    virtual UniqueTypeName type() const = 0;
  };

  // Creates a subchannel.
  static RefCountedPtr<Subchannel> Create(
      OrphanablePtr<SubchannelConnector> connector,
      const grpc_resolved_address& address, const ChannelArgs& args);

  // The ctor and dtor are not intended to use directly.
  Subchannel(SubchannelKey key, OrphanablePtr<SubchannelConnector> connector,
             const ChannelArgs& args);
  ~Subchannel() override;

  // Throttles keepalive time to \a new_keepalive_time iff \a new_keepalive_time
  // is larger than the subchannel's current keepalive time. The updated value
  // will have an affect when the subchannel creates a new ConnectedSubchannel.
  void ThrottleKeepaliveTime(int new_keepalive_time) ABSL_LOCKS_EXCLUDED(mu_);

  grpc_pollset_set* pollset_set() const { return pollset_set_; }

  channelz::SubchannelNode* channelz_node();

  const grpc_resolved_address& address() const { return key_.address(); }

  // Starts watching the subchannel's connectivity state.
  // The first callback to the watcher will be delivered ~immediately.
  // Subsequent callbacks will be delivered as the subchannel's state
  // changes.
  // The watcher will be destroyed either when the subchannel is
  // destroyed or when CancelConnectivityStateWatch() is called.
  void WatchConnectivityState(
      RefCountedPtr<ConnectivityStateWatcherInterface> watcher)
      ABSL_LOCKS_EXCLUDED(mu_);

  // Cancels a connectivity state watch.
  // If the watcher has already been destroyed, this is a no-op.
  void CancelConnectivityStateWatch(ConnectivityStateWatcherInterface* watcher)
      ABSL_LOCKS_EXCLUDED(mu_);

  RefCountedPtr<ConnectedSubchannel> connected_subchannel()
      ABSL_LOCKS_EXCLUDED(mu_) {
    MutexLock lock(&mu_);
    return connected_subchannel_;
  }

  // Attempt to connect to the backend.  Has no effect if already connected.
  void RequestConnection() ABSL_LOCKS_EXCLUDED(mu_);

  // Resets the connection backoff of the subchannel.
  void ResetBackoff() ABSL_LOCKS_EXCLUDED(mu_);

  // Tears down any existing connection, and arranges for destruction
  void Orphan() override ABSL_LOCKS_EXCLUDED(mu_);

  // Access to data producer map.
  // We do not hold refs to the data producer; the implementation is
  // expected to register itself upon construction and remove itself
  // upon destruction.
  //
  // Looks up the current data producer for type and invokes get_or_add()
  // with a pointer to that producer in the map.  The get_or_add() function
  // can modify the pointed-to value to update the map.  This provides a
  // way to either re-use an existing producer or register a new one in
  // a non-racy way.
  void GetOrAddDataProducer(
      UniqueTypeName type,
      std::function<void(DataProducerInterface**)> get_or_add)
      ABSL_LOCKS_EXCLUDED(mu_);
  // Removes the data producer from the map, if the current producer for
  // this type is the specified producer.
  void RemoveDataProducer(DataProducerInterface* data_producer)
      ABSL_LOCKS_EXCLUDED(mu_);

  std::shared_ptr<grpc_event_engine::experimental::EventEngine> event_engine() {
    return event_engine_;
  }

  // Exposed for testing purposes only.
  static ChannelArgs MakeSubchannelArgs(
      const ChannelArgs& channel_args, const ChannelArgs& address_args,
      const RefCountedPtr<SubchannelPoolInterface>& subchannel_pool,
      const std::string& channel_default_authority);

 private:
  // A linked list of ConnectivityStateWatcherInterfaces that are monitoring
  // the subchannel's state.
  class ConnectivityStateWatcherList {
   public:
    explicit ConnectivityStateWatcherList(Subchannel* subchannel)
        : subchannel_(subchannel) {}

    ~ConnectivityStateWatcherList() { Clear(); }

    void AddWatcherLocked(
        RefCountedPtr<ConnectivityStateWatcherInterface> watcher);
    void RemoveWatcherLocked(ConnectivityStateWatcherInterface* watcher);

    // Notifies all watchers in the list about a change to state.
    void NotifyLocked(grpc_connectivity_state state,
                      const absl::Status& status);

    void Clear() { watchers_.clear(); }

    bool empty() const { return watchers_.empty(); }

   private:
    Subchannel* subchannel_;
    // TODO(roth): Once we can use C++-14 heterogeneous lookups, this can
    // be a set instead of a map.
    std::map<ConnectivityStateWatcherInterface*,
             RefCountedPtr<ConnectivityStateWatcherInterface>>
        watchers_;
  };

  class ConnectedSubchannelStateWatcher;

  // Sets the subchannel's connectivity state to \a state.
  void SetConnectivityStateLocked(grpc_connectivity_state state,
                                  const absl::Status& status)
      ABSL_EXCLUSIVE_LOCKS_REQUIRED(mu_);

  // Methods for connection.
  void OnRetryTimer() ABSL_LOCKS_EXCLUDED(mu_);
  void OnRetryTimerLocked() ABSL_EXCLUSIVE_LOCKS_REQUIRED(mu_);
  void StartConnectingLocked() ABSL_EXCLUSIVE_LOCKS_REQUIRED(mu_);
  static void OnConnectingFinished(void* arg, grpc_error_handle error)
      ABSL_LOCKS_EXCLUDED(mu_);
  void OnConnectingFinishedLocked(grpc_error_handle error)
      ABSL_EXCLUSIVE_LOCKS_REQUIRED(mu_);
  bool PublishTransportLocked() ABSL_EXCLUSIVE_LOCKS_REQUIRED(mu_);

  // The subchannel pool this subchannel is in.
  RefCountedPtr<SubchannelPoolInterface> subchannel_pool_;
  // Subchannel key that identifies this subchannel in the subchannel pool.
  const SubchannelKey key_;
  // Actual address to connect to.  May be different than the address in
  // key_ if overridden by proxy mapper.
  grpc_resolved_address address_for_connect_;
  // Channel args.
  ChannelArgs args_;
  // pollset_set tracking who's interested in a connection being setup.
  grpc_pollset_set* pollset_set_;
  // Channelz tracking.
  RefCountedPtr<channelz::SubchannelNode> channelz_node_;
  // Minimum connection timeout.
  Duration min_connect_timeout_;

  // Connection state.
  OrphanablePtr<SubchannelConnector> connector_;
  SubchannelConnector::Result connecting_result_;
  grpc_closure on_connecting_finished_;

  // Protects the other members.
  Mutex mu_;

  bool shutdown_ ABSL_GUARDED_BY(mu_) = false;

  // Connectivity state tracking.
  // Note that the connectivity state implies the state of the
  // Subchannel object:
  // - IDLE: no retry timer pending, can start a connection attempt at any time
  // - CONNECTING: connection attempt in progress
  // - READY: connection attempt succeeded, connected_subchannel_ created
  // - TRANSIENT_FAILURE: connection attempt failed, retry timer pending
  grpc_connectivity_state state_ ABSL_GUARDED_BY(mu_) = GRPC_CHANNEL_IDLE;
  absl::Status status_ ABSL_GUARDED_BY(mu_);
  // The list of connectivity state watchers.
  ConnectivityStateWatcherList watcher_list_ ABSL_GUARDED_BY(mu_);
  // Used for sending connectivity state notifications.
  WorkSerializer work_serializer_;

  // Active connection, or null.
  RefCountedPtr<ConnectedSubchannel> connected_subchannel_ ABSL_GUARDED_BY(mu_);

  // Backoff state.
  BackOff backoff_ ABSL_GUARDED_BY(mu_);
  Timestamp next_attempt_time_ ABSL_GUARDED_BY(mu_);
  grpc_event_engine::experimental::EventEngine::TaskHandle retry_timer_handle_
      ABSL_GUARDED_BY(mu_);

  // Keepalive time period (-1 for unset)
  int keepalive_time_ ABSL_GUARDED_BY(mu_) = -1;

  // Data producer map.
  std::map<UniqueTypeName, DataProducerInterface*> data_producer_map_
      ABSL_GUARDED_BY(mu_);
  std::shared_ptr<grpc_event_engine::experimental::EventEngine> event_engine_;
};

}  // namespace grpc_core

#endif  // GRPC_SRC_CORE_CLIENT_CHANNEL_SUBCHANNEL_H<|MERGE_RESOLUTION|>--- conflicted
+++ resolved
@@ -76,8 +76,6 @@
       grpc_pollset_set* interested_parties,
       OrphanablePtr<ConnectivityStateWatcherInterface> watcher) = 0;
 
-<<<<<<< HEAD
-=======
   // Methods for v3 stack.
   virtual void StartCall(UnstartedCallHandler unstarted_handler) = 0;
   virtual void Ping(absl::AnyInvocable<void(absl::Status)> on_ack) = 0;
@@ -94,7 +92,6 @@
       const ChannelArgs& args,
       RefCountedPtr<channelz::SubchannelNode> channelz_subchannel);
 
->>>>>>> 513bd21e
  private:
   ChannelArgs args_;
   // ref counted pointer to the channelz node in this connected subchannel's
