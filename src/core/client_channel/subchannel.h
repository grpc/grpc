--- conflicted
+++ resolved
@@ -177,12 +177,10 @@
     virtual void OnConnectivityStateChange(grpc_connectivity_state state,
                                            const absl::Status& status) = 0;
 
-<<<<<<< HEAD
     // Invoked to report updated keepalive time.
     virtual void OnKeepaliveUpdate(Duration keepalive_time) = 0;
-=======
+
     virtual uint32_t max_connections_per_subchannel() const = 0;
->>>>>>> 6d942709
 
     virtual grpc_pollset_set* interested_parties() = 0;
   };
