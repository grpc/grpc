//
// Copyright 2015 gRPC authors.
//
// Licensed under the Apache License, Version 2.0 (the "License");
// you may not use this file except in compliance with the License.
// You may obtain a copy of the License at
//
//     http://www.apache.org/licenses/LICENSE-2.0
//
// Unless required by applicable law or agreed to in writing, software
// distributed under the License is distributed on an "AS IS" BASIS,
// WITHOUT WARRANTIES OR CONDITIONS OF ANY KIND, either express or implied.
// See the License for the specific language governing permissions and
// limitations under the License.
//

#include "src/core/client_channel/subchannel.h"

#include <grpc/impl/channel_arg_names.h>
#include <grpc/slice.h>
#include <grpc/status.h>
#include <grpc/support/port_platform.h>
#include <inttypes.h>
#include <limits.h>

#include <algorithm>
#include <atomic>
#include <memory>
#include <new>
#include <optional>
#include <utility>

#include "src/core/call/interception_chain.h"
#include "src/core/channelz/channel_trace.h"
#include "src/core/channelz/channelz.h"
#include "src/core/client_channel/buffered_call.h"
#include "src/core/client_channel/client_channel_internal.h"
#include "src/core/client_channel/subchannel_pool_interface.h"
#include "src/core/config/core_configuration.h"
#include "src/core/handshaker/proxy_mapper_registry.h"
#include "src/core/lib/address_utils/sockaddr_utils.h"
#include "src/core/lib/channel/channel_args.h"
#include "src/core/lib/channel/channel_stack.h"
#include "src/core/lib/channel/channel_stack_builder_impl.h"
#include "src/core/lib/debug/trace.h"
#include "src/core/lib/experiments/experiments.h"
#include "src/core/lib/iomgr/exec_ctx.h"
#include "src/core/lib/iomgr/pollset_set.h"
#include "src/core/lib/promise/cancel_callback.h"
#include "src/core/lib/promise/latch.h"
#include "src/core/lib/promise/map.h"
#include "src/core/lib/promise/seq.h"
#include "src/core/lib/slice/slice_internal.h"
#include "src/core/lib/surface/channel_init.h"
#include "src/core/lib/surface/channel_stack_type.h"
#include "src/core/lib/surface/init_internally.h"
#include "src/core/lib/transport/connectivity_state.h"
#include "src/core/lib/transport/error_utils.h"
#include "src/core/lib/transport/transport.h"
#include "src/core/telemetry/stats.h"
#include "src/core/telemetry/stats_data.h"
#include "src/core/util/alloc.h"
#include "src/core/util/backoff.h"
#include "src/core/util/debug_location.h"
#include "src/core/util/grpc_check.h"
#include "src/core/util/orphanable.h"
#include "src/core/util/ref_counted.h"
#include "src/core/util/ref_counted_ptr.h"
#include "src/core/util/status_helper.h"
#include "src/core/util/sync.h"
#include "src/core/util/useful.h"
#include "absl/log/log.h"
#include "absl/status/statusor.h"
#include "absl/strings/cord.h"
#include "absl/strings/str_cat.h"
#include "absl/strings/string_view.h"

// Backoff parameters.
#define GRPC_SUBCHANNEL_INITIAL_CONNECT_BACKOFF_SECONDS 1
#define GRPC_SUBCHANNEL_RECONNECT_BACKOFF_MULTIPLIER 1.6
#define GRPC_SUBCHANNEL_RECONNECT_MIN_TIMEOUT_SECONDS 20
#define GRPC_SUBCHANNEL_RECONNECT_MAX_BACKOFF_SECONDS 120
#define GRPC_SUBCHANNEL_RECONNECT_JITTER 0.2

// Conversion between subchannel call and call stack.
#define SUBCHANNEL_CALL_TO_CALL_STACK(call) \
  (grpc_call_stack*)((char*)(call) +        \
                     GPR_ROUND_UP_TO_ALIGNMENT_SIZE(sizeof(SubchannelCall)))
#define CALL_STACK_TO_SUBCHANNEL_CALL(callstack) \
  (SubchannelCall*)(((char*)(call_stack)) -      \
                    GPR_ROUND_UP_TO_ALIGNMENT_SIZE(sizeof(SubchannelCall)))

namespace grpc_core {

using ::grpc_event_engine::experimental::EventEngine;

// To avoid a naming conflict between
// ConnectivityStateWatcherInterface and
// Subchannel::ConnectivityStateWatcherInterface.
using TransportConnectivityStateWatcher = ConnectivityStateWatcherInterface;

//
// Subchannel::Call
//

RefCountedPtr<Subchannel::Call> Subchannel::Call::Ref() {
  IncrementRefCount();
  return RefCountedPtr<Subchannel::Call>(this);
}

RefCountedPtr<Subchannel::Call> Subchannel::Call::Ref(
    const DebugLocation& location, const char* reason) {
  IncrementRefCount(location, reason);
  return RefCountedPtr<Subchannel::Call>(this);
}

//
// Subchannel
//

RefCountedPtr<Subchannel> Subchannel::Create(
    OrphanablePtr<SubchannelConnector> connector,
    const grpc_resolved_address& address, const ChannelArgs& args) {
  if (!IsSubchannelConnectionScalingEnabled()) {
    return OldSubchannel::Create(std::move(connector), address, args);
  }
  return NewSubchannel::Create(std::move(connector), address, args);
}

Subchannel::Subchannel()
    : DualRefCounted<Subchannel>(GRPC_TRACE_FLAG_ENABLED(subchannel_refcount)
                                     ? "Subchannel"
                                     : nullptr) {}

ChannelArgs Subchannel::MakeSubchannelArgs(
    const ChannelArgs& channel_args, const ChannelArgs& address_args,
    const RefCountedPtr<SubchannelPoolInterface>& subchannel_pool,
    const std::string& channel_default_authority) {
  // Note that we start with the channel-level args and then apply the
  // per-address args, so that if a value is present in both, the one
  // in the channel-level args is used.  This is particularly important
  // for the GRPC_ARG_DEFAULT_AUTHORITY arg, which we want to allow
  // resolvers to set on a per-address basis only if the application
  // did not explicitly set it at the channel level.
  return channel_args.UnionWith(address_args)
      .SetObject(subchannel_pool)
      // If we haven't already set the default authority arg (i.e., it
      // was not explicitly set by the application nor overridden by
      // the resolver), add it from the channel's default.
      .SetIfUnset(GRPC_ARG_DEFAULT_AUTHORITY, channel_default_authority)
      // Remove channel args that should not affect subchannel
      // uniqueness.
      .Remove(GRPC_ARG_HEALTH_CHECK_SERVICE_NAME)
      .Remove(GRPC_ARG_INHIBIT_HEALTH_CHECKING)
      .Remove(GRPC_ARG_MAX_CONNECTIONS_PER_SUBCHANNEL)
      .Remove(GRPC_ARG_MAX_CONNECTIONS_PER_SUBCHANNEL_CAP)
      .Remove(GRPC_ARG_CHANNELZ_CHANNEL_NODE)
      // Remove all keys with the no-subchannel prefix.
      .RemoveAllKeysWithPrefix(GRPC_ARG_NO_SUBCHANNEL_PREFIX);
}

//
// OldSubchannel::ConnectedSubchannel
//

class OldSubchannel::ConnectedSubchannel
    : public RefCounted<ConnectedSubchannel> {
 public:
  const ChannelArgs& args() const { return args_; }

  virtual void StartWatch(
      grpc_pollset_set* interested_parties,
      OrphanablePtr<TransportConnectivityStateWatcher> watcher) = 0;

  // Methods for v3 stack.
  virtual void Ping(absl::AnyInvocable<void(absl::Status)> on_ack) = 0;
  virtual RefCountedPtr<UnstartedCallDestination> unstarted_call_destination()
      const = 0;

  // Methods for legacy stack.
  virtual RefCountedPtr<Call> CreateCall(CreateCallArgs args,
                                         grpc_error_handle* error) = 0;
  virtual void Ping(grpc_closure* on_initiate, grpc_closure* on_ack) = 0;

 protected:
  explicit ConnectedSubchannel(const ChannelArgs& args)
      : RefCounted<ConnectedSubchannel>(
            GRPC_TRACE_FLAG_ENABLED(subchannel_refcount) ? "ConnectedSubchannel"
                                                         : nullptr),
        args_(args) {}

 private:
  ChannelArgs args_;
};

//
// OldSubchannel::LegacyConnectedSubchannel
//

class OldSubchannel::LegacyConnectedSubchannel final
    : public ConnectedSubchannel {
 public:
  LegacyConnectedSubchannel(
      RefCountedPtr<grpc_channel_stack> channel_stack, const ChannelArgs& args,
      RefCountedPtr<channelz::SubchannelNode> channelz_node)
      : ConnectedSubchannel(args),
        channelz_node_(std::move(channelz_node)),
        channel_stack_(std::move(channel_stack)) {}

  ~LegacyConnectedSubchannel() override {
    channel_stack_.reset(DEBUG_LOCATION, "ConnectedSubchannel");
  }

  void StartWatch(
      grpc_pollset_set* interested_parties,
      OrphanablePtr<TransportConnectivityStateWatcher> watcher) override {
    grpc_transport_op* op = grpc_make_transport_op(nullptr);
    op->start_connectivity_watch = std::move(watcher);
    op->start_connectivity_watch_state = GRPC_CHANNEL_READY;
    op->bind_pollset_set = interested_parties;
    grpc_channel_element* elem =
        grpc_channel_stack_element(channel_stack_.get(), 0);
    elem->filter->start_transport_op(elem, op);
  }

  void Ping(absl::AnyInvocable<void(absl::Status)>) override {
    Crash("call v3 ping method called in legacy impl");
  }

  RefCountedPtr<UnstartedCallDestination> unstarted_call_destination()
      const override {
    Crash("call v3 unstarted_call_destination method called in legacy impl");
  }

  RefCountedPtr<Call> CreateCall(CreateCallArgs args,
                                 grpc_error_handle* error) override {
    const size_t allocation_size =
        GPR_ROUND_UP_TO_ALIGNMENT_SIZE(sizeof(SubchannelCall)) +
        channel_stack_->call_stack_size;
    Arena* arena = args.arena;
    return RefCountedPtr<SubchannelCall>(
        new (arena->Alloc(allocation_size)) SubchannelCall(
            RefAsSubclass<LegacyConnectedSubchannel>(), args, error));
  }

  void Ping(grpc_closure* on_initiate, grpc_closure* on_ack) override {
    grpc_transport_op* op = grpc_make_transport_op(nullptr);
    op->send_ping.on_initiate = on_initiate;
    op->send_ping.on_ack = on_ack;
    grpc_channel_element* elem =
        grpc_channel_stack_element(channel_stack_.get(), 0);
    elem->filter->start_transport_op(elem, op);
  }

 private:
  class SubchannelCall final : public Call {
   public:
    SubchannelCall(
        RefCountedPtr<LegacyConnectedSubchannel> connected_subchannel,
        CreateCallArgs args, grpc_error_handle* error);

    void StartTransportStreamOpBatch(
        grpc_transport_stream_op_batch* batch) override;

    void SetAfterCallStackDestroy(grpc_closure* closure) override;

    // When refcount drops to 0, destroys itself and the associated call stack,
    // but does NOT free the memory because it's in the call arena.
    void Unref() override;
    void Unref(const DebugLocation& location, const char* reason) override;

   private:
    // If channelz is enabled, intercepts recv_trailing so that we may check the
    // status and associate it to a subchannel.
    void MaybeInterceptRecvTrailingMetadata(
        grpc_transport_stream_op_batch* batch);

    static void RecvTrailingMetadataReady(void* arg, grpc_error_handle error);

    // Interface of RefCounted<>.
    void IncrementRefCount() override;
    void IncrementRefCount(const DebugLocation& location,
                           const char* reason) override;

    static void Destroy(void* arg, grpc_error_handle error);

    RefCountedPtr<LegacyConnectedSubchannel> connected_subchannel_;
    grpc_closure* after_call_stack_destroy_ = nullptr;
    // State needed to support channelz interception of recv trailing metadata.
    grpc_closure recv_trailing_metadata_ready_;
    grpc_closure* original_recv_trailing_metadata_ = nullptr;
    grpc_metadata_batch* recv_trailing_metadata_ = nullptr;
    Timestamp deadline_;
  };

  RefCountedPtr<channelz::SubchannelNode> channelz_node_;
  RefCountedPtr<grpc_channel_stack> channel_stack_;
};

//
// OldSubchannel::LegacyConnectedSubchannel::SubchannelCall
//

OldSubchannel::LegacyConnectedSubchannel::SubchannelCall::SubchannelCall(
    RefCountedPtr<LegacyConnectedSubchannel> connected_subchannel,
    CreateCallArgs args, grpc_error_handle* error)
    : connected_subchannel_(std::move(connected_subchannel)),
      deadline_(args.deadline) {
  grpc_call_stack* callstk = SUBCHANNEL_CALL_TO_CALL_STACK(this);
  const grpc_call_element_args call_args = {
      callstk,            // call_stack
      nullptr,            // server_transport_data
      args.start_time,    // start_time
      args.deadline,      // deadline
      args.arena,         // arena
      args.call_combiner  // call_combiner
  };
  *error = grpc_call_stack_init(connected_subchannel_->channel_stack_.get(), 1,
                                SubchannelCall::Destroy, this, &call_args);
  if (GPR_UNLIKELY(!error->ok())) {
    LOG(ERROR) << "error: " << StatusToString(*error);
    return;
  }
  grpc_call_stack_set_pollset_or_pollset_set(callstk, args.pollent);
  if (connected_subchannel_->channelz_node_ != nullptr) {
    connected_subchannel_->channelz_node_->RecordCallStarted();
  }
}

void OldSubchannel::LegacyConnectedSubchannel::SubchannelCall::
    StartTransportStreamOpBatch(grpc_transport_stream_op_batch* batch) {
  MaybeInterceptRecvTrailingMetadata(batch);
  grpc_call_stack* call_stack = SUBCHANNEL_CALL_TO_CALL_STACK(this);
  grpc_call_element* top_elem = grpc_call_stack_element(call_stack, 0);
  GRPC_TRACE_LOG(channel, INFO)
      << "OP[" << top_elem->filter->name << ":" << top_elem
      << "]: " << grpc_transport_stream_op_batch_string(batch, false);
  top_elem->filter->start_transport_stream_op_batch(top_elem, batch);
}

void OldSubchannel::LegacyConnectedSubchannel::SubchannelCall::
    SetAfterCallStackDestroy(grpc_closure* closure) {
  GRPC_CHECK_EQ(after_call_stack_destroy_, nullptr);
  GRPC_CHECK_NE(closure, nullptr);
  after_call_stack_destroy_ = closure;
}

void OldSubchannel::LegacyConnectedSubchannel::SubchannelCall::Unref() {
  GRPC_CALL_STACK_UNREF(SUBCHANNEL_CALL_TO_CALL_STACK(this), "");
}

void OldSubchannel::LegacyConnectedSubchannel::SubchannelCall::Unref(
    const DebugLocation& /*location*/, const char* reason) {
  GRPC_CALL_STACK_UNREF(SUBCHANNEL_CALL_TO_CALL_STACK(this), reason);
}

void OldSubchannel::LegacyConnectedSubchannel::SubchannelCall::Destroy(
    void* arg, grpc_error_handle /*error*/) {
  SubchannelCall* self = static_cast<SubchannelCall*>(arg);
  // Keep some members before destroying the subchannel call.
  grpc_closure* after_call_stack_destroy = self->after_call_stack_destroy_;
  RefCountedPtr<ConnectedSubchannel> connected_subchannel =
      std::move(self->connected_subchannel_);
  // Destroy the subchannel call.
  self->~SubchannelCall();
  // Destroy the call stack. This should be after destroying the subchannel
  // call, because call->after_call_stack_destroy(), if not null, will free
  // the call arena.
  grpc_call_stack_destroy(SUBCHANNEL_CALL_TO_CALL_STACK(self), nullptr,
                          after_call_stack_destroy);
  // Automatically reset connected_subchannel. This should be after destroying
  // the call stack, because destroying call stack needs access to the channel
  // stack.
}

void OldSubchannel::LegacyConnectedSubchannel::SubchannelCall::
    MaybeInterceptRecvTrailingMetadata(grpc_transport_stream_op_batch* batch) {
  // only intercept payloads with recv trailing.
  if (!batch->recv_trailing_metadata) return;
  // only add interceptor is channelz is enabled.
  if (connected_subchannel_->channelz_node_ == nullptr) return;
  GRPC_CLOSURE_INIT(&recv_trailing_metadata_ready_, RecvTrailingMetadataReady,
                    this, grpc_schedule_on_exec_ctx);
  // save some state needed for the interception callback.
  GRPC_CHECK_EQ(recv_trailing_metadata_, nullptr);
  recv_trailing_metadata_ =
      batch->payload->recv_trailing_metadata.recv_trailing_metadata;
  original_recv_trailing_metadata_ =
      batch->payload->recv_trailing_metadata.recv_trailing_metadata_ready;
  batch->payload->recv_trailing_metadata.recv_trailing_metadata_ready =
      &recv_trailing_metadata_ready_;
}

namespace {

// Sets *status based on the rest of the parameters.
void GetCallStatus(grpc_status_code* status, Timestamp deadline,
                   grpc_metadata_batch* md_batch, grpc_error_handle error) {
  if (!error.ok()) {
    grpc_error_get_status(error, deadline, status, nullptr, nullptr, nullptr);
  } else {
    *status = md_batch->get(GrpcStatusMetadata()).value_or(GRPC_STATUS_UNKNOWN);
  }
}

}  // namespace

void OldSubchannel::LegacyConnectedSubchannel::SubchannelCall::
    RecvTrailingMetadataReady(void* arg, grpc_error_handle error) {
  SubchannelCall* call = static_cast<SubchannelCall*>(arg);
  GRPC_CHECK_NE(call->recv_trailing_metadata_, nullptr);
  grpc_status_code status = GRPC_STATUS_OK;
  GetCallStatus(&status, call->deadline_, call->recv_trailing_metadata_, error);
  channelz::SubchannelNode* channelz_node =
      call->connected_subchannel_->channelz_node_.get();
  GRPC_CHECK_NE(channelz_node, nullptr);
  if (status == GRPC_STATUS_OK) {
    channelz_node->RecordCallSucceeded();
  } else {
    channelz_node->RecordCallFailed();
  }
  Closure::Run(DEBUG_LOCATION, call->original_recv_trailing_metadata_, error);
}

void OldSubchannel::LegacyConnectedSubchannel::SubchannelCall::
    IncrementRefCount() {
  GRPC_CALL_STACK_REF(SUBCHANNEL_CALL_TO_CALL_STACK(this), "");
}

void OldSubchannel::LegacyConnectedSubchannel::SubchannelCall::
    IncrementRefCount(const DebugLocation& /*location*/, const char* reason) {
  GRPC_CALL_STACK_REF(SUBCHANNEL_CALL_TO_CALL_STACK(this), reason);
}

//
// OldSubchannel::NewConnectedSubchannel
//

class OldSubchannel::NewConnectedSubchannel final : public ConnectedSubchannel {
 public:
  class TransportCallDestination final : public CallDestination {
   public:
    explicit TransportCallDestination(OrphanablePtr<ClientTransport> transport)
        : transport_(std::move(transport)) {}

    ClientTransport* transport() { return transport_.get(); }

    void HandleCall(CallHandler handler) override {
      transport_->StartCall(std::move(handler));
    }

    void Orphaned() override { transport_.reset(); }

   private:
    OrphanablePtr<ClientTransport> transport_;
  };

  NewConnectedSubchannel(
      RefCountedPtr<UnstartedCallDestination> call_destination,
      RefCountedPtr<TransportCallDestination> transport,
      const ChannelArgs& args)
      : ConnectedSubchannel(args),
        call_destination_(std::move(call_destination)),
        transport_(std::move(transport)) {}

  void StartWatch(
      grpc_pollset_set*,
      OrphanablePtr<TransportConnectivityStateWatcher> watcher) override {
    transport_->transport()->StartConnectivityWatch(std::move(watcher));
  }

  void Ping(absl::AnyInvocable<void(absl::Status)>) override {
    // TODO(ctiller): add new transport API for this in v3 stack
    Crash("not implemented");
  }

  RefCountedPtr<UnstartedCallDestination> unstarted_call_destination()
      const override {
    return call_destination_;
  }

  RefCountedPtr<Call> CreateCall(CreateCallArgs, grpc_error_handle*) override {
    Crash("legacy CreateCall() called on v3 impl");
  }

  void Ping(grpc_closure*, grpc_closure*) override {
    Crash("legacy ping method called in call v3 impl");
  }

 private:
  RefCountedPtr<UnstartedCallDestination> call_destination_;
  RefCountedPtr<TransportCallDestination> transport_;
};

//
// OldSubchannel::ConnectedSubchannelStateWatcher
//

class OldSubchannel::ConnectedSubchannelStateWatcher final
    : public AsyncConnectivityStateWatcherInterface {
 public:
  // Must be instantiated while holding c->mu.
  explicit ConnectedSubchannelStateWatcher(WeakRefCountedPtr<OldSubchannel> c)
      : subchannel_(std::move(c)) {}

  ~ConnectedSubchannelStateWatcher() override {
    subchannel_.reset(DEBUG_LOCATION, "state_watcher");
  }

 private:
  void OnConnectivityStateChange(grpc_connectivity_state new_state,
                                 const absl::Status& status) override {
    OldSubchannel* c = subchannel_.get();
    {
      MutexLock lock(&c->mu_);
      // If we're either shutting down or have already seen this connection
      // failure (i.e., c->connected_subchannel_ is null), do nothing.
      //
      // The transport reports TRANSIENT_FAILURE upon GOAWAY but SHUTDOWN
      // upon connection close.  So if the server gracefully shuts down,
      // we will see TRANSIENT_FAILURE followed by SHUTDOWN, but if not, we
      // will see only SHUTDOWN.  Either way, we react to the first one we
      // see, ignoring anything that happens after that.
      if (new_state == GRPC_CHANNEL_TRANSIENT_FAILURE ||
          new_state == GRPC_CHANNEL_SHUTDOWN) {
        RefCountedPtr<ConnectedSubchannel> connected_subchannel =
            std::move(c->connected_subchannel_);
        if (connected_subchannel == nullptr) return;
        GRPC_TRACE_LOG(subchannel, INFO)
            << "subchannel " << c << " " << c->key_.ToString()
            << ": Connected subchannel " << connected_subchannel.get()
            << " reports " << ConnectivityStateName(new_state) << ": "
            << status;
        // If the subchannel was created from an endpoint, then we report
        // TRANSIENT_FAILURE here instead of IDLE. The subchannel will never
        // leave TRANSIENT_FAILURE state, because there is no way for us to
        // establish a new connection.
        //
        // Otherwise, we report IDLE here. Note that even though we're not
        // reporting TRANSIENT_FAILURE, we pass along the status from the
        // transport, since it may have keepalive info attached to it that the
        // channel needs.
        // TODO(roth): Consider whether there's a cleaner way to propagate the
        // keepalive info.
        c->SetConnectivityStateLocked(c->created_from_endpoint_
                                          ? GRPC_CHANNEL_TRANSIENT_FAILURE
                                          : GRPC_CHANNEL_IDLE,
                                      status);
        c->backoff_.Reset();
      }
    }
  }

  WeakRefCountedPtr<OldSubchannel> subchannel_;
};

//
// OldSubchannel::ConnectivityStateWatcherList
//

void OldSubchannel::ConnectivityStateWatcherList::AddWatcherLocked(
    RefCountedPtr<ConnectivityStateWatcherInterface> watcher) {
  watchers_.insert(std::move(watcher));
}

void OldSubchannel::ConnectivityStateWatcherList::RemoveWatcherLocked(
    ConnectivityStateWatcherInterface* watcher) {
  watchers_.erase(watcher);
}

void OldSubchannel::ConnectivityStateWatcherList::NotifyLocked(
    grpc_connectivity_state state, const absl::Status& status) {
  for (const auto& watcher : watchers_) {
    subchannel_->work_serializer_.Run([watcher, state, status]() {
      watcher->OnConnectivityStateChange(state, status);
    });
  }
}

void OldSubchannel::ConnectivityStateWatcherList::NotifyOnKeepaliveUpdateLocked(
    Duration new_keepalive_time) {
  for (const auto& watcher : watchers_) {
    subchannel_->work_serializer_.Run([watcher, new_keepalive_time]() {
      watcher->OnKeepaliveUpdate(new_keepalive_time);
    });
  }
}

uint32_t
OldSubchannel::ConnectivityStateWatcherList::GetMaxConnectionsPerSubchannel()
    const {
  uint32_t max_connections_per_subchannel = 1;
  for (const auto& watcher : watchers_) {
    max_connections_per_subchannel =
        std::max(max_connections_per_subchannel,
                 watcher->max_connections_per_subchannel());
  }
  return max_connections_per_subchannel;
}

//
// OldSubchannel
//

namespace {

BackOff::Options ParseArgsForBackoffValues(const ChannelArgs& args,
                                           Duration* min_connect_timeout) {
  const std::optional<Duration> fixed_reconnect_backoff =
      args.GetDurationFromIntMillis("grpc.testing.fixed_reconnect_backoff_ms");
  if (fixed_reconnect_backoff.has_value()) {
    const Duration backoff =
        std::max(Duration::Milliseconds(100), *fixed_reconnect_backoff);
    *min_connect_timeout = backoff;
    return BackOff::Options()
        .set_initial_backoff(backoff)
        .set_multiplier(1.0)
        .set_jitter(0.0)
        .set_max_backoff(backoff);
  }
  const Duration initial_backoff = std::max(
      Duration::Milliseconds(100),
      args.GetDurationFromIntMillis(GRPC_ARG_INITIAL_RECONNECT_BACKOFF_MS)
          .value_or(Duration::Seconds(
              GRPC_SUBCHANNEL_INITIAL_CONNECT_BACKOFF_SECONDS)));
  *min_connect_timeout =
      std::max(Duration::Milliseconds(100),
               args.GetDurationFromIntMillis(GRPC_ARG_MIN_RECONNECT_BACKOFF_MS)
                   .value_or(Duration::Seconds(
                       GRPC_SUBCHANNEL_RECONNECT_MIN_TIMEOUT_SECONDS)));
  const Duration max_backoff =
      std::max(Duration::Milliseconds(100),
               args.GetDurationFromIntMillis(GRPC_ARG_MAX_RECONNECT_BACKOFF_MS)
                   .value_or(Duration::Seconds(
                       GRPC_SUBCHANNEL_RECONNECT_MAX_BACKOFF_SECONDS)));
  return BackOff::Options()
      .set_initial_backoff(initial_backoff)
      .set_multiplier(GRPC_SUBCHANNEL_RECONNECT_BACKOFF_MULTIPLIER)
      .set_jitter(GRPC_SUBCHANNEL_RECONNECT_JITTER)
      .set_max_backoff(max_backoff);
}

}  // namespace

OldSubchannel::OldSubchannel(SubchannelKey key,
                             OrphanablePtr<SubchannelConnector> connector,
                             const ChannelArgs& args)
    : key_(std::move(key)),
      created_from_endpoint_(args.Contains(GRPC_ARG_SUBCHANNEL_ENDPOINT)),
      args_(args),
      pollset_set_(grpc_pollset_set_create()),
      connector_(std::move(connector)),
      watcher_list_(this),
      work_serializer_(args_.GetObjectRef<EventEngine>()),
      backoff_(ParseArgsForBackoffValues(args_, &min_connect_timeout_)),
      event_engine_(args_.GetObjectRef<EventEngine>()) {
  // A grpc_init is added here to ensure that grpc_shutdown does not happen
  // until the subchannel is destroyed. Subchannels can persist longer than
  // channels because they maybe reused/shared among multiple channels. As a
  // result the subchannel destruction happens asynchronously to channel
  // destruction. If the last channel destruction triggers a grpc_shutdown
  // before the last subchannel destruction, then there maybe race conditions
  // triggering segmentation faults. To prevent this issue, we call a
  // grpc_init here and a grpc_shutdown in the subchannel destructor.
  InitInternally();
  global_stats().IncrementClientSubchannelsCreated();
  GRPC_CLOSURE_INIT(&on_connecting_finished_, OnConnectingFinished, this,
                    grpc_schedule_on_exec_ctx);
  // Check proxy mapper to determine address to connect to and channel
  // args to use.
  address_for_connect_ = CoreConfiguration::Get()
                             .proxy_mapper_registry()
                             .MapAddress(key_.address(), &args_)
                             .value_or(key_.address());
  // Initialize channelz.
  const bool channelz_enabled = args_.GetBool(GRPC_ARG_ENABLE_CHANNELZ)
                                    .value_or(GRPC_ENABLE_CHANNELZ_DEFAULT);
  if (channelz_enabled) {
    const size_t channel_tracer_max_memory = Clamp(
        args_.GetInt(GRPC_ARG_MAX_CHANNEL_TRACE_EVENT_MEMORY_PER_NODE)
            .value_or(GRPC_MAX_CHANNEL_TRACE_EVENT_MEMORY_PER_NODE_DEFAULT),
        0, INT_MAX);
    channelz_node_ = MakeRefCounted<channelz::SubchannelNode>(
        grpc_sockaddr_to_uri(&key_.address())
            .value_or("<unknown address type>"),
        channel_tracer_max_memory);
    GRPC_CHANNELZ_LOG(channelz_node_) << "subchannel created";
    channelz_node_->SetChannelArgs(args_);
    args_ = args_.SetObject<channelz::BaseNode>(channelz_node_);
  }
}

OldSubchannel::~OldSubchannel() {
  if (channelz_node_ != nullptr) {
    GRPC_CHANNELZ_LOG(channelz_node_) << "Subchannel destroyed";
    channelz_node_->UpdateConnectivityState(GRPC_CHANNEL_SHUTDOWN);
  }
  connector_.reset();
  grpc_pollset_set_destroy(pollset_set_);
  // grpc_shutdown is called here because grpc_init is called in the ctor.
  ShutdownInternally();
}

RefCountedPtr<Subchannel> OldSubchannel::Create(
    OrphanablePtr<SubchannelConnector> connector,
    const grpc_resolved_address& address, const ChannelArgs& args) {
  SubchannelKey key(address, args);
  auto* subchannel_pool = args.GetObject<SubchannelPoolInterface>();
  GRPC_CHECK_NE(subchannel_pool, nullptr);
  RefCountedPtr<OldSubchannel> c =
      subchannel_pool->FindSubchannel(key).TakeAsSubclass<OldSubchannel>();
  if (c != nullptr) {
    return c;
  }
  c = MakeRefCounted<OldSubchannel>(std::move(key), std::move(connector), args);
  if (c->created_from_endpoint_) {
    // We don't interact with the subchannel pool in this case.
    // Instead, we unconditionally return the newly created subchannel.
    // Before returning, we explicitly trigger a connection attempt
    // by calling RequestConnection(), which sets the subchannel’s
    // connectivity state to CONNECTING.
    c->RequestConnection();
    return c;
  }
  // Try to register the subchannel before setting the subchannel pool.
  // Otherwise, in case of a registration race, unreffing c in
  // RegisterSubchannel() will cause c to be tried to be unregistered, while
  // its key maps to a different subchannel.
  RefCountedPtr<OldSubchannel> registered =
      subchannel_pool->RegisterSubchannel(c->key_, c)
          .TakeAsSubclass<OldSubchannel>();
  if (registered == c) c->subchannel_pool_ = subchannel_pool->Ref();
  return registered;
}

void OldSubchannel::ThrottleKeepaliveTime(Duration new_keepalive_time) {
  MutexLock lock(&mu_);
  ThrottleKeepaliveTimeLocked(new_keepalive_time);
}

void OldSubchannel::ThrottleKeepaliveTimeLocked(Duration new_keepalive_time) {
  // Only update the value if the new keepalive time is larger.
  if (new_keepalive_time > keepalive_time_) {
    keepalive_time_ = new_keepalive_time;
    GRPC_TRACE_LOG(subchannel, INFO)
        << "subchannel " << this << " " << key_.ToString()
        << ": throttling keepalive time to " << new_keepalive_time;
    args_ = args_.Set(GRPC_ARG_KEEPALIVE_TIME_MS, new_keepalive_time.millis());
  }
}

channelz::SubchannelNode* OldSubchannel::channelz_node() {
  return channelz_node_.get();
}

void OldSubchannel::WatchConnectivityState(
    RefCountedPtr<ConnectivityStateWatcherInterface> watcher) {
  MutexLock lock(&mu_);
  grpc_pollset_set* interested_parties = watcher->interested_parties();
  if (interested_parties != nullptr) {
    grpc_pollset_set_add_pollset_set(pollset_set_, interested_parties);
  }
  work_serializer_.Run(
      [watcher, state = state_, status = status_]() {
        watcher->OnConnectivityStateChange(state, status);
      },
      DEBUG_LOCATION);
  watcher_list_.AddWatcherLocked(std::move(watcher));
}

void OldSubchannel::CancelConnectivityStateWatch(
    ConnectivityStateWatcherInterface* watcher) {
  MutexLock lock(&mu_);
  grpc_pollset_set* interested_parties = watcher->interested_parties();
  if (interested_parties != nullptr) {
    grpc_pollset_set_del_pollset_set(pollset_set_, interested_parties);
  }
  watcher_list_.RemoveWatcherLocked(watcher);
}

void OldSubchannel::RequestConnection() {
  MutexLock lock(&mu_);
  if (state_ == GRPC_CHANNEL_IDLE) {
    StartConnectingLocked();
  }
}

void OldSubchannel::ResetBackoff() {
  // Hold a ref to ensure cancellation and subsequent deletion of the closure
  // does not eliminate the last ref and destroy the Subchannel before the
  // method returns.
  auto self = WeakRef(DEBUG_LOCATION, "ResetBackoff");
  MutexLock lock(&mu_);
  backoff_.Reset();
  if (state_ == GRPC_CHANNEL_TRANSIENT_FAILURE &&
      event_engine_->Cancel(retry_timer_handle_)) {
    OnRetryTimerLocked();
  } else if (state_ == GRPC_CHANNEL_CONNECTING) {
    next_attempt_time_ = Timestamp::Now();
  }
}

void OldSubchannel::Orphaned() {
  // The subchannel_pool is only used once here in this subchannel, so the
  // access can be outside of the lock.
  if (subchannel_pool_ != nullptr) {
    subchannel_pool_->UnregisterSubchannel(key_, this);
    subchannel_pool_.reset();
  }
  MutexLock lock(&mu_);
  GRPC_CHECK(!shutdown_);
  shutdown_ = true;
  connector_.reset();
  connected_subchannel_.reset();
}

void OldSubchannel::GetOrAddDataProducer(
    UniqueTypeName type,
    std::function<void(DataProducerInterface**)> get_or_add) {
  MutexLock lock(&mu_);
  auto it = data_producer_map_.emplace(type, nullptr).first;
  get_or_add(&it->second);
}

void OldSubchannel::RemoveDataProducer(DataProducerInterface* data_producer) {
  MutexLock lock(&mu_);
  auto it = data_producer_map_.find(data_producer->type());
  if (it != data_producer_map_.end() && it->second == data_producer) {
    data_producer_map_.erase(it);
  }
}

// Note: Must be called with a state that is different from the current state.
void OldSubchannel::SetConnectivityStateLocked(grpc_connectivity_state state,
                                               const absl::Status& status) {
  state_ = state;
  if (status.ok()) {
    status_ = status;
  } else {
    // Augment status message to include IP address.
    status_ = absl::Status(status.code(),
                           absl::StrCat(grpc_sockaddr_to_uri(&key_.address())
                                            .value_or("<unknown address type>"),
                                        ": ", status.message()));
    status.ForEachPayload(
        [this](absl::string_view key, const absl::Cord& value)
        // Want to use ABSL_EXCLUSIVE_LOCKS_REQUIRED(&mu_) here,
        // but that won't work, because we can't pass the lock
        // annotation through absl::Status::ForEachPayload().
        ABSL_NO_THREAD_SAFETY_ANALYSIS { status_.SetPayload(key, value); });
  }
  if (channelz_node_ != nullptr) {
    channelz_node_->UpdateConnectivityState(state);
    if (status.ok()) {
      GRPC_CHANNELZ_LOG(channelz_node_)
          << "Subchannel connectivity state changed to "
          << ConnectivityStateName(state);
    } else {
      GRPC_CHANNELZ_LOG(channelz_node_)
          << "Subchannel connectivity state changed to "
          << ConnectivityStateName(state) << ": " << status;
    }
  }
  // Notify watchers.
  watcher_list_.NotifyLocked(state, status_);
}

void OldSubchannel::OnRetryTimer() {
  MutexLock lock(&mu_);
  OnRetryTimerLocked();
}

void OldSubchannel::OnRetryTimerLocked() {
  if (shutdown_) return;
  GRPC_TRACE_LOG(subchannel, INFO)
      << "subchannel " << this << " " << key_.ToString()
      << ": backoff delay elapsed, reporting IDLE";
  SetConnectivityStateLocked(GRPC_CHANNEL_IDLE, absl::OkStatus());
}

void OldSubchannel::StartConnectingLocked() {
  // Set next attempt time.
  const Timestamp now = Timestamp::Now();
  const Timestamp min_deadline = now + min_connect_timeout_;
  next_attempt_time_ = now + backoff_.NextAttemptDelay();
  // Report CONNECTING.
  SetConnectivityStateLocked(GRPC_CHANNEL_CONNECTING, absl::OkStatus());
  // Start connection attempt.
  SubchannelConnector::Args args;
  args.address = &address_for_connect_;
  args.interested_parties = pollset_set_;
  args.deadline = std::max(next_attempt_time_, min_deadline);
  args.channel_args = args_;
  WeakRef(DEBUG_LOCATION, "Connect").release();  // Ref held by callback.
  connector_->Connect(args, &connecting_result_, &on_connecting_finished_);
}

void OldSubchannel::OnConnectingFinished(void* arg, grpc_error_handle error) {
  WeakRefCountedPtr<OldSubchannel> c(static_cast<OldSubchannel*>(arg));
  {
    MutexLock lock(&c->mu_);
    c->OnConnectingFinishedLocked(error);
  }
  c.reset(DEBUG_LOCATION, "Connect");
}

void OldSubchannel::OnConnectingFinishedLocked(grpc_error_handle error) {
  if (shutdown_) {
    connecting_result_.Reset();
    return;
  }
  // If we didn't get a transport or we fail to publish it, report
  // TRANSIENT_FAILURE and start the retry timer.
  // Note that if the connection attempt took longer than the backoff
  // time, then the timer will fire immediately, and we will quickly
  // transition back to IDLE.
  if (connecting_result_.transport == nullptr || !PublishTransportLocked()) {
    const Duration time_until_next_attempt =
        next_attempt_time_ - Timestamp::Now();
    GRPC_TRACE_LOG(subchannel, INFO)
        << "subchannel " << this << " " << key_.ToString()
        << ": connect failed (" << StatusToString(error) << ")"
        << (created_from_endpoint_
                ? ", no retry will be attempted (created from endpoint); "
                  "remaining in TRANSIENT_FAILURE"
                : ", backing off for " +
                      std::to_string(time_until_next_attempt.millis()) + " ms");
    SetConnectivityStateLocked(GRPC_CHANNEL_TRANSIENT_FAILURE,
                               grpc_error_to_absl_status(error));
    if (created_from_endpoint_) return;
    retry_timer_handle_ = event_engine_->RunAfter(
        time_until_next_attempt,
        [self = WeakRef(DEBUG_LOCATION, "RetryTimer")
                    .TakeAsSubclass<OldSubchannel>()]() mutable {
          {
            ExecCtx exec_ctx;
            self->OnRetryTimer();
            // Subchannel deletion might require an active ExecCtx. So if
            // self.reset() is not called here, the WeakRefCountedPtr
            // destructor may run after the ExecCtx declared in the callback
            // is destroyed. Since subchannel may get destroyed when the
            // WeakRefCountedPtr destructor runs, it may not have an active
            // ExecCtx - thus leading to crashes.
            self.reset();
          }
        });
  }
}

bool OldSubchannel::PublishTransportLocked() {
  auto socket_node = connecting_result_.transport->GetSocketNode();
  if (connecting_result_.transport->filter_stack_transport() != nullptr) {
    // Construct channel stack.
    // Builder takes ownership of transport.
    ChannelStackBuilderImpl builder(
        "subchannel", GRPC_CLIENT_SUBCHANNEL,
        connecting_result_.channel_args.SetObject(
            std::exchange(connecting_result_.transport, nullptr)));
    if (!CoreConfiguration::Get().channel_init().CreateStack(&builder)) {
      return false;
    }
    absl::StatusOr<RefCountedPtr<grpc_channel_stack>> stack = builder.Build();
    if (!stack.ok()) {
      connecting_result_.Reset();
      LOG(ERROR) << "subchannel " << this << " " << key_.ToString()
                 << ": error initializing subchannel stack: " << stack.status();
      return false;
    }
    connected_subchannel_ = MakeRefCounted<LegacyConnectedSubchannel>(
        std::move(*stack), args_, channelz_node_);
  } else {
    OrphanablePtr<ClientTransport> transport(
        std::exchange(connecting_result_.transport, nullptr)
            ->client_transport());
    InterceptionChainBuilder builder(
        connecting_result_.channel_args.SetObject(transport.get()));
    if (channelz_node_ != nullptr) {
      // TODO(ctiller): If/when we have a good way to access the subchannel
      // from a filter (maybe GetContext<Subchannel>?), consider replacing
      // these two hooks with a filter so that we can avoid storing two
      // separate refs to the channelz node in each connection.
      builder.AddOnClientInitialMetadata(
          [channelz_node = channelz_node_](ClientMetadata&) {
            channelz_node->RecordCallStarted();
          });
      builder.AddOnServerTrailingMetadata(
          [channelz_node = channelz_node_](ServerMetadata& metadata) {
            if (IsStatusOk(metadata)) {
              channelz_node->RecordCallSucceeded();
            } else {
              channelz_node->RecordCallFailed();
            }
          });
    }
    CoreConfiguration::Get().channel_init().AddToInterceptionChainBuilder(
        GRPC_CLIENT_SUBCHANNEL, builder);
    auto transport_destination =
        MakeRefCounted<NewConnectedSubchannel::TransportCallDestination>(
            std::move(transport));
    auto call_destination = builder.Build(transport_destination);
    if (!call_destination.ok()) {
      connecting_result_.Reset();
      LOG(ERROR) << "subchannel " << this << " " << key_.ToString()
                 << ": error initializing subchannel stack: "
                 << call_destination.status();
      return false;
    }
    connected_subchannel_ = MakeRefCounted<NewConnectedSubchannel>(
        std::move(*call_destination), std::move(transport_destination), args_);
  }
  connecting_result_.Reset();
  // Publish.
  GRPC_TRACE_LOG(subchannel, INFO)
      << "subchannel " << this << " " << key_.ToString()
      << ": new connected subchannel at " << connected_subchannel_.get();
  if (channelz_node_ != nullptr) {
    if (socket_node != nullptr) {
      socket_node->AddParent(channelz_node_.get());
    }
  }
  connected_subchannel_->StartWatch(
      pollset_set_, MakeOrphanable<ConnectedSubchannelStateWatcher>(
                        WeakRef(DEBUG_LOCATION, "state_watcher")
                            .TakeAsSubclass<OldSubchannel>()));
  // Report initial state.
  SetConnectivityStateLocked(GRPC_CHANNEL_READY, absl::Status());
  return true;
}

RefCountedPtr<Subchannel::Call> OldSubchannel::CreateCall(
    CreateCallArgs args, grpc_error_handle* error) {
  auto connected_subchannel = GetConnectedSubchannel();
  if (connected_subchannel == nullptr) return nullptr;
  return connected_subchannel->CreateCall(args, error);
}

RefCountedPtr<UnstartedCallDestination> OldSubchannel::call_destination() {
  auto connected_subchannel = GetConnectedSubchannel();
  if (connected_subchannel == nullptr) return nullptr;
  return connected_subchannel->unstarted_call_destination();
}

void OldSubchannel::Ping(absl::AnyInvocable<void(absl::Status)>) {
  // TODO(ctiller): Implement
}

absl::Status OldSubchannel::Ping(grpc_closure* on_initiate,
                                 grpc_closure* on_ack) {
  auto connected_subchannel = GetConnectedSubchannel();
  if (connected_subchannel == nullptr) {
    return absl::UnavailableError("no connection");
  }
  connected_subchannel->Ping(on_initiate, on_ack);
  return absl::OkStatus();
}

RefCountedPtr<OldSubchannel::ConnectedSubchannel>
OldSubchannel::GetConnectedSubchannel() {
  MutexLock lock(&mu_);
  return connected_subchannel_;
}

//
// NewSubchannel::ConnectedSubchannel
//

class NewSubchannel::ConnectedSubchannel
    : public DualRefCounted<ConnectedSubchannel> {
 public:
  ~ConnectedSubchannel() override {
    subchannel_.reset(DEBUG_LOCATION, "ConnectedSubchannel");
  }

  const ChannelArgs& args() const { return args_; }
  NewSubchannel* subchannel() const { return subchannel_.get(); }

  virtual void StartWatch(
      grpc_pollset_set* interested_parties,
      OrphanablePtr<TransportConnectivityStateWatcher> watcher) = 0;

  // Methods for v3 stack.
  virtual void Ping(absl::AnyInvocable<void(absl::Status)> on_ack) = 0;
  virtual RefCountedPtr<UnstartedCallDestination> unstarted_call_destination()
      const = 0;

  // Methods for legacy stack.
  virtual RefCountedPtr<Call> CreateCall(CreateCallArgs args,
                                         grpc_error_handle* error) = 0;
  virtual void Ping(grpc_closure* on_initiate, grpc_closure* on_ack) = 0;

  // Returns true if there is quota for another RPC to start on this
  // connection.
  bool SetMaxConcurrentStreams(uint32_t max_concurrent_streams) {
    uint64_t prev_stream_counts =
        stream_counts_.load(std::memory_order_acquire);
    uint32_t rpcs_in_flight;
    do {
      rpcs_in_flight = GetRpcsInFlight(prev_stream_counts);
    } while (!stream_counts_.compare_exchange_weak(
        prev_stream_counts,
        MakeStreamCounts(max_concurrent_streams, rpcs_in_flight),
        std::memory_order_acq_rel, std::memory_order_acquire));
    return rpcs_in_flight < max_concurrent_streams;
  }

  // Returns true if the RPC can start.
  bool GetQuotaForRpc() {
    GRPC_TRACE_LOG(subchannel_call, INFO)
        << "subchannel " << subchannel_.get() << " connection " << this
        << ": attempting to get quota for an RPC...";
    uint64_t prev_stream_counts =
        stream_counts_.load(std::memory_order_acquire);
    do {
      const uint32_t rpcs_in_flight = GetRpcsInFlight(prev_stream_counts);
      const uint32_t max_concurrent_streams =
          GetMaxConcurrentStreams(prev_stream_counts);
      GRPC_TRACE_LOG(subchannel_call, INFO)
          << "  rpcs_in_flight=" << rpcs_in_flight
          << ", max_concurrent_streams=" << max_concurrent_streams;
      if (rpcs_in_flight == max_concurrent_streams) return false;
    } while (!stream_counts_.compare_exchange_weak(
        prev_stream_counts, prev_stream_counts + MakeStreamCounts(0, 1),
        std::memory_order_acq_rel, std::memory_order_acquire));
    return true;
  }

  // Returns true if this RPC finishing brought the connection below quota.
  bool ReturnQuotaForRpc() {
    const uint64_t prev_stream_counts =
        stream_counts_.fetch_sub(MakeStreamCounts(0, 1));
    return GetRpcsInFlight(prev_stream_counts) ==
           GetMaxConcurrentStreams(prev_stream_counts);
  }

 protected:
  explicit ConnectedSubchannel(WeakRefCountedPtr<NewSubchannel> subchannel,
                               const ChannelArgs& args,
                               uint32_t max_concurrent_streams)
      : DualRefCounted<ConnectedSubchannel>(
            GRPC_TRACE_FLAG_ENABLED(subchannel_refcount) ? "ConnectedSubchannel"
                                                         : nullptr),
        subchannel_(std::move(subchannel)),
        args_(args),
        stream_counts_(MakeStreamCounts(max_concurrent_streams, 0)) {}

 private:
  // First 32 bits are the MAX_CONCURRENT_STREAMS value reported by
  // the transport.
  // Last 32 bits are the current number of RPCs in flight on the connection.
  static uint64_t MakeStreamCounts(uint32_t max_concurrent_streams,
                                   uint32_t rpcs_in_flight) {
    return (static_cast<uint64_t>(max_concurrent_streams) << 32) +
           static_cast<int64_t>(rpcs_in_flight);
  }
  static uint32_t GetMaxConcurrentStreams(uint64_t stream_counts) {
    return static_cast<uint32_t>(stream_counts >> 32);
  }
  static uint32_t GetRpcsInFlight(uint64_t stream_counts) {
    return static_cast<uint32_t>(stream_counts & 0xffffffffu);
  }

  WeakRefCountedPtr<NewSubchannel> subchannel_;
  ChannelArgs args_;
  std::atomic<uint64_t> stream_counts_{0};
};

//
// NewSubchannel::LegacyConnectedSubchannel
//

class NewSubchannel::LegacyConnectedSubchannel final
    : public ConnectedSubchannel {
 public:
  LegacyConnectedSubchannel(
      WeakRefCountedPtr<NewSubchannel> subchannel,
      RefCountedPtr<grpc_channel_stack> channel_stack, const ChannelArgs& args,
      RefCountedPtr<channelz::SubchannelNode> channelz_node,
      uint32_t max_concurrent_streams)
      : ConnectedSubchannel(std::move(subchannel), args,
                            max_concurrent_streams),
        channelz_node_(std::move(channelz_node)),
        channel_stack_(std::move(channel_stack)) {}

  void Orphaned() override {
    channel_stack_.reset(DEBUG_LOCATION, "ConnectedSubchannel");
  }

  void StartWatch(
      grpc_pollset_set* interested_parties,
      OrphanablePtr<TransportConnectivityStateWatcher> watcher) override {
    grpc_transport_op* op = grpc_make_transport_op(nullptr);
    op->start_connectivity_watch = std::move(watcher);
    op->start_connectivity_watch_state = GRPC_CHANNEL_READY;
    op->bind_pollset_set = interested_parties;
    grpc_channel_element* elem =
        grpc_channel_stack_element(channel_stack_.get(), 0);
    elem->filter->start_transport_op(elem, op);
  }

  void Ping(absl::AnyInvocable<void(absl::Status)>) override {
    Crash("call v3 ping method called in legacy impl");
  }

  RefCountedPtr<UnstartedCallDestination> unstarted_call_destination()
      const override {
    Crash("call v3 unstarted_call_destination method called in legacy impl");
  }

  RefCountedPtr<Call> CreateCall(CreateCallArgs args,
                                 grpc_error_handle* error) override {
    const size_t allocation_size =
        GPR_ROUND_UP_TO_ALIGNMENT_SIZE(sizeof(SubchannelCall)) +
        channel_stack_->call_stack_size;
    Arena* arena = args.arena;
    return RefCountedPtr<SubchannelCall>(
        new (arena->Alloc(allocation_size)) SubchannelCall(
            RefAsSubclass<LegacyConnectedSubchannel>(), args, error));
  }

  void Ping(grpc_closure* on_initiate, grpc_closure* on_ack) override {
    grpc_transport_op* op = grpc_make_transport_op(nullptr);
    op->send_ping.on_initiate = on_initiate;
    op->send_ping.on_ack = on_ack;
    grpc_channel_element* elem =
        grpc_channel_stack_element(channel_stack_.get(), 0);
    elem->filter->start_transport_op(elem, op);
  }

 private:
  class SubchannelCall final : public Call {
   public:
    SubchannelCall(
        RefCountedPtr<LegacyConnectedSubchannel> connected_subchannel,
        CreateCallArgs args, grpc_error_handle* error);

    void StartTransportStreamOpBatch(
        grpc_transport_stream_op_batch* batch) override;

    void SetAfterCallStackDestroy(grpc_closure* closure) override;

    // When refcount drops to 0, destroys itself and the associated call stack,
    // but does NOT free the memory because it's in the call arena.
    void Unref() override;
    void Unref(const DebugLocation& location, const char* reason) override;

   private:
    // If channelz is enabled, intercepts recv_trailing so that we may check the
    // status and associate it to a subchannel.
    void MaybeInterceptRecvTrailingMetadata(
        grpc_transport_stream_op_batch* batch);

    static void RecvTrailingMetadataReady(void* arg, grpc_error_handle error);

    // Interface of RefCounted<>.
    void IncrementRefCount() override;
    void IncrementRefCount(const DebugLocation& location,
                           const char* reason) override;

    static void Destroy(void* arg, grpc_error_handle error);

    // Returns the quota for this RPC.  If that brings the connection
    // below quota, then try to drain the queue.
    void MaybeReturnQuota();

    RefCountedPtr<LegacyConnectedSubchannel> connected_subchannel_;
    grpc_closure* after_call_stack_destroy_ = nullptr;
    // State needed to support channelz interception of recv trailing metadata.
    grpc_closure recv_trailing_metadata_ready_;
    grpc_closure* original_recv_trailing_metadata_ = nullptr;
    grpc_metadata_batch* recv_trailing_metadata_ = nullptr;
    Timestamp deadline_;
    bool returned_quota_ = false;
  };

  RefCountedPtr<channelz::SubchannelNode> channelz_node_;
  RefCountedPtr<grpc_channel_stack> channel_stack_;
};

//
// NewSubchannel::LegacyConnectedSubchannel::SubchannelCall
//

NewSubchannel::LegacyConnectedSubchannel::SubchannelCall::SubchannelCall(
    RefCountedPtr<LegacyConnectedSubchannel> connected_subchannel,
    CreateCallArgs args, grpc_error_handle* error)
    : connected_subchannel_(std::move(connected_subchannel)),
      deadline_(args.deadline) {
  GRPC_TRACE_LOG(subchannel_call, INFO)
      << "subchannel " << connected_subchannel_->subchannel() << " connection "
      << connected_subchannel_.get() << ": created call " << this;
  grpc_call_stack* callstk = SUBCHANNEL_CALL_TO_CALL_STACK(this);
  const grpc_call_element_args call_args = {
      callstk,            // call_stack
      nullptr,            // server_transport_data
      args.start_time,    // start_time
      args.deadline,      // deadline
      args.arena,         // arena
      args.call_combiner  // call_combiner
  };
  *error = grpc_call_stack_init(connected_subchannel_->channel_stack_.get(), 1,
                                SubchannelCall::Destroy, this, &call_args);
  if (GPR_UNLIKELY(!error->ok())) {
    LOG(ERROR) << "error: " << StatusToString(*error);
    return;
  }
  grpc_call_stack_set_pollset_or_pollset_set(callstk, args.pollent);
  if (connected_subchannel_->channelz_node_ != nullptr) {
    connected_subchannel_->channelz_node_->RecordCallStarted();
  }
}

void NewSubchannel::LegacyConnectedSubchannel::SubchannelCall::
    StartTransportStreamOpBatch(grpc_transport_stream_op_batch* batch) {
  GRPC_TRACE_LOG(subchannel_call, INFO)
      << "subchannel " << connected_subchannel_->subchannel() << " connection "
      << connected_subchannel_.get() << " call " << this << ": starting batch: "
      << grpc_transport_stream_op_batch_string(batch, false);
  MaybeInterceptRecvTrailingMetadata(batch);
  grpc_call_stack* call_stack = SUBCHANNEL_CALL_TO_CALL_STACK(this);
  grpc_call_element* top_elem = grpc_call_stack_element(call_stack, 0);
  GRPC_TRACE_LOG(channel, INFO)
      << "OP[" << top_elem->filter->name << ":" << top_elem
      << "]: " << grpc_transport_stream_op_batch_string(batch, false);
  top_elem->filter->start_transport_stream_op_batch(top_elem, batch);
}

void NewSubchannel::LegacyConnectedSubchannel::SubchannelCall::
    SetAfterCallStackDestroy(grpc_closure* closure) {
  GRPC_CHECK_EQ(after_call_stack_destroy_, nullptr);
  GRPC_CHECK_NE(closure, nullptr);
  after_call_stack_destroy_ = closure;
}

void NewSubchannel::LegacyConnectedSubchannel::SubchannelCall::Unref() {
  GRPC_CALL_STACK_UNREF(SUBCHANNEL_CALL_TO_CALL_STACK(this), "");
}

void NewSubchannel::LegacyConnectedSubchannel::SubchannelCall::Unref(
    const DebugLocation& /*location*/, const char* reason) {
  GRPC_CALL_STACK_UNREF(SUBCHANNEL_CALL_TO_CALL_STACK(this), reason);
}

void NewSubchannel::LegacyConnectedSubchannel::SubchannelCall::Destroy(
    void* arg, grpc_error_handle /*error*/) {
  SubchannelCall* self = static_cast<SubchannelCall*>(arg);
  // Just in case we didn't already take care of this in the
  // recv_trailing_metadata callback, return the quota now.
  self->MaybeReturnQuota();
  // Keep some members before destroying the subchannel call.
  grpc_closure* after_call_stack_destroy = self->after_call_stack_destroy_;
  RefCountedPtr<ConnectedSubchannel> connected_subchannel =
      std::move(self->connected_subchannel_);
  // Destroy the subchannel call.
  self->~SubchannelCall();
  // Destroy the call stack. This should be after destroying the subchannel
  // call, because call->after_call_stack_destroy(), if not null, will free
  // the call arena.
  grpc_call_stack_destroy(SUBCHANNEL_CALL_TO_CALL_STACK(self), nullptr,
                          after_call_stack_destroy);
  // Automatically reset connected_subchannel. This should be after destroying
  // the call stack, because destroying call stack needs access to the channel
  // stack.
}

void NewSubchannel::LegacyConnectedSubchannel::SubchannelCall::
    MaybeInterceptRecvTrailingMetadata(grpc_transport_stream_op_batch* batch) {
  // only intercept payloads with recv trailing.
  if (!batch->recv_trailing_metadata) return;
  GRPC_CLOSURE_INIT(&recv_trailing_metadata_ready_, RecvTrailingMetadataReady,
                    this, grpc_schedule_on_exec_ctx);
  // save some state needed for the interception callback.
  GRPC_CHECK_EQ(recv_trailing_metadata_, nullptr);
  recv_trailing_metadata_ =
      batch->payload->recv_trailing_metadata.recv_trailing_metadata;
  original_recv_trailing_metadata_ =
      batch->payload->recv_trailing_metadata.recv_trailing_metadata_ready;
  batch->payload->recv_trailing_metadata.recv_trailing_metadata_ready =
      &recv_trailing_metadata_ready_;
}

void NewSubchannel::LegacyConnectedSubchannel::SubchannelCall::
    RecvTrailingMetadataReady(void* arg, grpc_error_handle error) {
  SubchannelCall* call = static_cast<SubchannelCall*>(arg);
  GRPC_CHECK_NE(call->recv_trailing_metadata_, nullptr);
  // Return MAX_CONCURRENT_STREAMS quota.
  call->MaybeReturnQuota();
  // If channelz is enabled, record the success or failure of the call.
  if (auto* channelz_node = call->connected_subchannel_->channelz_node_.get();
      channelz_node != nullptr) {
    grpc_status_code status = GRPC_STATUS_OK;
    GetCallStatus(&status, call->deadline_, call->recv_trailing_metadata_,
                  error);
    GRPC_CHECK_NE(channelz_node, nullptr);
    if (status == GRPC_STATUS_OK) {
      channelz_node->RecordCallSucceeded();
    } else {
      channelz_node->RecordCallFailed();
    }
  }
  Closure::Run(DEBUG_LOCATION, call->original_recv_trailing_metadata_, error);
}

void NewSubchannel::LegacyConnectedSubchannel::SubchannelCall::
    MaybeReturnQuota() {
  if (returned_quota_) return;  // Already returned.
  returned_quota_ = true;
  GRPC_TRACE_LOG(subchannel_call, INFO)
      << "subchannel " << connected_subchannel_->subchannel() << " connection "
      << connected_subchannel_.get() << ": call " << this
      << " complete, returning quota";
  if (connected_subchannel_->ReturnQuotaForRpc()) {
    connected_subchannel_->subchannel()->RetryQueuedRpcs();
  }
}

void NewSubchannel::LegacyConnectedSubchannel::SubchannelCall::
    IncrementRefCount() {
  GRPC_CALL_STACK_REF(SUBCHANNEL_CALL_TO_CALL_STACK(this), "");
}

void NewSubchannel::LegacyConnectedSubchannel::SubchannelCall::
    IncrementRefCount(const DebugLocation& /*location*/, const char* reason) {
  GRPC_CALL_STACK_REF(SUBCHANNEL_CALL_TO_CALL_STACK(this), reason);
}

//
<<<<<<< HEAD
// Subchannel::QueuedCallInterface
//

class Subchannel::QueuedCallInterface {
 public:
  virtual ~QueuedCallInterface() = default;

  virtual void ResumeOnConnectionLocked(
      ConnectedSubchannel* connected_subchannel)
      ABSL_EXCLUSIVE_LOCKS_REQUIRED(&Subchannel::mu_) = 0;

  virtual void FailLocked(absl::Status status)
      ABSL_EXCLUSIVE_LOCKS_REQUIRED(&Subchannel::mu_) = 0;
};

//
// Subchannel::QueuedCall
//

class Subchannel::QueuedCall final : public Subchannel::Call,
                                     public Subchannel::QueuedCallInterface {
=======
// NewSubchannel::QueuedCall
//

class NewSubchannel::QueuedCall final : public Subchannel::Call {
>>>>>>> 0a00d8b5
 public:
  QueuedCall(WeakRefCountedPtr<NewSubchannel> subchannel, CreateCallArgs args);
  ~QueuedCall() override;

  void StartTransportStreamOpBatch(
      grpc_transport_stream_op_batch* batch) override;

  void SetAfterCallStackDestroy(grpc_closure* closure) override;

  // Interface of RefCounted<>.
  // When refcount drops to 0, the dtor is called, but we do not
  // free memory, because it's allocated on the arena.
  void Unref() override {
    if (ref_count_.Unref()) this->~QueuedCall();
  }
  void Unref(const DebugLocation& location, const char* reason) override {
    if (ref_count_.Unref(location, reason)) this->~QueuedCall();
  }

  void ResumeOnConnectionLocked(ConnectedSubchannel* connected_subchannel)
<<<<<<< HEAD
      override ABSL_EXCLUSIVE_LOCKS_REQUIRED(&Subchannel::mu_);

  void FailLocked(absl::Status status) override
      ABSL_EXCLUSIVE_LOCKS_REQUIRED(&Subchannel::mu_);
=======
      ABSL_EXCLUSIVE_LOCKS_REQUIRED(&NewSubchannel::mu_);

  void Fail(absl::Status status)
      ABSL_EXCLUSIVE_LOCKS_REQUIRED(&NewSubchannel::mu_);
>>>>>>> 0a00d8b5

 private:
  // Allow RefCountedPtr<> to access IncrementRefCount().
  template <typename T>
  friend class RefCountedPtr;

  class Canceller;

  // Interface of RefCounted<>.
  void IncrementRefCount() override { ref_count_.Ref(); }
  void IncrementRefCount(const DebugLocation& location,
                         const char* reason) override {
    ref_count_.Ref(location, reason);
  }

  static void RecvTrailingMetadataReady(void* arg, grpc_error_handle error);

  RefCount ref_count_;
  WeakRefCountedPtr<NewSubchannel> subchannel_;
  CreateCallArgs args_;
  grpc_closure* after_call_stack_destroy_ = nullptr;
  grpc_error_handle cancel_error_;
  Mutex mu_ ABSL_ACQUIRED_AFTER(NewSubchannel::mu_);
  BufferedCall buffered_call_ ABSL_GUARDED_BY(&mu_);
  RefCountedPtr<Call> subchannel_call_ ABSL_GUARDED_BY(&mu_);
<<<<<<< HEAD
  QueuedCallInterface*& queue_entry_;
  Canceller* canceller_ ABSL_GUARDED_BY(&Subchannel::mu_);
=======
  QueuedCall*& queue_entry_;
  Canceller* canceller_ ABSL_GUARDED_BY(&NewSubchannel::mu_);
>>>>>>> 0a00d8b5

  std::atomic<bool> is_retriable_{false};
  grpc_closure recv_trailing_metadata_ready_;
  grpc_closure* original_recv_trailing_metadata_ = nullptr;
  grpc_metadata_batch* recv_trailing_metadata_ = nullptr;
};

class NewSubchannel::QueuedCall::Canceller final {
 public:
  explicit Canceller(RefCountedPtr<QueuedCall> call) : call_(std::move(call)) {
    GRPC_CLOSURE_INIT(&cancel_, CancelLocked, this, nullptr);
    call_->args_.call_combiner->SetNotifyOnCancel(&cancel_);
  }

 private:
  static void CancelLocked(void* arg, grpc_error_handle error) {
    auto* self = static_cast<Canceller*>(arg);
    bool cancelled = false;
    {
      MutexLock lock(&self->call_->subchannel_->mu_);
      if (self->call_->canceller_ == self && !error.ok()) {
        GRPC_TRACE_LOG(subchannel_call, INFO)
            << "subchannel " << self->call_->subchannel_.get()
            << " queued call " << self->call_.get()
            << ": call combiner canceller called";
        // Remove from queue.
        self->call_->queue_entry_ = nullptr;
        cancelled = true;
      }
    }
    if (cancelled) {
      MutexLock lock(&self->call_->mu_);
      // Fail pending batches on the call.
      self->call_->buffered_call_.Fail(
          error, BufferedCall::YieldCallCombinerIfPendingBatchesFound);
    }
    delete self;
  }

  RefCountedPtr<QueuedCall> call_;
  grpc_closure cancel_;
};

NewSubchannel::QueuedCall::QueuedCall(
    WeakRefCountedPtr<NewSubchannel> subchannel, CreateCallArgs args)
    : subchannel_(std::move(subchannel)),
      args_(args),
      buffered_call_(args_.call_combiner, &subchannel_call_trace),
      queue_entry_(subchannel_->queued_calls_.emplace_back(this)) {
  GRPC_TRACE_LOG(subchannel_call, INFO)
      << "subchannel " << subchannel_.get() << ": created queued call " << this
      << ", queue size=" << subchannel_->queued_calls_.size();
  canceller_ = new Canceller(Ref().TakeAsSubclass<QueuedCall>());
}

NewSubchannel::QueuedCall::~QueuedCall() {
  GRPC_TRACE_LOG(subchannel_call, INFO) << "subchannel " << subchannel_.get()
                                        << ": destroying queued call " << this;
  if (after_call_stack_destroy_ != nullptr) {
    ExecCtx::Run(DEBUG_LOCATION, after_call_stack_destroy_, absl::OkStatus());
  }
}

void NewSubchannel::QueuedCall::SetAfterCallStackDestroy(
    grpc_closure* closure) {
  GRPC_CHECK_EQ(after_call_stack_destroy_, nullptr);
  GRPC_CHECK_NE(closure, nullptr);
  after_call_stack_destroy_ = closure;
}

void NewSubchannel::QueuedCall::StartTransportStreamOpBatch(
    grpc_transport_stream_op_batch* batch) {
  GRPC_TRACE_LOG(subchannel_call, INFO)
      << "subchannel " << subchannel_.get() << " queued call " << this
      << ": starting batch: "
      << grpc_transport_stream_op_batch_string(batch, false);
  MutexLock lock(&mu_);
  // If we already have a real subchannel call, pass the batch down to it.
  if (subchannel_call_ != nullptr) {
    subchannel_call_->StartTransportStreamOpBatch(batch);
    return;
  }
  // Intercept recv_trailing_metadata, so that we can mark the call as
  // eligible for transparent retries if we fail it due to all
  // connections failing.
  if (batch->recv_trailing_metadata) {
    GRPC_CLOSURE_INIT(&recv_trailing_metadata_ready_, RecvTrailingMetadataReady,
                      this, grpc_schedule_on_exec_ctx);
    GRPC_CHECK_EQ(recv_trailing_metadata_, nullptr);
    recv_trailing_metadata_ =
        batch->payload->recv_trailing_metadata.recv_trailing_metadata;
    original_recv_trailing_metadata_ =
        batch->payload->recv_trailing_metadata.recv_trailing_metadata_ready;
    batch->payload->recv_trailing_metadata.recv_trailing_metadata_ready =
        &recv_trailing_metadata_ready_;
  }
  // If we've previously been cancelled, immediately fail the new batch.
  if (!cancel_error_.ok()) {
    // Note: This will release the call combiner.
    grpc_transport_stream_op_batch_finish_with_failure(batch, cancel_error_,
                                                       args_.call_combiner);
    return;
  }
  // Handle cancellation batches.
  if (batch->cancel_stream) {
    cancel_error_ = batch->payload->cancel_stream.cancel_error;
    buffered_call_.Fail(cancel_error_, BufferedCall::NoYieldCallCombiner);
    // Note: This will release the call combiner.
    grpc_transport_stream_op_batch_finish_with_failure(batch, cancel_error_,
                                                       args_.call_combiner);
    return;
  }
  // Enqueue the batch.
  buffered_call_.EnqueueBatch(batch);
  // We hold on to the call combiner for the send_initial_metadata batch,
  // but yield it for other batches.  This ensures that we are holding on
  // to the call combiner exactly once when we are ready to resume.
  if (!batch->send_initial_metadata) {
    GRPC_CALL_COMBINER_STOP(args_.call_combiner,
                            "batch does not include send_initial_metadata");
  }
}

void NewSubchannel::QueuedCall::RecvTrailingMetadataReady(
    void* arg, grpc_error_handle error) {
  QueuedCall* call = static_cast<QueuedCall*>(arg);
  GRPC_CHECK_NE(call->recv_trailing_metadata_, nullptr);
  if (call->is_retriable_.load()) {
    call->recv_trailing_metadata_->Set(GrpcStreamNetworkState(),
                                       GrpcStreamNetworkState::kNotSentOnWire);
  }
  Closure::Run(DEBUG_LOCATION, call->original_recv_trailing_metadata_, error);
}

void NewSubchannel::QueuedCall::ResumeOnConnectionLocked(
    ConnectedSubchannel* connected_subchannel) {
  GRPC_TRACE_LOG(subchannel_call, INFO)
      << "subchannel " << subchannel_.get() << " queued call " << this
      << ": resuming on connected_subchannel " << connected_subchannel;
  canceller_ = nullptr;
  MutexLock lock(&mu_);
  grpc_error_handle error;
  subchannel_call_ = connected_subchannel->CreateCall(args_, &error);
  if (after_call_stack_destroy_ != nullptr) {
    subchannel_call_->SetAfterCallStackDestroy(after_call_stack_destroy_);
    after_call_stack_destroy_ = nullptr;
  }
  if (!error.ok()) {
    buffered_call_.Fail(error,
                        BufferedCall::YieldCallCombinerIfPendingBatchesFound);
  } else {
    buffered_call_.Resume([subchannel_call = subchannel_call_](
                              grpc_transport_stream_op_batch* batch) {
      // This will release the call combiner.
      subchannel_call->StartTransportStreamOpBatch(batch);
    });
  }
}

<<<<<<< HEAD
void Subchannel::QueuedCall::FailLocked(absl::Status status) {
=======
void NewSubchannel::QueuedCall::Fail(absl::Status status) {
>>>>>>> 0a00d8b5
  GRPC_TRACE_LOG(subchannel_call, INFO)
      << "subchannel " << subchannel_.get() << " queued call " << this
      << ": failing: " << status;
  canceller_ = nullptr;
  is_retriable_.store(true);
  MutexLock lock(&mu_);
  buffered_call_.Fail(status,
                      BufferedCall::YieldCallCombinerIfPendingBatchesFound);
}

//
// NewSubchannel::NewConnectedSubchannel
//

class NewSubchannel::NewConnectedSubchannel final : public ConnectedSubchannel {
 public:
  NewConnectedSubchannel(WeakRefCountedPtr<Subchannel> subchannel_in,
                         OrphanablePtr<ClientTransport> transport,
                         const ChannelArgs& args,
                         uint32_t max_concurrent_streams, absl::Status* status)
      : ConnectedSubchannel(std::move(subchannel_in), args,
                            max_concurrent_streams) {
    InterceptionChainBuilder builder(args.SetObject(transport.get()));
    builder.AddOnServerTrailingMetadata(
        [self = WeakRefAsSubclass<NewConnectedSubchannel>()](ServerMetadata&) {
          if (self->ReturnQuotaForRpc()) {
            self->subchannel()->RetryQueuedRpcs();
          }
        });
    if (subchannel()->channelz_node_ != nullptr) {
      // TODO(ctiller): If/when we have a good way to access the subchannel
      // from a filter (maybe GetContext<Subchannel>?), consider replacing
      // these two hooks with a filter so that we can avoid storing two
      // separate refs to the channelz node in each connection.
      builder.AddOnClientInitialMetadata(
          [channelz_node = subchannel()->channelz_node_](ClientMetadata&) {
            channelz_node->RecordCallStarted();
          });
      builder.AddOnServerTrailingMetadata(
          [channelz_node =
               subchannel()->channelz_node_](ServerMetadata& metadata) {
            if (IsStatusOk(metadata)) {
              channelz_node->RecordCallSucceeded();
            } else {
              channelz_node->RecordCallFailed();
            }
          });
    }
<<<<<<< HEAD
    CoreConfiguration::Get().channel_init().AddToInterceptionChainBuilder(
        GRPC_CLIENT_SUBCHANNEL, builder);
    transport_destination_ =
        MakeRefCounted<TransportCallDestination>(std::move(transport));
    auto call_destination = builder.Build(transport_destination_);
    if (!call_destination.ok()) {
      *status = call_destination.status();
    } else {
      call_destination_ = std::move(*call_destination);
    }
  }
=======

    void Orphaned() override { transport_.reset(); }

   private:
    OrphanablePtr<ClientTransport> transport_;
  };

  NewConnectedSubchannel(
      WeakRefCountedPtr<NewSubchannel> subchannel,
      RefCountedPtr<UnstartedCallDestination> call_destination,
      RefCountedPtr<TransportCallDestination> transport,
      const ChannelArgs& args, uint32_t max_concurrent_streams)
      : ConnectedSubchannel(std::move(subchannel), args,
                            max_concurrent_streams),
        call_destination_(std::move(call_destination)),
        transport_(std::move(transport)) {}
>>>>>>> 0a00d8b5

  void Orphaned() override {
    call_destination_.reset();
    transport_destination_.reset();
  }

  void StartWatch(
      grpc_pollset_set*,
      OrphanablePtr<TransportConnectivityStateWatcher> watcher) override {
    transport_destination_->transport()->StartConnectivityWatch(
        std::move(watcher));
  }

  void Ping(absl::AnyInvocable<void(absl::Status)>) override {
    // TODO(ctiller): add new transport API for this in v3 stack
    Crash("not implemented");
  }

  RefCountedPtr<UnstartedCallDestination> unstarted_call_destination()
      const override {
    return call_destination_;
  }

  RefCountedPtr<Call> CreateCall(CreateCallArgs, grpc_error_handle*) override {
    Crash("legacy CreateCall() called on v3 impl");
  }

  void Ping(grpc_closure*, grpc_closure*) override {
    Crash("legacy ping method called in call v3 impl");
  }

 private:
  class TransportCallDestination final : public CallDestination {
   public:
    explicit TransportCallDestination(OrphanablePtr<ClientTransport> transport)
        : transport_(std::move(transport)) {}

    ClientTransport* transport() { return transport_.get(); }

    void HandleCall(CallHandler handler) override {
      transport_->StartCall(std::move(handler));
    }

    void Orphaned() override { transport_.reset(); }

   private:
    OrphanablePtr<ClientTransport> transport_;
  };

  RefCountedPtr<UnstartedCallDestination> call_destination_;
  RefCountedPtr<TransportCallDestination> transport_destination_;
};

//
// Subchannel::QueuingUnstartedCallDestination
//

class Subchannel::QueuingUnstartedCallDestination final
    : public UnstartedCallDestination,
      public Subchannel::QueuedCallInterface {
 public:
  explicit QueuingUnstartedCallDestination(
      WeakRefCountedPtr<Subchannel> subchannel)
      : subchannel_(std::move(subchannel)),
        queue_entry_(subchannel_->queued_calls_.emplace_back(this)) {
    GRPC_TRACE_LOG(subchannel_call, INFO)
        << "subchannel " << subchannel_.get() << ": created queued call "
        << this << ", queue size=" << subchannel_->queued_calls_.size();
  }

  void Orphaned() override {
    MutexLock lock(&subchannel_->mu_);
    GRPC_TRACE_LOG(subchannel_call, INFO)
        << "subchannel " << subchannel_.get() << " queued call " << this
        << ": orphaned, queue_entry_valid_=" << queue_entry_valid_;
    if (queue_entry_valid_) queue_entry_ = nullptr;
  }

  void StartCall(UnstartedCallHandler unstarted_call_handler) override {
    unstarted_call_handler.SpawnInfallible(
        "subchannel_queue",
        [unstarted_call_handler,
         self = RefAsSubclass<QueuingUnstartedCallDestination>()]() mutable {
          return Map(
              self->connection_latch_.Wait(),
              [unstarted_call_handler = std::move(unstarted_call_handler),
               self](absl::StatusOr<RefCountedPtr<UnstartedCallDestination>>
                         connection) mutable {
                if (!connection.ok()) {
                  GRPC_TRACE_LOG(subchannel_call, INFO)
                      << "subchannel " << self->subchannel_.get()
                      << " queued call " << self.get()
                      << ": failing: " << connection.status();
                  // Mark the call as eligible for transparent retries.
                  ServerMetadataHandle trailing_metadata =
                      ServerMetadataFromStatus(connection.status());
                  trailing_metadata->Set(
                      GrpcStreamNetworkState(),
                      GrpcStreamNetworkState::kNotSentOnWire);
                  unstarted_call_handler.PushServerTrailingMetadata(
                      std::move(trailing_metadata));
                  return;
                }
                GRPC_TRACE_LOG(subchannel_call, INFO)
                    << "subchannel " << self->subchannel_.get()
                    << " queued call " << self.get()
                    << ": using connection: " << connection->get();
                (*connection)->StartCall(std::move(unstarted_call_handler));
              });
        });
  }

  void ResumeOnConnectionLocked(ConnectedSubchannel* connected_subchannel)
      override ABSL_EXCLUSIVE_LOCKS_REQUIRED(&Subchannel::mu_) {
    GRPC_TRACE_LOG(subchannel_call, INFO)
        << "subchannel " << subchannel_.get() << " queued call " << this
        << ": resuming call on connection " << connected_subchannel;
    queue_entry_valid_ = false;
    connection_latch_.Set(connected_subchannel->unstarted_call_destination());
  }

  void FailLocked(absl::Status status) override
      ABSL_EXCLUSIVE_LOCKS_REQUIRED(&Subchannel::mu_) {
    GRPC_TRACE_LOG(subchannel_call, INFO)
        << "subchannel " << subchannel_.get() << " queued call " << this
        << ": failing call: " << status;
    queue_entry_valid_ = false;
    connection_latch_.Set(std::move(status));
  }

 private:
  WeakRefCountedPtr<Subchannel> subchannel_;
  bool queue_entry_valid_ ABSL_GUARDED_BY(&Subchannel::mu_) = true;
  QueuedCallInterface*& queue_entry_;
  Latch<absl::StatusOr<RefCountedPtr<UnstartedCallDestination>>>
      connection_latch_;
};

//
// NewSubchannel::ConnectionStateWatcher
//

class NewSubchannel::ConnectionStateWatcher final
    : public Transport::StateWatcher {
 public:
  explicit ConnectionStateWatcher(
      WeakRefCountedPtr<ConnectedSubchannel> connected_subchannel)
      : connected_subchannel_(std::move(connected_subchannel)) {}

  void OnDisconnect(absl::Status status,
                    DisconnectInfo disconnect_info) override {
    NewSubchannel* subchannel = connected_subchannel_->subchannel();
    GRPC_TRACE_LOG(subchannel, INFO)
        << "subchannel " << subchannel << " " << subchannel->key_.ToString()
        << ": connected subchannel " << connected_subchannel_.get()
        << " reports disconnection: " << status;
    MutexLock lock(&subchannel->mu_);
    // Handle keepalive update.
    if (disconnect_info.keepalive_time.has_value()) {
      subchannel->ThrottleKeepaliveTimeLocked(*disconnect_info.keepalive_time);
      subchannel->watcher_list_.NotifyOnKeepaliveUpdateLocked(
          *disconnect_info.keepalive_time);
    }
    // Remove the connection from the subchannel's list of connections.
    subchannel->RemoveConnectionLocked(connected_subchannel_.get());
    // If this was the last connection, then fail all queued RPCs and
    // update the connectivity state.
    if (subchannel->connections_.empty()) {
      subchannel->FailAllQueuedRpcsLocked();
      subchannel->MaybeUpdateConnectivityStateLocked();
    } else {
      // Otherwise, retry queued RPCs, which may trigger a new
      // connection attempt.
      subchannel->RetryQueuedRpcsLocked();
    }
    // Reset backoff.
    subchannel->backoff_.Reset();
  }

  void OnPeerMaxConcurrentStreamsUpdate(
      uint32_t max_concurrent_streams,
      std::unique_ptr<MaxConcurrentStreamsUpdateDoneHandle> /*on_done*/)
      override {
    NewSubchannel* subchannel = connected_subchannel_->subchannel();
    GRPC_TRACE_LOG(subchannel, INFO)
        << "subchannel " << subchannel << " " << subchannel->key_.ToString()
        << ": connection " << connected_subchannel_.get()
        << ": setting MAX_CONCURRENT_STREAMS=" << max_concurrent_streams;
    if (connected_subchannel_->SetMaxConcurrentStreams(
            max_concurrent_streams)) {
      subchannel->RetryQueuedRpcs();
    }
  }

  grpc_pollset_set* interested_parties() const override {
    return connected_subchannel_->subchannel()->pollset_set_;
  }

 private:
  WeakRefCountedPtr<ConnectedSubchannel> connected_subchannel_;
};

//
// NewSubchannel::ConnectivityStateWatcherList
//

void NewSubchannel::ConnectivityStateWatcherList::AddWatcherLocked(
    RefCountedPtr<ConnectivityStateWatcherInterface> watcher) {
  watchers_.insert(std::move(watcher));
}

void NewSubchannel::ConnectivityStateWatcherList::RemoveWatcherLocked(
    ConnectivityStateWatcherInterface* watcher) {
  watchers_.erase(watcher);
}

void NewSubchannel::ConnectivityStateWatcherList::NotifyLocked(
    grpc_connectivity_state state, const absl::Status& status) {
  for (const auto& watcher : watchers_) {
    subchannel_->work_serializer_.Run([watcher, state, status]() {
      watcher->OnConnectivityStateChange(state, status);
    });
  }
}

void NewSubchannel::ConnectivityStateWatcherList::NotifyOnKeepaliveUpdateLocked(
    Duration new_keepalive_time) {
  for (const auto& watcher : watchers_) {
    subchannel_->work_serializer_.Run([watcher, new_keepalive_time]() {
      watcher->OnKeepaliveUpdate(new_keepalive_time);
    });
  }
}

uint32_t
NewSubchannel::ConnectivityStateWatcherList::GetMaxConnectionsPerSubchannel()
    const {
  uint32_t max_connections_per_subchannel = 1;
  for (const auto& watcher : watchers_) {
    max_connections_per_subchannel =
        std::max(max_connections_per_subchannel,
                 watcher->max_connections_per_subchannel());
  }
  return max_connections_per_subchannel;
}

//
// NewSubchannel
//

NewSubchannel::NewSubchannel(SubchannelKey key,
                             OrphanablePtr<SubchannelConnector> connector,
                             const ChannelArgs& args)
    : key_(std::move(key)),
      created_from_endpoint_(args.Contains(GRPC_ARG_SUBCHANNEL_ENDPOINT)),
      args_(args),
      pollset_set_(grpc_pollset_set_create()),
      connector_(std::move(connector)),
      watcher_list_(this),
      work_serializer_(args_.GetObjectRef<EventEngine>()),
      backoff_(ParseArgsForBackoffValues(args_, &min_connect_timeout_)),
      event_engine_(args_.GetObjectRef<EventEngine>()) {
  GRPC_TRACE_LOG(subchannel, INFO)
      << "subchannel " << this << " " << key_.ToString() << ": created";
  // A grpc_init is added here to ensure that grpc_shutdown does not happen
  // until the subchannel is destroyed. Subchannels can persist longer than
  // channels because they maybe reused/shared among multiple channels. As a
  // result the subchannel destruction happens asynchronously to channel
  // destruction. If the last channel destruction triggers a grpc_shutdown
  // before the last subchannel destruction, then there maybe race conditions
  // triggering segmentation faults. To prevent this issue, we call a
  // grpc_init here and a grpc_shutdown in the subchannel destructor.
  InitInternally();
  global_stats().IncrementClientSubchannelsCreated();
  GRPC_CLOSURE_INIT(&on_connecting_finished_, OnConnectingFinished, this,
                    grpc_schedule_on_exec_ctx);
  // Check proxy mapper to determine address to connect to and channel
  // args to use.
  address_for_connect_ = CoreConfiguration::Get()
                             .proxy_mapper_registry()
                             .MapAddress(key_.address(), &args_)
                             .value_or(key_.address());
  // Initialize channelz.
  const bool channelz_enabled = args_.GetBool(GRPC_ARG_ENABLE_CHANNELZ)
                                    .value_or(GRPC_ENABLE_CHANNELZ_DEFAULT);
  if (channelz_enabled) {
    const size_t channel_tracer_max_memory = Clamp(
        args_.GetInt(GRPC_ARG_MAX_CHANNEL_TRACE_EVENT_MEMORY_PER_NODE)
            .value_or(GRPC_MAX_CHANNEL_TRACE_EVENT_MEMORY_PER_NODE_DEFAULT),
        0, INT_MAX);
    channelz_node_ = MakeRefCounted<channelz::SubchannelNode>(
        grpc_sockaddr_to_uri(&key_.address())
            .value_or("<unknown address type>"),
        channel_tracer_max_memory);
    GRPC_CHANNELZ_LOG(channelz_node_) << "subchannel created";
    channelz_node_->SetChannelArgs(args_);
    args_ = args_.SetObject<channelz::BaseNode>(channelz_node_);
  }
}

NewSubchannel::~NewSubchannel() {
  if (channelz_node_ != nullptr) {
    GRPC_CHANNELZ_LOG(channelz_node_) << "Subchannel destroyed";
    channelz_node_->UpdateConnectivityState(GRPC_CHANNEL_SHUTDOWN);
  }
  connector_.reset();
  grpc_pollset_set_destroy(pollset_set_);
  // grpc_shutdown is called here because grpc_init is called in the ctor.
  ShutdownInternally();
}

RefCountedPtr<Subchannel> NewSubchannel::Create(
    OrphanablePtr<SubchannelConnector> connector,
    const grpc_resolved_address& address, const ChannelArgs& args) {
  SubchannelKey key(address, args);
  auto* subchannel_pool = args.GetObject<SubchannelPoolInterface>();
  GRPC_CHECK_NE(subchannel_pool, nullptr);
  RefCountedPtr<NewSubchannel> c =
      subchannel_pool->FindSubchannel(key).TakeAsSubclass<NewSubchannel>();
  if (c != nullptr) {
    return c;
  }
  c = MakeRefCounted<NewSubchannel>(std::move(key), std::move(connector), args);
  if (c->created_from_endpoint_) {
    // We don't interact with the subchannel pool in this case.
    // Instead, we unconditionally return the newly created subchannel.
    // Before returning, we explicitly trigger a connection attempt
    // by calling RequestConnection(), which sets the subchannel's
    // connectivity state to CONNECTING.
    c->RequestConnection();
    return c;
  }
  // Try to register the subchannel before setting the subchannel pool.
  // Otherwise, in case of a registration race, unreffing c in
  // RegisterSubchannel() will cause c to be tried to be unregistered, while
  // its key maps to a different subchannel.
  RefCountedPtr<NewSubchannel> registered =
      subchannel_pool->RegisterSubchannel(c->key_, c)
          .TakeAsSubclass<NewSubchannel>();
  if (registered == c) c->subchannel_pool_ = subchannel_pool->Ref();
  return registered;
}

void NewSubchannel::ThrottleKeepaliveTime(Duration new_keepalive_time) {
  MutexLock lock(&mu_);
  ThrottleKeepaliveTimeLocked(new_keepalive_time);
}

void NewSubchannel::ThrottleKeepaliveTimeLocked(Duration new_keepalive_time) {
  // Only update the value if the new keepalive time is larger.
  if (new_keepalive_time > keepalive_time_) {
    keepalive_time_ = new_keepalive_time;
    GRPC_TRACE_LOG(subchannel, INFO)
        << "subchannel " << this << " " << key_.ToString()
        << ": throttling keepalive time to " << new_keepalive_time;
    args_ = args_.Set(GRPC_ARG_KEEPALIVE_TIME_MS, new_keepalive_time.millis());
  }
}

channelz::SubchannelNode* NewSubchannel::channelz_node() {
  return channelz_node_.get();
}

void NewSubchannel::WatchConnectivityState(
    RefCountedPtr<ConnectivityStateWatcherInterface> watcher) {
  MutexLock lock(&mu_);
  grpc_pollset_set* interested_parties = watcher->interested_parties();
  if (interested_parties != nullptr) {
    grpc_pollset_set_add_pollset_set(pollset_set_, interested_parties);
  }
  work_serializer_.Run(
      [watcher, state = state_, status = ConnectivityStatusToReportLocked()]() {
        watcher->OnConnectivityStateChange(state, status);
      },
      DEBUG_LOCATION);
  watcher_list_.AddWatcherLocked(std::move(watcher));
  // The max_connections_per_subchannel setting may have changed, so
  // this may trigger another connection attempt.
  RetryQueuedRpcsLocked();
}

void NewSubchannel::CancelConnectivityStateWatch(
    ConnectivityStateWatcherInterface* watcher) {
  MutexLock lock(&mu_);
  grpc_pollset_set* interested_parties = watcher->interested_parties();
  if (interested_parties != nullptr) {
    grpc_pollset_set_del_pollset_set(pollset_set_, interested_parties);
  }
  watcher_list_.RemoveWatcherLocked(watcher);
}

void NewSubchannel::RequestConnection() {
  GRPC_TRACE_LOG(subchannel, INFO)
      << "subchannel " << this << " " << key_.ToString()
      << ": RequestConnection()";
  MutexLock lock(&mu_);
  if (state_ == GRPC_CHANNEL_IDLE) {
    StartConnectingLocked();
  }
}

void NewSubchannel::ResetBackoff() {
  GRPC_TRACE_LOG(subchannel, INFO)
      << "subchannel " << this << " " << key_.ToString() << ": ResetBackoff()";
  // Hold a ref to ensure cancellation and subsequent deletion of the closure
  // does not eliminate the last ref and destroy the Subchannel before the
  // method returns.
  auto self = WeakRef(DEBUG_LOCATION, "ResetBackoff");
  MutexLock lock(&mu_);
  backoff_.Reset();
  if (retry_timer_handle_.has_value() &&
      event_engine_->Cancel(*retry_timer_handle_)) {
    OnRetryTimerLocked();
  } else if (connection_attempt_in_flight_) {
    next_attempt_time_ = Timestamp::Now();
  }
}

void NewSubchannel::Orphaned() {
  GRPC_TRACE_LOG(subchannel, INFO)
      << "subchannel " << this << " " << key_.ToString() << ": shutting down";
  // The subchannel_pool is only used once here in this subchannel, so the
  // access can be outside of the lock.
  if (subchannel_pool_ != nullptr) {
    subchannel_pool_->UnregisterSubchannel(key_, this);
    subchannel_pool_.reset();
  }
  MutexLock lock(&mu_);
  GRPC_CHECK(!shutdown_);
  shutdown_ = true;
  connector_.reset();
  connections_.clear();
  if (retry_timer_handle_.has_value()) {
    event_engine_->Cancel(*retry_timer_handle_);
  }
}

void NewSubchannel::GetOrAddDataProducer(
    UniqueTypeName type,
    std::function<void(DataProducerInterface**)> get_or_add) {
  MutexLock lock(&mu_);
  auto it = data_producer_map_.emplace(type, nullptr).first;
  get_or_add(&it->second);
}

void NewSubchannel::RemoveDataProducer(DataProducerInterface* data_producer) {
  MutexLock lock(&mu_);
  auto it = data_producer_map_.find(data_producer->type());
  if (it != data_producer_map_.end() && it->second == data_producer) {
    data_producer_map_.erase(it);
  }
}

namespace {

absl::Status PrependAddressToStatusMessage(const SubchannelKey& key,
                                           const absl::Status& status) {
  return AddMessagePrefix(
      grpc_sockaddr_to_uri(&key.address()).value_or("<unknown address type>"),
      status);
}

}  // namespace

void NewSubchannel::SetLastFailureLocked(const absl::Status& status) {
  // Augment status message to include IP address.
  last_failure_status_ = PrependAddressToStatusMessage(key_, status);
}

grpc_connectivity_state NewSubchannel::ComputeConnectivityStateLocked() const {
  // If we have at least one connection, report READY.
  if (!connections_.empty()) return GRPC_CHANNEL_READY;
  // If we were created from an endpoint and the connection is closed,
  // we have no way to create a new connection, so we report
  // TRANSIENT_FAILURE, and we'll never leave that state.
  if (created_from_endpoint_) return GRPC_CHANNEL_TRANSIENT_FAILURE;
  // If there's a connection attempt in flight, report CONNECTING.
  if (connection_attempt_in_flight_) return GRPC_CHANNEL_CONNECTING;
  // If we're in backoff delay, report TRANSIENT_FAILURE.
  if (retry_timer_handle_.has_value()) {
    return GRPC_CHANNEL_TRANSIENT_FAILURE;
  }
  // Otherwise, report IDLE.
  return GRPC_CHANNEL_IDLE;
}

absl::Status NewSubchannel::ConnectivityStatusToReportLocked() const {
  // Report status in TRANSIENT_FAILURE state.
  // If using the old watcher API, also report status in IDLE state, since
  // that's used to propagate keepalive times.
  if (state_ == GRPC_CHANNEL_TRANSIENT_FAILURE ||
      (!IsSubchannelConnectionScalingEnabled() &&
       state_ == GRPC_CHANNEL_IDLE)) {
    return last_failure_status_;
  }
  return absl::OkStatus();
}

void NewSubchannel::MaybeUpdateConnectivityStateLocked() {
  // Determine what state we are in.
  grpc_connectivity_state new_state = ComputeConnectivityStateLocked();
  // If we're already in that state, no need to report a change.
  if (new_state == state_) return;
  state_ = new_state;
  absl::Status status = ConnectivityStatusToReportLocked();
  GRPC_TRACE_LOG(subchannel, INFO)
      << "subchannel " << this << " " << key_.ToString()
      << ": reporting connectivity state " << ConnectivityStateName(new_state)
      << ", status: " << status;
  // Update channelz.
  if (channelz_node_ != nullptr) {
    channelz_node_->UpdateConnectivityState(new_state);
    if (status.ok()) {
      GRPC_CHANNELZ_LOG(channelz_node_)
          << "Subchannel connectivity state changed to "
          << ConnectivityStateName(new_state);
    } else {
      GRPC_CHANNELZ_LOG(channelz_node_)
          << "Subchannel connectivity state changed to "
          << ConnectivityStateName(new_state) << ": " << status;
    }
  }
  // Notify watchers.
  watcher_list_.NotifyLocked(new_state, status);
}

bool NewSubchannel::RemoveConnectionLocked(
    ConnectedSubchannel* connected_subchannel) {
  for (auto it = connections_.begin(); it != connections_.end(); ++it) {
    if (*it == connected_subchannel) {
      GRPC_TRACE_LOG(subchannel, INFO)
          << "subchannel " << this << " " << key_.ToString()
          << ": removing connection " << connected_subchannel;
      connections_.erase(it);
      return true;
    }
  }
  return false;
}

void NewSubchannel::OnRetryTimer() {
  MutexLock lock(&mu_);
  OnRetryTimerLocked();
}

void NewSubchannel::OnRetryTimerLocked() {
  retry_timer_handle_.reset();
  if (shutdown_) return;
  GRPC_TRACE_LOG(subchannel, INFO)
      << "subchannel " << this << " " << key_.ToString()
      << ": backoff delay elapsed";
  RetryQueuedRpcsLocked();  // May trigger another connection attempt.
  MaybeUpdateConnectivityStateLocked();
}

void NewSubchannel::StartConnectingLocked() {
  // Set next attempt time.
  const Timestamp now = Timestamp::Now();
  const Timestamp min_deadline = now + min_connect_timeout_;
  next_attempt_time_ = now + backoff_.NextAttemptDelay();
  // Change connectivity state if needed.
  connection_attempt_in_flight_ = true;
  MaybeUpdateConnectivityStateLocked();
  // Start connection attempt.
  SubchannelConnector::Args args;
  args.address = &address_for_connect_;
  args.interested_parties = pollset_set_;
  args.deadline = std::max(next_attempt_time_, min_deadline);
  args.channel_args = args_;
  WeakRef(DEBUG_LOCATION, "Connect").release();  // Ref held by callback.
  connector_->Connect(args, &connecting_result_, &on_connecting_finished_);
}

void NewSubchannel::OnConnectingFinished(void* arg, grpc_error_handle error) {
  WeakRefCountedPtr<NewSubchannel> c(static_cast<NewSubchannel*>(arg));
  {
    MutexLock lock(&c->mu_);
    c->OnConnectingFinishedLocked(error);
  }
  c.reset(DEBUG_LOCATION, "Connect");
}

void NewSubchannel::OnConnectingFinishedLocked(grpc_error_handle error) {
  connection_attempt_in_flight_ = false;
  if (shutdown_) {
    connecting_result_.Reset();
    return;
  }
  // If we didn't get a transport or we fail to publish it, report
  // TRANSIENT_FAILURE and start the retry timer.
  // Note that if the connection attempt took longer than the backoff
  // time, then the timer will fire immediately, and we will quickly
  // transition back to IDLE.
  if (connecting_result_.transport == nullptr || !PublishTransportLocked()) {
    const Duration time_until_next_attempt =
        next_attempt_time_ - Timestamp::Now();
    GRPC_TRACE_LOG(subchannel, INFO)
        << "subchannel " << this << " " << key_.ToString()
        << ": connect failed (" << StatusToString(error) << ")"
        << (created_from_endpoint_
                ? ", no retry will be attempted (created from endpoint); "
                  "remaining in TRANSIENT_FAILURE"
                : ", backing off for " +
                      std::to_string(time_until_next_attempt.millis()) + " ms");
    if (!created_from_endpoint_) {
      retry_timer_handle_ = event_engine_->RunAfter(
          time_until_next_attempt,
          [self = WeakRef(DEBUG_LOCATION, "RetryTimer")
                      .TakeAsSubclass<NewSubchannel>()]() mutable {
            {
              ExecCtx exec_ctx;
              self->OnRetryTimer();
              // Subchannel deletion might require an active ExecCtx. So if
              // self.reset() is not called here, the WeakRefCountedPtr
              // destructor may run after the ExecCtx declared in the callback
              // is destroyed. Since subchannel may get destroyed when the
              // WeakRefCountedPtr destructor runs, it may not have an active
              // ExecCtx - thus leading to crashes.
              self.reset();
            }
          });
    }
    SetLastFailureLocked(grpc_error_to_absl_status(error));
    MaybeUpdateConnectivityStateLocked();
  }
}

bool NewSubchannel::PublishTransportLocked() {
  auto socket_node = connecting_result_.transport->GetSocketNode();
  Transport* transport = connecting_result_.transport;
  RefCountedPtr<ConnectedSubchannel> connected_subchannel;
  if (connecting_result_.transport->filter_stack_transport() != nullptr) {
    // Construct channel stack.
    // Builder takes ownership of transport.
    ChannelStackBuilderImpl builder(
        "subchannel", GRPC_CLIENT_SUBCHANNEL,
        connecting_result_.channel_args.SetObject(
            std::exchange(connecting_result_.transport, nullptr)));
    if (!CoreConfiguration::Get().channel_init().CreateStack(&builder)) {
      return false;
    }
    absl::StatusOr<RefCountedPtr<grpc_channel_stack>> stack = builder.Build();
    if (!stack.ok()) {
      connecting_result_.Reset();
      LOG(ERROR) << "subchannel " << this << " " << key_.ToString()
                 << ": error initializing subchannel stack: " << stack.status();
      return false;
    }
    connected_subchannel = MakeRefCounted<LegacyConnectedSubchannel>(
        WeakRef().TakeAsSubclass<NewSubchannel>(), std::move(*stack), args_,
        channelz_node_, connecting_result_.max_concurrent_streams);
  } else {
    OrphanablePtr<ClientTransport> transport(
        std::exchange(connecting_result_.transport, nullptr)
            ->client_transport());
    absl::Status status;
    connected_subchannel = MakeRefCounted<NewConnectedSubchannel>(
        WeakRef(), std::move(transport), args_,
        connecting_result_.max_concurrent_streams, &status);
    if (!status.ok()) {
      connecting_result_.Reset();
      LOG(ERROR) << "subchannel " << this << " " << key_.ToString()
                 << ": error initializing subchannel stack: " << status;
      return false;
    }
<<<<<<< HEAD
=======
    connected_subchannel = MakeRefCounted<NewConnectedSubchannel>(
        WeakRef().TakeAsSubclass<NewSubchannel>(), std::move(*call_destination),
        std::move(transport_destination), args_,
        connecting_result_.max_concurrent_streams);
>>>>>>> 0a00d8b5
  }
  connecting_result_.Reset();
  // Publish.
  GRPC_TRACE_LOG(subchannel, INFO)
      << "subchannel " << this << " " << key_.ToString()
      << ": new connected subchannel at " << connected_subchannel.get()
      << ", max_concurrent_streams="
      << connecting_result_.max_concurrent_streams;
  if (channelz_node_ != nullptr) {
    if (socket_node != nullptr) {
      socket_node->AddParent(channelz_node_.get());
    }
  }
  transport->StartWatch(MakeRefCounted<ConnectionStateWatcher>(
      connected_subchannel->WeakRef()));
  connections_.push_back(std::move(connected_subchannel));
  RetryQueuedRpcsLocked();
  MaybeUpdateConnectivityStateLocked();
  return true;
}

RefCountedPtr<Subchannel::Call> NewSubchannel::CreateCall(
    CreateCallArgs args, grpc_error_handle* error) {
  RefCountedPtr<ConnectedSubchannel> connected_subchannel;
  {
    MutexLock lock(&mu_);
    // If we hit a race condition where the LB picker chose the subchannel
    // at the same time as the last connection was closed, then tell the
    // channel to re-queue the pick.
    if (connections_.empty()) return nullptr;
    // Otherwise, choose a connection.
    // Optimization: If the queue is non-empty, then we know there won't be
    // a connection that we can send this RPC on, so we don't bother looking.
    if (queued_calls_.empty()) connected_subchannel = ChooseConnectionLocked();
    // If we don't have a connection to send the RPC on, queue it.
    if (connected_subchannel == nullptr) {
      // The QueuedCall object adds itself to queued_calls_.
      return RefCountedPtr<QueuedCall>(args.arena->New<QueuedCall>(
          WeakRef().TakeAsSubclass<NewSubchannel>(), args));
    }
  }
  // Found a connection, so create a call on it.
  GRPC_TRACE_LOG(subchannel_call, INFO)
      << "subchannel " << this << " " << key_.ToString()
      << ": creating call on connection " << connected_subchannel.get();
  return connected_subchannel->CreateCall(args, error);
}

<<<<<<< HEAD
RefCountedPtr<UnstartedCallDestination> Subchannel::call_destination() {
=======
RefCountedPtr<UnstartedCallDestination> NewSubchannel::call_destination() {
  // TODO(roth): Implement connection scaling for v3.
>>>>>>> 0a00d8b5
  RefCountedPtr<ConnectedSubchannel> connected_subchannel;
  {
    MutexLock lock(&mu_);
    // If we hit a race condition where the LB picker chose the subchannel
    // at the same time as the last connection was closed, then tell the
    // channel to re-queue the pick.
    if (connections_.empty()) return nullptr;
    // Otherwise, choose a connection.
    // Optimization: If the queue is non-empty, then we know there won't be
    // a connection that we can send this RPC on, so we don't bother looking.
    if (queued_calls_.empty()) connected_subchannel = ChooseConnectionLocked();
    // If we don't have a connection to send the RPC on, queue it.
    if (connected_subchannel == nullptr) {
      // The QueuingUnstartedCallDestination object adds itself to
      // queued_calls_.
      return RefCountedPtr<QueuingUnstartedCallDestination>(
          GetContext<Arena>()->New<QueuingUnstartedCallDestination>(WeakRef()));
    }
  }
  // Found a connection, so use it.
  GRPC_TRACE_LOG(subchannel_call, INFO)
      << "subchannel " << this << " " << key_.ToString()
      << ": creating call on connection " << connected_subchannel.get();
  return connected_subchannel->unstarted_call_destination();
}

RefCountedPtr<NewSubchannel::ConnectedSubchannel>
NewSubchannel::ChooseConnectionLocked() {
  if (!IsSubchannelConnectionScalingEnabled()) return connections_[0];
  // Try to find a connection with quota available for the RPC.
  for (auto& connection : connections_) {
    if (connection->GetQuotaForRpc()) return connection;
  }
  // If we didn't find a connection for the RPC, we'll queue it.
  // Trigger a new connection attempt if we need to scale up the number
  // of connections.
  if (connections_.size() < watcher_list_.GetMaxConnectionsPerSubchannel() &&
      !connection_attempt_in_flight_ && !retry_timer_handle_.has_value()) {
    GRPC_TRACE_LOG(subchannel, INFO)
        << "subchannel " << this << " " << key_.ToString()
        << ": adding a new connection";
    StartConnectingLocked();
  }
  return nullptr;
}

void NewSubchannel::RetryQueuedRpcs() {
  MutexLock lock(&mu_);
  RetryQueuedRpcsLocked();
}

void NewSubchannel::RetryQueuedRpcsLocked() {
  GRPC_TRACE_LOG(subchannel_call, INFO)
      << "subchannel " << this << " " << key_.ToString()
      << ": retrying RPCs from queue, queue size=" << queued_calls_.size();
  while (!queued_calls_.empty()) {
    GRPC_TRACE_LOG(subchannel_call, INFO)
        << "  retrying first queued RPC, queue size=" << queued_calls_.size();
    QueuedCallInterface* queued_call = queued_calls_.front();
    if (queued_call == nullptr) {
      GRPC_TRACE_LOG(subchannel_call, INFO) << "  RPC already cancelled";
    } else {
      auto connected_subchannel = ChooseConnectionLocked();
      // If we don't have a connection to dispatch this RPC on, then
      // we've drained as much from the queue as we can, so stop here.
      if (connected_subchannel == nullptr) {
        GRPC_TRACE_LOG(subchannel_call, INFO)
            << "  no usable connection found; will stop retrying from queue";
        return;
      }
      GRPC_TRACE_LOG(subchannel_call, INFO)
          << "  starting RPC on connection " << connected_subchannel.get();
      queued_call->ResumeOnConnectionLocked(connected_subchannel.get());
    }
    queued_calls_.pop_front();
  }
}

void NewSubchannel::FailAllQueuedRpcsLocked() {
  absl::Status status = PrependAddressToStatusMessage(
      key_, absl::UnavailableError("subchannel lost all connections"));
  for (QueuedCallInterface* queued_call : queued_calls_) {
    if (queued_call != nullptr) queued_call->FailLocked(status);
  }
  queued_calls_.clear();
}

void NewSubchannel::Ping(absl::AnyInvocable<void(absl::Status)>) {
  // TODO(ctiller): Implement
}

absl::Status NewSubchannel::Ping(grpc_closure* on_initiate,
                                 grpc_closure* on_ack) {
  RefCountedPtr<ConnectedSubchannel> connected_subchannel;
  {
    MutexLock lock(&mu_);
    if (!connections_.empty()) connected_subchannel = connections_[0];
  }
  if (connected_subchannel == nullptr) {
    return absl::UnavailableError("no connection");
  }
  connected_subchannel->Ping(on_initiate, on_ack);
  return absl::OkStatus();
}

}  // namespace grpc_core<|MERGE_RESOLUTION|>--- conflicted
+++ resolved
@@ -1424,34 +1424,27 @@
 }
 
 //
-<<<<<<< HEAD
-// Subchannel::QueuedCallInterface
-//
-
-class Subchannel::QueuedCallInterface {
+// NewSubchannel::QueuedCallInterface
+//
+
+class NewSubchannel::QueuedCallInterface {
  public:
   virtual ~QueuedCallInterface() = default;
 
   virtual void ResumeOnConnectionLocked(
       ConnectedSubchannel* connected_subchannel)
-      ABSL_EXCLUSIVE_LOCKS_REQUIRED(&Subchannel::mu_) = 0;
+      ABSL_EXCLUSIVE_LOCKS_REQUIRED(&NewSubchannel::mu_) = 0;
 
   virtual void FailLocked(absl::Status status)
-      ABSL_EXCLUSIVE_LOCKS_REQUIRED(&Subchannel::mu_) = 0;
+      ABSL_EXCLUSIVE_LOCKS_REQUIRED(&NewSubchannel::mu_) = 0;
 };
 
 //
-// Subchannel::QueuedCall
-//
-
-class Subchannel::QueuedCall final : public Subchannel::Call,
-                                     public Subchannel::QueuedCallInterface {
-=======
 // NewSubchannel::QueuedCall
 //
 
-class NewSubchannel::QueuedCall final : public Subchannel::Call {
->>>>>>> 0a00d8b5
+class NewSubchannel::QueuedCall final
+    : public Subchannel::Call, public NewSubchannel::QueuedCallInterface {
  public:
   QueuedCall(WeakRefCountedPtr<NewSubchannel> subchannel, CreateCallArgs args);
   ~QueuedCall() override;
@@ -1472,17 +1465,10 @@
   }
 
   void ResumeOnConnectionLocked(ConnectedSubchannel* connected_subchannel)
-<<<<<<< HEAD
-      override ABSL_EXCLUSIVE_LOCKS_REQUIRED(&Subchannel::mu_);
+      override ABSL_EXCLUSIVE_LOCKS_REQUIRED(&NewSubchannel::mu_);
 
   void FailLocked(absl::Status status) override
-      ABSL_EXCLUSIVE_LOCKS_REQUIRED(&Subchannel::mu_);
-=======
       ABSL_EXCLUSIVE_LOCKS_REQUIRED(&NewSubchannel::mu_);
-
-  void Fail(absl::Status status)
-      ABSL_EXCLUSIVE_LOCKS_REQUIRED(&NewSubchannel::mu_);
->>>>>>> 0a00d8b5
 
  private:
   // Allow RefCountedPtr<> to access IncrementRefCount().
@@ -1508,13 +1494,8 @@
   Mutex mu_ ABSL_ACQUIRED_AFTER(NewSubchannel::mu_);
   BufferedCall buffered_call_ ABSL_GUARDED_BY(&mu_);
   RefCountedPtr<Call> subchannel_call_ ABSL_GUARDED_BY(&mu_);
-<<<<<<< HEAD
   QueuedCallInterface*& queue_entry_;
-  Canceller* canceller_ ABSL_GUARDED_BY(&Subchannel::mu_);
-=======
-  QueuedCall*& queue_entry_;
   Canceller* canceller_ ABSL_GUARDED_BY(&NewSubchannel::mu_);
->>>>>>> 0a00d8b5
 
   std::atomic<bool> is_retriable_{false};
   grpc_closure recv_trailing_metadata_ready_;
@@ -1674,11 +1655,7 @@
   }
 }
 
-<<<<<<< HEAD
-void Subchannel::QueuedCall::FailLocked(absl::Status status) {
-=======
-void NewSubchannel::QueuedCall::Fail(absl::Status status) {
->>>>>>> 0a00d8b5
+void NewSubchannel::QueuedCall::FailLocked(absl::Status status) {
   GRPC_TRACE_LOG(subchannel_call, INFO)
       << "subchannel " << subchannel_.get() << " queued call " << this
       << ": failing: " << status;
@@ -1695,7 +1672,7 @@
 
 class NewSubchannel::NewConnectedSubchannel final : public ConnectedSubchannel {
  public:
-  NewConnectedSubchannel(WeakRefCountedPtr<Subchannel> subchannel_in,
+  NewConnectedSubchannel(WeakRefCountedPtr<NewSubchannel> subchannel_in,
                          OrphanablePtr<ClientTransport> transport,
                          const ChannelArgs& args,
                          uint32_t max_concurrent_streams, absl::Status* status)
@@ -1727,7 +1704,6 @@
             }
           });
     }
-<<<<<<< HEAD
     CoreConfiguration::Get().channel_init().AddToInterceptionChainBuilder(
         GRPC_CLIENT_SUBCHANNEL, builder);
     transport_destination_ =
@@ -1739,24 +1715,6 @@
       call_destination_ = std::move(*call_destination);
     }
   }
-=======
-
-    void Orphaned() override { transport_.reset(); }
-
-   private:
-    OrphanablePtr<ClientTransport> transport_;
-  };
-
-  NewConnectedSubchannel(
-      WeakRefCountedPtr<NewSubchannel> subchannel,
-      RefCountedPtr<UnstartedCallDestination> call_destination,
-      RefCountedPtr<TransportCallDestination> transport,
-      const ChannelArgs& args, uint32_t max_concurrent_streams)
-      : ConnectedSubchannel(std::move(subchannel), args,
-                            max_concurrent_streams),
-        call_destination_(std::move(call_destination)),
-        transport_(std::move(transport)) {}
->>>>>>> 0a00d8b5
 
   void Orphaned() override {
     call_destination_.reset();
@@ -1811,15 +1769,15 @@
 };
 
 //
-// Subchannel::QueuingUnstartedCallDestination
-//
-
-class Subchannel::QueuingUnstartedCallDestination final
+// NewSubchannel::QueuingUnstartedCallDestination
+//
+
+class NewSubchannel::QueuingUnstartedCallDestination final
     : public UnstartedCallDestination,
-      public Subchannel::QueuedCallInterface {
+      public NewSubchannel::QueuedCallInterface {
  public:
   explicit QueuingUnstartedCallDestination(
-      WeakRefCountedPtr<Subchannel> subchannel)
+      WeakRefCountedPtr<NewSubchannel> subchannel)
       : subchannel_(std::move(subchannel)),
         queue_entry_(subchannel_->queued_calls_.emplace_back(this)) {
     GRPC_TRACE_LOG(subchannel_call, INFO)
@@ -1870,7 +1828,7 @@
   }
 
   void ResumeOnConnectionLocked(ConnectedSubchannel* connected_subchannel)
-      override ABSL_EXCLUSIVE_LOCKS_REQUIRED(&Subchannel::mu_) {
+      override ABSL_EXCLUSIVE_LOCKS_REQUIRED(&NewSubchannel::mu_) {
     GRPC_TRACE_LOG(subchannel_call, INFO)
         << "subchannel " << subchannel_.get() << " queued call " << this
         << ": resuming call on connection " << connected_subchannel;
@@ -1879,7 +1837,7 @@
   }
 
   void FailLocked(absl::Status status) override
-      ABSL_EXCLUSIVE_LOCKS_REQUIRED(&Subchannel::mu_) {
+      ABSL_EXCLUSIVE_LOCKS_REQUIRED(&NewSubchannel::mu_) {
     GRPC_TRACE_LOG(subchannel_call, INFO)
         << "subchannel " << subchannel_.get() << " queued call " << this
         << ": failing call: " << status;
@@ -1888,8 +1846,8 @@
   }
 
  private:
-  WeakRefCountedPtr<Subchannel> subchannel_;
-  bool queue_entry_valid_ ABSL_GUARDED_BY(&Subchannel::mu_) = true;
+  WeakRefCountedPtr<NewSubchannel> subchannel_;
+  bool queue_entry_valid_ ABSL_GUARDED_BY(&NewSubchannel::mu_) = true;
   QueuedCallInterface*& queue_entry_;
   Latch<absl::StatusOr<RefCountedPtr<UnstartedCallDestination>>>
       connection_latch_;
@@ -2414,7 +2372,7 @@
             ->client_transport());
     absl::Status status;
     connected_subchannel = MakeRefCounted<NewConnectedSubchannel>(
-        WeakRef(), std::move(transport), args_,
+        WeakRef().TakeAsSubclass<NewSubchannel>(), std::move(transport), args_,
         connecting_result_.max_concurrent_streams, &status);
     if (!status.ok()) {
       connecting_result_.Reset();
@@ -2422,13 +2380,6 @@
                  << ": error initializing subchannel stack: " << status;
       return false;
     }
-<<<<<<< HEAD
-=======
-    connected_subchannel = MakeRefCounted<NewConnectedSubchannel>(
-        WeakRef().TakeAsSubclass<NewSubchannel>(), std::move(*call_destination),
-        std::move(transport_destination), args_,
-        connecting_result_.max_concurrent_streams);
->>>>>>> 0a00d8b5
   }
   connecting_result_.Reset();
   // Publish.
@@ -2477,12 +2428,7 @@
   return connected_subchannel->CreateCall(args, error);
 }
 
-<<<<<<< HEAD
-RefCountedPtr<UnstartedCallDestination> Subchannel::call_destination() {
-=======
 RefCountedPtr<UnstartedCallDestination> NewSubchannel::call_destination() {
-  // TODO(roth): Implement connection scaling for v3.
->>>>>>> 0a00d8b5
   RefCountedPtr<ConnectedSubchannel> connected_subchannel;
   {
     MutexLock lock(&mu_);
@@ -2499,7 +2445,8 @@
       // The QueuingUnstartedCallDestination object adds itself to
       // queued_calls_.
       return RefCountedPtr<QueuingUnstartedCallDestination>(
-          GetContext<Arena>()->New<QueuingUnstartedCallDestination>(WeakRef()));
+          GetContext<Arena>()->New<QueuingUnstartedCallDestination>(
+              WeakRef().TakeAsSubclass<NewSubchannel>()));
     }
   }
   // Found a connection, so use it.
