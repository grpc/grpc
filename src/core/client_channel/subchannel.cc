//
// Copyright 2015 gRPC authors.
//
// Licensed under the Apache License, Version 2.0 (the "License");
// you may not use this file except in compliance with the License.
// You may obtain a copy of the License at
//
//     http://www.apache.org/licenses/LICENSE-2.0
//
// Unless required by applicable law or agreed to in writing, software
// distributed under the License is distributed on an "AS IS" BASIS,
// WITHOUT WARRANTIES OR CONDITIONS OF ANY KIND, either express or implied.
// See the License for the specific language governing permissions and
// limitations under the License.
//

#include "src/core/client_channel/subchannel.h"

#include <grpc/impl/channel_arg_names.h>
#include <grpc/slice.h>
#include <grpc/status.h>
#include <grpc/support/port_platform.h>
#include <inttypes.h>
#include <limits.h>

#include <algorithm>
#include <memory>
#include <new>
#include <optional>
#include <utility>

#include "src/core/call/interception_chain.h"
#include "src/core/channelz/channel_trace.h"
#include "src/core/channelz/channelz.h"
#include "src/core/client_channel/client_channel_internal.h"
#include "src/core/client_channel/subchannel_pool_interface.h"
#include "src/core/config/core_configuration.h"
#include "src/core/handshaker/proxy_mapper_registry.h"
#include "src/core/lib/address_utils/sockaddr_utils.h"
#include "src/core/lib/channel/channel_args.h"
#include "src/core/lib/channel/channel_stack.h"
#include "src/core/lib/channel/channel_stack_builder_impl.h"
#include "src/core/lib/debug/trace.h"
#include "src/core/lib/experiments/experiments.h"
#include "src/core/lib/iomgr/exec_ctx.h"
#include "src/core/lib/iomgr/pollset_set.h"
#include "src/core/lib/promise/cancel_callback.h"
#include "src/core/lib/promise/seq.h"
#include "src/core/lib/slice/slice_internal.h"
#include "src/core/lib/surface/channel_init.h"
#include "src/core/lib/surface/channel_stack_type.h"
#include "src/core/lib/surface/init_internally.h"
#include "src/core/lib/transport/connectivity_state.h"
#include "src/core/lib/transport/error_utils.h"
#include "src/core/lib/transport/transport.h"
#ifdef GRPC_XDS_ENABLED
#include "src/core/load_balancing/xds/xds_channel_args.h"
#endif
#include "src/core/telemetry/stats.h"
#include "src/core/telemetry/stats_data.h"
#include "src/core/transport/auth_context.h"  //TODO: check
#include "src/core/util/alloc.h"
#include "src/core/util/backoff.h"
#include "src/core/util/debug_location.h"
#include "src/core/util/grpc_check.h"
#include "src/core/util/orphanable.h"
#include "src/core/util/ref_counted.h"
#include "src/core/util/ref_counted_ptr.h"
#include "src/core/util/status_helper.h"
#include "src/core/util/sync.h"
#include "src/core/util/useful.h"
<<<<<<< HEAD
#ifdef GRPC_XDS_ENABLED
#include "src/core/xds/xds_client/xds_locality.h"
#endif
=======
#include "absl/log/log.h"
#include "absl/status/statusor.h"
#include "absl/strings/cord.h"
#include "absl/strings/str_cat.h"
#include "absl/strings/string_view.h"
>>>>>>> ba73fca3

// Backoff parameters.
#define GRPC_SUBCHANNEL_INITIAL_CONNECT_BACKOFF_SECONDS 1
#define GRPC_SUBCHANNEL_RECONNECT_BACKOFF_MULTIPLIER 1.6
#define GRPC_SUBCHANNEL_RECONNECT_MIN_TIMEOUT_SECONDS 20
#define GRPC_SUBCHANNEL_RECONNECT_MAX_BACKOFF_SECONDS 120
#define GRPC_SUBCHANNEL_RECONNECT_JITTER 0.2

// Conversion between subchannel call and call stack.
#define SUBCHANNEL_CALL_TO_CALL_STACK(call) \
  (grpc_call_stack*)((char*)(call) +        \
                     GPR_ROUND_UP_TO_ALIGNMENT_SIZE(sizeof(SubchannelCall)))
#define CALL_STACK_TO_SUBCHANNEL_CALL(callstack) \
  (SubchannelCall*)(((char*)(call_stack)) -      \
                    GPR_ROUND_UP_TO_ALIGNMENT_SIZE(sizeof(SubchannelCall)))

namespace grpc_core {

using ::grpc_event_engine::experimental::EventEngine;

// Metrics for tracking subchannel connection behavior (gRFC A94).
// These metrics help monitor subchannel health and connection patterns.
// Total number of times a subchannel becomes disconnected.
// Labels: grpc.target (required), grpc.lb.backend_service, grpc.lb.locality,
//         grpc.disconnect_error (optional)
const auto kMetricDisconnections =
    GlobalInstrumentsRegistry::RegisterUInt64Counter(
        "grpc.subchannel.disconnections",
        "Number of times the selected subchannel becomes disconnected.",
        "{disconnection}", false)
        .Labels(kMetricLabelTarget)
        .OptionalLabels("grpc.lb.backend_service", "grpc.lb.locality",
                        "grpc.disconnect_error")
        .Build();

// Total number of successful connection attempts.
// Labels: grpc.target (required), grpc.lb.backend_service, grpc.lb.locality
// (optional)
const auto kMetricConnectionAttemptsSucceeded =
    GlobalInstrumentsRegistry::RegisterUInt64Counter(
        "grpc.subchannel.connection_attempts_succeeded",
        "Number of successful connection attempts.", "{attempt}", false)
        .Labels(kMetricLabelTarget)
        .OptionalLabels("grpc.lb.backend_service", "grpc.lb.locality")
        .Build();

// Total number of failed connection attempts.
// Labels: grpc.target (required), grpc.lb.backend_service, grpc.lb.locality
// (optional)
const auto kMetricConnectionAttemptsFailed =
    GlobalInstrumentsRegistry::RegisterUInt64Counter(
        "grpc.subchannel.connection_attempts_failed",
        "Number of failed connection attempts.", "{attempt}", false)
        .Labels(kMetricLabelTarget)
        .OptionalLabels("grpc.lb.backend_service", "grpc.lb.locality")
        .Build();

// Tracks current number of open connections to this subchannel.
// Labels: grpc.target (required), grpc.security_level, grpc.lb.backend_service,
//         grpc.lb.locality (optional)
const auto kMetricOpenConnections =
    // GlobalInstrumentsRegistry::RegisterDoubleUpDownCounter(
    GlobalInstrumentsRegistry::RegisterUInt64UpDownCounter(
        "grpc.subchannel.open_connections", "Number of open connections.",
        "{connection}", false)
        .Labels(kMetricLabelTarget)
        .OptionalLabels("grpc.security_level", "grpc.lb.backend_service",
                        "grpc.lb.locality")
        .Build();

//
// ConnectedSubchannel
//

ConnectedSubchannel::ConnectedSubchannel(const ChannelArgs& args)
    : RefCounted<ConnectedSubchannel>(
          GRPC_TRACE_FLAG_ENABLED(subchannel_refcount) ? "ConnectedSubchannel"
                                                       : nullptr),
      args_(args) {}

//
// LegacyConnectedSubchannel
//

class LegacyConnectedSubchannel : public ConnectedSubchannel {
 public:
  LegacyConnectedSubchannel(
      RefCountedPtr<grpc_channel_stack> channel_stack, const ChannelArgs& args,
      RefCountedPtr<channelz::SubchannelNode> channelz_node)
      : ConnectedSubchannel(args),
        channelz_node_(std::move(channelz_node)),
        channel_stack_(std::move(channel_stack)) {}

  ~LegacyConnectedSubchannel() override {
    channel_stack_.reset(DEBUG_LOCATION, "ConnectedSubchannel");
  }

  channelz::SubchannelNode* channelz_node() const override {
    return channelz_node_.get();
  }

  void StartWatch(
      grpc_pollset_set* interested_parties,
      OrphanablePtr<ConnectivityStateWatcherInterface> watcher) override {
    grpc_transport_op* op = grpc_make_transport_op(nullptr);
    op->start_connectivity_watch = std::move(watcher);
    op->start_connectivity_watch_state = GRPC_CHANNEL_READY;
    op->bind_pollset_set = interested_parties;
    grpc_channel_element* elem =
        grpc_channel_stack_element(channel_stack_.get(), 0);
    elem->filter->start_transport_op(elem, op);
  }

  void Ping(absl::AnyInvocable<void(absl::Status)>) override {
    Crash("call v3 ping method called in legacy impl");
  }

  RefCountedPtr<UnstartedCallDestination> unstarted_call_destination()
      const override {
    Crash("call v3 unstarted_call_destination method called in legacy impl");
  }

  grpc_channel_stack* channel_stack() const override {
    return channel_stack_.get();
  }

  size_t GetInitialCallSizeEstimate() const override {
    return GPR_ROUND_UP_TO_ALIGNMENT_SIZE(sizeof(SubchannelCall)) +
           channel_stack_->call_stack_size;
  }

  void Ping(grpc_closure* on_initiate, grpc_closure* on_ack) override {
    grpc_transport_op* op = grpc_make_transport_op(nullptr);
    op->send_ping.on_initiate = on_initiate;
    op->send_ping.on_ack = on_ack;
    grpc_channel_element* elem =
        grpc_channel_stack_element(channel_stack_.get(), 0);
    elem->filter->start_transport_op(elem, op);
  }

 private:
  RefCountedPtr<channelz::SubchannelNode> channelz_node_;
  RefCountedPtr<grpc_channel_stack> channel_stack_;
};

//
// NewConnectedSubchannel
//

class NewConnectedSubchannel : public ConnectedSubchannel {
 public:
  class TransportCallDestination final : public CallDestination {
   public:
    explicit TransportCallDestination(OrphanablePtr<ClientTransport> transport)
        : transport_(std::move(transport)) {}

    ClientTransport* transport() { return transport_.get(); }

    void HandleCall(CallHandler handler) override {
      transport_->StartCall(std::move(handler));
    }

    void Orphaned() override { transport_.reset(); }

   private:
    OrphanablePtr<ClientTransport> transport_;
  };

  NewConnectedSubchannel(
      RefCountedPtr<UnstartedCallDestination> call_destination,
      RefCountedPtr<TransportCallDestination> transport,
      const ChannelArgs& args)
      : ConnectedSubchannel(args),
        call_destination_(std::move(call_destination)),
        transport_(std::move(transport)) {}

  void StartWatch(
      grpc_pollset_set*,
      OrphanablePtr<ConnectivityStateWatcherInterface> watcher) override {
    transport_->transport()->StartConnectivityWatch(std::move(watcher));
  }

  void Ping(absl::AnyInvocable<void(absl::Status)>) override {
    // TODO(ctiller): add new transport API for this in v3 stack
    Crash("not implemented");
  }

  RefCountedPtr<UnstartedCallDestination> unstarted_call_destination()
      const override {
    return call_destination_;
  }

  grpc_channel_stack* channel_stack() const override { return nullptr; }

  size_t GetInitialCallSizeEstimate() const override { return 0; }

  void Ping(grpc_closure*, grpc_closure*) override {
    Crash("legacy ping method called in call v3 impl");
  }

  channelz::SubchannelNode* channelz_node() const override { return nullptr; }

 private:
  RefCountedPtr<UnstartedCallDestination> call_destination_;
  RefCountedPtr<TransportCallDestination> transport_;
};

//
// SubchannelCall
//

RefCountedPtr<SubchannelCall> SubchannelCall::Create(Args args,
                                                     grpc_error_handle* error) {
  const size_t allocation_size =
      args.connected_subchannel->GetInitialCallSizeEstimate();
  Arena* arena = args.arena;
  return RefCountedPtr<SubchannelCall>(new (
      arena->Alloc(allocation_size)) SubchannelCall(std::move(args), error));
}

SubchannelCall::SubchannelCall(Args args, grpc_error_handle* error)
    : connected_subchannel_(args.connected_subchannel
                                .TakeAsSubclass<LegacyConnectedSubchannel>()),
      deadline_(args.deadline) {
  grpc_call_stack* callstk = SUBCHANNEL_CALL_TO_CALL_STACK(this);
  const grpc_call_element_args call_args = {
      callstk,            // call_stack
      nullptr,            // server_transport_data
      args.start_time,    // start_time
      args.deadline,      // deadline
      args.arena,         // arena
      args.call_combiner  // call_combiner
  };
  *error = grpc_call_stack_init(connected_subchannel_->channel_stack(), 1,
                                SubchannelCall::Destroy, this, &call_args);
  if (GPR_UNLIKELY(!error->ok())) {
    LOG(ERROR) << "error: " << StatusToString(*error);
    return;
  }
  grpc_call_stack_set_pollset_or_pollset_set(callstk, args.pollent);
  auto* channelz_node = connected_subchannel_->channelz_node();
  if (channelz_node != nullptr) {
    channelz_node->RecordCallStarted();
  }
}

void SubchannelCall::StartTransportStreamOpBatch(
    grpc_transport_stream_op_batch* batch) {
  MaybeInterceptRecvTrailingMetadata(batch);
  grpc_call_stack* call_stack = SUBCHANNEL_CALL_TO_CALL_STACK(this);
  grpc_call_element* top_elem = grpc_call_stack_element(call_stack, 0);
  GRPC_TRACE_LOG(channel, INFO)
      << "OP[" << top_elem->filter->name << ":" << top_elem
      << "]: " << grpc_transport_stream_op_batch_string(batch, false);
  top_elem->filter->start_transport_stream_op_batch(top_elem, batch);
}

grpc_call_stack* SubchannelCall::GetCallStack() {
  return SUBCHANNEL_CALL_TO_CALL_STACK(this);
}

void SubchannelCall::SetAfterCallStackDestroy(grpc_closure* closure) {
  GRPC_CHECK_EQ(after_call_stack_destroy_, nullptr);
  GRPC_CHECK_NE(closure, nullptr);
  after_call_stack_destroy_ = closure;
}

RefCountedPtr<SubchannelCall> SubchannelCall::Ref() {
  IncrementRefCount();
  return RefCountedPtr<SubchannelCall>(this);
}

RefCountedPtr<SubchannelCall> SubchannelCall::Ref(const DebugLocation& location,
                                                  const char* reason) {
  IncrementRefCount(location, reason);
  return RefCountedPtr<SubchannelCall>(this);
}

void SubchannelCall::Unref() {
  GRPC_CALL_STACK_UNREF(SUBCHANNEL_CALL_TO_CALL_STACK(this), "");
}

void SubchannelCall::Unref(const DebugLocation& /*location*/,
                           const char* reason) {
  GRPC_CALL_STACK_UNREF(SUBCHANNEL_CALL_TO_CALL_STACK(this), reason);
}

void SubchannelCall::Destroy(void* arg, grpc_error_handle /*error*/) {
  SubchannelCall* self = static_cast<SubchannelCall*>(arg);
  // Keep some members before destroying the subchannel call.
  grpc_closure* after_call_stack_destroy = self->after_call_stack_destroy_;
  RefCountedPtr<ConnectedSubchannel> connected_subchannel =
      std::move(self->connected_subchannel_);
  // Destroy the subchannel call.
  self->~SubchannelCall();
  // Destroy the call stack. This should be after destroying the subchannel
  // call, because call->after_call_stack_destroy(), if not null, will free
  // the call arena.
  grpc_call_stack_destroy(SUBCHANNEL_CALL_TO_CALL_STACK(self), nullptr,
                          after_call_stack_destroy);
  // Automatically reset connected_subchannel. This should be after destroying
  // the call stack, because destroying call stack needs access to the channel
  // stack.
}

void SubchannelCall::MaybeInterceptRecvTrailingMetadata(
    grpc_transport_stream_op_batch* batch) {
  // only intercept payloads with recv trailing.
  if (!batch->recv_trailing_metadata) return;
  // only add interceptor is channelz is enabled.
  if (connected_subchannel_->channelz_node() == nullptr) return;
  GRPC_CLOSURE_INIT(&recv_trailing_metadata_ready_, RecvTrailingMetadataReady,
                    this, grpc_schedule_on_exec_ctx);
  // save some state needed for the interception callback.
  GRPC_CHECK_EQ(recv_trailing_metadata_, nullptr);
  recv_trailing_metadata_ =
      batch->payload->recv_trailing_metadata.recv_trailing_metadata;
  original_recv_trailing_metadata_ =
      batch->payload->recv_trailing_metadata.recv_trailing_metadata_ready;
  batch->payload->recv_trailing_metadata.recv_trailing_metadata_ready =
      &recv_trailing_metadata_ready_;
}

namespace {

// Sets *status based on the rest of the parameters.
void GetCallStatus(grpc_status_code* status, Timestamp deadline,
                   grpc_metadata_batch* md_batch, grpc_error_handle error) {
  if (!error.ok()) {
    grpc_error_get_status(error, deadline, status, nullptr, nullptr, nullptr);
  } else {
    *status = md_batch->get(GrpcStatusMetadata()).value_or(GRPC_STATUS_UNKNOWN);
  }
}

}  // namespace

void SubchannelCall::RecvTrailingMetadataReady(void* arg,
                                               grpc_error_handle error) {
  SubchannelCall* call = static_cast<SubchannelCall*>(arg);
  GRPC_CHECK_NE(call->recv_trailing_metadata_, nullptr);
  grpc_status_code status = GRPC_STATUS_OK;
  GetCallStatus(&status, call->deadline_, call->recv_trailing_metadata_, error);
  channelz::SubchannelNode* channelz_node =
      call->connected_subchannel_->channelz_node();
  GRPC_CHECK_NE(channelz_node, nullptr);
  if (status == GRPC_STATUS_OK) {
    channelz_node->RecordCallSucceeded();
  } else {
    channelz_node->RecordCallFailed();
  }
  Closure::Run(DEBUG_LOCATION, call->original_recv_trailing_metadata_, error);
}

void SubchannelCall::IncrementRefCount() {
  GRPC_CALL_STACK_REF(SUBCHANNEL_CALL_TO_CALL_STACK(this), "");
}

void SubchannelCall::IncrementRefCount(const DebugLocation& /*location*/,
                                       const char* reason) {
  GRPC_CALL_STACK_REF(SUBCHANNEL_CALL_TO_CALL_STACK(this), reason);
}

//
// Subchannel::ConnectedSubchannelStateWatcher
//

class Subchannel::ConnectedSubchannelStateWatcher final
    : public AsyncConnectivityStateWatcherInterface {
 public:
  // Must be instantiated while holding c->mu.
  explicit ConnectedSubchannelStateWatcher(WeakRefCountedPtr<Subchannel> c)
      : subchannel_(std::move(c)) {}

  ~ConnectedSubchannelStateWatcher() override {
    subchannel_.reset(DEBUG_LOCATION, "state_watcher");
  }

 private:
  void OnConnectivityStateChange(grpc_connectivity_state new_state,
                                 const absl::Status& status) override {
    Subchannel* c = subchannel_.get();
    {
      MutexLock lock(&c->mu_);
      // If we're either shutting down or have already seen this connection
      // failure (i.e., c->connected_subchannel_ is null), do nothing.
      //
      // The transport reports TRANSIENT_FAILURE upon GOAWAY but SHUTDOWN
      // upon connection close.  So if the server gracefully shuts down,
      // we will see TRANSIENT_FAILURE followed by SHUTDOWN, but if not, we
      // will see only SHUTDOWN.  Either way, we react to the first one we
      // see, ignoring anything that happens after that.
      if (new_state == GRPC_CHANNEL_TRANSIENT_FAILURE ||
          new_state == GRPC_CHANNEL_SHUTDOWN) {
        RefCountedPtr<ConnectedSubchannel> connected_subchannel =
            std::move(c->connected_subchannel_);
        if (connected_subchannel == nullptr) return;
        GRPC_TRACE_LOG(subchannel, INFO)
            << "subchannel " << c << " " << c->key_.ToString()
            << ": Connected subchannel " << connected_subchannel.get()
            << " reports " << ConnectivityStateName(new_state) << ": "
            << status;
<<<<<<< HEAD
        if (c->channelz_node() != nullptr) {
          if (connected_subchannel->channelz_node() != nullptr) {
            connected_subchannel->channelz_node()->RemoveParent(
                c->channelz_node());
          }
        }
        // Record disconnection metrics
        if (c->stats_plugin_group_ != nullptr) {
          std::string disconnect_reason =
              c->shutdown_ ? "subchannel shutdown" : "unknown";
          c->stats_plugin_group_->AddCounter(
              kMetricDisconnections, uint64_t(1), {c->target_},
              {c->backend_service_, c->locality_, disconnect_reason});
          c->stats_plugin_group_->AddCounter(
              kMetricOpenConnections, -1.0, {c->target_},
              {connected_subchannel->security_level_, c->backend_service_,
               c->locality_});
        }
=======
>>>>>>> ba73fca3
        // If the subchannel was created from an endpoint, then we report
        // TRANSIENT_FAILURE here instead of IDLE. The subchannel will never
        // leave TRANSIENT_FAILURE state, because there is no way for us to
        // establish a new connection.
        //
        // Otherwise, we report IDLE here. Note that even though we're not
        // reporting TRANSIENT_FAILURE, we pass along the status from the
        // transport, since it may have keepalive info attached to it that the
        // channel needs.
        // TODO(roth): Consider whether there's a cleaner way to propagate the
        // keepalive info.
        c->SetConnectivityStateLocked(c->created_from_endpoint_
                                          ? GRPC_CHANNEL_TRANSIENT_FAILURE
                                          : GRPC_CHANNEL_IDLE,
                                      status);
        c->backoff_.Reset();
      }
    }
  }

  WeakRefCountedPtr<Subchannel> subchannel_;
};

//
// Subchannel::ConnectionStateWatcher
//

class Subchannel::ConnectionStateWatcher final
    : public Transport::StateWatcher {
 public:
  explicit ConnectionStateWatcher(WeakRefCountedPtr<Subchannel> subchannel)
      : subchannel_(std::move(subchannel)) {}

  ~ConnectionStateWatcher() override {
    subchannel_.reset(DEBUG_LOCATION, "state_watcher");
  }

  void OnDisconnect(absl::Status status,
                    DisconnectInfo disconnect_info) override {
    MutexLock lock(&subchannel_->mu_);
    // Handle keepalive update.
    if (disconnect_info.keepalive_time.has_value()) {
      subchannel_->ThrottleKeepaliveTimeLocked(*disconnect_info.keepalive_time);
      subchannel_->watcher_list_.NotifyOnKeepaliveUpdateLocked(
          *disconnect_info.keepalive_time);
    }
    // We shouldn't ever see OnDisconnect() more than once for a given
    // connection, but we'll be defensive just in case: if the connected
    // subchannel has already been cleared, then this becomes a no-op.
    RefCountedPtr<ConnectedSubchannel> connected_subchannel =
        std::move(subchannel_->connected_subchannel_);
    if (connected_subchannel == nullptr) return;
    GRPC_TRACE_LOG(subchannel, INFO)
        << "subchannel " << subchannel_.get() << " "
        << subchannel_->key_.ToString() << ": connected subchannel "
        << connected_subchannel.get() << " reports disconnection: " << status;
    // If the subchannel was created from an endpoint, then we report
    // TRANSIENT_FAILURE here instead of IDLE. The subchannel will never
    // leave TRANSIENT_FAILURE state, because there is no way for us to
    // establish a new connection.  Otherwise, we report IDLE here.
    if (subchannel_->created_from_endpoint_) {
      subchannel_->SetConnectivityStateLocked(GRPC_CHANNEL_TRANSIENT_FAILURE,
                                              status);
    } else {
      subchannel_->SetConnectivityStateLocked(GRPC_CHANNEL_IDLE,
                                              absl::OkStatus());
    }
    subchannel_->backoff_.Reset();
  }

  void OnPeerMaxConcurrentStreamsUpdate(
      uint32_t /*max_concurrent_streams*/,
      std::unique_ptr<MaxConcurrentStreamsUpdateDoneHandle> /*on_done*/)
      override {
    // TODO(roth): Implement this as part of adding connection scaling.
  }

  grpc_pollset_set* interested_parties() const override {
    return subchannel_->pollset_set_;
  }

 private:
  WeakRefCountedPtr<Subchannel> subchannel_;
};

//
// Subchannel::ConnectivityStateWatcherList
//

void Subchannel::ConnectivityStateWatcherList::AddWatcherLocked(
    RefCountedPtr<ConnectivityStateWatcherInterface> watcher) {
  watchers_.insert(std::move(watcher));
}

void Subchannel::ConnectivityStateWatcherList::RemoveWatcherLocked(
    ConnectivityStateWatcherInterface* watcher) {
  watchers_.erase(watcher);
}

void Subchannel::ConnectivityStateWatcherList::NotifyLocked(
    grpc_connectivity_state state, const absl::Status& status) {
  for (const auto& watcher : watchers_) {
    subchannel_->work_serializer_.Run([watcher, state, status]() {
      watcher->OnConnectivityStateChange(state, status);
    });
  }
}

void Subchannel::ConnectivityStateWatcherList::NotifyOnKeepaliveUpdateLocked(
    Duration new_keepalive_time) {
  for (const auto& watcher : watchers_) {
    subchannel_->work_serializer_.Run([watcher, new_keepalive_time]() {
      watcher->OnKeepaliveUpdate(new_keepalive_time);
    });
  }
}

uint32_t
Subchannel::ConnectivityStateWatcherList::GetMaxConnectionsPerSubchannel()
    const {
  uint32_t max_connections_per_subchannel = 1;
  for (const auto& watcher : watchers_) {
    max_connections_per_subchannel =
        std::max(max_connections_per_subchannel,
                 watcher->max_connections_per_subchannel());
  }
  return max_connections_per_subchannel;
}

//
// Subchannel
//

namespace {

BackOff::Options ParseArgsForBackoffValues(const ChannelArgs& args,
                                           Duration* min_connect_timeout) {
  const std::optional<Duration> fixed_reconnect_backoff =
      args.GetDurationFromIntMillis("grpc.testing.fixed_reconnect_backoff_ms");
  if (fixed_reconnect_backoff.has_value()) {
    const Duration backoff =
        std::max(Duration::Milliseconds(100), *fixed_reconnect_backoff);
    *min_connect_timeout = backoff;
    return BackOff::Options()
        .set_initial_backoff(backoff)
        .set_multiplier(1.0)
        .set_jitter(0.0)
        .set_max_backoff(backoff);
  }
  const Duration initial_backoff = std::max(
      Duration::Milliseconds(100),
      args.GetDurationFromIntMillis(GRPC_ARG_INITIAL_RECONNECT_BACKOFF_MS)
          .value_or(Duration::Seconds(
              GRPC_SUBCHANNEL_INITIAL_CONNECT_BACKOFF_SECONDS)));
  *min_connect_timeout =
      std::max(Duration::Milliseconds(100),
               args.GetDurationFromIntMillis(GRPC_ARG_MIN_RECONNECT_BACKOFF_MS)
                   .value_or(Duration::Seconds(
                       GRPC_SUBCHANNEL_RECONNECT_MIN_TIMEOUT_SECONDS)));
  const Duration max_backoff =
      std::max(Duration::Milliseconds(100),
               args.GetDurationFromIntMillis(GRPC_ARG_MAX_RECONNECT_BACKOFF_MS)
                   .value_or(Duration::Seconds(
                       GRPC_SUBCHANNEL_RECONNECT_MAX_BACKOFF_SECONDS)));
  return BackOff::Options()
      .set_initial_backoff(initial_backoff)
      .set_multiplier(GRPC_SUBCHANNEL_RECONNECT_BACKOFF_MULTIPLIER)
      .set_jitter(GRPC_SUBCHANNEL_RECONNECT_JITTER)
      .set_max_backoff(max_backoff);
}

}  // namespace

Subchannel::Subchannel(SubchannelKey key,
                       OrphanablePtr<SubchannelConnector> connector,
                       const ChannelArgs& args)
    : DualRefCounted<Subchannel>(GRPC_TRACE_FLAG_ENABLED(subchannel_refcount)
                                     ? "Subchannel"
                                     : nullptr),
      key_(std::move(key)),
      created_from_endpoint_(args.Contains(GRPC_ARG_SUBCHANNEL_ENDPOINT)),
      args_(args),
      pollset_set_(grpc_pollset_set_create()),
      connector_(std::move(connector)),
      watcher_list_(this),
      work_serializer_(args_.GetObjectRef<EventEngine>()),
      backoff_(ParseArgsForBackoffValues(args_, &min_connect_timeout_)),
      event_engine_(args_.GetObjectRef<EventEngine>()) {
  // A grpc_init is added here to ensure that grpc_shutdown does not happen
  // until the subchannel is destroyed. Subchannels can persist longer than
  // channels because they maybe reused/shared among multiple channels. As a
  // result the subchannel destruction happens asynchronously to channel
  // destruction. If the last channel destruction triggers a grpc_shutdown
  // before the last subchannel destruction, then there maybe race conditions
  // triggering segmentation faults. To prevent this issue, we call a
  // grpc_init here and a grpc_shutdown in the subchannel destructor.
  InitInternally();
  global_stats().IncrementClientSubchannelsCreated();
  GRPC_CLOSURE_INIT(&on_connecting_finished_, OnConnectingFinished, this,
                    grpc_schedule_on_exec_ctx);
  // Check proxy mapper to determine address to connect to and channel
  // args to use.
  address_for_connect_ = CoreConfiguration::Get()
                             .proxy_mapper_registry()
                             .MapAddress(key_.address(), &args_)
                             .value_or(key_.address());
  // Initialize channelz.
  const bool channelz_enabled = args_.GetBool(GRPC_ARG_ENABLE_CHANNELZ)
                                    .value_or(GRPC_ENABLE_CHANNELZ_DEFAULT);
  if (channelz_enabled) {
    const size_t channel_tracer_max_memory = Clamp(
        args_.GetInt(GRPC_ARG_MAX_CHANNEL_TRACE_EVENT_MEMORY_PER_NODE)
            .value_or(GRPC_MAX_CHANNEL_TRACE_EVENT_MEMORY_PER_NODE_DEFAULT),
        0, INT_MAX);
    channelz_node_ = MakeRefCounted<channelz::SubchannelNode>(
        grpc_sockaddr_to_uri(&key_.address())
            .value_or("<unknown address type>"),
        channel_tracer_max_memory);
    GRPC_CHANNELZ_LOG(channelz_node_) << "subchannel created";
    channelz_node_->SetChannelArgs(args_);
    args_ = args_.SetObject<channelz::BaseNode>(channelz_node_);
  }
  // Extract stats plugin group from channel args
  stats_plugin_group_ =
      args_.GetObjectRef<GlobalStatsPluginRegistry::StatsPluginGroup>();
// Extract label values for metrics
#ifdef GRPC_XDS_ENABLED
  backend_service_ =
      std::string(args_.GetString(GRPC_ARG_XDS_CLUSTER_NAME).value_or(""));
  auto locality_name = args_.GetObjectRef<XdsLocalityName>();
  locality_ =
      locality_name != nullptr ? locality_name->human_readable_string() : "";
#else
  backend_service_ = "";
  locality_ = "";
#endif
}

Subchannel::~Subchannel() {
  if (channelz_node_ != nullptr) {
    GRPC_CHANNELZ_LOG(channelz_node_) << "Subchannel destroyed";
    channelz_node_->UpdateConnectivityState(GRPC_CHANNEL_SHUTDOWN);
  }
  connector_.reset();
  grpc_pollset_set_destroy(pollset_set_);
  // grpc_shutdown is called here because grpc_init is called in the ctor.
  ShutdownInternally();
}

RefCountedPtr<Subchannel> Subchannel::Create(
    OrphanablePtr<SubchannelConnector> connector,
    const grpc_resolved_address& address, const ChannelArgs& args) {
  SubchannelKey key(address, args);
  auto* subchannel_pool = args.GetObject<SubchannelPoolInterface>();
  GRPC_CHECK_NE(subchannel_pool, nullptr);
  RefCountedPtr<Subchannel> c = subchannel_pool->FindSubchannel(key);
  if (c != nullptr) {
    return c;
  }
  c = MakeRefCounted<Subchannel>(std::move(key), std::move(connector), args);
  if (c->created_from_endpoint_) {
    // We don't interact with the subchannel pool in this case.
    // Instead, we unconditionally return the newly created subchannel.
    // Before returning, we explicitly trigger a connection attempt
    // by calling RequestConnection(), which sets the subchannel’s
    // connectivity state to CONNECTING.
    c->RequestConnection();
    return c;
  }
  // Try to register the subchannel before setting the subchannel pool.
  // Otherwise, in case of a registration race, unreffing c in
  // RegisterSubchannel() will cause c to be tried to be unregistered, while
  // its key maps to a different subchannel.
  RefCountedPtr<Subchannel> registered =
      subchannel_pool->RegisterSubchannel(c->key_, c);
  if (registered == c) c->subchannel_pool_ = subchannel_pool->Ref();
  return registered;
}

void Subchannel::ThrottleKeepaliveTime(Duration new_keepalive_time) {
  MutexLock lock(&mu_);
  ThrottleKeepaliveTimeLocked(new_keepalive_time);
}

void Subchannel::ThrottleKeepaliveTimeLocked(Duration new_keepalive_time) {
  // Only update the value if the new keepalive time is larger.
  if (new_keepalive_time > keepalive_time_) {
    keepalive_time_ = new_keepalive_time;
    GRPC_TRACE_LOG(subchannel, INFO)
        << "subchannel " << this << " " << key_.ToString()
        << ": throttling keepalive time to " << new_keepalive_time;
    args_ = args_.Set(GRPC_ARG_KEEPALIVE_TIME_MS, new_keepalive_time.millis());
  }
}

channelz::SubchannelNode* Subchannel::channelz_node() {
  return channelz_node_.get();
}

void Subchannel::WatchConnectivityState(
    RefCountedPtr<ConnectivityStateWatcherInterface> watcher) {
  MutexLock lock(&mu_);
  grpc_pollset_set* interested_parties = watcher->interested_parties();
  if (interested_parties != nullptr) {
    grpc_pollset_set_add_pollset_set(pollset_set_, interested_parties);
  }
  work_serializer_.Run(
      [watcher, state = state_, status = status_]() {
        watcher->OnConnectivityStateChange(state, status);
      },
      DEBUG_LOCATION);
  watcher_list_.AddWatcherLocked(std::move(watcher));
}

void Subchannel::CancelConnectivityStateWatch(
    ConnectivityStateWatcherInterface* watcher) {
  MutexLock lock(&mu_);
  grpc_pollset_set* interested_parties = watcher->interested_parties();
  if (interested_parties != nullptr) {
    grpc_pollset_set_del_pollset_set(pollset_set_, interested_parties);
  }
  watcher_list_.RemoveWatcherLocked(watcher);
}

void Subchannel::RequestConnection() {
  MutexLock lock(&mu_);
  if (state_ == GRPC_CHANNEL_IDLE) {
    StartConnectingLocked();
  }
}

void Subchannel::ResetBackoff() {
  // Hold a ref to ensure cancellation and subsequent deletion of the closure
  // does not eliminate the last ref and destroy the Subchannel before the
  // method returns.
  auto self = WeakRef(DEBUG_LOCATION, "ResetBackoff");
  MutexLock lock(&mu_);
  backoff_.Reset();
  if (state_ == GRPC_CHANNEL_TRANSIENT_FAILURE &&
      event_engine_->Cancel(retry_timer_handle_)) {
    OnRetryTimerLocked();
  } else if (state_ == GRPC_CHANNEL_CONNECTING) {
    next_attempt_time_ = Timestamp::Now();
  }
}

void Subchannel::Orphaned() {
  // The subchannel_pool is only used once here in this subchannel, so the
  // access can be outside of the lock.
  if (subchannel_pool_ != nullptr) {
    subchannel_pool_->UnregisterSubchannel(key_, this);
    subchannel_pool_.reset();
  }
  MutexLock lock(&mu_);
  GRPC_CHECK(!shutdown_);
  shutdown_ = true;
  connector_.reset();
  connected_subchannel_.reset();
}

void Subchannel::GetOrAddDataProducer(
    UniqueTypeName type,
    std::function<void(DataProducerInterface**)> get_or_add) {
  MutexLock lock(&mu_);
  auto it = data_producer_map_.emplace(type, nullptr).first;
  get_or_add(&it->second);
}

void Subchannel::RemoveDataProducer(DataProducerInterface* data_producer) {
  MutexLock lock(&mu_);
  auto it = data_producer_map_.find(data_producer->type());
  if (it != data_producer_map_.end() && it->second == data_producer) {
    data_producer_map_.erase(it);
  }
}

// Note: Must be called with a state that is different from the current state.
void Subchannel::SetConnectivityStateLocked(grpc_connectivity_state state,
                                            const absl::Status& status) {
  state_ = state;
  if (status.ok()) {
    status_ = status;
  } else {
    // Augment status message to include IP address.
    status_ = absl::Status(status.code(),
                           absl::StrCat(grpc_sockaddr_to_uri(&key_.address())
                                            .value_or("<unknown address type>"),
                                        ": ", status.message()));
    status.ForEachPayload(
        [this](absl::string_view key, const absl::Cord& value)
        // Want to use ABSL_EXCLUSIVE_LOCKS_REQUIRED(&mu_) here,
        // but that won't work, because we can't pass the lock
        // annotation through absl::Status::ForEachPayload().
        ABSL_NO_THREAD_SAFETY_ANALYSIS { status_.SetPayload(key, value); });
  }
  if (channelz_node_ != nullptr) {
    channelz_node_->UpdateConnectivityState(state);
    if (status.ok()) {
      GRPC_CHANNELZ_LOG(channelz_node_)
          << "Subchannel connectivity state changed to "
          << ConnectivityStateName(state);
    } else {
      GRPC_CHANNELZ_LOG(channelz_node_)
          << "Subchannel connectivity state changed to "
          << ConnectivityStateName(state) << ": " << status;
    }
  }
  // Notify watchers.
  watcher_list_.NotifyLocked(state, status_);
}

void Subchannel::OnRetryTimer() {
  MutexLock lock(&mu_);
  OnRetryTimerLocked();
}

void Subchannel::OnRetryTimerLocked() {
  if (shutdown_) return;
  GRPC_TRACE_LOG(subchannel, INFO)
      << "subchannel " << this << " " << key_.ToString()
      << ": backoff delay elapsed, reporting IDLE";
  SetConnectivityStateLocked(GRPC_CHANNEL_IDLE, absl::OkStatus());
}

void Subchannel::StartConnectingLocked() {
  // Set next attempt time.
  const Timestamp now = Timestamp::Now();
  const Timestamp min_deadline = now + min_connect_timeout_;
  next_attempt_time_ = now + backoff_.NextAttemptDelay();
  // Report CONNECTING.
  SetConnectivityStateLocked(GRPC_CHANNEL_CONNECTING, absl::OkStatus());
  // Start connection attempt.
  SubchannelConnector::Args args;
  args.address = &address_for_connect_;
  args.interested_parties = pollset_set_;
  args.deadline = std::max(next_attempt_time_, min_deadline);
  args.channel_args = args_;
  WeakRef(DEBUG_LOCATION, "Connect").release();  // Ref held by callback.
  connector_->Connect(args, &connecting_result_, &on_connecting_finished_);
}

void Subchannel::OnConnectingFinished(void* arg, grpc_error_handle error) {
  WeakRefCountedPtr<Subchannel> c(static_cast<Subchannel*>(arg));
  {
    MutexLock lock(&c->mu_);
    c->OnConnectingFinishedLocked(error);
  }
  c.reset(DEBUG_LOCATION, "Connect");
}

void Subchannel::OnConnectingFinishedLocked(grpc_error_handle error) {
  if (shutdown_) {
    connecting_result_.Reset();
    return;
  }
  // If we didn't get a transport or we fail to publish it, report
  // TRANSIENT_FAILURE and start the retry timer.
  // Note that if the connection attempt took longer than the backoff
  // time, then the timer will fire immediately, and we will quickly
  // transition back to IDLE.
  if (connecting_result_.transport == nullptr || !PublishTransportLocked()) {
    const Duration time_until_next_attempt =
        next_attempt_time_ - Timestamp::Now();
    GRPC_TRACE_LOG(subchannel, INFO)
        << "subchannel " << this << " " << key_.ToString()
        << ": connect failed (" << StatusToString(error) << ")"
        << (created_from_endpoint_
                ? ", no retry will be attempted (created from endpoint); "
                  "remaining in TRANSIENT_FAILURE"
                : ", backing off for " +
                      std::to_string(time_until_next_attempt.millis()) + " ms");
    SetConnectivityStateLocked(GRPC_CHANNEL_TRANSIENT_FAILURE,
                               grpc_error_to_absl_status(error));
    // Record failed connection attempt
    if (stats_plugin_group_ != nullptr) {
      stats_plugin_group_->AddCounter(kMetricConnectionAttemptsFailed,
                                      uint64_t(1), {target_},
                                      {backend_service_, locality_});
    }
    if (created_from_endpoint_) return;
    retry_timer_handle_ = event_engine_->RunAfter(
        time_until_next_attempt,
        [self = WeakRef(DEBUG_LOCATION, "RetryTimer")]() mutable {
          {
            ExecCtx exec_ctx;
            self->OnRetryTimer();
            // Subchannel deletion might require an active ExecCtx. So if
            // self.reset() is not called here, the WeakRefCountedPtr
            // destructor may run after the ExecCtx declared in the callback
            // is destroyed. Since subchannel may get destroyed when the
            // WeakRefCountedPtr destructor runs, it may not have an active
            // ExecCtx - thus leading to crashes.
            self.reset();
          }
        });
  }
}

bool Subchannel::PublishTransportLocked() {
  auto socket_node = connecting_result_.transport->GetSocketNode();
  if (IsTransportStateWatcherEnabled()) {
    connecting_result_.transport->StartWatch(
        MakeRefCounted<ConnectionStateWatcher>(
            WeakRef(DEBUG_LOCATION, "state_watcher")));
  }
  if (connecting_result_.transport->filter_stack_transport() != nullptr) {
    // Construct channel stack.
    // Builder takes ownership of transport.
    ChannelStackBuilderImpl builder(
        "subchannel", GRPC_CLIENT_SUBCHANNEL,
        connecting_result_.channel_args.SetObject(
            std::exchange(connecting_result_.transport, nullptr)));
    if (!CoreConfiguration::Get().channel_init().CreateStack(&builder)) {
      return false;
    }
    absl::StatusOr<RefCountedPtr<grpc_channel_stack>> stack = builder.Build();
    if (!stack.ok()) {
      connecting_result_.Reset();
      LOG(ERROR) << "subchannel " << this << " " << key_.ToString()
                 << ": error initializing subchannel stack: " << stack.status();
      return false;
    }
    connected_subchannel_ = MakeRefCounted<LegacyConnectedSubchannel>(
        std::move(*stack), args_, channelz_node_);
  } else {
    OrphanablePtr<ClientTransport> transport(
        std::exchange(connecting_result_.transport, nullptr)
            ->client_transport());
    InterceptionChainBuilder builder(
        connecting_result_.channel_args.SetObject(transport.get()));
    if (channelz_node_ != nullptr) {
      // TODO(ctiller): If/when we have a good way to access the subchannel
      // from a filter (maybe GetContext<Subchannel>?), consider replacing
      // these two hooks with a filter so that we can avoid storing two
      // separate refs to the channelz node in each connection.
      builder.AddOnClientInitialMetadata(
          [channelz_node = channelz_node_](ClientMetadata&) {
            channelz_node->RecordCallStarted();
          });
      builder.AddOnServerTrailingMetadata(
          [channelz_node = channelz_node_](ServerMetadata& metadata) {
            if (IsStatusOk(metadata)) {
              channelz_node->RecordCallSucceeded();
            } else {
              channelz_node->RecordCallFailed();
            }
          });
    }
    CoreConfiguration::Get().channel_init().AddToInterceptionChainBuilder(
        GRPC_CLIENT_SUBCHANNEL, builder);
    auto transport_destination =
        MakeRefCounted<NewConnectedSubchannel::TransportCallDestination>(
            std::move(transport));
    auto call_destination = builder.Build(transport_destination);
    if (!call_destination.ok()) {
      connecting_result_.Reset();
      LOG(ERROR) << "subchannel " << this << " " << key_.ToString()
                 << ": error initializing subchannel stack: "
                 << call_destination.status();
      return false;
    }
    connected_subchannel_ = MakeRefCounted<NewConnectedSubchannel>(
        std::move(*call_destination), std::move(transport_destination), args_);
  }

  // Extract security level from auth context
  std::string security_level = "";
  auto auth_context =
      connecting_result_.channel_args.GetObjectRef<grpc_auth_context>();
  if (auth_context != nullptr) {
    grpc_auth_property_iterator it = grpc_auth_context_find_properties_by_name(
        auth_context.get(), GRPC_TRANSPORT_SECURITY_LEVEL_PROPERTY_NAME);
    const grpc_auth_property* prop = grpc_auth_property_iterator_next(&it);
    if (prop != nullptr) {
      std::string tsi_level(prop->value, strlen(prop->value));
      // Map TSI level to metric label format
      if (tsi_level == "TSI_SECURITY_NONE")
        security_level = "none";
      else if (tsi_level == "TSI_INTEGRITY_ONLY")
        security_level = "integrity_only";
      else if (tsi_level == "TSI_PRIVACY_AND_INTEGRITY")
        security_level = "privacy_and_integrity";
    }
  }
  // Set it on the connected subchannel
  connected_subchannel_->security_level_ = security_level;

  connecting_result_.Reset();
  // Publish.
  GRPC_TRACE_LOG(subchannel, INFO)
      << "subchannel " << this << " " << key_.ToString()
      << ": new connected subchannel at " << connected_subchannel_.get();
  if (channelz_node_ != nullptr) {
    if (socket_node != nullptr) {
      socket_node->AddParent(channelz_node_.get());
    }
  }
<<<<<<< HEAD
  // Start watching connected subchannel.
  connected_subchannel_->StartWatch(
      pollset_set_, MakeOrphanable<ConnectedSubchannelStateWatcher>(
                        WeakRef(DEBUG_LOCATION, "state_watcher")));
  // Record successful connection attempt
  if (stats_plugin_group_ != nullptr) {
    stats_plugin_group_->AddCounter(kMetricConnectionAttemptsSucceeded,
                                    uint64_t(1), {target_},
                                    {backend_service_, locality_});
    stats_plugin_group_->AddCounter(
        kMetricOpenConnections, uint64_t(1), {target_},
        {connected_subchannel_->security_level_, backend_service_, locality_});
=======
  if (!IsTransportStateWatcherEnabled()) {
    connected_subchannel_->StartWatch(
        pollset_set_, MakeOrphanable<ConnectedSubchannelStateWatcher>(
                          WeakRef(DEBUG_LOCATION, "state_watcher")));
>>>>>>> ba73fca3
  }
  // Report initial state.
  SetConnectivityStateLocked(GRPC_CHANNEL_READY, absl::Status());
  return true;
}

ChannelArgs Subchannel::MakeSubchannelArgs(
    const ChannelArgs& channel_args, const ChannelArgs& address_args,
    const RefCountedPtr<SubchannelPoolInterface>& subchannel_pool,
    const std::string& channel_default_authority) {
  // Note that we start with the channel-level args and then apply the
  // per-address args, so that if a value is present in both, the one
  // in the channel-level args is used.  This is particularly important
  // for the GRPC_ARG_DEFAULT_AUTHORITY arg, which we want to allow
  // resolvers to set on a per-address basis only if the application
  // did not explicitly set it at the channel level.
  return channel_args.UnionWith(address_args)
      .SetObject(subchannel_pool)
      // If we haven't already set the default authority arg (i.e., it
      // was not explicitly set by the application nor overridden by
      // the resolver), add it from the channel's default.
      .SetIfUnset(GRPC_ARG_DEFAULT_AUTHORITY, channel_default_authority)
      // Remove channel args that should not affect subchannel
      // uniqueness.
      .Remove(GRPC_ARG_HEALTH_CHECK_SERVICE_NAME)
      .Remove(GRPC_ARG_INHIBIT_HEALTH_CHECKING)
      .Remove(GRPC_ARG_MAX_CONNECTIONS_PER_SUBCHANNEL)
      .Remove(GRPC_ARG_MAX_CONNECTIONS_PER_SUBCHANNEL_CAP)
      .Remove(GRPC_ARG_CHANNELZ_CHANNEL_NODE)
      // Remove all keys with the no-subchannel prefix.
      .RemoveAllKeysWithPrefix(GRPC_ARG_NO_SUBCHANNEL_PREFIX);
}

}  // namespace grpc_core<|MERGE_RESOLUTION|>--- conflicted
+++ resolved
@@ -58,7 +58,7 @@
 #endif
 #include "src/core/telemetry/stats.h"
 #include "src/core/telemetry/stats_data.h"
-#include "src/core/transport/auth_context.h"  //TODO: check
+#include "src/core/transport/auth_context.h"
 #include "src/core/util/alloc.h"
 #include "src/core/util/backoff.h"
 #include "src/core/util/debug_location.h"
@@ -69,17 +69,14 @@
 #include "src/core/util/status_helper.h"
 #include "src/core/util/sync.h"
 #include "src/core/util/useful.h"
-<<<<<<< HEAD
 #ifdef GRPC_XDS_ENABLED
 #include "src/core/xds/xds_client/xds_locality.h"
 #endif
-=======
 #include "absl/log/log.h"
 #include "absl/status/statusor.h"
 #include "absl/strings/cord.h"
 #include "absl/strings/str_cat.h"
 #include "absl/strings/string_view.h"
->>>>>>> ba73fca3
 
 // Backoff parameters.
 #define GRPC_SUBCHANNEL_INITIAL_CONNECT_BACKOFF_SECONDS 1
@@ -482,13 +479,6 @@
             << ": Connected subchannel " << connected_subchannel.get()
             << " reports " << ConnectivityStateName(new_state) << ": "
             << status;
-<<<<<<< HEAD
-        if (c->channelz_node() != nullptr) {
-          if (connected_subchannel->channelz_node() != nullptr) {
-            connected_subchannel->channelz_node()->RemoveParent(
-                c->channelz_node());
-          }
-        }
         // Record disconnection metrics
         if (c->stats_plugin_group_ != nullptr) {
           std::string disconnect_reason =
@@ -501,8 +491,6 @@
               {connected_subchannel->security_level_, c->backend_service_,
                c->locality_});
         }
-=======
->>>>>>> ba73fca3
         // If the subchannel was created from an endpoint, then we report
         // TRANSIENT_FAILURE here instead of IDLE. The subchannel will never
         // leave TRANSIENT_FAILURE state, because there is no way for us to
@@ -1100,11 +1088,11 @@
       socket_node->AddParent(channelz_node_.get());
     }
   }
-<<<<<<< HEAD
-  // Start watching connected subchannel.
-  connected_subchannel_->StartWatch(
-      pollset_set_, MakeOrphanable<ConnectedSubchannelStateWatcher>(
-                        WeakRef(DEBUG_LOCATION, "state_watcher")));
+  if (!IsTransportStateWatcherEnabled()) {
+    connected_subchannel_->StartWatch(
+        pollset_set_, MakeOrphanable<ConnectedSubchannelStateWatcher>(
+                          WeakRef(DEBUG_LOCATION, "state_watcher")));
+  }
   // Record successful connection attempt
   if (stats_plugin_group_ != nullptr) {
     stats_plugin_group_->AddCounter(kMetricConnectionAttemptsSucceeded,
@@ -1113,12 +1101,6 @@
     stats_plugin_group_->AddCounter(
         kMetricOpenConnections, uint64_t(1), {target_},
         {connected_subchannel_->security_level_, backend_service_, locality_});
-=======
-  if (!IsTransportStateWatcherEnabled()) {
-    connected_subchannel_->StartWatch(
-        pollset_set_, MakeOrphanable<ConnectedSubchannelStateWatcher>(
-                          WeakRef(DEBUG_LOCATION, "state_watcher")));
->>>>>>> ba73fca3
   }
   // Report initial state.
   SetConnectivityStateLocked(GRPC_CHANNEL_READY, absl::Status());
