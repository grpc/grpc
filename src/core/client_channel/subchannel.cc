//
// Copyright 2015 gRPC authors.
//
// Licensed under the Apache License, Version 2.0 (the "License");
// you may not use this file except in compliance with the License.
// You may obtain a copy of the License at
//
//     http://www.apache.org/licenses/LICENSE-2.0
//
// Unless required by applicable law or agreed to in writing, software
// distributed under the License is distributed on an "AS IS" BASIS,
// WITHOUT WARRANTIES OR CONDITIONS OF ANY KIND, either express or implied.
// See the License for the specific language governing permissions and
// limitations under the License.
//

#include "src/core/client_channel/subchannel.h"

#include <grpc/impl/channel_arg_names.h>
#include <grpc/slice.h>
#include <grpc/status.h>
#include <grpc/support/port_platform.h>
#include <inttypes.h>
#include <limits.h>

#include <algorithm>
#include <atomic>
#include <memory>
#include <new>
#include <optional>
#include <utility>

#include "src/core/call/interception_chain.h"
#include "src/core/channelz/channel_trace.h"
#include "src/core/channelz/channelz.h"
#include "src/core/client_channel/buffered_call.h"
#include "src/core/client_channel/client_channel_internal.h"
#include "src/core/client_channel/subchannel_pool_interface.h"
#include "src/core/config/core_configuration.h"
#include "src/core/handshaker/proxy_mapper_registry.h"
#include "src/core/lib/address_utils/sockaddr_utils.h"
#include "src/core/lib/channel/channel_args.h"
#include "src/core/lib/channel/channel_stack.h"
#include "src/core/lib/channel/channel_stack_builder_impl.h"
#include "src/core/lib/debug/trace.h"
#include "src/core/lib/experiments/experiments.h"
#include "src/core/lib/iomgr/exec_ctx.h"
#include "src/core/lib/iomgr/pollset_set.h"
#include "src/core/lib/promise/cancel_callback.h"
#include "src/core/lib/promise/latch.h"
#include "src/core/lib/promise/map.h"
#include "src/core/lib/promise/seq.h"
#include "src/core/lib/slice/slice_internal.h"
#include "src/core/lib/surface/channel_init.h"
#include "src/core/lib/surface/channel_stack_type.h"
#include "src/core/lib/surface/init_internally.h"
#include "src/core/lib/transport/connectivity_state.h"
#include "src/core/lib/transport/error_utils.h"
#include "src/core/lib/transport/transport.h"
#include "src/core/telemetry/stats.h"
#include "src/core/telemetry/stats_data.h"
#include "src/core/util/alloc.h"
#include "src/core/util/backoff.h"
#include "src/core/util/debug_location.h"
#include "src/core/util/grpc_check.h"
#include "src/core/util/orphanable.h"
#include "src/core/util/ref_counted.h"
#include "src/core/util/ref_counted_ptr.h"
#include "src/core/util/status_helper.h"
#include "src/core/util/sync.h"
#include "src/core/util/useful.h"
#include "absl/log/log.h"
#include "absl/status/statusor.h"
#include "absl/strings/cord.h"
#include "absl/strings/str_cat.h"
#include "absl/strings/string_view.h"

// Backoff parameters.
#define GRPC_SUBCHANNEL_INITIAL_CONNECT_BACKOFF_SECONDS 1
#define GRPC_SUBCHANNEL_RECONNECT_BACKOFF_MULTIPLIER 1.6
#define GRPC_SUBCHANNEL_RECONNECT_MIN_TIMEOUT_SECONDS 20
#define GRPC_SUBCHANNEL_RECONNECT_MAX_BACKOFF_SECONDS 120
#define GRPC_SUBCHANNEL_RECONNECT_JITTER 0.2

// Conversion between subchannel call and call stack.
#define SUBCHANNEL_CALL_TO_CALL_STACK(call) \
  (grpc_call_stack*)((char*)(call) +        \
                     GPR_ROUND_UP_TO_ALIGNMENT_SIZE(sizeof(SubchannelCall)))
#define CALL_STACK_TO_SUBCHANNEL_CALL(callstack) \
  (SubchannelCall*)(((char*)(call_stack)) -      \
                    GPR_ROUND_UP_TO_ALIGNMENT_SIZE(sizeof(SubchannelCall)))

namespace grpc_core {

using ::grpc_event_engine::experimental::EventEngine;

// To avoid a naming conflict between
// ConnectivityStateWatcherInterface and
// Subchannel::ConnectivityStateWatcherInterface.
using TransportConnectivityStateWatcher = ConnectivityStateWatcherInterface;

//
// Subchannel::Call
//

RefCountedPtr<Subchannel::Call> Subchannel::Call::Ref() {
  IncrementRefCount();
  return RefCountedPtr<Subchannel::Call>(this);
}

RefCountedPtr<Subchannel::Call> Subchannel::Call::Ref(
    const DebugLocation& location, const char* reason) {
  IncrementRefCount(location, reason);
  return RefCountedPtr<Subchannel::Call>(this);
}

//
// Subchannel
//

RefCountedPtr<Subchannel> Subchannel::Create(
    OrphanablePtr<SubchannelConnector> connector,
    const grpc_resolved_address& address, const ChannelArgs& args) {
  if (!IsSubchannelConnectionScalingEnabled()) {
    return OldSubchannel::Create(std::move(connector), address, args);
  }
  return NewSubchannel::Create(std::move(connector), address, args);
}

Subchannel::Subchannel()
    : DualRefCounted<Subchannel>(GRPC_TRACE_FLAG_ENABLED(subchannel_refcount)
                                     ? "Subchannel"
                                     : nullptr) {}

ChannelArgs Subchannel::MakeSubchannelArgs(
    const ChannelArgs& channel_args, const ChannelArgs& address_args,
    const RefCountedPtr<SubchannelPoolInterface>& subchannel_pool,
    const std::string& channel_default_authority) {
  // Note that we start with the channel-level args and then apply the
  // per-address args, so that if a value is present in both, the one
  // in the channel-level args is used.  This is particularly important
  // for the GRPC_ARG_DEFAULT_AUTHORITY arg, which we want to allow
  // resolvers to set on a per-address basis only if the application
  // did not explicitly set it at the channel level.
  return channel_args.UnionWith(address_args)
      .SetObject(subchannel_pool)
      // If we haven't already set the default authority arg (i.e., it
      // was not explicitly set by the application nor overridden by
      // the resolver), add it from the channel's default.
      .SetIfUnset(GRPC_ARG_DEFAULT_AUTHORITY, channel_default_authority)
      // Remove channel args that should not affect subchannel
      // uniqueness.
      .Remove(GRPC_ARG_HEALTH_CHECK_SERVICE_NAME)
      .Remove(GRPC_ARG_INHIBIT_HEALTH_CHECKING)
      .Remove(GRPC_ARG_MAX_CONNECTIONS_PER_SUBCHANNEL)
      .Remove(GRPC_ARG_MAX_CONNECTIONS_PER_SUBCHANNEL_CAP)
      .Remove(GRPC_ARG_CHANNELZ_CHANNEL_NODE)
      // Remove all keys with the no-subchannel prefix.
      .RemoveAllKeysWithPrefix(GRPC_ARG_NO_SUBCHANNEL_PREFIX);
}

//
// OldSubchannel::ConnectedSubchannel
//

class OldSubchannel::ConnectedSubchannel
    : public RefCounted<ConnectedSubchannel> {
 public:
  const ChannelArgs& args() const { return args_; }

  virtual void StartWatch(
      grpc_pollset_set* interested_parties,
      OrphanablePtr<TransportConnectivityStateWatcher> watcher) = 0;

  // Methods for v3 stack.
  virtual void Ping(absl::AnyInvocable<void(absl::Status)> on_ack) = 0;
  virtual RefCountedPtr<UnstartedCallDestination> unstarted_call_destination()
      const = 0;

  // Methods for legacy stack.
  virtual RefCountedPtr<Call> CreateCall(CreateCallArgs args,
                                         grpc_error_handle* error) = 0;
  virtual void Ping(grpc_closure* on_initiate, grpc_closure* on_ack) = 0;

 protected:
  explicit ConnectedSubchannel(const ChannelArgs& args)
      : RefCounted<ConnectedSubchannel>(
            GRPC_TRACE_FLAG_ENABLED(subchannel_refcount) ? "ConnectedSubchannel"
                                                         : nullptr),
        args_(args) {}

 private:
  ChannelArgs args_;
};

//
// OldSubchannel::LegacyConnectedSubchannel
//

class OldSubchannel::LegacyConnectedSubchannel final
    : public ConnectedSubchannel {
 public:
  LegacyConnectedSubchannel(
      RefCountedPtr<grpc_channel_stack> channel_stack, const ChannelArgs& args,
      RefCountedPtr<channelz::SubchannelNode> channelz_node)
      : ConnectedSubchannel(args),
        channelz_node_(std::move(channelz_node)),
        channel_stack_(std::move(channel_stack)) {}

  ~LegacyConnectedSubchannel() override {
    channel_stack_.reset(DEBUG_LOCATION, "ConnectedSubchannel");
  }

  void StartWatch(
      grpc_pollset_set* interested_parties,
      OrphanablePtr<TransportConnectivityStateWatcher> watcher) override {
    grpc_transport_op* op = grpc_make_transport_op(nullptr);
    op->start_connectivity_watch = std::move(watcher);
    op->start_connectivity_watch_state = GRPC_CHANNEL_READY;
    op->bind_pollset_set = interested_parties;
    grpc_channel_element* elem =
        grpc_channel_stack_element(channel_stack_.get(), 0);
    elem->filter->start_transport_op(elem, op);
  }

  void Ping(absl::AnyInvocable<void(absl::Status)>) override {
    Crash("call v3 ping method called in legacy impl");
  }

  RefCountedPtr<UnstartedCallDestination> unstarted_call_destination()
      const override {
    Crash("call v3 unstarted_call_destination method called in legacy impl");
  }

  RefCountedPtr<Call> CreateCall(CreateCallArgs args,
                                 grpc_error_handle* error) override {
    const size_t allocation_size =
        GPR_ROUND_UP_TO_ALIGNMENT_SIZE(sizeof(SubchannelCall)) +
        channel_stack_->call_stack_size;
    Arena* arena = args.arena;
    return RefCountedPtr<SubchannelCall>(
        new (arena->Alloc(allocation_size)) SubchannelCall(
            RefAsSubclass<LegacyConnectedSubchannel>(), args, error));
  }

  void Ping(grpc_closure* on_initiate, grpc_closure* on_ack) override {
    grpc_transport_op* op = grpc_make_transport_op(nullptr);
    op->send_ping.on_initiate = on_initiate;
    op->send_ping.on_ack = on_ack;
    grpc_channel_element* elem =
        grpc_channel_stack_element(channel_stack_.get(), 0);
    elem->filter->start_transport_op(elem, op);
  }

 private:
  class SubchannelCall final : public Call {
   public:
    SubchannelCall(
        RefCountedPtr<LegacyConnectedSubchannel> connected_subchannel,
        CreateCallArgs args, grpc_error_handle* error);

    void StartTransportStreamOpBatch(
        grpc_transport_stream_op_batch* batch) override;

    void SetAfterCallStackDestroy(grpc_closure* closure) override;

    // When refcount drops to 0, destroys itself and the associated call stack,
    // but does NOT free the memory because it's in the call arena.
    void Unref() override;
    void Unref(const DebugLocation& location, const char* reason) override;

   private:
    // If channelz is enabled, intercepts recv_trailing so that we may check the
    // status and associate it to a subchannel.
    void MaybeInterceptRecvTrailingMetadata(
        grpc_transport_stream_op_batch* batch);

    static void RecvTrailingMetadataReady(void* arg, grpc_error_handle error);

    // Interface of RefCounted<>.
    void IncrementRefCount() override;
    void IncrementRefCount(const DebugLocation& location,
                           const char* reason) override;

    static void Destroy(void* arg, grpc_error_handle error);

    RefCountedPtr<LegacyConnectedSubchannel> connected_subchannel_;
    grpc_closure* after_call_stack_destroy_ = nullptr;
    // State needed to support channelz interception of recv trailing metadata.
    grpc_closure recv_trailing_metadata_ready_;
    grpc_closure* original_recv_trailing_metadata_ = nullptr;
    grpc_metadata_batch* recv_trailing_metadata_ = nullptr;
    Timestamp deadline_;
  };

  RefCountedPtr<channelz::SubchannelNode> channelz_node_;
  RefCountedPtr<grpc_channel_stack> channel_stack_;
};

//
// OldSubchannel::LegacyConnectedSubchannel::SubchannelCall
//

OldSubchannel::LegacyConnectedSubchannel::SubchannelCall::SubchannelCall(
    RefCountedPtr<LegacyConnectedSubchannel> connected_subchannel,
    CreateCallArgs args, grpc_error_handle* error)
    : connected_subchannel_(std::move(connected_subchannel)),
      deadline_(args.deadline) {
  grpc_call_stack* callstk = SUBCHANNEL_CALL_TO_CALL_STACK(this);
  const grpc_call_element_args call_args = {
      callstk,            // call_stack
      nullptr,            // server_transport_data
      args.start_time,    // start_time
      args.deadline,      // deadline
      args.arena,         // arena
      args.call_combiner  // call_combiner
  };
  *error = grpc_call_stack_init(connected_subchannel_->channel_stack_.get(), 1,
                                SubchannelCall::Destroy, this, &call_args);
  if (GPR_UNLIKELY(!error->ok())) {
    LOG(ERROR) << "error: " << StatusToString(*error);
    return;
  }
  grpc_call_stack_set_pollset_or_pollset_set(callstk, args.pollent);
  if (connected_subchannel_->channelz_node_ != nullptr) {
    connected_subchannel_->channelz_node_->RecordCallStarted();
  }
}

void OldSubchannel::LegacyConnectedSubchannel::SubchannelCall::
    StartTransportStreamOpBatch(grpc_transport_stream_op_batch* batch) {
  MaybeInterceptRecvTrailingMetadata(batch);
  grpc_call_stack* call_stack = SUBCHANNEL_CALL_TO_CALL_STACK(this);
  grpc_call_element* top_elem = grpc_call_stack_element(call_stack, 0);
  GRPC_TRACE_LOG(channel, INFO)
      << "OP[" << top_elem->filter->name << ":" << top_elem
      << "]: " << grpc_transport_stream_op_batch_string(batch, false);
  top_elem->filter->start_transport_stream_op_batch(top_elem, batch);
}

void OldSubchannel::LegacyConnectedSubchannel::SubchannelCall::
    SetAfterCallStackDestroy(grpc_closure* closure) {
  GRPC_CHECK_EQ(after_call_stack_destroy_, nullptr);
  GRPC_CHECK_NE(closure, nullptr);
  after_call_stack_destroy_ = closure;
}

void OldSubchannel::LegacyConnectedSubchannel::SubchannelCall::Unref() {
  GRPC_CALL_STACK_UNREF(SUBCHANNEL_CALL_TO_CALL_STACK(this), "");
}

void OldSubchannel::LegacyConnectedSubchannel::SubchannelCall::Unref(
    const DebugLocation& /*location*/, const char* reason) {
  GRPC_CALL_STACK_UNREF(SUBCHANNEL_CALL_TO_CALL_STACK(this), reason);
}

void OldSubchannel::LegacyConnectedSubchannel::SubchannelCall::Destroy(
    void* arg, grpc_error_handle /*error*/) {
  SubchannelCall* self = static_cast<SubchannelCall*>(arg);
  // Keep some members before destroying the subchannel call.
  grpc_closure* after_call_stack_destroy = self->after_call_stack_destroy_;
  RefCountedPtr<ConnectedSubchannel> connected_subchannel =
      std::move(self->connected_subchannel_);
  // Destroy the subchannel call.
  self->~SubchannelCall();
  // Destroy the call stack. This should be after destroying the subchannel
  // call, because call->after_call_stack_destroy(), if not null, will free
  // the call arena.
  grpc_call_stack_destroy(SUBCHANNEL_CALL_TO_CALL_STACK(self), nullptr,
                          after_call_stack_destroy);
  // Automatically reset connected_subchannel. This should be after destroying
  // the call stack, because destroying call stack needs access to the channel
  // stack.
}

void OldSubchannel::LegacyConnectedSubchannel::SubchannelCall::
    MaybeInterceptRecvTrailingMetadata(grpc_transport_stream_op_batch* batch) {
  // only intercept payloads with recv trailing.
  if (!batch->recv_trailing_metadata) return;
  // only add interceptor is channelz is enabled.
  if (connected_subchannel_->channelz_node_ == nullptr) return;
  GRPC_CLOSURE_INIT(&recv_trailing_metadata_ready_, RecvTrailingMetadataReady,
                    this, grpc_schedule_on_exec_ctx);
  // save some state needed for the interception callback.
  GRPC_CHECK_EQ(recv_trailing_metadata_, nullptr);
  recv_trailing_metadata_ =
      batch->payload->recv_trailing_metadata.recv_trailing_metadata;
  original_recv_trailing_metadata_ =
      batch->payload->recv_trailing_metadata.recv_trailing_metadata_ready;
  batch->payload->recv_trailing_metadata.recv_trailing_metadata_ready =
      &recv_trailing_metadata_ready_;
}

namespace {

// Sets *status based on the rest of the parameters.
void GetCallStatus(grpc_status_code* status, Timestamp deadline,
                   grpc_metadata_batch* md_batch, grpc_error_handle error) {
  if (!error.ok()) {
    grpc_error_get_status(error, deadline, status, nullptr, nullptr, nullptr);
  } else {
    *status = md_batch->get(GrpcStatusMetadata()).value_or(GRPC_STATUS_UNKNOWN);
  }
}

}  // namespace

void OldSubchannel::LegacyConnectedSubchannel::SubchannelCall::
    RecvTrailingMetadataReady(void* arg, grpc_error_handle error) {
  SubchannelCall* call = static_cast<SubchannelCall*>(arg);
  GRPC_CHECK_NE(call->recv_trailing_metadata_, nullptr);
  grpc_status_code status = GRPC_STATUS_OK;
  GetCallStatus(&status, call->deadline_, call->recv_trailing_metadata_, error);
  channelz::SubchannelNode* channelz_node =
      call->connected_subchannel_->channelz_node_.get();
  GRPC_CHECK_NE(channelz_node, nullptr);
  if (status == GRPC_STATUS_OK) {
    channelz_node->RecordCallSucceeded();
  } else {
    channelz_node->RecordCallFailed();
  }
  Closure::Run(DEBUG_LOCATION, call->original_recv_trailing_metadata_, error);
}

void OldSubchannel::LegacyConnectedSubchannel::SubchannelCall::
    IncrementRefCount() {
  GRPC_CALL_STACK_REF(SUBCHANNEL_CALL_TO_CALL_STACK(this), "");
}

void OldSubchannel::LegacyConnectedSubchannel::SubchannelCall::
    IncrementRefCount(const DebugLocation& /*location*/, const char* reason) {
  GRPC_CALL_STACK_REF(SUBCHANNEL_CALL_TO_CALL_STACK(this), reason);
}

//
// OldSubchannel::NewConnectedSubchannel
//

class OldSubchannel::NewConnectedSubchannel final : public ConnectedSubchannel {
 public:
  class TransportCallDestination final : public CallDestination {
   public:
    explicit TransportCallDestination(OrphanablePtr<ClientTransport> transport)
        : transport_(std::move(transport)) {}

    ClientTransport* transport() { return transport_.get(); }

    void HandleCall(CallHandler handler) override {
      transport_->StartCall(std::move(handler));
    }

    void Orphaned() override { transport_.reset(); }

   private:
    OrphanablePtr<ClientTransport> transport_;
  };

  NewConnectedSubchannel(
      RefCountedPtr<UnstartedCallDestination> call_destination,
      RefCountedPtr<TransportCallDestination> transport,
      const ChannelArgs& args)
      : ConnectedSubchannel(args),
        call_destination_(std::move(call_destination)),
        transport_(std::move(transport)) {}

  void StartWatch(
      grpc_pollset_set*,
      OrphanablePtr<TransportConnectivityStateWatcher> watcher) override {
    transport_->transport()->StartConnectivityWatch(std::move(watcher));
  }

  void Ping(absl::AnyInvocable<void(absl::Status)>) override {
    // TODO(ctiller): add new transport API for this in v3 stack
    Crash("not implemented");
  }

  RefCountedPtr<UnstartedCallDestination> unstarted_call_destination()
      const override {
    return call_destination_;
  }

  RefCountedPtr<Call> CreateCall(CreateCallArgs, grpc_error_handle*) override {
    Crash("legacy CreateCall() called on v3 impl");
  }

  void Ping(grpc_closure*, grpc_closure*) override {
    Crash("legacy ping method called in call v3 impl");
  }

 private:
  RefCountedPtr<UnstartedCallDestination> call_destination_;
  RefCountedPtr<TransportCallDestination> transport_;
};

//
// OldSubchannel::ConnectedSubchannelStateWatcher
//

class OldSubchannel::ConnectedSubchannelStateWatcher final
    : public AsyncConnectivityStateWatcherInterface {
 public:
  // Must be instantiated while holding c->mu.
  explicit ConnectedSubchannelStateWatcher(WeakRefCountedPtr<OldSubchannel> c)
      : subchannel_(std::move(c)) {}

  ~ConnectedSubchannelStateWatcher() override {
    subchannel_.reset(DEBUG_LOCATION, "state_watcher");
  }

 private:
  void OnConnectivityStateChange(grpc_connectivity_state new_state,
                                 const absl::Status& status) override {
    OldSubchannel* c = subchannel_.get();
    {
      MutexLock lock(&c->mu_);
      // If we're either shutting down or have already seen this connection
      // failure (i.e., c->connected_subchannel_ is null), do nothing.
      //
      // The transport reports TRANSIENT_FAILURE upon GOAWAY but SHUTDOWN
      // upon connection close.  So if the server gracefully shuts down,
      // we will see TRANSIENT_FAILURE followed by SHUTDOWN, but if not, we
      // will see only SHUTDOWN.  Either way, we react to the first one we
      // see, ignoring anything that happens after that.
      if (new_state == GRPC_CHANNEL_TRANSIENT_FAILURE ||
          new_state == GRPC_CHANNEL_SHUTDOWN) {
        RefCountedPtr<ConnectedSubchannel> connected_subchannel =
            std::move(c->connected_subchannel_);
        if (connected_subchannel == nullptr) return;
        GRPC_TRACE_LOG(subchannel, INFO)
            << "subchannel " << c << " " << c->key_.ToString()
            << ": Connected subchannel " << connected_subchannel.get()
            << " reports " << ConnectivityStateName(new_state) << ": "
            << status;
        // If the subchannel was created from an endpoint, then we report
        // TRANSIENT_FAILURE here instead of IDLE. The subchannel will never
        // leave TRANSIENT_FAILURE state, because there is no way for us to
        // establish a new connection.
        //
        // Otherwise, we report IDLE here. Note that even though we're not
        // reporting TRANSIENT_FAILURE, we pass along the status from the
        // transport, since it may have keepalive info attached to it that the
        // channel needs.
        // TODO(roth): Consider whether there's a cleaner way to propagate the
        // keepalive info.
        c->SetConnectivityStateLocked(c->created_from_endpoint_
                                          ? GRPC_CHANNEL_TRANSIENT_FAILURE
                                          : GRPC_CHANNEL_IDLE,
                                      status);
        c->backoff_.Reset();
      }
    }
  }

  WeakRefCountedPtr<OldSubchannel> subchannel_;
};

//
// OldSubchannel::ConnectivityStateWatcherList
//

void OldSubchannel::ConnectivityStateWatcherList::AddWatcherLocked(
    RefCountedPtr<ConnectivityStateWatcherInterface> watcher) {
  watchers_.insert(std::move(watcher));
}

void OldSubchannel::ConnectivityStateWatcherList::RemoveWatcherLocked(
    ConnectivityStateWatcherInterface* watcher) {
  watchers_.erase(watcher);
}

void OldSubchannel::ConnectivityStateWatcherList::NotifyLocked(
    grpc_connectivity_state state, const absl::Status& status) {
  for (const auto& watcher : watchers_) {
    subchannel_->work_serializer_.Run([watcher, state, status]() {
      watcher->OnConnectivityStateChange(state, status);
    });
  }
}

void OldSubchannel::ConnectivityStateWatcherList::NotifyOnKeepaliveUpdateLocked(
    Duration new_keepalive_time) {
  for (const auto& watcher : watchers_) {
    subchannel_->work_serializer_.Run([watcher, new_keepalive_time]() {
      watcher->OnKeepaliveUpdate(new_keepalive_time);
    });
  }
}

uint32_t
OldSubchannel::ConnectivityStateWatcherList::GetMaxConnectionsPerSubchannel()
    const {
  uint32_t max_connections_per_subchannel = 1;
  for (const auto& watcher : watchers_) {
    max_connections_per_subchannel =
        std::max(max_connections_per_subchannel,
                 watcher->max_connections_per_subchannel());
  }
  return max_connections_per_subchannel;
}

//
// OldSubchannel
//

namespace {

BackOff::Options ParseArgsForBackoffValues(const ChannelArgs& args,
                                           Duration* min_connect_timeout) {
  const std::optional<Duration> fixed_reconnect_backoff =
      args.GetDurationFromIntMillis("grpc.testing.fixed_reconnect_backoff_ms");
  if (fixed_reconnect_backoff.has_value()) {
    const Duration backoff =
        std::max(Duration::Milliseconds(100), *fixed_reconnect_backoff);
    *min_connect_timeout = backoff;
    return BackOff::Options()
        .set_initial_backoff(backoff)
        .set_multiplier(1.0)
        .set_jitter(0.0)
        .set_max_backoff(backoff);
  }
  const Duration initial_backoff = std::max(
      Duration::Milliseconds(100),
      args.GetDurationFromIntMillis(GRPC_ARG_INITIAL_RECONNECT_BACKOFF_MS)
          .value_or(Duration::Seconds(
              GRPC_SUBCHANNEL_INITIAL_CONNECT_BACKOFF_SECONDS)));
  *min_connect_timeout =
      std::max(Duration::Milliseconds(100),
               args.GetDurationFromIntMillis(GRPC_ARG_MIN_RECONNECT_BACKOFF_MS)
                   .value_or(Duration::Seconds(
                       GRPC_SUBCHANNEL_RECONNECT_MIN_TIMEOUT_SECONDS)));
  const Duration max_backoff =
      std::max(Duration::Milliseconds(100),
               args.GetDurationFromIntMillis(GRPC_ARG_MAX_RECONNECT_BACKOFF_MS)
                   .value_or(Duration::Seconds(
                       GRPC_SUBCHANNEL_RECONNECT_MAX_BACKOFF_SECONDS)));
  return BackOff::Options()
      .set_initial_backoff(initial_backoff)
      .set_multiplier(GRPC_SUBCHANNEL_RECONNECT_BACKOFF_MULTIPLIER)
      .set_jitter(GRPC_SUBCHANNEL_RECONNECT_JITTER)
      .set_max_backoff(max_backoff);
}

}  // namespace

OldSubchannel::OldSubchannel(SubchannelKey key,
                             OrphanablePtr<SubchannelConnector> connector,
                             const ChannelArgs& args)
    : key_(std::move(key)),
      created_from_endpoint_(args.Contains(GRPC_ARG_SUBCHANNEL_ENDPOINT)),
      args_(args),
      pollset_set_(grpc_pollset_set_create()),
      connector_(std::move(connector)),
      watcher_list_(this),
      work_serializer_(args_.GetObjectRef<EventEngine>()),
      backoff_(ParseArgsForBackoffValues(args_, &min_connect_timeout_)),
      event_engine_(args_.GetObjectRef<EventEngine>()) {
  // A grpc_init is added here to ensure that grpc_shutdown does not happen
  // until the subchannel is destroyed. Subchannels can persist longer than
  // channels because they maybe reused/shared among multiple channels. As a
  // result the subchannel destruction happens asynchronously to channel
  // destruction. If the last channel destruction triggers a grpc_shutdown
  // before the last subchannel destruction, then there maybe race conditions
  // triggering segmentation faults. To prevent this issue, we call a
  // grpc_init here and a grpc_shutdown in the subchannel destructor.
  InitInternally();
  global_stats().IncrementClientSubchannelsCreated();
  GRPC_CLOSURE_INIT(&on_connecting_finished_, OnConnectingFinished, this,
                    grpc_schedule_on_exec_ctx);
  // Check proxy mapper to determine address to connect to and channel
  // args to use.
  address_for_connect_ = CoreConfiguration::Get()
                             .proxy_mapper_registry()
                             .MapAddress(key_.address(), &args_)
                             .value_or(key_.address());
  // Initialize channelz.
  const bool channelz_enabled = args_.GetBool(GRPC_ARG_ENABLE_CHANNELZ)
                                    .value_or(GRPC_ENABLE_CHANNELZ_DEFAULT);
  if (channelz_enabled) {
    const size_t channel_tracer_max_memory = Clamp(
        args_.GetInt(GRPC_ARG_MAX_CHANNEL_TRACE_EVENT_MEMORY_PER_NODE)
            .value_or(GRPC_MAX_CHANNEL_TRACE_EVENT_MEMORY_PER_NODE_DEFAULT),
        0, INT_MAX);
    channelz_node_ = MakeRefCounted<channelz::SubchannelNode>(
        grpc_sockaddr_to_uri(&key_.address())
            .value_or("<unknown address type>"),
        channel_tracer_max_memory);
    GRPC_CHANNELZ_LOG(channelz_node_) << "subchannel created";
    channelz_node_->SetChannelArgs(args_);
    args_ = args_.SetObject<channelz::BaseNode>(channelz_node_);
  }
}

OldSubchannel::~OldSubchannel() {
  if (channelz_node_ != nullptr) {
    GRPC_CHANNELZ_LOG(channelz_node_) << "Subchannel destroyed";
    channelz_node_->UpdateConnectivityState(GRPC_CHANNEL_SHUTDOWN);
  }
  connector_.reset();
  grpc_pollset_set_destroy(pollset_set_);
  // grpc_shutdown is called here because grpc_init is called in the ctor.
  ShutdownInternally();
}

RefCountedPtr<Subchannel> OldSubchannel::Create(
    OrphanablePtr<SubchannelConnector> connector,
    const grpc_resolved_address& address, const ChannelArgs& args) {
  SubchannelKey key(address, args);
  auto* subchannel_pool = args.GetObject<SubchannelPoolInterface>();
  GRPC_CHECK_NE(subchannel_pool, nullptr);
  RefCountedPtr<OldSubchannel> c =
      subchannel_pool->FindSubchannel(key).TakeAsSubclass<OldSubchannel>();
  if (c != nullptr) {
    return c;
  }
  c = MakeRefCounted<OldSubchannel>(std::move(key), std::move(connector), args);
  if (c->created_from_endpoint_) {
    // We don't interact with the subchannel pool in this case.
    // Instead, we unconditionally return the newly created subchannel.
    // Before returning, we explicitly trigger a connection attempt
    // by calling RequestConnection(), which sets the subchannel’s
    // connectivity state to CONNECTING.
    c->RequestConnection();
    return c;
  }
  // Try to register the subchannel before setting the subchannel pool.
  // Otherwise, in case of a registration race, unreffing c in
  // RegisterSubchannel() will cause c to be tried to be unregistered, while
  // its key maps to a different subchannel.
  RefCountedPtr<OldSubchannel> registered =
      subchannel_pool->RegisterSubchannel(c->key_, c)
          .TakeAsSubclass<OldSubchannel>();
  if (registered == c) c->subchannel_pool_ = subchannel_pool->Ref();
  return registered;
}

void OldSubchannel::ThrottleKeepaliveTime(Duration new_keepalive_time) {
  MutexLock lock(&mu_);
  ThrottleKeepaliveTimeLocked(new_keepalive_time);
}

void OldSubchannel::ThrottleKeepaliveTimeLocked(Duration new_keepalive_time) {
  // Only update the value if the new keepalive time is larger.
  if (new_keepalive_time > keepalive_time_) {
    keepalive_time_ = new_keepalive_time;
    GRPC_TRACE_LOG(subchannel, INFO)
        << "subchannel " << this << " " << key_.ToString()
        << ": throttling keepalive time to " << new_keepalive_time;
    args_ = args_.Set(GRPC_ARG_KEEPALIVE_TIME_MS, new_keepalive_time.millis());
  }
}

channelz::SubchannelNode* OldSubchannel::channelz_node() {
  return channelz_node_.get();
}

void OldSubchannel::WatchConnectivityState(
    RefCountedPtr<ConnectivityStateWatcherInterface> watcher) {
  MutexLock lock(&mu_);
  grpc_pollset_set* interested_parties = watcher->interested_parties();
  if (interested_parties != nullptr) {
    grpc_pollset_set_add_pollset_set(pollset_set_, interested_parties);
  }
  work_serializer_.Run(
      [watcher, state = state_, status = status_]() {
        watcher->OnConnectivityStateChange(state, status);
      },
      DEBUG_LOCATION);
  watcher_list_.AddWatcherLocked(std::move(watcher));
}

void OldSubchannel::CancelConnectivityStateWatch(
    ConnectivityStateWatcherInterface* watcher) {
  MutexLock lock(&mu_);
  grpc_pollset_set* interested_parties = watcher->interested_parties();
  if (interested_parties != nullptr) {
    grpc_pollset_set_del_pollset_set(pollset_set_, interested_parties);
  }
  watcher_list_.RemoveWatcherLocked(watcher);
}

void OldSubchannel::RequestConnection() {
  MutexLock lock(&mu_);
  if (state_ == GRPC_CHANNEL_IDLE) {
    StartConnectingLocked();
  }
}

void OldSubchannel::ResetBackoff() {
  // Hold a ref to ensure cancellation and subsequent deletion of the closure
  // does not eliminate the last ref and destroy the Subchannel before the
  // method returns.
  auto self = WeakRef(DEBUG_LOCATION, "ResetBackoff");
  MutexLock lock(&mu_);
  backoff_.Reset();
  if (state_ == GRPC_CHANNEL_TRANSIENT_FAILURE &&
      event_engine_->Cancel(retry_timer_handle_)) {
    OnRetryTimerLocked();
  } else if (state_ == GRPC_CHANNEL_CONNECTING) {
    next_attempt_time_ = Timestamp::Now();
  }
}

void OldSubchannel::Orphaned() {
  // The subchannel_pool is only used once here in this subchannel, so the
  // access can be outside of the lock.
  if (subchannel_pool_ != nullptr) {
    subchannel_pool_->UnregisterSubchannel(key_, this);
    subchannel_pool_.reset();
  }
  MutexLock lock(&mu_);
  GRPC_CHECK(!shutdown_);
  shutdown_ = true;
  connector_.reset();
  connected_subchannel_.reset();
}

void OldSubchannel::GetOrAddDataProducer(
    UniqueTypeName type,
    std::function<void(DataProducerInterface**)> get_or_add) {
  MutexLock lock(&mu_);
  auto it = data_producer_map_.emplace(type, nullptr).first;
  get_or_add(&it->second);
}

void OldSubchannel::RemoveDataProducer(DataProducerInterface* data_producer) {
  MutexLock lock(&mu_);
  auto it = data_producer_map_.find(data_producer->type());
  if (it != data_producer_map_.end() && it->second == data_producer) {
    data_producer_map_.erase(it);
  }
}

// Note: Must be called with a state that is different from the current state.
void OldSubchannel::SetConnectivityStateLocked(grpc_connectivity_state state,
                                               const absl::Status& status) {
  state_ = state;
  if (status.ok()) {
    status_ = status;
  } else {
    // Augment status message to include IP address.
    status_ = absl::Status(status.code(),
                           absl::StrCat(grpc_sockaddr_to_uri(&key_.address())
                                            .value_or("<unknown address type>"),
                                        ": ", status.message()));
    status.ForEachPayload(
        [this](absl::string_view key, const absl::Cord& value)
        // Want to use ABSL_EXCLUSIVE_LOCKS_REQUIRED(&mu_) here,
        // but that won't work, because we can't pass the lock
        // annotation through absl::Status::ForEachPayload().
        ABSL_NO_THREAD_SAFETY_ANALYSIS { status_.SetPayload(key, value); });
  }
  if (channelz_node_ != nullptr) {
    channelz_node_->UpdateConnectivityState(state);
    if (status.ok()) {
      GRPC_CHANNELZ_LOG(channelz_node_)
          << "Subchannel connectivity state changed to "
          << ConnectivityStateName(state);
    } else {
      GRPC_CHANNELZ_LOG(channelz_node_)
          << "Subchannel connectivity state changed to "
          << ConnectivityStateName(state) << ": " << status;
    }
  }
  // Notify watchers.
  watcher_list_.NotifyLocked(state, status_);
}

void OldSubchannel::OnRetryTimer() {
  MutexLock lock(&mu_);
  OnRetryTimerLocked();
}

void OldSubchannel::OnRetryTimerLocked() {
  if (shutdown_) return;
  GRPC_TRACE_LOG(subchannel, INFO)
      << "subchannel " << this << " " << key_.ToString()
      << ": backoff delay elapsed, reporting IDLE";
  SetConnectivityStateLocked(GRPC_CHANNEL_IDLE, absl::OkStatus());
}

void OldSubchannel::StartConnectingLocked() {
  // Set next attempt time.
  const Timestamp now = Timestamp::Now();
  const Timestamp min_deadline = now + min_connect_timeout_;
  next_attempt_time_ = now + backoff_.NextAttemptDelay();
  // Report CONNECTING.
  SetConnectivityStateLocked(GRPC_CHANNEL_CONNECTING, absl::OkStatus());
  // Start connection attempt.
  SubchannelConnector::Args args;
  args.address = &address_for_connect_;
  args.interested_parties = pollset_set_;
  args.deadline = std::max(next_attempt_time_, min_deadline);
  args.channel_args = args_;
  WeakRef(DEBUG_LOCATION, "Connect").release();  // Ref held by callback.
  connector_->Connect(args, &connecting_result_, &on_connecting_finished_);
}

void OldSubchannel::OnConnectingFinished(void* arg, grpc_error_handle error) {
  WeakRefCountedPtr<OldSubchannel> c(static_cast<OldSubchannel*>(arg));
  {
    MutexLock lock(&c->mu_);
    c->OnConnectingFinishedLocked(error);
  }
  c.reset(DEBUG_LOCATION, "Connect");
}

void OldSubchannel::OnConnectingFinishedLocked(grpc_error_handle error) {
  if (shutdown_) {
    connecting_result_.Reset();
    return;
  }
  // If we didn't get a transport or we fail to publish it, report
  // TRANSIENT_FAILURE and start the retry timer.
  // Note that if the connection attempt took longer than the backoff
  // time, then the timer will fire immediately, and we will quickly
  // transition back to IDLE.
  if (connecting_result_.transport == nullptr || !PublishTransportLocked()) {
    const Duration time_until_next_attempt =
        next_attempt_time_ - Timestamp::Now();
    GRPC_TRACE_LOG(subchannel, INFO)
        << "subchannel " << this << " " << key_.ToString()
        << ": connect failed (" << StatusToString(error) << ")"
        << (created_from_endpoint_
                ? ", no retry will be attempted (created from endpoint); "
                  "remaining in TRANSIENT_FAILURE"
                : ", backing off for " +
                      std::to_string(time_until_next_attempt.millis()) + " ms");
    SetConnectivityStateLocked(GRPC_CHANNEL_TRANSIENT_FAILURE,
                               grpc_error_to_absl_status(error));
    if (created_from_endpoint_) return;
    retry_timer_handle_ = event_engine_->RunAfter(
        time_until_next_attempt,
        [self = WeakRef(DEBUG_LOCATION, "RetryTimer")
                    .TakeAsSubclass<OldSubchannel>()]() mutable {
          {
            ExecCtx exec_ctx;
            self->OnRetryTimer();
            // Subchannel deletion might require an active ExecCtx. So if
            // self.reset() is not called here, the WeakRefCountedPtr
            // destructor may run after the ExecCtx declared in the callback
            // is destroyed. Since subchannel may get destroyed when the
            // WeakRefCountedPtr destructor runs, it may not have an active
            // ExecCtx - thus leading to crashes.
            self.reset();
          }
        });
  }
}

bool OldSubchannel::PublishTransportLocked() {
  auto socket_node = connecting_result_.transport->GetSocketNode();
  if (connecting_result_.transport->filter_stack_transport() != nullptr) {
    // Construct channel stack.
    // Builder takes ownership of transport.
    ChannelStackBuilderImpl builder(
        "subchannel", GRPC_CLIENT_SUBCHANNEL,
        connecting_result_.channel_args.SetObject(
            std::exchange(connecting_result_.transport, nullptr)));
    if (!CoreConfiguration::Get().channel_init().CreateStack(&builder)) {
      return false;
    }
    absl::StatusOr<RefCountedPtr<grpc_channel_stack>> stack = builder.Build();
    if (!stack.ok()) {
      connecting_result_.Reset();
      LOG(ERROR) << "subchannel " << this << " " << key_.ToString()
                 << ": error initializing subchannel stack: " << stack.status();
      return false;
    }
    connected_subchannel_ = MakeRefCounted<LegacyConnectedSubchannel>(
        std::move(*stack), args_, channelz_node_);
  } else {
    OrphanablePtr<ClientTransport> transport(
        std::exchange(connecting_result_.transport, nullptr)
            ->client_transport());
    InterceptionChainBuilder builder(
        connecting_result_.channel_args.SetObject(transport.get()));
    if (channelz_node_ != nullptr) {
      // TODO(ctiller): If/when we have a good way to access the subchannel
      // from a filter (maybe GetContext<Subchannel>?), consider replacing
      // these two hooks with a filter so that we can avoid storing two
      // separate refs to the channelz node in each connection.
      builder.AddOnClientInitialMetadata(
          [channelz_node = channelz_node_](ClientMetadata&) {
            channelz_node->RecordCallStarted();
          });
      builder.AddOnServerTrailingMetadata(
          [channelz_node = channelz_node_](ServerMetadata& metadata) {
            if (IsStatusOk(metadata)) {
              channelz_node->RecordCallSucceeded();
            } else {
              channelz_node->RecordCallFailed();
            }
          });
    }
    CoreConfiguration::Get().channel_init().AddToInterceptionChainBuilder(
        GRPC_CLIENT_SUBCHANNEL, builder);
    auto transport_destination =
        MakeRefCounted<NewConnectedSubchannel::TransportCallDestination>(
            std::move(transport));
    auto call_destination = builder.Build(transport_destination);
    if (!call_destination.ok()) {
      connecting_result_.Reset();
      LOG(ERROR) << "subchannel " << this << " " << key_.ToString()
                 << ": error initializing subchannel stack: "
                 << call_destination.status();
      return false;
    }
    connected_subchannel_ = MakeRefCounted<NewConnectedSubchannel>(
        std::move(*call_destination), std::move(transport_destination), args_);
  }
  connecting_result_.Reset();
  // Publish.
  GRPC_TRACE_LOG(subchannel, INFO)
      << "subchannel " << this << " " << key_.ToString()
      << ": new connected subchannel at " << connected_subchannel_.get();
  if (channelz_node_ != nullptr) {
    if (socket_node != nullptr) {
      socket_node->AddParent(channelz_node_.get());
    }
  }
  connected_subchannel_->StartWatch(
      pollset_set_, MakeOrphanable<ConnectedSubchannelStateWatcher>(
                        WeakRef(DEBUG_LOCATION, "state_watcher")
                            .TakeAsSubclass<OldSubchannel>()));
  // Report initial state.
  SetConnectivityStateLocked(GRPC_CHANNEL_READY, absl::Status());
  return true;
}

RefCountedPtr<Subchannel::Call> OldSubchannel::CreateCall(
    CreateCallArgs args, grpc_error_handle* error) {
  auto connected_subchannel = GetConnectedSubchannel();
  if (connected_subchannel == nullptr) return nullptr;
  return connected_subchannel->CreateCall(args, error);
}

RefCountedPtr<UnstartedCallDestination> OldSubchannel::call_destination() {
  auto connected_subchannel = GetConnectedSubchannel();
  if (connected_subchannel == nullptr) return nullptr;
  return connected_subchannel->unstarted_call_destination();
}

void OldSubchannel::Ping(absl::AnyInvocable<void(absl::Status)>) {
  // TODO(ctiller): Implement
}

absl::Status OldSubchannel::Ping(grpc_closure* on_initiate,
                                 grpc_closure* on_ack) {
  auto connected_subchannel = GetConnectedSubchannel();
  if (connected_subchannel == nullptr) {
    return absl::UnavailableError("no connection");
  }
  connected_subchannel->Ping(on_initiate, on_ack);
  return absl::OkStatus();
}

RefCountedPtr<OldSubchannel::ConnectedSubchannel>
OldSubchannel::GetConnectedSubchannel() {
  MutexLock lock(&mu_);
  return connected_subchannel_;
}

//
// NewSubchannel::ConnectedSubchannel
//

class NewSubchannel::ConnectedSubchannel
    : public DualRefCounted<ConnectedSubchannel> {
 public:
  ~ConnectedSubchannel() override {
    subchannel_.reset(DEBUG_LOCATION, "ConnectedSubchannel");
  }

  const ChannelArgs& args() const { return args_; }
  NewSubchannel* subchannel() const { return subchannel_.get(); }

  virtual void StartWatch(
      grpc_pollset_set* interested_parties,
      OrphanablePtr<TransportConnectivityStateWatcher> watcher) = 0;

  // Methods for v3 stack.
  virtual void Ping(absl::AnyInvocable<void(absl::Status)> on_ack) = 0;
  virtual RefCountedPtr<UnstartedCallDestination> unstarted_call_destination()
      const = 0;

  // Methods for legacy stack.
  virtual RefCountedPtr<Call> CreateCall(CreateCallArgs args,
                                         grpc_error_handle* error) = 0;
  virtual void Ping(grpc_closure* on_initiate, grpc_closure* on_ack) = 0;

  // Returns true if there is quota for another RPC to start on this
  // connection.
  bool SetMaxConcurrentStreams(uint32_t max_concurrent_streams) {
    uint64_t prev_stream_counts =
        stream_counts_.load(std::memory_order_acquire);
    uint32_t rpcs_in_flight;
    do {
      rpcs_in_flight = GetRpcsInFlight(prev_stream_counts);
    } while (!stream_counts_.compare_exchange_weak(
        prev_stream_counts,
        MakeStreamCounts(max_concurrent_streams, rpcs_in_flight),
        std::memory_order_acq_rel, std::memory_order_acquire));
    return rpcs_in_flight < max_concurrent_streams;
  }

  // Returns true if the RPC can start.
  bool GetQuotaForRpc() {
    GRPC_TRACE_LOG(subchannel_call, INFO)
        << "subchannel " << subchannel_.get() << " connection " << this
        << ": attempting to get quota for an RPC...";
    uint64_t prev_stream_counts =
        stream_counts_.load(std::memory_order_acquire);
    do {
      const uint32_t rpcs_in_flight = GetRpcsInFlight(prev_stream_counts);
      const uint32_t max_concurrent_streams =
          GetMaxConcurrentStreams(prev_stream_counts);
      GRPC_TRACE_LOG(subchannel_call, INFO)
          << "  rpcs_in_flight=" << rpcs_in_flight
          << ", max_concurrent_streams=" << max_concurrent_streams;
      if (rpcs_in_flight == max_concurrent_streams) return false;
    } while (!stream_counts_.compare_exchange_weak(
        prev_stream_counts, prev_stream_counts + MakeStreamCounts(0, 1),
        std::memory_order_acq_rel, std::memory_order_acquire));
    return true;
  }

  // Returns true if this RPC finishing brought the connection below quota.
  bool ReturnQuotaForRpc() {
    const uint64_t prev_stream_counts =
        stream_counts_.fetch_sub(MakeStreamCounts(0, 1));
    return GetRpcsInFlight(prev_stream_counts) ==
           GetMaxConcurrentStreams(prev_stream_counts);
  }

 protected:
  explicit ConnectedSubchannel(WeakRefCountedPtr<NewSubchannel> subchannel,
                               const ChannelArgs& args,
                               uint32_t max_concurrent_streams)
      : DualRefCounted<ConnectedSubchannel>(
            GRPC_TRACE_FLAG_ENABLED(subchannel_refcount) ? "ConnectedSubchannel"
                                                         : nullptr),
        subchannel_(std::move(subchannel)),
        args_(args),
        stream_counts_(MakeStreamCounts(max_concurrent_streams, 0)) {}

 private:
  // First 32 bits are the MAX_CONCURRENT_STREAMS value reported by
  // the transport.
  // Last 32 bits are the current number of RPCs in flight on the connection.
  static uint64_t MakeStreamCounts(uint32_t max_concurrent_streams,
                                   uint32_t rpcs_in_flight) {
    return (static_cast<uint64_t>(max_concurrent_streams) << 32) +
           static_cast<int64_t>(rpcs_in_flight);
  }
  static uint32_t GetMaxConcurrentStreams(uint64_t stream_counts) {
    return static_cast<uint32_t>(stream_counts >> 32);
  }
  static uint32_t GetRpcsInFlight(uint64_t stream_counts) {
    return static_cast<uint32_t>(stream_counts & 0xffffffffu);
  }

  WeakRefCountedPtr<NewSubchannel> subchannel_;
  ChannelArgs args_;
  std::atomic<uint64_t> stream_counts_{0};
};

//
// NewSubchannel::LegacyConnectedSubchannel
//

class NewSubchannel::LegacyConnectedSubchannel final
    : public ConnectedSubchannel {
 public:
  LegacyConnectedSubchannel(
      WeakRefCountedPtr<NewSubchannel> subchannel,
      RefCountedPtr<grpc_channel_stack> channel_stack, const ChannelArgs& args,
      RefCountedPtr<channelz::SubchannelNode> channelz_node,
      uint32_t max_concurrent_streams)
      : ConnectedSubchannel(std::move(subchannel), args,
                            max_concurrent_streams),
        channelz_node_(std::move(channelz_node)),
        channel_stack_(std::move(channel_stack)) {}

  void Orphaned() override {
    channel_stack_.reset(DEBUG_LOCATION, "ConnectedSubchannel");
  }

  void StartWatch(
      grpc_pollset_set* interested_parties,
      OrphanablePtr<TransportConnectivityStateWatcher> watcher) override {
    grpc_transport_op* op = grpc_make_transport_op(nullptr);
    op->start_connectivity_watch = std::move(watcher);
    op->start_connectivity_watch_state = GRPC_CHANNEL_READY;
    op->bind_pollset_set = interested_parties;
    grpc_channel_element* elem =
        grpc_channel_stack_element(channel_stack_.get(), 0);
    elem->filter->start_transport_op(elem, op);
  }

  void Ping(absl::AnyInvocable<void(absl::Status)>) override {
    Crash("call v3 ping method called in legacy impl");
  }

  RefCountedPtr<UnstartedCallDestination> unstarted_call_destination()
      const override {
    Crash("call v3 unstarted_call_destination method called in legacy impl");
  }

  RefCountedPtr<Call> CreateCall(CreateCallArgs args,
                                 grpc_error_handle* error) override {
    const size_t allocation_size =
        GPR_ROUND_UP_TO_ALIGNMENT_SIZE(sizeof(SubchannelCall)) +
        channel_stack_->call_stack_size;
    Arena* arena = args.arena;
    return RefCountedPtr<SubchannelCall>(
        new (arena->Alloc(allocation_size)) SubchannelCall(
            RefAsSubclass<LegacyConnectedSubchannel>(), args, error));
  }

  void Ping(grpc_closure* on_initiate, grpc_closure* on_ack) override {
    grpc_transport_op* op = grpc_make_transport_op(nullptr);
    op->send_ping.on_initiate = on_initiate;
    op->send_ping.on_ack = on_ack;
    grpc_channel_element* elem =
        grpc_channel_stack_element(channel_stack_.get(), 0);
    elem->filter->start_transport_op(elem, op);
  }

 private:
  class SubchannelCall final : public Call {
   public:
    SubchannelCall(
        RefCountedPtr<LegacyConnectedSubchannel> connected_subchannel,
        CreateCallArgs args, grpc_error_handle* error);

    void StartTransportStreamOpBatch(
        grpc_transport_stream_op_batch* batch) override;

    void SetAfterCallStackDestroy(grpc_closure* closure) override;

    // When refcount drops to 0, destroys itself and the associated call stack,
    // but does NOT free the memory because it's in the call arena.
    void Unref() override;
    void Unref(const DebugLocation& location, const char* reason) override;

   private:
    // If channelz is enabled, intercepts recv_trailing so that we may check the
    // status and associate it to a subchannel.
    void MaybeInterceptRecvTrailingMetadata(
        grpc_transport_stream_op_batch* batch);

    static void RecvTrailingMetadataReady(void* arg, grpc_error_handle error);

    // Interface of RefCounted<>.
    void IncrementRefCount() override;
    void IncrementRefCount(const DebugLocation& location,
                           const char* reason) override;

    static void Destroy(void* arg, grpc_error_handle error);

    // Returns the quota for this RPC.  If that brings the connection
    // below quota, then try to drain the queue.
    void MaybeReturnQuota();

    RefCountedPtr<LegacyConnectedSubchannel> connected_subchannel_;
    grpc_closure* after_call_stack_destroy_ = nullptr;
    // State needed to support channelz interception of recv trailing metadata.
    grpc_closure recv_trailing_metadata_ready_;
    grpc_closure* original_recv_trailing_metadata_ = nullptr;
    grpc_metadata_batch* recv_trailing_metadata_ = nullptr;
    Timestamp deadline_;
    bool returned_quota_ = false;
  };

  RefCountedPtr<channelz::SubchannelNode> channelz_node_;
  RefCountedPtr<grpc_channel_stack> channel_stack_;
};

//
// NewSubchannel::LegacyConnectedSubchannel::SubchannelCall
//

NewSubchannel::LegacyConnectedSubchannel::SubchannelCall::SubchannelCall(
    RefCountedPtr<LegacyConnectedSubchannel> connected_subchannel,
    CreateCallArgs args, grpc_error_handle* error)
    : connected_subchannel_(std::move(connected_subchannel)),
      deadline_(args.deadline) {
  GRPC_TRACE_LOG(subchannel_call, INFO)
      << "subchannel " << connected_subchannel_->subchannel() << " connection "
      << connected_subchannel_.get() << ": created call " << this;
  grpc_call_stack* callstk = SUBCHANNEL_CALL_TO_CALL_STACK(this);
  const grpc_call_element_args call_args = {
      callstk,            // call_stack
      nullptr,            // server_transport_data
      args.start_time,    // start_time
      args.deadline,      // deadline
      args.arena,         // arena
      args.call_combiner  // call_combiner
  };
  *error = grpc_call_stack_init(connected_subchannel_->channel_stack_.get(), 1,
                                SubchannelCall::Destroy, this, &call_args);
  if (GPR_UNLIKELY(!error->ok())) {
    LOG(ERROR) << "error: " << StatusToString(*error);
    return;
  }
  grpc_call_stack_set_pollset_or_pollset_set(callstk, args.pollent);
  if (connected_subchannel_->channelz_node_ != nullptr) {
    connected_subchannel_->channelz_node_->RecordCallStarted();
  }
}

void NewSubchannel::LegacyConnectedSubchannel::SubchannelCall::
    StartTransportStreamOpBatch(grpc_transport_stream_op_batch* batch) {
  GRPC_TRACE_LOG(subchannel_call, INFO)
      << "subchannel " << connected_subchannel_->subchannel() << " connection "
      << connected_subchannel_.get() << " call " << this << ": starting batch: "
      << grpc_transport_stream_op_batch_string(batch, false);
  MaybeInterceptRecvTrailingMetadata(batch);
  grpc_call_stack* call_stack = SUBCHANNEL_CALL_TO_CALL_STACK(this);
  grpc_call_element* top_elem = grpc_call_stack_element(call_stack, 0);
  GRPC_TRACE_LOG(channel, INFO)
      << "OP[" << top_elem->filter->name << ":" << top_elem
      << "]: " << grpc_transport_stream_op_batch_string(batch, false);
  top_elem->filter->start_transport_stream_op_batch(top_elem, batch);
}

void NewSubchannel::LegacyConnectedSubchannel::SubchannelCall::
    SetAfterCallStackDestroy(grpc_closure* closure) {
  GRPC_CHECK_EQ(after_call_stack_destroy_, nullptr);
  GRPC_CHECK_NE(closure, nullptr);
  after_call_stack_destroy_ = closure;
}

void NewSubchannel::LegacyConnectedSubchannel::SubchannelCall::Unref() {
  GRPC_CALL_STACK_UNREF(SUBCHANNEL_CALL_TO_CALL_STACK(this), "");
}

void NewSubchannel::LegacyConnectedSubchannel::SubchannelCall::Unref(
    const DebugLocation& /*location*/, const char* reason) {
  GRPC_CALL_STACK_UNREF(SUBCHANNEL_CALL_TO_CALL_STACK(this), reason);
}

void NewSubchannel::LegacyConnectedSubchannel::SubchannelCall::Destroy(
    void* arg, grpc_error_handle /*error*/) {
  SubchannelCall* self = static_cast<SubchannelCall*>(arg);
  // Just in case we didn't already take care of this in the
  // recv_trailing_metadata callback, return the quota now.
  self->MaybeReturnQuota();
  // Keep some members before destroying the subchannel call.
  grpc_closure* after_call_stack_destroy = self->after_call_stack_destroy_;
  RefCountedPtr<ConnectedSubchannel> connected_subchannel =
      std::move(self->connected_subchannel_);
  // Destroy the subchannel call.
  self->~SubchannelCall();
  // Destroy the call stack. This should be after destroying the subchannel
  // call, because call->after_call_stack_destroy(), if not null, will free
  // the call arena.
  grpc_call_stack_destroy(SUBCHANNEL_CALL_TO_CALL_STACK(self), nullptr,
                          after_call_stack_destroy);
  // Automatically reset connected_subchannel. This should be after destroying
  // the call stack, because destroying call stack needs access to the channel
  // stack.
}

void NewSubchannel::LegacyConnectedSubchannel::SubchannelCall::
    MaybeInterceptRecvTrailingMetadata(grpc_transport_stream_op_batch* batch) {
  // only intercept payloads with recv trailing.
  if (!batch->recv_trailing_metadata) return;
  GRPC_CLOSURE_INIT(&recv_trailing_metadata_ready_, RecvTrailingMetadataReady,
                    this, grpc_schedule_on_exec_ctx);
  // save some state needed for the interception callback.
  GRPC_CHECK_EQ(recv_trailing_metadata_, nullptr);
  recv_trailing_metadata_ =
      batch->payload->recv_trailing_metadata.recv_trailing_metadata;
  original_recv_trailing_metadata_ =
      batch->payload->recv_trailing_metadata.recv_trailing_metadata_ready;
  batch->payload->recv_trailing_metadata.recv_trailing_metadata_ready =
      &recv_trailing_metadata_ready_;
}

void NewSubchannel::LegacyConnectedSubchannel::SubchannelCall::
    RecvTrailingMetadataReady(void* arg, grpc_error_handle error) {
  SubchannelCall* call = static_cast<SubchannelCall*>(arg);
  GRPC_CHECK_NE(call->recv_trailing_metadata_, nullptr);
  // Return MAX_CONCURRENT_STREAMS quota.
  call->MaybeReturnQuota();
  // If channelz is enabled, record the success or failure of the call.
  if (auto* channelz_node = call->connected_subchannel_->channelz_node_.get();
      channelz_node != nullptr) {
    grpc_status_code status = GRPC_STATUS_OK;
    GetCallStatus(&status, call->deadline_, call->recv_trailing_metadata_,
                  error);
    GRPC_CHECK_NE(channelz_node, nullptr);
    if (status == GRPC_STATUS_OK) {
      channelz_node->RecordCallSucceeded();
    } else {
      channelz_node->RecordCallFailed();
    }
  }
  Closure::Run(DEBUG_LOCATION, call->original_recv_trailing_metadata_, error);
}

void NewSubchannel::LegacyConnectedSubchannel::SubchannelCall::
    MaybeReturnQuota() {
  if (returned_quota_) return;  // Already returned.
  returned_quota_ = true;
  GRPC_TRACE_LOG(subchannel_call, INFO)
      << "subchannel " << connected_subchannel_->subchannel() << " connection "
      << connected_subchannel_.get() << ": call " << this
      << " complete, returning quota";
  if (connected_subchannel_->ReturnQuotaForRpc()) {
    connected_subchannel_->subchannel()->RetryQueuedRpcs();
  }
}

void NewSubchannel::LegacyConnectedSubchannel::SubchannelCall::
    IncrementRefCount() {
  GRPC_CALL_STACK_REF(SUBCHANNEL_CALL_TO_CALL_STACK(this), "");
}

void NewSubchannel::LegacyConnectedSubchannel::SubchannelCall::
    IncrementRefCount(const DebugLocation& /*location*/, const char* reason) {
  GRPC_CALL_STACK_REF(SUBCHANNEL_CALL_TO_CALL_STACK(this), reason);
}

//
// NewSubchannel::QueuedCallInterface
//

class NewSubchannel::QueuedCallInterface {
 public:
  virtual ~QueuedCallInterface() = default;

  virtual void ResumeOnConnectionLocked(
      ConnectedSubchannel* connected_subchannel)
      ABSL_EXCLUSIVE_LOCKS_REQUIRED(&NewSubchannel::mu_) = 0;

  virtual void FailLocked(absl::Status status)
      ABSL_EXCLUSIVE_LOCKS_REQUIRED(&NewSubchannel::mu_) = 0;
};

//
// NewSubchannel::QueuedCall
//

class NewSubchannel::QueuedCall final
    : public Subchannel::Call,
      public NewSubchannel::QueuedCallInterface {
 public:
  QueuedCall(WeakRefCountedPtr<NewSubchannel> subchannel, CreateCallArgs args);
  ~QueuedCall() override;

  void StartTransportStreamOpBatch(
      grpc_transport_stream_op_batch* batch) override;

  void SetAfterCallStackDestroy(grpc_closure* closure) override;

  // Interface of RefCounted<>.
  // When refcount drops to 0, the dtor is called, but we do not
  // free memory, because it's allocated on the arena.
  void Unref() override {
    if (ref_count_.Unref()) this->~QueuedCall();
  }
  void Unref(const DebugLocation& location, const char* reason) override {
    if (ref_count_.Unref(location, reason)) this->~QueuedCall();
  }

  void ResumeOnConnectionLocked(ConnectedSubchannel* connected_subchannel)
      override ABSL_EXCLUSIVE_LOCKS_REQUIRED(&NewSubchannel::mu_);

<<<<<<< HEAD
  void FailLocked(absl::Status status) override
=======
  void FailLocked(absl::Status status)
>>>>>>> 9e79be8c
      ABSL_EXCLUSIVE_LOCKS_REQUIRED(&NewSubchannel::mu_);

 private:
  // Allow RefCountedPtr<> to access IncrementRefCount().
  template <typename T>
  friend class RefCountedPtr;

  class Canceller;

  // Interface of RefCounted<>.
  void IncrementRefCount() override { ref_count_.Ref(); }
  void IncrementRefCount(const DebugLocation& location,
                         const char* reason) override {
    ref_count_.Ref(location, reason);
  }

  static void RecvTrailingMetadataReady(void* arg, grpc_error_handle error);

  RefCount ref_count_;
  WeakRefCountedPtr<NewSubchannel> subchannel_;
  CreateCallArgs args_;
  grpc_closure* after_call_stack_destroy_ = nullptr;
  grpc_error_handle cancel_error_ ABSL_GUARDED_BY(&mu_);
  Mutex mu_ ABSL_ACQUIRED_AFTER(NewSubchannel::mu_);
  BufferedCall buffered_call_ ABSL_GUARDED_BY(&mu_);
  RefCountedPtr<Call> subchannel_call_ ABSL_GUARDED_BY(&mu_);
  QueuedCallInterface*& queue_entry_;
  Canceller* canceller_ ABSL_GUARDED_BY(&NewSubchannel::mu_);

  std::atomic<bool> is_retriable_{false};
  grpc_closure recv_trailing_metadata_ready_;
  grpc_closure* original_recv_trailing_metadata_ = nullptr;
  grpc_metadata_batch* recv_trailing_metadata_ = nullptr;
};

class NewSubchannel::QueuedCall::Canceller final {
 public:
  explicit Canceller(RefCountedPtr<QueuedCall> call) : call_(std::move(call)) {
    GRPC_CLOSURE_INIT(&cancel_, CancelLocked, this, nullptr);
    call_->args_.call_combiner->SetNotifyOnCancel(&cancel_);
  }

 private:
  static void CancelLocked(void* arg, grpc_error_handle error) {
    auto* self = static_cast<Canceller*>(arg);
    bool cancelled = false;
    {
      MutexLock lock(&self->call_->subchannel_->mu_);
      if (self->call_->canceller_ == self && !error.ok()) {
        GRPC_TRACE_LOG(subchannel_call, INFO)
            << "subchannel " << self->call_->subchannel_.get()
            << " queued call " << self->call_.get()
            << ": call combiner canceller called";
        // Remove from queue.
        self->call_->queue_entry_ = nullptr;
        cancelled = true;
      }
    }
    if (cancelled) {
      MutexLock lock(&self->call_->mu_);
      // Fail pending batches on the call.
      self->call_->buffered_call_.Fail(
          error, BufferedCall::YieldCallCombinerIfPendingBatchesFound);
    }
    delete self;
  }

  RefCountedPtr<QueuedCall> call_;
  grpc_closure cancel_;
};

NewSubchannel::QueuedCall::QueuedCall(
    WeakRefCountedPtr<NewSubchannel> subchannel, CreateCallArgs args)
    : subchannel_(std::move(subchannel)),
      args_(args),
      buffered_call_(args_.call_combiner, &subchannel_call_trace),
      queue_entry_(subchannel_->queued_calls_.emplace_back(this)) {
  GRPC_TRACE_LOG(subchannel_call, INFO)
      << "subchannel " << subchannel_.get() << ": created queued call " << this
      << ", queue size=" << subchannel_->queued_calls_.size();
  canceller_ = new Canceller(Ref().TakeAsSubclass<QueuedCall>());
}

NewSubchannel::QueuedCall::~QueuedCall() {
  GRPC_TRACE_LOG(subchannel_call, INFO) << "subchannel " << subchannel_.get()
                                        << ": destroying queued call " << this;
  if (after_call_stack_destroy_ != nullptr) {
    ExecCtx::Run(DEBUG_LOCATION, after_call_stack_destroy_, absl::OkStatus());
  }
}

void NewSubchannel::QueuedCall::SetAfterCallStackDestroy(
    grpc_closure* closure) {
  GRPC_CHECK_EQ(after_call_stack_destroy_, nullptr);
  GRPC_CHECK_NE(closure, nullptr);
  after_call_stack_destroy_ = closure;
}

void NewSubchannel::QueuedCall::StartTransportStreamOpBatch(
    grpc_transport_stream_op_batch* batch) {
  GRPC_TRACE_LOG(subchannel_call, INFO)
      << "subchannel " << subchannel_.get() << " queued call " << this
      << ": starting batch: "
      << grpc_transport_stream_op_batch_string(batch, false);
  MutexLock lock(&mu_);
  // If we already have a real subchannel call, pass the batch down to it.
  if (subchannel_call_ != nullptr) {
    subchannel_call_->StartTransportStreamOpBatch(batch);
    return;
  }
  // Intercept recv_trailing_metadata, so that we can mark the call as
  // eligible for transparent retries if we fail it due to all
  // connections failing.
  if (batch->recv_trailing_metadata) {
    GRPC_CLOSURE_INIT(&recv_trailing_metadata_ready_, RecvTrailingMetadataReady,
                      this, grpc_schedule_on_exec_ctx);
    GRPC_CHECK_EQ(recv_trailing_metadata_, nullptr);
    recv_trailing_metadata_ =
        batch->payload->recv_trailing_metadata.recv_trailing_metadata;
    original_recv_trailing_metadata_ =
        batch->payload->recv_trailing_metadata.recv_trailing_metadata_ready;
    batch->payload->recv_trailing_metadata.recv_trailing_metadata_ready =
        &recv_trailing_metadata_ready_;
  }
  // If we've previously been cancelled, immediately fail the new batch.
  if (!cancel_error_.ok()) {
    // Note: This will release the call combiner.
    grpc_transport_stream_op_batch_finish_with_failure(batch, cancel_error_,
                                                       args_.call_combiner);
    return;
  }
  // Handle cancellation batches.
  if (batch->cancel_stream) {
    cancel_error_ = batch->payload->cancel_stream.cancel_error;
    buffered_call_.Fail(cancel_error_, BufferedCall::NoYieldCallCombiner);
    // Note: This will release the call combiner.
    grpc_transport_stream_op_batch_finish_with_failure(batch, cancel_error_,
                                                       args_.call_combiner);
    return;
  }
  // Enqueue the batch.
  buffered_call_.EnqueueBatch(batch);
  // We hold on to the call combiner for the send_initial_metadata batch,
  // but yield it for other batches.  This ensures that we are holding on
  // to the call combiner exactly once when we are ready to resume.
  if (!batch->send_initial_metadata) {
    GRPC_CALL_COMBINER_STOP(args_.call_combiner,
                            "batch does not include send_initial_metadata");
  }
}

void NewSubchannel::QueuedCall::RecvTrailingMetadataReady(
    void* arg, grpc_error_handle error) {
  QueuedCall* call = static_cast<QueuedCall*>(arg);
  GRPC_CHECK_NE(call->recv_trailing_metadata_, nullptr);
  if (call->is_retriable_.load()) {
    call->recv_trailing_metadata_->Set(GrpcStreamNetworkState(),
                                       GrpcStreamNetworkState::kNotSentOnWire);
  }
  Closure::Run(DEBUG_LOCATION, call->original_recv_trailing_metadata_, error);
}

void NewSubchannel::QueuedCall::ResumeOnConnectionLocked(
    ConnectedSubchannel* connected_subchannel) {
  GRPC_TRACE_LOG(subchannel_call, INFO)
      << "subchannel " << subchannel_.get() << " queued call " << this
      << ": resuming on connected_subchannel " << connected_subchannel;
  canceller_ = nullptr;
  MutexLock lock(&mu_);
  grpc_error_handle error;
  subchannel_call_ = connected_subchannel->CreateCall(args_, &error);
  if (after_call_stack_destroy_ != nullptr) {
    subchannel_call_->SetAfterCallStackDestroy(after_call_stack_destroy_);
    after_call_stack_destroy_ = nullptr;
  }
  if (!error.ok()) {
    buffered_call_.Fail(error,
                        BufferedCall::YieldCallCombinerIfPendingBatchesFound);
  } else {
    buffered_call_.Resume([subchannel_call = subchannel_call_](
                              grpc_transport_stream_op_batch* batch) {
      // This will release the call combiner.
      subchannel_call->StartTransportStreamOpBatch(batch);
    });
  }
}

void NewSubchannel::QueuedCall::FailLocked(absl::Status status) {
  GRPC_TRACE_LOG(subchannel_call, INFO)
      << "subchannel " << subchannel_.get() << " queued call " << this
      << ": failing: " << status;
  canceller_ = nullptr;
  is_retriable_.store(true);
  MutexLock lock(&mu_);
  cancel_error_ = status;
  buffered_call_.Fail(status,
                      BufferedCall::YieldCallCombinerIfPendingBatchesFound);
}

//
// NewSubchannel::NewConnectedSubchannel
//

class NewSubchannel::NewConnectedSubchannel final : public ConnectedSubchannel {
 public:
  NewConnectedSubchannel(WeakRefCountedPtr<NewSubchannel> subchannel_in,
                         OrphanablePtr<ClientTransport> transport,
                         const ChannelArgs& args,
                         uint32_t max_concurrent_streams, absl::Status* status)
      : ConnectedSubchannel(std::move(subchannel_in), args,
                            max_concurrent_streams) {
    InterceptionChainBuilder builder(args.SetObject(transport.get()));
    builder.AddOnServerTrailingMetadata(
        [self = WeakRefAsSubclass<NewConnectedSubchannel>()](ServerMetadata&) {
          if (self->ReturnQuotaForRpc()) {
            self->subchannel()->RetryQueuedRpcs();
          }
        });
    if (subchannel()->channelz_node_ != nullptr) {
      // TODO(ctiller): If/when we have a good way to access the subchannel
      // from a filter (maybe GetContext<Subchannel>?), consider replacing
      // these two hooks with a filter so that we can avoid storing two
      // separate refs to the channelz node in each connection.
      builder.AddOnClientInitialMetadata(
          [channelz_node = subchannel()->channelz_node_](ClientMetadata&) {
            channelz_node->RecordCallStarted();
          });
      builder.AddOnServerTrailingMetadata(
          [channelz_node =
               subchannel()->channelz_node_](ServerMetadata& metadata) {
            if (IsStatusOk(metadata)) {
              channelz_node->RecordCallSucceeded();
            } else {
              channelz_node->RecordCallFailed();
            }
          });
    }
    CoreConfiguration::Get().channel_init().AddToInterceptionChainBuilder(
        GRPC_CLIENT_SUBCHANNEL, builder);
    transport_destination_ =
        MakeRefCounted<TransportCallDestination>(std::move(transport));
    auto call_destination = builder.Build(transport_destination_);
    if (!call_destination.ok()) {
      *status = call_destination.status();
    } else {
      call_destination_ = std::move(*call_destination);
    }
  }

  void Orphaned() override {
    call_destination_.reset();
    transport_destination_.reset();
  }

  void StartWatch(
      grpc_pollset_set*,
      OrphanablePtr<TransportConnectivityStateWatcher> watcher) override {
    transport_destination_->transport()->StartConnectivityWatch(
        std::move(watcher));
  }

  void Ping(absl::AnyInvocable<void(absl::Status)>) override {
    // TODO(ctiller): add new transport API for this in v3 stack
    Crash("not implemented");
  }

  RefCountedPtr<UnstartedCallDestination> unstarted_call_destination()
      const override {
    return call_destination_;
  }

  RefCountedPtr<Call> CreateCall(CreateCallArgs, grpc_error_handle*) override {
    Crash("legacy CreateCall() called on v3 impl");
  }

  void Ping(grpc_closure*, grpc_closure*) override {
    Crash("legacy ping method called in call v3 impl");
  }

 private:
  class TransportCallDestination final : public CallDestination {
   public:
    explicit TransportCallDestination(OrphanablePtr<ClientTransport> transport)
        : transport_(std::move(transport)) {}

    ClientTransport* transport() { return transport_.get(); }

    void HandleCall(CallHandler handler) override {
      transport_->StartCall(std::move(handler));
    }

    void Orphaned() override { transport_.reset(); }

   private:
    OrphanablePtr<ClientTransport> transport_;
  };

  RefCountedPtr<UnstartedCallDestination> call_destination_;
  RefCountedPtr<TransportCallDestination> transport_destination_;
};

//
// NewSubchannel::QueuingUnstartedCallDestination
//

class NewSubchannel::QueuingUnstartedCallDestination final
    : public UnstartedCallDestination,
      public NewSubchannel::QueuedCallInterface {
 public:
  explicit QueuingUnstartedCallDestination(
      WeakRefCountedPtr<NewSubchannel> subchannel)
      : subchannel_(std::move(subchannel)),
        queue_entry_(subchannel_->queued_calls_.emplace_back(this)) {
    GRPC_TRACE_LOG(subchannel_call, INFO)
        << "subchannel " << subchannel_.get() << ": created queued call "
        << this << ", queue size=" << subchannel_->queued_calls_.size();
  }

  void Orphaned() override {
    MutexLock lock(&subchannel_->mu_);
    GRPC_TRACE_LOG(subchannel_call, INFO)
        << "subchannel " << subchannel_.get() << " queued call " << this
        << ": orphaned, queue_entry_valid_=" << queue_entry_valid_;
    if (queue_entry_valid_) queue_entry_ = nullptr;
  }

  void StartCall(UnstartedCallHandler unstarted_call_handler) override {
    unstarted_call_handler.SpawnInfallible(
        "subchannel_queue",
        [unstarted_call_handler,
         self = RefAsSubclass<QueuingUnstartedCallDestination>()]() mutable {
          return Map(
              self->connection_latch_.Wait(),
              [unstarted_call_handler = std::move(unstarted_call_handler),
               self](absl::StatusOr<RefCountedPtr<UnstartedCallDestination>>
                         connection) mutable {
                if (!connection.ok()) {
                  GRPC_TRACE_LOG(subchannel_call, INFO)
                      << "subchannel " << self->subchannel_.get()
                      << " queued call " << self.get()
                      << ": failing: " << connection.status();
                  // Mark the call as eligible for transparent retries.
                  ServerMetadataHandle trailing_metadata =
                      ServerMetadataFromStatus(connection.status());
                  trailing_metadata->Set(
                      GrpcStreamNetworkState(),
                      GrpcStreamNetworkState::kNotSentOnWire);
                  unstarted_call_handler.PushServerTrailingMetadata(
                      std::move(trailing_metadata));
                  return;
                }
                GRPC_TRACE_LOG(subchannel_call, INFO)
                    << "subchannel " << self->subchannel_.get()
                    << " queued call " << self.get()
                    << ": using connection: " << connection->get();
                (*connection)->StartCall(std::move(unstarted_call_handler));
              });
        });
  }

  void ResumeOnConnectionLocked(ConnectedSubchannel* connected_subchannel)
      override ABSL_EXCLUSIVE_LOCKS_REQUIRED(&NewSubchannel::mu_) {
    GRPC_TRACE_LOG(subchannel_call, INFO)
        << "subchannel " << subchannel_.get() << " queued call " << this
        << ": resuming call on connection " << connected_subchannel;
    queue_entry_valid_ = false;
    connection_latch_.Set(connected_subchannel->unstarted_call_destination());
  }

  void FailLocked(absl::Status status) override
      ABSL_EXCLUSIVE_LOCKS_REQUIRED(&NewSubchannel::mu_) {
    GRPC_TRACE_LOG(subchannel_call, INFO)
        << "subchannel " << subchannel_.get() << " queued call " << this
        << ": failing call: " << status;
    queue_entry_valid_ = false;
    connection_latch_.Set(std::move(status));
  }

 private:
  WeakRefCountedPtr<NewSubchannel> subchannel_;
  bool queue_entry_valid_ ABSL_GUARDED_BY(&NewSubchannel::mu_) = true;
  QueuedCallInterface*& queue_entry_;
  Latch<absl::StatusOr<RefCountedPtr<UnstartedCallDestination>>>
      connection_latch_;
};

//
// NewSubchannel::ConnectionStateWatcher
//

class NewSubchannel::ConnectionStateWatcher final
    : public Transport::StateWatcher {
 public:
  explicit ConnectionStateWatcher(
      WeakRefCountedPtr<ConnectedSubchannel> connected_subchannel)
      : connected_subchannel_(std::move(connected_subchannel)) {}

  void OnDisconnect(absl::Status status,
                    DisconnectInfo disconnect_info) override {
    NewSubchannel* subchannel = connected_subchannel_->subchannel();
    GRPC_TRACE_LOG(subchannel, INFO)
        << "subchannel " << subchannel << " " << subchannel->key_.ToString()
        << ": connected subchannel " << connected_subchannel_.get()
        << " reports disconnection: " << status;
    MutexLock lock(&subchannel->mu_);
    // Handle keepalive update.
    if (disconnect_info.keepalive_time.has_value()) {
      subchannel->ThrottleKeepaliveTimeLocked(*disconnect_info.keepalive_time);
      subchannel->watcher_list_.NotifyOnKeepaliveUpdateLocked(
          *disconnect_info.keepalive_time);
    }
    // Remove the connection from the subchannel's list of connections.
    subchannel->RemoveConnectionLocked(connected_subchannel_.get());
    // If this was the last connection, then fail all queued RPCs and
    // update the connectivity state.
    if (subchannel->connections_.empty()) {
      subchannel->FailAllQueuedRpcsLocked(
          absl::UnavailableError("subchannel lost all connections"));
      subchannel->MaybeUpdateConnectivityStateLocked();
    } else {
      // Otherwise, retry queued RPCs, which may trigger a new
      // connection attempt.
      subchannel->RetryQueuedRpcsLocked();
    }
    // Reset backoff.
    subchannel->backoff_.Reset();
  }

  void OnPeerMaxConcurrentStreamsUpdate(
      uint32_t max_concurrent_streams,
      std::unique_ptr<MaxConcurrentStreamsUpdateDoneHandle> /*on_done*/)
      override {
    NewSubchannel* subchannel = connected_subchannel_->subchannel();
    GRPC_TRACE_LOG(subchannel, INFO)
        << "subchannel " << subchannel << " " << subchannel->key_.ToString()
        << ": connection " << connected_subchannel_.get()
        << ": setting MAX_CONCURRENT_STREAMS=" << max_concurrent_streams;
    if (connected_subchannel_->SetMaxConcurrentStreams(
            max_concurrent_streams)) {
      subchannel->RetryQueuedRpcs();
    }
  }

  grpc_pollset_set* interested_parties() const override {
    return connected_subchannel_->subchannel()->pollset_set_;
  }

 private:
  WeakRefCountedPtr<ConnectedSubchannel> connected_subchannel_;
};

//
// NewSubchannel::ConnectivityStateWatcherList
//

void NewSubchannel::ConnectivityStateWatcherList::AddWatcherLocked(
    RefCountedPtr<ConnectivityStateWatcherInterface> watcher) {
  watchers_.insert(std::move(watcher));
}

void NewSubchannel::ConnectivityStateWatcherList::RemoveWatcherLocked(
    ConnectivityStateWatcherInterface* watcher) {
  watchers_.erase(watcher);
}

void NewSubchannel::ConnectivityStateWatcherList::NotifyLocked(
    grpc_connectivity_state state, const absl::Status& status) {
  for (const auto& watcher : watchers_) {
    subchannel_->work_serializer_.Run([watcher, state, status]() {
      watcher->OnConnectivityStateChange(state, status);
    });
  }
}

void NewSubchannel::ConnectivityStateWatcherList::NotifyOnKeepaliveUpdateLocked(
    Duration new_keepalive_time) {
  for (const auto& watcher : watchers_) {
    subchannel_->work_serializer_.Run([watcher, new_keepalive_time]() {
      watcher->OnKeepaliveUpdate(new_keepalive_time);
    });
  }
}

uint32_t
NewSubchannel::ConnectivityStateWatcherList::GetMaxConnectionsPerSubchannel()
    const {
  uint32_t max_connections_per_subchannel = 1;
  for (const auto& watcher : watchers_) {
    max_connections_per_subchannel =
        std::max(max_connections_per_subchannel,
                 watcher->max_connections_per_subchannel());
  }
  return max_connections_per_subchannel;
}

//
// NewSubchannel
//

NewSubchannel::NewSubchannel(SubchannelKey key,
                             OrphanablePtr<SubchannelConnector> connector,
                             const ChannelArgs& args)
    : key_(std::move(key)),
      created_from_endpoint_(args.Contains(GRPC_ARG_SUBCHANNEL_ENDPOINT)),
      args_(args),
      pollset_set_(grpc_pollset_set_create()),
      connector_(std::move(connector)),
      watcher_list_(this),
      work_serializer_(args_.GetObjectRef<EventEngine>()),
      backoff_(ParseArgsForBackoffValues(args_, &min_connect_timeout_)),
      event_engine_(args_.GetObjectRef<EventEngine>()) {
  GRPC_TRACE_LOG(subchannel, INFO)
      << "subchannel " << this << " " << key_.ToString() << ": created";
  // A grpc_init is added here to ensure that grpc_shutdown does not happen
  // until the subchannel is destroyed. Subchannels can persist longer than
  // channels because they maybe reused/shared among multiple channels. As a
  // result the subchannel destruction happens asynchronously to channel
  // destruction. If the last channel destruction triggers a grpc_shutdown
  // before the last subchannel destruction, then there maybe race conditions
  // triggering segmentation faults. To prevent this issue, we call a
  // grpc_init here and a grpc_shutdown in the subchannel destructor.
  InitInternally();
  global_stats().IncrementClientSubchannelsCreated();
  GRPC_CLOSURE_INIT(&on_connecting_finished_, OnConnectingFinished, this,
                    grpc_schedule_on_exec_ctx);
  // Check proxy mapper to determine address to connect to and channel
  // args to use.
  address_for_connect_ = CoreConfiguration::Get()
                             .proxy_mapper_registry()
                             .MapAddress(key_.address(), &args_)
                             .value_or(key_.address());
  // Initialize channelz.
  const bool channelz_enabled = args_.GetBool(GRPC_ARG_ENABLE_CHANNELZ)
                                    .value_or(GRPC_ENABLE_CHANNELZ_DEFAULT);
  if (channelz_enabled) {
    const size_t channel_tracer_max_memory = Clamp(
        args_.GetInt(GRPC_ARG_MAX_CHANNEL_TRACE_EVENT_MEMORY_PER_NODE)
            .value_or(GRPC_MAX_CHANNEL_TRACE_EVENT_MEMORY_PER_NODE_DEFAULT),
        0, INT_MAX);
    channelz_node_ = MakeRefCounted<channelz::SubchannelNode>(
        grpc_sockaddr_to_uri(&key_.address())
            .value_or("<unknown address type>"),
        channel_tracer_max_memory);
    GRPC_CHANNELZ_LOG(channelz_node_) << "subchannel created";
    channelz_node_->SetChannelArgs(args_);
    args_ = args_.SetObject<channelz::BaseNode>(channelz_node_);
  }
}

NewSubchannel::~NewSubchannel() {
  if (channelz_node_ != nullptr) {
    GRPC_CHANNELZ_LOG(channelz_node_) << "Subchannel destroyed";
    channelz_node_->UpdateConnectivityState(GRPC_CHANNEL_SHUTDOWN);
  }
  connector_.reset();
  grpc_pollset_set_destroy(pollset_set_);
  // grpc_shutdown is called here because grpc_init is called in the ctor.
  ShutdownInternally();
}

RefCountedPtr<Subchannel> NewSubchannel::Create(
    OrphanablePtr<SubchannelConnector> connector,
    const grpc_resolved_address& address, const ChannelArgs& args) {
  SubchannelKey key(address, args);
  auto* subchannel_pool = args.GetObject<SubchannelPoolInterface>();
  GRPC_CHECK_NE(subchannel_pool, nullptr);
  RefCountedPtr<NewSubchannel> c =
      subchannel_pool->FindSubchannel(key).TakeAsSubclass<NewSubchannel>();
  if (c != nullptr) {
    return c;
  }
  c = MakeRefCounted<NewSubchannel>(std::move(key), std::move(connector), args);
  if (c->created_from_endpoint_) {
    // We don't interact with the subchannel pool in this case.
    // Instead, we unconditionally return the newly created subchannel.
    // Before returning, we explicitly trigger a connection attempt
    // by calling RequestConnection(), which sets the subchannel's
    // connectivity state to CONNECTING.
    c->RequestConnection();
    return c;
  }
  // Try to register the subchannel before setting the subchannel pool.
  // Otherwise, in case of a registration race, unreffing c in
  // RegisterSubchannel() will cause c to be tried to be unregistered, while
  // its key maps to a different subchannel.
  RefCountedPtr<NewSubchannel> registered =
      subchannel_pool->RegisterSubchannel(c->key_, c)
          .TakeAsSubclass<NewSubchannel>();
  if (registered == c) c->subchannel_pool_ = subchannel_pool->Ref();
  return registered;
}

void NewSubchannel::ThrottleKeepaliveTime(Duration new_keepalive_time) {
  MutexLock lock(&mu_);
  ThrottleKeepaliveTimeLocked(new_keepalive_time);
}

void NewSubchannel::ThrottleKeepaliveTimeLocked(Duration new_keepalive_time) {
  // Only update the value if the new keepalive time is larger.
  if (new_keepalive_time > keepalive_time_) {
    keepalive_time_ = new_keepalive_time;
    GRPC_TRACE_LOG(subchannel, INFO)
        << "subchannel " << this << " " << key_.ToString()
        << ": throttling keepalive time to " << new_keepalive_time;
    args_ = args_.Set(GRPC_ARG_KEEPALIVE_TIME_MS, new_keepalive_time.millis());
  }
}

channelz::SubchannelNode* NewSubchannel::channelz_node() {
  return channelz_node_.get();
}

void NewSubchannel::WatchConnectivityState(
    RefCountedPtr<ConnectivityStateWatcherInterface> watcher) {
  MutexLock lock(&mu_);
  grpc_pollset_set* interested_parties = watcher->interested_parties();
  if (interested_parties != nullptr) {
    grpc_pollset_set_add_pollset_set(pollset_set_, interested_parties);
  }
  work_serializer_.Run(
      [watcher, state = state_, status = ConnectivityStatusToReportLocked()]() {
        watcher->OnConnectivityStateChange(state, status);
      },
      DEBUG_LOCATION);
  watcher_list_.AddWatcherLocked(std::move(watcher));
  // The max_connections_per_subchannel setting may have changed, so
  // this may trigger another connection attempt.
  RetryQueuedRpcsLocked();
}

void NewSubchannel::CancelConnectivityStateWatch(
    ConnectivityStateWatcherInterface* watcher) {
  MutexLock lock(&mu_);
  grpc_pollset_set* interested_parties = watcher->interested_parties();
  if (interested_parties != nullptr) {
    grpc_pollset_set_del_pollset_set(pollset_set_, interested_parties);
  }
  watcher_list_.RemoveWatcherLocked(watcher);
}

void NewSubchannel::RequestConnection() {
  GRPC_TRACE_LOG(subchannel, INFO)
      << "subchannel " << this << " " << key_.ToString()
      << ": RequestConnection()";
  MutexLock lock(&mu_);
  if (state_ == GRPC_CHANNEL_IDLE) {
    StartConnectingLocked();
  }
}

void NewSubchannel::ResetBackoff() {
  GRPC_TRACE_LOG(subchannel, INFO)
      << "subchannel " << this << " " << key_.ToString() << ": ResetBackoff()";
  // Hold a ref to ensure cancellation and subsequent deletion of the closure
  // does not eliminate the last ref and destroy the Subchannel before the
  // method returns.
  auto self = WeakRef(DEBUG_LOCATION, "ResetBackoff");
  MutexLock lock(&mu_);
  backoff_.Reset();
  if (retry_timer_handle_.has_value() &&
      event_engine_->Cancel(*retry_timer_handle_)) {
    OnRetryTimerLocked();
  } else if (connection_attempt_in_flight_) {
    next_attempt_time_ = Timestamp::Now();
  }
}

void NewSubchannel::Orphaned() {
  GRPC_TRACE_LOG(subchannel, INFO)
      << "subchannel " << this << " " << key_.ToString() << ": shutting down";
  // The subchannel_pool is only used once here in this subchannel, so the
  // access can be outside of the lock.
  if (subchannel_pool_ != nullptr) {
    subchannel_pool_->UnregisterSubchannel(key_, this);
    subchannel_pool_.reset();
  }
  MutexLock lock(&mu_);
  GRPC_CHECK(!shutdown_);
  shutdown_ = true;
  connector_.reset();
  connections_.clear();
  if (retry_timer_handle_.has_value()) {
    event_engine_->Cancel(*retry_timer_handle_);
  }
}

void NewSubchannel::GetOrAddDataProducer(
    UniqueTypeName type,
    std::function<void(DataProducerInterface**)> get_or_add) {
  MutexLock lock(&mu_);
  auto it = data_producer_map_.emplace(type, nullptr).first;
  get_or_add(&it->second);
}

void NewSubchannel::RemoveDataProducer(DataProducerInterface* data_producer) {
  MutexLock lock(&mu_);
  auto it = data_producer_map_.find(data_producer->type());
  if (it != data_producer_map_.end() && it->second == data_producer) {
    data_producer_map_.erase(it);
  }
}

namespace {

absl::Status PrependAddressToStatusMessage(const SubchannelKey& key,
                                           const absl::Status& status) {
  return AddMessagePrefix(
      grpc_sockaddr_to_uri(&key.address()).value_or("<unknown address type>"),
      status);
}

}  // namespace

void NewSubchannel::SetLastFailureLocked(const absl::Status& status) {
  // Augment status message to include IP address.
  last_failure_status_ = PrependAddressToStatusMessage(key_, status);
}

grpc_connectivity_state NewSubchannel::ComputeConnectivityStateLocked() const {
  // If we have at least one connection, report READY.
  if (!connections_.empty()) return GRPC_CHANNEL_READY;
  // If we were created from an endpoint and the connection is closed,
  // we have no way to create a new connection, so we report
  // TRANSIENT_FAILURE, and we'll never leave that state.
  if (created_from_endpoint_) return GRPC_CHANNEL_TRANSIENT_FAILURE;
  // If there's a connection attempt in flight, report CONNECTING.
  if (connection_attempt_in_flight_) return GRPC_CHANNEL_CONNECTING;
  // If we're in backoff delay, report TRANSIENT_FAILURE.
  if (retry_timer_handle_.has_value()) {
    return GRPC_CHANNEL_TRANSIENT_FAILURE;
  }
  // Otherwise, report IDLE.
  return GRPC_CHANNEL_IDLE;
}

absl::Status NewSubchannel::ConnectivityStatusToReportLocked() const {
  // Report status in TRANSIENT_FAILURE state.
  if (state_ == GRPC_CHANNEL_TRANSIENT_FAILURE) return last_failure_status_;
  return absl::OkStatus();
}

void NewSubchannel::MaybeUpdateConnectivityStateLocked() {
  // Determine what state we are in.
  grpc_connectivity_state new_state = ComputeConnectivityStateLocked();
  // If we're already in that state, no need to report a change.
  if (new_state == state_) return;
  state_ = new_state;
  absl::Status status = ConnectivityStatusToReportLocked();
  GRPC_TRACE_LOG(subchannel, INFO)
      << "subchannel " << this << " " << key_.ToString()
      << ": reporting connectivity state " << ConnectivityStateName(new_state)
      << ", status: " << status;
  // Update channelz.
  if (channelz_node_ != nullptr) {
    channelz_node_->UpdateConnectivityState(new_state);
    if (status.ok()) {
      GRPC_CHANNELZ_LOG(channelz_node_)
          << "Subchannel connectivity state changed to "
          << ConnectivityStateName(new_state);
    } else {
      GRPC_CHANNELZ_LOG(channelz_node_)
          << "Subchannel connectivity state changed to "
          << ConnectivityStateName(new_state) << ": " << status;
    }
  }
  // Notify watchers.
  watcher_list_.NotifyLocked(new_state, status);
}

bool NewSubchannel::RemoveConnectionLocked(
    ConnectedSubchannel* connected_subchannel) {
  for (auto it = connections_.begin(); it != connections_.end(); ++it) {
    if (*it == connected_subchannel) {
      GRPC_TRACE_LOG(subchannel, INFO)
          << "subchannel " << this << " " << key_.ToString()
          << ": removing connection " << connected_subchannel;
      connections_.erase(it);
      return true;
    }
  }
  return false;
}

void NewSubchannel::OnRetryTimer() {
  MutexLock lock(&mu_);
  OnRetryTimerLocked();
}

void NewSubchannel::OnRetryTimerLocked() {
  retry_timer_handle_.reset();
  if (shutdown_) return;
  GRPC_TRACE_LOG(subchannel, INFO)
      << "subchannel " << this << " " << key_.ToString()
      << ": backoff delay elapsed";
  RetryQueuedRpcsLocked();  // May trigger another connection attempt.
  MaybeUpdateConnectivityStateLocked();
}

void NewSubchannel::StartConnectingLocked() {
  // Set next attempt time.
  const Timestamp now = Timestamp::Now();
  const Timestamp min_deadline = now + min_connect_timeout_;
  next_attempt_time_ = now + backoff_.NextAttemptDelay();
  // Change connectivity state if needed.
  connection_attempt_in_flight_ = true;
  MaybeUpdateConnectivityStateLocked();
  // Start connection attempt.
  SubchannelConnector::Args args;
  args.address = &address_for_connect_;
  args.interested_parties = pollset_set_;
  args.deadline = std::max(next_attempt_time_, min_deadline);
  args.channel_args =
      args_.Set(GRPC_ARG_MAX_CONCURRENT_STREAMS_REJECT_ON_CLIENT, true);
  WeakRef(DEBUG_LOCATION, "Connect").release();  // Ref held by callback.
  connector_->Connect(args, &connecting_result_, &on_connecting_finished_);
}

void NewSubchannel::OnConnectingFinished(void* arg, grpc_error_handle error) {
  WeakRefCountedPtr<NewSubchannel> c(static_cast<NewSubchannel*>(arg));
  {
    MutexLock lock(&c->mu_);
    c->OnConnectingFinishedLocked(error);
  }
  c.reset(DEBUG_LOCATION, "Connect");
}

void NewSubchannel::OnConnectingFinishedLocked(grpc_error_handle error) {
  connection_attempt_in_flight_ = false;
  if (shutdown_) {
    connecting_result_.Reset();
    return;
  }
  // If we didn't get a transport or we fail to publish it, report
  // TRANSIENT_FAILURE and start the retry timer.
  // Note that if the connection attempt took longer than the backoff
  // time, then the timer will fire immediately, and we will quickly
  // transition back to IDLE.
  if (connecting_result_.transport == nullptr || !PublishTransportLocked()) {
    const Duration time_until_next_attempt =
        next_attempt_time_ - Timestamp::Now();
    GRPC_TRACE_LOG(subchannel, INFO)
        << "subchannel " << this << " " << key_.ToString()
        << ": connect failed (" << StatusToString(error) << ")"
        << (created_from_endpoint_
                ? ", no retry will be attempted (created from endpoint); "
                  "remaining in TRANSIENT_FAILURE"
                : ", backing off for " +
                      std::to_string(time_until_next_attempt.millis()) + " ms");
    if (!created_from_endpoint_) {
      retry_timer_handle_ = event_engine_->RunAfter(
          time_until_next_attempt,
          [self = WeakRef(DEBUG_LOCATION, "RetryTimer")
                      .TakeAsSubclass<NewSubchannel>()]() mutable {
            {
              ExecCtx exec_ctx;
              self->OnRetryTimer();
              // Subchannel deletion might require an active ExecCtx. So if
              // self.reset() is not called here, the WeakRefCountedPtr
              // destructor may run after the ExecCtx declared in the callback
              // is destroyed. Since subchannel may get destroyed when the
              // WeakRefCountedPtr destructor runs, it may not have an active
              // ExecCtx - thus leading to crashes.
              self.reset();
            }
          });
    }
    SetLastFailureLocked(grpc_error_to_absl_status(error));
    MaybeUpdateConnectivityStateLocked();
  }
}

bool NewSubchannel::PublishTransportLocked() {
  auto socket_node = connecting_result_.transport->GetSocketNode();
  Transport* transport = connecting_result_.transport;
  RefCountedPtr<ConnectedSubchannel> connected_subchannel;
  if (connecting_result_.transport->filter_stack_transport() != nullptr) {
    // Construct channel stack.
    // Builder takes ownership of transport.
    ChannelStackBuilderImpl builder(
        "subchannel", GRPC_CLIENT_SUBCHANNEL,
        connecting_result_.channel_args.SetObject(
            std::exchange(connecting_result_.transport, nullptr)));
    if (!CoreConfiguration::Get().channel_init().CreateStack(&builder)) {
      return false;
    }
    absl::StatusOr<RefCountedPtr<grpc_channel_stack>> stack = builder.Build();
    if (!stack.ok()) {
      connecting_result_.Reset();
      LOG(ERROR) << "subchannel " << this << " " << key_.ToString()
                 << ": error initializing subchannel stack: " << stack.status();
      return false;
    }
    connected_subchannel = MakeRefCounted<LegacyConnectedSubchannel>(
        WeakRef().TakeAsSubclass<NewSubchannel>(), std::move(*stack), args_,
        channelz_node_, connecting_result_.max_concurrent_streams);
  } else {
    OrphanablePtr<ClientTransport> transport(
        std::exchange(connecting_result_.transport, nullptr)
            ->client_transport());
    absl::Status status;
    connected_subchannel = MakeRefCounted<NewConnectedSubchannel>(
        WeakRef().TakeAsSubclass<NewSubchannel>(), std::move(transport), args_,
        connecting_result_.max_concurrent_streams, &status);
    if (!status.ok()) {
      connecting_result_.Reset();
      LOG(ERROR) << "subchannel " << this << " " << key_.ToString()
                 << ": error initializing subchannel stack: " << status;
      return false;
    }
  }
  connecting_result_.Reset();
  // Publish.
  GRPC_TRACE_LOG(subchannel, INFO)
      << "subchannel " << this << " " << key_.ToString()
      << ": new connected subchannel at " << connected_subchannel.get()
      << ", max_concurrent_streams="
      << connecting_result_.max_concurrent_streams;
  if (channelz_node_ != nullptr) {
    if (socket_node != nullptr) {
      socket_node->AddParent(channelz_node_.get());
    }
  }
  transport->StartWatch(
      MakeRefCounted<ConnectionStateWatcher>(connected_subchannel->WeakRef()));
  connections_.push_back(std::move(connected_subchannel));
  RetryQueuedRpcsLocked();
  MaybeUpdateConnectivityStateLocked();
  return true;
}

RefCountedPtr<Subchannel::Call> NewSubchannel::CreateCall(
    CreateCallArgs args, grpc_error_handle* error) {
  RefCountedPtr<ConnectedSubchannel> connected_subchannel;
  {
    MutexLock lock(&mu_);
    // If we hit a race condition where the LB picker chose the subchannel
    // at the same time as the last connection was closed, then tell the
    // channel to re-queue the pick.
    if (connections_.empty()) return nullptr;
    // Otherwise, choose a connection.
    // Optimization: If the queue is non-empty, then we know there won't be
    // a connection that we can send this RPC on, so we don't bother looking.
    if (queued_calls_.empty()) connected_subchannel = ChooseConnectionLocked();
    // If we don't have a connection to send the RPC on, queue it.
    if (connected_subchannel == nullptr) {
      // The QueuedCall object adds itself to queued_calls_.
      auto queued_call = RefCountedPtr<QueuedCall>(args.arena->New<QueuedCall>(
          WeakRef().TakeAsSubclass<NewSubchannel>(), args));
      MaybeFailAllQueuedRpcsLocked();
      return queued_call;
    }
  }
  // Found a connection, so create a call on it.
  GRPC_TRACE_LOG(subchannel_call, INFO)
      << "subchannel " << this << " " << key_.ToString()
      << ": creating call on connection " << connected_subchannel.get();
  return connected_subchannel->CreateCall(args, error);
}

RefCountedPtr<UnstartedCallDestination> NewSubchannel::call_destination() {
  RefCountedPtr<ConnectedSubchannel> connected_subchannel;
  {
    MutexLock lock(&mu_);
    // If we hit a race condition where the LB picker chose the subchannel
    // at the same time as the last connection was closed, then tell the
    // channel to re-queue the pick.
    if (connections_.empty()) return nullptr;
    // Otherwise, choose a connection.
    // Optimization: If the queue is non-empty, then we know there won't be
    // a connection that we can send this RPC on, so we don't bother looking.
    if (queued_calls_.empty()) connected_subchannel = ChooseConnectionLocked();
    // If we don't have a connection to send the RPC on, queue it.
    if (connected_subchannel == nullptr) {
      // The QueuingUnstartedCallDestination object adds itself to
      // queued_calls_.
      return RefCountedPtr<QueuingUnstartedCallDestination>(
          GetContext<Arena>()->New<QueuingUnstartedCallDestination>(
              WeakRef().TakeAsSubclass<NewSubchannel>()));
    }
  }
  // Found a connection, so use it.
  GRPC_TRACE_LOG(subchannel_call, INFO)
      << "subchannel " << this << " " << key_.ToString()
      << ": creating call on connection " << connected_subchannel.get();
  return connected_subchannel->unstarted_call_destination();
}

RefCountedPtr<NewSubchannel::ConnectedSubchannel>
NewSubchannel::ChooseConnectionLocked() {
  // Try to find a connection with quota available for the RPC.
  for (auto& connection : connections_) {
    if (connection->GetQuotaForRpc()) return connection;
  }
  // If we didn't find a connection for the RPC, we'll queue it.
  // Trigger a new connection attempt if we need to scale up the number
  // of connections.
  if (connections_.size() < watcher_list_.GetMaxConnectionsPerSubchannel() &&
      !connection_attempt_in_flight_ && !retry_timer_handle_.has_value()) {
    GRPC_TRACE_LOG(subchannel, INFO)
        << "subchannel " << this << " " << key_.ToString()
        << ": adding a new connection";
    StartConnectingLocked();
  }
  return nullptr;
}

void NewSubchannel::RetryQueuedRpcs() {
  MutexLock lock(&mu_);
  RetryQueuedRpcsLocked();
}

void NewSubchannel::RetryQueuedRpcsLocked() {
  GRPC_TRACE_LOG(subchannel_call, INFO)
      << "subchannel " << this << " " << key_.ToString()
      << ": retrying RPCs from queue, queue size=" << queued_calls_.size();
  while (!queued_calls_.empty()) {
    GRPC_TRACE_LOG(subchannel_call, INFO)
        << "  retrying first queued RPC, queue size=" << queued_calls_.size();
    QueuedCallInterface* queued_call = queued_calls_.front();
    if (queued_call == nullptr) {
      GRPC_TRACE_LOG(subchannel_call, INFO) << "  RPC already cancelled";
    } else {
      auto connected_subchannel = ChooseConnectionLocked();
      // If we don't have a connection to dispatch this RPC on, then
      // we've drained as much from the queue as we can, so stop here.
      if (connected_subchannel == nullptr) {
        GRPC_TRACE_LOG(subchannel_call, INFO)
            << "  no usable connection found; will stop retrying from queue";
        MaybeFailAllQueuedRpcsLocked();
        return;
      }
      GRPC_TRACE_LOG(subchannel_call, INFO)
          << "  starting RPC on connection " << connected_subchannel.get();
      queued_call->ResumeOnConnectionLocked(connected_subchannel.get());
    }
    queued_calls_.pop_front();
  }
}

<<<<<<< HEAD
void NewSubchannel::FailAllQueuedRpcsLocked() {
  absl::Status status = PrependAddressToStatusMessage(
      key_, absl::UnavailableError("subchannel lost all connections"));
  for (QueuedCallInterface* queued_call : queued_calls_) {
=======
void NewSubchannel::MaybeFailAllQueuedRpcsLocked() {
  bool fail_instead_of_queuing =
      args_.GetInt(GRPC_ARG_MAX_CONCURRENT_STREAMS_REJECT_ON_CLIENT)
          .value_or(false);
  if (fail_instead_of_queuing &&
      connections_.size() == watcher_list_.GetMaxConnectionsPerSubchannel()) {
    FailAllQueuedRpcsLocked(
        absl::UnavailableError("subchannel at max number of connections, "
                               "but no quota to send RPC"));
  }
}

void NewSubchannel::FailAllQueuedRpcsLocked(absl::Status status) {
  GRPC_TRACE_LOG(subchannel_call, INFO)
      << "subchannel " << this << ": failing all queued RPCs: " << status;
  status = PrependAddressToStatusMessage(key_, status);
  for (QueuedCall* queued_call : queued_calls_) {
>>>>>>> 9e79be8c
    if (queued_call != nullptr) queued_call->FailLocked(status);
  }
  queued_calls_.clear();
}

void NewSubchannel::Ping(absl::AnyInvocable<void(absl::Status)>) {
  // TODO(ctiller): Implement
}

absl::Status NewSubchannel::Ping(grpc_closure* on_initiate,
                                 grpc_closure* on_ack) {
  RefCountedPtr<ConnectedSubchannel> connected_subchannel;
  {
    MutexLock lock(&mu_);
    if (!connections_.empty()) connected_subchannel = connections_[0];
  }
  if (connected_subchannel == nullptr) {
    return absl::UnavailableError("no connection");
  }
  connected_subchannel->Ping(on_initiate, on_ack);
  return absl::OkStatus();
}

}  // namespace grpc_core<|MERGE_RESOLUTION|>--- conflicted
+++ resolved
@@ -1468,11 +1468,7 @@
   void ResumeOnConnectionLocked(ConnectedSubchannel* connected_subchannel)
       override ABSL_EXCLUSIVE_LOCKS_REQUIRED(&NewSubchannel::mu_);
 
-<<<<<<< HEAD
   void FailLocked(absl::Status status) override
-=======
-  void FailLocked(absl::Status status)
->>>>>>> 9e79be8c
       ABSL_EXCLUSIVE_LOCKS_REQUIRED(&NewSubchannel::mu_);
 
  private:
@@ -2512,12 +2508,6 @@
   }
 }
 
-<<<<<<< HEAD
-void NewSubchannel::FailAllQueuedRpcsLocked() {
-  absl::Status status = PrependAddressToStatusMessage(
-      key_, absl::UnavailableError("subchannel lost all connections"));
-  for (QueuedCallInterface* queued_call : queued_calls_) {
-=======
 void NewSubchannel::MaybeFailAllQueuedRpcsLocked() {
   bool fail_instead_of_queuing =
       args_.GetInt(GRPC_ARG_MAX_CONCURRENT_STREAMS_REJECT_ON_CLIENT)
@@ -2534,8 +2524,7 @@
   GRPC_TRACE_LOG(subchannel_call, INFO)
       << "subchannel " << this << ": failing all queued RPCs: " << status;
   status = PrependAddressToStatusMessage(key_, status);
-  for (QueuedCall* queued_call : queued_calls_) {
->>>>>>> 9e79be8c
+  for (QueuedCallInterface* queued_call : queued_calls_) {
     if (queued_call != nullptr) queued_call->FailLocked(status);
   }
   queued_calls_.clear();
