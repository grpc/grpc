--- conflicted
+++ resolved
@@ -102,15 +102,8 @@
     const ChannelArgs& args,
     RefCountedPtr<channelz::SubchannelNode> channelz_subchannel)
     : RefCounted<ConnectedSubchannel>(
-<<<<<<< HEAD
           GRPC_TRACE_FLAG_ENABLED(subchannel_refcount) ? "ConnectedSubchannel"
                                                        : nullptr),
-      channel_stack_(channel_stack),
-=======
-          GRPC_TRACE_FLAG_ENABLED(grpc_trace_subchannel_refcount)
-              ? "ConnectedSubchannel"
-              : nullptr),
->>>>>>> ae90b3ed
       args_(args),
       channelz_subchannel_(std::move(channelz_subchannel)) {}
 
@@ -919,13 +912,7 @@
   }
   connecting_result_.Reset();
   // Publish.
-<<<<<<< HEAD
-  connected_subchannel_.reset(
-      new ConnectedSubchannel(stk->release(), args_, channelz_node_));
   if (GRPC_TRACE_FLAG_ENABLED(subchannel)) {
-=======
-  if (GRPC_TRACE_FLAG_ENABLED(grpc_trace_subchannel)) {
->>>>>>> ae90b3ed
     gpr_log(GPR_INFO, "subchannel %p %s: new connected subchannel at %p", this,
             key_.ToString().c_str(), connected_subchannel_.get());
   }
