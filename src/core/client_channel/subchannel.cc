//
// Copyright 2015 gRPC authors.
//
// Licensed under the Apache License, Version 2.0 (the "License");
// you may not use this file except in compliance with the License.
// You may obtain a copy of the License at
//
//     http://www.apache.org/licenses/LICENSE-2.0
//
// Unless required by applicable law or agreed to in writing, software
// distributed under the License is distributed on an "AS IS" BASIS,
// WITHOUT WARRANTIES OR CONDITIONS OF ANY KIND, either express or implied.
// See the License for the specific language governing permissions and
// limitations under the License.
//

#include "src/core/client_channel/subchannel.h"

#include <grpc/impl/channel_arg_names.h>
#include <grpc/slice.h>
#include <grpc/status.h>
#include <grpc/support/port_platform.h>
#include <inttypes.h>
#include <limits.h>

#include <algorithm>
#include <memory>
#include <new>
#include <optional>
#include <utility>

#include "src/core/call/interception_chain.h"
#include "src/core/channelz/channel_trace.h"
#include "src/core/channelz/channelz.h"
#include "src/core/client_channel/buffered_call.h"
#include "src/core/client_channel/client_channel_internal.h"
#include "src/core/client_channel/subchannel_pool_interface.h"
#include "src/core/config/core_configuration.h"
#include "src/core/handshaker/proxy_mapper_registry.h"
#include "src/core/lib/address_utils/sockaddr_utils.h"
#include "src/core/lib/channel/channel_args.h"
#include "src/core/lib/channel/channel_stack.h"
#include "src/core/lib/channel/channel_stack_builder_impl.h"
#include "src/core/lib/debug/trace.h"
#include "src/core/lib/experiments/experiments.h"
#include "src/core/lib/iomgr/exec_ctx.h"
#include "src/core/lib/iomgr/pollset_set.h"
#include "src/core/lib/promise/cancel_callback.h"
#include "src/core/lib/promise/seq.h"
#include "src/core/lib/slice/slice_internal.h"
#include "src/core/lib/surface/channel_init.h"
#include "src/core/lib/surface/channel_stack_type.h"
#include "src/core/lib/surface/init_internally.h"
#include "src/core/lib/transport/connectivity_state.h"
#include "src/core/lib/transport/error_utils.h"
#include "src/core/lib/transport/transport.h"
#include "src/core/telemetry/stats.h"
#include "src/core/telemetry/stats_data.h"
#include "src/core/util/alloc.h"
#include "src/core/util/backoff.h"
#include "src/core/util/debug_location.h"
#include "src/core/util/grpc_check.h"
#include "src/core/util/orphanable.h"
#include "src/core/util/ref_counted.h"
#include "src/core/util/ref_counted_ptr.h"
#include "src/core/util/status_helper.h"
#include "src/core/util/sync.h"
#include "src/core/util/useful.h"
#include "absl/log/log.h"
#include "absl/status/statusor.h"
#include "absl/strings/cord.h"
#include "absl/strings/str_cat.h"
#include "absl/strings/string_view.h"

// Backoff parameters.
#define GRPC_SUBCHANNEL_INITIAL_CONNECT_BACKOFF_SECONDS 1
#define GRPC_SUBCHANNEL_RECONNECT_BACKOFF_MULTIPLIER 1.6
#define GRPC_SUBCHANNEL_RECONNECT_MIN_TIMEOUT_SECONDS 20
#define GRPC_SUBCHANNEL_RECONNECT_MAX_BACKOFF_SECONDS 120
#define GRPC_SUBCHANNEL_RECONNECT_JITTER 0.2

// Conversion between subchannel call and call stack.
#define SUBCHANNEL_CALL_TO_CALL_STACK(call) \
  (grpc_call_stack*)((char*)(call) +        \
                     GPR_ROUND_UP_TO_ALIGNMENT_SIZE(sizeof(SubchannelCall)))
#define CALL_STACK_TO_SUBCHANNEL_CALL(callstack) \
  (SubchannelCall*)(((char*)(call_stack)) -      \
                    GPR_ROUND_UP_TO_ALIGNMENT_SIZE(sizeof(SubchannelCall)))

namespace grpc_core {

using ::grpc_event_engine::experimental::EventEngine;

// To avoid a naming conflict between
// ConnectivityStateWatcherInterface and
// Subchannel::ConnectivityStateWatcherInterface.
using TransportConnectivityStateWatcher = ConnectivityStateWatcherInterface;

//
// Subchannel::Call
//

RefCountedPtr<Subchannel::Call> Subchannel::Call::Ref() {
  IncrementRefCount();
  return RefCountedPtr<Subchannel::Call>(this);
}

RefCountedPtr<Subchannel::Call> Subchannel::Call::Ref(
    const DebugLocation& location, const char* reason) {
  IncrementRefCount(location, reason);
  return RefCountedPtr<Subchannel::Call>(this);
}

//
// Subchannel::ConnectedSubchannel
//

class Subchannel::ConnectedSubchannel : public RefCounted<ConnectedSubchannel> {
 public:
  const ChannelArgs& args() const { return args_; }

  virtual void StartWatch(
      grpc_pollset_set* interested_parties,
      OrphanablePtr<TransportConnectivityStateWatcher> watcher) = 0;

  // Methods for v3 stack.
  virtual void Ping(absl::AnyInvocable<void(absl::Status)> on_ack) = 0;
  virtual RefCountedPtr<UnstartedCallDestination> unstarted_call_destination()
      const = 0;

  // Methods for legacy stack.
  virtual RefCountedPtr<Call> CreateCall(CreateCallArgs args,
                                         grpc_error_handle* error) = 0;
  virtual void Ping(grpc_closure* on_initiate, grpc_closure* on_ack) = 0;

  virtual channelz::SubchannelNode* channelz_node() const = 0;

 protected:
  explicit ConnectedSubchannel(const ChannelArgs& args)
      : RefCounted<ConnectedSubchannel>(
            GRPC_TRACE_FLAG_ENABLED(subchannel_refcount) ? "ConnectedSubchannel"
                                                         : nullptr),
        args_(args) {}

 private:
  ChannelArgs args_;
};

//
// Subchannel::LegacyConnectedSubchannel
//

class Subchannel::LegacyConnectedSubchannel final : public ConnectedSubchannel {
 public:
  LegacyConnectedSubchannel(
      RefCountedPtr<grpc_channel_stack> channel_stack, const ChannelArgs& args,
      RefCountedPtr<channelz::SubchannelNode> channelz_node)
      : ConnectedSubchannel(args),
        channelz_node_(std::move(channelz_node)),
        channel_stack_(std::move(channel_stack)) {}

  ~LegacyConnectedSubchannel() override {
    channel_stack_.reset(DEBUG_LOCATION, "ConnectedSubchannel");
  }

  channelz::SubchannelNode* channelz_node() const override {
    return channelz_node_.get();
  }

  void StartWatch(
      grpc_pollset_set* interested_parties,
      OrphanablePtr<TransportConnectivityStateWatcher> watcher) override {
    grpc_transport_op* op = grpc_make_transport_op(nullptr);
    op->start_connectivity_watch = std::move(watcher);
    op->start_connectivity_watch_state = GRPC_CHANNEL_READY;
    op->bind_pollset_set = interested_parties;
    grpc_channel_element* elem =
        grpc_channel_stack_element(channel_stack_.get(), 0);
    elem->filter->start_transport_op(elem, op);
  }

  void Ping(absl::AnyInvocable<void(absl::Status)>) override {
    Crash("call v3 ping method called in legacy impl");
  }

  RefCountedPtr<UnstartedCallDestination> unstarted_call_destination()
      const override {
    Crash("call v3 unstarted_call_destination method called in legacy impl");
  }

  RefCountedPtr<Call> CreateCall(CreateCallArgs args,
                                 grpc_error_handle* error) override {
    const size_t allocation_size =
        GPR_ROUND_UP_TO_ALIGNMENT_SIZE(sizeof(SubchannelCall)) +
        channel_stack_->call_stack_size;
    Arena* arena = args.arena;
    return RefCountedPtr<SubchannelCall>(
        new (arena->Alloc(allocation_size)) SubchannelCall(
            RefAsSubclass<LegacyConnectedSubchannel>(), args, error));
  }

  void Ping(grpc_closure* on_initiate, grpc_closure* on_ack) override {
    grpc_transport_op* op = grpc_make_transport_op(nullptr);
    op->send_ping.on_initiate = on_initiate;
    op->send_ping.on_ack = on_ack;
    grpc_channel_element* elem =
        grpc_channel_stack_element(channel_stack_.get(), 0);
    elem->filter->start_transport_op(elem, op);
  }

 private:
  class SubchannelCall final : public Call {
   public:
    SubchannelCall(
        RefCountedPtr<LegacyConnectedSubchannel> connected_subchannel,
        CreateCallArgs args, grpc_error_handle* error);

    void StartTransportStreamOpBatch(
        grpc_transport_stream_op_batch* batch) override;

    void SetAfterCallStackDestroy(grpc_closure* closure) override;

    // When refcount drops to 0, destroys itself and the associated call stack,
    // but does NOT free the memory because it's in the call arena.
    void Unref() override;
    void Unref(const DebugLocation& location, const char* reason) override;

   private:
    // If channelz is enabled, intercepts recv_trailing so that we may check the
    // status and associate it to a subchannel.
    void MaybeInterceptRecvTrailingMetadata(
        grpc_transport_stream_op_batch* batch);

    static void RecvTrailingMetadataReady(void* arg, grpc_error_handle error);

    // Interface of RefCounted<>.
    void IncrementRefCount() override;
    void IncrementRefCount(const DebugLocation& location,
                           const char* reason) override;

    static void Destroy(void* arg, grpc_error_handle error);

    RefCountedPtr<LegacyConnectedSubchannel> connected_subchannel_;
    grpc_closure* after_call_stack_destroy_ = nullptr;
    // State needed to support channelz interception of recv trailing metadata.
    grpc_closure recv_trailing_metadata_ready_;
    grpc_closure* original_recv_trailing_metadata_ = nullptr;
    grpc_metadata_batch* recv_trailing_metadata_ = nullptr;
    Timestamp deadline_;
  };

  RefCountedPtr<channelz::SubchannelNode> channelz_node_;
  RefCountedPtr<grpc_channel_stack> channel_stack_;
};

//
// Subchannel::LegacyConnectedSubchannel::SubchannelCall
//

Subchannel::LegacyConnectedSubchannel::SubchannelCall::SubchannelCall(
    RefCountedPtr<LegacyConnectedSubchannel> connected_subchannel,
    CreateCallArgs args, grpc_error_handle* error)
    : connected_subchannel_(std::move(connected_subchannel)),
      deadline_(args.deadline) {
  grpc_call_stack* callstk = SUBCHANNEL_CALL_TO_CALL_STACK(this);
  const grpc_call_element_args call_args = {
      callstk,            // call_stack
      nullptr,            // server_transport_data
      args.start_time,    // start_time
      args.deadline,      // deadline
      args.arena,         // arena
      args.call_combiner  // call_combiner
  };
  *error = grpc_call_stack_init(connected_subchannel_->channel_stack_.get(), 1,
                                SubchannelCall::Destroy, this, &call_args);
  if (GPR_UNLIKELY(!error->ok())) {
    LOG(ERROR) << "error: " << StatusToString(*error);
    return;
  }
  grpc_call_stack_set_pollset_or_pollset_set(callstk, args.pollent);
  auto* channelz_node = connected_subchannel_->channelz_node();
  if (channelz_node != nullptr) {
    channelz_node->RecordCallStarted();
  }
}

void Subchannel::LegacyConnectedSubchannel::SubchannelCall::
    StartTransportStreamOpBatch(grpc_transport_stream_op_batch* batch) {
  MaybeInterceptRecvTrailingMetadata(batch);
  grpc_call_stack* call_stack = SUBCHANNEL_CALL_TO_CALL_STACK(this);
  grpc_call_element* top_elem = grpc_call_stack_element(call_stack, 0);
  GRPC_TRACE_LOG(channel, INFO)
      << "OP[" << top_elem->filter->name << ":" << top_elem
      << "]: " << grpc_transport_stream_op_batch_string(batch, false);
  top_elem->filter->start_transport_stream_op_batch(top_elem, batch);
}

void Subchannel::LegacyConnectedSubchannel::SubchannelCall::
    SetAfterCallStackDestroy(grpc_closure* closure) {
  GRPC_CHECK_EQ(after_call_stack_destroy_, nullptr);
  GRPC_CHECK_NE(closure, nullptr);
  after_call_stack_destroy_ = closure;
}

void Subchannel::LegacyConnectedSubchannel::SubchannelCall::Unref() {
  GRPC_CALL_STACK_UNREF(SUBCHANNEL_CALL_TO_CALL_STACK(this), "");
}

void Subchannel::LegacyConnectedSubchannel::SubchannelCall::Unref(
    const DebugLocation& /*location*/, const char* reason) {
  GRPC_CALL_STACK_UNREF(SUBCHANNEL_CALL_TO_CALL_STACK(this), reason);
}

void Subchannel::LegacyConnectedSubchannel::SubchannelCall::Destroy(
    void* arg, grpc_error_handle /*error*/) {
  SubchannelCall* self = static_cast<SubchannelCall*>(arg);
  // Keep some members before destroying the subchannel call.
  grpc_closure* after_call_stack_destroy = self->after_call_stack_destroy_;
  RefCountedPtr<ConnectedSubchannel> connected_subchannel =
      std::move(self->connected_subchannel_);
  // Destroy the subchannel call.
  self->~SubchannelCall();
  // Destroy the call stack. This should be after destroying the subchannel
  // call, because call->after_call_stack_destroy(), if not null, will free
  // the call arena.
  grpc_call_stack_destroy(SUBCHANNEL_CALL_TO_CALL_STACK(self), nullptr,
                          after_call_stack_destroy);
  // Automatically reset connected_subchannel. This should be after destroying
  // the call stack, because destroying call stack needs access to the channel
  // stack.
}

void Subchannel::LegacyConnectedSubchannel::SubchannelCall::
    MaybeInterceptRecvTrailingMetadata(grpc_transport_stream_op_batch* batch) {
  // only intercept payloads with recv trailing.
  if (!batch->recv_trailing_metadata) return;
  // only add interceptor is channelz is enabled.
  if (connected_subchannel_->channelz_node() == nullptr) return;
  GRPC_CLOSURE_INIT(&recv_trailing_metadata_ready_, RecvTrailingMetadataReady,
                    this, grpc_schedule_on_exec_ctx);
  // save some state needed for the interception callback.
  GRPC_CHECK_EQ(recv_trailing_metadata_, nullptr);
  recv_trailing_metadata_ =
      batch->payload->recv_trailing_metadata.recv_trailing_metadata;
  original_recv_trailing_metadata_ =
      batch->payload->recv_trailing_metadata.recv_trailing_metadata_ready;
  batch->payload->recv_trailing_metadata.recv_trailing_metadata_ready =
      &recv_trailing_metadata_ready_;
}

namespace {

// Sets *status based on the rest of the parameters.
void GetCallStatus(grpc_status_code* status, Timestamp deadline,
                   grpc_metadata_batch* md_batch, grpc_error_handle error) {
  if (!error.ok()) {
    grpc_error_get_status(error, deadline, status, nullptr, nullptr, nullptr);
  } else {
    *status = md_batch->get(GrpcStatusMetadata()).value_or(GRPC_STATUS_UNKNOWN);
  }
}

}  // namespace

void Subchannel::LegacyConnectedSubchannel::SubchannelCall::
    RecvTrailingMetadataReady(void* arg, grpc_error_handle error) {
  SubchannelCall* call = static_cast<SubchannelCall*>(arg);
  GRPC_CHECK_NE(call->recv_trailing_metadata_, nullptr);
  grpc_status_code status = GRPC_STATUS_OK;
  GetCallStatus(&status, call->deadline_, call->recv_trailing_metadata_, error);
  channelz::SubchannelNode* channelz_node =
      call->connected_subchannel_->channelz_node();
  GRPC_CHECK_NE(channelz_node, nullptr);
  if (status == GRPC_STATUS_OK) {
    channelz_node->RecordCallSucceeded();
  } else {
    channelz_node->RecordCallFailed();
  }
  Closure::Run(DEBUG_LOCATION, call->original_recv_trailing_metadata_, error);
}

void Subchannel::LegacyConnectedSubchannel::SubchannelCall::
    IncrementRefCount() {
  GRPC_CALL_STACK_REF(SUBCHANNEL_CALL_TO_CALL_STACK(this), "");
}

void Subchannel::LegacyConnectedSubchannel::SubchannelCall::IncrementRefCount(
    const DebugLocation& /*location*/, const char* reason) {
  GRPC_CALL_STACK_REF(SUBCHANNEL_CALL_TO_CALL_STACK(this), reason);
}

//
// Subchannel::QueuedCall
//

class Subchannel::QueuedCall final : public Subchannel::Call {
 public:
  QueuedCall(WeakRefCountedPtr<Subchannel> subchannel, CreateCallArgs args);
  ~QueuedCall() override;

  void StartTransportStreamOpBatch(
      grpc_transport_stream_op_batch* batch) override;

  void SetAfterCallStackDestroy(grpc_closure* closure) override;

  // Interface of RefCounted<>.
  // When refcount drops to 0, the dtor is called, but we do not
  // free memory, because it's allocated on the arena.
  void Unref() override {
    if (ref_count_.Unref()) this->~QueuedCall();
  }
  void Unref(const DebugLocation& location, const char* reason) override {
    if (ref_count_.Unref(location, reason)) this->~QueuedCall();
  }

  void ResumeOnConnectionLocked(ConnectedSubchannel* connected_subchannel)
      ABSL_EXCLUSIVE_LOCKS_REQUIRED(&Subchannel::mu_);

 private:
  // Allow RefCountedPtr<> to access IncrementRefCount().
  template <typename T>
  friend class RefCountedPtr;

  class Canceller;

  // Interface of RefCounted<>.
  void IncrementRefCount() override { ref_count_.Ref(); }
  void IncrementRefCount(const DebugLocation& location,
                         const char* reason) override {
    ref_count_.Ref(location, reason);
  }

  RefCount ref_count_;
  WeakRefCountedPtr<Subchannel> subchannel_;
  CreateCallArgs args_;
  grpc_closure* after_call_stack_destroy_ = nullptr;
  grpc_error_handle cancel_error_;
  Mutex mu_ ABSL_ACQUIRED_AFTER(Subchannel::mu_);
  BufferedCall buffered_call_ ABSL_GUARDED_BY(&mu_);
  RefCountedPtr<Call> subchannel_call_ ABSL_GUARDED_BY(&mu_);
  std::optional<QueuedCall*>& queue_entry_;
  Canceller* canceller_ ABSL_GUARDED_BY(&Subchannel::mu_);
};

class Subchannel::QueuedCall::Canceller final {
 public:
  explicit Canceller(RefCountedPtr<QueuedCall> call) : call_(std::move(call)) {
    GRPC_CLOSURE_INIT(&cancel_, CancelLocked, this, nullptr);
    call_->args_.call_combiner->SetNotifyOnCancel(&cancel_);
  }

 private:
  static void CancelLocked(void* arg, grpc_error_handle error) {
    auto* self = static_cast<Canceller*>(arg);
    bool cancelled = false;
    {
      MutexLock lock(&self->call_->subchannel_->mu_);
      if (self->call_->canceller_ == self && !error.ok()) {
        // Remove from queue.
        self->call_->queue_entry_.reset();
        cancelled = true;
      }
    }
    if (cancelled) {
      MutexLock lock(&self->call_->mu_);
      // Fail pending batches on the call.
      self->call_->buffered_call_.Fail(
          error, BufferedCall::YieldCallCombinerIfPendingBatchesFound);
    }
    delete self;
  }

  RefCountedPtr<QueuedCall> call_;
  grpc_closure cancel_;
};

Subchannel::QueuedCall::QueuedCall(WeakRefCountedPtr<Subchannel> subchannel,
                                   CreateCallArgs args)
    : subchannel_(std::move(subchannel)),
      args_(args),
      buffered_call_(args_.call_combiner, &subchannel_call_queue_trace),
      queue_entry_(subchannel_->queued_calls_.emplace_back(this)) {
  canceller_ = new Canceller(Ref().TakeAsSubclass<QueuedCall>());
}

Subchannel::QueuedCall::~QueuedCall() {
  if (after_call_stack_destroy_ != nullptr) {
    ExecCtx::Run(DEBUG_LOCATION, after_call_stack_destroy_, absl::OkStatus());
  }
}

void Subchannel::QueuedCall::SetAfterCallStackDestroy(grpc_closure* closure) {
  GRPC_CHECK_EQ(after_call_stack_destroy_, nullptr);
  GRPC_CHECK_NE(closure, nullptr);
  after_call_stack_destroy_ = closure;
}

void Subchannel::QueuedCall::StartTransportStreamOpBatch(
    grpc_transport_stream_op_batch* batch) {
  MutexLock lock(&mu_);
  // If we already have a real subchannel call, pass the batch down to it.
  if (subchannel_call_ != nullptr) {
    subchannel_call_->StartTransportStreamOpBatch(batch);
    return;
  }
  // If we've previously been cancelled, immediately fail the new batch.
  if (!cancel_error_.ok()) {
    // Note: This will release the call combiner.
    grpc_transport_stream_op_batch_finish_with_failure(batch, cancel_error_,
                                                       args_.call_combiner);
    return;
  }
  // Handle cancellation batches.
  if (batch->cancel_stream) {
    cancel_error_ = batch->payload->cancel_stream.cancel_error;
    buffered_call_.Fail(cancel_error_, BufferedCall::NoYieldCallCombiner);
    // Note: This will release the call combiner.
    grpc_transport_stream_op_batch_finish_with_failure(batch, cancel_error_,
                                                       args_.call_combiner);
    return;
  }
  // Enqueue the batch.
  buffered_call_.EnqueueBatch(batch);
  // We hang on to the call combiner for the send_initial_metadata batch,
  // but yield it for other batches.  This ensures that we are holding on
  // to the call combiner exactly once when we are ready to resume.
  if (!batch->send_initial_metadata) {
    GRPC_CALL_COMBINER_STOP(args_.call_combiner,
                            "batch does not include send_initial_metadata");
  }
}

void Subchannel::QueuedCall::ResumeOnConnectionLocked(
    ConnectedSubchannel* connected_subchannel) {
  canceller_ = nullptr;
  queue_entry_.reset();
  MutexLock lock(&mu_);
  auto subchannel_call = connected_subchannel->CreateCall(args_);
  if (!subchannel_call.ok()) {
    buffered_call_.Fail(subchannel_call.status(),
                        BufferedCall::YieldCallCombiner);
  } else {
    subchannel_call_ = std::move(*subchannel_call);
    if (after_call_stack_destroy_ != nullptr) {
      subchannel_call_->SetAfterCallStackDestroy(after_call_stack_destroy_);
      after_call_stack_destroy_ = nullptr;
    }
    buffered_call_.Resume([subchannel_call = subchannel_call_](
                              grpc_transport_stream_op_batch* batch) {
      // This will release the call combiner.
      subchannel_call->StartTransportStreamOpBatch(batch);
    });
  }
}

//
// Subchannel::NewConnectedSubchannel
//

class Subchannel::NewConnectedSubchannel final : public ConnectedSubchannel {
 public:
  class TransportCallDestination final : public CallDestination {
   public:
    explicit TransportCallDestination(OrphanablePtr<ClientTransport> transport)
        : transport_(std::move(transport)) {}

    ClientTransport* transport() { return transport_.get(); }

    void HandleCall(CallHandler handler) override {
      transport_->StartCall(std::move(handler));
    }

    void Orphaned() override { transport_.reset(); }

   private:
    OrphanablePtr<ClientTransport> transport_;
  };

  NewConnectedSubchannel(
      RefCountedPtr<UnstartedCallDestination> call_destination,
      RefCountedPtr<TransportCallDestination> transport,
      const ChannelArgs& args)
      : ConnectedSubchannel(args),
        call_destination_(std::move(call_destination)),
        transport_(std::move(transport)) {}

  void StartWatch(
      grpc_pollset_set*,
      OrphanablePtr<TransportConnectivityStateWatcher> watcher) override {
    transport_->transport()->StartConnectivityWatch(std::move(watcher));
  }

  void Ping(absl::AnyInvocable<void(absl::Status)>) override {
    // TODO(ctiller): add new transport API for this in v3 stack
    Crash("not implemented");
  }

  RefCountedPtr<UnstartedCallDestination> unstarted_call_destination()
      const override {
    return call_destination_;
  }

  RefCountedPtr<Call> CreateCall(CreateCallArgs, grpc_error_handle*) override {
    Crash("legacy CreateCall() called on v3 impl");
  }

  void Ping(grpc_closure*, grpc_closure*) override {
    Crash("legacy ping method called in call v3 impl");
  }

  channelz::SubchannelNode* channelz_node() const override { return nullptr; }

 private:
  RefCountedPtr<UnstartedCallDestination> call_destination_;
  RefCountedPtr<TransportCallDestination> transport_;
};

//
// Subchannel::ConnectedSubchannelStateWatcher
//

class Subchannel::ConnectedSubchannelStateWatcher final
    : public AsyncConnectivityStateWatcherInterface {
 public:
  // Must be instantiated while holding c->mu.
  explicit ConnectedSubchannelStateWatcher(WeakRefCountedPtr<Subchannel> c)
      : subchannel_(std::move(c)) {}

  ~ConnectedSubchannelStateWatcher() override {
    subchannel_.reset(DEBUG_LOCATION, "state_watcher");
  }

 private:
  void OnConnectivityStateChange(grpc_connectivity_state new_state,
                                 const absl::Status& status) override {
    Subchannel* c = subchannel_.get();
    {
      MutexLock lock(&c->mu_);
      // If we're either shutting down or have already seen this connection
      // failure (i.e., c->connected_subchannel_ is null), do nothing.
      //
      // The transport reports TRANSIENT_FAILURE upon GOAWAY but SHUTDOWN
      // upon connection close.  So if the server gracefully shuts down,
      // we will see TRANSIENT_FAILURE followed by SHUTDOWN, but if not, we
      // will see only SHUTDOWN.  Either way, we react to the first one we
      // see, ignoring anything that happens after that.
      if (new_state == GRPC_CHANNEL_TRANSIENT_FAILURE ||
          new_state == GRPC_CHANNEL_SHUTDOWN) {
        RefCountedPtr<ConnectedSubchannel> connected_subchannel =
            std::move(c->connected_subchannel_);
        if (connected_subchannel == nullptr) return;
        GRPC_TRACE_LOG(subchannel, INFO)
            << "subchannel " << c << " " << c->key_.ToString()
            << ": Connected subchannel " << connected_subchannel.get()
            << " reports " << ConnectivityStateName(new_state) << ": "
            << status;
        if (c->channelz_node() != nullptr) {
          if (connected_subchannel->channelz_node() != nullptr) {
            connected_subchannel->channelz_node()->RemoveParent(
                c->channelz_node());
          }
        }
        // If the subchannel was created from an endpoint, then we report
        // TRANSIENT_FAILURE here instead of IDLE. The subchannel will never
        // leave TRANSIENT_FAILURE state, because there is no way for us to
        // establish a new connection.
        //
        // Otherwise, we report IDLE here. Note that even though we're not
        // reporting TRANSIENT_FAILURE, we pass along the status from the
        // transport, since it may have keepalive info attached to it that the
        // channel needs.
        // TODO(roth): Consider whether there's a cleaner way to propagate the
        // keepalive info.
        c->SetConnectivityStateLocked(c->created_from_endpoint_
                                          ? GRPC_CHANNEL_TRANSIENT_FAILURE
                                          : GRPC_CHANNEL_IDLE,
                                      status);
        c->backoff_.Reset();
      }
    }
  }

  WeakRefCountedPtr<Subchannel> subchannel_;
};

//
// Subchannel::ConnectivityStateWatcherList
//

void Subchannel::ConnectivityStateWatcherList::AddWatcherLocked(
    RefCountedPtr<ConnectivityStateWatcherInterface> watcher) {
  watchers_.insert(std::move(watcher));
}

void Subchannel::ConnectivityStateWatcherList::RemoveWatcherLocked(
    ConnectivityStateWatcherInterface* watcher) {
  watchers_.erase(watcher);
}

void Subchannel::ConnectivityStateWatcherList::NotifyLocked(
    grpc_connectivity_state state, const absl::Status& status) {
  for (const auto& watcher : watchers_) {
    subchannel_->work_serializer_.Run([watcher, state, status]() {
      watcher->OnConnectivityStateChange(state, status);
    });
  }
}

//
// Subchannel
//

namespace {

BackOff::Options ParseArgsForBackoffValues(const ChannelArgs& args,
                                           Duration* min_connect_timeout) {
  const std::optional<Duration> fixed_reconnect_backoff =
      args.GetDurationFromIntMillis("grpc.testing.fixed_reconnect_backoff_ms");
  if (fixed_reconnect_backoff.has_value()) {
    const Duration backoff =
        std::max(Duration::Milliseconds(100), *fixed_reconnect_backoff);
    *min_connect_timeout = backoff;
    return BackOff::Options()
        .set_initial_backoff(backoff)
        .set_multiplier(1.0)
        .set_jitter(0.0)
        .set_max_backoff(backoff);
  }
  const Duration initial_backoff = std::max(
      Duration::Milliseconds(100),
      args.GetDurationFromIntMillis(GRPC_ARG_INITIAL_RECONNECT_BACKOFF_MS)
          .value_or(Duration::Seconds(
              GRPC_SUBCHANNEL_INITIAL_CONNECT_BACKOFF_SECONDS)));
  *min_connect_timeout =
      std::max(Duration::Milliseconds(100),
               args.GetDurationFromIntMillis(GRPC_ARG_MIN_RECONNECT_BACKOFF_MS)
                   .value_or(Duration::Seconds(
                       GRPC_SUBCHANNEL_RECONNECT_MIN_TIMEOUT_SECONDS)));
  const Duration max_backoff =
      std::max(Duration::Milliseconds(100),
               args.GetDurationFromIntMillis(GRPC_ARG_MAX_RECONNECT_BACKOFF_MS)
                   .value_or(Duration::Seconds(
                       GRPC_SUBCHANNEL_RECONNECT_MAX_BACKOFF_SECONDS)));
  return BackOff::Options()
      .set_initial_backoff(initial_backoff)
      .set_multiplier(GRPC_SUBCHANNEL_RECONNECT_BACKOFF_MULTIPLIER)
      .set_jitter(GRPC_SUBCHANNEL_RECONNECT_JITTER)
      .set_max_backoff(max_backoff);
}

}  // namespace

Subchannel::Subchannel(SubchannelKey key,
                       OrphanablePtr<SubchannelConnector> connector,
                       const ChannelArgs& args)
    : DualRefCounted<Subchannel>(GRPC_TRACE_FLAG_ENABLED(subchannel_refcount)
                                     ? "Subchannel"
                                     : nullptr),
      key_(std::move(key)),
      created_from_endpoint_(args.Contains(GRPC_ARG_SUBCHANNEL_ENDPOINT)),
      args_(args),
      pollset_set_(grpc_pollset_set_create()),
      connector_(std::move(connector)),
      watcher_list_(this),
      work_serializer_(args_.GetObjectRef<EventEngine>()),
      backoff_(ParseArgsForBackoffValues(args_, &min_connect_timeout_)),
      event_engine_(args_.GetObjectRef<EventEngine>()) {
  // A grpc_init is added here to ensure that grpc_shutdown does not happen
  // until the subchannel is destroyed. Subchannels can persist longer than
  // channels because they maybe reused/shared among multiple channels. As a
  // result the subchannel destruction happens asynchronously to channel
  // destruction. If the last channel destruction triggers a grpc_shutdown
  // before the last subchannel destruction, then there maybe race conditions
  // triggering segmentation faults. To prevent this issue, we call a
  // grpc_init here and a grpc_shutdown in the subchannel destructor.
  InitInternally();
  global_stats().IncrementClientSubchannelsCreated();
  GRPC_CLOSURE_INIT(&on_connecting_finished_, OnConnectingFinished, this,
                    grpc_schedule_on_exec_ctx);
  // Check proxy mapper to determine address to connect to and channel
  // args to use.
  address_for_connect_ = CoreConfiguration::Get()
                             .proxy_mapper_registry()
                             .MapAddress(key_.address(), &args_)
                             .value_or(key_.address());
  // Initialize channelz.
  const bool channelz_enabled = args_.GetBool(GRPC_ARG_ENABLE_CHANNELZ)
                                    .value_or(GRPC_ENABLE_CHANNELZ_DEFAULT);
  if (channelz_enabled) {
    const size_t channel_tracer_max_memory = Clamp(
        args_.GetInt(GRPC_ARG_MAX_CHANNEL_TRACE_EVENT_MEMORY_PER_NODE)
            .value_or(GRPC_MAX_CHANNEL_TRACE_EVENT_MEMORY_PER_NODE_DEFAULT),
        0, INT_MAX);
    channelz_node_ = MakeRefCounted<channelz::SubchannelNode>(
        grpc_sockaddr_to_uri(&key_.address())
            .value_or("<unknown address type>"),
        channel_tracer_max_memory);
    GRPC_CHANNELZ_LOG(channelz_node_) << "subchannel created";
    channelz_node_->SetChannelArgs(args_);
    args_ = args_.SetObject<channelz::BaseNode>(channelz_node_);
  }
}

Subchannel::~Subchannel() {
  if (channelz_node_ != nullptr) {
    GRPC_CHANNELZ_LOG(channelz_node_) << "Subchannel destroyed";
    channelz_node_->UpdateConnectivityState(GRPC_CHANNEL_SHUTDOWN);
  }
  connector_.reset();
  grpc_pollset_set_destroy(pollset_set_);
  // grpc_shutdown is called here because grpc_init is called in the ctor.
  ShutdownInternally();
}

RefCountedPtr<Subchannel> Subchannel::Create(
    OrphanablePtr<SubchannelConnector> connector,
    const grpc_resolved_address& address, const ChannelArgs& args) {
  SubchannelKey key(address, args);
  auto* subchannel_pool = args.GetObject<SubchannelPoolInterface>();
  GRPC_CHECK_NE(subchannel_pool, nullptr);
  RefCountedPtr<Subchannel> c = subchannel_pool->FindSubchannel(key);
  if (c != nullptr) {
    return c;
  }
  c = MakeRefCounted<Subchannel>(std::move(key), std::move(connector), args);
  if (c->created_from_endpoint_) {
    // We don't interact with the subchannel pool in this case.
    // Instead, we unconditionally return the newly created subchannel.
    // Before returning, we explicitly trigger a connection attempt
    // by calling RequestConnection(), which sets the subchannel’s
    // connectivity state to CONNECTING.
    c->RequestConnection();
    return c;
  }
  // Try to register the subchannel before setting the subchannel pool.
  // Otherwise, in case of a registration race, unreffing c in
  // RegisterSubchannel() will cause c to be tried to be unregistered, while
  // its key maps to a different subchannel.
  RefCountedPtr<Subchannel> registered =
      subchannel_pool->RegisterSubchannel(c->key_, c);
  if (registered == c) c->subchannel_pool_ = subchannel_pool->Ref();
  return registered;
}

void Subchannel::ThrottleKeepaliveTime(int new_keepalive_time) {
  MutexLock lock(&mu_);
  // Only update the value if the new keepalive time is larger.
  if (new_keepalive_time > keepalive_time_) {
    keepalive_time_ = new_keepalive_time;
    GRPC_TRACE_LOG(subchannel, INFO)
        << "subchannel " << this << " " << key_.ToString()
        << ": throttling keepalive time to " << new_keepalive_time;
    args_ = args_.Set(GRPC_ARG_KEEPALIVE_TIME_MS, new_keepalive_time);
  }
}

channelz::SubchannelNode* Subchannel::channelz_node() {
  return channelz_node_.get();
}

void Subchannel::WatchConnectivityState(
    RefCountedPtr<ConnectivityStateWatcherInterface> watcher) {
  MutexLock lock(&mu_);
  grpc_pollset_set* interested_parties = watcher->interested_parties();
  if (interested_parties != nullptr) {
    grpc_pollset_set_add_pollset_set(pollset_set_, interested_parties);
  }
  work_serializer_.Run(
      [watcher, state = state_, status = status_]() {
        watcher->OnConnectivityStateChange(state, status);
      },
      DEBUG_LOCATION);
  watcher_list_.AddWatcherLocked(std::move(watcher));
}

void Subchannel::CancelConnectivityStateWatch(
    ConnectivityStateWatcherInterface* watcher) {
  MutexLock lock(&mu_);
  grpc_pollset_set* interested_parties = watcher->interested_parties();
  if (interested_parties != nullptr) {
    grpc_pollset_set_del_pollset_set(pollset_set_, interested_parties);
  }
  watcher_list_.RemoveWatcherLocked(watcher);
}

void Subchannel::RequestConnection() {
  MutexLock lock(&mu_);
  if (state_ == GRPC_CHANNEL_IDLE) {
    StartConnectingLocked();
  }
}

void Subchannel::ResetBackoff() {
  // Hold a ref to ensure cancellation and subsequent deletion of the closure
  // does not eliminate the last ref and destroy the Subchannel before the
  // method returns.
  auto self = WeakRef(DEBUG_LOCATION, "ResetBackoff");
  MutexLock lock(&mu_);
  backoff_.Reset();
  if (state_ == GRPC_CHANNEL_TRANSIENT_FAILURE &&
      event_engine_->Cancel(retry_timer_handle_)) {
    OnRetryTimerLocked();
  } else if (state_ == GRPC_CHANNEL_CONNECTING) {
    next_attempt_time_ = Timestamp::Now();
  }
}

void Subchannel::Orphaned() {
  // The subchannel_pool is only used once here in this subchannel, so the
  // access can be outside of the lock.
  if (subchannel_pool_ != nullptr) {
    subchannel_pool_->UnregisterSubchannel(key_, this);
    subchannel_pool_.reset();
  }
  MutexLock lock(&mu_);
  GRPC_CHECK(!shutdown_);
  shutdown_ = true;
  connector_.reset();
  connected_subchannel_.reset();
}

void Subchannel::GetOrAddDataProducer(
    UniqueTypeName type,
    std::function<void(DataProducerInterface**)> get_or_add) {
  MutexLock lock(&mu_);
  auto it = data_producer_map_.emplace(type, nullptr).first;
  get_or_add(&it->second);
}

void Subchannel::RemoveDataProducer(DataProducerInterface* data_producer) {
  MutexLock lock(&mu_);
  auto it = data_producer_map_.find(data_producer->type());
  if (it != data_producer_map_.end() && it->second == data_producer) {
    data_producer_map_.erase(it);
  }
}

// Note: Must be called with a state that is different from the current state.
void Subchannel::SetConnectivityStateLocked(grpc_connectivity_state state,
                                            const absl::Status& status) {
  state_ = state;
  if (status.ok()) {
    status_ = status;
  } else {
    // Augment status message to include IP address.
    status_ = absl::Status(status.code(),
                           absl::StrCat(grpc_sockaddr_to_uri(&key_.address())
                                            .value_or("<unknown address type>"),
                                        ": ", status.message()));
    status.ForEachPayload(
        [this](absl::string_view key, const absl::Cord& value)
        // Want to use ABSL_EXCLUSIVE_LOCKS_REQUIRED(&mu_) here,
        // but that won't work, because we can't pass the lock
        // annotation through absl::Status::ForEachPayload().
        ABSL_NO_THREAD_SAFETY_ANALYSIS { status_.SetPayload(key, value); });
  }
  if (channelz_node_ != nullptr) {
    channelz_node_->UpdateConnectivityState(state);
    if (status.ok()) {
      GRPC_CHANNELZ_LOG(channelz_node_)
          << "Subchannel connectivity state changed to "
          << ConnectivityStateName(state);
    } else {
      GRPC_CHANNELZ_LOG(channelz_node_)
          << "Subchannel connectivity state changed to "
          << ConnectivityStateName(state) << ": " << status;
    }
  }
  // Notify watchers.
  watcher_list_.NotifyLocked(state, status_);
}

void Subchannel::OnRetryTimer() {
  MutexLock lock(&mu_);
  OnRetryTimerLocked();
}

void Subchannel::OnRetryTimerLocked() {
  if (shutdown_) return;
  GRPC_TRACE_LOG(subchannel, INFO)
      << "subchannel " << this << " " << key_.ToString()
      << ": backoff delay elapsed, reporting IDLE";
  SetConnectivityStateLocked(GRPC_CHANNEL_IDLE, absl::OkStatus());
}

void Subchannel::StartConnectingLocked() {
  // Set next attempt time.
  const Timestamp now = Timestamp::Now();
  const Timestamp min_deadline = now + min_connect_timeout_;
  next_attempt_time_ = now + backoff_.NextAttemptDelay();
  // Report CONNECTING.
  SetConnectivityStateLocked(GRPC_CHANNEL_CONNECTING, absl::OkStatus());
  // Start connection attempt.
  SubchannelConnector::Args args;
  args.address = &address_for_connect_;
  args.interested_parties = pollset_set_;
  args.deadline = std::max(next_attempt_time_, min_deadline);
  args.channel_args = args_;
  WeakRef(DEBUG_LOCATION, "Connect").release();  // Ref held by callback.
  connector_->Connect(args, &connecting_result_, &on_connecting_finished_);
}

void Subchannel::OnConnectingFinished(void* arg, grpc_error_handle error) {
  WeakRefCountedPtr<Subchannel> c(static_cast<Subchannel*>(arg));
  {
    MutexLock lock(&c->mu_);
    c->OnConnectingFinishedLocked(error);
  }
  c.reset(DEBUG_LOCATION, "Connect");
}

void Subchannel::OnConnectingFinishedLocked(grpc_error_handle error) {
  if (shutdown_) {
    connecting_result_.Reset();
    return;
  }
  // If we didn't get a transport or we fail to publish it, report
  // TRANSIENT_FAILURE and start the retry timer.
  // Note that if the connection attempt took longer than the backoff
  // time, then the timer will fire immediately, and we will quickly
  // transition back to IDLE.
  if (connecting_result_.transport == nullptr || !PublishTransportLocked()) {
    const Duration time_until_next_attempt =
        next_attempt_time_ - Timestamp::Now();
    GRPC_TRACE_LOG(subchannel, INFO)
        << "subchannel " << this << " " << key_.ToString()
        << ": connect failed (" << StatusToString(error) << ")"
        << (created_from_endpoint_
                ? ", no retry will be attempted (created from endpoint); "
                  "remaining in TRANSIENT_FAILURE"
                : ", backing off for " +
                      std::to_string(time_until_next_attempt.millis()) + " ms");
    SetConnectivityStateLocked(GRPC_CHANNEL_TRANSIENT_FAILURE,
                               grpc_error_to_absl_status(error));
    if (created_from_endpoint_) return;
    retry_timer_handle_ = event_engine_->RunAfter(
        time_until_next_attempt,
        [self = WeakRef(DEBUG_LOCATION, "RetryTimer")]() mutable {
          {
            ExecCtx exec_ctx;
            self->OnRetryTimer();
            // Subchannel deletion might require an active ExecCtx. So if
            // self.reset() is not called here, the WeakRefCountedPtr
            // destructor may run after the ExecCtx declared in the callback
            // is destroyed. Since subchannel may get destroyed when the
            // WeakRefCountedPtr destructor runs, it may not have an active
            // ExecCtx - thus leading to crashes.
            self.reset();
          }
        });
  }
}

bool Subchannel::PublishTransportLocked() {
  auto socket_node = connecting_result_.transport->GetSocketNode();
  if (connecting_result_.transport->filter_stack_transport() != nullptr) {
    // Construct channel stack.
    // Builder takes ownership of transport.
    ChannelStackBuilderImpl builder(
        "subchannel", GRPC_CLIENT_SUBCHANNEL,
        connecting_result_.channel_args.SetObject(
            std::exchange(connecting_result_.transport, nullptr)));
    if (!CoreConfiguration::Get().channel_init().CreateStack(&builder)) {
      return false;
    }
    absl::StatusOr<RefCountedPtr<grpc_channel_stack>> stack = builder.Build();
    if (!stack.ok()) {
      connecting_result_.Reset();
      LOG(ERROR) << "subchannel " << this << " " << key_.ToString()
                 << ": error initializing subchannel stack: " << stack.status();
      return false;
    }
    connected_subchannel_ = MakeRefCounted<LegacyConnectedSubchannel>(
        std::move(*stack), args_, channelz_node_);
  } else {
    OrphanablePtr<ClientTransport> transport(
        std::exchange(connecting_result_.transport, nullptr)
            ->client_transport());
    InterceptionChainBuilder builder(
        connecting_result_.channel_args.SetObject(transport.get()));
    if (channelz_node_ != nullptr) {
      // TODO(ctiller): If/when we have a good way to access the subchannel
      // from a filter (maybe GetContext<Subchannel>?), consider replacing
      // these two hooks with a filter so that we can avoid storing two
      // separate refs to the channelz node in each connection.
      builder.AddOnClientInitialMetadata(
          [channelz_node = channelz_node_](ClientMetadata&) {
            channelz_node->RecordCallStarted();
          });
      builder.AddOnServerTrailingMetadata(
          [channelz_node = channelz_node_](ServerMetadata& metadata) {
            if (IsStatusOk(metadata)) {
              channelz_node->RecordCallSucceeded();
            } else {
              channelz_node->RecordCallFailed();
            }
          });
    }
    CoreConfiguration::Get().channel_init().AddToInterceptionChainBuilder(
        GRPC_CLIENT_SUBCHANNEL, builder);
    auto transport_destination =
        MakeRefCounted<NewConnectedSubchannel::TransportCallDestination>(
            std::move(transport));
    auto call_destination = builder.Build(transport_destination);
    if (!call_destination.ok()) {
      connecting_result_.Reset();
      LOG(ERROR) << "subchannel " << this << " " << key_.ToString()
                 << ": error initializing subchannel stack: "
                 << call_destination.status();
      return false;
    }
    connected_subchannel_ = MakeRefCounted<NewConnectedSubchannel>(
        std::move(*call_destination), std::move(transport_destination), args_);
  }
  connecting_result_.Reset();
  // Publish.
  GRPC_TRACE_LOG(subchannel, INFO)
      << "subchannel " << this << " " << key_.ToString()
      << ": new connected subchannel at " << connected_subchannel_.get();
  if (channelz_node_ != nullptr) {
    if (socket_node != nullptr) {
      socket_node->AddParent(channelz_node_.get());
    }
  }
  // Start watching connected subchannel.
  connected_subchannel_->StartWatch(
      pollset_set_, MakeOrphanable<ConnectedSubchannelStateWatcher>(
                        WeakRef(DEBUG_LOCATION, "state_watcher")));
  // Report initial state.
  SetConnectivityStateLocked(GRPC_CHANNEL_READY, absl::Status());
  return true;
}

RefCountedPtr<Subchannel::Call> Subchannel::CreateCall(
    CreateCallArgs args, grpc_error_handle* error) {
  auto connected_subchannel = GetConnectedSubchannel();
  if (connected_subchannel == nullptr) return nullptr;
<<<<<<< HEAD
  // FIXME: return QueuedCall if we can't find a connection
  // return RefCountedPtr<QueueudCall>(
  //     args.arena->New<QueuedCall>(WeakRef(), args));
  return connected_subchannel->CreateCall(args);
=======
  return connected_subchannel->CreateCall(args, error);
>>>>>>> 25472877
}

RefCountedPtr<UnstartedCallDestination> Subchannel::call_destination() {
  auto connected_subchannel = GetConnectedSubchannel();
  if (connected_subchannel == nullptr) return nullptr;
  return connected_subchannel->unstarted_call_destination();
}

void Subchannel::Ping(absl::AnyInvocable<void(absl::Status)>) {
  // TODO(ctiller): Implement
}

absl::Status Subchannel::Ping(grpc_closure* on_initiate, grpc_closure* on_ack) {
  auto connected_subchannel = GetConnectedSubchannel();
  if (connected_subchannel == nullptr) {
    return absl::UnavailableError("no connection");
  }
  connected_subchannel->Ping(on_initiate, on_ack);
  return absl::OkStatus();
}

RefCountedPtr<Subchannel::ConnectedSubchannel>
Subchannel::GetConnectedSubchannel() {
  MutexLock lock(&mu_);
  return connected_subchannel_;
}

ChannelArgs Subchannel::MakeSubchannelArgs(
    const ChannelArgs& channel_args, const ChannelArgs& address_args,
    const RefCountedPtr<SubchannelPoolInterface>& subchannel_pool,
    const std::string& channel_default_authority) {
  // Note that we start with the channel-level args and then apply the
  // per-address args, so that if a value is present in both, the one
  // in the channel-level args is used.  This is particularly important
  // for the GRPC_ARG_DEFAULT_AUTHORITY arg, which we want to allow
  // resolvers to set on a per-address basis only if the application
  // did not explicitly set it at the channel level.
  return channel_args.UnionWith(address_args)
      .SetObject(subchannel_pool)
      // If we haven't already set the default authority arg (i.e., it
      // was not explicitly set by the application nor overridden by
      // the resolver), add it from the channel's default.
      .SetIfUnset(GRPC_ARG_DEFAULT_AUTHORITY, channel_default_authority)
      // Remove channel args that should not affect subchannel
      // uniqueness.
      .Remove(GRPC_ARG_HEALTH_CHECK_SERVICE_NAME)
      .Remove(GRPC_ARG_INHIBIT_HEALTH_CHECKING)
      .Remove(GRPC_ARG_CHANNELZ_CHANNEL_NODE)
      // Remove all keys with the no-subchannel prefix.
      .RemoveAllKeysWithPrefix(GRPC_ARG_NO_SUBCHANNEL_PREFIX);
}

}  // namespace grpc_core<|MERGE_RESOLUTION|>--- conflicted
+++ resolved
@@ -1135,14 +1135,10 @@
     CreateCallArgs args, grpc_error_handle* error) {
   auto connected_subchannel = GetConnectedSubchannel();
   if (connected_subchannel == nullptr) return nullptr;
-<<<<<<< HEAD
   // FIXME: return QueuedCall if we can't find a connection
   // return RefCountedPtr<QueueudCall>(
   //     args.arena->New<QueuedCall>(WeakRef(), args));
-  return connected_subchannel->CreateCall(args);
-=======
   return connected_subchannel->CreateCall(args, error);
->>>>>>> 25472877
 }
 
 RefCountedPtr<UnstartedCallDestination> Subchannel::call_destination() {
