--- conflicted
+++ resolved
@@ -849,7 +849,6 @@
   }
 }
 
-<<<<<<< HEAD
 void Subchannel::ConnectivityStateWatcherList::NotifyOnKeepaliveUpdateLocked(
     Duration new_keepalive_time) {
   for (const auto& watcher : watchers_) {
@@ -859,15 +858,6 @@
   }
 }
 
-uint32_t
-Subchannel::ConnectivityStateWatcherList::GetMaxConnectionsPerSubchannel()
-    const {
-  uint32_t max_connections_per_subchannel = 0;
-  for (const auto& watcher : watchers_) {
-    max_connections_per_subchannel = std::max(
-        max_connections_per_subchannel,
-        watcher->max_connections_per_subchannel());
-=======
 uint32_t
 Subchannel::ConnectivityStateWatcherList::GetMaxConnectionsPerSubchannel()
     const {
@@ -876,7 +866,6 @@
     max_connections_per_subchannel =
         std::max(max_connections_per_subchannel,
                  watcher->max_connections_per_subchannel());
->>>>>>> 6b32269f
   }
   return max_connections_per_subchannel;
 }
