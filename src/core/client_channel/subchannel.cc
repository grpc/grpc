//
// Copyright 2015 gRPC authors.
//
// Licensed under the Apache License, Version 2.0 (the "License");
// you may not use this file except in compliance with the License.
// You may obtain a copy of the License at
//
//     http://www.apache.org/licenses/LICENSE-2.0
//
// Unless required by applicable law or agreed to in writing, software
// distributed under the License is distributed on an "AS IS" BASIS,
// WITHOUT WARRANTIES OR CONDITIONS OF ANY KIND, either express or implied.
// See the License for the specific language governing permissions and
// limitations under the License.
//

#include "src/core/client_channel/subchannel.h"

#include <grpc/impl/channel_arg_names.h>
#include <grpc/slice.h>
#include <grpc/status.h>
#include <grpc/support/port_platform.h>
#include <inttypes.h>
#include <limits.h>

#include <algorithm>
#include <memory>
#include <new>
#include <optional>
#include <utility>

#include "src/core/call/interception_chain.h"
#include "src/core/channelz/channel_trace.h"
#include "src/core/channelz/channelz.h"
#include "src/core/client_channel/client_channel_internal.h"
#include "src/core/client_channel/subchannel_pool_interface.h"
#include "src/core/config/core_configuration.h"
#include "src/core/handshaker/proxy_mapper_registry.h"
#include "src/core/lib/address_utils/sockaddr_utils.h"
#include "src/core/lib/channel/channel_args.h"
#include "src/core/lib/channel/channel_stack.h"
#include "src/core/lib/channel/channel_stack_builder_impl.h"
#include "src/core/lib/debug/trace.h"
#include "src/core/lib/experiments/experiments.h"
#include "src/core/lib/iomgr/exec_ctx.h"
#include "src/core/lib/iomgr/pollset_set.h"
#include "src/core/lib/promise/cancel_callback.h"
#include "src/core/lib/promise/seq.h"
#include "src/core/lib/slice/slice_internal.h"
#include "src/core/lib/surface/channel_init.h"
#include "src/core/lib/surface/channel_stack_type.h"
#include "src/core/lib/surface/init_internally.h"
#include "src/core/lib/transport/connectivity_state.h"
#include "src/core/lib/transport/error_utils.h"
#include "src/core/lib/transport/transport.h"
#include "src/core/telemetry/stats.h"
#include "src/core/telemetry/stats_data.h"
#include "src/core/util/alloc.h"
#include "src/core/util/backoff.h"
#include "src/core/util/debug_location.h"
#include "src/core/util/grpc_check.h"
#include "src/core/util/orphanable.h"
#include "src/core/util/ref_counted.h"
#include "src/core/util/ref_counted_ptr.h"
#include "src/core/util/status_helper.h"
#include "src/core/util/sync.h"
#include "src/core/util/useful.h"
#include "absl/log/log.h"
#include "absl/status/statusor.h"
#include "absl/strings/cord.h"
#include "absl/strings/str_cat.h"
#include "absl/strings/string_view.h"

// Backoff parameters.
#define GRPC_SUBCHANNEL_INITIAL_CONNECT_BACKOFF_SECONDS 1
#define GRPC_SUBCHANNEL_RECONNECT_BACKOFF_MULTIPLIER 1.6
#define GRPC_SUBCHANNEL_RECONNECT_MIN_TIMEOUT_SECONDS 20
#define GRPC_SUBCHANNEL_RECONNECT_MAX_BACKOFF_SECONDS 120
#define GRPC_SUBCHANNEL_RECONNECT_JITTER 0.2

// Conversion between subchannel call and call stack.
#define SUBCHANNEL_CALL_TO_CALL_STACK(call) \
  (grpc_call_stack*)((char*)(call) +        \
                     GPR_ROUND_UP_TO_ALIGNMENT_SIZE(sizeof(SubchannelCall)))
#define CALL_STACK_TO_SUBCHANNEL_CALL(callstack) \
  (SubchannelCall*)(((char*)(call_stack)) -      \
                    GPR_ROUND_UP_TO_ALIGNMENT_SIZE(sizeof(SubchannelCall)))

namespace grpc_core {

using ::grpc_event_engine::experimental::EventEngine;

// To avoid a naming conflict between
// ConnectivityStateWatcherInterface and
// Subchannel::ConnectivityStateWatcherInterface.
using TransportConnectivityStateWatcher = ConnectivityStateWatcherInterface;

//
// Subchannel::Call
//

RefCountedPtr<Subchannel::Call> Subchannel::Call::Ref() {
  IncrementRefCount();
  return RefCountedPtr<Subchannel::Call>(this);
}

RefCountedPtr<Subchannel::Call> Subchannel::Call::Ref(
    const DebugLocation& location, const char* reason) {
  IncrementRefCount(location, reason);
  return RefCountedPtr<Subchannel::Call>(this);
}

//
// Subchannel::ConnectedSubchannel
//

class Subchannel::ConnectedSubchannel : public RefCounted<ConnectedSubchannel> {
 public:
  const ChannelArgs& args() const { return args_; }

  virtual void StartWatch(
      grpc_pollset_set* interested_parties,
      OrphanablePtr<TransportConnectivityStateWatcher> watcher) = 0;

  // Methods for v3 stack.
  virtual void Ping(absl::AnyInvocable<void(absl::Status)> on_ack) = 0;
  virtual RefCountedPtr<UnstartedCallDestination> unstarted_call_destination()
      const = 0;

  // Methods for legacy stack.
  virtual absl::StatusOr<RefCountedPtr<Call>> CreateCall(
      CreateCallArgs args) = 0;
  virtual void Ping(grpc_closure* on_initiate, grpc_closure* on_ack) = 0;

  virtual channelz::SubchannelNode* channelz_node() const = 0;

 protected:
  explicit ConnectedSubchannel(const ChannelArgs& args)
      : RefCounted<ConnectedSubchannel>(
            GRPC_TRACE_FLAG_ENABLED(subchannel_refcount) ? "ConnectedSubchannel"
                                                         : nullptr),
        args_(args) {}

 private:
  ChannelArgs args_;
};

//
<<<<<<< HEAD
// ConnectedSubchannel::Call
//

RefCountedPtr<ConnectedSubchannel::Call> ConnectedSubchannel::Call::Ref() {
  IncrementRefCount();
  return RefCountedPtr<ConnectedSubchannel::Call>(this);
}

RefCountedPtr<ConnectedSubchannel::Call> ConnectedSubchannel::Call::Ref(
    const DebugLocation& location, const char* reason) {
  IncrementRefCount(location, reason);
  return RefCountedPtr<ConnectedSubchannel::Call>(this);
}

//
// LegacyConnectedSubchannel
=======
// Subchannel::LegacyConnectedSubchannel
>>>>>>> 0c3eda7c
//

class Subchannel::LegacyConnectedSubchannel final : public ConnectedSubchannel {
 public:
  class SubchannelCall final : public Call {
   public:
    SubchannelCall(
        RefCountedPtr<LegacyConnectedSubchannel> connected_subchannel,
        CreateCallArgs args, grpc_error_handle* error);

    // Continues processing a transport stream op batch.
    void StartTransportStreamOpBatch(
        grpc_transport_stream_op_batch* batch) override;

    // Sets the 'then_schedule_closure' argument for call stack destruction.
    // Must be called once per call.
    void SetAfterCallStackDestroy(grpc_closure* closure) override;

    // Interface of RefCounted<>.
    // When refcount drops to 0, destroys itself and the associated call stack,
    // but does NOT free the memory because it's in the call arena.
    void Unref() override;
    void Unref(const DebugLocation& location, const char* reason) override;

   private:
    // Allow RefCountedPtr<> to access IncrementRefCount().
    template <typename T>
    friend class RefCountedPtr;

    // If channelz is enabled, intercepts recv_trailing so that we may check the
    // status and associate it to a subchannel.
    void MaybeInterceptRecvTrailingMetadata(
        grpc_transport_stream_op_batch* batch);

    static void RecvTrailingMetadataReady(void* arg, grpc_error_handle error);

    // Interface of RefCounted<>.
    void IncrementRefCount() override;
    void IncrementRefCount(const DebugLocation& location,
                           const char* reason) override;

    static void Destroy(void* arg, grpc_error_handle error);

    RefCountedPtr<LegacyConnectedSubchannel> connected_subchannel_;
    grpc_closure* after_call_stack_destroy_ = nullptr;
    // State needed to support channelz interception of recv trailing metadata.
    grpc_closure recv_trailing_metadata_ready_;
    grpc_closure* original_recv_trailing_metadata_ = nullptr;
    grpc_metadata_batch* recv_trailing_metadata_ = nullptr;
    Timestamp deadline_;
  };

  LegacyConnectedSubchannel(
      RefCountedPtr<grpc_channel_stack> channel_stack, const ChannelArgs& args,
      RefCountedPtr<channelz::SubchannelNode> channelz_node)
      : ConnectedSubchannel(args),
        channelz_node_(std::move(channelz_node)),
        channel_stack_(std::move(channel_stack)) {}

  ~LegacyConnectedSubchannel() override {
    channel_stack_.reset(DEBUG_LOCATION, "ConnectedSubchannel");
  }

  channelz::SubchannelNode* channelz_node() const override {
    return channelz_node_.get();
  }

  void StartWatch(
      grpc_pollset_set* interested_parties,
      OrphanablePtr<TransportConnectivityStateWatcher> watcher) override {
    grpc_transport_op* op = grpc_make_transport_op(nullptr);
    op->start_connectivity_watch = std::move(watcher);
    op->start_connectivity_watch_state = GRPC_CHANNEL_READY;
    op->bind_pollset_set = interested_parties;
    grpc_channel_element* elem =
        grpc_channel_stack_element(channel_stack_.get(), 0);
    elem->filter->start_transport_op(elem, op);
  }

  void Ping(absl::AnyInvocable<void(absl::Status)>) override {
    Crash("call v3 ping method called in legacy impl");
  }

  RefCountedPtr<UnstartedCallDestination> unstarted_call_destination()
      const override {
    Crash("call v3 unstarted_call_destination method called in legacy impl");
  }

<<<<<<< HEAD
  grpc_channel_stack* channel_stack() const override {
    return channel_stack_.get();
  }

  RefCountedPtr<Call> CreateCall(CreateCallArgs args,
                                 grpc_error_handle* error) override {
    const size_t allocation_size = GetInitialCallSizeEstimate();
    Arena* arena = args.arena;
    return RefCountedPtr<SubchannelCall>(
        new (arena->Alloc(allocation_size)) SubchannelCall(
            RefAsSubclass<LegacyConnectedSubchannel>(), args, error));
=======
  absl::StatusOr<RefCountedPtr<Call>> CreateCall(CreateCallArgs args) override {
    const size_t allocation_size =
        GPR_ROUND_UP_TO_ALIGNMENT_SIZE(sizeof(SubchannelCall)) +
        channel_stack_->call_stack_size;
    Arena* arena = args.arena;
    absl::Status error;
    RefCountedPtr<SubchannelCall> call(
        new (arena->Alloc(allocation_size)) SubchannelCall(
            RefAsSubclass<LegacyConnectedSubchannel>(), args, &error));
    if (!error.ok()) return error;
    return call;
>>>>>>> 0c3eda7c
  }

  void Ping(grpc_closure* on_initiate, grpc_closure* on_ack) override {
    grpc_transport_op* op = grpc_make_transport_op(nullptr);
    op->send_ping.on_initiate = on_initiate;
    op->send_ping.on_ack = on_ack;
    grpc_channel_element* elem =
        grpc_channel_stack_element(channel_stack_.get(), 0);
    elem->filter->start_transport_op(elem, op);
  }

 private:
<<<<<<< HEAD
  size_t GetInitialCallSizeEstimate() const {
    return GPR_ROUND_UP_TO_ALIGNMENT_SIZE(sizeof(SubchannelCall)) +
           channel_stack_->call_stack_size;
  }
=======
  class SubchannelCall final : public Call {
   public:
    SubchannelCall(
        RefCountedPtr<LegacyConnectedSubchannel> connected_subchannel,
        CreateCallArgs args, grpc_error_handle* error);

    void StartTransportStreamOpBatch(
        grpc_transport_stream_op_batch* batch) override;

    void SetAfterCallStackDestroy(grpc_closure* closure) override;

    // When refcount drops to 0, destroys itself and the associated call stack,
    // but does NOT free the memory because it's in the call arena.
    void Unref() override;
    void Unref(const DebugLocation& location, const char* reason) override;

   private:
    // If channelz is enabled, intercepts recv_trailing so that we may check the
    // status and associate it to a subchannel.
    void MaybeInterceptRecvTrailingMetadata(
        grpc_transport_stream_op_batch* batch);

    static void RecvTrailingMetadataReady(void* arg, grpc_error_handle error);

    // Interface of RefCounted<>.
    void IncrementRefCount() override;
    void IncrementRefCount(const DebugLocation& location,
                           const char* reason) override;

    static void Destroy(void* arg, grpc_error_handle error);

    RefCountedPtr<LegacyConnectedSubchannel> connected_subchannel_;
    grpc_closure* after_call_stack_destroy_ = nullptr;
    // State needed to support channelz interception of recv trailing metadata.
    grpc_closure recv_trailing_metadata_ready_;
    grpc_closure* original_recv_trailing_metadata_ = nullptr;
    grpc_metadata_batch* recv_trailing_metadata_ = nullptr;
    Timestamp deadline_;
  };
>>>>>>> 0c3eda7c

  RefCountedPtr<channelz::SubchannelNode> channelz_node_;
  RefCountedPtr<grpc_channel_stack> channel_stack_;
};

<<<<<<< HEAD
LegacyConnectedSubchannel::SubchannelCall::SubchannelCall(
    RefCountedPtr<LegacyConnectedSubchannel> connected_subchannel,
    ConnectedSubchannel::CreateCallArgs args, grpc_error_handle* error)
=======
//
// Subchannel::LegacyConnectedSubchannel::SubchannelCall
//

Subchannel::LegacyConnectedSubchannel::SubchannelCall::SubchannelCall(
    RefCountedPtr<LegacyConnectedSubchannel> connected_subchannel,
    CreateCallArgs args, grpc_error_handle* error)
>>>>>>> 0c3eda7c
    : connected_subchannel_(std::move(connected_subchannel)),
      deadline_(args.deadline) {
  grpc_call_stack* callstk = SUBCHANNEL_CALL_TO_CALL_STACK(this);
  const grpc_call_element_args call_args = {
      callstk,            // call_stack
      nullptr,            // server_transport_data
      args.start_time,    // start_time
      args.deadline,      // deadline
      args.arena,         // arena
      args.call_combiner  // call_combiner
  };
  *error = grpc_call_stack_init(connected_subchannel_->channel_stack_.get(), 1,
                                SubchannelCall::Destroy, this, &call_args);
  if (GPR_UNLIKELY(!error->ok())) {
    LOG(ERROR) << "error: " << StatusToString(*error);
    return;
  }
  grpc_call_stack_set_pollset_or_pollset_set(callstk, args.pollent);
  auto* channelz_node = connected_subchannel_->channelz_node();
  if (channelz_node != nullptr) {
    channelz_node->RecordCallStarted();
  }
}

<<<<<<< HEAD
void LegacyConnectedSubchannel::SubchannelCall::StartTransportStreamOpBatch(
    grpc_transport_stream_op_batch* batch) {
=======
void Subchannel::LegacyConnectedSubchannel::SubchannelCall::
    StartTransportStreamOpBatch(grpc_transport_stream_op_batch* batch) {
>>>>>>> 0c3eda7c
  MaybeInterceptRecvTrailingMetadata(batch);
  grpc_call_stack* call_stack = SUBCHANNEL_CALL_TO_CALL_STACK(this);
  grpc_call_element* top_elem = grpc_call_stack_element(call_stack, 0);
  GRPC_TRACE_LOG(channel, INFO)
      << "OP[" << top_elem->filter->name << ":" << top_elem
      << "]: " << grpc_transport_stream_op_batch_string(batch, false);
  top_elem->filter->start_transport_stream_op_batch(top_elem, batch);
}

<<<<<<< HEAD
void LegacyConnectedSubchannel::SubchannelCall::SetAfterCallStackDestroy(
    grpc_closure* closure) {
=======
void Subchannel::LegacyConnectedSubchannel::SubchannelCall::
    SetAfterCallStackDestroy(grpc_closure* closure) {
>>>>>>> 0c3eda7c
  GRPC_CHECK_EQ(after_call_stack_destroy_, nullptr);
  GRPC_CHECK_NE(closure, nullptr);
  after_call_stack_destroy_ = closure;
}

<<<<<<< HEAD
void LegacyConnectedSubchannel::SubchannelCall::Unref() {
  GRPC_CALL_STACK_UNREF(SUBCHANNEL_CALL_TO_CALL_STACK(this), "");
}

void LegacyConnectedSubchannel::SubchannelCall::Unref(
=======
void Subchannel::LegacyConnectedSubchannel::SubchannelCall::Unref() {
  GRPC_CALL_STACK_UNREF(SUBCHANNEL_CALL_TO_CALL_STACK(this), "");
}

void Subchannel::LegacyConnectedSubchannel::SubchannelCall::Unref(
>>>>>>> 0c3eda7c
    const DebugLocation& /*location*/, const char* reason) {
  GRPC_CALL_STACK_UNREF(SUBCHANNEL_CALL_TO_CALL_STACK(this), reason);
}

<<<<<<< HEAD
void LegacyConnectedSubchannel::SubchannelCall::Destroy(
=======
void Subchannel::LegacyConnectedSubchannel::SubchannelCall::Destroy(
>>>>>>> 0c3eda7c
    void* arg, grpc_error_handle /*error*/) {
  SubchannelCall* self = static_cast<SubchannelCall*>(arg);
  // Keep some members before destroying the subchannel call.
  grpc_closure* after_call_stack_destroy = self->after_call_stack_destroy_;
  RefCountedPtr<ConnectedSubchannel> connected_subchannel =
      std::move(self->connected_subchannel_);
  // Destroy the subchannel call.
  self->~SubchannelCall();
  // Destroy the call stack. This should be after destroying the subchannel
  // call, because call->after_call_stack_destroy(), if not null, will free
  // the call arena.
  grpc_call_stack_destroy(SUBCHANNEL_CALL_TO_CALL_STACK(self), nullptr,
                          after_call_stack_destroy);
  // Automatically reset connected_subchannel. This should be after destroying
  // the call stack, because destroying call stack needs access to the channel
  // stack.
}

<<<<<<< HEAD
void LegacyConnectedSubchannel::SubchannelCall::
=======
void Subchannel::LegacyConnectedSubchannel::SubchannelCall::
>>>>>>> 0c3eda7c
    MaybeInterceptRecvTrailingMetadata(grpc_transport_stream_op_batch* batch) {
  // only intercept payloads with recv trailing.
  if (!batch->recv_trailing_metadata) return;
  // only add interceptor is channelz is enabled.
  if (connected_subchannel_->channelz_node() == nullptr) return;
  GRPC_CLOSURE_INIT(&recv_trailing_metadata_ready_, RecvTrailingMetadataReady,
                    this, grpc_schedule_on_exec_ctx);
  // save some state needed for the interception callback.
  GRPC_CHECK_EQ(recv_trailing_metadata_, nullptr);
  recv_trailing_metadata_ =
      batch->payload->recv_trailing_metadata.recv_trailing_metadata;
  original_recv_trailing_metadata_ =
      batch->payload->recv_trailing_metadata.recv_trailing_metadata_ready;
  batch->payload->recv_trailing_metadata.recv_trailing_metadata_ready =
      &recv_trailing_metadata_ready_;
}

namespace {

// Sets *status based on the rest of the parameters.
void GetCallStatus(grpc_status_code* status, Timestamp deadline,
                   grpc_metadata_batch* md_batch, grpc_error_handle error) {
  if (!error.ok()) {
    grpc_error_get_status(error, deadline, status, nullptr, nullptr, nullptr);
  } else {
    *status = md_batch->get(GrpcStatusMetadata()).value_or(GRPC_STATUS_UNKNOWN);
  }
}

}  // namespace

<<<<<<< HEAD
void LegacyConnectedSubchannel::SubchannelCall::RecvTrailingMetadataReady(
    void* arg, grpc_error_handle error) {
=======
void Subchannel::LegacyConnectedSubchannel::SubchannelCall::
    RecvTrailingMetadataReady(void* arg, grpc_error_handle error) {
>>>>>>> 0c3eda7c
  SubchannelCall* call = static_cast<SubchannelCall*>(arg);
  GRPC_CHECK_NE(call->recv_trailing_metadata_, nullptr);
  grpc_status_code status = GRPC_STATUS_OK;
  GetCallStatus(&status, call->deadline_, call->recv_trailing_metadata_, error);
  channelz::SubchannelNode* channelz_node =
      call->connected_subchannel_->channelz_node();
  GRPC_CHECK_NE(channelz_node, nullptr);
  if (status == GRPC_STATUS_OK) {
    channelz_node->RecordCallSucceeded();
  } else {
    channelz_node->RecordCallFailed();
  }
  Closure::Run(DEBUG_LOCATION, call->original_recv_trailing_metadata_, error);
}

<<<<<<< HEAD
void LegacyConnectedSubchannel::SubchannelCall::IncrementRefCount() {
  GRPC_CALL_STACK_REF(SUBCHANNEL_CALL_TO_CALL_STACK(this), "");
}

void LegacyConnectedSubchannel::SubchannelCall::IncrementRefCount(
=======
void Subchannel::LegacyConnectedSubchannel::SubchannelCall::
    IncrementRefCount() {
  GRPC_CALL_STACK_REF(SUBCHANNEL_CALL_TO_CALL_STACK(this), "");
}

void Subchannel::LegacyConnectedSubchannel::SubchannelCall::IncrementRefCount(
>>>>>>> 0c3eda7c
    const DebugLocation& /*location*/, const char* reason) {
  GRPC_CALL_STACK_REF(SUBCHANNEL_CALL_TO_CALL_STACK(this), reason);
}

//
<<<<<<< HEAD
// Subchannel::QueuedCall
//

class Subchannel::QueuedCall::Canceller final {
 public:
  explicit Canceller(RefCountedPtr<QueuedCall> call) : call_(std::move(call)) {
    GRPC_CLOSURE_INIT(&cancel_, CancelLocked, this, nullptr);
    call_->args_.call_combiner->SetNotifyOnCancel(&cancel_);
  }

 private:
  static void CancelLocked(void* arg, grpc_error_handle error) {
    auto* self = static_cast<Canceller*>(arg);
    bool cancelled = false;
    {
      MutexLock lock(&self->call_->subchannel_->mu_);
      if (self->call_->canceller_ == self && !error.ok()) {
        // Remove from queue.
        self->call_->queue_entry_.reset();
        cancelled = true;
      }
    }
    if (cancelled) {
      MutexLock lock(&self->call_->mu_);
      // Fail pending batches on the call.
      self->call_->buffered_call_.Fail(
          error, BufferedCall::YieldCallCombinerIfPendingBatchesFound);
    }
    delete self;
  }

  RefCountedPtr<QueuedCall> call_;
  grpc_closure cancel_;
};

Subchannel::QueuedCall::QueuedCall(WeakRefCountedPtr<Subchannel> subchannel,
                                   ConnectedSubchannel::CreateCallArgs args)
    : subchannel_(std::move(subchannel)),
      args_(args),
      buffered_call_(args_.call_combiner, &subchannel_call_queue_trace),
      queue_entry_(subchannel_->queued_calls_.emplace_back(this)) {
  canceller_ = new Canceller(Ref().TakeAsSubclass<QueuedCall>());
}

Subchannel::QueuedCall::~QueuedCall() {
  if (after_call_stack_destroy_ != nullptr) {
    ExecCtx::Run(DEBUG_LOCATION, after_call_stack_destroy_, absl::OkStatus());
  }
}

void Subchannel::QueuedCall::SetAfterCallStackDestroy(grpc_closure* closure) {
  GRPC_CHECK_EQ(after_call_stack_destroy_, nullptr);
  GRPC_CHECK_NE(closure, nullptr);
  after_call_stack_destroy_ = closure;
}

void Subchannel::QueuedCall::StartTransportStreamOpBatch(
    grpc_transport_stream_op_batch* batch) {
  MutexLock lock(&mu_);
  // If we already have a real subchannel call, pass the batch down to it.
  if (subchannel_call_ != nullptr) {
    subchannel_call_->StartTransportStreamOpBatch(batch);
    return;
  }
  // If we've previously been cancelled, immediately fail the new batch.
  if (!cancel_error_.ok()) {
    // Note: This will release the call combiner.
    grpc_transport_stream_op_batch_finish_with_failure(batch, cancel_error_,
                                                       args_.call_combiner);
    return;
  }
  // Handle cancellation batches.
  if (batch->cancel_stream) {
    cancel_error_ = batch->payload->cancel_stream.cancel_error;
    buffered_call_.Fail(cancel_error_, BufferedCall::NoYieldCallCombiner);
    // Note: This will release the call combiner.
    grpc_transport_stream_op_batch_finish_with_failure(batch, cancel_error_,
                                                       args_.call_combiner);
    return;
  }
  // Enqueue the batch.
  buffered_call_.EnqueueBatch(batch);
  // We hang on to the call combiner for the send_initial_metadata batch,
  // but yield it for other batches.  This ensures that we are holding on
  // to the call combiner exactly once when we are ready to resume.
  if (!batch->send_initial_metadata) {
    GRPC_CALL_COMBINER_STOP(args_.call_combiner,
                            "batch does not include send_initial_metadata");
  }
}

void Subchannel::QueuedCall::ResumeOnConnectionLocked(
    ConnectedSubchannel* connected_subchannel) {
  canceller_ = nullptr;
  queue_entry_.reset();
  MutexLock lock(&mu_);
  grpc_error_handle error;
  subchannel_call_ = connected_subchannel->CreateCall(args_, &error);
  if (!error.ok()) {
    buffered_call_.Fail(error, BufferedCall::YieldCallCombiner);
  } else {
    if (after_call_stack_destroy_ != nullptr) {
      subchannel_call_->SetAfterCallStackDestroy(after_call_stack_destroy_);
      after_call_stack_destroy_ = nullptr;
    }
    buffered_call_.Resume([subchannel_call = subchannel_call_](
                              grpc_transport_stream_op_batch* batch) {
      // This will release the call combiner.
      subchannel_call->StartTransportStreamOpBatch(batch);
    });
  }
}

//
// NewConnectedSubchannel
//

class NewConnectedSubchannel : public ConnectedSubchannel {
=======
// Subchannel::NewConnectedSubchannel
//

class Subchannel::NewConnectedSubchannel final : public ConnectedSubchannel {
>>>>>>> 0c3eda7c
 public:
  class TransportCallDestination final : public CallDestination {
   public:
    explicit TransportCallDestination(OrphanablePtr<ClientTransport> transport)
        : transport_(std::move(transport)) {}

    ClientTransport* transport() { return transport_.get(); }

    void HandleCall(CallHandler handler) override {
      transport_->StartCall(std::move(handler));
    }

    void Orphaned() override { transport_.reset(); }

   private:
    OrphanablePtr<ClientTransport> transport_;
  };

  NewConnectedSubchannel(
      RefCountedPtr<UnstartedCallDestination> call_destination,
      RefCountedPtr<TransportCallDestination> transport,
      const ChannelArgs& args)
      : ConnectedSubchannel(args),
        call_destination_(std::move(call_destination)),
        transport_(std::move(transport)) {}

  void StartWatch(
      grpc_pollset_set*,
<<<<<<< HEAD
      OrphanablePtr<ConnectivityStateWatcherInterface> watcher) override {
=======
      OrphanablePtr<TransportConnectivityStateWatcher> watcher) override {
>>>>>>> 0c3eda7c
    transport_->transport()->StartConnectivityWatch(std::move(watcher));
  }

  void Ping(absl::AnyInvocable<void(absl::Status)>) override {
    // TODO(ctiller): add new transport API for this in v3 stack
    Crash("not implemented");
  }

  RefCountedPtr<UnstartedCallDestination> unstarted_call_destination()
      const override {
    return call_destination_;
  }

<<<<<<< HEAD
  grpc_channel_stack* channel_stack() const override { return nullptr; }

  RefCountedPtr<Call> CreateCall(CreateCallArgs args,
                                 grpc_error_handle* error) override {
    return nullptr;
=======
  absl::StatusOr<RefCountedPtr<Call>> CreateCall(CreateCallArgs) override {
    Crash("legacy CreateCall() called on v3 impl");
>>>>>>> 0c3eda7c
  }

  void Ping(grpc_closure*, grpc_closure*) override {
    Crash("legacy ping method called in call v3 impl");
  }

  channelz::SubchannelNode* channelz_node() const override { return nullptr; }

 private:
  RefCountedPtr<UnstartedCallDestination> call_destination_;
  RefCountedPtr<TransportCallDestination> transport_;
};

//
// Subchannel::ConnectedSubchannelStateWatcher
//

class Subchannel::ConnectedSubchannelStateWatcher final
    : public AsyncConnectivityStateWatcherInterface {
 public:
  // Must be instantiated while holding c->mu.
  explicit ConnectedSubchannelStateWatcher(WeakRefCountedPtr<Subchannel> c)
      : subchannel_(std::move(c)) {}

  ~ConnectedSubchannelStateWatcher() override {
    subchannel_.reset(DEBUG_LOCATION, "state_watcher");
  }

 private:
  void OnConnectivityStateChange(grpc_connectivity_state new_state,
                                 const absl::Status& status) override {
    Subchannel* c = subchannel_.get();
    {
      MutexLock lock(&c->mu_);
      // If we're either shutting down or have already seen this connection
      // failure (i.e., c->connected_subchannel_ is null), do nothing.
      //
      // The transport reports TRANSIENT_FAILURE upon GOAWAY but SHUTDOWN
      // upon connection close.  So if the server gracefully shuts down,
      // we will see TRANSIENT_FAILURE followed by SHUTDOWN, but if not, we
      // will see only SHUTDOWN.  Either way, we react to the first one we
      // see, ignoring anything that happens after that.
      if (new_state == GRPC_CHANNEL_TRANSIENT_FAILURE ||
          new_state == GRPC_CHANNEL_SHUTDOWN) {
        RefCountedPtr<ConnectedSubchannel> connected_subchannel =
            std::move(c->connected_subchannel_);
        if (connected_subchannel == nullptr) return;
        GRPC_TRACE_LOG(subchannel, INFO)
            << "subchannel " << c << " " << c->key_.ToString()
            << ": Connected subchannel " << connected_subchannel.get()
            << " reports " << ConnectivityStateName(new_state) << ": "
            << status;
        if (c->channelz_node() != nullptr) {
          if (connected_subchannel->channelz_node() != nullptr) {
            connected_subchannel->channelz_node()->RemoveParent(
                c->channelz_node());
          }
        }
        // If the subchannel was created from an endpoint, then we report
        // TRANSIENT_FAILURE here instead of IDLE. The subchannel will never
        // leave TRANSIENT_FAILURE state, because there is no way for us to
        // establish a new connection.
        //
        // Otherwise, we report IDLE here. Note that even though we're not
        // reporting TRANSIENT_FAILURE, we pass along the status from the
        // transport, since it may have keepalive info attached to it that the
        // channel needs.
        // TODO(roth): Consider whether there's a cleaner way to propagate the
        // keepalive info.
        c->SetConnectivityStateLocked(c->created_from_endpoint_
                                          ? GRPC_CHANNEL_TRANSIENT_FAILURE
                                          : GRPC_CHANNEL_IDLE,
                                      status);
        c->backoff_.Reset();
      }
    }
  }

  WeakRefCountedPtr<Subchannel> subchannel_;
};

//
// Subchannel::ConnectivityStateWatcherList
//

void Subchannel::ConnectivityStateWatcherList::AddWatcherLocked(
    RefCountedPtr<ConnectivityStateWatcherInterface> watcher) {
  watchers_.insert(std::move(watcher));
}

void Subchannel::ConnectivityStateWatcherList::RemoveWatcherLocked(
    ConnectivityStateWatcherInterface* watcher) {
  watchers_.erase(watcher);
}

void Subchannel::ConnectivityStateWatcherList::NotifyLocked(
    grpc_connectivity_state state, const absl::Status& status) {
  for (const auto& watcher : watchers_) {
    subchannel_->work_serializer_.Run([watcher, state, status]() {
      watcher->OnConnectivityStateChange(state, status);
    });
  }
}

//
// Subchannel
//

namespace {

BackOff::Options ParseArgsForBackoffValues(const ChannelArgs& args,
                                           Duration* min_connect_timeout) {
  const std::optional<Duration> fixed_reconnect_backoff =
      args.GetDurationFromIntMillis("grpc.testing.fixed_reconnect_backoff_ms");
  if (fixed_reconnect_backoff.has_value()) {
    const Duration backoff =
        std::max(Duration::Milliseconds(100), *fixed_reconnect_backoff);
    *min_connect_timeout = backoff;
    return BackOff::Options()
        .set_initial_backoff(backoff)
        .set_multiplier(1.0)
        .set_jitter(0.0)
        .set_max_backoff(backoff);
  }
  const Duration initial_backoff = std::max(
      Duration::Milliseconds(100),
      args.GetDurationFromIntMillis(GRPC_ARG_INITIAL_RECONNECT_BACKOFF_MS)
          .value_or(Duration::Seconds(
              GRPC_SUBCHANNEL_INITIAL_CONNECT_BACKOFF_SECONDS)));
  *min_connect_timeout =
      std::max(Duration::Milliseconds(100),
               args.GetDurationFromIntMillis(GRPC_ARG_MIN_RECONNECT_BACKOFF_MS)
                   .value_or(Duration::Seconds(
                       GRPC_SUBCHANNEL_RECONNECT_MIN_TIMEOUT_SECONDS)));
  const Duration max_backoff =
      std::max(Duration::Milliseconds(100),
               args.GetDurationFromIntMillis(GRPC_ARG_MAX_RECONNECT_BACKOFF_MS)
                   .value_or(Duration::Seconds(
                       GRPC_SUBCHANNEL_RECONNECT_MAX_BACKOFF_SECONDS)));
  return BackOff::Options()
      .set_initial_backoff(initial_backoff)
      .set_multiplier(GRPC_SUBCHANNEL_RECONNECT_BACKOFF_MULTIPLIER)
      .set_jitter(GRPC_SUBCHANNEL_RECONNECT_JITTER)
      .set_max_backoff(max_backoff);
}

}  // namespace

Subchannel::Subchannel(SubchannelKey key,
                       OrphanablePtr<SubchannelConnector> connector,
                       const ChannelArgs& args)
    : DualRefCounted<Subchannel>(GRPC_TRACE_FLAG_ENABLED(subchannel_refcount)
                                     ? "Subchannel"
                                     : nullptr),
      key_(std::move(key)),
      created_from_endpoint_(args.Contains(GRPC_ARG_SUBCHANNEL_ENDPOINT)),
      args_(args),
      pollset_set_(grpc_pollset_set_create()),
      connector_(std::move(connector)),
      watcher_list_(this),
      work_serializer_(args_.GetObjectRef<EventEngine>()),
      backoff_(ParseArgsForBackoffValues(args_, &min_connect_timeout_)),
      event_engine_(args_.GetObjectRef<EventEngine>()) {
  // A grpc_init is added here to ensure that grpc_shutdown does not happen
  // until the subchannel is destroyed. Subchannels can persist longer than
  // channels because they maybe reused/shared among multiple channels. As a
  // result the subchannel destruction happens asynchronously to channel
  // destruction. If the last channel destruction triggers a grpc_shutdown
  // before the last subchannel destruction, then there maybe race conditions
  // triggering segmentation faults. To prevent this issue, we call a
  // grpc_init here and a grpc_shutdown in the subchannel destructor.
  InitInternally();
  global_stats().IncrementClientSubchannelsCreated();
  GRPC_CLOSURE_INIT(&on_connecting_finished_, OnConnectingFinished, this,
                    grpc_schedule_on_exec_ctx);
  // Check proxy mapper to determine address to connect to and channel
  // args to use.
  address_for_connect_ = CoreConfiguration::Get()
                             .proxy_mapper_registry()
                             .MapAddress(key_.address(), &args_)
                             .value_or(key_.address());
  // Initialize channelz.
  const bool channelz_enabled = args_.GetBool(GRPC_ARG_ENABLE_CHANNELZ)
                                    .value_or(GRPC_ENABLE_CHANNELZ_DEFAULT);
  if (channelz_enabled) {
    const size_t channel_tracer_max_memory = Clamp(
        args_.GetInt(GRPC_ARG_MAX_CHANNEL_TRACE_EVENT_MEMORY_PER_NODE)
            .value_or(GRPC_MAX_CHANNEL_TRACE_EVENT_MEMORY_PER_NODE_DEFAULT),
        0, INT_MAX);
    channelz_node_ = MakeRefCounted<channelz::SubchannelNode>(
        grpc_sockaddr_to_uri(&key_.address())
            .value_or("<unknown address type>"),
        channel_tracer_max_memory);
    GRPC_CHANNELZ_LOG(channelz_node_) << "subchannel created";
    channelz_node_->SetChannelArgs(args_);
    args_ = args_.SetObject<channelz::BaseNode>(channelz_node_);
  }
}

Subchannel::~Subchannel() {
  if (channelz_node_ != nullptr) {
    GRPC_CHANNELZ_LOG(channelz_node_) << "Subchannel destroyed";
    channelz_node_->UpdateConnectivityState(GRPC_CHANNEL_SHUTDOWN);
  }
  connector_.reset();
  grpc_pollset_set_destroy(pollset_set_);
  // grpc_shutdown is called here because grpc_init is called in the ctor.
  ShutdownInternally();
}

RefCountedPtr<Subchannel> Subchannel::Create(
    OrphanablePtr<SubchannelConnector> connector,
    const grpc_resolved_address& address, const ChannelArgs& args) {
  SubchannelKey key(address, args);
  auto* subchannel_pool = args.GetObject<SubchannelPoolInterface>();
  GRPC_CHECK_NE(subchannel_pool, nullptr);
  RefCountedPtr<Subchannel> c = subchannel_pool->FindSubchannel(key);
  if (c != nullptr) {
    return c;
  }
  c = MakeRefCounted<Subchannel>(std::move(key), std::move(connector), args);
  if (c->created_from_endpoint_) {
    // We don't interact with the subchannel pool in this case.
    // Instead, we unconditionally return the newly created subchannel.
    // Before returning, we explicitly trigger a connection attempt
    // by calling RequestConnection(), which sets the subchannel’s
    // connectivity state to CONNECTING.
    c->RequestConnection();
    return c;
  }
  // Try to register the subchannel before setting the subchannel pool.
  // Otherwise, in case of a registration race, unreffing c in
  // RegisterSubchannel() will cause c to be tried to be unregistered, while
  // its key maps to a different subchannel.
  RefCountedPtr<Subchannel> registered =
      subchannel_pool->RegisterSubchannel(c->key_, c);
  if (registered == c) c->subchannel_pool_ = subchannel_pool->Ref();
  return registered;
}

void Subchannel::ThrottleKeepaliveTime(int new_keepalive_time) {
  MutexLock lock(&mu_);
  // Only update the value if the new keepalive time is larger.
  if (new_keepalive_time > keepalive_time_) {
    keepalive_time_ = new_keepalive_time;
    GRPC_TRACE_LOG(subchannel, INFO)
        << "subchannel " << this << " " << key_.ToString()
        << ": throttling keepalive time to " << new_keepalive_time;
    args_ = args_.Set(GRPC_ARG_KEEPALIVE_TIME_MS, new_keepalive_time);
  }
}

absl::StatusOr<RefCountedPtr<ConnectedSubchannel::Call>> Subchannel::CreateCall(
    ConnectedSubchannel::CreateCallArgs args) {
  RefCountedPtr<ConnectedSubchannel> connected_subchannel;
  {
    MutexLock lock(&mu_);
    if (connected_subchannel_ == nullptr) {
      return nullptr;
      // FIXME
      //      return RefCountedPtr<QueueudCall>(
      //          args.arena->New<QueuedCall>(WeakRef(), args));
    }
    connected_subchannel = connected_subchannel_;
  }
  if (connected_subchannel == nullptr) return nullptr;
  grpc_error_handle error;
  auto subchannel_call = connected_subchannel->CreateCall(args, &error);
  if (!error.ok()) return error;
  return subchannel_call;
}

channelz::SubchannelNode* Subchannel::channelz_node() {
  return channelz_node_.get();
}

void Subchannel::WatchConnectivityState(
    RefCountedPtr<ConnectivityStateWatcherInterface> watcher) {
  MutexLock lock(&mu_);
  grpc_pollset_set* interested_parties = watcher->interested_parties();
  if (interested_parties != nullptr) {
    grpc_pollset_set_add_pollset_set(pollset_set_, interested_parties);
  }
  work_serializer_.Run(
      [watcher, state = state_, status = status_]() {
        watcher->OnConnectivityStateChange(state, status);
      },
      DEBUG_LOCATION);
  watcher_list_.AddWatcherLocked(std::move(watcher));
}

void Subchannel::CancelConnectivityStateWatch(
    ConnectivityStateWatcherInterface* watcher) {
  MutexLock lock(&mu_);
  grpc_pollset_set* interested_parties = watcher->interested_parties();
  if (interested_parties != nullptr) {
    grpc_pollset_set_del_pollset_set(pollset_set_, interested_parties);
  }
  watcher_list_.RemoveWatcherLocked(watcher);
}

void Subchannel::RequestConnection() {
  MutexLock lock(&mu_);
  if (state_ == GRPC_CHANNEL_IDLE) {
    StartConnectingLocked();
  }
}

void Subchannel::ResetBackoff() {
  // Hold a ref to ensure cancellation and subsequent deletion of the closure
  // does not eliminate the last ref and destroy the Subchannel before the
  // method returns.
  auto self = WeakRef(DEBUG_LOCATION, "ResetBackoff");
  MutexLock lock(&mu_);
  backoff_.Reset();
  if (state_ == GRPC_CHANNEL_TRANSIENT_FAILURE &&
      event_engine_->Cancel(retry_timer_handle_)) {
    OnRetryTimerLocked();
  } else if (state_ == GRPC_CHANNEL_CONNECTING) {
    next_attempt_time_ = Timestamp::Now();
  }
}

void Subchannel::Orphaned() {
  // The subchannel_pool is only used once here in this subchannel, so the
  // access can be outside of the lock.
  if (subchannel_pool_ != nullptr) {
    subchannel_pool_->UnregisterSubchannel(key_, this);
    subchannel_pool_.reset();
  }
  MutexLock lock(&mu_);
  GRPC_CHECK(!shutdown_);
  shutdown_ = true;
  connector_.reset();
  connected_subchannel_.reset();
}

void Subchannel::GetOrAddDataProducer(
    UniqueTypeName type,
    std::function<void(DataProducerInterface**)> get_or_add) {
  MutexLock lock(&mu_);
  auto it = data_producer_map_.emplace(type, nullptr).first;
  get_or_add(&it->second);
}

void Subchannel::RemoveDataProducer(DataProducerInterface* data_producer) {
  MutexLock lock(&mu_);
  auto it = data_producer_map_.find(data_producer->type());
  if (it != data_producer_map_.end() && it->second == data_producer) {
    data_producer_map_.erase(it);
  }
}

// Note: Must be called with a state that is different from the current state.
void Subchannel::SetConnectivityStateLocked(grpc_connectivity_state state,
                                            const absl::Status& status) {
  state_ = state;
  if (status.ok()) {
    status_ = status;
  } else {
    // Augment status message to include IP address.
    status_ = absl::Status(status.code(),
                           absl::StrCat(grpc_sockaddr_to_uri(&key_.address())
                                            .value_or("<unknown address type>"),
                                        ": ", status.message()));
    status.ForEachPayload(
        [this](absl::string_view key, const absl::Cord& value)
        // Want to use ABSL_EXCLUSIVE_LOCKS_REQUIRED(&mu_) here,
        // but that won't work, because we can't pass the lock
        // annotation through absl::Status::ForEachPayload().
        ABSL_NO_THREAD_SAFETY_ANALYSIS { status_.SetPayload(key, value); });
  }
  if (channelz_node_ != nullptr) {
    channelz_node_->UpdateConnectivityState(state);
    if (status.ok()) {
      GRPC_CHANNELZ_LOG(channelz_node_)
          << "Subchannel connectivity state changed to "
          << ConnectivityStateName(state);
    } else {
      GRPC_CHANNELZ_LOG(channelz_node_)
          << "Subchannel connectivity state changed to "
          << ConnectivityStateName(state) << ": " << status;
    }
  }
  // Notify watchers.
  watcher_list_.NotifyLocked(state, status_);
}

void Subchannel::OnRetryTimer() {
  MutexLock lock(&mu_);
  OnRetryTimerLocked();
}

void Subchannel::OnRetryTimerLocked() {
  if (shutdown_) return;
  GRPC_TRACE_LOG(subchannel, INFO)
      << "subchannel " << this << " " << key_.ToString()
      << ": backoff delay elapsed, reporting IDLE";
  SetConnectivityStateLocked(GRPC_CHANNEL_IDLE, absl::OkStatus());
}

void Subchannel::StartConnectingLocked() {
  // Set next attempt time.
  const Timestamp now = Timestamp::Now();
  const Timestamp min_deadline = now + min_connect_timeout_;
  next_attempt_time_ = now + backoff_.NextAttemptDelay();
  // Report CONNECTING.
  SetConnectivityStateLocked(GRPC_CHANNEL_CONNECTING, absl::OkStatus());
  // Start connection attempt.
  SubchannelConnector::Args args;
  args.address = &address_for_connect_;
  args.interested_parties = pollset_set_;
  args.deadline = std::max(next_attempt_time_, min_deadline);
  args.channel_args = args_;
  WeakRef(DEBUG_LOCATION, "Connect").release();  // Ref held by callback.
  connector_->Connect(args, &connecting_result_, &on_connecting_finished_);
}

void Subchannel::OnConnectingFinished(void* arg, grpc_error_handle error) {
  WeakRefCountedPtr<Subchannel> c(static_cast<Subchannel*>(arg));
  {
    MutexLock lock(&c->mu_);
    c->OnConnectingFinishedLocked(error);
  }
  c.reset(DEBUG_LOCATION, "Connect");
}

void Subchannel::OnConnectingFinishedLocked(grpc_error_handle error) {
  if (shutdown_) {
    connecting_result_.Reset();
    return;
  }
  // If we didn't get a transport or we fail to publish it, report
  // TRANSIENT_FAILURE and start the retry timer.
  // Note that if the connection attempt took longer than the backoff
  // time, then the timer will fire immediately, and we will quickly
  // transition back to IDLE.
  if (connecting_result_.transport == nullptr || !PublishTransportLocked()) {
    const Duration time_until_next_attempt =
        next_attempt_time_ - Timestamp::Now();
    GRPC_TRACE_LOG(subchannel, INFO)
        << "subchannel " << this << " " << key_.ToString()
        << ": connect failed (" << StatusToString(error) << ")"
        << (created_from_endpoint_
                ? ", no retry will be attempted (created from endpoint); "
                  "remaining in TRANSIENT_FAILURE"
                : ", backing off for " +
                      std::to_string(time_until_next_attempt.millis()) + " ms");
    SetConnectivityStateLocked(GRPC_CHANNEL_TRANSIENT_FAILURE,
                               grpc_error_to_absl_status(error));
    if (created_from_endpoint_) return;
    retry_timer_handle_ = event_engine_->RunAfter(
        time_until_next_attempt,
        [self = WeakRef(DEBUG_LOCATION, "RetryTimer")]() mutable {
          {
            ExecCtx exec_ctx;
            self->OnRetryTimer();
            // Subchannel deletion might require an active ExecCtx. So if
            // self.reset() is not called here, the WeakRefCountedPtr
            // destructor may run after the ExecCtx declared in the callback
            // is destroyed. Since subchannel may get destroyed when the
            // WeakRefCountedPtr destructor runs, it may not have an active
            // ExecCtx - thus leading to crashes.
            self.reset();
          }
        });
  }
}

bool Subchannel::PublishTransportLocked() {
  auto socket_node = connecting_result_.transport->GetSocketNode();
  if (connecting_result_.transport->filter_stack_transport() != nullptr) {
    // Construct channel stack.
    // Builder takes ownership of transport.
    ChannelStackBuilderImpl builder(
        "subchannel", GRPC_CLIENT_SUBCHANNEL,
        connecting_result_.channel_args.SetObject(
            std::exchange(connecting_result_.transport, nullptr)));
    if (!CoreConfiguration::Get().channel_init().CreateStack(&builder)) {
      return false;
    }
    absl::StatusOr<RefCountedPtr<grpc_channel_stack>> stack = builder.Build();
    if (!stack.ok()) {
      connecting_result_.Reset();
      LOG(ERROR) << "subchannel " << this << " " << key_.ToString()
                 << ": error initializing subchannel stack: " << stack.status();
      return false;
    }
    connected_subchannel_ = MakeRefCounted<LegacyConnectedSubchannel>(
        std::move(*stack), args_, channelz_node_);
  } else {
    OrphanablePtr<ClientTransport> transport(
        std::exchange(connecting_result_.transport, nullptr)
            ->client_transport());
    InterceptionChainBuilder builder(
        connecting_result_.channel_args.SetObject(transport.get()));
    if (channelz_node_ != nullptr) {
      // TODO(ctiller): If/when we have a good way to access the subchannel
      // from a filter (maybe GetContext<Subchannel>?), consider replacing
      // these two hooks with a filter so that we can avoid storing two
      // separate refs to the channelz node in each connection.
      builder.AddOnClientInitialMetadata(
          [channelz_node = channelz_node_](ClientMetadata&) {
            channelz_node->RecordCallStarted();
          });
      builder.AddOnServerTrailingMetadata(
          [channelz_node = channelz_node_](ServerMetadata& metadata) {
            if (IsStatusOk(metadata)) {
              channelz_node->RecordCallSucceeded();
            } else {
              channelz_node->RecordCallFailed();
            }
          });
    }
    CoreConfiguration::Get().channel_init().AddToInterceptionChainBuilder(
        GRPC_CLIENT_SUBCHANNEL, builder);
    auto transport_destination =
        MakeRefCounted<NewConnectedSubchannel::TransportCallDestination>(
            std::move(transport));
    auto call_destination = builder.Build(transport_destination);
    if (!call_destination.ok()) {
      connecting_result_.Reset();
      LOG(ERROR) << "subchannel " << this << " " << key_.ToString()
                 << ": error initializing subchannel stack: "
                 << call_destination.status();
      return false;
    }
    connected_subchannel_ = MakeRefCounted<NewConnectedSubchannel>(
        std::move(*call_destination), std::move(transport_destination), args_);
  }
  connecting_result_.Reset();
  // Publish.
  GRPC_TRACE_LOG(subchannel, INFO)
      << "subchannel " << this << " " << key_.ToString()
      << ": new connected subchannel at " << connected_subchannel_.get();
  if (channelz_node_ != nullptr) {
    if (socket_node != nullptr) {
      socket_node->AddParent(channelz_node_.get());
    }
  }
  // Start watching connected subchannel.
  connected_subchannel_->StartWatch(
      pollset_set_, MakeOrphanable<ConnectedSubchannelStateWatcher>(
                        WeakRef(DEBUG_LOCATION, "state_watcher")));
  // Report initial state.
  SetConnectivityStateLocked(GRPC_CHANNEL_READY, absl::Status());
  return true;
}

absl::StatusOr<RefCountedPtr<Subchannel::Call>> Subchannel::CreateCall(
    CreateCallArgs args) {
  auto connected_subchannel = GetConnectedSubchannel();
  if (connected_subchannel == nullptr) return nullptr;
  return connected_subchannel->CreateCall(args);
}

RefCountedPtr<UnstartedCallDestination> Subchannel::call_destination() {
  auto connected_subchannel = GetConnectedSubchannel();
  if (connected_subchannel == nullptr) return nullptr;
  return connected_subchannel->unstarted_call_destination();
}

void Subchannel::Ping(absl::AnyInvocable<void(absl::Status)>) {
  // TODO(ctiller): Implement
}

absl::Status Subchannel::Ping(grpc_closure* on_initiate, grpc_closure* on_ack) {
  auto connected_subchannel = GetConnectedSubchannel();
  if (connected_subchannel == nullptr) {
    return absl::UnavailableError("no connection");
  }
  connected_subchannel->Ping(on_initiate, on_ack);
  return absl::OkStatus();
}

RefCountedPtr<Subchannel::ConnectedSubchannel>
Subchannel::GetConnectedSubchannel() {
  MutexLock lock(&mu_);
  return connected_subchannel_;
}

ChannelArgs Subchannel::MakeSubchannelArgs(
    const ChannelArgs& channel_args, const ChannelArgs& address_args,
    const RefCountedPtr<SubchannelPoolInterface>& subchannel_pool,
    const std::string& channel_default_authority) {
  // Note that we start with the channel-level args and then apply the
  // per-address args, so that if a value is present in both, the one
  // in the channel-level args is used.  This is particularly important
  // for the GRPC_ARG_DEFAULT_AUTHORITY arg, which we want to allow
  // resolvers to set on a per-address basis only if the application
  // did not explicitly set it at the channel level.
  return channel_args.UnionWith(address_args)
      .SetObject(subchannel_pool)
      // If we haven't already set the default authority arg (i.e., it
      // was not explicitly set by the application nor overridden by
      // the resolver), add it from the channel's default.
      .SetIfUnset(GRPC_ARG_DEFAULT_AUTHORITY, channel_default_authority)
      // Remove channel args that should not affect subchannel
      // uniqueness.
      .Remove(GRPC_ARG_HEALTH_CHECK_SERVICE_NAME)
      .Remove(GRPC_ARG_INHIBIT_HEALTH_CHECKING)
      .Remove(GRPC_ARG_CHANNELZ_CHANNEL_NODE)
      // Remove all keys with the no-subchannel prefix.
      .RemoveAllKeysWithPrefix(GRPC_ARG_NO_SUBCHANNEL_PREFIX);
}

}  // namespace grpc_core<|MERGE_RESOLUTION|>--- conflicted
+++ resolved
@@ -32,6 +32,7 @@
 #include "src/core/call/interception_chain.h"
 #include "src/core/channelz/channel_trace.h"
 #include "src/core/channelz/channelz.h"
+#include "src/core/client_channel/buffered_call.h"
 #include "src/core/client_channel/client_channel_internal.h"
 #include "src/core/client_channel/subchannel_pool_interface.h"
 #include "src/core/config/core_configuration.h"
@@ -146,78 +147,11 @@
 };
 
 //
-<<<<<<< HEAD
-// ConnectedSubchannel::Call
-//
-
-RefCountedPtr<ConnectedSubchannel::Call> ConnectedSubchannel::Call::Ref() {
-  IncrementRefCount();
-  return RefCountedPtr<ConnectedSubchannel::Call>(this);
-}
-
-RefCountedPtr<ConnectedSubchannel::Call> ConnectedSubchannel::Call::Ref(
-    const DebugLocation& location, const char* reason) {
-  IncrementRefCount(location, reason);
-  return RefCountedPtr<ConnectedSubchannel::Call>(this);
-}
-
-//
-// LegacyConnectedSubchannel
-=======
 // Subchannel::LegacyConnectedSubchannel
->>>>>>> 0c3eda7c
 //
 
 class Subchannel::LegacyConnectedSubchannel final : public ConnectedSubchannel {
  public:
-  class SubchannelCall final : public Call {
-   public:
-    SubchannelCall(
-        RefCountedPtr<LegacyConnectedSubchannel> connected_subchannel,
-        CreateCallArgs args, grpc_error_handle* error);
-
-    // Continues processing a transport stream op batch.
-    void StartTransportStreamOpBatch(
-        grpc_transport_stream_op_batch* batch) override;
-
-    // Sets the 'then_schedule_closure' argument for call stack destruction.
-    // Must be called once per call.
-    void SetAfterCallStackDestroy(grpc_closure* closure) override;
-
-    // Interface of RefCounted<>.
-    // When refcount drops to 0, destroys itself and the associated call stack,
-    // but does NOT free the memory because it's in the call arena.
-    void Unref() override;
-    void Unref(const DebugLocation& location, const char* reason) override;
-
-   private:
-    // Allow RefCountedPtr<> to access IncrementRefCount().
-    template <typename T>
-    friend class RefCountedPtr;
-
-    // If channelz is enabled, intercepts recv_trailing so that we may check the
-    // status and associate it to a subchannel.
-    void MaybeInterceptRecvTrailingMetadata(
-        grpc_transport_stream_op_batch* batch);
-
-    static void RecvTrailingMetadataReady(void* arg, grpc_error_handle error);
-
-    // Interface of RefCounted<>.
-    void IncrementRefCount() override;
-    void IncrementRefCount(const DebugLocation& location,
-                           const char* reason) override;
-
-    static void Destroy(void* arg, grpc_error_handle error);
-
-    RefCountedPtr<LegacyConnectedSubchannel> connected_subchannel_;
-    grpc_closure* after_call_stack_destroy_ = nullptr;
-    // State needed to support channelz interception of recv trailing metadata.
-    grpc_closure recv_trailing_metadata_ready_;
-    grpc_closure* original_recv_trailing_metadata_ = nullptr;
-    grpc_metadata_batch* recv_trailing_metadata_ = nullptr;
-    Timestamp deadline_;
-  };
-
   LegacyConnectedSubchannel(
       RefCountedPtr<grpc_channel_stack> channel_stack, const ChannelArgs& args,
       RefCountedPtr<channelz::SubchannelNode> channelz_node)
@@ -254,19 +188,6 @@
     Crash("call v3 unstarted_call_destination method called in legacy impl");
   }
 
-<<<<<<< HEAD
-  grpc_channel_stack* channel_stack() const override {
-    return channel_stack_.get();
-  }
-
-  RefCountedPtr<Call> CreateCall(CreateCallArgs args,
-                                 grpc_error_handle* error) override {
-    const size_t allocation_size = GetInitialCallSizeEstimate();
-    Arena* arena = args.arena;
-    return RefCountedPtr<SubchannelCall>(
-        new (arena->Alloc(allocation_size)) SubchannelCall(
-            RefAsSubclass<LegacyConnectedSubchannel>(), args, error));
-=======
   absl::StatusOr<RefCountedPtr<Call>> CreateCall(CreateCallArgs args) override {
     const size_t allocation_size =
         GPR_ROUND_UP_TO_ALIGNMENT_SIZE(sizeof(SubchannelCall)) +
@@ -278,7 +199,6 @@
             RefAsSubclass<LegacyConnectedSubchannel>(), args, &error));
     if (!error.ok()) return error;
     return call;
->>>>>>> 0c3eda7c
   }
 
   void Ping(grpc_closure* on_initiate, grpc_closure* on_ack) override {
@@ -291,12 +211,6 @@
   }
 
  private:
-<<<<<<< HEAD
-  size_t GetInitialCallSizeEstimate() const {
-    return GPR_ROUND_UP_TO_ALIGNMENT_SIZE(sizeof(SubchannelCall)) +
-           channel_stack_->call_stack_size;
-  }
-=======
   class SubchannelCall final : public Call {
    public:
     SubchannelCall(
@@ -336,17 +250,11 @@
     grpc_metadata_batch* recv_trailing_metadata_ = nullptr;
     Timestamp deadline_;
   };
->>>>>>> 0c3eda7c
 
   RefCountedPtr<channelz::SubchannelNode> channelz_node_;
   RefCountedPtr<grpc_channel_stack> channel_stack_;
 };
 
-<<<<<<< HEAD
-LegacyConnectedSubchannel::SubchannelCall::SubchannelCall(
-    RefCountedPtr<LegacyConnectedSubchannel> connected_subchannel,
-    ConnectedSubchannel::CreateCallArgs args, grpc_error_handle* error)
-=======
 //
 // Subchannel::LegacyConnectedSubchannel::SubchannelCall
 //
@@ -354,7 +262,6 @@
 Subchannel::LegacyConnectedSubchannel::SubchannelCall::SubchannelCall(
     RefCountedPtr<LegacyConnectedSubchannel> connected_subchannel,
     CreateCallArgs args, grpc_error_handle* error)
->>>>>>> 0c3eda7c
     : connected_subchannel_(std::move(connected_subchannel)),
       deadline_(args.deadline) {
   grpc_call_stack* callstk = SUBCHANNEL_CALL_TO_CALL_STACK(this);
@@ -379,13 +286,8 @@
   }
 }
 
-<<<<<<< HEAD
-void LegacyConnectedSubchannel::SubchannelCall::StartTransportStreamOpBatch(
-    grpc_transport_stream_op_batch* batch) {
-=======
 void Subchannel::LegacyConnectedSubchannel::SubchannelCall::
     StartTransportStreamOpBatch(grpc_transport_stream_op_batch* batch) {
->>>>>>> 0c3eda7c
   MaybeInterceptRecvTrailingMetadata(batch);
   grpc_call_stack* call_stack = SUBCHANNEL_CALL_TO_CALL_STACK(this);
   grpc_call_element* top_elem = grpc_call_stack_element(call_stack, 0);
@@ -395,40 +297,23 @@
   top_elem->filter->start_transport_stream_op_batch(top_elem, batch);
 }
 
-<<<<<<< HEAD
-void LegacyConnectedSubchannel::SubchannelCall::SetAfterCallStackDestroy(
-    grpc_closure* closure) {
-=======
 void Subchannel::LegacyConnectedSubchannel::SubchannelCall::
     SetAfterCallStackDestroy(grpc_closure* closure) {
->>>>>>> 0c3eda7c
   GRPC_CHECK_EQ(after_call_stack_destroy_, nullptr);
   GRPC_CHECK_NE(closure, nullptr);
   after_call_stack_destroy_ = closure;
 }
 
-<<<<<<< HEAD
-void LegacyConnectedSubchannel::SubchannelCall::Unref() {
-  GRPC_CALL_STACK_UNREF(SUBCHANNEL_CALL_TO_CALL_STACK(this), "");
-}
-
-void LegacyConnectedSubchannel::SubchannelCall::Unref(
-=======
 void Subchannel::LegacyConnectedSubchannel::SubchannelCall::Unref() {
   GRPC_CALL_STACK_UNREF(SUBCHANNEL_CALL_TO_CALL_STACK(this), "");
 }
 
 void Subchannel::LegacyConnectedSubchannel::SubchannelCall::Unref(
->>>>>>> 0c3eda7c
     const DebugLocation& /*location*/, const char* reason) {
   GRPC_CALL_STACK_UNREF(SUBCHANNEL_CALL_TO_CALL_STACK(this), reason);
 }
 
-<<<<<<< HEAD
-void LegacyConnectedSubchannel::SubchannelCall::Destroy(
-=======
 void Subchannel::LegacyConnectedSubchannel::SubchannelCall::Destroy(
->>>>>>> 0c3eda7c
     void* arg, grpc_error_handle /*error*/) {
   SubchannelCall* self = static_cast<SubchannelCall*>(arg);
   // Keep some members before destroying the subchannel call.
@@ -447,11 +332,7 @@
   // stack.
 }
 
-<<<<<<< HEAD
-void LegacyConnectedSubchannel::SubchannelCall::
-=======
 void Subchannel::LegacyConnectedSubchannel::SubchannelCall::
->>>>>>> 0c3eda7c
     MaybeInterceptRecvTrailingMetadata(grpc_transport_stream_op_batch* batch) {
   // only intercept payloads with recv trailing.
   if (!batch->recv_trailing_metadata) return;
@@ -483,13 +364,8 @@
 
 }  // namespace
 
-<<<<<<< HEAD
-void LegacyConnectedSubchannel::SubchannelCall::RecvTrailingMetadataReady(
-    void* arg, grpc_error_handle error) {
-=======
 void Subchannel::LegacyConnectedSubchannel::SubchannelCall::
     RecvTrailingMetadataReady(void* arg, grpc_error_handle error) {
->>>>>>> 0c3eda7c
   SubchannelCall* call = static_cast<SubchannelCall*>(arg);
   GRPC_CHECK_NE(call->recv_trailing_metadata_, nullptr);
   grpc_status_code status = GRPC_STATUS_OK;
@@ -505,28 +381,68 @@
   Closure::Run(DEBUG_LOCATION, call->original_recv_trailing_metadata_, error);
 }
 
-<<<<<<< HEAD
-void LegacyConnectedSubchannel::SubchannelCall::IncrementRefCount() {
-  GRPC_CALL_STACK_REF(SUBCHANNEL_CALL_TO_CALL_STACK(this), "");
-}
-
-void LegacyConnectedSubchannel::SubchannelCall::IncrementRefCount(
-=======
 void Subchannel::LegacyConnectedSubchannel::SubchannelCall::
     IncrementRefCount() {
   GRPC_CALL_STACK_REF(SUBCHANNEL_CALL_TO_CALL_STACK(this), "");
 }
 
 void Subchannel::LegacyConnectedSubchannel::SubchannelCall::IncrementRefCount(
->>>>>>> 0c3eda7c
     const DebugLocation& /*location*/, const char* reason) {
   GRPC_CALL_STACK_REF(SUBCHANNEL_CALL_TO_CALL_STACK(this), reason);
 }
 
 //
-<<<<<<< HEAD
 // Subchannel::QueuedCall
 //
+
+class Subchannel::QueuedCall final : public Subchannel::Call {
+ public:
+  QueuedCall(WeakRefCountedPtr<Subchannel> subchannel, CreateCallArgs args);
+  ~QueuedCall() override;
+
+  void StartTransportStreamOpBatch(
+      grpc_transport_stream_op_batch* batch) override;
+
+  void SetAfterCallStackDestroy(grpc_closure* closure) override;
+
+  // Interface of RefCounted<>.
+  // When refcount drops to 0, the dtor is called, but we do not
+  // free memory, because it's allocated on the arena.
+  void Unref() override {
+    if (ref_count_.Unref()) this->~QueuedCall();
+  }
+  void Unref(const DebugLocation& location, const char* reason) override {
+    if (ref_count_.Unref(location, reason)) this->~QueuedCall();
+  }
+
+  void ResumeOnConnectionLocked(ConnectedSubchannel* connected_subchannel)
+      ABSL_EXCLUSIVE_LOCKS_REQUIRED(&Subchannel::mu_);
+
+ private:
+  // Allow RefCountedPtr<> to access IncrementRefCount().
+  template <typename T>
+  friend class RefCountedPtr;
+
+  class Canceller;
+
+  // Interface of RefCounted<>.
+  void IncrementRefCount() override { ref_count_.Ref(); }
+  void IncrementRefCount(const DebugLocation& location,
+                         const char* reason) override {
+    ref_count_.Ref(location, reason);
+  }
+
+  RefCount ref_count_;
+  WeakRefCountedPtr<Subchannel> subchannel_;
+  CreateCallArgs args_;
+  grpc_closure* after_call_stack_destroy_ = nullptr;
+  grpc_error_handle cancel_error_;
+  Mutex mu_ ABSL_ACQUIRED_AFTER(Subchannel::mu_);
+  BufferedCall buffered_call_ ABSL_GUARDED_BY(&mu_);
+  RefCountedPtr<Call> subchannel_call_ ABSL_GUARDED_BY(&mu_);
+  std::optional<QueuedCall*>& queue_entry_;
+  Canceller* canceller_ ABSL_GUARDED_BY(&Subchannel::mu_);
+};
 
 class Subchannel::QueuedCall::Canceller final {
  public:
@@ -561,7 +477,7 @@
 };
 
 Subchannel::QueuedCall::QueuedCall(WeakRefCountedPtr<Subchannel> subchannel,
-                                   ConnectedSubchannel::CreateCallArgs args)
+                                   CreateCallArgs args)
     : subchannel_(std::move(subchannel)),
       args_(args),
       buffered_call_(args_.call_combiner, &subchannel_call_queue_trace),
@@ -621,11 +537,12 @@
   canceller_ = nullptr;
   queue_entry_.reset();
   MutexLock lock(&mu_);
-  grpc_error_handle error;
-  subchannel_call_ = connected_subchannel->CreateCall(args_, &error);
-  if (!error.ok()) {
-    buffered_call_.Fail(error, BufferedCall::YieldCallCombiner);
+  auto subchannel_call = connected_subchannel->CreateCall(args_);
+  if (!subchannel_call.ok()) {
+    buffered_call_.Fail(subchannel_call.status(),
+                        BufferedCall::YieldCallCombiner);
   } else {
+    subchannel_call_ = std::move(*subchannel_call);
     if (after_call_stack_destroy_ != nullptr) {
       subchannel_call_->SetAfterCallStackDestroy(after_call_stack_destroy_);
       after_call_stack_destroy_ = nullptr;
@@ -639,16 +556,10 @@
 }
 
 //
-// NewConnectedSubchannel
-//
-
-class NewConnectedSubchannel : public ConnectedSubchannel {
-=======
 // Subchannel::NewConnectedSubchannel
 //
 
 class Subchannel::NewConnectedSubchannel final : public ConnectedSubchannel {
->>>>>>> 0c3eda7c
  public:
   class TransportCallDestination final : public CallDestination {
    public:
@@ -677,11 +588,7 @@
 
   void StartWatch(
       grpc_pollset_set*,
-<<<<<<< HEAD
-      OrphanablePtr<ConnectivityStateWatcherInterface> watcher) override {
-=======
       OrphanablePtr<TransportConnectivityStateWatcher> watcher) override {
->>>>>>> 0c3eda7c
     transport_->transport()->StartConnectivityWatch(std::move(watcher));
   }
 
@@ -695,16 +602,8 @@
     return call_destination_;
   }
 
-<<<<<<< HEAD
-  grpc_channel_stack* channel_stack() const override { return nullptr; }
-
-  RefCountedPtr<Call> CreateCall(CreateCallArgs args,
-                                 grpc_error_handle* error) override {
-    return nullptr;
-=======
   absl::StatusOr<RefCountedPtr<Call>> CreateCall(CreateCallArgs) override {
     Crash("legacy CreateCall() called on v3 impl");
->>>>>>> 0c3eda7c
   }
 
   void Ping(grpc_closure*, grpc_closure*) override {
@@ -955,26 +854,6 @@
         << ": throttling keepalive time to " << new_keepalive_time;
     args_ = args_.Set(GRPC_ARG_KEEPALIVE_TIME_MS, new_keepalive_time);
   }
-}
-
-absl::StatusOr<RefCountedPtr<ConnectedSubchannel::Call>> Subchannel::CreateCall(
-    ConnectedSubchannel::CreateCallArgs args) {
-  RefCountedPtr<ConnectedSubchannel> connected_subchannel;
-  {
-    MutexLock lock(&mu_);
-    if (connected_subchannel_ == nullptr) {
-      return nullptr;
-      // FIXME
-      //      return RefCountedPtr<QueueudCall>(
-      //          args.arena->New<QueuedCall>(WeakRef(), args));
-    }
-    connected_subchannel = connected_subchannel_;
-  }
-  if (connected_subchannel == nullptr) return nullptr;
-  grpc_error_handle error;
-  auto subchannel_call = connected_subchannel->CreateCall(args, &error);
-  if (!error.ok()) return error;
-  return subchannel_call;
 }
 
 channelz::SubchannelNode* Subchannel::channelz_node() {
@@ -1258,6 +1137,9 @@
     CreateCallArgs args) {
   auto connected_subchannel = GetConnectedSubchannel();
   if (connected_subchannel == nullptr) return nullptr;
+  // FIXME: return QueuedCall if we can't find a connection
+  // return RefCountedPtr<QueueudCall>(
+  //     args.arena->New<QueuedCall>(WeakRef(), args));
   return connected_subchannel->CreateCall(args);
 }
 
