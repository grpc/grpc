//
// Copyright 2015 gRPC authors.
//
// Licensed under the Apache License, Version 2.0 (the "License");
// you may not use this file except in compliance with the License.
// You may obtain a copy of the License at
//
//     http://www.apache.org/licenses/LICENSE-2.0
//
// Unless required by applicable law or agreed to in writing, software
// distributed under the License is distributed on an "AS IS" BASIS,
// WITHOUT WARRANTIES OR CONDITIONS OF ANY KIND, either express or implied.
// See the License for the specific language governing permissions and
// limitations under the License.
//

#include "src/core/client_channel/subchannel.h"

#include <grpc/impl/channel_arg_names.h>
#include <grpc/slice.h>
#include <grpc/status.h>
#include <grpc/support/port_platform.h>
#include <inttypes.h>
#include <limits.h>

#include <algorithm>
#include <memory>
#include <new>
#include <optional>
#include <utility>

#include "absl/log/check.h"
#include "absl/log/log.h"
#include "absl/status/statusor.h"
#include "absl/strings/cord.h"
#include "absl/strings/str_cat.h"
#include "absl/strings/string_view.h"
#include "src/core/call/interception_chain.h"
#include "src/core/channelz/channel_trace.h"
#include "src/core/channelz/channelz.h"
#include "src/core/client_channel/client_channel_internal.h"
#include "src/core/client_channel/subchannel_pool_interface.h"
#include "src/core/config/core_configuration.h"
#include "src/core/handshaker/proxy_mapper_registry.h"
#include "src/core/lib/address_utils/sockaddr_utils.h"
#include "src/core/lib/channel/channel_args.h"
#include "src/core/lib/channel/channel_stack.h"
#include "src/core/lib/channel/channel_stack_builder_impl.h"
#include "src/core/lib/debug/trace.h"
#include "src/core/lib/experiments/experiments.h"
#include "src/core/lib/iomgr/exec_ctx.h"
#include "src/core/lib/iomgr/pollset_set.h"
#include "src/core/lib/promise/cancel_callback.h"
#include "src/core/lib/promise/seq.h"
#include "src/core/lib/slice/slice_internal.h"
#include "src/core/lib/surface/channel_init.h"
#include "src/core/lib/surface/channel_stack_type.h"
#include "src/core/lib/surface/init_internally.h"
#include "src/core/lib/transport/connectivity_state.h"
#include "src/core/lib/transport/error_utils.h"
#include "src/core/lib/transport/transport.h"
#include "src/core/telemetry/stats.h"
#include "src/core/telemetry/stats_data.h"
#include "src/core/util/alloc.h"
#include "src/core/util/backoff.h"
#include "src/core/util/debug_location.h"
#include "src/core/util/orphanable.h"
#include "src/core/util/ref_counted.h"
#include "src/core/util/ref_counted_ptr.h"
#include "src/core/util/status_helper.h"
#include "src/core/util/sync.h"
#include "src/core/util/useful.h"

// Backoff parameters.
#define GRPC_SUBCHANNEL_INITIAL_CONNECT_BACKOFF_SECONDS 1
#define GRPC_SUBCHANNEL_RECONNECT_BACKOFF_MULTIPLIER 1.6
#define GRPC_SUBCHANNEL_RECONNECT_MIN_TIMEOUT_SECONDS 20
#define GRPC_SUBCHANNEL_RECONNECT_MAX_BACKOFF_SECONDS 120
#define GRPC_SUBCHANNEL_RECONNECT_JITTER 0.2

// Conversion between subchannel call and call stack.
#define SUBCHANNEL_CALL_TO_CALL_STACK(call) \
  (grpc_call_stack*)((char*)(call) +        \
                     GPR_ROUND_UP_TO_ALIGNMENT_SIZE(sizeof(SubchannelCall)))
#define CALL_STACK_TO_SUBCHANNEL_CALL(callstack) \
  (SubchannelCall*)(((char*)(call_stack)) -      \
                    GPR_ROUND_UP_TO_ALIGNMENT_SIZE(sizeof(SubchannelCall)))

namespace grpc_core {

using ::grpc_event_engine::experimental::EventEngine;

//
// ConnectedSubchannel
//

ConnectedSubchannel::ConnectedSubchannel(const ChannelArgs& args)
    : RefCounted<ConnectedSubchannel>(
          GRPC_TRACE_FLAG_ENABLED(subchannel_refcount) ? "ConnectedSubchannel"
                                                       : nullptr),
      args_(args) {}

//
// LegacyConnectedSubchannel
//

class LegacyConnectedSubchannel : public ConnectedSubchannel {
 public:
  LegacyConnectedSubchannel(
      RefCountedPtr<grpc_channel_stack> channel_stack, const ChannelArgs& args,
      RefCountedPtr<channelz::SubchannelNode> channelz_node)
      : ConnectedSubchannel(args),
        channelz_node_(std::move(channelz_node)),
        channel_stack_(std::move(channel_stack)) {}

  ~LegacyConnectedSubchannel() override {
    channel_stack_.reset(DEBUG_LOCATION, "ConnectedSubchannel");
  }

  channelz::SubchannelNode* channelz_node() const {
    return channelz_node_.get();
  }

  void StartWatch(
      grpc_pollset_set* interested_parties,
      OrphanablePtr<ConnectivityStateWatcherInterface> watcher) override {
    grpc_transport_op* op = grpc_make_transport_op(nullptr);
    op->start_connectivity_watch = std::move(watcher);
    op->start_connectivity_watch_state = GRPC_CHANNEL_READY;
    op->bind_pollset_set = interested_parties;
    grpc_channel_element* elem =
        grpc_channel_stack_element(channel_stack_.get(), 0);
    elem->filter->start_transport_op(elem, op);
  }

  void Ping(absl::AnyInvocable<void(absl::Status)>) override {
    Crash("call v3 ping method called in legacy impl");
  }

  RefCountedPtr<UnstartedCallDestination> unstarted_call_destination()
      const override {
    Crash("call v3 unstarted_call_destination method called in legacy impl");
  }

  grpc_channel_stack* channel_stack() const override {
    return channel_stack_.get();
  }

  size_t GetInitialCallSizeEstimate() const override {
    return GPR_ROUND_UP_TO_ALIGNMENT_SIZE(sizeof(SubchannelCall)) +
           channel_stack_->call_stack_size;
  }

  void Ping(grpc_closure* on_initiate, grpc_closure* on_ack) override {
    grpc_transport_op* op = grpc_make_transport_op(nullptr);
    op->send_ping.on_initiate = on_initiate;
    op->send_ping.on_ack = on_ack;
    grpc_channel_element* elem =
        grpc_channel_stack_element(channel_stack_.get(), 0);
    elem->filter->start_transport_op(elem, op);
  }

 private:
  RefCountedPtr<channelz::SubchannelNode> channelz_node_;
  RefCountedPtr<grpc_channel_stack> channel_stack_;
};

//
// NewConnectedSubchannel
//

class NewConnectedSubchannel : public ConnectedSubchannel {
 public:
  class TransportCallDestination final : public CallDestination {
   public:
    explicit TransportCallDestination(OrphanablePtr<ClientTransport> transport)
        : transport_(std::move(transport)) {}

    ClientTransport* transport() { return transport_.get(); }

    void HandleCall(CallHandler handler) override {
      transport_->StartCall(std::move(handler));
    }

    void Orphaned() override { transport_.reset(); }

   private:
    OrphanablePtr<ClientTransport> transport_;
  };

  NewConnectedSubchannel(
      RefCountedPtr<UnstartedCallDestination> call_destination,
      RefCountedPtr<TransportCallDestination> transport,
      const ChannelArgs& args)
      : ConnectedSubchannel(args),
        call_destination_(std::move(call_destination)),
        transport_(std::move(transport)) {}

  void StartWatch(
      grpc_pollset_set*,
      OrphanablePtr<ConnectivityStateWatcherInterface> watcher) override {
    transport_->transport()->StartConnectivityWatch(std::move(watcher));
  }

  void Ping(absl::AnyInvocable<void(absl::Status)>) override {
    // TODO(ctiller): add new transport API for this in v3 stack
    Crash("not implemented");
  }

  RefCountedPtr<UnstartedCallDestination> unstarted_call_destination()
      const override {
    return call_destination_;
  }

  grpc_channel_stack* channel_stack() const override { return nullptr; }

  size_t GetInitialCallSizeEstimate() const override { return 0; }

  void Ping(grpc_closure*, grpc_closure*) override {
    Crash("legacy ping method called in call v3 impl");
  }

 private:
  RefCountedPtr<UnstartedCallDestination> call_destination_;
  RefCountedPtr<TransportCallDestination> transport_;
};

//
// SubchannelCall
//

RefCountedPtr<SubchannelCall> SubchannelCall::Create(Args args,
                                                     grpc_error_handle* error) {
  const size_t allocation_size =
      args.connected_subchannel->GetInitialCallSizeEstimate();
  Arena* arena = args.arena;
  return RefCountedPtr<SubchannelCall>(new (
      arena->Alloc(allocation_size)) SubchannelCall(std::move(args), error));
}

SubchannelCall::SubchannelCall(Args args, grpc_error_handle* error)
    : connected_subchannel_(args.connected_subchannel
                                .TakeAsSubclass<LegacyConnectedSubchannel>()),
      deadline_(args.deadline) {
  grpc_call_stack* callstk = SUBCHANNEL_CALL_TO_CALL_STACK(this);
  const grpc_call_element_args call_args = {
      callstk,            // call_stack
      nullptr,            // server_transport_data
      args.start_time,    // start_time
      args.deadline,      // deadline
      args.arena,         // arena
      args.call_combiner  // call_combiner
  };
  *error = grpc_call_stack_init(connected_subchannel_->channel_stack(), 1,
                                SubchannelCall::Destroy, this, &call_args);
  if (GPR_UNLIKELY(!error->ok())) {
    LOG(ERROR) << "error: " << StatusToString(*error);
    return;
  }
  grpc_call_stack_set_pollset_or_pollset_set(callstk, args.pollent);
  auto* channelz_node = connected_subchannel_->channelz_node();
  if (channelz_node != nullptr) {
    channelz_node->RecordCallStarted();
  }
}

void SubchannelCall::StartTransportStreamOpBatch(
    grpc_transport_stream_op_batch* batch) {
  MaybeInterceptRecvTrailingMetadata(batch);
  grpc_call_stack* call_stack = SUBCHANNEL_CALL_TO_CALL_STACK(this);
  grpc_call_element* top_elem = grpc_call_stack_element(call_stack, 0);
  GRPC_TRACE_LOG(channel, INFO)
      << "OP[" << top_elem->filter->name << ":" << top_elem
      << "]: " << grpc_transport_stream_op_batch_string(batch, false);
  top_elem->filter->start_transport_stream_op_batch(top_elem, batch);
}

grpc_call_stack* SubchannelCall::GetCallStack() {
  return SUBCHANNEL_CALL_TO_CALL_STACK(this);
}

void SubchannelCall::SetAfterCallStackDestroy(grpc_closure* closure) {
  CHECK_EQ(after_call_stack_destroy_, nullptr);
  CHECK_NE(closure, nullptr);
  after_call_stack_destroy_ = closure;
}

RefCountedPtr<SubchannelCall> SubchannelCall::Ref() {
  IncrementRefCount();
  return RefCountedPtr<SubchannelCall>(this);
}

RefCountedPtr<SubchannelCall> SubchannelCall::Ref(const DebugLocation& location,
                                                  const char* reason) {
  IncrementRefCount(location, reason);
  return RefCountedPtr<SubchannelCall>(this);
}

void SubchannelCall::Unref() {
  GRPC_CALL_STACK_UNREF(SUBCHANNEL_CALL_TO_CALL_STACK(this), "");
}

void SubchannelCall::Unref(const DebugLocation& /*location*/,
                           const char* reason) {
  GRPC_CALL_STACK_UNREF(SUBCHANNEL_CALL_TO_CALL_STACK(this), reason);
}

void SubchannelCall::Destroy(void* arg, grpc_error_handle /*error*/) {
  SubchannelCall* self = static_cast<SubchannelCall*>(arg);
  // Keep some members before destroying the subchannel call.
  grpc_closure* after_call_stack_destroy = self->after_call_stack_destroy_;
  RefCountedPtr<ConnectedSubchannel> connected_subchannel =
      std::move(self->connected_subchannel_);
  // Destroy the subchannel call.
  self->~SubchannelCall();
  // Destroy the call stack. This should be after destroying the subchannel
  // call, because call->after_call_stack_destroy(), if not null, will free
  // the call arena.
  grpc_call_stack_destroy(SUBCHANNEL_CALL_TO_CALL_STACK(self), nullptr,
                          after_call_stack_destroy);
  // Automatically reset connected_subchannel. This should be after destroying
  // the call stack, because destroying call stack needs access to the channel
  // stack.
}

void SubchannelCall::MaybeInterceptRecvTrailingMetadata(
    grpc_transport_stream_op_batch* batch) {
  // only intercept payloads with recv trailing.
  if (!batch->recv_trailing_metadata) return;
  // only add interceptor is channelz is enabled.
  if (connected_subchannel_->channelz_node() == nullptr) return;
  GRPC_CLOSURE_INIT(&recv_trailing_metadata_ready_, RecvTrailingMetadataReady,
                    this, grpc_schedule_on_exec_ctx);
  // save some state needed for the interception callback.
  CHECK_EQ(recv_trailing_metadata_, nullptr);
  recv_trailing_metadata_ =
      batch->payload->recv_trailing_metadata.recv_trailing_metadata;
  original_recv_trailing_metadata_ =
      batch->payload->recv_trailing_metadata.recv_trailing_metadata_ready;
  batch->payload->recv_trailing_metadata.recv_trailing_metadata_ready =
      &recv_trailing_metadata_ready_;
}

namespace {

// Sets *status based on the rest of the parameters.
void GetCallStatus(grpc_status_code* status, Timestamp deadline,
                   grpc_metadata_batch* md_batch, grpc_error_handle error) {
  if (!error.ok()) {
    grpc_error_get_status(error, deadline, status, nullptr, nullptr, nullptr);
  } else {
    *status = md_batch->get(GrpcStatusMetadata()).value_or(GRPC_STATUS_UNKNOWN);
  }
}

}  // namespace

void SubchannelCall::RecvTrailingMetadataReady(void* arg,
                                               grpc_error_handle error) {
  SubchannelCall* call = static_cast<SubchannelCall*>(arg);
  CHECK_NE(call->recv_trailing_metadata_, nullptr);
  grpc_status_code status = GRPC_STATUS_OK;
  GetCallStatus(&status, call->deadline_, call->recv_trailing_metadata_, error);
  channelz::SubchannelNode* channelz_node =
      call->connected_subchannel_->channelz_node();
  CHECK_NE(channelz_node, nullptr);
  if (status == GRPC_STATUS_OK) {
    channelz_node->RecordCallSucceeded();
  } else {
    channelz_node->RecordCallFailed();
  }
  Closure::Run(DEBUG_LOCATION, call->original_recv_trailing_metadata_, error);
}

void SubchannelCall::IncrementRefCount() {
  GRPC_CALL_STACK_REF(SUBCHANNEL_CALL_TO_CALL_STACK(this), "");
}

void SubchannelCall::IncrementRefCount(const DebugLocation& /*location*/,
                                       const char* reason) {
  GRPC_CALL_STACK_REF(SUBCHANNEL_CALL_TO_CALL_STACK(this), reason);
}

//
// Subchannel::ConnectedSubchannelStateWatcher
//

class Subchannel::ConnectedSubchannelStateWatcher final
    : public AsyncConnectivityStateWatcherInterface {
 public:
  // Must be instantiated while holding c->mu.
  explicit ConnectedSubchannelStateWatcher(WeakRefCountedPtr<Subchannel> c)
      : subchannel_(std::move(c)) {}

  ~ConnectedSubchannelStateWatcher() override {
    subchannel_.reset(DEBUG_LOCATION, "state_watcher");
  }

 private:
  void OnConnectivityStateChange(grpc_connectivity_state new_state,
                                 const absl::Status& status) override {
    Subchannel* c = subchannel_.get();
    {
      MutexLock lock(&c->mu_);
      // If we're either shutting down or have already seen this connection
      // failure (i.e., c->connected_subchannel_ is null), do nothing.
      //
      // The transport reports TRANSIENT_FAILURE upon GOAWAY but SHUTDOWN
      // upon connection close.  So if the server gracefully shuts down,
      // we will see TRANSIENT_FAILURE followed by SHUTDOWN, but if not, we
      // will see only SHUTDOWN.  Either way, we react to the first one we
      // see, ignoring anything that happens after that.
      if (c->connected_subchannel_ == nullptr) return;
      if (new_state == GRPC_CHANNEL_TRANSIENT_FAILURE ||
          new_state == GRPC_CHANNEL_SHUTDOWN) {
        GRPC_TRACE_LOG(subchannel, INFO)
            << "subchannel " << c << " " << c->key_.ToString()
            << ": Connected subchannel " << c->connected_subchannel_.get()
            << " reports " << ConnectivityStateName(new_state) << ": "
            << status;
        c->connected_subchannel_.reset();
        if (c->channelz_node() != nullptr) {
          c->channelz_node()->SetChildSocket(nullptr);
        }
        // Even though we're reporting IDLE instead of TRANSIENT_FAILURE here,
        // pass along the status from the transport, since it may have
        // keepalive info attached to it that the channel needs.
        // TODO(roth): Consider whether there's a cleaner way to do this.
        c->SetConnectivityStateLocked(GRPC_CHANNEL_IDLE, status);
        c->backoff_.Reset();
      }
    }
  }

  WeakRefCountedPtr<Subchannel> subchannel_;
};

//
// Subchannel::ConnectivityStateWatcherList
//

void Subchannel::ConnectivityStateWatcherList::AddWatcherLocked(
    RefCountedPtr<ConnectivityStateWatcherInterface> watcher) {
  watchers_.insert(std::move(watcher));
}

void Subchannel::ConnectivityStateWatcherList::RemoveWatcherLocked(
    ConnectivityStateWatcherInterface* watcher) {
  watchers_.erase(watcher);
}

void Subchannel::ConnectivityStateWatcherList::NotifyLocked(
    grpc_connectivity_state state, const absl::Status& status) {
  for (const auto& watcher : watchers_) {
    subchannel_->work_serializer_.Run([watcher, state, status]() {
      watcher->OnConnectivityStateChange(state, status);
    });
  }
}

//
// Subchannel
//

namespace {

BackOff::Options ParseArgsForBackoffValues(const ChannelArgs& args,
                                           Duration* min_connect_timeout) {
  const std::optional<Duration> fixed_reconnect_backoff =
      args.GetDurationFromIntMillis("grpc.testing.fixed_reconnect_backoff_ms");
  if (fixed_reconnect_backoff.has_value()) {
    const Duration backoff =
        std::max(Duration::Milliseconds(100), *fixed_reconnect_backoff);
    *min_connect_timeout = backoff;
    return BackOff::Options()
        .set_initial_backoff(backoff)
        .set_multiplier(1.0)
        .set_jitter(0.0)
        .set_max_backoff(backoff);
  }
  const Duration initial_backoff = std::max(
      Duration::Milliseconds(100),
      args.GetDurationFromIntMillis(GRPC_ARG_INITIAL_RECONNECT_BACKOFF_MS)
          .value_or(Duration::Seconds(
              GRPC_SUBCHANNEL_INITIAL_CONNECT_BACKOFF_SECONDS)));
  *min_connect_timeout =
      std::max(Duration::Milliseconds(100),
               args.GetDurationFromIntMillis(GRPC_ARG_MIN_RECONNECT_BACKOFF_MS)
                   .value_or(Duration::Seconds(
                       GRPC_SUBCHANNEL_RECONNECT_MIN_TIMEOUT_SECONDS)));
  const Duration max_backoff =
      std::max(Duration::Milliseconds(100),
               args.GetDurationFromIntMillis(GRPC_ARG_MAX_RECONNECT_BACKOFF_MS)
                   .value_or(Duration::Seconds(
                       GRPC_SUBCHANNEL_RECONNECT_MAX_BACKOFF_SECONDS)));
  return BackOff::Options()
      .set_initial_backoff(initial_backoff)
      .set_multiplier(GRPC_SUBCHANNEL_RECONNECT_BACKOFF_MULTIPLIER)
      .set_jitter(GRPC_SUBCHANNEL_RECONNECT_JITTER)
      .set_max_backoff(max_backoff);
}

}  // namespace

Subchannel::Subchannel(SubchannelKey key,
                       OrphanablePtr<SubchannelConnector> connector,
                       const ChannelArgs& args)
    : DualRefCounted<Subchannel>(GRPC_TRACE_FLAG_ENABLED(subchannel_refcount)
                                     ? "Subchannel"
                                     : nullptr),
      key_(std::move(key)),
      args_(args),
      pollset_set_(grpc_pollset_set_create()),
      connector_(std::move(connector)),
      watcher_list_(this),
      work_serializer_(args_.GetObjectRef<EventEngine>()),
      backoff_(ParseArgsForBackoffValues(args_, &min_connect_timeout_)),
      event_engine_(args_.GetObjectRef<EventEngine>()) {
  // A grpc_init is added here to ensure that grpc_shutdown does not happen
  // until the subchannel is destroyed. Subchannels can persist longer than
  // channels because they maybe reused/shared among multiple channels. As a
  // result the subchannel destruction happens asynchronously to channel
  // destruction. If the last channel destruction triggers a grpc_shutdown
  // before the last subchannel destruction, then there maybe race conditions
  // triggering segmentation faults. To prevent this issue, we call a
  // grpc_init here and a grpc_shutdown in the subchannel destructor.
  InitInternally();
  global_stats().IncrementClientSubchannelsCreated();
  GRPC_CLOSURE_INIT(&on_connecting_finished_, OnConnectingFinished, this,
                    grpc_schedule_on_exec_ctx);
  // Check proxy mapper to determine address to connect to and channel
  // args to use.
  address_for_connect_ = CoreConfiguration::Get()
                             .proxy_mapper_registry()
                             .MapAddress(key_.address(), &args_)
                             .value_or(key_.address());
  // Initialize channelz.
  const bool channelz_enabled = args_.GetBool(GRPC_ARG_ENABLE_CHANNELZ)
                                    .value_or(GRPC_ENABLE_CHANNELZ_DEFAULT);
  if (channelz_enabled) {
    const size_t channel_tracer_max_memory = Clamp(
        args_.GetInt(GRPC_ARG_MAX_CHANNEL_TRACE_EVENT_MEMORY_PER_NODE)
            .value_or(GRPC_MAX_CHANNEL_TRACE_EVENT_MEMORY_PER_NODE_DEFAULT),
        0, INT_MAX);
    channelz_node_ = MakeRefCounted<channelz::SubchannelNode>(
        grpc_sockaddr_to_uri(&key_.address())
            .value_or("<unknown address type>"),
        channel_tracer_max_memory);
<<<<<<< HEAD
    channelz_node_->NewTraceNode("subchannel created").Commit();
=======
    GRPC_CHANNELZ_LOG(channelz_node_) << "subchannel created";
>>>>>>> 0227d87f
    channelz_node_->SetChannelArgs(args_);
    args_ = args_.SetObject<channelz::BaseNode>(channelz_node_);
  }
}

Subchannel::~Subchannel() {
  if (channelz_node_ != nullptr) {
<<<<<<< HEAD
    channelz_node_->NewTraceNode("Subchannel destroyed").Commit();
=======
    GRPC_CHANNELZ_LOG(channelz_node_) << "Subchannel destroyed";
>>>>>>> 0227d87f
    channelz_node_->UpdateConnectivityState(GRPC_CHANNEL_SHUTDOWN);
  }
  connector_.reset();
  grpc_pollset_set_destroy(pollset_set_);
  // grpc_shutdown is called here because grpc_init is called in the ctor.
  ShutdownInternally();
}

RefCountedPtr<Subchannel> Subchannel::Create(
    OrphanablePtr<SubchannelConnector> connector,
    const grpc_resolved_address& address, const ChannelArgs& args) {
  SubchannelKey key(address, args);
  auto* subchannel_pool = args.GetObject<SubchannelPoolInterface>();
  CHECK_NE(subchannel_pool, nullptr);
  RefCountedPtr<Subchannel> c = subchannel_pool->FindSubchannel(key);
  if (c != nullptr) {
    return c;
  }
  c = MakeRefCounted<Subchannel>(std::move(key), std::move(connector), args);
  // Try to register the subchannel before setting the subchannel pool.
  // Otherwise, in case of a registration race, unreffing c in
  // RegisterSubchannel() will cause c to be tried to be unregistered, while
  // its key maps to a different subchannel.
  RefCountedPtr<Subchannel> registered =
      subchannel_pool->RegisterSubchannel(c->key_, c);
  if (registered == c) c->subchannel_pool_ = subchannel_pool->Ref();
  return registered;
}

void Subchannel::ThrottleKeepaliveTime(int new_keepalive_time) {
  MutexLock lock(&mu_);
  // Only update the value if the new keepalive time is larger.
  if (new_keepalive_time > keepalive_time_) {
    keepalive_time_ = new_keepalive_time;
    GRPC_TRACE_LOG(subchannel, INFO)
        << "subchannel " << this << " " << key_.ToString()
        << ": throttling keepalive time to " << new_keepalive_time;
    args_ = args_.Set(GRPC_ARG_KEEPALIVE_TIME_MS, new_keepalive_time);
  }
}

channelz::SubchannelNode* Subchannel::channelz_node() {
  return channelz_node_.get();
}

void Subchannel::WatchConnectivityState(
    RefCountedPtr<ConnectivityStateWatcherInterface> watcher) {
  MutexLock lock(&mu_);
  grpc_pollset_set* interested_parties = watcher->interested_parties();
  if (interested_parties != nullptr) {
    grpc_pollset_set_add_pollset_set(pollset_set_, interested_parties);
  }
  work_serializer_.Run(
      [watcher, state = state_, status = status_]() {
        watcher->OnConnectivityStateChange(state, status);
      },
      DEBUG_LOCATION);
  watcher_list_.AddWatcherLocked(std::move(watcher));
}

void Subchannel::CancelConnectivityStateWatch(
    ConnectivityStateWatcherInterface* watcher) {
  MutexLock lock(&mu_);
  grpc_pollset_set* interested_parties = watcher->interested_parties();
  if (interested_parties != nullptr) {
    grpc_pollset_set_del_pollset_set(pollset_set_, interested_parties);
  }
  watcher_list_.RemoveWatcherLocked(watcher);
}

void Subchannel::RequestConnection() {
  MutexLock lock(&mu_);
  if (state_ == GRPC_CHANNEL_IDLE) {
    StartConnectingLocked();
  }
}

void Subchannel::ResetBackoff() {
  // Hold a ref to ensure cancellation and subsequent deletion of the closure
  // does not eliminate the last ref and destroy the Subchannel before the
  // method returns.
  auto self = WeakRef(DEBUG_LOCATION, "ResetBackoff");
  MutexLock lock(&mu_);
  backoff_.Reset();
  if (state_ == GRPC_CHANNEL_TRANSIENT_FAILURE &&
      event_engine_->Cancel(retry_timer_handle_)) {
    OnRetryTimerLocked();
  } else if (state_ == GRPC_CHANNEL_CONNECTING) {
    next_attempt_time_ = Timestamp::Now();
  }
}

void Subchannel::Orphaned() {
  // The subchannel_pool is only used once here in this subchannel, so the
  // access can be outside of the lock.
  if (subchannel_pool_ != nullptr) {
    subchannel_pool_->UnregisterSubchannel(key_, this);
    subchannel_pool_.reset();
  }
  MutexLock lock(&mu_);
  CHECK(!shutdown_);
  shutdown_ = true;
  connector_.reset();
  connected_subchannel_.reset();
}

void Subchannel::GetOrAddDataProducer(
    UniqueTypeName type,
    std::function<void(DataProducerInterface**)> get_or_add) {
  MutexLock lock(&mu_);
  auto it = data_producer_map_.emplace(type, nullptr).first;
  get_or_add(&it->second);
}

void Subchannel::RemoveDataProducer(DataProducerInterface* data_producer) {
  MutexLock lock(&mu_);
  auto it = data_producer_map_.find(data_producer->type());
  if (it != data_producer_map_.end() && it->second == data_producer) {
    data_producer_map_.erase(it);
  }
}

// Note: Must be called with a state that is different from the current state.
void Subchannel::SetConnectivityStateLocked(grpc_connectivity_state state,
                                            const absl::Status& status) {
  state_ = state;
  if (status.ok()) {
    status_ = status;
  } else {
    // Augment status message to include IP address.
    status_ = absl::Status(status.code(),
                           absl::StrCat(grpc_sockaddr_to_uri(&key_.address())
                                            .value_or("<unknown address type>"),
                                        ": ", status.message()));
    status.ForEachPayload(
        [this](absl::string_view key, const absl::Cord& value)
        // Want to use ABSL_EXCLUSIVE_LOCKS_REQUIRED(&mu_) here,
        // but that won't work, because we can't pass the lock
        // annotation through absl::Status::ForEachPayload().
        ABSL_NO_THREAD_SAFETY_ANALYSIS { status_.SetPayload(key, value); });
  }
  if (channelz_node_ != nullptr) {
    channelz_node_->UpdateConnectivityState(state);
    if (status.ok()) {
<<<<<<< HEAD
      channelz_node_
          ->NewTraceNode("Subchannel connectivity state changed to ",
                         ConnectivityStateName(state))
          .Commit();
    } else {
      channelz_node_
          ->NewTraceNode("Subchannel connectivity state changed to ",
                         ConnectivityStateName(state), ": ", status)
          .Commit();
=======
      GRPC_CHANNELZ_LOG(channelz_node_)
          << "Subchannel connectivity state changed to "
          << ConnectivityStateName(state);
    } else {
      GRPC_CHANNELZ_LOG(channelz_node_)
          << "Subchannel connectivity state changed to "
          << ConnectivityStateName(state) << ": " << status;
>>>>>>> 0227d87f
    }
  }
  // Notify watchers.
  watcher_list_.NotifyLocked(state, status_);
}

void Subchannel::OnRetryTimer() {
  MutexLock lock(&mu_);
  OnRetryTimerLocked();
}

void Subchannel::OnRetryTimerLocked() {
  if (shutdown_) return;
  GRPC_TRACE_LOG(subchannel, INFO)
      << "subchannel " << this << " " << key_.ToString()
      << ": backoff delay elapsed, reporting IDLE";
  SetConnectivityStateLocked(GRPC_CHANNEL_IDLE, absl::OkStatus());
}

void Subchannel::StartConnectingLocked() {
  // Set next attempt time.
  const Timestamp now = Timestamp::Now();
  const Timestamp min_deadline = now + min_connect_timeout_;
  next_attempt_time_ = now + backoff_.NextAttemptDelay();
  // Report CONNECTING.
  SetConnectivityStateLocked(GRPC_CHANNEL_CONNECTING, absl::OkStatus());
  // Start connection attempt.
  SubchannelConnector::Args args;
  args.address = &address_for_connect_;
  args.interested_parties = pollset_set_;
  args.deadline = std::max(next_attempt_time_, min_deadline);
  args.channel_args = args_;
  WeakRef(DEBUG_LOCATION, "Connect").release();  // Ref held by callback.
  connector_->Connect(args, &connecting_result_, &on_connecting_finished_);
}

void Subchannel::OnConnectingFinished(void* arg, grpc_error_handle error) {
  WeakRefCountedPtr<Subchannel> c(static_cast<Subchannel*>(arg));
  {
    MutexLock lock(&c->mu_);
    c->OnConnectingFinishedLocked(error);
  }
  c.reset(DEBUG_LOCATION, "Connect");
}

void Subchannel::OnConnectingFinishedLocked(grpc_error_handle error) {
  if (shutdown_) {
    connecting_result_.Reset();
    return;
  }
  // If we didn't get a transport or we fail to publish it, report
  // TRANSIENT_FAILURE and start the retry timer.
  // Note that if the connection attempt took longer than the backoff
  // time, then the timer will fire immediately, and we will quickly
  // transition back to IDLE.
  if (connecting_result_.transport == nullptr || !PublishTransportLocked()) {
    const Duration time_until_next_attempt =
        next_attempt_time_ - Timestamp::Now();
    GRPC_TRACE_LOG(subchannel, INFO)
        << "subchannel " << this << " " << key_.ToString()
        << ": connect failed (" << StatusToString(error)
        << "), backing off for " << time_until_next_attempt.millis() << " ms";
    SetConnectivityStateLocked(GRPC_CHANNEL_TRANSIENT_FAILURE,
                               grpc_error_to_absl_status(error));
    retry_timer_handle_ = event_engine_->RunAfter(
        time_until_next_attempt,
        [self = WeakRef(DEBUG_LOCATION, "RetryTimer")]() mutable {
          {
            ExecCtx exec_ctx;
            self->OnRetryTimer();
            // Subchannel deletion might require an active ExecCtx. So if
            // self.reset() is not called here, the WeakRefCountedPtr
            // destructor may run after the ExecCtx declared in the callback
            // is destroyed. Since subchannel may get destroyed when the
            // WeakRefCountedPtr destructor runs, it may not have an active
            // ExecCtx - thus leading to crashes.
            self.reset();
          }
        });
  }
}

bool Subchannel::PublishTransportLocked() {
  auto socket_node = connecting_result_.transport->GetSocketNode();
  if (connecting_result_.transport->filter_stack_transport() != nullptr) {
    // Construct channel stack.
    // Builder takes ownership of transport.
    ChannelStackBuilderImpl builder(
        "subchannel", GRPC_CLIENT_SUBCHANNEL,
        connecting_result_.channel_args.SetObject(
            std::exchange(connecting_result_.transport, nullptr)));
    if (!CoreConfiguration::Get().channel_init().CreateStack(&builder)) {
      return false;
    }
    absl::StatusOr<RefCountedPtr<grpc_channel_stack>> stack = builder.Build();
    if (!stack.ok()) {
      connecting_result_.Reset();
      LOG(ERROR) << "subchannel " << this << " " << key_.ToString()
                 << ": error initializing subchannel stack: " << stack.status();
      return false;
    }
    connected_subchannel_ = MakeRefCounted<LegacyConnectedSubchannel>(
        std::move(*stack), args_, channelz_node_);
  } else {
    OrphanablePtr<ClientTransport> transport(
        std::exchange(connecting_result_.transport, nullptr)
            ->client_transport());
    InterceptionChainBuilder builder(
        connecting_result_.channel_args.SetObject(transport.get()));
    if (channelz_node_ != nullptr) {
      // TODO(ctiller): If/when we have a good way to access the subchannel
      // from a filter (maybe GetContext<Subchannel>?), consider replacing
      // these two hooks with a filter so that we can avoid storing two
      // separate refs to the channelz node in each connection.
      builder.AddOnClientInitialMetadata(
          [channelz_node = channelz_node_](ClientMetadata&) {
            channelz_node->RecordCallStarted();
          });
      builder.AddOnServerTrailingMetadata(
          [channelz_node = channelz_node_](ServerMetadata& metadata) {
            if (IsStatusOk(metadata)) {
              channelz_node->RecordCallSucceeded();
            } else {
              channelz_node->RecordCallFailed();
            }
          });
    }
    CoreConfiguration::Get().channel_init().AddToInterceptionChainBuilder(
        GRPC_CLIENT_SUBCHANNEL, builder);
    auto transport_destination =
        MakeRefCounted<NewConnectedSubchannel::TransportCallDestination>(
            std::move(transport));
    auto call_destination = builder.Build(transport_destination);
    if (!call_destination.ok()) {
      connecting_result_.Reset();
      LOG(ERROR) << "subchannel " << this << " " << key_.ToString()
                 << ": error initializing subchannel stack: "
                 << call_destination.status();
      return false;
    }
    connected_subchannel_ = MakeRefCounted<NewConnectedSubchannel>(
        std::move(*call_destination), std::move(transport_destination), args_);
  }
  connecting_result_.Reset();
  // Publish.
  GRPC_TRACE_LOG(subchannel, INFO)
      << "subchannel " << this << " " << key_.ToString()
      << ": new connected subchannel at " << connected_subchannel_.get();
  if (channelz_node_ != nullptr) {
    channelz_node_->SetChildSocket(std::move(socket_node));
  }
  // Start watching connected subchannel.
  connected_subchannel_->StartWatch(
      pollset_set_, MakeOrphanable<ConnectedSubchannelStateWatcher>(
                        WeakRef(DEBUG_LOCATION, "state_watcher")));
  // Report initial state.
  SetConnectivityStateLocked(GRPC_CHANNEL_READY, absl::Status());
  return true;
}

ChannelArgs Subchannel::MakeSubchannelArgs(
    const ChannelArgs& channel_args, const ChannelArgs& address_args,
    const RefCountedPtr<SubchannelPoolInterface>& subchannel_pool,
    const std::string& channel_default_authority) {
  // Note that we start with the channel-level args and then apply the
  // per-address args, so that if a value is present in both, the one
  // in the channel-level args is used.  This is particularly important
  // for the GRPC_ARG_DEFAULT_AUTHORITY arg, which we want to allow
  // resolvers to set on a per-address basis only if the application
  // did not explicitly set it at the channel level.
  return channel_args.UnionWith(address_args)
      .SetObject(subchannel_pool)
      // If we haven't already set the default authority arg (i.e., it
      // was not explicitly set by the application nor overridden by
      // the resolver), add it from the channel's default.
      .SetIfUnset(GRPC_ARG_DEFAULT_AUTHORITY, channel_default_authority)
      // Remove channel args that should not affect subchannel
      // uniqueness.
      .Remove(GRPC_ARG_HEALTH_CHECK_SERVICE_NAME)
      .Remove(GRPC_ARG_INHIBIT_HEALTH_CHECKING)
      .Remove(GRPC_ARG_CHANNELZ_CHANNEL_NODE)
      // Remove all keys with the no-subchannel prefix.
      .RemoveAllKeysWithPrefix(GRPC_ARG_NO_SUBCHANNEL_PREFIX);
}

}  // namespace grpc_core<|MERGE_RESOLUTION|>--- conflicted
+++ resolved
@@ -546,11 +546,7 @@
         grpc_sockaddr_to_uri(&key_.address())
             .value_or("<unknown address type>"),
         channel_tracer_max_memory);
-<<<<<<< HEAD
-    channelz_node_->NewTraceNode("subchannel created").Commit();
-=======
     GRPC_CHANNELZ_LOG(channelz_node_) << "subchannel created";
->>>>>>> 0227d87f
     channelz_node_->SetChannelArgs(args_);
     args_ = args_.SetObject<channelz::BaseNode>(channelz_node_);
   }
@@ -558,11 +554,7 @@
 
 Subchannel::~Subchannel() {
   if (channelz_node_ != nullptr) {
-<<<<<<< HEAD
-    channelz_node_->NewTraceNode("Subchannel destroyed").Commit();
-=======
     GRPC_CHANNELZ_LOG(channelz_node_) << "Subchannel destroyed";
->>>>>>> 0227d87f
     channelz_node_->UpdateConnectivityState(GRPC_CHANNEL_SHUTDOWN);
   }
   connector_.reset();
@@ -707,17 +699,6 @@
   if (channelz_node_ != nullptr) {
     channelz_node_->UpdateConnectivityState(state);
     if (status.ok()) {
-<<<<<<< HEAD
-      channelz_node_
-          ->NewTraceNode("Subchannel connectivity state changed to ",
-                         ConnectivityStateName(state))
-          .Commit();
-    } else {
-      channelz_node_
-          ->NewTraceNode("Subchannel connectivity state changed to ",
-                         ConnectivityStateName(state), ": ", status)
-          .Commit();
-=======
       GRPC_CHANNELZ_LOG(channelz_node_)
           << "Subchannel connectivity state changed to "
           << ConnectivityStateName(state);
@@ -725,7 +706,6 @@
       GRPC_CHANNELZ_LOG(channelz_node_)
           << "Subchannel connectivity state changed to "
           << ConnectivityStateName(state) << ": " << status;
->>>>>>> 0227d87f
     }
   }
   // Notify watchers.
