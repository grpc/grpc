--- conflicted
+++ resolved
@@ -789,7 +789,6 @@
   Crash("not implemented");
 }
 
-<<<<<<< HEAD
 grpc_call* ClientChannel::CreateCall(
     grpc_call* parent_call, uint32_t propagation_mask,
     grpc_completion_queue* cq, grpc_pollset_set* /*pollset_set_alternative*/,
@@ -798,19 +797,7 @@
   return MakeClientCall(parent_call, propagation_mask, cq, std::move(path),
                         std::move(authority), false, deadline,
                         compression_options(), event_engine_.get(),
-                        call_arena_allocator_->MakeArena(), Ref());
-=======
-grpc_call* ClientChannel::CreateCall(grpc_call*, uint32_t,
-                                     grpc_completion_queue*, grpc_pollset_set*,
-                                     Slice, absl::optional<Slice>, Timestamp,
-                                     bool) {
-  // TODO(ctiller): code to convert from C-core batch API to v3 call, then
-  // invoke CreateCall(client_initial_metadata, arena)
-  // TODO(ctiller): make sure call holds a ref to ClientChannel for its entire
-  // lifetime
-  Crash("not implemented");
-  return nullptr;
->>>>>>> e9cc4b03
+                        call_arena_allocator()->MakeArena(), Ref());
 }
 
 void ClientChannel::StartCall(UnstartedCallHandler unstarted_handler) {
