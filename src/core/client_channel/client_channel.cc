--- conflicted
+++ resolved
@@ -646,21 +646,13 @@
       << "client_channel=" << this << ": destroying";
 }
 
-<<<<<<< HEAD
-void ClientChannel::Orphan() {
+void ClientChannel::Orphaned() {
   GRPC_TRACE_LOG(client_channel, INFO)
       << "client_channel=" << this << ": shutting down";
-  auto self = RefAsSubclass<ClientChannel>();
-=======
-void ClientChannel::Orphaned() {
-  if (GRPC_TRACE_FLAG_ENABLED(grpc_client_channel_trace)) {
-    gpr_log(GPR_INFO, "client_channel=%p: shutting down", this);
-  }
   // Weird capture then copy needed to satisfy thread safety analysis,
   // otherwise it seems to fail to recognize the correct lock is taken in the
   // lambda.
   auto self = WeakRefAsSubclass<ClientChannel>();
->>>>>>> d110960d
   work_serializer_->Run(
       [self]() ABSL_EXCLUSIVE_LOCKS_REQUIRED(*self->work_serializer_) {
         self->DestroyResolverAndLbPolicyLocked();
@@ -1249,16 +1241,9 @@
 }
 
 void ClientChannel::StartIdleTimer() {
-<<<<<<< HEAD
   GRPC_TRACE_LOG(client_channel, INFO)
       << "client_channel=" << this << ": idle timer started";
-  auto self = RefAsSubclass<ClientChannel>();
-=======
-  if (GRPC_TRACE_FLAG_ENABLED(grpc_client_channel_trace)) {
-    gpr_log(GPR_INFO, "client_channel=%p: idle timer started", this);
-  }
   auto self = WeakRefAsSubclass<ClientChannel>();
->>>>>>> d110960d
   auto promise = Loop([self]() {
     return TrySeq(Sleep(Timestamp::Now() + self->idle_timeout_),
                   [self]() -> Poll<LoopCtl<absl::Status>> {
