--- conflicted
+++ resolved
@@ -887,7 +887,7 @@
 
   absl::StatusOr<RefCountedPtr<FilterChain>> Build() override {
     if (builder_ == nullptr) InitBuilder();
-    if (enable_retries_) builder_->Add<RetryInterceptor>();
+    if (enable_retries_) builder_->Add<RetryInterceptor>(nullptr);
     auto top_of_stack_destination = builder_->Build(destination_);
     if (!top_of_stack_destination.ok()) {
       return MaybeRewriteIllegalStatusCode(top_of_stack_destination.status(),
@@ -1346,10 +1346,6 @@
   if (enable_retries) {
     RetryInterceptor::UpdateBlackboard(*saved_service_config_,
                                        blackboard_.get(), new_blackboard.get());
-<<<<<<< HEAD
-=======
-    builder.Add<RetryInterceptor>(nullptr);
->>>>>>> 20d954b6
   }
   std::function<void(ServerMetadata&)> on_server_trailing_metadata;
   if (idle_timeout_ != Duration::Zero()) {
