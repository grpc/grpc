// Copyright 2015 gRPC authors.
//
// Licensed under the Apache License, Version 2.0 (the "License");
// you may not use this file except in compliance with the License.
// You may obtain a copy of the License at
//
//     http://www.apache.org/licenses/LICENSE-2.0
//
// Unless required by applicable law or agreed to in writing, software
// distributed under the License is distributed on an "AS IS" BASIS,
// WITHOUT WARRANTIES OR CONDITIONS OF ANY KIND, either express or implied.
// See the License for the specific language governing permissions and
// limitations under the License.

#include <grpc/support/port_platform.h>

#include "src/core/client_channel/client_channel.h"

#include <inttypes.h>
#include <limits.h>

#include <algorithm>
#include <functional>
#include <new>
#include <set>
#include <type_traits>
#include <utility>
#include <vector>

#include "absl/cleanup/cleanup.h"
#include "absl/status/status.h"
#include "absl/status/statusor.h"
#include "absl/strings/cord.h"
#include "absl/strings/numbers.h"
#include "absl/strings/str_cat.h"
#include "absl/strings/str_join.h"
#include "absl/strings/string_view.h"
#include "absl/types/optional.h"
#include "absl/types/variant.h"

#include <grpc/event_engine/event_engine.h>
#include <grpc/impl/channel_arg_names.h>
#include <grpc/slice.h>
#include <grpc/status.h>
#include <grpc/support/json.h>
#include <grpc/support/log.h>
#include <grpc/support/metrics.h>
#include <grpc/support/string_util.h>
#include <grpc/support/time.h>

#include "src/core/client_channel/client_channel_internal.h"
#include "src/core/client_channel/client_channel_service_config.h"
#include "src/core/client_channel/config_selector.h"
#include "src/core/client_channel/dynamic_filters.h"
#include "src/core/client_channel/global_subchannel_pool.h"
#include "src/core/client_channel/local_subchannel_pool.h"
#include "src/core/client_channel/subchannel.h"
#include "src/core/client_channel/subchannel_interface_internal.h"
#include "src/core/ext/filters/channel_idle/legacy_channel_idle_filter.h"
#include "src/core/lib/channel/channel_args.h"
#include "src/core/lib/channel/metrics.h"
#include "src/core/lib/channel/status_util.h"
#include "src/core/lib/config/core_configuration.h"
#include "src/core/lib/debug/trace.h"
<<<<<<< HEAD
=======
#include "src/core/lib/experiments/experiments.h"
>>>>>>> 70317bc7
#include "src/core/lib/gprpp/crash.h"
#include "src/core/lib/gprpp/debug_location.h"
#include "src/core/lib/gprpp/sync.h"
#include "src/core/lib/gprpp/work_serializer.h"
#include "src/core/lib/iomgr/resolved_address.h"
#include "src/core/lib/json/json.h"
#include "src/core/lib/promise/context.h"
#include "src/core/lib/promise/exec_ctx_wakeup_scheduler.h"
#include "src/core/lib/promise/map.h"
#include "src/core/lib/promise/poll.h"
#include "src/core/lib/promise/sleep.h"
#include "src/core/lib/promise/try_seq.h"
#include "src/core/lib/resource_quota/resource_quota.h"
#include "src/core/lib/security/credentials/credentials.h"
#include "src/core/lib/slice/slice.h"
#include "src/core/lib/slice/slice_internal.h"
#include "src/core/lib/surface/call.h"
#include "src/core/lib/surface/channel.h"
#include "src/core/lib/surface/completion_queue.h"
#include "src/core/lib/transport/call_spine.h"
#include "src/core/lib/transport/connectivity_state.h"
#include "src/core/lib/transport/metadata_batch.h"
#include "src/core/load_balancing/child_policy_handler.h"
#include "src/core/load_balancing/lb_policy.h"
#include "src/core/load_balancing/lb_policy_registry.h"
#include "src/core/load_balancing/subchannel_interface.h"
#include "src/core/resolver/endpoint_addresses.h"
#include "src/core/resolver/resolver_registry.h"
#include "src/core/service_config/service_config_impl.h"
#include "src/core/util/useful.h"

namespace grpc_core {

using grpc_event_engine::experimental::EventEngine;

using internal::ClientChannelMethodParsedConfig;

// Defined in legacy client channel filter.
// TODO(roth): Move these here when we remove the legacy filter.
extern TraceFlag grpc_client_channel_trace;
extern TraceFlag grpc_client_channel_call_trace;
extern TraceFlag grpc_client_channel_lb_call_trace;

//
// ClientChannel::ResolverResultHandler
//

class ClientChannel::ResolverResultHandler : public Resolver::ResultHandler {
 public:
  explicit ResolverResultHandler(RefCountedPtr<ClientChannel> client_channel)
      : client_channel_(std::move(client_channel)) {}

  ~ResolverResultHandler() override {
    if (GRPC_TRACE_FLAG_ENABLED(grpc_client_channel_trace)) {
      gpr_log(GPR_INFO, "client_channel=%p: resolver shutdown complete",
              client_channel_.get());
    }
  }

  void ReportResult(Resolver::Result result) override
      ABSL_EXCLUSIVE_LOCKS_REQUIRED(*client_channel_->work_serializer_) {
    client_channel_->OnResolverResultChangedLocked(std::move(result));
  }

 private:
  RefCountedPtr<ClientChannel> client_channel_;
};

//
// ClientChannel::SubchannelWrapper
//

// This wrapper provides a bridge between the internal Subchannel API
// and the SubchannelInterface API that we expose to LB policies.
// It implements Subchannel::ConnectivityStateWatcherInterface and wraps
// the instance of SubchannelInterface::ConnectivityStateWatcherInterface
// that was passed in by the LB policy.  We pass an instance of this
// class to the underlying Subchannel, and when we get updates from
// the subchannel, we pass those on to the wrapped watcher to return
// the update to the LB policy.
//
// This class handles things like hopping into the WorkSerializer
// before passing notifications to the LB policy and propagating
// keepalive information betwen subchannels.
class ClientChannel::SubchannelWrapper::WatcherWrapper
    : public Subchannel::ConnectivityStateWatcherInterface {
 public:
  WatcherWrapper(
      std::unique_ptr<SubchannelInterface::ConnectivityStateWatcherInterface>
          watcher,
      RefCountedPtr<SubchannelWrapper> subchannel_wrapper)
      : watcher_(std::move(watcher)),
        subchannel_wrapper_(std::move(subchannel_wrapper)) {}

  ~WatcherWrapper() override {
    subchannel_wrapper_.reset(DEBUG_LOCATION, "WatcherWrapper");
  }

  void OnConnectivityStateChange(
      RefCountedPtr<ConnectivityStateWatcherInterface> self,
      grpc_connectivity_state state, const absl::Status& status) override {
    if (GRPC_TRACE_FLAG_ENABLED(grpc_client_channel_trace)) {
      gpr_log(GPR_INFO,
              "client_channel=%p: connectivity change for subchannel "
              "wrapper %p subchannel %p; hopping into work_serializer",
              subchannel_wrapper_->client_channel_.get(),
              subchannel_wrapper_.get(),
              subchannel_wrapper_->subchannel_.get());
    }
    self.release();  // Held by callback.
    subchannel_wrapper_->client_channel_->work_serializer_->Run(
        [this, state, status]() ABSL_EXCLUSIVE_LOCKS_REQUIRED(
            *subchannel_wrapper_->client_channel_->work_serializer_) {
          ApplyUpdateInControlPlaneWorkSerializer(state, status);
          Unref();
        },
        DEBUG_LOCATION);
  }

  grpc_pollset_set* interested_parties() override { return nullptr; }

 private:
  void ApplyUpdateInControlPlaneWorkSerializer(grpc_connectivity_state state,
                                               const absl::Status& status)
      ABSL_EXCLUSIVE_LOCKS_REQUIRED(
          *subchannel_wrapper_->client_channel_->work_serializer_) {
    if (GRPC_TRACE_FLAG_ENABLED(grpc_client_channel_trace)) {
      gpr_log(GPR_INFO,
              "client_channel=%p: processing connectivity change in work "
              "serializer for subchannel wrapper %p subchannel %p watcher=%p "
              "state=%s status=%s",
              subchannel_wrapper_->client_channel_.get(),
              subchannel_wrapper_.get(), subchannel_wrapper_->subchannel_.get(),
              watcher_.get(), ConnectivityStateName(state),
              status.ToString().c_str());
    }
    absl::optional<absl::Cord> keepalive_throttling =
        status.GetPayload(kKeepaliveThrottlingKey);
    if (keepalive_throttling.has_value()) {
      int new_keepalive_time = -1;
      if (absl::SimpleAtoi(std::string(keepalive_throttling.value()),
                           &new_keepalive_time)) {
        if (new_keepalive_time >
            subchannel_wrapper_->client_channel_->keepalive_time_) {
          subchannel_wrapper_->client_channel_->keepalive_time_ =
              new_keepalive_time;
          if (GRPC_TRACE_FLAG_ENABLED(grpc_client_channel_trace)) {
            gpr_log(GPR_INFO,
                    "client_channel=%p: throttling keepalive time to %d",
                    subchannel_wrapper_->client_channel_.get(),
                    subchannel_wrapper_->client_channel_->keepalive_time_);
          }
          // Propagate the new keepalive time to all subchannels. This is so
          // that new transports created by any subchannel (and not just the
          // subchannel that received the GOAWAY), use the new keepalive time.
          for (auto* subchannel_wrapper :
               subchannel_wrapper_->client_channel_->subchannel_wrappers_) {
            subchannel_wrapper->ThrottleKeepaliveTime(new_keepalive_time);
          }
        }
      } else {
        gpr_log(GPR_ERROR,
                "client_channel=%p: Illegal keepalive throttling value %s",
                subchannel_wrapper_->client_channel_.get(),
                std::string(keepalive_throttling.value()).c_str());
      }
    }
    // Propagate status only in state TF.
    // We specifically want to avoid propagating the status for
    // state IDLE that the real subchannel gave us only for the
    // purpose of keepalive propagation.
    watcher_->OnConnectivityStateChange(
        state,
        state == GRPC_CHANNEL_TRANSIENT_FAILURE ? status : absl::OkStatus());
  }

  std::unique_ptr<SubchannelInterface::ConnectivityStateWatcherInterface>
      watcher_;
  RefCountedPtr<SubchannelWrapper> subchannel_wrapper_;
};

ClientChannel::SubchannelWrapper::SubchannelWrapper(
    RefCountedPtr<ClientChannel> client_channel,
    RefCountedPtr<Subchannel> subchannel)
    : SubchannelInterfaceWithCallDestination(
          GRPC_TRACE_FLAG_ENABLED(grpc_client_channel_trace)
              ? "SubchannelWrapper"
              : nullptr),
      client_channel_(std::move(client_channel)),
      subchannel_(std::move(subchannel)) {
  if (GRPC_TRACE_FLAG_ENABLED(grpc_client_channel_trace)) {
    gpr_log(
        GPR_INFO,
        "client_channel=%p: creating subchannel wrapper %p for subchannel %p",
        client_channel_.get(), this, subchannel_.get());
  }
  DCHECK(client_channel_->work_serializer_->RunningInWorkSerializer());
  if (client_channel_->channelz_node_ != nullptr) {
    auto* subchannel_node = subchannel_->channelz_node();
    if (subchannel_node != nullptr) {
      auto it =
          client_channel_->subchannel_refcount_map_.find(subchannel_.get());
      if (it == client_channel_->subchannel_refcount_map_.end()) {
        client_channel_->channelz_node_->AddChildSubchannel(
            subchannel_node->uuid());
        it = client_channel_->subchannel_refcount_map_
                 .emplace(subchannel_.get(), 0)
                 .first;
      }
      ++it->second;
    }
  }
  client_channel_->subchannel_wrappers_.insert(this);
}

ClientChannel::SubchannelWrapper::~SubchannelWrapper() {
  if (GRPC_TRACE_FLAG_ENABLED(grpc_client_channel_trace)) {
    gpr_log(GPR_INFO,
            "client_channel=%p: destroying subchannel wrapper %p "
            "for subchannel %p",
            client_channel_.get(), this, subchannel_.get());
  }
}

void ClientChannel::SubchannelWrapper::Orphaned() {
  // Make sure we clean up the channel's subchannel maps inside the
  // WorkSerializer.
  WeakRefAsSubclass<SubchannelWrapper>(DEBUG_LOCATION, "subchannel map cleanup")
      .release();
  client_channel_->work_serializer_->Run(
      [this]() ABSL_EXCLUSIVE_LOCKS_REQUIRED(
          *client_channel_->work_serializer_) {
        client_channel_->subchannel_wrappers_.erase(this);
        if (client_channel_->channelz_node_ != nullptr) {
          auto* subchannel_node = subchannel_->channelz_node();
          if (subchannel_node != nullptr) {
            auto it = client_channel_->subchannel_refcount_map_.find(
                subchannel_.get());
            GPR_ASSERT(it != client_channel_->subchannel_refcount_map_.end());
            --it->second;
            if (it->second == 0) {
              client_channel_->channelz_node_->RemoveChildSubchannel(
                  subchannel_node->uuid());
              client_channel_->subchannel_refcount_map_.erase(it);
            }
          }
        }
        WeakUnref(DEBUG_LOCATION, "subchannel map cleanup");
      },
      DEBUG_LOCATION);
}

void ClientChannel::SubchannelWrapper::WatchConnectivityState(
    std::unique_ptr<ConnectivityStateWatcherInterface> watcher) {
  auto& watcher_wrapper = watcher_map_[watcher.get()];
  GPR_ASSERT(watcher_wrapper == nullptr);
  watcher_wrapper = new WatcherWrapper(
      std::move(watcher),
      RefAsSubclass<SubchannelWrapper>(DEBUG_LOCATION, "WatcherWrapper"));
  subchannel_->WatchConnectivityState(
      RefCountedPtr<Subchannel::ConnectivityStateWatcherInterface>(
          watcher_wrapper));
}

void ClientChannel::SubchannelWrapper::CancelConnectivityStateWatch(
    ConnectivityStateWatcherInterface* watcher) {
  auto it = watcher_map_.find(watcher);
  GPR_ASSERT(it != watcher_map_.end());
  subchannel_->CancelConnectivityStateWatch(it->second);
  watcher_map_.erase(it);
}

void ClientChannel::SubchannelWrapper::AddDataWatcher(
    std::unique_ptr<DataWatcherInterface> watcher) {
  static_cast<InternalSubchannelDataWatcherInterface*>(watcher.get())
      ->SetSubchannel(subchannel_.get());
  GPR_ASSERT(data_watchers_.insert(std::move(watcher)).second);
}

void ClientChannel::SubchannelWrapper::CancelDataWatcher(
    DataWatcherInterface* watcher) {
  auto it = data_watchers_.find(watcher);
  if (it != data_watchers_.end()) data_watchers_.erase(it);
}

void ClientChannel::SubchannelWrapper::ThrottleKeepaliveTime(
    int new_keepalive_time) {
  subchannel_->ThrottleKeepaliveTime(new_keepalive_time);
}

//
// ClientChannel::ClientChannelControlHelper
//

class ClientChannel::ClientChannelControlHelper
    : public LoadBalancingPolicy::ChannelControlHelper {
 public:
  explicit ClientChannelControlHelper(
      RefCountedPtr<ClientChannel> client_channel)
      : client_channel_(std::move(client_channel)) {}

  ~ClientChannelControlHelper() override {
    client_channel_.reset(DEBUG_LOCATION, "ClientChannelControlHelper");
  }

  RefCountedPtr<SubchannelInterface> CreateSubchannel(
      const grpc_resolved_address& address, const ChannelArgs& per_address_args,
      const ChannelArgs& args) override
      ABSL_EXCLUSIVE_LOCKS_REQUIRED(*client_channel_->work_serializer_) {
    // If shutting down, do nothing.
    if (client_channel_->resolver_ == nullptr) return nullptr;
    ChannelArgs subchannel_args = Subchannel::MakeSubchannelArgs(
        args, per_address_args, client_channel_->subchannel_pool_,
        client_channel_->default_authority_);
    // Create subchannel.
    RefCountedPtr<Subchannel> subchannel =
        client_channel_->client_channel_factory_->CreateSubchannel(
            address, subchannel_args);
    if (subchannel == nullptr) return nullptr;
    // Make sure the subchannel has updated keepalive time.
    subchannel->ThrottleKeepaliveTime(client_channel_->keepalive_time_);
    // Create and return wrapper for the subchannel.
    return MakeRefCounted<SubchannelWrapper>(client_channel_,
                                             std::move(subchannel));
  }

  void UpdateState(
      grpc_connectivity_state state, const absl::Status& status,
      RefCountedPtr<LoadBalancingPolicy::SubchannelPicker> picker) override
      ABSL_EXCLUSIVE_LOCKS_REQUIRED(*client_channel_->work_serializer_) {
    if (client_channel_->resolver_ == nullptr) return;  // Shutting down.
    if (GRPC_TRACE_FLAG_ENABLED(grpc_client_channel_trace)) {
      const char* extra = client_channel_->disconnect_error_.ok()
                              ? ""
                              : " (ignoring -- channel shutting down)";
      gpr_log(GPR_INFO,
              "client_channel=%p: update: state=%s status=(%s) picker=%p%s",
              client_channel_.get(), ConnectivityStateName(state),
              status.ToString().c_str(), picker.get(), extra);
    }
    // Do update only if not shutting down.
    if (client_channel_->disconnect_error_.ok()) {
      client_channel_->UpdateStateAndPickerLocked(state, status, "helper",
                                                  std::move(picker));
    }
  }

  void RequestReresolution() override
      ABSL_EXCLUSIVE_LOCKS_REQUIRED(*client_channel_->work_serializer_) {
    if (client_channel_->resolver_ == nullptr) return;  // Shutting down.
    if (GRPC_TRACE_FLAG_ENABLED(grpc_client_channel_trace)) {
      gpr_log(GPR_INFO, "client_channel=%p: started name re-resolving",
              client_channel_.get());
    }
    client_channel_->resolver_->RequestReresolutionLocked();
  }

  absl::string_view GetTarget() override { return client_channel_->target(); }

  absl::string_view GetAuthority() override {
    return client_channel_->default_authority_;
  }

  RefCountedPtr<grpc_channel_credentials> GetChannelCredentials() override {
    return client_channel_->channel_args_.GetObject<grpc_channel_credentials>()
        ->duplicate_without_call_credentials();
  }

  RefCountedPtr<grpc_channel_credentials> GetUnsafeChannelCredentials()
      override {
    return client_channel_->channel_args_.GetObject<grpc_channel_credentials>()
        ->Ref();
  }

  EventEngine* GetEventEngine() override {
    return client_channel_->event_engine();
  }

  GlobalStatsPluginRegistry::StatsPluginGroup& GetStatsPluginGroup() override {
    return client_channel_->stats_plugin_group_;
  }

  void AddTraceEvent(TraceSeverity severity, absl::string_view message) override
      ABSL_EXCLUSIVE_LOCKS_REQUIRED(*client_channel_->work_serializer_) {
    if (client_channel_->resolver_ == nullptr) return;  // Shutting down.
    if (client_channel_->channelz_node_ != nullptr) {
      client_channel_->channelz_node_->AddTraceEvent(
          ConvertSeverityEnum(severity),
          grpc_slice_from_copied_buffer(message.data(), message.size()));
    }
  }

 private:
  static channelz::ChannelTrace::Severity ConvertSeverityEnum(
      TraceSeverity severity) {
    if (severity == TRACE_INFO) return channelz::ChannelTrace::Info;
    if (severity == TRACE_WARNING) return channelz::ChannelTrace::Warning;
    return channelz::ChannelTrace::Error;
  }

  RefCountedPtr<ClientChannel> client_channel_;
};

//
// ClientChannel implementation
//

namespace {

RefCountedPtr<SubchannelPoolInterface> GetSubchannelPool(
    const ChannelArgs& args) {
  if (args.GetBool(GRPC_ARG_USE_LOCAL_SUBCHANNEL_POOL).value_or(false)) {
    return MakeRefCounted<LocalSubchannelPool>();
  }
  return GlobalSubchannelPool::instance();
}

}  // namespace

absl::StatusOr<RefCountedPtr<Channel>> ClientChannel::Create(
    std::string target, ChannelArgs channel_args) {
  gpr_log(GPR_ERROR, "ARGS: %s", channel_args.ToString().c_str());
  // Get URI to resolve, using proxy mapper if needed.
  if (target.empty()) {
    return absl::InternalError("target URI is empty in client channel");
  }
  std::string uri_to_resolve = CoreConfiguration::Get()
                                   .proxy_mapper_registry()
                                   .MapName(target, &channel_args)
                                   .value_or(target);
  // Make sure the URI to resolve is valid, so that we know that
  // resolver creation will succeed later.
  if (!CoreConfiguration::Get().resolver_registry().IsValidTarget(
          uri_to_resolve)) {
    return absl::InvalidArgumentError(
        absl::StrCat("invalid target URI: ", uri_to_resolve));
  }
  // Get default service config.  If none is specified via the client API,
  // we use an empty config.
  absl::optional<absl::string_view> service_config_json =
      channel_args.GetString(GRPC_ARG_SERVICE_CONFIG);
  if (!service_config_json.has_value()) service_config_json = "{}";
  auto default_service_config =
      ServiceConfigImpl::Create(channel_args, *service_config_json);
  if (!default_service_config.ok()) return default_service_config.status();
  // Strip out service config channel arg, so that it doesn't affect
  // subchannel uniqueness when the args flow down to that layer.
  channel_args = channel_args.Remove(GRPC_ARG_SERVICE_CONFIG);
  // Check client channel factory.
  auto* client_channel_factory = channel_args.GetObject<ClientChannelFactory>();
  if (client_channel_factory == nullptr) {
    return absl::InternalError(
        "Missing client channel factory in args for client channel");
  }
  auto* call_destination_factory =
      channel_args.GetObject<CallDestinationFactory>();
  if (call_destination_factory == nullptr) {
    return absl::InternalError(
        "Missing call destination factory in args for client channel");
  }
  if (channel_args.GetObject<EventEngine>() == nullptr) {
    return absl::InternalError(
        "Missing event engine in args for client channel");
  }
  // Success.  Construct channel.
  return MakeRefCounted<ClientChannel>(
      std::move(target), std::move(channel_args), std::move(uri_to_resolve),
      std::move(*default_service_config), client_channel_factory,
      call_destination_factory);
}

namespace {
std::string GetDefaultAuthorityFromChannelArgs(const ChannelArgs& channel_args,
                                               absl::string_view target) {
  absl::optional<std::string> default_authority =
      channel_args.GetOwnedString(GRPC_ARG_DEFAULT_AUTHORITY);
  if (!default_authority.has_value()) {
    return CoreConfiguration::Get().resolver_registry().GetDefaultAuthority(
        target);
  } else {
    return std::move(*default_authority);
  }
}
}  // namespace

ClientChannel::ClientChannel(
    std::string target, ChannelArgs channel_args, std::string uri_to_resolve,
    RefCountedPtr<ServiceConfig> default_service_config,
    ClientChannelFactory* client_channel_factory,
    CallDestinationFactory* call_destination_factory)
    : Channel(std::move(target), channel_args),
      channel_args_(std::move(channel_args)),
      event_engine_(channel_args_.GetObjectRef<EventEngine>()),
      uri_to_resolve_(std::move(uri_to_resolve)),
      service_config_parser_index_(
          internal::ClientChannelServiceConfigParser::ParserIndex()),
      default_service_config_(std::move(default_service_config)),
      client_channel_factory_(client_channel_factory),
      default_authority_(
          GetDefaultAuthorityFromChannelArgs(channel_args_, this->target())),
      channelz_node_(channel_args_.GetObject<channelz::ChannelNode>()),
      call_arena_allocator_(MakeRefCounted<CallArenaAllocator>(
          channel_args_.GetObject<ResourceQuota>()
              ->memory_quota()
              ->CreateMemoryAllocator("client_channel"),
          1024)),
      idle_timeout_(GetClientIdleTimeout(channel_args_)),
      resolver_data_for_calls_(ResolverDataForCalls{}),
      picker_(nullptr),
      call_destination_(
          call_destination_factory->CreateCallDestination(picker_)),
      work_serializer_(std::make_shared<WorkSerializer>(event_engine_)),
      state_tracker_("client_channel", GRPC_CHANNEL_IDLE),
      subchannel_pool_(GetSubchannelPool(channel_args_)) {
  if (GRPC_TRACE_FLAG_ENABLED(grpc_client_channel_trace)) {
    gpr_log(GPR_INFO, "client_channel=%p: creating client_channel", this);
  }
  // Set initial keepalive time.
  auto keepalive_arg = channel_args_.GetInt(GRPC_ARG_KEEPALIVE_TIME_MS);
  if (keepalive_arg.has_value()) {
    keepalive_time_ = Clamp(*keepalive_arg, 1, INT_MAX);
  } else {
    keepalive_time_ = -1;  // unset
  }
  // Get stats plugins for channel.
  experimental::StatsPluginChannelScope scope(this->target(),
                                              default_authority_);
  stats_plugin_group_ =
      GlobalStatsPluginRegistry::GetStatsPluginsForChannel(scope);
}

ClientChannel::~ClientChannel() {
  if (GRPC_TRACE_FLAG_ENABLED(grpc_client_channel_trace)) {
    gpr_log(GPR_INFO, "client_channel=%p: destroying", this);
  }
}

void ClientChannel::Orphaned() {
  if (GRPC_TRACE_FLAG_ENABLED(grpc_client_channel_trace)) {
    gpr_log(GPR_INFO, "client_channel=%p: shutting down", this);
  }
  // Weird capture then copy needed to satisfy thread safety analysis, otherwise
  // it seems to fail to recognize the correct lock is taken in the lambda.
  auto self = RefAsSubclass<ClientChannel>();
  work_serializer_->Run(
      [self]() ABSL_EXCLUSIVE_LOCKS_REQUIRED(*self->work_serializer_) {
        self->DestroyResolverAndLbPolicyLocked();
      },
      DEBUG_LOCATION);
  // IncreaseCallCount() introduces a phony call and prevents the idle
  // timer from being reset by other threads.
  idle_state_.IncreaseCallCount();
  idle_activity_.Reset();
}

grpc_connectivity_state ClientChannel::CheckConnectivityState(
    bool try_to_connect) {
  // state_tracker_ is guarded by work_serializer_, which we're not
  // holding here.  But the one method of state_tracker_ that *is*
  // thread-safe to call without external synchronization is the state()
  // method, so we can disable thread-safety analysis for this one read.
  grpc_connectivity_state state =
      ABSL_TS_UNCHECKED_READ(state_tracker_).state();
  if (state == GRPC_CHANNEL_IDLE && try_to_connect) {
    RefAsSubclass<ClientChannel>().release();  // Held by callback.
    work_serializer_->Run(
        [this]() ABSL_EXCLUSIVE_LOCKS_REQUIRED(*work_serializer_) {
          TryToConnectLocked();
          Unref();
        },
        DEBUG_LOCATION);
  }
  return state;
}

void ClientChannel::WatchConnectivityState(
    grpc_connectivity_state last_observed_state, Timestamp deadline,
    grpc_completion_queue* cq, void* tag) {
  // FIXME: implement
}

void ClientChannel::AddConnectivityWatcher(
    grpc_connectivity_state initial_state,
    OrphanablePtr<AsyncConnectivityStateWatcherInterface> watcher) {
  // FIXME: to make this work, need to change WorkSerializer to use
  // absl::AnyInvocable<> instead of std::function<>
  //  work_serializer_->Run(
  //      [self = RefAsSubclass<ClientChannel>(), initial_state,
  //       watcher = std::move(watcher)]()
  //            ABSL_EXCLUSIVE_LOCKS_REQUIRED(*work_serializer_) {
  //        self->state_tracker_.AddWatcher(initial_state, std::move(watcher));
  //      },
  //      DEBUG_LOCATION);
}

void ClientChannel::RemoveConnectivityWatcher(
    AsyncConnectivityStateWatcherInterface* watcher) {
  RefAsSubclass<ClientChannel>().release();  // Held by callback.
  work_serializer_->Run(
      [this, watcher]() ABSL_EXCLUSIVE_LOCKS_REQUIRED(*work_serializer_) {
        state_tracker_.RemoveWatcher(watcher);
        Unref();
      },
      DEBUG_LOCATION);
}

void ClientChannel::GetInfo(const grpc_channel_info* info) {
  MutexLock lock(&info_mu_);
  if (info->lb_policy_name != nullptr) {
    *info->lb_policy_name = gpr_strdup(info_lb_policy_name_.c_str());
  }
  if (info->service_config_json != nullptr) {
    *info->service_config_json = gpr_strdup(info_service_config_json_.c_str());
  }
}

void ClientChannel::ResetConnectionBackoff() {
  RefAsSubclass<ClientChannel>().release();  // Held by callback.
  work_serializer_->Run(
      [this]() ABSL_EXCLUSIVE_LOCKS_REQUIRED(*work_serializer_) {
        if (lb_policy_ != nullptr) lb_policy_->ResetBackoffLocked();
        Unref();
      },
      DEBUG_LOCATION);
}

namespace {

// A class to handle CQ completion for a ping.
class PingRequest {
 public:
  PingRequest(grpc_completion_queue* cq, void* tag) : cq_(cq), tag_(tag) {
    grpc_cq_begin_op(cq, tag);
  }

  // Triggers CQ completion and eventually deletes the PingRequest object.
  void Complete(grpc_error_handle error) {
    grpc_cq_end_op(cq_, tag_, error, Destroy, this, &completion_storage_);
  }

 private:
  static void Destroy(void* arg, grpc_cq_completion* /*storage*/) {
    delete static_cast<PingRequest*>(arg);
  }

  grpc_completion_queue* cq_;
  void* tag_;
  grpc_cq_completion completion_storage_;
};

}  // namespace

void ClientChannel::Ping(grpc_completion_queue* cq, void* tag) {
  Crash("not implemented");
}

grpc_call* ClientChannel::CreateCall(
    grpc_call* parent_call, uint32_t propagation_mask,
    grpc_completion_queue* cq, grpc_pollset_set* /*pollset_set_alternative*/,
    Slice path, absl::optional<Slice> authority, Timestamp deadline,
    bool registered_method) {
  return MakeClientCall(parent_call, propagation_mask, cq, std::move(path),
                        std::move(authority), deadline, Ref());
}

void ClientChannel::StartCall(UnstartedCallHandler unstarted_handler) {
  // Increment call count.
  if (idle_timeout_ != Duration::Zero()) idle_state_.IncreaseCallCount();
  // Exit IDLE if needed.
  CheckConnectivityState(/*try_to_connect=*/true);
<<<<<<< HEAD
=======
  // Create an initiator/unstarted-handler pair.
  auto call =
      MakeCallPair(std::move(client_initial_metadata), event_engine_.get(),
                   call_arena_allocator_->MakeArena(), nullptr);
>>>>>>> 70317bc7
  // Spawn a promise to wait for the resolver result.
  // This will eventually start the call.
  unstarted_handler.SpawnGuarded(
      "wait-for-name-resolution",
      [self = RefAsSubclass<ClientChannel>(), unstarted_handler]() mutable {
        const bool wait_for_ready =
            unstarted_handler.UnprocessedClientInitialMetadata()
                .GetOrCreatePointer(WaitForReady())
                ->value;
        return Map(
            // Wait for the resolver result.
            CheckDelayed(self->resolver_data_for_calls_.NextWhen(
                [wait_for_ready](
                    const absl::StatusOr<ResolverDataForCalls> result) {
                  bool got_result = false;
                  // If the resolver reports an error but the call is
                  // wait_for_ready, keep waiting for the next result
                  // instead of failing the call.
                  if (!result.ok()) {
                    got_result = !wait_for_ready;
                  } else {
                    // Not an error.  Make sure we actually have a result.
                    got_result = result->config_selector != nullptr;
                  }
                  return got_result;
                })),
            // Handle resolver result.
            [self, unstarted_handler](
                std::tuple<absl::StatusOr<ResolverDataForCalls>, bool>
                    result_and_delayed) mutable {
              auto& resolver_data = std::get<0>(result_and_delayed);
              const bool was_queued = std::get<1>(result_and_delayed);
              if (!resolver_data.ok()) return resolver_data.status();
              // Apply service config to call.
              absl::Status status = self->ApplyServiceConfigToCall(
                  *resolver_data->config_selector,
                  unstarted_handler.UnprocessedClientInitialMetadata());
              if (!status.ok()) return status;
              // If the call was queued, add trace annotation.
              if (was_queued) {
                auto* call_tracer =
                    MaybeGetContext<CallTracerAnnotationInterface>();
                if (call_tracer != nullptr) {
                  call_tracer->RecordAnnotation(
                      "Delayed name resolution complete.");
                }
              }
              // Start the call on the destination provided by the
              // resolver.
              resolver_data->call_destination->StartCall(
                  std::move(unstarted_handler));
              return absl::OkStatus();
            });
      });
}

void ClientChannel::CreateResolverLocked() {
  if (GRPC_TRACE_FLAG_ENABLED(grpc_client_channel_trace)) {
    gpr_log(GPR_INFO, "client_channel=%p: starting name resolution for %s",
            this, uri_to_resolve_.c_str());
  }
  resolver_ = CoreConfiguration::Get().resolver_registry().CreateResolver(
      uri_to_resolve_, channel_args_, nullptr, work_serializer_,
      std::make_unique<ResolverResultHandler>(RefAsSubclass<ClientChannel>()));
  // Since the validity of the args was checked when the channel was created,
  // CreateResolver() must return a non-null result.
  GPR_ASSERT(resolver_ != nullptr);
  UpdateStateLocked(GRPC_CHANNEL_CONNECTING, absl::Status(),
                    "started resolving");
  resolver_->StartLocked();
  if (GRPC_TRACE_FLAG_ENABLED(grpc_client_channel_trace)) {
    gpr_log(GPR_INFO, "client_channel=%p: created resolver=%p", this,
            resolver_.get());
  }
}

void ClientChannel::DestroyResolverAndLbPolicyLocked() {
  if (resolver_ != nullptr) {
    if (GRPC_TRACE_FLAG_ENABLED(grpc_client_channel_trace)) {
      gpr_log(GPR_INFO, "client_channel=%p: shutting down resolver=%p", this,
              resolver_.get());
    }
    resolver_.reset();
    saved_service_config_.reset();
    saved_config_selector_.reset();
    resolver_data_for_calls_.Set(ResolverDataForCalls{nullptr, nullptr});
    // Clear LB policy if set.
    if (lb_policy_ != nullptr) {
      if (GRPC_TRACE_FLAG_ENABLED(grpc_client_channel_trace)) {
        gpr_log(GPR_INFO, "client_channel=%p: shutting down lb_policy=%p", this,
                lb_policy_.get());
      }
      lb_policy_.reset();
      picker_.Set(nullptr);
    }
  }
}

void ClientChannel::TryToConnectLocked() {
  if (disconnect_error_.ok()) {
    if (lb_policy_ != nullptr) {
      lb_policy_->ExitIdleLocked();
    } else if (resolver_ == nullptr) {
      CreateResolverLocked();
    }
  }
}

namespace {

RefCountedPtr<LoadBalancingPolicy::Config> ChooseLbPolicy(
    const Resolver::Result& resolver_result,
    const internal::ClientChannelGlobalParsedConfig* parsed_service_config) {
  // Prefer the LB policy config found in the service config.
  if (parsed_service_config->parsed_lb_config() != nullptr) {
    return parsed_service_config->parsed_lb_config();
  }
  // Try the deprecated LB policy name from the service config.
  // If not, try the setting from channel args.
  absl::optional<absl::string_view> policy_name;
  if (!parsed_service_config->parsed_deprecated_lb_policy().empty()) {
    policy_name = parsed_service_config->parsed_deprecated_lb_policy();
  } else {
    policy_name = resolver_result.args.GetString(GRPC_ARG_LB_POLICY_NAME);
    bool requires_config = false;
    if (policy_name.has_value() &&
        (!CoreConfiguration::Get()
              .lb_policy_registry()
              .LoadBalancingPolicyExists(*policy_name, &requires_config) ||
         requires_config)) {
      if (requires_config) {
        gpr_log(GPR_ERROR,
                "LB policy: %s passed through channel_args must not "
                "require a config. Using pick_first instead.",
                std::string(*policy_name).c_str());
      } else {
        gpr_log(GPR_ERROR,
                "LB policy: %s passed through channel_args does not exist. "
                "Using pick_first instead.",
                std::string(*policy_name).c_str());
      }
      policy_name = "pick_first";
    }
  }
  // Use pick_first if nothing was specified and we didn't select grpclb
  // above.
  if (!policy_name.has_value()) policy_name = "pick_first";
  // Now that we have the policy name, construct an empty config for it.
  Json config_json = Json::FromArray({Json::FromObject({
      {std::string(*policy_name), Json::FromObject({})},
  })});
  auto lb_policy_config =
      CoreConfiguration::Get().lb_policy_registry().ParseLoadBalancingConfig(
          config_json);
  // The policy name came from one of three places:
  // - The deprecated loadBalancingPolicy field in the service config,
  //   in which case the code in ClientChannelServiceConfigParser
  //   already verified that the policy does not require a config.
  // - One of the hard-coded values here, all of which are known to not
  //   require a config.
  // - A channel arg, in which case we check that the specified policy exists
  //   and accepts an empty config. If not, we revert to using pick_first
  //   lb_policy
  GPR_ASSERT(lb_policy_config.ok());
  return std::move(*lb_policy_config);
}

}  // namespace

void ClientChannel::OnResolverResultChangedLocked(Resolver::Result result) {
  // Handle race conditions.
  if (resolver_ == nullptr) return;
  if (GRPC_TRACE_FLAG_ENABLED(grpc_client_channel_trace)) {
    gpr_log(GPR_INFO, "client_channel=%p: got resolver result", this);
  }
  // Grab resolver result health callback.
  auto resolver_callback = std::move(result.result_health_callback);
  absl::Status resolver_result_status;
  // We only want to trace the address resolution in the follow cases:
  // (a) Address resolution resulted in service config change.
  // (b) Address resolution that causes number of backends to go from
  //     zero to non-zero.
  // (c) Address resolution that causes number of backends to go from
  //     non-zero to zero.
  // (d) Address resolution that causes a new LB policy to be created.
  //
  // We track a list of strings to eventually be concatenated and traced.
  std::vector<const char*> trace_strings;
  const bool resolution_contains_addresses =
      result.addresses.ok() && !result.addresses->empty();
  if (!resolution_contains_addresses &&
      previous_resolution_contained_addresses_) {
    trace_strings.push_back("Address list became empty");
  } else if (resolution_contains_addresses &&
             !previous_resolution_contained_addresses_) {
    trace_strings.push_back("Address list became non-empty");
  }
  previous_resolution_contained_addresses_ = resolution_contains_addresses;
  std::string service_config_error_string_storage;
  if (!result.service_config.ok()) {
    service_config_error_string_storage =
        result.service_config.status().ToString();
    trace_strings.push_back(service_config_error_string_storage.c_str());
  }
  // Choose the service config.
  RefCountedPtr<ServiceConfig> service_config;
  RefCountedPtr<ConfigSelector> config_selector;
  if (!result.service_config.ok()) {
    if (GRPC_TRACE_FLAG_ENABLED(grpc_client_channel_trace)) {
      gpr_log(GPR_INFO,
              "client_channel=%p: resolver returned service config error: %s",
              this, result.service_config.status().ToString().c_str());
    }
    // If the service config was invalid, then fallback to the
    // previously returned service config, if any.
    if (saved_service_config_ != nullptr) {
      if (GRPC_TRACE_FLAG_ENABLED(grpc_client_channel_trace)) {
        gpr_log(GPR_INFO,
                "client_channel=%p: resolver returned invalid service config; "
                "continuing to use previous service config",
                this);
      }
      service_config = saved_service_config_;
      config_selector = saved_config_selector_;
    } else {
      // We received a service config error and we don't have a
      // previous service config to fall back to.  Put the channel into
      // TRANSIENT_FAILURE.
      OnResolverErrorLocked(result.service_config.status());
      trace_strings.push_back("no valid service config");
      resolver_result_status =
          absl::UnavailableError("no valid service config");
    }
  } else if (*result.service_config == nullptr) {
    // Resolver did not return any service config.
    if (GRPC_TRACE_FLAG_ENABLED(grpc_client_channel_trace)) {
      gpr_log(GPR_INFO,
              "client_channel=%p: resolver returned no service config; "
              "using default service config for channel",
              this);
    }
    service_config = default_service_config_;
  } else {
    // Use ServiceConfig and ConfigSelector returned by resolver.
    service_config = std::move(*result.service_config);
    config_selector = result.args.GetObjectRef<ConfigSelector>();
  }
  // Note: The only case in which service_config is null here is if the
  // resolver returned a service config error and we don't have a previous
  // service config to fall back to.
  if (service_config != nullptr) {
    // Extract global config for client channel.
    const internal::ClientChannelGlobalParsedConfig* parsed_service_config =
        static_cast<const internal::ClientChannelGlobalParsedConfig*>(
            service_config->GetGlobalParsedConfig(
                service_config_parser_index_));
    // Choose LB policy config.
    RefCountedPtr<LoadBalancingPolicy::Config> lb_policy_config =
        ChooseLbPolicy(result, parsed_service_config);
    // Check if the ServiceConfig has changed.
    const bool service_config_changed =
        saved_service_config_ == nullptr ||
        service_config->json_string() != saved_service_config_->json_string();
    // Check if the ConfigSelector has changed.
    const bool config_selector_changed = !ConfigSelector::Equals(
        saved_config_selector_.get(), config_selector.get());
    // If either has changed, apply the global parameters now.
    if (service_config_changed || config_selector_changed) {
      // Update service config in control plane.
      UpdateServiceConfigInControlPlaneLocked(
          std::move(service_config), std::move(config_selector),
          std::string(lb_policy_config->name()));
      // TODO(ncteisen): might be worth somehow including a snippet of the
      // config in the trace, at the risk of bloating the trace logs.
      trace_strings.push_back("Service config changed");
    } else if (GRPC_TRACE_FLAG_ENABLED(grpc_client_channel_trace)) {
      gpr_log(GPR_INFO, "client_channel=%p: service config not changed", this);
    }
    // Create or update LB policy, as needed.
    resolver_result_status = CreateOrUpdateLbPolicyLocked(
        std::move(lb_policy_config),
        parsed_service_config->health_check_service_name(), std::move(result));
    // Start using new service config for calls.
    // This needs to happen after the LB policy has been updated, since
    // the ConfigSelector may need the LB policy to know about new
    // destinations before it can send RPCs to those destinations.
    if (service_config_changed || config_selector_changed) {
      UpdateServiceConfigInDataPlaneLocked();
    }
  }
  // Invoke resolver callback if needed.
  if (resolver_callback != nullptr) {
    resolver_callback(std::move(resolver_result_status));
  }
  // Add channel trace event.
  if (!trace_strings.empty()) {
    std::string message =
        absl::StrCat("Resolution event: ", absl::StrJoin(trace_strings, ", "));
    if (channelz_node_ != nullptr) {
      channelz_node_->AddTraceEvent(channelz::ChannelTrace::Severity::Info,
                                    grpc_slice_from_cpp_string(message));
    }
  }
}

void ClientChannel::OnResolverErrorLocked(absl::Status status) {
  if (resolver_ == nullptr) return;
  if (GRPC_TRACE_FLAG_ENABLED(grpc_client_channel_trace)) {
    gpr_log(GPR_INFO, "client_channel=%p: resolver transient failure: %s", this,
            status.ToString().c_str());
  }
  // If we already have an LB policy from a previous resolution
  // result, then we continue to let it set the connectivity state.
  // Otherwise, we go into TRANSIENT_FAILURE.
  if (lb_policy_ == nullptr) {
    // Update connectivity state.
    UpdateStateLocked(GRPC_CHANNEL_TRANSIENT_FAILURE, status,
                      "resolver failure");
    // Send updated resolver result.
    resolver_data_for_calls_.Set(
        MaybeRewriteIllegalStatusCode(status, "resolver"));
  }
}

absl::Status ClientChannel::CreateOrUpdateLbPolicyLocked(
    RefCountedPtr<LoadBalancingPolicy::Config> lb_policy_config,
    const absl::optional<std::string>& health_check_service_name,
    Resolver::Result result) {
  // Construct update.
  LoadBalancingPolicy::UpdateArgs update_args;
  if (!result.addresses.ok()) {
    update_args.addresses = result.addresses.status();
  } else {
    update_args.addresses = std::make_shared<EndpointAddressesListIterator>(
        std::move(*result.addresses));
  }
  update_args.config = std::move(lb_policy_config);
  update_args.resolution_note = std::move(result.resolution_note);
  // Remove the config selector from channel args so that we're not holding
  // unnecessary refs that cause it to be destroyed somewhere other than in the
  // WorkSerializer.
  update_args.args = result.args.Remove(GRPC_ARG_CONFIG_SELECTOR);
  // Add health check service name to channel args.
  if (health_check_service_name.has_value()) {
    update_args.args = update_args.args.Set(GRPC_ARG_HEALTH_CHECK_SERVICE_NAME,
                                            *health_check_service_name);
  }
  // Create policy if needed.
  if (lb_policy_ == nullptr) {
    lb_policy_ = CreateLbPolicyLocked(update_args.args);
  }
  // Update the policy.
  if (GRPC_TRACE_FLAG_ENABLED(grpc_client_channel_trace)) {
    gpr_log(GPR_INFO, "client_channel=%p: Updating child policy %p", this,
            lb_policy_.get());
  }
  return lb_policy_->UpdateLocked(std::move(update_args));
}

// Creates a new LB policy.
OrphanablePtr<LoadBalancingPolicy> ClientChannel::CreateLbPolicyLocked(
    const ChannelArgs& args) {
  // The LB policy will start in state CONNECTING but will not
  // necessarily send us an update synchronously, so set state to
  // CONNECTING (in case the resolver had previously failed and put the
  // channel into TRANSIENT_FAILURE) and make sure we have a queueing picker.
  UpdateStateAndPickerLocked(
      GRPC_CHANNEL_CONNECTING, absl::Status(), "started resolving",
      MakeRefCounted<LoadBalancingPolicy::QueuePicker>(nullptr));
  // Now create the LB policy.
  LoadBalancingPolicy::Args lb_policy_args;
  lb_policy_args.work_serializer = work_serializer_;
  lb_policy_args.channel_control_helper =
      std::make_unique<ClientChannelControlHelper>(
          RefAsSubclass<ClientChannel>());
  lb_policy_args.args = args;
  OrphanablePtr<LoadBalancingPolicy> lb_policy =
      MakeOrphanable<ChildPolicyHandler>(std::move(lb_policy_args),
                                         &grpc_client_channel_trace);
  if (GRPC_TRACE_FLAG_ENABLED(grpc_client_channel_trace)) {
    gpr_log(GPR_INFO, "client_channel=%p: created new LB policy %p", this,
            lb_policy.get());
  }
  return lb_policy;
}

void ClientChannel::UpdateServiceConfigInControlPlaneLocked(
    RefCountedPtr<ServiceConfig> service_config,
    RefCountedPtr<ConfigSelector> config_selector, std::string lb_policy_name) {
  std::string service_config_json(service_config->json_string());
  // Update service config.
  if (GRPC_TRACE_FLAG_ENABLED(grpc_client_channel_trace)) {
    gpr_log(GPR_INFO, "client_channel=%p: using service config: \"%s\"", this,
            service_config_json.c_str());
  }
  saved_service_config_ = std::move(service_config);
  // Update config selector.
  if (GRPC_TRACE_FLAG_ENABLED(grpc_client_channel_trace)) {
    gpr_log(GPR_INFO, "client_channel=%p: using ConfigSelector %p", this,
            config_selector.get());
  }
  saved_config_selector_ = std::move(config_selector);
  // Update the data used by GetChannelInfo().
  {
    MutexLock lock(&info_mu_);
    info_lb_policy_name_ = std::move(lb_policy_name);
    info_service_config_json_ = std::move(service_config_json);
  }
}

void ClientChannel::UpdateServiceConfigInDataPlaneLocked() {
  if (GRPC_TRACE_FLAG_ENABLED(grpc_client_channel_trace)) {
    gpr_log(GPR_INFO, "client_channel=%p: switching to ConfigSelector %p", this,
            saved_config_selector_.get());
  }
  // Use default config selector if resolver didn't supply one.
  RefCountedPtr<ConfigSelector> config_selector = saved_config_selector_;
  if (config_selector == nullptr) {
    config_selector =
        MakeRefCounted<DefaultConfigSelector>(saved_service_config_);
  }
  // Construct filter stack.
  // TODO(roth): Add service_config to channel_args_.
  InterceptionChainBuilder builder(channel_args_.SetObject(this));
  if (idle_timeout_ != Duration::Zero()) {
    builder.AddOnServerTrailingMetadata([this](ServerMetadata&) {
      if (idle_state_.DecreaseCallCount()) StartIdleTimer();
    });
  }
  CoreConfiguration::Get().channel_init().AddToInterceptionChainBuilder(
      GRPC_CLIENT_CHANNEL, builder);
// FIXME: add filters returned by config selector
#if 0
  std::vector<const grpc_channel_filter*> filters =
      config_selector->GetFilters();
  ChannelArgs new_args =
      channel_args_.SetObject(this).SetObject(service_config);
  RefCountedPtr<DynamicFilters> dynamic_filters =
      DynamicFilters::Create(new_args, std::move(filters));
  GPR_ASSERT(dynamic_filters != nullptr);
#endif
  // Create call destination.
  const bool enable_retries =
      !channel_args_.WantMinimalStack() &&
      channel_args_.GetBool(GRPC_ARG_ENABLE_RETRIES).value_or(true);
  if (enable_retries) {
    Crash("call v3 stack does not yet support retries");
  }
  auto filter_stack = builder.Build(call_destination_);
  // Send result to data plane.
  if (!filter_stack.ok()) {
    resolver_data_for_calls_.Set(MaybeRewriteIllegalStatusCode(
        filter_stack.status(), "channel construction"));
  } else {
    resolver_data_for_calls_.Set(ResolverDataForCalls{
        std::move(config_selector), std::move(*filter_stack)});
  }
}

void ClientChannel::UpdateStateLocked(grpc_connectivity_state state,
                                      const absl::Status& status,
                                      const char* reason) {
  if (state != GRPC_CHANNEL_SHUTDOWN &&
      state_tracker_.state() == GRPC_CHANNEL_SHUTDOWN) {
    Crash("Illegal transition SHUTDOWN -> anything");
  }
  state_tracker_.SetState(state, status, reason);
  if (channelz_node_ != nullptr) {
    channelz_node_->SetConnectivityState(state);
    channelz_node_->AddTraceEvent(
        channelz::ChannelTrace::Severity::Info,
        grpc_slice_from_static_string(
            channelz::ChannelNode::GetChannelConnectivityStateChangeString(
                state)));
  }
}

void ClientChannel::UpdateStateAndPickerLocked(
    grpc_connectivity_state state, const absl::Status& status,
    const char* reason,
    RefCountedPtr<LoadBalancingPolicy::SubchannelPicker> picker) {
  UpdateStateLocked(state, status, reason);
  picker_.Set(std::move(picker));
}

void ClientChannel::StartIdleTimer() {
  if (GRPC_TRACE_FLAG_ENABLED(grpc_client_channel_trace)) {
    gpr_log(GPR_INFO, "client_channel=%p: idle timer started", this);
  }
  auto self = RefAsSubclass<ClientChannel>();
  auto promise = Loop([self]() {
    return TrySeq(Sleep(Timestamp::Now() + self->idle_timeout_),
                  [&self]() -> Poll<LoopCtl<absl::Status>> {
                    if (self->idle_state_.CheckTimer()) {
                      return Continue{};
                    } else {
                      return absl::OkStatus();
                    }
                  });
  });
  idle_activity_.Set(MakeActivity(
      std::move(promise), ExecCtxWakeupScheduler{},
      [this, self = std::move(self)](absl::Status status) mutable {
        if (status.ok()) {
          work_serializer_->Run(
              [this, self = std::move(self)]() ABSL_EXCLUSIVE_LOCKS_REQUIRED(
                  *work_serializer_) {
                DestroyResolverAndLbPolicyLocked();
                UpdateStateAndPickerLocked(GRPC_CHANNEL_IDLE, absl::OkStatus(),
                                           "channel entering IDLE", nullptr);
                // TODO(roth): In case there's a race condition, we
                // might need to check for any calls that are queued
                // waiting for a resolver result or an LB pick.
              },
              DEBUG_LOCATION);
        }
      },
      GetContext<EventEngine>()));
}

absl::Status ClientChannel::ApplyServiceConfigToCall(
    ConfigSelector& config_selector,
    ClientMetadata& client_initial_metadata) const {
  if (GRPC_TRACE_FLAG_ENABLED(grpc_client_channel_call_trace)) {
    gpr_log(GPR_INFO, "client_channel=%p: %sapplying service config to call",
            this, GetContext<Activity>()->DebugTag().c_str());
  }
  // Create a ClientChannelServiceConfigCallData for the call.  This stores
  // a ref to the ServiceConfig and caches the right set of parsed configs
  // to use for the call.  The ClientChannelServiceConfigCallData will store
  // itself in the call context, so that it can be accessed by filters
  // below us in the stack, and it will be cleaned up when the call ends.
  auto* service_config_call_data =
      GetContext<Arena>()->New<ClientChannelServiceConfigCallData>(
          GetContext<Arena>(), GetContext<grpc_call_context_element>());
  // Use the ConfigSelector to determine the config for the call.
  absl::Status call_config_status = config_selector.GetCallConfig(
      {&client_initial_metadata, GetContext<Arena>(),
       service_config_call_data});
  if (!call_config_status.ok()) {
    return MaybeRewriteIllegalStatusCode(call_config_status, "ConfigSelector");
  }
  // Apply our own method params to the call.
  auto* method_params = static_cast<ClientChannelMethodParsedConfig*>(
      service_config_call_data->GetMethodParsedConfig(
          service_config_parser_index_));
  if (method_params != nullptr) {
    // If the service config specifies a deadline, update the call's
    // deadline timer.
    if (method_params->timeout() != Duration::Zero()) {
      Call* call = GetContext<Call>();
      const Timestamp per_method_deadline =
          Timestamp::FromCycleCounterRoundUp(call->start_time()) +
          method_params->timeout();
      call->UpdateDeadline(per_method_deadline);
    }
    // If the service config set wait_for_ready and the application
    // did not explicitly set it, use the value from the service config.
    auto* wait_for_ready =
        client_initial_metadata.GetOrCreatePointer(WaitForReady());
    if (method_params->wait_for_ready().has_value() &&
        !wait_for_ready->explicitly_set) {
      wait_for_ready->value = method_params->wait_for_ready().value();
    }
  }
  return absl::OkStatus();
}

}  // namespace grpc_core<|MERGE_RESOLUTION|>--- conflicted
+++ resolved
@@ -62,10 +62,7 @@
 #include "src/core/lib/channel/status_util.h"
 #include "src/core/lib/config/core_configuration.h"
 #include "src/core/lib/debug/trace.h"
-<<<<<<< HEAD
-=======
 #include "src/core/lib/experiments/experiments.h"
->>>>>>> 70317bc7
 #include "src/core/lib/gprpp/crash.h"
 #include "src/core/lib/gprpp/debug_location.h"
 #include "src/core/lib/gprpp/sync.h"
@@ -607,8 +604,9 @@
   if (GRPC_TRACE_FLAG_ENABLED(grpc_client_channel_trace)) {
     gpr_log(GPR_INFO, "client_channel=%p: shutting down", this);
   }
-  // Weird capture then copy needed to satisfy thread safety analysis, otherwise
-  // it seems to fail to recognize the correct lock is taken in the lambda.
+  // Weird capture then copy needed to satisfy thread safety analysis,
+  // otherwise it seems to fail to recognize the correct lock is taken in the
+  // lambda.
   auto self = RefAsSubclass<ClientChannel>();
   work_serializer_->Run(
       [self]() ABSL_EXCLUSIVE_LOCKS_REQUIRED(*self->work_serializer_) {
@@ -656,7 +654,8 @@
   //      [self = RefAsSubclass<ClientChannel>(), initial_state,
   //       watcher = std::move(watcher)]()
   //            ABSL_EXCLUSIVE_LOCKS_REQUIRED(*work_serializer_) {
-  //        self->state_tracker_.AddWatcher(initial_state, std::move(watcher));
+  //        self->state_tracker_.AddWatcher(initial_state,
+  //        std::move(watcher));
   //      },
   //      DEBUG_LOCATION);
 }
@@ -736,13 +735,6 @@
   if (idle_timeout_ != Duration::Zero()) idle_state_.IncreaseCallCount();
   // Exit IDLE if needed.
   CheckConnectivityState(/*try_to_connect=*/true);
-<<<<<<< HEAD
-=======
-  // Create an initiator/unstarted-handler pair.
-  auto call =
-      MakeCallPair(std::move(client_initial_metadata), event_engine_.get(),
-                   call_arena_allocator_->MakeArena(), nullptr);
->>>>>>> 70317bc7
   // Spawn a promise to wait for the resolver result.
   // This will eventually start the call.
   unstarted_handler.SpawnGuarded(
@@ -1082,8 +1074,8 @@
   update_args.config = std::move(lb_policy_config);
   update_args.resolution_note = std::move(result.resolution_note);
   // Remove the config selector from channel args so that we're not holding
-  // unnecessary refs that cause it to be destroyed somewhere other than in the
-  // WorkSerializer.
+  // unnecessary refs that cause it to be destroyed somewhere other than in
+  // the WorkSerializer.
   update_args.args = result.args.Remove(GRPC_ARG_CONFIG_SELECTOR);
   // Add health check service name to channel args.
   if (health_check_service_name.has_value()) {
