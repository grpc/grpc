--- conflicted
+++ resolved
@@ -236,21 +236,12 @@
         << subchannel_wrapper_.get() << " subchannel "
         << subchannel_wrapper_->subchannel_.get()
         << "; hopping into work_serializer";
-<<<<<<< HEAD
-    subchannel_wrapper_->client_channel_->work_serializer_->Run(
-        [self = RefAsSubclass<WatcherWrapper>(), state, status]()
-            ABSL_EXCLUSIVE_LOCKS_REQUIRED(
-                *self->subchannel_wrapper_->client_channel_->work_serializer_) {
-              self->ApplyUpdateInControlPlaneWorkSerializer(state, status);
-            });
-=======
     auto self = RefAsSubclass<WatcherWrapper>();
     subchannel_wrapper_->client_channel_->work_serializer_->Run(
         [self, state, status]() ABSL_EXCLUSIVE_LOCKS_REQUIRED(
             *self->subchannel_wrapper_->client_channel_->work_serializer_) {
           self->ApplyUpdateInControlPlaneWorkSerializer(state, status);
         });
->>>>>>> a58a5ffb
   }
 
   grpc_pollset_set* interested_parties() override { return nullptr; }
