//
// Copyright 2015 gRPC authors.
//
// Licensed under the Apache License, Version 2.0 (the "License");
// you may not use this file except in compliance with the License.
// You may obtain a copy of the License at
//
//     http://www.apache.org/licenses/LICENSE-2.0
//
// Unless required by applicable law or agreed to in writing, software
// distributed under the License is distributed on an "AS IS" BASIS,
// WITHOUT WARRANTIES OR CONDITIONS OF ANY KIND, either express or implied.
// See the License for the specific language governing permissions and
// limitations under the License.
//

#ifndef GRPC_SRC_CORE_CLIENT_CHANNEL_CLIENT_CHANNEL_FILTER_H
#define GRPC_SRC_CORE_CLIENT_CHANNEL_CLIENT_CHANNEL_FILTER_H

#include <grpc/support/port_platform.h>

#include <stddef.h>

#include <atomic>
#include <map>
#include <memory>
#include <string>
#include <utility>

#include "absl/base/thread_annotations.h"
#include "absl/container/flat_hash_set.h"
#include "absl/functional/any_invocable.h"
#include "absl/status/status.h"
#include "absl/strings/string_view.h"
#include "absl/types/optional.h"

#include <grpc/grpc.h>
#include <grpc/impl/connectivity_state.h>

#include "src/core/channelz/channelz.h"
#include "src/core/client_channel/client_channel_factory.h"
#include "src/core/client_channel/config_selector.h"
#include "src/core/client_channel/dynamic_filters.h"
#include "src/core/client_channel/subchannel.h"
#include "src/core/client_channel/subchannel_pool_interface.h"
#include "src/core/lib/channel/channel_args.h"
#include "src/core/lib/channel/channel_fwd.h"
#include "src/core/lib/channel/channel_stack.h"
#include "src/core/lib/gprpp/orphanable.h"
#include "src/core/lib/gprpp/ref_counted.h"
#include "src/core/lib/gprpp/ref_counted_ptr.h"
#include "src/core/lib/gprpp/sync.h"
#include "src/core/lib/gprpp/time.h"
#include "src/core/lib/gprpp/work_serializer.h"
#include "src/core/lib/iomgr/call_combiner.h"
#include "src/core/lib/iomgr/closure.h"
#include "src/core/lib/iomgr/error.h"
#include "src/core/lib/iomgr/iomgr_fwd.h"
#include "src/core/lib/iomgr/polling_entity.h"
#include "src/core/lib/resource_quota/arena.h"
#include "src/core/lib/slice/slice.h"
#include "src/core/lib/transport/connectivity_state.h"
#include "src/core/lib/transport/metadata_batch.h"
#include "src/core/lib/transport/transport.h"
#include "src/core/load_balancing/backend_metric_data.h"
#include "src/core/load_balancing/lb_policy.h"
#include "src/core/resolver/resolver.h"
#include "src/core/service_config/service_config.h"
#include "src/core/telemetry/call_tracer.h"
#include "src/core/util/time_precise.h"

//
// Client channel filter
//

// A client channel is a channel that begins disconnected, and can connect
// to some endpoint on demand. If that endpoint disconnects, it will be
// connected to again later.
//
// Calls on a disconnected client channel are queued until a connection is
// established.

// Channel arg key for server URI string.
#define GRPC_ARG_SERVER_URI "grpc.server_uri"

// Max number of batches that can be pending on a call at any given
// time.  This includes one batch for each of the following ops:
//   recv_initial_metadata
//   send_initial_metadata
//   recv_message
//   send_message
//   recv_trailing_metadata
//   send_trailing_metadata
#define MAX_PENDING_BATCHES 6

namespace grpc_core {

class ClientChannelFilter final {
 public:
  static const grpc_channel_filter kFilter;

  class LoadBalancedCall;
  class FilterBasedLoadBalancedCall;

  // Flag that this object gets stored in channel args as a raw pointer.
  struct RawPointerChannelArgTag {};
  static absl::string_view ChannelArgName() {
    return "grpc.internal.client_channel_filter";
  }

  grpc_connectivity_state CheckConnectivityState(bool try_to_connect);

  // Starts a one-time connectivity state watch.  When the channel's state
  // becomes different from *state, sets *state to the new state and
  // schedules on_complete.  The watcher_timer_init callback is invoked as
  // soon as the watch is actually started (i.e., after hopping into the
  // client channel combiner).  I/O will be serviced via pollent.
  //
  // This is intended to be used when starting a watch from outside of C-core
  // via grpc_channel_watch_connectivity_state().  It should not be used
  // by other callers.
  void AddExternalConnectivityWatcher(grpc_polling_entity pollent,
                                      grpc_connectivity_state* state,
                                      grpc_closure* on_complete,
                                      grpc_closure* watcher_timer_init) {
    new ExternalConnectivityWatcher(this, pollent, state, on_complete,
                                    watcher_timer_init);
  }

  // Cancels a pending external watcher previously added by
  // AddExternalConnectivityWatcher().
  void CancelExternalConnectivityWatcher(grpc_closure* on_complete) {
    ExternalConnectivityWatcher::RemoveWatcherFromExternalWatchersMap(
        this, on_complete, /*cancel=*/true);
  }

  // Starts and stops a connectivity watch.  The watcher will be initially
  // notified as soon as the state changes from initial_state and then on
  // every subsequent state change until either the watch is stopped or
  // it is notified that the state has changed to SHUTDOWN.
  //
  // This is intended to be used when starting watches from code inside of
  // C-core (e.g., for a nested control plane channel for things like xds).
  void AddConnectivityWatcher(
      grpc_connectivity_state initial_state,
      OrphanablePtr<AsyncConnectivityStateWatcherInterface> watcher);
  void RemoveConnectivityWatcher(
      AsyncConnectivityStateWatcherInterface* watcher);

  OrphanablePtr<FilterBasedLoadBalancedCall> CreateLoadBalancedCall(
      const grpc_call_element_args& args, grpc_polling_entity* pollent,
      grpc_closure* on_call_destruction_complete,
      absl::AnyInvocable<void()> on_commit, bool is_transparent_retry);

 private:
  class CallData;
  class FilterBasedCallData;
  class ResolverResultHandler;
  class SubchannelWrapper;
  class ClientChannelControlHelper;
  class ConnectivityWatcherAdder;
  class ConnectivityWatcherRemover;

  // Represents a pending connectivity callback from an external caller
  // via grpc_client_channel_watch_connectivity_state().
  class ExternalConnectivityWatcher final
      : public ConnectivityStateWatcherInterface {
   public:
    ExternalConnectivityWatcher(ClientChannelFilter* chand,
                                grpc_polling_entity pollent,
                                grpc_connectivity_state* state,
                                grpc_closure* on_complete,
                                grpc_closure* watcher_timer_init);

    ~ExternalConnectivityWatcher() override;

    // Removes the watcher from the external_watchers_ map.
    static void RemoveWatcherFromExternalWatchersMap(ClientChannelFilter* chand,
                                                     grpc_closure* on_complete,
                                                     bool cancel);

    void Notify(grpc_connectivity_state state,
                const absl::Status& /* status */) override;

    void Cancel();

   private:
    // Adds the watcher to state_tracker_. Consumes the ref that is passed to it
    // from Start().
    void AddWatcherLocked()
        ABSL_EXCLUSIVE_LOCKS_REQUIRED(*chand_->work_serializer_);
    void RemoveWatcherLocked()
        ABSL_EXCLUSIVE_LOCKS_REQUIRED(*chand_->work_serializer_);

    ClientChannelFilter* chand_;
    grpc_polling_entity pollent_;
    grpc_connectivity_state initial_state_;
    grpc_connectivity_state* state_;
    grpc_closure* on_complete_;
    grpc_closure* watcher_timer_init_;
    std::atomic<bool> done_{false};
  };

  ClientChannelFilter(grpc_channel_element_args* args,
                      grpc_error_handle* error);
  ~ClientChannelFilter();

  // Filter vtable functions.
  static grpc_error_handle Init(grpc_channel_element* elem,
                                grpc_channel_element_args* args);
  static void Destroy(grpc_channel_element* elem);
  static void StartTransportOp(grpc_channel_element* elem,
                               grpc_transport_op* op);
  static void GetChannelInfo(grpc_channel_element* elem,
                             const grpc_channel_info* info);

  // Note: All methods with "Locked" suffix must be invoked from within
  // work_serializer_.

  void ReprocessQueuedResolverCalls()
      ABSL_EXCLUSIVE_LOCKS_REQUIRED(&resolution_mu_);

  void OnResolverResultChangedLocked(Resolver::Result result)
      ABSL_EXCLUSIVE_LOCKS_REQUIRED(*work_serializer_);
  void OnResolverErrorLocked(absl::Status status)
      ABSL_EXCLUSIVE_LOCKS_REQUIRED(*work_serializer_);

  absl::Status CreateOrUpdateLbPolicyLocked(
      RefCountedPtr<LoadBalancingPolicy::Config> lb_policy_config,
      const absl::optional<std::string>& health_check_service_name,
      Resolver::Result result) ABSL_EXCLUSIVE_LOCKS_REQUIRED(*work_serializer_);
  OrphanablePtr<LoadBalancingPolicy> CreateLbPolicyLocked(
      const ChannelArgs& args) ABSL_EXCLUSIVE_LOCKS_REQUIRED(*work_serializer_);

  void UpdateStateLocked(grpc_connectivity_state state,
                         const absl::Status& status, const char* reason)
      ABSL_EXCLUSIVE_LOCKS_REQUIRED(*work_serializer_);

  void UpdateStateAndPickerLocked(
      grpc_connectivity_state state, const absl::Status& status,
      const char* reason,
      RefCountedPtr<LoadBalancingPolicy::SubchannelPicker> picker)
      ABSL_EXCLUSIVE_LOCKS_REQUIRED(*work_serializer_);

  void UpdateServiceConfigInControlPlaneLocked(
      RefCountedPtr<ServiceConfig> service_config,
      RefCountedPtr<ConfigSelector> config_selector, std::string lb_policy_name)
      ABSL_EXCLUSIVE_LOCKS_REQUIRED(*work_serializer_);

  void UpdateServiceConfigInDataPlaneLocked()
      ABSL_EXCLUSIVE_LOCKS_REQUIRED(*work_serializer_);

  void CreateResolverLocked() ABSL_EXCLUSIVE_LOCKS_REQUIRED(*work_serializer_);
  void DestroyResolverAndLbPolicyLocked()
      ABSL_EXCLUSIVE_LOCKS_REQUIRED(*work_serializer_);

  grpc_error_handle DoPingLocked(grpc_transport_op* op)
      ABSL_EXCLUSIVE_LOCKS_REQUIRED(*work_serializer_);

  void StartTransportOpLocked(grpc_transport_op* op)
      ABSL_EXCLUSIVE_LOCKS_REQUIRED(*work_serializer_);

  void TryToConnectLocked() ABSL_EXCLUSIVE_LOCKS_REQUIRED(*work_serializer_);

  //
  // Fields set at construction and never modified.
  //
  ChannelArgs channel_args_;
  grpc_channel_stack* owning_stack_;
  ClientChannelFactory* client_channel_factory_;
  RefCountedPtr<ServiceConfig> default_service_config_;
  std::string target_uri_;
  std::string uri_to_resolve_;
  std::string default_authority_;
  channelz::ChannelNode* channelz_node_;
  grpc_pollset_set* interested_parties_;
  const size_t service_config_parser_index_;

  //
  // Fields related to name resolution.  Guarded by resolution_mu_.
  //
  mutable Mutex resolution_mu_;
  // List of calls queued waiting for resolver result.
  absl::flat_hash_set<CallData*> resolver_queued_calls_
      ABSL_GUARDED_BY(resolution_mu_);
  // Data from service config.
  absl::Status resolver_transient_failure_error_
      ABSL_GUARDED_BY(resolution_mu_);
  bool received_service_config_data_ ABSL_GUARDED_BY(resolution_mu_) = false;
  RefCountedPtr<ServiceConfig> service_config_ ABSL_GUARDED_BY(resolution_mu_);
  RefCountedPtr<ConfigSelector> config_selector_
      ABSL_GUARDED_BY(resolution_mu_);
  RefCountedPtr<DynamicFilters> dynamic_filters_
      ABSL_GUARDED_BY(resolution_mu_);

  //
  // Fields related to LB picks.  Guarded by lb_mu_.
  //
  mutable Mutex lb_mu_;
  RefCountedPtr<LoadBalancingPolicy::SubchannelPicker> picker_
      ABSL_GUARDED_BY(lb_mu_);
  absl::flat_hash_set<RefCountedPtr<LoadBalancedCall>,
                      RefCountedPtrHash<LoadBalancedCall>,
                      RefCountedPtrEq<LoadBalancedCall>>
      lb_queued_calls_ ABSL_GUARDED_BY(lb_mu_);

  //
  // Fields used in the control plane.  Guarded by work_serializer.
  //
  std::shared_ptr<WorkSerializer> work_serializer_;
  ConnectivityStateTracker state_tracker_ ABSL_GUARDED_BY(*work_serializer_);
  OrphanablePtr<Resolver> resolver_ ABSL_GUARDED_BY(*work_serializer_);
  bool previous_resolution_contained_addresses_
      ABSL_GUARDED_BY(*work_serializer_) = false;
  RefCountedPtr<ServiceConfig> saved_service_config_
      ABSL_GUARDED_BY(*work_serializer_);
  RefCountedPtr<ConfigSelector> saved_config_selector_
      ABSL_GUARDED_BY(*work_serializer_);
  OrphanablePtr<LoadBalancingPolicy> lb_policy_
      ABSL_GUARDED_BY(*work_serializer_);
  RefCountedPtr<SubchannelPoolInterface> subchannel_pool_
      ABSL_GUARDED_BY(*work_serializer_);
  // The number of SubchannelWrapper instances referencing a given Subchannel.
  std::map<Subchannel*, int> subchannel_refcount_map_
      ABSL_GUARDED_BY(*work_serializer_);
  // The set of SubchannelWrappers that currently exist.
  // No need to hold a ref, since the map is updated in the control-plane
  // work_serializer when the SubchannelWrappers are created and destroyed.
  absl::flat_hash_set<SubchannelWrapper*> subchannel_wrappers_
      ABSL_GUARDED_BY(*work_serializer_);
  int keepalive_time_ ABSL_GUARDED_BY(*work_serializer_) = -1;
  grpc_error_handle disconnect_error_ ABSL_GUARDED_BY(*work_serializer_);

  //
  // Fields guarded by a mutex, since they need to be accessed
  // synchronously via get_channel_info().
  //
  Mutex info_mu_;
  std::string info_lb_policy_name_ ABSL_GUARDED_BY(info_mu_);
  std::string info_service_config_json_ ABSL_GUARDED_BY(info_mu_);

  //
  // Fields guarded by a mutex, since they need to be accessed
  // synchronously via grpc_channel_num_external_connectivity_watchers().
  //
  mutable Mutex external_watchers_mu_;
  std::map<grpc_closure*, RefCountedPtr<ExternalConnectivityWatcher>>
      external_watchers_ ABSL_GUARDED_BY(external_watchers_mu_);
};

//
// ClientChannelFilter::LoadBalancedCall
//

// TODO(roth): As part of simplifying cancellation in the filter stack,
// this should no longer need to be ref-counted.
class ClientChannelFilter::LoadBalancedCall
    : public InternallyRefCounted<LoadBalancedCall, UnrefCallDtor> {
 public:
  LoadBalancedCall(ClientChannelFilter* chand, Arena* arena,
                   absl::AnyInvocable<void()> on_commit,
                   bool is_transparent_retry);
  ~LoadBalancedCall() override;

  void Orphan() override { Unref(); }

  // Called by channel when removing a call from the list of queued calls.
  void RemoveCallFromLbQueuedCallsLocked()
      ABSL_EXCLUSIVE_LOCKS_REQUIRED(&ClientChannelFilter::lb_mu_);

  // Called by the channel for each queued call when a new picker
  // becomes available.
  virtual void RetryPickLocked()
      ABSL_EXCLUSIVE_LOCKS_REQUIRED(&ClientChannelFilter::lb_mu_) = 0;

 protected:
  ClientChannelFilter* chand() const { return chand_; }
  ClientCallTracer::CallAttemptTracer* call_attempt_tracer() const {
    return DownCast<ClientCallTracer::CallAttemptTracer*>(
        arena_->GetContext<CallTracerInterface>());
  }
  ConnectedSubchannel* connected_subchannel() const {
    return connected_subchannel_.get();
  }
  LoadBalancingPolicy::SubchannelCallTrackerInterface*
  lb_subchannel_call_tracker() const {
    return lb_subchannel_call_tracker_.get();
  }
  Arena* arena() const { return arena_; }

  void Commit() {
    auto on_commit = std::move(on_commit_);
    on_commit();
  }

  // Attempts an LB pick.  The following outcomes are possible:
  // - No pick result is available yet.  The call will be queued and
  //   nullopt will be returned.  The channel will later call
  //   RetryPickLocked() when a new picker is available and the pick
  //   should be retried.
  // - The pick failed.  If the call is not wait_for_ready, a non-OK
  //   status will be returned.  (If the call *is* wait_for_ready,
  //   it will be queued instead.)
  // - The pick completed successfully.  A connected subchannel is
  //   stored and an OK status will be returned.
  absl::optional<absl::Status> PickSubchannel(bool was_queued);

  void RecordCallCompletion(absl::Status status,
                            grpc_metadata_batch* recv_trailing_metadata,
                            grpc_transport_stream_stats* transport_stream_stats,
                            absl::string_view peer_address);

  void RecordLatency();

 private:
  class LbCallState;
  class Metadata;
  class BackendMetricAccessor;

  virtual grpc_polling_entity* pollent() = 0;
  virtual grpc_metadata_batch* send_initial_metadata() const = 0;

  // Helper function for performing an LB pick with a specified picker.
  // Returns true if the pick is complete.
  bool PickSubchannelImpl(LoadBalancingPolicy::SubchannelPicker* picker,
                          grpc_error_handle* error);
  // Adds the call to the channel's list of queued picks if not already present.
  void AddCallToLbQueuedCallsLocked()
      ABSL_EXCLUSIVE_LOCKS_REQUIRED(&ClientChannelFilter::lb_mu_);

  // Called when adding the call to the LB queue.
  virtual void OnAddToQueueLocked()
      ABSL_EXCLUSIVE_LOCKS_REQUIRED(&ClientChannelFilter::lb_mu_) = 0;

  ClientChannelFilter* chand_;

  absl::AnyInvocable<void()> on_commit_;

  gpr_cycle_counter lb_call_start_time_ = gpr_get_cycle_counter();

  RefCountedPtr<ConnectedSubchannel> connected_subchannel_;
  const BackendMetricData* backend_metric_data_ = nullptr;
  std::unique_ptr<LoadBalancingPolicy::SubchannelCallTrackerInterface>
      lb_subchannel_call_tracker_;
  Arena* const arena_;
};

class ClientChannelFilter::FilterBasedLoadBalancedCall final
    : public ClientChannelFilter::LoadBalancedCall {
 public:
  // If on_call_destruction_complete is non-null, then it will be
  // invoked once the LoadBalancedCall is completely destroyed.
  // If it is null, then the caller is responsible for checking whether
  // the LB call has a subchannel call and ensuring that the
  // on_call_destruction_complete closure passed down from the surface
  // is not invoked until after the subchannel call stack is destroyed.
  FilterBasedLoadBalancedCall(ClientChannelFilter* chand,
                              const grpc_call_element_args& args,
                              grpc_polling_entity* pollent,
                              grpc_closure* on_call_destruction_complete,
                              absl::AnyInvocable<void()> on_commit,
                              bool is_transparent_retry);
  ~FilterBasedLoadBalancedCall() override;

  void Orphan() override;

  void StartTransportStreamOpBatch(grpc_transport_stream_op_batch* batch);

  RefCountedPtr<SubchannelCall> subchannel_call() const {
    return subchannel_call_;
  }

 private:
  class LbQueuedCallCanceller;

  // Work-around for Windows compilers that don't allow nested classes
  // to access protected members of the enclosing class's parent class.
  using LoadBalancedCall::chand;
  using LoadBalancedCall::Commit;

  grpc_polling_entity* pollent() override { return pollent_; }
  grpc_metadata_batch* send_initial_metadata() const override {
    return pending_batches_[0]
        ->payload->send_initial_metadata.send_initial_metadata;
  }

  // Returns the index into pending_batches_ to be used for batch.
  static size_t GetBatchIndex(grpc_transport_stream_op_batch* batch);
  void PendingBatchesAdd(grpc_transport_stream_op_batch* batch);
  static void FailPendingBatchInCallCombiner(void* arg,
                                             grpc_error_handle error);
  // A predicate type and some useful implementations for PendingBatchesFail().
  typedef bool (*YieldCallCombinerPredicate)(
      const CallCombinerClosureList& closures);
  static bool YieldCallCombiner(const CallCombinerClosureList& /*closures*/) {
    return true;
  }
  static bool NoYieldCallCombiner(const CallCombinerClosureList& /*closures*/) {
    return false;
  }
  static bool YieldCallCombinerIfPendingBatchesFound(
      const CallCombinerClosureList& closures) {
    return closures.size() > 0;
  }
  // Fails all pending batches.
  // If yield_call_combiner_predicate returns true, assumes responsibility for
  // yielding the call combiner.
  void PendingBatchesFail(
      grpc_error_handle error,
      YieldCallCombinerPredicate yield_call_combiner_predicate);
  static void ResumePendingBatchInCallCombiner(void* arg,
                                               grpc_error_handle ignored);
  // Resumes all pending batches on subchannel_call_.
  void PendingBatchesResume();

  static void SendInitialMetadataOnComplete(void* arg, grpc_error_handle error);
  static void RecvInitialMetadataReady(void* arg, grpc_error_handle error);
  static void RecvTrailingMetadataReady(void* arg, grpc_error_handle error);

  // Called to perform a pick, both when the call is initially started
  // and when it is queued and the channel gets a new picker.
  void TryPick(bool was_queued);

  void OnAddToQueueLocked() override
      ABSL_EXCLUSIVE_LOCKS_REQUIRED(&ClientChannelFilter::lb_mu_);

  void RetryPickLocked() override
      ABSL_EXCLUSIVE_LOCKS_REQUIRED(&ClientChannelFilter::lb_mu_);

  void CreateSubchannelCall();

  // TODO(roth): Instead of duplicating these fields in every filter
  // that uses any one of them, we should store them in the call
  // context.  This will save per-call memory overhead.
  grpc_call_stack* owning_call_;
  CallCombiner* call_combiner_;
  grpc_polling_entity* pollent_;
  grpc_closure* on_call_destruction_complete_;
  absl::optional<Slice> peer_string_;

  // Set when we get a cancel_stream op.
  grpc_error_handle cancel_error_;

  // Set when we fail inside the LB call.
  grpc_error_handle failure_error_;

  LbQueuedCallCanceller* lb_call_canceller_
      ABSL_GUARDED_BY(&ClientChannelFilter::lb_mu_) = nullptr;

  RefCountedPtr<SubchannelCall> subchannel_call_;

  // For intercepting recv_initial_metadata_ready.
  grpc_metadata_batch* recv_initial_metadata_ = nullptr;
  grpc_closure recv_initial_metadata_ready_;
  grpc_closure* original_recv_initial_metadata_ready_ = nullptr;

  // For intercepting recv_trailing_metadata_ready.
  grpc_metadata_batch* recv_trailing_metadata_ = nullptr;
  grpc_transport_stream_stats* transport_stream_stats_ = nullptr;
  grpc_closure recv_trailing_metadata_ready_;
  grpc_closure* original_recv_trailing_metadata_ready_ = nullptr;

  // Batches are added to this list when received from above.
  // They are removed when we are done handling the batch (i.e., when
  // either we have invoked all of the batch's callbacks or we have
  // passed the batch down to the subchannel call and are not
  // intercepting any of its callbacks).
  grpc_transport_stream_op_batch* pending_batches_[MAX_PENDING_BATCHES] = {};
};

<<<<<<< HEAD
=======
class ClientChannelFilter::PromiseBasedLoadBalancedCall final
    : public ClientChannelFilter::LoadBalancedCall {
 public:
  PromiseBasedLoadBalancedCall(ClientChannelFilter* chand,
                               absl::AnyInvocable<void()> on_commit,
                               bool is_transparent_retry);

  ArenaPromise<ServerMetadataHandle> MakeCallPromise(
      CallArgs call_args, OrphanablePtr<PromiseBasedLoadBalancedCall> lb_call);

 private:
  grpc_polling_entity* pollent() override { return &pollent_; }
  grpc_metadata_batch* send_initial_metadata() const override;

  void RetryPickLocked() override;

  void OnAddToQueueLocked() override
      ABSL_EXCLUSIVE_LOCKS_REQUIRED(&ClientChannelFilter::lb_mu_);

  grpc_polling_entity pollent_;
  ClientMetadataHandle client_initial_metadata_;
  Waker waker_;
  bool was_queued_ = false;
  Slice peer_string_;
};

>>>>>>> 5bf4c34c
}  // namespace grpc_core

#endif  // GRPC_SRC_CORE_CLIENT_CHANNEL_CLIENT_CHANNEL_FILTER_H<|MERGE_RESOLUTION|>--- conflicted
+++ resolved
@@ -568,35 +568,6 @@
   grpc_transport_stream_op_batch* pending_batches_[MAX_PENDING_BATCHES] = {};
 };
 
-<<<<<<< HEAD
-=======
-class ClientChannelFilter::PromiseBasedLoadBalancedCall final
-    : public ClientChannelFilter::LoadBalancedCall {
- public:
-  PromiseBasedLoadBalancedCall(ClientChannelFilter* chand,
-                               absl::AnyInvocable<void()> on_commit,
-                               bool is_transparent_retry);
-
-  ArenaPromise<ServerMetadataHandle> MakeCallPromise(
-      CallArgs call_args, OrphanablePtr<PromiseBasedLoadBalancedCall> lb_call);
-
- private:
-  grpc_polling_entity* pollent() override { return &pollent_; }
-  grpc_metadata_batch* send_initial_metadata() const override;
-
-  void RetryPickLocked() override;
-
-  void OnAddToQueueLocked() override
-      ABSL_EXCLUSIVE_LOCKS_REQUIRED(&ClientChannelFilter::lb_mu_);
-
-  grpc_polling_entity pollent_;
-  ClientMetadataHandle client_initial_metadata_;
-  Waker waker_;
-  bool was_queued_ = false;
-  Slice peer_string_;
-};
-
->>>>>>> 5bf4c34c
 }  // namespace grpc_core
 
 #endif  // GRPC_SRC_CORE_CLIENT_CHANNEL_CLIENT_CHANNEL_FILTER_H