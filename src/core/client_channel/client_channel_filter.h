--- conflicted
+++ resolved
@@ -311,15 +311,9 @@
   // The set of SubchannelWrapper instances referencing a given Subchannel.
   // No need to hold refs, since the map is updated in the control-plane
   // work_serializer when the SubchannelWrappers are created and destroyed.
-<<<<<<< HEAD
-  absl::flat_hash_set<SubchannelWrapper*> subchannel_wrappers_
-      ABSL_GUARDED_BY(*work_serializer_);
-  Duration keepalive_time_ ABSL_GUARDED_BY(*work_serializer_);
-=======
   absl::flat_hash_map<Subchannel*, absl::flat_hash_set<SubchannelWrapper*>>
       subchannel_map_ ABSL_GUARDED_BY(*work_serializer_);
-  int keepalive_time_ ABSL_GUARDED_BY(*work_serializer_) = -1;
->>>>>>> fa582502
+  Duration keepalive_time_ ABSL_GUARDED_BY(*work_serializer_);
   grpc_error_handle disconnect_error_ ABSL_GUARDED_BY(*work_serializer_);
 
   //
