//
// Copyright 2015 gRPC authors.
//
// Licensed under the Apache License, Version 2.0 (the "License");
// you may not use this file except in compliance with the License.
// You may obtain a copy of the License at
//
//     http://www.apache.org/licenses/LICENSE-2.0
//
// Unless required by applicable law or agreed to in writing, software
// distributed under the License is distributed on an "AS IS" BASIS,
// WITHOUT WARRANTIES OR CONDITIONS OF ANY KIND, either express or implied.
// See the License for the specific language governing permissions and
// limitations under the License.
//

#ifndef GRPC_SRC_CORE_CLIENT_CHANNEL_CLIENT_CHANNEL_INTERNAL_H
#define GRPC_SRC_CORE_CLIENT_CHANNEL_CLIENT_CHANNEL_INTERNAL_H

#include <grpc/support/port_platform.h>

#include <utility>

#include "absl/functional/any_invocable.h"
#include "absl/log/check.h"

#include <grpc/support/log.h>

#include "src/core/lib/channel/context.h"
#include "src/core/lib/gprpp/unique_type_name.h"
#include "src/core/lib/resource_quota/arena.h"
#include "src/core/lib/transport/call_destination.h"
#include "src/core/load_balancing/lb_policy.h"
#include "src/core/service_config/service_config_call_data.h"
#include "src/core/telemetry/call_tracer.h"

//
// This file contains internal interfaces used to allow various plugins
// (filters, LB policies, etc) to access internal data provided by the
// ClientChannelFilter that is not normally accessible via external APIs.
//

// Channel arg key for health check service name.
#define GRPC_ARG_HEALTH_CHECK_SERVICE_NAME \
  "grpc.internal.health_check_service_name"

namespace grpc_core {

// Internal type for LB call state interface.  Provides an interface for
// LB policies to access internal call attributes.
class ClientChannelLbCallState : public LoadBalancingPolicy::CallState {
 public:
  virtual ServiceConfigCallData::CallAttributeInterface* GetCallAttribute(
      UniqueTypeName type) const = 0;
  virtual ClientCallTracer::CallAttemptTracer* GetCallAttemptTracer() const = 0;
};

// Internal type for ServiceConfigCallData.  Handles call commits.
class ClientChannelServiceConfigCallData final : public ServiceConfigCallData {
 public:
  explicit ClientChannelServiceConfigCallData(Arena* arena)
      : ServiceConfigCallData(arena) {}

  void SetOnCommit(absl::AnyInvocable<void()> on_commit) {
    CHECK(on_commit_ == nullptr);
    on_commit_ = std::move(on_commit);
  }

  void Commit() {
    auto on_commit = std::move(on_commit_);
    if (on_commit != nullptr) on_commit();
  }

 private:
  absl::AnyInvocable<void()> on_commit_;
};

<<<<<<< HEAD
template <>
struct ContextSubclass<ClientChannelServiceConfigCallData> {
  using Base = ServiceConfigCallData;
=======
class SubchannelInterfaceWithCallDestination : public SubchannelInterface {
 public:
  using SubchannelInterface::SubchannelInterface;
  // Obtain the call destination for this subchannel.
  virtual RefCountedPtr<UnstartedCallDestination> call_destination() = 0;
>>>>>>> 689b9f6a
};

}  // namespace grpc_core

#endif  // GRPC_SRC_CORE_CLIENT_CHANNEL_CLIENT_CHANNEL_INTERNAL_H<|MERGE_RESOLUTION|>--- conflicted
+++ resolved
@@ -75,17 +75,16 @@
   absl::AnyInvocable<void()> on_commit_;
 };
 
-<<<<<<< HEAD
 template <>
 struct ContextSubclass<ClientChannelServiceConfigCallData> {
   using Base = ServiceConfigCallData;
-=======
+};
+
 class SubchannelInterfaceWithCallDestination : public SubchannelInterface {
  public:
   using SubchannelInterface::SubchannelInterface;
   // Obtain the call destination for this subchannel.
   virtual RefCountedPtr<UnstartedCallDestination> call_destination() = 0;
->>>>>>> 689b9f6a
 };
 
 }  // namespace grpc_core
