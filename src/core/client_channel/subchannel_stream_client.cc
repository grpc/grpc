--- conflicted
+++ resolved
@@ -191,31 +191,15 @@
   Cancel();
 }
 
-<<<<<<< HEAD
-void SubchannelStreamClient::CallState::StartCallLocked() {
-  ConnectedSubchannel::CreateCallArgs args = {
-=======
 absl::Status SubchannelStreamClient::CallState::StartCallLocked() {
   Subchannel::CreateCallArgs args = {
->>>>>>> 0c3eda7c
       &pollent_,
       gpr_get_cycle_counter(),  // start_time
       Timestamp::InfFuture(),   // deadline
       arena_.get(),
       &call_combiner_,
   };
-<<<<<<< HEAD
-  grpc_error_handle error;
-  call_ =
-      subchannel_stream_client_->connected_subchannel_->CreateCall(args, &error)
-          .release();
-  // Register after-destruction callback.
-  GRPC_CLOSURE_INIT(&after_call_stack_destruction_, AfterCallStackDestruction,
-                    this, grpc_schedule_on_exec_ctx);
-  call_->SetAfterCallStackDestroy(&after_call_stack_destruction_);
-=======
   auto call = subchannel_stream_client_->subchannel_->CreateCall(args);
->>>>>>> 0c3eda7c
   // Check if creation failed.
   if (call.ok() && *call == nullptr) {
     return absl::UnavailableError("failed to create call on subchannel");
@@ -296,12 +280,7 @@
 void SubchannelStreamClient::CallState::StartBatchInCallCombiner(
     void* arg, grpc_error_handle /*error*/) {
   auto* batch = static_cast<grpc_transport_stream_op_batch*>(arg);
-<<<<<<< HEAD
-  auto* call =
-      static_cast<ConnectedSubchannel::Call*>(batch->handler_private.extra_arg);
-=======
   auto* call = static_cast<Subchannel::Call*>(batch->handler_private.extra_arg);
->>>>>>> 0c3eda7c
   call->StartTransportStreamOpBatch(batch);
 }
 
