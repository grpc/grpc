--- conflicted
+++ resolved
@@ -179,10 +179,7 @@
   ChannelTrace::Node NewTraceNode(Args&&... args) {
     return trace_.NewNode(std::forward<Args>(args)...);
   }
-<<<<<<< HEAD
-=======
   ChannelTrace& mutable_trace() { return trace_; }
->>>>>>> 0227d87f
 
  protected:
   void PopulateJsonFromDataSources(Json::Object& json);
