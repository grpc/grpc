//
//
// Copyright 2017 gRPC authors.
//
// Licensed under the Apache License, Version 2.0 (the "License");
// you may not use this file except in compliance with the License.
// You may obtain a copy of the License at
//
//     http://www.apache.org/licenses/LICENSE-2.0
//
// Unless required by applicable law or agreed to in writing, software
// distributed under the License is distributed on an "AS IS" BASIS,
// WITHOUT WARRANTIES OR CONDITIONS OF ANY KIND, either express or implied.
// See the License for the specific language governing permissions and
// limitations under the License.
//
//

#include "src/core/channelz/channelz.h"

#include <grpc/support/json.h>
#include <grpc/support/port_platform.h>
#include <grpc/support/time.h>

#include <algorithm>
#include <atomic>
#include <cstdint>
#include <string>
#include <tuple>

#include "absl/log/check.h"
#include "absl/status/statusor.h"
#include "absl/strings/escaping.h"
#include "absl/strings/str_cat.h"
#include "absl/strings/strip.h"
#include "src/core/channelz/channelz_registry.h"
#include "src/core/lib/address_utils/parse_address.h"
#include "src/core/lib/address_utils/sockaddr_utils.h"
#include "src/core/lib/channel/channel_args.h"
#include "src/core/lib/iomgr/resolved_address.h"
#include "src/core/lib/transport/connectivity_state.h"
#include "src/core/util/json/json_writer.h"
#include "src/core/util/string.h"
#include "src/core/util/time.h"
#include "src/core/util/uri.h"
#include "src/core/util/useful.h"

namespace grpc_core {
namespace channelz {

//
// DataSink
//

namespace {
class JsonDataSink final : public DataSink {
 public:
  explicit JsonDataSink(Json::Object& output) : output_(output) {
    CHECK(output_.find("additionalInfo") == output_.end());
  }
  ~JsonDataSink() {
    if (additional_info_ != nullptr) {
      output_["additionalInfo"] =
          Json::FromObject(std::move(*additional_info_));
    }
  }

  void AddAdditionalInfo(absl::string_view name,
                         Json::Object additional_info) override {
    if (additional_info_ == nullptr) {
      additional_info_ = std::make_unique<Json::Object>();
    }
    additional_info_->emplace(name,
                              Json::FromObject(std::move(additional_info)));
  }

 private:
  Json::Object& output_;
  std::unique_ptr<Json::Object> additional_info_;
};

class ExplicitJsonDataSink final : public DataSink {
 public:
  void AddAdditionalInfo(absl::string_view name,
                         Json::Object additional_info) override {
    additional_info_.emplace(name,
                             Json::FromObject(std::move(additional_info)));
  }

  Json::Object Finalize() { return std::move(additional_info_); }

 private:
  Json::Object additional_info_;
};
}  // namespace

//
// BaseNode
//

BaseNode::BaseNode(EntityType type, std::string name)
    : type_(type), uuid_(-1), name_(std::move(name)) {
  // The registry will set uuid_ under its lock.
  ChannelzRegistry::Register(this);
}

BaseNode::~BaseNode() { ChannelzRegistry::Unregister(uuid_); }

std::string BaseNode::RenderJsonString() {
  Json json = RenderJson();
  return JsonDump(json);
}

void BaseNode::PopulateJsonFromDataSources(Json::Object& json) {
  JsonDataSink sink(json);
  MutexLock lock(&data_sources_mu_);
  for (DataSource* data_source : data_sources_) {
    data_source->AddData(sink);
  }
}

Json::Object BaseNode::AdditionalInfo() {
  ExplicitJsonDataSink sink;
  MutexLock lock(&data_sources_mu_);
  for (DataSource* data_source : data_sources_) {
    data_source->AddData(sink);
  }
  return sink.Finalize();
}

void BaseNode::RunZTrace(
    absl::string_view name, Timestamp deadline,
    std::map<std::string, std::string> args,
    std::shared_ptr<grpc_event_engine::experimental::EventEngine> event_engine,
    absl::AnyInvocable<void(Json)> callback) {
  // Limit deadline to help contain potential resource exhaustion due to
  // tracing.
  deadline = std::min(deadline, Timestamp::Now() + Duration::Minutes(10));
  auto fail = [&callback, event_engine](absl::Status status) {
    event_engine->Run(
        [callback = std::move(callback), status = std::move(status)]() mutable {
          Json::Object object;
          object["status"] = Json::FromString(status.ToString());
          callback(Json::FromObject(std::move(object)));
        });
  };
  std::unique_ptr<ZTrace> ztrace;
  {
    MutexLock lock(&data_sources_mu_);
    for (auto* data_source : data_sources_) {
      if (auto found_ztrace = data_source->GetZTrace(name);
          found_ztrace != nullptr) {
        if (ztrace == nullptr) {
          ztrace = std::move(found_ztrace);
        } else {
          fail(absl::InternalError(
              absl::StrCat("Ambiguous ztrace handler: ", name)));
          return;
        }
      }
    }
  }
  if (ztrace == nullptr) {
    fail(absl::NotFoundError(absl::StrCat("ztrace not found: ", name)));
    return;
  }
  ztrace->Run(deadline, std::move(args), event_engine, std::move(callback));
}

//
// DataSource
//

DataSource::DataSource(RefCountedPtr<BaseNode> node) : node_(std::move(node)) {
<<<<<<< HEAD
  if (node_ != nullptr) {
    MutexLock lock(&node_->data_sources_mu_);
    node_->data_sources_.push_back(this);
  }
=======
  if (node_ == nullptr) return;
  MutexLock lock(&node_->data_sources_mu_);
  node_->data_sources_.push_back(this);
>>>>>>> 43272155
}

DataSource::~DataSource() {
  if (node_ != nullptr) ResetDataSource();
}

void DataSource::ResetDataSource() {
  auto node = std::move(node_);
  DCHECK(node != nullptr);
  MutexLock lock(&node->data_sources_mu_);
  node->data_sources_.erase(
      std::remove(node->data_sources_.begin(), node->data_sources_.end(), this),
      node->data_sources_.end());
}

//
// CallCountingHelper
//

void CallCountingHelper::RecordCallStarted() {
  calls_started_.fetch_add(1, std::memory_order_relaxed);
  last_call_started_cycle_.store(gpr_get_cycle_counter(),
                                 std::memory_order_relaxed);
}

void CallCountingHelper::RecordCallFailed() {
  calls_failed_.fetch_add(1, std::memory_order_relaxed);
}

void CallCountingHelper::RecordCallSucceeded() {
  calls_succeeded_.fetch_add(1, std::memory_order_relaxed);
}

//
// CallCounts
//

void CallCounts::PopulateJson(Json::Object& json) const {
  if (calls_started != 0) {
    json["callsStarted"] = Json::FromString(absl::StrCat(calls_started));
    json["lastCallStartedTimestamp"] =
        Json::FromString(last_call_started_timestamp());
  }
  if (calls_succeeded != 0) {
    json["callsSucceeded"] = Json::FromString(absl::StrCat(calls_succeeded));
  }
  if (calls_failed != 0) {
    json["callsFailed"] = Json::FromString(absl::StrCat(calls_failed));
  }
}

//
// PerCpuCallCountingHelper
//

void PerCpuCallCountingHelper::RecordCallStarted() {
  auto& data = per_cpu_data_.this_cpu();
  data.calls_started.fetch_add(1, std::memory_order_relaxed);
  data.last_call_started_cycle.store(gpr_get_cycle_counter(),
                                     std::memory_order_relaxed);
}

void PerCpuCallCountingHelper::RecordCallFailed() {
  per_cpu_data_.this_cpu().calls_failed.fetch_add(1, std::memory_order_relaxed);
}

void PerCpuCallCountingHelper::RecordCallSucceeded() {
  per_cpu_data_.this_cpu().calls_succeeded.fetch_add(1,
                                                     std::memory_order_relaxed);
}

CallCounts PerCpuCallCountingHelper::GetCallCounts() const {
  CallCounts call_counts;
  for (const auto& cpu : per_cpu_data_) {
    call_counts.calls_started +=
        cpu.calls_started.load(std::memory_order_relaxed);
    call_counts.calls_succeeded +=
        cpu.calls_succeeded.load(std::memory_order_relaxed);
    call_counts.calls_failed +=
        cpu.calls_failed.load(std::memory_order_relaxed);
    call_counts.last_call_started_cycle =
        std::max(call_counts.last_call_started_cycle,
                 cpu.last_call_started_cycle.load(std::memory_order_relaxed));
  }
  return call_counts;
}

//
// ChannelNode
//

ChannelNode::ChannelNode(std::string target, size_t channel_tracer_max_nodes,
                         bool is_internal_channel)
    : BaseNode(is_internal_channel ? EntityType::kInternalChannel
                                   : EntityType::kTopLevelChannel,
               target),
      target_(std::move(target)),
      trace_(channel_tracer_max_nodes) {}

const char* ChannelNode::GetChannelConnectivityStateChangeString(
    grpc_connectivity_state state) {
  switch (state) {
    case GRPC_CHANNEL_IDLE:
      return "Channel state change to IDLE";
    case GRPC_CHANNEL_CONNECTING:
      return "Channel state change to CONNECTING";
    case GRPC_CHANNEL_READY:
      return "Channel state change to READY";
    case GRPC_CHANNEL_TRANSIENT_FAILURE:
      return "Channel state change to TRANSIENT_FAILURE";
    case GRPC_CHANNEL_SHUTDOWN:
      return "Channel state change to SHUTDOWN";
  }
  GPR_UNREACHABLE_CODE(return "UNKNOWN");
}

std::optional<std::string> ChannelNode::connectivity_state() {
  // Connectivity state.
  // If low-order bit is on, then the field is set.
  int state_field = connectivity_state_.load(std::memory_order_relaxed);
  if ((state_field & 1) != 0) {
    grpc_connectivity_state state =
        static_cast<grpc_connectivity_state>(state_field >> 1);
    return ConnectivityStateName(state);
  }
  return std::nullopt;
}

Json ChannelNode::RenderJson() {
  Json::Object data = {
      {"target", Json::FromString(target_)},
  };
  if (auto cs = connectivity_state(); cs.has_value()) {
    data["state"] = Json::FromObject({
        {"state", Json::FromString(cs.value())},
    });
  }
  // Fill in the channel trace if applicable.
  Json trace_json = trace_.RenderJson();
  if (trace_json.type() != Json::Type::kNull) {
    data["trace"] = std::move(trace_json);
  }
  // Ask CallCountingHelper to populate call count data.
  call_counter_.GetCallCounts().PopulateJson(data);
  // Construct outer object.
  Json::Object json = {
      {"ref", Json::FromObject({
                  {"channelId", Json::FromString(absl::StrCat(uuid()))},
              })},
      {"data", Json::FromObject(std::move(data))},
  };
  // Template method. Child classes may override this to add their specific
  // functionality.
  PopulateChildRefs(&json);
  PopulateJsonFromDataSources(json);
  return Json::FromObject(std::move(json));
}

void ChannelNode::PopulateChildRefs(Json::Object* json) {
  MutexLock lock(&child_mu_);
  if (!child_subchannels_.empty()) {
    Json::Array array;
    for (intptr_t subchannel_uuid : child_subchannels_) {
      array.emplace_back(Json::FromObject({
          {"subchannelId", Json::FromString(absl::StrCat(subchannel_uuid))},
      }));
    }
    (*json)["subchannelRef"] = Json::FromArray(std::move(array));
  }
  if (!child_channels_.empty()) {
    Json::Array array;
    for (intptr_t channel_uuid : child_channels_) {
      array.emplace_back(Json::FromObject({
          {"channelId", Json::FromString(absl::StrCat(channel_uuid))},
      }));
    }
    (*json)["channelRef"] = Json::FromArray(std::move(array));
  }
}

void ChannelNode::SetConnectivityState(grpc_connectivity_state state) {
  // Store with low-order bit set to indicate that the field is set.
  int state_field = (state << 1) + 1;
  connectivity_state_.store(state_field, std::memory_order_relaxed);
}

void ChannelNode::AddChildChannel(intptr_t child_uuid) {
  MutexLock lock(&child_mu_);
  child_channels_.insert(child_uuid);
}

void ChannelNode::RemoveChildChannel(intptr_t child_uuid) {
  MutexLock lock(&child_mu_);
  child_channels_.erase(child_uuid);
}

void ChannelNode::AddChildSubchannel(intptr_t child_uuid) {
  MutexLock lock(&child_mu_);
  child_subchannels_.insert(child_uuid);
}

void ChannelNode::RemoveChildSubchannel(intptr_t child_uuid) {
  MutexLock lock(&child_mu_);
  child_subchannels_.erase(child_uuid);
}

//
// SubchannelNode
//

SubchannelNode::SubchannelNode(std::string target_address,
                               size_t channel_tracer_max_nodes)
    : BaseNode(EntityType::kSubchannel, target_address),
      target_(std::move(target_address)),
      trace_(channel_tracer_max_nodes) {}

SubchannelNode::~SubchannelNode() {}

void SubchannelNode::UpdateConnectivityState(grpc_connectivity_state state) {
  connectivity_state_.store(state, std::memory_order_relaxed);
}

void SubchannelNode::SetChildSocket(RefCountedPtr<SocketNode> socket) {
  MutexLock lock(&socket_mu_);
  child_socket_ = std::move(socket);
}

std::string SubchannelNode::connectivity_state() const {
  grpc_connectivity_state state =
      connectivity_state_.load(std::memory_order_relaxed);
  return ConnectivityStateName(state);
}

Json SubchannelNode::RenderJson() {
  // Create and fill the data child.
  Json::Object data = {
      {"state", Json::FromObject({
                    {"state", Json::FromString(connectivity_state())},
                })},
      {"target", Json::FromString(target_)},
  };
  // Fill in the channel trace if applicable
  Json trace_json = trace_.RenderJson();
  if (trace_json.type() != Json::Type::kNull) {
    data["trace"] = std::move(trace_json);
  }
  // Ask CallCountingHelper to populate call count data.
  call_counter_.GetCallCounts().PopulateJson(data);
  // Construct top-level object.
  Json::Object object{
      {"ref", Json::FromObject({
                  {"subchannelId", Json::FromString(absl::StrCat(uuid()))},
              })},
      {"data", Json::FromObject(std::move(data))},
  };
  // Populate the child socket.
  RefCountedPtr<SocketNode> child_socket;
  {
    MutexLock lock(&socket_mu_);
    child_socket = child_socket_;
  }
  if (child_socket != nullptr && child_socket->uuid() != 0) {
    object["socketRef"] = Json::FromArray({
        Json::FromObject({
            {"socketId", Json::FromString(absl::StrCat(child_socket->uuid()))},
            {"name", Json::FromString(child_socket->name())},
        }),
    });
  }
  PopulateJsonFromDataSources(object);
  return Json::FromObject(std::move(object));
}

//
// ServerNode
//

ServerNode::ServerNode(size_t channel_tracer_max_nodes)
    : BaseNode(EntityType::kServer, ""), trace_(channel_tracer_max_nodes) {}

ServerNode::~ServerNode() {}

void ServerNode::AddChildSocket(RefCountedPtr<SocketNode> node) {
  MutexLock lock(&child_mu_);
  child_sockets_.insert(std::pair(node->uuid(), std::move(node)));
}

void ServerNode::RemoveChildSocket(intptr_t child_uuid) {
  MutexLock lock(&child_mu_);
  child_sockets_.erase(child_uuid);
}

void ServerNode::AddChildListenSocket(RefCountedPtr<ListenSocketNode> node) {
  MutexLock lock(&child_mu_);
  child_listen_sockets_.insert(std::pair(node->uuid(), std::move(node)));
}

void ServerNode::RemoveChildListenSocket(intptr_t child_uuid) {
  MutexLock lock(&child_mu_);
  child_listen_sockets_.erase(child_uuid);
}

std::string ServerNode::RenderServerSockets(intptr_t start_socket_id,
                                            intptr_t max_results) {
  CHECK_GE(start_socket_id, 0);
  CHECK_GE(max_results, 0);
  // If user does not set max_results, we choose 500.
  size_t pagination_limit = max_results == 0 ? 500 : max_results;
  Json::Object object;
  {
    MutexLock lock(&child_mu_);
    size_t sockets_rendered = 0;
    // Create list of socket refs.
    Json::Array array;
    auto it = child_sockets_.lower_bound(start_socket_id);
    for (; it != child_sockets_.end() && sockets_rendered < pagination_limit;
         ++it, ++sockets_rendered) {
      array.emplace_back(Json::FromObject({
          {"socketId", Json::FromString(absl::StrCat(it->first))},
          {"name", Json::FromString(it->second->name())},
      }));
    }
    object["socketRef"] = Json::FromArray(std::move(array));
    if (it == child_sockets_.end()) {
      object["end"] = Json::FromBool(true);
    }
  }
  return JsonDump(Json::FromObject(std::move(object)));
}

Json ServerNode::RenderJson() {
  Json::Object data;
  // Fill in the channel trace if applicable.
  Json trace_json = trace_.RenderJson();
  if (trace_json.type() != Json::Type::kNull) {
    data["trace"] = std::move(trace_json);
  }
  // Ask CallCountingHelper to populate call count data.
  call_counter_.GetCallCounts().PopulateJson(data);
  // Construct top-level object.
  Json::Object object = {
      {"ref", Json::FromObject({
                  {"serverId", Json::FromString(absl::StrCat(uuid()))},
              })},
      {"data", Json::FromObject(std::move(data))},
  };
  // Render listen sockets.
  {
    MutexLock lock(&child_mu_);
    if (!child_listen_sockets_.empty()) {
      Json::Array array;
      for (const auto& it : child_listen_sockets_) {
        array.emplace_back(Json::FromObject({
            {"socketId", Json::FromString(absl::StrCat(it.first))},
            {"name", Json::FromString(it.second->name())},
        }));
      }
      object["listenSocket"] = Json::FromArray(std::move(array));
    }
  }
  PopulateJsonFromDataSources(object);
  return Json::FromObject(std::move(object));
}

//
// SocketNode::Security::Tls
//

Json SocketNode::Security::Tls::RenderJson() {
  Json::Object data;
  if (type == NameType::kStandardName) {
    data["standard_name"] = Json::FromString(name);
  } else if (type == NameType::kOtherName) {
    data["other_name"] = Json::FromString(name);
  }
  if (!local_certificate.empty()) {
    data["local_certificate"] =
        Json::FromString(absl::Base64Escape(local_certificate));
  }
  if (!remote_certificate.empty()) {
    data["remote_certificate"] =
        Json::FromString(absl::Base64Escape(remote_certificate));
  }
  return Json::FromObject(std::move(data));
}

//
// SocketNode::Security
//

Json SocketNode::Security::RenderJson() {
  Json::Object data;
  switch (type) {
    case ModelType::kUnset:
      break;
    case ModelType::kTls:
      if (tls) {
        data["tls"] = tls->RenderJson();
      }
      break;
    case ModelType::kOther:
      if (other.has_value()) {
        data["other"] = *other;
      }
      break;
  }
  return Json::FromObject(std::move(data));
}

namespace {

void* SecurityArgCopy(void* p) {
  SocketNode::Security* xds_certificate_provider =
      static_cast<SocketNode::Security*>(p);
  return xds_certificate_provider->Ref().release();
}

void SecurityArgDestroy(void* p) {
  SocketNode::Security* xds_certificate_provider =
      static_cast<SocketNode::Security*>(p);
  xds_certificate_provider->Unref();
}

int SecurityArgCmp(void* p, void* q) { return QsortCompare(p, q); }

const grpc_arg_pointer_vtable kChannelArgVtable = {
    SecurityArgCopy, SecurityArgDestroy, SecurityArgCmp};

}  // namespace

grpc_arg SocketNode::Security::MakeChannelArg() const {
  return grpc_channel_arg_pointer_create(
      const_cast<char*>(GRPC_ARG_CHANNELZ_SECURITY),
      const_cast<SocketNode::Security*>(this), &kChannelArgVtable);
}

RefCountedPtr<SocketNode::Security> SocketNode::Security::GetFromChannelArgs(
    const grpc_channel_args* args) {
  Security* security = grpc_channel_args_find_pointer<Security>(
      args, GRPC_ARG_CHANNELZ_SECURITY);
  return security != nullptr ? security->Ref() : nullptr;
}

//
// SocketNode
//

namespace {

void PopulateSocketAddressJson(Json::Object* json, const char* name,
                               const char* addr_str) {
  if (addr_str == nullptr) return;
  absl::StatusOr<URI> uri = URI::Parse(addr_str);
  if (uri.ok()) {
    if (uri->scheme() == "ipv4" || uri->scheme() == "ipv6") {
      auto address = StringToSockaddr(absl::StripPrefix(uri->path(), "/"));
      if (address.ok()) {
        std::string packed_host = grpc_sockaddr_get_packed_host(&*address);
        (*json)[name] = Json::FromObject({
            {"tcpip_address",
             Json::FromObject({
                 {"port", Json::FromString(
                              absl::StrCat(grpc_sockaddr_get_port(&*address)))},
                 {"ip_address",
                  Json::FromString(absl::Base64Escape(packed_host))},
             })},
        });
        return;
      }
    } else if (uri->scheme() == "unix") {
      (*json)[name] = Json::FromObject({
          {"uds_address", Json::FromObject({
                              {"filename", Json::FromString(uri->path())},
                          })},
      });
      return;
    }
  }
  // Unknown address type.
  (*json)[name] = Json::FromObject({
      {"other_address", Json::FromObject({
                            {"name", Json::FromString(addr_str)},
                        })},
  });
}

}  // namespace

SocketNode::SocketNode(std::string local, std::string remote, std::string name,
                       RefCountedPtr<Security> security)
    : BaseNode(EntityType::kSocket, std::move(name)),
      local_(std::move(local)),
      remote_(std::move(remote)),
      security_(std::move(security)) {}

void SocketNode::RecordStreamStartedFromLocal() {
  streams_started_.fetch_add(1, std::memory_order_relaxed);
  last_local_stream_created_cycle_.store(gpr_get_cycle_counter(),
                                         std::memory_order_relaxed);
}

void SocketNode::RecordStreamStartedFromRemote() {
  streams_started_.fetch_add(1, std::memory_order_relaxed);
  last_remote_stream_created_cycle_.store(gpr_get_cycle_counter(),
                                          std::memory_order_relaxed);
}

void SocketNode::RecordMessagesSent(uint32_t num_sent) {
  messages_sent_.fetch_add(num_sent, std::memory_order_relaxed);
  last_message_sent_cycle_.store(gpr_get_cycle_counter(),
                                 std::memory_order_relaxed);
}

void SocketNode::RecordMessageReceived() {
  messages_received_.fetch_add(1, std::memory_order_relaxed);
  last_message_received_cycle_.store(gpr_get_cycle_counter(),
                                     std::memory_order_relaxed);
}

Json SocketNode::RenderJson() {
  // Create and fill the data child.
  Json::Object data;
  gpr_timespec ts;
  int64_t streams_started = streams_started_.load(std::memory_order_relaxed);
  if (streams_started != 0) {
    data["streamsStarted"] = Json::FromString(absl::StrCat(streams_started));
    gpr_cycle_counter last_local_stream_created_cycle =
        last_local_stream_created_cycle_.load(std::memory_order_relaxed);
    if (last_local_stream_created_cycle != 0) {
      ts = gpr_convert_clock_type(
          gpr_cycle_counter_to_time(last_local_stream_created_cycle),
          GPR_CLOCK_REALTIME);
      data["lastLocalStreamCreatedTimestamp"] =
          Json::FromString(gpr_format_timespec(ts));
    }
    gpr_cycle_counter last_remote_stream_created_cycle =
        last_remote_stream_created_cycle_.load(std::memory_order_relaxed);
    if (last_remote_stream_created_cycle != 0) {
      ts = gpr_convert_clock_type(
          gpr_cycle_counter_to_time(last_remote_stream_created_cycle),
          GPR_CLOCK_REALTIME);
      data["lastRemoteStreamCreatedTimestamp"] =
          Json::FromString(gpr_format_timespec(ts));
    }
  }
  int64_t streams_succeeded =
      streams_succeeded_.load(std::memory_order_relaxed);
  if (streams_succeeded != 0) {
    data["streamsSucceeded"] =
        Json::FromString(absl::StrCat(streams_succeeded));
  }
  int64_t streams_failed = streams_failed_.load(std::memory_order_relaxed);
  if (streams_failed != 0) {
    data["streamsFailed"] = Json::FromString(absl::StrCat(streams_failed));
  }
  int64_t messages_sent = messages_sent_.load(std::memory_order_relaxed);
  if (messages_sent != 0) {
    data["messagesSent"] = Json::FromString(absl::StrCat(messages_sent));
    ts = gpr_convert_clock_type(
        gpr_cycle_counter_to_time(
            last_message_sent_cycle_.load(std::memory_order_relaxed)),
        GPR_CLOCK_REALTIME);
    data["lastMessageSentTimestamp"] =
        Json::FromString(gpr_format_timespec(ts));
  }
  int64_t messages_received =
      messages_received_.load(std::memory_order_relaxed);
  if (messages_received != 0) {
    data["messagesReceived"] =
        Json::FromString(absl::StrCat(messages_received));
    ts = gpr_convert_clock_type(
        gpr_cycle_counter_to_time(
            last_message_received_cycle_.load(std::memory_order_relaxed)),
        GPR_CLOCK_REALTIME);
    data["lastMessageReceivedTimestamp"] =
        Json::FromString(gpr_format_timespec(ts));
  }
  int64_t keepalives_sent = keepalives_sent_.load(std::memory_order_relaxed);
  if (keepalives_sent != 0) {
    data["keepAlivesSent"] = Json::FromString(absl::StrCat(keepalives_sent));
  }
  // Create and fill the parent object.
  Json::Object object = {
      {"ref", Json::FromObject({
                  {"socketId", Json::FromString(absl::StrCat(uuid()))},
                  {"name", Json::FromString(name())},
              })},
      {"data", Json::FromObject(std::move(data))},
  };
  if (security_ != nullptr &&
      security_->type != SocketNode::Security::ModelType::kUnset) {
    object["security"] = security_->RenderJson();
  }
  PopulateSocketAddressJson(&object, "remote", remote_.c_str());
  PopulateSocketAddressJson(&object, "local", local_.c_str());
  PopulateJsonFromDataSources(object);
  return Json::FromObject(std::move(object));
}

//
// ListenSocketNode
//

ListenSocketNode::ListenSocketNode(std::string local_addr, std::string name)
    : BaseNode(EntityType::kListenSocket, std::move(name)),
      local_addr_(std::move(local_addr)) {}

Json ListenSocketNode::RenderJson() {
  Json::Object object = {
      {"ref", Json::FromObject({
                  {"socketId", Json::FromString(absl::StrCat(uuid()))},
                  {"name", Json::FromString(name())},
              })},
  };
  PopulateSocketAddressJson(&object, "local", local_addr_.c_str());
  PopulateJsonFromDataSources(object);
  return Json::FromObject(std::move(object));
}

}  // namespace channelz
}  // namespace grpc_core<|MERGE_RESOLUTION|>--- conflicted
+++ resolved
@@ -172,16 +172,9 @@
 //
 
 DataSource::DataSource(RefCountedPtr<BaseNode> node) : node_(std::move(node)) {
-<<<<<<< HEAD
-  if (node_ != nullptr) {
-    MutexLock lock(&node_->data_sources_mu_);
-    node_->data_sources_.push_back(this);
-  }
-=======
   if (node_ == nullptr) return;
   MutexLock lock(&node_->data_sources_mu_);
   node_->data_sources_.push_back(this);
->>>>>>> 43272155
 }
 
 DataSource::~DataSource() {
