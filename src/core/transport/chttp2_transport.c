--- conflicted
+++ resolved
@@ -71,164 +71,8 @@
   ((grpc_chttp2_transport *)((char *)(tg)-offsetof(grpc_chttp2_transport, \
                                                    global)))
 
-<<<<<<< HEAD
-typedef struct {
-  op_closure *callbacks;
-  size_t count;
-  size_t capacity;
-} op_closure_array;
-
-struct transport {
-  grpc_transport base; /* must be first */
-  const grpc_transport_callbacks *cb;
-  void *cb_user_data;
-  grpc_endpoint *ep;
-  grpc_mdctx *metadata_context;
-  gpr_refcount refs;
-  gpr_uint8 is_client;
-
-  gpr_mu mu;
-  gpr_cv cv;
-
-  /* basic state management - what are we doing at the moment? */
-  gpr_uint8 reading;
-  gpr_uint8 writing;
-  gpr_uint8 calling_back;
-  gpr_uint8 destroying;
-  gpr_uint8 closed;
-  error_state error_state;
-
-  /* queued callbacks */
-  op_closure_array pending_callbacks;
-  op_closure_array executing_callbacks;
-
-  /* stream indexing */
-  gpr_uint32 next_stream_id;
-  gpr_uint32 last_incoming_stream_id;
-
-  /* settings */
-  gpr_uint32 settings[NUM_SETTING_SETS][GRPC_CHTTP2_NUM_SETTINGS];
-  gpr_uint32 force_send_settings;   /* bitmask of setting indexes to send out */
-  gpr_uint8 sent_local_settings;    /* have local settings been sent? */
-  gpr_uint8 dirtied_local_settings; /* are the local settings dirty? */
-
-  /* window management */
-  gpr_uint32 outgoing_window;
-  gpr_uint32 incoming_window;
-  gpr_uint32 connection_window_target;
-
-  /* deframing */
-  deframe_transport_state deframe_state;
-  gpr_uint8 incoming_frame_type;
-  gpr_uint8 incoming_frame_flags;
-  gpr_uint8 header_eof;
-  gpr_uint32 expect_continuation_stream_id;
-  gpr_uint32 incoming_frame_size;
-  gpr_uint32 incoming_stream_id;
-
-  /* hpack encoding */
-  grpc_chttp2_hpack_compressor hpack_compressor;
-
-  /* various parsers */
-  grpc_chttp2_hpack_parser hpack_parser;
-  /* simple one shot parsers */
-  union {
-    grpc_chttp2_window_update_parser window_update;
-    grpc_chttp2_settings_parser settings;
-    grpc_chttp2_ping_parser ping;
-    grpc_chttp2_rst_stream_parser rst_stream;
-  } simple_parsers;
-
-  /* goaway */
-  grpc_chttp2_goaway_parser goaway_parser;
-  pending_goaway *pending_goaways;
-  size_t num_pending_goaways;
-  size_t cap_pending_goaways;
-
-  /* state for a stream that's not yet been created */
-  grpc_stream_op_buffer new_stream_sopb;
-
-  /* stream ops that need to be destroyed, but outside of the lock */
-  grpc_stream_op_buffer nuke_later_sopb;
-
-  /* active parser */
-  void *parser_data;
-  stream *incoming_stream;
-  grpc_chttp2_parse_error (*parser)(void *parser_user_data,
-                                    grpc_chttp2_parse_state *state,
-                                    gpr_slice slice, int is_last);
-
-  gpr_slice_buffer outbuf;
-  gpr_slice_buffer qbuf;
-
-  stream_list lists[STREAM_LIST_COUNT];
-  grpc_chttp2_stream_map stream_map;
-
-  /* metadata object cache */
-  grpc_mdstr *str_grpc_timeout;
-
-  /* pings */
-  outstanding_ping *pings;
-  size_t ping_count;
-  size_t ping_capacity;
-  gpr_int64 ping_counter;
-};
-
-struct stream {
-  gpr_uint32 id;
-
-  /** The number of bytes the upper layers have offered to receive.
-      As the upper layer offers more bytes, this value increases.
-      As bytes are read, this value decreases. */
-  gpr_uint32 max_recv_bytes;
-  /** The number of bytes the upper layer has offered to read but we have
-      not yet announced to HTTP2 flow control.
-      As the upper layers offer to read more bytes, this value increases.
-      As we advertise incoming flow control window, this value decreases. */
-  gpr_uint32 unannounced_incoming_window;
-  /** The number of bytes of HTTP2 flow control we have advertised.
-      As we advertise incoming flow control window, this value increases.
-      As bytes are read, this value decreases. */
-  gpr_uint32 incoming_window;
-  gpr_int64 outgoing_window;
-  /* when the application requests writes be closed, the write_closed is
-     'queued'; when the close is flow controlled into the send path, we are
-     'sending' it; when the write has been performed it is 'sent' */
-  write_state write_state;
-  send_closed send_closed;
-  gpr_uint8 read_closed;
-  gpr_uint8 cancelled;
-
-  op_closure send_done_closure;
-  op_closure recv_done_closure;
-
-  stream_link links[STREAM_LIST_COUNT];
-  gpr_uint8 included[STREAM_LIST_COUNT];
-
-  /* incoming metadata */
-  grpc_linked_mdelem *incoming_metadata;
-  size_t incoming_metadata_count;
-  size_t incoming_metadata_capacity;
-  grpc_linked_mdelem *old_incoming_metadata;
-  gpr_timespec incoming_deadline;
-
-  /* sops from application */
-  grpc_stream_op_buffer *outgoing_sopb;
-  grpc_stream_op_buffer *incoming_sopb;
-  grpc_stream_state *publish_state;
-  grpc_stream_state published_state;
-  /* sops that have passed flow control to be written */
-  grpc_stream_op_buffer writing_sopb;
-
-  grpc_chttp2_data_parser parser;
-
-  grpc_stream_state callback_state;
-  grpc_stream_op_buffer callback_sopb;
-};
-=======
 #define STREAM_FROM_GLOBAL(sg) \
   ((grpc_chttp2_stream *)((char *)(sg)-offsetof(grpc_chttp2_stream, global)))
->>>>>>> d1dd3a68
 
 static const grpc_transport_vtable vtable;
 
@@ -529,31 +373,11 @@
 
   memset(s, 0, sizeof(*s));
 
-<<<<<<< HEAD
-  ref_transport(t);
-
-  if (!server_data) {
-    lock(t);
-    s->id = 0;
-    s->outgoing_window = 0;
-    s->incoming_window = 0;
-  } else {
-    /* already locked */
-    s->id = (gpr_uint32)(gpr_uintptr)server_data;
-    s->outgoing_window =
-        t->settings[PEER_SETTINGS][GRPC_CHTTP2_SETTINGS_INITIAL_WINDOW_SIZE];
-    s->max_recv_bytes = s->incoming_window =
-        t->settings[SENT_SETTINGS][GRPC_CHTTP2_SETTINGS_INITIAL_WINDOW_SIZE];
-    t->incoming_stream = s;
-    grpc_chttp2_stream_map_add(&t->stream_map, s->id, s);
-  }
-=======
   grpc_chttp2_incoming_metadata_buffer_init(&s->parsing.incoming_metadata);
   grpc_chttp2_incoming_metadata_buffer_init(&s->global.incoming_metadata);
   grpc_sopb_init(&s->writing.sopb);
   grpc_sopb_init(&s->global.incoming_sopb);
   grpc_chttp2_data_parser_init(&s->parsing.data_parser);
->>>>>>> d1dd3a68
 
   REF_TRANSPORT(t, "stream");
 
@@ -565,7 +389,9 @@
     s->global.outgoing_window =
         t->global.settings[GRPC_PEER_SETTINGS]
                           [GRPC_CHTTP2_SETTINGS_INITIAL_WINDOW_SIZE];
-    s->parsing.incoming_window = s->global.incoming_window =
+    s->global.max_recv_bytes = 
+        s->parsing.incoming_window = 
+        s->global.incoming_window =
         t->global.settings[GRPC_SENT_SETTINGS]
                           [GRPC_CHTTP2_SETTINGS_INITIAL_WINDOW_SIZE];
     *t->accepting_stream = s;
@@ -693,105 +519,9 @@
   }
 }
 
-<<<<<<< HEAD
-static int prepare_write(transport *t) {
-  stream *s;
-  gpr_uint32 window_delta;
-
-  /* simple writes are queued to qbuf, and flushed here */
-  gpr_slice_buffer_swap(&t->qbuf, &t->outbuf);
-  GPR_ASSERT(t->qbuf.count == 0);
-
-  if (t->dirtied_local_settings && !t->sent_local_settings) {
-    gpr_slice_buffer_add(
-        &t->outbuf, grpc_chttp2_settings_create(
-                        t->settings[SENT_SETTINGS], t->settings[LOCAL_SETTINGS],
-                        t->force_send_settings, GRPC_CHTTP2_NUM_SETTINGS));
-    t->force_send_settings = 0;
-    t->dirtied_local_settings = 0;
-    t->sent_local_settings = 1;
-  }
-
-  /* for each stream that's become writable, frame it's data (according to
-     available window sizes) and add to the output buffer */
-  while (t->outgoing_window && (s = stream_list_remove_head(t, WRITABLE)) &&
-         s->outgoing_window > 0) {
-    window_delta = grpc_chttp2_preencode(
-        s->outgoing_sopb->ops, &s->outgoing_sopb->nops,
-        GPR_MIN(t->outgoing_window, s->outgoing_window), &s->writing_sopb);
-    FLOWCTL_TRACE(t, t, outgoing, 0, -(gpr_int64)window_delta);
-    FLOWCTL_TRACE(t, s, outgoing, s->id, -(gpr_int64)window_delta);
-    t->outgoing_window -= window_delta;
-    s->outgoing_window -= window_delta;
-
-    if (s->write_state == WRITE_STATE_QUEUED_CLOSE &&
-        s->outgoing_sopb->nops == 0) {
-      if (!t->is_client && !s->read_closed) {
-        s->send_closed = SEND_CLOSED_WITH_RST_STREAM;
-      } else {
-        s->send_closed = SEND_CLOSED;
-      }
-    }
-    if (s->writing_sopb.nops > 0 || s->send_closed) {
-      stream_list_join(t, s, WRITING);
-    }
-
-    /* we should either exhaust window or have no ops left, but not both */
-    if (s->outgoing_sopb->nops == 0) {
-      s->outgoing_sopb = NULL;
-      schedule_cb(t, s->send_done_closure, 1);
-    } else if (s->outgoing_window) {
-      stream_list_add_tail(t, s, WRITABLE);
-    }
-  }
-
-  /* for each stream that wants to update its window, add that window here */
-  while ((s = stream_list_remove_head(t, WINDOW_UPDATE))) {
-    if (!s->read_closed && s->unannounced_incoming_window > 0) {
-      gpr_slice_buffer_add(&t->outbuf,
-                           grpc_chttp2_window_update_create(
-                               s->id, s->unannounced_incoming_window));
-      FLOWCTL_TRACE(t, s, incoming, s->id, s->unannounced_incoming_window);
-      s->incoming_window += s->unannounced_incoming_window;
-      s->unannounced_incoming_window = 0;
-    }
-  }
-
-  /* if the transport is ready to send a window update, do so here also */
-  if (t->incoming_window < t->connection_window_target * 3 / 4) {
-    window_delta = t->connection_window_target - t->incoming_window;
-    gpr_slice_buffer_add(&t->outbuf,
-                         grpc_chttp2_window_update_create(0, window_delta));
-    FLOWCTL_TRACE(t, t, incoming, 0, window_delta);
-    t->incoming_window += window_delta;
-  }
-
-  return t->outbuf.length > 0 || !stream_list_empty(t, WRITING);
-}
-
-static void finalize_outbuf(transport *t) {
-  stream *s;
-
-  while ((s = stream_list_remove_head(t, WRITING))) {
-    grpc_chttp2_encode(s->writing_sopb.ops, s->writing_sopb.nops,
-                       s->send_closed != DONT_SEND_CLOSED, s->id, &t->hpack_compressor, &t->outbuf);
-    s->writing_sopb.nops = 0;
-    if (s->send_closed == SEND_CLOSED_WITH_RST_STREAM) {
-      gpr_slice_buffer_add(&t->outbuf, grpc_chttp2_rst_stream_create(s->id, GRPC_CHTTP2_NO_ERROR));
-    }
-    if (s->send_closed != DONT_SEND_CLOSED) {
-      stream_list_join(t, s, WRITTEN_CLOSED);
-    }
-  }
-}
-
-static void finish_write_common(transport *t, int success) {
-  stream *s;
-=======
 void grpc_chttp2_terminate_writing(
     grpc_chttp2_transport_writing *transport_writing, int success) {
   grpc_chttp2_transport *t = TRANSPORT_FROM_WRITING(transport_writing);
->>>>>>> d1dd3a68
 
   lock(t);
 
@@ -863,25 +593,14 @@
           gpr_slice_from_copied_string("Exceeded sequence number limit"));
     }
 
-<<<<<<< HEAD
-    GPR_ASSERT(s->id == 0);
-    s->id = t->next_stream_id;
-    t->next_stream_id += 2;
-    s->outgoing_window =
-        t->settings[PEER_SETTINGS][GRPC_CHTTP2_SETTINGS_INITIAL_WINDOW_SIZE];
-    s->incoming_window =
-        t->settings[SENT_SETTINGS][GRPC_CHTTP2_SETTINGS_INITIAL_WINDOW_SIZE];
-    s->max_recv_bytes = GPR_MAX(s->incoming_window, s->max_recv_bytes);
-    grpc_chttp2_stream_map_add(&t->stream_map, s->id, s);
-    stream_list_join(t, s, WRITABLE);
-    maybe_join_window_updates(t, s);
-=======
     stream_global->outgoing_window =
         transport_global->settings[GRPC_PEER_SETTINGS]
                                   [GRPC_CHTTP2_SETTINGS_INITIAL_WINDOW_SIZE];
     stream_global->incoming_window =
         transport_global->settings[GRPC_SENT_SETTINGS]
                                   [GRPC_CHTTP2_SETTINGS_INITIAL_WINDOW_SIZE];
+    stream_global->max_recv_bytes = 
+        GPR_MAX(stream_global->incoming_window, stream_global->max_recv_bytes);
     grpc_chttp2_stream_map_add(
         &TRANSPORT_FROM_GLOBAL(transport_global)->new_stream_map,
         stream_global->id, STREAM_FROM_GLOBAL(stream_global));
@@ -890,7 +609,9 @@
     grpc_chttp2_list_add_incoming_window_updated(transport_global,
                                                  stream_global);
     grpc_chttp2_list_add_writable_stream(transport_global, stream_global);
->>>>>>> d1dd3a68
+    grpc_chttp2_list_add_writable_window_update_stream(transport_global,
+                                                       stream_global);
+
   }
   /* cancel out streams that will never be started */
   while (transport_global->next_stream_id >= MAX_CLIENT_STREAM_ID &&
@@ -935,36 +656,26 @@
   }
 
   if (op->recv_ops) {
-<<<<<<< HEAD
-    GPR_ASSERT(s->incoming_sopb == NULL);
-    GPR_ASSERT(s->published_state != GRPC_STREAM_CLOSED);
-    s->recv_done_closure.cb = op->on_done_recv;
-    s->recv_done_closure.user_data = op->recv_user_data;
-    s->incoming_sopb = op->recv_ops;
-    s->incoming_sopb->nops = 0;
-    s->publish_state = op->recv_state;
-    if (s->max_recv_bytes < op->max_recv_bytes) {
-      s->unannounced_incoming_window += op->max_recv_bytes - s->max_recv_bytes;
-      s->max_recv_bytes = op->max_recv_bytes;
-    }
-    gpr_free(s->old_incoming_metadata);
-    s->old_incoming_metadata = NULL;
-    maybe_finish_read(t, s);
-    maybe_join_window_updates(t, s);
-=======
     GPR_ASSERT(stream_global->publish_sopb == NULL);
     GPR_ASSERT(stream_global->published_state != GRPC_STREAM_CLOSED);
     stream_global->recv_done_closure = op->on_done_recv;
     stream_global->publish_sopb = op->recv_ops;
     stream_global->publish_sopb->nops = 0;
     stream_global->publish_state = op->recv_state;
+    if (stream_global->max_recv_bytes < op->max_recv_bytes) {
+      GRPC_CHTTP2_FLOWCTL_TRACE_STREAM("op", transport_global, stream_global,
+          unannounced_incoming_window, op->max_recv_bytes - stream_global->max_recv_bytes);
+      GRPC_CHTTP2_FLOWCTL_TRACE_STREAM("op", transport_global, stream_global,
+          max_recv_bytes, op->max_recv_bytes - stream_global->max_recv_bytes);
+      stream_global->unannounced_incoming_window += op->max_recv_bytes - stream_global->max_recv_bytes;
+      stream_global->max_recv_bytes = op->max_recv_bytes;
+    }
     grpc_chttp2_incoming_metadata_live_op_buffer_end(
         &stream_global->outstanding_metadata);
     grpc_chttp2_list_add_read_write_state_changed(transport_global,
                                                   stream_global);
     grpc_chttp2_list_add_writable_window_update_stream(transport_global,
                                                        stream_global);
->>>>>>> d1dd3a68
   }
 
   if (op->bind_pollset) {
@@ -1012,204 +723,12 @@
  * INPUT PROCESSING
  */
 
-<<<<<<< HEAD
-static void finalize_cancellations(transport *t) {
-  stream *s;
-
-  while ((s = stream_list_remove_head(t, CANCELLED))) {
-    s->read_closed = 1;
-    s->write_state = WRITE_STATE_SENT_CLOSE;
-    maybe_finish_read(t, s);
-  }
-}
-
-static void add_incoming_metadata(transport *t, stream *s, grpc_mdelem *elem) {
-  if (s->incoming_metadata_capacity == s->incoming_metadata_count) {
-    s->incoming_metadata_capacity =
-        GPR_MAX(8, 2 * s->incoming_metadata_capacity);
-    s->incoming_metadata =
-        gpr_realloc(s->incoming_metadata, sizeof(*s->incoming_metadata) *
-                                              s->incoming_metadata_capacity);
-  }
-  s->incoming_metadata[s->incoming_metadata_count++].md = elem;
-}
-
-static void cancel_stream_inner(transport *t, stream *s, gpr_uint32 id,
-                                grpc_status_code local_status,
-                                grpc_chttp2_error_code error_code,
-                                grpc_mdstr *optional_message, int send_rst) {
-  int had_outgoing;
-  char buffer[GPR_LTOA_MIN_BUFSIZE];
-
-  if (s) {
-    /* clear out any unreported input & output: nobody cares anymore */
-    had_outgoing = s->outgoing_sopb && s->outgoing_sopb->nops != 0;
-    if (error_code != GRPC_CHTTP2_NO_ERROR) {
-      schedule_nuke_sopb(t, &s->parser.incoming_sopb);
-      if (s->outgoing_sopb) {
-        schedule_nuke_sopb(t, s->outgoing_sopb);
-        s->outgoing_sopb = NULL;
-        stream_list_remove(t, s, WRITABLE);
-        schedule_cb(t, s->send_done_closure, 0);
-      }
-    }
-    if (s->cancelled) {
-      send_rst = 0;
-    } else if (!s->read_closed || s->write_state != WRITE_STATE_SENT_CLOSE ||
-               had_outgoing) {
-      s->cancelled = 1;
-      stream_list_join(t, s, CANCELLED);
-
-      if (error_code != GRPC_CHTTP2_NO_ERROR) {
-        /* synthesize a status if we don't believe we'll get one */
-        gpr_ltoa(local_status, buffer);
-        add_incoming_metadata(
-            t, s,
-            grpc_mdelem_from_strings(t->metadata_context, "grpc-status", buffer));
-        if (!optional_message) {
-          switch (local_status) {
-            case GRPC_STATUS_CANCELLED:
-              add_incoming_metadata(
-                  t, s, grpc_mdelem_from_strings(t->metadata_context,
-                                                 "grpc-message", "Cancelled"));
-              break;
-            default:
-              break;
-          }
-        } else {
-          add_incoming_metadata(
-              t, s,
-              grpc_mdelem_from_metadata_strings(
-                  t->metadata_context,
-                  grpc_mdstr_from_string(t->metadata_context, "grpc-message"),
-                  grpc_mdstr_ref(optional_message)));
-        }
-        add_metadata_batch(t, s);
-      }
-    }
-    maybe_finish_read(t, s);
-  }
-  if (!id) send_rst = 0;
-  if (send_rst) {
-    gpr_slice_buffer_add(&t->qbuf,
-                         grpc_chttp2_rst_stream_create(id, error_code));
-  }
-  if (optional_message) {
-    grpc_mdstr_unref(optional_message);
-  }
-}
-
-static void cancel_stream_id(transport *t, gpr_uint32 id,
-                             grpc_status_code local_status,
-                             grpc_chttp2_error_code error_code, int send_rst) {
-  cancel_stream_inner(t, lookup_stream(t, id), id, local_status, error_code,
-                      NULL, send_rst);
-}
-
-static void cancel_stream(transport *t, stream *s,
-                          grpc_status_code local_status,
-                          grpc_chttp2_error_code error_code,
-                          grpc_mdstr *optional_message, int send_rst) {
-  cancel_stream_inner(t, s, s->id, local_status, error_code, optional_message,
-                      send_rst);
-}
-
-static void cancel_stream_cb(void *user_data, gpr_uint32 id, void *stream) {
-  cancel_stream(user_data, stream, GRPC_STATUS_UNAVAILABLE,
-                GRPC_CHTTP2_INTERNAL_ERROR, NULL, 0);
-}
-
-static void end_all_the_calls(transport *t) {
-  grpc_chttp2_stream_map_for_each(&t->stream_map, cancel_stream_cb, t);
-}
-
-static void drop_connection(transport *t) {
-  if (t->error_state == ERROR_STATE_NONE) {
-    t->error_state = ERROR_STATE_SEEN;
-  }
-  close_transport_locked(t);
-  end_all_the_calls(t);
-}
-
-static void maybe_finish_read(transport *t, stream *s) {
-  if (s->incoming_sopb) {
-    stream_list_join(t, s, FINISHED_READ_OP);
-  }
-}
-
-static void maybe_join_window_updates(transport *t, stream *s) {
-  if (s->incoming_sopb != NULL &&
-      s->unannounced_incoming_window >
-          t->settings[LOCAL_SETTINGS]
-                     [GRPC_CHTTP2_SETTINGS_INITIAL_WINDOW_SIZE] /
-              4) {
-    stream_list_join(t, s, WINDOW_UPDATE);
-  }
-}
-
-static grpc_chttp2_parse_error update_incoming_window(transport *t, stream *s) {
-  if (t->incoming_frame_size > t->incoming_window) {
-    gpr_log(GPR_ERROR, "frame of size %d overflows incoming window of %d",
-            t->incoming_frame_size, t->incoming_window);
-    return GRPC_CHTTP2_CONNECTION_ERROR;
-  }
-
-  if (t->incoming_frame_size > s->incoming_window) {
-    gpr_log(GPR_ERROR, "frame of size %d overflows incoming window of %d",
-            t->incoming_frame_size, s->incoming_window);
-    return GRPC_CHTTP2_CONNECTION_ERROR;
-  }
-
-  FLOWCTL_TRACE(t, t, incoming, 0, -(gpr_int64)t->incoming_frame_size);
-  FLOWCTL_TRACE(t, s, incoming, s->id, -(gpr_int64)t->incoming_frame_size);
-  t->incoming_window -= t->incoming_frame_size;
-  s->incoming_window -= t->incoming_frame_size;
-  GPR_ASSERT(s->max_recv_bytes > t->incoming_frame_size);
-  s->max_recv_bytes -= t->incoming_frame_size;
-
-  /* if the stream incoming window is getting low, schedule an update */
-  maybe_join_window_updates(t, s);
-
-  return GRPC_CHTTP2_PARSE_OK;
-}
-
-static stream *lookup_stream(transport *t, gpr_uint32 id) {
-  return grpc_chttp2_stream_map_find(&t->stream_map, id);
-}
-
-static grpc_chttp2_parse_error skip_parser(void *parser,
-                                           grpc_chttp2_parse_state *st,
-                                           gpr_slice slice, int is_last) {
-  return GRPC_CHTTP2_PARSE_OK;
-}
-
-static void skip_header(void *tp, grpc_mdelem *md) { grpc_mdelem_unref(md); }
-
-static int init_skip_frame(transport *t, int is_header) {
-  if (is_header) {
-    int is_eoh = t->expect_continuation_stream_id != 0;
-    t->parser = grpc_chttp2_header_parser_parse;
-    t->parser_data = &t->hpack_parser;
-    t->hpack_parser.on_header = skip_header;
-    t->hpack_parser.on_header_user_data = NULL;
-    t->hpack_parser.is_boundary = is_eoh;
-    t->hpack_parser.is_eof = is_eoh ? t->header_eof : 0;
-  } else {
-    t->parser = skip_parser;
-  }
-  return 1;
-}
-
-static void become_skip_parser(transport *t) {
-  init_skip_frame(t, t->parser == grpc_chttp2_header_parser_parse);
-=======
 static grpc_stream_state compute_state(gpr_uint8 write_closed,
                                        gpr_uint8 read_closed) {
   if (write_closed && read_closed) return GRPC_STREAM_CLOSED;
   if (write_closed) return GRPC_STREAM_SEND_CLOSED;
   if (read_closed) return GRPC_STREAM_RECV_CLOSED;
   return GRPC_STREAM_OPEN;
->>>>>>> d1dd3a68
 }
 
 static void remove_stream(grpc_chttp2_transport *t, gpr_uint32 id) {
