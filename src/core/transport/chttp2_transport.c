--- conflicted
+++ resolved
@@ -1268,23 +1268,14 @@
   if (s) {
     /* clear out any unreported input & output: nobody cares anymore */
     had_outgoing = s->outgoing_sopb && s->outgoing_sopb->nops != 0;
-<<<<<<< HEAD
-    grpc_sopb_reset(&s->parser.incoming_sopb);
-    if (s->outgoing_sopb) {
-      grpc_sopb_reset(s->outgoing_sopb);
-      s->outgoing_sopb = NULL;
-      stream_list_remove(t, s, WRITABLE);
-      schedule_cb(t, s->send_done_closure, 0);
-=======
     if (error_code != GRPC_CHTTP2_NO_ERROR) {
-      schedule_nuke_sopb(t, &s->parser.incoming_sopb);
+      grpc_sopb_reset(&s->parser.incoming_sopb);
       if (s->outgoing_sopb) {
-        schedule_nuke_sopb(t, s->outgoing_sopb);
+        grpc_sopb_reset(s->outgoing_sopb);
         s->outgoing_sopb = NULL;
         stream_list_remove(t, s, WRITABLE);
         schedule_cb(t, s->send_done_closure, 0);
       }
->>>>>>> 031dea1d
     }
     if (s->cancelled) {
       send_rst = 0;
