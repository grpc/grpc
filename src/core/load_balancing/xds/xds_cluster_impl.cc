--- conflicted
+++ resolved
@@ -651,14 +651,9 @@
   if (metadata_value != nullptr &&
       metadata_value->type() == XdsStructMetadataValue::Type()) {
     const Json::Object& json_object =
-<<<<<<< HEAD
-        DownCast<const XdsStructMetadataValue*>(metadata_value)->json()
-        .object();
-=======
         DownCast<const XdsStructMetadataValue*>(metadata_value)
             ->json()
             .object();
->>>>>>> de20095c
     auto it = json_object.find("service_name");
     if (it != json_object.end() && it->second.type() == Json::Type::kString) {
       service_telemetry_label_ = RefCountedStringValue(it->second.string());
