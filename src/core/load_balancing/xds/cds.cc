//
// Copyright 2019 gRPC authors.
//
// Licensed under the Apache License, Version 2.0 (the "License");
// you may not use this file except in compliance with the License.
// You may obtain a copy of the License at
//
//     http://www.apache.org/licenses/LICENSE-2.0
//
// Unless required by applicable law or agreed to in writing, software
// distributed under the License is distributed on an "AS IS" BASIS,
// WITHOUT WARRANTIES OR CONDITIONS OF ANY KIND, either express or implied.
// See the License for the specific language governing permissions and
// limitations under the License.
//

#include <grpc/grpc_security.h>
#include <grpc/impl/connectivity_state.h>
#include <grpc/support/json.h>
#include <grpc/support/port_platform.h>

#include <algorithm>
#include <map>
#include <memory>
#include <optional>
#include <set>
#include <string>
#include <type_traits>
#include <utility>
#include <variant>
#include <vector>

#include "absl/log/log.h"
#include "absl/status/status.h"
#include "absl/status/statusor.h"
#include "absl/strings/str_cat.h"
#include "absl/strings/string_view.h"
#include "src/core/client_channel/client_channel_internal.h"
#include "src/core/config/core_configuration.h"
#include "src/core/lib/channel/channel_args.h"
#include "src/core/lib/debug/trace.h"
#include "src/core/lib/iomgr/pollset_set.h"
#include "src/core/load_balancing/address_filtering.h"
#include "src/core/load_balancing/delegating_helper.h"
#include "src/core/load_balancing/lb_policy.h"
#include "src/core/load_balancing/lb_policy_factory.h"
#include "src/core/load_balancing/lb_policy_registry.h"
#include "src/core/load_balancing/outlier_detection/outlier_detection.h"
#include "src/core/load_balancing/xds/xds_channel_args.h"
#include "src/core/resolver/xds/xds_dependency_manager.h"
#include "src/core/util/debug_location.h"
#include "src/core/util/env.h"
#include "src/core/util/grpc_check.h"
#include "src/core/util/json/json.h"
#include "src/core/util/json/json_args.h"
#include "src/core/util/json/json_object_loader.h"
#include "src/core/util/json/json_writer.h"
#include "src/core/util/match.h"
#include "src/core/util/orphanable.h"
#include "src/core/util/ref_counted_ptr.h"
#include "src/core/util/time.h"
#include "src/core/util/unique_type_name.h"
#include "src/core/util/work_serializer.h"
#include "src/core/xds/grpc/xds_cluster.h"
#include "src/core/xds/grpc/xds_common_types.h"
#include "src/core/xds/grpc/xds_health_status.h"

namespace grpc_core {

namespace {

// TODO(roth): Remove this after the 1.63 release.
bool XdsAggregateClusterBackwardCompatibilityEnabled() {
  auto value = GetEnv("GRPC_XDS_AGGREGATE_CLUSTER_BACKWARD_COMPAT");
  if (!value.has_value()) return false;
  bool parsed_value;
  bool parse_succeeded = gpr_parse_bool_value(value->c_str(), &parsed_value);
  return parse_succeeded && parsed_value;
}

constexpr absl::string_view kCds = "cds_experimental";

// Config for this LB policy.
class CdsLbConfig final : public LoadBalancingPolicy::Config {
 public:
  CdsLbConfig() = default;

  CdsLbConfig(const CdsLbConfig&) = delete;
  CdsLbConfig& operator=(const CdsLbConfig&) = delete;

  CdsLbConfig(CdsLbConfig&& other) = delete;
  CdsLbConfig& operator=(CdsLbConfig&& other) = delete;

  absl::string_view name() const override { return kCds; }

  const std::string& cluster() const { return cluster_; }
  bool is_dynamic() const { return is_dynamic_; }

  static const JsonLoaderInterface* JsonLoader(const JsonArgs&) {
    static const auto* loader =
        JsonObjectLoader<CdsLbConfig>()
            .Field("cluster", &CdsLbConfig::cluster_)
            .OptionalField("isDynamic", &CdsLbConfig::is_dynamic_)
            .Finish();
    return loader;
  }

 private:
  std::string cluster_;
  bool is_dynamic_ = false;
};

// CDS LB policy.
class CdsLb final : public LoadBalancingPolicy {
 public:
  explicit CdsLb(Args args);

  absl::string_view name() const override { return kCds; }

  absl::Status UpdateLocked(UpdateArgs args) override;
  void ResetBackoffLocked() override;
  void ExitIdleLocked() override;

 private:
  class Picker final : public SubchannelPicker {
   public:
    Picker(CdsLb* cds_lb, RefCountedPtr<SubchannelPicker> child_picker)
        : cluster_name_(cds_lb->cluster_name_),
          child_picker_(std::move(child_picker)) {}

    PickResult Pick(PickArgs args) override {
      auto* call_state =
          static_cast<ClientChannelLbCallState*>(args.call_state);
      auto* call_attempt_tracer = call_state->GetCallAttemptTracer();
      if (call_attempt_tracer != nullptr) {
        call_attempt_tracer->SetOptionalLabel(
            ClientCallTracerInterface::CallAttemptTracer::OptionalLabelKey::
                kBackendService,
            cluster_name_);
      }
      return child_picker_->Pick(args);
    }

   private:
    RefCountedStringValue cluster_name_;
    RefCountedPtr<SubchannelPicker> child_picker_;
  };

  // Delegating helper to be passed to child policy.
  class Helper final
      : public ParentOwningDelegatingChannelControlHelper<CdsLb> {
   public:
    using ParentOwningDelegatingChannelControlHelper::
        ParentOwningDelegatingChannelControlHelper;

    void UpdateState(grpc_connectivity_state state, const absl::Status& status,
                     RefCountedPtr<SubchannelPicker> picker) override {
      parent_helper()->UpdateState(
          state, status, MakeRefCounted<Picker>(parent(), std::move(picker)));
    }
  };

  // State used to retain child policy names for the priority policy.
  struct ChildNameState {
    std::vector<size_t /*child_number*/> priority_child_numbers;
    size_t next_available_child_number = 0;

    void Reset() {
      priority_child_numbers.clear();
      next_available_child_number = 0;
    }
  };

  ~CdsLb() override;

  void ShutdownLocked() override;

  // Computes child numbers for new_cluster, reusing child numbers
  // from old_cluster and child_name_state_ in an intelligent
  // way to avoid unnecessary churn.
  ChildNameState ComputeChildNames(
      const XdsConfig::ClusterConfig* old_cluster,
      const XdsConfig::ClusterConfig& new_cluster,
      const XdsConfig::ClusterConfig::EndpointConfig& endpoint_config) const;

  std::string GetChildPolicyName(const std::string& cluster, size_t priority);

  Json CreateChildPolicyConfigForLeafCluster(
      const XdsConfig::ClusterConfig& new_cluster,
      const XdsConfig::ClusterConfig::EndpointConfig& endpoint_config,
      const XdsClusterResource* aggregate_cluster_resource);
  Json CreateChildPolicyConfigForAggregateCluster(
      const XdsConfig::ClusterConfig::AggregateConfig& aggregate_config);

  void ResetState();

  void ReportTransientFailure(absl::Status status);

  RefCountedStringValue cluster_name_;
  RefCountedPtr<const XdsConfig> xds_config_;

  // Cluster subscription, for dynamic clusters (e.g., RLS).
  RefCountedPtr<XdsDependencyManager::ClusterSubscription> subscription_;

  ChildNameState child_name_state_;

  // Child LB policy.
  OrphanablePtr<LoadBalancingPolicy> child_policy_;

  // Internal state.
  bool shutting_down_ = false;
};

//
// CdsLb
//

CdsLb::CdsLb(Args args) : LoadBalancingPolicy(std::move(args)) {
  GRPC_TRACE_LOG(cds_lb, INFO) << "[cdslb " << this << "] created";
}

CdsLb::~CdsLb() {
  GRPC_TRACE_LOG(cds_lb, INFO)
      << "[cdslb " << this << "] destroying cds LB policy";
}

void CdsLb::ShutdownLocked() {
  GRPC_TRACE_LOG(cds_lb, INFO) << "[cdslb " << this << "] shutting down";
  shutting_down_ = true;
  ResetState();
}

void CdsLb::ResetBackoffLocked() {
  if (child_policy_ != nullptr) child_policy_->ResetBackoffLocked();
}

void CdsLb::ExitIdleLocked() {
  if (child_policy_ != nullptr) child_policy_->ExitIdleLocked();
}

// We need at least one priority for each discovery mechanism, just so that we
// have a child in which to create the xds_cluster_impl policy.  This ensures
// that we properly handle the case of a discovery mechanism dropping 100% of
// calls, the OnError() case, and the OnResourceDoesNotExist() case.
const XdsEndpointResource::PriorityList& GetUpdatePriorityList(
    const XdsEndpointResource* update) {
  static const NoDestruct<XdsEndpointResource::PriorityList>
      kPriorityListWithEmptyPriority(1);
  if (update == nullptr || update->priorities.empty()) {
    return *kPriorityListWithEmptyPriority;
  }
  return update->priorities;
}

std::string MakeChildPolicyName(absl::string_view cluster,
                                size_t child_number) {
  return absl::StrCat("{cluster=", cluster, ", child_number=", child_number,
                      "}");
}

class PriorityEndpointIterator final : public EndpointAddressesIterator {
 public:
  PriorityEndpointIterator(
      RefCountedStringValue cluster_name, bool use_http_connect,
      std::shared_ptr<const XdsEndpointResource> endpoints,
      std::vector<size_t /*child_number*/> priority_child_numbers)
      : cluster_name_(std::move(cluster_name)),
        use_http_connect_(use_http_connect),
        endpoints_(std::move(endpoints)),
        priority_child_numbers_(std::move(priority_child_numbers)) {}

  void ForEach(absl::FunctionRef<void(const EndpointAddresses&)> callback)
      const override {
    const auto& priority_list = GetUpdatePriorityList(endpoints_.get());
    for (size_t priority = 0; priority < priority_list.size(); ++priority) {
      const auto& priority_entry = priority_list[priority];
      std::string priority_child_name = MakeChildPolicyName(
          cluster_name_.as_string_view(), priority_child_numbers_[priority]);
      for (const auto& [locality_name, locality] : priority_entry.localities) {
        std::vector<RefCountedStringValue> hierarchical_path = {
            RefCountedStringValue(priority_child_name),
            locality_name->human_readable_string()};
        auto hierarchical_path_attr =
            MakeRefCounted<HierarchicalPathArg>(std::move(hierarchical_path));
        for (const auto& endpoint : locality.endpoints) {
          uint32_t endpoint_weight =
              locality.lb_weight *
              endpoint.args().GetInt(GRPC_ARG_ADDRESS_WEIGHT).value_or(1);
          ChannelArgs args =
              endpoint.args()
                  .SetObject(hierarchical_path_attr)
                  .Set(GRPC_ARG_ADDRESS_WEIGHT, endpoint_weight)
                  .SetObject(locality_name->Ref())
                  .Set(GRPC_ARG_XDS_LOCALITY_WEIGHT, locality.lb_weight);
          if (!use_http_connect_) args = args.Remove(GRPC_ARG_XDS_HTTP_PROXY);
          callback(EndpointAddresses(endpoint.addresses(), args));
        }
      }
    }
  }

 private:
  RefCountedStringValue cluster_name_;
  bool use_http_connect_;
  std::shared_ptr<const XdsEndpointResource> endpoints_;
  std::vector<size_t /*child_number*/> priority_child_numbers_;
};

absl::Status CdsLb::UpdateLocked(UpdateArgs args) {
  // Get new config.
  auto new_config = args.config.TakeAsSubclass<CdsLbConfig>();
  GRPC_TRACE_LOG(cds_lb, INFO)
      << "[cdslb " << this
      << "] received update: cluster=" << new_config->cluster()
      << " is_dynamic=" << new_config->is_dynamic();
  GRPC_CHECK(new_config != nullptr);
  // Cluster name should never change, because we should use a different
  // child name in xds_cluster_manager in that case.
  if (cluster_name_.as_string_view().empty()) {
    cluster_name_ = RefCountedStringValue(new_config->cluster());
  } else {
<<<<<<< HEAD
    GRPC_CHECK(cluster_name_ == new_config->cluster());
=======
    CHECK_EQ(cluster_name_.as_string_view(), new_config->cluster());
>>>>>>> fa502592
  }
  // Start dynamic subscription if needed.
  if (new_config->is_dynamic() && subscription_ == nullptr) {
    GRPC_TRACE_LOG(cds_lb, INFO)
        << "[cdslb " << this << "] obtaining dynamic subscription for cluster "
        << cluster_name_.as_string_view();
    auto* dependency_mgr = args.args.GetObject<XdsDependencyManager>();
    if (dependency_mgr == nullptr) {
      // Should never happen.
      absl::Status status =
          absl::InternalError("xDS dependency mgr not passed to CDS LB policy");
      ReportTransientFailure(status);
      return status;
    }
    subscription_ =
        dependency_mgr->GetClusterSubscription(cluster_name_.as_string_view());
  }
  // Get xDS config.
  auto new_xds_config = args.args.GetObjectRef<XdsConfig>();
  if (new_xds_config == nullptr) {
    // Should never happen.
    absl::Status status =
        absl::InternalError("xDS config not passed to CDS LB policy");
    ReportTransientFailure(status);
    return status;
  }
  auto it = new_xds_config->clusters.find(cluster_name_.as_string_view());
  if (it == new_xds_config->clusters.end()) {
    // Cluster not present.
    if (new_config->is_dynamic()) {
      // If we are already subscribed, it's possible that we just
      // recently subscribed but another update came through before we
      // got the new cluster, in which case it will still be missing.
      GRPC_TRACE_LOG(cds_lb, INFO)
          << "[cdslb " << this
          << "] xDS config has no entry for dynamic cluster "
          << cluster_name_.as_string_view()
          << ", waiting for subsequent update";
      // Stay in CONNECTING until we get an update that has the cluster.
      return absl::OkStatus();
    }
    // Not a dynamic cluster.  This should never happen.
    absl::Status status = absl::UnavailableError(
        absl::StrCat("xDS config has no entry for static cluster ",
                     cluster_name_.as_string_view()));
    ReportTransientFailure(status);
    return status;
  }
  auto& new_cluster_config = it->second;
  // If new list is not OK, report TRANSIENT_FAILURE.
  if (!new_cluster_config.ok()) {
    ReportTransientFailure(new_cluster_config.status());
    return new_cluster_config.status();
  }
  GRPC_CHECK_NE(new_cluster_config->cluster, nullptr);
  // Find old cluster, if any.
  const XdsConfig::ClusterConfig* old_cluster_config = nullptr;
  if (xds_config_ != nullptr) {
    auto it_old = xds_config_->clusters.find(cluster_name_.as_string_view());
    if (it_old != xds_config_->clusters.end() && it_old->second.ok()) {
      old_cluster_config = &*it_old->second;
      // If nothing changed for a leaf cluster, then ignore the update.
      // Can't do this for an aggregate cluster, because even if the aggregate
      // cluster itself didn't change, the leaf clusters may have changed.
      if (*new_cluster_config == *old_cluster_config &&
          std::holds_alternative<XdsConfig::ClusterConfig::EndpointConfig>(
              new_cluster_config->children)) {
        return absl::OkStatus();
      }
    }
  }
  // TODO(roth): Remove this after the 1.63 release.
  const XdsClusterResource* aggregate_cluster_resource = nullptr;
  static constexpr absl::string_view kArgXdsAggregateClusterName =
      GRPC_ARG_NO_SUBCHANNEL_PREFIX "xds_aggregate_cluster_name";
  if (XdsAggregateClusterBackwardCompatibilityEnabled()) {
    if (std::holds_alternative<XdsConfig::ClusterConfig::EndpointConfig>(
            new_cluster_config->children)) {
      auto aggregate_cluster = args.args.GetString(kArgXdsAggregateClusterName);
      if (aggregate_cluster.has_value()) {
        auto it = new_xds_config->clusters.find(*aggregate_cluster);
        if (it == new_xds_config->clusters.end()) {
          // Cluster not present.  This should never happen.
          absl::Status status = absl::UnavailableError(
              absl::StrCat("xDS config has no entry for aggregate cluster ",
                           *aggregate_cluster));
          ReportTransientFailure(status);
          return status;
        }
        auto& aggregate_cluster_config = it->second;
        if (!aggregate_cluster_config.ok()) {
          ReportTransientFailure(aggregate_cluster_config.status());
          return aggregate_cluster_config.status();
        }
        GRPC_CHECK_NE(aggregate_cluster_config->cluster, nullptr);
        aggregate_cluster_resource = aggregate_cluster_config->cluster.get();
      }
    } else {
      args.args = args.args.Set(kArgXdsAggregateClusterName,
                                cluster_name_.as_string_view());
    }
  }
  // Construct child policy config and update state based on the cluster type.
  Json child_policy_config_json;
  UpdateArgs update_args;
  Match(
      new_cluster_config->children,
      // Leaf cluster.
      [&](const XdsConfig::ClusterConfig::EndpointConfig& endpoint_config) {
        // Compute new child numbers.
        child_name_state_ = ComputeChildNames(
            old_cluster_config, *new_cluster_config, endpoint_config);
        // Populate addresses and resolution_note for child policy.
        update_args.addresses = std::make_shared<PriorityEndpointIterator>(
            cluster_name_, new_cluster_config->cluster->use_http_connect,
            endpoint_config.endpoints,
            child_name_state_.priority_child_numbers);
        std::vector<absl::string_view> resolution_notes;
        if (!args.resolution_note.empty()) {
          resolution_notes.emplace_back(args.resolution_note);
        }
        if (!endpoint_config.resolution_note.empty()) {
          resolution_notes.emplace_back(endpoint_config.resolution_note);
        }
        update_args.resolution_note = absl::StrJoin(resolution_notes, "; ");
        // Construct child policy config.
        child_policy_config_json = CreateChildPolicyConfigForLeafCluster(
            *new_cluster_config, endpoint_config, aggregate_cluster_resource);
        // Pass backend service label to child policy.
        args.args = args.args.Set(GRPC_ARG_BACKEND_SERVICE,
                                  cluster_name_.as_string_view());
      },
      // Aggregate cluster.
      [&](const XdsConfig::ClusterConfig::AggregateConfig& aggregate_config) {
        child_name_state_.Reset();
        // Populate resolution_note for child policy.
        update_args.resolution_note = aggregate_config.resolution_note;
        // Construct child policy config.
        child_policy_config_json =
            CreateChildPolicyConfigForAggregateCluster(aggregate_config);
      });
  // Swap in new xDS config, now that we're done with the old one.
  xds_config_ = std::move(new_xds_config);
  // Validate child policy config.
  auto child_config =
      CoreConfiguration::Get().lb_policy_registry().ParseLoadBalancingConfig(
          child_policy_config_json);
  if (!child_config.ok()) {
    // Should never happen.
    absl::Status status = absl::InternalError(absl::StrCat(
        cluster_name_.as_string_view(), ": error parsing child policy config: ",
        child_config.status().message()));
    ReportTransientFailure(status);
    return status;
  }
  // Create child policy if not already present.
  if (child_policy_ == nullptr) {
    LoadBalancingPolicy::Args lb_args;
    lb_args.work_serializer = work_serializer();
    lb_args.args = args.args;
    lb_args.channel_control_helper =
        std::make_unique<Helper>(RefAsSubclass<CdsLb>());
    child_policy_ =
        CoreConfiguration::Get().lb_policy_registry().CreateLoadBalancingPolicy(
            (*child_config)->name(), std::move(lb_args));
    if (child_policy_ == nullptr) {
      // Should never happen.
      absl::Status status = absl::UnavailableError(absl::StrCat(
          cluster_name_.as_string_view(), ": failed to create child policy"));
      ReportTransientFailure(status);
      return status;
    }
    grpc_pollset_set_add_pollset_set(child_policy_->interested_parties(),
                                     interested_parties());
    GRPC_TRACE_LOG(cds_lb, INFO)
        << "[cdslb " << this << "] created child policy "
        << (*child_config)->name() << " (" << child_policy_.get() << ")";
  }
  // Update child policy.
  update_args.config = std::move(*child_config);
  update_args.args = args.args;
  return child_policy_->UpdateLocked(std::move(update_args));
}

CdsLb::ChildNameState CdsLb::ComputeChildNames(
    const XdsConfig::ClusterConfig* old_cluster,
    const XdsConfig::ClusterConfig& new_cluster,
    const XdsConfig::ClusterConfig::EndpointConfig& endpoint_config) const {
  GRPC_CHECK(!std::holds_alternative<XdsConfig::ClusterConfig::AggregateConfig>(
      new_cluster.children));
  // First, build some maps from locality to child number and the reverse
  // from old_cluster and child_name_state_.
  std::map<XdsLocalityName*, size_t /*child_number*/, XdsLocalityName::Less>
      locality_child_map;
  std::map<size_t, std::set<XdsLocalityName*, XdsLocalityName::Less>>
      child_locality_map;
  if (old_cluster != nullptr) {
    auto* old_endpoint_config =
        std::get_if<XdsConfig::ClusterConfig::EndpointConfig>(
            &old_cluster->children);
    if (old_endpoint_config != nullptr) {
      const auto& prev_priority_list =
          GetUpdatePriorityList(old_endpoint_config->endpoints.get());
      for (size_t priority = 0; priority < prev_priority_list.size();
           ++priority) {
        size_t child_number =
            child_name_state_.priority_child_numbers[priority];
        const auto& localities = prev_priority_list[priority].localities;
        for (const auto& [locality_name, _] : localities) {
          locality_child_map[locality_name] = child_number;
          child_locality_map[child_number].insert(locality_name);
        }
      }
    }
  }
  // Now construct new state containing priority child numbers for the new
  // cluster based on the maps constructed above.
  ChildNameState new_child_name_state;
  new_child_name_state.next_available_child_number =
      child_name_state_.next_available_child_number;
  const XdsEndpointResource::PriorityList& priority_list =
      GetUpdatePriorityList(endpoint_config.endpoints.get());
  for (size_t priority = 0; priority < priority_list.size(); ++priority) {
    const auto& localities = priority_list[priority].localities;
    std::optional<size_t> child_number;
    // If one of the localities in this priority already existed, reuse its
    // child number.
    for (const auto& [locality_name, _] : localities) {
      if (!child_number.has_value()) {
        auto it = locality_child_map.find(locality_name);
        if (it != locality_child_map.end()) {
          child_number = it->second;
          locality_child_map.erase(it);
          // Remove localities that *used* to be in this child number, so
          // that we don't incorrectly reuse this child number for a
          // subsequent priority.
          for (XdsLocalityName* old_locality :
               child_locality_map[*child_number]) {
            locality_child_map.erase(old_locality);
          }
        }
      } else {
        // Remove all localities that are now in this child number, so
        // that we don't accidentally reuse this child number for a
        // subsequent priority.
        locality_child_map.erase(locality_name);
      }
    }
    // If we didn't find an existing child number, assign a new one.
    if (!child_number.has_value()) {
      for (child_number = new_child_name_state.next_available_child_number;
           child_locality_map.find(*child_number) != child_locality_map.end();
           ++(*child_number)) {
      }
      new_child_name_state.next_available_child_number = *child_number + 1;
      // Add entry so we know that the child number is in use.
      // (Don't need to add the list of localities, since we won't use them.)
      child_locality_map[*child_number];
    }
    new_child_name_state.priority_child_numbers.push_back(*child_number);
  }
  return new_child_name_state;
}

Json CdsLb::CreateChildPolicyConfigForLeafCluster(
    const XdsConfig::ClusterConfig& new_cluster,
    const XdsConfig::ClusterConfig::EndpointConfig& endpoint_config,
    const XdsClusterResource* aggregate_cluster_resource) {
  const auto& cluster_resource = *new_cluster.cluster;
  const bool is_logical_dns =
      std::holds_alternative<XdsClusterResource::LogicalDns>(
          cluster_resource.type);
  // Determine what xDS LB policy to use.
  Json xds_lb_policy;
  // TODO(roth): Remove this "if" condition after the 1.63 release.
  if (XdsAggregateClusterBackwardCompatibilityEnabled() &&
      aggregate_cluster_resource != nullptr) {
    xds_lb_policy =
        Json::FromArray(aggregate_cluster_resource->lb_policy_config);
  } else {
    xds_lb_policy = Json::FromArray(new_cluster.cluster->lb_policy_config);
  }
  // Wrap it in the priority policy.
  Json::Object priority_children;
  Json::Array priority_priorities;
  const auto& priority_list =
      GetUpdatePriorityList(endpoint_config.endpoints.get());
  for (size_t priority = 0; priority < priority_list.size(); ++priority) {
    // Add priority entry, with the appropriate child name.
    std::string child_name =
        MakeChildPolicyName(cluster_name_.as_string_view(),
                            child_name_state_.priority_child_numbers[priority]);
    priority_priorities.emplace_back(Json::FromString(child_name));
    Json::Object child_config = {{"config", xds_lb_policy}};
    if (!is_logical_dns) {
      child_config["ignore_reresolution_requests"] = Json::FromBool(true);
    }
    priority_children[child_name] = Json::FromObject(std::move(child_config));
  }
  Json priority_policy = Json::FromArray({Json::FromObject({
      {"priority_experimental",
       Json::FromObject({
           {"children", Json::FromObject(std::move(priority_children))},
           {"priorities", Json::FromArray(std::move(priority_priorities))},
       })},
  })});
  // Wrap the priority policy in the xds_override_host policy.
  Json xds_override_host_policy = Json::FromArray({Json::FromObject({
      {"xds_override_host_experimental",
       Json::FromObject({
           {"clusterName", Json::FromString(cluster_name_.c_str())},
           {"childPolicy", std::move(priority_policy)},
       })},
  })});
  // Wrap the xds_override_host policy in the xds_cluster_impl policy.
  Json xds_cluster_impl_policy = Json::FromArray({Json::FromObject({
      {"xds_cluster_impl_experimental",
       Json::FromObject({
           {"clusterName", Json::FromString(cluster_name_.c_str())},
           {"childPolicy", std::move(xds_override_host_policy)},
       })},
  })});
  // Wrap the xds_cluster_impl policy in the outlier_detection policy.
  Json::Object outlier_detection_config = {
      {"childPolicy", std::move(xds_cluster_impl_policy)},
  };
  if (cluster_resource.outlier_detection.has_value()) {
    auto& outlier_detection_update = *cluster_resource.outlier_detection;
    outlier_detection_config["interval"] =
        Json::FromString(outlier_detection_update.interval.ToJsonString());
    outlier_detection_config["baseEjectionTime"] = Json::FromString(
        outlier_detection_update.base_ejection_time.ToJsonString());
    outlier_detection_config["maxEjectionTime"] = Json::FromString(
        outlier_detection_update.max_ejection_time.ToJsonString());
    outlier_detection_config["maxEjectionPercent"] =
        Json::FromNumber(outlier_detection_update.max_ejection_percent);
    if (outlier_detection_update.success_rate_ejection.has_value()) {
      outlier_detection_config["successRateEjection"] = Json::FromObject({
          {"stdevFactor",
           Json::FromNumber(
               outlier_detection_update.success_rate_ejection->stdev_factor)},
          {"enforcementPercentage",
           Json::FromNumber(outlier_detection_update.success_rate_ejection
                                ->enforcement_percentage)},
          {"minimumHosts",
           Json::FromNumber(
               outlier_detection_update.success_rate_ejection->minimum_hosts)},
          {"requestVolume",
           Json::FromNumber(
               outlier_detection_update.success_rate_ejection->request_volume)},
      });
    }
    if (outlier_detection_update.failure_percentage_ejection.has_value()) {
      outlier_detection_config["failurePercentageEjection"] = Json::FromObject({
          {"threshold",
           Json::FromNumber(outlier_detection_update
                                .failure_percentage_ejection->threshold)},
          {"enforcementPercentage",
           Json::FromNumber(
               outlier_detection_update.failure_percentage_ejection
                   ->enforcement_percentage)},
          {"minimumHosts",
           Json::FromNumber(outlier_detection_update
                                .failure_percentage_ejection->minimum_hosts)},
          {"requestVolume",
           Json::FromNumber(outlier_detection_update
                                .failure_percentage_ejection->request_volume)},
      });
    }
  }
  Json outlier_detection_policy = Json::FromArray({Json::FromObject({
      {"outlier_detection_experimental",
       Json::FromObject(std::move(outlier_detection_config))},
  })});
  GRPC_TRACE_LOG(cds_lb, INFO)
      << "[cdslb " << this << "] generated config for child policy: "
      << JsonDump(outlier_detection_policy, /*indent=*/1);
  return outlier_detection_policy;
}

Json CdsLb::CreateChildPolicyConfigForAggregateCluster(
    const XdsConfig::ClusterConfig::AggregateConfig& aggregate_config) {
  Json::Object priority_children;
  Json::Array priority_priorities;
  for (const absl::string_view& leaf_cluster : aggregate_config.leaf_clusters) {
    priority_children[std::string(leaf_cluster)] = Json::FromObject({
        {"config",
         Json::FromArray({
             Json::FromObject({
                 {"cds_experimental",
                  Json::FromObject({
                      {"cluster", Json::FromString(std::string(leaf_cluster))},
                  })},
             }),
         })},
    });
    priority_priorities.emplace_back(
        Json::FromString(std::string(leaf_cluster)));
  }
  Json json = Json::FromArray({Json::FromObject({
      {"priority_experimental",
       Json::FromObject({
           {"children", Json::FromObject(std::move(priority_children))},
           {"priorities", Json::FromArray(std::move(priority_priorities))},
       })},
  })});
  GRPC_TRACE_LOG(cds_lb, INFO)
      << "[cdslb " << this << "] generated config for child policy: "
      << JsonDump(json, /*indent=*/1);
  return json;
}

void CdsLb::ResetState() {
  cluster_name_ = RefCountedStringValue("");
  xds_config_.reset();
  child_name_state_.Reset();
  if (child_policy_ != nullptr) {
    grpc_pollset_set_del_pollset_set(child_policy_->interested_parties(),
                                     interested_parties());
    child_policy_.reset();
  }
}

void CdsLb::ReportTransientFailure(absl::Status status) {
  GRPC_TRACE_LOG(cds_lb, INFO)
      << "[cdslb " << this << "] reporting TRANSIENT_FAILURE: " << status;
  ResetState();
  channel_control_helper()->UpdateState(
      GRPC_CHANNEL_TRANSIENT_FAILURE, status,
      MakeRefCounted<TransientFailurePicker>(status));
}

//
// factory
//

class CdsLbFactory final : public LoadBalancingPolicyFactory {
 public:
  OrphanablePtr<LoadBalancingPolicy> CreateLoadBalancingPolicy(
      LoadBalancingPolicy::Args args) const override {
    return MakeOrphanable<CdsLb>(std::move(args));
  }

  absl::string_view name() const override { return kCds; }

  absl::StatusOr<RefCountedPtr<LoadBalancingPolicy::Config>>
  ParseLoadBalancingConfig(const Json& json) const override {
    return LoadFromJson<RefCountedPtr<CdsLbConfig>>(
        json, JsonArgs(), "errors validating cds LB policy config");
  }
};

}  // namespace

void RegisterCdsLbPolicy(CoreConfiguration::Builder* builder) {
  builder->lb_policy_registry()->RegisterLoadBalancingPolicyFactory(
      std::make_unique<CdsLbFactory>());
}

}  // namespace grpc_core<|MERGE_RESOLUTION|>--- conflicted
+++ resolved
@@ -319,11 +319,7 @@
   if (cluster_name_.as_string_view().empty()) {
     cluster_name_ = RefCountedStringValue(new_config->cluster());
   } else {
-<<<<<<< HEAD
-    GRPC_CHECK(cluster_name_ == new_config->cluster());
-=======
-    CHECK_EQ(cluster_name_.as_string_view(), new_config->cluster());
->>>>>>> fa502592
+    GRPC_CHECK_EQ(cluster_name_.as_string_view(), new_config->cluster());
   }
   // Start dynamic subscription if needed.
   if (new_config->is_dynamic() && subscription_ == nullptr) {
