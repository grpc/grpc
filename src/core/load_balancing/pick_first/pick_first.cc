//
// Copyright 2015 gRPC authors.
//
// Licensed under the Apache License, Version 2.0 (the "License");
// you may not use this file except in compliance with the License.
// You may obtain a copy of the License at
//
//     http://www.apache.org/licenses/LICENSE-2.0
//
// Unless required by applicable law or agreed to in writing, software
// distributed under the License is distributed on an "AS IS" BASIS,
// WITHOUT WARRANTIES OR CONDITIONS OF ANY KIND, either express or implied.
// See the License for the specific language governing permissions and
// limitations under the License.
//

#include "src/core/load_balancing/pick_first/pick_first.h"

#include <grpc/event_engine/event_engine.h>
#include <grpc/impl/channel_arg_names.h>
#include <grpc/impl/connectivity_state.h>
#include <grpc/support/port_platform.h>
#include <inttypes.h>
#include <string.h>

#include <memory>
#include <optional>
#include <set>
#include <string>
#include <type_traits>
#include <utility>
#include <vector>

#include "absl/algorithm/container.h"
#include "absl/log/check.h"
#include "absl/log/log.h"
#include "absl/random/random.h"
#include "absl/status/status.h"
#include "absl/status/statusor.h"
#include "absl/strings/str_cat.h"
#include "absl/strings/string_view.h"
#include "src/core/config/core_configuration.h"
#include "src/core/lib/address_utils/sockaddr_utils.h"
#include "src/core/lib/channel/channel_args.h"
#include "src/core/lib/debug/trace.h"
#include "src/core/lib/experiments/experiments.h"
#include "src/core/lib/iomgr/exec_ctx.h"
#include "src/core/lib/iomgr/iomgr_fwd.h"
#include "src/core/lib/iomgr/resolved_address.h"
#include "src/core/lib/transport/connectivity_state.h"
#include "src/core/load_balancing/health_check_client.h"
#include "src/core/load_balancing/lb_policy.h"
#include "src/core/load_balancing/lb_policy_factory.h"
#include "src/core/load_balancing/subchannel_interface.h"
#include "src/core/resolver/endpoint_addresses.h"
#include "src/core/telemetry/metrics.h"
#include "src/core/util/crash.h"
#include "src/core/util/debug_location.h"
#include "src/core/util/json/json.h"
#include "src/core/util/json/json_args.h"
#include "src/core/util/json/json_object_loader.h"
#include "src/core/util/orphanable.h"
#include "src/core/util/ref_counted_ptr.h"
#include "src/core/util/time.h"
#include "src/core/util/useful.h"
#include "src/core/util/work_serializer.h"

namespace grpc_core {

namespace {

//
// pick_first LB policy
//

constexpr absl::string_view kPickFirst = "pick_first";

const auto kMetricDisconnections =
    GlobalInstrumentsRegistry::RegisterUInt64Counter(
        "grpc.lb.pick_first.disconnections",
        "EXPERIMENTAL.  Number of times the selected subchannel becomes "
        "disconnected.",
        "{disconnection}", false)
        .Labels(kMetricLabelTarget)
        .Build();

const auto kMetricConnectionAttemptsSucceeded =
    GlobalInstrumentsRegistry::RegisterUInt64Counter(
        "grpc.lb.pick_first.connection_attempts_succeeded",
        "EXPERIMENTAL.  Number of successful connection attempts.", "{attempt}",
        false)
        .Labels(kMetricLabelTarget)
        .Build();

const auto kMetricConnectionAttemptsFailed =
    GlobalInstrumentsRegistry::RegisterUInt64Counter(
        "grpc.lb.pick_first.connection_attempts_failed",
        "EXPERIMENTAL.  Number of failed connection attempts.", "{attempt}",
        false)
        .Labels(kMetricLabelTarget)
        .Build();

class PickFirstConfig final : public LoadBalancingPolicy::Config {
 public:
  absl::string_view name() const override { return kPickFirst; }
  bool shuffle_addresses() const { return shuffle_addresses_; }

  static const JsonLoaderInterface* JsonLoader(const JsonArgs&) {
    static const auto kJsonLoader =
        JsonObjectLoader<PickFirstConfig>()
            .OptionalField("shuffleAddressList",
                           &PickFirstConfig::shuffle_addresses_)
            .Finish();
    return kJsonLoader;
  }

 private:
  bool shuffle_addresses_ = false;
};

class PickFirst final : public LoadBalancingPolicy {
 public:
  explicit PickFirst(Args args);

  absl::string_view name() const override { return kPickFirst; }

  absl::Status UpdateLocked(UpdateArgs args) override;
  void ExitIdleLocked() override;
  void ResetBackoffLocked() override;

 private:
  ~PickFirst() override;

  // A list of subchannels that we will attempt connections on.
  class SubchannelList final : public InternallyRefCounted<SubchannelList> {
   public:
    // Data about the subchannel that is needed only while attempting to
    // connect.
    class SubchannelData final {
     public:
      // Stores the subchannel and its watcher.  This is the state that
      // is retained once a subchannel is chosen.
      class SubchannelState final
          : public InternallyRefCounted<SubchannelState> {
       public:
        SubchannelState(SubchannelData* subchannel_data,
                        RefCountedPtr<SubchannelInterface> subchannel);

        void Orphan() override;

        SubchannelInterface* subchannel() const { return subchannel_.get(); }

        void RequestConnection() { subchannel_->RequestConnection(); }

        void ResetBackoffLocked() { subchannel_->ResetBackoff(); }

       private:
        // Watcher for subchannel connectivity state.
        class Watcher
            : public SubchannelInterface::ConnectivityStateWatcherInterface {
         public:
          explicit Watcher(RefCountedPtr<SubchannelState> subchannel_state)
              : subchannel_state_(std::move(subchannel_state)) {}

          ~Watcher() override {
            subchannel_state_.reset(DEBUG_LOCATION, "Watcher dtor");
          }

          void OnConnectivityStateChange(grpc_connectivity_state new_state,
                                         absl::Status status) override {
            subchannel_state_->OnConnectivityStateChange(new_state,
                                                         std::move(status));
          }

          grpc_pollset_set* interested_parties() override {
            return subchannel_state_->pick_first_->interested_parties();
          }

         private:
          RefCountedPtr<SubchannelState> subchannel_state_;
        };

        // Selects this subchannel.  Called when the subchannel reports READY.
        void Select();

        // This method will be invoked once soon after instantiation to report
        // the current connectivity state, and it will then be invoked again
        // whenever the connectivity state changes.
        void OnConnectivityStateChange(grpc_connectivity_state new_state,
                                       absl::Status status);

        // If non-null, then we are still part of a subchannel list
        // trying to connect.
        SubchannelData* subchannel_data_;

        // TODO(roth): Once we remove pollset_set, we should no longer
        // need to hold a ref to PickFirst.  Instead, we can make this a
        // raw pointer and put it in an std::variant with subchannel_data_.
        RefCountedPtr<PickFirst> pick_first_;

        RefCountedPtr<SubchannelInterface> subchannel_;
        SubchannelInterface::ConnectivityStateWatcherInterface* watcher_ =
            nullptr;
      };

      SubchannelData(SubchannelList* subchannel_list, size_t index,
                     RefCountedPtr<SubchannelInterface> subchannel);

      std::optional<grpc_connectivity_state> connectivity_state() const {
        return connectivity_state_;
      }
      const absl::Status& connectivity_status() const {
        return connectivity_status_;
      }

      void RequestConnection() { subchannel_state_->RequestConnection(); }

      // Resets the connection backoff.
      void ResetBackoffLocked() { subchannel_state_->ResetBackoffLocked(); }

      // Requests a connection attempt to start on this subchannel,
      // with appropriate Connection Attempt Delay.
      // Used only during the Happy Eyeballs pass.
      void RequestConnectionWithTimer();

      bool seen_transient_failure() const { return seen_transient_failure_; }
      void set_seen_transient_failure() { seen_transient_failure_ = true; }

     private:
      // This method will be invoked once soon after instantiation to report
      // the current connectivity state, and it will then be invoked again
      // whenever the connectivity state changes.
      void OnConnectivityStateChange(grpc_connectivity_state new_state,
                                     absl::Status status);

      // Backpointer to owning subchannel list.  Not owned.
      SubchannelList* subchannel_list_;
      // Our index within subchannel_list_.
      const size_t index_;
      // Subchannel state.
      OrphanablePtr<SubchannelState> subchannel_state_;
      // Data updated by the watcher.
      std::optional<grpc_connectivity_state> connectivity_state_;
      absl::Status connectivity_status_;
      bool seen_transient_failure_ = false;
    };

    SubchannelList(RefCountedPtr<PickFirst> policy,
                   EndpointAddressesIterator* addresses,
                   const ChannelArgs& args, absl::string_view resolution_note);

    ~SubchannelList() override;

    void Orphan() override;

    // The number of subchannels in the list.
    size_t size() const { return subchannels_.size(); }

    // Resets connection backoff of all subchannels.
    void ResetBackoffLocked();

    bool IsHappyEyeballsPassComplete() const {
      // Checking attempting_index_ here is just an optimization -- if
      // we haven't actually tried all subchannels yet, then we don't
      // need to iterate.
      if (attempting_index_ < size()) return false;
      for (const auto& sd : subchannels_) {
        if (!sd->seen_transient_failure()) return false;
      }
      return true;
    }

    void ReportTransientFailure(absl::Status status);

   private:
    // Returns true if all subchannels have seen their initial
    // connectivity state notifications.
    bool AllSubchannelsSeenInitialState() const {
      return num_subchannels_seen_initial_notification_ == size();
    }

    // Looks through subchannels_ starting from attempting_index_ to
    // find the first one not currently in TRANSIENT_FAILURE, then
    // triggers a connection attempt for that subchannel.  If there are
    // no more subchannels not in TRANSIENT_FAILURE, calls
    // MaybeFinishHappyEyeballsPass().
    void StartConnectingNextSubchannel();

    // Checks to see if the initial Happy Eyeballs pass is complete --
    // i.e., all subchannels have seen TRANSIENT_FAILURE state at least once.
    // If so, transitions to a mode where we try to connect to all subchannels
    // in parallel and returns true.
    void MaybeFinishHappyEyeballsPass();

    // Backpointer to owning policy.
    RefCountedPtr<PickFirst> policy_;

    ChannelArgs args_;
    std::string resolution_note_;

    // The list of subchannels.
    std::vector<std::unique_ptr<SubchannelData>> subchannels_;

    // Is this list shutting down? This may be true due to the shutdown of the
    // policy itself or because a newer update has arrived while this one hadn't
    // finished processing.
    bool shutting_down_ = false;

    size_t num_subchannels_seen_initial_notification_ = 0;

    // The index into subchannels_ to which we are currently attempting
    // to connect during the initial Happy Eyeballs pass.  Once the
    // initial pass is over, this will be equal to size().
    size_t attempting_index_ = 0;
    // Happy Eyeballs timer handle.
    std::optional<grpc_event_engine::experimental::EventEngine::TaskHandle>
        timer_handle_;

    // After the initial Happy Eyeballs pass, the number of failures
    // we've seen.  Every size() failures, we trigger re-resolution.
    size_t num_failures_ = 0;

    // The status from the last subchannel that reported TRANSIENT_FAILURE.
    absl::Status last_failure_;
  };

  class HealthWatcher final
      : public SubchannelInterface::ConnectivityStateWatcherInterface {
   public:
    HealthWatcher(RefCountedPtr<PickFirst> policy,
                  absl::string_view resolution_note)
        : policy_(std::move(policy)), resolution_note_(resolution_note) {}

    ~HealthWatcher() override {
      policy_.reset(DEBUG_LOCATION, "HealthWatcher dtor");
    }

    void OnConnectivityStateChange(grpc_connectivity_state new_state,
                                   absl::Status status) override;

    grpc_pollset_set* interested_parties() override {
      return policy_->interested_parties();
    }

   private:
    RefCountedPtr<PickFirst> policy_;
    std::string resolution_note_;
  };

  class Picker final : public SubchannelPicker {
   public:
    explicit Picker(RefCountedPtr<SubchannelInterface> subchannel)
        : subchannel_(std::move(subchannel)) {}

    PickResult Pick(PickArgs /*args*/) override {
      return PickResult::Complete(subchannel_);
    }

   private:
    RefCountedPtr<SubchannelInterface> subchannel_;
  };

  void ShutdownLocked() override;

  void UpdateState(grpc_connectivity_state state, const absl::Status& status,
                   RefCountedPtr<SubchannelPicker> picker);

  void AttemptToConnectUsingLatestUpdateArgsLocked();

  void UnsetSelectedSubchannel();

  void GoIdle();

  // When ExitIdleLocked() is called, we create a subchannel_list_ and start
  // trying to connect, but we don't actually change state_ until the first
  // subchannel reports CONNECTING.  So in order to know if we're really
  // idle, we need to check both state_ and subchannel_list_.
  bool IsIdle() const {
    return state_ == GRPC_CHANNEL_IDLE && subchannel_list_ == nullptr;
  }

  // Whether we should enable health watching.
  const bool enable_health_watch_;
  // Whether we should omit our status message prefix.
  const bool omit_status_message_prefix_;
  // Connection Attempt Delay for Happy Eyeballs.
  const Duration connection_attempt_delay_;

  // Lateset update args.
  UpdateArgs latest_update_args_;
  // The list of subchannels that we're currently trying to connect to.
  // Will generally be null when selected_ is set, except when we get a
  // resolver update and need to check initial connectivity states for
  // the new list to decide whether we keep using the existing
  // connection or go IDLE.
  OrphanablePtr<SubchannelList> subchannel_list_;
  // Selected subchannel.  Will generally be null when subchannel_list_
  // is non-null, with the exception mentioned above.
  OrphanablePtr<SubchannelList::SubchannelData::SubchannelState> selected_;
  // Health watcher for the selected subchannel.
  SubchannelInterface::ConnectivityStateWatcherInterface* health_watcher_ =
      nullptr;
  SubchannelInterface::DataWatcherInterface* health_data_watcher_ = nullptr;
  // Current connectivity state.
  grpc_connectivity_state state_ = GRPC_CHANNEL_CONNECTING;
  // Are we shut down?
  bool shutdown_ = false;
  // Random bit generator used for shuffling addresses if configured
  absl::BitGen bit_gen_;
};

PickFirst::PickFirst(Args args)
    : LoadBalancingPolicy(std::move(args)),
      enable_health_watch_(
          channel_args()
              .GetBool(GRPC_ARG_INTERNAL_PICK_FIRST_ENABLE_HEALTH_CHECKING)
              .value_or(false)),
      omit_status_message_prefix_(
          channel_args()
              .GetBool(GRPC_ARG_INTERNAL_PICK_FIRST_OMIT_STATUS_MESSAGE_PREFIX)
              .value_or(false)),
      connection_attempt_delay_(Duration::Milliseconds(
          Clamp(channel_args()
                    .GetInt(GRPC_ARG_HAPPY_EYEBALLS_CONNECTION_ATTEMPT_DELAY_MS)
                    .value_or(250),
                100, 2000))) {
  GRPC_TRACE_LOG(pick_first, INFO) << "Pick First " << this << " created.";
}

PickFirst::~PickFirst() {
  GRPC_TRACE_LOG(pick_first, INFO) << "Destroying Pick First " << this;
  CHECK_EQ(subchannel_list_.get(), nullptr);
}

void PickFirst::ShutdownLocked() {
  GRPC_TRACE_LOG(pick_first, INFO) << "Pick First " << this << " Shutting down";
  shutdown_ = true;
  UnsetSelectedSubchannel();
  subchannel_list_.reset();
}

void PickFirst::ExitIdleLocked() {
  if (shutdown_) return;
  if (IsIdle()) {
    GRPC_TRACE_LOG(pick_first, INFO)
        << "Pick First " << this << " exiting idle";
    AttemptToConnectUsingLatestUpdateArgsLocked();
  }
}

void PickFirst::ResetBackoffLocked() {
  if (subchannel_list_ != nullptr) subchannel_list_->ResetBackoffLocked();
}

void PickFirst::AttemptToConnectUsingLatestUpdateArgsLocked() {
  // Create a subchannel list from latest_update_args_.
  EndpointAddressesIterator* addresses = nullptr;
  if (latest_update_args_.addresses.ok()) {
    addresses = latest_update_args_.addresses->get();
  }
  // Replace subchannel_list_.
  if (GRPC_TRACE_FLAG_ENABLED(pick_first) && subchannel_list_ != nullptr) {
    LOG(INFO) << "[PF " << this << "] Shutting down previous subchannel list "
              << subchannel_list_.get();
  }
  subchannel_list_ = MakeOrphanable<SubchannelList>(
      RefAsSubclass<PickFirst>(DEBUG_LOCATION, "SubchannelList"), addresses,
      latest_update_args_.args, latest_update_args_.resolution_note);
  // Empty update or no valid subchannels.  Put the channel in
  // TRANSIENT_FAILURE and request re-resolution.  Also unset the
  // current selected subchannel.
  if (subchannel_list_->size() == 0) {
    channel_control_helper()->RequestReresolution();
    absl::Status status = latest_update_args_.addresses.ok()
                              ? absl::UnavailableError("empty address list")
                              : latest_update_args_.addresses.status();
    subchannel_list_->ReportTransientFailure(std::move(status));
    UnsetSelectedSubchannel();
  }
}

absl::string_view GetAddressFamily(const grpc_resolved_address& address) {
  const char* uri_scheme = grpc_sockaddr_get_uri_scheme(&address);
  return absl::string_view(uri_scheme == nullptr ? "other" : uri_scheme);
};

// An endpoint list iterator that returns only entries for a specific
// address family, as indicated by the URI scheme.
class AddressFamilyIterator final {
 public:
  AddressFamilyIterator(absl::string_view scheme, size_t index)
      : scheme_(scheme), index_(index) {}

  EndpointAddresses* Next(EndpointAddressesList& endpoints,
                          std::vector<bool>* endpoints_moved) {
    for (; index_ < endpoints.size(); ++index_) {
      if (!(*endpoints_moved)[index_] &&
          GetAddressFamily(endpoints[index_].address()) == scheme_) {
        (*endpoints_moved)[index_] = true;
        return &endpoints[index_++];
      }
    }
    return nullptr;
  }

 private:
  absl::string_view scheme_;
  size_t index_;
};

absl::Status PickFirst::UpdateLocked(UpdateArgs args) {
  if (GRPC_TRACE_FLAG_ENABLED(pick_first)) {
    if (args.addresses.ok()) {
      LOG(INFO) << "Pick First " << this << " received update";
    } else {
      LOG(INFO) << "Pick First " << this
                << " received update with address error: "
                << args.addresses.status();
    }
  }
  // Set return status based on the address list.
  absl::Status status;
  if (!args.addresses.ok()) {
    status = args.addresses.status();
  } else {
    EndpointAddressesList endpoints;
    (*args.addresses)->ForEach([&](const EndpointAddresses& endpoint) {
      endpoints.push_back(endpoint);
    });
    if (endpoints.empty()) {
      status = absl::UnavailableError("address list must not be empty");
    } else {
      // Shuffle the list if needed.
      auto config = static_cast<PickFirstConfig*>(args.config.get());
      if (config->shuffle_addresses()) {
        absl::c_shuffle(endpoints, bit_gen_);
      }
      // Flatten the list so that we have one address per endpoint.
      // While we're iterating, also determine the desired address family
      // order and the index of the first element of each family, for use in
      // the interleaving below.
      std::set<absl::string_view> address_families;
      std::vector<AddressFamilyIterator> address_family_order;
      EndpointAddressesList flattened_endpoints;
      for (const auto& endpoint : endpoints) {
        for (const auto& address : endpoint.addresses()) {
          flattened_endpoints.emplace_back(address, endpoint.args());
          absl::string_view scheme = GetAddressFamily(address);
          bool inserted = address_families.insert(scheme).second;
          if (inserted) {
            address_family_order.emplace_back(scheme,
                                              flattened_endpoints.size() - 1);
          }
        }
      }
      endpoints = std::move(flattened_endpoints);
      // Interleave addresses as per RFC-8305 section 4.
      EndpointAddressesList interleaved_endpoints;
      interleaved_endpoints.reserve(endpoints.size());
      std::vector<bool> endpoints_moved(endpoints.size());
      size_t scheme_index = 0;
      for (size_t i = 0; i < endpoints.size(); ++i) {
        EndpointAddresses* endpoint;
        do {
          auto& iterator = address_family_order[scheme_index++ %
                                                address_family_order.size()];
          endpoint = iterator.Next(endpoints, &endpoints_moved);
        } while (endpoint == nullptr);
        interleaved_endpoints.emplace_back(std::move(*endpoint));
      }
      endpoints = std::move(interleaved_endpoints);
      args.addresses =
          std::make_shared<EndpointAddressesListIterator>(std::move(endpoints));
    }
  }
  // If the update contains a resolver error and we have a previous update
  // that was not a resolver error, keep using the previous addresses.
  if (!args.addresses.ok() && latest_update_args_.config != nullptr) {
    args.addresses = std::move(latest_update_args_.addresses);
  }
  // Update latest_update_args_.
  latest_update_args_ = std::move(args);
  // If we are not in idle, start connection attempt immediately.
  // Otherwise, we defer the attempt into ExitIdleLocked().
  if (!IsIdle()) {
    AttemptToConnectUsingLatestUpdateArgsLocked();
  }
  return status;
}

void PickFirst::UpdateState(grpc_connectivity_state state,
                            const absl::Status& status,
                            RefCountedPtr<SubchannelPicker> picker) {
  state_ = state;
  channel_control_helper()->UpdateState(state, status, std::move(picker));
}

void PickFirst::UnsetSelectedSubchannel() {
  if (selected_ != nullptr && health_data_watcher_ != nullptr) {
    selected_->subchannel()->CancelDataWatcher(health_data_watcher_);
  }
  selected_.reset();
  health_watcher_ = nullptr;
  health_data_watcher_ = nullptr;
}

void PickFirst::GoIdle() {
  // Unset the selected subchannel.
  UnsetSelectedSubchannel();
  // Drop the current subchannel list, if any.
  subchannel_list_.reset();
  // Request a re-resolution.
  // TODO(qianchengz): We may want to request re-resolution in
  // ExitIdleLocked() instead.
  channel_control_helper()->RequestReresolution();
  // Enter idle.
  UpdateState(GRPC_CHANNEL_IDLE, absl::OkStatus(),
              MakeRefCounted<QueuePicker>(Ref(DEBUG_LOCATION, "QueuePicker")));
}

//
// PickFirst::HealthWatcher
//

void PickFirst::HealthWatcher::OnConnectivityStateChange(
    grpc_connectivity_state new_state, absl::Status status) {
  if (policy_->health_watcher_ != this) return;
  GRPC_TRACE_LOG(pick_first, INFO)
      << "[PF " << policy_.get()
      << "] health watch state update: " << ConnectivityStateName(new_state)
      << " (" << status << ")";
  switch (new_state) {
    case GRPC_CHANNEL_READY:
      policy_->channel_control_helper()->UpdateState(
          GRPC_CHANNEL_READY, absl::OkStatus(),
          MakeRefCounted<Picker>(policy_->selected_->subchannel()->Ref()));
      break;
    case GRPC_CHANNEL_IDLE:
      // If the subchannel becomes disconnected, the health watcher
      // might happen to see the change before the raw connectivity
      // state watcher does.  In this case, ignore it, since the raw
      // connectivity state watcher will handle it shortly.
      break;
    case GRPC_CHANNEL_CONNECTING:
      policy_->channel_control_helper()->UpdateState(
          new_state, absl::OkStatus(),
          MakeRefCounted<QueuePicker>(policy_->Ref()));
      break;
    case GRPC_CHANNEL_TRANSIENT_FAILURE: {
      std::string message = absl::StrCat("health watch: ", status.message());
      if (!resolution_note_.empty()) {
        absl::StrAppend(&message, " (", resolution_note_, ")");
      }
      policy_->channel_control_helper()->UpdateState(
          GRPC_CHANNEL_TRANSIENT_FAILURE, status,
          MakeRefCounted<TransientFailurePicker>(
              absl::UnavailableError(message)));
      break;
    }
    case GRPC_CHANNEL_SHUTDOWN:
      Crash("health watcher reported state SHUTDOWN");
  }
}

//
// PickFirst::SubchannelList::SubchannelData::SubchannelState
//

PickFirst::SubchannelList::SubchannelData::SubchannelState::SubchannelState(
    SubchannelData* subchannel_data,
    RefCountedPtr<SubchannelInterface> subchannel)
    : subchannel_data_(subchannel_data),
      pick_first_(subchannel_data_->subchannel_list_->policy_),
      subchannel_(std::move(subchannel)) {
  GRPC_TRACE_LOG(pick_first, INFO)
      << "[PF " << pick_first_.get() << "] subchannel state " << this
      << " (subchannel " << subchannel_.get() << "): starting watch";
  auto watcher = std::make_unique<Watcher>(Ref(DEBUG_LOCATION, "Watcher"));
  watcher_ = watcher.get();
  subchannel_->WatchConnectivityState(std::move(watcher));
}

void PickFirst::SubchannelList::SubchannelData::SubchannelState::Orphan() {
  GRPC_TRACE_LOG(pick_first, INFO)
      << "[PF " << pick_first_.get() << "] subchannel state " << this
      << " (subchannel " << subchannel_.get()
      << "): cancelling watch and unreffing subchannel";
  subchannel_data_ = nullptr;
  subchannel_->CancelConnectivityStateWatch(watcher_);
  watcher_ = nullptr;
  subchannel_.reset();
  pick_first_.reset();
  Unref();
}

void PickFirst::SubchannelList::SubchannelData::SubchannelState::Select() {
  GRPC_TRACE_LOG(pick_first, INFO)
      << "Pick First " << pick_first_.get() << " selected subchannel "
      << subchannel_.get();
  CHECK_NE(subchannel_data_, nullptr);
  pick_first_->UnsetSelectedSubchannel();  // Cancel health watch, if any.
  pick_first_->selected_ = std::move(subchannel_data_->subchannel_state_);
  // If health checking is enabled, start the health watch, but don't
  // report a new picker -- we want to stay in CONNECTING while we wait
  // for the health status notification.
  // If health checking is NOT enabled, report READY.
  if (pick_first_->enable_health_watch_) {
    GRPC_TRACE_LOG(pick_first, INFO)
        << "[PF " << pick_first_.get() << "] starting health watch";
    auto watcher = std::make_unique<HealthWatcher>(
        pick_first_.Ref(DEBUG_LOCATION, "HealthWatcher"),
        subchannel_data_->subchannel_list_->resolution_note_);
    pick_first_->health_watcher_ = watcher.get();
    auto health_data_watcher = MakeHealthCheckWatcher(
        pick_first_->work_serializer(),
        subchannel_data_->subchannel_list_->args_, std::move(watcher));
    pick_first_->health_data_watcher_ = health_data_watcher.get();
    subchannel_->AddDataWatcher(std::move(health_data_watcher));
  } else {
    pick_first_->UpdateState(GRPC_CHANNEL_READY, absl::OkStatus(),
                             MakeRefCounted<Picker>(subchannel_));
  }
  // Report successful connection.
  // We consider it a successful connection attempt only if the
  // previous state was CONNECTING.  In particular, we don't want to
  // increment this counter if we got a new address list and found the
  // existing connection already in state READY.
  if (subchannel_data_->connectivity_state_ == GRPC_CHANNEL_CONNECTING) {
    auto& stats_plugins =
        pick_first_->channel_control_helper()->GetStatsPluginGroup();
    stats_plugins.AddCounter(
        kMetricConnectionAttemptsSucceeded, 1,
        {pick_first_->channel_control_helper()->GetTarget()}, {});
  }
  // Drop our pointer to subchannel_data_, so that we know not to
  // interact with it on subsequent connectivity state updates.
  subchannel_data_ = nullptr;
  // Clean up subchannel list.
  pick_first_->subchannel_list_.reset();
}

void PickFirst::SubchannelList::SubchannelData::SubchannelState::
    OnConnectivityStateChange(grpc_connectivity_state new_state,
                              absl::Status status) {
  if (watcher_ == nullptr) return;
  GRPC_TRACE_LOG(pick_first, INFO)
      << "[PF " << pick_first_.get() << "] subchannel state " << this
      << " (subchannel " << subchannel_.get()
      << "): connectivity changed: new_state="
      << ConnectivityStateName(new_state) << ", status=" << status
      << ", watcher=" << watcher_ << ", subchannel_data_=" << subchannel_data_
      << ", pick_first_->selected_=" << pick_first_->selected_.get();
  // If we're still part of a subchannel list trying to connect, check
  // if we're connected.
  if (subchannel_data_ != nullptr) {
    CHECK_EQ(pick_first_->subchannel_list_.get(),
             subchannel_data_->subchannel_list_);
    // If the subchannel is READY, use it.
    // Otherwise, tell the subchannel list to keep trying.
    if (new_state == GRPC_CHANNEL_READY) {
      Select();
    } else {
      subchannel_data_->OnConnectivityStateChange(new_state, std::move(status));
    }
    return;
  }
  // We aren't trying to connect, so we must be the selected subchannel.
  CHECK_EQ(pick_first_->selected_.get(), this);
  GRPC_TRACE_LOG(pick_first, INFO)
      << "Pick First " << pick_first_.get()
      << " selected subchannel connectivity changed to "
      << ConnectivityStateName(new_state);
  // Any state change is considered to be a failure of the existing
  // connection.  Report the failure.
  auto& stats_plugins =
      pick_first_->channel_control_helper()->GetStatsPluginGroup();
  stats_plugins.AddCounter(kMetricDisconnections, 1,
                           {pick_first_->channel_control_helper()->GetTarget()},
                           {});
  // Report IDLE.
  pick_first_->GoIdle();
}

//
// PickFirst::SubchannelList::SubchannelData
//

PickFirst::SubchannelList::SubchannelData::SubchannelData(
    SubchannelList* subchannel_list, size_t index,
    RefCountedPtr<SubchannelInterface> subchannel)
    : subchannel_list_(subchannel_list), index_(index) {
  GRPC_TRACE_LOG(pick_first, INFO)
      << "[PF " << subchannel_list_->policy_.get() << "] subchannel list "
      << subchannel_list_ << " index " << index_
      << ": creating subchannel data";
  subchannel_state_ =
      MakeOrphanable<SubchannelState>(this, std::move(subchannel));
}

void PickFirst::SubchannelList::SubchannelData::OnConnectivityStateChange(
    grpc_connectivity_state new_state, absl::Status status) {
  PickFirst* p = subchannel_list_->policy_.get();
  GRPC_TRACE_LOG(pick_first, INFO)
      << "[PF " << p << "] subchannel list " << subchannel_list_ << " index "
      << index_ << " of " << subchannel_list_->size() << " (subchannel_state "
      << subchannel_state_.get() << "): connectivity changed: old_state="
      << (connectivity_state_.has_value()
              ? ConnectivityStateName(*connectivity_state_)
              : "N/A")
      << ", new_state=" << ConnectivityStateName(new_state)
      << ", status=" << status
      << ", seen_transient_failure=" << seen_transient_failure_
      << ", p->selected_=" << p->selected_.get()
      << ", p->subchannel_list_=" << p->subchannel_list_.get()
      << ", p->subchannel_list_->shutting_down_="
      << p->subchannel_list_->shutting_down_;
  if (subchannel_list_->shutting_down_) return;
  // The notification must be for a subchannel in the current list.
  CHECK_EQ(subchannel_list_, p->subchannel_list_.get());
  // SHUTDOWN should never happen.
  CHECK_NE(new_state, GRPC_CHANNEL_SHUTDOWN);
  // READY should be caught by SubchannelState, in which case it will
  // not call us in the first place.
  CHECK_NE(new_state, GRPC_CHANNEL_READY);
  // Update state.
  std::optional<grpc_connectivity_state> old_state = connectivity_state_;
  connectivity_state_ = new_state;
  connectivity_status_ = std::move(status);
  // Make sure we note when a subchannel has seen TRANSIENT_FAILURE.
  if (new_state == GRPC_CHANNEL_TRANSIENT_FAILURE) {
    subchannel_list_->last_failure_ = connectivity_status_;
  }
  // If this is the initial connectivity state update for this subchannel,
  // increment the counter in the subchannel list.
  if (!old_state.has_value()) {
    ++subchannel_list_->num_subchannels_seen_initial_notification_;
  }
  // If we haven't yet seen the initial connectivity state notification
  // for all subchannels, do nothing.
  if (!subchannel_list_->AllSubchannelsSeenInitialState()) return;
  // If we're still here and this is the initial connectivity state
  // notification for this subchannel, that means it was the last one to
  // see its initial notification.  So we now have enough state to
  // figure out how to proceed.
  if (!old_state.has_value()) {
    // If we already have a selected subchannel and we got here, that
    // means that none of the subchannels on the new list are in READY
    // state, which means that the address we're currently connected to
    // is not in the new list.  In that case, we drop the current
    // connection and report IDLE.
    if (p->selected_ != nullptr) {
      GRPC_TRACE_LOG(pick_first, INFO)
          << "[PF " << p << "] subchannel list " << subchannel_list_
          << ": new update has no subchannels in state READY; dropping "
             "existing connection and going IDLE";
      p->GoIdle();
    } else {
      // Start trying to connect, starting with the first subchannel.
      subchannel_list_->StartConnectingNextSubchannel();
    }
    return;
  }
  // We've already started trying to connect.  Any subchannel that
  // reports TF is a connection attempt failure.
  if (new_state == GRPC_CHANNEL_TRANSIENT_FAILURE) {
    auto& stats_plugins = subchannel_list_->policy_->channel_control_helper()
                              ->GetStatsPluginGroup();
    stats_plugins.AddCounter(
        kMetricConnectionAttemptsFailed, 1,
        {subchannel_list_->policy_->channel_control_helper()->GetTarget()}, {});
  }
  // Otherwise, process connectivity state change.
  switch (*connectivity_state_) {
    case GRPC_CHANNEL_TRANSIENT_FAILURE: {
      bool prev_seen_transient_failure =
          std::exchange(seen_transient_failure_, true);
      // If this is the first failure we've seen on this subchannel,
      // then we're still in the Happy Eyeballs pass.
      if (!prev_seen_transient_failure && seen_transient_failure_) {
        // If a connection attempt fails before the timer fires, then
        // cancel the timer and start connecting on the next subchannel.
        if (index_ == subchannel_list_->attempting_index_) {
          if (subchannel_list_->timer_handle_.has_value()) {
            p->channel_control_helper()->GetEventEngine()->Cancel(
                *subchannel_list_->timer_handle_);
          }
          ++subchannel_list_->attempting_index_;
          subchannel_list_->StartConnectingNextSubchannel();
        } else {
          // If this was the last subchannel to fail, check if the Happy
          // Eyeballs pass is complete.
          subchannel_list_->MaybeFinishHappyEyeballsPass();
        }
      } else if (subchannel_list_->IsHappyEyeballsPassComplete()) {
        // We're done with the initial Happy Eyeballs pass and in a mode
        // where we're attempting to connect to every subchannel in
        // parallel.  We count the number of failed connection attempts,
        // and when that is equal to the number of subchannels, request
        // re-resolution and report TRANSIENT_FAILURE again, so that the
        // caller has the most recent status message.  Note that this
        // isn't necessarily the same as saying that we've seen one
        // failure for each subchannel in the list, because the backoff
        // state may be different in each subchannel, so we may have seen
        // one subchannel fail more than once and another subchannel not
        // fail at all.  But it's a good enough heuristic.
        ++subchannel_list_->num_failures_;
        if (subchannel_list_->num_failures_ % subchannel_list_->size() == 0) {
          p->channel_control_helper()->RequestReresolution();
          status = absl::UnavailableError(absl::StrCat(
              (p->omit_status_message_prefix_
                   ? ""
                   : "failed to connect to all addresses; last error: "),
              connectivity_status_.ToString()));
          subchannel_list_->ReportTransientFailure(std::move(status));
        }
      }
      break;
    }
    case GRPC_CHANNEL_IDLE:
      // If we've finished the first Happy Eyeballs pass, then we go
      // into a mode where we immediately try to connect to every
      // subchannel in parallel.
      if (subchannel_list_->IsHappyEyeballsPassComplete()) {
        subchannel_state_->RequestConnection();
      }
      break;
    case GRPC_CHANNEL_CONNECTING:
      // Only update connectivity state only if we're not already in
      // TRANSIENT_FAILURE.
      // TODO(roth): Squelch duplicate CONNECTING updates.
      if (p->state_ != GRPC_CHANNEL_TRANSIENT_FAILURE) {
        p->UpdateState(GRPC_CHANNEL_CONNECTING, absl::OkStatus(),
                       MakeRefCounted<QueuePicker>(nullptr));
      }
      break;
    default:
      // We handled READY above, and we should never see SHUTDOWN.
      GPR_UNREACHABLE_CODE(break);
  }
}

void PickFirst::SubchannelList::SubchannelData::RequestConnectionWithTimer() {
  CHECK(connectivity_state_.has_value());
  if (connectivity_state_ == GRPC_CHANNEL_IDLE) {
    subchannel_state_->RequestConnection();
  } else {
    CHECK_EQ(connectivity_state_.value(), GRPC_CHANNEL_CONNECTING);
  }
  // If this is not the last subchannel in the list, start the timer.
  if (index_ != subchannel_list_->size() - 1) {
    PickFirst* p = subchannel_list_->policy_.get();
    GRPC_TRACE_LOG(pick_first, INFO)
        << "Pick First " << p << " subchannel list " << subchannel_list_
        << ": starting Connection Attempt Delay timer for "
        << p->connection_attempt_delay_.millis() << "ms for index " << index_;
    subchannel_list_->timer_handle_ =
        p->channel_control_helper()->GetEventEngine()->RunAfter(
            p->connection_attempt_delay_,
            [subchannel_list =
                 subchannel_list_->Ref(DEBUG_LOCATION, "timer")]() mutable {
              ExecCtx exec_ctx;
              auto* sl = subchannel_list.get();
              sl->policy_->work_serializer()->Run(
                  [subchannel_list = std::move(subchannel_list)]() {
                    GRPC_TRACE_LOG(pick_first, INFO)
                        << "Pick First " << subchannel_list->policy_.get()
                        << " subchannel list " << subchannel_list.get()
                        << ": Connection Attempt Delay timer fired "
                           "(shutting_down="
                        << subchannel_list->shutting_down_ << ", selected="
                        << subchannel_list->policy_->selected_.get() << ")";
                    if (subchannel_list->shutting_down_) return;
                    if (subchannel_list->policy_->selected_ != nullptr) return;
                    ++subchannel_list->attempting_index_;
                    subchannel_list->StartConnectingNextSubchannel();
                  });
            });
  }
}

//
// PickFirst::SubchannelList
//

PickFirst::SubchannelList::SubchannelList(RefCountedPtr<PickFirst> policy,
                                          EndpointAddressesIterator* addresses,
                                          const ChannelArgs& args,
                                          absl::string_view resolution_note)
    : InternallyRefCounted<SubchannelList>(
          GRPC_TRACE_FLAG_ENABLED(pick_first) ? "SubchannelList" : nullptr),
      policy_(std::move(policy)),
      args_(
          args.Remove(GRPC_ARG_INTERNAL_PICK_FIRST_ENABLE_HEALTH_CHECKING)
              .Remove(GRPC_ARG_INTERNAL_PICK_FIRST_OMIT_STATUS_MESSAGE_PREFIX)),
      resolution_note_(resolution_note) {
  GRPC_TRACE_LOG(pick_first, INFO)
      << "[PF " << policy_.get() << "] Creating subchannel list " << this
      << " - channel args: " << args_.ToString();
  if (addresses == nullptr) return;
  // Create a subchannel for each address.
  addresses->ForEach([&](const EndpointAddresses& address) {
    CHECK_EQ(address.addresses().size(), 1u);
    RefCountedPtr<SubchannelInterface> subchannel =
        policy_->channel_control_helper()->CreateSubchannel(
            address.address(), address.args(), args_);
    if (subchannel == nullptr) {
      // Subchannel could not be created.
      GRPC_TRACE_LOG(pick_first, INFO)
          << "[PF " << policy_.get()
          << "] could not create subchannel for address " << address.ToString()
          << ", ignoring";
      return;
    }
    GRPC_TRACE_LOG(pick_first, INFO)
        << "[PF " << policy_.get() << "] subchannel list " << this << " index "
        << subchannels_.size() << ": Created subchannel " << subchannel.get()
        << " for address " << address.ToString();
    subchannels_.emplace_back(std::make_unique<SubchannelData>(
        this, subchannels_.size(), std::move(subchannel)));
  });
}

PickFirst::SubchannelList::~SubchannelList() {
  GRPC_TRACE_LOG(pick_first, INFO)
      << "[PF " << policy_.get() << "] Destroying subchannel_list " << this;
}

void PickFirst::SubchannelList::Orphan() {
  GRPC_TRACE_LOG(pick_first, INFO)
      << "[PF " << policy_.get() << "] Shutting down subchannel_list " << this;
  CHECK(!shutting_down_);
  shutting_down_ = true;
  // Shut down subchannels.
  subchannels_.clear();
  // Cancel Happy Eyeballs timer, if any.
  if (timer_handle_.has_value()) {
    policy_->channel_control_helper()->GetEventEngine()->Cancel(*timer_handle_);
  }
  Unref();
}

void PickFirst::SubchannelList::ResetBackoffLocked() {
  for (auto& sd : subchannels_) {
    sd->ResetBackoffLocked();
  }
}

void PickFirst::SubchannelList::ReportTransientFailure(absl::Status status) {
  if (!resolution_note_.empty()) {
    status = absl::Status(status.code(), absl::StrCat(status.message(), " (",
                                                      resolution_note_, ")"));
  }
  policy_->UpdateState(GRPC_CHANNEL_TRANSIENT_FAILURE, status,
                       MakeRefCounted<TransientFailurePicker>(status));
}

void PickFirst::SubchannelList::StartConnectingNextSubchannel() {
  // Find the next subchannel not in state TRANSIENT_FAILURE.
  // We skip subchannels in state TRANSIENT_FAILURE to avoid a
  // large recursion that could overflow the stack.
  for (; attempting_index_ < size(); ++attempting_index_) {
    SubchannelData* sc = subchannels_[attempting_index_].get();
    CHECK(sc->connectivity_state().has_value());
    if (sc->connectivity_state() != GRPC_CHANNEL_TRANSIENT_FAILURE) {
      // Found a subchannel not in TRANSIENT_FAILURE, so trigger a
      // connection attempt.
      sc->RequestConnectionWithTimer();
      return;
    }
    sc->set_seen_transient_failure();
  }
  // If we didn't find a subchannel to request a connection on, check to
  // see if the Happy Eyeballs pass is complete.
  MaybeFinishHappyEyeballsPass();
}

void PickFirst::SubchannelList::MaybeFinishHappyEyeballsPass() {
  // Make sure all subchannels have finished a connection attempt before
  // we consider the Happy Eyeballs pass complete.
  if (!IsHappyEyeballsPassComplete()) return;
  // We didn't find another subchannel not in state TRANSIENT_FAILURE,
  // so report TRANSIENT_FAILURE and switch to a mode in which we try to
  // connect to all addresses in parallel.
  GRPC_TRACE_LOG(pick_first, INFO)
      << "Pick First " << policy_.get() << " subchannel list " << this
      << " failed to connect to all subchannels";
  // Re-resolve and report TRANSIENT_FAILURE.
  policy_->channel_control_helper()->RequestReresolution();
  absl::Status status = absl::UnavailableError(
      absl::StrCat((policy_->omit_status_message_prefix_
                        ? ""
                        : "failed to connect to all addresses; last error: "),
                   last_failure_.ToString()));
  ReportTransientFailure(std::move(status));
  // Drop the existing (working) connection, if any.  This may be
  // sub-optimal, but we can't ignore what the control plane told us.
  policy_->UnsetSelectedSubchannel();
  // We now transition into a mode where we try to connect to all
  // subchannels in parallel.  For any subchannel currently in IDLE,
  // trigger a connection attempt.  For any subchannel not currently in
  // IDLE, we will trigger a connection attempt when it does report IDLE.
  for (auto& sd : subchannels_) {
    if (sd->connectivity_state() == GRPC_CHANNEL_IDLE) {
      sd->RequestConnection();
    }
  }
}

<<<<<<< HEAD
=======
// TODO(roth): Remove this when the pick_first_new experiment is removed.
class OldPickFirst final : public LoadBalancingPolicy {
 public:
  explicit OldPickFirst(Args args);

  absl::string_view name() const override { return kPickFirst; }

  absl::Status UpdateLocked(UpdateArgs args) override;
  void ExitIdleLocked() override;
  void ResetBackoffLocked() override;

 private:
  ~OldPickFirst() override;

  class SubchannelList final : public InternallyRefCounted<SubchannelList> {
   public:
    class SubchannelData final {
     public:
      SubchannelData(SubchannelList* subchannel_list, size_t index,
                     RefCountedPtr<SubchannelInterface> subchannel);

      SubchannelInterface* subchannel() const { return subchannel_.get(); }
      std::optional<grpc_connectivity_state> connectivity_state() const {
        return connectivity_state_;
      }
      const absl::Status& connectivity_status() const {
        return connectivity_status_;
      }

      // Resets the connection backoff.
      void ResetBackoffLocked() {
        if (subchannel_ != nullptr) subchannel_->ResetBackoff();
      }

      void RequestConnection() { subchannel_->RequestConnection(); }

      // Requests a connection attempt to start on this subchannel,
      // with appropriate Connection Attempt Delay.
      // Used only during the Happy Eyeballs pass.
      void RequestConnectionWithTimer();

      // Cancels any pending connectivity watch and unrefs the subchannel.
      void ShutdownLocked();

      bool seen_transient_failure() const { return seen_transient_failure_; }
      void set_seen_transient_failure() { seen_transient_failure_ = true; }

     private:
      // Watcher for subchannel connectivity state.
      class Watcher final
          : public SubchannelInterface::ConnectivityStateWatcherInterface {
       public:
        Watcher(RefCountedPtr<SubchannelList> subchannel_list, size_t index)
            : subchannel_list_(std::move(subchannel_list)), index_(index) {}

        ~Watcher() override {
          subchannel_list_.reset(DEBUG_LOCATION, "Watcher dtor");
        }

        void OnConnectivityStateChange(grpc_connectivity_state new_state,
                                       absl::Status status) override {
          subchannel_list_->subchannels_[index_].OnConnectivityStateChange(
              new_state, std::move(status));
        }

        grpc_pollset_set* interested_parties() override {
          return subchannel_list_->policy_->interested_parties();
        }

       private:
        RefCountedPtr<SubchannelList> subchannel_list_;
        const size_t index_;
      };

      // This method will be invoked once soon after instantiation to report
      // the current connectivity state, and it will then be invoked again
      // whenever the connectivity state changes.
      void OnConnectivityStateChange(grpc_connectivity_state new_state,
                                     absl::Status status);

      // Processes the connectivity change to READY for an unselected
      // subchannel.
      void ProcessUnselectedReadyLocked();

      // Backpointer to owning subchannel list.  Not owned.
      SubchannelList* subchannel_list_;
      const size_t index_;
      // The subchannel.
      RefCountedPtr<SubchannelInterface> subchannel_;
      // Will be non-null when the subchannel's state is being watched.
      SubchannelInterface::ConnectivityStateWatcherInterface* pending_watcher_ =
          nullptr;
      // Data updated by the watcher.
      std::optional<grpc_connectivity_state> connectivity_state_;
      absl::Status connectivity_status_;
      bool seen_transient_failure_ = false;
    };

    SubchannelList(RefCountedPtr<OldPickFirst> policy,
                   EndpointAddressesIterator* addresses,
                   const ChannelArgs& args, absl::string_view resolution_note);

    ~SubchannelList() override;

    // The number of subchannels in the list.
    size_t size() const { return subchannels_.size(); }

    // Resets connection backoff of all subchannels.
    void ResetBackoffLocked();

    void Orphan() override;

    bool IsHappyEyeballsPassComplete() const {
      // Checking attempting_index_ here is just an optimization -- if
      // we haven't actually tried all subchannels yet, then we don't
      // need to iterate.
      if (attempting_index_ < size()) return false;
      for (const SubchannelData& sd : subchannels_) {
        if (!sd.seen_transient_failure()) return false;
      }
      return true;
    }

    void ReportTransientFailure(absl::Status status);

   private:
    // Returns true if all subchannels have seen their initial
    // connectivity state notifications.
    bool AllSubchannelsSeenInitialState() const {
      return num_subchannels_seen_initial_notification_ == size();
    }

    // Looks through subchannels_ starting from attempting_index_ to
    // find the first one not currently in TRANSIENT_FAILURE, then
    // triggers a connection attempt for that subchannel.  If there are
    // no more subchannels not in TRANSIENT_FAILURE, calls
    // MaybeFinishHappyEyeballsPass().
    void StartConnectingNextSubchannel();

    // Checks to see if the initial Happy Eyeballs pass is complete --
    // i.e., all subchannels have seen TRANSIENT_FAILURE state at least once.
    // If so, transitions to a mode where we try to connect to all subchannels
    // in parallel and returns true.
    void MaybeFinishHappyEyeballsPass();

    // Backpointer to owning policy.
    RefCountedPtr<OldPickFirst> policy_;

    ChannelArgs args_;
    std::string resolution_note_;

    // The list of subchannels.
    std::vector<SubchannelData> subchannels_;

    // Is this list shutting down? This may be true due to the shutdown of the
    // policy itself or because a newer update has arrived while this one hadn't
    // finished processing.
    bool shutting_down_ = false;

    size_t num_subchannels_seen_initial_notification_ = 0;

    // The index into subchannels_ to which we are currently attempting
    // to connect during the initial Happy Eyeballs pass.  Once the
    // initial pass is over, this will be equal to size().
    size_t attempting_index_ = 0;
    // Happy Eyeballs timer handle.
    std::optional<grpc_event_engine::experimental::EventEngine::TaskHandle>
        timer_handle_;

    // After the initial Happy Eyeballs pass, the number of failures
    // we've seen.  Every size() failures, we trigger re-resolution.
    size_t num_failures_ = 0;

    // The status from the last subchannel that reported TRANSIENT_FAILURE.
    absl::Status last_failure_;
  };

  class HealthWatcher final
      : public SubchannelInterface::ConnectivityStateWatcherInterface {
   public:
    HealthWatcher(RefCountedPtr<OldPickFirst> policy,
                  absl::string_view resolution_note)
        : policy_(std::move(policy)), resolution_note_(resolution_note) {}

    ~HealthWatcher() override {
      policy_.reset(DEBUG_LOCATION, "HealthWatcher dtor");
    }

    void OnConnectivityStateChange(grpc_connectivity_state new_state,
                                   absl::Status status) override;

    grpc_pollset_set* interested_parties() override {
      return policy_->interested_parties();
    }

   private:
    RefCountedPtr<OldPickFirst> policy_;
    std::string resolution_note_;
  };

  class Picker final : public SubchannelPicker {
   public:
    explicit Picker(RefCountedPtr<SubchannelInterface> subchannel)
        : subchannel_(std::move(subchannel)) {}

    PickResult Pick(PickArgs /*args*/) override {
      return PickResult::Complete(subchannel_);
    }

   private:
    RefCountedPtr<SubchannelInterface> subchannel_;
  };

  void ShutdownLocked() override;

  void UpdateState(grpc_connectivity_state state, const absl::Status& status,
                   RefCountedPtr<SubchannelPicker> picker);

  void AttemptToConnectUsingLatestUpdateArgsLocked();

  void UnsetSelectedSubchannel();

  // When ExitIdleLocked() is called, we create a subchannel_list_ and start
  // trying to connect, but we don't actually change state_ until the first
  // subchannel reports CONNECTING.  So in order to know if we're really
  // idle, we need to check both state_ and subchannel_list_.
  bool IsIdle() const {
    return state_ == GRPC_CHANNEL_IDLE && subchannel_list_ == nullptr;
  }

  // Whether we should enable health watching.
  const bool enable_health_watch_;
  // Whether we should omit our status message prefix.
  const bool omit_status_message_prefix_;
  // Connection Attempt Delay for Happy Eyeballs.
  const Duration connection_attempt_delay_;

  // Lateset update args.
  UpdateArgs latest_update_args_;
  // All our subchannels.
  OrphanablePtr<SubchannelList> subchannel_list_;
  // Latest pending subchannel list.
  OrphanablePtr<SubchannelList> latest_pending_subchannel_list_;
  // Selected subchannel in subchannel_list_.
  SubchannelList::SubchannelData* selected_ = nullptr;
  // Health watcher for the selected subchannel.
  SubchannelInterface::ConnectivityStateWatcherInterface* health_watcher_ =
      nullptr;
  SubchannelInterface::DataWatcherInterface* health_data_watcher_ = nullptr;
  // Current connectivity state.
  grpc_connectivity_state state_ = GRPC_CHANNEL_CONNECTING;
  // Are we shut down?
  bool shutdown_ = false;
  // Random bit generator used for shuffling addresses if configured
  absl::BitGen bit_gen_;
};

OldPickFirst::OldPickFirst(Args args)
    : LoadBalancingPolicy(std::move(args)),
      enable_health_watch_(
          channel_args()
              .GetBool(GRPC_ARG_INTERNAL_PICK_FIRST_ENABLE_HEALTH_CHECKING)
              .value_or(false)),
      omit_status_message_prefix_(
          channel_args()
              .GetBool(GRPC_ARG_INTERNAL_PICK_FIRST_OMIT_STATUS_MESSAGE_PREFIX)
              .value_or(false)),
      connection_attempt_delay_(Duration::Milliseconds(
          Clamp(channel_args()
                    .GetInt(GRPC_ARG_HAPPY_EYEBALLS_CONNECTION_ATTEMPT_DELAY_MS)
                    .value_or(250),
                100, 2000))) {
  GRPC_TRACE_LOG(pick_first, INFO) << "Pick First " << this << " created.";
}

OldPickFirst::~OldPickFirst() {
  GRPC_TRACE_LOG(pick_first, INFO) << "Destroying Pick First " << this;
  CHECK(subchannel_list_ == nullptr);
  CHECK(latest_pending_subchannel_list_ == nullptr);
}

void OldPickFirst::ShutdownLocked() {
  GRPC_TRACE_LOG(pick_first, INFO) << "Pick First " << this << " Shutting down";
  shutdown_ = true;
  UnsetSelectedSubchannel();
  subchannel_list_.reset();
  latest_pending_subchannel_list_.reset();
}

void OldPickFirst::ExitIdleLocked() {
  if (shutdown_) return;
  if (IsIdle()) {
    GRPC_TRACE_LOG(pick_first, INFO)
        << "Pick First " << this << " exiting idle";
    AttemptToConnectUsingLatestUpdateArgsLocked();
  }
}

void OldPickFirst::ResetBackoffLocked() {
  if (subchannel_list_ != nullptr) subchannel_list_->ResetBackoffLocked();
  if (latest_pending_subchannel_list_ != nullptr) {
    latest_pending_subchannel_list_->ResetBackoffLocked();
  }
}

void OldPickFirst::AttemptToConnectUsingLatestUpdateArgsLocked() {
  // Create a subchannel list from latest_update_args_.
  EndpointAddressesIterator* addresses = nullptr;
  if (latest_update_args_.addresses.ok()) {
    addresses = latest_update_args_.addresses->get();
  }
  // Replace latest_pending_subchannel_list_.
  if (GRPC_TRACE_FLAG_ENABLED(pick_first) &&
      latest_pending_subchannel_list_ != nullptr) {
    LOG(INFO) << "[PF " << this
              << "] Shutting down previous pending subchannel list "
              << latest_pending_subchannel_list_.get();
  }
  latest_pending_subchannel_list_ = MakeOrphanable<SubchannelList>(
      RefAsSubclass<OldPickFirst>(), addresses, latest_update_args_.args,
      latest_update_args_.resolution_note);
  // Empty update or no valid subchannels.  Put the channel in
  // TRANSIENT_FAILURE and request re-resolution.
  if (latest_pending_subchannel_list_->size() == 0) {
    channel_control_helper()->RequestReresolution();
    absl::Status status = latest_update_args_.addresses.ok()
                              ? absl::UnavailableError("empty address list")
                              : latest_update_args_.addresses.status();
    latest_pending_subchannel_list_->ReportTransientFailure(std::move(status));
  }
  // If the new update is empty or we don't yet have a selected subchannel in
  // the current list, replace the current subchannel list immediately.
  if (latest_pending_subchannel_list_->size() == 0 || selected_ == nullptr) {
    UnsetSelectedSubchannel();
    if (GRPC_TRACE_FLAG_ENABLED(pick_first) && subchannel_list_ != nullptr) {
      LOG(INFO) << "[PF " << this << "] Shutting down previous subchannel list "
                << subchannel_list_.get();
    }
    subchannel_list_ = std::move(latest_pending_subchannel_list_);
  }
}

absl::Status OldPickFirst::UpdateLocked(UpdateArgs args) {
  if (GRPC_TRACE_FLAG_ENABLED(pick_first)) {
    if (args.addresses.ok()) {
      LOG(INFO) << "Pick First " << this << " received update";
    } else {
      LOG(INFO) << "Pick First " << this
                << " received update with address error: "
                << args.addresses.status();
    }
  }
  // Set return status based on the address list.
  absl::Status status;
  if (!args.addresses.ok()) {
    status = args.addresses.status();
  } else {
    EndpointAddressesList endpoints;
    (*args.addresses)->ForEach([&](const EndpointAddresses& endpoint) {
      endpoints.push_back(endpoint);
    });
    if (endpoints.empty()) {
      status = absl::UnavailableError("address list must not be empty");
    } else {
      // Shuffle the list if needed.
      auto config = static_cast<PickFirstConfig*>(args.config.get());
      if (config->shuffle_addresses()) {
        absl::c_shuffle(endpoints, bit_gen_);
      }
      // Flatten the list so that we have one address per endpoint.
      // While we're iterating, also determine the desired address family
      // order and the index of the first element of each family, for use in
      // the interleaving below.
      std::set<absl::string_view> address_families;
      std::vector<AddressFamilyIterator> address_family_order;
      EndpointAddressesList flattened_endpoints;
      for (const auto& endpoint : endpoints) {
        for (const auto& address : endpoint.addresses()) {
          flattened_endpoints.emplace_back(address, endpoint.args());
          absl::string_view scheme = GetAddressFamily(address);
          bool inserted = address_families.insert(scheme).second;
          if (inserted) {
            address_family_order.emplace_back(scheme,
                                              flattened_endpoints.size() - 1);
          }
        }
      }
      endpoints = std::move(flattened_endpoints);
      // Interleave addresses as per RFC-8305 section 4.
      EndpointAddressesList interleaved_endpoints;
      interleaved_endpoints.reserve(endpoints.size());
      std::vector<bool> endpoints_moved(endpoints.size());
      size_t scheme_index = 0;
      for (size_t i = 0; i < endpoints.size(); ++i) {
        EndpointAddresses* endpoint;
        do {
          auto& iterator = address_family_order[scheme_index++ %
                                                address_family_order.size()];
          endpoint = iterator.Next(endpoints, &endpoints_moved);
        } while (endpoint == nullptr);
        interleaved_endpoints.emplace_back(std::move(*endpoint));
      }
      endpoints = std::move(interleaved_endpoints);
      args.addresses =
          std::make_shared<EndpointAddressesListIterator>(std::move(endpoints));
    }
  }
  // If the update contains a resolver error and we have a previous update
  // that was not a resolver error, keep using the previous addresses.
  if (!args.addresses.ok() && latest_update_args_.config != nullptr) {
    args.addresses = std::move(latest_update_args_.addresses);
  }
  // Update latest_update_args_.
  latest_update_args_ = std::move(args);
  // If we are not in idle, start connection attempt immediately.
  // Otherwise, we defer the attempt into ExitIdleLocked().
  if (!IsIdle()) {
    AttemptToConnectUsingLatestUpdateArgsLocked();
  }
  return status;
}

void OldPickFirst::UpdateState(grpc_connectivity_state state,
                               const absl::Status& status,
                               RefCountedPtr<SubchannelPicker> picker) {
  state_ = state;
  channel_control_helper()->UpdateState(state, status, std::move(picker));
}

void OldPickFirst::UnsetSelectedSubchannel() {
  if (selected_ != nullptr && health_data_watcher_ != nullptr) {
    selected_->subchannel()->CancelDataWatcher(health_data_watcher_);
  }
  selected_ = nullptr;
  health_watcher_ = nullptr;
  health_data_watcher_ = nullptr;
}

//
// OldPickFirst::HealthWatcher
//

void OldPickFirst::HealthWatcher::OnConnectivityStateChange(
    grpc_connectivity_state new_state, absl::Status status) {
  if (policy_->health_watcher_ != this) return;
  GRPC_TRACE_LOG(pick_first, INFO)
      << "[PF " << policy_.get()
      << "] health watch state update: " << ConnectivityStateName(new_state)
      << " (" << status << ")";
  switch (new_state) {
    case GRPC_CHANNEL_READY:
      policy_->channel_control_helper()->UpdateState(
          GRPC_CHANNEL_READY, absl::OkStatus(),
          MakeRefCounted<Picker>(policy_->selected_->subchannel()->Ref()));
      break;
    case GRPC_CHANNEL_IDLE:
      // If the subchannel becomes disconnected, the health watcher
      // might happen to see the change before the raw connectivity
      // state watcher does.  In this case, ignore it, since the raw
      // connectivity state watcher will handle it shortly.
      break;
    case GRPC_CHANNEL_CONNECTING:
      policy_->channel_control_helper()->UpdateState(
          new_state, absl::OkStatus(),
          MakeRefCounted<QueuePicker>(policy_->Ref()));
      break;
    case GRPC_CHANNEL_TRANSIENT_FAILURE: {
      std::string message = absl::StrCat("health watch: ", status.message());
      if (!resolution_note_.empty()) {
        absl::StrAppend(&message, " (", resolution_note_, ")");
      }
      policy_->channel_control_helper()->UpdateState(
          GRPC_CHANNEL_TRANSIENT_FAILURE, status,
          MakeRefCounted<TransientFailurePicker>(
              absl::UnavailableError(message)));
      break;
    }
    case GRPC_CHANNEL_SHUTDOWN:
      Crash("health watcher reported state SHUTDOWN");
  }
}

//
// OldPickFirst::SubchannelList::SubchannelData
//

OldPickFirst::SubchannelList::SubchannelData::SubchannelData(
    SubchannelList* subchannel_list, size_t index,
    RefCountedPtr<SubchannelInterface> subchannel)
    : subchannel_list_(subchannel_list),
      index_(index),
      subchannel_(std::move(subchannel)) {
  GRPC_TRACE_LOG(pick_first, INFO)
      << "[PF " << subchannel_list_->policy_.get() << "] subchannel list "
      << subchannel_list_ << " index " << index_ << " (subchannel "
      << subchannel_.get() << "): starting watch";
  auto watcher = std::make_unique<Watcher>(
      subchannel_list_->Ref(DEBUG_LOCATION, "Watcher"), index_);
  pending_watcher_ = watcher.get();
  subchannel_->WatchConnectivityState(std::move(watcher));
}

void OldPickFirst::SubchannelList::SubchannelData::ShutdownLocked() {
  if (subchannel_ != nullptr) {
    GRPC_TRACE_LOG(pick_first, INFO)
        << "[PF " << subchannel_list_->policy_.get() << "] subchannel list "
        << subchannel_list_ << " index " << index_ << " of "
        << subchannel_list_->size() << " (subchannel " << subchannel_.get()
        << "): cancelling watch and unreffing subchannel";
    subchannel_->CancelConnectivityStateWatch(pending_watcher_);
    pending_watcher_ = nullptr;
    subchannel_.reset();
  }
}

void OldPickFirst::SubchannelList::SubchannelData::OnConnectivityStateChange(
    grpc_connectivity_state new_state, absl::Status status) {
  OldPickFirst* p = subchannel_list_->policy_.get();
  GRPC_TRACE_LOG(pick_first, INFO)
      << "[PF " << p << "] subchannel list " << subchannel_list_ << " index "
      << index_ << " of " << subchannel_list_->size() << " (subchannel "
      << subchannel_.get() << "): connectivity changed: old_state="
      << (connectivity_state_.has_value()
              ? ConnectivityStateName(*connectivity_state_)
              : "N/A")
      << ", new_state=" << ConnectivityStateName(new_state)
      << ", status=" << status
      << ", shutting_down=" << subchannel_list_->shutting_down_
      << ", pending_watcher=" << pending_watcher_
      << ", seen_transient_failure=" << seen_transient_failure_
      << ", p->selected_=" << p->selected_
      << ", p->subchannel_list_=" << p->subchannel_list_.get()
      << ", p->latest_pending_subchannel_list_="
      << p->latest_pending_subchannel_list_.get();
  if (subchannel_list_->shutting_down_ || pending_watcher_ == nullptr) return;
  auto& stats_plugins = subchannel_list_->policy_->channel_control_helper()
                            ->GetStatsPluginGroup();
  // The notification must be for a subchannel in either the current or
  // latest pending subchannel lists.
  CHECK(subchannel_list_ == p->subchannel_list_.get() ||
        subchannel_list_ == p->latest_pending_subchannel_list_.get());
  CHECK(new_state != GRPC_CHANNEL_SHUTDOWN);
  std::optional<grpc_connectivity_state> old_state = connectivity_state_;
  connectivity_state_ = new_state;
  connectivity_status_ = std::move(status);
  // Handle updates for the currently selected subchannel.
  if (p->selected_ == this) {
    CHECK(subchannel_list_ == p->subchannel_list_.get());
    GRPC_TRACE_LOG(pick_first, INFO)
        << "Pick First " << p << " selected subchannel connectivity changed to "
        << ConnectivityStateName(new_state);
    // Any state change is considered to be a failure of the existing
    // connection.
    stats_plugins.AddCounter(
        kMetricDisconnections, 1,
        {subchannel_list_->policy_->channel_control_helper()->GetTarget()}, {});
    // TODO(roth): We could check the connectivity states of all the
    // subchannels here, just in case one of them happens to be READY,
    // and we could switch to that rather than going IDLE.
    // Request a re-resolution.
    // TODO(qianchengz): We may want to request re-resolution in
    // ExitIdleLocked().
    p->channel_control_helper()->RequestReresolution();
    // If there is a pending update, switch to the pending update.
    if (p->latest_pending_subchannel_list_ != nullptr) {
      GRPC_TRACE_LOG(pick_first, INFO)
          << "Pick First " << p << " promoting pending subchannel list "
          << p->latest_pending_subchannel_list_.get() << " to replace "
          << p->subchannel_list_.get();
      p->UnsetSelectedSubchannel();
      p->subchannel_list_ = std::move(p->latest_pending_subchannel_list_);
      // Set our state to that of the pending subchannel list.
      if (p->subchannel_list_->IsHappyEyeballsPassComplete()) {
        status = absl::UnavailableError(absl::StrCat(
            "selected subchannel failed; switching to pending update; "
            "last failure: ",
            p->subchannel_list_->last_failure_.ToString()));
        subchannel_list_->ReportTransientFailure(std::move(status));
      } else if (p->state_ != GRPC_CHANNEL_TRANSIENT_FAILURE) {
        p->UpdateState(GRPC_CHANNEL_CONNECTING, absl::OkStatus(),
                       MakeRefCounted<QueuePicker>(nullptr));
      }
      return;
    }
    // Enter idle.
    p->UnsetSelectedSubchannel();
    p->subchannel_list_.reset();
    p->UpdateState(
        GRPC_CHANNEL_IDLE, absl::OkStatus(),
        MakeRefCounted<QueuePicker>(p->Ref(DEBUG_LOCATION, "QueuePicker")));
    return;
  }
  // If we get here, there are two possible cases:
  // 1. We do not currently have a selected subchannel, and the update is
  //    for a subchannel in p->subchannel_list_ that we're trying to
  //    connect to.  The goal here is to find a subchannel that we can
  //    select.
  // 2. We do currently have a selected subchannel, and the update is
  //    for a subchannel in p->latest_pending_subchannel_list_.  The
  //    goal here is to find a subchannel from the update that we can
  //    select in place of the current one.
  // If the subchannel is READY, use it.
  if (new_state == GRPC_CHANNEL_READY) {
    // We consider it a successful connection attempt only if the
    // previous state was CONNECTING.  In particular, we don't want to
    // increment this counter if we got a new address list and found the
    // existing connection already in state READY.
    if (old_state == GRPC_CHANNEL_CONNECTING) {
      stats_plugins.AddCounter(
          kMetricConnectionAttemptsSucceeded, 1,
          {subchannel_list_->policy_->channel_control_helper()->GetTarget()},
          {});
    }
    ProcessUnselectedReadyLocked();
    return;
  }
  // Record status for TRANSIENT_FAILURE state.
  if (new_state == GRPC_CHANNEL_TRANSIENT_FAILURE) {
    subchannel_list_->last_failure_ = connectivity_status_;
  }
  // If this is the initial connectivity state update for this subchannel,
  // increment the counter in the subchannel list.
  if (!old_state.has_value()) {
    ++subchannel_list_->num_subchannels_seen_initial_notification_;
  }
  // If we haven't yet seen the initial connectivity state notification
  // for all subchannels, do nothing.
  if (!subchannel_list_->AllSubchannelsSeenInitialState()) return;
  // If we're still here and this is the initial connectivity state
  // notification for this subchannel, that means it was the last one to
  // see its initial notification.  Start trying to connect, starting
  // with the first subchannel.
  if (!old_state.has_value()) {
    subchannel_list_->StartConnectingNextSubchannel();
    return;
  }
  // We've already started trying to connect.  Any subchannel that
  // reports TF is a connection attempt failure.
  if (new_state == GRPC_CHANNEL_TRANSIENT_FAILURE) {
    stats_plugins.AddCounter(
        kMetricConnectionAttemptsFailed, 1,
        {subchannel_list_->policy_->channel_control_helper()->GetTarget()}, {});
  }
  // Otherwise, process connectivity state change.
  switch (*connectivity_state_) {
    case GRPC_CHANNEL_TRANSIENT_FAILURE: {
      bool prev_seen_transient_failure =
          std::exchange(seen_transient_failure_, true);
      // If this is the first failure we've seen on this subchannel,
      // then we're still in the Happy Eyeballs pass.
      if (!prev_seen_transient_failure && seen_transient_failure_) {
        // If a connection attempt fails before the timer fires, then
        // cancel the timer and start connecting on the next subchannel.
        if (index_ == subchannel_list_->attempting_index_) {
          if (subchannel_list_->timer_handle_.has_value()) {
            p->channel_control_helper()->GetEventEngine()->Cancel(
                *subchannel_list_->timer_handle_);
          }
          ++subchannel_list_->attempting_index_;
          subchannel_list_->StartConnectingNextSubchannel();
        } else {
          // If this was the last subchannel to fail, check if the Happy
          // Eyeballs pass is complete.
          subchannel_list_->MaybeFinishHappyEyeballsPass();
        }
      } else if (subchannel_list_->IsHappyEyeballsPassComplete()) {
        // We're done with the initial Happy Eyeballs pass and in a mode
        // where we're attempting to connect to every subchannel in
        // parallel.  We count the number of failed connection attempts,
        // and when that is equal to the number of subchannels, request
        // re-resolution and report TRANSIENT_FAILURE again, so that the
        // caller has the most recent status message.  Note that this
        // isn't necessarily the same as saying that we've seen one
        // failure for each subchannel in the list, because the backoff
        // state may be different in each subchannel, so we may have seen
        // one subchannel fail more than once and another subchannel not
        // fail at all.  But it's a good enough heuristic.
        ++subchannel_list_->num_failures_;
        if (subchannel_list_->num_failures_ % subchannel_list_->size() == 0) {
          p->channel_control_helper()->RequestReresolution();
          status = absl::UnavailableError(absl::StrCat(
              (p->omit_status_message_prefix_
                   ? ""
                   : "failed to connect to all addresses; last error: "),
              connectivity_status_.ToString()));
          subchannel_list_->ReportTransientFailure(std::move(status));
        }
      }
      break;
    }
    case GRPC_CHANNEL_IDLE:
      // If we've finished the first Happy Eyeballs pass, then we go
      // into a mode where we immediately try to connect to every
      // subchannel in parallel.
      if (subchannel_list_->IsHappyEyeballsPassComplete()) {
        subchannel_->RequestConnection();
      }
      break;
    case GRPC_CHANNEL_CONNECTING:
      // Only update connectivity state in case 1, and only if we're not
      // already in TRANSIENT_FAILURE.
      if (subchannel_list_ == p->subchannel_list_.get() &&
          p->state_ != GRPC_CHANNEL_TRANSIENT_FAILURE) {
        p->UpdateState(GRPC_CHANNEL_CONNECTING, absl::OkStatus(),
                       MakeRefCounted<QueuePicker>(nullptr));
      }
      break;
    default:
      // We handled READY above, and we should never see SHUTDOWN.
      GPR_UNREACHABLE_CODE(break);
  }
}

void OldPickFirst::SubchannelList::SubchannelData::
    RequestConnectionWithTimer() {
  CHECK(connectivity_state_.has_value());
  if (connectivity_state_ == GRPC_CHANNEL_IDLE) {
    subchannel_->RequestConnection();
  } else {
    CHECK(connectivity_state_ == GRPC_CHANNEL_CONNECTING);
  }
  // If this is not the last subchannel in the list, start the timer.
  if (index_ != subchannel_list_->size() - 1) {
    OldPickFirst* p = subchannel_list_->policy_.get();
    GRPC_TRACE_LOG(pick_first, INFO)
        << "Pick First " << p << " subchannel list " << subchannel_list_
        << ": starting Connection Attempt Delay timer for "
        << p->connection_attempt_delay_.millis() << "ms for index " << index_;
    subchannel_list_->timer_handle_ =
        p->channel_control_helper()->GetEventEngine()->RunAfter(
            p->connection_attempt_delay_,
            [subchannel_list =
                 subchannel_list_->Ref(DEBUG_LOCATION, "timer")]() mutable {
              ExecCtx exec_ctx;
              auto* sl = subchannel_list.get();
              sl->policy_->work_serializer()->Run(
                  [subchannel_list = std::move(subchannel_list)]() {
                    GRPC_TRACE_LOG(pick_first, INFO)
                        << "Pick First " << subchannel_list->policy_.get()
                        << " subchannel list " << subchannel_list.get()
                        << ": Connection Attempt Delay timer fired "
                        << "(shutting_down=" << subchannel_list->shutting_down_
                        << ", selected=" << subchannel_list->policy_->selected_
                        << ")";
                    if (subchannel_list->shutting_down_) return;
                    if (subchannel_list->policy_->selected_ != nullptr) return;
                    ++subchannel_list->attempting_index_;
                    subchannel_list->StartConnectingNextSubchannel();
                  });
            });
  }
}

void OldPickFirst::SubchannelList::SubchannelData::
    ProcessUnselectedReadyLocked() {
  OldPickFirst* p = subchannel_list_->policy_.get();
  // Cancel Happy Eyeballs timer, if any.
  if (subchannel_list_->timer_handle_.has_value()) {
    p->channel_control_helper()->GetEventEngine()->Cancel(
        *subchannel_list_->timer_handle_);
  }
  // If we get here, there are two possible cases:
  // 1. We do not currently have a selected subchannel, and the update is
  //    for a subchannel in p->subchannel_list_ that we're trying to
  //    connect to.  The goal here is to find a subchannel that we can
  //    select.
  // 2. We do currently have a selected subchannel, and the update is
  //    for a subchannel in p->latest_pending_subchannel_list_.  The
  //    goal here is to find a subchannel from the update that we can
  //    select in place of the current one.
  CHECK(subchannel_list_ == p->subchannel_list_.get() ||
        subchannel_list_ == p->latest_pending_subchannel_list_.get());
  // Case 2.  Promote p->latest_pending_subchannel_list_ to p->subchannel_list_.
  if (subchannel_list_ == p->latest_pending_subchannel_list_.get()) {
    GRPC_TRACE_LOG(pick_first, INFO)
        << "Pick First " << p << " promoting pending subchannel list "
        << p->latest_pending_subchannel_list_.get() << " to replace "
        << p->subchannel_list_.get();
    p->UnsetSelectedSubchannel();
    p->subchannel_list_ = std::move(p->latest_pending_subchannel_list_);
  }
  // Cases 1 and 2.
  GRPC_TRACE_LOG(pick_first, INFO)
      << "Pick First " << p << " selected subchannel " << subchannel_.get();
  p->selected_ = this;
  // If health checking is enabled, start the health watch, but don't
  // report a new picker -- we want to stay in CONNECTING while we wait
  // for the health status notification.
  // If health checking is NOT enabled, report READY.
  if (p->enable_health_watch_) {
    GRPC_TRACE_LOG(pick_first, INFO)
        << "[PF " << p << "] starting health watch";
    auto watcher = std::make_unique<HealthWatcher>(
        p->RefAsSubclass<OldPickFirst>(DEBUG_LOCATION, "HealthWatcher"),
        subchannel_list_->resolution_note_);
    p->health_watcher_ = watcher.get();
    auto health_data_watcher = MakeHealthCheckWatcher(
        p->work_serializer(), subchannel_list_->args_, std::move(watcher));
    p->health_data_watcher_ = health_data_watcher.get();
    subchannel_->AddDataWatcher(std::move(health_data_watcher));
  } else {
    p->UpdateState(GRPC_CHANNEL_READY, absl::OkStatus(),
                   MakeRefCounted<Picker>(subchannel()->Ref()));
  }
  // Unref all other subchannels in the list.
  for (size_t i = 0; i < subchannel_list_->size(); ++i) {
    if (i != index_) {
      subchannel_list_->subchannels_[i].ShutdownLocked();
    }
  }
}

//
// OldPickFirst::SubchannelList
//

OldPickFirst::SubchannelList::SubchannelList(
    RefCountedPtr<OldPickFirst> policy, EndpointAddressesIterator* addresses,
    const ChannelArgs& args, absl::string_view resolution_note)
    : InternallyRefCounted<SubchannelList>(
          GRPC_TRACE_FLAG_ENABLED(pick_first) ? "SubchannelList" : nullptr),
      policy_(std::move(policy)),
      args_(
          args.Remove(GRPC_ARG_INTERNAL_PICK_FIRST_ENABLE_HEALTH_CHECKING)
              .Remove(GRPC_ARG_INTERNAL_PICK_FIRST_OMIT_STATUS_MESSAGE_PREFIX)),
      resolution_note_(resolution_note) {
  GRPC_TRACE_LOG(pick_first, INFO)
      << "[PF " << policy_.get() << "] Creating subchannel list " << this
      << " - channel args: " << args_.ToString();
  if (addresses == nullptr) return;
  // Create a subchannel for each address.
  addresses->ForEach([&](const EndpointAddresses& address) {
    CHECK_EQ(address.addresses().size(), 1u);
    RefCountedPtr<SubchannelInterface> subchannel =
        policy_->channel_control_helper()->CreateSubchannel(
            address.address(), address.args(), args_);
    if (subchannel == nullptr) {
      // Subchannel could not be created.
      GRPC_TRACE_LOG(pick_first, INFO)
          << "[PF " << policy_.get()
          << "] could not create subchannel for address " << address.ToString()
          << ", ignoring";
      return;
    }
    GRPC_TRACE_LOG(pick_first, INFO)
        << "[PF " << policy_.get() << "] subchannel list " << this << " index "
        << subchannels_.size() << ": Created subchannel " << subchannel.get()
        << " for address " << address.ToString();
    subchannels_.emplace_back(this, subchannels_.size(), std::move(subchannel));
  });
}

OldPickFirst::SubchannelList::~SubchannelList() {
  GRPC_TRACE_LOG(pick_first, INFO)
      << "[PF " << policy_.get() << "] Destroying subchannel_list " << this;
}

void OldPickFirst::SubchannelList::Orphan() {
  GRPC_TRACE_LOG(pick_first, INFO)
      << "[PF " << policy_.get() << "] Shutting down subchannel_list " << this;
  CHECK(!shutting_down_);
  shutting_down_ = true;
  for (auto& sd : subchannels_) {
    sd.ShutdownLocked();
  }
  if (timer_handle_.has_value()) {
    policy_->channel_control_helper()->GetEventEngine()->Cancel(*timer_handle_);
  }
  Unref();
}

void OldPickFirst::SubchannelList::ResetBackoffLocked() {
  for (auto& sd : subchannels_) {
    sd.ResetBackoffLocked();
  }
}

void OldPickFirst::SubchannelList::ReportTransientFailure(absl::Status status) {
  if (!resolution_note_.empty()) {
    status = absl::Status(status.code(), absl::StrCat(status.message(), " (",
                                                      resolution_note_, ")"));
  }
  policy_->UpdateState(GRPC_CHANNEL_TRANSIENT_FAILURE, status,
                       MakeRefCounted<TransientFailurePicker>(status));
}

void OldPickFirst::SubchannelList::StartConnectingNextSubchannel() {
  // Find the next subchannel not in state TRANSIENT_FAILURE.
  // We skip subchannels in state TRANSIENT_FAILURE to avoid a
  // large recursion that could overflow the stack.
  for (; attempting_index_ < size(); ++attempting_index_) {
    SubchannelData* sc = &subchannels_[attempting_index_];
    CHECK(sc->connectivity_state().has_value());
    if (sc->connectivity_state() != GRPC_CHANNEL_TRANSIENT_FAILURE) {
      // Found a subchannel not in TRANSIENT_FAILURE, so trigger a
      // connection attempt.
      sc->RequestConnectionWithTimer();
      return;
    }
    sc->set_seen_transient_failure();
  }
  // If we didn't find a subchannel to request a connection on, check to
  // see if the Happy Eyeballs pass is complete.
  MaybeFinishHappyEyeballsPass();
}

void OldPickFirst::SubchannelList::MaybeFinishHappyEyeballsPass() {
  // Make sure all subchannels have finished a connection attempt before
  // we consider the Happy Eyeballs pass complete.
  if (!IsHappyEyeballsPassComplete()) return;
  // We didn't find another subchannel not in state TRANSIENT_FAILURE,
  // so report TRANSIENT_FAILURE and switch to a mode in which we try to
  // connect to all addresses in parallel.
  GRPC_TRACE_LOG(pick_first, INFO)
      << "Pick First " << policy_.get() << " subchannel list " << this
      << " failed to connect to all subchannels";
  // In case 2, swap to the new subchannel list.  This means reporting
  // TRANSIENT_FAILURE and dropping the existing (working) connection,
  // but we can't ignore what the control plane has told us.
  if (policy_->latest_pending_subchannel_list_.get() == this) {
    GRPC_TRACE_LOG(pick_first, INFO)
        << "Pick First " << policy_.get()
        << " promoting pending subchannel list "
        << policy_->latest_pending_subchannel_list_.get() << " to replace "
        << this;
    policy_->UnsetSelectedSubchannel();
    policy_->subchannel_list_ =
        std::move(policy_->latest_pending_subchannel_list_);
  }
  // If this is the current subchannel list (either because we were
  // in case 1 or because we were in case 2 and just promoted it to
  // be the current list), re-resolve and report new state.
  if (policy_->subchannel_list_.get() == this) {
    policy_->channel_control_helper()->RequestReresolution();
    absl::Status status = absl::UnavailableError(
        absl::StrCat((policy_->omit_status_message_prefix_
                          ? ""
                          : "failed to connect to all addresses; last error: "),
                     last_failure_.ToString()));
    ReportTransientFailure(std::move(status));
  }
  // We now transition into a mode where we try to connect to all
  // subchannels in parallel.  For any subchannel currently in IDLE,
  // trigger a connection attempt.  For any subchannel not currently in
  // IDLE, we will trigger a connection attempt when it does report IDLE.
  for (SubchannelData& sd : subchannels_) {
    if (sd.connectivity_state() == GRPC_CHANNEL_IDLE) {
      sd.RequestConnection();
    }
  }
}

>>>>>>> 4781339e
//
// factory
//

class PickFirstFactory final : public LoadBalancingPolicyFactory {
 public:
  OrphanablePtr<LoadBalancingPolicy> CreateLoadBalancingPolicy(
      LoadBalancingPolicy::Args args) const override {
    return MakeOrphanable<PickFirst>(std::move(args));
  }

  absl::string_view name() const override { return kPickFirst; }

  absl::StatusOr<RefCountedPtr<LoadBalancingPolicy::Config>>
  ParseLoadBalancingConfig(const Json& json) const override {
    return LoadFromJson<RefCountedPtr<PickFirstConfig>>(
        json, JsonArgs(), "errors validating pick_first LB policy config");
  }
};

}  // namespace

void RegisterPickFirstLbPolicy(CoreConfiguration::Builder* builder) {
  builder->lb_policy_registry()->RegisterLoadBalancingPolicyFactory(
      std::make_unique<PickFirstFactory>());
}

}  // namespace grpc_core<|MERGE_RESOLUTION|>--- conflicted
+++ resolved
@@ -1106,961 +1106,6 @@
   }
 }
 
-<<<<<<< HEAD
-=======
-// TODO(roth): Remove this when the pick_first_new experiment is removed.
-class OldPickFirst final : public LoadBalancingPolicy {
- public:
-  explicit OldPickFirst(Args args);
-
-  absl::string_view name() const override { return kPickFirst; }
-
-  absl::Status UpdateLocked(UpdateArgs args) override;
-  void ExitIdleLocked() override;
-  void ResetBackoffLocked() override;
-
- private:
-  ~OldPickFirst() override;
-
-  class SubchannelList final : public InternallyRefCounted<SubchannelList> {
-   public:
-    class SubchannelData final {
-     public:
-      SubchannelData(SubchannelList* subchannel_list, size_t index,
-                     RefCountedPtr<SubchannelInterface> subchannel);
-
-      SubchannelInterface* subchannel() const { return subchannel_.get(); }
-      std::optional<grpc_connectivity_state> connectivity_state() const {
-        return connectivity_state_;
-      }
-      const absl::Status& connectivity_status() const {
-        return connectivity_status_;
-      }
-
-      // Resets the connection backoff.
-      void ResetBackoffLocked() {
-        if (subchannel_ != nullptr) subchannel_->ResetBackoff();
-      }
-
-      void RequestConnection() { subchannel_->RequestConnection(); }
-
-      // Requests a connection attempt to start on this subchannel,
-      // with appropriate Connection Attempt Delay.
-      // Used only during the Happy Eyeballs pass.
-      void RequestConnectionWithTimer();
-
-      // Cancels any pending connectivity watch and unrefs the subchannel.
-      void ShutdownLocked();
-
-      bool seen_transient_failure() const { return seen_transient_failure_; }
-      void set_seen_transient_failure() { seen_transient_failure_ = true; }
-
-     private:
-      // Watcher for subchannel connectivity state.
-      class Watcher final
-          : public SubchannelInterface::ConnectivityStateWatcherInterface {
-       public:
-        Watcher(RefCountedPtr<SubchannelList> subchannel_list, size_t index)
-            : subchannel_list_(std::move(subchannel_list)), index_(index) {}
-
-        ~Watcher() override {
-          subchannel_list_.reset(DEBUG_LOCATION, "Watcher dtor");
-        }
-
-        void OnConnectivityStateChange(grpc_connectivity_state new_state,
-                                       absl::Status status) override {
-          subchannel_list_->subchannels_[index_].OnConnectivityStateChange(
-              new_state, std::move(status));
-        }
-
-        grpc_pollset_set* interested_parties() override {
-          return subchannel_list_->policy_->interested_parties();
-        }
-
-       private:
-        RefCountedPtr<SubchannelList> subchannel_list_;
-        const size_t index_;
-      };
-
-      // This method will be invoked once soon after instantiation to report
-      // the current connectivity state, and it will then be invoked again
-      // whenever the connectivity state changes.
-      void OnConnectivityStateChange(grpc_connectivity_state new_state,
-                                     absl::Status status);
-
-      // Processes the connectivity change to READY for an unselected
-      // subchannel.
-      void ProcessUnselectedReadyLocked();
-
-      // Backpointer to owning subchannel list.  Not owned.
-      SubchannelList* subchannel_list_;
-      const size_t index_;
-      // The subchannel.
-      RefCountedPtr<SubchannelInterface> subchannel_;
-      // Will be non-null when the subchannel's state is being watched.
-      SubchannelInterface::ConnectivityStateWatcherInterface* pending_watcher_ =
-          nullptr;
-      // Data updated by the watcher.
-      std::optional<grpc_connectivity_state> connectivity_state_;
-      absl::Status connectivity_status_;
-      bool seen_transient_failure_ = false;
-    };
-
-    SubchannelList(RefCountedPtr<OldPickFirst> policy,
-                   EndpointAddressesIterator* addresses,
-                   const ChannelArgs& args, absl::string_view resolution_note);
-
-    ~SubchannelList() override;
-
-    // The number of subchannels in the list.
-    size_t size() const { return subchannels_.size(); }
-
-    // Resets connection backoff of all subchannels.
-    void ResetBackoffLocked();
-
-    void Orphan() override;
-
-    bool IsHappyEyeballsPassComplete() const {
-      // Checking attempting_index_ here is just an optimization -- if
-      // we haven't actually tried all subchannels yet, then we don't
-      // need to iterate.
-      if (attempting_index_ < size()) return false;
-      for (const SubchannelData& sd : subchannels_) {
-        if (!sd.seen_transient_failure()) return false;
-      }
-      return true;
-    }
-
-    void ReportTransientFailure(absl::Status status);
-
-   private:
-    // Returns true if all subchannels have seen their initial
-    // connectivity state notifications.
-    bool AllSubchannelsSeenInitialState() const {
-      return num_subchannels_seen_initial_notification_ == size();
-    }
-
-    // Looks through subchannels_ starting from attempting_index_ to
-    // find the first one not currently in TRANSIENT_FAILURE, then
-    // triggers a connection attempt for that subchannel.  If there are
-    // no more subchannels not in TRANSIENT_FAILURE, calls
-    // MaybeFinishHappyEyeballsPass().
-    void StartConnectingNextSubchannel();
-
-    // Checks to see if the initial Happy Eyeballs pass is complete --
-    // i.e., all subchannels have seen TRANSIENT_FAILURE state at least once.
-    // If so, transitions to a mode where we try to connect to all subchannels
-    // in parallel and returns true.
-    void MaybeFinishHappyEyeballsPass();
-
-    // Backpointer to owning policy.
-    RefCountedPtr<OldPickFirst> policy_;
-
-    ChannelArgs args_;
-    std::string resolution_note_;
-
-    // The list of subchannels.
-    std::vector<SubchannelData> subchannels_;
-
-    // Is this list shutting down? This may be true due to the shutdown of the
-    // policy itself or because a newer update has arrived while this one hadn't
-    // finished processing.
-    bool shutting_down_ = false;
-
-    size_t num_subchannels_seen_initial_notification_ = 0;
-
-    // The index into subchannels_ to which we are currently attempting
-    // to connect during the initial Happy Eyeballs pass.  Once the
-    // initial pass is over, this will be equal to size().
-    size_t attempting_index_ = 0;
-    // Happy Eyeballs timer handle.
-    std::optional<grpc_event_engine::experimental::EventEngine::TaskHandle>
-        timer_handle_;
-
-    // After the initial Happy Eyeballs pass, the number of failures
-    // we've seen.  Every size() failures, we trigger re-resolution.
-    size_t num_failures_ = 0;
-
-    // The status from the last subchannel that reported TRANSIENT_FAILURE.
-    absl::Status last_failure_;
-  };
-
-  class HealthWatcher final
-      : public SubchannelInterface::ConnectivityStateWatcherInterface {
-   public:
-    HealthWatcher(RefCountedPtr<OldPickFirst> policy,
-                  absl::string_view resolution_note)
-        : policy_(std::move(policy)), resolution_note_(resolution_note) {}
-
-    ~HealthWatcher() override {
-      policy_.reset(DEBUG_LOCATION, "HealthWatcher dtor");
-    }
-
-    void OnConnectivityStateChange(grpc_connectivity_state new_state,
-                                   absl::Status status) override;
-
-    grpc_pollset_set* interested_parties() override {
-      return policy_->interested_parties();
-    }
-
-   private:
-    RefCountedPtr<OldPickFirst> policy_;
-    std::string resolution_note_;
-  };
-
-  class Picker final : public SubchannelPicker {
-   public:
-    explicit Picker(RefCountedPtr<SubchannelInterface> subchannel)
-        : subchannel_(std::move(subchannel)) {}
-
-    PickResult Pick(PickArgs /*args*/) override {
-      return PickResult::Complete(subchannel_);
-    }
-
-   private:
-    RefCountedPtr<SubchannelInterface> subchannel_;
-  };
-
-  void ShutdownLocked() override;
-
-  void UpdateState(grpc_connectivity_state state, const absl::Status& status,
-                   RefCountedPtr<SubchannelPicker> picker);
-
-  void AttemptToConnectUsingLatestUpdateArgsLocked();
-
-  void UnsetSelectedSubchannel();
-
-  // When ExitIdleLocked() is called, we create a subchannel_list_ and start
-  // trying to connect, but we don't actually change state_ until the first
-  // subchannel reports CONNECTING.  So in order to know if we're really
-  // idle, we need to check both state_ and subchannel_list_.
-  bool IsIdle() const {
-    return state_ == GRPC_CHANNEL_IDLE && subchannel_list_ == nullptr;
-  }
-
-  // Whether we should enable health watching.
-  const bool enable_health_watch_;
-  // Whether we should omit our status message prefix.
-  const bool omit_status_message_prefix_;
-  // Connection Attempt Delay for Happy Eyeballs.
-  const Duration connection_attempt_delay_;
-
-  // Lateset update args.
-  UpdateArgs latest_update_args_;
-  // All our subchannels.
-  OrphanablePtr<SubchannelList> subchannel_list_;
-  // Latest pending subchannel list.
-  OrphanablePtr<SubchannelList> latest_pending_subchannel_list_;
-  // Selected subchannel in subchannel_list_.
-  SubchannelList::SubchannelData* selected_ = nullptr;
-  // Health watcher for the selected subchannel.
-  SubchannelInterface::ConnectivityStateWatcherInterface* health_watcher_ =
-      nullptr;
-  SubchannelInterface::DataWatcherInterface* health_data_watcher_ = nullptr;
-  // Current connectivity state.
-  grpc_connectivity_state state_ = GRPC_CHANNEL_CONNECTING;
-  // Are we shut down?
-  bool shutdown_ = false;
-  // Random bit generator used for shuffling addresses if configured
-  absl::BitGen bit_gen_;
-};
-
-OldPickFirst::OldPickFirst(Args args)
-    : LoadBalancingPolicy(std::move(args)),
-      enable_health_watch_(
-          channel_args()
-              .GetBool(GRPC_ARG_INTERNAL_PICK_FIRST_ENABLE_HEALTH_CHECKING)
-              .value_or(false)),
-      omit_status_message_prefix_(
-          channel_args()
-              .GetBool(GRPC_ARG_INTERNAL_PICK_FIRST_OMIT_STATUS_MESSAGE_PREFIX)
-              .value_or(false)),
-      connection_attempt_delay_(Duration::Milliseconds(
-          Clamp(channel_args()
-                    .GetInt(GRPC_ARG_HAPPY_EYEBALLS_CONNECTION_ATTEMPT_DELAY_MS)
-                    .value_or(250),
-                100, 2000))) {
-  GRPC_TRACE_LOG(pick_first, INFO) << "Pick First " << this << " created.";
-}
-
-OldPickFirst::~OldPickFirst() {
-  GRPC_TRACE_LOG(pick_first, INFO) << "Destroying Pick First " << this;
-  CHECK(subchannel_list_ == nullptr);
-  CHECK(latest_pending_subchannel_list_ == nullptr);
-}
-
-void OldPickFirst::ShutdownLocked() {
-  GRPC_TRACE_LOG(pick_first, INFO) << "Pick First " << this << " Shutting down";
-  shutdown_ = true;
-  UnsetSelectedSubchannel();
-  subchannel_list_.reset();
-  latest_pending_subchannel_list_.reset();
-}
-
-void OldPickFirst::ExitIdleLocked() {
-  if (shutdown_) return;
-  if (IsIdle()) {
-    GRPC_TRACE_LOG(pick_first, INFO)
-        << "Pick First " << this << " exiting idle";
-    AttemptToConnectUsingLatestUpdateArgsLocked();
-  }
-}
-
-void OldPickFirst::ResetBackoffLocked() {
-  if (subchannel_list_ != nullptr) subchannel_list_->ResetBackoffLocked();
-  if (latest_pending_subchannel_list_ != nullptr) {
-    latest_pending_subchannel_list_->ResetBackoffLocked();
-  }
-}
-
-void OldPickFirst::AttemptToConnectUsingLatestUpdateArgsLocked() {
-  // Create a subchannel list from latest_update_args_.
-  EndpointAddressesIterator* addresses = nullptr;
-  if (latest_update_args_.addresses.ok()) {
-    addresses = latest_update_args_.addresses->get();
-  }
-  // Replace latest_pending_subchannel_list_.
-  if (GRPC_TRACE_FLAG_ENABLED(pick_first) &&
-      latest_pending_subchannel_list_ != nullptr) {
-    LOG(INFO) << "[PF " << this
-              << "] Shutting down previous pending subchannel list "
-              << latest_pending_subchannel_list_.get();
-  }
-  latest_pending_subchannel_list_ = MakeOrphanable<SubchannelList>(
-      RefAsSubclass<OldPickFirst>(), addresses, latest_update_args_.args,
-      latest_update_args_.resolution_note);
-  // Empty update or no valid subchannels.  Put the channel in
-  // TRANSIENT_FAILURE and request re-resolution.
-  if (latest_pending_subchannel_list_->size() == 0) {
-    channel_control_helper()->RequestReresolution();
-    absl::Status status = latest_update_args_.addresses.ok()
-                              ? absl::UnavailableError("empty address list")
-                              : latest_update_args_.addresses.status();
-    latest_pending_subchannel_list_->ReportTransientFailure(std::move(status));
-  }
-  // If the new update is empty or we don't yet have a selected subchannel in
-  // the current list, replace the current subchannel list immediately.
-  if (latest_pending_subchannel_list_->size() == 0 || selected_ == nullptr) {
-    UnsetSelectedSubchannel();
-    if (GRPC_TRACE_FLAG_ENABLED(pick_first) && subchannel_list_ != nullptr) {
-      LOG(INFO) << "[PF " << this << "] Shutting down previous subchannel list "
-                << subchannel_list_.get();
-    }
-    subchannel_list_ = std::move(latest_pending_subchannel_list_);
-  }
-}
-
-absl::Status OldPickFirst::UpdateLocked(UpdateArgs args) {
-  if (GRPC_TRACE_FLAG_ENABLED(pick_first)) {
-    if (args.addresses.ok()) {
-      LOG(INFO) << "Pick First " << this << " received update";
-    } else {
-      LOG(INFO) << "Pick First " << this
-                << " received update with address error: "
-                << args.addresses.status();
-    }
-  }
-  // Set return status based on the address list.
-  absl::Status status;
-  if (!args.addresses.ok()) {
-    status = args.addresses.status();
-  } else {
-    EndpointAddressesList endpoints;
-    (*args.addresses)->ForEach([&](const EndpointAddresses& endpoint) {
-      endpoints.push_back(endpoint);
-    });
-    if (endpoints.empty()) {
-      status = absl::UnavailableError("address list must not be empty");
-    } else {
-      // Shuffle the list if needed.
-      auto config = static_cast<PickFirstConfig*>(args.config.get());
-      if (config->shuffle_addresses()) {
-        absl::c_shuffle(endpoints, bit_gen_);
-      }
-      // Flatten the list so that we have one address per endpoint.
-      // While we're iterating, also determine the desired address family
-      // order and the index of the first element of each family, for use in
-      // the interleaving below.
-      std::set<absl::string_view> address_families;
-      std::vector<AddressFamilyIterator> address_family_order;
-      EndpointAddressesList flattened_endpoints;
-      for (const auto& endpoint : endpoints) {
-        for (const auto& address : endpoint.addresses()) {
-          flattened_endpoints.emplace_back(address, endpoint.args());
-          absl::string_view scheme = GetAddressFamily(address);
-          bool inserted = address_families.insert(scheme).second;
-          if (inserted) {
-            address_family_order.emplace_back(scheme,
-                                              flattened_endpoints.size() - 1);
-          }
-        }
-      }
-      endpoints = std::move(flattened_endpoints);
-      // Interleave addresses as per RFC-8305 section 4.
-      EndpointAddressesList interleaved_endpoints;
-      interleaved_endpoints.reserve(endpoints.size());
-      std::vector<bool> endpoints_moved(endpoints.size());
-      size_t scheme_index = 0;
-      for (size_t i = 0; i < endpoints.size(); ++i) {
-        EndpointAddresses* endpoint;
-        do {
-          auto& iterator = address_family_order[scheme_index++ %
-                                                address_family_order.size()];
-          endpoint = iterator.Next(endpoints, &endpoints_moved);
-        } while (endpoint == nullptr);
-        interleaved_endpoints.emplace_back(std::move(*endpoint));
-      }
-      endpoints = std::move(interleaved_endpoints);
-      args.addresses =
-          std::make_shared<EndpointAddressesListIterator>(std::move(endpoints));
-    }
-  }
-  // If the update contains a resolver error and we have a previous update
-  // that was not a resolver error, keep using the previous addresses.
-  if (!args.addresses.ok() && latest_update_args_.config != nullptr) {
-    args.addresses = std::move(latest_update_args_.addresses);
-  }
-  // Update latest_update_args_.
-  latest_update_args_ = std::move(args);
-  // If we are not in idle, start connection attempt immediately.
-  // Otherwise, we defer the attempt into ExitIdleLocked().
-  if (!IsIdle()) {
-    AttemptToConnectUsingLatestUpdateArgsLocked();
-  }
-  return status;
-}
-
-void OldPickFirst::UpdateState(grpc_connectivity_state state,
-                               const absl::Status& status,
-                               RefCountedPtr<SubchannelPicker> picker) {
-  state_ = state;
-  channel_control_helper()->UpdateState(state, status, std::move(picker));
-}
-
-void OldPickFirst::UnsetSelectedSubchannel() {
-  if (selected_ != nullptr && health_data_watcher_ != nullptr) {
-    selected_->subchannel()->CancelDataWatcher(health_data_watcher_);
-  }
-  selected_ = nullptr;
-  health_watcher_ = nullptr;
-  health_data_watcher_ = nullptr;
-}
-
-//
-// OldPickFirst::HealthWatcher
-//
-
-void OldPickFirst::HealthWatcher::OnConnectivityStateChange(
-    grpc_connectivity_state new_state, absl::Status status) {
-  if (policy_->health_watcher_ != this) return;
-  GRPC_TRACE_LOG(pick_first, INFO)
-      << "[PF " << policy_.get()
-      << "] health watch state update: " << ConnectivityStateName(new_state)
-      << " (" << status << ")";
-  switch (new_state) {
-    case GRPC_CHANNEL_READY:
-      policy_->channel_control_helper()->UpdateState(
-          GRPC_CHANNEL_READY, absl::OkStatus(),
-          MakeRefCounted<Picker>(policy_->selected_->subchannel()->Ref()));
-      break;
-    case GRPC_CHANNEL_IDLE:
-      // If the subchannel becomes disconnected, the health watcher
-      // might happen to see the change before the raw connectivity
-      // state watcher does.  In this case, ignore it, since the raw
-      // connectivity state watcher will handle it shortly.
-      break;
-    case GRPC_CHANNEL_CONNECTING:
-      policy_->channel_control_helper()->UpdateState(
-          new_state, absl::OkStatus(),
-          MakeRefCounted<QueuePicker>(policy_->Ref()));
-      break;
-    case GRPC_CHANNEL_TRANSIENT_FAILURE: {
-      std::string message = absl::StrCat("health watch: ", status.message());
-      if (!resolution_note_.empty()) {
-        absl::StrAppend(&message, " (", resolution_note_, ")");
-      }
-      policy_->channel_control_helper()->UpdateState(
-          GRPC_CHANNEL_TRANSIENT_FAILURE, status,
-          MakeRefCounted<TransientFailurePicker>(
-              absl::UnavailableError(message)));
-      break;
-    }
-    case GRPC_CHANNEL_SHUTDOWN:
-      Crash("health watcher reported state SHUTDOWN");
-  }
-}
-
-//
-// OldPickFirst::SubchannelList::SubchannelData
-//
-
-OldPickFirst::SubchannelList::SubchannelData::SubchannelData(
-    SubchannelList* subchannel_list, size_t index,
-    RefCountedPtr<SubchannelInterface> subchannel)
-    : subchannel_list_(subchannel_list),
-      index_(index),
-      subchannel_(std::move(subchannel)) {
-  GRPC_TRACE_LOG(pick_first, INFO)
-      << "[PF " << subchannel_list_->policy_.get() << "] subchannel list "
-      << subchannel_list_ << " index " << index_ << " (subchannel "
-      << subchannel_.get() << "): starting watch";
-  auto watcher = std::make_unique<Watcher>(
-      subchannel_list_->Ref(DEBUG_LOCATION, "Watcher"), index_);
-  pending_watcher_ = watcher.get();
-  subchannel_->WatchConnectivityState(std::move(watcher));
-}
-
-void OldPickFirst::SubchannelList::SubchannelData::ShutdownLocked() {
-  if (subchannel_ != nullptr) {
-    GRPC_TRACE_LOG(pick_first, INFO)
-        << "[PF " << subchannel_list_->policy_.get() << "] subchannel list "
-        << subchannel_list_ << " index " << index_ << " of "
-        << subchannel_list_->size() << " (subchannel " << subchannel_.get()
-        << "): cancelling watch and unreffing subchannel";
-    subchannel_->CancelConnectivityStateWatch(pending_watcher_);
-    pending_watcher_ = nullptr;
-    subchannel_.reset();
-  }
-}
-
-void OldPickFirst::SubchannelList::SubchannelData::OnConnectivityStateChange(
-    grpc_connectivity_state new_state, absl::Status status) {
-  OldPickFirst* p = subchannel_list_->policy_.get();
-  GRPC_TRACE_LOG(pick_first, INFO)
-      << "[PF " << p << "] subchannel list " << subchannel_list_ << " index "
-      << index_ << " of " << subchannel_list_->size() << " (subchannel "
-      << subchannel_.get() << "): connectivity changed: old_state="
-      << (connectivity_state_.has_value()
-              ? ConnectivityStateName(*connectivity_state_)
-              : "N/A")
-      << ", new_state=" << ConnectivityStateName(new_state)
-      << ", status=" << status
-      << ", shutting_down=" << subchannel_list_->shutting_down_
-      << ", pending_watcher=" << pending_watcher_
-      << ", seen_transient_failure=" << seen_transient_failure_
-      << ", p->selected_=" << p->selected_
-      << ", p->subchannel_list_=" << p->subchannel_list_.get()
-      << ", p->latest_pending_subchannel_list_="
-      << p->latest_pending_subchannel_list_.get();
-  if (subchannel_list_->shutting_down_ || pending_watcher_ == nullptr) return;
-  auto& stats_plugins = subchannel_list_->policy_->channel_control_helper()
-                            ->GetStatsPluginGroup();
-  // The notification must be for a subchannel in either the current or
-  // latest pending subchannel lists.
-  CHECK(subchannel_list_ == p->subchannel_list_.get() ||
-        subchannel_list_ == p->latest_pending_subchannel_list_.get());
-  CHECK(new_state != GRPC_CHANNEL_SHUTDOWN);
-  std::optional<grpc_connectivity_state> old_state = connectivity_state_;
-  connectivity_state_ = new_state;
-  connectivity_status_ = std::move(status);
-  // Handle updates for the currently selected subchannel.
-  if (p->selected_ == this) {
-    CHECK(subchannel_list_ == p->subchannel_list_.get());
-    GRPC_TRACE_LOG(pick_first, INFO)
-        << "Pick First " << p << " selected subchannel connectivity changed to "
-        << ConnectivityStateName(new_state);
-    // Any state change is considered to be a failure of the existing
-    // connection.
-    stats_plugins.AddCounter(
-        kMetricDisconnections, 1,
-        {subchannel_list_->policy_->channel_control_helper()->GetTarget()}, {});
-    // TODO(roth): We could check the connectivity states of all the
-    // subchannels here, just in case one of them happens to be READY,
-    // and we could switch to that rather than going IDLE.
-    // Request a re-resolution.
-    // TODO(qianchengz): We may want to request re-resolution in
-    // ExitIdleLocked().
-    p->channel_control_helper()->RequestReresolution();
-    // If there is a pending update, switch to the pending update.
-    if (p->latest_pending_subchannel_list_ != nullptr) {
-      GRPC_TRACE_LOG(pick_first, INFO)
-          << "Pick First " << p << " promoting pending subchannel list "
-          << p->latest_pending_subchannel_list_.get() << " to replace "
-          << p->subchannel_list_.get();
-      p->UnsetSelectedSubchannel();
-      p->subchannel_list_ = std::move(p->latest_pending_subchannel_list_);
-      // Set our state to that of the pending subchannel list.
-      if (p->subchannel_list_->IsHappyEyeballsPassComplete()) {
-        status = absl::UnavailableError(absl::StrCat(
-            "selected subchannel failed; switching to pending update; "
-            "last failure: ",
-            p->subchannel_list_->last_failure_.ToString()));
-        subchannel_list_->ReportTransientFailure(std::move(status));
-      } else if (p->state_ != GRPC_CHANNEL_TRANSIENT_FAILURE) {
-        p->UpdateState(GRPC_CHANNEL_CONNECTING, absl::OkStatus(),
-                       MakeRefCounted<QueuePicker>(nullptr));
-      }
-      return;
-    }
-    // Enter idle.
-    p->UnsetSelectedSubchannel();
-    p->subchannel_list_.reset();
-    p->UpdateState(
-        GRPC_CHANNEL_IDLE, absl::OkStatus(),
-        MakeRefCounted<QueuePicker>(p->Ref(DEBUG_LOCATION, "QueuePicker")));
-    return;
-  }
-  // If we get here, there are two possible cases:
-  // 1. We do not currently have a selected subchannel, and the update is
-  //    for a subchannel in p->subchannel_list_ that we're trying to
-  //    connect to.  The goal here is to find a subchannel that we can
-  //    select.
-  // 2. We do currently have a selected subchannel, and the update is
-  //    for a subchannel in p->latest_pending_subchannel_list_.  The
-  //    goal here is to find a subchannel from the update that we can
-  //    select in place of the current one.
-  // If the subchannel is READY, use it.
-  if (new_state == GRPC_CHANNEL_READY) {
-    // We consider it a successful connection attempt only if the
-    // previous state was CONNECTING.  In particular, we don't want to
-    // increment this counter if we got a new address list and found the
-    // existing connection already in state READY.
-    if (old_state == GRPC_CHANNEL_CONNECTING) {
-      stats_plugins.AddCounter(
-          kMetricConnectionAttemptsSucceeded, 1,
-          {subchannel_list_->policy_->channel_control_helper()->GetTarget()},
-          {});
-    }
-    ProcessUnselectedReadyLocked();
-    return;
-  }
-  // Record status for TRANSIENT_FAILURE state.
-  if (new_state == GRPC_CHANNEL_TRANSIENT_FAILURE) {
-    subchannel_list_->last_failure_ = connectivity_status_;
-  }
-  // If this is the initial connectivity state update for this subchannel,
-  // increment the counter in the subchannel list.
-  if (!old_state.has_value()) {
-    ++subchannel_list_->num_subchannels_seen_initial_notification_;
-  }
-  // If we haven't yet seen the initial connectivity state notification
-  // for all subchannels, do nothing.
-  if (!subchannel_list_->AllSubchannelsSeenInitialState()) return;
-  // If we're still here and this is the initial connectivity state
-  // notification for this subchannel, that means it was the last one to
-  // see its initial notification.  Start trying to connect, starting
-  // with the first subchannel.
-  if (!old_state.has_value()) {
-    subchannel_list_->StartConnectingNextSubchannel();
-    return;
-  }
-  // We've already started trying to connect.  Any subchannel that
-  // reports TF is a connection attempt failure.
-  if (new_state == GRPC_CHANNEL_TRANSIENT_FAILURE) {
-    stats_plugins.AddCounter(
-        kMetricConnectionAttemptsFailed, 1,
-        {subchannel_list_->policy_->channel_control_helper()->GetTarget()}, {});
-  }
-  // Otherwise, process connectivity state change.
-  switch (*connectivity_state_) {
-    case GRPC_CHANNEL_TRANSIENT_FAILURE: {
-      bool prev_seen_transient_failure =
-          std::exchange(seen_transient_failure_, true);
-      // If this is the first failure we've seen on this subchannel,
-      // then we're still in the Happy Eyeballs pass.
-      if (!prev_seen_transient_failure && seen_transient_failure_) {
-        // If a connection attempt fails before the timer fires, then
-        // cancel the timer and start connecting on the next subchannel.
-        if (index_ == subchannel_list_->attempting_index_) {
-          if (subchannel_list_->timer_handle_.has_value()) {
-            p->channel_control_helper()->GetEventEngine()->Cancel(
-                *subchannel_list_->timer_handle_);
-          }
-          ++subchannel_list_->attempting_index_;
-          subchannel_list_->StartConnectingNextSubchannel();
-        } else {
-          // If this was the last subchannel to fail, check if the Happy
-          // Eyeballs pass is complete.
-          subchannel_list_->MaybeFinishHappyEyeballsPass();
-        }
-      } else if (subchannel_list_->IsHappyEyeballsPassComplete()) {
-        // We're done with the initial Happy Eyeballs pass and in a mode
-        // where we're attempting to connect to every subchannel in
-        // parallel.  We count the number of failed connection attempts,
-        // and when that is equal to the number of subchannels, request
-        // re-resolution and report TRANSIENT_FAILURE again, so that the
-        // caller has the most recent status message.  Note that this
-        // isn't necessarily the same as saying that we've seen one
-        // failure for each subchannel in the list, because the backoff
-        // state may be different in each subchannel, so we may have seen
-        // one subchannel fail more than once and another subchannel not
-        // fail at all.  But it's a good enough heuristic.
-        ++subchannel_list_->num_failures_;
-        if (subchannel_list_->num_failures_ % subchannel_list_->size() == 0) {
-          p->channel_control_helper()->RequestReresolution();
-          status = absl::UnavailableError(absl::StrCat(
-              (p->omit_status_message_prefix_
-                   ? ""
-                   : "failed to connect to all addresses; last error: "),
-              connectivity_status_.ToString()));
-          subchannel_list_->ReportTransientFailure(std::move(status));
-        }
-      }
-      break;
-    }
-    case GRPC_CHANNEL_IDLE:
-      // If we've finished the first Happy Eyeballs pass, then we go
-      // into a mode where we immediately try to connect to every
-      // subchannel in parallel.
-      if (subchannel_list_->IsHappyEyeballsPassComplete()) {
-        subchannel_->RequestConnection();
-      }
-      break;
-    case GRPC_CHANNEL_CONNECTING:
-      // Only update connectivity state in case 1, and only if we're not
-      // already in TRANSIENT_FAILURE.
-      if (subchannel_list_ == p->subchannel_list_.get() &&
-          p->state_ != GRPC_CHANNEL_TRANSIENT_FAILURE) {
-        p->UpdateState(GRPC_CHANNEL_CONNECTING, absl::OkStatus(),
-                       MakeRefCounted<QueuePicker>(nullptr));
-      }
-      break;
-    default:
-      // We handled READY above, and we should never see SHUTDOWN.
-      GPR_UNREACHABLE_CODE(break);
-  }
-}
-
-void OldPickFirst::SubchannelList::SubchannelData::
-    RequestConnectionWithTimer() {
-  CHECK(connectivity_state_.has_value());
-  if (connectivity_state_ == GRPC_CHANNEL_IDLE) {
-    subchannel_->RequestConnection();
-  } else {
-    CHECK(connectivity_state_ == GRPC_CHANNEL_CONNECTING);
-  }
-  // If this is not the last subchannel in the list, start the timer.
-  if (index_ != subchannel_list_->size() - 1) {
-    OldPickFirst* p = subchannel_list_->policy_.get();
-    GRPC_TRACE_LOG(pick_first, INFO)
-        << "Pick First " << p << " subchannel list " << subchannel_list_
-        << ": starting Connection Attempt Delay timer for "
-        << p->connection_attempt_delay_.millis() << "ms for index " << index_;
-    subchannel_list_->timer_handle_ =
-        p->channel_control_helper()->GetEventEngine()->RunAfter(
-            p->connection_attempt_delay_,
-            [subchannel_list =
-                 subchannel_list_->Ref(DEBUG_LOCATION, "timer")]() mutable {
-              ExecCtx exec_ctx;
-              auto* sl = subchannel_list.get();
-              sl->policy_->work_serializer()->Run(
-                  [subchannel_list = std::move(subchannel_list)]() {
-                    GRPC_TRACE_LOG(pick_first, INFO)
-                        << "Pick First " << subchannel_list->policy_.get()
-                        << " subchannel list " << subchannel_list.get()
-                        << ": Connection Attempt Delay timer fired "
-                        << "(shutting_down=" << subchannel_list->shutting_down_
-                        << ", selected=" << subchannel_list->policy_->selected_
-                        << ")";
-                    if (subchannel_list->shutting_down_) return;
-                    if (subchannel_list->policy_->selected_ != nullptr) return;
-                    ++subchannel_list->attempting_index_;
-                    subchannel_list->StartConnectingNextSubchannel();
-                  });
-            });
-  }
-}
-
-void OldPickFirst::SubchannelList::SubchannelData::
-    ProcessUnselectedReadyLocked() {
-  OldPickFirst* p = subchannel_list_->policy_.get();
-  // Cancel Happy Eyeballs timer, if any.
-  if (subchannel_list_->timer_handle_.has_value()) {
-    p->channel_control_helper()->GetEventEngine()->Cancel(
-        *subchannel_list_->timer_handle_);
-  }
-  // If we get here, there are two possible cases:
-  // 1. We do not currently have a selected subchannel, and the update is
-  //    for a subchannel in p->subchannel_list_ that we're trying to
-  //    connect to.  The goal here is to find a subchannel that we can
-  //    select.
-  // 2. We do currently have a selected subchannel, and the update is
-  //    for a subchannel in p->latest_pending_subchannel_list_.  The
-  //    goal here is to find a subchannel from the update that we can
-  //    select in place of the current one.
-  CHECK(subchannel_list_ == p->subchannel_list_.get() ||
-        subchannel_list_ == p->latest_pending_subchannel_list_.get());
-  // Case 2.  Promote p->latest_pending_subchannel_list_ to p->subchannel_list_.
-  if (subchannel_list_ == p->latest_pending_subchannel_list_.get()) {
-    GRPC_TRACE_LOG(pick_first, INFO)
-        << "Pick First " << p << " promoting pending subchannel list "
-        << p->latest_pending_subchannel_list_.get() << " to replace "
-        << p->subchannel_list_.get();
-    p->UnsetSelectedSubchannel();
-    p->subchannel_list_ = std::move(p->latest_pending_subchannel_list_);
-  }
-  // Cases 1 and 2.
-  GRPC_TRACE_LOG(pick_first, INFO)
-      << "Pick First " << p << " selected subchannel " << subchannel_.get();
-  p->selected_ = this;
-  // If health checking is enabled, start the health watch, but don't
-  // report a new picker -- we want to stay in CONNECTING while we wait
-  // for the health status notification.
-  // If health checking is NOT enabled, report READY.
-  if (p->enable_health_watch_) {
-    GRPC_TRACE_LOG(pick_first, INFO)
-        << "[PF " << p << "] starting health watch";
-    auto watcher = std::make_unique<HealthWatcher>(
-        p->RefAsSubclass<OldPickFirst>(DEBUG_LOCATION, "HealthWatcher"),
-        subchannel_list_->resolution_note_);
-    p->health_watcher_ = watcher.get();
-    auto health_data_watcher = MakeHealthCheckWatcher(
-        p->work_serializer(), subchannel_list_->args_, std::move(watcher));
-    p->health_data_watcher_ = health_data_watcher.get();
-    subchannel_->AddDataWatcher(std::move(health_data_watcher));
-  } else {
-    p->UpdateState(GRPC_CHANNEL_READY, absl::OkStatus(),
-                   MakeRefCounted<Picker>(subchannel()->Ref()));
-  }
-  // Unref all other subchannels in the list.
-  for (size_t i = 0; i < subchannel_list_->size(); ++i) {
-    if (i != index_) {
-      subchannel_list_->subchannels_[i].ShutdownLocked();
-    }
-  }
-}
-
-//
-// OldPickFirst::SubchannelList
-//
-
-OldPickFirst::SubchannelList::SubchannelList(
-    RefCountedPtr<OldPickFirst> policy, EndpointAddressesIterator* addresses,
-    const ChannelArgs& args, absl::string_view resolution_note)
-    : InternallyRefCounted<SubchannelList>(
-          GRPC_TRACE_FLAG_ENABLED(pick_first) ? "SubchannelList" : nullptr),
-      policy_(std::move(policy)),
-      args_(
-          args.Remove(GRPC_ARG_INTERNAL_PICK_FIRST_ENABLE_HEALTH_CHECKING)
-              .Remove(GRPC_ARG_INTERNAL_PICK_FIRST_OMIT_STATUS_MESSAGE_PREFIX)),
-      resolution_note_(resolution_note) {
-  GRPC_TRACE_LOG(pick_first, INFO)
-      << "[PF " << policy_.get() << "] Creating subchannel list " << this
-      << " - channel args: " << args_.ToString();
-  if (addresses == nullptr) return;
-  // Create a subchannel for each address.
-  addresses->ForEach([&](const EndpointAddresses& address) {
-    CHECK_EQ(address.addresses().size(), 1u);
-    RefCountedPtr<SubchannelInterface> subchannel =
-        policy_->channel_control_helper()->CreateSubchannel(
-            address.address(), address.args(), args_);
-    if (subchannel == nullptr) {
-      // Subchannel could not be created.
-      GRPC_TRACE_LOG(pick_first, INFO)
-          << "[PF " << policy_.get()
-          << "] could not create subchannel for address " << address.ToString()
-          << ", ignoring";
-      return;
-    }
-    GRPC_TRACE_LOG(pick_first, INFO)
-        << "[PF " << policy_.get() << "] subchannel list " << this << " index "
-        << subchannels_.size() << ": Created subchannel " << subchannel.get()
-        << " for address " << address.ToString();
-    subchannels_.emplace_back(this, subchannels_.size(), std::move(subchannel));
-  });
-}
-
-OldPickFirst::SubchannelList::~SubchannelList() {
-  GRPC_TRACE_LOG(pick_first, INFO)
-      << "[PF " << policy_.get() << "] Destroying subchannel_list " << this;
-}
-
-void OldPickFirst::SubchannelList::Orphan() {
-  GRPC_TRACE_LOG(pick_first, INFO)
-      << "[PF " << policy_.get() << "] Shutting down subchannel_list " << this;
-  CHECK(!shutting_down_);
-  shutting_down_ = true;
-  for (auto& sd : subchannels_) {
-    sd.ShutdownLocked();
-  }
-  if (timer_handle_.has_value()) {
-    policy_->channel_control_helper()->GetEventEngine()->Cancel(*timer_handle_);
-  }
-  Unref();
-}
-
-void OldPickFirst::SubchannelList::ResetBackoffLocked() {
-  for (auto& sd : subchannels_) {
-    sd.ResetBackoffLocked();
-  }
-}
-
-void OldPickFirst::SubchannelList::ReportTransientFailure(absl::Status status) {
-  if (!resolution_note_.empty()) {
-    status = absl::Status(status.code(), absl::StrCat(status.message(), " (",
-                                                      resolution_note_, ")"));
-  }
-  policy_->UpdateState(GRPC_CHANNEL_TRANSIENT_FAILURE, status,
-                       MakeRefCounted<TransientFailurePicker>(status));
-}
-
-void OldPickFirst::SubchannelList::StartConnectingNextSubchannel() {
-  // Find the next subchannel not in state TRANSIENT_FAILURE.
-  // We skip subchannels in state TRANSIENT_FAILURE to avoid a
-  // large recursion that could overflow the stack.
-  for (; attempting_index_ < size(); ++attempting_index_) {
-    SubchannelData* sc = &subchannels_[attempting_index_];
-    CHECK(sc->connectivity_state().has_value());
-    if (sc->connectivity_state() != GRPC_CHANNEL_TRANSIENT_FAILURE) {
-      // Found a subchannel not in TRANSIENT_FAILURE, so trigger a
-      // connection attempt.
-      sc->RequestConnectionWithTimer();
-      return;
-    }
-    sc->set_seen_transient_failure();
-  }
-  // If we didn't find a subchannel to request a connection on, check to
-  // see if the Happy Eyeballs pass is complete.
-  MaybeFinishHappyEyeballsPass();
-}
-
-void OldPickFirst::SubchannelList::MaybeFinishHappyEyeballsPass() {
-  // Make sure all subchannels have finished a connection attempt before
-  // we consider the Happy Eyeballs pass complete.
-  if (!IsHappyEyeballsPassComplete()) return;
-  // We didn't find another subchannel not in state TRANSIENT_FAILURE,
-  // so report TRANSIENT_FAILURE and switch to a mode in which we try to
-  // connect to all addresses in parallel.
-  GRPC_TRACE_LOG(pick_first, INFO)
-      << "Pick First " << policy_.get() << " subchannel list " << this
-      << " failed to connect to all subchannels";
-  // In case 2, swap to the new subchannel list.  This means reporting
-  // TRANSIENT_FAILURE and dropping the existing (working) connection,
-  // but we can't ignore what the control plane has told us.
-  if (policy_->latest_pending_subchannel_list_.get() == this) {
-    GRPC_TRACE_LOG(pick_first, INFO)
-        << "Pick First " << policy_.get()
-        << " promoting pending subchannel list "
-        << policy_->latest_pending_subchannel_list_.get() << " to replace "
-        << this;
-    policy_->UnsetSelectedSubchannel();
-    policy_->subchannel_list_ =
-        std::move(policy_->latest_pending_subchannel_list_);
-  }
-  // If this is the current subchannel list (either because we were
-  // in case 1 or because we were in case 2 and just promoted it to
-  // be the current list), re-resolve and report new state.
-  if (policy_->subchannel_list_.get() == this) {
-    policy_->channel_control_helper()->RequestReresolution();
-    absl::Status status = absl::UnavailableError(
-        absl::StrCat((policy_->omit_status_message_prefix_
-                          ? ""
-                          : "failed to connect to all addresses; last error: "),
-                     last_failure_.ToString()));
-    ReportTransientFailure(std::move(status));
-  }
-  // We now transition into a mode where we try to connect to all
-  // subchannels in parallel.  For any subchannel currently in IDLE,
-  // trigger a connection attempt.  For any subchannel not currently in
-  // IDLE, we will trigger a connection attempt when it does report IDLE.
-  for (SubchannelData& sd : subchannels_) {
-    if (sd.connectivity_state() == GRPC_CHANNEL_IDLE) {
-      sd.RequestConnection();
-    }
-  }
-}
-
->>>>>>> 4781339e
 //
 // factory
 //
