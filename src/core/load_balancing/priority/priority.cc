//
// Copyright 2018 gRPC authors.
//
// Licensed under the Apache License, Version 2.0 (the "License");
// you may not use this file except in compliance with the License.
// You may obtain a copy of the License at
//
//     http://www.apache.org/licenses/LICENSE-2.0
//
// Unless required by applicable law or agreed to in writing, software
// distributed under the License is distributed on an "AS IS" BASIS,
// WITHOUT WARRANTIES OR CONDITIONS OF ANY KIND, either express or implied.
// See the License for the specific language governing permissions and
// limitations under the License.
//

#include <inttypes.h>

#include <algorithm>
#include <map>
#include <memory>
#include <set>
#include <string>
#include <type_traits>
#include <utility>
#include <vector>

#include "absl/log/check.h"
#include "absl/status/status.h"
#include "absl/status/statusor.h"
#include "absl/strings/str_cat.h"
#include "absl/strings/str_join.h"
#include "absl/strings/string_view.h"
#include "absl/types/optional.h"

#include <grpc/event_engine/event_engine.h>
#include <grpc/impl/channel_arg_names.h>
#include <grpc/impl/connectivity_state.h>
#include <grpc/support/log.h>
#include <grpc/support/port_platform.h>

#include "src/core/lib/channel/channel_args.h"
#include "src/core/lib/config/core_configuration.h"
#include "src/core/lib/debug/trace.h"
#include "src/core/lib/gprpp/debug_location.h"
#include "src/core/lib/gprpp/orphanable.h"
#include "src/core/lib/gprpp/ref_counted_ptr.h"
#include "src/core/lib/gprpp/ref_counted_string.h"
#include "src/core/lib/gprpp/time.h"
#include "src/core/lib/gprpp/validation_errors.h"
#include "src/core/lib/gprpp/work_serializer.h"
#include "src/core/lib/iomgr/exec_ctx.h"
#include "src/core/lib/iomgr/pollset_set.h"
#include "src/core/lib/json/json.h"
#include "src/core/lib/json/json_args.h"
#include "src/core/lib/json/json_object_loader.h"
#include "src/core/lib/transport/connectivity_state.h"
#include "src/core/load_balancing/address_filtering.h"
#include "src/core/load_balancing/child_policy_handler.h"
#include "src/core/load_balancing/delegating_helper.h"
#include "src/core/load_balancing/lb_policy.h"
#include "src/core/load_balancing/lb_policy_factory.h"
#include "src/core/load_balancing/lb_policy_registry.h"
#include "src/core/resolver/endpoint_addresses.h"

namespace grpc_core {

TraceFlag grpc_lb_priority_trace(false, "priority_lb");

namespace {

using ::grpc_event_engine::experimental::EventEngine;

constexpr absl::string_view kPriority = "priority_experimental";

// How long we keep a child around for after it is no longer being used
// (either because it has been removed from the config or because we
// have switched to a higher-priority child).
constexpr Duration kChildRetentionInterval = Duration::Minutes(15);

// Default for how long we wait for a newly created child to get connected
// before starting to attempt the next priority.  Overridable via channel arg.
constexpr Duration kDefaultChildFailoverTimeout = Duration::Seconds(10);

// Config for priority LB policy.
class PriorityLbConfig final : public LoadBalancingPolicy::Config {
 public:
  struct PriorityLbChild {
    RefCountedPtr<LoadBalancingPolicy::Config> config;
    bool ignore_reresolution_requests = false;

    static const JsonLoaderInterface* JsonLoader(const JsonArgs&);
    void JsonPostLoad(const Json& json, const JsonArgs&,
                      ValidationErrors* errors);
  };

  PriorityLbConfig() = default;

  PriorityLbConfig(const PriorityLbConfig&) = delete;
  PriorityLbConfig& operator=(const PriorityLbConfig&) = delete;

  PriorityLbConfig(PriorityLbConfig&& other) = delete;
  PriorityLbConfig& operator=(PriorityLbConfig&& other) = delete;

  absl::string_view name() const override { return kPriority; }

  const std::map<std::string, PriorityLbChild>& children() const {
    return children_;
  }
  const std::vector<std::string>& priorities() const { return priorities_; }

  static const JsonLoaderInterface* JsonLoader(const JsonArgs&);
  void JsonPostLoad(const Json& json, const JsonArgs&,
                    ValidationErrors* errors);

 private:
  std::map<std::string, PriorityLbChild> children_;
  std::vector<std::string> priorities_;
};

// priority LB policy.
class PriorityLb final : public LoadBalancingPolicy {
 public:
  explicit PriorityLb(Args args);

  absl::string_view name() const override { return kPriority; }

  absl::Status UpdateLocked(UpdateArgs args) override;
  void ExitIdleLocked() override;
  void ResetBackoffLocked() override;

 private:
  // Each ChildPriority holds a ref to the PriorityLb.
  class ChildPriority final : public InternallyRefCounted<ChildPriority> {
   public:
    ChildPriority(RefCountedPtr<PriorityLb> priority_policy, std::string name);

    ~ChildPriority() override {
      priority_policy_.reset(DEBUG_LOCATION, "ChildPriority");
    }

    const std::string& name() const { return name_; }

    absl::Status UpdateLocked(RefCountedPtr<LoadBalancingPolicy::Config> config,
                              bool ignore_reresolution_requests);
    void ExitIdleLocked();
    void ResetBackoffLocked();
    void MaybeDeactivateLocked();
    void MaybeReactivateLocked();

    void Orphan() override;

    RefCountedPtr<SubchannelPicker> GetPicker();

    grpc_connectivity_state connectivity_state() const {
      return connectivity_state_;
    }

    const absl::Status& connectivity_status() const {
      return connectivity_status_;
    }

    bool FailoverTimerPending() const { return failover_timer_ != nullptr; }

   private:
    class Helper final : public DelegatingChannelControlHelper {
     public:
      explicit Helper(RefCountedPtr<ChildPriority> priority)
          : priority_(std::move(priority)) {}

      ~Helper() override { priority_.reset(DEBUG_LOCATION, "Helper"); }

      void UpdateState(grpc_connectivity_state state,
                       const absl::Status& status,
                       RefCountedPtr<SubchannelPicker> picker) override;
      void RequestReresolution() override;

     private:
      ChannelControlHelper* parent_helper() const override {
        return priority_->priority_policy_->channel_control_helper();
      }

      RefCountedPtr<ChildPriority> priority_;
    };

    class DeactivationTimer final
        : public InternallyRefCounted<DeactivationTimer> {
     public:
      explicit DeactivationTimer(RefCountedPtr<ChildPriority> child_priority);

      void Orphan() override;

     private:
      void OnTimerLocked();

      RefCountedPtr<ChildPriority> child_priority_;
      absl::optional<EventEngine::TaskHandle> timer_handle_;
    };

    class FailoverTimer final : public InternallyRefCounted<FailoverTimer> {
     public:
      explicit FailoverTimer(RefCountedPtr<ChildPriority> child_priority);

      void Orphan() override;

     private:
      void OnTimerLocked();

      RefCountedPtr<ChildPriority> child_priority_;
      absl::optional<EventEngine::TaskHandle> timer_handle_;
    };

    // Methods for dealing with the child policy.
    OrphanablePtr<LoadBalancingPolicy> CreateChildPolicyLocked(
        const ChannelArgs& args);

    void OnConnectivityStateUpdateLocked(
        grpc_connectivity_state state, const absl::Status& status,
        RefCountedPtr<SubchannelPicker> picker);

    RefCountedPtr<PriorityLb> priority_policy_;
    const std::string name_;
    bool ignore_reresolution_requests_ = false;

    OrphanablePtr<LoadBalancingPolicy> child_policy_;

    grpc_connectivity_state connectivity_state_ = GRPC_CHANNEL_CONNECTING;
    absl::Status connectivity_status_;
    RefCountedPtr<SubchannelPicker> picker_;

    bool seen_ready_or_idle_since_transient_failure_ = true;

    OrphanablePtr<DeactivationTimer> deactivation_timer_;
    OrphanablePtr<FailoverTimer> failover_timer_;
  };

  ~PriorityLb() override;

  void ShutdownLocked() override;

  // Returns the priority of the specified child name, or UINT32_MAX if
  // the child is not in the current priority list.
  uint32_t GetChildPriorityLocked(const std::string& child_name) const;

  // Deletes a child.  Called when the child's deactivation timer fires.
  void DeleteChild(ChildPriority* child);

  // Iterates through the list of priorities to choose one:
  // - If the child for a priority doesn't exist, creates it.
  // - If a child's failover timer is pending, selects that priority
  //   while we wait for the child to attempt to connect.
  // - If the child is connected, selects that priority.
  // - Otherwise, continues on to the next child.
  // Delegates to the last child if none of the children are connecting.
  // Reports TRANSIENT_FAILURE if the priority list is empty.
  //
  // This method is idempotent; it should yield the same result every
  // time as a function of the state of the children.
  void ChoosePriorityLocked();

  // Sets the specified priority as the current priority.
  // Optionally deactivates any children at lower priorities.
  // Returns the child's picker to the channel.
  void SetCurrentPriorityLocked(int32_t priority,
                                bool deactivate_lower_priorities,
                                const char* reason);

  const Duration child_failover_timeout_;

  // Current channel args and config from the resolver.
  ChannelArgs args_;
  RefCountedPtr<PriorityLbConfig> config_;
  absl::StatusOr<HierarchicalAddressMap> addresses_;
  std::string resolution_note_;

  // Internal state.
  bool shutting_down_ = false;

  bool update_in_progress_ = false;

  // All children that currently exist.
  // Some of these children may be in deactivated state.
  std::map<std::string, OrphanablePtr<ChildPriority>> children_;
  // The priority that is being used.
  uint32_t current_priority_ = UINT32_MAX;
};

//
// PriorityLb
//

PriorityLb::PriorityLb(Args args)
    : LoadBalancingPolicy(std::move(args)),
      child_failover_timeout_(std::max(
          Duration::Zero(),
          channel_args()
              .GetDurationFromIntMillis(GRPC_ARG_PRIORITY_FAILOVER_TIMEOUT_MS)
              .value_or(kDefaultChildFailoverTimeout))) {
  if (GRPC_TRACE_FLAG_ENABLED(grpc_lb_priority_trace)) {
    gpr_log(GPR_INFO, "[priority_lb %p] created", this);
  }
}

PriorityLb::~PriorityLb() {
  if (GRPC_TRACE_FLAG_ENABLED(grpc_lb_priority_trace)) {
    gpr_log(GPR_INFO, "[priority_lb %p] destroying priority LB policy", this);
  }
}

void PriorityLb::ShutdownLocked() {
  if (GRPC_TRACE_FLAG_ENABLED(grpc_lb_priority_trace)) {
    gpr_log(GPR_INFO, "[priority_lb %p] shutting down", this);
  }
  shutting_down_ = true;
  children_.clear();
}

void PriorityLb::ExitIdleLocked() {
  if (current_priority_ != UINT32_MAX) {
    const std::string& child_name = config_->priorities()[current_priority_];
    if (GRPC_TRACE_FLAG_ENABLED(grpc_lb_priority_trace)) {
      gpr_log(GPR_INFO,
              "[priority_lb %p] exiting IDLE for current priority %d child %s",
              this, current_priority_, child_name.c_str());
    }
    children_[child_name]->ExitIdleLocked();
  }
}

void PriorityLb::ResetBackoffLocked() {
  for (const auto& p : children_) p.second->ResetBackoffLocked();
}

absl::Status PriorityLb::UpdateLocked(UpdateArgs args) {
  if (GRPC_TRACE_FLAG_ENABLED(grpc_lb_priority_trace)) {
    gpr_log(GPR_INFO, "[priority_lb %p] received update", this);
  }
  // Update config.
  config_ = args.config.TakeAsSubclass<PriorityLbConfig>();
  // Update args.
  args_ = std::move(args.args);
  // Update addresses.
  addresses_ = MakeHierarchicalAddressMap(args.addresses);
  resolution_note_ = std::move(args.resolution_note);
  // Check all existing children against the new config.
  update_in_progress_ = true;
  std::vector<std::string> errors;
  for (const auto& p : children_) {
    const std::string& child_name = p.first;
    auto& child = p.second;
    auto config_it = config_->children().find(child_name);
    if (config_it == config_->children().end()) {
      // Existing child not found in new config.  Deactivate it.
      child->MaybeDeactivateLocked();
    } else {
      // Existing child found in new config.  Update it.
      absl::Status status =
          child->UpdateLocked(config_it->second.config,
                              config_it->second.ignore_reresolution_requests);
      if (!status.ok()) {
        errors.emplace_back(
            absl::StrCat("child ", child_name, ": ", status.ToString()));
      }
    }
  }
  update_in_progress_ = false;
  // Try to get connected.
  ChoosePriorityLocked();
  // Return status.
  if (!errors.empty()) {
    return absl::UnavailableError(absl::StrCat(
        "errors from children: [", absl::StrJoin(errors, "; "), "]"));
  }
  return absl::OkStatus();
}

uint32_t PriorityLb::GetChildPriorityLocked(
    const std::string& child_name) const {
  for (uint32_t priority = 0; priority < config_->priorities().size();
       ++priority) {
    if (config_->priorities()[priority] == child_name) return priority;
  }
  return UINT32_MAX;
}

void PriorityLb::DeleteChild(ChildPriority* child) {
  children_.erase(child->name());
}

void PriorityLb::ChoosePriorityLocked() {
  // If priority list is empty, report TF.
  if (config_->priorities().empty()) {
    absl::Status status =
        absl::UnavailableError("priority policy has empty priority list");
    channel_control_helper()->UpdateState(
        GRPC_CHANNEL_TRANSIENT_FAILURE, status,
        MakeRefCounted<TransientFailurePicker>(status));
    return;
  }
  // Iterate through priorities, searching for one in READY or IDLE,
  // creating new children as needed.
  current_priority_ = UINT32_MAX;
  for (uint32_t priority = 0; priority < config_->priorities().size();
       ++priority) {
    // If the child for the priority does not exist yet, create it.
    const std::string& child_name = config_->priorities()[priority];
    if (GRPC_TRACE_FLAG_ENABLED(grpc_lb_priority_trace)) {
      gpr_log(GPR_INFO, "[priority_lb %p] trying priority %u, child %s", this,
              priority, child_name.c_str());
    }
    auto& child = children_[child_name];
    // Create child if needed.
    if (child == nullptr) {
      child = MakeOrphanable<ChildPriority>(
          RefAsSubclass<PriorityLb>(DEBUG_LOCATION, "ChildPriority"),
          child_name);
      auto child_config = config_->children().find(child_name);
<<<<<<< HEAD
      DCHECK(child_config != config_->children().end());
      // TODO(roth): If the child reports a non-OK status with the
      // update, we need to propagate that back to the resolver somehow.
      (void)child->UpdateLocked(
=======
      GPR_DEBUG_ASSERT(child_config != config_->children().end());
      // If the child policy returns a non-OK status, request re-resolution.
      // Note that this will initially cause fixed backoff delay in the
      // resolver instead of exponential delay.  However, once the
      // resolver returns the initial re-resolution, we will be able to
      // return non-OK from UpdateLocked(), which will trigger
      // exponential backoff instead.
      absl::Status status = child->UpdateLocked(
>>>>>>> 96039423
          child_config->second.config,
          child_config->second.ignore_reresolution_requests);
      if (!status.ok()) channel_control_helper()->RequestReresolution();
    } else {
      // The child already exists.  Reactivate if needed.
      child->MaybeReactivateLocked();
    }
    // Select this child if it is in states READY or IDLE.
    if (child->connectivity_state() == GRPC_CHANNEL_READY ||
        child->connectivity_state() == GRPC_CHANNEL_IDLE) {
      SetCurrentPriorityLocked(
          priority, /*deactivate_lower_priorities=*/true,
          ConnectivityStateName(child->connectivity_state()));
      return;
    }
    // Select this child if its failover timer is pending.
    if (child->FailoverTimerPending()) {
      SetCurrentPriorityLocked(priority, /*deactivate_lower_priorities=*/false,
                               "failover timer pending");
      return;
    }
    // Child has been failing for a while.  Move on to the next priority.
    if (GRPC_TRACE_FLAG_ENABLED(grpc_lb_priority_trace)) {
      gpr_log(GPR_INFO,
              "[priority_lb %p] skipping priority %u, child %s: state=%s, "
              "failover timer not pending",
              this, priority, child_name.c_str(),
              ConnectivityStateName(child->connectivity_state()));
    }
  }
  // If we didn't find any priority to try, pick the first one in state
  // CONNECTING.
  if (GRPC_TRACE_FLAG_ENABLED(grpc_lb_priority_trace)) {
    gpr_log(GPR_INFO,
            "[priority_lb %p] no priority reachable, checking for CONNECTING "
            "priority to delegate to",
            this);
  }
  for (uint32_t priority = 0; priority < config_->priorities().size();
       ++priority) {
    // If the child for the priority does not exist yet, create it.
    const std::string& child_name = config_->priorities()[priority];
    if (GRPC_TRACE_FLAG_ENABLED(grpc_lb_priority_trace)) {
      gpr_log(GPR_INFO, "[priority_lb %p] trying priority %u, child %s", this,
              priority, child_name.c_str());
    }
    auto& child = children_[child_name];
    CHECK(child != nullptr);
    if (child->connectivity_state() == GRPC_CHANNEL_CONNECTING) {
      SetCurrentPriorityLocked(priority, /*deactivate_lower_priorities=*/false,
                               "CONNECTING (pass 2)");
      return;
    }
  }
  // Did not find any child in CONNECTING, delegate to last child.
  SetCurrentPriorityLocked(config_->priorities().size() - 1,
                           /*deactivate_lower_priorities=*/false,
                           "no usable children");
}

void PriorityLb::SetCurrentPriorityLocked(int32_t priority,
                                          bool deactivate_lower_priorities,
                                          const char* reason) {
  if (GRPC_TRACE_FLAG_ENABLED(grpc_lb_priority_trace)) {
    gpr_log(GPR_INFO,
            "[priority_lb %p] selecting priority %u, child %s (%s, "
            "deactivate_lower_priorities=%d)",
            this, priority, config_->priorities()[priority].c_str(), reason,
            deactivate_lower_priorities);
  }
  current_priority_ = priority;
  if (deactivate_lower_priorities) {
    for (uint32_t p = priority + 1; p < config_->priorities().size(); ++p) {
      const std::string& child_name = config_->priorities()[p];
      auto it = children_.find(child_name);
      if (it != children_.end()) it->second->MaybeDeactivateLocked();
    }
  }
  auto& child = children_[config_->priorities()[priority]];
  CHECK(child != nullptr);
  channel_control_helper()->UpdateState(child->connectivity_state(),
                                        child->connectivity_status(),
                                        child->GetPicker());
}

//
// PriorityLb::ChildPriority::DeactivationTimer
//

PriorityLb::ChildPriority::DeactivationTimer::DeactivationTimer(
    RefCountedPtr<PriorityLb::ChildPriority> child_priority)
    : child_priority_(std::move(child_priority)) {
  if (GRPC_TRACE_FLAG_ENABLED(grpc_lb_priority_trace)) {
    gpr_log(GPR_INFO,
            "[priority_lb %p] child %s (%p): deactivating -- will remove in "
            "%" PRId64 "ms",
            child_priority_->priority_policy_.get(),
            child_priority_->name_.c_str(), child_priority_.get(),
            kChildRetentionInterval.millis());
  }
  timer_handle_ =
      child_priority_->priority_policy_->channel_control_helper()
          ->GetEventEngine()
          ->RunAfter(kChildRetentionInterval, [self = Ref(DEBUG_LOCATION,
                                                          "Timer")]() mutable {
            ApplicationCallbackExecCtx callback_exec_ctx;
            ExecCtx exec_ctx;
            auto self_ptr = self.get();
            self_ptr->child_priority_->priority_policy_->work_serializer()->Run(
                [self = std::move(self)]() { self->OnTimerLocked(); },
                DEBUG_LOCATION);
          });
}

void PriorityLb::ChildPriority::DeactivationTimer::Orphan() {
  if (timer_handle_.has_value()) {
    if (GRPC_TRACE_FLAG_ENABLED(grpc_lb_priority_trace)) {
      gpr_log(GPR_INFO, "[priority_lb %p] child %s (%p): reactivating",
              child_priority_->priority_policy_.get(),
              child_priority_->name_.c_str(), child_priority_.get());
    }
    child_priority_->priority_policy_->channel_control_helper()
        ->GetEventEngine()
        ->Cancel(*timer_handle_);
    timer_handle_.reset();
  }
  Unref();
}

void PriorityLb::ChildPriority::DeactivationTimer::OnTimerLocked() {
  if (timer_handle_.has_value()) {
    timer_handle_.reset();
    if (GRPC_TRACE_FLAG_ENABLED(grpc_lb_priority_trace)) {
      gpr_log(GPR_INFO,
              "[priority_lb %p] child %s (%p): deactivation timer fired, "
              "deleting child",
              child_priority_->priority_policy_.get(),
              child_priority_->name_.c_str(), child_priority_.get());
    }
    child_priority_->priority_policy_->DeleteChild(child_priority_.get());
  }
}

//
// PriorityLb::ChildPriority::FailoverTimer
//

PriorityLb::ChildPriority::FailoverTimer::FailoverTimer(
    RefCountedPtr<PriorityLb::ChildPriority> child_priority)
    : child_priority_(std::move(child_priority)) {
  if (GRPC_TRACE_FLAG_ENABLED(grpc_lb_priority_trace)) {
    gpr_log(
        GPR_INFO,
        "[priority_lb %p] child %s (%p): starting failover timer for %" PRId64
        "ms",
        child_priority_->priority_policy_.get(), child_priority_->name_.c_str(),
        child_priority_.get(),
        child_priority_->priority_policy_->child_failover_timeout_.millis());
  }
  timer_handle_ =
      child_priority_->priority_policy_->channel_control_helper()
          ->GetEventEngine()
          ->RunAfter(
              child_priority_->priority_policy_->child_failover_timeout_,
              [self = Ref(DEBUG_LOCATION, "Timer")]() mutable {
                ApplicationCallbackExecCtx callback_exec_ctx;
                ExecCtx exec_ctx;
                auto self_ptr = self.get();
                self_ptr->child_priority_->priority_policy_->work_serializer()
                    ->Run([self = std::move(self)]() { self->OnTimerLocked(); },
                          DEBUG_LOCATION);
              });
}

void PriorityLb::ChildPriority::FailoverTimer::Orphan() {
  if (timer_handle_.has_value()) {
    if (GRPC_TRACE_FLAG_ENABLED(grpc_lb_priority_trace)) {
      gpr_log(GPR_INFO,
              "[priority_lb %p] child %s (%p): cancelling failover timer",
              child_priority_->priority_policy_.get(),
              child_priority_->name_.c_str(), child_priority_.get());
    }
    child_priority_->priority_policy_->channel_control_helper()
        ->GetEventEngine()
        ->Cancel(*timer_handle_);
    timer_handle_.reset();
  }
  Unref();
}

void PriorityLb::ChildPriority::FailoverTimer::OnTimerLocked() {
  if (timer_handle_.has_value()) {
    timer_handle_.reset();
    if (GRPC_TRACE_FLAG_ENABLED(grpc_lb_priority_trace)) {
      gpr_log(GPR_INFO,
              "[priority_lb %p] child %s (%p): failover timer fired, "
              "reporting TRANSIENT_FAILURE",
              child_priority_->priority_policy_.get(),
              child_priority_->name_.c_str(), child_priority_.get());
    }
    child_priority_->OnConnectivityStateUpdateLocked(
        GRPC_CHANNEL_TRANSIENT_FAILURE,
        absl::Status(absl::StatusCode::kUnavailable, "failover timer fired"),
        nullptr);
  }
}

//
// PriorityLb::ChildPriority
//

PriorityLb::ChildPriority::ChildPriority(
    RefCountedPtr<PriorityLb> priority_policy, std::string name)
    : priority_policy_(std::move(priority_policy)), name_(std::move(name)) {
  if (GRPC_TRACE_FLAG_ENABLED(grpc_lb_priority_trace)) {
    gpr_log(GPR_INFO, "[priority_lb %p] creating child %s (%p)",
            priority_policy_.get(), name_.c_str(), this);
  }
  // Start the failover timer.
  failover_timer_ = MakeOrphanable<FailoverTimer>(Ref());
}

void PriorityLb::ChildPriority::Orphan() {
  if (GRPC_TRACE_FLAG_ENABLED(grpc_lb_priority_trace)) {
    gpr_log(GPR_INFO, "[priority_lb %p] child %s (%p): orphaned",
            priority_policy_.get(), name_.c_str(), this);
  }
  failover_timer_.reset();
  deactivation_timer_.reset();
  // Remove the child policy's interested_parties pollset_set from the
  // xDS policy.
  grpc_pollset_set_del_pollset_set(child_policy_->interested_parties(),
                                   priority_policy_->interested_parties());
  child_policy_.reset();
  // Drop our ref to the child's picker, in case it's holding a ref to
  // the child.
  picker_.reset();
  Unref(DEBUG_LOCATION, "ChildPriority+Orphan");
}

RefCountedPtr<LoadBalancingPolicy::SubchannelPicker>
PriorityLb::ChildPriority::GetPicker() {
  if (picker_ == nullptr) {
    return MakeRefCounted<QueuePicker>(
        priority_policy_->Ref(DEBUG_LOCATION, "QueuePicker"));
  }
  return picker_;
}

absl::Status PriorityLb::ChildPriority::UpdateLocked(
    RefCountedPtr<LoadBalancingPolicy::Config> config,
    bool ignore_reresolution_requests) {
  if (priority_policy_->shutting_down_) return absl::OkStatus();
  if (GRPC_TRACE_FLAG_ENABLED(grpc_lb_priority_trace)) {
    gpr_log(GPR_INFO, "[priority_lb %p] child %s (%p): start update",
            priority_policy_.get(), name_.c_str(), this);
  }
  ignore_reresolution_requests_ = ignore_reresolution_requests;
  // Create policy if needed.
  if (child_policy_ == nullptr) {
    child_policy_ = CreateChildPolicyLocked(priority_policy_->args_);
  }
  // Construct update args.
  UpdateArgs update_args;
  update_args.config = std::move(config);
  if (priority_policy_->addresses_.ok()) {
    auto it = priority_policy_->addresses_->find(name_);
    if (it == priority_policy_->addresses_->end()) {
      update_args.addresses = std::make_shared<EndpointAddressesListIterator>(
          EndpointAddressesList());
    } else {
      update_args.addresses = it->second;
    }
  } else {
    update_args.addresses = priority_policy_->addresses_.status();
  }
  update_args.resolution_note = priority_policy_->resolution_note_;
  update_args.args = priority_policy_->args_;
  // Update the policy.
  if (GRPC_TRACE_FLAG_ENABLED(grpc_lb_priority_trace)) {
    gpr_log(GPR_INFO,
            "[priority_lb %p] child %s (%p): updating child policy handler %p",
            priority_policy_.get(), name_.c_str(), this, child_policy_.get());
  }
  return child_policy_->UpdateLocked(std::move(update_args));
}

OrphanablePtr<LoadBalancingPolicy>
PriorityLb::ChildPriority::CreateChildPolicyLocked(const ChannelArgs& args) {
  LoadBalancingPolicy::Args lb_policy_args;
  lb_policy_args.work_serializer = priority_policy_->work_serializer();
  lb_policy_args.args = args;
  lb_policy_args.channel_control_helper =
      std::make_unique<Helper>(this->Ref(DEBUG_LOCATION, "Helper"));
  OrphanablePtr<LoadBalancingPolicy> lb_policy =
      MakeOrphanable<ChildPolicyHandler>(std::move(lb_policy_args),
                                         &grpc_lb_priority_trace);
  if (GRPC_TRACE_FLAG_ENABLED(grpc_lb_priority_trace)) {
    gpr_log(GPR_INFO,
            "[priority_lb %p] child %s (%p): created new child policy "
            "handler %p",
            priority_policy_.get(), name_.c_str(), this, lb_policy.get());
  }
  // Add the parent's interested_parties pollset_set to that of the newly
  // created child policy. This will make the child policy progress upon
  // activity on the parent LB, which in turn is tied to the application's call.
  grpc_pollset_set_add_pollset_set(lb_policy->interested_parties(),
                                   priority_policy_->interested_parties());
  return lb_policy;
}

void PriorityLb::ChildPriority::ExitIdleLocked() {
  child_policy_->ExitIdleLocked();
}

void PriorityLb::ChildPriority::ResetBackoffLocked() {
  child_policy_->ResetBackoffLocked();
}

void PriorityLb::ChildPriority::OnConnectivityStateUpdateLocked(
    grpc_connectivity_state state, const absl::Status& status,
    RefCountedPtr<SubchannelPicker> picker) {
  if (GRPC_TRACE_FLAG_ENABLED(grpc_lb_priority_trace)) {
    gpr_log(GPR_INFO,
            "[priority_lb %p] child %s (%p): state update: %s (%s) picker %p",
            priority_policy_.get(), name_.c_str(), this,
            ConnectivityStateName(state), status.ToString().c_str(),
            picker.get());
  }
  // Store the state and picker.
  connectivity_state_ = state;
  connectivity_status_ = status;
  // When the failover timer fires, this method will be called with picker
  // set to null, because we want to consider the child to be in
  // TRANSIENT_FAILURE, but we have no new picker to report.  In that case,
  // just keep using the old picker, in case we wind up delegating to this
  // child when all priorities are failing.
  if (picker != nullptr) picker_ = std::move(picker);
  // If we transition to state CONNECTING and we've not seen
  // TRANSIENT_FAILURE more recently than READY or IDLE, start failover
  // timer if not already pending.
  // In any other state, update seen_ready_or_idle_since_transient_failure_
  // and cancel failover timer.
  if (state == GRPC_CHANNEL_CONNECTING) {
    if (seen_ready_or_idle_since_transient_failure_ &&
        failover_timer_ == nullptr) {
      failover_timer_ = MakeOrphanable<FailoverTimer>(Ref());
    }
  } else if (state == GRPC_CHANNEL_READY || state == GRPC_CHANNEL_IDLE) {
    seen_ready_or_idle_since_transient_failure_ = true;
    failover_timer_.reset();
  } else if (state == GRPC_CHANNEL_TRANSIENT_FAILURE) {
    seen_ready_or_idle_since_transient_failure_ = false;
    failover_timer_.reset();
  }
  // Call the LB policy's ChoosePriorityLocked() to choose a priority to
  // use based on the updated state of this child.
  //
  // Note that if we're in the process of propagating an update from our
  // parent to our children, we skip this, because we don't want to
  // choose a new priority based on inconsistent state.  Instead, the
  // policy will choose a new priority once the update has been seen by
  // all children.
  if (!priority_policy_->update_in_progress_) {
    priority_policy_->ChoosePriorityLocked();
  }
}

void PriorityLb::ChildPriority::MaybeDeactivateLocked() {
  if (deactivation_timer_ == nullptr) {
    deactivation_timer_ = MakeOrphanable<DeactivationTimer>(Ref());
  }
}

void PriorityLb::ChildPriority::MaybeReactivateLocked() {
  deactivation_timer_.reset();
}

//
// PriorityLb::ChildPriority::Helper
//

void PriorityLb::ChildPriority::Helper::UpdateState(
    grpc_connectivity_state state, const absl::Status& status,
    RefCountedPtr<SubchannelPicker> picker) {
  if (priority_->priority_policy_->shutting_down_) return;
  // Notify the priority.
  priority_->OnConnectivityStateUpdateLocked(state, status, std::move(picker));
}

void PriorityLb::ChildPriority::Helper::RequestReresolution() {
  if (priority_->priority_policy_->shutting_down_) return;
  if (priority_->ignore_reresolution_requests_) {
    return;
  }
  priority_->priority_policy_->channel_control_helper()->RequestReresolution();
}

//
// factory
//

const JsonLoaderInterface* PriorityLbConfig::PriorityLbChild::JsonLoader(
    const JsonArgs&) {
  static const auto* loader =
      JsonObjectLoader<PriorityLbChild>()
          // Note: The "config" field requires custom parsing, so it's
          // handled in JsonPostLoad() instead of here.
          .OptionalField("ignore_reresolution_requests",
                         &PriorityLbChild::ignore_reresolution_requests)
          .Finish();
  return loader;
}

void PriorityLbConfig::PriorityLbChild::JsonPostLoad(const Json& json,
                                                     const JsonArgs&,
                                                     ValidationErrors* errors) {
  ValidationErrors::ScopedField field(errors, ".config");
  auto it = json.object().find("config");
  if (it == json.object().end()) {
    errors->AddError("field not present");
    return;
  }
  auto lb_config =
      CoreConfiguration::Get().lb_policy_registry().ParseLoadBalancingConfig(
          it->second);
  if (!lb_config.ok()) {
    errors->AddError(lb_config.status().message());
    return;
  }
  config = std::move(*lb_config);
}

const JsonLoaderInterface* PriorityLbConfig::JsonLoader(const JsonArgs&) {
  static const auto* loader =
      JsonObjectLoader<PriorityLbConfig>()
          .Field("children", &PriorityLbConfig::children_)
          .Field("priorities", &PriorityLbConfig::priorities_)
          .Finish();
  return loader;
}

void PriorityLbConfig::JsonPostLoad(const Json& /*json*/, const JsonArgs&,
                                    ValidationErrors* errors) {
  std::set<std::string> unknown_priorities;
  for (const std::string& priority : priorities_) {
    if (children_.find(priority) == children_.end()) {
      unknown_priorities.insert(priority);
    }
  }
  if (!unknown_priorities.empty()) {
    errors->AddError(absl::StrCat("unknown priorit(ies): [",
                                  absl::StrJoin(unknown_priorities, ", "),
                                  "]"));
  }
}

class PriorityLbFactory final : public LoadBalancingPolicyFactory {
 public:
  OrphanablePtr<LoadBalancingPolicy> CreateLoadBalancingPolicy(
      LoadBalancingPolicy::Args args) const override {
    return MakeOrphanable<PriorityLb>(std::move(args));
  }

  absl::string_view name() const override { return kPriority; }

  absl::StatusOr<RefCountedPtr<LoadBalancingPolicy::Config>>
  ParseLoadBalancingConfig(const Json& json) const override {
    return LoadFromJson<RefCountedPtr<PriorityLbConfig>>(
        json, JsonArgs(), "errors validating priority LB policy config");
  }
};

}  // namespace

void RegisterPriorityLbPolicy(CoreConfiguration::Builder* builder) {
  builder->lb_policy_registry()->RegisterLoadBalancingPolicyFactory(
      std::make_unique<PriorityLbFactory>());
}

}  // namespace grpc_core<|MERGE_RESOLUTION|>--- conflicted
+++ resolved
@@ -415,13 +415,7 @@
           RefAsSubclass<PriorityLb>(DEBUG_LOCATION, "ChildPriority"),
           child_name);
       auto child_config = config_->children().find(child_name);
-<<<<<<< HEAD
       DCHECK(child_config != config_->children().end());
-      // TODO(roth): If the child reports a non-OK status with the
-      // update, we need to propagate that back to the resolver somehow.
-      (void)child->UpdateLocked(
-=======
-      GPR_DEBUG_ASSERT(child_config != config_->children().end());
       // If the child policy returns a non-OK status, request re-resolution.
       // Note that this will initially cause fixed backoff delay in the
       // resolver instead of exponential delay.  However, once the
@@ -429,7 +423,6 @@
       // return non-OK from UpdateLocked(), which will trigger
       // exponential backoff instead.
       absl::Status status = child->UpdateLocked(
->>>>>>> 96039423
           child_config->second.config,
           child_config->second.ignore_reresolution_requests);
       if (!status.ok()) channel_control_helper()->RequestReresolution();
