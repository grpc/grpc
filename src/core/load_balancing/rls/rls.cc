--- conflicted
+++ resolved
@@ -1966,24 +1966,8 @@
       instance_uuid_(channel_args()
                          .GetOwnedString(GRPC_ARG_TEST_ONLY_RLS_INSTANCE_ID)
                          .value_or(GenerateUUID())),
-<<<<<<< HEAD
-      cache_(this),
-      registered_metric_callback_(
-          channel_control_helper()->GetStatsPluginGroup().RegisterCallback(
-              [rls_lb = RefAsSubclass<RlsLb>(DEBUG_LOCATION,
-                                             "RlsLB Metric Callback")](
-                  CallbackMetricReporter& reporter) {
-                MutexLock lock(&rls_lb->mu_);
-                rls_lb->cache_.ReportMetricsLocked(reporter);
-              },
-              Duration::Seconds(5), kMetricCacheSize, kMetricCacheEntries)) {
-  if (GRPC_TRACE_FLAG_ENABLED(rls_lb)) {
-    LOG(INFO) << "[rlslb " << this << "] policy created";
-  }
-=======
       cache_(this) {
   GRPC_TRACE_LOG(rls_lb, INFO) << "[rlslb " << this << "] policy created";
->>>>>>> 3063716c
 }
 
 bool EndpointsEqual(
