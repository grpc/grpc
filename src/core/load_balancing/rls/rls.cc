//
// Copyright 2020 gRPC authors.
//
// Licensed under the Apache License, Version 2.0 (the "License");
// you may not use this file except in compliance with the License.
// You may obtain a copy of the License at
//
//     http://www.apache.org/licenses/LICENSE-2.0
//
// Unless required by applicable law or agreed to in writing, software
// distributed under the License is distributed on an "AS IS" BASIS,
// WITHOUT WARRANTIES OR CONDITIONS OF ANY KIND, either express or implied.
// See the License for the specific language governing permissions and
// limitations under the License.
//

// Implementation of the Route Lookup Service (RLS) LB policy
//
// The policy queries a route lookup service for the name of the actual service
// to use. A child policy that recognizes the name as a field of its
// configuration will take further load balancing action on the request.

#include "src/core/load_balancing/rls/rls.h"

#include <inttypes.h>
#include <stdlib.h>
#include <string.h>

#include <algorithm>
#include <deque>
#include <list>
#include <map>
#include <memory>
#include <random>
#include <set>
#include <string>
#include <type_traits>
#include <unordered_map>
#include <utility>
#include <vector>

#include "absl/base/thread_annotations.h"
#include "absl/hash/hash.h"
#include "absl/log/check.h"
#include "absl/log/log.h"
#include "absl/random/random.h"
#include "absl/status/status.h"
#include "absl/status/statusor.h"
#include "absl/strings/str_cat.h"
#include "absl/strings/str_format.h"
#include "absl/strings/str_join.h"
#include "absl/strings/string_view.h"
#include "absl/types/optional.h"
#include "upb/base/string_view.h"
#include "upb/mem/arena.hpp"

#include <grpc/byte_buffer.h>
#include <grpc/byte_buffer_reader.h>
#include <grpc/event_engine/event_engine.h>
#include <grpc/grpc.h>
#include <grpc/impl/channel_arg_names.h>
#include <grpc/impl/connectivity_state.h>
#include <grpc/impl/propagation_bits.h>
#include <grpc/slice.h>
#include <grpc/status.h>
#include <grpc/support/json.h>
#include <grpc/support/port_platform.h>

#include "src/core/channelz/channelz.h"
#include "src/core/client_channel/client_channel_filter.h"
#include "src/core/lib/backoff/backoff.h"
#include "src/core/lib/channel/channel_args.h"
#include "src/core/lib/config/core_configuration.h"
#include "src/core/lib/debug/trace.h"
#include "src/core/lib/gprpp/debug_location.h"
#include "src/core/lib/gprpp/dual_ref_counted.h"
#include "src/core/lib/gprpp/match.h"
#include "src/core/lib/gprpp/orphanable.h"
#include "src/core/lib/gprpp/ref_counted_ptr.h"
#include "src/core/lib/gprpp/status_helper.h"
#include "src/core/lib/gprpp/sync.h"
#include "src/core/lib/gprpp/time.h"
#include "src/core/lib/gprpp/uuid_v4.h"
#include "src/core/lib/gprpp/validation_errors.h"
#include "src/core/lib/gprpp/work_serializer.h"
#include "src/core/lib/iomgr/closure.h"
#include "src/core/lib/iomgr/error.h"
#include "src/core/lib/iomgr/exec_ctx.h"
#include "src/core/lib/iomgr/pollset_set.h"
#include "src/core/lib/security/credentials/fake/fake_credentials.h"
#include "src/core/lib/slice/slice.h"
#include "src/core/lib/slice/slice_internal.h"
#include "src/core/lib/surface/call.h"
#include "src/core/lib/surface/channel.h"
#include "src/core/lib/transport/connectivity_state.h"
#include "src/core/lib/transport/error_utils.h"
#include "src/core/load_balancing/child_policy_handler.h"
#include "src/core/load_balancing/delegating_helper.h"
#include "src/core/load_balancing/lb_policy.h"
#include "src/core/load_balancing/lb_policy_factory.h"
#include "src/core/load_balancing/lb_policy_registry.h"
#include "src/core/resolver/endpoint_addresses.h"
#include "src/core/resolver/resolver_registry.h"
#include "src/core/service_config/service_config_impl.h"
#include "src/core/telemetry/metrics.h"
#include "src/core/util/json/json.h"
#include "src/core/util/json/json_args.h"
#include "src/core/util/json/json_object_loader.h"
#include "src/core/util/json/json_writer.h"
#include "src/core/util/upb_utils.h"
#include "src/proto/grpc/lookup/v1/rls.upb.h"

using ::grpc_event_engine::experimental::EventEngine;

namespace grpc_core {

namespace {

constexpr absl::string_view kMetricLabelRlsServerTarget =
    "grpc.lb.rls.server_target";
constexpr absl::string_view kMetricLabelRlsInstanceUuid =
    "grpc.lb.rls.instance_uuid";
constexpr absl::string_view kMetricRlsDataPlaneTarget =
    "grpc.lb.rls.data_plane_target";
constexpr absl::string_view kMetricLabelPickResult = "grpc.lb.pick_result";

const auto kMetricCacheSize =
    GlobalInstrumentsRegistry::RegisterCallbackInt64Gauge(
        "grpc.lb.rls.cache_size", "EXPERIMENTAL.  Size of the RLS cache.", "By",
        false)
        .Labels(kMetricLabelTarget, kMetricLabelRlsServerTarget,
                kMetricLabelRlsInstanceUuid)
        .Build();

const auto kMetricCacheEntries =
    GlobalInstrumentsRegistry::RegisterCallbackInt64Gauge(
        "grpc.lb.rls.cache_entries",
        "EXPERIMENTAL.  Number of entries in the RLS cache.", "{entry}", false)
        .Labels(kMetricLabelTarget, kMetricLabelRlsServerTarget,
                kMetricLabelRlsInstanceUuid)
        .Build();

const auto kMetricDefaultTargetPicks =
    GlobalInstrumentsRegistry::RegisterUInt64Counter(
        "grpc.lb.rls.default_target_picks",
        "EXPERIMENTAL.  Number of LB picks sent to the default target.",
        "{pick}", false)
        .Labels(kMetricLabelTarget, kMetricLabelRlsServerTarget,
                kMetricRlsDataPlaneTarget, kMetricLabelPickResult)
        .Build();

const auto kMetricTargetPicks =
    GlobalInstrumentsRegistry::RegisterUInt64Counter(
        "grpc.lb.rls.target_picks",
        "EXPERIMENTAL.  Number of LB picks sent to each RLS target.  Note that "
        "if the default target is also returned by the RLS server, RPCs sent "
        "to that target from the cache will be counted in this metric, not "
        "in grpc.rls.default_target_picks.",
        "{pick}", false)
        .Labels(kMetricLabelTarget, kMetricLabelRlsServerTarget,
                kMetricRlsDataPlaneTarget, kMetricLabelPickResult)
        .Build();

const auto kMetricFailedPicks =
    GlobalInstrumentsRegistry::RegisterUInt64Counter(
        "grpc.lb.rls.failed_picks",
        "EXPERIMENTAL.  Number of LB picks failed due to either a failed RLS "
        "request or the RLS channel being throttled.",
        "{pick}", false)
        .Labels(kMetricLabelTarget, kMetricLabelRlsServerTarget)
        .Build();

constexpr absl::string_view kRls = "rls_experimental";
const char kGrpc[] = "grpc";
const char* kRlsRequestPath = "/grpc.lookup.v1.RouteLookupService/RouteLookup";
const char* kFakeTargetFieldValue = "fake_target_field_value";
const char* kRlsHeaderKey = "x-google-rls-data";

const Duration kDefaultLookupServiceTimeout = Duration::Seconds(10);
const Duration kMaxMaxAge = Duration::Minutes(5);
const Duration kMinExpirationTime = Duration::Seconds(5);
const Duration kCacheBackoffInitial = Duration::Seconds(1);
const double kCacheBackoffMultiplier = 1.6;
const double kCacheBackoffJitter = 0.2;
const Duration kCacheBackoffMax = Duration::Minutes(2);
const Duration kDefaultThrottleWindowSize = Duration::Seconds(30);
const double kDefaultThrottleRatioForSuccesses = 2.0;
const int kDefaultThrottlePadding = 8;
const Duration kCacheCleanupTimerInterval = Duration::Minutes(1);
const int64_t kMaxCacheSizeBytes = 5 * 1024 * 1024;

// Parsed RLS LB policy configuration.
class RlsLbConfig final : public LoadBalancingPolicy::Config {
 public:
  struct KeyBuilder {
    std::map<std::string /*key*/, std::vector<std::string /*header*/>>
        header_keys;
    std::string host_key;
    std::string service_key;
    std::string method_key;
    std::map<std::string /*key*/, std::string /*value*/> constant_keys;
  };
  using KeyBuilderMap = std::unordered_map<std::string /*path*/, KeyBuilder>;

  struct RouteLookupConfig {
    KeyBuilderMap key_builder_map;
    std::string lookup_service;
    Duration lookup_service_timeout = kDefaultLookupServiceTimeout;
    Duration max_age = kMaxMaxAge;
    Duration stale_age = kMaxMaxAge;
    int64_t cache_size_bytes = 0;
    std::string default_target;

    static const JsonLoaderInterface* JsonLoader(const JsonArgs&);
    void JsonPostLoad(const Json& json, const JsonArgs& args,
                      ValidationErrors* errors);
  };

  RlsLbConfig() = default;

  RlsLbConfig(const RlsLbConfig&) = delete;
  RlsLbConfig& operator=(const RlsLbConfig&) = delete;

  RlsLbConfig(RlsLbConfig&& other) = delete;
  RlsLbConfig& operator=(RlsLbConfig&& other) = delete;

  absl::string_view name() const override { return kRls; }

  const KeyBuilderMap& key_builder_map() const {
    return route_lookup_config_.key_builder_map;
  }
  const std::string& lookup_service() const {
    return route_lookup_config_.lookup_service;
  }
  Duration lookup_service_timeout() const {
    return route_lookup_config_.lookup_service_timeout;
  }
  Duration max_age() const { return route_lookup_config_.max_age; }
  Duration stale_age() const { return route_lookup_config_.stale_age; }
  int64_t cache_size_bytes() const {
    return route_lookup_config_.cache_size_bytes;
  }
  const std::string& default_target() const {
    return route_lookup_config_.default_target;
  }
  const std::string& rls_channel_service_config() const {
    return rls_channel_service_config_;
  }
  const Json& child_policy_config() const { return child_policy_config_; }
  const std::string& child_policy_config_target_field_name() const {
    return child_policy_config_target_field_name_;
  }
  RefCountedPtr<LoadBalancingPolicy::Config>
  default_child_policy_parsed_config() const {
    return default_child_policy_parsed_config_;
  }

  static const JsonLoaderInterface* JsonLoader(const JsonArgs&);
  void JsonPostLoad(const Json& json, const JsonArgs&,
                    ValidationErrors* errors);

 private:
  RouteLookupConfig route_lookup_config_;
  std::string rls_channel_service_config_;
  Json child_policy_config_;
  std::string child_policy_config_target_field_name_;
  RefCountedPtr<LoadBalancingPolicy::Config>
      default_child_policy_parsed_config_;
};

// RLS LB policy.
class RlsLb final : public LoadBalancingPolicy {
 public:
  explicit RlsLb(Args args);

  absl::string_view name() const override { return kRls; }
  absl::Status UpdateLocked(UpdateArgs args) override;
  void ExitIdleLocked() override;
  void ResetBackoffLocked() override;

 private:
  // Key to access entries in the cache and the request map.
  struct RequestKey {
    std::map<std::string, std::string> key_map;

    bool operator==(const RequestKey& rhs) const {
      return key_map == rhs.key_map;
    }

    template <typename H>
    friend H AbslHashValue(H h, const RequestKey& key) {
      std::hash<std::string> string_hasher;
      for (auto& kv : key.key_map) {
        h = H::combine(std::move(h), string_hasher(kv.first),
                       string_hasher(kv.second));
      }
      return h;
    }

    size_t Size() const {
      size_t size = sizeof(RequestKey);
      for (auto& kv : key_map) {
        size += kv.first.length() + kv.second.length();
      }
      return size;
    }

    std::string ToString() const {
      return absl::StrCat(
          "{", absl::StrJoin(key_map, ",", absl::PairFormatter("=")), "}");
    }
  };

  // Data from an RLS response.
  struct ResponseInfo {
    absl::Status status;
    std::vector<std::string> targets;
    grpc_event_engine::experimental::Slice header_data;

    std::string ToString() const {
      return absl::StrFormat("{status=%s, targets=[%s], header_data=\"%s\"}",
                             status.ToString(), absl::StrJoin(targets, ","),
                             header_data.as_string_view());
    }
  };

  // Wraps a child policy for a given RLS target.
  class ChildPolicyWrapper final : public DualRefCounted<ChildPolicyWrapper> {
   public:
    ChildPolicyWrapper(RefCountedPtr<RlsLb> lb_policy, std::string target);

    const std::string& target() const { return target_; }

    PickResult Pick(PickArgs args) ABSL_EXCLUSIVE_LOCKS_REQUIRED(&RlsLb::mu_) {
      return picker_->Pick(args);
    }

    // Updates for the child policy are handled in two phases:
    // 1. In StartUpdate(), we parse and validate the new child policy
    //    config and store the parsed config.
    // 2. In MaybeFinishUpdate(), we actually pass the parsed config to the
    //    child policy's UpdateLocked() method.
    //
    // The reason we do this is to avoid deadlocks.  In StartUpdate(),
    // if the new config fails to validate, then we need to set
    // picker_ to an instance that will fail all requests, which
    // requires holding the lock.  However, we cannot call the child
    // policy's UpdateLocked() method from MaybeFinishUpdate() while
    // holding the lock, since that would cause a deadlock: the child's
    // UpdateLocked() will call the helper's UpdateState() method, which
    // will try to acquire the lock to set picker_.  So StartUpdate() is
    // called while we are still holding the lock, but MaybeFinishUpdate()
    // is called after releasing it.
    //
    // Both methods grab the data they need from the parent object.
    void StartUpdate(OrphanablePtr<ChildPolicyHandler>* child_policy_to_delete)
        ABSL_EXCLUSIVE_LOCKS_REQUIRED(&RlsLb::mu_);
    absl::Status MaybeFinishUpdate() ABSL_LOCKS_EXCLUDED(&RlsLb::mu_);

    void ExitIdleLocked() {
      if (child_policy_ != nullptr) child_policy_->ExitIdleLocked();
    }

    void ResetBackoffLocked() {
      if (child_policy_ != nullptr) child_policy_->ResetBackoffLocked();
    }

    // Gets the connectivity state of the child policy. Once the child policy
    // reports TRANSIENT_FAILURE, the function will always return
    // TRANSIENT_FAILURE state instead of the actual state of the child policy
    // until the child policy reports another READY state.
    grpc_connectivity_state connectivity_state() const
        ABSL_EXCLUSIVE_LOCKS_REQUIRED(&RlsLb::mu_) {
      return connectivity_state_;
    }

   private:
    // ChannelControlHelper object that allows the child policy to update state
    // with the wrapper.
    class ChildPolicyHelper final : public DelegatingChannelControlHelper {
     public:
      explicit ChildPolicyHelper(WeakRefCountedPtr<ChildPolicyWrapper> wrapper)
          : wrapper_(std::move(wrapper)) {}
      ~ChildPolicyHelper() override {
        wrapper_.reset(DEBUG_LOCATION, "ChildPolicyHelper");
      }

      void UpdateState(grpc_connectivity_state state,
                       const absl::Status& status,
                       RefCountedPtr<SubchannelPicker> picker) override;

     private:
      ChannelControlHelper* parent_helper() const override {
        return wrapper_->lb_policy_->channel_control_helper();
      }

      WeakRefCountedPtr<ChildPolicyWrapper> wrapper_;
    };

    // Note: We are forced to disable lock analysis here because
    // Orphaned() is called by Unref() which is called by RefCountedPtr<>, which
    // cannot have lock annotations for this particular caller.
    void Orphaned() override ABSL_NO_THREAD_SAFETY_ANALYSIS;

    RefCountedPtr<RlsLb> lb_policy_;
    std::string target_;

    bool is_shutdown_ = false;  // Protected by WorkSerializer

    OrphanablePtr<ChildPolicyHandler> child_policy_;
    RefCountedPtr<LoadBalancingPolicy::Config> pending_config_;

    grpc_connectivity_state connectivity_state_ ABSL_GUARDED_BY(&RlsLb::mu_) =
        GRPC_CHANNEL_CONNECTING;
    RefCountedPtr<LoadBalancingPolicy::SubchannelPicker> picker_
        ABSL_GUARDED_BY(&RlsLb::mu_);
  };

  // A picker that uses the cache and the request map in the LB policy
  // (synchronized via a mutex) to determine how to route requests.
  class Picker final : public LoadBalancingPolicy::SubchannelPicker {
   public:
    explicit Picker(RefCountedPtr<RlsLb> lb_policy);

    PickResult Pick(PickArgs args) override;

   private:
    PickResult PickFromDefaultTargetOrFail(const char* reason, PickArgs args,
                                           absl::Status status)
        ABSL_EXCLUSIVE_LOCKS_REQUIRED(&RlsLb::mu_);

    RefCountedPtr<RlsLb> lb_policy_;
    RefCountedPtr<RlsLbConfig> config_;
    RefCountedPtr<ChildPolicyWrapper> default_child_policy_;
  };

  // An LRU cache with adjustable size.
  class Cache final {
   public:
    using Iterator = std::list<RequestKey>::iterator;

    class Entry final : public InternallyRefCounted<Entry> {
     public:
      Entry(RefCountedPtr<RlsLb> lb_policy, const RequestKey& key);

      // Notify the entry when it's evicted from the cache. Performs shut down.
      // Note: We are forced to disable lock analysis here because
      // Orphan() is called by OrphanablePtr<>, which cannot have lock
      // annotations for this particular caller.
      void Orphan() override ABSL_NO_THREAD_SAFETY_ANALYSIS;

      const absl::Status& status() const
          ABSL_EXCLUSIVE_LOCKS_REQUIRED(&RlsLb::mu_) {
        return status_;
      }
      Timestamp backoff_time() const
          ABSL_EXCLUSIVE_LOCKS_REQUIRED(&RlsLb::mu_) {
        return backoff_time_;
      }
      Timestamp backoff_expiration_time() const
          ABSL_EXCLUSIVE_LOCKS_REQUIRED(&RlsLb::mu_) {
        return backoff_expiration_time_;
      }
      Timestamp data_expiration_time() const
          ABSL_EXCLUSIVE_LOCKS_REQUIRED(&RlsLb::mu_) {
        return data_expiration_time_;
      }
      const grpc_event_engine::experimental::Slice& header_data() const
          ABSL_EXCLUSIVE_LOCKS_REQUIRED(&RlsLb::mu_) {
        return header_data_;
      }
      Timestamp stale_time() const ABSL_EXCLUSIVE_LOCKS_REQUIRED(&RlsLb::mu_) {
        return stale_time_;
      }
      Timestamp min_expiration_time() const
          ABSL_EXCLUSIVE_LOCKS_REQUIRED(&RlsLb::mu_) {
        return min_expiration_time_;
      }

      std::unique_ptr<BackOff> TakeBackoffState()
          ABSL_EXCLUSIVE_LOCKS_REQUIRED(&RlsLb::mu_) {
        return std::move(backoff_state_);
      }

      // Cache size of entry.
      size_t Size() const ABSL_EXCLUSIVE_LOCKS_REQUIRED(&RlsLb::mu_);

      // Pick subchannel for request based on the entry's state.
      PickResult Pick(PickArgs args) ABSL_EXCLUSIVE_LOCKS_REQUIRED(&RlsLb::mu_);

      // If the cache entry is in backoff state, resets the backoff and, if
      // applicable, its backoff timer. The method does not update the LB
      // policy's picker; the caller is responsible for that if necessary.
      void ResetBackoff() ABSL_EXCLUSIVE_LOCKS_REQUIRED(&RlsLb::mu_);

      // Check if the entry should be removed by the clean-up timer.
      bool ShouldRemove() const ABSL_EXCLUSIVE_LOCKS_REQUIRED(&RlsLb::mu_);

      // Check if the entry can be evicted from the cache, i.e. the
      // min_expiration_time_ has passed.
      bool CanEvict() const ABSL_EXCLUSIVE_LOCKS_REQUIRED(&RlsLb::mu_);

      // Updates the entry upon reception of a new RLS response.
      // Returns a list of child policy wrappers on which FinishUpdate()
      // needs to be called after releasing the lock.
      std::vector<ChildPolicyWrapper*> OnRlsResponseLocked(
          ResponseInfo response, std::unique_ptr<BackOff> backoff_state,
          OrphanablePtr<ChildPolicyHandler>* child_policy_to_delete)
          ABSL_EXCLUSIVE_LOCKS_REQUIRED(&RlsLb::mu_);

      // Moves entry to the end of the LRU list.
      void MarkUsed() ABSL_EXCLUSIVE_LOCKS_REQUIRED(&RlsLb::mu_);

      // Takes entries from child_policy_wrappers_ and appends them to the end
      // of \a child_policy_wrappers.
      void TakeChildPolicyWrappers(
          std::vector<RefCountedPtr<ChildPolicyWrapper>>* child_policy_wrappers)
          ABSL_EXCLUSIVE_LOCKS_REQUIRED(&RlsLb::mu_) {
        child_policy_wrappers->insert(
            child_policy_wrappers->end(),
            std::make_move_iterator(child_policy_wrappers_.begin()),
            std::make_move_iterator(child_policy_wrappers_.end()));
        child_policy_wrappers_.clear();
      }

     private:
      class BackoffTimer final : public InternallyRefCounted<BackoffTimer> {
       public:
        BackoffTimer(RefCountedPtr<Entry> entry, Timestamp backoff_time);

        // Note: We are forced to disable lock analysis here because
        // Orphan() is called by OrphanablePtr<>, which cannot have lock
        // annotations for this particular caller.
        void Orphan() override ABSL_NO_THREAD_SAFETY_ANALYSIS;

       private:
        void OnBackoffTimerLocked();

        RefCountedPtr<Entry> entry_;
        absl::optional<EventEngine::TaskHandle> backoff_timer_task_handle_
            ABSL_GUARDED_BY(&RlsLb::mu_);
      };

      RefCountedPtr<RlsLb> lb_policy_;

      bool is_shutdown_ ABSL_GUARDED_BY(&RlsLb::mu_) = false;

      // Backoff states
      absl::Status status_ ABSL_GUARDED_BY(&RlsLb::mu_);
      std::unique_ptr<BackOff> backoff_state_ ABSL_GUARDED_BY(&RlsLb::mu_);
      Timestamp backoff_time_ ABSL_GUARDED_BY(&RlsLb::mu_) =
          Timestamp::InfPast();
      Timestamp backoff_expiration_time_ ABSL_GUARDED_BY(&RlsLb::mu_) =
          Timestamp::InfPast();
      OrphanablePtr<BackoffTimer> backoff_timer_;

      // RLS response states
      std::vector<RefCountedPtr<ChildPolicyWrapper>> child_policy_wrappers_
          ABSL_GUARDED_BY(&RlsLb::mu_);
      grpc_event_engine::experimental::Slice header_data_
          ABSL_GUARDED_BY(&RlsLb::mu_);
      Timestamp data_expiration_time_ ABSL_GUARDED_BY(&RlsLb::mu_) =
          Timestamp::InfPast();
      Timestamp stale_time_ ABSL_GUARDED_BY(&RlsLb::mu_) = Timestamp::InfPast();

      Timestamp min_expiration_time_ ABSL_GUARDED_BY(&RlsLb::mu_);
      Cache::Iterator lru_iterator_ ABSL_GUARDED_BY(&RlsLb::mu_);
    };

    explicit Cache(RlsLb* lb_policy);

    // Finds an entry from the cache that corresponds to a key. If an entry is
    // not found, nullptr is returned. Otherwise, the entry is considered
    // recently used and its order in the LRU list of the cache is updated.
    Entry* Find(const RequestKey& key)
        ABSL_EXCLUSIVE_LOCKS_REQUIRED(&RlsLb::mu_);

    // Finds an entry from the cache that corresponds to a key. If an entry is
    // not found, an entry is created, inserted in the cache, and returned to
    // the caller. Otherwise, the entry found is returned to the caller. The
    // entry returned to the user is considered recently used and its order in
    // the LRU list of the cache is updated.
    Entry* FindOrInsert(const RequestKey& key,
                        std::vector<RefCountedPtr<ChildPolicyWrapper>>*
                            child_policy_wrappers_to_delete)
        ABSL_EXCLUSIVE_LOCKS_REQUIRED(&RlsLb::mu_);

    // Resizes the cache. If the new cache size is greater than the current size
    // of the cache, do nothing. Otherwise, evict the oldest entries that
    // exceed the new size limit of the cache.
    void Resize(size_t bytes, std::vector<RefCountedPtr<ChildPolicyWrapper>>*
                                  child_policy_wrappers_to_delete)
        ABSL_EXCLUSIVE_LOCKS_REQUIRED(&RlsLb::mu_);

    // Resets backoff of all the cache entries.
    void ResetAllBackoff() ABSL_EXCLUSIVE_LOCKS_REQUIRED(&RlsLb::mu_);

    // Shutdown the cache; clean-up and orphan all the stored cache entries.
    GRPC_MUST_USE_RESULT std::vector<RefCountedPtr<ChildPolicyWrapper>>
    Shutdown() ABSL_EXCLUSIVE_LOCKS_REQUIRED(&RlsLb::mu_);

    void ReportMetricsLocked(CallbackMetricReporter& reporter)
        ABSL_EXCLUSIVE_LOCKS_REQUIRED(&RlsLb::mu_);

   private:
    // Shared logic for starting the cleanup timer
    void StartCleanupTimer() ABSL_EXCLUSIVE_LOCKS_REQUIRED(&RlsLb::mu_);

    void OnCleanupTimer();

    // Returns the entry size for a given key.
    static size_t EntrySizeForKey(const RequestKey& key);

    // Evicts oversized cache elements when the current size is greater than
    // the specified limit.
    void MaybeShrinkSize(size_t bytes,
                         std::vector<RefCountedPtr<ChildPolicyWrapper>>*
                             child_policy_wrappers_to_delete)
        ABSL_EXCLUSIVE_LOCKS_REQUIRED(&RlsLb::mu_);

    RlsLb* lb_policy_;

    size_t size_limit_ ABSL_GUARDED_BY(&RlsLb::mu_) = 0;
    size_t size_ ABSL_GUARDED_BY(&RlsLb::mu_) = 0;

    std::list<RequestKey> lru_list_ ABSL_GUARDED_BY(&RlsLb::mu_);
    std::unordered_map<RequestKey, OrphanablePtr<Entry>, absl::Hash<RequestKey>>
        map_ ABSL_GUARDED_BY(&RlsLb::mu_);
    absl::optional<EventEngine::TaskHandle> cleanup_timer_handle_;
  };

  // Channel for communicating with the RLS server.
  // Contains throttling logic for RLS requests.
  class RlsChannel final : public InternallyRefCounted<RlsChannel> {
   public:
    explicit RlsChannel(RefCountedPtr<RlsLb> lb_policy);

    // Shuts down the channel.
    void Orphan() override;

    // Starts an RLS call.
    // If stale_entry is non-null, it points to the entry containing
    // stale data for the key.
    void StartRlsCall(const RequestKey& key, Cache::Entry* stale_entry)
        ABSL_EXCLUSIVE_LOCKS_REQUIRED(&RlsLb::mu_);

    // Reports the result of an RLS call to the throttle.
    void ReportResponseLocked(bool response_succeeded)
        ABSL_EXCLUSIVE_LOCKS_REQUIRED(&RlsLb::mu_);

    // Checks if a proposed RLS call should be throttled.
    bool ShouldThrottle() ABSL_EXCLUSIVE_LOCKS_REQUIRED(&RlsLb::mu_) {
      return throttle_.ShouldThrottle();
    }

    // Resets the channel's backoff.
    void ResetBackoff();

    Channel* channel() const { return channel_.get(); }

   private:
    // Watches the state of the RLS channel. Notifies the LB policy when
    // the channel was previously in TRANSIENT_FAILURE and then becomes READY.
    class StateWatcher final : public AsyncConnectivityStateWatcherInterface {
     public:
      explicit StateWatcher(RefCountedPtr<RlsChannel> rls_channel)
          : AsyncConnectivityStateWatcherInterface(
                rls_channel->lb_policy_->work_serializer()),
            rls_channel_(std::move(rls_channel)) {}

     private:
      void OnConnectivityStateChange(grpc_connectivity_state new_state,
                                     const absl::Status& status) override;

      RefCountedPtr<RlsChannel> rls_channel_;
      bool was_transient_failure_ = false;
    };

    // Throttle state for RLS requests.
    class Throttle final {
     public:
      explicit Throttle(
          Duration window_size = kDefaultThrottleWindowSize,
          float ratio_for_successes = kDefaultThrottleRatioForSuccesses,
          int padding = kDefaultThrottlePadding)
          : window_size_(window_size),
            ratio_for_successes_(ratio_for_successes),
            padding_(padding) {}

      bool ShouldThrottle() ABSL_EXCLUSIVE_LOCKS_REQUIRED(&RlsLb::mu_);

      void RegisterResponse(bool success)
          ABSL_EXCLUSIVE_LOCKS_REQUIRED(&RlsLb::mu_);

     private:
      Duration window_size_;
      double ratio_for_successes_;
      int padding_;
      std::mt19937 rng_{std::random_device()()};

      // Logged timestamp of requests.
      std::deque<Timestamp> requests_ ABSL_GUARDED_BY(&RlsLb::mu_);

      // Logged timestamps of failures.
      std::deque<Timestamp> failures_ ABSL_GUARDED_BY(&RlsLb::mu_);
    };

    RefCountedPtr<RlsLb> lb_policy_;
    bool is_shutdown_ = false;

    RefCountedPtr<Channel> channel_;
    RefCountedPtr<channelz::ChannelNode> parent_channelz_node_;
    StateWatcher* watcher_ = nullptr;
    Throttle throttle_ ABSL_GUARDED_BY(&RlsLb::mu_);
  };

  // A pending RLS request.  Instances will be tracked in request_map_.
  class RlsRequest final : public InternallyRefCounted<RlsRequest> {
   public:
    // Asynchronously starts a call on rls_channel for key.
    // Stores backoff_state, which will be transferred to the data cache
    // if the RLS request fails.
    RlsRequest(RefCountedPtr<RlsLb> lb_policy, RlsLb::RequestKey key,
               RefCountedPtr<RlsChannel> rls_channel,
               std::unique_ptr<BackOff> backoff_state,
               grpc_lookup_v1_RouteLookupRequest_Reason reason,
               grpc_event_engine::experimental::Slice stale_header_data);
    ~RlsRequest() override;

    // Shuts down the request.  If the request is still in flight, it is
    // cancelled, in which case no response will be added to the cache.
    void Orphan() override;

   private:
    // Callback to be invoked to start the call.
    static void StartCall(void* arg, grpc_error_handle error);

    // Helper for StartCall() that runs within the WorkSerializer.
    void StartCallLocked();

    // Callback to be invoked when the call is completed.
    static void OnRlsCallComplete(void* arg, grpc_error_handle error);

    // Call completion callback running on LB policy WorkSerializer.
    void OnRlsCallCompleteLocked(grpc_error_handle error);

    grpc_byte_buffer* MakeRequestProto();
    ResponseInfo ParseResponseProto();

    RefCountedPtr<RlsLb> lb_policy_;
    RlsLb::RequestKey key_;
    RefCountedPtr<RlsChannel> rls_channel_;
    std::unique_ptr<BackOff> backoff_state_;
    grpc_lookup_v1_RouteLookupRequest_Reason reason_;
    grpc_event_engine::experimental::Slice stale_header_data_;

    // RLS call state.
    Timestamp deadline_;
    grpc_closure call_start_cb_;
    grpc_closure call_complete_cb_;
    grpc_call* call_ = nullptr;
    grpc_byte_buffer* send_message_ = nullptr;
    grpc_metadata_array recv_initial_metadata_;
    grpc_byte_buffer* recv_message_ = nullptr;
    grpc_metadata_array recv_trailing_metadata_;
    grpc_status_code status_recv_;
    grpc_slice status_details_recv_;
  };

  void ShutdownLocked() override;

  // Returns a new picker to the channel to trigger reprocessing of
  // pending picks.  Schedules the actual picker update on the ExecCtx
  // to be run later, so it's safe to invoke this while holding the lock.
  void UpdatePickerAsync();
  // Hops into work serializer and calls UpdatePickerLocked().
  static void UpdatePickerCallback(void* arg, grpc_error_handle error);
  // Updates the picker in the work serializer.
  void UpdatePickerLocked() ABSL_LOCKS_EXCLUDED(&mu_);

  template <typename HandleType>
  void MaybeExportPickCount(HandleType handle, absl::string_view target,
                            const PickResult& pick_result);

  const std::string instance_uuid_;

  // Mutex to guard LB policy state that is accessed by the picker.
  Mutex mu_;
  bool is_shutdown_ ABSL_GUARDED_BY(mu_) = false;
  bool update_in_progress_ = false;
  Cache cache_ ABSL_GUARDED_BY(mu_);
  // Maps an RLS request key to an RlsRequest object that represents a pending
  // RLS request.
  std::unordered_map<RequestKey, OrphanablePtr<RlsRequest>,
                     absl::Hash<RequestKey>>
      request_map_ ABSL_GUARDED_BY(mu_);
  // The channel on which RLS requests are sent.
  // Note that this channel may be swapped out when the RLS policy gets
  // an update.  However, when that happens, any existing entries in
  // request_map_ will continue to use the previous channel.
  OrphanablePtr<RlsChannel> rls_channel_ ABSL_GUARDED_BY(mu_);

  // Accessed only from within WorkSerializer.
  absl::StatusOr<std::shared_ptr<EndpointAddressesIterator>> addresses_;
  ChannelArgs channel_args_;
  RefCountedPtr<RlsLbConfig> config_;
  RefCountedPtr<ChildPolicyWrapper> default_child_policy_;
  std::map<std::string /*target*/, ChildPolicyWrapper*> child_policy_map_;

  // Must be after mu_, so that it is destroyed before mu_.
  std::unique_ptr<RegisteredMetricCallback> registered_metric_callback_;
};

//
// RlsLb::ChildPolicyWrapper
//

RlsLb::ChildPolicyWrapper::ChildPolicyWrapper(RefCountedPtr<RlsLb> lb_policy,
                                              std::string target)
    : DualRefCounted<ChildPolicyWrapper>(
          GRPC_TRACE_FLAG_ENABLED(rls_lb) ? "ChildPolicyWrapper" : nullptr),
      lb_policy_(std::move(lb_policy)),
      target_(std::move(target)),
      picker_(MakeRefCounted<QueuePicker>(nullptr)) {
  lb_policy_->child_policy_map_.emplace(target_, this);
}

void RlsLb::ChildPolicyWrapper::Orphaned() {
  GRPC_TRACE_LOG(rls_lb, INFO)
      << "[rlslb " << lb_policy_.get() << "] ChildPolicyWrapper=" << this
      << " [" << target_ << "]: shutdown";
  is_shutdown_ = true;
  lb_policy_->child_policy_map_.erase(target_);
  if (child_policy_ != nullptr) {
    grpc_pollset_set_del_pollset_set(child_policy_->interested_parties(),
                                     lb_policy_->interested_parties());
    child_policy_.reset();
  }
  picker_.reset();
}

absl::optional<Json> InsertOrUpdateChildPolicyField(const std::string& field,
                                                    const std::string& value,
                                                    const Json& config,
                                                    ValidationErrors* errors) {
  if (config.type() != Json::Type::kArray) {
    errors->AddError("is not an array");
    return absl::nullopt;
  }
  const size_t original_num_errors = errors->size();
  Json::Array array;
  for (size_t i = 0; i < config.array().size(); ++i) {
    const Json& child_json = config.array()[i];
    ValidationErrors::ScopedField json_field(errors, absl::StrCat("[", i, "]"));
    if (child_json.type() != Json::Type::kObject) {
      errors->AddError("is not an object");
    } else {
      const Json::Object& child = child_json.object();
      if (child.size() != 1) {
        errors->AddError("child policy object contains more than one field");
      } else {
        const std::string& child_name = child.begin()->first;
        ValidationErrors::ScopedField json_field(
            errors, absl::StrCat("[\"", child_name, "\"]"));
        const Json& child_config_json = child.begin()->second;
        if (child_config_json.type() != Json::Type::kObject) {
          errors->AddError("child policy config is not an object");
        } else {
          Json::Object child_config = child_config_json.object();
          child_config[field] = Json::FromString(value);
          array.emplace_back(Json::FromObject(
              {{child_name, Json::FromObject(std::move(child_config))}}));
        }
      }
    }
  }
  if (errors->size() != original_num_errors) return absl::nullopt;
  return Json::FromArray(std::move(array));
}

void RlsLb::ChildPolicyWrapper::StartUpdate(
    OrphanablePtr<ChildPolicyHandler>* child_policy_to_delete) {
  ValidationErrors errors;
  auto child_policy_config = InsertOrUpdateChildPolicyField(
      lb_policy_->config_->child_policy_config_target_field_name(), target_,
      lb_policy_->config_->child_policy_config(), &errors);
  CHECK(child_policy_config.has_value());
  GRPC_TRACE_LOG(rls_lb, INFO)
      << "[rlslb " << lb_policy_.get() << "] ChildPolicyWrapper=" << this
      << " [" << target_
      << "]: validating update, config: " << JsonDump(*child_policy_config);
  auto config =
      CoreConfiguration::Get().lb_policy_registry().ParseLoadBalancingConfig(
          *child_policy_config);
  // Returned RLS target fails the validation.
  if (!config.ok()) {
    GRPC_TRACE_LOG(rls_lb, INFO)
        << "[rlslb " << lb_policy_.get() << "] ChildPolicyWrapper=" << this
        << " [" << target_ << "]: config failed to parse: " << config.status();
    pending_config_.reset();
    picker_ = MakeRefCounted<TransientFailurePicker>(
        absl::UnavailableError(config.status().message()));
    *child_policy_to_delete = std::move(child_policy_);
  } else {
    pending_config_ = std::move(*config);
  }
}

absl::Status RlsLb::ChildPolicyWrapper::MaybeFinishUpdate() {
  // If pending_config_ is not set, that means StartUpdate() failed, so
  // there's nothing to do here.
  if (pending_config_ == nullptr) return absl::OkStatus();
  // If child policy doesn't yet exist, create it.
  if (child_policy_ == nullptr) {
    Args create_args;
    create_args.work_serializer = lb_policy_->work_serializer();
    create_args.channel_control_helper = std::make_unique<ChildPolicyHelper>(
        WeakRef(DEBUG_LOCATION, "ChildPolicyHelper"));
    create_args.args = lb_policy_->channel_args_;
    child_policy_ = MakeOrphanable<ChildPolicyHandler>(std::move(create_args),
                                                       &rls_lb_trace);
    GRPC_TRACE_LOG(rls_lb, INFO)
        << "[rlslb " << lb_policy_.get() << "] ChildPolicyWrapper=" << this
        << " [" << target_ << "], created new child policy handler "
        << child_policy_.get();
    grpc_pollset_set_add_pollset_set(child_policy_->interested_parties(),
                                     lb_policy_->interested_parties());
  }
  // Send the child the updated config.
  GRPC_TRACE_LOG(rls_lb, INFO)
      << "[rlslb " << lb_policy_.get() << "] ChildPolicyWrapper=" << this
      << " [" << target_ << "], updating child policy handler "
      << child_policy_.get();
  UpdateArgs update_args;
  update_args.config = std::move(pending_config_);
  update_args.addresses = lb_policy_->addresses_;
  update_args.args = lb_policy_->channel_args_;
  return child_policy_->UpdateLocked(std::move(update_args));
}

//
// RlsLb::ChildPolicyWrapper::ChildPolicyHelper
//

void RlsLb::ChildPolicyWrapper::ChildPolicyHelper::UpdateState(
    grpc_connectivity_state state, const absl::Status& status,
    RefCountedPtr<SubchannelPicker> picker) {
<<<<<<< HEAD
  GRPC_TRACE_LOG(rls_lb, INFO)
      << "[rlslb " << wrapper_->lb_policy_.get()
      << "] ChildPolicyWrapper=" << wrapper_.get() << " [" << wrapper_->target_
      << "] ChildPolicyHelper=" << this
      << ": UpdateState(state=" << ConnectivityStateName(state)
      << ", status=" << status << ", picker=" << picker.get() << ")";
=======
  if (GRPC_TRACE_FLAG_ENABLED(rls_lb)) {
    LOG(INFO) << "[rlslb " << wrapper_->lb_policy_.get()
              << "] ChildPolicyWrapper=" << wrapper_.get() << " ["
              << wrapper_->target_ << "] ChildPolicyHelper=" << this
              << ": UpdateState(state=" << ConnectivityStateName(state)
              << ", status=" << status << ", picker=" << picker.get() << ")";
  }
  if (wrapper_->is_shutdown_) return;
>>>>>>> 88101d47
  {
    MutexLock lock(&wrapper_->lb_policy_->mu_);
    // TODO(roth): It looks like this ignores subsequent TF updates that
    // might change the status used to fail picks, which seems wrong.
    if (wrapper_->connectivity_state_ == GRPC_CHANNEL_TRANSIENT_FAILURE &&
        state != GRPC_CHANNEL_READY) {
      return;
    }
    wrapper_->connectivity_state_ = state;
    DCHECK(picker != nullptr);
    if (picker != nullptr) {
      // We want to unref the picker after we release the lock.
      wrapper_->picker_.swap(picker);
    }
  }
  wrapper_->lb_policy_->UpdatePickerLocked();
}

//
// RlsLb::Picker
//

// Builds the key to be used for a request based on path and initial_metadata.
std::map<std::string, std::string> BuildKeyMap(
    const RlsLbConfig::KeyBuilderMap& key_builder_map, absl::string_view path,
    absl::string_view host,
    const LoadBalancingPolicy::MetadataInterface* initial_metadata) {
  size_t last_slash_pos = path.npos;  // May need this a few times, so cache it.
  // Find key builder for this path.
  auto it = key_builder_map.find(std::string(path));
  if (it == key_builder_map.end()) {
    // Didn't find exact match, try method wildcard.
    last_slash_pos = path.rfind('/');
    DCHECK(last_slash_pos != path.npos);
    if (GPR_UNLIKELY(last_slash_pos == path.npos)) return {};
    std::string service(path.substr(0, last_slash_pos + 1));
    it = key_builder_map.find(service);
    if (it == key_builder_map.end()) return {};
  }
  const RlsLbConfig::KeyBuilder* key_builder = &it->second;
  // Construct key map using key builder.
  std::map<std::string, std::string> key_map;
  // Add header keys.
  for (const auto& p : key_builder->header_keys) {
    const std::string& key = p.first;
    const std::vector<std::string>& header_names = p.second;
    for (const std::string& header_name : header_names) {
      std::string buffer;
      absl::optional<absl::string_view> value =
          initial_metadata->Lookup(header_name, &buffer);
      if (value.has_value()) {
        key_map[key] = std::string(*value);
        break;
      }
    }
  }
  // Add constant keys.
  key_map.insert(key_builder->constant_keys.begin(),
                 key_builder->constant_keys.end());
  // Add host key.
  if (!key_builder->host_key.empty()) {
    key_map[key_builder->host_key] = std::string(host);
  }
  // Add service key.
  if (!key_builder->service_key.empty()) {
    if (last_slash_pos == path.npos) {
      last_slash_pos = path.rfind('/');
      DCHECK(last_slash_pos != path.npos);
      if (GPR_UNLIKELY(last_slash_pos == path.npos)) return {};
    }
    key_map[key_builder->service_key] =
        std::string(path.substr(1, last_slash_pos - 1));
  }
  // Add method key.
  if (!key_builder->method_key.empty()) {
    if (last_slash_pos == path.npos) {
      last_slash_pos = path.rfind('/');
      DCHECK(last_slash_pos != path.npos);
      if (GPR_UNLIKELY(last_slash_pos == path.npos)) return {};
    }
    key_map[key_builder->method_key] =
        std::string(path.substr(last_slash_pos + 1));
  }
  return key_map;
}

RlsLb::Picker::Picker(RefCountedPtr<RlsLb> lb_policy)
    : lb_policy_(std::move(lb_policy)), config_(lb_policy_->config_) {
  if (lb_policy_->default_child_policy_ != nullptr) {
    default_child_policy_ =
        lb_policy_->default_child_policy_->Ref(DEBUG_LOCATION, "Picker");
  }
}

LoadBalancingPolicy::PickResult RlsLb::Picker::Pick(PickArgs args) {
  // Construct key for request.
  RequestKey key = {
      BuildKeyMap(config_->key_builder_map(), args.path,
                  lb_policy_->channel_control_helper()->GetAuthority(),
                  args.initial_metadata)};
  GRPC_TRACE_LOG(rls_lb, INFO)
      << "[rlslb " << lb_policy_.get() << "] picker=" << this
      << ": request keys: " << key.ToString();
  Timestamp now = Timestamp::Now();
  MutexLock lock(&lb_policy_->mu_);
  if (lb_policy_->is_shutdown_) {
    return PickResult::Fail(
        absl::UnavailableError("LB policy already shut down"));
  }
  // Check if there's a cache entry.
  Cache::Entry* entry = lb_policy_->cache_.Find(key);
  // If there is no cache entry, or if the cache entry is not in backoff
  // and has a stale time in the past, and there is not already a
  // pending RLS request for this key, then try to start a new RLS request.
  if ((entry == nullptr ||
       (entry->stale_time() < now && entry->backoff_time() < now)) &&
      lb_policy_->request_map_.find(key) == lb_policy_->request_map_.end()) {
    // Check if requests are being throttled.
    if (lb_policy_->rls_channel_->ShouldThrottle()) {
      // Request is throttled.
      // If there is no non-expired data in the cache, then we use the
      // default target if set, or else we fail the pick.
      if (entry == nullptr || entry->data_expiration_time() < now) {
        return PickFromDefaultTargetOrFail(
            "RLS call throttled", args,
            absl::UnavailableError("RLS request throttled"));
      }
    }
    // Start the RLS call.
    lb_policy_->rls_channel_->StartRlsCall(
        key, (entry == nullptr || entry->data_expiration_time() < now) ? nullptr
                                                                       : entry);
  }
  // If the cache entry exists, see if it has usable data.
  if (entry != nullptr) {
    // If the entry has non-expired data, use it.
    if (entry->data_expiration_time() >= now) {
      GRPC_TRACE_LOG(rls_lb, INFO)
          << "[rlslb " << lb_policy_.get() << "] picker=" << this
          << ": using cache entry " << entry;
      return entry->Pick(args);
    }
    // If the entry is in backoff, then use the default target if set,
    // or else fail the pick.
    if (entry->backoff_time() >= now) {
      return PickFromDefaultTargetOrFail(
          "RLS call in backoff", args,
          absl::UnavailableError(absl::StrCat("RLS request failed: ",
                                              entry->status().ToString())));
    }
  }
  // RLS call pending.  Queue the pick.
  GRPC_TRACE_LOG(rls_lb, INFO)
      << "[rlslb " << lb_policy_.get() << "] picker=" << this
      << ": RLS request pending; queuing pick";
  return PickResult::Queue();
}

LoadBalancingPolicy::PickResult RlsLb::Picker::PickFromDefaultTargetOrFail(
    const char* reason, PickArgs args, absl::Status status) {
  if (default_child_policy_ != nullptr) {
    GRPC_TRACE_LOG(rls_lb, INFO)
        << "[rlslb " << lb_policy_.get() << "] picker=" << this << ": "
        << reason << "; using default target";
    auto pick_result = default_child_policy_->Pick(args);
    lb_policy_->MaybeExportPickCount(kMetricDefaultTargetPicks,
                                     config_->default_target(), pick_result);
    return pick_result;
  }
  GRPC_TRACE_LOG(rls_lb, INFO)
      << "[rlslb " << lb_policy_.get() << "] picker=" << this << ": " << reason
      << "; failing pick";
  auto& stats_plugins =
      lb_policy_->channel_control_helper()->GetStatsPluginGroup();
  stats_plugins.AddCounter(kMetricFailedPicks, 1,
                           {lb_policy_->channel_control_helper()->GetTarget(),
                            config_->lookup_service()},
                           {});
  return PickResult::Fail(std::move(status));
}

//
// RlsLb::Cache::Entry::BackoffTimer
//

RlsLb::Cache::Entry::BackoffTimer::BackoffTimer(RefCountedPtr<Entry> entry,
                                                Timestamp backoff_time)
    : entry_(std::move(entry)) {
  backoff_timer_task_handle_ =
      entry_->lb_policy_->channel_control_helper()->GetEventEngine()->RunAfter(
          backoff_time - Timestamp::Now(),
          [self = Ref(DEBUG_LOCATION, "BackoffTimer")]() mutable {
            ApplicationCallbackExecCtx callback_exec_ctx;
            ExecCtx exec_ctx;
            auto self_ptr = self.get();
            self_ptr->entry_->lb_policy_->work_serializer()->Run(
                [self = std::move(self)]() { self->OnBackoffTimerLocked(); },
                DEBUG_LOCATION);
          });
}

void RlsLb::Cache::Entry::BackoffTimer::Orphan() {
  if (backoff_timer_task_handle_.has_value() &&
      entry_->lb_policy_->channel_control_helper()->GetEventEngine()->Cancel(
          *backoff_timer_task_handle_)) {
    GRPC_TRACE_LOG(rls_lb, INFO)
        << "[rlslb " << entry_->lb_policy_.get()
        << "] cache entry=" << entry_.get() << " "
        << (entry_->is_shutdown_ ? "(shut down)"
                                 : entry_->lru_iterator_->ToString())
        << ", backoff timer canceled";
  }
  backoff_timer_task_handle_.reset();
  Unref(DEBUG_LOCATION, "Orphan");
}

void RlsLb::Cache::Entry::BackoffTimer::OnBackoffTimerLocked() {
  {
    MutexLock lock(&entry_->lb_policy_->mu_);
    GRPC_TRACE_LOG(rls_lb, INFO)
        << "[rlslb " << entry_->lb_policy_.get()
        << "] cache entry=" << entry_.get() << " "
        << (entry_->is_shutdown_ ? "(shut down)"
                                 : entry_->lru_iterator_->ToString())
        << ", backoff timer fired";
    // Skip the update if Orphaned
    if (!backoff_timer_task_handle_.has_value()) return;
    backoff_timer_task_handle_.reset();
  }
  // The pick was in backoff state and there could be a pick queued if
  // wait_for_ready is true. We'll update the picker for that case.
  entry_->lb_policy_->UpdatePickerLocked();
}

//
// RlsLb::Cache::Entry
//

std::unique_ptr<BackOff> MakeCacheEntryBackoff() {
  return std::make_unique<BackOff>(
      BackOff::Options()
          .set_initial_backoff(kCacheBackoffInitial)
          .set_multiplier(kCacheBackoffMultiplier)
          .set_jitter(kCacheBackoffJitter)
          .set_max_backoff(kCacheBackoffMax));
}

RlsLb::Cache::Entry::Entry(RefCountedPtr<RlsLb> lb_policy,
                           const RequestKey& key)
    : InternallyRefCounted<Entry>(GRPC_TRACE_FLAG_ENABLED(rls_lb) ? "CacheEntry"
                                                                  : nullptr),
      lb_policy_(std::move(lb_policy)),
      backoff_state_(MakeCacheEntryBackoff()),
      min_expiration_time_(Timestamp::Now() + kMinExpirationTime),
      lru_iterator_(lb_policy_->cache_.lru_list_.insert(
          lb_policy_->cache_.lru_list_.end(), key)) {}

void RlsLb::Cache::Entry::Orphan() {
  // We should be holding RlsLB::mu_.
  GRPC_TRACE_LOG(rls_lb, INFO)
      << "[rlslb " << lb_policy_.get() << "] cache entry=" << this << " "
      << lru_iterator_->ToString() << ": cache entry evicted";
  is_shutdown_ = true;
  lb_policy_->cache_.lru_list_.erase(lru_iterator_);
  lru_iterator_ = lb_policy_->cache_.lru_list_.end();  // Just in case.
  CHECK(child_policy_wrappers_.empty());
  backoff_state_.reset();
  if (backoff_timer_ != nullptr) {
    backoff_timer_.reset();
    lb_policy_->UpdatePickerAsync();
  }
  Unref(DEBUG_LOCATION, "Orphan");
}

size_t RlsLb::Cache::Entry::Size() const {
  // lru_iterator_ is not valid once we're shut down.
  CHECK(!is_shutdown_);
  return lb_policy_->cache_.EntrySizeForKey(*lru_iterator_);
}

LoadBalancingPolicy::PickResult RlsLb::Cache::Entry::Pick(PickArgs args) {
  size_t i = 0;
  ChildPolicyWrapper* child_policy_wrapper = nullptr;
  // Skip targets before the last one that are in state TRANSIENT_FAILURE.
  for (; i < child_policy_wrappers_.size(); ++i) {
    child_policy_wrapper = child_policy_wrappers_[i].get();
    if (child_policy_wrapper->connectivity_state() ==
            GRPC_CHANNEL_TRANSIENT_FAILURE &&
        i < child_policy_wrappers_.size() - 1) {
      GRPC_TRACE_LOG(rls_lb, INFO)
          << "[rlslb " << lb_policy_.get() << "] cache entry=" << this << " "
          << lru_iterator_->ToString() << ": target "
          << child_policy_wrapper->target() << " (" << i << " of "
          << child_policy_wrappers_.size()
          << ") in state TRANSIENT_FAILURE; skipping";
      continue;
    }
    break;
  }
  // Child policy not in TRANSIENT_FAILURE or is the last target in
  // the list, so delegate.
  GRPC_TRACE_LOG(rls_lb, INFO)
      << "[rlslb " << lb_policy_.get() << "] cache entry=" << this << " "
      << lru_iterator_->ToString() << ": target "
      << child_policy_wrapper->target() << " (" << i << " of "
      << child_policy_wrappers_.size() << ") in state "
      << ConnectivityStateName(child_policy_wrapper->connectivity_state())
      << "; delegating";
  auto pick_result = child_policy_wrapper->Pick(args);
  lb_policy_->MaybeExportPickCount(kMetricTargetPicks,
                                   child_policy_wrapper->target(), pick_result);
  // Add header data.
  if (!header_data_.empty()) {
    auto* complete_pick =
        absl::get_if<PickResult::Complete>(&pick_result.result);
    if (complete_pick != nullptr) {
      complete_pick->metadata_mutations.Set(kRlsHeaderKey, header_data_.Ref());
    }
  }
  return pick_result;
}

void RlsLb::Cache::Entry::ResetBackoff() {
  backoff_time_ = Timestamp::InfPast();
  backoff_timer_.reset();
}

bool RlsLb::Cache::Entry::ShouldRemove() const {
  Timestamp now = Timestamp::Now();
  return data_expiration_time_ < now && backoff_expiration_time_ < now;
}

bool RlsLb::Cache::Entry::CanEvict() const {
  Timestamp now = Timestamp::Now();
  return min_expiration_time_ < now;
}

void RlsLb::Cache::Entry::MarkUsed() {
  auto& lru_list = lb_policy_->cache_.lru_list_;
  auto new_it = lru_list.insert(lru_list.end(), *lru_iterator_);
  lru_list.erase(lru_iterator_);
  lru_iterator_ = new_it;
}

std::vector<RlsLb::ChildPolicyWrapper*>
RlsLb::Cache::Entry::OnRlsResponseLocked(
    ResponseInfo response, std::unique_ptr<BackOff> backoff_state,
    OrphanablePtr<ChildPolicyHandler>* child_policy_to_delete) {
  // Move the entry to the end of the LRU list.
  MarkUsed();
  // If the request failed, store the failed status and update the
  // backoff state.
  if (!response.status.ok()) {
    status_ = response.status;
    if (backoff_state != nullptr) {
      backoff_state_ = std::move(backoff_state);
    } else {
      backoff_state_ = MakeCacheEntryBackoff();
    }
    backoff_time_ = backoff_state_->NextAttemptTime();
    Timestamp now = Timestamp::Now();
    backoff_expiration_time_ = now + (backoff_time_ - now) * 2;
    backoff_timer_ = MakeOrphanable<BackoffTimer>(
        Ref(DEBUG_LOCATION, "BackoffTimer"), backoff_time_);
    lb_policy_->UpdatePickerAsync();
    return {};
  }
  // Request succeeded, so store the result.
  header_data_ = std::move(response.header_data);
  Timestamp now = Timestamp::Now();
  data_expiration_time_ = now + lb_policy_->config_->max_age();
  stale_time_ = now + lb_policy_->config_->stale_age();
  status_ = absl::OkStatus();
  backoff_state_.reset();
  backoff_time_ = Timestamp::InfPast();
  backoff_expiration_time_ = Timestamp::InfPast();
  // Check if we need to update this list of targets.
  bool targets_changed = [&]() ABSL_EXCLUSIVE_LOCKS_REQUIRED(&RlsLb::mu_) {
    if (child_policy_wrappers_.size() != response.targets.size()) return true;
    for (size_t i = 0; i < response.targets.size(); ++i) {
      if (child_policy_wrappers_[i]->target() != response.targets[i]) {
        return true;
      }
    }
    return false;
  }();
  if (!targets_changed) {
    // Targets didn't change, so we're not updating the list of child
    // policies.  Return a new picker so that any queued requests can be
    // re-processed.
    lb_policy_->UpdatePickerAsync();
    return {};
  }
  // Target list changed, so update it.
  std::set<absl::string_view> old_targets;
  for (RefCountedPtr<ChildPolicyWrapper>& child_policy_wrapper :
       child_policy_wrappers_) {
    old_targets.emplace(child_policy_wrapper->target());
  }
  bool update_picker = false;
  std::vector<ChildPolicyWrapper*> child_policies_to_finish_update;
  std::vector<RefCountedPtr<ChildPolicyWrapper>> new_child_policy_wrappers;
  new_child_policy_wrappers.reserve(response.targets.size());
  for (std::string& target : response.targets) {
    auto it = lb_policy_->child_policy_map_.find(target);
    if (it == lb_policy_->child_policy_map_.end()) {
      auto new_child = MakeRefCounted<ChildPolicyWrapper>(
          lb_policy_.Ref(DEBUG_LOCATION, "ChildPolicyWrapper"), target);
      new_child->StartUpdate(child_policy_to_delete);
      child_policies_to_finish_update.push_back(new_child.get());
      new_child_policy_wrappers.emplace_back(std::move(new_child));
    } else {
      new_child_policy_wrappers.emplace_back(
          it->second->Ref(DEBUG_LOCATION, "CacheEntry"));
      // If the target already existed but was not previously used for
      // this key, then we'll need to update the picker, since we
      // didn't actually create a new child policy, which would have
      // triggered an RLS picker update when it returned its first picker.
      if (old_targets.find(target) == old_targets.end()) {
        update_picker = true;
      }
    }
  }
  child_policy_wrappers_ = std::move(new_child_policy_wrappers);
  if (update_picker) {
    lb_policy_->UpdatePickerAsync();
  }
  return child_policies_to_finish_update;
}

//
// RlsLb::Cache
//

RlsLb::Cache::Cache(RlsLb* lb_policy) : lb_policy_(lb_policy) {
  StartCleanupTimer();
}

RlsLb::Cache::Entry* RlsLb::Cache::Find(const RequestKey& key) {
  auto it = map_.find(key);
  if (it == map_.end()) return nullptr;
  it->second->MarkUsed();
  return it->second.get();
}

RlsLb::Cache::Entry* RlsLb::Cache::FindOrInsert(
    const RequestKey& key, std::vector<RefCountedPtr<ChildPolicyWrapper>>*
                               child_policy_wrappers_to_delete) {
  auto it = map_.find(key);
  // If not found, create new entry.
  if (it == map_.end()) {
    size_t entry_size = EntrySizeForKey(key);
    MaybeShrinkSize(size_limit_ - std::min(size_limit_, entry_size),
                    child_policy_wrappers_to_delete);
    Entry* entry = new Entry(
        lb_policy_->RefAsSubclass<RlsLb>(DEBUG_LOCATION, "CacheEntry"), key);
    map_.emplace(key, OrphanablePtr<Entry>(entry));
    size_ += entry_size;
    GRPC_TRACE_LOG(rls_lb, INFO)
        << "[rlslb " << lb_policy_ << "] key=" << key.ToString()
        << ": cache entry added, entry=" << entry;
    return entry;
  }
  // Entry found, so use it.
  GRPC_TRACE_LOG(rls_lb, INFO)
      << "[rlslb " << lb_policy_ << "] key=" << key.ToString()
      << ": found cache entry " << it->second.get();
  it->second->MarkUsed();
  return it->second.get();
}

void RlsLb::Cache::Resize(size_t bytes,
                          std::vector<RefCountedPtr<ChildPolicyWrapper>>*
                              child_policy_wrappers_to_delete) {
  GRPC_TRACE_LOG(rls_lb, INFO)
      << "[rlslb " << lb_policy_ << "] resizing cache to " << bytes << " bytes";
  size_limit_ = bytes;
  MaybeShrinkSize(size_limit_, child_policy_wrappers_to_delete);
}

void RlsLb::Cache::ResetAllBackoff() {
  for (auto& p : map_) {
    p.second->ResetBackoff();
  }
  lb_policy_->UpdatePickerAsync();
}

std::vector<RefCountedPtr<RlsLb::ChildPolicyWrapper>> RlsLb::Cache::Shutdown() {
  std::vector<RefCountedPtr<ChildPolicyWrapper>>
      child_policy_wrappers_to_delete;
  for (auto& entry : map_) {
    entry.second->TakeChildPolicyWrappers(&child_policy_wrappers_to_delete);
  }
  map_.clear();
  lru_list_.clear();
  if (cleanup_timer_handle_.has_value() &&
      lb_policy_->channel_control_helper()->GetEventEngine()->Cancel(
          *cleanup_timer_handle_)) {
    GRPC_TRACE_LOG(rls_lb, INFO)
        << "[rlslb " << lb_policy_ << "] cache cleanup timer canceled";
  }
  cleanup_timer_handle_.reset();
  return child_policy_wrappers_to_delete;
}

void RlsLb::Cache::ReportMetricsLocked(CallbackMetricReporter& reporter) {
  reporter.Report(
      kMetricCacheSize, size_,
      {lb_policy_->channel_control_helper()->GetTarget(),
       lb_policy_->config_->lookup_service(), lb_policy_->instance_uuid_},
      {});
  reporter.Report(
      kMetricCacheEntries, map_.size(),
      {lb_policy_->channel_control_helper()->GetTarget(),
       lb_policy_->config_->lookup_service(), lb_policy_->instance_uuid_},
      {});
}

void RlsLb::Cache::StartCleanupTimer() {
  cleanup_timer_handle_ =
      lb_policy_->channel_control_helper()->GetEventEngine()->RunAfter(
          kCacheCleanupTimerInterval,
          [this, lb_policy = lb_policy_->Ref(DEBUG_LOCATION,
                                             "CacheCleanupTimer")]() mutable {
            ApplicationCallbackExecCtx callback_exec_ctx;
            ExecCtx exec_ctx;
            lb_policy_->work_serializer()->Run(
                [this, lb_policy = std::move(lb_policy)]() {
                  // The lb_policy ref is held until the callback completes
                  OnCleanupTimer();
                },
                DEBUG_LOCATION);
          });
}

void RlsLb::Cache::OnCleanupTimer() {
  GRPC_TRACE_LOG(rls_lb, INFO)
      << "[rlslb " << lb_policy_ << "] cache cleanup timer fired";
  std::vector<RefCountedPtr<ChildPolicyWrapper>>
      child_policy_wrappers_to_delete;
  MutexLock lock(&lb_policy_->mu_);
  if (!cleanup_timer_handle_.has_value()) return;
  if (lb_policy_->is_shutdown_) return;
  for (auto it = map_.begin(); it != map_.end();) {
    if (GPR_UNLIKELY(it->second->ShouldRemove() && it->second->CanEvict())) {
      size_ -= it->second->Size();
      it->second->TakeChildPolicyWrappers(&child_policy_wrappers_to_delete);
      it = map_.erase(it);
    } else {
      ++it;
    }
  }
  StartCleanupTimer();
}

size_t RlsLb::Cache::EntrySizeForKey(const RequestKey& key) {
  // Key is stored twice, once in LRU list and again in the cache map.
  return (key.Size() * 2) + sizeof(Entry);
}

void RlsLb::Cache::MaybeShrinkSize(
    size_t bytes, std::vector<RefCountedPtr<ChildPolicyWrapper>>*
                      child_policy_wrappers_to_delete) {
  while (size_ > bytes) {
    auto lru_it = lru_list_.begin();
    if (GPR_UNLIKELY(lru_it == lru_list_.end())) break;
    auto map_it = map_.find(*lru_it);
    CHECK(map_it != map_.end());
    if (!map_it->second->CanEvict()) break;
    GRPC_TRACE_LOG(rls_lb, INFO)
        << "[rlslb " << lb_policy_ << "] LRU eviction: removing entry "
        << map_it->second.get() << " " << lru_it->ToString();
    size_ -= map_it->second->Size();
    map_it->second->TakeChildPolicyWrappers(child_policy_wrappers_to_delete);
    map_.erase(map_it);
  }
  GRPC_TRACE_LOG(rls_lb, INFO)
      << "[rlslb " << lb_policy_
      << "] LRU pass complete: desired size=" << bytes << " size=" << size_;
}

//
// RlsLb::RlsChannel::StateWatcher
//

void RlsLb::RlsChannel::StateWatcher::OnConnectivityStateChange(
    grpc_connectivity_state new_state, const absl::Status& status) {
  auto* lb_policy = rls_channel_->lb_policy_.get();
  GRPC_TRACE_LOG(rls_lb, INFO)
      << "[rlslb " << lb_policy << "] RlsChannel=" << rls_channel_.get()
      << " StateWatcher=" << this << ": state changed to "
      << ConnectivityStateName(new_state) << " (" << status << ")";
  if (rls_channel_->is_shutdown_) return;
  MutexLock lock(&lb_policy->mu_);
  if (new_state == GRPC_CHANNEL_READY && was_transient_failure_) {
    was_transient_failure_ = false;
    // Reset the backoff of all cache entries, so that we don't
    // double-penalize if an RLS request fails while the channel is
    // down, since the throttling for the channel being down is handled
    // at the channel level instead of in the individual cache entries.
    lb_policy->cache_.ResetAllBackoff();
  } else if (new_state == GRPC_CHANNEL_TRANSIENT_FAILURE) {
    was_transient_failure_ = true;
  }
}

//
// RlsLb::RlsChannel::Throttle
//

bool RlsLb::RlsChannel::Throttle::ShouldThrottle() {
  Timestamp now = Timestamp::Now();
  while (!requests_.empty() && now - requests_.front() > window_size_) {
    requests_.pop_front();
  }
  while (!failures_.empty() && now - failures_.front() > window_size_) {
    failures_.pop_front();
  }
  // Compute probability of throttling.
  float num_requests = requests_.size();
  float num_successes = num_requests - failures_.size();
  // Note: it's possible that this ratio will be negative, in which case
  // no throttling will be done.
  float throttle_probability =
      (num_requests - (num_successes * ratio_for_successes_)) /
      (num_requests + padding_);
  // Generate a random number for the request.
  std::uniform_real_distribution<float> dist(0, 1.0);
  // Check if we should throttle the request.
  bool throttle = dist(rng_) < throttle_probability;
  // If we're throttling, record the request and the failure.
  if (throttle) {
    requests_.push_back(now);
    failures_.push_back(now);
  }
  return throttle;
}

void RlsLb::RlsChannel::Throttle::RegisterResponse(bool success) {
  Timestamp now = Timestamp::Now();
  requests_.push_back(now);
  if (!success) failures_.push_back(now);
}

//
// RlsLb::RlsChannel
//

RlsLb::RlsChannel::RlsChannel(RefCountedPtr<RlsLb> lb_policy)
    : InternallyRefCounted<RlsChannel>(
          GRPC_TRACE_FLAG_ENABLED(rls_lb) ? "RlsChannel" : nullptr),
      lb_policy_(std::move(lb_policy)) {
  // Get channel creds from parent channel.
  // Note that we are using the "unsafe" channel creds here, which do
  // include any associated call creds.  This is safe in this case,
  // because we are using the parent channel's authority on the RLS channel.
  auto creds =
      lb_policy_->channel_control_helper()->GetUnsafeChannelCredentials();
  // Use the parent channel's authority.
  auto authority = lb_policy_->channel_control_helper()->GetAuthority();
  ChannelArgs args = ChannelArgs()
                         .Set(GRPC_ARG_DEFAULT_AUTHORITY, authority)
                         .Set(GRPC_ARG_CHANNELZ_IS_INTERNAL_CHANNEL, 1);
  // Propagate fake security connector expected targets, if any.
  // (This is ugly, but it seems better than propagating all channel args
  // from the parent channel by default and then having a giant
  // exclude list of args to strip out, like we do in grpclb.)
  absl::optional<absl::string_view> fake_security_expected_targets =
      lb_policy_->channel_args_.GetString(
          GRPC_ARG_FAKE_SECURITY_EXPECTED_TARGETS);
  if (fake_security_expected_targets.has_value()) {
    args = args.Set(GRPC_ARG_FAKE_SECURITY_EXPECTED_TARGETS,
                    *fake_security_expected_targets);
  }
  // Add service config args if needed.
  const std::string& service_config =
      lb_policy_->config_->rls_channel_service_config();
  if (!service_config.empty()) {
    args = args.Set(GRPC_ARG_SERVICE_CONFIG, service_config)
               .Set(GRPC_ARG_SERVICE_CONFIG_DISABLE_RESOLUTION, 1);
  }
  channel_.reset(Channel::FromC(
      grpc_channel_create(lb_policy_->config_->lookup_service().c_str(),
                          creds.get(), args.ToC().get())));
  GRPC_TRACE_LOG(rls_lb, INFO)
      << "[rlslb " << lb_policy_.get() << "] RlsChannel=" << this
      << ": created channel " << channel_.get() << " for "
      << lb_policy_->config_->lookup_service();
  if (channel_ != nullptr) {
    // Set up channelz linkage.
    channelz::ChannelNode* child_channelz_node = channel_->channelz_node();
    auto parent_channelz_node =
        lb_policy_->channel_args_.GetObjectRef<channelz::ChannelNode>();
    if (child_channelz_node != nullptr && parent_channelz_node != nullptr) {
      parent_channelz_node->AddChildChannel(child_channelz_node->uuid());
      parent_channelz_node_ = std::move(parent_channelz_node);
    }
    // Start connectivity watch.
    watcher_ = new StateWatcher(Ref(DEBUG_LOCATION, "StateWatcher"));
    channel_->AddConnectivityWatcher(
        GRPC_CHANNEL_IDLE,
        OrphanablePtr<AsyncConnectivityStateWatcherInterface>(watcher_));
  }
}

void RlsLb::RlsChannel::Orphan() {
  GRPC_TRACE_LOG(rls_lb, INFO)
      << "[rlslb " << lb_policy_.get() << "] RlsChannel=" << this
      << ", channel=" << channel_.get() << ": shutdown";
  is_shutdown_ = true;
  if (channel_ != nullptr) {
    // Remove channelz linkage.
    if (parent_channelz_node_ != nullptr) {
      channelz::ChannelNode* child_channelz_node = channel_->channelz_node();
      CHECK_NE(child_channelz_node, nullptr);
      parent_channelz_node_->RemoveChildChannel(child_channelz_node->uuid());
    }
    // Stop connectivity watch.
    if (watcher_ != nullptr) {
      channel_->RemoveConnectivityWatcher(watcher_);
      watcher_ = nullptr;
    }
    channel_.reset();
  }
  Unref(DEBUG_LOCATION, "Orphan");
}

void RlsLb::RlsChannel::StartRlsCall(const RequestKey& key,
                                     Cache::Entry* stale_entry) {
  std::unique_ptr<BackOff> backoff_state;
  grpc_lookup_v1_RouteLookupRequest_Reason reason =
      grpc_lookup_v1_RouteLookupRequest_REASON_MISS;
  grpc_event_engine::experimental::Slice stale_header_data;
  if (stale_entry != nullptr) {
    backoff_state = stale_entry->TakeBackoffState();
    reason = grpc_lookup_v1_RouteLookupRequest_REASON_STALE;
    stale_header_data = stale_entry->header_data().Ref();
  }
  lb_policy_->request_map_.emplace(
      key, MakeOrphanable<RlsRequest>(
               lb_policy_.Ref(DEBUG_LOCATION, "RlsRequest"), key,
               lb_policy_->rls_channel_->Ref(DEBUG_LOCATION, "RlsRequest"),
               std::move(backoff_state), reason, std::move(stale_header_data)));
}

void RlsLb::RlsChannel::ReportResponseLocked(bool response_succeeded) {
  throttle_.RegisterResponse(response_succeeded);
}

void RlsLb::RlsChannel::ResetBackoff() {
  DCHECK(channel_ != nullptr);
  channel_->ResetConnectionBackoff();
}

//
// RlsLb::RlsRequest
//

RlsLb::RlsRequest::RlsRequest(
    RefCountedPtr<RlsLb> lb_policy, RequestKey key,
    RefCountedPtr<RlsChannel> rls_channel,
    std::unique_ptr<BackOff> backoff_state,
    grpc_lookup_v1_RouteLookupRequest_Reason reason,
    grpc_event_engine::experimental::Slice stale_header_data)
    : InternallyRefCounted<RlsRequest>(
          GRPC_TRACE_FLAG_ENABLED(rls_lb) ? "RlsRequest" : nullptr),
      lb_policy_(std::move(lb_policy)),
      key_(std::move(key)),
      rls_channel_(std::move(rls_channel)),
      backoff_state_(std::move(backoff_state)),
      reason_(reason),
      stale_header_data_(std::move(stale_header_data)) {
  GRPC_TRACE_LOG(rls_lb, INFO)
      << "[rlslb " << lb_policy_.get() << "] rls_request=" << this
      << ": RLS request created for key " << key_.ToString();
  GRPC_CLOSURE_INIT(&call_complete_cb_, OnRlsCallComplete, this, nullptr);
  ExecCtx::Run(
      DEBUG_LOCATION,
      GRPC_CLOSURE_INIT(&call_start_cb_, StartCall,
                        Ref(DEBUG_LOCATION, "StartCall").release(), nullptr),
      absl::OkStatus());
}

RlsLb::RlsRequest::~RlsRequest() { CHECK_EQ(call_, nullptr); }

void RlsLb::RlsRequest::Orphan() {
  if (call_ != nullptr) {
    GRPC_TRACE_LOG(rls_lb, INFO)
        << "[rlslb " << lb_policy_.get() << "] rls_request=" << this << " "
        << key_.ToString() << ": cancelling RLS call";
    grpc_call_cancel_internal(call_);
  }
  Unref(DEBUG_LOCATION, "Orphan");
}

void RlsLb::RlsRequest::StartCall(void* arg, grpc_error_handle /*error*/) {
  auto* request = static_cast<RlsRequest*>(arg);
  request->lb_policy_->work_serializer()->Run(
      [request]() {
        request->StartCallLocked();
        request->Unref(DEBUG_LOCATION, "StartCall");
      },
      DEBUG_LOCATION);
}

void RlsLb::RlsRequest::StartCallLocked() {
  {
    MutexLock lock(&lb_policy_->mu_);
    if (lb_policy_->is_shutdown_) return;
  }
  Timestamp now = Timestamp::Now();
  deadline_ = now + lb_policy_->config_->lookup_service_timeout();
  grpc_metadata_array_init(&recv_initial_metadata_);
  grpc_metadata_array_init(&recv_trailing_metadata_);
  call_ = rls_channel_->channel()->CreateCall(
      /*parent_call=*/nullptr, GRPC_PROPAGATE_DEFAULTS, /*cq=*/nullptr,
      lb_policy_->interested_parties(),
      Slice::FromStaticString(kRlsRequestPath), /*authority=*/absl::nullopt,
      deadline_, /*registered_method=*/true);
  grpc_op ops[6];
  memset(ops, 0, sizeof(ops));
  grpc_op* op = ops;
  op->op = GRPC_OP_SEND_INITIAL_METADATA;
  ++op;
  op->op = GRPC_OP_SEND_MESSAGE;
  send_message_ = MakeRequestProto();
  op->data.send_message.send_message = send_message_;
  ++op;
  op->op = GRPC_OP_SEND_CLOSE_FROM_CLIENT;
  ++op;
  op->op = GRPC_OP_RECV_INITIAL_METADATA;
  op->data.recv_initial_metadata.recv_initial_metadata =
      &recv_initial_metadata_;
  ++op;
  op->op = GRPC_OP_RECV_MESSAGE;
  op->data.recv_message.recv_message = &recv_message_;
  ++op;
  op->op = GRPC_OP_RECV_STATUS_ON_CLIENT;
  op->data.recv_status_on_client.trailing_metadata = &recv_trailing_metadata_;
  op->data.recv_status_on_client.status = &status_recv_;
  op->data.recv_status_on_client.status_details = &status_details_recv_;
  ++op;
  Ref(DEBUG_LOCATION, "OnRlsCallComplete").release();
  auto call_error = grpc_call_start_batch_and_execute(
      call_, ops, static_cast<size_t>(op - ops), &call_complete_cb_);
  CHECK_EQ(call_error, GRPC_CALL_OK);
}

void RlsLb::RlsRequest::OnRlsCallComplete(void* arg, grpc_error_handle error) {
  auto* request = static_cast<RlsRequest*>(arg);
  request->lb_policy_->work_serializer()->Run(
      [request, error]() {
        request->OnRlsCallCompleteLocked(error);
        request->Unref(DEBUG_LOCATION, "OnRlsCallComplete");
      },
      DEBUG_LOCATION);
}

void RlsLb::RlsRequest::OnRlsCallCompleteLocked(grpc_error_handle error) {
  if (GRPC_TRACE_FLAG_ENABLED(rls_lb)) {
    std::string status_message(StringViewFromSlice(status_details_recv_));
    LOG(INFO) << "[rlslb " << lb_policy_.get() << "] rls_request=" << this
              << " " << key_.ToString() << ", error=" << StatusToString(error)
              << ", status={" << status_recv_ << ", " << status_message << "}"
              << " RLS call response received";
  }
  // Parse response.
  ResponseInfo response;
  if (!error.ok()) {
    grpc_status_code code;
    std::string message;
    grpc_error_get_status(error, deadline_, &code, &message,
                          /*http_error=*/nullptr, /*error_string=*/nullptr);
    response.status =
        absl::Status(static_cast<absl::StatusCode>(code), message);
  } else if (status_recv_ != GRPC_STATUS_OK) {
    response.status = absl::Status(static_cast<absl::StatusCode>(status_recv_),
                                   StringViewFromSlice(status_details_recv_));
  } else {
    response = ParseResponseProto();
  }
  // Clean up call state.
  grpc_byte_buffer_destroy(send_message_);
  grpc_byte_buffer_destroy(recv_message_);
  grpc_metadata_array_destroy(&recv_initial_metadata_);
  grpc_metadata_array_destroy(&recv_trailing_metadata_);
  CSliceUnref(status_details_recv_);
  grpc_call_unref(call_);
  call_ = nullptr;
  // Return result to cache.
  GRPC_TRACE_LOG(rls_lb, INFO)
      << "[rlslb " << lb_policy_.get() << "] rls_request=" << this << " "
      << key_.ToString() << ": response info: " << response.ToString();
  std::vector<ChildPolicyWrapper*> child_policies_to_finish_update;
  std::vector<RefCountedPtr<ChildPolicyWrapper>>
      child_policy_wrappers_to_delete;
  OrphanablePtr<ChildPolicyHandler> child_policy_to_delete;
  {
    MutexLock lock(&lb_policy_->mu_);
    if (lb_policy_->is_shutdown_) return;
    rls_channel_->ReportResponseLocked(response.status.ok());
    Cache::Entry* cache_entry =
        lb_policy_->cache_.FindOrInsert(key_, &child_policy_wrappers_to_delete);
    child_policies_to_finish_update = cache_entry->OnRlsResponseLocked(
        std::move(response), std::move(backoff_state_),
        &child_policy_to_delete);
    lb_policy_->request_map_.erase(key_);
  }
  // Now that we've released the lock, finish the update on any newly
  // created child policies.
  for (ChildPolicyWrapper* child : child_policies_to_finish_update) {
    // If the child policy returns a non-OK status, request re-resolution.
    // Note that this will initially cause fixed backoff delay in the
    // resolver instead of exponential delay.  However, once the
    // resolver returns the initial re-resolution, we will be able to
    // return non-OK from UpdateLocked(), which will trigger
    // exponential backoff instead.
    absl::Status status = child->MaybeFinishUpdate();
    if (!status.ok()) {
      lb_policy_->channel_control_helper()->RequestReresolution();
    }
  }
}

grpc_byte_buffer* RlsLb::RlsRequest::MakeRequestProto() {
  upb::Arena arena;
  grpc_lookup_v1_RouteLookupRequest* req =
      grpc_lookup_v1_RouteLookupRequest_new(arena.ptr());
  grpc_lookup_v1_RouteLookupRequest_set_target_type(
      req, upb_StringView_FromDataAndSize(kGrpc, sizeof(kGrpc) - 1));
  for (const auto& kv : key_.key_map) {
    grpc_lookup_v1_RouteLookupRequest_key_map_set(
        req, upb_StringView_FromDataAndSize(kv.first.data(), kv.first.size()),
        upb_StringView_FromDataAndSize(kv.second.data(), kv.second.size()),
        arena.ptr());
  }
  grpc_lookup_v1_RouteLookupRequest_set_reason(req, reason_);
  if (!stale_header_data_.empty()) {
    grpc_lookup_v1_RouteLookupRequest_set_stale_header_data(
        req, StdStringToUpbString(stale_header_data_.as_string_view()));
  }
  size_t len;
  char* buf =
      grpc_lookup_v1_RouteLookupRequest_serialize(req, arena.ptr(), &len);
  grpc_slice send_slice = grpc_slice_from_copied_buffer(buf, len);
  grpc_byte_buffer* byte_buffer = grpc_raw_byte_buffer_create(&send_slice, 1);
  CSliceUnref(send_slice);
  return byte_buffer;
}

RlsLb::ResponseInfo RlsLb::RlsRequest::ParseResponseProto() {
  ResponseInfo response_info;
  upb::Arena arena;
  grpc_byte_buffer_reader bbr;
  grpc_byte_buffer_reader_init(&bbr, recv_message_);
  grpc_slice recv_slice = grpc_byte_buffer_reader_readall(&bbr);
  grpc_byte_buffer_reader_destroy(&bbr);
  grpc_lookup_v1_RouteLookupResponse* response =
      grpc_lookup_v1_RouteLookupResponse_parse(
          reinterpret_cast<const char*>(GRPC_SLICE_START_PTR(recv_slice)),
          GRPC_SLICE_LENGTH(recv_slice), arena.ptr());
  CSliceUnref(recv_slice);
  if (response == nullptr) {
    response_info.status = absl::InternalError("cannot parse RLS response");
    return response_info;
  }
  size_t num_targets;
  const upb_StringView* targets_strview =
      grpc_lookup_v1_RouteLookupResponse_targets(response, &num_targets);
  if (num_targets == 0) {
    response_info.status =
        absl::InvalidArgumentError("RLS response has no target entry");
    return response_info;
  }
  response_info.targets.reserve(num_targets);
  for (size_t i = 0; i < num_targets; ++i) {
    response_info.targets.emplace_back(targets_strview[i].data,
                                       targets_strview[i].size);
  }
  upb_StringView header_data_strview =
      grpc_lookup_v1_RouteLookupResponse_header_data(response);
  response_info.header_data =
      grpc_event_engine::experimental::Slice::FromCopiedBuffer(
          header_data_strview.data, header_data_strview.size);
  return response_info;
}

//
// RlsLb
//

std::string GenerateUUID() {
  absl::uniform_int_distribution<uint64_t> distribution;
  absl::BitGen bitgen;
  uint64_t hi = distribution(bitgen);
  uint64_t lo = distribution(bitgen);
  return GenerateUUIDv4(hi, lo);
}

RlsLb::RlsLb(Args args)
    : LoadBalancingPolicy(std::move(args)),
      instance_uuid_(channel_args()
                         .GetOwnedString(GRPC_ARG_TEST_ONLY_RLS_INSTANCE_ID)
                         .value_or(GenerateUUID())),
      cache_(this) {
  GRPC_TRACE_LOG(rls_lb, INFO) << "[rlslb " << this << "] policy created";
}

bool EndpointsEqual(
    const absl::StatusOr<std::shared_ptr<EndpointAddressesIterator>> endpoints1,
    const absl::StatusOr<std::shared_ptr<EndpointAddressesIterator>>
        endpoints2) {
  if (endpoints1.status() != endpoints2.status()) return false;
  if (endpoints1.ok()) {
    std::vector<EndpointAddresses> e1_list;
    (*endpoints1)->ForEach([&](const EndpointAddresses& endpoint) {
      e1_list.push_back(endpoint);
    });
    size_t i = 0;
    bool different = false;
    (*endpoints2)->ForEach([&](const EndpointAddresses& endpoint) {
      if (endpoint != e1_list[i++]) different = true;
    });
    if (different) return false;
    if (i != e1_list.size()) return false;
  }
  return true;
}

absl::Status RlsLb::UpdateLocked(UpdateArgs args) {
  GRPC_TRACE_LOG(rls_lb, INFO) << "[rlslb " << this << "] policy updated";
  update_in_progress_ = true;
  // Swap out config.
  RefCountedPtr<RlsLbConfig> old_config = std::move(config_);
  config_ = args.config.TakeAsSubclass<RlsLbConfig>();
  if (GRPC_TRACE_FLAG_ENABLED(rls_lb) &&
      (old_config == nullptr ||
       old_config->child_policy_config() != config_->child_policy_config())) {
    LOG(INFO) << "[rlslb " << this << "] updated child policy config: "
              << JsonDump(config_->child_policy_config());
  }
  // Swap out addresses.
  // If the new address list is an error and we have an existing address list,
  // stick with the existing addresses.
  absl::StatusOr<std::shared_ptr<EndpointAddressesIterator>> old_addresses;
  if (args.addresses.ok()) {
    old_addresses = std::move(addresses_);
    addresses_ = std::move(args.addresses);
  } else {
    old_addresses = addresses_;
  }
  // Swap out channel args.
  channel_args_ = std::move(args.args);
  // Determine whether we need to update all child policies.
  bool update_child_policies =
      old_config == nullptr ||
      old_config->child_policy_config() != config_->child_policy_config() ||
      !EndpointsEqual(old_addresses, addresses_) || args.args != channel_args_;
  // If default target changes, swap out child policy.
  bool created_default_child = false;
  if (old_config == nullptr ||
      config_->default_target() != old_config->default_target()) {
    if (config_->default_target().empty()) {
      GRPC_TRACE_LOG(rls_lb, INFO)
          << "[rlslb " << this << "] unsetting default target";
      default_child_policy_.reset();
    } else {
      auto it = child_policy_map_.find(config_->default_target());
      if (it == child_policy_map_.end()) {
        GRPC_TRACE_LOG(rls_lb, INFO)
            << "[rlslb " << this << "] creating new default target";
        default_child_policy_ = MakeRefCounted<ChildPolicyWrapper>(
            RefAsSubclass<RlsLb>(DEBUG_LOCATION, "ChildPolicyWrapper"),
            config_->default_target());
        created_default_child = true;
      } else {
        GRPC_TRACE_LOG(rls_lb, INFO)
            << "[rlslb " << this << "] using existing child for default target";
        default_child_policy_ =
            it->second->Ref(DEBUG_LOCATION, "DefaultChildPolicy");
      }
    }
  }
  // Now grab the lock to swap out the state it guards.
  std::vector<RefCountedPtr<ChildPolicyWrapper>>
      child_policy_wrappers_to_delete;
  OrphanablePtr<ChildPolicyHandler> child_policy_to_delete;
  {
    MutexLock lock(&mu_);
    // Swap out RLS channel if needed.
    if (old_config == nullptr ||
        config_->lookup_service() != old_config->lookup_service()) {
      rls_channel_ = MakeOrphanable<RlsChannel>(
          RefAsSubclass<RlsLb>(DEBUG_LOCATION, "RlsChannel"));
    }
    // Resize cache if needed.
    if (old_config == nullptr ||
        config_->cache_size_bytes() != old_config->cache_size_bytes()) {
      cache_.Resize(static_cast<size_t>(config_->cache_size_bytes()),
                    &child_policy_wrappers_to_delete);
    }
    // Start update of child policies if needed.
    if (update_child_policies) {
      GRPC_TRACE_LOG(rls_lb, INFO)
          << "[rlslb " << this << "] starting child policy updates";
      for (auto& p : child_policy_map_) {
        p.second->StartUpdate(&child_policy_to_delete);
      }
    } else if (created_default_child) {
      GRPC_TRACE_LOG(rls_lb, INFO)
          << "[rlslb " << this << "] starting default child policy update";
      default_child_policy_->StartUpdate(&child_policy_to_delete);
    }
  }
  // Now that we've released the lock, finish update of child policies.
  std::vector<std::string> errors;
  if (update_child_policies) {
    GRPC_TRACE_LOG(rls_lb, INFO)
        << "[rlslb " << this << "] finishing child policy updates";
    for (auto& p : child_policy_map_) {
      absl::Status status = p.second->MaybeFinishUpdate();
      if (!status.ok()) {
        errors.emplace_back(
            absl::StrCat("target ", p.first, ": ", status.ToString()));
      }
    }
  } else if (created_default_child) {
    GRPC_TRACE_LOG(rls_lb, INFO)
        << "[rlslb " << this << "] finishing default child policy update";
    absl::Status status = default_child_policy_->MaybeFinishUpdate();
    if (!status.ok()) {
      errors.emplace_back(absl::StrCat("target ", config_->default_target(),
                                       ": ", status.ToString()));
    }
  }
  update_in_progress_ = false;
  // On the initial update only, we set the gauge metric callback.  We
  // can't do this before the initial update, because otherwise the
  // callback could be invoked before we've set state that we need for
  // the label values (e.g., we'd add metrics with empty string for the
  // RLS server name).
  if (registered_metric_callback_ == nullptr) {
    registered_metric_callback_ =
        channel_control_helper()->GetStatsPluginGroup().RegisterCallback(
            [this](CallbackMetricReporter& reporter) {
              MutexLock lock(&mu_);
              cache_.ReportMetricsLocked(reporter);
            },
            Duration::Seconds(5), kMetricCacheSize, kMetricCacheEntries);
  }
  // In principle, we need to update the picker here only if the config
  // fields used by the picker have changed.  However, it seems fragile
  // to check individual fields, since the picker logic could change in
  // the future to use additional config fields, and we might not
  // remember to update the code here.  So for now, we just unconditionally
  // update the picker here, even though it's probably redundant.
  UpdatePickerLocked();
  // Return status.
  if (!errors.empty()) {
    return absl::UnavailableError(absl::StrCat(
        "errors from children: [", absl::StrJoin(errors, "; "), "]"));
  }
  return absl::OkStatus();
}

void RlsLb::ExitIdleLocked() {
  MutexLock lock(&mu_);
  for (auto& child_entry : child_policy_map_) {
    child_entry.second->ExitIdleLocked();
  }
}

void RlsLb::ResetBackoffLocked() {
  {
    MutexLock lock(&mu_);
    rls_channel_->ResetBackoff();
    cache_.ResetAllBackoff();
  }
  for (auto& child : child_policy_map_) {
    child.second->ResetBackoffLocked();
  }
}

void RlsLb::ShutdownLocked() {
  GRPC_TRACE_LOG(rls_lb, INFO) << "[rlslb " << this << "] policy shutdown";
  registered_metric_callback_.reset();
  RefCountedPtr<ChildPolicyWrapper> child_policy_to_delete;
  std::vector<RefCountedPtr<ChildPolicyWrapper>>
      child_policy_wrappers_to_delete;
  OrphanablePtr<RlsChannel> rls_channel_to_delete;
  {
    MutexLock lock(&mu_);
    is_shutdown_ = true;
    config_.reset(DEBUG_LOCATION, "ShutdownLocked");
    child_policy_wrappers_to_delete = cache_.Shutdown();
    request_map_.clear();
    rls_channel_to_delete = std::move(rls_channel_);
    child_policy_to_delete = std::move(default_child_policy_);
  }
  channel_args_ = ChannelArgs();
}

void RlsLb::UpdatePickerAsync() {
  // Run via the ExecCtx, since the caller may be holding the lock, and
  // we don't want to be doing that when we hop into the WorkSerializer,
  // in case the WorkSerializer callback happens to run inline.
  ExecCtx::Run(
      DEBUG_LOCATION,
      GRPC_CLOSURE_CREATE(UpdatePickerCallback,
                          Ref(DEBUG_LOCATION, "UpdatePickerCallback").release(),
                          grpc_schedule_on_exec_ctx),
      absl::OkStatus());
}

void RlsLb::UpdatePickerCallback(void* arg, grpc_error_handle /*error*/) {
  auto* rls_lb = static_cast<RlsLb*>(arg);
  rls_lb->work_serializer()->Run(
      [rls_lb]() {
        RefCountedPtr<RlsLb> lb_policy(rls_lb);
        lb_policy->UpdatePickerLocked();
        lb_policy.reset(DEBUG_LOCATION, "UpdatePickerCallback");
      },
      DEBUG_LOCATION);
}

void RlsLb::UpdatePickerLocked() {
  // If we're in the process of propagating an update from our parent to
  // our children, ignore any updates that come from the children.  We
  // will instead return a new picker once the update has been seen by
  // all children.  This avoids unnecessary picker churn while an update
  // is being propagated to our children.
  if (update_in_progress_) return;
  GRPC_TRACE_LOG(rls_lb, INFO) << "[rlslb " << this << "] updating picker";
  grpc_connectivity_state state = GRPC_CHANNEL_IDLE;
  if (!child_policy_map_.empty()) {
    state = GRPC_CHANNEL_TRANSIENT_FAILURE;
    int num_idle = 0;
    int num_connecting = 0;
    {
      MutexLock lock(&mu_);
      if (is_shutdown_) return;
      for (auto& p : child_policy_map_) {
        grpc_connectivity_state child_state = p.second->connectivity_state();
        GRPC_TRACE_LOG(rls_lb, INFO)
            << "[rlslb " << this << "] target " << p.second->target()
            << " in state " << ConnectivityStateName(child_state);
        if (child_state == GRPC_CHANNEL_READY) {
          state = GRPC_CHANNEL_READY;
          break;
        } else if (child_state == GRPC_CHANNEL_CONNECTING) {
          ++num_connecting;
        } else if (child_state == GRPC_CHANNEL_IDLE) {
          ++num_idle;
        }
      }
      if (state != GRPC_CHANNEL_READY) {
        if (num_connecting > 0) {
          state = GRPC_CHANNEL_CONNECTING;
        } else if (num_idle > 0) {
          state = GRPC_CHANNEL_IDLE;
        }
      }
    }
  }
  GRPC_TRACE_LOG(rls_lb, INFO) << "[rlslb " << this << "] reporting state "
                               << ConnectivityStateName(state);
  absl::Status status;
  if (state == GRPC_CHANNEL_TRANSIENT_FAILURE) {
    status = absl::UnavailableError("no children available");
  }
  channel_control_helper()->UpdateState(
      state, status,
      MakeRefCounted<Picker>(RefAsSubclass<RlsLb>(DEBUG_LOCATION, "Picker")));
}

template <typename HandleType>
void RlsLb::MaybeExportPickCount(HandleType handle, absl::string_view target,
                                 const PickResult& pick_result) {
  absl::string_view pick_result_string = Match(
      pick_result.result,
      [](const LoadBalancingPolicy::PickResult::Complete&) {
        return "complete";
      },
      [](const LoadBalancingPolicy::PickResult::Queue&) { return ""; },
      [](const LoadBalancingPolicy::PickResult::Fail&) { return "fail"; },
      [](const LoadBalancingPolicy::PickResult::Drop&) { return "drop"; });
  if (pick_result_string.empty()) return;  // Don't report queued picks.
  auto& stats_plugins = channel_control_helper()->GetStatsPluginGroup();
  stats_plugins.AddCounter(
      handle, 1,
      {channel_control_helper()->GetTarget(), config_->lookup_service(), target,
       pick_result_string},
      {});
}

//
// RlsLbFactory
//

struct GrpcKeyBuilder {
  struct Name {
    std::string service;
    std::string method;

    static const JsonLoaderInterface* JsonLoader(const JsonArgs&) {
      static const auto* loader = JsonObjectLoader<Name>()
                                      .Field("service", &Name::service)
                                      .OptionalField("method", &Name::method)
                                      .Finish();
      return loader;
    }
  };

  struct NameMatcher {
    std::string key;
    std::vector<std::string> names;
    absl::optional<bool> required_match;

    static const JsonLoaderInterface* JsonLoader(const JsonArgs&) {
      static const auto* loader =
          JsonObjectLoader<NameMatcher>()
              .Field("key", &NameMatcher::key)
              .Field("names", &NameMatcher::names)
              .OptionalField("requiredMatch", &NameMatcher::required_match)
              .Finish();
      return loader;
    }

    void JsonPostLoad(const Json&, const JsonArgs&, ValidationErrors* errors) {
      // key must be non-empty.
      {
        ValidationErrors::ScopedField field(errors, ".key");
        if (!errors->FieldHasErrors() && key.empty()) {
          errors->AddError("must be non-empty");
        }
      }
      // List of header names must be non-empty.
      {
        ValidationErrors::ScopedField field(errors, ".names");
        if (!errors->FieldHasErrors() && names.empty()) {
          errors->AddError("must be non-empty");
        }
        // Individual header names must be non-empty.
        for (size_t i = 0; i < names.size(); ++i) {
          ValidationErrors::ScopedField field(errors,
                                              absl::StrCat("[", i, "]"));
          if (!errors->FieldHasErrors() && names[i].empty()) {
            errors->AddError("must be non-empty");
          }
        }
      }
      // requiredMatch must not be present.
      {
        ValidationErrors::ScopedField field(errors, ".requiredMatch");
        if (required_match.has_value()) {
          errors->AddError("must not be present");
        }
      }
    }
  };

  struct ExtraKeys {
    absl::optional<std::string> host_key;
    absl::optional<std::string> service_key;
    absl::optional<std::string> method_key;

    static const JsonLoaderInterface* JsonLoader(const JsonArgs&) {
      static const auto* loader =
          JsonObjectLoader<ExtraKeys>()
              .OptionalField("host", &ExtraKeys::host_key)
              .OptionalField("service", &ExtraKeys::service_key)
              .OptionalField("method", &ExtraKeys::method_key)
              .Finish();
      return loader;
    }

    void JsonPostLoad(const Json&, const JsonArgs&, ValidationErrors* errors) {
      auto check_field = [&](const std::string& field_name,
                             absl::optional<std::string>* struct_field) {
        ValidationErrors::ScopedField field(errors,
                                            absl::StrCat(".", field_name));
        if (struct_field->has_value() && (*struct_field)->empty()) {
          errors->AddError("must be non-empty if set");
        }
      };
      check_field("host", &host_key);
      check_field("service", &service_key);
      check_field("method", &method_key);
    }
  };

  std::vector<Name> names;
  std::vector<NameMatcher> headers;
  ExtraKeys extra_keys;
  std::map<std::string /*key*/, std::string /*value*/> constant_keys;

  static const JsonLoaderInterface* JsonLoader(const JsonArgs&) {
    static const auto* loader =
        JsonObjectLoader<GrpcKeyBuilder>()
            .Field("names", &GrpcKeyBuilder::names)
            .OptionalField("headers", &GrpcKeyBuilder::headers)
            .OptionalField("extraKeys", &GrpcKeyBuilder::extra_keys)
            .OptionalField("constantKeys", &GrpcKeyBuilder::constant_keys)
            .Finish();
    return loader;
  }

  void JsonPostLoad(const Json&, const JsonArgs&, ValidationErrors* errors) {
    // The names field must be non-empty.
    {
      ValidationErrors::ScopedField field(errors, ".names");
      if (!errors->FieldHasErrors() && names.empty()) {
        errors->AddError("must be non-empty");
      }
    }
    // Make sure no key in constantKeys is empty.
    if (constant_keys.find("") != constant_keys.end()) {
      ValidationErrors::ScopedField field(errors, ".constantKeys[\"\"]");
      errors->AddError("key must be non-empty");
    }
    // Check for duplicate keys.
    std::set<absl::string_view> keys_seen;
    auto duplicate_key_check_func = [&keys_seen, errors](
                                        const std::string& key,
                                        const std::string& field_name) {
      if (key.empty()) return;  // Already generated an error about this.
      ValidationErrors::ScopedField field(errors, field_name);
      auto it = keys_seen.find(key);
      if (it != keys_seen.end()) {
        errors->AddError(absl::StrCat("duplicate key \"", key, "\""));
      } else {
        keys_seen.insert(key);
      }
    };
    for (size_t i = 0; i < headers.size(); ++i) {
      NameMatcher& header = headers[i];
      duplicate_key_check_func(header.key,
                               absl::StrCat(".headers[", i, "].key"));
    }
    for (const auto& p : constant_keys) {
      duplicate_key_check_func(
          p.first, absl::StrCat(".constantKeys[\"", p.first, "\"]"));
    }
    if (extra_keys.host_key.has_value()) {
      duplicate_key_check_func(*extra_keys.host_key, ".extraKeys.host");
    }
    if (extra_keys.service_key.has_value()) {
      duplicate_key_check_func(*extra_keys.service_key, ".extraKeys.service");
    }
    if (extra_keys.method_key.has_value()) {
      duplicate_key_check_func(*extra_keys.method_key, ".extraKeys.method");
    }
  }
};

const JsonLoaderInterface* RlsLbConfig::RouteLookupConfig::JsonLoader(
    const JsonArgs&) {
  static const auto* loader =
      JsonObjectLoader<RouteLookupConfig>()
          // Note: Some fields require manual processing and are handled in
          // JsonPostLoad() instead.
          .Field("lookupService", &RouteLookupConfig::lookup_service)
          .OptionalField("lookupServiceTimeout",
                         &RouteLookupConfig::lookup_service_timeout)
          .OptionalField("maxAge", &RouteLookupConfig::max_age)
          .OptionalField("staleAge", &RouteLookupConfig::stale_age)
          .Field("cacheSizeBytes", &RouteLookupConfig::cache_size_bytes)
          .OptionalField("defaultTarget", &RouteLookupConfig::default_target)
          .Finish();
  return loader;
}

void RlsLbConfig::RouteLookupConfig::JsonPostLoad(const Json& json,
                                                  const JsonArgs& args,
                                                  ValidationErrors* errors) {
  // Parse grpcKeybuilders.
  auto grpc_keybuilders = LoadJsonObjectField<std::vector<GrpcKeyBuilder>>(
      json.object(), args, "grpcKeybuilders", errors);
  if (grpc_keybuilders.has_value()) {
    ValidationErrors::ScopedField field(errors, ".grpcKeybuilders");
    for (size_t i = 0; i < grpc_keybuilders->size(); ++i) {
      ValidationErrors::ScopedField field(errors, absl::StrCat("[", i, "]"));
      auto& grpc_keybuilder = (*grpc_keybuilders)[i];
      // Construct KeyBuilder.
      RlsLbConfig::KeyBuilder key_builder;
      for (const auto& header : grpc_keybuilder.headers) {
        key_builder.header_keys.emplace(header.key, header.names);
      }
      if (grpc_keybuilder.extra_keys.host_key.has_value()) {
        key_builder.host_key = std::move(*grpc_keybuilder.extra_keys.host_key);
      }
      if (grpc_keybuilder.extra_keys.service_key.has_value()) {
        key_builder.service_key =
            std::move(*grpc_keybuilder.extra_keys.service_key);
      }
      if (grpc_keybuilder.extra_keys.method_key.has_value()) {
        key_builder.method_key =
            std::move(*grpc_keybuilder.extra_keys.method_key);
      }
      key_builder.constant_keys = std::move(grpc_keybuilder.constant_keys);
      // Add entries to map.
      for (const auto& name : grpc_keybuilder.names) {
        std::string path = absl::StrCat("/", name.service, "/", name.method);
        bool inserted = key_builder_map.emplace(path, key_builder).second;
        if (!inserted) {
          errors->AddError(absl::StrCat("duplicate entry for \"", path, "\""));
        }
      }
    }
  }
  // Validate lookupService.
  {
    ValidationErrors::ScopedField field(errors, ".lookupService");
    if (!errors->FieldHasErrors() &&
        !CoreConfiguration::Get().resolver_registry().IsValidTarget(
            lookup_service)) {
      errors->AddError("must be valid gRPC target URI");
    }
  }
  // Clamp maxAge to the max allowed value.
  if (max_age > kMaxMaxAge) max_age = kMaxMaxAge;
  // If staleAge is set, then maxAge must also be set.
  if (json.object().find("staleAge") != json.object().end() &&
      json.object().find("maxAge") == json.object().end()) {
    ValidationErrors::ScopedField field(errors, ".maxAge");
    errors->AddError("must be set if staleAge is set");
  }
  // Ignore staleAge if greater than or equal to maxAge.
  if (stale_age >= max_age) stale_age = max_age;
  // Validate cacheSizeBytes.
  {
    ValidationErrors::ScopedField field(errors, ".cacheSizeBytes");
    if (!errors->FieldHasErrors() && cache_size_bytes <= 0) {
      errors->AddError("must be greater than 0");
    }
  }
  // Clamp cacheSizeBytes to the max allowed value.
  if (cache_size_bytes > kMaxCacheSizeBytes) {
    cache_size_bytes = kMaxCacheSizeBytes;
  }
  // Validate defaultTarget.
  {
    ValidationErrors::ScopedField field(errors, ".defaultTarget");
    if (!errors->FieldHasErrors() &&
        json.object().find("defaultTarget") != json.object().end() &&
        default_target.empty()) {
      errors->AddError("must be non-empty if set");
    }
  }
}

const JsonLoaderInterface* RlsLbConfig::JsonLoader(const JsonArgs&) {
  static const auto* loader =
      JsonObjectLoader<RlsLbConfig>()
          // Note: Some fields require manual processing and are handled in
          // JsonPostLoad() instead.
          .Field("routeLookupConfig", &RlsLbConfig::route_lookup_config_)
          .Field("childPolicyConfigTargetFieldName",
                 &RlsLbConfig::child_policy_config_target_field_name_)
          .Finish();
  return loader;
}

void RlsLbConfig::JsonPostLoad(const Json& json, const JsonArgs&,
                               ValidationErrors* errors) {
  // Parse routeLookupChannelServiceConfig.
  auto it = json.object().find("routeLookupChannelServiceConfig");
  if (it != json.object().end()) {
    ValidationErrors::ScopedField field(errors,
                                        ".routeLookupChannelServiceConfig");
    // Don't need to save the result here, just need the errors (if any).
    ServiceConfigImpl::Create(ChannelArgs(), it->second, errors);
  }
  // Validate childPolicyConfigTargetFieldName.
  {
    ValidationErrors::ScopedField field(errors,
                                        ".childPolicyConfigTargetFieldName");
    if (!errors->FieldHasErrors() &&
        child_policy_config_target_field_name_.empty()) {
      errors->AddError("must be non-empty");
    }
  }
  // Parse childPolicy.
  {
    ValidationErrors::ScopedField field(errors, ".childPolicy");
    auto it = json.object().find("childPolicy");
    if (it == json.object().end()) {
      errors->AddError("field not present");
    } else {
      // Add target to all child policy configs in the list.
      std::string target = route_lookup_config_.default_target.empty()
                               ? kFakeTargetFieldValue
                               : route_lookup_config_.default_target;
      auto child_policy_config = InsertOrUpdateChildPolicyField(
          child_policy_config_target_field_name_, target, it->second, errors);
      if (child_policy_config.has_value()) {
        child_policy_config_ = std::move(*child_policy_config);
        // Parse the config.
        auto parsed_config =
            CoreConfiguration::Get()
                .lb_policy_registry()
                .ParseLoadBalancingConfig(child_policy_config_);
        if (!parsed_config.ok()) {
          errors->AddError(parsed_config.status().message());
        } else {
          // Find the chosen config and return it in JSON form.
          // We remove all non-selected configs, and in the selected config,
          // we leave the target field in place, set to the default value.
          // This slightly optimizes what we need to do later when we update
          // a child policy for a given target.
          for (const Json& config : child_policy_config_.array()) {
            if (config.object().begin()->first == (*parsed_config)->name()) {
              child_policy_config_ = Json::FromArray({config});
              break;
            }
          }
          // If default target is set, set the default child config.
          if (!route_lookup_config_.default_target.empty()) {
            default_child_policy_parsed_config_ = std::move(*parsed_config);
          }
        }
      }
    }
  }
}

class RlsLbFactory final : public LoadBalancingPolicyFactory {
 public:
  absl::string_view name() const override { return kRls; }

  OrphanablePtr<LoadBalancingPolicy> CreateLoadBalancingPolicy(
      LoadBalancingPolicy::Args args) const override {
    return MakeOrphanable<RlsLb>(std::move(args));
  }

  absl::StatusOr<RefCountedPtr<LoadBalancingPolicy::Config>>
  ParseLoadBalancingConfig(const Json& json) const override {
    return LoadFromJson<RefCountedPtr<RlsLbConfig>>(
        json, JsonArgs(), "errors validing RLS LB policy config");
  }
};

}  //  namespace

void RegisterRlsLbPolicy(CoreConfiguration::Builder* builder) {
  builder->lb_policy_registry()->RegisterLoadBalancingPolicyFactory(
      std::make_unique<RlsLbFactory>());
}

}  // namespace grpc_core<|MERGE_RESOLUTION|>--- conflicted
+++ resolved
@@ -945,23 +945,13 @@
 void RlsLb::ChildPolicyWrapper::ChildPolicyHelper::UpdateState(
     grpc_connectivity_state state, const absl::Status& status,
     RefCountedPtr<SubchannelPicker> picker) {
-<<<<<<< HEAD
   GRPC_TRACE_LOG(rls_lb, INFO)
       << "[rlslb " << wrapper_->lb_policy_.get()
       << "] ChildPolicyWrapper=" << wrapper_.get() << " [" << wrapper_->target_
       << "] ChildPolicyHelper=" << this
       << ": UpdateState(state=" << ConnectivityStateName(state)
       << ", status=" << status << ", picker=" << picker.get() << ")";
-=======
-  if (GRPC_TRACE_FLAG_ENABLED(rls_lb)) {
-    LOG(INFO) << "[rlslb " << wrapper_->lb_policy_.get()
-              << "] ChildPolicyWrapper=" << wrapper_.get() << " ["
-              << wrapper_->target_ << "] ChildPolicyHelper=" << this
-              << ": UpdateState(state=" << ConnectivityStateName(state)
-              << ", status=" << status << ", picker=" << picker.get() << ")";
-  }
   if (wrapper_->is_shutdown_) return;
->>>>>>> 88101d47
   {
     MutexLock lock(&wrapper_->lb_policy_->mu_);
     // TODO(roth): It looks like this ignores subsequent TF updates that
