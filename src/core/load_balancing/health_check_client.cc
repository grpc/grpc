//
// Copyright 2022 gRPC authors.
//
// Licensed under the Apache License, Version 2.0 (the "License");
// you may not use this file except in compliance with the License.
// You may obtain a copy of the License at
//
//     http://www.apache.org/licenses/LICENSE-2.0
//
// Unless required by applicable law or agreed to in writing, software
// distributed under the License is distributed on an "AS IS" BASIS,
// WITHOUT WARRANTIES OR CONDITIONS OF ANY KIND, either express or implied.
// See the License for the specific language governing permissions and
// limitations under the License.
//

#include <grpc/impl/channel_arg_names.h>
#include <grpc/impl/connectivity_state.h>
#include <grpc/slice.h>
#include <grpc/status.h>
#include <grpc/support/port_platform.h>
#include <stdint.h>
#include <string.h>

#include <map>
#include <memory>
#include <optional>
#include <set>
#include <string>
#include <type_traits>
#include <utility>

#include "absl/log/check.h"
#include "absl/log/log.h"
#include "absl/status/status.h"
#include "absl/status/statusor.h"
#include "absl/strings/str_cat.h"
#include "absl/strings/string_view.h"
#include "src/core/channelz/channel_trace.h"
#include "src/core/client_channel/client_channel_internal.h"
#include "src/core/client_channel/subchannel.h"
#include "src/core/client_channel/subchannel_stream_client.h"
#include "src/core/lib/address_utils/sockaddr_utils.h"
#include "src/core/lib/channel/channel_args.h"
#include "src/core/lib/debug/trace.h"
#include "src/core/lib/iomgr/closure.h"
#include "src/core/lib/iomgr/error.h"
#include "src/core/lib/iomgr/exec_ctx.h"
#include "src/core/lib/iomgr/iomgr_fwd.h"
#include "src/core/lib/iomgr/pollset_set.h"
#include "src/core/lib/slice/slice.h"
#include "src/core/lib/transport/connectivity_state.h"
#include "src/core/load_balancing/health_check_client_internal.h"
#include "src/core/load_balancing/subchannel_interface.h"
#include "src/core/util/debug_location.h"
#include "src/core/util/orphanable.h"
#include "src/core/util/ref_counted_ptr.h"
#include "src/core/util/sync.h"
#include "src/core/util/work_serializer.h"
#include "src/proto/grpc/health/v1/health.upb.h"
#include "upb/base/string_view.h"
#include "upb/mem/arena.hpp"

namespace grpc_core {

//
// HealthProducer::HealthChecker
//

HealthProducer::HealthChecker::HealthChecker(
    WeakRefCountedPtr<HealthProducer> producer,
    absl::string_view health_check_service_name)
    : producer_(std::move(producer)),
      health_check_service_name_(health_check_service_name),
      state_(producer_->state_ == GRPC_CHANNEL_READY ? GRPC_CHANNEL_CONNECTING
                                                     : producer_->state_),
      status_(producer_->status_) {
  // If the subchannel is already connected, start health checking.
  if (producer_->state_ == GRPC_CHANNEL_READY) StartHealthStreamLocked();
}

void HealthProducer::HealthChecker::Orphan() {
  stream_client_.reset();
  Unref();
}

void HealthProducer::HealthChecker::AddWatcherLocked(HealthWatcher* watcher) {
  watchers_.insert(watcher);
  if (state_.has_value()) watcher->Notify(*state_, status_);
}

bool HealthProducer::HealthChecker::RemoveWatcherLocked(
    HealthWatcher* watcher) {
  watchers_.erase(watcher);
  return watchers_.empty();
}

void HealthProducer::HealthChecker::OnConnectivityStateChangeLocked(
    grpc_connectivity_state state, const absl::Status& status) {
  if (state == GRPC_CHANNEL_READY) {
    // We should already be in CONNECTING, and we don't want to change
    // that until we see the initial response on the stream.
    if (!state_.has_value()) {
      state_ = GRPC_CHANNEL_CONNECTING;
      status_ = absl::OkStatus();
    } else {
      CHECK(state_ == GRPC_CHANNEL_CONNECTING);
    }
    // Start the health watch stream.
    StartHealthStreamLocked();
  } else {
    state_ = state;
    status_ = status;
    NotifyWatchersLocked(*state_, status_);
    // We're not connected, so stop health checking.
    stream_client_.reset();
  }
}

void HealthProducer::HealthChecker::NotifyWatchersLocked(
    grpc_connectivity_state state, absl::Status status) {
  GRPC_TRACE_LOG(health_check_client, INFO)
      << "HealthProducer " << producer_.get() << " HealthChecker " << this
      << ": reporting state " << ConnectivityStateName(state) << " to watchers";
  work_serializer_->Run([self = Ref(), state, status = std::move(status)]() {
    MutexLock lock(&self->producer_->mu_);
    for (HealthWatcher* watcher : self->watchers_) {
      watcher->Notify(state, status);
    }
  });
}

void HealthProducer::HealthChecker::OnHealthWatchStatusChange(
    grpc_connectivity_state state, const absl::Status& status) {
  if (state == GRPC_CHANNEL_SHUTDOWN) return;
  // Prepend the subchannel's address to the status if needed.
  absl::Status use_status;
  if (!status.ok()) {
    use_status = absl::Status(
        status.code(), absl::StrCat(producer_->subchannel_->address(), ": ",
                                    status.message()));
  }
  work_serializer_->Run(
      [self = Ref(), state, status = std::move(use_status)]() mutable {
        MutexLock lock(&self->producer_->mu_);
        if (self->stream_client_ != nullptr) {
          self->state_ = state;
          self->status_ = std::move(status);
          for (HealthWatcher* watcher : self->watchers_) {
            watcher->Notify(state, self->status_);
          }
        }
      });
}

//
// HealthProducer::HealthChecker::HealthStreamEventHandler
//

class HealthProducer::HealthChecker::HealthStreamEventHandler final
    : public SubchannelStreamClient::CallEventHandler {
 public:
  explicit HealthStreamEventHandler(RefCountedPtr<HealthChecker> health_checker)
      : health_checker_(std::move(health_checker)) {}

  Slice GetPathLocked() override {
    return Slice::FromStaticString("/grpc.health.v1.Health/Watch");
  }

  void OnCallStartLocked(SubchannelStreamClient* client) override {
    SetHealthStatusLocked(client, GRPC_CHANNEL_CONNECTING,
                          "starting health watch");
  }

  void OnRetryTimerStartLocked(SubchannelStreamClient* client) override {
    SetHealthStatusLocked(client, GRPC_CHANNEL_TRANSIENT_FAILURE,
                          "health check call failed; will retry after backoff");
  }

  grpc_slice EncodeSendMessageLocked() override {
    upb::Arena arena;
    grpc_health_v1_HealthCheckRequest* request_struct =
        grpc_health_v1_HealthCheckRequest_new(arena.ptr());
    grpc_health_v1_HealthCheckRequest_set_service(
        request_struct,
        upb_StringView_FromDataAndSize(
            health_checker_->health_check_service_name_.data(),
            health_checker_->health_check_service_name_.size()));
    size_t buf_length;
    char* buf = grpc_health_v1_HealthCheckRequest_serialize(
        request_struct, arena.ptr(), &buf_length);
    grpc_slice request_slice = GRPC_SLICE_MALLOC(buf_length);
    memcpy(GRPC_SLICE_START_PTR(request_slice), buf, buf_length);
    return request_slice;
  }

  absl::Status RecvMessageReadyLocked(
      SubchannelStreamClient* client,
      absl::string_view serialized_message) override {
    auto healthy = DecodeResponse(serialized_message);
    if (!healthy.ok()) {
      SetHealthStatusLocked(client, GRPC_CHANNEL_TRANSIENT_FAILURE,
                            healthy.status().ToString().c_str());
      return healthy.status();
    }
    if (!*healthy) {
      SetHealthStatusLocked(client, GRPC_CHANNEL_TRANSIENT_FAILURE,
                            "backend unhealthy");
    } else {
      SetHealthStatusLocked(client, GRPC_CHANNEL_READY, "OK");
    }
    return absl::OkStatus();
  }

  void RecvTrailingMetadataReadyLocked(SubchannelStreamClient* client,
                                       grpc_status_code status) override {
    if (status == GRPC_STATUS_UNIMPLEMENTED) {
      static const char kErrorMessage[] =
          "health checking Watch method returned UNIMPLEMENTED; "
          "disabling health checks but assuming server is healthy";
      LOG(ERROR) << kErrorMessage;
      auto* channelz_node =
          health_checker_->producer_->subchannel_->channelz_node();
<<<<<<< HEAD
      if (channelz_node != nullptr) {
        channelz_node->NewTraceNode(absl::string_view(kErrorMessage)).Commit();
      }
=======
      GRPC_CHANNELZ_LOG(channelz_node) << kErrorMessage;
>>>>>>> 0227d87f
      SetHealthStatusLocked(client, GRPC_CHANNEL_READY, kErrorMessage);
    }
  }

 private:
  // Returns true if healthy.
  static absl::StatusOr<bool> DecodeResponse(
      absl::string_view serialized_message) {
    // Deserialize message.
    upb::Arena arena;
    auto* response = grpc_health_v1_HealthCheckResponse_parse(
        serialized_message.data(), serialized_message.size(), arena.ptr());
    if (response == nullptr) {
      // Can't parse message; assume unhealthy.
      return absl::InvalidArgumentError("cannot parse health check response");
    }
    int32_t status = grpc_health_v1_HealthCheckResponse_status(response);
    return status == grpc_health_v1_HealthCheckResponse_SERVING;
  }

  void SetHealthStatusLocked(SubchannelStreamClient* client,
                             grpc_connectivity_state state,
                             const char* reason) {
    GRPC_TRACE_LOG(health_check_client, INFO)
        << "HealthCheckClient " << client
        << ": setting state=" << ConnectivityStateName(state)
        << " reason=" << reason;
    health_checker_->OnHealthWatchStatusChange(
        state, state == GRPC_CHANNEL_TRANSIENT_FAILURE
                   ? absl::UnavailableError(reason)
                   : absl::OkStatus());
  }

  RefCountedPtr<HealthChecker> health_checker_;
};

void HealthProducer::HealthChecker::StartHealthStreamLocked() {
  GRPC_TRACE_LOG(health_check_client, INFO)
      << "HealthProducer " << producer_.get() << " HealthChecker " << this
      << ": creating HealthClient for \"" << health_check_service_name_ << "\"";
  stream_client_ = MakeOrphanable<SubchannelStreamClient>(
      producer_->connected_subchannel_, producer_->subchannel_->pollset_set(),
      std::make_unique<HealthStreamEventHandler>(Ref()),
      GRPC_TRACE_FLAG_ENABLED(health_check_client) ? "HealthClient" : nullptr);
}

//
// HealthProducer::ConnectivityWatcher
//

class HealthProducer::ConnectivityWatcher final
    : public Subchannel::ConnectivityStateWatcherInterface {
 public:
  explicit ConnectivityWatcher(WeakRefCountedPtr<HealthProducer> producer)
      : producer_(std::move(producer)) {}

  void OnConnectivityStateChange(grpc_connectivity_state state,
                                 const absl::Status& status) override {
    producer_->OnConnectivityStateChange(state, status);
  }

  grpc_pollset_set* interested_parties() override {
    return producer_->interested_parties_;
  }

 private:
  WeakRefCountedPtr<HealthProducer> producer_;
};

//
// HealthProducer
//

void HealthProducer::Start(RefCountedPtr<Subchannel> subchannel) {
  GRPC_TRACE_LOG(health_check_client, INFO)
      << "HealthProducer " << this << ": starting with subchannel "
      << subchannel.get();
  subchannel_ = std::move(subchannel);
  {
    MutexLock lock(&mu_);
    connected_subchannel_ = subchannel_->connected_subchannel();
  }
  auto connectivity_watcher =
      MakeRefCounted<ConnectivityWatcher>(WeakRefAsSubclass<HealthProducer>());
  connectivity_watcher_ = connectivity_watcher.get();
  subchannel_->WatchConnectivityState(std::move(connectivity_watcher));
}

void HealthProducer::Orphaned() {
  GRPC_TRACE_LOG(health_check_client, INFO)
      << "HealthProducer " << this << ": shutting down";
  {
    MutexLock lock(&mu_);
    health_checkers_.clear();
  }
  subchannel_->CancelConnectivityStateWatch(connectivity_watcher_);
  subchannel_->RemoveDataProducer(this);
}

void HealthProducer::AddWatcher(
    HealthWatcher* watcher,
    const std::optional<std::string>& health_check_service_name) {
  MutexLock lock(&mu_);
  grpc_pollset_set_add_pollset_set(interested_parties_,
                                   watcher->interested_parties());
  if (!health_check_service_name.has_value()) {
    if (state_.has_value()) watcher->Notify(*state_, status_);
    non_health_watchers_.insert(watcher);
  } else {
    auto it =
        health_checkers_.emplace(*health_check_service_name, nullptr).first;
    auto& health_checker = it->second;
    if (health_checker == nullptr) {
      health_checker = MakeOrphanable<HealthChecker>(
          WeakRefAsSubclass<HealthProducer>(), it->first);
    }
    health_checker->AddWatcherLocked(watcher);
  }
}

void HealthProducer::RemoveWatcher(
    HealthWatcher* watcher,
    const std::optional<std::string>& health_check_service_name) {
  MutexLock lock(&mu_);
  grpc_pollset_set_del_pollset_set(interested_parties_,
                                   watcher->interested_parties());
  if (!health_check_service_name.has_value()) {
    non_health_watchers_.erase(watcher);
  } else {
    auto it = health_checkers_.find(*health_check_service_name);
    if (it == health_checkers_.end()) return;
    const bool empty = it->second->RemoveWatcherLocked(watcher);
    if (empty) health_checkers_.erase(it);
  }
}

void HealthProducer::OnConnectivityStateChange(grpc_connectivity_state state,
                                               const absl::Status& status) {
  GRPC_TRACE_LOG(health_check_client, INFO)
      << "HealthProducer " << this
      << ": subchannel state update: state=" << ConnectivityStateName(state)
      << " status=" << status;
  MutexLock lock(&mu_);
  if (state == GRPC_CHANNEL_READY) {
    connected_subchannel_ = subchannel_->connected_subchannel();
    // If the subchannel became disconnected again before we got this
    // notification, then just ignore the READY notification.  We should
    // get another notification shortly indicating a different state.
    if (connected_subchannel_ == nullptr) return;
  } else {
    connected_subchannel_.reset();
  }
  state_ = state;
  status_ = status;
  for (const auto& [_, health_checker] : health_checkers_) {
    health_checker->OnConnectivityStateChangeLocked(state, status);
  }
  for (HealthWatcher* watcher : non_health_watchers_) {
    watcher->Notify(state, status);
  }
}

//
// HealthWatcher
//

HealthWatcher::~HealthWatcher() {
  GRPC_TRACE_LOG(health_check_client, INFO)
      << "HealthWatcher " << this << ": unregistering from producer "
      << producer_.get() << " (health_check_service_name=\""
      << health_check_service_name_.value_or("N/A") << "\")";
  if (producer_ != nullptr) {
    producer_->RemoveWatcher(this, health_check_service_name_);
  }
}

void HealthWatcher::SetSubchannel(Subchannel* subchannel) {
  bool created = false;
  // Check if our producer is already registered with the subchannel.
  // If not, create a new one.
  subchannel->GetOrAddDataProducer(
      HealthProducer::Type(),
      [&](Subchannel::DataProducerInterface** producer) {
        if (*producer != nullptr) {
          producer_ =
              (*producer)->RefIfNonZero().TakeAsSubclass<HealthProducer>();
        }
        if (producer_ == nullptr) {
          producer_ = MakeRefCounted<HealthProducer>();
          *producer = producer_.get();
          created = true;
        }
      });
  // If we just created the producer, start it.
  // This needs to be done outside of the lambda passed to
  // GetOrAddDataProducer() to avoid deadlocking by re-acquiring the
  // subchannel lock while already holding it.
  if (created) producer_->Start(subchannel->Ref());
  // Register ourself with the producer.
  producer_->AddWatcher(this, health_check_service_name_);
  GRPC_TRACE_LOG(health_check_client, INFO)
      << "HealthWatcher " << this << ": registered with producer "
      << producer_.get() << " (created=" << created
      << ", health_check_service_name=\""
      << health_check_service_name_.value_or("N/A") << "\")";
}

void HealthWatcher::Notify(grpc_connectivity_state state, absl::Status status) {
  work_serializer_->Run(
      [watcher = watcher_, state, status = std::move(status)]() mutable {
        watcher->OnConnectivityStateChange(state, std::move(status));
      });
}

//
// External API
//

std::unique_ptr<SubchannelInterface::DataWatcherInterface>
MakeHealthCheckWatcher(
    std::shared_ptr<WorkSerializer> work_serializer, const ChannelArgs& args,
    std::unique_ptr<SubchannelInterface::ConnectivityStateWatcherInterface>
        watcher) {
  std::optional<std::string> health_check_service_name;
  if (!args.GetBool(GRPC_ARG_INHIBIT_HEALTH_CHECKING).value_or(false)) {
    health_check_service_name =
        args.GetOwnedString(GRPC_ARG_HEALTH_CHECK_SERVICE_NAME);
  }
  GRPC_TRACE_LOG(health_check_client, INFO)
      << "creating HealthWatcher -- health_check_service_name=\""
      << health_check_service_name.value_or("N/A") << "\"";
  return std::make_unique<HealthWatcher>(std::move(work_serializer),
                                         std::move(health_check_service_name),
                                         std::move(watcher));
}

}  // namespace grpc_core<|MERGE_RESOLUTION|>--- conflicted
+++ resolved
@@ -221,13 +221,7 @@
       LOG(ERROR) << kErrorMessage;
       auto* channelz_node =
           health_checker_->producer_->subchannel_->channelz_node();
-<<<<<<< HEAD
-      if (channelz_node != nullptr) {
-        channelz_node->NewTraceNode(absl::string_view(kErrorMessage)).Commit();
-      }
-=======
       GRPC_CHANNELZ_LOG(channelz_node) << kErrorMessage;
->>>>>>> 0227d87f
       SetHealthStatusLocked(client, GRPC_CHANNEL_READY, kErrorMessage);
     }
   }
