//
// Copyright 2022 gRPC authors.
//
// Licensed under the Apache License, Version 2.0 (the "License");
// you may not use this file except in compliance with the License.
// You may obtain a copy of the License at
//
//     http://www.apache.org/licenses/LICENSE-2.0
//
// Unless required by applicable law or agreed to in writing, software
// distributed under the License is distributed on an "AS IS" BASIS,
// WITHOUT WARRANTIES OR CONDITIONS OF ANY KIND, either express or implied.
// See the License for the specific language governing permissions and
// limitations under the License.
//

#include "src/core/load_balancing/oob_backend_metric.h"

#include <grpc/impl/connectivity_state.h>
#include <grpc/slice.h>
#include <grpc/status.h>
#include <grpc/support/alloc.h>
#include <grpc/support/port_platform.h>
#include <grpc/support/time.h>
#include <string.h>

#include <algorithm>
#include <set>
#include <utility>
#include <vector>

#include "absl/log/check.h"
#include "absl/log/log.h"
#include "absl/status/status.h"
#include "absl/strings/string_view.h"
#include "google/protobuf/duration.upb.h"
#include "src/core/channelz/channel_trace.h"
#include "src/core/client_channel/subchannel.h"
#include "src/core/client_channel/subchannel_stream_client.h"
#include "src/core/lib/debug/trace.h"
#include "src/core/lib/iomgr/closure.h"
#include "src/core/lib/iomgr/error.h"
#include "src/core/lib/iomgr/exec_ctx.h"
#include "src/core/lib/iomgr/iomgr_fwd.h"
#include "src/core/lib/iomgr/pollset_set.h"
#include "src/core/lib/slice/slice.h"
#include "src/core/load_balancing/backend_metric_parser.h"
#include "src/core/load_balancing/oob_backend_metric_internal.h"
#include "src/core/util/debug_location.h"
#include "src/core/util/memory.h"
#include "src/core/util/orphanable.h"
#include "src/core/util/ref_counted_ptr.h"
#include "src/core/util/sync.h"
#include "src/core/util/time.h"
#include "upb/mem/arena.hpp"
#include "xds/service/orca/v3/orca.upb.h"

namespace grpc_core {

//
// OrcaProducer::ConnectivityWatcher
//

class OrcaProducer::ConnectivityWatcher final
    : public Subchannel::ConnectivityStateWatcherInterface {
 public:
  explicit ConnectivityWatcher(WeakRefCountedPtr<OrcaProducer> producer)
      : producer_(std::move(producer)),
        interested_parties_(grpc_pollset_set_create()) {}

  ~ConnectivityWatcher() override {
    grpc_pollset_set_destroy(interested_parties_);
  }

  void OnConnectivityStateChange(grpc_connectivity_state state,
                                 const absl::Status&) override {
    producer_->OnConnectivityStateChange(state);
  }

  grpc_pollset_set* interested_parties() override {
    return interested_parties_;
  }

 private:
  WeakRefCountedPtr<OrcaProducer> producer_;
  grpc_pollset_set* interested_parties_;
};

//
// OrcaProducer::OrcaStreamEventHandler
//

class OrcaProducer::OrcaStreamEventHandler final
    : public SubchannelStreamClient::CallEventHandler {
 public:
  OrcaStreamEventHandler(WeakRefCountedPtr<OrcaProducer> producer,
                         Duration report_interval)
      : producer_(std::move(producer)), report_interval_(report_interval) {}

  Slice GetPathLocked() override {
    return Slice::FromStaticString(
        "/xds.service.orca.v3.OpenRcaService/StreamCoreMetrics");
  }

  void OnCallStartLocked(SubchannelStreamClient* /*client*/) override {}

  void OnRetryTimerStartLocked(SubchannelStreamClient* /*client*/) override {}

  grpc_slice EncodeSendMessageLocked() override {
    upb::Arena arena;
    xds_service_orca_v3_OrcaLoadReportRequest* request =
        xds_service_orca_v3_OrcaLoadReportRequest_new(arena.ptr());
    gpr_timespec timespec = report_interval_.as_timespec();
    auto* report_interval =
        xds_service_orca_v3_OrcaLoadReportRequest_mutable_report_interval(
            request, arena.ptr());
    google_protobuf_Duration_set_seconds(report_interval, timespec.tv_sec);
    google_protobuf_Duration_set_nanos(report_interval, timespec.tv_nsec);
    size_t buf_length;
    char* buf = xds_service_orca_v3_OrcaLoadReportRequest_serialize(
        request, arena.ptr(), &buf_length);
    grpc_slice request_slice = GRPC_SLICE_MALLOC(buf_length);
    memcpy(GRPC_SLICE_START_PTR(request_slice), buf, buf_length);
    return request_slice;
  }

  absl::Status RecvMessageReadyLocked(
      SubchannelStreamClient* /*client*/,
      absl::string_view serialized_message) override {
    auto* allocator = new BackendMetricAllocator(producer_);
    auto* backend_metric_data =
        ParseBackendMetricData(serialized_message, allocator);
    if (backend_metric_data == nullptr) {
      delete allocator;
      return absl::InvalidArgumentError("unable to parse Orca response");
    }
    allocator->AsyncNotifyWatchersAndDelete();
    return absl::OkStatus();
  }

  void RecvTrailingMetadataReadyLocked(SubchannelStreamClient* /*client*/,
                                       grpc_status_code status) override {
    if (status == GRPC_STATUS_UNIMPLEMENTED) {
      static const char kErrorMessage[] =
          "Orca stream returned UNIMPLEMENTED; disabling";
      LOG(ERROR) << kErrorMessage;
      auto* channelz_node = producer_->subchannel_->channelz_node();
<<<<<<< HEAD
      if (channelz_node != nullptr) {
        channelz_node->NewTraceNode(kErrorMessage).Commit();
      }
=======
      GRPC_CHANNELZ_LOG(channelz_node) << kErrorMessage;
>>>>>>> 0227d87f
    }
  }

 private:
  // This class acts as storage for the parsed backend metric data.  It
  // is injected into ParseBackendMetricData() as an allocator that
  // returns internal storage.  It then also acts as a place to hold
  // onto the data during an async hop into the ExecCtx before sending
  // notifications, which avoids lock inversion problems due to
  // acquiring producer_->mu_ while holding the lock from inside of
  // SubchannelStreamClient.
  class BackendMetricAllocator final : public BackendMetricAllocatorInterface {
   public:
    explicit BackendMetricAllocator(WeakRefCountedPtr<OrcaProducer> producer)
        : producer_(std::move(producer)) {}

    BackendMetricData* AllocateBackendMetricData() override {
      return &backend_metric_data_;
    }

    char* AllocateString(size_t size) override {
      char* string = static_cast<char*>(gpr_malloc(size));
      string_storage_.emplace_back(string);
      return string;
    }

    // Notifies watchers asynchronously and then deletes the
    // BackendMetricAllocator object.
    void AsyncNotifyWatchersAndDelete() {
      GRPC_CLOSURE_INIT(&closure_, NotifyWatchersInExecCtx, this, nullptr);
      ExecCtx::Run(DEBUG_LOCATION, &closure_, absl::OkStatus());
    }

   private:
    static void NotifyWatchersInExecCtx(void* arg,
                                        grpc_error_handle /*error*/) {
      auto* self = static_cast<BackendMetricAllocator*>(arg);
      self->producer_->NotifyWatchers(self->backend_metric_data_);
      delete self;
    }

    WeakRefCountedPtr<OrcaProducer> producer_;
    BackendMetricData backend_metric_data_;
    std::vector<UniquePtr<char>> string_storage_;
    grpc_closure closure_;
  };

  WeakRefCountedPtr<OrcaProducer> producer_;
  const Duration report_interval_;
};

//
// OrcaProducer
//

void OrcaProducer::Start(RefCountedPtr<Subchannel> subchannel) {
  subchannel_ = std::move(subchannel);
  connected_subchannel_ = subchannel_->connected_subchannel();
  auto connectivity_watcher =
      MakeRefCounted<ConnectivityWatcher>(WeakRefAsSubclass<OrcaProducer>());
  connectivity_watcher_ = connectivity_watcher.get();
  subchannel_->WatchConnectivityState(std::move(connectivity_watcher));
}

void OrcaProducer::Orphaned() {
  {
    MutexLock lock(&mu_);
    stream_client_.reset();
  }
  CHECK(subchannel_ != nullptr);  // Should not be called before Start().
  subchannel_->CancelConnectivityStateWatch(connectivity_watcher_);
  subchannel_->RemoveDataProducer(this);
}

void OrcaProducer::AddWatcher(OrcaWatcher* watcher) {
  MutexLock lock(&mu_);
  watchers_.insert(watcher);
  Duration watcher_interval = watcher->report_interval();
  if (watcher_interval < report_interval_) {
    report_interval_ = watcher_interval;
    stream_client_.reset();
    MaybeStartStreamLocked();
  }
}

void OrcaProducer::RemoveWatcher(OrcaWatcher* watcher) {
  MutexLock lock(&mu_);
  watchers_.erase(watcher);
  if (watchers_.empty()) {
    stream_client_.reset();
    return;
  }
  Duration new_interval = GetMinIntervalLocked();
  if (new_interval < report_interval_) {
    report_interval_ = new_interval;
    stream_client_.reset();
    MaybeStartStreamLocked();
  }
}

Duration OrcaProducer::GetMinIntervalLocked() const {
  Duration duration = Duration::Infinity();
  for (OrcaWatcher* watcher : watchers_) {
    Duration watcher_interval = watcher->report_interval();
    if (watcher_interval < duration) duration = watcher_interval;
  }
  return duration;
}

void OrcaProducer::MaybeStartStreamLocked() {
  if (connected_subchannel_ == nullptr) return;
  stream_client_ = MakeOrphanable<SubchannelStreamClient>(
      connected_subchannel_, subchannel_->pollset_set(),
      std::make_unique<OrcaStreamEventHandler>(
          WeakRefAsSubclass<OrcaProducer>(), report_interval_),
      GRPC_TRACE_FLAG_ENABLED(orca_client) ? "OrcaClient" : nullptr);
}

void OrcaProducer::NotifyWatchers(
    const BackendMetricData& backend_metric_data) {
  GRPC_TRACE_LOG(orca_client, INFO)
      << "OrcaProducer " << this << ": reporting backend metrics to watchers";
  MutexLock lock(&mu_);
  for (OrcaWatcher* watcher : watchers_) {
    watcher->watcher()->OnBackendMetricReport(backend_metric_data);
  }
}

void OrcaProducer::OnConnectivityStateChange(grpc_connectivity_state state) {
  MutexLock lock(&mu_);
  if (state == GRPC_CHANNEL_READY) {
    connected_subchannel_ = subchannel_->connected_subchannel();
    if (!watchers_.empty()) MaybeStartStreamLocked();
  } else {
    connected_subchannel_.reset();
    stream_client_.reset();
  }
}

//
// OrcaWatcher
//

OrcaWatcher::~OrcaWatcher() {
  if (producer_ != nullptr) producer_->RemoveWatcher(this);
}

void OrcaWatcher::SetSubchannel(Subchannel* subchannel) {
  bool created = false;
  // Check if our producer is already registered with the subchannel.
  // If not, create a new one.
  subchannel->GetOrAddDataProducer(
      OrcaProducer::Type(), [&](Subchannel::DataProducerInterface** producer) {
        if (*producer != nullptr) {
          producer_ =
              (*producer)->RefIfNonZero().TakeAsSubclass<OrcaProducer>();
        }
        if (producer_ == nullptr) {
          producer_ = MakeRefCounted<OrcaProducer>();
          *producer = producer_.get();
          created = true;
        }
      });
  // If we just created the producer, start it.
  // This needs to be done outside of the lambda passed to
  // GetOrAddDataProducer() to avoid deadlocking by re-acquiring the
  // subchannel lock while already holding it.
  if (created) producer_->Start(subchannel->Ref());
  // Register ourself with the producer.
  producer_->AddWatcher(this);
}

std::unique_ptr<SubchannelInterface::DataWatcherInterface>
MakeOobBackendMetricWatcher(Duration report_interval,
                            std::unique_ptr<OobBackendMetricWatcher> watcher) {
  return std::make_unique<OrcaWatcher>(report_interval, std::move(watcher));
}

}  // namespace grpc_core<|MERGE_RESOLUTION|>--- conflicted
+++ resolved
@@ -145,13 +145,7 @@
           "Orca stream returned UNIMPLEMENTED; disabling";
       LOG(ERROR) << kErrorMessage;
       auto* channelz_node = producer_->subchannel_->channelz_node();
-<<<<<<< HEAD
-      if (channelz_node != nullptr) {
-        channelz_node->NewTraceNode(kErrorMessage).Commit();
-      }
-=======
       GRPC_CHANNELZ_LOG(channelz_node) << kErrorMessage;
->>>>>>> 0227d87f
     }
   }
 
