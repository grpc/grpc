--- conflicted
+++ resolved
@@ -77,11 +77,9 @@
     producer_->OnConnectivityStateChange(state);
   }
 
-<<<<<<< HEAD
   void OnKeepaliveUpdate(Duration) override {}
-=======
+
   uint32_t max_connections_per_subchannel() const override { return 1; }
->>>>>>> 6d942709
 
   grpc_pollset_set* interested_parties() override {
     return interested_parties_;
