/*
 *
 * Copyright 2016 gRPC authors.
 *
 * Licensed under the Apache License, Version 2.0 (the "License");
 * you may not use this file except in compliance with the License.
 * You may obtain a copy of the License at
 *
 *     http://www.apache.org/licenses/LICENSE-2.0
 *
 * Unless required by applicable law or agreed to in writing, software
 * distributed under the License is distributed on an "AS IS" BASIS,
 * WITHOUT WARRANTIES OR CONDITIONS OF ANY KIND, either express or implied.
 * See the License for the specific language governing permissions and
 * limitations under the License.
 *
 */

#include <grpc/support/port_platform.h>

#include <grpc/grpc.h>

void grpc_http_filters_init(void);
void grpc_http_filters_shutdown(void);
void grpc_chttp2_plugin_init(void);
void grpc_chttp2_plugin_shutdown(void);
void grpc_deadline_filter_init(void);
void grpc_deadline_filter_shutdown(void);
void grpc_client_channel_init(void);
void grpc_client_channel_shutdown(void);
void grpc_inproc_plugin_init(void);
void grpc_inproc_plugin_shutdown(void);
void grpc_resolver_dns_ares_init(void);
void grpc_resolver_dns_ares_shutdown(void);
void grpc_resolver_dns_native_init(void);
void grpc_resolver_dns_native_shutdown(void);
void grpc_resolver_sockaddr_init(void);
void grpc_resolver_sockaddr_shutdown(void);
void grpc_resolver_fake_init(void);
void grpc_resolver_fake_shutdown(void);
void grpc_lb_policy_grpclb_init(void);
void grpc_lb_policy_grpclb_shutdown(void);
void grpc_lb_policy_priority_init(void);
void grpc_lb_policy_priority_shutdown(void);
void grpc_lb_policy_weighted_target_init(void);
void grpc_lb_policy_weighted_target_shutdown(void);
<<<<<<< HEAD
void grpc_lb_policy_xds_cluster_manager_init(void);
void grpc_lb_policy_xds_clsuter_manager_shutdown(void);
=======
>>>>>>> 74bba2c9
void grpc_lb_policy_pick_first_init(void);
void grpc_lb_policy_pick_first_shutdown(void);
void grpc_lb_policy_round_robin_init(void);
void grpc_lb_policy_round_robin_shutdown(void);
void grpc_client_idle_filter_init(void);
void grpc_client_idle_filter_shutdown(void);
void grpc_max_age_filter_init(void);
void grpc_max_age_filter_shutdown(void);
void grpc_message_size_filter_init(void);
void grpc_message_size_filter_shutdown(void);
void grpc_service_config_channel_arg_filter_init(void);
void grpc_service_config_channel_arg_filter_shutdown(void);
void grpc_client_authority_filter_init(void);
void grpc_client_authority_filter_shutdown(void);
void grpc_workaround_cronet_compression_filter_init(void);
void grpc_workaround_cronet_compression_filter_shutdown(void);

void grpc_register_built_in_plugins(void) {
  grpc_register_plugin(grpc_http_filters_init,
                       grpc_http_filters_shutdown);
  grpc_register_plugin(grpc_chttp2_plugin_init,
                       grpc_chttp2_plugin_shutdown);
  grpc_register_plugin(grpc_deadline_filter_init,
                       grpc_deadline_filter_shutdown);
  grpc_register_plugin(grpc_client_channel_init,
                       grpc_client_channel_shutdown);
  grpc_register_plugin(grpc_inproc_plugin_init,
                       grpc_inproc_plugin_shutdown);
  grpc_register_plugin(grpc_resolver_dns_ares_init,
                       grpc_resolver_dns_ares_shutdown);
  grpc_register_plugin(grpc_resolver_dns_native_init,
                       grpc_resolver_dns_native_shutdown);
  grpc_register_plugin(grpc_resolver_sockaddr_init,
                       grpc_resolver_sockaddr_shutdown);
  grpc_register_plugin(grpc_resolver_fake_init,
                       grpc_resolver_fake_shutdown);
  grpc_register_plugin(grpc_lb_policy_grpclb_init,
                       grpc_lb_policy_grpclb_shutdown);
  grpc_register_plugin(grpc_lb_policy_priority_init,
                       grpc_lb_policy_priority_shutdown);
  grpc_register_plugin(grpc_lb_policy_weighted_target_init,
                       grpc_lb_policy_weighted_target_shutdown);
<<<<<<< HEAD
  grpc_register_plugin(grpc_lb_policy_xds_cluster_manager_init,
                       grpc_lb_policy_xds_cluster_manager_shutdown);
=======
>>>>>>> 74bba2c9
  grpc_register_plugin(grpc_lb_policy_pick_first_init,
                       grpc_lb_policy_pick_first_shutdown);
  grpc_register_plugin(grpc_lb_policy_round_robin_init,
                       grpc_lb_policy_round_robin_shutdown);
  grpc_register_plugin(grpc_client_idle_filter_init,
                       grpc_client_idle_filter_shutdown);
  grpc_register_plugin(grpc_max_age_filter_init,
                       grpc_max_age_filter_shutdown);
  grpc_register_plugin(grpc_message_size_filter_init,
                       grpc_message_size_filter_shutdown);
  grpc_register_plugin(grpc_service_config_channel_arg_filter_init,
                       grpc_service_config_channel_arg_filter_shutdown);
  grpc_register_plugin(grpc_client_authority_filter_init,
                       grpc_client_authority_filter_shutdown);
  grpc_register_plugin(grpc_workaround_cronet_compression_filter_init,
                       grpc_workaround_cronet_compression_filter_shutdown);
}<|MERGE_RESOLUTION|>--- conflicted
+++ resolved
@@ -44,11 +44,6 @@
 void grpc_lb_policy_priority_shutdown(void);
 void grpc_lb_policy_weighted_target_init(void);
 void grpc_lb_policy_weighted_target_shutdown(void);
-<<<<<<< HEAD
-void grpc_lb_policy_xds_cluster_manager_init(void);
-void grpc_lb_policy_xds_clsuter_manager_shutdown(void);
-=======
->>>>>>> 74bba2c9
 void grpc_lb_policy_pick_first_init(void);
 void grpc_lb_policy_pick_first_shutdown(void);
 void grpc_lb_policy_round_robin_init(void);
@@ -91,11 +86,6 @@
                        grpc_lb_policy_priority_shutdown);
   grpc_register_plugin(grpc_lb_policy_weighted_target_init,
                        grpc_lb_policy_weighted_target_shutdown);
-<<<<<<< HEAD
-  grpc_register_plugin(grpc_lb_policy_xds_cluster_manager_init,
-                       grpc_lb_policy_xds_cluster_manager_shutdown);
-=======
->>>>>>> 74bba2c9
   grpc_register_plugin(grpc_lb_policy_pick_first_init,
                        grpc_lb_policy_pick_first_shutdown);
   grpc_register_plugin(grpc_lb_policy_round_robin_init,
