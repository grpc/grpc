--- conflicted
+++ resolved
@@ -62,41 +62,11 @@
 void ServiceConfigParserShutdown(void);
 }  // namespace grpc_core
 
-<<<<<<< HEAD
-=======
-#ifndef GRPC_NO_XDS
-namespace grpc_core {
-void XdsClientGlobalInit();
-void XdsClientGlobalShutdown();
-}  // namespace grpc_core
-void grpc_certificate_provider_registry_init(void);
-void grpc_certificate_provider_registry_shutdown(void);
-namespace grpc_core {
-void FileWatcherCertificateProviderInit();
-void FileWatcherCertificateProviderShutdown();
-}  // namespace grpc_core
-void grpc_lb_policy_cds_init(void);
-void grpc_lb_policy_cds_shutdown(void);
-void grpc_lb_policy_xds_cluster_impl_init(void);
-void grpc_lb_policy_xds_cluster_impl_shutdown(void);
-void grpc_lb_policy_xds_cluster_resolver_init(void);
-void grpc_lb_policy_xds_cluster_resolver_shutdown(void);
-void grpc_lb_policy_xds_cluster_manager_init(void);
-void grpc_lb_policy_xds_cluster_manager_shutdown(void);
-void grpc_resolver_xds_init(void);
-void grpc_resolver_xds_shutdown(void);
-namespace grpc_core {
-void GoogleCloud2ProdResolverInit();
-void GoogleCloud2ProdResolverShutdown();
-}  // namespace grpc_core
-#endif
-
 #ifdef GPR_SUPPORT_BINDER_TRANSPORT
 void grpc_resolver_binder_init(void);
 void grpc_resolver_binder_shutdown(void);
 #endif
 
->>>>>>> e0f793b3
 void grpc_register_built_in_plugins(void) {
   grpc_register_plugin(grpc_chttp2_plugin_init, grpc_chttp2_plugin_shutdown);
   grpc_register_plugin(grpc_core::ServiceConfigParserInit,
@@ -128,33 +98,11 @@
                        grpc_message_size_filter_shutdown);
   grpc_register_plugin(grpc_core::FaultInjectionFilterInit,
                        grpc_core::FaultInjectionFilterShutdown);
-<<<<<<< HEAD
-  grpc_register_extra_plugins();
-=======
-#ifndef GRPC_NO_XDS
-  grpc_register_plugin(grpc_core::XdsClientGlobalInit,
-                       grpc_core::XdsClientGlobalShutdown);
-  grpc_register_plugin(grpc_certificate_provider_registry_init,
-                       grpc_certificate_provider_registry_shutdown);
-  grpc_register_plugin(grpc_core::FileWatcherCertificateProviderInit,
-                       grpc_core::FileWatcherCertificateProviderShutdown);
-  grpc_register_plugin(grpc_lb_policy_cds_init, grpc_lb_policy_cds_shutdown);
-  grpc_register_plugin(grpc_lb_policy_xds_cluster_impl_init,
-                       grpc_lb_policy_xds_cluster_impl_shutdown);
-  grpc_register_plugin(grpc_lb_policy_xds_cluster_resolver_init,
-                       grpc_lb_policy_xds_cluster_resolver_shutdown);
-  grpc_register_plugin(grpc_lb_policy_xds_cluster_manager_init,
-                       grpc_lb_policy_xds_cluster_manager_shutdown);
-  grpc_register_plugin(grpc_resolver_xds_init, grpc_resolver_xds_shutdown);
-  grpc_register_plugin(grpc_core::GoogleCloud2ProdResolverInit,
-                       grpc_core::GoogleCloud2ProdResolverShutdown);
-#endif
-
 #ifdef GPR_SUPPORT_BINDER_TRANSPORT
   grpc_register_plugin(grpc_resolver_binder_init,
                        grpc_resolver_binder_shutdown);
 #endif
->>>>>>> e0f793b3
+  grpc_register_extra_plugins();
 }
 
 namespace grpc_core {
