# Copyright 2022 gRPC authors.
#
# Licensed under the Apache License, Version 2.0 (the "License");
# you may not use this file except in compliance with the License.
# You may obtain a copy of the License at
#
#     http://www.apache.org/licenses/LICENSE-2.0
#
# Unless required by applicable law or agreed to in writing, software
# distributed under the License is distributed on an "AS IS" BASIS,
# WITHOUT WARRANTIES OR CONDITIONS OF ANY KIND, either express or implied.
# See the License for the specific language governing permissions and
# limitations under the License.

load(
    "//bazel:grpc_build_system.bzl",
    "grpc_cc_library",
    "grpc_generate_one_off_internal_targets",
    "grpc_upb_proto_library",
    "grpc_upb_proto_reflection_library",
)

licenses(["reciprocal"])

package(
    default_visibility = ["//:__subpackages__"],
    features = [
        "layering_check",
    ],
)

# This is needed as a transitionary mechanism to build the src/core targets in
# the top-level BUILD file that have not yet been moved here. Should go away
# once the transition is complete.
exports_files(
    glob(
        ["**"],
        exclude = ["ext/transport/binder/java/**"],
    ),
    visibility = ["//:__subpackages__"],
)

grpc_cc_library(
    name = "channel_fwd",
    hdrs = [
        "lib/channel/channel_fwd.h",
    ],
    language = "c++",
)

grpc_cc_library(
    name = "slice_cast",
    hdrs = [
        "//:include/grpc/event_engine/internal/slice_cast.h",
    ],
)

grpc_cc_library(
    name = "event_engine_extensions",
    hdrs = [
        "lib/event_engine/extensions/can_track_errors.h",
        "lib/event_engine/extensions/chaotic_good_extension.h",
        "lib/event_engine/extensions/supports_fd.h",
    ],
    external_deps = [
        "absl/status:statusor",
        "absl/functional:any_invocable",
        "absl/strings",
    ],
    deps = [
        ":memory_quota",
        "//:event_engine_base_hdrs",
        "//:gpr_platform",
    ],
)

grpc_cc_library(
    name = "event_engine_common",
    srcs = [
        "lib/event_engine/event_engine.cc",
        "lib/event_engine/resolved_address.cc",
        "lib/event_engine/slice.cc",
        "lib/event_engine/slice_buffer.cc",
    ],
    hdrs = [
        "lib/event_engine/extensions/can_track_errors.h",
        "lib/event_engine/handle_containers.h",
        "lib/event_engine/resolved_address_internal.h",
        "//:include/grpc/event_engine/slice.h",
        "//:include/grpc/event_engine/slice_buffer.h",
    ],
    external_deps = [
        "absl/container:flat_hash_set",
        "absl/hash",
        "absl/log:check",
        "absl/strings",
        "absl/utility",
    ],
    deps = [
        "resolved_address",
        "slice",
        "slice_buffer",
        "slice_cast",
        "slice_refcount",
        "//:event_engine_base_hdrs",
        "//:gpr",
        "//:gpr_platform",
    ],
)

grpc_cc_library(
    name = "transport_fwd",
    hdrs = [
        "lib/transport/transport_fwd.h",
    ],
    language = "c++",
)

grpc_cc_library(
    name = "server_call_tracer_filter",
    srcs = [
        "server/server_call_tracer_filter.cc",
    ],
    hdrs = [
        "server/server_call_tracer_filter.h",
    ],
    external_deps = [
        "absl/status",
        "absl/status:statusor",
    ],
    language = "c++",
    visibility = ["@grpc:alt_grpc_base_legacy"],
    deps = [
        "arena_promise",
        "call_finalization",
        "cancel_callback",
        "channel_args",
        "channel_fwd",
        "channel_stack_type",
        "context",
        "legacy_channel_stack",
        "map",
        "pipe",
        "promise_based_filter",
        "transport",
        "//:call_tracer",
        "//:config",
        "//:gpr_platform",
        "//:legacy_context",
    ],
)

grpc_cc_library(
    name = "atomic_utils",
    language = "c++",
    public_hdrs = ["lib/gprpp/atomic_utils.h"],
    deps = ["//:gpr"],
)

grpc_cc_library(
    name = "metadata_compression_traits",
    hdrs = [
        "lib/transport/metadata_compression_traits.h",
    ],
    deps = ["//:gpr_platform"],
)

grpc_cc_library(
    name = "metadata_info",
    srcs = ["lib/transport/metadata_info.cc"],
    hdrs = ["lib/transport/metadata_info.h"],
    deps = [
        "channel_args",
        "hpack_constants",
        "metadata_batch",
        "slice",
        "//:call_tracer",
        "//:gpr_platform",
        "//:grpc_base",
    ],
)

grpc_cc_library(
    name = "experiments",
    srcs = [
        "lib/experiments/config.cc",
        "lib/experiments/experiments.cc",
    ],
    hdrs = [
        "lib/experiments/config.h",
        "lib/experiments/experiments.h",
    ],
    defines = select(
        {
            "//:grpc_experiments_are_final": ["GRPC_EXPERIMENTS_ARE_FINAL"],
            "//conditions:default": [],
        },
    ),
    external_deps = [
        "absl/functional:any_invocable",
        "absl/log:check",
        "absl/strings",
    ],
    language = "c++",
    tags = ["nofixdeps"],
    visibility = ["@grpc:grpc_experiments"],
    deps = [
        "no_destruct",
        "//:config_vars",
        "//:gpr",
    ],
)

grpc_cc_library(
    name = "init_internally",
    srcs = ["lib/surface/init_internally.cc"],
    hdrs = ["lib/surface/init_internally.h"],
    deps = ["//:gpr_platform"],
)

grpc_cc_library(
    name = "useful",
    hdrs = ["lib/gpr/useful.h"],
    external_deps = [
        "absl/strings",
        "absl/types:variant",
    ],
    language = "c++",
    visibility = ["@grpc:useful"],
    deps = ["//:gpr_platform"],
)

grpc_cc_library(
    name = "examine_stack",
    srcs = [
        "lib/gprpp/examine_stack.cc",
    ],
    hdrs = [
        "lib/gprpp/examine_stack.h",
    ],
    external_deps = ["absl/types:optional"],
    deps = ["//:gpr_platform"],
)

grpc_cc_library(
    name = "gpr_atm",
    srcs = [
        "lib/gpr/atm.cc",
    ],
    language = "c++",
    public_hdrs = [
        "//:include/grpc/support/atm.h",
        "//:include/grpc/support/atm_gcc_atomic.h",
        "//:include/grpc/support/atm_gcc_sync.h",
        "//:include/grpc/support/atm_windows.h",
        "//:include/grpc/impl/codegen/atm.h",
        "//:include/grpc/impl/codegen/atm_gcc_atomic.h",
        "//:include/grpc/impl/codegen/atm_gcc_sync.h",
        "//:include/grpc/impl/codegen/atm_windows.h",
    ],
    deps = [
        "useful",
        "//:gpr_platform",
    ],
)

grpc_cc_library(
    name = "gpr_manual_constructor",
    srcs = [],
    hdrs = [
        "lib/gprpp/manual_constructor.h",
    ],
    language = "c++",
    deps = [
        "construct_destruct",
        "//:gpr_platform",
    ],
)

grpc_cc_library(
    name = "gpr_spinlock",
    srcs = [],
    hdrs = [
        "lib/gpr/spinlock.h",
    ],
    language = "c++",
    deps = [
        "gpr_atm",
        "//:gpr_platform",
    ],
)

grpc_cc_library(
    name = "env",
    srcs = [
        "lib/gprpp/linux/env.cc",
        "lib/gprpp/posix/env.cc",
        "lib/gprpp/windows/env.cc",
    ],
    hdrs = [
        "lib/gprpp/env.h",
    ],
    external_deps = ["absl/types:optional"],
    deps = [
        "tchar",
        "//:gpr_platform",
    ],
)

grpc_cc_library(
    name = "directory_reader",
    srcs = [
        "lib/gprpp/posix/directory_reader.cc",
        "lib/gprpp/windows/directory_reader.cc",
    ],
    hdrs = [
        "lib/gprpp/directory_reader.h",
    ],
    external_deps = [
        "absl/functional:function_ref",
        "absl/status",
        "absl/status:statusor",
        "absl/strings",
    ],
    deps = [
        "//:gpr",
        "//:gpr_platform",
    ],
)

grpc_cc_library(
    name = "chunked_vector",
    hdrs = ["lib/gprpp/chunked_vector.h"],
    external_deps = [
        "absl/log:check",
    ],
    deps = [
        "arena",
        "gpr_manual_constructor",
        "//:gpr",
    ],
)

grpc_cc_library(
    name = "construct_destruct",
    language = "c++",
    public_hdrs = ["lib/gprpp/construct_destruct.h"],
    deps = ["//:gpr_platform"],
)

grpc_cc_library(
    name = "status_helper",
    srcs = [
        "lib/gprpp/status_helper.cc",
    ],
    hdrs = [
        "lib/gprpp/status_helper.h",
    ],
    external_deps = [
        "absl/log:check",
        "absl/status",
        "absl/strings",
        "absl/strings:cord",
        "absl/time",
        "absl/types:optional",
        "@com_google_protobuf//upb:base",
        "@com_google_protobuf//upb:mem",
    ],
    language = "c++",
    deps = [
        "percent_encoding",
        "slice",
        "//:debug_location",
        "//:google_rpc_status_upb",
        "//:gpr",
        "//:protobuf_any_upb",
    ],
)

grpc_cc_library(
    name = "unique_type_name",
    hdrs = ["lib/gprpp/unique_type_name.h"],
    external_deps = ["absl/strings"],
    language = "c++",
    deps = [
        "useful",
        "//:gpr_platform",
    ],
)

grpc_cc_library(
    name = "validation_errors",
    srcs = [
        "lib/gprpp/validation_errors.cc",
    ],
    hdrs = [
        "lib/gprpp/validation_errors.h",
    ],
    external_deps = [
        "absl/status",
        "absl/strings",
    ],
    language = "c++",
    deps = ["//:gpr"],
)

grpc_cc_library(
    name = "overload",
    language = "c++",
    public_hdrs = ["lib/gprpp/overload.h"],
    deps = ["//:gpr_platform"],
)

grpc_cc_library(
    name = "match",
    external_deps = ["absl/types:variant"],
    language = "c++",
    public_hdrs = ["lib/gprpp/match.h"],
    deps = [
        "overload",
        "//:gpr_platform",
    ],
)

grpc_cc_library(
    name = "table",
    external_deps = [
        "absl/meta:type_traits",
        "absl/utility",
    ],
    language = "c++",
    public_hdrs = ["lib/gprpp/table.h"],
    deps = [
        "bitset",
        "//:gpr_platform",
    ],
)

grpc_cc_library(
    name = "packed_table",
    hdrs = ["lib/gprpp/packed_table.h"],
    language = "c++",
    deps = [
        "sorted_pack",
        "table",
        "//:gpr_platform",
    ],
)

grpc_cc_library(
    name = "bitset",
    language = "c++",
    public_hdrs = ["lib/gprpp/bitset.h"],
    deps = [
        "useful",
        "//:gpr_platform",
    ],
)

grpc_cc_library(
    name = "no_destruct",
    language = "c++",
    public_hdrs = ["lib/gprpp/no_destruct.h"],
    deps = [
        "construct_destruct",
        "//:gpr_platform",
    ],
)

grpc_cc_library(
    name = "tchar",
    srcs = [
        "lib/gprpp/tchar.cc",
    ],
    hdrs = [
        "lib/gprpp/tchar.h",
    ],
    deps = ["//:gpr_platform"],
)

grpc_cc_library(
    name = "poll",
    external_deps = ["absl/log:check"],
    language = "c++",
    public_hdrs = [
        "lib/promise/poll.h",
    ],
    deps = [
        "construct_destruct",
        "//:gpr",
        "//:gpr_platform",
    ],
)

grpc_cc_library(
    name = "status_flag",
    external_deps = [
        "absl/log:check",
        "absl/status",
        "absl/status:statusor",
        "absl/types:optional",
    ],
    language = "c++",
    public_hdrs = [
        "lib/promise/status_flag.h",
    ],
    deps = [
        "promise_status",
        "//:gpr",
        "//:gpr_platform",
    ],
)

grpc_cc_library(
    name = "map_pipe",
    external_deps = ["absl/status"],
    language = "c++",
    public_hdrs = [
        "lib/promise/map_pipe.h",
    ],
    deps = [
        "for_each",
        "map",
        "pipe",
        "poll",
        "promise_factory",
        "promise_trace",
        "try_seq",
        "//:gpr",
        "//:gpr_platform",
    ],
)

grpc_cc_library(
    name = "1999",
    srcs = [
        "lib/promise/party.cc",
    ],
    hdrs = [
        "lib/promise/party.h",
    ],
    external_deps = [
        "absl/base:core_headers",
        "absl/log:check",
        "absl/strings",
        "absl/strings:str_format",
    ],
    language = "c++",
    deps = [
        "activity",
        "arena",
        "construct_destruct",
        "context",
        "poll",
        "promise_factory",
        "promise_trace",
        "ref_counted",
        "//:event_engine_base_hdrs",
        "//:exec_ctx",
        "//:gpr",
        "//:ref_counted_ptr",
    ],
)

grpc_cc_library(
    name = "context",
    external_deps = [
        "absl/log:check",
        "absl/meta:type_traits",
    ],
    language = "c++",
    public_hdrs = [
        "lib/promise/context.h",
    ],
    deps = [
        "down_cast",
        "//:gpr",
    ],
)

grpc_cc_library(
    name = "map",
    language = "c++",
    public_hdrs = ["lib/promise/map.h"],
    deps = [
        "poll",
        "promise_like",
        "//:gpr_platform",
    ],
)

grpc_cc_library(
    name = "sleep",
    srcs = [
        "lib/promise/sleep.cc",
    ],
    hdrs = [
        "lib/promise/sleep.h",
    ],
    external_deps = ["absl/status"],
    deps = [
        "activity",
        "context",
        "event_engine_context",
        "poll",
        "time",
        "//:event_engine_base_hdrs",
        "//:exec_ctx",
        "//:gpr",
    ],
)

grpc_cc_library(
    name = "wait_for_callback",
    hdrs = [
        "lib/promise/wait_for_callback.h",
    ],
    external_deps = ["absl/base:core_headers"],
    deps = [
        "activity",
        "poll",
        "//:gpr",
    ],
)

grpc_cc_library(
    name = "arena_promise",
    external_deps = ["absl/meta:type_traits"],
    language = "c++",
    public_hdrs = [
        "lib/promise/arena_promise.h",
    ],
    deps = [
        "arena",
        "construct_destruct",
        "context",
        "poll",
        "//:gpr_platform",
    ],
)

grpc_cc_library(
    name = "promise_like",
    external_deps = ["absl/meta:type_traits"],
    language = "c++",
    public_hdrs = [
        "lib/promise/detail/promise_like.h",
    ],
    deps = [
        "poll",
        "//:gpr_platform",
    ],
)

grpc_cc_library(
    name = "cancel_callback",
    language = "c++",
    public_hdrs = [
        "lib/promise/cancel_callback.h",
    ],
    deps = [
        "promise_like",
        "//:gpr_platform",
    ],
)

grpc_cc_library(
    name = "promise_factory",
    external_deps = ["absl/meta:type_traits"],
    language = "c++",
    public_hdrs = [
        "lib/promise/detail/promise_factory.h",
    ],
    deps = [
        "promise_like",
        "//:gpr_platform",
    ],
)

grpc_cc_library(
    name = "if",
    external_deps = [
        "absl/status:statusor",
        "absl/types:variant",
    ],
    language = "c++",
    public_hdrs = ["lib/promise/if.h"],
    deps = [
        "construct_destruct",
        "poll",
        "promise_factory",
        "promise_like",
        "//:gpr_platform",
    ],
)

grpc_cc_library(
    name = "switch",
    language = "c++",
    public_hdrs = ["lib/promise/switch.h"],
    deps = [
        "if",
        "promise_factory",
        "//:gpr_platform",
    ],
)

grpc_cc_library(
    name = "promise_status",
    external_deps = [
        "absl/log:check",
        "absl/status",
        "absl/status:statusor",
    ],
    language = "c++",
    public_hdrs = [
        "lib/promise/detail/status.h",
    ],
    deps = ["//:gpr_platform"],
)

grpc_cc_library(
    name = "race",
    language = "c++",
    public_hdrs = ["lib/promise/race.h"],
    deps = ["//:gpr_platform"],
)

grpc_cc_library(
    name = "prioritized_race",
    language = "c++",
    public_hdrs = ["lib/promise/prioritized_race.h"],
    deps = ["//:gpr_platform"],
)

grpc_cc_library(
    name = "loop",
    external_deps = [
        "absl/status",
        "absl/status:statusor",
        "absl/types:variant",
    ],
    language = "c++",
    public_hdrs = [
        "lib/promise/loop.h",
    ],
    deps = [
        "construct_destruct",
        "poll",
        "promise_factory",
        "//:gpr_platform",
    ],
)

grpc_cc_library(
    name = "join_state",
    external_deps = [
        "absl/log:check",
    ],
    language = "c++",
    public_hdrs = [
        "lib/promise/detail/join_state.h",
    ],
    deps = [
        "bitset",
        "construct_destruct",
        "poll",
        "promise_like",
        "promise_trace",
        "//:gpr",
        "//:gpr_platform",
    ],
)

grpc_cc_library(
    name = "join",
    external_deps = ["absl/meta:type_traits"],
    language = "c++",
    public_hdrs = [
        "lib/promise/join.h",
    ],
    deps = [
        "join_state",
        "map",
        "//:gpr_platform",
    ],
)

grpc_cc_library(
    name = "try_join",
    external_deps = [
        "absl/log:check",
        "absl/meta:type_traits",
        "absl/status",
        "absl/status:statusor",
    ],
    language = "c++",
    public_hdrs = [
        "lib/promise/try_join.h",
    ],
    deps = [
        "join_state",
        "map",
        "poll",
        "status_flag",
        "//:gpr_platform",
    ],
)

grpc_cc_library(
    name = "all_ok",
    external_deps = [
        "absl/meta:type_traits",
        "absl/status",
        "absl/status:statusor",
    ],
    language = "c++",
    public_hdrs = [
        "lib/promise/all_ok.h",
    ],
    deps = [
        "join_state",
        "map",
        "poll",
        "status_flag",
        "//:gpr_platform",
    ],
)

grpc_cc_library(
    name = "basic_seq",
    language = "c++",
    public_hdrs = [
        "lib/promise/detail/basic_seq.h",
    ],
    deps = [
        "construct_destruct",
        "poll",
        "//:gpr_platform",
    ],
)

grpc_cc_library(
    name = "seq_state",
    external_deps = [
        "absl/base:core_headers",
        "absl/log:check",
        "absl/strings",
    ],
    language = "c++",
    public_hdrs = [
        "lib/promise/detail/seq_state.h",
    ],
    deps = [
        "construct_destruct",
        "poll",
        "promise_factory",
        "promise_like",
        "promise_trace",
        "//:debug_location",
        "//:gpr",
    ],
)

grpc_cc_library(
    name = "seq",
    language = "c++",
    public_hdrs = [
        "lib/promise/seq.h",
    ],
    deps = [
        "basic_seq",
        "poll",
        "promise_like",
        "seq_state",
        "//:debug_location",
        "//:gpr_platform",
    ],
)

grpc_cc_library(
    name = "try_seq",
    external_deps = [
        "absl/log:check",
        "absl/meta:type_traits",
        "absl/status",
        "absl/status:statusor",
    ],
    language = "c++",
    public_hdrs = [
        "lib/promise/try_seq.h",
    ],
    deps = [
        "basic_seq",
        "poll",
        "promise_like",
        "promise_status",
        "seq_state",
        "status_flag",
        "//:debug_location",
        "//:gpr_platform",
    ],
)

grpc_cc_library(
    name = "activity",
    srcs = [
        "lib/promise/activity.cc",
    ],
    external_deps = [
        "absl/base:core_headers",
        "absl/log:check",
        "absl/status",
        "absl/strings",
        "absl/strings:str_format",
        "absl/types:optional",
    ],
    language = "c++",
    public_hdrs = [
        "lib/promise/activity.h",
    ],
    deps = [
        "atomic_utils",
        "construct_destruct",
        "context",
        "event_engine_context",
        "no_destruct",
        "poll",
        "promise_factory",
        "promise_status",
        "//:gpr",
        "//:orphanable",
    ],
)

grpc_cc_library(
    name = "exec_ctx_wakeup_scheduler",
    hdrs = [
        "lib/promise/exec_ctx_wakeup_scheduler.h",
    ],
    external_deps = ["absl/status"],
    language = "c++",
    deps = [
        "closure",
        "error",
        "//:debug_location",
        "//:exec_ctx",
        "//:gpr_platform",
    ],
)

grpc_cc_library(
    name = "event_engine_wakeup_scheduler",
    hdrs = [
        "lib/promise/event_engine_wakeup_scheduler.h",
    ],
    external_deps = ["absl/log:check"],
    language = "c++",
    deps = [
        "//:event_engine_base_hdrs",
        "//:exec_ctx",
        "//:gpr_platform",
    ],
)

grpc_cc_library(
    name = "wait_set",
    external_deps = [
        "absl/container:flat_hash_set",
        "absl/hash",
    ],
    language = "c++",
    public_hdrs = [
        "lib/promise/wait_set.h",
    ],
    deps = [
        "activity",
        "poll",
        "//:gpr_platform",
    ],
)

grpc_cc_library(
    name = "latch",
    external_deps = [
        "absl/log:check",
        "absl/strings",
    ],
    language = "c++",
    public_hdrs = [
        "lib/promise/latch.h",
    ],
    deps = [
        "activity",
        "poll",
        "promise_trace",
        "//:gpr",
    ],
)

grpc_cc_library(
    name = "inter_activity_latch",
    external_deps = [
        "absl/base:core_headers",
        "absl/strings",
    ],
    language = "c++",
    public_hdrs = [
        "lib/promise/inter_activity_latch.h",
    ],
    deps = [
        "activity",
        "poll",
        "promise_trace",
        "wait_set",
        "//:gpr",
    ],
)

grpc_cc_library(
    name = "interceptor_list",
    hdrs = [
        "lib/promise/interceptor_list.h",
    ],
    external_deps = [
        "absl/log:check",
        "absl/strings",
        "absl/strings:str_format",
        "absl/types:optional",
    ],
    deps = [
        "arena",
        "construct_destruct",
        "context",
        "poll",
        "promise_factory",
        "promise_trace",
        "//:debug_location",
        "//:gpr",
    ],
)

grpc_cc_library(
    name = "pipe",
    hdrs = [
        "lib/promise/pipe.h",
    ],
    external_deps = [
        "absl/log:check",
        "absl/strings",
        "absl/types:optional",
        "absl/types:variant",
    ],
    language = "c++",
    deps = [
        "activity",
        "arena",
        "context",
        "if",
        "interceptor_list",
        "map",
        "poll",
        "promise_trace",
        "seq",
        "//:debug_location",
        "//:gpr",
        "//:ref_counted_ptr",
    ],
)

grpc_cc_library(
    name = "promise_mutex",
    hdrs = [
        "lib/promise/promise_mutex.h",
    ],
    external_deps = ["absl/log:check"],
    language = "c++",
    deps = [
        "activity",
        "poll",
        "//:gpr",
    ],
)

grpc_cc_library(
    name = "inter_activity_pipe",
    hdrs = [
        "lib/promise/inter_activity_pipe.h",
    ],
    external_deps = [
        "absl/base:core_headers",
        "absl/types:optional",
    ],
    language = "c++",
    deps = [
        "activity",
        "poll",
        "ref_counted",
        "//:gpr",
        "//:ref_counted_ptr",
    ],
)

grpc_cc_library(
    name = "promise_trace",
    srcs = [
        "lib/promise/trace.cc",
    ],
    hdrs = [
        "lib/promise/trace.h",
    ],
    language = "c++",
    deps = [
        "//:gpr_platform",
        "//:grpc_trace",
    ],
)

grpc_cc_library(
    name = "mpsc",
    hdrs = [
        "lib/promise/mpsc.h",
    ],
    external_deps = [
        "absl/base:core_headers",
        "absl/log:check",
    ],
    language = "c++",
    deps = [
        "activity",
        "poll",
        "ref_counted",
        "wait_set",
        "//:gpr",
        "//:ref_counted_ptr",
    ],
)

grpc_cc_library(
    name = "observable",
    hdrs = [
        "lib/promise/observable.h",
    ],
    external_deps = [
        "absl/container:flat_hash_set",
        "absl/functional:any_invocable",
        "absl/log:check",
    ],
    language = "c++",
    deps = [
        "activity",
        "poll",
        "//:gpr",
    ],
)

grpc_cc_library(
    name = "for_each",
    external_deps = [
        "absl/log:check",
        "absl/status",
        "absl/strings",
    ],
    language = "c++",
    public_hdrs = ["lib/promise/for_each.h"],
    deps = [
        "activity",
        "construct_destruct",
        "poll",
        "promise_factory",
        "promise_status",
        "promise_trace",
        "status_flag",
        "//:gpr",
        "//:gpr_platform",
    ],
)

grpc_cc_library(
    name = "ref_counted",
    external_deps = [
        "absl/log:check",
    ],
    language = "c++",
    public_hdrs = ["lib/gprpp/ref_counted.h"],
    deps = [
        "atomic_utils",
        "down_cast",
        "//:debug_location",
        "//:gpr",
        "//:ref_counted_ptr",
    ],
)

grpc_cc_library(
    name = "dual_ref_counted",
    external_deps = [
        "absl/log:check",
    ],
    language = "c++",
    public_hdrs = ["lib/gprpp/dual_ref_counted.h"],
    deps = [
        "down_cast",
        "//:debug_location",
        "//:gpr",
        "//:orphanable",
        "//:ref_counted_ptr",
    ],
)

grpc_cc_library(
    name = "ref_counted_string",
    srcs = [
        "lib/gprpp/ref_counted_string.cc",
    ],
    hdrs = [
        "lib/gprpp/ref_counted_string.h",
    ],
    external_deps = ["absl/strings"],
    language = "c++",
    deps = [
        "ref_counted",
        "//:gpr",
        "//:ref_counted_ptr",
    ],
)

grpc_cc_library(
    name = "uuid_v4",
    srcs = ["lib/gprpp/uuid_v4.cc"],
    external_deps = ["absl/strings:str_format"],
    language = "c++",
    public_hdrs = ["lib/gprpp/uuid_v4.h"],
    deps = ["//:gpr"],
)

grpc_cc_library(
    name = "handshaker_factory",
    language = "c++",
    public_hdrs = [
        "handshaker/handshaker_factory.h",
    ],
    visibility = ["@grpc:alt_grpc_base_legacy"],
    deps = [
        "channel_args",
        "iomgr_fwd",
        "//:gpr_platform",
    ],
)

grpc_cc_library(
    name = "handshaker_registry",
    srcs = [
        "handshaker/handshaker_registry.cc",
    ],
    language = "c++",
    public_hdrs = [
        "handshaker/handshaker_registry.h",
    ],
    visibility = ["@grpc:alt_grpc_base_legacy"],
    deps = [
        "channel_args",
        "handshaker_factory",
        "iomgr_fwd",
        "//:gpr_platform",
    ],
)

grpc_cc_library(
    name = "tcp_connect_handshaker",
    srcs = [
        "handshaker/tcp_connect/tcp_connect_handshaker.cc",
    ],
    external_deps = [
        "absl/base:core_headers",
        "absl/log:check",
        "absl/status",
        "absl/status:statusor",
        "absl/types:optional",
    ],
    language = "c++",
    public_hdrs = [
        "handshaker/tcp_connect/tcp_connect_handshaker.h",
    ],
    deps = [
        "channel_args",
        "channel_args_endpoint_config",
        "closure",
        "error",
        "handshaker_factory",
        "handshaker_registry",
        "iomgr_fwd",
        "pollset_set",
        "resolved_address",
        "slice",
        "//:config",
        "//:debug_location",
        "//:exec_ctx",
        "//:gpr",
        "//:grpc_base",
        "//:handshaker",
        "//:iomgr",
        "//:parse_address",
        "//:ref_counted_ptr",
        "//:uri_parser",
    ],
)

grpc_cc_library(
    name = "endpoint_info_handshaker",
    srcs = [
        "handshaker/endpoint_info/endpoint_info_handshaker.cc",
    ],
    hdrs = [
        "handshaker/endpoint_info/endpoint_info_handshaker.h",
    ],
    external_deps = [
        "absl/status",
    ],
    language = "c++",
    deps = [
        "channel_args",
        "closure",
        "handshaker_factory",
        "handshaker_registry",
        "//:config",
        "//:debug_location",
        "//:exec_ctx",
        "//:gpr",
        "//:handshaker",
        "//:iomgr",
        "//:ref_counted_ptr",
    ],
)

grpc_cc_library(
    name = "channel_creds_registry",
    hdrs = [
        "lib/security/credentials/channel_creds_registry.h",
    ],
    external_deps = ["absl/strings"],
    language = "c++",
    deps = [
        "json",
        "json_args",
        "ref_counted",
        "validation_errors",
        "//:gpr_platform",
        "//:ref_counted_ptr",
    ],
)

grpc_cc_library(
    name = "event_engine_memory_allocator",
    hdrs = [
        "//:include/grpc/event_engine/internal/memory_allocator_impl.h",
        "//:include/grpc/event_engine/memory_allocator.h",
        "//:include/grpc/event_engine/memory_request.h",
    ],
    external_deps = ["absl/strings"],
    language = "c++",
    deps = [
        "slice",
        "//:gpr_platform",
    ],
)

grpc_cc_library(
    name = "event_engine_memory_allocator_factory",
    hdrs = [
        "lib/event_engine/memory_allocator_factory.h",
    ],
    external_deps = ["absl/strings"],
    language = "c++",
    deps = [
        "event_engine_memory_allocator",
        "memory_quota",
        "//:gpr_platform",
    ],
)

grpc_cc_library(
    name = "memory_quota",
    srcs = [
        "lib/resource_quota/memory_quota.cc",
    ],
    hdrs = [
        "lib/resource_quota/memory_quota.h",
    ],
    external_deps = [
        "absl/base:core_headers",
        "absl/container:flat_hash_set",
        "absl/log:check",
        "absl/status",
        "absl/strings",
        "absl/types:optional",
    ],
    deps = [
        "activity",
        "event_engine_memory_allocator",
        "exec_ctx_wakeup_scheduler",
        "experiments",
        "loop",
        "map",
        "periodic_update",
        "poll",
        "race",
        "resource_quota_trace",
        "seq",
        "slice_refcount",
        "time",
        "useful",
        "//:gpr",
        "//:grpc_trace",
        "//:orphanable",
        "//:ref_counted_ptr",
    ],
)

grpc_cc_library(
    name = "periodic_update",
    srcs = [
        "lib/resource_quota/periodic_update.cc",
    ],
    hdrs = [
        "lib/resource_quota/periodic_update.h",
    ],
    external_deps = ["absl/functional:function_ref"],
    deps = [
        "time",
        "useful",
        "//:gpr_platform",
    ],
)

grpc_cc_library(
    name = "arena",
    srcs = [
        "lib/resource_quota/arena.cc",
    ],
    hdrs = [
        "lib/resource_quota/arena.h",
    ],
    visibility = [
        "@grpc:alt_grpc_base_legacy",
    ],
    deps = [
        "construct_destruct",
        "context",
        "event_engine_memory_allocator",
        "memory_quota",
        "//:gpr",
    ],
)

grpc_cc_library(
    name = "thread_quota",
    srcs = [
        "lib/resource_quota/thread_quota.cc",
    ],
    hdrs = [
        "lib/resource_quota/thread_quota.h",
    ],
    external_deps = [
        "absl/base:core_headers",
        "absl/log:check",
    ],
    deps = [
        "ref_counted",
        "//:gpr",
        "//:ref_counted_ptr",
    ],
)

grpc_cc_library(
    name = "connection_quota",
    srcs = [
        "lib/resource_quota/connection_quota.cc",
    ],
    hdrs = [
        "lib/resource_quota/connection_quota.h",
    ],
    external_deps = [
        "absl/base:core_headers",
        "absl/log:check",
    ],
    deps = [
        "memory_quota",
        "ref_counted",
        "//:gpr",
        "//:ref_counted_ptr",
    ],
)

grpc_cc_library(
    name = "resource_quota_trace",
    srcs = [
        "lib/resource_quota/trace.cc",
    ],
    hdrs = [
        "lib/resource_quota/trace.h",
    ],
    deps = [
        "//:gpr_platform",
        "//:grpc_trace",
    ],
)

grpc_cc_library(
    name = "resource_quota",
    srcs = [
        "lib/resource_quota/resource_quota.cc",
    ],
    hdrs = [
        "lib/resource_quota/resource_quota.h",
    ],
    external_deps = ["absl/strings"],
    visibility = [
        "@grpc:alt_grpc_base_legacy",
    ],
    deps = [
        "connection_quota",
        "memory_quota",
        "ref_counted",
        "thread_quota",
        "useful",
        "//:channel_arg_names",
        "//:cpp_impl_of",
        "//:event_engine_base_hdrs",
        "//:gpr_platform",
        "//:ref_counted_ptr",
    ],
)

grpc_cc_library(
    name = "slice_refcount",
    srcs = [
        "lib/slice/slice_refcount.cc",
    ],
    hdrs = [
        "lib/slice/slice_refcount.h",
    ],
    public_hdrs = [
        "//:include/grpc/slice.h",
    ],
    deps = [
        "//:debug_location",
        "//:event_engine_base_hdrs",
        "//:gpr",
        "//:grpc_trace",
    ],
)

grpc_cc_library(
    name = "slice",
    srcs = [
        "lib/slice/slice.cc",
        "lib/slice/slice_string_helpers.cc",
    ],
    hdrs = [
        "lib/slice/slice.h",
        "lib/slice/slice_internal.h",
        "lib/slice/slice_string_helpers.h",
        "//:include/grpc/slice.h",
    ],
    external_deps = [
        "absl/hash",
        "absl/log:check",
        "absl/strings",
    ],
    visibility = ["@grpc:alt_grpc_base_legacy"],
    deps = [
        "slice_cast",
        "slice_refcount",
        "//:debug_location",
        "//:event_engine_base_hdrs",
        "//:gpr",
    ],
)

grpc_cc_library(
    name = "slice_buffer",
    srcs = [
        "lib/slice/slice_buffer.cc",
    ],
    hdrs = [
        "lib/slice/slice_buffer.h",
        "//:include/grpc/slice_buffer.h",
    ],
    external_deps = [
        "absl/log:check",
    ],
    deps = [
        "slice",
        "slice_refcount",
        "//:gpr",
    ],
)

grpc_cc_library(
    name = "error",
    srcs = [
        "lib/iomgr/error.cc",
    ],
    hdrs = [
        "lib/iomgr/error.h",
    ],
    external_deps = [
        "absl/log:check",
        "absl/status",
        "absl/strings:str_format",
    ],
    visibility = ["@grpc:alt_grpc_base_legacy"],
    deps = [
        "gpr_spinlock",
        "slice",
        "slice_refcount",
        "status_helper",
        "strerror",
        "useful",
        "//:gpr",
        "//:grpc_public_hdrs",
        "//:grpc_trace",
    ],
)

grpc_cc_library(
    name = "closure",
    srcs = [
        "lib/iomgr/closure.cc",
    ],
    hdrs = [
        "lib/iomgr/closure.h",
    ],
    external_deps = [
        "absl/log:check",
        "absl/strings:str_format",
    ],
    visibility = ["@grpc:alt_grpc_base_legacy"],
    deps = [
        "error",
        "gpr_manual_constructor",
        "//:debug_location",
        "//:gpr",
    ],
)

grpc_cc_library(
    name = "time",
    srcs = [
        "lib/gprpp/time.cc",
    ],
    hdrs = [
        "lib/gprpp/time.h",
    ],
    external_deps = [
        "absl/log:check",
        "absl/strings:str_format",
        "absl/types:optional",
    ],
    deps = [
        "no_destruct",
        "useful",
        "//:event_engine_base_hdrs",
        "//:gpr",
    ],
)

grpc_cc_library(
    name = "iomgr_port",
    hdrs = [
        "lib/iomgr/port.h",
    ],
    deps = ["//:gpr_platform"],
)

grpc_cc_library(
    name = "iomgr_fwd",
    hdrs = [
        "lib/iomgr/iomgr_fwd.h",
    ],
    visibility = ["@grpc:alt_grpc_base_legacy"],
    deps = ["//:gpr_platform"],
)

grpc_cc_library(
    name = "grpc_sockaddr",
    srcs = [
        "lib/iomgr/sockaddr_utils_posix.cc",
        "lib/iomgr/socket_utils_windows.cc",
    ],
    hdrs = [
        "lib/iomgr/sockaddr.h",
        "lib/iomgr/sockaddr_posix.h",
        "lib/iomgr/sockaddr_windows.h",
        "lib/iomgr/socket_utils.h",
    ],
    external_deps = [
        "absl/log:check",
    ],
    deps = [
        "iomgr_port",
        "//:gpr",
    ],
)

grpc_cc_library(
    name = "avl",
    hdrs = [
        "lib/avl/avl.h",
    ],
    deps = [
        "ref_counted",
        "useful",
        "//:gpr_platform",
        "//:ref_counted_ptr",
    ],
)

grpc_cc_library(
    name = "time_averaged_stats",
    srcs = ["lib/gprpp/time_averaged_stats.cc"],
    hdrs = [
        "lib/gprpp/time_averaged_stats.h",
    ],
    deps = ["//:gpr"],
)

grpc_cc_library(
    name = "forkable",
    srcs = [
        "lib/event_engine/forkable.cc",
    ],
    hdrs = [
        "lib/event_engine/forkable.h",
    ],
    external_deps = [
        "absl/log:check",
    ],
    deps = [
        "//:config_vars",
        "//:gpr",
        "//:gpr_platform",
        "//:grpc_trace",
    ],
)

grpc_cc_library(
    name = "event_engine_poller",
    hdrs = [
        "lib/event_engine/poller.h",
    ],
    external_deps = ["absl/functional:function_ref"],
    deps = [
        "//:event_engine_base_hdrs",
        "//:gpr_platform",
    ],
)

grpc_cc_library(
    name = "event_engine_time_util",
    srcs = ["lib/event_engine/time_util.cc"],
    hdrs = ["lib/event_engine/time_util.h"],
    deps = [
        "//:event_engine_base_hdrs",
        "//:gpr_platform",
    ],
)

grpc_cc_library(
    name = "event_engine_query_extensions",
    hdrs = [
        "lib/event_engine/query_extensions.h",
    ],
    external_deps = ["absl/strings"],
    deps = [
        "//:event_engine_base_hdrs",
        "//:gpr_platform",
    ],
)

grpc_cc_library(
    name = "event_engine_work_queue",
    hdrs = [
        "lib/event_engine/work_queue/work_queue.h",
    ],
    external_deps = ["absl/functional:any_invocable"],
    deps = [
        "//:event_engine_base_hdrs",
        "//:gpr",
    ],
)

grpc_cc_library(
    name = "event_engine_basic_work_queue",
    srcs = [
        "lib/event_engine/work_queue/basic_work_queue.cc",
    ],
    hdrs = [
        "lib/event_engine/work_queue/basic_work_queue.h",
    ],
    external_deps = [
        "absl/base:core_headers",
        "absl/functional:any_invocable",
    ],
    deps = [
        "common_event_engine_closures",
        "event_engine_work_queue",
        "//:event_engine_base_hdrs",
        "//:gpr",
    ],
)

grpc_cc_library(
    name = "common_event_engine_closures",
    hdrs = ["lib/event_engine/common_closures.h"],
    external_deps = ["absl/functional:any_invocable"],
    deps = [
        "//:event_engine_base_hdrs",
        "//:gpr_platform",
    ],
)

grpc_cc_library(
    name = "posix_event_engine_timer",
    srcs = [
        "lib/event_engine/posix_engine/timer.cc",
        "lib/event_engine/posix_engine/timer_heap.cc",
    ],
    hdrs = [
        "lib/event_engine/posix_engine/timer.h",
        "lib/event_engine/posix_engine/timer_heap.h",
    ],
    external_deps = [
        "absl/base:core_headers",
        "absl/types:optional",
    ],
    deps = [
        "time",
        "time_averaged_stats",
        "useful",
        "//:event_engine_base_hdrs",
        "//:gpr",
    ],
)

grpc_cc_library(
    name = "event_engine_thread_local",
    srcs = ["lib/event_engine/thread_local.cc"],
    hdrs = ["lib/event_engine/thread_local.h"],
    deps = ["//:gpr_platform"],
)

grpc_cc_library(
    name = "event_engine_thread_count",
    srcs = [
        "lib/event_engine/thread_pool/thread_count.cc",
    ],
    hdrs = ["lib/event_engine/thread_pool/thread_count.h"],
    external_deps = [
        "absl/base:core_headers",
        "absl/time",
        "absl/status",
        "absl/strings:str_format",
    ],
    deps = [
        "time",
        "useful",
        "//:gpr",
    ],
)

grpc_cc_library(
    name = "event_engine_thread_pool",
    srcs = [
        "lib/event_engine/thread_pool/thread_pool_factory.cc",
        "lib/event_engine/thread_pool/work_stealing_thread_pool.cc",
    ],
    hdrs = [
        "lib/event_engine/thread_pool/thread_pool.h",
        "lib/event_engine/thread_pool/work_stealing_thread_pool.h",
    ],
    external_deps = [
        "absl/base:core_headers",
        "absl/container:flat_hash_set",
        "absl/functional:any_invocable",
        "absl/log:check",
        "absl/time",
        "absl/types:optional",
    ],
    deps = [
        "common_event_engine_closures",
        "env",
        "event_engine_basic_work_queue",
        "event_engine_thread_count",
        "event_engine_thread_local",
        "event_engine_trace",
        "event_engine_work_queue",
        "examine_stack",
        "forkable",
        "no_destruct",
        "notification",
        "time",
        "//:backoff",
        "//:event_engine_base_hdrs",
        "//:gpr",
    ],
)

grpc_cc_library(
    name = "posix_event_engine_base_hdrs",
    srcs = [],
    hdrs = [
        "lib/event_engine/posix.h",
    ],
    external_deps = [
        "absl/functional:any_invocable",
        "absl/status",
        "absl/status:statusor",
    ],
    deps = [
        "event_engine_extensions",
        "event_engine_query_extensions",
        "//:event_engine_base_hdrs",
        "//:gpr",
    ],
)

grpc_cc_library(
    name = "posix_event_engine_timer_manager",
    srcs = ["lib/event_engine/posix_engine/timer_manager.cc"],
    hdrs = [
        "lib/event_engine/posix_engine/timer_manager.h",
    ],
    external_deps = [
        "absl/base:core_headers",
        "absl/log:check",
        "absl/time",
        "absl/types:optional",
    ],
    deps = [
        "event_engine_thread_pool",
        "forkable",
        "notification",
        "posix_event_engine_timer",
        "time",
        "//:event_engine_base_hdrs",
        "//:gpr",
        "//:grpc_trace",
    ],
)

grpc_cc_library(
    name = "posix_event_engine_event_poller",
    srcs = [],
    hdrs = [
        "lib/event_engine/posix_engine/event_poller.h",
    ],
    external_deps = [
        "absl/functional:any_invocable",
        "absl/status",
        "absl/strings",
    ],
    deps = [
        "event_engine_poller",
        "forkable",
        "posix_event_engine_closure",
        "//:event_engine_base_hdrs",
        "//:gpr_platform",
    ],
)

grpc_cc_library(
    name = "posix_event_engine_closure",
    srcs = [],
    hdrs = [
        "lib/event_engine/posix_engine/posix_engine_closure.h",
    ],
    external_deps = [
        "absl/functional:any_invocable",
        "absl/status",
    ],
    deps = [
        "//:event_engine_base_hdrs",
        "//:gpr_platform",
    ],
)

grpc_cc_library(
    name = "posix_event_engine_lockfree_event",
    srcs = [
        "lib/event_engine/posix_engine/lockfree_event.cc",
    ],
    hdrs = [
        "lib/event_engine/posix_engine/lockfree_event.h",
    ],
    external_deps = [
        "absl/log:check",
        "absl/status",
    ],
    deps = [
        "gpr_atm",
        "posix_event_engine_closure",
        "posix_event_engine_event_poller",
        "status_helper",
        "//:gpr",
    ],
)

grpc_cc_library(
    name = "posix_event_engine_wakeup_fd_posix",
    hdrs = [
        "lib/event_engine/posix_engine/wakeup_fd_posix.h",
    ],
    external_deps = ["absl/status"],
    deps = ["//:gpr_platform"],
)

grpc_cc_library(
    name = "posix_event_engine_wakeup_fd_posix_pipe",
    srcs = [
        "lib/event_engine/posix_engine/wakeup_fd_pipe.cc",
    ],
    hdrs = [
        "lib/event_engine/posix_engine/wakeup_fd_pipe.h",
    ],
    external_deps = [
        "absl/status",
        "absl/status:statusor",
        "absl/strings",
    ],
    deps = [
        "iomgr_port",
        "posix_event_engine_wakeup_fd_posix",
        "strerror",
        "//:gpr",
    ],
)

grpc_cc_library(
    name = "posix_event_engine_wakeup_fd_posix_eventfd",
    srcs = [
        "lib/event_engine/posix_engine/wakeup_fd_eventfd.cc",
    ],
    hdrs = [
        "lib/event_engine/posix_engine/wakeup_fd_eventfd.h",
    ],
    external_deps = [
        "absl/status",
        "absl/status:statusor",
        "absl/strings",
    ],
    deps = [
        "iomgr_port",
        "posix_event_engine_wakeup_fd_posix",
        "strerror",
        "//:gpr",
    ],
)

grpc_cc_library(
    name = "posix_event_engine_wakeup_fd_posix_default",
    srcs = [
        "lib/event_engine/posix_engine/wakeup_fd_posix_default.cc",
    ],
    hdrs = [
        "lib/event_engine/posix_engine/wakeup_fd_posix_default.h",
    ],
    external_deps = [
        "absl/status",
        "absl/status:statusor",
    ],
    deps = [
        "iomgr_port",
        "posix_event_engine_wakeup_fd_posix",
        "posix_event_engine_wakeup_fd_posix_eventfd",
        "posix_event_engine_wakeup_fd_posix_pipe",
        "//:gpr_platform",
    ],
)

grpc_cc_library(
    name = "posix_event_engine_poller_posix_epoll1",
    srcs = [
        "lib/event_engine/posix_engine/ev_epoll1_linux.cc",
    ],
    hdrs = [
        "lib/event_engine/posix_engine/ev_epoll1_linux.h",
    ],
    external_deps = [
        "absl/base:core_headers",
        "absl/container:inlined_vector",
        "absl/functional:function_ref",
        "absl/log:check",
        "absl/status",
        "absl/status:statusor",
        "absl/strings",
        "absl/strings:str_format",
    ],
    deps = [
        "event_engine_poller",
        "event_engine_time_util",
        "iomgr_port",
        "posix_event_engine_closure",
        "posix_event_engine_event_poller",
        "posix_event_engine_internal_errqueue",
        "posix_event_engine_lockfree_event",
        "posix_event_engine_wakeup_fd_posix",
        "posix_event_engine_wakeup_fd_posix_default",
        "status_helper",
        "strerror",
        "//:event_engine_base_hdrs",
        "//:gpr",
        "//:grpc_public_hdrs",
    ],
)

grpc_cc_library(
    name = "posix_event_engine_poller_posix_poll",
    srcs = [
        "lib/event_engine/posix_engine/ev_poll_posix.cc",
    ],
    hdrs = [
        "lib/event_engine/posix_engine/ev_poll_posix.h",
    ],
    external_deps = [
        "absl/base:core_headers",
        "absl/container:inlined_vector",
        "absl/functional:any_invocable",
        "absl/functional:function_ref",
        "absl/log:check",
        "absl/status",
        "absl/status:statusor",
        "absl/strings",
        "absl/strings:str_format",
    ],
    deps = [
        "common_event_engine_closures",
        "event_engine_poller",
        "event_engine_time_util",
        "iomgr_port",
        "posix_event_engine_closure",
        "posix_event_engine_event_poller",
        "posix_event_engine_wakeup_fd_posix",
        "posix_event_engine_wakeup_fd_posix_default",
        "status_helper",
        "strerror",
        "time",
        "//:event_engine_base_hdrs",
        "//:gpr",
        "//:grpc_public_hdrs",
    ],
)

grpc_cc_library(
    name = "posix_event_engine_poller_posix_default",
    srcs = [
        "lib/event_engine/posix_engine/event_poller_posix_default.cc",
    ],
    hdrs = [
        "lib/event_engine/posix_engine/event_poller_posix_default.h",
    ],
    external_deps = ["absl/strings"],
    deps = [
        "forkable",
        "iomgr_port",
        "no_destruct",
        "posix_event_engine_event_poller",
        "posix_event_engine_poller_posix_epoll1",
        "posix_event_engine_poller_posix_poll",
        "//:config_vars",
        "//:gpr",
    ],
)

grpc_cc_library(
    name = "posix_event_engine_internal_errqueue",
    srcs = [
        "lib/event_engine/posix_engine/internal_errqueue.cc",
    ],
    hdrs = [
        "lib/event_engine/posix_engine/internal_errqueue.h",
    ],
    deps = [
        "iomgr_port",
        "strerror",
        "//:gpr",
    ],
)

grpc_cc_library(
    name = "posix_event_engine_traced_buffer_list",
    srcs = [
        "lib/event_engine/posix_engine/traced_buffer_list.cc",
    ],
    hdrs = [
        "lib/event_engine/posix_engine/traced_buffer_list.h",
    ],
    external_deps = [
        "absl/functional:any_invocable",
        "absl/status",
        "absl/types:optional",
    ],
    deps = [
        "iomgr_port",
        "posix_event_engine_internal_errqueue",
        "//:gpr",
    ],
)

grpc_cc_library(
    name = "posix_event_engine_endpoint",
    srcs = [
        "lib/event_engine/posix_engine/posix_endpoint.cc",
    ],
    hdrs = [
        "lib/event_engine/posix_engine/posix_endpoint.h",
    ],
    external_deps = [
        "absl/base:core_headers",
        "absl/container:flat_hash_map",
        "absl/functional:any_invocable",
        "absl/hash",
        "absl/log:check",
        "absl/status",
        "absl/status:statusor",
        "absl/strings",
        "absl/types:optional",
    ],
    deps = [
        "event_engine_common",
        "event_engine_extensions",
        "event_engine_tcp_socket_utils",
        "event_engine_trace",
        "experiments",
        "iomgr_port",
        "load_file",
        "memory_quota",
        "posix_event_engine_base_hdrs",
        "posix_event_engine_closure",
        "posix_event_engine_event_poller",
        "posix_event_engine_internal_errqueue",
        "posix_event_engine_tcp_socket_utils",
        "posix_event_engine_traced_buffer_list",
        "ref_counted",
        "resource_quota",
        "slice",
        "status_helper",
        "strerror",
        "time",
        "//:debug_location",
        "//:event_engine_base_hdrs",
        "//:exec_ctx",
        "//:gpr",
        "//:grpc_public_hdrs",
        "//:ref_counted_ptr",
    ],
)

grpc_cc_library(
    name = "event_engine_utils",
    srcs = ["lib/event_engine/utils.cc"],
    hdrs = ["lib/event_engine/utils.h"],
    external_deps = [
        "absl/log:check",
        "absl/strings",
    ],
    deps = [
        "time",
        "//:event_engine_base_hdrs",
        "//:gpr_platform",
    ],
)

grpc_cc_library(
    name = "posix_event_engine_tcp_socket_utils",
    srcs = [
        "lib/event_engine/posix_engine/tcp_socket_utils.cc",
    ],
    hdrs = [
        "lib/event_engine/posix_engine/tcp_socket_utils.h",
    ],
    external_deps = [
        "absl/cleanup",
        "absl/log:check",
        "absl/status",
        "absl/status:statusor",
        "absl/strings",
        "absl/types:optional",
    ],
    deps = [
        "event_engine_tcp_socket_utils",
        "iomgr_port",
        "resource_quota",
        "socket_mutator",
        "status_helper",
        "strerror",
        "time",
        "useful",
        "//:channel_arg_names",
        "//:event_engine_base_hdrs",
        "//:gpr",
        "//:ref_counted_ptr",
    ],
)

grpc_cc_library(
    name = "posix_event_engine_listener_utils",
    srcs = [
        "lib/event_engine/posix_engine/posix_engine_listener_utils.cc",
    ],
    hdrs = [
        "lib/event_engine/posix_engine/posix_engine_listener_utils.h",
    ],
    external_deps = [
        "absl/cleanup",
        "absl/log:check",
        "absl/status",
        "absl/status:statusor",
        "absl/strings",
    ],
    deps = [
        "event_engine_tcp_socket_utils",
        "iomgr_port",
        "posix_event_engine_tcp_socket_utils",
        "socket_mutator",
        "status_helper",
        "//:event_engine_base_hdrs",
        "//:gpr",
    ],
)

grpc_cc_library(
    name = "posix_event_engine_listener",
    srcs = [
        "lib/event_engine/posix_engine/posix_engine_listener.cc",
    ],
    hdrs = [
        "lib/event_engine/posix_engine/posix_engine_listener.h",
    ],
    external_deps = [
        "absl/base:core_headers",
        "absl/functional:any_invocable",
        "absl/log:check",
        "absl/status",
        "absl/status:statusor",
        "absl/strings",
        "absl/types:optional",
    ],
    deps = [
        "event_engine_tcp_socket_utils",
        "event_engine_trace",
        "iomgr_port",
        "posix_event_engine_base_hdrs",
        "posix_event_engine_closure",
        "posix_event_engine_endpoint",
        "posix_event_engine_event_poller",
        "posix_event_engine_listener_utils",
        "posix_event_engine_tcp_socket_utils",
        "socket_mutator",
        "status_helper",
        "strerror",
        "time",
        "//:event_engine_base_hdrs",
        "//:exec_ctx",
        "//:gpr",
    ],
)

grpc_cc_library(
    name = "posix_event_engine",
    srcs = ["lib/event_engine/posix_engine/posix_engine.cc"],
    hdrs = ["lib/event_engine/posix_engine/posix_engine.h"],
    external_deps = [
        "absl/base:core_headers",
        "absl/cleanup",
        "absl/container:flat_hash_map",
        "absl/functional:any_invocable",
        "absl/hash",
        "absl/log:check",
        "absl/status",
        "absl/status:statusor",
        "absl/strings",
    ],
    deps = [
        "ares_resolver",
        "event_engine_common",
        "event_engine_poller",
        "event_engine_tcp_socket_utils",
        "event_engine_thread_pool",
        "event_engine_trace",
        "event_engine_utils",
        "forkable",
        "init_internally",
        "iomgr_port",
        "native_posix_dns_resolver",
        "no_destruct",
        "posix_event_engine_base_hdrs",
        "posix_event_engine_closure",
        "posix_event_engine_endpoint",
        "posix_event_engine_event_poller",
        "posix_event_engine_listener",
        "posix_event_engine_poller_posix_default",
        "posix_event_engine_tcp_socket_utils",
        "posix_event_engine_timer",
        "posix_event_engine_timer_manager",
        "ref_counted_dns_resolver_interface",
        "useful",
        "//:config_vars",
        "//:event_engine_base_hdrs",
        "//:gpr",
        "//:grpc_trace",
        "//:orphanable",
    ],
)

grpc_cc_library(
    name = "windows_event_engine",
    srcs = ["lib/event_engine/windows/windows_engine.cc"],
    hdrs = ["lib/event_engine/windows/windows_engine.h"],
    external_deps = [
        "absl/log:check",
        "absl/status",
        "absl/status:statusor",
        "absl/strings",
    ],
    deps = [
        "ares_resolver",
        "channel_args_endpoint_config",
        "common_event_engine_closures",
        "error",
        "event_engine_common",
        "event_engine_tcp_socket_utils",
        "event_engine_thread_pool",
        "event_engine_trace",
        "event_engine_utils",
        "init_internally",
        "iomgr_port",
        "posix_event_engine_timer_manager",
        "time",
        "windows_endpoint",
        "windows_event_engine_listener",
        "windows_iocp",
        "windows_native_resolver",
        "//:event_engine_base_hdrs",
        "//:gpr",
    ],
)

grpc_cc_library(
    name = "windows_native_resolver",
    srcs = ["lib/event_engine/windows/native_windows_dns_resolver.cc"],
    hdrs = ["lib/event_engine/windows/native_windows_dns_resolver.h"],
    external_deps = ["absl/strings:str_format"],
    deps = [
        "error",
        "status_helper",
        "//:event_engine_base_hdrs",
        "//:gpr",
    ],
)

grpc_cc_library(
    name = "windows_iocp",
    srcs = [
        "lib/event_engine/windows/iocp.cc",
        "lib/event_engine/windows/win_socket.cc",
    ],
    hdrs = [
        "lib/event_engine/windows/iocp.h",
        "lib/event_engine/windows/win_socket.h",
    ],
    external_deps = [
        "absl/base:core_headers",
        "absl/functional:any_invocable",
        "absl/log:check",
        "absl/status",
        "absl/strings:str_format",
    ],
    deps = [
        "error",
        "event_engine_poller",
        "event_engine_tcp_socket_utils",
        "event_engine_thread_pool",
        "event_engine_time_util",
        "event_engine_trace",
        "//:debug_location",
        "//:event_engine_base_hdrs",
        "//:gpr",
        "//:gpr_platform",
    ],
)

grpc_cc_library(
    name = "windows_endpoint",
    srcs = [
        "lib/event_engine/windows/windows_endpoint.cc",
    ],
    hdrs = [
        "lib/event_engine/windows/windows_endpoint.h",
    ],
    external_deps = [
        "absl/cleanup",
        "absl/functional:any_invocable",
        "absl/log:check",
        "absl/status",
        "absl/strings:str_format",
    ],
    deps = [
        "error",
        "event_engine_tcp_socket_utils",
        "event_engine_thread_pool",
        "event_engine_trace",
        "status_helper",
        "windows_iocp",
        "//:debug_location",
        "//:event_engine_base_hdrs",
        "//:gpr",
        "//:gpr_platform",
    ],
)

grpc_cc_library(
    name = "windows_event_engine_listener",
    srcs = [
        "lib/event_engine/windows/windows_listener.cc",
    ],
    hdrs = [
        "lib/event_engine/windows/windows_listener.h",
    ],
    external_deps = [
        "absl/base:core_headers",
        "absl/log:check",
        "absl/status",
        "absl/status:statusor",
        "absl/strings:str_format",
    ],
    deps = [
        "common_event_engine_closures",
        "error",
        "event_engine_tcp_socket_utils",
        "event_engine_thread_pool",
        "event_engine_trace",
        "windows_endpoint",
        "windows_iocp",
        "//:event_engine_base_hdrs",
        "//:gpr",
        "//:gpr_platform",
    ],
)

grpc_cc_library(
    name = "cf_event_engine",
    srcs = [
        "lib/event_engine/cf_engine/cf_engine.cc",
        "lib/event_engine/cf_engine/cfstream_endpoint.cc",
        "lib/event_engine/cf_engine/dns_service_resolver.cc",
    ],
    hdrs = [
        "lib/event_engine/cf_engine/cf_engine.h",
        "lib/event_engine/cf_engine/cfstream_endpoint.h",
        "lib/event_engine/cf_engine/cftype_unique_ref.h",
        "lib/event_engine/cf_engine/dns_service_resolver.h",
    ],
    external_deps = [
        "absl/container:flat_hash_map",
        "absl/log:check",
        "absl/strings",
        "absl/strings:str_format",
    ],
    deps = [
        "event_engine_common",
        "event_engine_tcp_socket_utils",
        "event_engine_thread_pool",
        "event_engine_trace",
        "event_engine_utils",
        "init_internally",
        "posix_event_engine_closure",
        "posix_event_engine_event_poller",
        "posix_event_engine_lockfree_event",
        "posix_event_engine_timer_manager",
        "ref_counted",
        "strerror",
        "//:event_engine_base_hdrs",
        "//:gpr",
        "//:parse_address",
        "//:ref_counted_ptr",
        "//:sockaddr_utils",
    ],
)

grpc_cc_library(
    name = "event_engine_tcp_socket_utils",
    srcs = [
        "lib/event_engine/tcp_socket_utils.cc",
    ],
    hdrs = [
        "lib/event_engine/tcp_socket_utils.h",
    ],
    external_deps = [
        "absl/log:check",
        "absl/status",
        "absl/status:statusor",
        "absl/strings",
        "absl/strings:str_format",
        "absl/types:optional",
    ],
    deps = [
        "iomgr_port",
        "resolved_address",
        "status_helper",
        "//:event_engine_base_hdrs",
        "//:gpr",
        "//:gpr_platform",
        "//:parse_address",
        "//:uri_parser",
    ],
)

grpc_cc_library(
    name = "event_engine_trace",
    srcs = [
        "lib/event_engine/trace.cc",
    ],
    hdrs = [
        "lib/event_engine/trace.h",
    ],
    deps = [
        "//:gpr",
        "//:gpr_platform",
        "//:grpc_trace",
    ],
)

grpc_cc_library(
    name = "event_engine_shim",
    srcs = [
        "lib/event_engine/shim.cc",
    ],
    hdrs = [
        "lib/event_engine/shim.h",
    ],
    deps = [
        "experiments",
        "iomgr_port",
        "//:gpr_platform",
    ],
)

# NOTE: this target gets replaced inside Google's build system to be one that
# integrates with other internal systems better. Please do not rename or fold
# this into other targets.
grpc_cc_library(
    name = "default_event_engine_factory",
    srcs = ["lib/event_engine/default_event_engine_factory.cc"],
    hdrs = ["lib/event_engine/default_event_engine_factory.h"],
    external_deps = ["absl/memory"],
    select_deps = [
        {
            "//:windows": ["windows_event_engine"],
            "//:windows_msvc": ["windows_event_engine"],
            "//:windows_other": ["windows_event_engine"],
            "//:mac": [
                "posix_event_engine",
                "cf_event_engine",
            ],
            "//:mac_x86_64": [
                "posix_event_engine",
                "cf_event_engine",
            ],
            "//:mac_arm64": [
                "posix_event_engine",
                "cf_event_engine",
            ],
            "//:ios": ["cf_event_engine"],
            "//:tvos": ["cf_event_engine"],
            "//:visionos": ["cf_event_engine"],
            "//:watchos": ["cf_event_engine"],
            "//conditions:default": ["posix_event_engine"],
        },
    ],
    deps = [
        "//:event_engine_base_hdrs",
        "//:gpr_platform",
    ],
)

grpc_cc_library(
    name = "channel_args_endpoint_config",
    srcs = [
        "lib/event_engine/channel_args_endpoint_config.cc",
    ],
    hdrs = [
        "lib/event_engine/channel_args_endpoint_config.h",
    ],
    external_deps = [
        "absl/strings",
        "absl/types:optional",
    ],
    visibility = ["@grpc:alt_grpc_base_legacy"],
    deps = [
        "channel_args",
        "//:event_engine_base_hdrs",
        "//:gpr_platform",
    ],
)

grpc_cc_library(
    name = "thready_event_engine",
    srcs = ["lib/event_engine/thready_event_engine/thready_event_engine.cc"],
    hdrs = ["lib/event_engine/thready_event_engine/thready_event_engine.h"],
    external_deps = [
        "absl/functional:any_invocable",
        "absl/status",
        "absl/status:statusor",
        "absl/strings",
    ],
    deps = [
        "//:event_engine_base_hdrs",
        "//:gpr",
    ],
)

grpc_cc_library(
    name = "event_engine_context",
    hdrs = [
        "lib/event_engine/event_engine_context.h",
    ],
    visibility = [
        "@grpc:alt_grpc_base_legacy",
    ],
    deps = [
        "context",
        "//:event_engine_base_hdrs",
        "//:gpr",
    ],
)

grpc_cc_library(
    name = "default_event_engine",
    srcs = [
        "lib/event_engine/default_event_engine.cc",
    ],
    hdrs = [
        "lib/event_engine/default_event_engine.h",
    ],
    external_deps = ["absl/functional:any_invocable"],
    visibility = [
        "@grpc:alt_grpc_base_legacy",
    ],
    deps = [
        "channel_args",
        "default_event_engine_factory",
        "event_engine_trace",
        "no_destruct",
        "thready_event_engine",
        "//:config",
        "//:debug_location",
        "//:event_engine_base_hdrs",
        "//:gpr",
        "//:grpc_trace",
    ],
)

grpc_cc_library(
    name = "ref_counted_dns_resolver_interface",
    hdrs = ["lib/event_engine/ref_counted_dns_resolver_interface.h"],
    external_deps = ["absl/strings"],
    deps = [
        "//:event_engine_base_hdrs",
        "//:gpr_platform",
        "//:orphanable",
    ],
)

grpc_cc_library(
    name = "native_posix_dns_resolver",
    srcs = [
        "lib/event_engine/posix_engine/native_posix_dns_resolver.cc",
    ],
    hdrs = [
        "lib/event_engine/posix_engine/native_posix_dns_resolver.h",
    ],
    external_deps = [
        "absl/functional:any_invocable",
        "absl/status",
        "absl/status:statusor",
        "absl/strings",
        "absl/strings:str_format",
    ],
    deps = [
        "iomgr_port",
        "useful",
        "//:event_engine_base_hdrs",
        "//:gpr",
    ],
)

grpc_cc_library(
    name = "ares_resolver",
    srcs = [
        "lib/event_engine/ares_resolver.cc",
        "lib/event_engine/windows/grpc_polled_fd_windows.cc",
    ],
    hdrs = [
        "lib/event_engine/ares_resolver.h",
        "lib/event_engine/grpc_polled_fd.h",
        "lib/event_engine/nameser.h",
        "lib/event_engine/posix_engine/grpc_polled_fd_posix.h",
        "lib/event_engine/windows/grpc_polled_fd_windows.h",
    ],
    external_deps = [
        "absl/base:core_headers",
        "absl/container:flat_hash_map",
        "absl/functional:any_invocable",
        "absl/hash",
        "absl/log:check",
        "absl/status",
        "absl/status:statusor",
        "absl/strings",
        "absl/strings:str_format",
        "absl/types:optional",
        "absl/types:variant",
        "address_sorting",
        "cares",
    ],
    deps = [
        "common_event_engine_closures",
        "error",
        "event_engine_time_util",
        "grpc_sockaddr",
        "iomgr_port",
        "posix_event_engine_closure",
        "posix_event_engine_event_poller",
        "posix_event_engine_tcp_socket_utils",
        "ref_counted_dns_resolver_interface",
        "resolved_address",
        "slice",
        "windows_iocp",
        "//:debug_location",
        "//:event_engine_base_hdrs",
        "//:gpr",
        "//:grpc_trace",
        "//:orphanable",
        "//:parse_address",
        "//:ref_counted_ptr",
        "//:sockaddr_utils",
    ],
)

grpc_cc_library(
    name = "channel_args_preconditioning",
    srcs = [
        "lib/channel/channel_args_preconditioning.cc",
    ],
    hdrs = [
        "lib/channel/channel_args_preconditioning.h",
    ],
    deps = [
        "channel_args",
        "//:event_engine_base_hdrs",
        "//:gpr_platform",
    ],
)

grpc_cc_library(
    name = "bdp_estimator",
    srcs = [
        "lib/transport/bdp_estimator.cc",
    ],
    hdrs = ["lib/transport/bdp_estimator.h"],
    external_deps = [
        "absl/log:check",
        "absl/strings",
    ],
    deps = [
        "time",
        "//:gpr",
        "//:grpc_trace",
    ],
)

grpc_cc_library(
    name = "percent_encoding",
    srcs = [
        "lib/slice/percent_encoding.cc",
    ],
    hdrs = [
        "lib/slice/percent_encoding.h",
    ],
    external_deps = [
        "absl/log:check",
    ],
    deps = [
        "bitset",
        "slice",
        "//:gpr",
    ],
)

grpc_cc_library(
    name = "socket_mutator",
    srcs = [
        "lib/iomgr/socket_mutator.cc",
    ],
    hdrs = [
        "lib/iomgr/socket_mutator.h",
    ],
    visibility = ["@grpc:alt_grpc_base_legacy"],
    deps = [
        "channel_args",
        "useful",
        "//:event_engine_base_hdrs",
        "//:gpr",
    ],
)

grpc_cc_library(
    name = "pollset_set",
    srcs = [
        "lib/iomgr/pollset_set.cc",
    ],
    hdrs = [
        "lib/iomgr/pollset_set.h",
    ],
    deps = [
        "iomgr_fwd",
        "//:gpr",
    ],
)

grpc_cc_library(
    name = "histogram_view",
    srcs = [
        "lib/debug/histogram_view.cc",
    ],
    hdrs = [
        "lib/debug/histogram_view.h",
    ],
    deps = ["//:gpr"],
)

grpc_cc_library(
    name = "stats_data",
    srcs = [
        "lib/debug/stats_data.cc",
    ],
    hdrs = [
        "lib/debug/stats_data.h",
    ],
    external_deps = ["absl/strings"],
    deps = [
        "histogram_view",
        "per_cpu",
        "//:gpr_platform",
    ],
)

grpc_cc_library(
    name = "per_cpu",
    srcs = [
        "lib/gprpp/per_cpu.cc",
    ],
    hdrs = [
        "lib/gprpp/per_cpu.h",
    ],
    deps = [
        "useful",
        "//:gpr",
    ],
)

grpc_cc_library(
    name = "event_log",
    srcs = [
        "lib/debug/event_log.cc",
    ],
    hdrs = [
        "lib/debug/event_log.h",
    ],
    external_deps = [
        "absl/base:core_headers",
        "absl/log:check",
        "absl/strings",
        "absl/types:span",
    ],
    deps = [
        "per_cpu",
        "//:gpr",
    ],
)

grpc_cc_library(
    name = "load_file",
    srcs = [
        "lib/gprpp/load_file.cc",
    ],
    hdrs = [
        "lib/gprpp/load_file.h",
    ],
    external_deps = [
        "absl/cleanup",
        "absl/status",
        "absl/status:statusor",
        "absl/strings",
    ],
    language = "c++",
    deps = [
        "slice",
        "//:gpr",
    ],
)

grpc_cc_library(
    name = "http2_errors",
    hdrs = [
        "lib/transport/http2_errors.h",
    ],
)

grpc_cc_library(
    name = "channel_stack_type",
    srcs = [
        "lib/surface/channel_stack_type.cc",
    ],
    hdrs = [
        "lib/surface/channel_stack_type.h",
    ],
    language = "c++",
    deps = ["//:gpr_platform"],
)

grpc_cc_library(
    name = "channel_stack_trace",
    srcs = [
        "lib/channel/channel_stack_trace.cc",
    ],
    hdrs = [
        "lib/channel/channel_stack_trace.h",
    ],
    language = "c++",
    deps = [
        "//:gpr_platform",
        "//:grpc_trace",
    ],
)

grpc_cc_library(
    name = "channel_init",
    srcs = [
        "lib/surface/channel_init.cc",
    ],
    hdrs = [
        "lib/surface/channel_init.h",
    ],
    external_deps = [
        "absl/functional:any_invocable",
        "absl/log:check",
        "absl/strings",
        "absl/types:optional",
    ],
    language = "c++",
    deps = [
        "call_filters",
        "channel_args",
        "channel_fwd",
        "channel_stack_trace",
        "channel_stack_type",
        "interception_chain",
        "//:channel_stack_builder",
        "//:debug_location",
        "//:gpr",
        "//:gpr_platform",
        "//:grpc_trace",
    ],
)

grpc_cc_library(
    name = "server_interface",
    hdrs = [
        "server/server_interface.h",
    ],
    language = "c++",
    deps = [
        "channel_args",
        "//:channelz",
        "//:gpr_platform",
    ],
)

grpc_cc_library(
    name = "single_set_ptr",
    hdrs = [
        "lib/gprpp/single_set_ptr.h",
    ],
    external_deps = [
        "absl/log:check",
    ],
    language = "c++",
    deps = ["//:gpr"],
)

grpc_cc_library(
    name = "grpc_service_config",
    hdrs = [
        "service_config/service_config.h",
        "service_config/service_config_call_data.h",
    ],
    external_deps = [
        "absl/log:check",
        "absl/strings",
    ],
    language = "c++",
    deps = [
        "arena",
        "chunked_vector",
        "ref_counted",
        "service_config_parser",
        "slice_refcount",
        "unique_type_name",
        "useful",
        "//:gpr_platform",
        "//:legacy_context",
        "//:ref_counted_ptr",
    ],
)

grpc_cc_library(
    name = "service_config_parser",
    srcs = [
        "service_config/service_config_parser.cc",
    ],
    hdrs = [
        "service_config/service_config_parser.h",
    ],
    external_deps = ["absl/strings"],
    language = "c++",
    deps = [
        "channel_args",
        "json",
        "validation_errors",
        "//:gpr",
    ],
)

grpc_cc_library(
    name = "notification",
    hdrs = [
        "lib/gprpp/notification.h",
    ],
    external_deps = ["absl/time"],
    deps = ["//:gpr"],
)

grpc_cc_library(
    name = "channel_args",
    srcs = [
        "lib/channel/channel_args.cc",
    ],
    hdrs = [
        "lib/channel/channel_args.h",
    ],
    external_deps = [
        "absl/log:check",
        "absl/meta:type_traits",
        "absl/strings",
        "absl/strings:str_format",
        "absl/types:optional",
    ],
    language = "c++",
    visibility = [
        "@grpc:alt_grpc_base_legacy",
    ],
    deps = [
        "avl",
        "channel_stack_type",
        "dual_ref_counted",
        "ref_counted",
        "ref_counted_string",
        "time",
        "useful",
        "//:channel_arg_names",
        "//:debug_location",
        "//:event_engine_base_hdrs",
        "//:gpr",
        "//:ref_counted_ptr",
    ],
)

grpc_cc_library(
    name = "resolved_address",
    hdrs = ["lib/iomgr/resolved_address.h"],
    language = "c++",
    deps = [
        "iomgr_port",
        "//:gpr_platform",
    ],
)

grpc_cc_library(
    name = "client_channel_internal_header",
    hdrs = [
        "client_channel/client_channel_internal.h",
    ],
    external_deps = [
        "absl/functional:any_invocable",
        "absl/log:check",
    ],
    language = "c++",
    deps = [
        "arena",
        "grpc_service_config",
        "lb_policy",
        "unique_type_name",
        "//:call_tracer",
        "//:gpr_public_hdrs",
        "//:grpc_base",
        "//:legacy_context",
    ],
)

grpc_cc_library(
    name = "subchannel_connector",
    hdrs = [
        "client_channel/connector.h",
    ],
    language = "c++",
    deps = [
        "channel_args",
        "closure",
        "error",
        "iomgr_fwd",
        "resolved_address",
        "time",
        "//:channelz",
        "//:gpr_platform",
        "//:grpc_base",
        "//:iomgr",
        "//:orphanable",
        "//:ref_counted_ptr",
    ],
)

grpc_cc_library(
    name = "subchannel_pool_interface",
    srcs = [
        "client_channel/subchannel_pool_interface.cc",
    ],
    hdrs = [
        "client_channel/subchannel_pool_interface.h",
    ],
    external_deps = [
        "absl/status",
        "absl/status:statusor",
        "absl/strings",
    ],
    language = "c++",
    deps = [
        "channel_args",
        "ref_counted",
        "resolved_address",
        "useful",
        "//:gpr_platform",
        "//:grpc_trace",
        "//:ref_counted_ptr",
        "//:sockaddr_utils",
    ],
)

grpc_cc_library(
    name = "config_selector",
    srcs = [
        "client_channel/config_selector.cc",
    ],
    hdrs = [
        "client_channel/config_selector.h",
    ],
    external_deps = [
        "absl/log:check",
        "absl/status",
        "absl/strings",
    ],
    language = "c++",
    deps = [
        "arena",
        "channel_args",
        "channel_fwd",
        "client_channel_internal_header",
        "grpc_service_config",
        "metadata_batch",
        "ref_counted",
        "slice",
        "useful",
        "//:gpr_public_hdrs",
        "//:grpc_public_hdrs",
        "//:ref_counted_ptr",
    ],
)

grpc_cc_library(
    name = "client_channel_service_config",
    srcs = [
        "client_channel/client_channel_service_config.cc",
    ],
    hdrs = [
        "client_channel/client_channel_service_config.h",
    ],
    external_deps = [
        "absl/status",
        "absl/status:statusor",
        "absl/strings",
        "absl/types:optional",
    ],
    language = "c++",
    deps = [
        "channel_args",
        "json",
        "json_args",
        "json_object_loader",
        "lb_policy",
        "lb_policy_registry",
        "service_config_parser",
        "time",
        "validation_errors",
        "//:config",
        "//:gpr_platform",
        "//:ref_counted_ptr",
    ],
)

grpc_cc_library(
    name = "retry_service_config",
    srcs = [
        "client_channel/retry_service_config.cc",
    ],
    hdrs = [
        "client_channel/retry_service_config.h",
    ],
    external_deps = [
        "absl/strings",
        "absl/types:optional",
    ],
    language = "c++",
    deps = [
        "channel_args",
        "json",
        "json_args",
        "json_channel_args",
        "json_object_loader",
        "service_config_parser",
        "status_util",
        "time",
        "validation_errors",
        "//:channel_arg_names",
        "//:config",
        "//:gpr_public_hdrs",
        "//:grpc_base",
        "//:grpc_public_hdrs",
    ],
)

grpc_cc_library(
    name = "retry_throttle",
    srcs = [
        "client_channel/retry_throttle.cc",
    ],
    hdrs = [
        "client_channel/retry_throttle.h",
    ],
    external_deps = [
        "absl/base:core_headers",
    ],
    language = "c++",
    deps = [
        "gpr_atm",
        "ref_counted",
        "//:gpr",
        "//:ref_counted_ptr",
    ],
)

grpc_cc_library(
    name = "client_channel_backup_poller",
    srcs = [
        "client_channel/backup_poller.cc",
    ],
    hdrs = [
        "client_channel/backup_poller.h",
    ],
    external_deps = [
        "absl/status",
    ],
    language = "c++",
    deps = [
        "closure",
        "error",
        "iomgr_fwd",
        "pollset_set",
        "time",
        "//:config_vars",
        "//:gpr",
        "//:gpr_platform",
        "//:iomgr",
        "//:iomgr_timer",
    ],
)

grpc_cc_library(
    name = "service_config_channel_arg_filter",
    srcs = [
        "service_config/service_config_channel_arg_filter.cc",
    ],
    external_deps = [
        "absl/status",
        "absl/status:statusor",
        "absl/types:optional",
    ],
    language = "c++",
    deps = [
        "arena",
        "arena_promise",
        "channel_args",
        "channel_fwd",
        "channel_stack_type",
        "context",
        "grpc_message_size_filter",
        "grpc_service_config",
        "legacy_channel_stack",
        "metadata_batch",
        "promise_based_filter",
        "service_config_parser",
        "transport",
        "//:channel_arg_names",
        "//:config",
        "//:gpr",
        "//:gpr_platform",
        "//:grpc_service_config_impl",
        "//:legacy_context",
        "//:ref_counted_ptr",
    ],
)

grpc_cc_library(
    name = "lb_policy",
    srcs = ["load_balancing/lb_policy.cc"],
    hdrs = ["load_balancing/lb_policy.h"],
    external_deps = [
        "absl/base:core_headers",
        "absl/status",
        "absl/status:statusor",
        "absl/strings",
        "absl/types:optional",
        "absl/types:variant",
    ],
    deps = [
        "channel_args",
        "closure",
        "dual_ref_counted",
        "error",
        "grpc_backend_metric_data",
        "iomgr_fwd",
        "metrics",
        "pollset_set",
        "ref_counted",
        "resolved_address",
        "subchannel_interface",
        "//:debug_location",
        "//:endpoint_addresses",
        "//:event_engine_base_hdrs",
        "//:exec_ctx",
        "//:gpr",
        "//:gpr_platform",
        "//:grpc_trace",
        "//:orphanable",
        "//:ref_counted_ptr",
        "//:work_serializer",
    ],
)

grpc_cc_library(
    name = "lb_policy_factory",
    hdrs = ["load_balancing/lb_policy_factory.h"],
    external_deps = [
        "absl/status:statusor",
        "absl/strings",
    ],
    deps = [
        "json",
        "lb_policy",
        "//:gpr_platform",
        "//:orphanable",
        "//:ref_counted_ptr",
    ],
)

grpc_cc_library(
    name = "lb_policy_registry",
    srcs = ["load_balancing/lb_policy_registry.cc"],
    hdrs = ["load_balancing/lb_policy_registry.h"],
    external_deps = [
        "absl/log:check",
        "absl/status",
        "absl/status:statusor",
        "absl/strings",
        "absl/strings:str_format",
    ],
    deps = [
        "json",
        "lb_policy",
        "lb_policy_factory",
        "//:gpr",
        "//:orphanable",
        "//:ref_counted_ptr",
    ],
)

grpc_cc_library(
    name = "subchannel_interface",
    hdrs = ["load_balancing/subchannel_interface.h"],
    external_deps = ["absl/status"],
    deps = [
        "dual_ref_counted",
        "iomgr_fwd",
        "//:event_engine_base_hdrs",
        "//:gpr_platform",
        "//:ref_counted_ptr",
    ],
)

grpc_cc_library(
    name = "delegating_helper",
    hdrs = ["load_balancing/delegating_helper.h"],
    external_deps = [
        "absl/status",
        "absl/strings",
    ],
    deps = [
        "channel_args",
        "lb_policy",
        "resolved_address",
        "subchannel_interface",
        "//:debug_location",
        "//:event_engine_base_hdrs",
        "//:gpr_platform",
        "//:grpc_security_base",
        "//:ref_counted_ptr",
    ],
)

grpc_cc_library(
    name = "backend_metric_parser",
    srcs = [
        "load_balancing/backend_metric_parser.cc",
    ],
    hdrs = [
        "load_balancing/backend_metric_parser.h",
    ],
    external_deps = [
        "absl/strings",
        "@com_google_protobuf//upb:base",
        "@com_google_protobuf//upb:mem",
        "@com_google_protobuf//upb:message",
    ],
    language = "c++",
    deps = [
        "grpc_backend_metric_data",
        "xds_orca_upb",
        "//:gpr_platform",
    ],
)

grpc_cc_library(
    name = "proxy_mapper",
    hdrs = ["handshaker/proxy_mapper.h"],
    external_deps = [
        "absl/strings",
        "absl/types:optional",
    ],
    deps = [
        "channel_args",
        "resolved_address",
        "//:gpr_platform",
    ],
)

grpc_cc_library(
    name = "proxy_mapper_registry",
    srcs = ["handshaker/proxy_mapper_registry.cc"],
    hdrs = ["handshaker/proxy_mapper_registry.h"],
    external_deps = [
        "absl/strings",
        "absl/types:optional",
    ],
    deps = [
        "channel_args",
        "proxy_mapper",
        "resolved_address",
        "//:gpr_platform",
    ],
)

grpc_cc_library(
    name = "http_proxy_mapper",
    srcs = [
        "handshaker/http_connect/http_proxy_mapper.cc",
    ],
    hdrs = [
        "handshaker/http_connect/http_proxy_mapper.h",
    ],
    external_deps = [
        "absl/log:check",
        "absl/status",
        "absl/status:statusor",
        "absl/strings",
        "absl/types:optional",
    ],
    language = "c++",
    deps = [
        "channel_args",
        "env",
        "experiments",
        "proxy_mapper",
        "resolved_address",
        "//:channel_arg_names",
        "//:config",
        "//:gpr",
        "//:grpc_base",
        "//:http_connect_handshaker",
        "//:iomgr",
        "//:parse_address",
        "//:sockaddr_utils",
        "//:uri_parser",
    ],
)

grpc_cc_library(
    name = "grpc_server_config_selector",
    hdrs = [
        "server/server_config_selector.h",
    ],
    external_deps = [
        "absl/status:statusor",
        "absl/strings",
    ],
    language = "c++",
    deps = [
        "dual_ref_counted",
        "grpc_service_config",
        "metadata_batch",
        "ref_counted",
        "service_config_parser",
        "useful",
        "//:gpr_platform",
        "//:grpc_base",
        "//:ref_counted_ptr",
    ],
)

grpc_cc_library(
    name = "grpc_server_config_selector_filter",
    srcs = [
        "server/server_config_selector_filter.cc",
    ],
    hdrs = [
        "server/server_config_selector_filter.h",
    ],
    external_deps = [
        "absl/base:core_headers",
        "absl/log:check",
        "absl/status",
        "absl/status:statusor",
        "absl/types:optional",
    ],
    language = "c++",
    deps = [
        "arena",
        "arena_promise",
        "channel_args",
        "channel_fwd",
        "context",
        "event_engine_context",
        "grpc_server_config_selector",
        "grpc_service_config",
        "legacy_channel_stack",
        "metadata_batch",
        "promise_based_filter",
        "status_helper",
        "transport",
        "//:gpr",
        "//:legacy_context",
        "//:promise",
        "//:ref_counted_ptr",
    ],
)

grpc_cc_library(
    name = "sorted_pack",
    hdrs = [
        "lib/gprpp/sorted_pack.h",
    ],
    language = "c++",
    deps = [
        "type_list",
        "//:gpr_platform",
    ],
)

grpc_cc_library(
    name = "type_list",
    hdrs = [
        "lib/gprpp/type_list.h",
    ],
    language = "c++",
)

grpc_cc_library(
    name = "if_list",
    hdrs = [
        "lib/gprpp/if_list.h",
    ],
    language = "c++",
    deps = ["//:gpr_platform"],
)

grpc_cc_library(
    name = "certificate_provider_factory",
    hdrs = [
        "lib/security/certificate_provider/certificate_provider_factory.h",
    ],
    external_deps = ["absl/strings"],
    deps = [
        "json",
        "json_args",
        "ref_counted",
        "validation_errors",
        "//:alts_util",
        "//:gpr",
        "//:grpc_core_credentials_header",
        "//:ref_counted_ptr",
    ],
)

grpc_cc_library(
    name = "certificate_provider_registry",
    srcs = [
        "lib/security/certificate_provider/certificate_provider_registry.cc",
    ],
    hdrs = [
        "lib/security/certificate_provider/certificate_provider_registry.h",
    ],
    external_deps = [
        "absl/log:check",
        "absl/strings",
    ],
    deps = [
        "certificate_provider_factory",
        "//:gpr",
    ],
)

grpc_cc_library(
    name = "grpc_audit_logging",
    srcs = [
        "lib/security/authorization/audit_logging.cc",
        "lib/security/authorization/stdout_logger.cc",
    ],
    hdrs = [
        "lib/security/authorization/audit_logging.h",
        "lib/security/authorization/stdout_logger.h",
    ],
    external_deps = [
        "absl/base:core_headers",
        "absl/log:check",
        "absl/status",
        "absl/status:statusor",
        "absl/strings",
        "absl/strings:str_format",
        "absl/time",
    ],
    deps = [
        "//:gpr",
        "//:grpc_base",
    ],
)

grpc_cc_library(
    name = "grpc_authorization_base",
    srcs = [
        "lib/security/authorization/authorization_policy_provider_vtable.cc",
        "lib/security/authorization/evaluate_args.cc",
        "lib/security/authorization/grpc_server_authz_filter.cc",
    ],
    hdrs = [
        "lib/security/authorization/authorization_engine.h",
        "lib/security/authorization/authorization_policy_provider.h",
        "lib/security/authorization/evaluate_args.h",
        "lib/security/authorization/grpc_server_authz_filter.h",
    ],
    external_deps = [
        "absl/status",
        "absl/status:statusor",
        "absl/strings",
        "absl/types:optional",
    ],
    language = "c++",
    deps = [
        "arena_promise",
        "channel_args",
        "channel_fwd",
        "dual_ref_counted",
        "endpoint_info_handshaker",
        "legacy_channel_stack",
        "load_file",
        "metadata_batch",
        "promise_based_filter",
        "ref_counted",
        "resolved_address",
        "slice",
        "transport",
        "useful",
        "//:channel_arg_names",
        "//:gpr",
        "//:grpc_base",
        "//:grpc_credentials_util",
        "//:grpc_security_base",
        "//:grpc_trace",
        "//:parse_address",
        "//:promise",
        "//:ref_counted_ptr",
        "//:uri_parser",
    ],
)

grpc_cc_library(
    name = "grpc_crl_provider",
    srcs = [
        "lib/security/credentials/tls/grpc_tls_crl_provider.cc",
    ],
    hdrs = [
        "lib/security/credentials/tls/grpc_tls_crl_provider.h",
    ],
    external_deps = [
        "absl/base:core_headers",
        "absl/container:flat_hash_map",
        "absl/status",
        "absl/status:statusor",
        "absl/strings",
        "absl/types:optional",
        "absl/types:span",
        "libcrypto",
        "libssl",
    ],
    deps = [
        "default_event_engine",
        "directory_reader",
        "load_file",
        "slice",
        "time",
        "//:exec_ctx",
        "//:gpr",
        "//:grpc_base",
    ],
)

grpc_cc_library(
    name = "grpc_fake_credentials",
    srcs = [
        "lib/security/credentials/fake/fake_credentials.cc",
        "lib/security/security_connector/fake/fake_security_connector.cc",
    ],
    hdrs = [
        "lib/security/credentials/fake/fake_credentials.h",
        "lib/security/security_connector/fake/fake_security_connector.h",
        "load_balancing/grpclb/grpclb.h",
    ],
    external_deps = [
        "absl/log:check",
        "absl/status",
        "absl/status:statusor",
        "absl/strings",
        "absl/strings:str_format",
        "absl/types:optional",
    ],
    language = "c++",
    deps = [
        "arena_promise",
        "channel_args",
        "closure",
        "error",
        "iomgr_fwd",
        "metadata_batch",
        "slice",
        "transport",
        "unique_type_name",
        "useful",
        "//:channel_arg_names",
        "//:debug_location",
        "//:exec_ctx",
        "//:gpr",
        "//:grpc_base",
        "//:grpc_core_credentials_header",
        "//:grpc_security_base",
        "//:handshaker",
        "//:iomgr",
        "//:promise",
        "//:ref_counted_ptr",
        "//:tsi_base",
        "//:tsi_fake_credentials",
    ],
)

grpc_cc_library(
    name = "grpc_insecure_credentials",
    srcs = [
        "lib/security/credentials/insecure/insecure_credentials.cc",
        "lib/security/security_connector/insecure/insecure_security_connector.cc",
    ],
    hdrs = [
        "lib/security/credentials/insecure/insecure_credentials.h",
        "lib/security/security_connector/insecure/insecure_security_connector.h",
    ],
    external_deps = [
        "absl/log:check",
        "absl/status",
        "absl/strings",
    ],
    language = "c++",
    deps = [
        "arena_promise",
        "channel_args",
        "closure",
        "error",
        "iomgr_fwd",
        "tsi_local_credentials",
        "unique_type_name",
        "//:debug_location",
        "//:exec_ctx",
        "//:gpr",
        "//:grpc_base",
        "//:grpc_core_credentials_header",
        "//:grpc_security_base",
        "//:handshaker",
        "//:iomgr",
        "//:promise",
        "//:ref_counted_ptr",
        "//:tsi_base",
    ],
)

grpc_cc_library(
    name = "tsi_local_credentials",
    srcs = [
        "tsi/local_transport_security.cc",
    ],
    hdrs = [
        "tsi/local_transport_security.h",
    ],
    language = "c++",
    deps = [
        "//:event_engine_base_hdrs",
        "//:exec_ctx",
        "//:gpr",
        "//:tsi_base",
    ],
)

grpc_cc_library(
    name = "grpc_local_credentials",
    srcs = [
        "lib/security/credentials/local/local_credentials.cc",
        "lib/security/security_connector/local/local_security_connector.cc",
    ],
    hdrs = [
        "lib/security/credentials/local/local_credentials.h",
        "lib/security/security_connector/local/local_security_connector.h",
    ],
    external_deps = [
        "absl/log:check",
        "absl/status",
        "absl/status:statusor",
        "absl/strings",
        "absl/types:optional",
    ],
    language = "c++",
    deps = [
        "arena_promise",
        "channel_args",
        "closure",
        "error",
        "grpc_sockaddr",
        "iomgr_fwd",
        "resolved_address",
        "tsi_local_credentials",
        "unique_type_name",
        "useful",
        "//:debug_location",
        "//:exec_ctx",
        "//:gpr",
        "//:grpc_base",
        "//:grpc_client_channel",
        "//:grpc_core_credentials_header",
        "//:grpc_security_base",
        "//:handshaker",
        "//:iomgr",
        "//:parse_address",
        "//:promise",
        "//:ref_counted_ptr",
        "//:sockaddr_utils",
        "//:tsi_base",
        "//:uri_parser",
    ],
)

grpc_cc_library(
    name = "grpc_ssl_credentials",
    srcs = [
        "lib/security/credentials/ssl/ssl_credentials.cc",
        "lib/security/security_connector/ssl/ssl_security_connector.cc",
    ],
    hdrs = [
        "lib/security/credentials/ssl/ssl_credentials.h",
        "lib/security/security_connector/ssl/ssl_security_connector.h",
    ],
    external_deps = [
        "absl/log:check",
        "absl/status",
        "absl/strings",
        "absl/strings:str_format",
        "absl/types:optional",
    ],
    language = "c++",
    deps = [
        "arena_promise",
        "channel_args",
        "closure",
        "error",
        "iomgr_fwd",
        "unique_type_name",
        "useful",
        "//:api_trace",
        "//:channel_arg_names",
        "//:debug_location",
        "//:exec_ctx",
        "//:gpr",
        "//:grpc_base",
        "//:grpc_core_credentials_header",
        "//:grpc_security_base",
        "//:grpc_trace",
        "//:handshaker",
        "//:iomgr",
        "//:promise",
        "//:ref_counted_ptr",
        "//:tsi_base",
        "//:tsi_ssl_credentials",
        "//:tsi_ssl_session_cache",
    ],
)

grpc_cc_library(
    name = "grpc_google_default_credentials",
    srcs = [
        "lib/security/credentials/google_default/credentials_generic.cc",
        "lib/security/credentials/google_default/google_default_credentials.cc",
    ],
    hdrs = [
        "lib/security/credentials/google_default/google_default_credentials.h",
        "load_balancing/grpclb/grpclb.h",
    ],
    external_deps = [
        "absl/log:check",
        "absl/status:statusor",
        "absl/strings",
        "absl/types:optional",
    ],
    language = "c++",
    tags = ["nofixdeps"],
    deps = [
        "channel_args",
        "closure",
        "env",
        "error",
        "error_utils",
        "grpc_external_account_credentials",
        "grpc_lb_xds_channel_args",
        "grpc_oauth2_credentials",
        "grpc_ssl_credentials",
        "iomgr_fwd",
        "json",
        "json_reader",
        "load_file",
        "slice",
        "slice_refcount",
        "status_helper",
        "time",
        "unique_type_name",
        "useful",
        "//:alts_util",
        "//:api_trace",
        "//:channel_arg_names",
        "//:exec_ctx",
        "//:gpr",
        "//:grpc_alts_credentials",
        "//:grpc_base",
        "//:grpc_core_credentials_header",
        "//:grpc_jwt_credentials",
        "//:grpc_public_hdrs",
        "//:grpc_security_base",
        "//:grpc_trace",
        "//:httpcli",
        "//:iomgr",
        "//:orphanable",
        "//:ref_counted_ptr",
        "//:uri_parser",
    ],
)

grpc_cc_library(
    name = "strerror",
    srcs = [
        "lib/gprpp/strerror.cc",
    ],
    hdrs = [
        "lib/gprpp/strerror.h",
    ],
    external_deps = ["absl/strings:str_format"],
    deps = ["//:gpr_platform"],
)

grpc_cc_library(
    name = "grpc_tls_credentials",
    srcs = [
        "lib/security/credentials/tls/grpc_tls_certificate_distributor.cc",
        "lib/security/credentials/tls/grpc_tls_certificate_match.cc",
        "lib/security/credentials/tls/grpc_tls_certificate_provider.cc",
        "lib/security/credentials/tls/grpc_tls_certificate_verifier.cc",
        "lib/security/credentials/tls/grpc_tls_credentials_options.cc",
        "lib/security/credentials/tls/tls_credentials.cc",
        "lib/security/security_connector/tls/tls_security_connector.cc",
    ],
    hdrs = [
        "lib/security/credentials/tls/grpc_tls_certificate_distributor.h",
        "lib/security/credentials/tls/grpc_tls_certificate_provider.h",
        "lib/security/credentials/tls/grpc_tls_certificate_verifier.h",
        "lib/security/credentials/tls/grpc_tls_credentials_options.h",
        "lib/security/credentials/tls/tls_credentials.h",
        "lib/security/security_connector/tls/tls_security_connector.h",
    ],
    external_deps = [
        "absl/base:core_headers",
        "absl/container:inlined_vector",
        "absl/functional:bind_front",
        "absl/log:check",
        "absl/status",
        "absl/status:statusor",
        "absl/strings",
        "absl/types:optional",
        "libcrypto",
        "libssl",
    ],
    language = "c++",
    deps = [
        "arena_promise",
        "channel_args",
        "closure",
        "error",
        "iomgr_fwd",
        "load_file",
        "ref_counted",
        "slice",
        "slice_refcount",
        "status_helper",
        "unique_type_name",
        "useful",
        "//:api_trace",
        "//:channel_arg_names",
        "//:debug_location",
        "//:exec_ctx",
        "//:gpr",
        "//:grpc_base",
        "//:grpc_core_credentials_header",
        "//:grpc_credentials_util",
        "//:grpc_public_hdrs",
        "//:grpc_security_base",
        "//:grpc_trace",
        "//:handshaker",
        "//:iomgr",
        "//:promise",
        "//:ref_counted_ptr",
        "//:tsi_base",
        "//:tsi_ssl_credentials",
        "//:tsi_ssl_session_cache",
    ],
)

grpc_cc_library(
    name = "grpc_iam_credentials",
    srcs = [
        "lib/security/credentials/iam/iam_credentials.cc",
    ],
    hdrs = [
        "lib/security/credentials/iam/iam_credentials.h",
    ],
    external_deps = [
        "absl/log:check",
        "absl/status:statusor",
        "absl/strings",
        "absl/strings:str_format",
        "absl/types:optional",
    ],
    language = "c++",
    deps = [
        "arena_promise",
        "metadata_batch",
        "slice",
        "transport",
        "unique_type_name",
        "useful",
        "//:api_trace",
        "//:exec_ctx",
        "//:gpr",
        "//:grpc_base",
        "//:grpc_core_credentials_header",
        "//:grpc_security_base",
        "//:grpc_trace",
        "//:promise",
        "//:ref_counted_ptr",
    ],
)

grpc_cc_library(
    name = "grpc_oauth2_credentials",
    srcs = [
        "lib/security/credentials/oauth2/oauth2_credentials.cc",
    ],
    hdrs = [
        "lib/security/credentials/oauth2/oauth2_credentials.h",
    ],
    external_deps = [
        "absl/log:check",
        "absl/status",
        "absl/status:statusor",
        "absl/strings",
        "absl/strings:str_format",
        "absl/types:optional",
    ],
    language = "c++",
    deps = [
        "activity",
        "arena_promise",
        "closure",
        "context",
        "error",
        "error_utils",
        "httpcli_ssl_credentials",
        "json",
        "json_reader",
        "load_file",
        "metadata_batch",
        "poll",
        "pollset_set",
        "ref_counted",
        "slice",
        "slice_refcount",
        "status_helper",
        "time",
        "transport",
        "unique_type_name",
        "useful",
        "//:api_trace",
        "//:gpr",
        "//:grpc_base",
        "//:grpc_core_credentials_header",
        "//:grpc_credentials_util",
        "//:grpc_security_base",
        "//:grpc_trace",
        "//:httpcli",
        "//:iomgr",
        "//:orphanable",
        "//:promise",
        "//:ref_counted_ptr",
        "//:uri_parser",
    ],
)

grpc_cc_library(
    name = "grpc_external_account_credentials",
    srcs = [
        "lib/security/credentials/external/aws_external_account_credentials.cc",
        "lib/security/credentials/external/aws_request_signer.cc",
        "lib/security/credentials/external/external_account_credentials.cc",
        "lib/security/credentials/external/file_external_account_credentials.cc",
        "lib/security/credentials/external/url_external_account_credentials.cc",
    ],
    hdrs = [
        "lib/security/credentials/external/aws_external_account_credentials.h",
        "lib/security/credentials/external/aws_request_signer.h",
        "lib/security/credentials/external/external_account_credentials.h",
        "lib/security/credentials/external/file_external_account_credentials.h",
        "lib/security/credentials/external/url_external_account_credentials.h",
    ],
    external_deps = [
        "absl/log:check",
        "absl/status",
        "absl/status:statusor",
        "absl/strings",
        "absl/strings:str_format",
        "absl/time",
        "absl/types:optional",
        "libcrypto",
    ],
    language = "c++",
    deps = [
        "closure",
        "env",
        "error",
        "error_utils",
        "grpc_oauth2_credentials",
        "httpcli_ssl_credentials",
        "json",
        "json_reader",
        "json_writer",
        "load_file",
        "slice",
        "slice_refcount",
        "status_helper",
        "time",
        "//:gpr",
        "//:grpc_base",
        "//:grpc_core_credentials_header",
        "//:grpc_credentials_util",
        "//:grpc_security_base",
        "//:httpcli",
        "//:iomgr",
        "//:orphanable",
        "//:ref_counted_ptr",
        "//:uri_parser",
    ],
)

grpc_cc_library(
    name = "httpcli_ssl_credentials",
    srcs = [
        "lib/http/httpcli_security_connector.cc",
    ],
    hdrs = [
        "lib/http/httpcli_ssl_credentials.h",
    ],
    external_deps = [
        "absl/status",
        "absl/strings",
        "absl/types:optional",
    ],
    language = "c++",
    deps = [
        "arena_promise",
        "channel_args",
        "closure",
        "error",
        "iomgr_fwd",
        "unique_type_name",
        "//:channel_arg_names",
        "//:debug_location",
        "//:exec_ctx",
        "//:gpr",
        "//:grpc_base",
        "//:grpc_core_credentials_header",
        "//:grpc_security_base",
        "//:handshaker",
        "//:iomgr",
        "//:promise",
        "//:ref_counted_ptr",
        "//:tsi_base",
        "//:tsi_ssl_credentials",
    ],
)

grpc_cc_library(
    name = "tsi_ssl_types",
    hdrs = [
        "tsi/ssl_types.h",
    ],
    external_deps = ["libssl"],
    language = "c++",
    deps = ["//:gpr_platform"],
)

# This target depends on RE2 and should not be linked into grpc by default for binary-size reasons.
grpc_cc_library(
    name = "grpc_matchers",
    srcs = [
        "lib/matchers/matchers.cc",
    ],
    hdrs = [
        "lib/matchers/matchers.h",
    ],
    external_deps = [
        "absl/status",
        "absl/status:statusor",
        "absl/strings",
        "absl/strings:str_format",
        "absl/types:optional",
        "re2",
    ],
    language = "c++",
    deps = ["//:gpr"],
)

# This target pulls in a dependency on RE2 and should not be linked into grpc by default for binary-size reasons.
grpc_cc_library(
    name = "grpc_rbac_engine",
    srcs = [
        "lib/security/authorization/grpc_authorization_engine.cc",
        "lib/security/authorization/matchers.cc",
        "lib/security/authorization/rbac_policy.cc",
    ],
    hdrs = [
        "lib/security/authorization/grpc_authorization_engine.h",
        "lib/security/authorization/matchers.h",
        "lib/security/authorization/rbac_policy.h",
    ],
    external_deps = [
        "absl/log:check",
        "absl/status",
        "absl/status:statusor",
        "absl/strings",
        "absl/strings:str_format",
        "absl/types:optional",
    ],
    language = "c++",
    deps = [
        "grpc_audit_logging",
        "grpc_authorization_base",
        "grpc_matchers",
        "resolved_address",
        "//:gpr",
        "//:grpc_base",
        "//:parse_address",
        "//:sockaddr_utils",
    ],
)

grpc_cc_library(
    name = "json",
    hdrs = [
        "lib/json/json.h",
    ],
    deps = ["//:gpr"],
)

grpc_cc_library(
    name = "json_reader",
    srcs = [
        "lib/json/json_reader.cc",
    ],
    hdrs = [
        "lib/json/json_reader.h",
    ],
    external_deps = [
        "absl/base:core_headers",
        "absl/log:check",
        "absl/status",
        "absl/status:statusor",
        "absl/strings",
        "absl/strings:str_format",
        "absl/types:variant",
    ],
    visibility = ["@grpc:json_reader_legacy"],
    deps = [
        "json",
        "match",
        "//:gpr",
    ],
)

grpc_cc_library(
    name = "json_writer",
    srcs = [
        "lib/json/json_writer.cc",
    ],
    hdrs = [
        "lib/json/json_writer.h",
    ],
    external_deps = ["absl/strings"],
    deps = [
        "json",
        "//:gpr",
    ],
)

grpc_cc_library(
    name = "json_util",
    srcs = ["lib/json/json_util.cc"],
    hdrs = ["lib/json/json_util.h"],
    external_deps = ["absl/strings"],
    deps = [
        "error",
        "json",
        "json_args",
        "json_object_loader",
        "no_destruct",
        "time",
        "validation_errors",
        "//:gpr",
    ],
)

grpc_cc_library(
    name = "json_args",
    hdrs = ["lib/json/json_args.h"],
    external_deps = ["absl/strings"],
    deps = ["//:gpr"],
)

grpc_cc_library(
    name = "json_object_loader",
    srcs = ["lib/json/json_object_loader.cc"],
    hdrs = ["lib/json/json_object_loader.h"],
    external_deps = [
        "absl/meta:type_traits",
        "absl/status",
        "absl/status:statusor",
        "absl/strings",
        "absl/types:optional",
    ],
    deps = [
        "json",
        "json_args",
        "no_destruct",
        "time",
        "validation_errors",
        "//:gpr",
        "//:ref_counted_ptr",
    ],
)

grpc_cc_library(
    name = "json_channel_args",
    hdrs = ["lib/json/json_channel_args.h"],
    external_deps = [
        "absl/strings",
        "absl/types:optional",
    ],
    deps = [
        "channel_args",
        "json_args",
        "//:gpr",
    ],
)

grpc_cc_library(
    name = "idle_filter_state",
    srcs = [
        "ext/filters/channel_idle/idle_filter_state.cc",
    ],
    hdrs = [
        "ext/filters/channel_idle/idle_filter_state.h",
    ],
    language = "c++",
    deps = ["//:gpr_platform"],
)

grpc_cc_library(
    name = "legacy_channel_idle_filter",
    srcs = [
        "ext/filters/channel_idle/legacy_channel_idle_filter.cc",
    ],
    hdrs = [
        "ext/filters/channel_idle/legacy_channel_idle_filter.h",
    ],
    external_deps = [
        "absl/base:core_headers",
        "absl/log:check",
        "absl/meta:type_traits",
        "absl/random",
        "absl/status",
        "absl/status:statusor",
        "absl/types:optional",
    ],
    deps = [
        "activity",
        "arena_promise",
        "channel_args",
        "channel_fwd",
        "channel_stack_type",
        "closure",
        "connectivity_state",
        "error",
        "exec_ctx_wakeup_scheduler",
        "experiments",
        "http2_errors",
        "idle_filter_state",
        "legacy_channel_stack",
        "loop",
        "metadata_batch",
        "no_destruct",
        "per_cpu",
        "poll",
        "promise_based_filter",
        "single_set_ptr",
        "sleep",
        "status_helper",
        "time",
        "transport",
        "try_seq",
        "//:channel_arg_names",
        "//:config",
        "//:debug_location",
        "//:exec_ctx",
        "//:gpr",
        "//:grpc_base",
        "//:grpc_trace",
        "//:orphanable",
        "//:promise",
        "//:ref_counted_ptr",
    ],
)

grpc_cc_library(
<<<<<<< HEAD
    name = "promise_based_filter",
    srcs = [
        "lib/channel/promise_based_filter.cc",
    ],
    hdrs = [
        "lib/channel/promise_based_filter.h",
    ],
    external_deps = [
        "absl/base:core_headers",
        "absl/container:inlined_vector",
        "absl/functional:function_ref",
        "absl/meta:type_traits",
        "absl/status",
        "absl/strings",
        "absl/strings:str_format",
        "absl/types:optional",
    ],
    deps = [
        "activity",
        "arena",
        "arena_promise",
        "call",
        "call_filters",
        "call_finalization",
        "channel_args",
        "channel_fwd",
        "closure",
        "context",
        "default_event_engine",
        "error",
        "error_utils",
        "event_engine_context",
        "gpr_manual_constructor",
        "legacy_channel_stack",
        "metadata_batch",
        "pipe",
        "poll",
        "race",
        "seq",
        "slice",
        "slice_buffer",
        "status_helper",
        "time",
        "transport",
        "try_seq",
        "//:call_combiner",
        "//:debug_location",
        "//:event_engine_base_hdrs",
        "//:exec_ctx",
        "//:gpr",
        "//:grpc_public_hdrs",
        "//:grpc_trace",
        "//:iomgr",
        "//:legacy_context",
        "//:promise",
    ],
)

grpc_cc_library(
    name = "call",
    srcs = [
        "lib/surface/call.cc",
        "lib/surface/call_log_batch.cc",
    ],
    hdrs = [
        "lib/surface/call.h",
        "lib/surface/call_test_only.h",
    ],
    external_deps = [
        "absl/base:core_headers",
        "absl/status",
        "absl/strings",
        "absl/strings:str_format",
        "absl/types:optional",
    ],
    deps = [
        "activity",
        "all_ok",
        "arena",
        "call_spine",
        "channel_fwd",
        "closure",
        "completion_queue",
        "compression",
        "context",
        "error",
        "error_utils",
        "experiments",
        "gpr_atm",
        "iomgr_fwd",
        "legacy_channel_stack",
        "metadata_batch",
        "pipe",
        "poll",
        "ref_counted",
        "server_interface",
        "slice",
        "slice_buffer",
        "stats_data",
        "status_flag",
        "status_helper",
        "time",
        "transport",
        "validate_metadata",
        "wait_for_cq_end_op",
        "//:api_trace",
        "//:call_combiner",
        "//:call_tracer",
        "//:channel",
        "//:channelz",
        "//:cpp_impl_of",
        "//:debug_location",
        "//:event_engine_base_hdrs",
        "//:exec_ctx",
        "//:gpr",
        "//:grpc_public_hdrs",
        "//:grpc_trace",
        "//:iomgr",
        "//:legacy_context",
        "//:ref_counted_ptr",
        "//:stats",
    ],
)

grpc_cc_library(
    name = "validate_metadata",
    srcs = [
        "lib/surface/validate_metadata.cc",
    ],
    hdrs = [
        "lib/surface/validate_metadata.h",
    ],
    external_deps = [
        "absl/status",
        "absl/strings",
    ],
    deps = [
        "bitset",
        "error",
        "slice",
        "//:event_engine_base_hdrs",
        "//:gpr",
    ],
)

grpc_cc_library(
    name = "completion_queue",
    srcs = [
        "//src/core:lib/surface/completion_queue.cc",
        "//src/core:lib/surface/completion_queue_factory.cc",
    ],
    hdrs = [
        "//src/core:lib/surface/completion_queue.h",
        "//src/core:lib/surface/completion_queue_factory.h",
    ],
    external_deps = [
        "absl/status",
        "absl/strings",
        "absl/strings:str_format",
    ],
    deps = [
        "atomic_utils",
        "closure",
        "error",
        "event_string",
        "experiments",
        "gpr_atm",
        "gpr_manual_constructor",
        "gpr_spinlock",
        "iomgr_fwd",
        "ref_counted",
        "stats_data",
        "status_helper",
        "time",
        "//:api_trace",
        "//:debug_location",
        "//:exec_ctx",
        "//:gpr",
        "//:grpc_trace",
        "//:iomgr",
        "//:stats",
    ],
)

grpc_cc_library(
    name = "status_util",
    srcs = [
        "lib/channel/status_util.cc",
    ],
    hdrs = [
        "lib/channel/status_util.h",
    ],
    external_deps = [
        "absl/status",
        "absl/strings",
    ],
    deps = [
        "useful",
        "//:gpr_platform",
        "//:grpc_public_hdrs",
    ],
)

grpc_cc_library(
    name = "channel_stack_builder_impl",
    srcs = [
        "lib/channel/channel_stack_builder_impl.cc",
    ],
    hdrs = [
        "lib/channel/channel_stack_builder_impl.h",
    ],
    external_deps = ["absl/status:statusor"],
    deps = [
        "channel_fwd",
        "error",
        "error_utils",
        "legacy_channel_stack",
        "//:channel_stack_builder",
        "//:gpr",
        "//:ref_counted_ptr",
    ],
)

grpc_cc_library(
    name = "connected_channel",
    srcs = [
        "lib/channel/connected_channel.cc",
    ],
    hdrs = [
        "lib/channel/connected_channel.h",
    ],
    external_deps = [
        "absl/status",
        "absl/status:statusor",
        "absl/types:optional",
    ],
    deps = [
        "1999",
        "activity",
        "arena",
        "arena_promise",
        "call",
        "call_finalization",
        "channel_args",
        "channel_fwd",
        "channel_stack_type",
        "closure",
        "context",
        "error",
        "error_utils",
        "experiments",
        "for_each",
        "if",
        "latch",
        "legacy_channel_stack",
        "loop",
        "map",
        "metadata_batch",
        "pipe",
        "poll",
        "promise_status",
        "race",
        "seq",
        "slice",
        "slice_buffer",
        "time",
        "transport",
        "try_seq",
        "//:call_combiner",
        "//:call_trace",
        "//:channel_stack_builder",
        "//:config",
        "//:debug_location",
        "//:gpr",
        "//:grpc_public_hdrs",
        "//:grpc_trace",
        "//:iomgr",
        "//:orphanable",
        "//:promise",
        "//:ref_counted_ptr",
    ],
)

grpc_cc_library(
    name = "event_string",
    srcs = [
        "lib/surface/event_string.cc",
    ],
    hdrs = [
        "lib/surface/event_string.h",
    ],
    external_deps = [
        "absl/strings",
        "absl/strings:str_format",
    ],
    tags = [
        "nofixdeps",
    ],
    deps = [
        "//:gpr_platform",
        "//:grpc_public_hdrs",
    ],
)

grpc_cc_library(
    name = "wait_for_cq_end_op",
    srcs = [
        "lib/surface/wait_for_cq_end_op.cc",
    ],
    hdrs = [
        "lib/surface/wait_for_cq_end_op.h",
    ],
    deps = [
        "activity",
        "completion_queue",
        "match",
        "promise_trace",
        "//:exec_ctx",
        "//:gpr_platform",
    ],
)

grpc_cc_library(
    name = "call_details",
    srcs = [
        "lib/surface/call_details.cc",
    ],
    deps = [
        "slice",
        "//:api_trace",
        "//:exec_ctx",
        "//:gpr_platform",
        "//:grpc_trace",
        "//:grpc_unsecure",
    ],
)

grpc_cc_library(
    name = "version",
    srcs = [
        "lib/surface/version.cc",
    ],
    deps = [
        "//:gpr_platform",
        "//:grpc",
    ],
)

grpc_cc_library(
    name = "transport",
    srcs = [
        "lib/transport/transport.cc",
        "lib/transport/transport_op_string.cc",
    ],
    hdrs = [
        "lib/transport/transport.h",
    ],
    external_deps = [
        "absl/functional:any_invocable",
        "absl/status",
        "absl/strings",
        "absl/strings:str_format",
        "absl/types:optional",
    ],
    deps = [
        "arena",
        "arena_promise",
        "call_destination",
        "call_final_info",
        "call_spine",
        "channel_fwd",
        "closure",
        "connectivity_state",
        "context",
        "default_event_engine",
        "error",
        "error_utils",
        "for_each",
        "iomgr_fwd",
        "latch",
        "message",
        "metadata",
        "metadata_batch",
        "pipe",
        "ref_counted",
        "slice",
        "slice_buffer",
        "status_helper",
        "time",
        "transport_fwd",
        "try_seq",
        "//:call_combiner",
        "//:exec_ctx",
        "//:gpr",
        "//:grpc_public_hdrs",
        "//:grpc_trace",
        "//:iomgr",
        "//:legacy_context",
        "//:orphanable",
        "//:promise",
    ],
)

grpc_cc_library(
    name = "legacy_channel_stack",
    srcs = [
        "lib/channel/channel_stack.cc",
    ],
    hdrs = [
        "lib/channel/channel_stack.h",
    ],
    deps = [
        "arena",
        "arena_promise",
        "call_final_info",
        "channel_args",
        "channel_fwd",
        "channel_init",
        "channel_stack_trace",
        "closure",
        "error",
        "gpr_manual_constructor",
        "metrics",
        "time",
        "transport",
        "//:call_combiner",
        "//:gpr",
        "//:grpc_public_hdrs",
        "//:grpc_trace",
        "//:iomgr",
        "//:legacy_context",
        "//:ref_counted_ptr",
    ],
)

grpc_cc_library(
    name = "grpc_deadline_filter",
    srcs = [
        "ext/filters/deadline/deadline_filter.cc",
    ],
    hdrs = [
        "ext/filters/deadline/deadline_filter.h",
    ],
    external_deps = [
        "absl/status",
        "absl/types:optional",
    ],
    language = "c++",
    deps = [
        "arena",
        "arena_promise",
        "call",
        "channel_fwd",
        "channel_stack_type",
        "closure",
        "context",
        "error",
        "legacy_channel_stack",
        "metadata_batch",
        "status_helper",
        "time",
        "transport",
        "//:call_combiner",
        "//:channel_arg_names",
        "//:config",
        "//:debug_location",
        "//:exec_ctx",
        "//:gpr",
        "//:grpc_public_hdrs",
        "//:iomgr_timer",
    ],
)

grpc_cc_library(
=======
>>>>>>> 87c42aab
    name = "grpc_client_authority_filter",
    srcs = [
        "ext/filters/http/client_authority_filter.cc",
    ],
    hdrs = [
        "ext/filters/http/client_authority_filter.h",
    ],
    external_deps = [
        "absl/status",
        "absl/status:statusor",
        "absl/strings",
        "absl/types:optional",
    ],
    language = "c++",
    deps = [
        "arena_promise",
        "channel_args",
        "channel_fwd",
        "channel_stack_type",
        "legacy_channel_stack",
        "metadata_batch",
        "promise_based_filter",
        "slice",
        "transport",
        "//:channel_arg_names",
        "//:config",
        "//:gpr_platform",
        "//:grpc_security_base",
    ],
)

grpc_cc_library(
    name = "grpc_message_size_filter",
    srcs = [
        "ext/filters/message_size/message_size_filter.cc",
    ],
    hdrs = [
        "ext/filters/message_size/message_size_filter.h",
    ],
    external_deps = [
        "absl/status:statusor",
        "absl/strings",
        "absl/strings:str_format",
        "absl/types:optional",
    ],
    language = "c++",
    deps = [
        "activity",
        "arena",
        "arena_promise",
        "channel_args",
        "channel_fwd",
        "channel_stack_type",
        "context",
        "grpc_service_config",
        "json",
        "json_args",
        "json_object_loader",
        "latch",
        "legacy_channel_stack",
        "metadata_batch",
        "promise_based_filter",
        "race",
        "service_config_parser",
        "slice",
        "slice_buffer",
        "transport",
        "validation_errors",
        "//:call_trace",
        "//:channel_arg_names",
        "//:config",
        "//:gpr",
        "//:grpc_public_hdrs",
        "//:grpc_trace",
        "//:legacy_context",
    ],
)

grpc_cc_library(
    name = "grpc_fault_injection_filter",
    srcs = [
        "ext/filters/fault_injection/fault_injection_filter.cc",
        "ext/filters/fault_injection/fault_injection_service_config_parser.cc",
    ],
    hdrs = [
        "ext/filters/fault_injection/fault_injection_filter.h",
        "ext/filters/fault_injection/fault_injection_service_config_parser.h",
    ],
    external_deps = [
        "absl/base:core_headers",
        "absl/meta:type_traits",
        "absl/random",
        "absl/status",
        "absl/status:statusor",
        "absl/strings",
        "absl/types:optional",
    ],
    language = "c++",
    deps = [
        "arena_promise",
        "channel_args",
        "channel_fwd",
        "context",
        "grpc_service_config",
        "json",
        "json_args",
        "json_object_loader",
        "legacy_channel_stack",
        "metadata_batch",
        "promise_based_filter",
        "service_config_parser",
        "sleep",
        "status_util",
        "time",
        "transport",
        "try_seq",
        "validation_errors",
        "//:config",
        "//:gpr",
        "//:grpc_public_hdrs",
        "//:grpc_trace",
        "//:legacy_context",
    ],
)

grpc_cc_library(
    name = "grpc_rbac_filter",
    srcs = [
        "ext/filters/rbac/rbac_filter.cc",
        "ext/filters/rbac/rbac_service_config_parser.cc",
    ],
    hdrs = [
        "ext/filters/rbac/rbac_filter.h",
        "ext/filters/rbac/rbac_service_config_parser.h",
    ],
    external_deps = [
        "absl/status",
        "absl/status:statusor",
        "absl/strings",
        "absl/types:optional",
    ],
    language = "c++",
    deps = [
        "arena_promise",
        "channel_args",
        "channel_fwd",
        "context",
        "error",
        "grpc_audit_logging",
        "grpc_authorization_base",
        "grpc_matchers",
        "grpc_rbac_engine",
        "grpc_service_config",
        "json",
        "json_args",
        "json_object_loader",
        "legacy_channel_stack",
        "metadata_batch",
        "promise_based_filter",
        "service_config_parser",
        "transport",
        "validation_errors",
        "//:config",
        "//:gpr",
        "//:grpc_base",
        "//:grpc_security_base",
        "//:legacy_context",
        "//:promise",
    ],
)

grpc_cc_library(
    name = "grpc_stateful_session_filter",
    srcs = [
        "ext/filters/stateful_session/stateful_session_filter.cc",
        "ext/filters/stateful_session/stateful_session_service_config_parser.cc",
    ],
    hdrs = [
        "ext/filters/stateful_session/stateful_session_filter.h",
        "ext/filters/stateful_session/stateful_session_service_config_parser.h",
    ],
    external_deps = [
        "absl/log:check",
        "absl/status:statusor",
        "absl/strings",
        "absl/types:optional",
    ],
    language = "c++",
    deps = [
        "arena",
        "arena_promise",
        "channel_args",
        "channel_fwd",
        "context",
        "grpc_resolver_xds_attributes",
        "grpc_service_config",
        "json",
        "json_args",
        "json_object_loader",
        "legacy_channel_stack",
        "map",
        "metadata_batch",
        "pipe",
        "promise_based_filter",
        "ref_counted_string",
        "service_config_parser",
        "slice",
        "time",
        "transport",
        "unique_type_name",
        "validation_errors",
        "//:config",
        "//:gpr",
        "//:grpc_trace",
        "//:legacy_context",
    ],
)

grpc_cc_library(
    name = "grpc_lb_policy_grpclb",
    srcs = [
        "load_balancing/grpclb/client_load_reporting_filter.cc",
        "load_balancing/grpclb/grpclb.cc",
        "load_balancing/grpclb/grpclb_client_stats.cc",
        "load_balancing/grpclb/load_balancer_api.cc",
    ],
    hdrs = [
        "load_balancing/grpclb/client_load_reporting_filter.h",
        "load_balancing/grpclb/grpclb.h",
        "load_balancing/grpclb/grpclb_client_stats.h",
        "load_balancing/grpclb/load_balancer_api.h",
    ],
    external_deps = [
        "absl/base:core_headers",
        "absl/container:inlined_vector",
        "absl/functional:function_ref",
        "absl/log:check",
        "absl/status",
        "absl/status:statusor",
        "absl/strings",
        "absl/strings:str_format",
        "absl/types:optional",
        "absl/types:variant",
        "@com_google_protobuf//upb:base",
        "@com_google_protobuf//upb:mem",
    ],
    language = "c++",
    deps = [
        "arena",
        "arena_promise",
        "call",
        "channel_args",
        "channel_fwd",
        "channel_stack_type",
        "closure",
        "connectivity_state",
        "context",
        "delegating_helper",
        "error",
        "experiments",
        "gpr_atm",
        "grpc_sockaddr",
        "json",
        "json_args",
        "json_object_loader",
        "lb_policy",
        "lb_policy_factory",
        "lb_policy_registry",
        "legacy_channel_stack",
        "map",
        "metadata_batch",
        "pipe",
        "pollset_set",
        "promise_based_filter",
        "ref_counted",
        "resolved_address",
        "slice",
        "slice_refcount",
        "status_helper",
        "subchannel_interface",
        "time",
        "transport",
        "useful",
        "validation_errors",
        "//:backoff",
        "//:channel",
        "//:channel_arg_names",
        "//:channelz",
        "//:config",
        "//:debug_location",
        "//:endpoint_addresses",
        "//:exec_ctx",
        "//:gpr",
        "//:grpc_base",
        "//:grpc_client_channel",
        "//:grpc_grpclb_balancer_addresses",
        "//:grpc_lb_upb",
        "//:grpc_public_hdrs",
        "//:grpc_resolver",
        "//:grpc_resolver_fake",
        "//:grpc_security_base",
        "//:grpc_trace",
        "//:lb_child_policy_handler",
        "//:orphanable",
        "//:protobuf_duration_upb",
        "//:protobuf_timestamp_upb",
        "//:ref_counted_ptr",
        "//:sockaddr_utils",
        "//:work_serializer",
    ],
)

grpc_cc_library(
    name = "random_early_detection",
    srcs = [
        "lib/backoff/random_early_detection.cc",
    ],
    hdrs = [
        "lib/backoff/random_early_detection.h",
    ],
    external_deps = [
        "absl/random:bit_gen_ref",
        "absl/random:distributions",
    ],
    deps = ["//:gpr_platform"],
)

grpc_cc_library(
    name = "grpc_backend_metric_data",
    hdrs = [
        "load_balancing/backend_metric_data.h",
    ],
    external_deps = ["absl/strings"],
    language = "c++",
    deps = ["//:gpr_platform"],
)

grpc_cc_library(
    name = "grpc_backend_metric_provider",
    hdrs = [
        "ext/filters/backend_metrics/backend_metric_provider.h",
    ],
    language = "c++",
)

grpc_cc_library(
    name = "grpc_lb_policy_rls",
    srcs = [
        "load_balancing/rls/rls.cc",
    ],
    hdrs = [
        "load_balancing/rls/rls.h",
    ],
    external_deps = [
        "absl/base:core_headers",
        "absl/hash",
        "absl/log:check",
        "absl/random",
        "absl/status",
        "absl/status:statusor",
        "absl/strings",
        "absl/strings:str_format",
        "absl/types:optional",
        "@com_google_protobuf//upb:base",
        "@com_google_protobuf//upb:mem",
    ],
    language = "c++",
    deps = [
        "call",
        "channel_args",
        "closure",
        "connectivity_state",
        "delegating_helper",
        "dual_ref_counted",
        "error",
        "error_utils",
        "grpc_fake_credentials",
        "json",
        "json_args",
        "json_object_loader",
        "json_writer",
        "lb_policy",
        "lb_policy_factory",
        "lb_policy_registry",
        "match",
        "metrics",
        "pollset_set",
        "slice",
        "slice_refcount",
        "status_helper",
        "time",
        "uuid_v4",
        "validation_errors",
        "//:backoff",
        "//:channel",
        "//:channel_arg_names",
        "//:channelz",
        "//:config",
        "//:debug_location",
        "//:endpoint_addresses",
        "//:exec_ctx",
        "//:gpr",
        "//:grpc_base",
        "//:grpc_client_channel",
        "//:grpc_public_hdrs",
        "//:grpc_resolver",
        "//:grpc_security_base",
        "//:grpc_service_config_impl",
        "//:grpc_trace",
        "//:lb_child_policy_handler",
        "//:orphanable",
        "//:ref_counted_ptr",
        "//:rls_upb",
        "//:work_serializer",
    ],
)

grpc_cc_library(
    name = "upb_utils",
    hdrs = [
        "xds/grpc/upb_utils.h",
    ],
    external_deps = [
        "absl/strings",
        "@com_google_protobuf//upb:base",
    ],
    language = "c++",
    deps = ["//:gpr_platform"],
)

grpc_cc_library(
    name = "xds_enabled_server",
    hdrs = [
        "xds/grpc/xds_enabled_server.h",
    ],
    language = "c++",
)

grpc_cc_library(
    name = "grpc_xds_client",
    srcs = [
        "lib/security/credentials/xds/xds_credentials.cc",
        "xds/grpc/certificate_provider_store.cc",
        "xds/grpc/file_watcher_certificate_provider_factory.cc",
        "xds/grpc/xds_audit_logger_registry.cc",
        "xds/grpc/xds_bootstrap_grpc.cc",
        "xds/grpc/xds_certificate_provider.cc",
        "xds/grpc/xds_client_grpc.cc",
        "xds/grpc/xds_cluster.cc",
        "xds/grpc/xds_cluster_specifier_plugin.cc",
        "xds/grpc/xds_common_types.cc",
        "xds/grpc/xds_endpoint.cc",
        "xds/grpc/xds_health_status.cc",
        "xds/grpc/xds_http_fault_filter.cc",
        "xds/grpc/xds_http_filters.cc",
        "xds/grpc/xds_http_rbac_filter.cc",
        "xds/grpc/xds_http_stateful_session_filter.cc",
        "xds/grpc/xds_lb_policy_registry.cc",
        "xds/grpc/xds_listener.cc",
        "xds/grpc/xds_route_config.cc",
        "xds/grpc/xds_routing.cc",
        "xds/grpc/xds_transport_grpc.cc",
    ],
    hdrs = [
        "lib/security/credentials/xds/xds_credentials.h",
        "xds/grpc/certificate_provider_store.h",
        "xds/grpc/file_watcher_certificate_provider_factory.h",
        "xds/grpc/xds_audit_logger_registry.h",
        "xds/grpc/xds_bootstrap_grpc.h",
        "xds/grpc/xds_certificate_provider.h",
        "xds/grpc/xds_client_grpc.h",
        "xds/grpc/xds_cluster.h",
        "xds/grpc/xds_cluster_specifier_plugin.h",
        "xds/grpc/xds_common_types.h",
        "xds/grpc/xds_endpoint.h",
        "xds/grpc/xds_health_status.h",
        "xds/grpc/xds_http_fault_filter.h",
        "xds/grpc/xds_http_filters.h",
        "xds/grpc/xds_http_rbac_filter.h",
        "xds/grpc/xds_http_stateful_session_filter.h",
        "xds/grpc/xds_lb_policy_registry.h",
        "xds/grpc/xds_listener.h",
        "xds/grpc/xds_route_config.h",
        "xds/grpc/xds_routing.h",
        "xds/grpc/xds_transport_grpc.h",
    ],
    external_deps = [
        "absl/base:core_headers",
        "absl/cleanup",
        "absl/functional:bind_front",
        "absl/log:check",
        "absl/memory",
        "absl/random",
        "absl/status",
        "absl/status:statusor",
        "absl/strings",
        "absl/strings:str_format",
        "absl/synchronization",
        "absl/types:optional",
        "absl/types:span",
        "absl/types:variant",
        "@com_google_protobuf//upb:base",
        "@com_google_protobuf//upb:mem",
        "@com_google_protobuf//upb:text",
        "@com_google_protobuf//upb:json",
        "re2",
        "@com_google_protobuf//upb:reflection",
        "@com_google_protobuf//upb:message",
    ],
    language = "c++",
    tags = ["nofixdeps"],
    deps = [
        "call",
        "certificate_provider_factory",
        "certificate_provider_registry",
        "channel_args",
        "channel_creds_registry",
        "channel_fwd",
        "closure",
        "connectivity_state",
        "default_event_engine",
        "env",
        "envoy_admin_upb",
        "envoy_config_cluster_upb",
        "envoy_config_cluster_upbdefs",
        "envoy_config_core_upb",
        "envoy_config_endpoint_upb",
        "envoy_config_endpoint_upbdefs",
        "envoy_config_listener_upb",
        "envoy_config_listener_upbdefs",
        "envoy_config_rbac_upb",
        "envoy_config_route_upb",
        "envoy_config_route_upbdefs",
        "envoy_extensions_clusters_aggregate_upb",
        "envoy_extensions_clusters_aggregate_upbdefs",
        "envoy_extensions_filters_common_fault_upb",
        "envoy_extensions_filters_http_fault_upb",
        "envoy_extensions_filters_http_fault_upbdefs",
        "envoy_extensions_filters_http_rbac_upb",
        "envoy_extensions_filters_http_rbac_upbdefs",
        "envoy_extensions_filters_http_router_upb",
        "envoy_extensions_filters_http_router_upbdefs",
        "envoy_extensions_filters_http_stateful_session_upb",
        "envoy_extensions_filters_http_stateful_session_upbdefs",
        "envoy_extensions_filters_network_http_connection_manager_upb",
        "envoy_extensions_filters_network_http_connection_manager_upbdefs",
        "envoy_extensions_http_stateful_session_cookie_upb",
        "envoy_extensions_http_stateful_session_cookie_upbdefs",
        "envoy_extensions_load_balancing_policies_client_side_weighted_round_robin_upb",
        "envoy_extensions_load_balancing_policies_pick_first_upb",
        "envoy_extensions_load_balancing_policies_ring_hash_upb",
        "envoy_extensions_load_balancing_policies_wrr_locality_upb",
        "envoy_extensions_transport_sockets_tls_upb",
        "envoy_extensions_transport_sockets_tls_upbdefs",
        "envoy_extensions_upstreams_http_upb",
        "envoy_extensions_upstreams_http_upbdefs",
        "envoy_service_discovery_upb",
        "envoy_service_discovery_upbdefs",
        "envoy_service_load_stats_upb",
        "envoy_service_load_stats_upbdefs",
        "envoy_service_status_upb",
        "envoy_service_status_upbdefs",
        "envoy_type_http_upb",
        "envoy_type_matcher_upb",
        "envoy_type_upb",
        "error",
        "error_utils",
        "google_rpc_status_upb",
        "grpc_audit_logging",
        "grpc_fake_credentials",
        "grpc_fault_injection_filter",
        "grpc_lb_policy_pick_first",
        "grpc_lb_xds_channel_args",
        "grpc_matchers",
        "grpc_outlier_detection_header",
        "grpc_rbac_filter",
        "grpc_sockaddr",
        "grpc_stateful_session_filter",
        "grpc_tls_credentials",
        "grpc_transport_chttp2_client_connector",
        "init_internally",
        "iomgr_fwd",
        "json",
        "json_args",
        "json_object_loader",
        "json_reader",
        "json_util",
        "json_writer",
        "lb_policy_registry",
        "legacy_channel_stack",
        "load_file",
        "match",
        "metadata_batch",
        "metrics",
        "pollset_set",
        "protobuf_any_upb",
        "protobuf_duration_upb",
        "protobuf_struct_upb",
        "protobuf_struct_upbdefs",
        "protobuf_timestamp_upb",
        "protobuf_wrappers_upb",
        "ref_counted",
        "resolved_address",
        "rls_config_upb",
        "rls_config_upbdefs",
        "slice",
        "slice_refcount",
        "status_conversion",
        "status_helper",
        "status_util",
        "time",
        "unique_type_name",
        "upb_utils",
        "useful",
        "validation_errors",
        "xds_type_upb",
        "xds_type_upbdefs",
        "//:channel",
        "//:channel_arg_names",
        "//:channel_create",
        "//:config",
        "//:debug_location",
        "//:endpoint_addresses",
        "//:exec_ctx",
        "//:gpr",
        "//:grpc_base",
        "//:grpc_client_channel",
        "//:grpc_core_credentials_header",
        "//:grpc_credentials_util",
        "//:grpc_public_hdrs",
        "//:grpc_security_base",
        "//:grpc_trace",
        "//:iomgr",
        "//:iomgr_timer",
        "//:orphanable",
        "//:parse_address",
        "//:ref_counted_ptr",
        "//:sockaddr_utils",
        "//:tsi_ssl_credentials",
        "//:uri_parser",
        "//:work_serializer",
        "//:xds_client",
    ],
)

grpc_cc_library(
    name = "grpc_xds_channel_stack_modifier",
    srcs = [
        "server/xds_channel_stack_modifier.cc",
    ],
    hdrs = [
        "server/xds_channel_stack_modifier.h",
    ],
    external_deps = ["absl/strings"],
    language = "c++",
    deps = [
        "channel_args",
        "channel_fwd",
        "channel_init",
        "channel_stack_type",
        "legacy_channel_stack",
        "ref_counted",
        "useful",
        "//:channel_stack_builder",
        "//:config",
        "//:gpr_platform",
        "//:grpc_base",
        "//:ref_counted_ptr",
    ],
)

grpc_cc_library(
    name = "grpc_xds_server_config_fetcher",
    srcs = [
        "server/xds_server_config_fetcher.cc",
    ],
    external_deps = [
        "absl/base:core_headers",
        "absl/log:check",
        "absl/status",
        "absl/status:statusor",
        "absl/strings",
        "absl/types:optional",
        "absl/types:variant",
    ],
    language = "c++",
    deps = [
        "channel_args",
        "channel_args_preconditioning",
        "channel_fwd",
        "grpc_server_config_selector",
        "grpc_server_config_selector_filter",
        "grpc_service_config",
        "grpc_sockaddr",
        "grpc_tls_credentials",
        "grpc_xds_channel_stack_modifier",
        "grpc_xds_client",
        "iomgr_fwd",
        "match",
        "metadata_batch",
        "resolved_address",
        "slice_refcount",
        "unique_type_name",
        "//:api_trace",
        "//:config",
        "//:debug_location",
        "//:exec_ctx",
        "//:gpr",
        "//:grpc_base",
        "//:grpc_core_credentials_header",
        "//:grpc_public_hdrs",
        "//:grpc_security_base",
        "//:grpc_service_config_impl",
        "//:grpc_trace",
        "//:iomgr",
        "//:parse_address",
        "//:ref_counted_ptr",
        "//:server",
        "//:sockaddr_utils",
        "//:uri_parser",
        "//:xds_client",
    ],
)

grpc_cc_library(
    name = "channel_creds_registry_init",
    srcs = [
        "lib/security/credentials/channel_creds_registry_init.cc",
    ],
    external_deps = ["absl/strings"],
    language = "c++",
    deps = [
        "channel_creds_registry",
        "grpc_fake_credentials",
        "grpc_google_default_credentials",
        "grpc_tls_credentials",
        "json",
        "json_args",
        "json_object_loader",
        "time",
        "validation_errors",
        "//:config",
        "//:gpr",
        "//:gpr_platform",
        "//:grpc_core_credentials_header",
        "//:grpc_security_base",
        "//:ref_counted_ptr",
    ],
)

grpc_cc_library(
    name = "grpc_lb_policy_cds",
    srcs = [
        "load_balancing/xds/cds.cc",
    ],
    external_deps = [
        "absl/log:check",
        "absl/status",
        "absl/status:statusor",
        "absl/strings",
        "absl/types:optional",
        "absl/types:variant",
    ],
    language = "c++",
    deps = [
        "channel_args",
        "delegating_helper",
        "env",
        "grpc_lb_address_filtering",
        "grpc_lb_xds_channel_args",
        "grpc_outlier_detection_header",
        "grpc_xds_client",
        "json",
        "json_args",
        "json_object_loader",
        "json_writer",
        "lb_policy",
        "lb_policy_factory",
        "lb_policy_registry",
        "match",
        "pollset_set",
        "time",
        "unique_type_name",
        "xds_dependency_manager",
        "//:config",
        "//:debug_location",
        "//:gpr",
        "//:grpc_base",
        "//:grpc_security_base",
        "//:grpc_trace",
        "//:orphanable",
        "//:ref_counted_ptr",
        "//:work_serializer",
        "//:xds_client",
    ],
)

grpc_cc_library(
    name = "grpc_lb_xds_channel_args",
    hdrs = [
        "load_balancing/xds/xds_channel_args.h",
    ],
    language = "c++",
    deps = [
        "//:endpoint_addresses",
        "//:gpr_platform",
    ],
)

grpc_cc_library(
    name = "grpc_lb_policy_xds_cluster_impl",
    srcs = [
        "load_balancing/xds/xds_cluster_impl.cc",
    ],
    external_deps = [
        "absl/base:core_headers",
        "absl/log:check",
        "absl/status",
        "absl/status:statusor",
        "absl/strings",
        "absl/types:optional",
        "absl/types:variant",
    ],
    language = "c++",
    deps = [
        "channel_args",
        "client_channel_internal_header",
        "connectivity_state",
        "delegating_helper",
        "grpc_backend_metric_data",
        "grpc_lb_xds_channel_args",
        "grpc_xds_client",
        "json",
        "json_args",
        "json_object_loader",
        "lb_policy",
        "lb_policy_factory",
        "lb_policy_registry",
        "match",
        "pollset_set",
        "ref_counted",
        "ref_counted_string",
        "resolved_address",
        "subchannel_interface",
        "validation_errors",
        "xds_dependency_manager",
        "//:call_tracer",
        "//:config",
        "//:debug_location",
        "//:endpoint_addresses",
        "//:gpr",
        "//:grpc_base",
        "//:grpc_client_channel",
        "//:grpc_trace",
        "//:lb_child_policy_handler",
        "//:orphanable",
        "//:ref_counted_ptr",
        "//:xds_client",
    ],
)

grpc_cc_library(
    name = "grpc_lb_policy_xds_cluster_manager",
    srcs = [
        "load_balancing/xds/xds_cluster_manager.cc",
    ],
    external_deps = [
        "absl/status",
        "absl/status:statusor",
        "absl/strings",
        "absl/types:optional",
    ],
    language = "c++",
    deps = [
        "channel_args",
        "client_channel_internal_header",
        "connectivity_state",
        "delegating_helper",
        "grpc_resolver_xds_attributes",
        "json",
        "json_args",
        "json_object_loader",
        "lb_policy",
        "lb_policy_factory",
        "lb_policy_registry",
        "pollset_set",
        "time",
        "validation_errors",
        "//:config",
        "//:debug_location",
        "//:endpoint_addresses",
        "//:exec_ctx",
        "//:gpr",
        "//:gpr_platform",
        "//:grpc_base",
        "//:grpc_client_channel",
        "//:grpc_trace",
        "//:lb_child_policy_handler",
        "//:orphanable",
        "//:ref_counted_ptr",
        "//:work_serializer",
    ],
)

grpc_cc_library(
    name = "grpc_lb_policy_xds_wrr_locality",
    srcs = [
        "load_balancing/xds/xds_wrr_locality.cc",
    ],
    external_deps = [
        "absl/status",
        "absl/status:statusor",
        "absl/strings",
        "absl/types:optional",
    ],
    language = "c++",
    deps = [
        "channel_args",
        "delegating_helper",
        "grpc_lb_xds_channel_args",
        "json",
        "json_args",
        "json_object_loader",
        "json_writer",
        "lb_policy",
        "lb_policy_factory",
        "lb_policy_registry",
        "pollset_set",
        "ref_counted_string",
        "validation_errors",
        "//:config",
        "//:debug_location",
        "//:endpoint_addresses",
        "//:gpr",
        "//:grpc_base",
        "//:grpc_trace",
        "//:orphanable",
        "//:ref_counted_ptr",
        "//:xds_client",
    ],
)

grpc_cc_library(
    name = "grpc_lb_address_filtering",
    srcs = [
        "load_balancing/address_filtering.cc",
    ],
    hdrs = [
        "load_balancing/address_filtering.h",
    ],
    external_deps = [
        "absl/functional:function_ref",
        "absl/status:statusor",
        "absl/strings",
    ],
    language = "c++",
    deps = [
        "channel_args",
        "ref_counted",
        "ref_counted_string",
        "resolved_address",
        "//:endpoint_addresses",
        "//:gpr_platform",
        "//:ref_counted_ptr",
    ],
)

grpc_cc_library(
    name = "health_check_client",
    srcs = [
        "load_balancing/health_check_client.cc",
    ],
    hdrs = [
        "load_balancing/health_check_client.h",
        "load_balancing/health_check_client_internal.h",
    ],
    external_deps = [
        "absl/base:core_headers",
        "absl/log:check",
        "absl/status",
        "absl/status:statusor",
        "absl/strings",
        "absl/types:optional",
        "@com_google_protobuf//upb:base",
        "@com_google_protobuf//upb:mem",
    ],
    language = "c++",
    deps = [
        "channel_args",
        "client_channel_internal_header",
        "closure",
        "connectivity_state",
        "error",
        "iomgr_fwd",
        "pollset_set",
        "slice",
        "subchannel_interface",
        "unique_type_name",
        "//:channel_arg_names",
        "//:channelz",
        "//:debug_location",
        "//:exec_ctx",
        "//:gpr",
        "//:grpc_base",
        "//:grpc_client_channel",
        "//:grpc_health_upb",
        "//:grpc_public_hdrs",
        "//:grpc_trace",
        "//:orphanable",
        "//:ref_counted_ptr",
        "//:sockaddr_utils",
        "//:work_serializer",
    ],
)

grpc_cc_library(
    name = "lb_endpoint_list",
    srcs = [
        "load_balancing/endpoint_list.cc",
    ],
    hdrs = [
        "load_balancing/endpoint_list.h",
    ],
    external_deps = [
        "absl/functional:function_ref",
        "absl/log:check",
        "absl/status",
        "absl/status:statusor",
        "absl/types:optional",
    ],
    language = "c++",
    deps = [
        "channel_args",
        "delegating_helper",
        "grpc_lb_policy_pick_first",
        "json",
        "lb_policy",
        "lb_policy_registry",
        "pollset_set",
        "resolved_address",
        "subchannel_interface",
        "//:config",
        "//:debug_location",
        "//:endpoint_addresses",
        "//:gpr",
        "//:grpc_base",
        "//:orphanable",
        "//:ref_counted_ptr",
        "//:work_serializer",
    ],
)

grpc_cc_library(
    name = "grpc_lb_policy_pick_first",
    srcs = [
        "load_balancing/pick_first/pick_first.cc",
    ],
    hdrs = [
        "load_balancing/pick_first/pick_first.h",
    ],
    external_deps = [
        "absl/algorithm:container",
        "absl/log:check",
        "absl/random",
        "absl/status",
        "absl/status:statusor",
        "absl/strings",
        "absl/types:optional",
    ],
    language = "c++",
    deps = [
        "channel_args",
        "connectivity_state",
        "experiments",
        "health_check_client",
        "iomgr_fwd",
        "json",
        "json_args",
        "json_object_loader",
        "lb_policy",
        "lb_policy_factory",
        "metrics",
        "resolved_address",
        "subchannel_interface",
        "time",
        "useful",
        "//:channel_arg_names",
        "//:config",
        "//:debug_location",
        "//:endpoint_addresses",
        "//:exec_ctx",
        "//:gpr",
        "//:grpc_base",
        "//:grpc_trace",
        "//:orphanable",
        "//:ref_counted_ptr",
        "//:sockaddr_utils",
        "//:work_serializer",
    ],
)

grpc_cc_library(
    name = "down_cast",
    hdrs = ["lib/gprpp/down_cast.h"],
    external_deps = [
        "absl/base:config",
        "absl/log:check",
    ],
    deps = ["//:gpr"],
)

grpc_cc_library(
    name = "status_conversion",
    srcs = ["lib/transport/status_conversion.cc"],
    hdrs = ["lib/transport/status_conversion.h"],
    deps = [
        "http2_errors",
        "time",
        "//:gpr_platform",
        "//:grpc_public_hdrs",
    ],
)

grpc_cc_library(
    name = "error_utils",
    srcs = ["lib/transport/error_utils.cc"],
    hdrs = [
        "lib/transport/error_utils.h",
    ],
    external_deps = ["absl/status"],
    deps = [
        "error",
        "http2_errors",
        "status_conversion",
        "status_helper",
        "time",
        "//:gpr",
        "//:grpc_public_hdrs",
    ],
)

grpc_cc_library(
    name = "connectivity_state",
    srcs = [
        "lib/transport/connectivity_state.cc",
    ],
    hdrs = [
        "lib/transport/connectivity_state.h",
    ],
    external_deps = ["absl/status"],
    deps = [
        "closure",
        "error",
        "//:debug_location",
        "//:exec_ctx",
        "//:gpr",
        "//:grpc_public_hdrs",
        "//:grpc_trace",
        "//:orphanable",
        "//:ref_counted_ptr",
        "//:work_serializer",
    ],
)

grpc_cc_library(
    name = "xxhash_inline",
    hdrs = ["lib/gprpp/xxhash_inline.h"],
    external_deps = ["xxhash"],
    language = "c++",
    deps = ["//:gpr_platform"],
)

grpc_cc_library(
    name = "grpc_lb_policy_ring_hash",
    srcs = [
        "load_balancing/ring_hash/ring_hash.cc",
    ],
    hdrs = [
        "load_balancing/ring_hash/ring_hash.h",
    ],
    external_deps = [
        "absl/base:core_headers",
        "absl/container:inlined_vector",
        "absl/log:check",
        "absl/status",
        "absl/status:statusor",
        "absl/strings",
        "absl/types:optional",
    ],
    language = "c++",
    deps = [
        "channel_args",
        "client_channel_internal_header",
        "closure",
        "connectivity_state",
        "delegating_helper",
        "error",
        "grpc_lb_policy_pick_first",
        "grpc_service_config",
        "json",
        "json_args",
        "json_object_loader",
        "lb_policy",
        "lb_policy_factory",
        "lb_policy_registry",
        "pollset_set",
        "ref_counted",
        "resolved_address",
        "unique_type_name",
        "validation_errors",
        "xxhash_inline",
        "//:channel_arg_names",
        "//:config",
        "//:debug_location",
        "//:endpoint_addresses",
        "//:exec_ctx",
        "//:gpr",
        "//:grpc_base",
        "//:grpc_client_channel",
        "//:grpc_trace",
        "//:orphanable",
        "//:ref_counted_ptr",
        "//:sockaddr_utils",
        "//:work_serializer",
    ],
)

grpc_cc_library(
    name = "grpc_lb_policy_round_robin",
    srcs = [
        "load_balancing/round_robin/round_robin.cc",
    ],
    external_deps = [
        "absl/log:check",
        "absl/meta:type_traits",
        "absl/random",
        "absl/status",
        "absl/status:statusor",
        "absl/strings",
        "absl/types:optional",
    ],
    language = "c++",
    deps = [
        "channel_args",
        "connectivity_state",
        "json",
        "lb_endpoint_list",
        "lb_policy",
        "lb_policy_factory",
        "//:config",
        "//:debug_location",
        "//:endpoint_addresses",
        "//:gpr",
        "//:grpc_base",
        "//:grpc_trace",
        "//:orphanable",
        "//:ref_counted_ptr",
        "//:work_serializer",
    ],
)

grpc_cc_library(
    name = "static_stride_scheduler",
    srcs = [
        "load_balancing/weighted_round_robin/static_stride_scheduler.cc",
    ],
    hdrs = [
        "load_balancing/weighted_round_robin/static_stride_scheduler.h",
    ],
    external_deps = [
        "absl/functional:any_invocable",
        "absl/log:check",
        "absl/types:optional",
        "absl/types:span",
    ],
    language = "c++",
    deps = ["//:gpr"],
)

grpc_cc_library(
    name = "grpc_lb_policy_weighted_round_robin",
    srcs = [
        "load_balancing/weighted_round_robin/weighted_round_robin.cc",
    ],
    external_deps = [
        "absl/base:core_headers",
        "absl/log:check",
        "absl/meta:type_traits",
        "absl/random",
        "absl/status",
        "absl/status:statusor",
        "absl/strings",
        "absl/types:optional",
        "absl/types:variant",
    ],
    language = "c++",
    deps = [
        "channel_args",
        "connectivity_state",
        "experiments",
        "grpc_backend_metric_data",
        "grpc_lb_policy_weighted_target",
        "json",
        "json_args",
        "json_object_loader",
        "lb_endpoint_list",
        "lb_policy",
        "lb_policy_factory",
        "metrics",
        "ref_counted",
        "resolved_address",
        "static_stride_scheduler",
        "stats_data",
        "subchannel_interface",
        "time",
        "validation_errors",
        "//:config",
        "//:debug_location",
        "//:endpoint_addresses",
        "//:exec_ctx",
        "//:gpr",
        "//:grpc_base",
        "//:grpc_client_channel",
        "//:grpc_trace",
        "//:oob_backend_metric",
        "//:orphanable",
        "//:ref_counted_ptr",
        "//:stats",
        "//:work_serializer",
    ],
)

grpc_cc_library(
    name = "grpc_outlier_detection_header",
    hdrs = [
        "load_balancing/outlier_detection/outlier_detection.h",
    ],
    external_deps = ["absl/types:optional"],
    language = "c++",
    deps = [
        "json",
        "json_args",
        "json_object_loader",
        "time",
        "validation_errors",
        "//:gpr_platform",
    ],
)

grpc_cc_library(
    name = "grpc_lb_policy_outlier_detection",
    srcs = [
        "load_balancing/outlier_detection/outlier_detection.cc",
    ],
    external_deps = [
        "absl/base:core_headers",
        "absl/log:check",
        "absl/meta:type_traits",
        "absl/random",
        "absl/status",
        "absl/status:statusor",
        "absl/strings",
        "absl/types:variant",
    ],
    language = "c++",
    deps = [
        "channel_args",
        "connectivity_state",
        "delegating_helper",
        "experiments",
        "grpc_outlier_detection_header",
        "health_check_client",
        "iomgr_fwd",
        "json",
        "lb_policy",
        "lb_policy_factory",
        "lb_policy_registry",
        "pollset_set",
        "ref_counted",
        "resolved_address",
        "subchannel_interface",
        "unique_type_name",
        "validation_errors",
        "//:config",
        "//:debug_location",
        "//:endpoint_addresses",
        "//:exec_ctx",
        "//:gpr",
        "//:grpc_base",
        "//:grpc_client_channel",
        "//:grpc_trace",
        "//:lb_child_policy_handler",
        "//:orphanable",
        "//:ref_counted_ptr",
        "//:sockaddr_utils",
        "//:work_serializer",
    ],
)

grpc_cc_library(
    name = "grpc_lb_policy_priority",
    srcs = [
        "load_balancing/priority/priority.cc",
    ],
    external_deps = [
        "absl/log:check",
        "absl/status",
        "absl/status:statusor",
        "absl/strings",
        "absl/types:optional",
    ],
    language = "c++",
    deps = [
        "channel_args",
        "connectivity_state",
        "delegating_helper",
        "grpc_lb_address_filtering",
        "json",
        "json_args",
        "json_object_loader",
        "lb_policy",
        "lb_policy_factory",
        "lb_policy_registry",
        "pollset_set",
        "ref_counted_string",
        "time",
        "validation_errors",
        "//:channel_arg_names",
        "//:config",
        "//:debug_location",
        "//:endpoint_addresses",
        "//:exec_ctx",
        "//:gpr",
        "//:grpc_base",
        "//:grpc_client_channel",
        "//:grpc_trace",
        "//:lb_child_policy_handler",
        "//:orphanable",
        "//:ref_counted_ptr",
        "//:work_serializer",
    ],
)

grpc_cc_library(
    name = "grpc_lb_policy_weighted_target",
    srcs = [
        "load_balancing/weighted_target/weighted_target.cc",
    ],
    hdrs = [
        "load_balancing/weighted_target/weighted_target.h",
    ],
    external_deps = [
        "absl/base:core_headers",
        "absl/log:check",
        "absl/meta:type_traits",
        "absl/random",
        "absl/status",
        "absl/status:statusor",
        "absl/strings",
        "absl/types:optional",
    ],
    language = "c++",
    deps = [
        "channel_args",
        "connectivity_state",
        "delegating_helper",
        "grpc_lb_address_filtering",
        "json",
        "json_args",
        "json_object_loader",
        "lb_policy",
        "lb_policy_factory",
        "lb_policy_registry",
        "pollset_set",
        "time",
        "validation_errors",
        "//:config",
        "//:debug_location",
        "//:endpoint_addresses",
        "//:exec_ctx",
        "//:gpr",
        "//:grpc_base",
        "//:grpc_client_channel",
        "//:grpc_trace",
        "//:lb_child_policy_handler",
        "//:orphanable",
        "//:ref_counted_ptr",
        "//:work_serializer",
    ],
)

grpc_cc_library(
    name = "grpc_lb_policy_xds_override_host",
    srcs = [
        "load_balancing/xds/xds_override_host.cc",
    ],
    hdrs = [
        "load_balancing/xds/xds_override_host.h",
    ],
    external_deps = [
        "absl/base:core_headers",
        "absl/functional:function_ref",
        "absl/log:check",
        "absl/status",
        "absl/status:statusor",
        "absl/strings",
        "absl/types:optional",
        "absl/types:span",
        "absl/types:variant",
    ],
    language = "c++",
    deps = [
        "channel_args",
        "client_channel_internal_header",
        "closure",
        "connectivity_state",
        "delegating_helper",
        "error",
        "experiments",
        "grpc_stateful_session_filter",
        "grpc_xds_client",
        "iomgr_fwd",
        "json",
        "json_args",
        "json_object_loader",
        "lb_policy",
        "lb_policy_factory",
        "lb_policy_registry",
        "match",
        "pollset_set",
        "ref_counted_string",
        "resolved_address",
        "subchannel_interface",
        "validation_errors",
        "xds_dependency_manager",
        "//:config",
        "//:debug_location",
        "//:endpoint_addresses",
        "//:exec_ctx",
        "//:gpr",
        "//:grpc_base",
        "//:grpc_client_channel",
        "//:grpc_trace",
        "//:lb_child_policy_handler",
        "//:orphanable",
        "//:parse_address",
        "//:ref_counted_ptr",
        "//:sockaddr_utils",
        "//:work_serializer",
    ],
)

grpc_cc_library(
    name = "lb_server_load_reporting_filter",
    srcs = [
        "ext/filters/load_reporting/server_load_reporting_filter.cc",
    ],
    hdrs = [
        "ext/filters/load_reporting/registered_opencensus_objects.h",
        "ext/filters/load_reporting/server_load_reporting_filter.h",
        "//:src/cpp/server/load_reporter/constants.h",
    ],
    external_deps = [
        "absl/container:inlined_vector",
        "absl/status",
        "absl/status:statusor",
        "absl/strings",
        "absl/strings:str_format",
        "absl/types:optional",
        "opencensus-stats",
        "opencensus-tags",
    ],
    language = "c++",
    deps = [
        "arena_promise",
        "call_finalization",
        "channel_args",
        "channel_fwd",
        "channel_stack_type",
        "context",
        "grpc_sockaddr",
        "metadata_batch",
        "resolved_address",
        "seq",
        "slice",
        "//:channel_arg_names",
        "//:config",
        "//:gpr",
        "//:gpr_platform",
        "//:grpc_base",
        "//:grpc_public_hdrs",
        "//:grpc_security_base",
        "//:parse_address",
        "//:promise",
        "//:uri_parser",
    ],
    alwayslink = 1,
)

grpc_cc_library(
    name = "grpc_backend_metric_filter",
    srcs = [
        "ext/filters/backend_metrics/backend_metric_filter.cc",
    ],
    hdrs = [
        "ext/filters/backend_metrics/backend_metric_filter.h",
    ],
    external_deps = [
        "absl/status:statusor",
        "absl/strings",
        "absl/types:optional",
        "@com_google_protobuf//upb:base",
        "@com_google_protobuf//upb:mem",
    ],
    language = "c++",
    deps = [
        "arena_promise",
        "channel_args",
        "channel_fwd",
        "channel_stack_type",
        "context",
        "experiments",
        "grpc_backend_metric_data",
        "grpc_backend_metric_provider",
        "legacy_channel_stack",
        "map",
        "metadata_batch",
        "promise_based_filter",
        "slice",
        "transport",
        "//:channel_arg_names",
        "//:config",
        "//:gpr",
        "//:gpr_platform",
        "//:grpc_trace",
        "//:legacy_context",
        "//:xds_orca_upb",
    ],
)

grpc_cc_library(
    name = "polling_resolver",
    srcs = [
        "resolver/polling_resolver.cc",
    ],
    hdrs = [
        "resolver/polling_resolver.h",
    ],
    external_deps = [
        "absl/log:check",
        "absl/status",
        "absl/status:statusor",
        "absl/strings",
        "absl/types:optional",
    ],
    language = "c++",
    deps = [
        "channel_args",
        "grpc_service_config",
        "iomgr_fwd",
        "time",
        "//:backoff",
        "//:debug_location",
        "//:endpoint_addresses",
        "//:event_engine_base_hdrs",
        "//:exec_ctx",
        "//:gpr",
        "//:grpc_resolver",
        "//:grpc_trace",
        "//:orphanable",
        "//:ref_counted_ptr",
        "//:uri_parser",
        "//:work_serializer",
    ],
)

grpc_cc_library(
    name = "service_config_helper",
    srcs = [
        "resolver/dns/event_engine/service_config_helper.cc",
    ],
    hdrs = [
        "resolver/dns/event_engine/service_config_helper.h",
    ],
    external_deps = [
        "absl/status:statusor",
        "absl/strings",
    ],
    language = "c++",
    deps = [
        "json",
        "json_args",
        "json_object_loader",
        "json_reader",
        "json_writer",
        "status_helper",
        "//:gpr_platform",
        "//:grpc_base",
        "//:iomgr",
    ],
)

grpc_cc_library(
    name = "grpc_resolver_dns_event_engine",
    srcs = [
        "resolver/dns/event_engine/event_engine_client_channel_resolver.cc",
    ],
    hdrs = [
        "resolver/dns/event_engine/event_engine_client_channel_resolver.h",
    ],
    external_deps = [
        "absl/base:core_headers",
        "absl/cleanup",
        "absl/log:check",
        "absl/status",
        "absl/status:statusor",
        "absl/strings",
        "absl/types:optional",
    ],
    language = "c++",
    deps = [
        "channel_args",
        "event_engine_common",
        "grpc_service_config",
        "polling_resolver",
        "service_config_helper",
        "time",
        "validation_errors",
        "//:backoff",
        "//:channel_arg_names",
        "//:debug_location",
        "//:endpoint_addresses",
        "//:exec_ctx",
        "//:gpr",
        "//:gpr_platform",
        "//:grpc_base",
        "//:grpc_grpclb_balancer_addresses",
        "//:grpc_resolver",
        "//:grpc_service_config_impl",
        "//:grpc_trace",
        "//:iomgr",
        "//:orphanable",
        "//:ref_counted_ptr",
        "//:uri_parser",
    ],
)

grpc_cc_library(
    name = "grpc_resolver_dns_plugin",
    srcs = [
        "resolver/dns/dns_resolver_plugin.cc",
    ],
    hdrs = [
        "resolver/dns/dns_resolver_plugin.h",
    ],
    external_deps = ["absl/strings"],
    language = "c++",
    deps = [
        "experiments",
        "grpc_resolver_dns_event_engine",
        "grpc_resolver_dns_native",
        "//:config",
        "//:config_vars",
        "//:gpr",
        "//:grpc_resolver",
        "//:grpc_resolver_dns_ares",
    ],
)

grpc_cc_library(
    name = "grpc_resolver_dns_native",
    srcs = [
        "resolver/dns/native/dns_resolver.cc",
    ],
    hdrs = [
        "resolver/dns/native/dns_resolver.h",
    ],
    external_deps = [
        "absl/functional:bind_front",
        "absl/status",
        "absl/status:statusor",
        "absl/strings",
        "absl/types:optional",
    ],
    language = "c++",
    deps = [
        "channel_args",
        "polling_resolver",
        "resolved_address",
        "time",
        "//:backoff",
        "//:channel_arg_names",
        "//:config",
        "//:debug_location",
        "//:endpoint_addresses",
        "//:gpr",
        "//:grpc_base",
        "//:grpc_resolver",
        "//:grpc_trace",
        "//:iomgr",
        "//:orphanable",
        "//:ref_counted_ptr",
        "//:uri_parser",
    ],
)

grpc_cc_library(
    name = "grpc_resolver_sockaddr",
    srcs = [
        "resolver/sockaddr/sockaddr_resolver.cc",
    ],
    external_deps = [
        "absl/status:statusor",
        "absl/strings",
    ],
    language = "c++",
    deps = [
        "channel_args",
        "iomgr_port",
        "resolved_address",
        "//:config",
        "//:endpoint_addresses",
        "//:gpr",
        "//:grpc_resolver",
        "//:orphanable",
        "//:parse_address",
        "//:uri_parser",
    ],
)

grpc_cc_library(
    name = "grpc_resolver_binder",
    srcs = [
        "resolver/binder/binder_resolver.cc",
    ],
    external_deps = [
        "absl/status",
        "absl/status:statusor",
        "absl/strings",
    ],
    language = "c++",
    deps = [
        "channel_args",
        "error",
        "iomgr_port",
        "resolved_address",
        "status_helper",
        "//:config",
        "//:endpoint_addresses",
        "//:gpr",
        "//:grpc_resolver",
        "//:orphanable",
        "//:uri_parser",
    ],
)

grpc_cc_library(
    name = "grpc_resolver_xds_attributes",
    hdrs = [
        "resolver/xds/xds_resolver_attributes.h",
    ],
    external_deps = ["absl/strings"],
    language = "c++",
    deps = [
        "grpc_service_config",
        "unique_type_name",
        "//:gpr_platform",
    ],
)

grpc_cc_library(
    name = "grpc_resolver_xds_trace",
    srcs = [
        "resolver/xds/xds_resolver_trace.cc",
    ],
    hdrs = [
        "resolver/xds/xds_resolver_trace.h",
    ],
    language = "c++",
    deps = [
        "//:gpr_platform",
        "//:grpc_trace",
    ],
)

grpc_cc_library(
    name = "xds_dependency_manager",
    srcs = [
        "resolver/xds/xds_dependency_manager.cc",
    ],
    hdrs = [
        "resolver/xds/xds_dependency_manager.h",
    ],
    external_deps = [
        "absl/container:flat_hash_map",
        "absl/container:flat_hash_set",
        "absl/log:check",
        "absl/strings",
    ],
    language = "c++",
    deps = [
        "grpc_lb_xds_channel_args",
        "grpc_resolver_xds_trace",
        "grpc_xds_client",
        "match",
        "ref_counted",
        "//:config",
        "//:gpr",
        "//:grpc_resolver",
        "//:grpc_resolver_fake",
    ],
)

grpc_cc_library(
    name = "grpc_resolver_xds",
    srcs = [
        "resolver/xds/xds_resolver.cc",
    ],
    external_deps = [
        "absl/log:check",
        "absl/meta:type_traits",
        "absl/random",
        "absl/status",
        "absl/status:statusor",
        "absl/strings",
        "absl/strings:str_format",
        "absl/types:optional",
        "absl/types:variant",
        "re2",
    ],
    language = "c++",
    deps = [
        "arena",
        "arena_promise",
        "channel_args",
        "channel_fwd",
        "client_channel_internal_header",
        "config_selector",
        "context",
        "dual_ref_counted",
        "experiments",
        "grpc_lb_policy_ring_hash",
        "grpc_resolver_xds_attributes",
        "grpc_resolver_xds_trace",
        "grpc_service_config",
        "grpc_xds_client",
        "iomgr_fwd",
        "legacy_channel_stack",
        "match",
        "metadata_batch",
        "pollset_set",
        "promise_based_filter",
        "ref_counted",
        "slice",
        "status_util",
        "time",
        "transport",
        "xds_dependency_manager",
        "xxhash_inline",
        "//:channel_arg_names",
        "//:config",
        "//:debug_location",
        "//:endpoint_addresses",
        "//:gpr",
        "//:grpc_base",
        "//:grpc_public_hdrs",
        "//:grpc_resolver",
        "//:grpc_service_config_impl",
        "//:grpc_trace",
        "//:legacy_context",
        "//:orphanable",
        "//:ref_counted_ptr",
        "//:uri_parser",
        "//:work_serializer",
        "//:xds_client",
    ],
)

grpc_cc_library(
    name = "grpc_resolver_c2p",
    srcs = [
        "resolver/google_c2p/google_c2p_resolver.cc",
    ],
    external_deps = [
        "absl/log:check",
        "absl/status:statusor",
        "absl/strings",
        "absl/types:optional",
    ],
    language = "c++",
    deps = [
        "channel_args",
        "env",
        "gcp_metadata_query",
        "grpc_xds_client",
        "json",
        "json_writer",
        "resource_quota",
        "time",
        "//:alts_util",
        "//:config",
        "//:debug_location",
        "//:gpr",
        "//:grpc_base",
        "//:grpc_resolver",
        "//:iomgr",
        "//:orphanable",
        "//:ref_counted_ptr",
        "//:uri_parser",
        "//:work_serializer",
        "//:xds_client",
    ],
)

grpc_cc_library(
    name = "hpack_constants",
    hdrs = [
        "ext/transport/chttp2/transport/hpack_constants.h",
    ],
    language = "c++",
    deps = ["//:gpr_platform"],
)

grpc_cc_library(
    name = "hpack_encoder_table",
    srcs = [
        "ext/transport/chttp2/transport/hpack_encoder_table.cc",
    ],
    hdrs = [
        "ext/transport/chttp2/transport/hpack_encoder_table.h",
    ],
    external_deps = [
        "absl/log:check",
    ],
    language = "c++",
    deps = [
        "hpack_constants",
        "//:gpr",
    ],
)

grpc_cc_library(
    name = "chttp2_flow_control",
    srcs = [
        "ext/transport/chttp2/transport/flow_control.cc",
    ],
    hdrs = [
        "ext/transport/chttp2/transport/flow_control.h",
    ],
    external_deps = [
        "absl/functional:function_ref",
        "absl/log:check",
        "absl/status",
        "absl/strings",
        "absl/strings:str_format",
        "absl/types:optional",
    ],
    deps = [
        "bdp_estimator",
        "experiments",
        "http2_settings",
        "memory_quota",
        "time",
        "useful",
        "//:gpr",
        "//:grpc_trace",
    ],
)

grpc_cc_library(
    name = "ping_abuse_policy",
    srcs = [
        "ext/transport/chttp2/transport/ping_abuse_policy.cc",
    ],
    hdrs = [
        "ext/transport/chttp2/transport/ping_abuse_policy.h",
    ],
    external_deps = [
        "absl/strings",
        "absl/types:optional",
    ],
    deps = [
        "channel_args",
        "time",
        "//:channel_arg_names",
        "//:gpr_platform",
    ],
)

grpc_cc_library(
    name = "ping_callbacks",
    srcs = [
        "ext/transport/chttp2/transport/ping_callbacks.cc",
    ],
    hdrs = [
        "ext/transport/chttp2/transport/ping_callbacks.h",
    ],
    external_deps = [
        "absl/container:flat_hash_map",
        "absl/functional:any_invocable",
        "absl/hash",
        "absl/log:check",
        "absl/meta:type_traits",
        "absl/random:bit_gen_ref",
        "absl/random:distributions",
        "absl/types:optional",
    ],
    deps = [
        "time",
        "//:event_engine_base_hdrs",
        "//:gpr",
        "//:gpr_platform",
        "//:grpc_trace",
    ],
)

grpc_cc_library(
    name = "write_size_policy",
    srcs = [
        "ext/transport/chttp2/transport/write_size_policy.cc",
    ],
    hdrs = [
        "ext/transport/chttp2/transport/write_size_policy.h",
    ],
    external_deps = [
        "absl/log:check",
    ],
    deps = [
        "time",
        "//:gpr",
        "//:gpr_platform",
    ],
)

grpc_cc_library(
    name = "ping_rate_policy",
    srcs = [
        "ext/transport/chttp2/transport/ping_rate_policy.cc",
    ],
    hdrs = [
        "ext/transport/chttp2/transport/ping_rate_policy.h",
    ],
    external_deps = [
        "absl/strings",
        "absl/types:optional",
        "absl/types:variant",
    ],
    deps = [
        "channel_args",
        "experiments",
        "match",
        "time",
        "//:channel_arg_names",
        "//:gpr_platform",
    ],
)

grpc_cc_library(
    name = "max_concurrent_streams_policy",
    srcs = [
        "ext/transport/chttp2/transport/max_concurrent_streams_policy.cc",
    ],
    hdrs = [
        "ext/transport/chttp2/transport/max_concurrent_streams_policy.h",
    ],
    external_deps = [
        "absl/log:check",
    ],
    deps = [
        "//:gpr",
        "//:gpr_platform",
    ],
)

grpc_cc_library(
    name = "huffsyms",
    srcs = [
        "ext/transport/chttp2/transport/huffsyms.cc",
    ],
    hdrs = [
        "ext/transport/chttp2/transport/huffsyms.h",
    ],
    deps = ["//:gpr_platform"],
)

grpc_cc_library(
    name = "decode_huff",
    srcs = [
        "ext/transport/chttp2/transport/decode_huff.cc",
    ],
    hdrs = [
        "ext/transport/chttp2/transport/decode_huff.h",
    ],
    deps = ["//:gpr_platform"],
)

grpc_cc_library(
    name = "http2_settings",
    srcs = [
        "ext/transport/chttp2/transport/http2_settings.cc",
    ],
    hdrs = [
        "ext/transport/chttp2/transport/http2_settings.h",
    ],
    external_deps = [
        "absl/functional:function_ref",
        "absl/strings",
        "absl/types:optional",
    ],
    deps = [
        "http2_errors",
        "useful",
        "//:chttp2_frame",
        "//:gpr_platform",
    ],
)

grpc_cc_library(
    name = "grpc_transport_chttp2_alpn",
    srcs = [
        "ext/transport/chttp2/alpn/alpn.cc",
    ],
    hdrs = [
        "ext/transport/chttp2/alpn/alpn.h",
    ],
    external_deps = [
        "absl/log:check",
    ],
    language = "c++",
    deps = [
        "useful",
        "//:gpr",
    ],
)

grpc_cc_library(
    name = "grpc_transport_chttp2_client_connector",
    srcs = [
        "ext/transport/chttp2/client/chttp2_connector.cc",
    ],
    hdrs = [
        "ext/transport/chttp2/client/chttp2_connector.h",
    ],
    external_deps = [
        "absl/base:core_headers",
        "absl/log:check",
        "absl/status",
        "absl/status:statusor",
        "absl/strings:str_format",
        "absl/types:optional",
    ],
    language = "c++",
    deps = [
        "channel_args",
        "channel_args_endpoint_config",
        "channel_args_preconditioning",
        "channel_stack_type",
        "closure",
        "error",
        "error_utils",
        "grpc_insecure_credentials",
        "handshaker_registry",
        "resolved_address",
        "status_helper",
        "subchannel_connector",
        "tcp_connect_handshaker",
        "time",
        "transport",
        "unique_type_name",
        "//:api_trace",
        "//:channel",
        "//:channel_arg_names",
        "//:channel_create",
        "//:channelz",
        "//:config",
        "//:debug_location",
        "//:exec_ctx",
        "//:gpr",
        "//:grpc_base",
        "//:grpc_client_channel",
        "//:grpc_public_hdrs",
        "//:grpc_resolver",
        "//:grpc_security_base",
        "//:grpc_trace",
        "//:grpc_transport_chttp2",
        "//:handshaker",
        "//:iomgr",
        "//:orphanable",
        "//:ref_counted_ptr",
        "//:sockaddr_utils",
    ],
)

grpc_cc_library(
    name = "grpc_transport_chttp2_server",
    srcs = [
        "ext/transport/chttp2/server/chttp2_server.cc",
    ],
    hdrs = [
        "ext/transport/chttp2/server/chttp2_server.h",
    ],
    external_deps = [
        "absl/base:core_headers",
        "absl/log:check",
        "absl/status",
        "absl/status:statusor",
        "absl/strings",
        "absl/strings:str_format",
        "absl/types:optional",
    ],
    language = "c++",
    deps = [
        "channel_args",
        "channel_args_endpoint_config",
        "closure",
        "connection_quota",
        "error",
        "error_utils",
        "grpc_insecure_credentials",
        "handshaker_registry",
        "iomgr_fwd",
        "memory_quota",
        "pollset_set",
        "resolved_address",
        "resource_quota",
        "status_helper",
        "time",
        "transport",
        "unique_type_name",
        "//:api_trace",
        "//:channel_arg_names",
        "//:channelz",
        "//:chttp2_legacy_frame",
        "//:config",
        "//:debug_location",
        "//:exec_ctx",
        "//:gpr",
        "//:grpc_base",
        "//:grpc_security_base",
        "//:grpc_trace",
        "//:grpc_transport_chttp2",
        "//:handshaker",
        "//:iomgr",
        "//:orphanable",
        "//:ref_counted_ptr",
        "//:server",
        "//:sockaddr_utils",
        "//:uri_parser",
    ],
)

grpc_cc_library(
    name = "grpc_transport_inproc",
    srcs = [
        "ext/transport/inproc/inproc_plugin.cc",
        "ext/transport/inproc/inproc_transport.cc",
        "ext/transport/inproc/legacy_inproc_transport.cc",
    ],
    hdrs = [
        "ext/transport/inproc/inproc_transport.h",
        "ext/transport/inproc/legacy_inproc_transport.h",
    ],
    external_deps = [
        "absl/log:check",
        "absl/status",
        "absl/status:statusor",
        "absl/strings",
        "absl/types:optional",
    ],
    language = "c++",
    deps = [
        "arena",
        "channel_args",
        "channel_args_preconditioning",
        "channel_stack_type",
        "closure",
        "connectivity_state",
        "error",
        "experiments",
        "iomgr_fwd",
        "metadata_batch",
        "slice",
        "slice_buffer",
        "status_helper",
        "time",
        "transport",
        "try_seq",
        "//:api_trace",
        "//:channel",
        "//:channel_arg_names",
        "//:channel_create",
        "//:channelz",
        "//:config",
        "//:debug_location",
        "//:exec_ctx",
        "//:gpr",
        "//:grpc_base",
        "//:grpc_public_hdrs",
        "//:grpc_trace",
        "//:iomgr",
        "//:promise",
        "//:ref_counted_ptr",
        "//:server",
    ],
)

grpc_cc_library(
    name = "chaotic_good_frame",
    srcs = [
        "ext/transport/chaotic_good/frame.cc",
    ],
    hdrs = [
        "ext/transport/chaotic_good/frame.h",
    ],
    external_deps = [
        "absl/log:check",
        "absl/random:bit_gen_ref",
        "absl/status",
        "absl/status:statusor",
        "absl/types:variant",
    ],
    deps = [
        "arena",
        "bitset",
        "chaotic_good_frame_header",
        "context",
        "match",
        "metadata_batch",
        "no_destruct",
        "slice",
        "slice_buffer",
        "status_helper",
        "//:gpr",
        "//:gpr_platform",
        "//:grpc_base",
        "//:hpack_encoder",
        "//:hpack_parser",
    ],
)

grpc_cc_library(
    name = "chaotic_good_settings_metadata",
    srcs = [
        "ext/transport/chaotic_good/settings_metadata.cc",
    ],
    hdrs = [
        "ext/transport/chaotic_good/settings_metadata.h",
    ],
    external_deps = [
        "absl/status",
        "absl/types:optional",
    ],
    deps = [
        "arena",
        "metadata_batch",
        "//:gpr",
    ],
)

grpc_cc_library(
    name = "chaotic_good_frame_header",
    srcs = [
        "ext/transport/chaotic_good/frame_header.cc",
    ],
    hdrs = [
        "ext/transport/chaotic_good/frame_header.h",
    ],
    external_deps = [
        "absl/status",
        "absl/status:statusor",
        "absl/strings",
    ],
    deps = [
        "bitset",
        "//:gpr",
        "//:gpr_platform",
    ],
)

grpc_cc_library(
    name = "gcp_metadata_query",
    srcs = [
        "ext/gcp/metadata_query.cc",
    ],
    hdrs = [
        "ext/gcp/metadata_query.h",
    ],
    external_deps = [
        "absl/functional:any_invocable",
        "absl/log:check",
        "absl/status",
        "absl/status:statusor",
        "absl/strings",
        "absl/strings:str_format",
    ],
    deps = [
        "closure",
        "error",
        "status_helper",
        "time",
        "//:gpr",
        "//:gpr_platform",
        "//:grpc_base",
        "//:grpc_core_credentials_header",
        "//:grpc_security_base",
        "//:grpc_trace",
        "//:httpcli",
        "//:iomgr",
        "//:orphanable",
        "//:ref_counted_ptr",
        "//:uri_parser",
    ],
)

grpc_cc_library(
    name = "logging_sink",
    hdrs = [
        "ext/filters/logging/logging_sink.h",
    ],
    external_deps = [
        "absl/numeric:int128",
        "absl/strings",
    ],
    language = "c++",
    visibility = [
        "//src/cpp/ext/gcp:__subpackages__",
        "//test:__subpackages__",
    ],
    deps = [
        "time",
        "//:gpr_platform",
    ],
)

grpc_cc_library(
    name = "logging_filter",
    srcs = [
        "ext/filters/logging/logging_filter.cc",
    ],
    hdrs = [
        "ext/filters/logging/logging_filter.h",
    ],
    external_deps = [
        "absl/numeric:int128",
        "absl/random",
        "absl/random:distributions",
        "absl/status:statusor",
        "absl/strings",
        "absl/types:optional",
    ],
    language = "c++",
    deps = [
        "arena",
        "arena_promise",
        "cancel_callback",
        "channel_args",
        "channel_fwd",
        "channel_stack_type",
        "context",
        "logging_sink",
        "map",
        "metadata_batch",
        "pipe",
        "slice",
        "slice_buffer",
        "time",
        "//:call_tracer",
        "//:channel_arg_names",
        "//:config",
        "//:gpr",
        "//:gpr_platform",
        "//:grpc_base",
        "//:grpc_client_channel",
        "//:grpc_public_hdrs",
        "//:grpc_resolver",
        "//:legacy_context",
        "//:uri_parser",
    ],
)

grpc_cc_library(
    name = "grpc_promise_endpoint",
    srcs = [
        "lib/transport/promise_endpoint.cc",
    ],
    external_deps = [
        "absl/base:core_headers",
        "absl/log:check",
        "absl/status",
        "absl/status:statusor",
        "absl/types:optional",
    ],
    language = "c++",
    public_hdrs = [
        "lib/transport/promise_endpoint.h",
    ],
    deps = [
        "activity",
        "cancel_callback",
        "event_engine_common",
        "event_engine_extensions",
        "event_engine_query_extensions",
        "if",
        "map",
        "poll",
        "slice",
        "slice_buffer",
        "//:event_engine_base_hdrs",
        "//:exec_ctx",
        "//:gpr",
    ],
)

grpc_cc_library(
    name = "chaotic_good_transport",
    srcs = [
        "ext/transport/chaotic_good/chaotic_good_transport.cc",
    ],
    hdrs = [
        "ext/transport/chaotic_good/chaotic_good_transport.h",
    ],
    external_deps = ["absl/random"],
    language = "c++",
    deps = [
        "chaotic_good_frame",
        "chaotic_good_frame_header",
        "event_engine_tcp_socket_utils",
        "grpc_promise_endpoint",
        "if",
        "try_join",
        "try_seq",
        "//:gpr_platform",
        "//:grpc_trace",
        "//:hpack_encoder",
        "//:promise",
    ],
)

grpc_cc_library(
    name = "chaotic_good_client_transport",
    srcs = [
        "ext/transport/chaotic_good/client_transport.cc",
    ],
    hdrs = [
        "ext/transport/chaotic_good/client_transport.h",
    ],
    external_deps = [
        "absl/base:core_headers",
        "absl/container:flat_hash_map",
        "absl/log:check",
        "absl/random",
        "absl/random:bit_gen_ref",
        "absl/status",
        "absl/status:statusor",
        "absl/types:optional",
        "absl/types:variant",
    ],
    language = "c++",
    deps = [
        "activity",
        "all_ok",
        "arena",
        "chaotic_good_frame",
        "chaotic_good_frame_header",
        "chaotic_good_transport",
        "context",
        "event_engine_wakeup_scheduler",
        "for_each",
        "grpc_promise_endpoint",
        "if",
        "inter_activity_pipe",
        "loop",
        "map",
        "match",
        "memory_quota",
        "metadata_batch",
        "mpsc",
        "pipe",
        "poll",
        "resource_quota",
        "slice",
        "slice_buffer",
        "try_join",
        "try_seq",
        "//:exec_ctx",
        "//:gpr",
        "//:gpr_platform",
        "//:grpc_base",
        "//:hpack_encoder",
        "//:hpack_parser",
        "//:promise",
        "//:ref_counted_ptr",
    ],
)

grpc_cc_library(
    name = "chaotic_good_server_transport",
    srcs = [
        "ext/transport/chaotic_good/server_transport.cc",
    ],
    hdrs = [
        "ext/transport/chaotic_good/server_transport.h",
    ],
    external_deps = [
        "absl/base:core_headers",
        "absl/container:flat_hash_map",
        "absl/functional:any_invocable",
        "absl/log:check",
        "absl/random",
        "absl/random:bit_gen_ref",
        "absl/status",
        "absl/status:statusor",
        "absl/types:optional",
        "absl/types:variant",
    ],
    language = "c++",
    deps = [
        "1999",
        "activity",
        "arena",
        "chaotic_good_frame",
        "chaotic_good_frame_header",
        "chaotic_good_transport",
        "context",
        "default_event_engine",
        "event_engine_wakeup_scheduler",
        "for_each",
        "grpc_promise_endpoint",
        "if",
        "inter_activity_latch",
        "inter_activity_pipe",
        "loop",
        "memory_quota",
        "metadata_batch",
        "mpsc",
        "pipe",
        "poll",
        "resource_quota",
        "seq",
        "slice",
        "slice_buffer",
        "switch",
        "try_join",
        "try_seq",
        "//:exec_ctx",
        "//:gpr",
        "//:gpr_platform",
        "//:grpc_base",
        "//:hpack_encoder",
        "//:hpack_parser",
        "//:ref_counted_ptr",
    ],
)

grpc_cc_library(
    name = "call_final_info",
    srcs = [
        "lib/transport/call_final_info.cc",
    ],
    hdrs = [
        "lib/transport/call_final_info.h",
    ],
    deps = [
        "//:gpr",
        "//:grpc_public_hdrs",
    ],
)

grpc_cc_library(
    name = "call_finalization",
    hdrs = [
        "lib/channel/call_finalization.h",
    ],
    language = "c++",
    visibility = ["@grpc:alt_grpc_base_legacy"],
    deps = [
        "arena",
        "call_final_info",
        "context",
        "//:gpr_platform",
    ],
)

grpc_cc_library(
    name = "call_filters",
    srcs = [
        "lib/transport/call_filters.cc",
    ],
    hdrs = [
        "lib/transport/call_filters.h",
    ],
    external_deps = [
        "absl/log:check",
    ],
    deps = [
        "call_final_info",
        "latch",
        "map",
        "message",
        "metadata",
        "ref_counted",
        "status_flag",
        "//:gpr",
        "//:promise",
        "//:ref_counted_ptr",
    ],
)

grpc_cc_library(
    name = "interception_chain",
    srcs = [
        "lib/transport/interception_chain.cc",
    ],
    hdrs = [
        "lib/transport/interception_chain.h",
    ],
    deps = [
        "call_destination",
        "call_filters",
        "call_spine",
        "match",
        "metadata",
        "ref_counted",
        "//:gpr_platform",
    ],
)

grpc_cc_library(
    name = "call_destination",
    hdrs = [
        "lib/transport/call_destination.h",
    ],
    deps = [
        "arena",
        "call_size_estimator",
        "call_spine",
        "channel_args",
        "metadata",
        "ref_counted",
        "//:gpr_platform",
    ],
)

grpc_cc_library(
    name = "parsed_metadata",
    srcs = [
        "lib/transport/parsed_metadata.cc",
    ],
    hdrs = [
        "lib/transport/parsed_metadata.h",
    ],
    external_deps = [
        "absl/functional:function_ref",
        "absl/meta:type_traits",
        "absl/strings",
    ],
    deps = [
        "slice",
        "time",
        "//:gpr_platform",
    ],
)

grpc_cc_library(
    name = "metadata",
    srcs = [
        "lib/transport/metadata.cc",
    ],
    hdrs = [
        "lib/transport/metadata.h",
    ],
    deps = [
        "error_utils",
        "metadata_batch",
        "//:gpr_platform",
    ],
)

grpc_cc_library(
    name = "message",
    srcs = [
        "lib/transport/message.cc",
    ],
    hdrs = [
        "lib/transport/message.h",
    ],
    external_deps = [
        "absl/strings",
    ],
    deps = [
        "arena",
        "slice_buffer",
        "//:gpr_platform",
        "//:grpc_public_hdrs",
    ],
)

grpc_cc_library(
    name = "call_spine",
    srcs = [
        "lib/transport/call_spine.cc",
    ],
    hdrs = [
        "lib/transport/call_spine.h",
    ],
    external_deps = [
        "absl/log:check",
    ],
    deps = [
        "1999",
        "call_arena_allocator",
        "call_filters",
        "dual_ref_counted",
        "for_each",
        "if",
        "latch",
        "message",
        "metadata",
        "pipe",
        "promise_status",
        "seq",
        "status_flag",
        "try_seq",
        "//:event_engine_base_hdrs",
        "//:gpr",
        "//:legacy_context",
        "//:promise",
    ],
)

grpc_cc_library(
    name = "metadata_batch",
    srcs = [
        "lib/transport/metadata_batch.cc",
    ],
    hdrs = [
        "lib/transport/custom_metadata.h",
        "lib/transport/metadata_batch.h",
        "lib/transport/simple_slice_based_metadata.h",
    ],
    external_deps = [
        "absl/base:no_destructor",
        "absl/container:flat_hash_set",
        "absl/container:inlined_vector",
        "absl/functional:function_ref",
        "absl/log:check",
        "absl/meta:type_traits",
        "absl/strings",
        "absl/strings:str_format",
        "absl/types:optional",
    ],
    deps = [
        "arena",
        "chunked_vector",
        "compression",
        "experiments",
        "if_list",
        "metadata_compression_traits",
        "packed_table",
        "parsed_metadata",
        "poll",
        "slice",
        "time",
        "timeout_encoding",
        "type_list",
        "//:gpr",
        "//:grpc_public_hdrs",
    ],
)

grpc_cc_library(
    name = "timeout_encoding",
    srcs = [
        "lib/transport/timeout_encoding.cc",
    ],
    hdrs = [
        "lib/transport/timeout_encoding.h",
    ],
    external_deps = [
        "absl/base:core_headers",
        "absl/log:check",
        "absl/types:optional",
    ],
    deps = [
        "slice",
        "time",
        "//:gpr",
    ],
)

grpc_cc_library(
    name = "call_arena_allocator",
    srcs = [
        "lib/transport/call_arena_allocator.cc",
    ],
    hdrs = [
        "lib/transport/call_arena_allocator.h",
    ],
    deps = [
        "arena",
        "memory_quota",
        "ref_counted",
        "//:gpr_platform",
    ],
)

grpc_cc_library(
    name = "compression",
    srcs = [
        "lib/compression/compression.cc",
        "lib/compression/compression_internal.cc",
    ],
    hdrs = [
        "lib/compression/compression_internal.h",
    ],
    external_deps = [
        "absl/container:inlined_vector",
        "absl/log:check",
        "absl/strings",
        "absl/strings:str_format",
        "absl/types:optional",
    ],
    deps = [
        "bitset",
        "channel_args",
        "ref_counted_string",
        "slice",
        "useful",
        "//:api_trace",
        "//:gpr",
        "//:grpc_public_hdrs",
        "//:grpc_trace",
        "//:ref_counted_ptr",
    ],
)

grpc_cc_library(
    name = "chaotic_good_server",
    srcs = [
        "ext/transport/chaotic_good/server/chaotic_good_server.cc",
    ],
    hdrs = [
        "ext/transport/chaotic_good/server/chaotic_good_server.h",
    ],
    external_deps = [
        "absl/container:flat_hash_map",
        "absl/log:check",
        "absl/random",
        "absl/random:bit_gen_ref",
        "absl/status",
        "absl/status:statusor",
    ],
    language = "c++",
    deps = [
        "activity",
        "arena",
        "channel_args",
        "channel_args_endpoint_config",
        "chaotic_good_frame",
        "chaotic_good_frame_header",
        "chaotic_good_server_transport",
        "chaotic_good_settings_metadata",
        "closure",
        "context",
        "error",
        "error_utils",
        "event_engine_common",
        "event_engine_context",
        "event_engine_extensions",
        "event_engine_query_extensions",
        "event_engine_tcp_socket_utils",
        "event_engine_wakeup_scheduler",
        "grpc_promise_endpoint",
        "if",
        "inter_activity_latch",
        "iomgr_fwd",
        "latch",
        "memory_quota",
        "metadata",
        "metadata_batch",
        "race",
        "resource_quota",
        "sleep",
        "slice",
        "slice_buffer",
        "status_helper",
        "time",
        "try_seq",
        "//:channelz",
        "//:gpr",
        "//:gpr_platform",
        "//:grpc_base",
        "//:handshaker",
        "//:hpack_encoder",
        "//:hpack_parser",
        "//:iomgr",
        "//:orphanable",
        "//:ref_counted_ptr",
        "//:server",
    ],
)

grpc_cc_library(
    name = "chaotic_good_connector",
    srcs = [
        "ext/transport/chaotic_good/client/chaotic_good_connector.cc",
    ],
    hdrs = [
        "ext/transport/chaotic_good/client/chaotic_good_connector.h",
    ],
    external_deps = [
        "absl/log:check",
        "absl/random",
        "absl/random:bit_gen_ref",
        "absl/status",
        "absl/status:statusor",
    ],
    language = "c++",
    deps = [
        "activity",
        "arena",
        "channel_args",
        "channel_args_endpoint_config",
        "chaotic_good_client_transport",
        "chaotic_good_frame",
        "chaotic_good_frame_header",
        "chaotic_good_settings_metadata",
        "closure",
        "context",
        "default_event_engine",
        "error",
        "error_utils",
        "event_engine_extensions",
        "event_engine_query_extensions",
        "event_engine_tcp_socket_utils",
        "event_engine_wakeup_scheduler",
        "grpc_promise_endpoint",
        "inter_activity_latch",
        "latch",
        "memory_quota",
        "no_destruct",
        "notification",
        "race",
        "resource_quota",
        "sleep",
        "slice",
        "slice_buffer",
        "subchannel_connector",
        "time",
        "try_seq",
        "wait_for_callback",
        "//:api_trace",
        "//:channel",
        "//:channel_create",
        "//:config",
        "//:debug_location",
        "//:exec_ctx",
        "//:gpr",
        "//:gpr_platform",
        "//:grpc_base",
        "//:grpc_client_channel",
        "//:handshaker",
        "//:hpack_encoder",
        "//:hpack_parser",
        "//:iomgr",
        "//:ref_counted_ptr",
    ],
)

grpc_cc_library(
    name = "metrics",
    srcs = [
        "lib/channel/metrics.cc",
    ],
    hdrs = [
        "lib/channel/metrics.h",
    ],
    external_deps = [
        "absl/container:flat_hash_map",
        "absl/functional:any_invocable",
        "absl/functional:function_ref",
        "absl/log:check",
        "absl/strings",
        "absl/types:span",
    ],
    language = "c++",
    deps = [
        "arena",
        "channel_args",
        "no_destruct",
        "slice",
        "time",
        "//:call_tracer",
        "//:gpr",
        "//:legacy_context",
    ],
)

### UPB Targets

grpc_upb_proto_library(
    name = "envoy_admin_upb",
    deps = ["@envoy_api//envoy/admin/v3:pkg"],
)

grpc_upb_proto_library(
    name = "envoy_config_cluster_upb",
    deps = ["@envoy_api//envoy/config/cluster/v3:pkg"],
)

grpc_upb_proto_reflection_library(
    name = "envoy_config_cluster_upbdefs",
    deps = ["@envoy_api//envoy/config/cluster/v3:pkg"],
)

grpc_upb_proto_library(
    name = "envoy_config_core_upb",
    deps = ["@envoy_api//envoy/config/core/v3:pkg"],
)

grpc_upb_proto_library(
    name = "envoy_config_endpoint_upb",
    deps = ["@envoy_api//envoy/config/endpoint/v3:pkg"],
)

grpc_upb_proto_reflection_library(
    name = "envoy_config_endpoint_upbdefs",
    deps = ["@envoy_api//envoy/config/endpoint/v3:pkg"],
)

grpc_upb_proto_library(
    name = "envoy_config_listener_upb",
    deps = ["@envoy_api//envoy/config/listener/v3:pkg"],
)

grpc_upb_proto_reflection_library(
    name = "envoy_config_listener_upbdefs",
    deps = ["@envoy_api//envoy/config/listener/v3:pkg"],
)

grpc_upb_proto_library(
    name = "envoy_config_rbac_upb",
    deps = ["@envoy_api//envoy/config/rbac/v3:pkg"],
)

grpc_upb_proto_library(
    name = "envoy_config_route_upb",
    deps = ["@envoy_api//envoy/config/route/v3:pkg"],
)

grpc_upb_proto_reflection_library(
    name = "envoy_config_route_upbdefs",
    deps = ["@envoy_api//envoy/config/route/v3:pkg"],
)

grpc_upb_proto_library(
    name = "envoy_extensions_clusters_aggregate_upb",
    deps = ["@envoy_api//envoy/extensions/clusters/aggregate/v3:pkg"],
)

grpc_upb_proto_reflection_library(
    name = "envoy_extensions_clusters_aggregate_upbdefs",
    deps = ["@envoy_api//envoy/extensions/clusters/aggregate/v3:pkg"],
)

grpc_upb_proto_library(
    name = "envoy_extensions_filters_common_fault_upb",
    deps = ["@envoy_api//envoy/extensions/filters/common/fault/v3:pkg"],
)

grpc_upb_proto_library(
    name = "envoy_extensions_filters_http_fault_upb",
    deps = ["@envoy_api//envoy/extensions/filters/http/fault/v3:pkg"],
)

grpc_upb_proto_reflection_library(
    name = "envoy_extensions_filters_http_fault_upbdefs",
    deps = ["@envoy_api//envoy/extensions/filters/http/fault/v3:pkg"],
)

grpc_upb_proto_library(
    name = "envoy_extensions_filters_http_rbac_upb",
    deps = ["@envoy_api//envoy/extensions/filters/http/rbac/v3:pkg"],
)

grpc_upb_proto_reflection_library(
    name = "envoy_extensions_filters_http_rbac_upbdefs",
    deps = ["@envoy_api//envoy/extensions/filters/http/rbac/v3:pkg"],
)

grpc_upb_proto_library(
    name = "envoy_extensions_filters_http_router_upb",
    deps = ["@envoy_api//envoy/extensions/filters/http/router/v3:pkg"],
)

grpc_upb_proto_reflection_library(
    name = "envoy_extensions_filters_http_router_upbdefs",
    deps = ["@envoy_api//envoy/extensions/filters/http/router/v3:pkg"],
)

grpc_upb_proto_library(
    name = "envoy_extensions_filters_http_stateful_session_upb",
    deps = ["@envoy_api//envoy/extensions/filters/http/stateful_session/v3:pkg"],
)

grpc_upb_proto_reflection_library(
    name = "envoy_extensions_filters_http_stateful_session_upbdefs",
    deps = ["@envoy_api//envoy/extensions/filters/http/stateful_session/v3:pkg"],
)

grpc_upb_proto_library(
    name = "envoy_extensions_http_stateful_session_cookie_upb",
    deps = ["@envoy_api//envoy/extensions/http/stateful_session/cookie/v3:pkg"],
)

grpc_upb_proto_reflection_library(
    name = "envoy_extensions_http_stateful_session_cookie_upbdefs",
    deps = ["@envoy_api//envoy/extensions/http/stateful_session/cookie/v3:pkg"],
)

grpc_upb_proto_library(
    name = "envoy_type_http_upb",
    deps = ["@envoy_api//envoy/type/http/v3:pkg"],
)

grpc_upb_proto_library(
    name = "envoy_extensions_load_balancing_policies_client_side_weighted_round_robin_upb",
    deps = [
        "@envoy_api//envoy/extensions/load_balancing_policies/client_side_weighted_round_robin/v3:pkg",
    ],
)

grpc_upb_proto_library(
    name = "envoy_extensions_load_balancing_policies_ring_hash_upb",
    deps = ["@envoy_api//envoy/extensions/load_balancing_policies/ring_hash/v3:pkg"],
)

grpc_upb_proto_library(
    name = "envoy_extensions_load_balancing_policies_wrr_locality_upb",
    deps = ["@envoy_api//envoy/extensions/load_balancing_policies/wrr_locality/v3:pkg"],
)

grpc_upb_proto_library(
    name = "envoy_extensions_load_balancing_policies_pick_first_upb",
    deps = ["@envoy_api//envoy/extensions/load_balancing_policies/pick_first/v3:pkg"],
)

grpc_upb_proto_library(
    name = "envoy_extensions_filters_network_http_connection_manager_upb",
    deps = [
        "@envoy_api//envoy/extensions/filters/network/http_connection_manager/v3:pkg",
    ],
)

grpc_upb_proto_reflection_library(
    name = "envoy_extensions_filters_network_http_connection_manager_upbdefs",
    deps = [
        "@envoy_api//envoy/extensions/filters/network/http_connection_manager/v3:pkg",
    ],
)

grpc_upb_proto_library(
    name = "envoy_extensions_transport_sockets_tls_upb",
    deps = ["@envoy_api//envoy/extensions/transport_sockets/tls/v3:pkg"],
)

grpc_upb_proto_reflection_library(
    name = "envoy_extensions_transport_sockets_tls_upbdefs",
    deps = ["@envoy_api//envoy/extensions/transport_sockets/tls/v3:pkg"],
)

grpc_upb_proto_library(
    name = "envoy_extensions_upstreams_http_upb",
    deps = ["@envoy_api//envoy/extensions/upstreams/http/v3:pkg"],
)

grpc_upb_proto_reflection_library(
    name = "envoy_extensions_upstreams_http_upbdefs",
    deps = ["@envoy_api//envoy/extensions/upstreams/http/v3:pkg"],
)

grpc_upb_proto_library(
    name = "envoy_service_discovery_upb",
    deps = ["@envoy_api//envoy/service/discovery/v3:pkg"],
)

grpc_upb_proto_reflection_library(
    name = "envoy_service_discovery_upbdefs",
    deps = ["@envoy_api//envoy/service/discovery/v3:pkg"],
)

grpc_upb_proto_library(
    name = "envoy_service_load_stats_upb",
    deps = ["@envoy_api//envoy/service/load_stats/v3:pkg"],
)

grpc_upb_proto_reflection_library(
    name = "envoy_service_load_stats_upbdefs",
    deps = ["@envoy_api//envoy/service/load_stats/v3:pkg"],
)

grpc_upb_proto_library(
    name = "envoy_service_status_upb",
    deps = ["@envoy_api//envoy/service/status/v3:pkg"],
)

grpc_upb_proto_reflection_library(
    name = "envoy_service_status_upbdefs",
    deps = ["@envoy_api//envoy/service/status/v3:pkg"],
)

grpc_upb_proto_library(
    name = "envoy_type_matcher_upb",
    deps = ["@envoy_api//envoy/type/matcher/v3:pkg"],
)

grpc_upb_proto_library(
    name = "envoy_type_upb",
    deps = ["@envoy_api//envoy/type/v3:pkg"],
)

grpc_upb_proto_library(
    name = "xds_type_upb",
    deps = ["@com_github_cncf_xds//xds/type/v3:pkg"],
)

grpc_upb_proto_reflection_library(
    name = "xds_type_upbdefs",
    deps = ["@com_github_cncf_xds//xds/type/v3:pkg"],
)

grpc_upb_proto_library(
    name = "xds_orca_upb",
    deps = ["@com_github_cncf_xds//xds/data/orca/v3:pkg"],
)

grpc_upb_proto_library(
    name = "xds_orca_service_upb",
    deps = ["@com_github_cncf_xds//xds/service/orca/v3:pkg"],
)

grpc_upb_proto_library(
    name = "grpc_health_upb",
    deps = ["//src/proto/grpc/health/v1:health_proto_descriptor"],
)

grpc_upb_proto_library(
    name = "google_rpc_status_upb",
    deps = ["@com_google_googleapis//google/rpc:status_proto"],
)

grpc_upb_proto_reflection_library(
    name = "google_rpc_status_upbdefs",
    deps = ["@com_google_googleapis//google/rpc:status_proto"],
)

grpc_upb_proto_library(
    name = "google_type_expr_upb",
    deps = ["@com_google_googleapis//google/type:expr_proto"],
)

grpc_upb_proto_library(
    name = "grpc_lb_upb",
    deps = ["//src/proto/grpc/lb/v1:load_balancer_proto_descriptor"],
)

grpc_upb_proto_library(
    name = "alts_upb",
    deps = ["//src/proto/grpc/gcp:alts_handshaker_proto"],
)

grpc_upb_proto_library(
    name = "rls_upb",
    deps = ["//src/proto/grpc/lookup/v1:rls_proto_descriptor"],
)

grpc_upb_proto_library(
    name = "rls_config_upb",
    deps = ["//src/proto/grpc/lookup/v1:rls_config_proto_descriptor"],
)

grpc_upb_proto_reflection_library(
    name = "rls_config_upbdefs",
    deps = ["//src/proto/grpc/lookup/v1:rls_config_proto_descriptor"],
)

WELL_KNOWN_PROTO_TARGETS = [
    "any",
    "duration",
    "empty",
    "struct",
    "timestamp",
    "wrappers",
]

[
    grpc_upb_proto_library(
        name = "protobuf_" + target + "_upb",
        deps = ["@com_google_protobuf//:" + target + "_proto"],
    )
    for target in WELL_KNOWN_PROTO_TARGETS
]

[
    grpc_upb_proto_reflection_library(
        name = "protobuf_" + target + "_upbdefs",
        deps = ["@com_google_protobuf//:" + target + "_proto"],
    )
    for target in WELL_KNOWN_PROTO_TARGETS
]

grpc_generate_one_off_internal_targets()<|MERGE_RESOLUTION|>--- conflicted
+++ resolved
@@ -4616,7 +4616,6 @@
 )
 
 grpc_cc_library(
-<<<<<<< HEAD
     name = "promise_based_filter",
     srcs = [
         "lib/channel/promise_based_filter.cc",
@@ -5091,8 +5090,6 @@
 )
 
 grpc_cc_library(
-=======
->>>>>>> 87c42aab
     name = "grpc_client_authority_filter",
     srcs = [
         "ext/filters/http/client_authority_filter.cc",
