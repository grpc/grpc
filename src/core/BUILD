--- conflicted
+++ resolved
@@ -45,7 +45,30 @@
 )
 
 grpc_cc_library(
-<<<<<<< HEAD
+    name = "slice_cast",
+    hdrs = [
+        "//:include/grpc/event_engine/internal/slice_cast.h",
+    ],
+)
+
+grpc_cc_library(
+    name = "event_engine_common",
+    srcs = [
+        "lib/event_engine/resolved_address.cc",
+        "lib/event_engine/slice.cc",
+        "lib/event_engine/slice_buffer.cc",
+    ],
+    deps = [
+        "event_engine_interface",
+        "slice",
+        "slice_refcount",
+        "//:gpr",
+        "//:gpr_platform",
+        "//:grpc_base",
+    ],
+)
+
+grpc_cc_library(
     name = "event_engine_handle_containers",
     hdrs = [
         "lib/event_engine/handle_containers.h",
@@ -57,20 +80,11 @@
     deps = [
         "event_engine_interface",
         "//:gpr_platform",
-=======
-    name = "slice_cast",
-    hdrs = [
-        "//:include/grpc/event_engine/internal/slice_cast.h",
->>>>>>> 80e5f981
-    ],
-)
-
-grpc_cc_library(
-<<<<<<< HEAD
+    ],
+)
+
+grpc_cc_library(
     name = "event_engine_slice",
-=======
-    name = "event_engine_common",
->>>>>>> 80e5f981
     srcs = [
         "lib/event_engine/slice.cc",
     ],
@@ -80,6 +94,7 @@
     external_deps = ["absl/strings"],
     deps = [
         "slice",
+        "slice_cast",
         "slice_refcount",
         "//:gpr",
         "//:gpr_platform",
@@ -767,7 +782,7 @@
     ],
     language = "c++",
     deps = [
-        "//:event_engine_base_hdrs",
+        "event_engine_interface",
         "//:exec_ctx",
         "//:gpr_platform",
     ],
@@ -1181,6 +1196,7 @@
     ],
     visibility = ["@grpc:alt_grpc_base_legacy"],
     deps = [
+        "event_engine_slice",
         "slice_cast",
         "slice_refcount",
         "//:gpr",
@@ -1480,8 +1496,8 @@
         "absl/status:statusor",
     ],
     deps = [
-        "//:event_engine_base_hdrs",
-        "//:gpr",
+        "//:gpr",
+        "//:grpc_base",
     ],
 )
 
@@ -1664,7 +1680,7 @@
         "status_helper",
         "strerror",
         "//:gpr",
-        "//:grpc_public_hdrs",
+        "//:grpc_status_enum",
     ],
 )
 
@@ -1700,7 +1716,7 @@
         "strerror",
         "time",
         "//:gpr",
-        "//:grpc_public_hdrs",
+        "//:grpc_status_enum",
     ],
 )
 
@@ -1777,15 +1793,11 @@
         "absl/types:optional",
     ],
     deps = [
-<<<<<<< HEAD
         "event_engine_interface",
         "event_engine_memory_allocator",
         "event_engine_slice",
         "event_engine_slice_buffer",
-=======
-        "event_engine_common",
         "event_engine_tcp_socket_utils",
->>>>>>> 80e5f981
         "experiments",
         "iomgr_port",
         "load_file",
@@ -1799,12 +1811,13 @@
         "ref_counted",
         "resource_quota",
         "slice",
+        "slice_cast",
         "status_helper",
         "strerror",
         "time",
         "useful",
         "//:gpr",
-        "//:grpc_public_hdrs",
+        "//:grpc_status_enum",
         "//:ref_counted_ptr",
     ],
 )
@@ -1906,6 +1919,7 @@
     deps = [
         "event_engine_interface",
         "event_engine_memory_allocator",
+        "event_engine_slice_buffer",
         "event_engine_tcp_socket_utils",
         "iomgr_port",
         "posix_event_engine_base_hdrs",
@@ -1940,6 +1954,7 @@
         "event_engine_interface",
         "event_engine_memory_allocator",
         "event_engine_poller",
+        "event_engine_slice_buffer",
         "event_engine_tcp_socket_utils",
         "event_engine_thread_pool",
         "event_engine_trace",
@@ -1971,19 +1986,15 @@
         "absl/strings",
     ],
     deps = [
-<<<<<<< HEAD
+        "channel_args_endpoint_config",
+        "common_event_engine_closures",
+        "error",
+        "event_engine_executor",
         "event_engine_handle_containers",
         "event_engine_interface",
         "event_engine_memory_allocator",
         "event_engine_slice_buffer",
-=======
-        "channel_args_endpoint_config",
-        "common_event_engine_closures",
-        "error",
-        "event_engine_common",
-        "event_engine_executor",
         "event_engine_tcp_socket_utils",
->>>>>>> 80e5f981
         "event_engine_thread_pool",
         "event_engine_trace",
         "event_engine_utils",
@@ -2057,12 +2068,12 @@
     srcs = ["lib/event_engine/cf_engine/cf_engine.cc"],
     hdrs = ["lib/event_engine/cf_engine/cf_engine.h"],
     deps = [
-        "event_engine_common",
+        "event_engine_handle_containers",
+        "event_engine_interface",
         "event_engine_trace",
         "event_engine_utils",
         "init_internally",
         "posix_event_engine_timer_manager",
-        "//:event_engine_base_hdrs",
         "//:gpr",
     ],
 )
@@ -2142,7 +2153,7 @@
     visibility = ["@grpc:alt_grpc_base_legacy"],
     deps = [
         "channel_args",
-        "//:event_engine_base_hdrs",
+        "event_engine_interface",
         "//:gpr_platform",
     ],
 )
