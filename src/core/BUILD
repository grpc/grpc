--- conflicted
+++ resolved
@@ -1189,11 +1189,6 @@
         "absl/log:check",
         "absl/log:log",
         "absl/strings",
-<<<<<<< HEAD
-        "absl/types:variant",
-=======
-        "absl/types:optional",
->>>>>>> 1c0f1862
     ],
     language = "c++",
     deps = [
@@ -2961,11 +2956,6 @@
         "absl/status:statusor",
         "absl/strings",
         "absl/strings:str_format",
-<<<<<<< HEAD
-        "absl/types:variant",
-=======
-        "absl/types:optional",
->>>>>>> 1c0f1862
         "address_sorting",
         "cares",
     ],
@@ -3646,11 +3636,6 @@
         "absl/status",
         "absl/status:statusor",
         "absl/strings",
-<<<<<<< HEAD
-        "absl/types:variant",
-=======
-        "absl/types:optional",
->>>>>>> 1c0f1862
     ],
     deps = [
         "channel_args",
@@ -5226,11 +5211,6 @@
         "absl/status:statusor",
         "absl/strings",
         "absl/strings:str_format",
-<<<<<<< HEAD
-        "absl/types:variant",
-=======
-        "absl/types:optional",
->>>>>>> 1c0f1862
         "@com_google_protobuf//upb:base",
         "@com_google_protobuf//upb:mem",
     ],
@@ -5625,11 +5605,6 @@
     external_deps = [
         "absl/strings",
         "absl/strings:str_format",
-<<<<<<< HEAD
-        "absl/types:variant",
-=======
-        "absl/types:optional",
->>>>>>> 1c0f1862
         "re2",
     ],
     language = "c++",
@@ -5655,11 +5630,6 @@
     external_deps = [
         "absl/strings",
         "absl/strings:str_format",
-<<<<<<< HEAD
-        "absl/types:variant",
-=======
-        "absl/types:optional",
->>>>>>> 1c0f1862
     ],
     language = "c++",
     tags = ["nofixdeps"],
@@ -5756,11 +5726,6 @@
     external_deps = [
         "absl/container:flat_hash_map",
         "absl/strings",
-<<<<<<< HEAD
-        "absl/types:variant",
-=======
-        "absl/types:optional",
->>>>>>> 1c0f1862
     ],
     language = "c++",
     tags = ["nofixdeps"],
@@ -6085,11 +6050,6 @@
         "absl/status",
         "absl/status:statusor",
         "absl/strings",
-<<<<<<< HEAD
-        "absl/types:variant",
-=======
-        "absl/types:optional",
->>>>>>> 1c0f1862
     ],
     language = "c++",
     deps = [
@@ -6173,11 +6133,6 @@
         "absl/status",
         "absl/status:statusor",
         "absl/strings",
-<<<<<<< HEAD
-        "absl/types:variant",
-=======
-        "absl/types:optional",
->>>>>>> 1c0f1862
     ],
     language = "c++",
     deps = [
@@ -6241,11 +6196,6 @@
         "absl/status",
         "absl/status:statusor",
         "absl/strings",
-<<<<<<< HEAD
-        "absl/types:variant",
-=======
-        "absl/types:optional",
->>>>>>> 1c0f1862
     ],
     language = "c++",
     deps = [
@@ -6734,11 +6684,6 @@
         "absl/status",
         "absl/status:statusor",
         "absl/strings",
-<<<<<<< HEAD
-        "absl/types:variant",
-=======
-        "absl/types:optional",
->>>>>>> 1c0f1862
     ],
     language = "c++",
     deps = [
@@ -7363,11 +7308,6 @@
         "absl/status:statusor",
         "absl/strings",
         "absl/strings:str_format",
-<<<<<<< HEAD
-        "absl/types:variant",
-=======
-        "absl/types:optional",
->>>>>>> 1c0f1862
         "re2",
     ],
     language = "c++",
@@ -7580,11 +7520,6 @@
     ],
     external_deps = [
         "absl/strings",
-<<<<<<< HEAD
-        "absl/types:variant",
-=======
-        "absl/types:optional",
->>>>>>> 1c0f1862
     ],
     deps = [
         "channel_args",
@@ -8248,11 +8183,6 @@
         "absl/random:bit_gen_ref",
         "absl/status",
         "absl/status:statusor",
-<<<<<<< HEAD
-        "absl/types:variant",
-=======
-        "absl/types:optional",
->>>>>>> 1c0f1862
     ],
     language = "c++",
     deps = [
@@ -8311,11 +8241,6 @@
         "absl/random:bit_gen_ref",
         "absl/status",
         "absl/status:statusor",
-<<<<<<< HEAD
-        "absl/types:variant",
-=======
-        "absl/types:optional",
->>>>>>> 1c0f1862
     ],
     language = "c++",
     deps = [
@@ -8400,11 +8325,6 @@
         "absl/random:bit_gen_ref",
         "absl/status",
         "absl/status:statusor",
-<<<<<<< HEAD
-        "absl/types:variant",
-=======
-        "absl/types:optional",
->>>>>>> 1c0f1862
     ],
     language = "c++",
     deps = [
@@ -8462,11 +8382,6 @@
         "absl/status",
         "absl/status:statusor",
         "absl/cleanup",
-<<<<<<< HEAD
-        "absl/types:variant",
-=======
-        "absl/types:optional",
->>>>>>> 1c0f1862
     ],
     language = "c++",
     deps = [
