# Copyright 2022 gRPC authors.
#
# Licensed under the Apache License, Version 2.0 (the "License");
# you may not use this file except in compliance with the License.
# You may obtain a copy of the License at
#
#     http://www.apache.org/licenses/LICENSE-2.0
#
# Unless required by applicable law or agreed to in writing, software
# distributed under the License is distributed on an "AS IS" BASIS,
# WITHOUT WARRANTIES OR CONDITIONS OF ANY KIND, either express or implied.
# See the License for the specific language governing permissions and
# limitations under the License.

load(
    "//bazel:grpc_build_system.bzl",
    "grpc_cc_library",
    "grpc_generate_one_off_internal_targets",
    "grpc_upb_proto_library",
    "grpc_upb_proto_reflection_library",
)

licenses(["reciprocal"])

package(
    default_visibility = ["//:__subpackages__"],
    features = [
        "layering_check",
    ],
)

# This is needed as a transitionary mechanism to build the src/core targets in
# the top-level BUILD file that have not yet been moved here. Should go away
# once the transition is complete.
exports_files(
    glob(["**"]),
    visibility = ["//:__subpackages__"],
)

grpc_cc_library(
    name = "channel_fwd",
    hdrs = [
        "lib/channel/channel_fwd.h",
    ],
    language = "c++",
)

grpc_cc_library(
    name = "slice_cast",
    hdrs = [
        "//:include/grpc/event_engine/internal/slice_cast.h",
    ],
)

grpc_cc_library(
    name = "event_engine_common",
    srcs = [
        "lib/event_engine/event_engine.cc",
        "lib/event_engine/resolved_address.cc",
        "lib/event_engine/slice.cc",
        "lib/event_engine/slice_buffer.cc",
    ],
    hdrs = [
        "lib/event_engine/handle_containers.h",
        "lib/event_engine/resolved_address_internal.h",
        "//:include/grpc/event_engine/slice.h",
        "//:include/grpc/event_engine/slice_buffer.h",
    ],
    external_deps = [
        "absl/container:flat_hash_set",
        "absl/hash",
        "absl/strings",
        "absl/utility",
    ],
    deps = [
        "resolved_address",
        "slice",
        "slice_buffer",
        "slice_cast",
        "slice_refcount",
        "//:event_engine_base_hdrs",
        "//:gpr",
        "//:gpr_platform",
    ],
)

grpc_cc_library(
    name = "transport_fwd",
    hdrs = [
        "lib/transport/transport_fwd.h",
    ],
    language = "c++",
)

grpc_cc_library(
    name = "atomic_utils",
    language = "c++",
    public_hdrs = ["lib/gprpp/atomic_utils.h"],
    deps = ["//:gpr"],
)

grpc_cc_library(
    name = "metadata_compression_traits",
    hdrs = [
        "lib/transport/metadata_compression_traits.h",
    ],
    deps = ["//:gpr_platform"],
)

grpc_cc_library(
    name = "experiments",
    srcs = [
        "lib/experiments/config.cc",
        "lib/experiments/experiments.cc",
    ],
    hdrs = [
        "lib/experiments/config.h",
        "lib/experiments/experiments.h",
    ],
    defines = select({
        "//:grpc_experiments_are_final": ["GRPC_EXPERIMENTS_ARE_FINAL"],
        "//conditions:default": [],
    }),
    external_deps = [
        "absl/functional:any_invocable",
        "absl/strings",
    ],
    language = "c++",
    tags = ["nofixdeps"],
    visibility = ["@grpc:grpc_experiments"],
    deps = [
        "no_destruct",
        "//:config_vars",
        "//:gpr",
    ],
)

grpc_cc_library(
    name = "init_internally",
    srcs = ["lib/surface/init_internally.cc"],
    hdrs = ["lib/surface/init_internally.h"],
    deps = ["//:gpr_platform"],
)

grpc_cc_library(
    name = "useful",
    hdrs = ["lib/gpr/useful.h"],
    external_deps = [
        "absl/strings",
        "absl/types:variant",
    ],
    language = "c++",
    deps = ["//:gpr_platform"],
)

grpc_cc_library(
    name = "examine_stack",
    srcs = [
        "lib/gprpp/examine_stack.cc",
    ],
    hdrs = [
        "lib/gprpp/examine_stack.h",
    ],
    external_deps = ["absl/types:optional"],
    deps = ["//:gpr_platform"],
)

grpc_cc_library(
    name = "gpr_atm",
    srcs = [
        "lib/gpr/atm.cc",
    ],
    language = "c++",
    public_hdrs = [
        "//:include/grpc/support/atm.h",
        "//:include/grpc/support/atm_gcc_atomic.h",
        "//:include/grpc/support/atm_gcc_sync.h",
        "//:include/grpc/support/atm_windows.h",
        "//:include/grpc/impl/codegen/atm.h",
        "//:include/grpc/impl/codegen/atm_gcc_atomic.h",
        "//:include/grpc/impl/codegen/atm_gcc_sync.h",
        "//:include/grpc/impl/codegen/atm_windows.h",
    ],
    deps = [
        "useful",
        "//:gpr_platform",
    ],
)

grpc_cc_library(
    name = "gpr_manual_constructor",
    srcs = [],
    hdrs = [
        "lib/gprpp/manual_constructor.h",
    ],
    language = "c++",
    deps = [
        "construct_destruct",
        "//:gpr_platform",
    ],
)

grpc_cc_library(
    name = "gpr_spinlock",
    srcs = [],
    hdrs = [
        "lib/gpr/spinlock.h",
    ],
    language = "c++",
    deps = [
        "gpr_atm",
        "//:gpr_platform",
    ],
)

grpc_cc_library(
    name = "gpr_log_internal",
    hdrs = [
        "lib/gpr/log_internal.h",
    ],
    language = "c++",
    deps = ["//:gpr_platform"],
)

grpc_cc_library(
    name = "env",
    srcs = [
        "lib/gprpp/linux/env.cc",
        "lib/gprpp/posix/env.cc",
        "lib/gprpp/windows/env.cc",
    ],
    hdrs = [
        "lib/gprpp/env.h",
    ],
    external_deps = ["absl/types:optional"],
    deps = [
        "tchar",
        "//:gpr_platform",
    ],
)

grpc_cc_library(
    name = "chunked_vector",
    hdrs = ["lib/gprpp/chunked_vector.h"],
    deps = [
        "arena",
        "gpr_manual_constructor",
        "//:gpr",
    ],
)

grpc_cc_library(
    name = "construct_destruct",
    language = "c++",
    public_hdrs = ["lib/gprpp/construct_destruct.h"],
    deps = ["//:gpr_platform"],
)

grpc_cc_library(
    name = "status_helper",
    srcs = [
        "lib/gprpp/status_helper.cc",
    ],
    hdrs = [
        "lib/gprpp/status_helper.h",
    ],
    external_deps = [
        "absl/status",
        "absl/strings",
        "absl/strings:cord",
        "absl/time",
        "absl/types:optional",
        "upb_lib",
    ],
    language = "c++",
    deps = [
        "percent_encoding",
        "slice",
        "//:debug_location",
        "//:google_rpc_status_upb",
        "//:gpr",
        "//:protobuf_any_upb",
    ],
)

grpc_cc_library(
    name = "unique_type_name",
    hdrs = ["lib/gprpp/unique_type_name.h"],
    external_deps = ["absl/strings"],
    language = "c++",
    deps = [
        "useful",
        "//:gpr_platform",
    ],
)

grpc_cc_library(
    name = "validation_errors",
    srcs = [
        "lib/gprpp/validation_errors.cc",
    ],
    hdrs = [
        "lib/gprpp/validation_errors.h",
    ],
    external_deps = [
        "absl/status",
        "absl/strings",
    ],
    language = "c++",
    deps = ["//:gpr_platform"],
)

grpc_cc_library(
    name = "overload",
    language = "c++",
    public_hdrs = ["lib/gprpp/overload.h"],
    deps = ["//:gpr_platform"],
)

grpc_cc_library(
    name = "match",
    external_deps = ["absl/types:variant"],
    language = "c++",
    public_hdrs = ["lib/gprpp/match.h"],
    deps = [
        "overload",
        "//:gpr_platform",
    ],
)

grpc_cc_library(
    name = "table",
    external_deps = [
        "absl/meta:type_traits",
        "absl/utility",
    ],
    language = "c++",
    public_hdrs = ["lib/gprpp/table.h"],
    deps = [
        "bitset",
        "//:gpr_platform",
    ],
)

grpc_cc_library(
    name = "packed_table",
    hdrs = ["lib/gprpp/packed_table.h"],
    language = "c++",
    deps = [
        "sorted_pack",
        "table",
        "//:gpr_platform",
    ],
)

grpc_cc_library(
    name = "bitset",
    language = "c++",
    public_hdrs = ["lib/gprpp/bitset.h"],
    deps = [
        "useful",
        "//:gpr_platform",
    ],
)

grpc_cc_library(
    name = "no_destruct",
    language = "c++",
    public_hdrs = ["lib/gprpp/no_destruct.h"],
    deps = [
        "construct_destruct",
        "//:gpr_platform",
    ],
)

grpc_cc_library(
    name = "tchar",
    srcs = [
        "lib/gprpp/tchar.cc",
    ],
    hdrs = [
        "lib/gprpp/tchar.h",
    ],
    deps = ["//:gpr_platform"],
)

grpc_cc_library(
    name = "poll",
    language = "c++",
    public_hdrs = [
        "lib/promise/poll.h",
    ],
    deps = [
        "construct_destruct",
        "//:gpr",
        "//:gpr_platform",
    ],
)

grpc_cc_library(
    name = "map_pipe",
    external_deps = ["absl/status"],
    language = "c++",
    public_hdrs = [
        "lib/promise/map_pipe.h",
    ],
    deps = [
        "for_each",
        "map",
        "pipe",
        "poll",
        "promise_factory",
        "promise_trace",
        "try_seq",
        "//:gpr",
        "//:gpr_platform",
    ],
)

grpc_cc_library(
    name = "1999",
    srcs = [
        "lib/promise/party.cc",
    ],
    hdrs = [
        "lib/promise/party.h",
    ],
    external_deps = [
        "absl/base:core_headers",
        "absl/strings",
        "absl/strings:str_format",
    ],
    language = "c++",
    deps = [
        "activity",
        "arena",
        "construct_destruct",
        "context",
        "promise_factory",
        "promise_trace",
        "ref_counted",
        "//:event_engine_base_hdrs",
        "//:exec_ctx",
        "//:gpr",
        "//:ref_counted_ptr",
    ],
)

grpc_cc_library(
    name = "context",
    language = "c++",
    public_hdrs = [
        "lib/promise/context.h",
    ],
    deps = ["//:gpr"],
)

grpc_cc_library(
    name = "map",
    language = "c++",
    public_hdrs = ["lib/promise/map.h"],
    deps = [
        "poll",
        "promise_like",
        "//:gpr_platform",
    ],
)

grpc_cc_library(
    name = "sleep",
    srcs = [
        "lib/promise/sleep.cc",
    ],
    hdrs = [
        "lib/promise/sleep.h",
    ],
    external_deps = ["absl/status"],
    deps = [
        "activity",
        "context",
        "default_event_engine",
        "poll",
        "time",
        "//:event_engine_base_hdrs",
        "//:exec_ctx",
        "//:gpr",
    ],
)

grpc_cc_library(
    name = "wait_for_callback",
    hdrs = [
        "lib/promise/wait_for_callback.h",
    ],
    external_deps = ["absl/base:core_headers"],
    deps = [
        "activity",
        "poll",
        "//:gpr",
    ],
)

grpc_cc_library(
    name = "arena_promise",
    external_deps = ["absl/meta:type_traits"],
    language = "c++",
    public_hdrs = [
        "lib/promise/arena_promise.h",
    ],
    deps = [
        "arena",
        "construct_destruct",
        "context",
        "poll",
        "//:gpr_platform",
    ],
)

grpc_cc_library(
    name = "promise_like",
    external_deps = ["absl/meta:type_traits"],
    language = "c++",
    public_hdrs = [
        "lib/promise/detail/promise_like.h",
    ],
    deps = [
        "poll",
        "//:gpr_platform",
    ],
)

grpc_cc_library(
    name = "cancel_callback",
    language = "c++",
    public_hdrs = [
        "lib/promise/cancel_callback.h",
    ],
    deps = [
        "promise_like",
        "//:gpr_platform",
    ],
)

grpc_cc_library(
    name = "promise_factory",
    external_deps = ["absl/meta:type_traits"],
    language = "c++",
    public_hdrs = [
        "lib/promise/detail/promise_factory.h",
    ],
    deps = [
        "promise_like",
        "//:gpr_platform",
    ],
)

grpc_cc_library(
    name = "if",
    external_deps = [
        "absl/status:statusor",
        "absl/types:variant",
    ],
    language = "c++",
    public_hdrs = ["lib/promise/if.h"],
    deps = [
        "construct_destruct",
        "poll",
        "promise_factory",
        "promise_like",
        "//:gpr_platform",
    ],
)

grpc_cc_library(
    name = "promise_status",
    external_deps = [
        "absl/status",
        "absl/status:statusor",
    ],
    language = "c++",
    public_hdrs = [
        "lib/promise/detail/status.h",
    ],
    deps = ["//:gpr_platform"],
)

grpc_cc_library(
    name = "race",
    language = "c++",
    public_hdrs = ["lib/promise/race.h"],
    deps = ["//:gpr_platform"],
)

grpc_cc_library(
    name = "prioritized_race",
    language = "c++",
    public_hdrs = ["lib/promise/prioritized_race.h"],
    deps = ["//:gpr_platform"],
)

grpc_cc_library(
    name = "loop",
    external_deps = [
        "absl/status",
        "absl/status:statusor",
        "absl/types:variant",
    ],
    language = "c++",
    public_hdrs = [
        "lib/promise/loop.h",
    ],
    deps = [
        "construct_destruct",
        "poll",
        "promise_factory",
        "//:gpr_platform",
    ],
)

grpc_cc_library(
    name = "join_state",
    language = "c++",
    public_hdrs = [
        "lib/promise/detail/join_state.h",
    ],
    deps = [
        "bitset",
        "construct_destruct",
        "poll",
        "promise_like",
        "promise_trace",
        "//:gpr",
        "//:gpr_platform",
    ],
)

grpc_cc_library(
    name = "join",
    external_deps = ["absl/meta:type_traits"],
    language = "c++",
    public_hdrs = [
        "lib/promise/join.h",
    ],
    deps = [
        "join_state",
        "map",
        "//:gpr_platform",
    ],
)

grpc_cc_library(
    name = "try_join",
    external_deps = [
        "absl/meta:type_traits",
        "absl/status",
        "absl/status:statusor",
    ],
    language = "c++",
    public_hdrs = [
        "lib/promise/try_join.h",
    ],
    deps = [
        "join_state",
        "map",
        "poll",
        "//:gpr_platform",
    ],
)

grpc_cc_library(
    name = "switch",
    language = "c++",
    public_hdrs = [
        "lib/promise/detail/switch.h",
    ],
    deps = ["//:gpr_platform"],
)

grpc_cc_library(
    name = "basic_seq",
    language = "c++",
    public_hdrs = [
        "lib/promise/detail/basic_seq.h",
    ],
    deps = [
        "construct_destruct",
        "poll",
        "//:gpr_platform",
    ],
)

grpc_cc_library(
    name = "seq_state",
    external_deps = ["absl/base:core_headers"],
    language = "c++",
    public_hdrs = [
        "lib/promise/detail/seq_state.h",
    ],
    deps = [
        "construct_destruct",
        "poll",
        "promise_factory",
        "promise_like",
        "promise_trace",
        "//:gpr",
    ],
)

grpc_cc_library(
    name = "seq",
    language = "c++",
    public_hdrs = [
        "lib/promise/seq.h",
    ],
    deps = [
        "basic_seq",
        "poll",
        "promise_like",
        "seq_state",
        "//:gpr_platform",
    ],
)

grpc_cc_library(
    name = "try_seq",
    external_deps = [
        "absl/meta:type_traits",
        "absl/status",
        "absl/status:statusor",
    ],
    language = "c++",
    public_hdrs = [
        "lib/promise/try_seq.h",
    ],
    deps = [
        "basic_seq",
        "poll",
        "promise_like",
        "promise_status",
        "seq_state",
        "//:gpr_platform",
    ],
)

grpc_cc_library(
    name = "activity",
    srcs = [
        "lib/promise/activity.cc",
    ],
    external_deps = [
        "absl/base:core_headers",
        "absl/status",
        "absl/strings",
        "absl/strings:str_format",
        "absl/types:optional",
    ],
    language = "c++",
    public_hdrs = [
        "lib/promise/activity.h",
    ],
    deps = [
        "atomic_utils",
        "construct_destruct",
        "context",
        "no_destruct",
        "poll",
        "promise_factory",
        "promise_status",
        "//:gpr",
        "//:orphanable",
    ],
)

grpc_cc_library(
    name = "exec_ctx_wakeup_scheduler",
    hdrs = [
        "lib/promise/exec_ctx_wakeup_scheduler.h",
    ],
    external_deps = ["absl/status"],
    language = "c++",
    deps = [
        "closure",
        "error",
        "//:debug_location",
        "//:exec_ctx",
        "//:gpr_platform",
    ],
)

grpc_cc_library(
    name = "event_engine_wakeup_scheduler",
    hdrs = [
        "lib/promise/event_engine_wakeup_scheduler.h",
    ],
    language = "c++",
    deps = [
        "//:event_engine_base_hdrs",
        "//:exec_ctx",
        "//:gpr_platform",
    ],
)

grpc_cc_library(
    name = "wait_set",
    external_deps = [
        "absl/container:flat_hash_set",
        "absl/hash",
    ],
    language = "c++",
    public_hdrs = [
        "lib/promise/wait_set.h",
    ],
    deps = [
        "activity",
        "poll",
        "//:gpr_platform",
    ],
)

grpc_cc_library(
    name = "latch",
    external_deps = ["absl/strings"],
    language = "c++",
    public_hdrs = [
        "lib/promise/latch.h",
    ],
    deps = [
        "activity",
        "poll",
        "promise_trace",
        "//:gpr",
    ],
)

grpc_cc_library(
    name = "interceptor_list",
    hdrs = [
        "lib/promise/interceptor_list.h",
    ],
    external_deps = [
        "absl/strings",
        "absl/strings:str_format",
        "absl/types:optional",
    ],
    deps = [
        "arena",
        "construct_destruct",
        "context",
        "poll",
        "promise_factory",
        "promise_trace",
        "//:debug_location",
        "//:gpr",
    ],
)

grpc_cc_library(
    name = "pipe",
    hdrs = [
        "lib/promise/pipe.h",
    ],
    external_deps = [
        "absl/strings",
        "absl/types:optional",
        "absl/types:variant",
    ],
    language = "c++",
    deps = [
        "activity",
        "arena",
        "context",
        "if",
        "interceptor_list",
        "map",
        "poll",
        "promise_trace",
        "seq",
        "//:debug_location",
        "//:gpr",
        "//:ref_counted_ptr",
    ],
)

grpc_cc_library(
    name = "inter_activity_pipe",
    hdrs = [
        "lib/promise/inter_activity_pipe.h",
    ],
    external_deps = [
        "absl/base:core_headers",
        "absl/types:optional",
    ],
    language = "c++",
    deps = [
        "activity",
        "poll",
        "ref_counted",
        "//:gpr",
        "//:ref_counted_ptr",
    ],
)

grpc_cc_library(
    name = "promise_trace",
    srcs = [
        "lib/promise/trace.cc",
    ],
    hdrs = [
        "lib/promise/trace.h",
    ],
    language = "c++",
    deps = [
        "//:gpr_platform",
        "//:grpc_trace",
    ],
)

grpc_cc_library(
    name = "mpsc",
    hdrs = [
        "lib/promise/mpsc.h",
    ],
    external_deps = ["absl/base:core_headers"],
    language = "c++",
    deps = [
        "activity",
        "poll",
        "ref_counted",
        "wait_set",
        "//:gpr",
        "//:ref_counted_ptr",
    ],
)

grpc_cc_library(
    name = "for_each",
    external_deps = [
        "absl/status",
        "absl/strings",
    ],
    language = "c++",
    public_hdrs = ["lib/promise/for_each.h"],
    deps = [
        "activity",
        "construct_destruct",
        "poll",
        "promise_factory",
        "promise_trace",
        "//:gpr",
        "//:gpr_platform",
    ],
)

grpc_cc_library(
    name = "ref_counted",
    language = "c++",
    public_hdrs = ["lib/gprpp/ref_counted.h"],
    deps = [
        "atomic_utils",
        "//:debug_location",
        "//:gpr",
        "//:ref_counted_ptr",
    ],
)

grpc_cc_library(
    name = "dual_ref_counted",
    language = "c++",
    public_hdrs = ["lib/gprpp/dual_ref_counted.h"],
    deps = [
        "//:debug_location",
        "//:gpr",
        "//:orphanable",
        "//:ref_counted_ptr",
    ],
)

grpc_cc_library(
    name = "ref_counted_string",
    srcs = [
        "lib/gprpp/ref_counted_string.cc",
    ],
    hdrs = [
        "lib/gprpp/ref_counted_string.h",
    ],
    external_deps = ["absl/strings"],
    language = "c++",
    deps = [
        "ref_counted",
        "//:gpr",
        "//:ref_counted_ptr",
    ],
)

grpc_cc_library(
    name = "uuid_v4",
    srcs = ["lib/gprpp/uuid_v4.cc"],
    external_deps = ["absl/strings:str_format"],
    language = "c++",
    public_hdrs = ["lib/gprpp/uuid_v4.h"],
    deps = ["//:gpr"],
)

grpc_cc_library(
    name = "handshaker_factory",
    language = "c++",
    public_hdrs = [
        "lib/transport/handshaker_factory.h",
    ],
    deps = [
        "channel_args",
        "iomgr_fwd",
        "//:gpr_platform",
    ],
)

grpc_cc_library(
    name = "handshaker_registry",
    srcs = [
        "lib/transport/handshaker_registry.cc",
    ],
    language = "c++",
    public_hdrs = [
        "lib/transport/handshaker_registry.h",
    ],
    deps = [
        "channel_args",
        "handshaker_factory",
        "iomgr_fwd",
        "//:gpr_platform",
    ],
)

grpc_cc_library(
    name = "tcp_connect_handshaker",
    srcs = [
        "lib/transport/tcp_connect_handshaker.cc",
    ],
    external_deps = [
        "absl/base:core_headers",
        "absl/status",
        "absl/status:statusor",
        "absl/types:optional",
    ],
    language = "c++",
    public_hdrs = [
        "lib/transport/tcp_connect_handshaker.h",
    ],
    deps = [
        "channel_args",
        "channel_args_endpoint_config",
        "closure",
        "error",
        "handshaker_factory",
        "handshaker_registry",
        "iomgr_fwd",
        "pollset_set",
        "resolved_address",
        "slice",
        "//:config",
        "//:debug_location",
        "//:exec_ctx",
        "//:gpr",
        "//:grpc_base",
        "//:handshaker",
        "//:parse_address",
        "//:ref_counted_ptr",
        "//:uri_parser",
    ],
)

grpc_cc_library(
    name = "channel_creds_registry",
    hdrs = [
        "lib/security/credentials/channel_creds_registry.h",
    ],
    external_deps = ["absl/strings"],
    language = "c++",
    deps = [
        "json",
        "json_args",
        "ref_counted",
        "validation_errors",
        "//:gpr_platform",
        "//:ref_counted_ptr",
    ],
)

grpc_cc_library(
    name = "event_engine_memory_allocator",
    srcs = [
        "lib/event_engine/memory_allocator.cc",
    ],
    hdrs = [
        "//:include/grpc/event_engine/internal/memory_allocator_impl.h",
        "//:include/grpc/event_engine/memory_allocator.h",
        "//:include/grpc/event_engine/memory_request.h",
    ],
    external_deps = ["absl/strings"],
    language = "c++",
    deps = [
        "slice",
        "slice_refcount",
        "//:gpr_platform",
    ],
)

grpc_cc_library(
    name = "event_engine_memory_allocator_factory",
    hdrs = [
        "lib/event_engine/memory_allocator_factory.h",
    ],
    external_deps = ["absl/strings"],
    language = "c++",
    deps = [
        "event_engine_memory_allocator",
        "memory_quota",
        "//:gpr_platform",
    ],
)

grpc_cc_library(
    name = "memory_quota",
    srcs = [
        "lib/resource_quota/memory_quota.cc",
    ],
    hdrs = [
        "lib/resource_quota/memory_quota.h",
    ],
    external_deps = [
        "absl/base:core_headers",
        "absl/container:flat_hash_set",
        "absl/status",
        "absl/strings",
        "absl/types:optional",
    ],
    deps = [
        "activity",
        "event_engine_memory_allocator",
        "exec_ctx_wakeup_scheduler",
        "experiments",
        "loop",
        "map",
        "periodic_update",
        "poll",
        "race",
        "resource_quota_trace",
        "seq",
        "time",
        "useful",
        "//:gpr",
        "//:grpc_trace",
        "//:orphanable",
        "//:ref_counted_ptr",
    ],
)

grpc_cc_library(
    name = "periodic_update",
    srcs = [
        "lib/resource_quota/periodic_update.cc",
    ],
    hdrs = [
        "lib/resource_quota/periodic_update.h",
    ],
    external_deps = ["absl/functional:function_ref"],
    deps = [
        "time",
        "useful",
        "//:gpr_platform",
    ],
)

grpc_cc_library(
    name = "arena",
    srcs = [
        "lib/resource_quota/arena.cc",
    ],
    hdrs = [
        "lib/resource_quota/arena.h",
    ],
    visibility = [
        "@grpc:alt_grpc_base_legacy",
    ],
    deps = [
        "construct_destruct",
        "context",
        "event_engine_memory_allocator",
        "memory_quota",
        "//:gpr",
    ],
)

grpc_cc_library(
    name = "thread_quota",
    srcs = [
        "lib/resource_quota/thread_quota.cc",
    ],
    hdrs = [
        "lib/resource_quota/thread_quota.h",
    ],
    external_deps = ["absl/base:core_headers"],
    deps = [
        "ref_counted",
        "//:gpr",
        "//:ref_counted_ptr",
    ],
)

grpc_cc_library(
    name = "resource_quota_trace",
    srcs = [
        "lib/resource_quota/trace.cc",
    ],
    hdrs = [
        "lib/resource_quota/trace.h",
    ],
    deps = [
        "//:gpr_platform",
        "//:grpc_trace",
    ],
)

grpc_cc_library(
    name = "resource_quota",
    srcs = [
        "lib/resource_quota/resource_quota.cc",
    ],
    hdrs = [
        "lib/resource_quota/resource_quota.h",
    ],
    external_deps = ["absl/strings"],
    visibility = [
        "@grpc:alt_grpc_base_legacy",
    ],
    deps = [
        "memory_quota",
        "ref_counted",
        "thread_quota",
        "useful",
        "//:channel_arg_names",
        "//:cpp_impl_of",
        "//:event_engine_base_hdrs",
        "//:gpr_platform",
        "//:ref_counted_ptr",
    ],
)

grpc_cc_library(
    name = "slice_refcount",
    srcs = [
        "lib/slice/slice_refcount.cc",
    ],
    hdrs = [
        "lib/slice/slice_refcount.h",
    ],
    public_hdrs = [
        "//:include/grpc/slice.h",
    ],
    deps = [
        "//:debug_location",
        "//:event_engine_base_hdrs",
        "//:gpr",
        "//:grpc_trace",
    ],
)

grpc_cc_library(
    name = "slice",
    srcs = [
        "lib/slice/slice.cc",
        "lib/slice/slice_string_helpers.cc",
    ],
    hdrs = [
        "lib/slice/slice.h",
        "lib/slice/slice_internal.h",
        "lib/slice/slice_string_helpers.h",
        "//:include/grpc/slice.h",
    ],
    external_deps = [
        "absl/hash",
        "absl/strings",
    ],
    visibility = ["@grpc:alt_grpc_base_legacy"],
    deps = [
        "slice_cast",
        "slice_refcount",
        "//:debug_location",
        "//:event_engine_base_hdrs",
        "//:gpr",
    ],
)

grpc_cc_library(
    name = "slice_buffer",
    srcs = [
        "lib/slice/slice_buffer.cc",
    ],
    hdrs = [
        "lib/slice/slice_buffer.h",
        "//:include/grpc/slice_buffer.h",
    ],
    deps = [
        "slice",
        "slice_refcount",
        "//:gpr",
    ],
)

grpc_cc_library(
    name = "error",
    srcs = [
        "lib/iomgr/error.cc",
    ],
    hdrs = [
        "lib/iomgr/error.h",
    ],
    external_deps = [
        "absl/status",
        "absl/strings:str_format",
    ],
    visibility = ["@grpc:alt_grpc_base_legacy"],
    deps = [
        "gpr_spinlock",
        "slice",
        "slice_refcount",
        "status_helper",
        "strerror",
        "useful",
        "//:gpr",
        "//:grpc_public_hdrs",
        "//:grpc_trace",
    ],
)

grpc_cc_library(
    name = "closure",
    srcs = [
        "lib/iomgr/closure.cc",
    ],
    hdrs = [
        "lib/iomgr/closure.h",
    ],
    external_deps = ["absl/strings:str_format"],
    visibility = ["@grpc:alt_grpc_base_legacy"],
    deps = [
        "error",
        "gpr_manual_constructor",
        "//:debug_location",
        "//:gpr",
    ],
)

grpc_cc_library(
    name = "time",
    srcs = [
        "lib/gprpp/time.cc",
    ],
    hdrs = [
        "lib/gprpp/time.h",
    ],
    external_deps = [
        "absl/strings:str_format",
        "absl/types:optional",
    ],
    deps = [
        "no_destruct",
        "useful",
        "//:event_engine_base_hdrs",
        "//:gpr",
    ],
)

grpc_cc_library(
    name = "iomgr_port",
    hdrs = [
        "lib/iomgr/port.h",
    ],
    deps = ["//:gpr_platform"],
)

grpc_cc_library(
    name = "iomgr_fwd",
    hdrs = [
        "lib/iomgr/iomgr_fwd.h",
    ],
    deps = ["//:gpr_platform"],
)

grpc_cc_library(
    name = "grpc_sockaddr",
    srcs = [
        "lib/iomgr/sockaddr_utils_posix.cc",
        "lib/iomgr/socket_utils_windows.cc",
    ],
    hdrs = [
        "lib/iomgr/sockaddr.h",
        "lib/iomgr/sockaddr_posix.h",
        "lib/iomgr/sockaddr_windows.h",
        "lib/iomgr/socket_utils.h",
    ],
    deps = [
        "iomgr_port",
        "//:gpr",
    ],
)

grpc_cc_library(
    name = "avl",
    hdrs = [
        "lib/avl/avl.h",
    ],
    deps = [
        "ref_counted",
        "useful",
        "//:gpr_platform",
        "//:ref_counted_ptr",
    ],
)

grpc_cc_library(
    name = "time_averaged_stats",
    srcs = ["lib/gprpp/time_averaged_stats.cc"],
    hdrs = [
        "lib/gprpp/time_averaged_stats.h",
    ],
    deps = ["//:gpr"],
)

grpc_cc_library(
    name = "forkable",
    srcs = [
        "lib/event_engine/forkable.cc",
    ],
    hdrs = [
        "lib/event_engine/forkable.h",
    ],
    external_deps = ["absl/base:core_headers"],
    deps = [
        "no_destruct",
        "//:config_vars",
        "//:gpr",
        "//:gpr_platform",
        "//:grpc_trace",
    ],
)

grpc_cc_library(
    name = "event_engine_poller",
    hdrs = [
        "lib/event_engine/poller.h",
    ],
    external_deps = ["absl/functional:function_ref"],
    deps = [
        "//:event_engine_base_hdrs",
        "//:gpr_platform",
    ],
)

grpc_cc_library(
    name = "event_engine_time_util",
    srcs = ["lib/event_engine/time_util.cc"],
    hdrs = ["lib/event_engine/time_util.h"],
    deps = [
        "//:event_engine_base_hdrs",
        "//:gpr_platform",
    ],
)

grpc_cc_library(
    name = "event_engine_work_queue",
    hdrs = [
        "lib/event_engine/work_queue/work_queue.h",
    ],
    external_deps = ["absl/functional:any_invocable"],
    deps = [
        "//:event_engine_base_hdrs",
        "//:gpr",
    ],
)

grpc_cc_library(
    name = "event_engine_basic_work_queue",
    srcs = [
        "lib/event_engine/work_queue/basic_work_queue.cc",
    ],
    hdrs = [
        "lib/event_engine/work_queue/basic_work_queue.h",
    ],
    external_deps = [
        "absl/base:core_headers",
        "absl/functional:any_invocable",
    ],
    deps = [
        "common_event_engine_closures",
        "event_engine_work_queue",
        "//:event_engine_base_hdrs",
        "//:gpr",
    ],
)

grpc_cc_library(
    name = "common_event_engine_closures",
    hdrs = ["lib/event_engine/common_closures.h"],
    external_deps = ["absl/functional:any_invocable"],
    deps = [
        "//:event_engine_base_hdrs",
        "//:gpr_platform",
    ],
)

grpc_cc_library(
    name = "posix_event_engine_timer",
    srcs = [
        "lib/event_engine/posix_engine/timer.cc",
        "lib/event_engine/posix_engine/timer_heap.cc",
    ],
    hdrs = [
        "lib/event_engine/posix_engine/timer.h",
        "lib/event_engine/posix_engine/timer_heap.h",
    ],
    external_deps = [
        "absl/base:core_headers",
        "absl/types:optional",
    ],
    deps = [
        "time",
        "time_averaged_stats",
        "useful",
        "//:event_engine_base_hdrs",
        "//:gpr",
    ],
)

grpc_cc_library(
    name = "event_engine_thread_local",
    srcs = ["lib/event_engine/thread_local.cc"],
    hdrs = ["lib/event_engine/thread_local.h"],
    deps = ["//:gpr_platform"],
)

grpc_cc_library(
    name = "event_engine_thread_count",
    srcs = [
        "lib/event_engine/thread_pool/thread_count.cc",
    ],
    hdrs = ["lib/event_engine/thread_pool/thread_count.h"],
    external_deps = [
        "absl/base:core_headers",
        "absl/time",
    ],
    deps = [
        "time",
        "useful",
        "//:gpr",
    ],
)

grpc_cc_library(
    name = "event_engine_thread_pool",
    srcs = [
        "lib/event_engine/thread_pool/thread_pool_factory.cc",
        "lib/event_engine/thread_pool/work_stealing_thread_pool.cc",
    ],
    hdrs = [
        "lib/event_engine/thread_pool/thread_pool.h",
        "lib/event_engine/thread_pool/work_stealing_thread_pool.h",
    ],
    external_deps = [
        "absl/base:core_headers",
        "absl/container:flat_hash_set",
        "absl/functional:any_invocable",
        "absl/time",
    ],
    deps = [
        "common_event_engine_closures",
        "event_engine_basic_work_queue",
        "event_engine_thread_count",
        "event_engine_thread_local",
        "event_engine_trace",
        "event_engine_work_queue",
        "forkable",
        "notification",
        "time",
        "useful",
        "//:backoff",
        "//:event_engine_base_hdrs",
        "//:gpr",
        "//:grpc_trace",
    ],
)

grpc_cc_library(
    name = "posix_event_engine_base_hdrs",
    srcs = [],
    hdrs = [
        "lib/event_engine/posix.h",
    ],
    external_deps = [
        "absl/functional:any_invocable",
        "absl/status",
        "absl/status:statusor",
    ],
    deps = [
        "//:event_engine_base_hdrs",
        "//:gpr",
    ],
)

grpc_cc_library(
    name = "posix_event_engine_timer_manager",
    srcs = ["lib/event_engine/posix_engine/timer_manager.cc"],
    hdrs = [
        "lib/event_engine/posix_engine/timer_manager.h",
    ],
    external_deps = [
        "absl/base:core_headers",
        "absl/time",
        "absl/types:optional",
    ],
    deps = [
        "event_engine_thread_pool",
        "forkable",
        "notification",
        "posix_event_engine_timer",
        "time",
        "//:event_engine_base_hdrs",
        "//:gpr",
        "//:grpc_trace",
    ],
)

grpc_cc_library(
    name = "posix_event_engine_event_poller",
    srcs = [],
    hdrs = [
        "lib/event_engine/posix_engine/event_poller.h",
    ],
    external_deps = [
        "absl/functional:any_invocable",
        "absl/status",
        "absl/strings",
    ],
    deps = [
        "event_engine_poller",
        "posix_event_engine_closure",
        "//:event_engine_base_hdrs",
        "//:gpr_platform",
    ],
)

grpc_cc_library(
    name = "posix_event_engine_closure",
    srcs = [],
    hdrs = [
        "lib/event_engine/posix_engine/posix_engine_closure.h",
    ],
    external_deps = [
        "absl/functional:any_invocable",
        "absl/status",
    ],
    deps = [
        "//:event_engine_base_hdrs",
        "//:gpr_platform",
    ],
)

grpc_cc_library(
    name = "posix_event_engine_lockfree_event",
    srcs = [
        "lib/event_engine/posix_engine/lockfree_event.cc",
    ],
    hdrs = [
        "lib/event_engine/posix_engine/lockfree_event.h",
    ],
    external_deps = ["absl/status"],
    deps = [
        "gpr_atm",
        "posix_event_engine_closure",
        "posix_event_engine_event_poller",
        "status_helper",
        "//:gpr",
    ],
)

grpc_cc_library(
    name = "posix_event_engine_wakeup_fd_posix",
    hdrs = [
        "lib/event_engine/posix_engine/wakeup_fd_posix.h",
    ],
    external_deps = ["absl/status"],
    deps = ["//:gpr_platform"],
)

grpc_cc_library(
    name = "posix_event_engine_wakeup_fd_posix_pipe",
    srcs = [
        "lib/event_engine/posix_engine/wakeup_fd_pipe.cc",
    ],
    hdrs = [
        "lib/event_engine/posix_engine/wakeup_fd_pipe.h",
    ],
    external_deps = [
        "absl/status",
        "absl/status:statusor",
        "absl/strings",
    ],
    deps = [
        "iomgr_port",
        "posix_event_engine_wakeup_fd_posix",
        "strerror",
        "//:gpr",
    ],
)

grpc_cc_library(
    name = "posix_event_engine_wakeup_fd_posix_eventfd",
    srcs = [
        "lib/event_engine/posix_engine/wakeup_fd_eventfd.cc",
    ],
    hdrs = [
        "lib/event_engine/posix_engine/wakeup_fd_eventfd.h",
    ],
    external_deps = [
        "absl/status",
        "absl/status:statusor",
        "absl/strings",
    ],
    deps = [
        "iomgr_port",
        "posix_event_engine_wakeup_fd_posix",
        "strerror",
        "//:gpr",
    ],
)

grpc_cc_library(
    name = "posix_event_engine_wakeup_fd_posix_default",
    srcs = [
        "lib/event_engine/posix_engine/wakeup_fd_posix_default.cc",
    ],
    hdrs = [
        "lib/event_engine/posix_engine/wakeup_fd_posix_default.h",
    ],
    external_deps = [
        "absl/status",
        "absl/status:statusor",
    ],
    deps = [
        "iomgr_port",
        "posix_event_engine_wakeup_fd_posix",
        "posix_event_engine_wakeup_fd_posix_eventfd",
        "posix_event_engine_wakeup_fd_posix_pipe",
        "//:gpr_platform",
    ],
)

grpc_cc_library(
    name = "posix_event_engine_poller_posix_epoll1",
    srcs = [
        "lib/event_engine/posix_engine/ev_epoll1_linux.cc",
    ],
    hdrs = [
        "lib/event_engine/posix_engine/ev_epoll1_linux.h",
    ],
    external_deps = [
        "absl/base:core_headers",
        "absl/container:inlined_vector",
        "absl/functional:function_ref",
        "absl/status",
        "absl/status:statusor",
        "absl/strings",
        "absl/strings:str_format",
    ],
    deps = [
        "event_engine_poller",
        "event_engine_time_util",
        "forkable",
        "iomgr_port",
        "posix_event_engine_closure",
        "posix_event_engine_event_poller",
        "posix_event_engine_internal_errqueue",
        "posix_event_engine_lockfree_event",
        "posix_event_engine_wakeup_fd_posix",
        "posix_event_engine_wakeup_fd_posix_default",
        "status_helper",
        "strerror",
        "//:event_engine_base_hdrs",
        "//:gpr",
        "//:grpc_public_hdrs",
    ],
)

grpc_cc_library(
    name = "posix_event_engine_poller_posix_poll",
    srcs = [
        "lib/event_engine/posix_engine/ev_poll_posix.cc",
    ],
    hdrs = [
        "lib/event_engine/posix_engine/ev_poll_posix.h",
    ],
    external_deps = [
        "absl/base:core_headers",
        "absl/container:inlined_vector",
        "absl/functional:any_invocable",
        "absl/functional:function_ref",
        "absl/status",
        "absl/status:statusor",
        "absl/strings",
        "absl/strings:str_format",
    ],
    deps = [
        "common_event_engine_closures",
        "event_engine_poller",
        "event_engine_time_util",
        "forkable",
        "iomgr_port",
        "posix_event_engine_closure",
        "posix_event_engine_event_poller",
        "posix_event_engine_wakeup_fd_posix",
        "posix_event_engine_wakeup_fd_posix_default",
        "status_helper",
        "strerror",
        "time",
        "//:event_engine_base_hdrs",
        "//:gpr",
        "//:grpc_public_hdrs",
    ],
)

grpc_cc_library(
    name = "posix_event_engine_poller_posix_default",
    srcs = [
        "lib/event_engine/posix_engine/event_poller_posix_default.cc",
    ],
    hdrs = [
        "lib/event_engine/posix_engine/event_poller_posix_default.h",
    ],
    external_deps = ["absl/strings"],
    deps = [
        "iomgr_port",
        "posix_event_engine_event_poller",
        "posix_event_engine_poller_posix_epoll1",
        "posix_event_engine_poller_posix_poll",
        "//:config_vars",
        "//:gpr",
    ],
)

grpc_cc_library(
    name = "posix_event_engine_internal_errqueue",
    srcs = [
        "lib/event_engine/posix_engine/internal_errqueue.cc",
    ],
    hdrs = [
        "lib/event_engine/posix_engine/internal_errqueue.h",
    ],
    deps = [
        "iomgr_port",
        "strerror",
        "//:gpr",
    ],
)

grpc_cc_library(
    name = "posix_event_engine_traced_buffer_list",
    srcs = [
        "lib/event_engine/posix_engine/traced_buffer_list.cc",
    ],
    hdrs = [
        "lib/event_engine/posix_engine/traced_buffer_list.h",
    ],
    external_deps = [
        "absl/functional:any_invocable",
        "absl/status",
        "absl/types:optional",
    ],
    deps = [
        "iomgr_port",
        "posix_event_engine_internal_errqueue",
        "//:gpr",
    ],
)

grpc_cc_library(
    name = "posix_event_engine_endpoint",
    srcs = [
        "lib/event_engine/posix_engine/posix_endpoint.cc",
    ],
    hdrs = [
        "lib/event_engine/posix_engine/posix_endpoint.h",
    ],
    external_deps = [
        "absl/base:core_headers",
        "absl/container:flat_hash_map",
        "absl/functional:any_invocable",
        "absl/hash",
        "absl/status",
        "absl/status:statusor",
        "absl/strings",
        "absl/types:optional",
    ],
    deps = [
        "event_engine_common",
        "event_engine_tcp_socket_utils",
        "experiments",
        "iomgr_port",
        "load_file",
        "memory_quota",
        "posix_event_engine_base_hdrs",
        "posix_event_engine_closure",
        "posix_event_engine_event_poller",
        "posix_event_engine_internal_errqueue",
        "posix_event_engine_tcp_socket_utils",
        "posix_event_engine_traced_buffer_list",
        "ref_counted",
        "resource_quota",
        "slice",
        "status_helper",
        "strerror",
        "time",
        "//:debug_location",
        "//:event_engine_base_hdrs",
        "//:exec_ctx",
        "//:gpr",
        "//:grpc_public_hdrs",
        "//:ref_counted_ptr",
    ],
)

grpc_cc_library(
    name = "event_engine_utils",
    srcs = ["lib/event_engine/utils.cc"],
    hdrs = ["lib/event_engine/utils.h"],
    external_deps = ["absl/strings"],
    deps = [
        "time",
        "//:event_engine_base_hdrs",
        "//:gpr_platform",
    ],
)

grpc_cc_library(
    name = "posix_event_engine_tcp_socket_utils",
    srcs = [
        "lib/event_engine/posix_engine/tcp_socket_utils.cc",
    ],
    hdrs = [
        "lib/event_engine/posix_engine/tcp_socket_utils.h",
    ],
    external_deps = [
        "absl/cleanup",
        "absl/status",
        "absl/status:statusor",
        "absl/strings",
        "absl/types:optional",
    ],
    deps = [
        "event_engine_tcp_socket_utils",
        "iomgr_port",
        "resource_quota",
        "socket_mutator",
        "status_helper",
        "strerror",
        "time",
        "useful",
        "//:channel_arg_names",
        "//:event_engine_base_hdrs",
        "//:gpr",
        "//:ref_counted_ptr",
    ],
)

grpc_cc_library(
    name = "posix_event_engine_listener_utils",
    srcs = [
        "lib/event_engine/posix_engine/posix_engine_listener_utils.cc",
    ],
    hdrs = [
        "lib/event_engine/posix_engine/posix_engine_listener_utils.h",
    ],
    external_deps = [
        "absl/cleanup",
        "absl/status",
        "absl/status:statusor",
        "absl/strings",
    ],
    deps = [
        "event_engine_tcp_socket_utils",
        "iomgr_port",
        "posix_event_engine_tcp_socket_utils",
        "socket_mutator",
        "status_helper",
        "//:event_engine_base_hdrs",
        "//:gpr",
    ],
)

grpc_cc_library(
    name = "posix_event_engine_listener",
    srcs = [
        "lib/event_engine/posix_engine/posix_engine_listener.cc",
    ],
    hdrs = [
        "lib/event_engine/posix_engine/posix_engine_listener.h",
    ],
    external_deps = [
        "absl/base:core_headers",
        "absl/functional:any_invocable",
        "absl/status",
        "absl/status:statusor",
        "absl/strings",
        "absl/types:optional",
    ],
    deps = [
        "event_engine_tcp_socket_utils",
        "iomgr_port",
        "posix_event_engine_base_hdrs",
        "posix_event_engine_closure",
        "posix_event_engine_endpoint",
        "posix_event_engine_event_poller",
        "posix_event_engine_listener_utils",
        "posix_event_engine_tcp_socket_utils",
        "socket_mutator",
        "status_helper",
        "time",
        "//:event_engine_base_hdrs",
        "//:exec_ctx",
        "//:gpr",
    ],
)

grpc_cc_library(
    name = "posix_event_engine",
    srcs = ["lib/event_engine/posix_engine/posix_engine.cc"],
    hdrs = ["lib/event_engine/posix_engine/posix_engine.h"],
    external_deps = [
        "absl/base:core_headers",
        "absl/cleanup",
        "absl/container:flat_hash_map",
        "absl/functional:any_invocable",
        "absl/hash",
        "absl/status",
        "absl/status:statusor",
        "absl/strings",
    ],
    deps = [
        "ares_resolver",
        "event_engine_common",
        "event_engine_poller",
        "event_engine_tcp_socket_utils",
        "event_engine_thread_pool",
        "event_engine_trace",
        "event_engine_utils",
        "init_internally",
        "iomgr_port",
        "posix_event_engine_base_hdrs",
        "posix_event_engine_closure",
        "posix_event_engine_endpoint",
        "posix_event_engine_event_poller",
        "posix_event_engine_listener",
        "posix_event_engine_poller_posix_default",
        "posix_event_engine_tcp_socket_utils",
        "posix_event_engine_timer",
        "posix_event_engine_timer_manager",
        "useful",
        "//:event_engine_base_hdrs",
        "//:gpr",
        "//:grpc_trace",
        "//:orphanable",
    ],
)

grpc_cc_library(
    name = "windows_event_engine",
    srcs = ["lib/event_engine/windows/windows_engine.cc"],
    hdrs = ["lib/event_engine/windows/windows_engine.h"],
    external_deps = [
        "absl/status",
        "absl/status:statusor",
        "absl/strings",
    ],
    deps = [
        "channel_args_endpoint_config",
        "common_event_engine_closures",
        "error",
        "event_engine_common",
        "event_engine_tcp_socket_utils",
        "event_engine_thread_pool",
        "event_engine_trace",
        "event_engine_utils",
        "init_internally",
        "posix_event_engine_timer_manager",
        "time",
        "windows_endpoint",
        "windows_event_engine_listener",
        "windows_iocp",
        "//:event_engine_base_hdrs",
        "//:gpr",
    ],
)

grpc_cc_library(
    name = "windows_iocp",
    srcs = [
        "lib/event_engine/windows/iocp.cc",
        "lib/event_engine/windows/win_socket.cc",
    ],
    hdrs = [
        "lib/event_engine/windows/iocp.h",
        "lib/event_engine/windows/win_socket.h",
    ],
    external_deps = [
        "absl/base:core_headers",
        "absl/functional:any_invocable",
        "absl/status",
        "absl/strings:str_format",
    ],
    deps = [
        "error",
        "event_engine_poller",
        "event_engine_tcp_socket_utils",
        "event_engine_thread_pool",
        "event_engine_time_util",
        "event_engine_trace",
        "//:debug_location",
        "//:event_engine_base_hdrs",
        "//:gpr",
        "//:gpr_platform",
    ],
)

grpc_cc_library(
    name = "windows_endpoint",
    srcs = [
        "lib/event_engine/windows/windows_endpoint.cc",
    ],
    hdrs = [
        "lib/event_engine/windows/windows_endpoint.h",
    ],
    external_deps = [
        "absl/cleanup",
        "absl/functional:any_invocable",
        "absl/status",
        "absl/strings:str_format",
    ],
    deps = [
        "error",
        "event_engine_tcp_socket_utils",
        "event_engine_thread_pool",
        "event_engine_trace",
        "status_helper",
        "windows_iocp",
        "//:debug_location",
        "//:event_engine_base_hdrs",
        "//:gpr",
        "//:gpr_platform",
    ],
)

grpc_cc_library(
    name = "windows_event_engine_listener",
    srcs = [
        "lib/event_engine/windows/windows_listener.cc",
    ],
    hdrs = [
        "lib/event_engine/windows/windows_listener.h",
    ],
    external_deps = [
        "absl/base:core_headers",
        "absl/status",
        "absl/status:statusor",
        "absl/strings:str_format",
    ],
    deps = [
        "common_event_engine_closures",
        "error",
        "event_engine_tcp_socket_utils",
        "event_engine_thread_pool",
        "event_engine_trace",
        "windows_endpoint",
        "windows_iocp",
        "//:event_engine_base_hdrs",
        "//:gpr",
        "//:gpr_platform",
    ],
)

grpc_cc_library(
    name = "cf_event_engine",
    srcs = [
        "lib/event_engine/cf_engine/cf_engine.cc",
        "lib/event_engine/cf_engine/cfstream_endpoint.cc",
        "lib/event_engine/cf_engine/dns_service_resolver.cc",
    ],
    hdrs = [
        "lib/event_engine/cf_engine/cf_engine.h",
        "lib/event_engine/cf_engine/cfstream_endpoint.h",
        "lib/event_engine/cf_engine/cftype_unique_ref.h",
        "lib/event_engine/cf_engine/dns_service_resolver.h",
    ],
    external_deps = [
        "absl/container:flat_hash_map",
        "absl/strings:str_format",
    ],
    deps = [
        "event_engine_common",
        "event_engine_tcp_socket_utils",
        "event_engine_thread_pool",
        "event_engine_trace",
        "event_engine_utils",
        "init_internally",
        "posix_event_engine_closure",
        "posix_event_engine_event_poller",
        "posix_event_engine_lockfree_event",
        "posix_event_engine_timer_manager",
        "ref_counted",
        "strerror",
        "//:event_engine_base_hdrs",
        "//:gpr",
        "//:parse_address",
        "//:ref_counted_ptr",
        "//:sockaddr_utils",
    ],
)

grpc_cc_library(
    name = "event_engine_tcp_socket_utils",
    srcs = [
        "lib/event_engine/tcp_socket_utils.cc",
    ],
    hdrs = [
        "lib/event_engine/tcp_socket_utils.h",
    ],
    external_deps = [
        "absl/status",
        "absl/status:statusor",
        "absl/strings",
        "absl/strings:str_format",
        "absl/types:optional",
    ],
    deps = [
        "iomgr_port",
        "resolved_address",
        "status_helper",
        "//:event_engine_base_hdrs",
        "//:gpr",
        "//:gpr_platform",
        "//:parse_address",
        "//:uri_parser",
    ],
)

grpc_cc_library(
    name = "event_engine_trace",
    srcs = [
        "lib/event_engine/trace.cc",
    ],
    hdrs = [
        "lib/event_engine/trace.h",
    ],
    deps = [
        "//:gpr",
        "//:gpr_platform",
        "//:grpc_trace",
    ],
)

grpc_cc_library(
    name = "event_engine_shim",
    srcs = [
        "lib/event_engine/shim.cc",
    ],
    hdrs = [
        "lib/event_engine/shim.h",
    ],
    deps = [
        "experiments",
        "iomgr_port",
        "//:gpr_platform",
    ],
)

# NOTE: this target gets replaced inside Google's build system to be one that
# integrates with other internal systems better. Please do not rename or fold
# this into other targets.
grpc_cc_library(
    name = "default_event_engine_factory",
    srcs = ["lib/event_engine/default_event_engine_factory.cc"],
    hdrs = ["lib/event_engine/default_event_engine_factory.h"],
    external_deps = ["absl/memory"],
    select_deps = [{
        "//:windows": ["windows_event_engine"],
        "//:windows_msvc": ["windows_event_engine"],
        "//:windows_other": ["windows_event_engine"],
        "//:mac": [
            "posix_event_engine",
            "cf_event_engine",
        ],
        "//:mac_x86_64": [
            "posix_event_engine",
            "cf_event_engine",
        ],
        "//:mac_arm64": [
            "posix_event_engine",
            "cf_event_engine",
        ],
        "//:ios": ["cf_event_engine"],
        "//:tvos": ["cf_event_engine"],
        "//:watchos": ["cf_event_engine"],
        "//conditions:default": ["posix_event_engine"],
    }],
    deps = [
        "//:event_engine_base_hdrs",
        "//:gpr_platform",
    ],
)

grpc_cc_library(
    name = "channel_args_endpoint_config",
    srcs = [
        "//src/core:lib/event_engine/channel_args_endpoint_config.cc",
    ],
    hdrs = [
        "//src/core:lib/event_engine/channel_args_endpoint_config.h",
    ],
    external_deps = [
        "absl/strings",
        "absl/types:optional",
    ],
    visibility = ["@grpc:alt_grpc_base_legacy"],
    deps = [
        "channel_args",
        "//:event_engine_base_hdrs",
        "//:gpr_platform",
    ],
)

grpc_cc_library(
    name = "thready_event_engine",
    srcs = ["lib/event_engine/thready_event_engine/thready_event_engine.cc"],
    hdrs = ["lib/event_engine/thready_event_engine/thready_event_engine.h"],
    external_deps = [
        "absl/functional:any_invocable",
        "absl/status",
        "absl/status:statusor",
        "absl/strings",
    ],
    deps = [
        "//:event_engine_base_hdrs",
        "//:gpr",
    ],
)

grpc_cc_library(
    name = "default_event_engine",
    srcs = [
        "lib/event_engine/default_event_engine.cc",
    ],
    hdrs = [
        "lib/event_engine/default_event_engine.h",
    ],
    external_deps = ["absl/functional:any_invocable"],
    visibility = [
        "@grpc:alt_grpc_base_legacy",
    ],
    deps = [
        "channel_args",
        "context",
        "default_event_engine_factory",
        "event_engine_trace",
        "no_destruct",
        "thready_event_engine",
        "//:config",
        "//:debug_location",
        "//:event_engine_base_hdrs",
        "//:gpr",
        "//:grpc_trace",
    ],
)

grpc_cc_library(
    name = "ares_resolver",
    srcs = [
        "lib/event_engine/ares_resolver.cc",
    ],
    hdrs = [
        "lib/event_engine/ares_resolver.h",
        "lib/event_engine/grpc_polled_fd.h",
        "lib/event_engine/nameser.h",
        "lib/event_engine/posix_engine/grpc_polled_fd_posix.h",
    ],
    external_deps = [
        "absl/base:core_headers",
        "absl/container:flat_hash_map",
        "absl/functional:any_invocable",
        "absl/hash",
        "absl/status",
        "absl/status:statusor",
        "absl/strings",
        "absl/strings:str_format",
        "absl/types:optional",
        "absl/types:variant",
        "cares",
    ],
    deps = [
        "error",
        "event_engine_time_util",
        "grpc_sockaddr",
        "iomgr_port",
        "posix_event_engine_closure",
        "posix_event_engine_event_poller",
        "posix_event_engine_tcp_socket_utils",
        "resolved_address",
        "//:debug_location",
        "//:event_engine_base_hdrs",
        "//:gpr",
        "//:grpc_trace",
        "//:orphanable",
        "//:parse_address",
        "//:ref_counted_ptr",
        "//:sockaddr_utils",
    ],
)

grpc_cc_library(
    name = "channel_args_preconditioning",
    srcs = [
        "lib/channel/channel_args_preconditioning.cc",
    ],
    hdrs = [
        "lib/channel/channel_args_preconditioning.h",
    ],
    deps = [
        "channel_args",
        "//:event_engine_base_hdrs",
        "//:gpr_platform",
    ],
)

grpc_cc_library(
    name = "pid_controller",
    srcs = [
        "lib/transport/pid_controller.cc",
    ],
    hdrs = [
        "lib/transport/pid_controller.h",
    ],
    deps = [
        "useful",
        "//:gpr_platform",
    ],
)

grpc_cc_library(
    name = "bdp_estimator",
    srcs = [
        "lib/transport/bdp_estimator.cc",
    ],
    hdrs = ["lib/transport/bdp_estimator.h"],
    external_deps = ["absl/strings"],
    deps = [
        "time",
        "//:gpr",
        "//:grpc_trace",
    ],
)

grpc_cc_library(
    name = "percent_encoding",
    srcs = [
        "lib/slice/percent_encoding.cc",
    ],
    hdrs = [
        "lib/slice/percent_encoding.h",
    ],
    deps = [
        "bitset",
        "slice",
        "//:gpr",
    ],
)

grpc_cc_library(
    name = "socket_mutator",
    srcs = [
        "lib/iomgr/socket_mutator.cc",
    ],
    hdrs = [
        "lib/iomgr/socket_mutator.h",
    ],
    visibility = ["@grpc:alt_grpc_base_legacy"],
    deps = [
        "channel_args",
        "useful",
        "//:event_engine_base_hdrs",
        "//:gpr",
    ],
)

grpc_cc_library(
    name = "pollset_set",
    srcs = [
        "lib/iomgr/pollset_set.cc",
    ],
    hdrs = [
        "lib/iomgr/pollset_set.h",
    ],
    deps = [
        "iomgr_fwd",
        "//:gpr",
    ],
)

grpc_cc_library(
    name = "histogram_view",
    srcs = [
        "lib/debug/histogram_view.cc",
    ],
    hdrs = [
        "lib/debug/histogram_view.h",
    ],
    deps = ["//:gpr"],
)

grpc_cc_library(
    name = "stats_data",
    srcs = [
        "lib/debug/stats_data.cc",
    ],
    hdrs = [
        "lib/debug/stats_data.h",
    ],
    external_deps = ["absl/strings"],
    deps = [
        "histogram_view",
        "per_cpu",
        "//:gpr_platform",
    ],
)

grpc_cc_library(
    name = "per_cpu",
    srcs = [
        "lib/gprpp/per_cpu.cc",
    ],
    hdrs = [
        "lib/gprpp/per_cpu.h",
    ],
    deps = [
        "useful",
        "//:gpr",
    ],
)

grpc_cc_library(
    name = "event_log",
    srcs = [
        "lib/debug/event_log.cc",
    ],
    hdrs = [
        "lib/debug/event_log.h",
    ],
    external_deps = [
        "absl/base:core_headers",
        "absl/strings",
        "absl/types:span",
    ],
    deps = [
        "per_cpu",
        "//:gpr",
    ],
)

grpc_cc_library(
    name = "load_file",
    srcs = [
        "lib/gprpp/load_file.cc",
    ],
    hdrs = [
        "lib/gprpp/load_file.h",
    ],
    external_deps = [
        "absl/cleanup",
        "absl/status",
        "absl/status:statusor",
        "absl/strings",
    ],
    language = "c++",
    deps = [
        "slice",
        "//:gpr",
    ],
)

grpc_cc_library(
    name = "http2_errors",
    hdrs = [
        "lib/transport/http2_errors.h",
    ],
)

grpc_cc_library(
    name = "channel_stack_type",
    srcs = [
        "lib/surface/channel_stack_type.cc",
    ],
    hdrs = [
        "lib/surface/channel_stack_type.h",
    ],
    language = "c++",
    deps = ["//:gpr_platform"],
)

grpc_cc_library(
    name = "channel_stack_trace",
    srcs = [
        "lib/channel/channel_stack_trace.cc",
    ],
    hdrs = [
        "lib/channel/channel_stack_trace.h",
    ],
    language = "c++",
    deps = [
        "//:gpr_platform",
        "//:grpc_trace",
    ],
)

grpc_cc_library(
    name = "channel_init",
    srcs = [
        "lib/surface/channel_init.cc",
    ],
    hdrs = [
        "lib/surface/channel_init.h",
    ],
<<<<<<< HEAD
    external_deps = [
        "absl/functional:any_invocable",
        "absl/strings",
        "absl/types:optional",
    ],
=======
    external_deps = ["absl/functional:any_invocable"],
>>>>>>> c9df0ca4
    language = "c++",
    deps = [
        "channel_args",
        "channel_fwd",
        "channel_stack_trace",
        "channel_stack_type",
        "//:channel_stack_builder",
        "//:debug_location",
        "//:gpr",
        "//:gpr_platform",
        "//:grpc_trace",
    ],
)

grpc_cc_library(
    name = "single_set_ptr",
    hdrs = [
        "lib/gprpp/single_set_ptr.h",
    ],
    language = "c++",
    deps = ["//:gpr"],
)

grpc_cc_library(
    name = "grpc_service_config",
    hdrs = [
        "lib/service_config/service_config.h",
        "lib/service_config/service_config_call_data.h",
    ],
    external_deps = ["absl/strings"],
    language = "c++",
    deps = [
        "arena",
        "chunked_vector",
        "ref_counted",
        "service_config_parser",
        "slice_refcount",
        "unique_type_name",
        "useful",
        "//:gpr_platform",
        "//:legacy_context",
        "//:ref_counted_ptr",
    ],
)

grpc_cc_library(
    name = "service_config_parser",
    srcs = [
        "lib/service_config/service_config_parser.cc",
    ],
    hdrs = [
        "lib/service_config/service_config_parser.h",
    ],
    external_deps = ["absl/strings"],
    language = "c++",
    deps = [
        "channel_args",
        "json",
        "validation_errors",
        "//:gpr",
    ],
)

grpc_cc_library(
    name = "notification",
    hdrs = [
        "lib/gprpp/notification.h",
    ],
    external_deps = ["absl/time"],
    deps = ["//:gpr"],
)

grpc_cc_library(
    name = "channel_args",
    srcs = [
        "lib/channel/channel_args.cc",
    ],
    hdrs = [
        "lib/channel/channel_args.h",
    ],
    external_deps = [
        "absl/meta:type_traits",
        "absl/strings",
        "absl/strings:str_format",
        "absl/types:optional",
    ],
    language = "c++",
    visibility = [
        "@grpc:alt_grpc_base_legacy",
    ],
    deps = [
        "avl",
        "channel_stack_type",
        "dual_ref_counted",
        "ref_counted",
        "ref_counted_string",
        "time",
        "useful",
        "//:channel_arg_names",
        "//:debug_location",
        "//:event_engine_base_hdrs",
        "//:gpr",
        "//:ref_counted_ptr",
    ],
)

grpc_cc_library(
    name = "resolved_address",
    hdrs = ["lib/iomgr/resolved_address.h"],
    language = "c++",
    deps = [
        "iomgr_port",
        "//:gpr_platform",
    ],
)

grpc_cc_library(
    name = "lb_policy",
    srcs = ["lib/load_balancing/lb_policy.cc"],
    hdrs = ["lib/load_balancing/lb_policy.h"],
    external_deps = [
        "absl/base:core_headers",
        "absl/status",
        "absl/status:statusor",
        "absl/strings",
        "absl/types:optional",
        "absl/types:variant",
    ],
    deps = [
        "channel_args",
        "closure",
        "dual_ref_counted",
        "error",
        "grpc_backend_metric_data",
        "iomgr_fwd",
        "pollset_set",
        "ref_counted",
        "resolved_address",
        "subchannel_interface",
        "//:debug_location",
        "//:endpoint_addresses",
        "//:event_engine_base_hdrs",
        "//:exec_ctx",
        "//:gpr",
        "//:gpr_platform",
        "//:grpc_trace",
        "//:orphanable",
        "//:ref_counted_ptr",
        "//:work_serializer",
    ],
)

grpc_cc_library(
    name = "lb_policy_factory",
    hdrs = ["lib/load_balancing/lb_policy_factory.h"],
    external_deps = [
        "absl/status:statusor",
        "absl/strings",
    ],
    deps = [
        "json",
        "lb_policy",
        "//:gpr_platform",
        "//:orphanable",
        "//:ref_counted_ptr",
    ],
)

grpc_cc_library(
    name = "lb_policy_registry",
    srcs = ["lib/load_balancing/lb_policy_registry.cc"],
    hdrs = ["lib/load_balancing/lb_policy_registry.h"],
    external_deps = [
        "absl/status",
        "absl/status:statusor",
        "absl/strings",
        "absl/strings:str_format",
    ],
    deps = [
        "json",
        "lb_policy",
        "lb_policy_factory",
        "//:gpr",
        "//:orphanable",
        "//:ref_counted_ptr",
    ],
)

grpc_cc_library(
    name = "subchannel_interface",
    hdrs = ["lib/load_balancing/subchannel_interface.h"],
    external_deps = ["absl/status"],
    deps = [
        "dual_ref_counted",
        "iomgr_fwd",
        "//:event_engine_base_hdrs",
        "//:gpr_platform",
        "//:ref_counted_ptr",
    ],
)

grpc_cc_library(
    name = "delegating_helper",
    hdrs = ["lib/load_balancing/delegating_helper.h"],
    external_deps = [
        "absl/status",
        "absl/strings",
    ],
    deps = [
        "channel_args",
        "lb_policy",
        "resolved_address",
        "subchannel_interface",
        "//:debug_location",
        "//:event_engine_base_hdrs",
        "//:gpr_platform",
        "//:grpc_security_base",
        "//:ref_counted_ptr",
    ],
)

grpc_cc_library(
    name = "proxy_mapper",
    hdrs = ["lib/handshaker/proxy_mapper.h"],
    external_deps = [
        "absl/strings",
        "absl/types:optional",
    ],
    deps = [
        "channel_args",
        "resolved_address",
        "//:gpr_platform",
    ],
)

grpc_cc_library(
    name = "proxy_mapper_registry",
    srcs = ["lib/handshaker/proxy_mapper_registry.cc"],
    hdrs = ["lib/handshaker/proxy_mapper_registry.h"],
    external_deps = [
        "absl/strings",
        "absl/types:optional",
    ],
    deps = [
        "channel_args",
        "proxy_mapper",
        "resolved_address",
        "//:gpr_platform",
    ],
)

grpc_cc_library(
    name = "grpc_server_config_selector",
    hdrs = [
        "ext/filters/server_config_selector/server_config_selector.h",
    ],
    external_deps = [
        "absl/status:statusor",
        "absl/strings",
    ],
    language = "c++",
    deps = [
        "dual_ref_counted",
        "grpc_service_config",
        "ref_counted",
        "service_config_parser",
        "useful",
        "//:gpr_platform",
        "//:grpc_base",
        "//:ref_counted_ptr",
    ],
)

grpc_cc_library(
    name = "grpc_server_config_selector_filter",
    srcs = [
        "ext/filters/server_config_selector/server_config_selector_filter.cc",
    ],
    hdrs = [
        "ext/filters/server_config_selector/server_config_selector_filter.h",
    ],
    external_deps = [
        "absl/base:core_headers",
        "absl/status",
        "absl/status:statusor",
        "absl/types:optional",
    ],
    language = "c++",
    deps = [
        "arena",
        "arena_promise",
        "channel_args",
        "channel_fwd",
        "context",
        "grpc_server_config_selector",
        "grpc_service_config",
        "status_helper",
        "//:gpr",
        "//:grpc_base",
        "//:legacy_context",
        "//:promise",
        "//:ref_counted_ptr",
    ],
)

grpc_cc_library(
    name = "sorted_pack",
    hdrs = [
        "lib/gprpp/sorted_pack.h",
    ],
    language = "c++",
    deps = [
        "type_list",
        "//:gpr_platform",
    ],
)

grpc_cc_library(
    name = "type_list",
    hdrs = [
        "lib/gprpp/type_list.h",
    ],
    language = "c++",
)

grpc_cc_library(
    name = "if_list",
    hdrs = [
        "lib/gprpp/if_list.h",
    ],
    language = "c++",
    deps = ["//:gpr_platform"],
)

grpc_cc_library(
    name = "certificate_provider_factory",
    hdrs = [
        "lib/security/certificate_provider/certificate_provider_factory.h",
    ],
    external_deps = ["absl/strings"],
    deps = [
        "json",
        "json_args",
        "ref_counted",
        "validation_errors",
        "//:alts_util",
        "//:gpr",
        "//:ref_counted_ptr",
    ],
)

grpc_cc_library(
    name = "certificate_provider_registry",
    srcs = [
        "lib/security/certificate_provider/certificate_provider_registry.cc",
    ],
    hdrs = [
        "lib/security/certificate_provider/certificate_provider_registry.h",
    ],
    external_deps = ["absl/strings"],
    deps = [
        "certificate_provider_factory",
        "//:gpr",
    ],
)

grpc_cc_library(
    name = "grpc_audit_logging",
    srcs = [
        "lib/security/authorization/audit_logging.cc",
        "lib/security/authorization/stdout_logger.cc",
    ],
    hdrs = [
        "lib/security/authorization/audit_logging.h",
        "lib/security/authorization/stdout_logger.h",
    ],
    external_deps = [
        "absl/base:core_headers",
        "absl/status",
        "absl/status:statusor",
        "absl/strings",
        "absl/strings:str_format",
        "absl/time",
    ],
    deps = [
        "//:gpr",
        "//:grpc_base",
    ],
)

grpc_cc_library(
    name = "grpc_authorization_base",
    srcs = [
        "lib/security/authorization/authorization_policy_provider_vtable.cc",
        "lib/security/authorization/evaluate_args.cc",
        "lib/security/authorization/grpc_server_authz_filter.cc",
    ],
    hdrs = [
        "lib/security/authorization/authorization_engine.h",
        "lib/security/authorization/authorization_policy_provider.h",
        "lib/security/authorization/evaluate_args.h",
        "lib/security/authorization/grpc_server_authz_filter.h",
    ],
    external_deps = [
        "absl/status",
        "absl/status:statusor",
        "absl/strings",
        "absl/types:optional",
    ],
    language = "c++",
    deps = [
        "arena_promise",
        "channel_args",
        "channel_fwd",
        "dual_ref_counted",
        "ref_counted",
        "resolved_address",
        "slice",
        "useful",
        "//:channel_arg_names",
        "//:gpr",
        "//:grpc_base",
        "//:grpc_credentials_util",
        "//:grpc_security_base",
        "//:grpc_trace",
        "//:parse_address",
        "//:promise",
        "//:ref_counted_ptr",
        "//:uri_parser",
    ],
)

grpc_cc_library(
    name = "grpc_fake_credentials",
    srcs = [
        "lib/security/credentials/fake/fake_credentials.cc",
        "lib/security/security_connector/fake/fake_security_connector.cc",
    ],
    hdrs = [
        "ext/filters/client_channel/lb_policy/grpclb/grpclb.h",
        "lib/security/credentials/fake/fake_credentials.h",
        "lib/security/security_connector/fake/fake_security_connector.h",
    ],
    external_deps = [
        "absl/status",
        "absl/status:statusor",
        "absl/strings",
        "absl/strings:str_format",
        "absl/types:optional",
    ],
    language = "c++",
    deps = [
        "arena_promise",
        "channel_args",
        "closure",
        "error",
        "iomgr_fwd",
        "slice",
        "unique_type_name",
        "useful",
        "//:channel_arg_names",
        "//:debug_location",
        "//:exec_ctx",
        "//:gpr",
        "//:grpc_base",
        "//:grpc_security_base",
        "//:handshaker",
        "//:promise",
        "//:ref_counted_ptr",
        "//:tsi_base",
        "//:tsi_fake_credentials",
    ],
)

grpc_cc_library(
    name = "grpc_insecure_credentials",
    srcs = [
        "lib/security/credentials/insecure/insecure_credentials.cc",
        "lib/security/security_connector/insecure/insecure_security_connector.cc",
    ],
    hdrs = [
        "lib/security/credentials/insecure/insecure_credentials.h",
        "lib/security/security_connector/insecure/insecure_security_connector.h",
    ],
    external_deps = [
        "absl/status",
        "absl/strings",
    ],
    language = "c++",
    deps = [
        "arena_promise",
        "channel_args",
        "closure",
        "error",
        "iomgr_fwd",
        "tsi_local_credentials",
        "unique_type_name",
        "//:debug_location",
        "//:exec_ctx",
        "//:gpr",
        "//:grpc_base",
        "//:grpc_security_base",
        "//:handshaker",
        "//:promise",
        "//:ref_counted_ptr",
        "//:tsi_base",
    ],
)

grpc_cc_library(
    name = "tsi_local_credentials",
    srcs = [
        "tsi/local_transport_security.cc",
    ],
    hdrs = [
        "tsi/local_transport_security.h",
    ],
    language = "c++",
    deps = [
        "//:event_engine_base_hdrs",
        "//:exec_ctx",
        "//:gpr",
        "//:tsi_base",
    ],
)

grpc_cc_library(
    name = "grpc_local_credentials",
    srcs = [
        "lib/security/credentials/local/local_credentials.cc",
        "lib/security/security_connector/local/local_security_connector.cc",
    ],
    hdrs = [
        "lib/security/credentials/local/local_credentials.h",
        "lib/security/security_connector/local/local_security_connector.h",
    ],
    external_deps = [
        "absl/status",
        "absl/status:statusor",
        "absl/strings",
        "absl/types:optional",
    ],
    language = "c++",
    deps = [
        "arena_promise",
        "channel_args",
        "closure",
        "error",
        "grpc_sockaddr",
        "iomgr_fwd",
        "resolved_address",
        "tsi_local_credentials",
        "unique_type_name",
        "useful",
        "//:debug_location",
        "//:exec_ctx",
        "//:gpr",
        "//:grpc_base",
        "//:grpc_client_channel",
        "//:grpc_security_base",
        "//:handshaker",
        "//:parse_address",
        "//:promise",
        "//:ref_counted_ptr",
        "//:sockaddr_utils",
        "//:tsi_base",
        "//:uri_parser",
    ],
)

grpc_cc_library(
    name = "grpc_ssl_credentials",
    srcs = [
        "lib/security/credentials/ssl/ssl_credentials.cc",
        "lib/security/security_connector/ssl/ssl_security_connector.cc",
    ],
    hdrs = [
        "lib/security/credentials/ssl/ssl_credentials.h",
        "lib/security/security_connector/ssl/ssl_security_connector.h",
    ],
    external_deps = [
        "absl/status",
        "absl/strings",
        "absl/strings:str_format",
        "absl/types:optional",
    ],
    language = "c++",
    deps = [
        "arena_promise",
        "channel_args",
        "closure",
        "error",
        "iomgr_fwd",
        "unique_type_name",
        "useful",
        "//:channel_arg_names",
        "//:debug_location",
        "//:exec_ctx",
        "//:gpr",
        "//:grpc_base",
        "//:grpc_security_base",
        "//:grpc_trace",
        "//:handshaker",
        "//:promise",
        "//:ref_counted_ptr",
        "//:tsi_base",
        "//:tsi_ssl_credentials",
        "//:tsi_ssl_session_cache",
    ],
)

grpc_cc_library(
    name = "grpc_google_default_credentials",
    srcs = [
        "lib/security/credentials/google_default/credentials_generic.cc",
        "lib/security/credentials/google_default/google_default_credentials.cc",
    ],
    hdrs = [
        "ext/filters/client_channel/lb_policy/grpclb/grpclb.h",
        "lib/security/credentials/google_default/google_default_credentials.h",
    ],
    external_deps = [
        "absl/status:statusor",
        "absl/strings",
        "absl/types:optional",
    ],
    language = "c++",
    tags = ["nofixdeps"],
    deps = [
        "channel_args",
        "closure",
        "env",
        "error",
        "grpc_external_account_credentials",
        "grpc_lb_xds_channel_args",
        "grpc_oauth2_credentials",
        "grpc_ssl_credentials",
        "iomgr_fwd",
        "json",
        "json_reader",
        "slice",
        "slice_refcount",
        "status_helper",
        "time",
        "unique_type_name",
        "useful",
        "//:alts_util",
        "//:channel_arg_names",
        "//:exec_ctx",
        "//:gpr",
        "//:grpc_alts_credentials",
        "//:grpc_base",
        "//:grpc_jwt_credentials",
        "//:grpc_public_hdrs",
        "//:grpc_security_base",
        "//:grpc_trace",
        "//:httpcli",
        "//:orphanable",
        "//:ref_counted_ptr",
        "//:uri_parser",
    ],
)

grpc_cc_library(
    name = "strerror",
    srcs = [
        "lib/gprpp/strerror.cc",
    ],
    hdrs = [
        "lib/gprpp/strerror.h",
    ],
    external_deps = ["absl/strings:str_format"],
    deps = ["//:gpr_platform"],
)

grpc_cc_library(
    name = "grpc_tls_credentials",
    srcs = [
        "lib/security/credentials/tls/grpc_tls_certificate_distributor.cc",
        "lib/security/credentials/tls/grpc_tls_certificate_match.cc",
        "lib/security/credentials/tls/grpc_tls_certificate_provider.cc",
        "lib/security/credentials/tls/grpc_tls_certificate_verifier.cc",
        "lib/security/credentials/tls/grpc_tls_credentials_options.cc",
        "lib/security/credentials/tls/tls_credentials.cc",
        "lib/security/security_connector/tls/tls_security_connector.cc",
    ],
    hdrs = [
        "lib/security/credentials/tls/grpc_tls_certificate_distributor.h",
        "lib/security/credentials/tls/grpc_tls_certificate_provider.h",
        "lib/security/credentials/tls/grpc_tls_certificate_verifier.h",
        "lib/security/credentials/tls/grpc_tls_credentials_options.h",
        "lib/security/credentials/tls/tls_credentials.h",
        "lib/security/security_connector/tls/tls_security_connector.h",
    ],
    external_deps = [
        "absl/base:core_headers",
        "absl/container:inlined_vector",
        "absl/functional:bind_front",
        "absl/status",
        "absl/status:statusor",
        "absl/strings",
        "absl/types:optional",
        "libcrypto",
        "libssl",
    ],
    language = "c++",
    deps = [
        "arena_promise",
        "channel_args",
        "closure",
        "error",
        "iomgr_fwd",
        "ref_counted",
        "slice",
        "slice_refcount",
        "status_helper",
        "unique_type_name",
        "useful",
        "//:channel_arg_names",
        "//:debug_location",
        "//:exec_ctx",
        "//:gpr",
        "//:grpc_base",
        "//:grpc_credentials_util",
        "//:grpc_public_hdrs",
        "//:grpc_security_base",
        "//:grpc_trace",
        "//:handshaker",
        "//:promise",
        "//:ref_counted_ptr",
        "//:tsi_base",
        "//:tsi_ssl_credentials",
        "//:tsi_ssl_session_cache",
    ],
)

grpc_cc_library(
    name = "grpc_iam_credentials",
    srcs = [
        "lib/security/credentials/iam/iam_credentials.cc",
    ],
    hdrs = [
        "lib/security/credentials/iam/iam_credentials.h",
    ],
    external_deps = [
        "absl/status:statusor",
        "absl/strings",
        "absl/strings:str_format",
        "absl/types:optional",
    ],
    language = "c++",
    deps = [
        "arena_promise",
        "slice",
        "unique_type_name",
        "useful",
        "//:exec_ctx",
        "//:gpr",
        "//:grpc_base",
        "//:grpc_security_base",
        "//:grpc_trace",
        "//:promise",
        "//:ref_counted_ptr",
    ],
)

grpc_cc_library(
    name = "grpc_oauth2_credentials",
    srcs = [
        "lib/security/credentials/oauth2/oauth2_credentials.cc",
    ],
    hdrs = [
        "lib/security/credentials/oauth2/oauth2_credentials.h",
    ],
    external_deps = [
        "absl/status",
        "absl/status:statusor",
        "absl/strings",
        "absl/strings:str_format",
        "absl/types:optional",
    ],
    language = "c++",
    deps = [
        "activity",
        "arena_promise",
        "closure",
        "context",
        "error",
        "httpcli_ssl_credentials",
        "json",
        "json_reader",
        "poll",
        "pollset_set",
        "ref_counted",
        "slice",
        "slice_refcount",
        "status_helper",
        "time",
        "unique_type_name",
        "useful",
        "//:gpr",
        "//:grpc_base",
        "//:grpc_credentials_util",
        "//:grpc_security_base",
        "//:grpc_trace",
        "//:httpcli",
        "//:orphanable",
        "//:promise",
        "//:ref_counted_ptr",
        "//:uri_parser",
    ],
)

grpc_cc_library(
    name = "grpc_external_account_credentials",
    srcs = [
        "lib/security/credentials/external/aws_external_account_credentials.cc",
        "lib/security/credentials/external/aws_request_signer.cc",
        "lib/security/credentials/external/external_account_credentials.cc",
        "lib/security/credentials/external/file_external_account_credentials.cc",
        "lib/security/credentials/external/url_external_account_credentials.cc",
    ],
    hdrs = [
        "lib/security/credentials/external/aws_external_account_credentials.h",
        "lib/security/credentials/external/aws_request_signer.h",
        "lib/security/credentials/external/external_account_credentials.h",
        "lib/security/credentials/external/file_external_account_credentials.h",
        "lib/security/credentials/external/url_external_account_credentials.h",
    ],
    external_deps = [
        "absl/status",
        "absl/status:statusor",
        "absl/strings",
        "absl/strings:str_format",
        "absl/time",
        "absl/types:optional",
        "libcrypto",
    ],
    language = "c++",
    deps = [
        "closure",
        "env",
        "error",
        "grpc_oauth2_credentials",
        "httpcli_ssl_credentials",
        "json",
        "json_reader",
        "json_writer",
        "slice",
        "slice_refcount",
        "status_helper",
        "time",
        "//:gpr",
        "//:grpc_base",
        "//:grpc_credentials_util",
        "//:grpc_security_base",
        "//:httpcli",
        "//:orphanable",
        "//:ref_counted_ptr",
        "//:uri_parser",
    ],
)

grpc_cc_library(
    name = "httpcli_ssl_credentials",
    srcs = [
        "lib/http/httpcli_security_connector.cc",
    ],
    hdrs = [
        "lib/http/httpcli_ssl_credentials.h",
    ],
    external_deps = [
        "absl/status",
        "absl/strings",
        "absl/types:optional",
    ],
    language = "c++",
    deps = [
        "arena_promise",
        "channel_args",
        "closure",
        "error",
        "iomgr_fwd",
        "unique_type_name",
        "//:channel_arg_names",
        "//:debug_location",
        "//:exec_ctx",
        "//:gpr",
        "//:grpc_base",
        "//:grpc_security_base",
        "//:handshaker",
        "//:promise",
        "//:ref_counted_ptr",
        "//:tsi_base",
        "//:tsi_ssl_credentials",
    ],
)

grpc_cc_library(
    name = "tsi_ssl_types",
    hdrs = [
        "tsi/ssl_types.h",
    ],
    external_deps = ["libssl"],
    language = "c++",
    deps = ["//:gpr_platform"],
)

# This target depends on RE2 and should not be linked into grpc by default for binary-size reasons.
grpc_cc_library(
    name = "grpc_matchers",
    srcs = [
        "lib/matchers/matchers.cc",
    ],
    hdrs = [
        "lib/matchers/matchers.h",
    ],
    external_deps = [
        "absl/status",
        "absl/status:statusor",
        "absl/strings",
        "absl/strings:str_format",
        "absl/types:optional",
        "re2",
    ],
    language = "c++",
    deps = ["//:gpr"],
)

# This target pulls in a dependency on RE2 and should not be linked into grpc by default for binary-size reasons.
grpc_cc_library(
    name = "grpc_rbac_engine",
    srcs = [
        "lib/security/authorization/grpc_authorization_engine.cc",
        "lib/security/authorization/matchers.cc",
        "lib/security/authorization/rbac_policy.cc",
    ],
    hdrs = [
        "lib/security/authorization/grpc_authorization_engine.h",
        "lib/security/authorization/matchers.h",
        "lib/security/authorization/rbac_policy.h",
    ],
    external_deps = [
        "absl/status",
        "absl/status:statusor",
        "absl/strings",
        "absl/strings:str_format",
        "absl/types:optional",
    ],
    language = "c++",
    deps = [
        "grpc_audit_logging",
        "grpc_authorization_base",
        "grpc_matchers",
        "resolved_address",
        "//:gpr",
        "//:grpc_base",
        "//:parse_address",
        "//:sockaddr_utils",
    ],
)

grpc_cc_library(
    name = "json",
    hdrs = [
        "lib/json/json.h",
    ],
    deps = ["//:gpr"],
)

grpc_cc_library(
    name = "json_reader",
    srcs = [
        "lib/json/json_reader.cc",
    ],
    hdrs = [
        "lib/json/json_reader.h",
    ],
    external_deps = [
        "absl/base:core_headers",
        "absl/status",
        "absl/status:statusor",
        "absl/strings",
        "absl/strings:str_format",
        "absl/types:variant",
    ],
    visibility = ["@grpc:json_reader_legacy"],
    deps = [
        "json",
        "match",
        "//:gpr",
    ],
)

grpc_cc_library(
    name = "json_writer",
    srcs = [
        "lib/json/json_writer.cc",
    ],
    hdrs = [
        "lib/json/json_writer.h",
    ],
    external_deps = ["absl/strings"],
    deps = [
        "json",
        "//:gpr",
    ],
)

grpc_cc_library(
    name = "json_util",
    srcs = ["lib/json/json_util.cc"],
    hdrs = ["lib/json/json_util.h"],
    external_deps = ["absl/strings"],
    deps = [
        "error",
        "json",
        "json_args",
        "json_object_loader",
        "no_destruct",
        "time",
        "validation_errors",
        "//:gpr",
    ],
)

grpc_cc_library(
    name = "json_args",
    hdrs = ["lib/json/json_args.h"],
    external_deps = ["absl/strings"],
    deps = ["//:gpr"],
)

grpc_cc_library(
    name = "json_object_loader",
    srcs = ["lib/json/json_object_loader.cc"],
    hdrs = ["lib/json/json_object_loader.h"],
    external_deps = [
        "absl/meta:type_traits",
        "absl/status",
        "absl/status:statusor",
        "absl/strings",
        "absl/types:optional",
    ],
    deps = [
        "json",
        "json_args",
        "no_destruct",
        "time",
        "validation_errors",
        "//:gpr",
        "//:ref_counted_ptr",
    ],
)

grpc_cc_library(
    name = "json_channel_args",
    hdrs = ["lib/json/json_channel_args.h"],
    external_deps = [
        "absl/strings",
        "absl/types:optional",
    ],
    deps = [
        "channel_args",
        "json_args",
        "//:gpr",
    ],
)

grpc_cc_library(
    name = "idle_filter_state",
    srcs = [
        "ext/filters/channel_idle/idle_filter_state.cc",
    ],
    hdrs = [
        "ext/filters/channel_idle/idle_filter_state.h",
    ],
    language = "c++",
    deps = ["//:gpr_platform"],
)

grpc_cc_library(
    name = "grpc_channel_idle_filter",
    srcs = [
        "ext/filters/channel_idle/channel_idle_filter.cc",
    ],
    hdrs = [
        "ext/filters/channel_idle/channel_idle_filter.h",
    ],
    external_deps = [
        "absl/base:core_headers",
        "absl/meta:type_traits",
        "absl/random",
        "absl/status",
        "absl/status:statusor",
        "absl/types:optional",
    ],
    deps = [
        "activity",
        "arena_promise",
        "channel_args",
        "channel_fwd",
        "channel_stack_type",
        "closure",
        "error",
        "exec_ctx_wakeup_scheduler",
        "http2_errors",
        "idle_filter_state",
        "loop",
        "no_destruct",
        "per_cpu",
        "poll",
        "single_set_ptr",
        "sleep",
        "status_helper",
        "time",
        "try_seq",
<<<<<<< HEAD
=======
        "//:channel_arg_names",
        "//:channel_stack_builder",
>>>>>>> c9df0ca4
        "//:config",
        "//:debug_location",
        "//:exec_ctx",
        "//:gpr",
        "//:grpc_base",
        "//:grpc_trace",
        "//:orphanable",
        "//:promise",
        "//:ref_counted_ptr",
    ],
)

grpc_cc_library(
    name = "grpc_deadline_filter",
    srcs = [
        "ext/filters/deadline/deadline_filter.cc",
    ],
    hdrs = [
        "ext/filters/deadline/deadline_filter.h",
    ],
    external_deps = [
        "absl/status",
        "absl/types:optional",
    ],
    language = "c++",
    deps = [
        "arena",
        "arena_promise",
        "channel_fwd",
        "channel_stack_type",
        "closure",
        "context",
        "error",
        "status_helper",
        "time",
<<<<<<< HEAD
=======
        "//:channel_arg_names",
        "//:channel_stack_builder",
>>>>>>> c9df0ca4
        "//:config",
        "//:debug_location",
        "//:exec_ctx",
        "//:gpr",
        "//:grpc_base",
        "//:grpc_public_hdrs",
        "//:iomgr_timer",
    ],
)

grpc_cc_library(
    name = "grpc_client_authority_filter",
    srcs = [
        "ext/filters/http/client_authority_filter.cc",
    ],
    hdrs = [
        "ext/filters/http/client_authority_filter.h",
    ],
    external_deps = [
        "absl/status",
        "absl/status:statusor",
        "absl/strings",
        "absl/types:optional",
    ],
    language = "c++",
    deps = [
        "arena_promise",
        "channel_args",
        "channel_fwd",
        "channel_stack_type",
        "slice",
<<<<<<< HEAD
=======
        "//:channel_arg_names",
        "//:channel_stack_builder",
>>>>>>> c9df0ca4
        "//:config",
        "//:gpr_platform",
        "//:grpc_base",
        "//:grpc_security_base",
    ],
)

grpc_cc_library(
    name = "grpc_message_size_filter",
    srcs = [
        "ext/filters/message_size/message_size_filter.cc",
    ],
    hdrs = [
        "ext/filters/message_size/message_size_filter.h",
    ],
    external_deps = [
        "absl/status:statusor",
        "absl/strings",
        "absl/strings:str_format",
        "absl/types:optional",
    ],
    language = "c++",
    deps = [
        "activity",
        "arena",
        "arena_promise",
        "channel_args",
        "channel_fwd",
        "channel_stack_type",
        "context",
        "grpc_deadline_filter",
        "grpc_service_config",
        "json",
        "json_args",
        "json_object_loader",
        "latch",
        "race",
        "service_config_parser",
        "slice",
        "slice_buffer",
        "validation_errors",
<<<<<<< HEAD
=======
        "//:channel_arg_names",
        "//:channel_stack_builder",
>>>>>>> c9df0ca4
        "//:config",
        "//:gpr",
        "//:grpc_base",
        "//:grpc_public_hdrs",
        "//:grpc_trace",
        "//:legacy_context",
    ],
)

grpc_cc_library(
    name = "grpc_fault_injection_filter",
    srcs = [
        "ext/filters/fault_injection/fault_injection_filter.cc",
        "ext/filters/fault_injection/fault_injection_service_config_parser.cc",
    ],
    hdrs = [
        "ext/filters/fault_injection/fault_injection_filter.h",
        "ext/filters/fault_injection/fault_injection_service_config_parser.h",
    ],
    external_deps = [
        "absl/base:core_headers",
        "absl/meta:type_traits",
        "absl/random",
        "absl/status",
        "absl/status:statusor",
        "absl/strings",
        "absl/types:optional",
    ],
    language = "c++",
    deps = [
        "arena_promise",
        "channel_args",
        "channel_fwd",
        "context",
        "grpc_service_config",
        "json",
        "json_args",
        "json_object_loader",
        "service_config_parser",
        "sleep",
        "time",
        "try_seq",
        "validation_errors",
        "//:config",
        "//:gpr",
        "//:grpc_base",
        "//:grpc_public_hdrs",
        "//:grpc_trace",
        "//:legacy_context",
    ],
)

grpc_cc_library(
    name = "grpc_rbac_filter",
    srcs = [
        "ext/filters/rbac/rbac_filter.cc",
        "ext/filters/rbac/rbac_service_config_parser.cc",
    ],
    hdrs = [
        "ext/filters/rbac/rbac_filter.h",
        "ext/filters/rbac/rbac_service_config_parser.h",
    ],
    external_deps = [
        "absl/status",
        "absl/status:statusor",
        "absl/strings",
        "absl/types:optional",
    ],
    language = "c++",
    deps = [
        "arena_promise",
        "channel_args",
        "channel_fwd",
        "context",
        "error",
        "grpc_audit_logging",
        "grpc_authorization_base",
        "grpc_matchers",
        "grpc_rbac_engine",
        "grpc_service_config",
        "json",
        "json_args",
        "json_object_loader",
        "service_config_parser",
        "transport_fwd",
        "validation_errors",
        "//:config",
        "//:gpr",
        "//:grpc_base",
        "//:grpc_security_base",
        "//:legacy_context",
        "//:promise",
    ],
)

grpc_cc_library(
    name = "grpc_stateful_session_filter",
    srcs = [
        "ext/filters/stateful_session/stateful_session_filter.cc",
        "ext/filters/stateful_session/stateful_session_service_config_parser.cc",
    ],
    hdrs = [
        "ext/filters/stateful_session/stateful_session_filter.h",
        "ext/filters/stateful_session/stateful_session_service_config_parser.h",
    ],
    external_deps = [
        "absl/status:statusor",
        "absl/strings",
        "absl/types:optional",
    ],
    language = "c++",
    deps = [
        "arena",
        "arena_promise",
        "channel_args",
        "channel_fwd",
        "context",
        "grpc_resolver_xds_header",
        "grpc_service_config",
        "json",
        "json_args",
        "json_object_loader",
        "map",
        "pipe",
        "ref_counted_string",
        "service_config_parser",
        "slice",
        "time",
        "unique_type_name",
        "validation_errors",
        "//:config",
        "//:gpr",
        "//:grpc_base",
        "//:grpc_trace",
        "//:legacy_context",
    ],
)

grpc_cc_library(
    name = "grpc_lb_policy_grpclb",
    srcs = [
        "ext/filters/client_channel/lb_policy/grpclb/client_load_reporting_filter.cc",
        "ext/filters/client_channel/lb_policy/grpclb/grpclb.cc",
        "ext/filters/client_channel/lb_policy/grpclb/grpclb_client_stats.cc",
        "ext/filters/client_channel/lb_policy/grpclb/load_balancer_api.cc",
    ],
    hdrs = [
        "ext/filters/client_channel/lb_policy/grpclb/client_load_reporting_filter.h",
        "ext/filters/client_channel/lb_policy/grpclb/grpclb.h",
        "ext/filters/client_channel/lb_policy/grpclb/grpclb_client_stats.h",
        "ext/filters/client_channel/lb_policy/grpclb/load_balancer_api.h",
    ],
    external_deps = [
        "absl/base:core_headers",
        "absl/container:inlined_vector",
        "absl/status",
        "absl/status:statusor",
        "absl/strings",
        "absl/strings:str_format",
        "absl/types:optional",
        "absl/types:variant",
        "upb_lib",
    ],
    language = "c++",
    deps = [
        "arena",
        "arena_promise",
        "channel_args",
        "channel_fwd",
        "channel_stack_type",
        "closure",
        "context",
        "delegating_helper",
        "error",
        "experiments",
        "gpr_atm",
        "grpc_sockaddr",
        "json",
        "json_args",
        "json_object_loader",
        "lb_policy",
        "lb_policy_factory",
        "lb_policy_registry",
        "map",
        "pipe",
        "pollset_set",
        "ref_counted",
        "resolved_address",
        "slice",
        "slice_refcount",
        "status_helper",
        "subchannel_interface",
        "time",
        "useful",
        "validation_errors",
        "//:backoff",
<<<<<<< HEAD
=======
        "//:channel_arg_names",
        "//:channel_stack_builder",
>>>>>>> c9df0ca4
        "//:config",
        "//:debug_location",
        "//:endpoint_addresses",
        "//:exec_ctx",
        "//:gpr",
        "//:grpc_base",
        "//:grpc_client_channel",
        "//:grpc_grpclb_balancer_addresses",
        "//:grpc_lb_upb",
        "//:grpc_public_hdrs",
        "//:grpc_resolver",
        "//:grpc_resolver_fake",
        "//:grpc_security_base",
        "//:grpc_trace",
        "//:orphanable",
        "//:protobuf_duration_upb",
        "//:protobuf_timestamp_upb",
        "//:ref_counted_ptr",
        "//:sockaddr_utils",
        "//:work_serializer",
    ],
)

grpc_cc_library(
    name = "random_early_detection",
    srcs = [
        "lib/backoff/random_early_detection.cc",
    ],
    hdrs = [
        "lib/backoff/random_early_detection.h",
    ],
    external_deps = [
        "absl/random:bit_gen_ref",
        "absl/random:distributions",
    ],
    deps = ["//:gpr_platform"],
)

grpc_cc_library(
    name = "grpc_backend_metric_data",
    hdrs = [
        "ext/filters/client_channel/lb_policy/backend_metric_data.h",
    ],
    external_deps = ["absl/strings"],
    language = "c++",
    deps = ["//:gpr_platform"],
)

grpc_cc_library(
    name = "grpc_backend_metric_provider",
    hdrs = [
        "ext/filters/backend_metrics/backend_metric_provider.h",
    ],
    language = "c++",
)

grpc_cc_library(
    name = "grpc_lb_policy_rls",
    srcs = [
        "ext/filters/client_channel/lb_policy/rls/rls.cc",
    ],
    external_deps = [
        "absl/base:core_headers",
        "absl/hash",
        "absl/status",
        "absl/status:statusor",
        "absl/strings",
        "absl/strings:str_format",
        "absl/types:optional",
        "upb_lib",
    ],
    language = "c++",
    deps = [
        "channel_args",
        "closure",
        "delegating_helper",
        "dual_ref_counted",
        "error",
        "grpc_fake_credentials",
        "json",
        "json_args",
        "json_object_loader",
        "json_writer",
        "lb_policy",
        "lb_policy_factory",
        "lb_policy_registry",
        "pollset_set",
        "slice",
        "slice_refcount",
        "status_helper",
        "time",
        "validation_errors",
        "//:backoff",
        "//:channel_arg_names",
        "//:config",
        "//:debug_location",
        "//:endpoint_addresses",
        "//:exec_ctx",
        "//:gpr",
        "//:grpc_base",
        "//:grpc_client_channel",
        "//:grpc_public_hdrs",
        "//:grpc_resolver",
        "//:grpc_security_base",
        "//:grpc_service_config_impl",
        "//:grpc_trace",
        "//:orphanable",
        "//:ref_counted_ptr",
        "//:rls_upb",
        "//:work_serializer",
    ],
)

grpc_cc_library(
    name = "upb_utils",
    hdrs = [
        "ext/xds/upb_utils.h",
    ],
    external_deps = [
        "absl/strings",
        "upb_lib",
    ],
    language = "c++",
    deps = ["//:gpr_platform"],
)

grpc_cc_library(
    name = "xds_enabled_server",
    hdrs = [
        "ext/xds/xds_enabled_server.h",
    ],
    language = "c++",
)

grpc_cc_library(
    name = "grpc_xds_client",
    srcs = [
        "ext/xds/certificate_provider_store.cc",
        "ext/xds/file_watcher_certificate_provider_factory.cc",
        "ext/xds/xds_audit_logger_registry.cc",
        "ext/xds/xds_bootstrap_grpc.cc",
        "ext/xds/xds_certificate_provider.cc",
        "ext/xds/xds_client_grpc.cc",
        "ext/xds/xds_cluster.cc",
        "ext/xds/xds_cluster_specifier_plugin.cc",
        "ext/xds/xds_common_types.cc",
        "ext/xds/xds_endpoint.cc",
        "ext/xds/xds_health_status.cc",
        "ext/xds/xds_http_fault_filter.cc",
        "ext/xds/xds_http_filters.cc",
        "ext/xds/xds_http_rbac_filter.cc",
        "ext/xds/xds_http_stateful_session_filter.cc",
        "ext/xds/xds_lb_policy_registry.cc",
        "ext/xds/xds_listener.cc",
        "ext/xds/xds_route_config.cc",
        "ext/xds/xds_routing.cc",
        "ext/xds/xds_transport_grpc.cc",
        "lib/security/credentials/xds/xds_credentials.cc",
    ],
    hdrs = [
        "ext/xds/certificate_provider_store.h",
        "ext/xds/file_watcher_certificate_provider_factory.h",
        "ext/xds/xds_audit_logger_registry.h",
        "ext/xds/xds_bootstrap_grpc.h",
        "ext/xds/xds_certificate_provider.h",
        "ext/xds/xds_client_grpc.h",
        "ext/xds/xds_cluster.h",
        "ext/xds/xds_cluster_specifier_plugin.h",
        "ext/xds/xds_common_types.h",
        "ext/xds/xds_endpoint.h",
        "ext/xds/xds_health_status.h",
        "ext/xds/xds_http_fault_filter.h",
        "ext/xds/xds_http_filters.h",
        "ext/xds/xds_http_rbac_filter.h",
        "ext/xds/xds_http_stateful_session_filter.h",
        "ext/xds/xds_lb_policy_registry.h",
        "ext/xds/xds_listener.h",
        "ext/xds/xds_route_config.h",
        "ext/xds/xds_routing.h",
        "ext/xds/xds_transport_grpc.h",
        "lib/security/credentials/xds/xds_credentials.h",
    ],
    external_deps = [
        "absl/base:core_headers",
        "absl/functional:bind_front",
        "absl/memory",
        "absl/random",
        "absl/status",
        "absl/status:statusor",
        "absl/strings",
        "absl/strings:str_format",
        "absl/synchronization",
        "absl/types:optional",
        "absl/types:span",
        "absl/types:variant",
        "upb_lib",
        "upb_textformat_lib",
        "upb_json_lib",
        "re2",
        "upb_reflection",
        "upb_collections_lib",
    ],
    language = "c++",
    tags = ["nofixdeps"],
    deps = [
        "certificate_provider_factory",
        "certificate_provider_registry",
        "channel_args",
        "channel_creds_registry",
        "channel_fwd",
        "closure",
        "default_event_engine",
        "env",
        "envoy_admin_upb",
        "envoy_config_cluster_upb",
        "envoy_config_cluster_upbdefs",
        "envoy_config_core_upb",
        "envoy_config_endpoint_upb",
        "envoy_config_endpoint_upbdefs",
        "envoy_config_listener_upb",
        "envoy_config_listener_upbdefs",
        "envoy_config_rbac_upb",
        "envoy_config_route_upb",
        "envoy_config_route_upbdefs",
        "envoy_extensions_clusters_aggregate_upb",
        "envoy_extensions_clusters_aggregate_upbdefs",
        "envoy_extensions_filters_common_fault_upb",
        "envoy_extensions_filters_http_fault_upb",
        "envoy_extensions_filters_http_fault_upbdefs",
        "envoy_extensions_filters_http_rbac_upb",
        "envoy_extensions_filters_http_rbac_upbdefs",
        "envoy_extensions_filters_http_router_upb",
        "envoy_extensions_filters_http_router_upbdefs",
        "envoy_extensions_filters_http_stateful_session_upb",
        "envoy_extensions_filters_http_stateful_session_upbdefs",
        "envoy_extensions_filters_network_http_connection_manager_upb",
        "envoy_extensions_filters_network_http_connection_manager_upbdefs",
        "envoy_extensions_http_stateful_session_cookie_upb",
        "envoy_extensions_http_stateful_session_cookie_upbdefs",
        "envoy_extensions_load_balancing_policies_client_side_weighted_round_robin_upb",
        "envoy_extensions_load_balancing_policies_pick_first_upb",
        "envoy_extensions_load_balancing_policies_ring_hash_upb",
        "envoy_extensions_load_balancing_policies_wrr_locality_upb",
        "envoy_extensions_transport_sockets_tls_upb",
        "envoy_extensions_transport_sockets_tls_upbdefs",
        "envoy_service_discovery_upb",
        "envoy_service_discovery_upbdefs",
        "envoy_service_load_stats_upb",
        "envoy_service_load_stats_upbdefs",
        "envoy_service_status_upb",
        "envoy_service_status_upbdefs",
        "envoy_type_http_upb",
        "envoy_type_matcher_upb",
        "envoy_type_upb",
        "error",
        "google_rpc_status_upb",
        "grpc_audit_logging",
        "grpc_fake_credentials",
        "grpc_fault_injection_filter",
        "grpc_lb_policy_pick_first",
        "grpc_lb_xds_channel_args",
        "grpc_matchers",
        "grpc_outlier_detection_header",
        "grpc_rbac_filter",
        "grpc_sockaddr",
        "grpc_stateful_session_filter",
        "grpc_tls_credentials",
        "grpc_transport_chttp2_client_connector",
        "init_internally",
        "iomgr_fwd",
        "json",
        "json_args",
        "json_object_loader",
        "json_reader",
        "json_util",
        "json_writer",
        "lb_policy_registry",
        "match",
        "pollset_set",
        "protobuf_any_upb",
        "protobuf_duration_upb",
        "protobuf_struct_upb",
        "protobuf_struct_upbdefs",
        "protobuf_timestamp_upb",
        "protobuf_wrappers_upb",
        "ref_counted",
        "resolved_address",
        "rls_config_upb",
        "rls_config_upbdefs",
        "slice",
        "slice_refcount",
        "status_helper",
        "time",
        "unique_type_name",
        "upb_utils",
        "useful",
        "validation_errors",
        "xds_type_upb",
        "xds_type_upbdefs",
        "//:channel_arg_names",
        "//:config",
        "//:debug_location",
        "//:endpoint_addresses",
        "//:exec_ctx",
        "//:gpr",
        "//:grpc_base",
        "//:grpc_client_channel",
        "//:grpc_credentials_util",
        "//:grpc_public_hdrs",
        "//:grpc_security_base",
        "//:grpc_trace",
        "//:iomgr_timer",
        "//:orphanable",
        "//:parse_address",
        "//:ref_counted_ptr",
        "//:sockaddr_utils",
        "//:tsi_ssl_credentials",
        "//:uri_parser",
        "//:work_serializer",
        "//:xds_client",
    ],
)

grpc_cc_library(
    name = "grpc_xds_channel_stack_modifier",
    srcs = [
        "ext/xds/xds_channel_stack_modifier.cc",
    ],
    hdrs = [
        "ext/xds/xds_channel_stack_modifier.h",
    ],
    external_deps = ["absl/strings"],
    language = "c++",
    deps = [
        "channel_args",
        "channel_fwd",
        "channel_init",
        "channel_stack_type",
        "ref_counted",
        "useful",
        "//:channel_stack_builder",
        "//:config",
        "//:gpr_platform",
        "//:grpc_base",
        "//:ref_counted_ptr",
    ],
)

grpc_cc_library(
    name = "grpc_xds_server_config_fetcher",
    srcs = [
        "ext/xds/xds_server_config_fetcher.cc",
    ],
    external_deps = [
        "absl/base:core_headers",
        "absl/status",
        "absl/status:statusor",
        "absl/strings",
        "absl/types:optional",
        "absl/types:variant",
    ],
    language = "c++",
    deps = [
        "channel_args",
        "channel_args_preconditioning",
        "channel_fwd",
        "grpc_server_config_selector",
        "grpc_server_config_selector_filter",
        "grpc_service_config",
        "grpc_sockaddr",
        "grpc_tls_credentials",
        "grpc_xds_channel_stack_modifier",
        "grpc_xds_client",
        "iomgr_fwd",
        "match",
        "resolved_address",
        "slice_refcount",
        "unique_type_name",
        "//:config",
        "//:debug_location",
        "//:exec_ctx",
        "//:gpr",
        "//:grpc_base",
        "//:grpc_public_hdrs",
        "//:grpc_security_base",
        "//:grpc_service_config_impl",
        "//:grpc_trace",
        "//:parse_address",
        "//:ref_counted_ptr",
        "//:sockaddr_utils",
        "//:uri_parser",
    ],
)

grpc_cc_library(
    name = "channel_creds_registry_init",
    srcs = [
        "lib/security/credentials/channel_creds_registry_init.cc",
    ],
    external_deps = ["absl/strings"],
    language = "c++",
    deps = [
        "channel_creds_registry",
        "grpc_fake_credentials",
        "grpc_google_default_credentials",
        "grpc_tls_credentials",
        "json",
        "json_args",
        "json_object_loader",
        "time",
        "validation_errors",
        "//:config",
        "//:gpr",
        "//:gpr_platform",
        "//:grpc_security_base",
        "//:ref_counted_ptr",
    ],
)

grpc_cc_library(
    name = "grpc_lb_policy_cds",
    srcs = [
        "ext/filters/client_channel/lb_policy/xds/cds.cc",
    ],
    external_deps = [
        "absl/status",
        "absl/status:statusor",
        "absl/strings",
        "absl/types:optional",
        "absl/types:variant",
    ],
    language = "c++",
    deps = [
        "channel_args",
        "delegating_helper",
        "grpc_matchers",
        "grpc_outlier_detection_header",
        "grpc_tls_credentials",
        "grpc_xds_client",
        "json",
        "json_args",
        "json_object_loader",
        "json_writer",
        "lb_policy",
        "lb_policy_factory",
        "lb_policy_registry",
        "match",
        "pollset_set",
        "time",
        "unique_type_name",
        "//:config",
        "//:debug_location",
        "//:gpr",
        "//:grpc_base",
        "//:grpc_security_base",
        "//:grpc_trace",
        "//:orphanable",
        "//:ref_counted_ptr",
        "//:work_serializer",
    ],
)

grpc_cc_library(
    name = "grpc_lb_xds_channel_args",
    hdrs = [
        "ext/filters/client_channel/lb_policy/xds/xds_channel_args.h",
    ],
    language = "c++",
    deps = [
        "//:endpoint_addresses",
        "//:gpr_platform",
    ],
)

grpc_cc_library(
    name = "grpc_lb_policy_xds_cluster_resolver",
    srcs = [
        "ext/filters/client_channel/lb_policy/xds/xds_cluster_resolver.cc",
    ],
    external_deps = [
        "absl/status",
        "absl/status:statusor",
        "absl/strings",
        "absl/types:optional",
    ],
    language = "c++",
    deps = [
        "channel_args",
        "delegating_helper",
        "grpc_lb_address_filtering",
        "grpc_lb_xds_channel_args",
        "grpc_xds_client",
        "json",
        "json_args",
        "json_object_loader",
        "json_writer",
        "lb_policy",
        "lb_policy_factory",
        "lb_policy_registry",
        "no_destruct",
        "pollset_set",
        "ref_counted_string",
        "validation_errors",
        "//:channel_arg_names",
        "//:config",
        "//:debug_location",
        "//:endpoint_addresses",
        "//:gpr",
        "//:grpc_base",
        "//:grpc_client_channel",
        "//:grpc_resolver",
        "//:grpc_resolver_fake",
        "//:grpc_trace",
        "//:orphanable",
        "//:ref_counted_ptr",
        "//:work_serializer",
        "//:xds_client",
    ],
)

grpc_cc_library(
    name = "grpc_lb_policy_xds_cluster_impl",
    srcs = [
        "ext/filters/client_channel/lb_policy/xds/xds_cluster_impl.cc",
    ],
    external_deps = [
        "absl/base:core_headers",
        "absl/status",
        "absl/status:statusor",
        "absl/strings",
        "absl/types:optional",
        "absl/types:variant",
    ],
    language = "c++",
    deps = [
        "channel_args",
        "delegating_helper",
        "grpc_backend_metric_data",
        "grpc_lb_xds_channel_args",
        "grpc_xds_client",
        "json",
        "json_args",
        "json_object_loader",
        "lb_policy",
        "lb_policy_factory",
        "lb_policy_registry",
        "pollset_set",
        "ref_counted",
        "resolved_address",
        "subchannel_interface",
        "validation_errors",
        "//:config",
        "//:debug_location",
        "//:endpoint_addresses",
        "//:gpr",
        "//:grpc_base",
        "//:grpc_client_channel",
        "//:grpc_trace",
        "//:orphanable",
        "//:ref_counted_ptr",
        "//:xds_client",
    ],
)

grpc_cc_library(
    name = "grpc_lb_policy_xds_cluster_manager",
    srcs = [
        "ext/filters/client_channel/lb_policy/xds/xds_cluster_manager.cc",
    ],
    external_deps = [
        "absl/status",
        "absl/status:statusor",
        "absl/strings",
        "absl/types:optional",
    ],
    language = "c++",
    deps = [
        "channel_args",
        "delegating_helper",
        "grpc_resolver_xds_header",
        "json",
        "json_args",
        "json_object_loader",
        "lb_policy",
        "lb_policy_factory",
        "lb_policy_registry",
        "pollset_set",
        "time",
        "validation_errors",
        "//:config",
        "//:debug_location",
        "//:endpoint_addresses",
        "//:exec_ctx",
        "//:gpr",
        "//:gpr_platform",
        "//:grpc_base",
        "//:grpc_client_channel",
        "//:grpc_trace",
        "//:orphanable",
        "//:ref_counted_ptr",
        "//:work_serializer",
    ],
)

grpc_cc_library(
    name = "grpc_lb_policy_xds_wrr_locality",
    srcs = [
        "ext/filters/client_channel/lb_policy/xds/xds_wrr_locality.cc",
    ],
    external_deps = [
        "absl/status",
        "absl/status:statusor",
        "absl/strings",
        "absl/types:optional",
    ],
    language = "c++",
    deps = [
        "channel_args",
        "delegating_helper",
        "grpc_lb_xds_channel_args",
        "json",
        "json_args",
        "json_object_loader",
        "json_writer",
        "lb_policy",
        "lb_policy_factory",
        "lb_policy_registry",
        "pollset_set",
        "validation_errors",
        "//:config",
        "//:debug_location",
        "//:endpoint_addresses",
        "//:gpr",
        "//:grpc_base",
        "//:grpc_trace",
        "//:orphanable",
        "//:ref_counted_ptr",
        "//:xds_client",
    ],
)

grpc_cc_library(
    name = "grpc_lb_address_filtering",
    srcs = [
        "ext/filters/client_channel/lb_policy/address_filtering.cc",
    ],
    hdrs = [
        "ext/filters/client_channel/lb_policy/address_filtering.h",
    ],
    external_deps = [
        "absl/status:statusor",
        "absl/strings",
    ],
    language = "c++",
    deps = [
        "channel_args",
        "ref_counted",
        "ref_counted_string",
        "//:endpoint_addresses",
        "//:gpr_platform",
        "//:ref_counted_ptr",
    ],
)

grpc_cc_library(
    name = "health_check_client",
    srcs = [
        "ext/filters/client_channel/lb_policy/health_check_client.cc",
    ],
    hdrs = [
        "ext/filters/client_channel/lb_policy/health_check_client.h",
        "ext/filters/client_channel/lb_policy/health_check_client_internal.h",
    ],
    external_deps = [
        "absl/base:core_headers",
        "absl/status",
        "absl/status:statusor",
        "absl/strings",
        "absl/types:optional",
        "upb_lib",
    ],
    language = "c++",
    deps = [
        "channel_args",
        "closure",
        "error",
        "iomgr_fwd",
        "pollset_set",
        "slice",
        "subchannel_interface",
        "unique_type_name",
        "//:channel_arg_names",
        "//:debug_location",
        "//:exec_ctx",
        "//:gpr",
        "//:grpc_base",
        "//:grpc_client_channel",
        "//:grpc_health_upb",
        "//:grpc_public_hdrs",
        "//:grpc_trace",
        "//:orphanable",
        "//:ref_counted_ptr",
        "//:sockaddr_utils",
        "//:work_serializer",
    ],
)

grpc_cc_library(
    name = "grpc_lb_subchannel_list",
    hdrs = [
        "ext/filters/client_channel/lb_policy/subchannel_list.h",
    ],
    external_deps = [
        "absl/status",
        "absl/types:optional",
    ],
    language = "c++",
    deps = [
        "channel_args",
        "dual_ref_counted",
        "gpr_manual_constructor",
        "health_check_client",
        "iomgr_fwd",
        "lb_policy",
        "subchannel_interface",
        "//:debug_location",
        "//:gpr",
        "//:grpc_base",
        "//:ref_counted_ptr",
        "//:server_address",
        "//:work_serializer",
    ],
)

grpc_cc_library(
    name = "lb_endpoint_list",
    srcs = [
        "ext/filters/client_channel/lb_policy/endpoint_list.cc",
    ],
    hdrs = [
        "ext/filters/client_channel/lb_policy/endpoint_list.h",
    ],
    external_deps = [
        "absl/functional:any_invocable",
        "absl/status",
        "absl/status:statusor",
        "absl/types:optional",
    ],
    language = "c++",
    deps = [
        "channel_args",
        "delegating_helper",
        "grpc_lb_policy_pick_first",
        "json",
        "lb_policy",
        "lb_policy_registry",
        "pollset_set",
        "resolved_address",
        "subchannel_interface",
        "//:config",
        "//:debug_location",
        "//:endpoint_addresses",
        "//:gpr",
        "//:grpc_base",
        "//:orphanable",
        "//:ref_counted_ptr",
        "//:work_serializer",
    ],
)

grpc_cc_library(
    name = "grpc_lb_policy_pick_first",
    srcs = [
        "ext/filters/client_channel/lb_policy/pick_first/pick_first.cc",
    ],
    hdrs = [
        "ext/filters/client_channel/lb_policy/pick_first/pick_first.h",
    ],
    external_deps = [
        "absl/algorithm:container",
        "absl/random",
        "absl/status",
        "absl/status:statusor",
        "absl/strings",
        "absl/types:optional",
    ],
    language = "c++",
    deps = [
        "channel_args",
        "experiments",
        "health_check_client",
        "iomgr_fwd",
        "json",
        "json_args",
        "json_object_loader",
        "lb_policy",
        "lb_policy_factory",
        "resolved_address",
        "subchannel_interface",
        "time",
        "useful",
        "//:channel_arg_names",
        "//:config",
        "//:debug_location",
        "//:endpoint_addresses",
        "//:exec_ctx",
        "//:gpr",
        "//:grpc_base",
        "//:grpc_trace",
        "//:orphanable",
        "//:ref_counted_ptr",
        "//:work_serializer",
    ],
)

grpc_cc_library(
    name = "grpc_lb_policy_ring_hash",
    srcs = [
        "ext/filters/client_channel/lb_policy/ring_hash/ring_hash.cc",
    ],
    hdrs = [
        "ext/filters/client_channel/lb_policy/ring_hash/ring_hash.h",
    ],
    external_deps = [
        "absl/base:core_headers",
        "absl/container:inlined_vector",
        "absl/status",
        "absl/status:statusor",
        "absl/strings",
        "absl/types:optional",
        "xxhash",
    ],
    language = "c++",
    deps = [
        "channel_args",
        "closure",
        "delegating_helper",
        "error",
        "grpc_lb_policy_pick_first",
        "grpc_service_config",
        "json",
        "json_args",
        "json_object_loader",
        "lb_policy",
        "lb_policy_factory",
        "lb_policy_registry",
        "pollset_set",
        "ref_counted",
        "resolved_address",
        "unique_type_name",
        "validation_errors",
        "//:channel_arg_names",
        "//:config",
        "//:debug_location",
        "//:endpoint_addresses",
        "//:exec_ctx",
        "//:gpr",
        "//:grpc_base",
        "//:grpc_client_channel",
        "//:grpc_trace",
        "//:orphanable",
        "//:ref_counted_ptr",
        "//:sockaddr_utils",
        "//:work_serializer",
    ],
)

grpc_cc_library(
    name = "grpc_lb_policy_round_robin",
    srcs = [
        "ext/filters/client_channel/lb_policy/round_robin/round_robin.cc",
    ],
    external_deps = [
        "absl/meta:type_traits",
        "absl/random",
        "absl/status",
        "absl/status:statusor",
        "absl/strings",
        "absl/types:optional",
    ],
    language = "c++",
    deps = [
        "channel_args",
        "experiments",
        "grpc_lb_subchannel_list",
        "json",
        "lb_endpoint_list",
        "lb_policy",
        "lb_policy_factory",
        "subchannel_interface",
        "//:config",
        "//:debug_location",
        "//:endpoint_addresses",
        "//:gpr",
        "//:grpc_base",
        "//:grpc_trace",
        "//:orphanable",
        "//:ref_counted_ptr",
        "//:server_address",
        "//:work_serializer",
    ],
)

grpc_cc_library(
    name = "static_stride_scheduler",
    srcs = [
        "ext/filters/client_channel/lb_policy/weighted_round_robin/static_stride_scheduler.cc",
    ],
    hdrs = [
        "ext/filters/client_channel/lb_policy/weighted_round_robin/static_stride_scheduler.h",
    ],
    external_deps = [
        "absl/functional:any_invocable",
        "absl/types:optional",
        "absl/types:span",
    ],
    language = "c++",
    deps = ["//:gpr"],
)

grpc_cc_library(
    name = "grpc_lb_policy_weighted_round_robin",
    srcs = [
        "ext/filters/client_channel/lb_policy/weighted_round_robin/weighted_round_robin.cc",
    ],
    external_deps = [
        "absl/base:core_headers",
        "absl/meta:type_traits",
        "absl/random",
        "absl/status",
        "absl/status:statusor",
        "absl/strings",
        "absl/types:optional",
        "absl/types:variant",
    ],
    language = "c++",
    deps = [
        "channel_args",
        "experiments",
        "grpc_backend_metric_data",
        "grpc_lb_subchannel_list",
        "json",
        "json_args",
        "json_object_loader",
        "lb_endpoint_list",
        "lb_policy",
        "lb_policy_factory",
        "ref_counted",
        "resolved_address",
        "static_stride_scheduler",
        "stats_data",
        "subchannel_interface",
        "time",
        "validation_errors",
        "//:config",
        "//:debug_location",
        "//:endpoint_addresses",
        "//:exec_ctx",
        "//:gpr",
        "//:grpc_base",
        "//:grpc_client_channel",
        "//:grpc_trace",
        "//:orphanable",
        "//:ref_counted_ptr",
        "//:server_address",
        "//:sockaddr_utils",
        "//:stats",
        "//:work_serializer",
    ],
)

grpc_cc_library(
    name = "grpc_outlier_detection_header",
    hdrs = [
        "ext/filters/client_channel/lb_policy/outlier_detection/outlier_detection.h",
    ],
    external_deps = ["absl/types:optional"],
    language = "c++",
    deps = [
        "json",
        "json_args",
        "json_object_loader",
        "time",
        "validation_errors",
        "//:gpr_platform",
    ],
)

grpc_cc_library(
    name = "grpc_lb_policy_outlier_detection",
    srcs = [
        "ext/filters/client_channel/lb_policy/outlier_detection/outlier_detection.cc",
    ],
    external_deps = [
        "absl/base:core_headers",
        "absl/meta:type_traits",
        "absl/random",
        "absl/status",
        "absl/status:statusor",
        "absl/strings",
        "absl/types:variant",
    ],
    language = "c++",
    deps = [
        "channel_args",
        "delegating_helper",
        "experiments",
        "grpc_outlier_detection_header",
        "health_check_client",
        "iomgr_fwd",
        "json",
        "lb_policy",
        "lb_policy_factory",
        "lb_policy_registry",
        "pollset_set",
        "ref_counted",
        "resolved_address",
        "subchannel_interface",
        "unique_type_name",
        "validation_errors",
        "//:config",
        "//:debug_location",
        "//:endpoint_addresses",
        "//:exec_ctx",
        "//:gpr",
        "//:grpc_base",
        "//:grpc_client_channel",
        "//:grpc_trace",
        "//:orphanable",
        "//:ref_counted_ptr",
        "//:sockaddr_utils",
        "//:work_serializer",
    ],
)

grpc_cc_library(
    name = "grpc_lb_policy_priority",
    srcs = [
        "ext/filters/client_channel/lb_policy/priority/priority.cc",
    ],
    external_deps = [
        "absl/status",
        "absl/status:statusor",
        "absl/strings",
        "absl/types:optional",
    ],
    language = "c++",
    deps = [
        "channel_args",
        "delegating_helper",
        "grpc_lb_address_filtering",
        "json",
        "json_args",
        "json_object_loader",
        "lb_policy",
        "lb_policy_factory",
        "lb_policy_registry",
        "pollset_set",
        "ref_counted_string",
        "time",
        "validation_errors",
        "//:channel_arg_names",
        "//:config",
        "//:debug_location",
        "//:endpoint_addresses",
        "//:exec_ctx",
        "//:gpr",
        "//:grpc_base",
        "//:grpc_client_channel",
        "//:grpc_trace",
        "//:orphanable",
        "//:ref_counted_ptr",
        "//:work_serializer",
    ],
)

grpc_cc_library(
    name = "grpc_lb_policy_weighted_target",
    srcs = [
        "ext/filters/client_channel/lb_policy/weighted_target/weighted_target.cc",
    ],
    external_deps = [
        "absl/base:core_headers",
        "absl/meta:type_traits",
        "absl/random",
        "absl/status",
        "absl/status:statusor",
        "absl/strings",
        "absl/types:optional",
    ],
    language = "c++",
    deps = [
        "channel_args",
        "delegating_helper",
        "grpc_lb_address_filtering",
        "json",
        "json_args",
        "json_object_loader",
        "lb_policy",
        "lb_policy_factory",
        "lb_policy_registry",
        "pollset_set",
        "time",
        "validation_errors",
        "//:config",
        "//:debug_location",
        "//:endpoint_addresses",
        "//:exec_ctx",
        "//:gpr",
        "//:grpc_base",
        "//:grpc_client_channel",
        "//:grpc_trace",
        "//:orphanable",
        "//:ref_counted_ptr",
        "//:work_serializer",
    ],
)

grpc_cc_library(
    name = "grpc_lb_policy_xds_override_host",
    srcs = [
        "ext/filters/client_channel/lb_policy/xds/xds_override_host.cc",
    ],
    hdrs = [
        "ext/filters/client_channel/lb_policy/xds/xds_override_host.h",
    ],
    external_deps = [
        "absl/base:core_headers",
        "absl/status",
        "absl/status:statusor",
        "absl/strings",
        "absl/types:optional",
        "absl/types:span",
        "absl/types:variant",
    ],
    language = "c++",
    deps = [
        "channel_args",
        "closure",
        "delegating_helper",
        "error",
        "experiments",
        "grpc_stateful_session_filter",
        "grpc_xds_client",
        "iomgr_fwd",
        "json",
        "json_args",
        "json_object_loader",
        "lb_policy",
        "lb_policy_factory",
        "lb_policy_registry",
        "match",
        "pollset_set",
        "ref_counted_string",
        "resolved_address",
        "subchannel_interface",
        "validation_errors",
        "//:config",
        "//:debug_location",
        "//:endpoint_addresses",
        "//:exec_ctx",
        "//:gpr",
        "//:grpc_base",
        "//:grpc_client_channel",
        "//:grpc_trace",
        "//:orphanable",
        "//:ref_counted_ptr",
        "//:sockaddr_utils",
        "//:work_serializer",
    ],
)

grpc_cc_library(
    name = "lb_server_load_reporting_filter",
    srcs = [
        "ext/filters/load_reporting/server_load_reporting_filter.cc",
    ],
    hdrs = [
        "ext/filters/load_reporting/registered_opencensus_objects.h",
        "ext/filters/load_reporting/server_load_reporting_filter.h",
        "//:src/cpp/server/load_reporter/constants.h",
    ],
    external_deps = [
        "absl/container:inlined_vector",
        "absl/status",
        "absl/status:statusor",
        "absl/strings",
        "absl/strings:str_format",
        "absl/types:optional",
        "opencensus-stats",
        "opencensus-tags",
    ],
    language = "c++",
    deps = [
        "arena_promise",
        "channel_args",
        "channel_fwd",
        "channel_stack_type",
        "context",
        "grpc_sockaddr",
        "resolved_address",
        "seq",
        "slice",
<<<<<<< HEAD
=======
        "//:channel_arg_names",
        "//:channel_stack_builder",
>>>>>>> c9df0ca4
        "//:config",
        "//:gpr",
        "//:gpr_platform",
        "//:grpc_base",
        "//:grpc_public_hdrs",
        "//:grpc_security_base",
        "//:parse_address",
        "//:promise",
        "//:uri_parser",
    ],
    alwayslink = 1,
)

grpc_cc_library(
    name = "grpc_backend_metric_filter",
    srcs = [
        "ext/filters/backend_metrics/backend_metric_filter.cc",
    ],
    hdrs = [
        "ext/filters/backend_metrics/backend_metric_filter.h",
    ],
    external_deps = [
        "absl/status:statusor",
        "absl/strings",
        "absl/types:optional",
        "upb_lib",
    ],
    language = "c++",
    deps = [
        "arena_promise",
        "channel_args",
        "channel_fwd",
        "channel_stack_type",
        "context",
        "grpc_backend_metric_data",
        "grpc_backend_metric_provider",
        "map",
        "slice",
<<<<<<< HEAD
=======
        "//:channel_arg_names",
        "//:channel_stack_builder",
>>>>>>> c9df0ca4
        "//:config",
        "//:gpr",
        "//:gpr_platform",
        "//:grpc_base",
        "//:grpc_trace",
        "//:legacy_context",
        "//:xds_orca_upb",
    ],
)

grpc_cc_library(
    name = "polling_resolver",
    srcs = [
        "ext/filters/client_channel/resolver/polling_resolver.cc",
    ],
    hdrs = [
        "ext/filters/client_channel/resolver/polling_resolver.h",
    ],
    external_deps = [
        "absl/status",
        "absl/status:statusor",
        "absl/strings",
        "absl/types:optional",
    ],
    language = "c++",
    deps = [
        "channel_args",
        "grpc_service_config",
        "iomgr_fwd",
        "time",
        "//:backoff",
        "//:debug_location",
        "//:endpoint_addresses",
        "//:event_engine_base_hdrs",
        "//:exec_ctx",
        "//:gpr",
        "//:grpc_resolver",
        "//:grpc_trace",
        "//:orphanable",
        "//:ref_counted_ptr",
        "//:uri_parser",
        "//:work_serializer",
    ],
)

grpc_cc_library(
    name = "service_config_helper",
    srcs = ["ext/filters/client_channel/resolver/dns/event_engine/service_config_helper.cc"],
    hdrs = ["ext/filters/client_channel/resolver/dns/event_engine/service_config_helper.h"],
    external_deps = [
        "absl/status:statusor",
        "absl/strings",
    ],
    language = "c++",
    deps = [
        "json",
        "json_args",
        "json_object_loader",
        "json_reader",
        "json_writer",
        "status_helper",
        "//:gpr_platform",
        "//:grpc_base",
    ],
)

grpc_cc_library(
    name = "grpc_resolver_dns_event_engine",
    srcs = ["ext/filters/client_channel/resolver/dns/event_engine/event_engine_client_channel_resolver.cc"],
    hdrs = ["ext/filters/client_channel/resolver/dns/event_engine/event_engine_client_channel_resolver.h"],
    external_deps = [
        "absl/base:core_headers",
        "absl/cleanup",
        "absl/status",
        "absl/status:statusor",
        "absl/strings",
        "absl/types:optional",
    ],
    language = "c++",
    deps = [
        "channel_args",
        "event_engine_common",
        "grpc_service_config",
        "polling_resolver",
        "service_config_helper",
        "time",
        "validation_errors",
        "//:backoff",
        "//:channel_arg_names",
        "//:debug_location",
        "//:endpoint_addresses",
        "//:exec_ctx",
        "//:gpr",
        "//:gpr_platform",
        "//:grpc_base",
        "//:grpc_grpclb_balancer_addresses",
        "//:grpc_resolver",
        "//:grpc_service_config_impl",
        "//:grpc_trace",
        "//:orphanable",
        "//:ref_counted_ptr",
        "//:uri_parser",
    ],
)

grpc_cc_library(
    name = "grpc_resolver_dns_plugin",
    srcs = [
        "ext/filters/client_channel/resolver/dns/dns_resolver_plugin.cc",
    ],
    hdrs = [
        "ext/filters/client_channel/resolver/dns/dns_resolver_plugin.h",
    ],
    external_deps = ["absl/strings"],
    language = "c++",
    deps = [
        "experiments",
        "grpc_resolver_dns_event_engine",
        "grpc_resolver_dns_native",
        "//:config",
        "//:config_vars",
        "//:gpr",
        "//:grpc_resolver",
        "//:grpc_resolver_dns_ares",
    ],
)

grpc_cc_library(
    name = "grpc_resolver_dns_native",
    srcs = [
        "ext/filters/client_channel/resolver/dns/native/dns_resolver.cc",
    ],
    hdrs = [
        "ext/filters/client_channel/resolver/dns/native/dns_resolver.h",
    ],
    external_deps = [
        "absl/functional:bind_front",
        "absl/status",
        "absl/status:statusor",
        "absl/strings",
        "absl/types:optional",
    ],
    language = "c++",
    deps = [
        "channel_args",
        "polling_resolver",
        "resolved_address",
        "time",
        "//:backoff",
        "//:channel_arg_names",
        "//:config",
        "//:debug_location",
        "//:endpoint_addresses",
        "//:gpr",
        "//:grpc_base",
        "//:grpc_resolver",
        "//:grpc_trace",
        "//:orphanable",
        "//:ref_counted_ptr",
        "//:uri_parser",
    ],
)

grpc_cc_library(
    name = "grpc_resolver_sockaddr",
    srcs = [
        "ext/filters/client_channel/resolver/sockaddr/sockaddr_resolver.cc",
    ],
    external_deps = [
        "absl/status:statusor",
        "absl/strings",
    ],
    language = "c++",
    deps = [
        "channel_args",
        "iomgr_port",
        "resolved_address",
        "//:config",
        "//:endpoint_addresses",
        "//:gpr",
        "//:grpc_resolver",
        "//:orphanable",
        "//:parse_address",
        "//:uri_parser",
    ],
)

grpc_cc_library(
    name = "grpc_resolver_binder",
    srcs = [
        "ext/filters/client_channel/resolver/binder/binder_resolver.cc",
    ],
    external_deps = [
        "absl/status",
        "absl/status:statusor",
        "absl/strings",
    ],
    language = "c++",
    deps = [
        "channel_args",
        "error",
        "iomgr_port",
        "resolved_address",
        "status_helper",
        "//:config",
        "//:endpoint_addresses",
        "//:gpr",
        "//:grpc_resolver",
        "//:orphanable",
        "//:uri_parser",
    ],
)

grpc_cc_library(
    name = "grpc_resolver_xds_header",
    hdrs = [
        "ext/filters/client_channel/resolver/xds/xds_resolver.h",
    ],
    external_deps = ["absl/strings"],
    language = "c++",
    deps = [
        "grpc_service_config",
        "unique_type_name",
        "//:gpr_platform",
    ],
)

grpc_cc_library(
    name = "grpc_resolver_xds",
    srcs = [
        "ext/filters/client_channel/resolver/xds/xds_resolver.cc",
    ],
    external_deps = [
        "absl/meta:type_traits",
        "absl/random",
        "absl/status",
        "absl/status:statusor",
        "absl/strings",
        "absl/strings:str_format",
        "absl/types:optional",
        "absl/types:variant",
        "re2",
        "xxhash",
    ],
    language = "c++",
    deps = [
        "arena",
        "arena_promise",
        "channel_args",
        "channel_fwd",
        "context",
        "dual_ref_counted",
        "experiments",
        "grpc_lb_policy_ring_hash",
        "grpc_resolver_xds_header",
        "grpc_service_config",
        "grpc_xds_client",
        "iomgr_fwd",
        "match",
        "pollset_set",
        "ref_counted",
        "slice",
        "time",
        "//:channel_arg_names",
        "//:config",
        "//:debug_location",
        "//:endpoint_addresses",
        "//:gpr",
        "//:grpc_base",
        "//:grpc_client_channel",
        "//:grpc_public_hdrs",
        "//:grpc_resolver",
        "//:grpc_service_config_impl",
        "//:grpc_trace",
        "//:legacy_context",
        "//:orphanable",
        "//:ref_counted_ptr",
        "//:uri_parser",
        "//:work_serializer",
        "//:xds_client",
    ],
)

grpc_cc_library(
    name = "grpc_resolver_c2p",
    srcs = [
        "ext/filters/client_channel/resolver/google_c2p/google_c2p_resolver.cc",
    ],
    external_deps = [
        "absl/status:statusor",
        "absl/strings",
        "absl/types:optional",
    ],
    language = "c++",
    deps = [
        "channel_args",
        "env",
        "gcp_metadata_query",
        "grpc_xds_client",
        "json",
        "json_writer",
        "resource_quota",
        "time",
        "//:alts_util",
        "//:config",
        "//:debug_location",
        "//:gpr",
        "//:grpc_base",
        "//:grpc_resolver",
        "//:orphanable",
        "//:ref_counted_ptr",
        "//:uri_parser",
        "//:work_serializer",
        "//:xds_client",
    ],
)

grpc_cc_library(
    name = "hpack_constants",
    hdrs = [
        "ext/transport/chttp2/transport/hpack_constants.h",
    ],
    language = "c++",
    deps = ["//:gpr_platform"],
)

grpc_cc_library(
    name = "hpack_encoder_table",
    srcs = [
        "ext/transport/chttp2/transport/hpack_encoder_table.cc",
    ],
    hdrs = [
        "ext/transport/chttp2/transport/hpack_encoder_table.h",
    ],
    external_deps = ["absl/container:inlined_vector"],
    language = "c++",
    deps = [
        "hpack_constants",
        "//:gpr",
    ],
)

grpc_cc_library(
    name = "chttp2_flow_control",
    srcs = [
        "ext/transport/chttp2/transport/flow_control.cc",
    ],
    hdrs = [
        "ext/transport/chttp2/transport/flow_control.h",
    ],
    external_deps = [
        "absl/functional:function_ref",
        "absl/status",
        "absl/strings",
        "absl/strings:str_format",
        "absl/types:optional",
    ],
    deps = [
        "bdp_estimator",
        "experiments",
        "http2_settings",
        "memory_quota",
        "pid_controller",
        "time",
        "useful",
        "//:gpr",
        "//:grpc_trace",
    ],
)

grpc_cc_library(
    name = "ping_abuse_policy",
    srcs = [
        "ext/transport/chttp2/transport/ping_abuse_policy.cc",
    ],
    hdrs = [
        "ext/transport/chttp2/transport/ping_abuse_policy.h",
    ],
    external_deps = [
        "absl/strings",
        "absl/types:optional",
    ],
    deps = [
        "channel_args",
        "time",
        "//:channel_arg_names",
        "//:gpr_platform",
    ],
)

grpc_cc_library(
    name = "ping_callbacks",
    srcs = [
        "ext/transport/chttp2/transport/ping_callbacks.cc",
    ],
    hdrs = [
        "ext/transport/chttp2/transport/ping_callbacks.h",
    ],
    external_deps = [
        "absl/container:flat_hash_map",
        "absl/functional:any_invocable",
        "absl/hash",
        "absl/meta:type_traits",
        "absl/random:bit_gen_ref",
        "absl/random:distributions",
        "absl/types:optional",
    ],
    deps = [
        "time",
        "//:event_engine_base_hdrs",
        "//:gpr",
        "//:gpr_platform",
        "//:grpc_trace",
    ],
)

grpc_cc_library(
    name = "ping_rate_policy",
    srcs = [
        "ext/transport/chttp2/transport/ping_rate_policy.cc",
    ],
    hdrs = [
        "ext/transport/chttp2/transport/ping_rate_policy.h",
    ],
    external_deps = [
        "absl/strings",
        "absl/types:optional",
        "absl/types:variant",
    ],
    deps = [
        "channel_args",
        "experiments",
        "match",
        "time",
        "//:channel_arg_names",
        "//:gpr_platform",
    ],
)

grpc_cc_library(
    name = "max_concurrent_streams_policy",
    srcs = [
        "ext/transport/chttp2/transport/max_concurrent_streams_policy.cc",
    ],
    hdrs = [
        "ext/transport/chttp2/transport/max_concurrent_streams_policy.h",
    ],
    deps = [
        "//:gpr",
        "//:gpr_platform",
    ],
)

grpc_cc_library(
    name = "huffsyms",
    srcs = [
        "ext/transport/chttp2/transport/huffsyms.cc",
    ],
    hdrs = [
        "ext/transport/chttp2/transport/huffsyms.h",
    ],
    deps = ["//:gpr_platform"],
)

grpc_cc_library(
    name = "decode_huff",
    srcs = [
        "ext/transport/chttp2/transport/decode_huff.cc",
    ],
    hdrs = [
        "ext/transport/chttp2/transport/decode_huff.h",
    ],
    deps = ["//:gpr_platform"],
)

grpc_cc_library(
    name = "http2_settings",
    srcs = [
        "ext/transport/chttp2/transport/http2_settings.cc",
    ],
    hdrs = [
        "ext/transport/chttp2/transport/http2_settings.h",
    ],
    deps = [
        "http2_errors",
        "useful",
        "//:gpr_platform",
    ],
)

grpc_cc_library(
    name = "grpc_transport_chttp2_alpn",
    srcs = [
        "ext/transport/chttp2/alpn/alpn.cc",
    ],
    hdrs = [
        "ext/transport/chttp2/alpn/alpn.h",
    ],
    language = "c++",
    deps = [
        "useful",
        "//:gpr",
    ],
)

grpc_cc_library(
    name = "grpc_transport_chttp2_client_connector",
    srcs = [
        "ext/transport/chttp2/client/chttp2_connector.cc",
    ],
    hdrs = [
        "ext/transport/chttp2/client/chttp2_connector.h",
    ],
    external_deps = [
        "absl/base:core_headers",
        "absl/status",
        "absl/status:statusor",
        "absl/strings:str_format",
        "absl/types:optional",
    ],
    language = "c++",
    deps = [
        "channel_args",
        "channel_args_endpoint_config",
        "channel_args_preconditioning",
        "channel_stack_type",
        "closure",
        "error",
        "grpc_insecure_credentials",
        "handshaker_registry",
        "resolved_address",
        "status_helper",
        "tcp_connect_handshaker",
        "time",
        "transport_fwd",
        "unique_type_name",
        "//:channel_arg_names",
        "//:config",
        "//:debug_location",
        "//:exec_ctx",
        "//:gpr",
        "//:grpc_base",
        "//:grpc_client_channel",
        "//:grpc_public_hdrs",
        "//:grpc_resolver",
        "//:grpc_security_base",
        "//:grpc_trace",
        "//:grpc_transport_chttp2",
        "//:handshaker",
        "//:orphanable",
        "//:ref_counted_ptr",
        "//:sockaddr_utils",
    ],
)

grpc_cc_library(
    name = "grpc_transport_chttp2_server",
    srcs = [
        "ext/transport/chttp2/server/chttp2_server.cc",
    ],
    hdrs = [
        "ext/transport/chttp2/server/chttp2_server.h",
    ],
    external_deps = [
        "absl/base:core_headers",
        "absl/status",
        "absl/status:statusor",
        "absl/strings",
        "absl/strings:str_format",
        "absl/types:optional",
    ],
    language = "c++",
    deps = [
        "channel_args",
        "channel_args_endpoint_config",
        "closure",
        "error",
        "grpc_insecure_credentials",
        "handshaker_registry",
        "iomgr_fwd",
        "memory_quota",
        "pollset_set",
        "resolved_address",
        "resource_quota",
        "status_helper",
        "time",
        "transport_fwd",
        "unique_type_name",
        "//:channel_arg_names",
        "//:chttp2_legacy_frame",
        "//:config",
        "//:debug_location",
        "//:exec_ctx",
        "//:gpr",
        "//:grpc_base",
        "//:grpc_security_base",
        "//:grpc_trace",
        "//:grpc_transport_chttp2",
        "//:handshaker",
        "//:orphanable",
        "//:ref_counted_ptr",
        "//:sockaddr_utils",
        "//:uri_parser",
    ],
)

grpc_cc_library(
    name = "grpc_transport_inproc",
    srcs = [
        "ext/transport/inproc/inproc_plugin.cc",
        "ext/transport/inproc/inproc_transport.cc",
    ],
    hdrs = [
        "ext/transport/inproc/inproc_transport.h",
    ],
    external_deps = [
        "absl/status",
        "absl/status:statusor",
        "absl/strings",
        "absl/types:optional",
    ],
    language = "c++",
    deps = [
        "arena",
        "channel_args",
        "channel_args_preconditioning",
        "channel_stack_type",
        "closure",
        "error",
        "iomgr_fwd",
        "slice",
        "slice_buffer",
        "status_helper",
        "time",
        "transport_fwd",
        "//:channel_arg_names",
        "//:config",
        "//:debug_location",
        "//:exec_ctx",
        "//:gpr",
        "//:grpc_base",
        "//:grpc_public_hdrs",
        "//:grpc_trace",
        "//:ref_counted_ptr",
    ],
)

grpc_cc_library(
    name = "chaotic_good_frame",
    srcs = [
        "ext/transport/chaotic_good/frame.cc",
    ],
    hdrs = [
        "ext/transport/chaotic_good/frame.h",
    ],
    external_deps = [
        "absl/random:bit_gen_ref",
        "absl/status",
        "absl/status:statusor",
        "absl/types:variant",
    ],
    deps = [
        "arena",
        "bitset",
        "chaotic_good_frame_header",
        "no_destruct",
        "slice",
        "slice_buffer",
        "status_helper",
        "//:gpr",
        "//:gpr_platform",
        "//:grpc_base",
        "//:hpack_encoder",
        "//:hpack_parser",
    ],
)

grpc_cc_library(
    name = "chaotic_good_frame_header",
    srcs = [
        "ext/transport/chaotic_good/frame_header.cc",
    ],
    hdrs = [
        "ext/transport/chaotic_good/frame_header.h",
    ],
    external_deps = [
        "absl/status",
        "absl/status:statusor",
    ],
    deps = [
        "bitset",
        "//:gpr_platform",
    ],
)

grpc_cc_library(
    name = "gcp_metadata_query",
    srcs = [
        "ext/gcp/metadata_query.cc",
    ],
    hdrs = [
        "ext/gcp/metadata_query.h",
    ],
    external_deps = [
        "absl/functional:any_invocable",
        "absl/status",
        "absl/status:statusor",
        "absl/strings",
        "absl/strings:str_format",
    ],
    deps = [
        "closure",
        "error",
        "status_helper",
        "time",
        "//:gpr",
        "//:gpr_platform",
        "//:grpc_base",
        "//:grpc_security_base",
        "//:grpc_trace",
        "//:httpcli",
        "//:orphanable",
        "//:ref_counted_ptr",
        "//:uri_parser",
    ],
)

grpc_cc_library(
    name = "logging_sink",
    hdrs = [
        "ext/filters/logging/logging_sink.h",
    ],
    external_deps = [
        "absl/numeric:int128",
        "absl/strings",
    ],
    language = "c++",
    visibility = [
        "//src/cpp/ext/gcp:__subpackages__",
        "//test:__subpackages__",
    ],
    deps = [
        "time",
        "//:gpr_platform",
    ],
)

grpc_cc_library(
    name = "logging_filter",
    srcs = [
        "ext/filters/logging/logging_filter.cc",
    ],
    hdrs = [
        "ext/filters/logging/logging_filter.h",
    ],
    external_deps = [
        "absl/numeric:int128",
        "absl/random",
        "absl/random:distributions",
        "absl/status:statusor",
        "absl/strings",
        "absl/types:optional",
    ],
    language = "c++",
    visibility = [
        "//src/cpp/ext/gcp:__subpackages__",
        "//test:__subpackages__",
    ],
    deps = [
        "arena",
        "arena_promise",
        "cancel_callback",
        "channel_args",
        "channel_fwd",
        "channel_stack_type",
        "context",
        "logging_sink",
        "map",
        "pipe",
        "slice",
        "slice_buffer",
        "time",
<<<<<<< HEAD
=======
        "//:channel_arg_names",
        "//:channel_stack_builder",
>>>>>>> c9df0ca4
        "//:config",
        "//:gpr",
        "//:gpr_platform",
        "//:grpc_base",
        "//:grpc_client_channel",
        "//:grpc_opencensus_plugin",
        "//:grpc_public_hdrs",
        "//:grpc_resolver",
        "//:legacy_context",
        "//:uri_parser",
    ],
)

grpc_cc_library(
    name = "grpc_promise_endpoint",
    srcs = [
        "lib/transport/promise_endpoint.cc",
    ],
    external_deps = [
        "absl/base:core_headers",
        "absl/status",
        "absl/status:statusor",
        "absl/types:optional",
    ],
    language = "c++",
    public_hdrs = [
        "lib/transport/promise_endpoint.h",
    ],
    deps = [
        "activity",
        "event_engine_common",
        "poll",
        "slice",
        "slice_buffer",
        "//:event_engine_base_hdrs",
        "//:gpr",
    ],
)

grpc_cc_library(
    name = "chaotic_good_client_transport",
    srcs = [
        "ext/transport/chaotic_good/client_transport.cc",
    ],
    hdrs = [
        "ext/transport/chaotic_good/client_transport.h",
    ],
    external_deps = [
        "absl/base:core_headers",
        "absl/status",
        "absl/status:statusor",
        "absl/types:variant",
    ],
    language = "c++",
    deps = [
        "activity",
        "chaotic_good_frame",
        "chaotic_good_frame_header",
        "event_engine_wakeup_scheduler",
        "for_each",
        "grpc_promise_endpoint",
        "join",
        "loop",
        "match",
        "mpsc",
        "pipe",
        "seq",
        "slice",
        "slice_buffer",
        "//:gpr",
        "//:gpr_platform",
        "//:grpc_base",
        "//:hpack_encoder",
    ],
)

### UPB Targets

grpc_upb_proto_library(
    name = "envoy_admin_upb",
    deps = ["@envoy_api//envoy/admin/v3:pkg"],
)

grpc_upb_proto_library(
    name = "envoy_config_cluster_upb",
    deps = ["@envoy_api//envoy/config/cluster/v3:pkg"],
)

grpc_upb_proto_reflection_library(
    name = "envoy_config_cluster_upbdefs",
    deps = ["@envoy_api//envoy/config/cluster/v3:pkg"],
)

grpc_upb_proto_library(
    name = "envoy_config_core_upb",
    deps = ["@envoy_api//envoy/config/core/v3:pkg"],
)

grpc_upb_proto_library(
    name = "envoy_config_endpoint_upb",
    deps = ["@envoy_api//envoy/config/endpoint/v3:pkg"],
)

grpc_upb_proto_reflection_library(
    name = "envoy_config_endpoint_upbdefs",
    deps = ["@envoy_api//envoy/config/endpoint/v3:pkg"],
)

grpc_upb_proto_library(
    name = "envoy_config_listener_upb",
    deps = ["@envoy_api//envoy/config/listener/v3:pkg"],
)

grpc_upb_proto_reflection_library(
    name = "envoy_config_listener_upbdefs",
    deps = ["@envoy_api//envoy/config/listener/v3:pkg"],
)

grpc_upb_proto_library(
    name = "envoy_config_rbac_upb",
    deps = ["@envoy_api//envoy/config/rbac/v3:pkg"],
)

grpc_upb_proto_library(
    name = "envoy_config_route_upb",
    deps = ["@envoy_api//envoy/config/route/v3:pkg"],
)

grpc_upb_proto_reflection_library(
    name = "envoy_config_route_upbdefs",
    deps = ["@envoy_api//envoy/config/route/v3:pkg"],
)

grpc_upb_proto_library(
    name = "envoy_extensions_clusters_aggregate_upb",
    deps = ["@envoy_api//envoy/extensions/clusters/aggregate/v3:pkg"],
)

grpc_upb_proto_reflection_library(
    name = "envoy_extensions_clusters_aggregate_upbdefs",
    deps = ["@envoy_api//envoy/extensions/clusters/aggregate/v3:pkg"],
)

grpc_upb_proto_library(
    name = "envoy_extensions_filters_common_fault_upb",
    deps = ["@envoy_api//envoy/extensions/filters/common/fault/v3:pkg"],
)

grpc_upb_proto_library(
    name = "envoy_extensions_filters_http_fault_upb",
    deps = ["@envoy_api//envoy/extensions/filters/http/fault/v3:pkg"],
)

grpc_upb_proto_reflection_library(
    name = "envoy_extensions_filters_http_fault_upbdefs",
    deps = ["@envoy_api//envoy/extensions/filters/http/fault/v3:pkg"],
)

grpc_upb_proto_library(
    name = "envoy_extensions_filters_http_rbac_upb",
    deps = ["@envoy_api//envoy/extensions/filters/http/rbac/v3:pkg"],
)

grpc_upb_proto_reflection_library(
    name = "envoy_extensions_filters_http_rbac_upbdefs",
    deps = ["@envoy_api//envoy/extensions/filters/http/rbac/v3:pkg"],
)

grpc_upb_proto_library(
    name = "envoy_extensions_filters_http_router_upb",
    deps = ["@envoy_api//envoy/extensions/filters/http/router/v3:pkg"],
)

grpc_upb_proto_reflection_library(
    name = "envoy_extensions_filters_http_router_upbdefs",
    deps = ["@envoy_api//envoy/extensions/filters/http/router/v3:pkg"],
)

grpc_upb_proto_library(
    name = "envoy_extensions_filters_http_stateful_session_upb",
    deps = ["@envoy_api//envoy/extensions/filters/http/stateful_session/v3:pkg"],
)

grpc_upb_proto_reflection_library(
    name = "envoy_extensions_filters_http_stateful_session_upbdefs",
    deps = ["@envoy_api//envoy/extensions/filters/http/stateful_session/v3:pkg"],
)

grpc_upb_proto_library(
    name = "envoy_extensions_http_stateful_session_cookie_upb",
    deps = ["@envoy_api//envoy/extensions/http/stateful_session/cookie/v3:pkg"],
)

grpc_upb_proto_reflection_library(
    name = "envoy_extensions_http_stateful_session_cookie_upbdefs",
    deps = ["@envoy_api//envoy/extensions/http/stateful_session/cookie/v3:pkg"],
)

grpc_upb_proto_library(
    name = "envoy_type_http_upb",
    deps = ["@envoy_api//envoy/type/http/v3:pkg"],
)

grpc_upb_proto_library(
    name = "envoy_extensions_load_balancing_policies_client_side_weighted_round_robin_upb",
    deps = ["@envoy_api//envoy/extensions/load_balancing_policies/client_side_weighted_round_robin/v3:pkg"],
)

grpc_upb_proto_library(
    name = "envoy_extensions_load_balancing_policies_ring_hash_upb",
    deps = ["@envoy_api//envoy/extensions/load_balancing_policies/ring_hash/v3:pkg"],
)

grpc_upb_proto_library(
    name = "envoy_extensions_load_balancing_policies_wrr_locality_upb",
    deps = ["@envoy_api//envoy/extensions/load_balancing_policies/wrr_locality/v3:pkg"],
)

grpc_upb_proto_library(
    name = "envoy_extensions_load_balancing_policies_pick_first_upb",
    deps = ["@envoy_api//envoy/extensions/load_balancing_policies/pick_first/v3:pkg"],
)

grpc_upb_proto_library(
    name = "envoy_extensions_filters_network_http_connection_manager_upb",
    deps = ["@envoy_api//envoy/extensions/filters/network/http_connection_manager/v3:pkg"],
)

grpc_upb_proto_reflection_library(
    name = "envoy_extensions_filters_network_http_connection_manager_upbdefs",
    deps = ["@envoy_api//envoy/extensions/filters/network/http_connection_manager/v3:pkg"],
)

grpc_upb_proto_library(
    name = "envoy_extensions_transport_sockets_tls_upb",
    deps = ["@envoy_api//envoy/extensions/transport_sockets/tls/v3:pkg"],
)

grpc_upb_proto_reflection_library(
    name = "envoy_extensions_transport_sockets_tls_upbdefs",
    deps = ["@envoy_api//envoy/extensions/transport_sockets/tls/v3:pkg"],
)

grpc_upb_proto_library(
    name = "envoy_service_discovery_upb",
    deps = ["@envoy_api//envoy/service/discovery/v3:pkg"],
)

grpc_upb_proto_reflection_library(
    name = "envoy_service_discovery_upbdefs",
    deps = ["@envoy_api//envoy/service/discovery/v3:pkg"],
)

grpc_upb_proto_library(
    name = "envoy_service_load_stats_upb",
    deps = ["@envoy_api//envoy/service/load_stats/v3:pkg"],
)

grpc_upb_proto_reflection_library(
    name = "envoy_service_load_stats_upbdefs",
    deps = ["@envoy_api//envoy/service/load_stats/v3:pkg"],
)

grpc_upb_proto_library(
    name = "envoy_service_status_upb",
    deps = ["@envoy_api//envoy/service/status/v3:pkg"],
)

grpc_upb_proto_reflection_library(
    name = "envoy_service_status_upbdefs",
    deps = ["@envoy_api//envoy/service/status/v3:pkg"],
)

grpc_upb_proto_library(
    name = "envoy_type_matcher_upb",
    deps = ["@envoy_api//envoy/type/matcher/v3:pkg"],
)

grpc_upb_proto_library(
    name = "envoy_type_upb",
    deps = ["@envoy_api//envoy/type/v3:pkg"],
)

grpc_upb_proto_library(
    name = "xds_type_upb",
    deps = ["@com_github_cncf_udpa//xds/type/v3:pkg"],
)

grpc_upb_proto_reflection_library(
    name = "xds_type_upbdefs",
    deps = ["@com_github_cncf_udpa//xds/type/v3:pkg"],
)

grpc_upb_proto_library(
    name = "xds_orca_upb",
    deps = ["@com_github_cncf_udpa//xds/data/orca/v3:pkg"],
)

grpc_upb_proto_library(
    name = "xds_orca_service_upb",
    deps = ["@com_github_cncf_udpa//xds/service/orca/v3:pkg"],
)

grpc_upb_proto_library(
    name = "grpc_health_upb",
    deps = ["//src/proto/grpc/health/v1:health_proto_descriptor"],
)

grpc_upb_proto_library(
    name = "google_rpc_status_upb",
    deps = ["@com_google_googleapis//google/rpc:status_proto"],
)

grpc_upb_proto_reflection_library(
    name = "google_rpc_status_upbdefs",
    deps = ["@com_google_googleapis//google/rpc:status_proto"],
)

grpc_upb_proto_library(
    name = "google_type_expr_upb",
    deps = ["@com_google_googleapis//google/type:expr_proto"],
)

grpc_upb_proto_library(
    name = "grpc_lb_upb",
    deps = ["//src/proto/grpc/lb/v1:load_balancer_proto_descriptor"],
)

grpc_upb_proto_library(
    name = "alts_upb",
    deps = ["//src/proto/grpc/gcp:alts_handshaker_proto"],
)

grpc_upb_proto_library(
    name = "rls_upb",
    deps = ["//src/proto/grpc/lookup/v1:rls_proto_descriptor"],
)

grpc_upb_proto_library(
    name = "rls_config_upb",
    deps = ["//src/proto/grpc/lookup/v1:rls_config_proto_descriptor"],
)

grpc_upb_proto_reflection_library(
    name = "rls_config_upbdefs",
    deps = ["//src/proto/grpc/lookup/v1:rls_config_proto_descriptor"],
)

WELL_KNOWN_PROTO_TARGETS = [
    "any",
    "duration",
    "empty",
    "struct",
    "timestamp",
    "wrappers",
]

[grpc_upb_proto_library(
    name = "protobuf_" + target + "_upb",
    deps = ["@com_google_protobuf//:" + target + "_proto"],
) for target in WELL_KNOWN_PROTO_TARGETS]

[grpc_upb_proto_reflection_library(
    name = "protobuf_" + target + "_upbdefs",
    deps = ["@com_google_protobuf//:" + target + "_proto"],
) for target in WELL_KNOWN_PROTO_TARGETS]

grpc_generate_one_off_internal_targets()<|MERGE_RESOLUTION|>--- conflicted
+++ resolved
@@ -2635,15 +2635,11 @@
     hdrs = [
         "lib/surface/channel_init.h",
     ],
-<<<<<<< HEAD
     external_deps = [
         "absl/functional:any_invocable",
         "absl/strings",
         "absl/types:optional",
     ],
-=======
-    external_deps = ["absl/functional:any_invocable"],
->>>>>>> c9df0ca4
     language = "c++",
     deps = [
         "channel_args",
@@ -3761,11 +3757,7 @@
         "status_helper",
         "time",
         "try_seq",
-<<<<<<< HEAD
-=======
         "//:channel_arg_names",
-        "//:channel_stack_builder",
->>>>>>> c9df0ca4
         "//:config",
         "//:debug_location",
         "//:exec_ctx",
@@ -3801,11 +3793,7 @@
         "error",
         "status_helper",
         "time",
-<<<<<<< HEAD
-=======
         "//:channel_arg_names",
-        "//:channel_stack_builder",
->>>>>>> c9df0ca4
         "//:config",
         "//:debug_location",
         "//:exec_ctx",
@@ -3837,11 +3825,7 @@
         "channel_fwd",
         "channel_stack_type",
         "slice",
-<<<<<<< HEAD
-=======
         "//:channel_arg_names",
-        "//:channel_stack_builder",
->>>>>>> c9df0ca4
         "//:config",
         "//:gpr_platform",
         "//:grpc_base",
@@ -3883,11 +3867,7 @@
         "slice",
         "slice_buffer",
         "validation_errors",
-<<<<<<< HEAD
-=======
         "//:channel_arg_names",
-        "//:channel_stack_builder",
->>>>>>> c9df0ca4
         "//:config",
         "//:gpr",
         "//:grpc_base",
@@ -4084,11 +4064,7 @@
         "useful",
         "validation_errors",
         "//:backoff",
-<<<<<<< HEAD
-=======
         "//:channel_arg_names",
-        "//:channel_stack_builder",
->>>>>>> c9df0ca4
         "//:config",
         "//:debug_location",
         "//:endpoint_addresses",
@@ -5292,11 +5268,7 @@
         "resolved_address",
         "seq",
         "slice",
-<<<<<<< HEAD
-=======
         "//:channel_arg_names",
-        "//:channel_stack_builder",
->>>>>>> c9df0ca4
         "//:config",
         "//:gpr",
         "//:gpr_platform",
@@ -5335,11 +5307,7 @@
         "grpc_backend_metric_provider",
         "map",
         "slice",
-<<<<<<< HEAD
-=======
         "//:channel_arg_names",
-        "//:channel_stack_builder",
->>>>>>> c9df0ca4
         "//:config",
         "//:gpr",
         "//:gpr_platform",
@@ -6122,11 +6090,7 @@
         "slice",
         "slice_buffer",
         "time",
-<<<<<<< HEAD
-=======
         "//:channel_arg_names",
-        "//:channel_stack_builder",
->>>>>>> c9df0ca4
         "//:config",
         "//:gpr",
         "//:gpr_platform",
