--- conflicted
+++ resolved
@@ -9367,10 +9367,7 @@
         "sync",
         "time",
         "//:channelz",
-<<<<<<< HEAD
-=======
-        "//:gpr",
->>>>>>> bee3a7ff
+        "//:gpr",
     ],
 )
 
