--- conflicted
+++ resolved
@@ -6626,25 +6626,7 @@
 )
 
 grpc_cc_library(
-<<<<<<< HEAD
     name = "chaotic_good_server",
-=======
-    name = "call_final_info",
-    srcs = [
-        "lib/transport/call_final_info.cc",
-    ],
-    hdrs = [
-        "lib/transport/call_final_info.h",
-    ],
-    deps = [
-        "//:gpr",
-        "//:grpc_public_hdrs",
-    ],
-)
-
-grpc_cc_library(
-    name = "parsed_metadata",
->>>>>>> 3020a68b
     srcs = [
         "ext/transport/chaotic_good/server/chaotic_good_server.cc",
     ],
@@ -6836,6 +6818,20 @@
 )
 
 grpc_cc_library(
+    name = "call_final_info",
+    srcs = [
+        "lib/transport/call_final_info.cc",
+    ],
+    hdrs = [
+        "lib/transport/call_final_info.h",
+    ],
+    deps = [
+        "//:gpr",
+        "//:grpc_public_hdrs",
+    ],
+)
+
+grpc_cc_library(
     name = "parsed_metadata",
     srcs = [
         "lib/transport/parsed_metadata.cc",
