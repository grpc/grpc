# Copyright 2022 gRPC authors.
#
# Licensed under the Apache License, Version 2.0 (the "License");
# you may not use this file except in compliance with the License.
# You may obtain a copy of the License at
#
#     http://www.apache.org/licenses/LICENSE-2.0
#
# Unless required by applicable law or agreed to in writing, software
# distributed under the License is distributed on an "AS IS" BASIS,
# WITHOUT WARRANTIES OR CONDITIONS OF ANY KIND, either express or implied.
# See the License for the specific language governing permissions and
# limitations under the License.

load("@bazel_skylib//lib:selects.bzl", "selects")
load(
    "//bazel:grpc_build_system.bzl",
    "grpc_add_well_known_proto_upb_targets",
    "grpc_cc_library",
    "grpc_cc_proto_library",
    "grpc_generate_one_off_internal_targets",
    "grpc_internal_proto_library",
    "grpc_upb_proto_library",
    "grpc_upb_proto_reflection_library",
)

licenses(["reciprocal"])

package(
    default_visibility = ["//:__subpackages__"],
    features = [
        "layering_check",
        "parse_headers",
    ],
)

config_setting(
    name = "disable_latent_see",
    values = {"define": "GRPC_LATENT_SEE=none"},
)

config_setting(
    name = "extra_latent_see",
    values = {"define": "GRPC_LATENT_SEE=extra"},
)

config_setting(
    name = "default_latent_see",
    values = {"define": "GRPC_LATENT_SEE=default"},
)

config_setting(
    name = "force_unsecure_getenv",
    values = {"define": "GRPC_FORCE_UNSECURE_GETENV=1"},
)

# This is needed as a transitionary mechanism to build the src/core targets in
# the top-level BUILD file that have not yet been moved here. Should go away
# once the transition is complete.
exports_files(
    glob(["**"]),
    visibility = ["//:__subpackages__"],
)

config_setting(
    name = "maximize_threadyness",
    values = {"define": "GRPC_MAXIMIZE_THREADYNESS=1"},
)

config_setting(
    name = "minimize_threadyness",
    values = {"define": "GRPC_MINIMIZE_THREADYNESS=1"},
)

config_setting(
    name = "grpc_no_filter_fusion_define",
    values = {"define": "grpc_no_filter_fusion=true"},
)

selects.config_setting_group(
    name = "grpc_no_filter_fusion",
    match_any = [
        ":grpc_no_filter_fusion_define",  # --define=grpc_no_filter_fusion=true
        "//:grpc_small_clients",
    ],
)

grpc_cc_library(
    name = "channel_fwd",
    hdrs = [
        "lib/channel/channel_fwd.h",
    ],
)

grpc_cc_library(
    name = "dump_args",
    srcs = [
        "util/dump_args.cc",
    ],
    hdrs = [
        "util/dump_args.h",
    ],
    external_deps = [
        "absl/functional:any_invocable",
        "absl/log:check",
        "absl/strings",
        "absl/strings:str_format",
    ],
)

grpc_cc_library(
    name = "trie_lookup",
    hdrs = [
        "util/trie_lookup.h",
    ],
    external_deps = [
        "absl/container:flat_hash_map",
        "absl/types:optional",
    ],
)

grpc_cc_library(
    name = "slice_cast",
    hdrs = [
        "//:include/grpc/event_engine/internal/slice_cast.h",
    ],
)

grpc_cc_library(
    name = "memory_usage",
    hdrs = [
        "util/memory_usage.h",
    ],
    external_deps = [
        "absl/status",
        "absl/status:statusor",
        "absl/time",
        "absl/strings:string_view",
        "absl/log",
    ],
    deps = [
        "slice",
        "slice_buffer",
        "//src/core:time",
    ],
)

grpc_cc_library(
    name = "postmortem",
    srcs = ["util/postmortem_emit.cc"],
    hdrs = [
        "util/postmortem_emit.h",
    ],
    defines = ["GRPC_POSTMORTEM_CHECKS"],
    deps = [
        "//:channelz",
        "//:stats",
    ],
)

grpc_cc_library(
    name = "grpc_check",
    srcs = ["util/grpc_check.cc"],
    hdrs = ["util/grpc_check.h"],
    external_deps = [
        "absl/log:check",
        "absl/log",
    ],
    select_deps = [{
        "//:grpc_postmortem_checks_enabled": [":postmortem"],
        "//conditions:default": [],
    }],
    deps = [
    ],
)

grpc_cc_library(
    name = "event_engine_extensions",
    hdrs = [
        "lib/event_engine/extensions/blocking_dns.h",
        "lib/event_engine/extensions/can_track_errors.h",
        "lib/event_engine/extensions/channelz.h",
        "lib/event_engine/extensions/chaotic_good_extension.h",
        "lib/event_engine/extensions/iomgr_compatible.h",
        "lib/event_engine/extensions/supports_fd.h",
        "lib/event_engine/extensions/supports_win_sockets.h",
        "lib/event_engine/extensions/tcp_trace.h",
    ],
    external_deps = [
        "absl/functional:any_invocable",
        "absl/status:statusor",
        "absl/strings",
    ],
    visibility = [
        "//bazel:event_engine_base_hdrs",
    ],
    deps = [
        "memory_quota",
        "tcp_tracer",
        "//:channelz",
        "//:event_engine_base_hdrs",
        "//:gpr_platform",
        "//:ref_counted_ptr",
    ],
)

grpc_cc_library(
    name = "event_engine_common",
    srcs = [
        "lib/event_engine/event_engine.cc",
        "lib/event_engine/resolved_address.cc",
        "lib/event_engine/slice.cc",
        "lib/event_engine/slice_buffer.cc",
    ],
    hdrs = [
        "lib/event_engine/extensions/can_track_errors.h",
        "lib/event_engine/handle_containers.h",
        "lib/event_engine/resolved_address_internal.h",
        "//:include/grpc/event_engine/slice.h",
        "//:include/grpc/event_engine/slice_buffer.h",
    ],
    external_deps = [
        "absl/container:flat_hash_set",
        "absl/hash",
        "absl/strings",
        "absl/utility",
    ],
    deps = [
        "context_list_entry",
        "grpc_check",
        "resolved_address",
        "slice",
        "slice_buffer",
        "slice_cast",
        "slice_refcount",
        "//:event_engine_base_hdrs",
        "//:gpr_platform",
    ],
)

grpc_cc_library(
    name = "tcp_telemetry",
    hdrs = [
        "lib/event_engine/tcp_telemetry.h",
    ],
    deps = [
        "histogram",
        "instrument",
    ],
)

grpc_cc_library(
    name = "transport_framing_endpoint_extension",
    hdrs = [
        "lib/transport/transport_framing_endpoint_extension.h",
    ],
    external_deps = [
        "absl/functional:any_invocable",
        "absl/strings",
    ],
    deps = [
        "slice_buffer",
        "//:gpr_platform",
    ],
)

grpc_cc_library(
    name = "latent_see",
    srcs = [
        "util/latent_see.cc",
    ],
    hdrs = [
        "util/latent_see.h",
    ],
    defines = select({
        ":disable_latent_see": ["GRPC_DISABLE_LATENT_SEE"],
        ":extra_latent_see": ["GRPC_EXTRA_LATENT_SEE"],
        ":default_latent_see": [],
        "//conditions:default": [],
    }),
    external_deps = [
        "absl/base:core_headers",
        "absl/functional:any_invocable",
        "absl/functional:function_ref",
        "absl/log",
        "absl/strings",
        "absl/strings:str_format",
        "absl/container:flat_hash_map",
        "absl/time",
    ],
    visibility = ["//bazel:latent_see"],
    deps = [
        "channelz_property_list",
        "function_signature",
        "json",
        "json_writer",
        "notification",
        "sync",
        "//:backoff",
        "//:gpr",
    ],
)

grpc_cc_library(
    name = "ring_buffer",
    srcs = [],
    hdrs = [
        "util/ring_buffer.h",
    ],
    deps = ["//:gpr_platform"],
)

grpc_cc_library(
    name = "transport_fwd",
    hdrs = [
        "lib/transport/transport_fwd.h",
    ],
)

grpc_cc_library(
    name = "server_call_tracer_filter",
    srcs = [
        "server/server_call_tracer_filter.cc",
    ],
    hdrs = [
        "server/server_call_tracer_filter.h",
    ],
    external_deps = [
        "absl/status",
        "absl/status:statusor",
    ],
    visibility = ["//bazel:alt_grpc_base_legacy"],
    deps = [
        "arena_promise",
        "call_finalization",
        "cancel_callback",
        "channel_args",
        "channel_fwd",
        "channel_stack_type",
        "context",
        "latent_see",
        "map",
        "pipe",
        "//:call_tracer",
        "//:config",
        "//:gpr_platform",
        "//:grpc_base",
    ],
)

grpc_cc_library(
    name = "atomic_utils",
    public_hdrs = ["util/atomic_utils.h"],
    deps = ["//:gpr"],
)

grpc_cc_library(
    name = "metadata_compression_traits",
    hdrs = [
        "call/metadata_compression_traits.h",
    ],
    deps = ["//:gpr_platform"],
)

grpc_cc_library(
    name = "metadata_info",
    srcs = ["call/metadata_info.cc"],
    hdrs = ["call/metadata_info.h"],
    external_deps = [
        "absl/strings",
    ],
    deps = [
        "channel_args",
        "hpack_constants",
        "metadata_batch",
        "slice",
        "//:call_tracer",
        "//:gpr_platform",
    ],
)

grpc_cc_library(
    name = "experiments",
    srcs = [
        "lib/experiments/config.cc",
        "lib/experiments/experiments.cc",
    ],
    hdrs = [
        "lib/experiments/config.h",
        "lib/experiments/experiments.h",
    ],
    defines = select(
        {
            "//:grpc_experiments_are_final": ["GRPC_EXPERIMENTS_ARE_FINAL"],
            "//conditions:default": [],
        },
    ),
    external_deps = [
        "absl/functional:any_invocable",
        "absl/log:check",
        "absl/log:log",
        "absl/strings",
    ],
    tags = ["nofixdeps"],
    visibility = ["//bazel:grpc_experiments"],
    deps = [
        "no_destruct",
        "//:config_vars",
        "//:gpr",
    ],
)

grpc_cc_library(
    name = "init_internally",
    srcs = ["lib/surface/init_internally.cc"],
    hdrs = ["lib/surface/init_internally.h"],
    deps = ["//:gpr_platform"],
)

grpc_cc_library(
    name = "useful",
    hdrs = ["util/useful.h"],
    external_deps = [
        "absl/log:check",
        "absl/numeric:bits",
        "absl/strings",
    ],
    visibility = ["//bazel:useful"],
    deps = ["//:gpr_platform"],
)

grpc_cc_library(
    name = "unique_ptr_with_bitset",
    hdrs = ["util/unique_ptr_with_bitset.h"],
    external_deps = [
        "absl/numeric:bits",
    ],
    deps = [
        "grpc_check",
    ],
)

grpc_cc_library(
    name = "examine_stack",
    srcs = [
        "util/examine_stack.cc",
    ],
    hdrs = [
        "util/examine_stack.h",
    ],
    deps = ["//:gpr_platform"],
)

grpc_cc_library(
    name = "gpr_atm",
    public_hdrs = [
        "//:include/grpc/support/atm.h",
        "//:include/grpc/support/atm_gcc_atomic.h",
        "//:include/grpc/support/atm_gcc_sync.h",
        "//:include/grpc/support/atm_windows.h",
        "//:include/grpc/impl/codegen/atm.h",
        "//:include/grpc/impl/codegen/atm_gcc_atomic.h",
        "//:include/grpc/impl/codegen/atm_gcc_sync.h",
        "//:include/grpc/impl/codegen/atm_windows.h",
    ],
    deps = ["//:gpr_platform"],
)

grpc_cc_library(
    name = "gpr_manual_constructor",
    srcs = [],
    hdrs = [
        "util/manual_constructor.h",
    ],
    deps = [
        "construct_destruct",
        "//:gpr_platform",
    ],
)

grpc_cc_library(
    name = "gpr_spinlock",
    srcs = [],
    hdrs = [
        "util/spinlock.h",
    ],
    deps = [
        "gpr_atm",
        "//:gpr_platform",
    ],
)

grpc_cc_library(
    name = "gpr_time",
    srcs = [
        "util/gpr_time.cc",
        "util/posix/time.cc",
        "util/windows/time.cc",
    ],
    hdrs = [
    ],
    external_deps = ["absl/log:check"],
    tags = [
        "nofixdeps",
    ],
    deps = [
        "gpr_atm",
        "time_precise",
        "//:gpr_platform",
        "//:gpr_public_hdrs",
        "//:grpc_support_time",
    ],
)

grpc_cc_library(
    name = "time_precise",
    srcs = ["util/time_precise.cc"],
    hdrs = [
        "util/time_precise.h",
    ],
    external_deps = ["absl/log"],
    tags = [
        "nofixdeps",
    ],
    deps = [
        "//:gpr_platform",
        "//:gpr_public_hdrs",
        "//:grpc_support_time",
    ],
)

grpc_cc_library(
    name = "time_util",
    srcs = [
        "util/time_util.cc",
    ],
    hdrs = [
        "util/time_util.h",
    ],
    external_deps = [
        "absl/log:check",
        "absl/time",
    ],
    tags = [
        "nofixdeps",
    ],
    deps = [
        ":gpr_time",
        "//:gpr_platform",
        "//:gpr_public_hdrs",
        "//:grpc_support_time",
    ],
)

grpc_cc_library(
    name = "sync",
    srcs = [
        "//src/core:util/posix/sync.cc",
        "//src/core:util/sync.cc",
        "//src/core:util/sync_abseil.cc",
        "//src/core:util/windows/sync.cc",
    ],
    hdrs = [
        "util/sync.h",
    ],
    external_deps = [
        "absl/base",
        "absl/base:core_headers",
        "absl/cleanup",
        "absl/log:check",
        "absl/synchronization",
        "absl/time",
    ],
    tags = [
        "nofixdeps",
    ],
    deps = [
        "gpr_atm",
        "time_util",
        "//:gpr_platform",
        "//:gpr_public_hdrs",
        "//:grpc_support_time",
    ],
)

grpc_cc_library(
    name = "env",
    srcs = [
        "util/linux/env.cc",
        "util/posix/env.cc",
        "util/windows/env.cc",
    ],
    hdrs = [
        "util/env.h",
    ],
    defines = select({
        ":force_unsecure_getenv": ["GRPC_FORCE_UNSECURE_GETENV"],
        "//conditions:default": [],
    }),
    deps = [
        "tchar",
        "//:gpr_platform",
    ],
)

grpc_cc_library(
    name = "directory_reader",
    srcs = [
        "util/posix/directory_reader.cc",
        "util/windows/directory_reader.cc",
    ],
    hdrs = [
        "util/directory_reader.h",
    ],
    external_deps = [
        "absl/functional:function_ref",
        "absl/status",
        "absl/status:statusor",
        "absl/strings",
    ],
    deps = ["//:gpr_platform"],
)

grpc_cc_library(
    name = "chunked_vector",
    hdrs = ["util/chunked_vector.h"],
    deps = [
        "arena",
        "gpr_manual_constructor",
        "grpc_check",
        "//:gpr",
    ],
)

grpc_cc_library(
    name = "construct_destruct",
    public_hdrs = ["util/construct_destruct.h"],
    deps = ["//:gpr_platform"],
)

grpc_cc_library(
    name = "status_helper",
    srcs = [
        "util/status_helper.cc",
    ],
    hdrs = [
        "util/status_helper.h",
    ],
    external_deps = [
        "@com_google_protobuf//upb/base",
        "@com_google_protobuf//upb/mem",
        "absl/log:check",
        "absl/status",
        "absl/strings",
        "absl/strings:cord",
        "absl/time",
    ],
    deps = [
        "experiments",
        "percent_encoding",
        "slice",
        "status_conversion",
        "time",
        "//:debug_location",
        "//:google_rpc_status_upb",
        "//:gpr",
        "//:grpc_public_hdrs",
        "//:protobuf_any_upb",
    ],
)

grpc_cc_library(
    name = "unique_type_name",
    hdrs = ["util/unique_type_name.h"],
    external_deps = ["absl/strings"],
    visibility = ["//bazel:core_credentials"],
    deps = [
        "useful",
        "//:gpr_platform",
    ],
)

grpc_cc_library(
    name = "validation_errors",
    srcs = [
        "util/validation_errors.cc",
    ],
    hdrs = [
        "util/validation_errors.h",
    ],
    external_deps = [
        "absl/log",
        "absl/status",
        "absl/strings",
    ],
    deps = ["//:gpr"],
)

grpc_cc_library(
    name = "overload",
    public_hdrs = ["util/overload.h"],
    deps = ["//:gpr_platform"],
)

grpc_cc_library(
    name = "match",
    public_hdrs = ["util/match.h"],
    deps = [
        "overload",
        "//:gpr_platform",
    ],
)

grpc_cc_library(
    name = "table",
    external_deps = [
        "absl/meta:type_traits",
        "absl/utility",
    ],
    public_hdrs = ["util/table.h"],
    deps = [
        "bitset",
        "//:gpr_platform",
    ],
)

grpc_cc_library(
    name = "packed_table",
    hdrs = ["util/packed_table.h"],
    deps = [
        "sorted_pack",
        "table",
        "//:gpr_platform",
    ],
)

grpc_cc_library(
    name = "bitset",
    public_hdrs = ["util/bitset.h"],
    deps = [
        "useful",
        "//:gpr_platform",
    ],
)

grpc_cc_library(
    name = "seq_bit_set",
    srcs = ["util/seq_bit_set.cc"],
    hdrs = ["util/seq_bit_set.h"],
    external_deps = [
        "absl/strings",
    ],
)

grpc_cc_library(
    name = "no_destruct",
    public_hdrs = ["util/no_destruct.h"],
    deps = [
        "construct_destruct",
        "//:gpr_platform",
    ],
)

grpc_cc_library(
    name = "tchar",
    srcs = [
        "util/tchar.cc",
    ],
    hdrs = [
        "util/tchar.h",
    ],
    deps = ["//:gpr_platform"],
)

grpc_cc_library(
    name = "poll",
    external_deps = [
        "absl/status:statusor",
        "absl/strings:str_format",
        "absl/strings",
    ],
    public_hdrs = [
        "lib/promise/poll.h",
    ],
    visibility = ["//bazel:core_credentials"],
    deps = [
        "construct_destruct",
        "grpc_check",
        "//:gpr_platform",
    ],
)

grpc_cc_library(
    name = "status_flag",
    external_deps = [
        "absl/status",
        "absl/status:statusor",
        "absl/strings",
    ],
    public_hdrs = [
        "lib/promise/status_flag.h",
    ],
    deps = [
        "grpc_check",
        "promise_status",
        "//:gpr_platform",
    ],
)

grpc_cc_library(
    name = "map_pipe",
    external_deps = [
        "absl/log",
        "absl/status",
    ],
    public_hdrs = [
        "lib/promise/map_pipe.h",
    ],
    deps = [
        "for_each",
        "map",
        "pipe",
        "poll",
        "promise_factory",
        "try_seq",
        "//:gpr_platform",
    ],
)

grpc_cc_library(
    name = "1999",
    srcs = [
        "lib/promise/party.cc",
    ],
    hdrs = [
        "lib/promise/party.h",
    ],
    defines = select({
        ":maximize_threadyness": ["GRPC_MAXIMIZE_THREADYNESS"],
        "//conditions:default": [],
    }),
    external_deps = [
        "absl/base:core_headers",
        "absl/log",
        "absl/random",
        "absl/functional:any_invocable",
        "absl/strings",
        "absl/strings:str_format",
    ],
    deps = [
        "activity",
        "arena",
        "channelz_property_list",
        "check_class_size",
        "construct_destruct",
        "context",
        "event_engine_context",
        "grpc_check",
        "json_writer",
        "latent_see",
        "poll",
        "promise_factory",
        "ref_counted",
        "sync",
        "//:channelz",
        "//:event_engine_base_hdrs",
        "//:exec_ctx",
        "//:gpr",
        "//:grpc_trace",
        "//:ref_counted_ptr",
    ],
)

grpc_cc_library(
    name = "context",
    external_deps = [
        "absl/meta:type_traits",
    ],
    public_hdrs = [
        "lib/promise/context.h",
    ],
    visibility = ["//bazel:core_credentials"],
    deps = [
        "down_cast",
        "grpc_check",
        "//:gpr",
    ],
)

grpc_cc_library(
    name = "map",
    external_deps = [
        "absl/status",
        "absl/status:statusor",
        "absl/strings",
    ],
    public_hdrs = ["lib/promise/map.h"],
    visibility = ["//bazel:core_credentials"],
    deps = [
        "poll",
        "promise_like",
        "//:gpr_platform",
    ],
)

grpc_cc_library(
    name = "promise_variant",
    public_hdrs = ["lib/promise/detail/promise_variant.h"],
)

grpc_cc_library(
    name = "match_promise",
    public_hdrs = ["lib/promise/match_promise.h"],
    deps = [
        "overload",
        "promise_factory",
        "promise_like",
        "promise_variant",
    ],
)

grpc_cc_library(
    name = "sleep",
    srcs = [
        "lib/promise/sleep.cc",
    ],
    hdrs = [
        "lib/promise/sleep.h",
    ],
    external_deps = ["absl/status"],
    deps = [
        "activity",
        "context",
        "event_engine_context",
        "poll",
        "time",
        "//:event_engine_base_hdrs",
        "//:exec_ctx",
        "//:gpr",
    ],
)

grpc_cc_library(
    name = "wait_for_callback",
    hdrs = [
        "lib/promise/wait_for_callback.h",
    ],
    external_deps = ["absl/base:core_headers"],
    deps = [
        "activity",
        "poll",
        "sync",
        "//:gpr",
    ],
)

grpc_cc_library(
    name = "arena_promise",
    external_deps = ["absl/meta:type_traits"],
    public_hdrs = [
        "lib/promise/arena_promise.h",
    ],
    visibility = ["//bazel:core_credentials"],
    deps = [
        "arena",
        "construct_destruct",
        "context",
        "poll",
        "//:gpr_platform",
    ],
)

grpc_cc_library(
    name = "promise_like",
    external_deps = [
        "absl/functional:any_invocable",
        "absl/meta:type_traits",
        "absl/strings",
        "@com_google_protobuf//upb/reflection",
    ],
    public_hdrs = [
        "lib/promise/detail/promise_like.h",
    ],
    deps = [
        "channelz_property_list",
        "poll",
        "upb_utils",
        "//:gpr_platform",
        "//:promise_upb",
        "//:promise_upbdefs",
        "//src/core:function_signature",
        "//src/core:json",
    ],
)

grpc_cc_library(
    name = "cancel_callback",
    public_hdrs = [
        "lib/promise/cancel_callback.h",
    ],
    deps = [
        "arena",
        "context",
        "promise_like",
        "//:gpr_platform",
    ],
)

grpc_cc_library(
    name = "promise_factory",
    external_deps = ["absl/meta:type_traits"],
    public_hdrs = [
        "lib/promise/detail/promise_factory.h",
    ],
    deps = [
        "promise_like",
        "//:gpr_platform",
    ],
)

grpc_cc_library(
    name = "if",
    external_deps = ["absl/status:statusor"],
    public_hdrs = ["lib/promise/if.h"],
    deps = [
        "construct_destruct",
        "poll",
        "promise_factory",
        "promise_like",
        "//:gpr_platform",
    ],
)

grpc_cc_library(
    name = "switch",
    public_hdrs = ["lib/promise/switch.h"],
    deps = [
        "if",
        "promise_factory",
        "promise_variant",
        "//:gpr",
        "//:gpr_platform",
    ],
)

grpc_cc_library(
    name = "promise_status",
    external_deps = [
        "absl/status",
        "absl/status:statusor",
    ],
    public_hdrs = [
        "lib/promise/detail/status.h",
    ],
    deps = [
        "grpc_check",
        "//:gpr_platform",
    ],
)

grpc_cc_library(
    name = "race",
    public_hdrs = ["lib/promise/race.h"],
    deps = [
        "grpc_check",
        "json",
        "//:gpr_platform",
        "//:promise_upb",
    ],
)

grpc_cc_library(
    name = "prioritized_race",
    public_hdrs = ["lib/promise/prioritized_race.h"],
    deps = [
        "promise_like",
        "//:gpr_platform",
    ],
)

grpc_cc_library(
    name = "loop",
    external_deps = [
        "absl/status",
        "absl/status:statusor",
    ],
    public_hdrs = [
        "lib/promise/loop.h",
    ],
    deps = [
        "activity",
        "construct_destruct",
        "poll",
        "promise_factory",
        "seq",
        "//:gpr_platform",
        "//:grpc_trace",
    ],
)

grpc_cc_library(
    name = "join_state",
    external_deps = [
        "absl/log",
    ],
    public_hdrs = [
        "lib/promise/detail/join_state.h",
    ],
    deps = [
        "bitset",
        "construct_destruct",
        "grpc_check",
        "poll",
        "promise_like",
        "//:gpr",
        "//:grpc_trace",
    ],
)

grpc_cc_library(
    name = "join",
    external_deps = ["absl/meta:type_traits"],
    public_hdrs = [
        "lib/promise/join.h",
    ],
    deps = [
        "join_state",
        "map",
        "promise_factory",
        "//:gpr_platform",
    ],
)

grpc_cc_library(
    name = "try_join",
    external_deps = [
        "absl/meta:type_traits",
        "absl/status",
        "absl/status:statusor",
    ],
    public_hdrs = [
        "lib/promise/try_join.h",
    ],
    deps = [
        "grpc_check",
        "join_state",
        "map",
        "poll",
        "status_flag",
        "//:gpr_platform",
    ],
)

grpc_cc_library(
    name = "all_ok",
    external_deps = [
        "absl/meta:type_traits",
        "absl/status",
        "absl/status:statusor",
    ],
    public_hdrs = [
        "lib/promise/all_ok.h",
    ],
    deps = [
        "join_state",
        "map",
        "poll",
        "promise_factory",
        "status_flag",
        "//:gpr_platform",
    ],
)

grpc_cc_library(
    name = "basic_seq",
    public_hdrs = [
        "lib/promise/detail/basic_seq.h",
    ],
    deps = [
        "construct_destruct",
        "poll",
        "promise_factory",
        "//:gpr_platform",
    ],
)

grpc_cc_library(
    name = "seq_state",
    external_deps = [
        "absl/base:core_headers",
        "absl/log",
        "absl/strings",
    ],
    public_hdrs = [
        "lib/promise/detail/seq_state.h",
    ],
    deps = [
        "construct_destruct",
        "grpc_check",
        "json",
        "poll",
        "promise_factory",
        "promise_like",
        "//:debug_location",
        "//:gpr",
        "//:grpc_trace",
        "//:promise",
    ],
)

grpc_cc_library(
    name = "seq",
    public_hdrs = [
        "lib/promise/seq.h",
    ],
    visibility = ["//bazel:core_credentials"],
    deps = [
        "basic_seq",
        "poll",
        "promise_like",
        "seq_state",
        "//:debug_location",
        "//:gpr_platform",
    ],
)

grpc_cc_library(
    name = "try_seq",
    external_deps = [
        "absl/meta:type_traits",
        "absl/status",
        "absl/status:statusor",
    ],
    public_hdrs = [
        "lib/promise/try_seq.h",
    ],
    deps = [
        "basic_seq",
        "grpc_check",
        "poll",
        "promise_like",
        "promise_status",
        "seq_state",
        "status_flag",
        "//:gpr_platform",
    ],
)

grpc_cc_library(
    name = "activity",
    srcs = [
        "lib/promise/activity.cc",
    ],
    external_deps = [
        "absl/base:core_headers",
        "absl/status",
        "absl/strings",
        "absl/strings:str_format",
    ],
    public_hdrs = [
        "lib/promise/activity.h",
    ],
    visibility = ["//bazel:core_credentials"],
    deps = [
        "atomic_utils",
        "construct_destruct",
        "context",
        "dump_args",
        "grpc_check",
        "latent_see",
        "no_destruct",
        "poll",
        "promise_factory",
        "promise_status",
        "sync",
        "//:gpr",
        "//:grpc_trace",
        "//:orphanable",
    ],
)

grpc_cc_library(
    name = "exec_ctx_wakeup_scheduler",
    hdrs = [
        "lib/promise/exec_ctx_wakeup_scheduler.h",
    ],
    external_deps = ["absl/status"],
    visibility = ["//bazel:core_credentials"],
    deps = [
        "closure",
        "error",
        "//:debug_location",
        "//:exec_ctx",
        "//:gpr_platform",
    ],
)

grpc_cc_library(
    name = "event_engine_wakeup_scheduler",
    hdrs = [
        "lib/promise/event_engine_wakeup_scheduler.h",
    ],
    deps = [
        "grpc_check",
        "//:event_engine_base_hdrs",
        "//:exec_ctx",
        "//:gpr_platform",
    ],
)

grpc_cc_library(
    name = "wait_set",
    srcs = [
        "lib/promise/wait_set.cc",
    ],
    hdrs = [
        "lib/promise/wait_set.h",
    ],
    external_deps = [
        "absl/container:flat_hash_set",
        "absl/strings",
        "absl/hash",
    ],
    deps = [
        "activity",
        "poll",
        "//:gpr_platform",
    ],
)

grpc_cc_library(
    name = "latch",
    external_deps = [
        "absl/log",
        "absl/strings",
    ],
    public_hdrs = [
        "lib/promise/latch.h",
    ],
    deps = [
        "activity",
        "grpc_check",
        "poll",
        "//:gpr",
        "//:grpc_trace",
    ],
)

grpc_cc_library(
    name = "inter_activity_latch",
    external_deps = [
        "absl/base:core_headers",
        "absl/log",
        "absl/strings",
    ],
    public_hdrs = [
        "lib/promise/inter_activity_latch.h",
    ],
    deps = [
        "activity",
        "poll",
        "sync",
        "wait_set",
        "//:gpr",
        "//:grpc_trace",
    ],
)

grpc_cc_library(
    name = "interceptor_list",
    hdrs = [
        "lib/promise/interceptor_list.h",
    ],
    external_deps = [
        "absl/log",
        "absl/strings",
        "absl/strings:str_format",
    ],
    deps = [
        "arena",
        "construct_destruct",
        "context",
        "grpc_check",
        "poll",
        "promise_factory",
        "//:debug_location",
        "//:gpr",
    ],
)

grpc_cc_library(
    name = "call_channelz_context",
    hdrs = [
        "call/channelz_context.h",
    ],
    deps = [
        "arena",
        "//:channelz",
    ],
)

grpc_cc_library(
    name = "pipe",
    hdrs = [
        "lib/promise/pipe.h",
    ],
    external_deps = [
        "absl/log",
        "absl/strings",
    ],
    deps = [
        "activity",
        "arena",
        "channelz_property_list",
        "context",
        "grpc_check",
        "if",
        "interceptor_list",
        "map",
        "poll",
        "seq",
        "//:debug_location",
        "//:gpr",
        "//:ref_counted_ptr",
    ],
)

grpc_cc_library(
    name = "promise_mutex",
    hdrs = [
        "lib/promise/promise_mutex.h",
    ],
    deps = [
        "activity",
        "grpc_check",
        "poll",
        "//:gpr",
    ],
)

grpc_cc_library(
    name = "inter_activity_mutex",
    hdrs = [
        "lib/promise/inter_activity_mutex.h",
    ],
    external_deps = [
        "absl/log",
    ],
    deps = [
        "activity",
        "dump_args",
        "grpc_check",
        "poll",
        "//:grpc_trace",
    ],
)

grpc_cc_library(
    name = "inter_activity_pipe",
    hdrs = [
        "lib/promise/inter_activity_pipe.h",
    ],
    external_deps = ["absl/base:core_headers"],
    deps = [
        "activity",
        "gpr_manual_constructor",
        "poll",
        "ref_counted",
        "sync",
        "//:gpr",
        "//:ref_counted_ptr",
    ],
)

grpc_cc_library(
    name = "mpsc",
    srcs = [
        "lib/promise/mpsc.cc",
    ],
    hdrs = [
        "lib/promise/mpsc.h",
    ],
    external_deps = [
        "absl/base:core_headers",
    ],
    deps = [
        "activity",
        "channelz_property_list",
        "dump_args",
        "grpc_check",
        "map",
        "poll",
        "ref_counted",
        "status_flag",
        "sync",
        "wait_set",
        "//:gpr",
        "//:ref_counted_ptr",
    ],
)

grpc_cc_library(
    name = "lock_based_mpsc",
    hdrs = [
        "lib/promise/lock_based_mpsc.h",
    ],
    external_deps = [
        "absl/base:core_headers",
    ],
    deps = [
        "activity",
        "dump_args",
        "grpc_check",
        "poll",
        "ref_counted",
        "status_flag",
        "sync",
        "wait_set",
        "//:gpr",
        "//:ref_counted_ptr",
    ],
)

grpc_cc_library(
    name = "observable",
    hdrs = [
        "lib/promise/observable.h",
    ],
    external_deps = [
        "absl/container:flat_hash_set",
        "absl/functional:any_invocable",
    ],
    deps = [
        "activity",
        "grpc_check",
        "poll",
        "sync",
        "//:gpr",
    ],
)

grpc_cc_library(
    name = "for_each",
    external_deps = [
        "absl/log",
        "absl/status",
        "absl/strings",
    ],
    public_hdrs = ["lib/promise/for_each.h"],
    deps = [
        "activity",
        "construct_destruct",
        "grpc_check",
        "poll",
        "promise_factory",
        "promise_status",
        "status_flag",
        "//:gpr_platform",
        "//:grpc_trace",
    ],
)

grpc_cc_library(
    name = "ref_counted",
    external_deps = [
        "absl/log",
        "absl/log:check",
    ],
    public_hdrs = ["util/ref_counted.h"],
    visibility = ["//bazel:ref_counted_ptr"],
    deps = [
        "atomic_utils",
        "down_cast",
        "//:debug_location",
        "//:gpr",
        "//:ref_counted_ptr",
    ],
)

grpc_cc_library(
    name = "dual_ref_counted",
    external_deps = [
        "absl/log",
        "absl/log:check",
    ],
    public_hdrs = ["util/dual_ref_counted.h"],
    deps = [
        "down_cast",
        "ref_counted",
        "//:debug_location",
        "//:gpr",
        "//:orphanable",
        "//:ref_counted_ptr",
    ],
)

grpc_cc_library(
    name = "ref_counted_string",
    srcs = [
        "util/ref_counted_string.cc",
    ],
    hdrs = [
        "util/ref_counted_string.h",
    ],
    external_deps = ["absl/strings"],
    deps = [
        "ref_counted",
        "//:gpr",
        "//:ref_counted_ptr",
    ],
)

grpc_cc_library(
    name = "uuid_v4",
    srcs = ["util/uuid_v4.cc"],
    external_deps = ["absl/strings:str_format"],
    public_hdrs = ["util/uuid_v4.h"],
    deps = ["//:gpr"],
)

grpc_cc_library(
    name = "handshaker_factory",
    public_hdrs = [
        "handshaker/handshaker_factory.h",
    ],
    visibility = ["//bazel:alt_grpc_base_legacy"],
    deps = [
        "channel_args",
        "iomgr_fwd",
        "//:gpr_platform",
    ],
)

grpc_cc_library(
    name = "handshaker_registry",
    srcs = [
        "handshaker/handshaker_registry.cc",
    ],
    public_hdrs = [
        "handshaker/handshaker_registry.h",
    ],
    visibility = ["//bazel:alt_grpc_base_legacy"],
    deps = [
        "channel_args",
        "handshaker_factory",
        "iomgr_fwd",
        "//:gpr_platform",
    ],
)

grpc_cc_library(
    name = "tcp_connect_handshaker",
    srcs = [
        "handshaker/tcp_connect/tcp_connect_handshaker.cc",
    ],
    external_deps = [
        "absl/base:core_headers",
        "absl/functional:any_invocable",
        "absl/status",
        "absl/status:statusor",
    ],
    public_hdrs = [
        "handshaker/tcp_connect/tcp_connect_handshaker.h",
    ],
    deps = [
        "channel_args",
        "channel_args_endpoint_config",
        "closure",
        "error",
        "grpc_check",
        "handshaker_factory",
        "handshaker_registry",
        "iomgr_fwd",
        "pollset_set",
        "resolved_address",
        "slice",
        "sync",
        "//:config",
        "//:debug_location",
        "//:exec_ctx",
        "//:gpr",
        "//:grpc_base",
        "//:handshaker",
        "//:iomgr",
        "//:parse_address",
        "//:ref_counted_ptr",
        "//:uri",
    ],
)

grpc_cc_library(
    name = "endpoint_info_handshaker",
    srcs = [
        "handshaker/endpoint_info/endpoint_info_handshaker.cc",
    ],
    hdrs = [
        "handshaker/endpoint_info/endpoint_info_handshaker.h",
    ],
    external_deps = [
        "absl/functional:any_invocable",
        "absl/status",
    ],
    deps = [
        "channel_args",
        "closure",
        "handshaker_factory",
        "handshaker_registry",
        "//:config",
        "//:debug_location",
        "//:exec_ctx",
        "//:gpr",
        "//:handshaker",
        "//:iomgr",
        "//:ref_counted_ptr",
    ],
)

grpc_cc_library(
    name = "channel_creds_registry",
    hdrs = [
        "credentials/transport/channel_creds_registry.h",
    ],
    external_deps = ["absl/strings"],
    deps = [
        "json",
        "json_args",
        "ref_counted",
        "validation_errors",
        "//:gpr_platform",
        "//:ref_counted_ptr",
    ],
)

grpc_cc_library(
    name = "call_creds_registry",
    hdrs = [
        "credentials/call/call_creds_registry.h",
    ],
    external_deps = ["absl/strings"],
    deps = [
        "json",
        "json_args",
        "ref_counted",
        "validation_errors",
        "//:gpr_platform",
        "//:ref_counted_ptr",
    ],
)

grpc_cc_library(
    name = "event_engine_memory_allocator",
    hdrs = [
        "//:include/grpc/event_engine/internal/memory_allocator_impl.h",
        "//:include/grpc/event_engine/memory_allocator.h",
        "//:include/grpc/event_engine/memory_request.h",
    ],
    external_deps = ["absl/strings"],
    deps = [
        "slice",
        "//:gpr_platform",
    ],
)

grpc_cc_library(
    name = "event_engine_memory_allocator_factory",
    hdrs = [
        "lib/event_engine/memory_allocator_factory.h",
    ],
    external_deps = ["absl/strings"],
    deps = [
        "event_engine_memory_allocator",
        "memory_quota",
        "//:gpr_platform",
    ],
)

grpc_cc_library(
    name = "memory_quota",
    srcs = [
        "lib/resource_quota/memory_quota.cc",
    ],
    hdrs = [
        "lib/resource_quota/memory_quota.h",
    ],
    external_deps = [
        "absl/base:core_headers",
        "absl/container:flat_hash_set",
        "absl/log",
        "absl/status",
        "absl/status:statusor",
        "absl/strings",
    ],
    deps = [
        "activity",
        "channelz_property_list",
        "event_engine_memory_allocator",
        "exec_ctx_wakeup_scheduler",
        "experiments",
        "grpc_check",
        "instrument",
        "loop",
        "map",
        "periodic_update",
        "poll",
        "race",
        "resource_quota_telemetry",
        "seq",
        "slice_refcount",
        "sync",
        "time",
        "useful",
        ":resource_tracker",
        "//:channelz",
        "//:config_vars",
        "//:gpr",
        "//:grpc_trace",
        "//:orphanable",
        "//:ref_counted_ptr",
    ],
)

grpc_cc_library(
    name = "periodic_update",
    srcs = [
        "lib/resource_quota/periodic_update.cc",
    ],
    hdrs = [
        "lib/resource_quota/periodic_update.h",
    ],
    external_deps = ["absl/functional:function_ref"],
    deps = [
        "time",
        "useful",
        "//:gpr_platform",
    ],
)

grpc_cc_library(
    name = "arena",
    srcs = [
        "lib/resource_quota/arena.cc",
    ],
    hdrs = [
        "lib/resource_quota/arena.h",
    ],
    external_deps = ["absl/log"],
    visibility = [
        "//bazel:alt_grpc_base_legacy",
    ],
    deps = [
        "construct_destruct",
        "context",
        "event_engine_memory_allocator",
        "memory_quota",
        "resource_quota",
        "//:gpr",
    ],
)

grpc_cc_library(
    name = "thread_quota",
    srcs = [
        "lib/resource_quota/thread_quota.cc",
    ],
    hdrs = [
        "lib/resource_quota/thread_quota.h",
    ],
    external_deps = [
        "absl/base:core_headers",
    ],
    deps = [
        "grpc_check",
        "ref_counted",
        "sync",
        "//:gpr",
        "//:ref_counted_ptr",
    ],
)

grpc_cc_library(
    name = "stream_quota",
    srcs = [
        "lib/resource_quota/stream_quota.cc",
    ],
    hdrs = [
        "lib/resource_quota/stream_quota.h",
    ],
    external_deps = [
        "absl/base:core_headers",
        "absl/log:check",
    ],
    deps = [
        "periodic_update",
        "ref_counted",
        "sync",
        ":per_cpu",
        "//:gpr",
        "//:ref_counted_ptr",
    ],
)

grpc_cc_library(
    name = "connection_quota",
    srcs = [
        "lib/resource_quota/connection_quota.cc",
    ],
    hdrs = [
        "lib/resource_quota/connection_quota.h",
    ],
    external_deps = [
        "absl/base:core_headers",
    ],
    deps = [
        "grpc_check",
        "memory_quota",
        "ref_counted",
        "sync",
        "//:gpr",
        "//:ref_counted_ptr",
    ],
)

grpc_cc_library(
    name = "resource_quota_telemetry",
    hdrs = [
        "lib/resource_quota/telemetry.h",
    ],
    deps = [
        "instrument",
    ],
)

grpc_cc_library(
    name = "resource_tracker",
    srcs = ["lib/resource_tracker/resource_tracker.cc"],
    hdrs = ["lib/resource_tracker/resource_tracker.h"],
    external_deps = [
        "absl/status:statusor",
    ],
    deps = [
        "//:gpr_platform",
    ],
)

grpc_cc_library(
    name = "resource_quota",
    srcs = [
        "lib/resource_quota/resource_quota.cc",
    ],
    hdrs = [
        "lib/resource_quota/resource_quota.h",
    ],
    external_deps = ["absl/strings"],
    visibility = [
        "//bazel:alt_grpc_base_legacy",
    ],
    deps = [
        "memory_quota",
        "no_destruct",
        "ref_counted",
        "resource_quota_telemetry",
        "single_set_ptr",
        "stream_quota",
        "thread_quota",
        "useful",
        "//:channel_arg_names",
        "//:channelz",
        "//:cpp_impl_of",
        "//:event_engine_base_hdrs",
        "//:gpr_platform",
        "//:ref_counted_ptr",
    ],
)

grpc_cc_library(
    name = "request_buffer",
    srcs = [
        "call/request_buffer.cc",
    ],
    hdrs = [
        "call/request_buffer.h",
    ],
    external_deps = ["absl/strings"],
    deps = [
        "call_spine",
        "match",
        "message",
        "metadata",
    ],
)

grpc_cc_library(
    name = "slice_refcount",
    hdrs = [
        "lib/slice/slice_refcount.h",
    ],
    public_hdrs = [
        "//:include/grpc/slice.h",
        "//:include/grpc/impl/slice_type.h",
    ],
    deps = [
        "//:debug_location",
        "//:gpr",
        "//:grpc_trace",
    ],
)

grpc_cc_library(
    name = "slice",
    srcs = [
        "lib/slice/slice.cc",
        "lib/slice/slice_string_helpers.cc",
    ],
    hdrs = [
        "lib/slice/slice.h",
        "lib/slice/slice_internal.h",
        "lib/slice/slice_string_helpers.h",
        "//:include/grpc/slice.h",
    ],
    external_deps = [
        "absl/hash",
        "absl/log:check",
        "absl/strings",
    ],
    visibility = ["//bazel:alt_grpc_base_legacy"],
    deps = [
        "slice_cast",
        "slice_refcount",
        "//:debug_location",
        "//:gpr",
        "//:grpc_event_engine_slice",
    ],
)

grpc_cc_library(
    name = "slice_buffer",
    srcs = [
        "lib/slice/slice_buffer.cc",
    ],
    hdrs = [
        "lib/slice/slice_buffer.h",
        "//:include/grpc/slice_buffer.h",
    ],
    external_deps = ["absl/log:check"],
    deps = [
        "slice",
        "//:gpr",
        "//:gpr_platform",
        "//:grpc_slice",
    ],
)

grpc_cc_library(
    name = "error",
    srcs = [
        "lib/iomgr/error.cc",
    ],
    hdrs = [
        "lib/iomgr/error.h",
    ],
    external_deps = [
        "absl/log",
        "absl/log:check",
        "absl/status",
        "absl/strings",
        "absl/strings:str_format",
    ],
    visibility = ["//bazel:alt_grpc_base_legacy"],
    deps = [
        "experiments",
        "gpr_spinlock",
        "slice",
        "slice_refcount",
        "status_helper",
        "strerror",
        "useful",
        "//:gpr",
        "//:grpc_public_hdrs",
        "//:grpc_support_time",
        "//:grpc_trace",
    ],
)

grpc_cc_library(
    name = "closure",
    srcs = [
        "lib/iomgr/closure.cc",
    ],
    hdrs = [
        "lib/iomgr/closure.h",
    ],
    external_deps = [
        "absl/log",
        "absl/log:check",
        "absl/strings:str_format",
    ],
    visibility = ["//bazel:alt_grpc_base_legacy"],
    deps = [
        "error",
        "gpr_manual_constructor",
        "//:debug_location",
        "//:gpr",
    ],
)

grpc_cc_library(
    name = "time",
    srcs = [
        "util/time.cc",
    ],
    hdrs = [
        "util/time.h",
    ],
    external_deps = [
        "absl/log",
        "absl/log:check",
        "absl/strings:str_format",
    ],
    visibility = ["//bazel:core_credentials"],
    deps = [
        "no_destruct",
        "time_precise",
        "useful",
        "//:event_engine_base_hdrs",
        "//:gpr",
        "//:grpc_support_time",
    ],
)

grpc_cc_library(
    name = "iomgr_port",
    hdrs = [
        "lib/iomgr/port.h",
    ],
    deps = ["//:gpr_platform"],
)

grpc_cc_library(
    name = "iomgr_fwd",
    hdrs = [
        "lib/iomgr/iomgr_fwd.h",
    ],
    visibility = ["//bazel:alt_grpc_base_legacy"],
    deps = ["//:gpr_platform"],
)

grpc_cc_library(
    name = "grpc_sockaddr",
    srcs = [
        "lib/iomgr/sockaddr_utils_posix.cc",
        "lib/iomgr/socket_utils_windows.cc",
    ],
    hdrs = [
        "lib/iomgr/sockaddr.h",
        "lib/iomgr/sockaddr_posix.h",
        "lib/iomgr/sockaddr_windows.h",
        "lib/iomgr/socket_utils.h",
    ],
    external_deps = ["absl/log:check"],
    deps = [
        "iomgr_port",
        "//:gpr",
    ],
)

grpc_cc_library(
    name = "avl",
    hdrs = [
        "util/avl.h",
    ],
    deps = [
        "ref_counted",
        "useful",
        "//:gpr_platform",
        "//:ref_counted_ptr",
    ],
)

grpc_cc_library(
    name = "time_averaged_stats",
    srcs = ["util/time_averaged_stats.cc"],
    hdrs = [
        "util/time_averaged_stats.h",
    ],
    deps = ["//:gpr"],
)

grpc_cc_library(
    name = "event_engine_poller",
    hdrs = [
        "lib/event_engine/poller.h",
    ],
    external_deps = ["absl/functional:function_ref"],
    deps = [
        "//:event_engine_base_hdrs",
        "//:gpr_platform",
    ],
)

grpc_cc_library(
    name = "event_engine_time_util",
    srcs = ["lib/event_engine/time_util.cc"],
    hdrs = ["lib/event_engine/time_util.h"],
    deps = [
        "//:event_engine_base_hdrs",
        "//:gpr_platform",
    ],
)

grpc_cc_library(
    name = "event_engine_query_extensions",
    hdrs = [
        "lib/event_engine/query_extensions.h",
    ],
    external_deps = ["absl/strings"],
    deps = [
        "event_engine_common",
        "//:event_engine_base_hdrs",
        "//:gpr_platform",
    ],
)

grpc_cc_library(
    name = "event_engine_work_queue",
    hdrs = [
        "lib/event_engine/work_queue/work_queue.h",
    ],
    external_deps = ["absl/functional:any_invocable"],
    deps = [
        "//:event_engine_base_hdrs",
        "//:gpr",
    ],
)

grpc_cc_library(
    name = "event_engine_basic_work_queue",
    srcs = [
        "lib/event_engine/work_queue/basic_work_queue.cc",
    ],
    hdrs = [
        "lib/event_engine/work_queue/basic_work_queue.h",
    ],
    external_deps = [
        "absl/base:core_headers",
        "absl/functional:any_invocable",
    ],
    deps = [
        "common_event_engine_closures",
        "event_engine_work_queue",
        "sync",
        "//:event_engine_base_hdrs",
        "//:gpr",
    ],
)

grpc_cc_library(
    name = "common_event_engine_closures",
    hdrs = ["lib/event_engine/common_closures.h"],
    external_deps = ["absl/functional:any_invocable"],
    deps = [
        "//:event_engine_base_hdrs",
        "//:gpr_platform",
    ],
)

grpc_cc_library(
    name = "posix_event_engine_timer",
    srcs = [
        "lib/event_engine/posix_engine/timer.cc",
        "lib/event_engine/posix_engine/timer_heap.cc",
    ],
    hdrs = [
        "lib/event_engine/posix_engine/timer.h",
        "lib/event_engine/posix_engine/timer_heap.h",
    ],
    external_deps = ["absl/base:core_headers"],
    deps = [
        "sync",
        "time",
        "time_averaged_stats",
        "useful",
        "//:event_engine_base_hdrs",
        "//:gpr",
    ],
)

grpc_cc_library(
    name = "event_engine_thread_local",
    srcs = ["lib/event_engine/thread_local.cc"],
    hdrs = ["lib/event_engine/thread_local.h"],
    deps = ["//:gpr_platform"],
)

grpc_cc_library(
    name = "event_engine_thread_count",
    srcs = [
        "lib/event_engine/thread_pool/thread_count.cc",
    ],
    hdrs = ["lib/event_engine/thread_pool/thread_count.h"],
    external_deps = [
        "absl/base:core_headers",
        "absl/log",
        "absl/status",
        "absl/strings:str_format",
        "absl/time",
    ],
    deps = [
        "sync",
        "time",
        "useful",
        "//:gpr",
    ],
)

grpc_cc_library(
    name = "event_engine_thread_pool",
    srcs = [
        "lib/event_engine/thread_pool/thread_pool_factory.cc",
        "lib/event_engine/thread_pool/work_stealing_thread_pool.cc",
    ],
    hdrs = [
        "lib/event_engine/thread_pool/thread_pool.h",
        "lib/event_engine/thread_pool/work_stealing_thread_pool.h",
    ],
    external_deps = [
        "absl/base:core_headers",
        "absl/container:flat_hash_set",
        "absl/functional:any_invocable",
        "absl/log",
        "absl/time",
    ],
    deps = [
        "common_event_engine_closures",
        "env",
        "event_engine_basic_work_queue",
        "event_engine_thread_count",
        "event_engine_thread_local",
        "event_engine_work_queue",
        "examine_stack",
        "grpc_check",
        "no_destruct",
        "notification",
        "sync",
        "time",
        "//:backoff",
        "//:event_engine_base_hdrs",
        "//:gpr",
        "//:grpc_trace",
    ],
)

grpc_cc_library(
    name = "posix_event_engine_base_hdrs",
    srcs = [],
    hdrs = [
        "lib/event_engine/posix.h",
    ],
    deps = [
        "event_engine_extensions",
        "event_engine_query_extensions",
        "//:event_engine_base_hdrs",
        "//:gpr",
    ],
)

grpc_cc_library(
    name = "posix_event_engine_timer_manager",
    srcs = ["lib/event_engine/posix_engine/timer_manager.cc"],
    hdrs = [
        "lib/event_engine/posix_engine/timer_manager.h",
    ],
    external_deps = [
        "absl/base:core_headers",
        "absl/log",
        "absl/time",
    ],
    deps = [
        "event_engine_thread_pool",
        "grpc_check",
        "notification",
        "posix_event_engine_timer",
        "sync",
        "time",
        "//:event_engine_base_hdrs",
        "//:gpr",
        "//:grpc_support_time",
        "//:grpc_trace",
    ],
)

grpc_cc_library(
    name = "posix_event_engine_posix_interface",
    srcs = [
        "lib/event_engine/posix_engine/posix_interface_posix.cc",
        "lib/event_engine/posix_engine/posix_interface_windows.cc",
    ],
    hdrs = [
        "lib/event_engine/posix_engine/posix_interface.h",
    ],
    external_deps = [
        "absl/cleanup",
        "absl/functional:any_invocable",
        "absl/log:log",
        "absl/status",
        "absl/strings",
        "absl/strings:str_format",
    ],
    deps = [
        "event_engine_tcp_socket_utils",
        "experiments",
        "grpc_check",
        "iomgr_port",
        "posix_event_engine_file_descriptor_collection",
        "posix_event_engine_tcp_socket_utils",
        "status_helper",
        "strerror",
        "sync",
        "//:event_engine_base_hdrs",
        "//:gpr",
        "//:gpr_platform",
    ],
)

grpc_cc_library(
    name = "posix_event_engine_file_descriptor_collection",
    srcs = [
        "lib/event_engine/posix_engine/file_descriptor_collection.cc",
    ],
    hdrs = [
        "lib/event_engine/posix_engine/file_descriptor_collection.h",
    ],
    external_deps = [
        "absl/cleanup",
        "absl/container:flat_hash_set",
        "absl/functional:any_invocable",
        "absl/log:log",
        "absl/status",
        "absl/strings",
        "absl/strings:str_format",
    ],
    deps = [
        "event_engine_tcp_socket_utils",
        "experiments",
        "grpc_check",
        "iomgr_port",
        "posix_event_engine_tcp_socket_utils",
        "status_helper",
        "strerror",
        "sync",
        "//:event_engine_base_hdrs",
        "//:gpr",
        "//:gpr_platform",
    ],
)

grpc_cc_library(
    name = "posix_event_engine_event_poller",
    srcs = [],
    hdrs = [
        "lib/event_engine/posix_engine/event_poller.h",
    ],
    external_deps = [
        "absl/functional:any_invocable",
        "absl/status",
        "absl/strings",
    ],
    deps = [
        "event_engine_poller",
        "posix_event_engine_closure",
        "posix_event_engine_posix_interface",
        "//:event_engine_base_hdrs",
        "//:gpr_platform",
    ],
)

grpc_cc_library(
    name = "posix_event_engine_closure",
    srcs = [],
    hdrs = [
        "lib/event_engine/posix_engine/posix_engine_closure.h",
    ],
    external_deps = [
        "absl/functional:any_invocable",
        "absl/status",
    ],
    deps = [
        "//:event_engine_base_hdrs",
        "//:gpr_platform",
    ],
)

grpc_cc_library(
    name = "posix_event_engine_lockfree_event",
    srcs = [
        "lib/event_engine/posix_engine/lockfree_event.cc",
    ],
    hdrs = [
        "lib/event_engine/posix_engine/lockfree_event.h",
    ],
    external_deps = [
        "absl/status",
    ],
    deps = [
        "event_engine_thread_pool",
        "gpr_atm",
        "grpc_check",
        "posix_event_engine_closure",
        "posix_event_engine_event_poller",
        "status_helper",
        "//:gpr",
    ],
)

grpc_cc_library(
    name = "posix_event_engine_wakeup_fd_posix",
    hdrs = [
        "lib/event_engine/posix_engine/wakeup_fd_posix.h",
    ],
    external_deps = ["absl/status"],
    deps = [
        "posix_event_engine_posix_interface",
        "//:gpr_platform",
    ],
)

grpc_cc_library(
    name = "posix_event_engine_wakeup_fd_posix_pipe",
    srcs = [
        "lib/event_engine/posix_engine/wakeup_fd_pipe.cc",
    ],
    hdrs = [
        "lib/event_engine/posix_engine/wakeup_fd_pipe.h",
    ],
    external_deps = [
        "absl/status",
        "absl/status:statusor",
        "absl/strings",
    ],
    deps = [
        "iomgr_port",
        "posix_event_engine_posix_interface",
        "posix_event_engine_wakeup_fd_posix",
        "strerror",
        "//:gpr",
    ],
)

grpc_cc_library(
    name = "posix_event_engine_wakeup_fd_posix_eventfd",
    srcs = [
        "lib/event_engine/posix_engine/wakeup_fd_eventfd.cc",
    ],
    hdrs = [
        "lib/event_engine/posix_engine/wakeup_fd_eventfd.h",
    ],
    external_deps = [
        "absl/status",
        "absl/status:statusor",
        "absl/strings",
    ],
    deps = [
        "iomgr_port",
        "posix_event_engine_posix_interface",
        "posix_event_engine_wakeup_fd_posix",
        "strerror",
        "//:gpr",
    ],
)

grpc_cc_library(
    name = "posix_event_engine_wakeup_fd_posix_default",
    srcs = [
        "lib/event_engine/posix_engine/wakeup_fd_posix_default.cc",
    ],
    hdrs = [
        "lib/event_engine/posix_engine/wakeup_fd_posix_default.h",
    ],
    external_deps = [
        "absl/status",
        "absl/status:statusor",
    ],
    deps = [
        "iomgr_port",
        "posix_event_engine_posix_interface",
        "posix_event_engine_wakeup_fd_posix",
        "posix_event_engine_wakeup_fd_posix_eventfd",
        "posix_event_engine_wakeup_fd_posix_pipe",
        "//:gpr_platform",
    ],
)

grpc_cc_library(
    name = "posix_event_engine_poller_posix_epoll1",
    srcs = [
        "lib/event_engine/posix_engine/ev_epoll1_linux.cc",
    ],
    hdrs = [
        "lib/event_engine/posix_engine/ev_epoll1_linux.h",
    ],
    external_deps = [
        "absl/base:core_headers",
        "absl/container:flat_hash_set",
        "absl/container:inlined_vector",
        "absl/functional:function_ref",
        "absl/log",
        "absl/status",
        "absl/status:statusor",
        "absl/strings",
        "absl/strings:str_format",
    ],
    deps = [
        "event_engine_poller",
        "event_engine_thread_pool",
        "event_engine_time_util",
        "grpc_check",
        "iomgr_port",
        "posix_event_engine_closure",
        "posix_event_engine_event_poller",
        "posix_event_engine_internal_errqueue",
        "posix_event_engine_lockfree_event",
        "posix_event_engine_posix_interface",
        "posix_event_engine_wakeup_fd_posix",
        "posix_event_engine_wakeup_fd_posix_default",
        "status_helper",
        "strerror",
        "sync",
        "//:event_engine_base_hdrs",
        "//:gpr",
        "//:grpc_public_hdrs",
    ],
)

grpc_cc_library(
    name = "posix_event_engine_poller_posix_poll",
    srcs = [
        "lib/event_engine/posix_engine/ev_poll_posix.cc",
    ],
    hdrs = [
        "lib/event_engine/posix_engine/ev_poll_posix.h",
    ],
    external_deps = [
        "absl/base:core_headers",
        "absl/container:inlined_vector",
        "absl/functional:any_invocable",
        "absl/functional:function_ref",
        "absl/status",
        "absl/status:statusor",
        "absl/strings",
        "absl/strings:str_format",
    ],
    deps = [
        "common_event_engine_closures",
        "event_engine_poller",
        "event_engine_thread_pool",
        "event_engine_time_util",
        "grpc_check",
        "iomgr_port",
        "posix_event_engine_closure",
        "posix_event_engine_event_poller",
        "posix_event_engine_posix_interface",
        "posix_event_engine_wakeup_fd_posix",
        "posix_event_engine_wakeup_fd_posix_default",
        "status_helper",
        "strerror",
        "sync",
        "time",
        "//:event_engine_base_hdrs",
        "//:gpr",
        "//:grpc_public_hdrs",
    ],
)

grpc_cc_library(
    name = "posix_event_engine_poller_posix_default",
    srcs = [
        "lib/event_engine/posix_engine/event_poller_posix_default.cc",
    ],
    hdrs = [
        "lib/event_engine/posix_engine/event_poller_posix_default.h",
    ],
    external_deps = ["absl/strings"],
    deps = [
        "iomgr_port",
        "no_destruct",
        "posix_event_engine_event_poller",
        "posix_event_engine_poller_posix_epoll1",
        "posix_event_engine_poller_posix_poll",
        "//:config_vars",
        "//:gpr",
    ],
)

grpc_cc_library(
    name = "posix_event_engine_internal_errqueue",
    srcs = [
        "lib/event_engine/posix_engine/internal_errqueue.cc",
    ],
    hdrs = [
        "lib/event_engine/posix_engine/internal_errqueue.h",
    ],
    external_deps = ["absl/log"],
    deps = [
        "iomgr_port",
        "posix_event_engine_posix_interface",
        "strerror",
        "//:gpr",
    ],
)

grpc_cc_library(
    name = "posix_event_engine_traced_buffer_list",
    srcs = [
        "lib/event_engine/posix_engine/traced_buffer_list.cc",
    ],
    hdrs = [
        "lib/event_engine/posix_engine/traced_buffer_list.h",
    ],
    external_deps = [
        "absl/functional:any_invocable",
        "absl/log",
        "absl/status",
    ],
    deps = [
        "iomgr_port",
        "posix_event_engine_internal_errqueue",
        "posix_event_engine_posix_interface",
        "posix_write_event_sink",
        "sync",
        "//:event_engine_base_hdrs",
        "//:gpr",
        "//:grpc_support_time",
    ],
)

grpc_cc_library(
    name = "posix_write_event_sink",
    srcs = [
        "lib/event_engine/posix_engine/posix_write_event_sink.cc",
    ],
    hdrs = [
        "lib/event_engine/posix_engine/posix_write_event_sink.h",
    ],
    external_deps = [
        "absl/base:no_destructor",
        "absl/functional:any_invocable",
    ],
    deps = [
        "bitset",
        "event_engine_common",
        "//:event_engine_base_hdrs",
    ],
)

grpc_cc_library(
    name = "posix_event_engine_endpoint",
    srcs = [
        "lib/event_engine/posix_engine/posix_endpoint.cc",
    ],
    hdrs = [
        "lib/event_engine/posix_engine/posix_endpoint.h",
    ],
    external_deps = [
        "absl/base:core_headers",
        "absl/container:flat_hash_map",
        "absl/functional:any_invocable",
        "absl/hash",
        "absl/log",
        "absl/status",
        "absl/status:statusor",
        "absl/strings",
    ],
    deps = [
        "event_engine_common",
        "event_engine_extensions",
        "event_engine_tcp_socket_utils",
        "experiments",
        "grpc_check",
        "iomgr_port",
        "load_file",
        "memory_quota",
        "posix_event_engine_base_hdrs",
        "posix_event_engine_closure",
        "posix_event_engine_event_poller",
        "posix_event_engine_internal_errqueue",
        "posix_event_engine_posix_interface",
        "posix_event_engine_tcp_socket_utils",
        "posix_event_engine_traced_buffer_list",
        "ref_counted",
        "resource_quota",
        "slice",
        "status_helper",
        "strerror",
        "sync",
        "time",
        "//:debug_location",
        "//:event_engine_base_hdrs",
        "//:exec_ctx",
        "//:gpr",
        "//:grpc_public_hdrs",
        "//:grpc_trace",
        "//:ref_counted_ptr",
        "//:stats",
    ],
)

grpc_cc_library(
    name = "event_engine_utils",
    srcs = ["lib/event_engine/utils.cc"],
    hdrs = ["lib/event_engine/utils.h"],
    external_deps = [
        "absl/log",
        "absl/status:statusor",
        "absl/strings",
    ],
    deps = [
        "event_engine_extensions",
        "event_engine_query_extensions",
        "notification",
        "time",
        "//:event_engine_base_hdrs",
        "//:gpr_platform",
    ],
)

grpc_cc_library(
    name = "posix_event_engine_tcp_socket_utils",
    srcs = [
        "lib/event_engine/posix_engine/set_socket_dualstack.cc",
        "lib/event_engine/posix_engine/tcp_socket_utils.cc",
    ],
    hdrs = [
        "lib/event_engine/posix_engine/tcp_socket_utils.h",
    ],
    external_deps = [
        "absl/cleanup",
        "absl/log",
        "absl/status",
        "absl/status:statusor",
        "absl/strings",
    ],
    deps = [
        "event_engine_tcp_socket_utils",
        "grpc_check",
        "iomgr_port",
        "resource_quota",
        "socket_mutator",
        "status_helper",
        "strerror",
        "time",
        "useful",
        "//:channel_arg_names",
        "//:event_engine_base_hdrs",
        "//:gpr",
        "//:ref_counted_ptr",
    ],
)

grpc_cc_library(
    name = "posix_event_engine_listener_utils",
    srcs = [
        "lib/event_engine/posix_engine/posix_engine_listener_utils.cc",
    ],
    hdrs = [
        "lib/event_engine/posix_engine/posix_engine_listener_utils.h",
    ],
    external_deps = [
        "absl/cleanup",
        "absl/log",
        "absl/status",
        "absl/status:statusor",
        "absl/strings",
    ],
    deps = [
        "event_engine_tcp_socket_utils",
        "grpc_check",
        "iomgr_port",
        "posix_event_engine_posix_interface",
        "posix_event_engine_tcp_socket_utils",
        "socket_mutator",
        "status_helper",
        "//:event_engine_base_hdrs",
        "//:gpr",
    ],
)

grpc_cc_library(
    name = "posix_event_engine_listener",
    srcs = [
        "lib/event_engine/posix_engine/posix_engine_listener.cc",
    ],
    hdrs = [
        "lib/event_engine/posix_engine/posix_engine_listener.h",
    ],
    external_deps = [
        "absl/base:core_headers",
        "absl/functional:any_invocable",
        "absl/log",
        "absl/status",
        "absl/status:statusor",
        "absl/strings",
    ],
    deps = [
        "event_engine_tcp_socket_utils",
        "grpc_check",
        "iomgr_port",
        "posix_event_engine_base_hdrs",
        "posix_event_engine_closure",
        "posix_event_engine_endpoint",
        "posix_event_engine_event_poller",
        "posix_event_engine_listener_utils",
        "posix_event_engine_posix_interface",
        "posix_event_engine_tcp_socket_utils",
        "socket_mutator",
        "status_helper",
        "strerror",
        "sync",
        "time",
        "//:event_engine_base_hdrs",
        "//:exec_ctx",
        "//:gpr",
        "//:grpc_trace",
    ],
)

grpc_cc_library(
    name = "posix_event_engine",
    srcs = ["lib/event_engine/posix_engine/posix_engine.cc"],
    hdrs = ["lib/event_engine/posix_engine/posix_engine.h"],
    external_deps = [
        "absl/base:core_headers",
        "absl/base:no_destructor",
        "absl/cleanup",
        "absl/container:flat_hash_map",
        "absl/container:inlined_vector",
        "absl/functional:any_invocable",
        "absl/hash",
        "absl/log",
        "absl/status",
        "absl/status:statusor",
        "absl/strings",
    ],
    deps = [
        "ares_resolver",
        "event_engine_common",
        "event_engine_poller",
        "event_engine_tcp_socket_utils",
        "event_engine_thread_pool",
        "event_engine_utils",
        "experiments",
        "grpc_check",
        "iomgr_port",
        "native_posix_dns_resolver",
        "no_destruct",
        "posix_event_engine_base_hdrs",
        "posix_event_engine_closure",
        "posix_event_engine_endpoint",
        "posix_event_engine_event_poller",
        "posix_event_engine_listener",
        "posix_event_engine_poller_posix_default",
        "posix_event_engine_posix_interface",
        "posix_event_engine_tcp_socket_utils",
        "posix_event_engine_timer",
        "posix_event_engine_timer_manager",
        "ref_counted_dns_resolver_interface",
        "sync",
        "useful",
        "//:event_engine_base_hdrs",
        "//:gpr",
        "//:grpc_trace",
        "//:orphanable",
    ],
)

grpc_cc_library(
    name = "windows_event_engine",
    srcs = ["lib/event_engine/windows/windows_engine.cc"],
    hdrs = ["lib/event_engine/windows/windows_engine.h"],
    external_deps = [
        "absl/log",
        "absl/status",
        "absl/status:statusor",
        "absl/strings",
    ],
    deps = [
        "ares_resolver",
        "channel_args_endpoint_config",
        "common_event_engine_closures",
        "dump_args",
        "error",
        "event_engine_common",
        "event_engine_extensions",
        "event_engine_query_extensions",
        "event_engine_tcp_socket_utils",
        "event_engine_thread_pool",
        "event_engine_utils",
        "grpc_check",
        "iomgr_port",
        "posix_event_engine_timer_manager",
        "sync",
        "time",
        "windows_endpoint",
        "windows_event_engine_listener",
        "windows_iocp",
        "windows_native_resolver",
        "//:event_engine_base_hdrs",
        "//:gpr",
    ],
)

grpc_cc_library(
    name = "windows_native_resolver",
    srcs = ["lib/event_engine/windows/native_windows_dns_resolver.cc"],
    hdrs = ["lib/event_engine/windows/native_windows_dns_resolver.h"],
    external_deps = [
        "absl/status",
        "absl/status:statusor",
        "absl/strings",
        "absl/strings:str_format",
    ],
    deps = [
        "error",
        "status_helper",
        "//:event_engine_base_hdrs",
        "//:gpr",
    ],
)

grpc_cc_library(
    name = "windows_iocp",
    srcs = [
        "lib/event_engine/windows/iocp.cc",
        "lib/event_engine/windows/win_socket.cc",
    ],
    hdrs = [
        "lib/event_engine/windows/iocp.h",
        "lib/event_engine/windows/win_socket.h",
    ],
    external_deps = [
        "absl/base:core_headers",
        "absl/functional:any_invocable",
        "absl/log",
        "absl/status",
        "absl/strings:str_format",
    ],
    deps = [
        "error",
        "event_engine_poller",
        "event_engine_tcp_socket_utils",
        "event_engine_thread_pool",
        "event_engine_time_util",
        "grpc_check",
        "sync",
        "//:debug_location",
        "//:event_engine_base_hdrs",
        "//:gpr",
        "//:gpr_platform",
    ],
)

grpc_cc_library(
    name = "windows_endpoint",
    srcs = [
        "lib/event_engine/windows/windows_endpoint.cc",
    ],
    hdrs = [
        "lib/event_engine/windows/windows_endpoint.h",
    ],
    external_deps = [
        "absl/cleanup",
        "absl/functional:any_invocable",
        "absl/log",
        "absl/status",
        "absl/strings:str_format",
    ],
    deps = [
        "error",
        "event_engine_tcp_socket_utils",
        "event_engine_thread_pool",
        "grpc_check",
        "status_helper",
        "windows_iocp",
        "//:debug_location",
        "//:event_engine_base_hdrs",
        "//:gpr",
        "//:gpr_platform",
    ],
)

grpc_cc_library(
    name = "windows_event_engine_listener",
    srcs = [
        "lib/event_engine/windows/windows_listener.cc",
    ],
    hdrs = [
        "lib/event_engine/windows/windows_listener.h",
    ],
    external_deps = [
        "absl/base:core_headers",
        "absl/log",
        "absl/status",
        "absl/status:statusor",
        "absl/strings:str_format",
    ],
    deps = [
        "common_event_engine_closures",
        "error",
        "event_engine_extensions",
        "event_engine_query_extensions",
        "event_engine_tcp_socket_utils",
        "event_engine_thread_pool",
        "grpc_check",
        "iomgr_port",
        "sync",
        "windows_endpoint",
        "windows_iocp",
        "//:event_engine_base_hdrs",
        "//:gpr",
        "//:gpr_platform",
    ],
)

grpc_cc_library(
    name = "cf_event_engine",
    srcs = [
        "lib/event_engine/cf_engine/cf_engine.cc",
        "lib/event_engine/cf_engine/cfsocket_listener.cc",
        "lib/event_engine/cf_engine/cfstream_endpoint.cc",
        "lib/event_engine/cf_engine/dns_service_resolver.cc",
    ],
    hdrs = [
        "lib/event_engine/cf_engine/cf_engine.h",
        "lib/event_engine/cf_engine/cfsocket_listener.h",
        "lib/event_engine/cf_engine/cfstream_endpoint.h",
        "lib/event_engine/cf_engine/cftype_unique_ref.h",
        "lib/event_engine/cf_engine/dns_service_resolver.h",
    ],
    defines = select({
        ":maximize_threadyness": ["GRPC_CFSTREAM_MAX_THREADPOOL_SIZE=16u"],
        ":minimize_threadyness": ["GRPC_CFSTREAM_MAX_THREADPOOL_SIZE=2u"],
        "//conditions:default": [],
    }),
    external_deps = [
        "absl/container:flat_hash_map",
        "absl/log",
        "absl/status",
        "absl/strings",
        "absl/strings:str_format",
    ],
    deps = [
        "event_engine_common",
        "event_engine_tcp_socket_utils",
        "event_engine_thread_pool",
        "event_engine_utils",
        "grpc_check",
        "posix_event_engine_closure",
        "posix_event_engine_event_poller",
        "posix_event_engine_lockfree_event",
        "posix_event_engine_timer_manager",
        "ref_counted",
        "strerror",
        "sync",
        "useful",
        "//:event_engine_base_hdrs",
        "//:gpr",
        "//:grpc_trace",
        "//:parse_address",
        "//:ref_counted_ptr",
        "//:sockaddr_utils",
    ],
)

grpc_cc_library(
    name = "event_engine_tcp_socket_utils",
    srcs = [
        "lib/event_engine/tcp_socket_utils.cc",
    ],
    hdrs = [
        "lib/event_engine/tcp_socket_utils.h",
    ],
    external_deps = [
        "absl/log",
        "absl/status",
        "absl/status:statusor",
        "absl/strings",
        "absl/strings:str_format",
    ],
    deps = [
        "event_engine_common",
        "grpc_check",
        "iomgr_port",
        "resolved_address",
        "status_helper",
        "//:event_engine_base_hdrs",
        "//:gpr",
        "//:gpr_platform",
        "//:parse_address",
        "//:uri",
    ],
)

grpc_cc_library(
    name = "event_engine_shim",
    srcs = [
        "lib/event_engine/shim.cc",
    ],
    hdrs = [
        "lib/event_engine/shim.h",
    ],
    deps = [
        "experiments",
        "iomgr_port",
        "//:gpr_platform",
    ],
)

# NOTE: this target gets replaced inside Google's build system to be one that
# integrates with other internal systems better. Please do not rename or fold
# this into other targets.
grpc_cc_library(
    name = "default_event_engine_factory",
    srcs = ["lib/event_engine/default_event_engine_factory.cc"],
    hdrs = ["lib/event_engine/default_event_engine_factory.h"],
    external_deps = ["absl/memory"],
    select_deps = [
        {
            "//:windows": ["windows_event_engine"],
            "//:mac": [
                "posix_event_engine",
                "cf_event_engine",
            ],
            "//:ios": ["cf_event_engine"],
            "//:tvos": ["cf_event_engine"],
            "//:visionos": ["cf_event_engine"],
            "//:watchos": ["cf_event_engine"],
            "//conditions:default": ["posix_event_engine"],
        },
    ],
    deps = [
        "//:event_engine_base_hdrs",
        "//:gpr_platform",
    ],
)

grpc_cc_library(
    name = "channel_args_endpoint_config",
    srcs = [
        "lib/event_engine/channel_args_endpoint_config.cc",
    ],
    hdrs = [
        "lib/event_engine/channel_args_endpoint_config.h",
    ],
    external_deps = ["absl/strings"],
    visibility = ["//bazel:alt_grpc_base_legacy"],
    deps = [
        "channel_args",
        "//:event_engine_base_hdrs",
        "//:gpr_platform",
    ],
)

grpc_cc_library(
    name = "thready_event_engine",
    srcs = ["lib/event_engine/thready_event_engine/thready_event_engine.cc"],
    hdrs = ["lib/event_engine/thready_event_engine/thready_event_engine.h"],
    external_deps = [
        "absl/functional:any_invocable",
        "absl/status",
        "absl/status:statusor",
        "absl/strings",
    ],
    deps = [
        "sync",
        "//:event_engine_base_hdrs",
        "//:gpr",
    ],
)

grpc_cc_library(
    name = "event_engine_context",
    hdrs = [
        "lib/event_engine/event_engine_context.h",
    ],
    visibility = [
        "//bazel:alt_grpc_base_legacy",
    ],
    deps = [
        "arena",
        "//:event_engine_base_hdrs",
        "//:gpr",
    ],
)

grpc_cc_library(
    name = "default_event_engine",
    srcs = [
        "lib/event_engine/default_event_engine.cc",
    ],
    hdrs = [
        "lib/event_engine/default_event_engine.h",
    ],
    defines = select({
        ":maximize_threadyness": ["GRPC_MAXIMIZE_THREADYNESS"],
        "//conditions:default": [],
    }),
    external_deps = ["absl/functional:any_invocable"],
    visibility = [
        "//bazel:alt_grpc_base_legacy",
    ],
    deps = [
        "channel_args",
        "default_event_engine_factory",
        "match",
        "no_destruct",
        "sync",
        "thready_event_engine",
        "wait_for_single_owner",
        "//:config",
        "//:debug_location",
        "//:event_engine_base_hdrs",
        "//:gpr",
    ],
)

grpc_cc_library(
    name = "endpoint_channel_arg_wrapper",
    srcs = ["lib/event_engine/endpoint_channel_arg_wrapper.cc"],
    hdrs = ["lib/event_engine/endpoint_channel_arg_wrapper.h"],
    deps = [
        "ref_counted",
        "useful",
        "//:grpc_public_hdrs",
    ],
)

grpc_cc_library(
    name = "ref_counted_dns_resolver_interface",
    hdrs = ["lib/event_engine/ref_counted_dns_resolver_interface.h"],
    external_deps = ["absl/strings"],
    deps = [
        "//:event_engine_base_hdrs",
        "//:gpr_platform",
        "//:orphanable",
    ],
)

grpc_cc_library(
    name = "native_posix_dns_resolver",
    srcs = [
        "lib/event_engine/posix_engine/native_posix_dns_resolver.cc",
    ],
    hdrs = [
        "lib/event_engine/posix_engine/native_posix_dns_resolver.h",
    ],
    external_deps = [
        "absl/functional:any_invocable",
        "absl/status",
        "absl/status:statusor",
        "absl/strings",
        "absl/strings:str_format",
    ],
    deps = [
        "iomgr_port",
        "useful",
        "//:event_engine_base_hdrs",
        "//:gpr",
    ],
)

grpc_cc_library(
    name = "ares_resolver",
    srcs = [
        "lib/event_engine/ares_resolver.cc",
        "lib/event_engine/windows/grpc_polled_fd_windows.cc",
    ],
    hdrs = [
        "lib/event_engine/ares_resolver.h",
        "lib/event_engine/grpc_polled_fd.h",
        "lib/event_engine/nameser.h",
        "lib/event_engine/posix_engine/grpc_polled_fd_posix.h",
        "lib/event_engine/windows/grpc_polled_fd_windows.h",
    ],
    external_deps = [
        "absl/base:core_headers",
        "absl/container:flat_hash_map",
        "absl/functional:any_invocable",
        "absl/hash",
        "absl/log",
        "absl/status",
        "absl/status:statusor",
        "absl/strings",
        "absl/strings:str_format",
        "cares",
    ],
    deps = [
        "common_event_engine_closures",
        "error",
        "event_engine_time_util",
        "grpc_check",
        "grpc_sockaddr",
        "iomgr_port",
        "posix_event_engine_closure",
        "posix_event_engine_event_poller",
        "posix_event_engine_file_descriptor_collection",
        "posix_event_engine_posix_interface",
        "posix_event_engine_tcp_socket_utils",
        "ref_counted_dns_resolver_interface",
        "resolved_address",
        "slice",
        "sync",
        "windows_iocp",
        "//:config_vars",
        "//:debug_location",
        "//:event_engine_base_hdrs",
        "//:gpr",
        "//:grpc_trace",
        "//:orphanable",
        "//:parse_address",
        "//:ref_counted_ptr",
        "//:sockaddr_utils",
        "//third_party/address_sorting",
    ],
)

grpc_cc_library(
    name = "channel_args_preconditioning",
    srcs = [
        "lib/channel/channel_args_preconditioning.cc",
    ],
    hdrs = [
        "lib/channel/channel_args_preconditioning.h",
    ],
    deps = [
        "channel_args",
        "//:event_engine_base_hdrs",
        "//:gpr_platform",
    ],
)

grpc_cc_library(
    name = "bdp_estimator",
    srcs = [
        "lib/transport/bdp_estimator.cc",
    ],
    hdrs = ["lib/transport/bdp_estimator.h"],
    external_deps = [
        "absl/log",
        "absl/strings",
    ],
    deps = [
        "grpc_check",
        "time",
        "//:gpr",
        "//:grpc_support_time",
        "//:grpc_trace",
    ],
)

grpc_cc_library(
    name = "percent_encoding",
    srcs = [
        "lib/slice/percent_encoding.cc",
    ],
    hdrs = [
        "lib/slice/percent_encoding.h",
    ],
    external_deps = ["absl/log:check"],
    deps = [
        "bitset",
        "slice",
        "//:gpr",
    ],
)

grpc_cc_library(
    name = "socket_mutator",
    srcs = [
        "lib/iomgr/socket_mutator.cc",
        "net/socket_mutator.cc",
    ],
    hdrs = [
        "lib/iomgr/socket_mutator.h",
        "net/socket_mutator.h",
    ],
    visibility = ["//bazel:socket_mutator"],
    deps = [
        "channel_args",
        "useful",
        "//:event_engine_base_hdrs",
        "//:gpr",
    ],
)

grpc_cc_library(
    name = "pollset_set",
    srcs = [
        "lib/iomgr/pollset_set.cc",
    ],
    hdrs = [
        "lib/iomgr/pollset_set.h",
    ],
    visibility = ["//bazel:alt_grpc_base_legacy"],
    deps = [
        "iomgr_fwd",
        "//:gpr",
    ],
)

grpc_cc_library(
    name = "histogram_view",
    srcs = [
        "telemetry/histogram_view.cc",
    ],
    hdrs = [
        "telemetry/histogram_view.h",
    ],
    deps = ["//:gpr"],
)

grpc_cc_library(
    name = "stats_data",
    srcs = ["telemetry/stats_data.cc"],
    hdrs = ["telemetry/stats_data.h"],
    external_deps = ["absl/strings"],
    deps = [
        "histogram_view",
        "no_destruct",
        "per_cpu",
        "//:gpr_platform",
    ],
)

grpc_cc_library(
    name = "per_cpu",
    srcs = [
        "util/per_cpu.cc",
    ],
    hdrs = [
        "util/per_cpu.h",
    ],
    deps = [
        "useful",
        "//:gpr",
    ],
)

grpc_cc_library(
    name = "event_log",
    srcs = [
        "util/event_log.cc",
    ],
    hdrs = [
        "util/event_log.h",
    ],
    external_deps = [
        "absl/base:core_headers",
        "absl/strings",
        "absl/types:span",
    ],
    deps = [
        "grpc_check",
        "per_cpu",
        "sync",
        "time_precise",
        "//:gpr",
    ],
)

grpc_cc_library(
    name = "load_file",
    srcs = [
        "util/load_file.cc",
    ],
    hdrs = [
        "util/load_file.h",
    ],
    external_deps = [
        "absl/cleanup",
        "absl/status",
        "absl/status:statusor",
        "absl/strings",
    ],
    deps = [
        "slice",
        "strerror",
        "//:gpr",
    ],
)

grpc_cc_library(
    name = "channel_stack_type",
    srcs = [
        "lib/surface/channel_stack_type.cc",
    ],
    hdrs = [
        "lib/surface/channel_stack_type.h",
    ],
    deps = ["//:gpr_platform"],
)

grpc_cc_library(
    name = "channel_init",
    srcs = [
        "lib/surface/channel_init.cc",
    ],
    hdrs = [
        "lib/surface/channel_init.h",
    ],
    external_deps = [
        "absl/functional:any_invocable",
        "absl/log",
        "absl/strings",
    ],
    deps = [
        "call_filters",
        "channel_args",
        "channel_fwd",
        "channel_stack_type",
        "channelz_property_list",
        "grpc_check",
        "interception_chain",
        "sync",
        "unique_type_name",
        "//:channel_stack_builder",
        "//:channelz",
        "//:debug_location",
        "//:gpr",
        "//:gpr_platform",
        "//:grpc_trace",
    ],
)

grpc_cc_library(
    name = "server_interface",
    hdrs = [
        "server/server_interface.h",
    ],
    deps = [
        "channel_args",
        "//:channelz",
        "//:event_engine_base_hdrs",
        "//:gpr_platform",
    ],
)

grpc_cc_library(
    name = "single_set_ptr",
    hdrs = [
        "util/single_set_ptr.h",
    ],
    external_deps = ["absl/log:check"],
    deps = [
        "//:gpr",
        "//:ref_counted_ptr",
    ],
)

grpc_cc_library(
    name = "grpc_service_config",
    hdrs = [
        "service_config/service_config.h",
        "service_config/service_config_call_data.h",
    ],
    external_deps = ["absl/strings"],
    deps = [
        "arena",
        "chunked_vector",
        "down_cast",
        "ref_counted",
        "service_config_parser",
        "slice_refcount",
        "unique_type_name",
        "useful",
        "//:gpr_platform",
        "//:ref_counted_ptr",
    ],
)

grpc_cc_library(
    name = "service_config_parser",
    srcs = [
        "service_config/service_config_parser.cc",
    ],
    hdrs = [
        "service_config/service_config_parser.h",
    ],
    external_deps = [
        "absl/log",
        "absl/strings",
    ],
    deps = [
        "channel_args",
        "json",
        "validation_errors",
        "//:gpr",
    ],
)

grpc_cc_library(
    name = "notification",
    hdrs = [
        "util/notification.h",
    ],
    external_deps = ["absl/time"],
    deps = [
        "sync",
        "//:gpr",
    ],
)

grpc_cc_library(
    name = "channel_args",
    srcs = [
        "lib/channel/channel_args.cc",
    ],
    hdrs = [
        "lib/channel/channel_args.h",
    ],
    external_deps = [
        "absl/log",
        "absl/log:check",
        "absl/meta:type_traits",
        "absl/strings",
        "absl/strings:str_format",
    ],
    visibility = [
        "//bazel:alt_grpc_base_legacy",
    ],
    deps = [
        "avl",
        "channel_stack_type",
        "channelz_property_list",
        "dual_ref_counted",
        "ref_counted",
        "ref_counted_string",
        "time",
        "useful",
        "//:channel_arg_names",
        "//:debug_location",
        "//:event_engine_base_hdrs",
        "//:gpr",
        "//:ref_counted_ptr",
    ],
)

grpc_cc_library(
    name = "resolved_address",
    hdrs = ["lib/iomgr/resolved_address.h"],
    deps = [
        "iomgr_port",
        "//:gpr_platform",
    ],
)

grpc_cc_library(
    name = "client_channel_internal_header",
    hdrs = [
        "client_channel/client_channel_internal.h",
    ],
    external_deps = [
        "absl/functional:any_invocable",
    ],
    deps = [
        "arena",
        "call_destination",
        "down_cast",
        "grpc_check",
        "grpc_service_config",
        "lb_policy",
        "unique_type_name",
        "//:call_tracer",
        "//:gpr",
    ],
)

grpc_cc_library(
    name = "blackboard",
    srcs = [
        "filter/blackboard.cc",
    ],
    hdrs = [
        "filter/blackboard.h",
    ],
    external_deps = [
        "absl/container:flat_hash_map",
        "absl/strings",
    ],
    deps = [
        "ref_counted",
        "unique_type_name",
        "useful",
        "//:debug_location",
        "//:endpoint_addresses",
        "//:ref_counted_ptr",
    ],
)

grpc_cc_library(
    name = "filter_args",
    hdrs = [
        "filter/filter_args.h",
    ],
    deps = [
        "blackboard",
        "channel_fwd",
        "match",
        "ref_counted",
        "unique_type_name",
        "//:ref_counted_ptr",
    ],
)

grpc_cc_library(
    name = "filter_chain",
    hdrs = [
        "filter/filter_chain.h",
    ],
    deps = [
        "filter_args",
        "interception_chain",
        "ref_counted",
        "//:ref_counted_ptr",
    ],
)

grpc_cc_library(
    name = "fused_filters",
    srcs = [
        "filter/fused_filters.cc",
    ],
    defines = select({
        ":grpc_no_filter_fusion": ["GRPC_NO_FILTER_FUSION"],
        "//conditions:default": [],
    }),
    select_deps = [{
        ":grpc_no_filter_fusion": [],
        "//conditions:default": [
            "experiments",
            "filter_fusion",
            "grpc_authorization_base",
            "grpc_client_authority_filter",
            "grpc_lb_policy_grpclb",
            "grpc_message_size_filter",
            "server_call_tracer_filter",
            "service_config_channel_arg_filter",
            "//:grpc_http_filters",
            "//:grpc_security_base",
        ],
    }],
    deps = [
        "//:config",
        "//:gpr",
        "//:grpc_public_hdrs",
    ],
)

grpc_cc_library(
    name = "subchannel_connector",
    hdrs = [
        "client_channel/connector.h",
    ],
    deps = [
        "channel_args",
        "closure",
        "error",
        "iomgr_fwd",
        "resolved_address",
        "time",
        "//:channelz",
        "//:gpr_platform",
        "//:grpc_base",
        "//:orphanable",
        "//:ref_counted_ptr",
    ],
)

grpc_cc_library(
    name = "subchannel_pool_interface",
    srcs = [
        "client_channel/subchannel_pool_interface.cc",
    ],
    hdrs = [
        "client_channel/subchannel_pool_interface.h",
    ],
    external_deps = [
        "absl/status",
        "absl/status:statusor",
        "absl/strings",
    ],
    deps = [
        "channel_args",
        "ref_counted",
        "resolved_address",
        "useful",
        "//:gpr_platform",
        "//:grpc_trace",
        "//:ref_counted_ptr",
        "//:sockaddr_utils",
    ],
)

grpc_cc_library(
    name = "config_selector",
    hdrs = [
        "client_channel/config_selector.h",
    ],
    external_deps = [
        "absl/status",
        "absl/strings",
    ],
    deps = [
        "arena",
        "blackboard",
        "channel_fwd",
        "client_channel_internal_header",
        "filter_chain",
        "grpc_check",
        "grpc_service_config",
        "interception_chain",
        "metadata_batch",
        "ref_counted",
        "slice",
        "unique_type_name",
        "useful",
        "//:gpr_platform",
        "//:grpc_public_hdrs",
        "//:ref_counted_ptr",
    ],
)

grpc_cc_library(
    name = "client_channel_service_config",
    srcs = [
        "client_channel/client_channel_service_config.cc",
    ],
    hdrs = [
        "client_channel/client_channel_service_config.h",
    ],
    external_deps = [
        "absl/status",
        "absl/status:statusor",
        "absl/strings",
    ],
    deps = [
        "channel_args",
        "env",
        "json",
        "json_args",
        "json_object_loader",
        "lb_policy",
        "lb_policy_registry",
        "service_config_parser",
        "time",
        "validation_errors",
        "//:config",
        "//:gpr_platform",
        "//:ref_counted_ptr",
    ],
)

grpc_cc_library(
    name = "client_channel_args",
    hdrs = [
        "client_channel/client_channel_args.h",
    ],
)

grpc_cc_library(
    name = "retry_interceptor",
    srcs = [
        "client_channel/retry_interceptor.cc",
    ],
    hdrs = [
        "client_channel/retry_interceptor.h",
    ],
    deps = [
        "cancel_callback",
        "client_channel_args",
        "filter_args",
        "for_each",
        "grpc_service_config",
        "interception_chain",
        "map",
        "request_buffer",
        "retry_service_config",
        "retry_throttle",
        "sleep",
        "//:backoff",
    ],
)

grpc_cc_library(
    name = "retry_service_config",
    srcs = [
        "client_channel/retry_service_config.cc",
    ],
    hdrs = [
        "client_channel/retry_service_config.h",
    ],
    external_deps = [
        "absl/log",
        "absl/strings",
    ],
    deps = [
        "channel_args",
        "json",
        "json_args",
        "json_channel_args",
        "json_object_loader",
        "service_config_parser",
        "time",
        "validation_errors",
        "//:channel_arg_names",
        "//:config",
        "//:gpr",
        "//:grpc_base",
        "//:grpc_public_hdrs",
    ],
)

grpc_cc_library(
    name = "retry_throttle",
    srcs = [
        "client_channel/retry_throttle.cc",
    ],
    hdrs = [
        "client_channel/retry_throttle.h",
    ],
    external_deps = ["absl/base:core_headers"],
    deps = [
        "blackboard",
        "ref_counted",
        "sync",
        "useful",
        "//:gpr",
        "//:ref_counted_ptr",
    ],
)

grpc_cc_library(
    name = "client_channel_backup_poller",
    srcs = [
        "client_channel/backup_poller.cc",
    ],
    hdrs = [
        "client_channel/backup_poller.h",
    ],
    external_deps = [
        "absl/log",
        "absl/status",
    ],
    deps = [
        "closure",
        "error",
        "iomgr_fwd",
        "pollset_set",
        "time",
        "//:config_vars",
        "//:gpr",
        "//:gpr_platform",
        "//:iomgr",
        "//:iomgr_timer",
    ],
)

grpc_cc_library(
    name = "service_config_channel_arg_filter",
    srcs = [
        "service_config/service_config_channel_arg_filter.cc",
    ],
    hdrs = ["service_config/service_config_channel_arg_filter.h"],
    external_deps = [
        "absl/log",
        "absl/status",
        "absl/status:statusor",
    ],
    deps = [
        "arena",
        "arena_promise",
        "channel_args",
        "channel_fwd",
        "channel_stack_type",
        "context",
        "grpc_message_size_filter",
        "grpc_service_config",
        "latent_see",
        "metadata_batch",
        "service_config_parser",
        "//:channel_arg_names",
        "//:config",
        "//:gpr_platform",
        "//:grpc_base",
        "//:grpc_service_config_impl",
        "//:ref_counted_ptr",
    ],
)

grpc_cc_library(
    name = "lb_policy",
    srcs = ["load_balancing/lb_policy.cc"],
    hdrs = ["load_balancing/lb_policy.h"],
    external_deps = [
        "absl/base:core_headers",
        "absl/container:inlined_vector",
        "absl/status",
        "absl/status:statusor",
        "absl/strings",
    ],
    deps = [
        "channel_args",
        "closure",
        "dual_ref_counted",
        "error",
        "grpc_backend_metric_data",
        "iomgr_fwd",
        "metrics",
        "pollset_set",
        "ref_counted",
        "resolved_address",
        "subchannel_interface",
        "sync",
        "//:debug_location",
        "//:endpoint_addresses",
        "//:event_engine_base_hdrs",
        "//:exec_ctx",
        "//:gpr_platform",
        "//:grpc_trace",
        "//:orphanable",
        "//:ref_counted_ptr",
        "//:work_serializer",
    ],
)

grpc_cc_library(
    name = "lb_policy_factory",
    hdrs = ["load_balancing/lb_policy_factory.h"],
    external_deps = [
        "absl/status:statusor",
        "absl/strings",
    ],
    deps = [
        "json",
        "lb_policy",
        "//:gpr_platform",
        "//:orphanable",
        "//:ref_counted_ptr",
    ],
)

grpc_cc_library(
    name = "lb_policy_registry",
    srcs = ["load_balancing/lb_policy_registry.cc"],
    hdrs = ["load_balancing/lb_policy_registry.h"],
    external_deps = [
        "absl/log",
        "absl/status",
        "absl/status:statusor",
        "absl/strings",
        "absl/strings:str_format",
    ],
    deps = [
        "grpc_check",
        "json",
        "lb_policy",
        "lb_policy_factory",
        "//:gpr",
        "//:orphanable",
        "//:ref_counted_ptr",
    ],
)

grpc_cc_library(
    name = "lb_metadata",
    srcs = ["client_channel/lb_metadata.cc"],
    hdrs = ["client_channel/lb_metadata.h"],
    external_deps = [
        "absl/log",
        "absl/strings",
    ],
    deps = [
        "event_engine_common",
        "lb_policy",
        "metadata_batch",
    ],
)

grpc_cc_library(
    name = "connection_context",
    srcs = ["lib/surface/connection_context.cc"],
    hdrs = ["lib/surface/connection_context.h"],
    deps = [
        "no_destruct",
        "//:gpr",
        "//:gpr_platform",
        "//:orphanable",
    ],
)

grpc_cc_library(
    name = "subchannel_interface",
    hdrs = ["load_balancing/subchannel_interface.h"],
    external_deps = [
        "absl/status",
        "absl/strings",
    ],
    deps = [
        "dual_ref_counted",
        "iomgr_fwd",
        "//:event_engine_base_hdrs",
        "//:gpr_platform",
        "//:ref_counted_ptr",
    ],
)

grpc_cc_library(
    name = "delegating_helper",
    hdrs = ["load_balancing/delegating_helper.h"],
    external_deps = [
        "absl/status",
        "absl/strings",
    ],
    deps = [
        "channel_args",
        "lb_policy",
        "resolved_address",
        "subchannel_interface",
        "//:debug_location",
        "//:event_engine_base_hdrs",
        "//:gpr_platform",
        "//:grpc_security_base",
        "//:ref_counted_ptr",
        "//:transport_auth_context",
    ],
)

grpc_cc_library(
    name = "backend_metric_parser",
    srcs = [
        "load_balancing/backend_metric_parser.cc",
    ],
    hdrs = [
        "load_balancing/backend_metric_parser.h",
    ],
    external_deps = [
        "@com_google_protobuf//upb/base",
        "@com_google_protobuf//upb/mem",
        "@com_google_protobuf//upb/message",
        "absl/strings",
    ],
    deps = [
        "grpc_backend_metric_data",
        "//:gpr_platform",
        "//:xds_orca_upb",
    ],
)

grpc_cc_library(
    name = "proxy_mapper",
    hdrs = ["handshaker/proxy_mapper.h"],
    external_deps = ["absl/strings"],
    deps = [
        "channel_args",
        "resolved_address",
        "//:gpr_platform",
    ],
)

grpc_cc_library(
    name = "proxy_mapper_registry",
    srcs = ["handshaker/proxy_mapper_registry.cc"],
    hdrs = ["handshaker/proxy_mapper_registry.h"],
    external_deps = ["absl/strings"],
    deps = [
        "channel_args",
        "proxy_mapper",
        "resolved_address",
        "//:gpr_platform",
    ],
)

grpc_cc_library(
    name = "http_proxy_mapper",
    srcs = [
        "handshaker/http_connect/http_proxy_mapper.cc",
    ],
    hdrs = [
        "handshaker/http_connect/http_proxy_mapper.h",
    ],
    external_deps = [
        "absl/log",
        "absl/status",
        "absl/status:statusor",
        "absl/strings",
    ],
    deps = [
        "channel_args",
        "env",
        "grpc_check",
        "proxy_mapper",
        "resolved_address",
        "//:channel_arg_names",
        "//:config",
        "//:gpr",
        "//:http_connect_handshaker",
        "//:iomgr",
        "//:parse_address",
        "//:sockaddr_utils",
        "//:uri",
    ],
)

grpc_cc_library(
    name = "xds_http_proxy_mapper",
    srcs = [
        "handshaker/http_connect/xds_http_proxy_mapper.cc",
    ],
    hdrs = [
        "handshaker/http_connect/xds_http_proxy_mapper.h",
    ],
    external_deps = [
        "absl/log",
        "absl/strings",
    ],
    deps = [
        "channel_args",
        "proxy_mapper",
        "resolved_address",
        "xds_endpoint",
        "//:config",
        "//:http_connect_handshaker",
        "//:parse_address",
        "//:sockaddr_utils",
    ],
)

grpc_cc_library(
    name = "grpc_server_config_selector",
    hdrs = [
        "server/server_config_selector.h",
    ],
    external_deps = [
        "absl/status:statusor",
        "absl/strings",
    ],
    deps = [
        "dual_ref_counted",
        "grpc_service_config",
        "metadata_batch",
        "ref_counted",
        "service_config_parser",
        "useful",
        "//:gpr_platform",
        "//:ref_counted_ptr",
    ],
)

grpc_cc_library(
    name = "grpc_server_config_selector_filter",
    srcs = [
        "server/server_config_selector_filter.cc",
    ],
    hdrs = [
        "server/server_config_selector_filter.h",
    ],
    external_deps = [
        "absl/base:core_headers",
        "absl/status",
        "absl/status:statusor",
    ],
    deps = [
        "arena",
        "arena_promise",
        "channel_args",
        "channel_fwd",
        "context",
        "event_engine_context",
        "grpc_check",
        "grpc_server_config_selector",
        "grpc_service_config",
        "latent_see",
        "metadata_batch",
        "status_helper",
        "sync",
        "//:gpr",
        "//:grpc_base",
        "//:promise",
        "//:ref_counted_ptr",
    ],
)

grpc_cc_library(
    name = "sorted_pack",
    hdrs = [
        "util/sorted_pack.h",
    ],
    deps = [
        "type_list",
        "//:gpr_platform",
    ],
)

grpc_cc_library(
    name = "type_list",
    hdrs = [
        "util/type_list.h",
    ],
)

grpc_cc_library(
    name = "if_list",
    hdrs = [
        "util/if_list.h",
    ],
    deps = ["//:gpr_platform"],
)

grpc_cc_library(
    name = "tdigest",
    srcs = [
        "util/tdigest.cc",
    ],
    hdrs = [
        "util/tdigest.h",
    ],
    external_deps = [
        "absl/log",
        "absl/status",
        "absl/strings",
    ],
    deps = [
        "grpc_check",
    ],
)

grpc_cc_library(
    name = "certificate_provider_factory",
    hdrs = [
        "credentials/transport/tls/certificate_provider_factory.h",
    ],
    external_deps = ["absl/strings"],
    deps = [
        "grpc_check",
        "json",
        "json_args",
        "ref_counted",
        "validation_errors",
        "//:alts_util",
        "//:gpr",
        "//:grpc_core_credentials_header",
        "//:ref_counted_ptr",
    ],
)

grpc_cc_library(
    name = "certificate_provider_registry",
    srcs = [
        "credentials/transport/tls/certificate_provider_registry.cc",
    ],
    hdrs = [
        "credentials/transport/tls/certificate_provider_registry.h",
    ],
    external_deps = [
        "absl/log",
        "absl/strings",
    ],
    deps = [
        "certificate_provider_factory",
        "grpc_check",
        "//:gpr",
    ],
)

grpc_cc_library(
    name = "grpc_audit_logging",
    srcs = [
        "lib/security/authorization/audit_logging.cc",
        "lib/security/authorization/stdout_logger.cc",
    ],
    hdrs = [
        "lib/security/authorization/audit_logging.h",
        "lib/security/authorization/stdout_logger.h",
    ],
    external_deps = [
        "absl/base:core_headers",
        "absl/status",
        "absl/status:statusor",
        "absl/strings",
        "absl/strings:str_format",
        "absl/time",
    ],
    deps = [
        "grpc_check",
        "sync",
        "//:gpr",
        "//:grpc_base",
    ],
)

grpc_cc_library(
    name = "grpc_authorization_base",
    srcs = [
        "lib/security/authorization/authorization_policy_provider_vtable.cc",
        "lib/security/authorization/evaluate_args.cc",
        "lib/security/authorization/grpc_server_authz_filter.cc",
    ],
    hdrs = [
        "lib/security/authorization/authorization_engine.h",
        "lib/security/authorization/authorization_policy_provider.h",
        "lib/security/authorization/evaluate_args.h",
        "lib/security/authorization/grpc_server_authz_filter.h",
    ],
    external_deps = [
        "absl/log",
        "absl/status",
        "absl/status:statusor",
        "absl/strings",
    ],
    deps = [
        "arena_promise",
        "channel_args",
        "channel_fwd",
        "dual_ref_counted",
        "endpoint_info_handshaker",
        "latent_see",
        "metadata_batch",
        "ref_counted",
        "resolved_address",
        "slice",
        "useful",
        "//:channel_arg_names",
        "//:gpr",
        "//:grpc_base",
        "//:grpc_credentials_util",
        "//:grpc_security_base",
        "//:grpc_trace",
        "//:parse_address",
        "//:promise",
        "//:ref_counted_ptr",
        "//:transport_auth_context",
        "//:uri",
    ],
)

grpc_cc_library(
    name = "grpc_crl_provider",
    srcs = [
        "credentials/transport/tls/grpc_tls_crl_provider.cc",
    ],
    hdrs = [
        "credentials/transport/tls/grpc_tls_crl_provider.h",
    ],
    external_deps = [
        "absl/base:core_headers",
        "absl/container:flat_hash_map",
        "absl/log",
        "absl/status",
        "absl/status:statusor",
        "absl/strings",
        "absl/types:span",
        "libcrypto",
        "libssl",
    ],
    deps = [
        "default_event_engine",
        "directory_reader",
        "load_file",
        "slice",
        "sync",
        "time",
        "//:exec_ctx",
        "//:gpr",
        "//:grpc_base",
    ],
)

grpc_cc_library(
    name = "grpc_fake_credentials",
    srcs = [
        "credentials/transport/fake/fake_credentials.cc",
        "credentials/transport/fake/fake_security_connector.cc",
    ],
    hdrs = [
        "credentials/transport/fake/fake_credentials.h",
        "credentials/transport/fake/fake_security_connector.h",
        "load_balancing/grpclb/grpclb.h",
    ],
    external_deps = [
        "absl/log",
        "absl/status",
        "absl/status:statusor",
        "absl/strings",
        "absl/strings:str_format",
    ],
    deps = [
        "arena_promise",
        "channel_args",
        "closure",
        "error",
        "grpc_check",
        "iomgr_fwd",
        "metadata_batch",
        "slice",
        "unique_type_name",
        "useful",
        "//:channel_arg_names",
        "//:debug_location",
        "//:exec_ctx",
        "//:gpr",
        "//:grpc_base",
        "//:grpc_core_credentials_header",
        "//:grpc_security_base",
        "//:handshaker",
        "//:iomgr",
        "//:promise",
        "//:ref_counted_ptr",
        "//:transport_auth_context",
        "//:tsi_base",
        "//:tsi_fake_credentials",
    ],
)

grpc_cc_library(
    name = "grpc_insecure_credentials",
    srcs = [
        "credentials/transport/insecure/insecure_credentials.cc",
        "credentials/transport/insecure/insecure_security_connector.cc",
    ],
    hdrs = [
        "credentials/transport/insecure/insecure_credentials.h",
        "credentials/transport/insecure/insecure_security_connector.h",
    ],
    external_deps = [
        "absl/status",
        "absl/strings",
    ],
    deps = [
        "arena_promise",
        "channel_args",
        "closure",
        "error",
        "grpc_check",
        "iomgr_fwd",
        "tsi_local_credentials",
        "unique_type_name",
        "//:debug_location",
        "//:exec_ctx",
        "//:gpr",
        "//:grpc_base",
        "//:grpc_core_credentials_header",
        "//:grpc_security_base",
        "//:handshaker",
        "//:iomgr",
        "//:promise",
        "//:ref_counted_ptr",
        "//:transport_auth_context",
        "//:tsi_base",
    ],
)

grpc_cc_library(
    name = "tsi_local_credentials",
    srcs = [
        "tsi/local_transport_security.cc",
    ],
    hdrs = [
        "tsi/local_transport_security.h",
    ],
    external_deps = ["absl/log"],
    deps = [
        "//:event_engine_base_hdrs",
        "//:exec_ctx",
        "//:gpr",
        "//:tsi_base",
    ],
)

grpc_cc_library(
    name = "grpc_local_credentials",
    srcs = [
        "credentials/transport/local/local_credentials.cc",
        "credentials/transport/local/local_security_connector.cc",
    ],
    hdrs = [
        "credentials/transport/local/local_credentials.h",
        "credentials/transport/local/local_security_connector.h",
    ],
    external_deps = [
        "absl/log",
        "absl/status",
        "absl/status:statusor",
        "absl/strings",
    ],
    deps = [
        "arena_promise",
        "channel_args",
        "closure",
        "error",
        "experiments",
        "grpc_check",
        "grpc_sockaddr",
        "iomgr_fwd",
        "resolved_address",
        "tsi_local_credentials",
        "unique_type_name",
        "useful",
        "//:debug_location",
        "//:exec_ctx",
        "//:gpr",
        "//:grpc_base",
        "//:grpc_client_channel",
        "//:grpc_core_credentials_header",
        "//:grpc_security_base",
        "//:handshaker",
        "//:iomgr",
        "//:parse_address",
        "//:promise",
        "//:ref_counted_ptr",
        "//:sockaddr_utils",
        "//:transport_auth_context",
        "//:tsi_base",
        "//:uri",
    ],
)

grpc_cc_library(
    name = "grpc_ssl_credentials",
    srcs = [
        "credentials/transport/ssl/ssl_credentials.cc",
        "credentials/transport/ssl/ssl_security_connector.cc",
    ],
    hdrs = [
        "credentials/transport/ssl/ssl_credentials.h",
        "credentials/transport/ssl/ssl_security_connector.h",
    ],
    external_deps = [
        "absl/log",
        "absl/status",
        "absl/strings",
        "absl/strings:str_format",
    ],
    deps = [
        "arena_promise",
        "channel_args",
        "closure",
        "error",
        "grpc_check",
        "iomgr_fwd",
        "ssl_transport_security_utils",
        "sync",
        "unique_type_name",
        "useful",
        "//:channel_arg_names",
        "//:debug_location",
        "//:exec_ctx",
        "//:gpr",
        "//:grpc_base",
        "//:grpc_core_credentials_header",
        "//:grpc_security_base",
        "//:grpc_trace",
        "//:handshaker",
        "//:iomgr",
        "//:promise",
        "//:ref_counted_ptr",
        "//:transport_auth_context",
        "//:tsi_base",
        "//:tsi_ssl_credentials",
        "//:tsi_ssl_session_cache",
    ],
)

grpc_cc_library(
    name = "grpc_google_default_credentials",
    srcs = [
        "credentials/transport/google_default/credentials_generic.cc",
        "credentials/transport/google_default/google_default_credentials.cc",
    ],
    hdrs = [
        "credentials/transport/google_default/google_default_credentials.h",
        "load_balancing/grpclb/grpclb.h",
    ],
    external_deps = [
        "absl/log:log",
        "absl/status:statusor",
        "absl/strings",
    ],
    tags = ["nofixdeps"],
    deps = [
        "channel_args",
        "closure",
        "env",
        "error",
        "error_utils",
        "event_engine_shim",
        "grpc_check",
        "grpc_external_account_credentials",
        "grpc_lb_xds_channel_args",
        "grpc_oauth2_credentials",
        "grpc_ssl_credentials",
        "iomgr_fwd",
        "json",
        "json_reader",
        "load_file",
        "notification",
        "slice",
        "slice_refcount",
        "status_helper",
        "sync",
        "time",
        "unique_type_name",
        "useful",
        "//:alts_util",
        "//:channel_arg_names",
        "//:exec_ctx",
        "//:gpr",
        "//:grpc_alts_credentials",
        "//:grpc_base",
        "//:grpc_core_credentials_header",
        "//:grpc_jwt_credentials",
        "//:grpc_public_hdrs",
        "//:grpc_security_base",
        "//:grpc_trace",
        "//:httpcli",
        "//:iomgr",
        "//:orphanable",
        "//:ref_counted_ptr",
        "//:transport_auth_context",
        "//:uri",
    ],
)

grpc_cc_library(
    name = "strerror",
    srcs = [
        "util/strerror.cc",
    ],
    hdrs = [
        "util/strerror.h",
    ],
    external_deps = ["absl/strings:str_format"],
    deps = ["//:gpr_platform"],
)

grpc_cc_library(
    name = "grpc_tls_credentials",
    srcs = [
        "credentials/transport/tls/grpc_tls_certificate_distributor.cc",
        "credentials/transport/tls/grpc_tls_certificate_match.cc",
        "credentials/transport/tls/grpc_tls_certificate_provider.cc",
        "credentials/transport/tls/grpc_tls_certificate_verifier.cc",
        "credentials/transport/tls/grpc_tls_credentials_options.cc",
        "credentials/transport/tls/tls_credentials.cc",
        "credentials/transport/tls/tls_security_connector.cc",
    ],
    hdrs = [
        "credentials/transport/tls/grpc_tls_certificate_distributor.h",
        "credentials/transport/tls/grpc_tls_certificate_provider.h",
        "credentials/transport/tls/grpc_tls_certificate_verifier.h",
        "credentials/transport/tls/grpc_tls_credentials_options.h",
        "credentials/transport/tls/tls_credentials.h",
        "credentials/transport/tls/tls_security_connector.h",
    ],
    external_deps = [
        "absl/base:core_headers",
        "absl/container:inlined_vector",
        "absl/functional:bind_front",
        "absl/log",
        "absl/status",
        "absl/status:statusor",
        "absl/strings",
        "libcrypto",
        "libssl",
    ],
    deps = [
        "arena_promise",
        "channel_args",
        "closure",
        "error",
        "grpc_check",
        "iomgr_fwd",
        "load_file",
        "match",
        "ref_counted",
        "slice",
        "slice_refcount",
        "spiffe_utils",
        "ssl_key_logging",
        "ssl_transport_security_utils",
        "status_helper",
        "sync",
        "unique_type_name",
        "useful",
        "//:channel_arg_names",
        "//:debug_location",
        "//:exec_ctx",
        "//:gpr",
        "//:grpc_base",
        "//:grpc_core_credentials_header",
        "//:grpc_credentials_util",
        "//:grpc_public_hdrs",
        "//:grpc_security_base",
        "//:grpc_trace",
        "//:handshaker",
        "//:iomgr",
        "//:promise",
        "//:ref_counted_ptr",
        "//:transport_auth_context",
        "//:tsi_base",
        "//:tsi_ssl_credentials",
        "//:tsi_ssl_session_cache",
    ],
)

grpc_cc_library(
    name = "grpc_iam_credentials",
    srcs = [
        "credentials/call/iam/iam_credentials.cc",
    ],
    hdrs = [
        "credentials/call/iam/iam_credentials.h",
    ],
    external_deps = [
        "absl/status:statusor",
        "absl/strings",
        "absl/strings:str_format",
    ],
    deps = [
        "arena_promise",
        "grpc_check",
        "metadata_batch",
        "slice",
        "unique_type_name",
        "useful",
        "//:exec_ctx",
        "//:gpr",
        "//:grpc_base",
        "//:grpc_core_credentials_header",
        "//:grpc_security_base",
        "//:grpc_trace",
        "//:promise",
        "//:ref_counted_ptr",
        "//:transport_auth_context",
    ],
)

grpc_cc_library(
    name = "token_fetcher_credentials",
    srcs = [
        "credentials/call/token_fetcher/token_fetcher_credentials.cc",
    ],
    hdrs = [
        "credentials/call/token_fetcher/token_fetcher_credentials.h",
    ],
    external_deps = [
        "absl/container:flat_hash_set",
        "absl/functional:any_invocable",
        "absl/status:statusor",
    ],
    visibility = ["//bazel:core_credentials"],
    deps = [
        "arena_promise",
        "context",
        "default_event_engine",
        "metadata",
        "poll",
        "pollset_set",
        "ref_counted",
        "status_conversion",
        "sync",
        "time",
        "useful",
        "//:backoff",
        "//:grpc_security_base",
        "//:grpc_trace",
        "//:httpcli",
        "//:iomgr",
        "//:orphanable",
        "//:promise",
        "//:ref_counted_ptr",
        "//:transport_auth_context",
    ],
)

grpc_cc_library(
    name = "jwt_util",
    srcs = ["credentials/call/jwt_util.cc"],
    hdrs = ["credentials/call/jwt_util.h"],
    external_deps = [
        "absl/status",
        "absl/status:statusor",
        "absl/strings",
    ],
    deps = [
        "json",
        "json_args",
        "json_object_loader",
        "json_reader",
        "time",
        "//:gpr",
    ],
)

grpc_cc_library(
    name = "gcp_service_account_identity_credentials",
    srcs = [
        "credentials/call/gcp_service_account_identity/gcp_service_account_identity_credentials.cc",
    ],
    hdrs = [
        "credentials/call/gcp_service_account_identity/gcp_service_account_identity_credentials.h",
    ],
    external_deps = [
        "absl/functional:any_invocable",
        "absl/status",
        "absl/status:statusor",
        "absl/strings",
    ],
    deps = [
        "closure",
        "error",
        "jwt_util",
        "metadata",
        "slice",
        "status_conversion",
        "status_helper",
        "time",
        "token_fetcher_credentials",
        "unique_type_name",
        "//:gpr",
        "//:grpc_base",
        "//:grpc_core_credentials_header",
        "//:grpc_security_base",
        "//:httpcli",
        "//:iomgr",
        "//:orphanable",
        "//:ref_counted_ptr",
        "//:transport_auth_context",
        "//:uri",
    ],
)

grpc_cc_library(
    name = "jwt_token_file_call_credentials",
    srcs = [
        "credentials/call/jwt_token_file/jwt_token_file_call_credentials.cc",
    ],
    hdrs = [
        "credentials/call/jwt_token_file/jwt_token_file_call_credentials.h",
    ],
    external_deps = [
        "absl/functional:any_invocable",
        "absl/status",
        "absl/status:statusor",
        "absl/strings",
    ],
    deps = [
        "jwt_util",
        "load_file",
        "time",
        "token_fetcher_credentials",
        "unique_type_name",
        "//:gpr",
        "//:grpc_base",
        "//:grpc_core_credentials_header",
        "//:grpc_security_base",
        "//:orphanable",
        "//:ref_counted_ptr",
    ],
)

grpc_cc_library(
    name = "grpc_oauth2_credentials",
    srcs = [
        "credentials/call/oauth2/oauth2_credentials.cc",
    ],
    hdrs = [
        "credentials/call/oauth2/oauth2_credentials.h",
    ],
    external_deps = [
        "absl/log",
        "absl/status",
        "absl/status:statusor",
        "absl/strings",
        "absl/strings:str_format",
    ],
    deps = [
        "activity",
        "arena_promise",
        "closure",
        "context",
        "error",
        "error_utils",
        "grpc_check",
        "httpcli_ssl_credentials",
        "json",
        "json_reader",
        "load_file",
        "metadata_batch",
        "poll",
        "pollset_set",
        "ref_counted",
        "slice",
        "slice_refcount",
        "status_helper",
        "time",
        "token_fetcher_credentials",
        "unique_type_name",
        "useful",
        "//:gpr",
        "//:grpc_base",
        "//:grpc_core_credentials_header",
        "//:grpc_credentials_util",
        "//:grpc_security_base",
        "//:grpc_trace",
        "//:httpcli",
        "//:iomgr",
        "//:orphanable",
        "//:promise",
        "//:ref_counted_ptr",
        "//:transport_auth_context",
        "//:uri",
    ],
)

grpc_cc_library(
    name = "grpc_external_account_credentials",
    srcs = [
        "credentials/call/external/aws_external_account_credentials.cc",
        "credentials/call/external/aws_request_signer.cc",
        "credentials/call/external/external_account_credentials.cc",
        "credentials/call/external/file_external_account_credentials.cc",
        "credentials/call/external/url_external_account_credentials.cc",
    ],
    hdrs = [
        "credentials/call/external/aws_external_account_credentials.h",
        "credentials/call/external/aws_request_signer.h",
        "credentials/call/external/external_account_credentials.h",
        "credentials/call/external/file_external_account_credentials.h",
        "credentials/call/external/url_external_account_credentials.h",
    ],
    external_deps = [
        "absl/log",
        "absl/status",
        "absl/status:statusor",
        "absl/strings",
        "absl/strings:str_format",
        "absl/time",
        "libcrypto",
    ],
    deps = [
        "closure",
        "env",
        "error",
        "error_utils",
        "grpc_check",
        "grpc_oauth2_credentials",
        "httpcli_ssl_credentials",
        "json",
        "json_reader",
        "json_writer",
        "load_file",
        "slice",
        "slice_refcount",
        "status_helper",
        "time",
        "token_fetcher_credentials",
        "//:gpr",
        "//:grpc_base",
        "//:grpc_core_credentials_header",
        "//:grpc_credentials_util",
        "//:grpc_security_base",
        "//:httpcli",
        "//:iomgr",
        "//:orphanable",
        "//:ref_counted_ptr",
        "//:transport_auth_context",
        "//:uri",
    ],
)

grpc_cc_library(
    name = "httpcli_ssl_credentials",
    srcs = [
        "util/http_client/httpcli_security_connector.cc",
    ],
    hdrs = [
        "util/http_client/httpcli_ssl_credentials.h",
    ],
    external_deps = [
        "absl/log",
        "absl/status",
        "absl/strings",
    ],
    deps = [
        "arena_promise",
        "channel_args",
        "closure",
        "error",
        "iomgr_fwd",
        "ssl_key_logging",
        "ssl_transport_security_utils",
        "unique_type_name",
        "//:channel_arg_names",
        "//:debug_location",
        "//:exec_ctx",
        "//:gpr",
        "//:grpc_base",
        "//:grpc_core_credentials_header",
        "//:grpc_security_base",
        "//:handshaker",
        "//:iomgr",
        "//:promise",
        "//:ref_counted_ptr",
        "//:transport_auth_context",
        "//:tsi_base",
        "//:tsi_ssl_credentials",
    ],
)

grpc_cc_library(
    name = "tsi_ssl_types",
    hdrs = [
        "tsi/ssl_types.h",
    ],
    external_deps = ["libssl"],
    deps = ["//:gpr_platform"],
)

# This target depends on RE2 and should not be linked into grpc by default for binary-size reasons.
grpc_cc_library(
    name = "grpc_matchers",
    srcs = [
        "util/matchers.cc",
    ],
    hdrs = [
        "util/matchers.h",
    ],
    external_deps = [
        "absl/status",
        "absl/status:statusor",
        "absl/strings",
        "absl/strings:str_format",
        "re2",
    ],
    deps = ["//:gpr"],
)

# This target pulls in a dependency on RE2 and should not be linked into grpc by default for binary-size reasons.
grpc_cc_library(
    name = "grpc_rbac_engine",
    srcs = [
        "lib/security/authorization/grpc_authorization_engine.cc",
        "lib/security/authorization/matchers.cc",
        "lib/security/authorization/rbac_policy.cc",
    ],
    hdrs = [
        "lib/security/authorization/grpc_authorization_engine.h",
        "lib/security/authorization/matchers.h",
        "lib/security/authorization/rbac_policy.h",
    ],
    external_deps = [
        "absl/log",
        "absl/status",
        "absl/status:statusor",
        "absl/strings",
        "absl/strings:str_format",
    ],
    deps = [
        "grpc_audit_logging",
        "grpc_authorization_base",
        "grpc_check",
        "grpc_matchers",
        "resolved_address",
        "//:gpr",
        "//:grpc_base",
        "//:parse_address",
        "//:sockaddr_utils",
    ],
)

grpc_cc_library(
    name = "json",
    hdrs = [
        "util/json/json.h",
    ],
    deps = ["//:gpr"],
)

grpc_cc_library(
    name = "json_reader",
    srcs = [
        "util/json/json_reader.cc",
    ],
    hdrs = [
        "util/json/json_reader.h",
    ],
    external_deps = [
        "absl/base:core_headers",
        "absl/log:check",
        "absl/status",
        "absl/status:statusor",
        "absl/strings",
        "absl/strings:str_format",
    ],
    visibility = ["//bazel:json_reader_legacy"],
    deps = [
        "json",
        "match",
        "//:gpr",
    ],
)

grpc_cc_library(
    name = "json_writer",
    srcs = [
        "util/json/json_writer.cc",
    ],
    hdrs = [
        "util/json/json_writer.h",
    ],
    external_deps = ["absl/strings"],
    deps = [
        "json",
        "//:gpr",
    ],
)

grpc_cc_library(
    name = "json_util",
    srcs = ["util/json/json_util.cc"],
    hdrs = ["util/json/json_util.h"],
    external_deps = ["absl/strings"],
    deps = [
        "error",
        "json",
        "json_args",
        "json_object_loader",
        "no_destruct",
        "time",
        "validation_errors",
        "//:gpr",
    ],
)

grpc_cc_library(
    name = "json_args",
    hdrs = ["util/json/json_args.h"],
    external_deps = ["absl/strings"],
    deps = ["//:gpr"],
)

grpc_cc_library(
    name = "json_object_loader",
    srcs = ["util/json/json_object_loader.cc"],
    hdrs = ["util/json/json_object_loader.h"],
    external_deps = [
        "absl/meta:type_traits",
        "absl/status",
        "absl/status:statusor",
        "absl/strings",
    ],
    deps = [
        "json",
        "json_args",
        "no_destruct",
        "time",
        "validation_errors",
        "//:gpr",
        "//:ref_counted_ptr",
    ],
)

grpc_cc_library(
    name = "json_channel_args",
    hdrs = ["util/json/json_channel_args.h"],
    external_deps = ["absl/strings"],
    deps = [
        "channel_args",
        "json_args",
        "//:gpr",
    ],
)

grpc_cc_library(
    name = "idle_filter_state",
    srcs = [
        "ext/filters/channel_idle/idle_filter_state.cc",
    ],
    hdrs = [
        "ext/filters/channel_idle/idle_filter_state.h",
    ],
    deps = ["//:gpr_platform"],
)

grpc_cc_library(
    name = "grpc_channel_idle_filter",
    srcs = [
        "ext/filters/channel_idle/legacy_channel_idle_filter.cc",
    ],
    hdrs = [
        "ext/filters/channel_idle/legacy_channel_idle_filter.h",
    ],
    external_deps = [
        "absl/base:core_headers",
        "absl/meta:type_traits",
        "absl/random",
        "absl/status",
        "absl/status:statusor",
    ],
    deps = [
        "activity",
        "arena",
        "arena_promise",
        "channel_args",
        "channel_fwd",
        "channel_stack_type",
        "closure",
        "connectivity_state",
        "error",
        "exec_ctx_wakeup_scheduler",
        "experiments",
        "http2_status",
        "idle_filter_state",
        "loop",
        "metadata_batch",
        "no_destruct",
        "per_cpu",
        "poll",
        "shared_bit_gen",
        "single_set_ptr",
        "sleep",
        "status_helper",
        "sync",
        "time",
        "try_seq",
        "//:channel_arg_names",
        "//:config",
        "//:debug_location",
        "//:exec_ctx",
        "//:gpr",
        "//:grpc_base",
        "//:grpc_trace",
        "//:orphanable",
        "//:promise",
        "//:ref_counted_ptr",
    ],
)

grpc_cc_library(
    name = "grpc_client_authority_filter",
    srcs = [
        "ext/filters/http/client_authority_filter.cc",
    ],
    hdrs = [
        "ext/filters/http/client_authority_filter.h",
    ],
    external_deps = [
        "absl/status",
        "absl/status:statusor",
        "absl/strings",
    ],
    deps = [
        "arena_promise",
        "channel_args",
        "channel_fwd",
        "channel_stack_type",
        "latent_see",
        "metadata_batch",
        "slice",
        "//:channel_arg_names",
        "//:config",
        "//:gpr_platform",
        "//:grpc_base",
        "//:grpc_security_base",
        "//:transport_auth_context",
    ],
)

grpc_cc_library(
    name = "grpc_message_size_filter",
    srcs = [
        "ext/filters/message_size/message_size_filter.cc",
    ],
    hdrs = [
        "ext/filters/message_size/message_size_filter.h",
    ],
    external_deps = [
        "absl/log",
        "absl/status:statusor",
        "absl/strings",
        "absl/strings:str_format",
    ],
    deps = [
        "activity",
        "arena",
        "arena_promise",
        "channel_args",
        "channel_fwd",
        "channel_stack_type",
        "context",
        "grpc_service_config",
        "json",
        "json_args",
        "json_object_loader",
        "latch",
        "latent_see",
        "metadata_batch",
        "race",
        "service_config_parser",
        "slice",
        "slice_buffer",
        "validation_errors",
        "//:channel_arg_names",
        "//:config",
        "//:gpr",
        "//:grpc_base",
        "//:grpc_public_hdrs",
        "//:grpc_trace",
    ],
)

grpc_cc_library(
    name = "grpc_fault_injection_filter",
    srcs = [
        "ext/filters/fault_injection/fault_injection_filter.cc",
        "ext/filters/fault_injection/fault_injection_service_config_parser.cc",
    ],
    hdrs = [
        "ext/filters/fault_injection/fault_injection_filter.h",
        "ext/filters/fault_injection/fault_injection_service_config_parser.h",
    ],
    external_deps = [
        "absl/base:core_headers",
        "absl/log",
        "absl/meta:type_traits",
        "absl/random",
        "absl/status",
        "absl/status:statusor",
        "absl/strings",
    ],
    deps = [
        "arena_promise",
        "channel_args",
        "channel_fwd",
        "context",
        "grpc_service_config",
        "json",
        "json_args",
        "json_object_loader",
        "metadata_batch",
        "service_config_parser",
        "sleep",
        "sync",
        "time",
        "try_seq",
        "validation_errors",
        "//:config",
        "//:gpr",
        "//:grpc_base",
        "//:grpc_public_hdrs",
        "//:grpc_trace",
    ],
)

grpc_cc_library(
    name = "grpc_rbac_filter",
    srcs = [
        "ext/filters/rbac/rbac_filter.cc",
        "ext/filters/rbac/rbac_service_config_parser.cc",
    ],
    hdrs = [
        "ext/filters/rbac/rbac_filter.h",
        "ext/filters/rbac/rbac_service_config_parser.h",
    ],
    external_deps = [
        "absl/status",
        "absl/status:statusor",
        "absl/strings",
    ],
    deps = [
        "arena_promise",
        "channel_args",
        "channel_fwd",
        "context",
        "error",
        "grpc_audit_logging",
        "grpc_authorization_base",
        "grpc_matchers",
        "grpc_rbac_engine",
        "grpc_service_config",
        "json",
        "json_args",
        "json_object_loader",
        "latent_see",
        "metadata_batch",
        "service_config_parser",
        "validation_errors",
        "//:config",
        "//:gpr",
        "//:grpc_base",
        "//:grpc_security_base",
        "//:promise",
        "//:transport_auth_context",
    ],
)

grpc_cc_library(
    name = "grpc_stateful_session_filter",
    srcs = [
        "ext/filters/stateful_session/stateful_session_filter.cc",
        "ext/filters/stateful_session/stateful_session_service_config_parser.cc",
    ],
    hdrs = [
        "ext/filters/stateful_session/stateful_session_filter.h",
        "ext/filters/stateful_session/stateful_session_service_config_parser.h",
    ],
    external_deps = [
        "absl/status:statusor",
        "absl/strings",
    ],
    deps = [
        "arena",
        "arena_promise",
        "channel_args",
        "channel_fwd",
        "context",
        "grpc_check",
        "grpc_resolver_xds_attributes",
        "grpc_service_config",
        "json",
        "json_args",
        "json_object_loader",
        "latent_see",
        "map",
        "metadata_batch",
        "pipe",
        "ref_counted_string",
        "service_config_parser",
        "slice",
        "time",
        "unique_type_name",
        "validation_errors",
        "//:config",
        "//:gpr",
        "//:grpc_base",
        "//:grpc_trace",
    ],
)

grpc_cc_library(
    name = "gcp_authentication_filter",
    srcs = [
        "ext/filters/gcp_authentication/gcp_authentication_filter.cc",
        "ext/filters/gcp_authentication/gcp_authentication_service_config_parser.cc",
    ],
    hdrs = [
        "ext/filters/gcp_authentication/gcp_authentication_filter.h",
        "ext/filters/gcp_authentication/gcp_authentication_service_config_parser.h",
    ],
    external_deps = [
        "absl/status",
        "absl/status:statusor",
        "absl/strings",
    ],
    deps = [
        "arena",
        "blackboard",
        "channel_args",
        "channel_fwd",
        "context",
        "gcp_service_account_identity_credentials",
        "grpc_check",
        "grpc_resolver_xds_attributes",
        "grpc_service_config",
        "json",
        "json_args",
        "json_object_loader",
        "lru_cache",
        "service_config_parser",
        "sync",
        "validation_errors",
        "xds_config",
        "//:config",
        "//:gpr",
        "//:grpc_base",
        "//:grpc_security_base",
        "//:ref_counted_ptr",
        "//:transport_auth_context",
    ],
)

grpc_cc_library(
    name = "grpc_lb_policy_grpclb",
    srcs = [
        "load_balancing/grpclb/client_load_reporting_filter.cc",
        "load_balancing/grpclb/grpclb.cc",
        "load_balancing/grpclb/grpclb_client_stats.cc",
        "load_balancing/grpclb/load_balancer_api.cc",
    ],
    hdrs = [
        "load_balancing/grpclb/client_load_reporting_filter.h",
        "load_balancing/grpclb/grpclb.h",
        "load_balancing/grpclb/grpclb_client_stats.h",
        "load_balancing/grpclb/load_balancer_api.h",
    ],
    external_deps = [
        "@com_google_protobuf//upb/base",
        "@com_google_protobuf//upb/mem",
        "absl/base:core_headers",
        "absl/container:inlined_vector",
        "absl/functional:function_ref",
        "absl/log",
        "absl/log:globals",
        "absl/status",
        "absl/status:statusor",
        "absl/strings",
        "absl/strings:str_format",
    ],
    deps = [
        "arena",
        "arena_promise",
        "channel_args",
        "channel_fwd",
        "channel_stack_type",
        "closure",
        "connectivity_state",
        "context",
        "delegating_helper",
        "error",
        "experiments",
        "gpr_atm",
        "grpc_check",
        "grpc_sockaddr",
        "json",
        "json_args",
        "json_object_loader",
        "latent_see",
        "lb_policy",
        "lb_policy_factory",
        "lb_policy_registry",
        "map",
        "metadata_batch",
        "pipe",
        "pollset_set",
        "ref_counted",
        "resolved_address",
        "slice",
        "slice_refcount",
        "status_helper",
        "subchannel_interface",
        "sync",
        "time",
        "useful",
        "validation_errors",
        "//:backoff",
        "//:channel",
        "//:channel_arg_names",
        "//:channelz",
        "//:config",
        "//:debug_location",
        "//:endpoint_addresses",
        "//:exec_ctx",
        "//:gpr",
        "//:grpc_base",
        "//:grpc_client_channel",
        "//:grpc_grpclb_balancer_addresses",
        "//:grpc_lb_upb",
        "//:grpc_public_hdrs",
        "//:grpc_resolver",
        "//:grpc_resolver_fake",
        "//:grpc_security_base",
        "//:grpc_support_time",
        "//:grpc_trace",
        "//:lb_child_policy_handler",
        "//:orphanable",
        "//:protobuf_duration_upb",
        "//:protobuf_timestamp_upb",
        "//:ref_counted_ptr",
        "//:sockaddr_utils",
        "//:transport_auth_context",
        "//:work_serializer",
    ],
)

grpc_cc_library(
    name = "random_early_detection",
    srcs = [
        "util/random_early_detection.cc",
    ],
    hdrs = [
        "util/random_early_detection.h",
    ],
    external_deps = [
        "absl/random:bit_gen_ref",
        "absl/random:distributions",
    ],
    deps = ["//:gpr_platform"],
)

grpc_cc_library(
    name = "grpc_backend_metric_data",
    hdrs = [
        "load_balancing/backend_metric_data.h",
    ],
    external_deps = ["absl/strings"],
    deps = ["//:gpr_platform"],
)

grpc_cc_library(
    name = "grpc_backend_metric_provider",
    hdrs = [
        "ext/filters/backend_metrics/backend_metric_provider.h",
    ],
    deps = ["arena"],
)

grpc_cc_library(
    name = "grpc_lb_policy_rls",
    srcs = [
        "load_balancing/rls/rls.cc",
    ],
    hdrs = [
        "load_balancing/rls/rls.h",
    ],
    external_deps = [
        "@com_google_protobuf//upb/base",
        "@com_google_protobuf//upb/mem",
        "absl/base:core_headers",
        "absl/hash",
        "absl/log",
        "absl/random",
        "absl/status",
        "absl/status:statusor",
        "absl/strings",
        "absl/strings:str_format",
    ],
    deps = [
        "channel_args",
        "closure",
        "connectivity_state",
        "delegating_helper",
        "dual_ref_counted",
        "error",
        "error_utils",
        "grpc_check",
        "grpc_fake_credentials",
        "json",
        "json_args",
        "json_object_loader",
        "json_writer",
        "lb_policy",
        "lb_policy_factory",
        "lb_policy_registry",
        "match",
        "metrics",
        "pollset_set",
        "shared_bit_gen",
        "slice",
        "slice_refcount",
        "status_helper",
        "sync",
        "time",
        "upb_utils",
        "uuid_v4",
        "validation_errors",
        "//:backoff",
        "//:channel",
        "//:channel_arg_names",
        "//:channelz",
        "//:config",
        "//:debug_location",
        "//:endpoint_addresses",
        "//:exec_ctx",
        "//:gpr",
        "//:grpc_base",
        "//:grpc_client_channel",
        "//:grpc_public_hdrs",
        "//:grpc_resolver",
        "//:grpc_security_base",
        "//:grpc_service_config_impl",
        "//:grpc_trace",
        "//:lb_child_policy_handler",
        "//:orphanable",
        "//:ref_counted_ptr",
        "//:rls_upb",
        "//:transport_auth_context",
        "//:work_serializer",
    ],
)

grpc_cc_library(
    name = "lru_cache",
    hdrs = [
        "util/lru_cache.h",
    ],
    external_deps = [
        "absl/container:flat_hash_map",
        "absl/functional:any_invocable",
    ],
    deps = [
        "grpc_check",
    ],
)

grpc_cc_library(
    name = "upb_utils",
    hdrs = [
        "util/upb_utils.h",
    ],
    external_deps = [
        "@com_google_protobuf//upb/base",
        "@com_google_protobuf//upb/mem",
        "absl/strings",
    ],
    deps = [
        "//:gpr",
        "//:grpc_support_time",
        "//:protobuf_duration_upb",
        "//:protobuf_timestamp_upb",
    ],
)

grpc_cc_library(
    name = "xds_enabled_server",
    hdrs = [
        "xds/grpc/xds_enabled_server.h",
    ],
)

grpc_cc_library(
    name = "xds_certificate_provider",
    srcs = [
        "xds/grpc/xds_certificate_provider.cc",
    ],
    hdrs = [
        "xds/grpc/xds_certificate_provider.h",
    ],
    external_deps = [
        "absl/base:core_headers",
        "absl/functional:bind_front",
        "absl/log:log",
        "absl/strings",
    ],
    tags = ["nofixdeps"],
    deps = [
        "channel_args",
        "error",
        "grpc_check",
        "grpc_matchers",
        "grpc_tls_credentials",
        "ssl_transport_security_utils",
        "sync",
        "unique_type_name",
        "useful",
        "//:gpr",
        "//:grpc_base",
        "//:ref_counted_ptr",
        "//:tsi_ssl_credentials",
    ],
)

grpc_cc_library(
    name = "xds_certificate_provider_store",
    srcs = [
        "xds/grpc/certificate_provider_store.cc",
    ],
    hdrs = [
        "xds/grpc/certificate_provider_store.h",
    ],
    external_deps = [
        "absl/base:core_headers",
        "absl/log:log",
        "absl/strings",
    ],
    tags = ["nofixdeps"],
    deps = [
        "certificate_provider_factory",
        "certificate_provider_registry",
        "grpc_tls_credentials",
        "json",
        "json_args",
        "json_object_loader",
        "sync",
        "unique_type_name",
        "useful",
        "validation_errors",
        "//:config",
        "//:gpr",
        "//:grpc_base",
        "//:orphanable",
        "//:ref_counted_ptr",
    ],
)

grpc_cc_library(
    name = "xds_credentials",
    srcs = [
        "credentials/transport/xds/xds_credentials.cc",
    ],
    hdrs = [
        "credentials/transport/xds/xds_credentials.h",
    ],
    external_deps = [
        "absl/status",
        "absl/log:log",
    ],
    tags = ["nofixdeps"],
    deps = [
        "channel_args",
        "grpc_check",
        "grpc_lb_xds_channel_args",
        "grpc_matchers",
        "grpc_tls_credentials",
        "unique_type_name",
        "useful",
        "xds_certificate_provider",
        "//:channel_arg_names",
        "//:gpr",
        "//:grpc_base",
        "//:grpc_core_credentials_header",
        "//:grpc_credentials_util",
        "//:grpc_security_base",
        "//:ref_counted_ptr",
        "//:transport_auth_context",
    ],
)

grpc_cc_library(
    name = "xds_file_watcher_certificate_provider_factory",
    srcs = [
        "xds/grpc/file_watcher_certificate_provider_factory.cc",
    ],
    hdrs = [
        "xds/grpc/file_watcher_certificate_provider_factory.h",
    ],
    external_deps = [
        "absl/log:log",
        "absl/strings",
        "absl/strings:str_format",
    ],
    tags = ["nofixdeps"],
    deps = [
        "certificate_provider_factory",
        "down_cast",
        "env",
        "grpc_tls_credentials",
        "json",
        "json_args",
        "json_object_loader",
        "time",
        "validation_errors",
        "//:config",
        "//:gpr",
        "//:grpc_base",
        "//:ref_counted_ptr",
    ],
)

grpc_cc_library(
    name = "xds_common_types",
    srcs = [
        "xds/grpc/xds_common_types.cc",
    ],
    hdrs = [
        "xds/grpc/xds_common_types.h",
    ],
    external_deps = [
        "absl/strings",
        "absl/strings:str_format",
    ],
    tags = ["nofixdeps"],
    deps = [
        "grpc_matchers",
        "json",
        "match",
        "validation_errors",
    ],
)

grpc_cc_library(
    name = "xds_http_filter",
    srcs = [
        "xds/grpc/xds_http_filter.cc",
    ],
    hdrs = [
        "xds/grpc/xds_http_filter.h",
    ],
    external_deps = [
        "absl/status:statusor",
        "absl/strings",
        "@com_google_protobuf//upb/reflection",
    ],
    tags = ["nofixdeps"],
    deps = [
        "blackboard",
        "channel_args",
        "channel_fwd",
        "filter_chain",
<<<<<<< HEAD
        "interception_chain",
=======
>>>>>>> 59a6affd
        "json",
        "json_writer",
        "validation_errors",
        "xds_common_types",
        "//:xds_client",
    ],
)

grpc_cc_library(
    name = "xds_route_config",
    srcs = [
        "xds/grpc/xds_route_config.cc",
    ],
    hdrs = [
        "xds/grpc/xds_route_config.h",
    ],
    external_deps = [
        "absl/strings",
        "absl/strings:str_format",
        "re2",
    ],
    tags = ["nofixdeps"],
    deps = [
        "grpc_matchers",
        "match",
        "time",
        "xds_http_filter",
        "//:grpc_base",
        "//:xds_client",
    ],
)

grpc_cc_library(
    name = "xds_listener",
    srcs = [
        "xds/grpc/xds_listener.cc",
    ],
    hdrs = [
        "xds/grpc/xds_listener.h",
    ],
    external_deps = [
        "absl/strings",
        "absl/strings:str_format",
    ],
    tags = ["nofixdeps"],
    deps = [
        "filter_args",
        "match",
        "resolved_address",
        "time",
        "xds_common_types",
        "xds_http_filter",
        "xds_route_config",
        "//:sockaddr_utils",
        "//:xds_client",
    ],
)

grpc_cc_library(
    name = "xds_health_status",
    srcs = [
        "xds/grpc/xds_health_status.cc",
    ],
    hdrs = [
        "xds/grpc/xds_health_status.h",
    ],
    external_deps = [
        "absl/strings",
        "absl/types:span",
    ],
    tags = ["nofixdeps"],
    deps = [
        "envoy_config_core_upb",
        "//:endpoint_addresses",
    ],
)

grpc_cc_library(
    name = "xds_server_grpc_interface",
    hdrs = [
        "xds/grpc/xds_server_grpc_interface.h",
    ],
    tags = ["nofixdeps"],
    visibility = ["//bazel:xds_client_core"],
    deps = [
        "call_creds_registry",
        "channel_creds_registry",
        "//:ref_counted_ptr",
        "//:xds_client",
    ],
)

grpc_cc_library(
    name = "xds_server_grpc",
    srcs = [
        "xds/grpc/xds_server_grpc.cc",
    ],
    hdrs = [
        "xds/grpc/xds_server_grpc.h",
    ],
    external_deps = [
        "absl/strings",
    ],
    tags = ["nofixdeps"],
    deps = [
        "call_creds_registry",
        "channel_creds_registry",
        "down_cast",
        "env",
        "json",
        "json_args",
        "json_object_loader",
        "json_reader",
        "json_writer",
        "validation_errors",
        "xds_server_grpc_interface",
        "//:config",
        "//:ref_counted_ptr",
        "//:xds_client",
    ],
)

grpc_cc_library(
    name = "xds_metadata",
    srcs = [
        "xds/grpc/xds_metadata.cc",
    ],
    hdrs = [
        "xds/grpc/xds_metadata.h",
    ],
    external_deps = [
        "absl/container:flat_hash_map",
        "absl/strings",
    ],
    tags = ["nofixdeps"],
    deps = [
        "down_cast",
        "grpc_check",
        "json",
        "json_writer",
        "validation_errors",
    ],
)

grpc_cc_library(
    name = "xds_cluster",
    srcs = [
        "xds/grpc/xds_cluster.cc",
    ],
    hdrs = [
        "xds/grpc/xds_cluster.h",
    ],
    external_deps = [
        "absl/container:flat_hash_map",
        "absl/strings",
    ],
    tags = ["nofixdeps"],
    deps = [
        "grpc_outlier_detection_header",
        "json",
        "json_writer",
        "match",
        "time",
        "xds_backend_metric_propagation",
        "xds_common_types",
        "xds_health_status",
        "xds_metadata",
        "xds_server_grpc",
        "//:xds_client",
    ],
)

grpc_cc_library(
    name = "xds_endpoint",
    srcs = [
        "xds/grpc/xds_endpoint.cc",
    ],
    hdrs = [
        "xds/grpc/xds_endpoint.h",
    ],
    external_deps = [
        "absl/base:core_headers",
        "absl/random",
        "absl/strings",
    ],
    tags = ["nofixdeps"],
    deps = [
        "ref_counted",
        "sync",
        "//:endpoint_addresses",
        "//:gpr",
        "//:ref_counted_ptr",
        "//:xds_client",
    ],
)

grpc_cc_library(
    name = "xds_backend_metric_propagation",
    srcs = [
        "xds/xds_client/xds_backend_metric_propagation.cc",
    ],
    hdrs = [
        "xds/xds_client/xds_backend_metric_propagation.h",
    ],
    external_deps = [
        "absl/container:flat_hash_set",
        "absl/strings",
    ],
    tags = ["nofixdeps"],
    visibility = ["//bazel:xds_client_core"],
    deps = [
        "ref_counted",
        "useful",
        "//:ref_counted_ptr",
    ],
)

# TODO(roth): Split this up into individual targets.
grpc_cc_library(
    name = "grpc_xds_client",
    srcs = [
        "xds/grpc/xds_audit_logger_registry.cc",
        "xds/grpc/xds_bootstrap_grpc.cc",
        "xds/grpc/xds_client_grpc.cc",
        "xds/grpc/xds_cluster_parser.cc",
        "xds/grpc/xds_cluster_specifier_plugin.cc",
        "xds/grpc/xds_common_types_parser.cc",
        "xds/grpc/xds_endpoint_parser.cc",
        "xds/grpc/xds_http_fault_filter.cc",
        "xds/grpc/xds_http_filter_registry.cc",
        "xds/grpc/xds_http_gcp_authn_filter.cc",
        "xds/grpc/xds_http_rbac_filter.cc",
        "xds/grpc/xds_http_stateful_session_filter.cc",
        "xds/grpc/xds_lb_policy_registry.cc",
        "xds/grpc/xds_listener_parser.cc",
        "xds/grpc/xds_matcher.cc",
        "xds/grpc/xds_matcher_action.cc",
        "xds/grpc/xds_matcher_context.cc",
        "xds/grpc/xds_matcher_input.cc",
        "xds/grpc/xds_matcher_parse.cc",
        "xds/grpc/xds_metadata_parser.cc",
        "xds/grpc/xds_route_config_parser.cc",
        "xds/grpc/xds_routing.cc",
    ],
    hdrs = [
        "xds/grpc/xds_audit_logger_registry.h",
        "xds/grpc/xds_bootstrap_grpc.h",
        "xds/grpc/xds_client_grpc.h",
        "xds/grpc/xds_cluster_parser.h",
        "xds/grpc/xds_cluster_specifier_plugin.h",
        "xds/grpc/xds_common_types_parser.h",
        "xds/grpc/xds_endpoint_parser.h",
        "xds/grpc/xds_http_fault_filter.h",
        "xds/grpc/xds_http_filter_registry.h",
        "xds/grpc/xds_http_gcp_authn_filter.h",
        "xds/grpc/xds_http_rbac_filter.h",
        "xds/grpc/xds_http_stateful_session_filter.h",
        "xds/grpc/xds_lb_policy_registry.h",
        "xds/grpc/xds_listener_parser.h",
        "xds/grpc/xds_matcher.h",
        "xds/grpc/xds_matcher_action.h",
        "xds/grpc/xds_matcher_context.h",
        "xds/grpc/xds_matcher_input.h",
        "xds/grpc/xds_matcher_parse.h",
        "xds/grpc/xds_metadata_parser.h",
        "xds/grpc/xds_route_config_parser.h",
        "xds/grpc/xds_routing.h",
    ],
    external_deps = [
        "absl/base:core_headers",
        "absl/cleanup",
        "absl/container:flat_hash_map",
        "absl/container:inlined_vector",
        "absl/functional:bind_front",
        "absl/log:log",
        "absl/memory",
        "absl/random",
        "absl/status",
        "absl/status:statusor",
        "absl/strings",
        "absl/strings:str_format",
        "absl/synchronization",
        "absl/types:span",
        "@com_google_protobuf//upb/base",
        "@com_google_protobuf//upb/mem",
        "@com_google_protobuf//upb/text",
        "@com_google_protobuf//upb/json",
        "re2",
        "@com_google_protobuf//upb/reflection",
        "@com_google_protobuf//upb/message",
    ],
    tags = ["nofixdeps"],
    visibility = ["//bazel:xds_client_grpc"],
    deps = [
        "certificate_provider_factory",
        "certificate_provider_registry",
        "channel_args",
        "channel_args_endpoint_config",
        "channel_creds_registry",
        "channel_fwd",
        "closure",
        "connectivity_state",
        "default_event_engine",
        "down_cast",
        "env",
        "envoy_admin_upb",
        "envoy_config_cluster_upb",
        "envoy_config_cluster_upbdefs",
        "envoy_config_core_upb",
        "envoy_config_core_upbdefs",
        "envoy_config_endpoint_upb",
        "envoy_config_endpoint_upbdefs",
        "envoy_config_listener_upb",
        "envoy_config_listener_upbdefs",
        "envoy_config_rbac_upb",
        "envoy_config_route_upb",
        "envoy_config_route_upbdefs",
        "envoy_extensions_clusters_aggregate_upb",
        "envoy_extensions_clusters_aggregate_upbdefs",
        "envoy_extensions_filters_common_fault_upb",
        "envoy_extensions_filters_http_fault_upb",
        "envoy_extensions_filters_http_fault_upbdefs",
        "envoy_extensions_filters_http_gcp_authn_upb",
        "envoy_extensions_filters_http_gcp_authn_upbdefs",
        "envoy_extensions_filters_http_rbac_upb",
        "envoy_extensions_filters_http_rbac_upbdefs",
        "envoy_extensions_filters_http_router_upb",
        "envoy_extensions_filters_http_router_upbdefs",
        "envoy_extensions_filters_http_stateful_session_upb",
        "envoy_extensions_filters_http_stateful_session_upbdefs",
        "envoy_extensions_filters_network_http_connection_manager_upb",
        "envoy_extensions_filters_network_http_connection_manager_upbdefs",
        "envoy_extensions_http_stateful_session_cookie_upb",
        "envoy_extensions_http_stateful_session_cookie_upbdefs",
        "envoy_extensions_load_balancing_policies_client_side_weighted_round_robin_upb",
        "envoy_extensions_load_balancing_policies_pick_first_upb",
        "envoy_extensions_load_balancing_policies_ring_hash_upb",
        "envoy_extensions_load_balancing_policies_wrr_locality_upb",
        "envoy_extensions_transport_sockets_http_11_proxy_upb",
        "envoy_extensions_transport_sockets_http_11_proxy_upbdefs",
        "envoy_extensions_transport_sockets_tls_upb",
        "envoy_extensions_transport_sockets_tls_upbdefs",
        "envoy_extensions_upstreams_http_upb",
        "envoy_extensions_upstreams_http_upbdefs",
        "envoy_service_discovery_upb",
        "envoy_service_discovery_upbdefs",
        "envoy_service_load_stats_upb",
        "envoy_service_load_stats_upbdefs",
        "envoy_service_status_upb",
        "envoy_service_status_upbdefs",
        "envoy_type_http_upb",
        "envoy_type_matcher_upb",
        "envoy_type_upb",
        "error",
        "error_utils",
        "gcp_authentication_filter",
        "google_rpc_status_upb",
        "grpc_audit_logging",
        "grpc_check",
        "grpc_fake_credentials",
        "grpc_fault_injection_filter",
        "grpc_lb_policy_pick_first",
        "grpc_lb_policy_ring_hash",
        "grpc_lb_xds_channel_args",
        "grpc_matchers",
        "grpc_outlier_detection_header",
        "grpc_rbac_filter",
        "grpc_sockaddr",
        "grpc_stateful_session_filter",
        "grpc_tls_credentials",
        "grpc_transport_chttp2_client_connector",
        "init_internally",
        "iomgr_fwd",
        "json",
        "json_args",
        "json_object_loader",
        "json_reader",
        "json_util",
        "json_writer",
        "lb_policy_registry",
        "load_file",
        "match",
        "metadata_batch",
        "metrics",
        "pollset_set",
        "protobuf_any_upb",
        "protobuf_duration_upb",
        "protobuf_struct_upb",
        "protobuf_struct_upbdefs",
        "protobuf_timestamp_upb",
        "protobuf_wrappers_upb",
        "ref_counted",
        "resolved_address",
        "rls_config_upb",
        "rls_config_upbdefs",
        "slice",
        "slice_refcount",
        "ssl_transport_security_utils",
        "status_conversion",
        "status_helper",
        "sync",
        "time",
        "trie_lookup",
        "unique_type_name",
        "upb_utils",
        "useful",
        "validation_errors",
        "xds_backend_metric_propagation",
        "xds_certificate_provider",
        "xds_certificate_provider_store",
        "xds_cluster",
        "xds_common_types",
        "xds_credentials",
        "xds_endpoint",
        "xds_extension_upb",
        "xds_file_watcher_certificate_provider_factory",
        "xds_health_status",
        "xds_http_filter",
        "xds_listener",
        "xds_matcher_upb",
        "xds_metadata",
        "xds_route_config",
        "xds_server_grpc",
        "xds_transport_grpc",
        "xds_type_matcher_upb",
        "xds_type_upb",
        "xds_type_upbdefs",
        "//:channel",
        "//:channel_arg_names",
        "//:channel_create",
        "//:config",
        "//:debug_location",
        "//:endpoint_addresses",
        "//:exec_ctx",
        "//:gpr",
        "//:grpc_base",
        "//:grpc_client_channel",
        "//:grpc_core_credentials_header",
        "//:grpc_credentials_util",
        "//:grpc_public_hdrs",
        "//:grpc_security_base",
        "//:grpc_trace",
        "//:iomgr",
        "//:iomgr_timer",
        "//:orphanable",
        "//:parse_address",
        "//:ref_counted_ptr",
        "//:sockaddr_utils",
        "//:transport_auth_context",
        "//:tsi_ssl_credentials",
        "//:uri",
        "//:work_serializer",
        "//:xds_client",
    ],
)

grpc_cc_library(
    name = "xds_transport_grpc",
    srcs = [
        "xds/grpc/xds_transport_grpc.cc",
    ],
    hdrs = [
        "xds/grpc/xds_transport_grpc.h",
    ],
    external_deps = [
        "absl/base:core_headers",
        "absl/container:flat_hash_map",
        "absl/status",
        "absl/strings",
    ],
    tags = ["nofixdeps"],
    visibility = ["//bazel:xds_client_core"],
    deps = [
        "call_creds_registry",
        "channel_args",
        "channel_creds_registry",
        "channel_fwd",
        "closure",
        "connectivity_state",
        "default_event_engine",
        "down_cast",
        "error",
        "grpc_check",
        "init_internally",
        "iomgr_fwd",
        "metadata_batch",
        "pollset_set",
        "slice",
        "slice_refcount",
        "sync",
        "time",
        "useful",
        "xds_server_grpc_interface",
        "//:channel",
        "//:channel_arg_names",
        "//:config",
        "//:debug_location",
        "//:exec_ctx",
        "//:gpr",
        "//:grpc_base",
        "//:grpc_client_channel",
        "//:grpc_core_credentials_header",
        "//:grpc_public_hdrs",
        "//:grpc_security_base",
        "//:grpc_trace",
        "//:iomgr",
        "//:iomgr_timer",
        "//:orphanable",
        "//:ref_counted_ptr",
        "//:transport_auth_context",
        "//:xds_client",
    ],
)

grpc_cc_library(
    name = "grpc_xds_channel_stack_modifier",
    srcs = [
        "server/xds_channel_stack_modifier.cc",
    ],
    hdrs = [
        "server/xds_channel_stack_modifier.h",
    ],
    external_deps = ["absl/strings"],
    deps = [
        "channel_args",
        "channel_fwd",
        "channel_init",
        "channel_stack_type",
        "ref_counted",
        "useful",
        "//:channel_stack_builder",
        "//:config",
        "//:gpr_platform",
        "//:grpc_base",
        "//:ref_counted_ptr",
    ],
)

grpc_cc_library(
    name = "grpc_xds_server_config_fetcher",
    srcs = [
        "server/xds_server_config_fetcher.cc",
    ],
    external_deps = [
        "absl/base:core_headers",
        "absl/log",
        "absl/status",
        "absl/status:statusor",
        "absl/strings",
    ],
    deps = [
        "channel_args",
        "channel_args_preconditioning",
        "channel_fwd",
        "down_cast",
        "grpc_check",
        "grpc_server_config_selector",
        "grpc_server_config_selector_filter",
        "grpc_service_config",
        "grpc_sockaddr",
        "grpc_tls_credentials",
        "grpc_xds_channel_stack_modifier",
        "grpc_xds_client",
        "iomgr_fwd",
        "match",
        "metadata_batch",
        "resolved_address",
        "slice_refcount",
        "sync",
        "unique_type_name",
        "xds_certificate_provider",
        "xds_certificate_provider_store",
        "xds_common_types",
        "xds_credentials",
        "xds_http_filter",
        "xds_listener",
        "xds_route_config",
        "//:config",
        "//:debug_location",
        "//:exec_ctx",
        "//:gpr",
        "//:grpc_base",
        "//:grpc_core_credentials_header",
        "//:grpc_public_hdrs",
        "//:grpc_security_base",
        "//:grpc_service_config_impl",
        "//:grpc_trace",
        "//:iomgr",
        "//:parse_address",
        "//:ref_counted_ptr",
        "//:server",
        "//:sockaddr_utils",
        "//:transport_auth_context",
        "//:uri",
        "//:xds_client",
    ],
)

grpc_cc_library(
    name = "channel_creds_registry_init",
    srcs = [
        "credentials/transport/channel_creds_registry_init.cc",
    ],
    external_deps = ["absl/strings"],
    deps = [
        "channel_creds_registry",
        "grpc_fake_credentials",
        "grpc_google_default_credentials",
        "grpc_tls_credentials",
        "json",
        "json_args",
        "json_object_loader",
        "time",
        "validation_errors",
        "//:config",
        "//:gpr",
        "//:gpr_platform",
        "//:grpc_core_credentials_header",
        "//:grpc_security_base",
        "//:ref_counted_ptr",
        "//:transport_auth_context",
    ],
)

grpc_cc_library(
    name = "call_creds_registry_init",
    srcs = [
        "credentials/call/call_creds_registry_init.cc",
    ],
    external_deps = ["absl/strings"],
    deps = [
        "call_creds_registry",
        "down_cast",
        "json",
        "json_args",
        "json_object_loader",
        "jwt_token_file_call_credentials",
        "time",
        "validation_errors",
        "//:config",
        "//:gpr",
        "//:gpr_platform",
        "//:grpc_core_credentials_header",
        "//:grpc_security_base",
        "//:ref_counted_ptr",
    ],
)

grpc_cc_library(
    name = "grpc_lb_policy_cds",
    srcs = [
        "load_balancing/xds/cds.cc",
    ],
    external_deps = [
        "absl/log",
        "absl/status",
        "absl/status:statusor",
        "absl/strings",
    ],
    deps = [
        "channel_args",
        "client_channel_internal_header",
        "delegating_helper",
        "env",
        "grpc_check",
        "grpc_lb_address_filtering",
        "grpc_lb_xds_channel_args",
        "grpc_outlier_detection_header",
        "json",
        "json_args",
        "json_object_loader",
        "json_writer",
        "lb_policy",
        "lb_policy_factory",
        "lb_policy_registry",
        "match",
        "pollset_set",
        "time",
        "unique_type_name",
        "xds_cluster",
        "xds_common_types",
        "xds_dependency_manager",
        "xds_health_status",
        "//:config",
        "//:debug_location",
        "//:gpr",
        "//:grpc_base",
        "//:grpc_security_base",
        "//:grpc_trace",
        "//:orphanable",
        "//:ref_counted_ptr",
        "//:transport_auth_context",
        "//:work_serializer",
    ],
)

grpc_cc_library(
    name = "grpc_lb_xds_channel_args",
    hdrs = [
        "load_balancing/xds/xds_channel_args.h",
    ],
    deps = [
        "//:endpoint_addresses",
        "//:gpr_platform",
    ],
)

config_setting(
    name = "grpc_cpu_intensive_bitgen_setting",
    values = {"define": "grpc_bitgen_implementation=cpu_intensive"},
)

config_setting(
    name = "grpc_mem_intensive_bitgen_setting",
    values = {"define": "grpc_bitgen_implementation=mem_intensive"},
)

grpc_cc_library(
    name = "shared_bit_gen",
    srcs = ["util/shared_bit_gen.cc"],
    hdrs = [
        "util/shared_bit_gen.h",
    ],
    # Select the appropriate SharedBitGen implementation based on the build flag.
    defines = select({
        ":grpc_cpu_intensive_bitgen_setting": ["GRPC_CPU_INTENSIVE_BITGEN"],
        ":grpc_mem_intensive_bitgen_setting": ["GRPC_MEM_INTENSIVE_BITGEN"],
        "//conditions:default": [],
    }),
    external_deps = [
        "absl/random",
    ],
)

grpc_cc_library(
    name = "grpc_lb_policy_xds_cluster_impl",
    srcs = [
        "load_balancing/xds/xds_cluster_impl.cc",
    ],
    external_deps = [
        "absl/base:core_headers",
        "absl/log",
        "absl/status",
        "absl/status:statusor",
        "absl/strings",
    ],
    deps = [
        "channel_args",
        "client_channel_internal_header",
        "connectivity_state",
        "delegating_helper",
        "grpc_backend_metric_data",
        "grpc_check",
        "grpc_lb_xds_channel_args",
        "grpc_resolver_xds_attributes",
        "grpc_xds_client",
        "json",
        "json_args",
        "json_object_loader",
        "lb_policy",
        "lb_policy_factory",
        "lb_policy_registry",
        "match",
        "pollset_set",
        "ref_counted",
        "ref_counted_string",
        "resolved_address",
        "subchannel_interface",
        "sync",
        "validation_errors",
        "xds_config",
        "xds_credentials",
        "xds_endpoint",
        "//:call_tracer",
        "//:config",
        "//:debug_location",
        "//:endpoint_addresses",
        "//:gpr",
        "//:grpc_base",
        "//:grpc_trace",
        "//:lb_child_policy_handler",
        "//:orphanable",
        "//:ref_counted_ptr",
        "//:xds_client",
    ],
)

grpc_cc_library(
    name = "grpc_lb_policy_xds_cluster_manager",
    srcs = [
        "load_balancing/xds/xds_cluster_manager.cc",
    ],
    external_deps = [
        "absl/log",
        "absl/status",
        "absl/status:statusor",
        "absl/strings",
    ],
    deps = [
        "channel_args",
        "client_channel_internal_header",
        "connectivity_state",
        "delegating_helper",
        "grpc_resolver_xds_attributes",
        "json",
        "json_args",
        "json_object_loader",
        "lb_policy",
        "lb_policy_factory",
        "lb_policy_registry",
        "pollset_set",
        "time",
        "validation_errors",
        "//:config",
        "//:debug_location",
        "//:endpoint_addresses",
        "//:exec_ctx",
        "//:gpr_platform",
        "//:grpc_base",
        "//:grpc_trace",
        "//:lb_child_policy_handler",
        "//:orphanable",
        "//:ref_counted_ptr",
        "//:work_serializer",
    ],
)

grpc_cc_library(
    name = "grpc_lb_policy_xds_wrr_locality",
    srcs = [
        "load_balancing/xds/xds_wrr_locality.cc",
    ],
    external_deps = [
        "absl/log",
        "absl/status",
        "absl/status:statusor",
        "absl/strings",
    ],
    deps = [
        "channel_args",
        "delegating_helper",
        "grpc_lb_xds_channel_args",
        "json",
        "json_args",
        "json_object_loader",
        "json_writer",
        "lb_policy",
        "lb_policy_factory",
        "lb_policy_registry",
        "pollset_set",
        "ref_counted_string",
        "validation_errors",
        "//:config",
        "//:debug_location",
        "//:endpoint_addresses",
        "//:gpr",
        "//:grpc_base",
        "//:grpc_trace",
        "//:orphanable",
        "//:ref_counted_ptr",
        "//:xds_client",
    ],
)

grpc_cc_library(
    name = "grpc_lb_address_filtering",
    srcs = [
        "load_balancing/address_filtering.cc",
    ],
    hdrs = [
        "load_balancing/address_filtering.h",
    ],
    external_deps = [
        "absl/functional:function_ref",
        "absl/status:statusor",
        "absl/strings",
    ],
    deps = [
        "channel_args",
        "ref_counted",
        "ref_counted_string",
        "resolved_address",
        "//:endpoint_addresses",
        "//:gpr_platform",
        "//:ref_counted_ptr",
    ],
)

grpc_cc_library(
    name = "health_check_client",
    srcs = [
        "load_balancing/health_check_client.cc",
    ],
    hdrs = [
        "load_balancing/health_check_client.h",
        "load_balancing/health_check_client_internal.h",
    ],
    external_deps = [
        "@com_google_protobuf//upb/base",
        "@com_google_protobuf//upb/mem",
        "absl/base:core_headers",
        "absl/log",
        "absl/status",
        "absl/status:statusor",
        "absl/strings",
    ],
    deps = [
        "channel_args",
        "client_channel_internal_header",
        "closure",
        "connectivity_state",
        "error",
        "grpc_check",
        "iomgr_fwd",
        "pollset_set",
        "slice",
        "subchannel_interface",
        "sync",
        "unique_type_name",
        "//:channel_arg_names",
        "//:channelz",
        "//:debug_location",
        "//:exec_ctx",
        "//:gpr",
        "//:grpc_base",
        "//:grpc_client_channel",
        "//:grpc_health_upb",
        "//:grpc_public_hdrs",
        "//:grpc_trace",
        "//:orphanable",
        "//:ref_counted_ptr",
        "//:sockaddr_utils",
        "//:work_serializer",
    ],
)

grpc_cc_library(
    name = "lb_endpoint_list",
    srcs = [
        "load_balancing/endpoint_list.cc",
    ],
    hdrs = [
        "load_balancing/endpoint_list.h",
    ],
    external_deps = [
        "absl/functional:function_ref",
        "absl/log",
        "absl/random",
        "absl/status",
        "absl/status:statusor",
    ],
    deps = [
        "channel_args",
        "delegating_helper",
        "down_cast",
        "experiments",
        "grpc_check",
        "grpc_lb_policy_pick_first",
        "json",
        "lb_policy",
        "lb_policy_registry",
        "pollset_set",
        "resolved_address",
        "shared_bit_gen",
        "subchannel_interface",
        "//:config",
        "//:debug_location",
        "//:endpoint_addresses",
        "//:gpr",
        "//:grpc_base",
        "//:orphanable",
        "//:ref_counted_ptr",
        "//:work_serializer",
    ],
)

grpc_cc_library(
    name = "grpc_lb_policy_pick_first",
    srcs = [
        "load_balancing/pick_first/pick_first.cc",
    ],
    hdrs = [
        "load_balancing/pick_first/pick_first.h",
    ],
    external_deps = [
        "absl/algorithm:container",
        "absl/log",
        "absl/random",
        "absl/status",
        "absl/status:statusor",
        "absl/strings",
    ],
    deps = [
        "channel_args",
        "connectivity_state",
        "experiments",
        "grpc_check",
        "health_check_client",
        "iomgr_fwd",
        "json",
        "json_args",
        "json_object_loader",
        "lb_policy",
        "lb_policy_factory",
        "metrics",
        "resolved_address",
        "shared_bit_gen",
        "subchannel_interface",
        "time",
        "useful",
        "//:channel_arg_names",
        "//:config",
        "//:debug_location",
        "//:endpoint_addresses",
        "//:exec_ctx",
        "//:gpr",
        "//:grpc_base",
        "//:grpc_trace",
        "//:orphanable",
        "//:ref_counted_ptr",
        "//:sockaddr_utils",
        "//:work_serializer",
    ],
)

grpc_cc_library(
    name = "down_cast",
    hdrs = ["util/down_cast.h"],
    external_deps = [
        "absl/base:config",
        "absl/log:check",
    ],
    deps = ["//:gpr"],
)

grpc_cc_library(
    name = "glob",
    srcs = ["util/glob.cc"],
    hdrs = ["util/glob.h"],
    external_deps = ["absl/strings"],
)

grpc_cc_library(
    name = "status_conversion",
    srcs = ["lib/transport/status_conversion.cc"],
    hdrs = ["lib/transport/status_conversion.h"],
    deps = [
        "http2_status",
        "time",
        "//:gpr_platform",
        "//:grpc_public_hdrs",
    ],
)

grpc_cc_library(
    name = "error_utils",
    srcs = ["lib/transport/error_utils.cc"],
    hdrs = [
        "lib/transport/error_utils.h",
    ],
    external_deps = ["absl/status"],
    deps = [
        "error",
        "experiments",
        "http2_status",
        "status_conversion",
        "status_helper",
        "time",
        "//:gpr",
        "//:grpc_public_hdrs",
    ],
)

grpc_cc_library(
    name = "connectivity_state",
    srcs = [
        "lib/transport/connectivity_state.cc",
    ],
    hdrs = [
        "lib/transport/connectivity_state.h",
    ],
    external_deps = [
        "absl/container:flat_hash_set",
        "absl/log",
        "absl/status",
    ],
    deps = [
        "closure",
        "error",
        "//:debug_location",
        "//:exec_ctx",
        "//:gpr",
        "//:grpc_public_hdrs",
        "//:grpc_trace",
        "//:orphanable",
        "//:ref_counted_ptr",
        "//:work_serializer",
    ],
)

grpc_cc_library(
    name = "xxhash_inline",
    hdrs = ["util/xxhash_inline.h"],
    external_deps = ["xxhash"],
    deps = ["//:gpr_platform"],
)

grpc_cc_library(
    name = "grpc_lb_policy_ring_hash",
    srcs = [
        "load_balancing/ring_hash/ring_hash.cc",
    ],
    hdrs = [
        "load_balancing/ring_hash/ring_hash.h",
    ],
    external_deps = [
        "absl/base:core_headers",
        "absl/container:inlined_vector",
        "absl/log",
        "absl/random",
        "absl/status",
        "absl/status:statusor",
        "absl/strings",
    ],
    deps = [
        "channel_args",
        "client_channel_internal_header",
        "closure",
        "connectivity_state",
        "delegating_helper",
        "env",
        "error",
        "grpc_check",
        "grpc_lb_policy_pick_first",
        "grpc_service_config",
        "json",
        "json_args",
        "json_object_loader",
        "lb_policy",
        "lb_policy_factory",
        "lb_policy_registry",
        "pollset_set",
        "ref_counted",
        "ref_counted_string",
        "resolved_address",
        "unique_type_name",
        "validation_errors",
        "xxhash_inline",
        "//:channel_arg_names",
        "//:config",
        "//:debug_location",
        "//:endpoint_addresses",
        "//:exec_ctx",
        "//:gpr",
        "//:grpc_base",
        "//:grpc_trace",
        "//:orphanable",
        "//:ref_counted_ptr",
        "//:sockaddr_utils",
        "//:work_serializer",
    ],
)

grpc_cc_library(
    name = "grpc_lb_policy_round_robin",
    srcs = [
        "load_balancing/round_robin/round_robin.cc",
    ],
    external_deps = [
        "absl/log",
        "absl/meta:type_traits",
        "absl/random",
        "absl/status",
        "absl/status:statusor",
        "absl/strings",
    ],
    deps = [
        "channel_args",
        "connectivity_state",
        "grpc_check",
        "json",
        "lb_endpoint_list",
        "lb_policy",
        "lb_policy_factory",
        "shared_bit_gen",
        "//:config",
        "//:debug_location",
        "//:endpoint_addresses",
        "//:gpr",
        "//:grpc_base",
        "//:grpc_trace",
        "//:orphanable",
        "//:ref_counted_ptr",
        "//:work_serializer",
    ],
)

grpc_cc_library(
    name = "static_stride_scheduler",
    srcs = [
        "load_balancing/weighted_round_robin/static_stride_scheduler.cc",
    ],
    hdrs = [
        "load_balancing/weighted_round_robin/static_stride_scheduler.h",
    ],
    external_deps = [
        "absl/functional:any_invocable",
        "absl/types:span",
    ],
    deps = [
        "grpc_check",
        "//:gpr",
    ],
)

grpc_cc_library(
    name = "grpc_lb_policy_weighted_round_robin",
    srcs = [
        "load_balancing/weighted_round_robin/weighted_round_robin.cc",
    ],
    external_deps = [
        "absl/base:core_headers",
        "absl/log",
        "absl/meta:type_traits",
        "absl/random",
        "absl/status",
        "absl/status:statusor",
        "absl/strings",
    ],
    deps = [
        "channel_args",
        "connectivity_state",
        "experiments",
        "grpc_backend_metric_data",
        "grpc_check",
        "grpc_lb_policy_weighted_target",
        "json",
        "json_args",
        "json_object_loader",
        "lb_endpoint_list",
        "lb_policy",
        "lb_policy_factory",
        "metrics",
        "ref_counted",
        "resolved_address",
        "shared_bit_gen",
        "static_stride_scheduler",
        "stats_data",
        "subchannel_interface",
        "sync",
        "time",
        "validation_errors",
        "//:config",
        "//:debug_location",
        "//:endpoint_addresses",
        "//:exec_ctx",
        "//:gpr",
        "//:grpc_base",
        "//:grpc_trace",
        "//:oob_backend_metric",
        "//:orphanable",
        "//:ref_counted_ptr",
        "//:stats",
        "//:work_serializer",
    ],
)

grpc_cc_library(
    name = "grpc_outlier_detection_header",
    hdrs = [
        "load_balancing/outlier_detection/outlier_detection.h",
    ],
    deps = [
        "json",
        "json_args",
        "json_object_loader",
        "time",
        "validation_errors",
        "//:gpr_platform",
    ],
)

grpc_cc_library(
    name = "grpc_lb_policy_outlier_detection",
    srcs = [
        "load_balancing/outlier_detection/outlier_detection.cc",
    ],
    external_deps = [
        "absl/base:core_headers",
        "absl/log",
        "absl/meta:type_traits",
        "absl/random",
        "absl/status",
        "absl/status:statusor",
        "absl/strings",
    ],
    deps = [
        "channel_args",
        "connectivity_state",
        "delegating_helper",
        "experiments",
        "grpc_check",
        "grpc_outlier_detection_header",
        "health_check_client",
        "iomgr_fwd",
        "json",
        "lb_policy",
        "lb_policy_factory",
        "lb_policy_registry",
        "pollset_set",
        "ref_counted",
        "resolved_address",
        "shared_bit_gen",
        "subchannel_interface",
        "sync",
        "unique_type_name",
        "validation_errors",
        "//:config",
        "//:debug_location",
        "//:endpoint_addresses",
        "//:exec_ctx",
        "//:gpr",
        "//:grpc_base",
        "//:grpc_client_channel",
        "//:grpc_trace",
        "//:lb_child_policy_handler",
        "//:orphanable",
        "//:ref_counted_ptr",
        "//:sockaddr_utils",
        "//:work_serializer",
    ],
)

grpc_cc_library(
    name = "grpc_lb_policy_priority",
    srcs = [
        "load_balancing/priority/priority.cc",
    ],
    external_deps = [
        "absl/log",
        "absl/status",
        "absl/status:statusor",
        "absl/strings",
    ],
    deps = [
        "channel_args",
        "connectivity_state",
        "delegating_helper",
        "grpc_check",
        "grpc_lb_address_filtering",
        "json",
        "json_args",
        "json_object_loader",
        "lb_policy",
        "lb_policy_factory",
        "lb_policy_registry",
        "pollset_set",
        "ref_counted_string",
        "time",
        "validation_errors",
        "//:channel_arg_names",
        "//:config",
        "//:debug_location",
        "//:endpoint_addresses",
        "//:exec_ctx",
        "//:gpr",
        "//:grpc_base",
        "//:grpc_trace",
        "//:lb_child_policy_handler",
        "//:orphanable",
        "//:ref_counted_ptr",
        "//:work_serializer",
    ],
)

grpc_cc_library(
    name = "grpc_lb_policy_weighted_target",
    srcs = [
        "load_balancing/weighted_target/weighted_target.cc",
    ],
    hdrs = [
        "load_balancing/weighted_target/weighted_target.h",
    ],
    external_deps = [
        "absl/base:core_headers",
        "absl/log",
        "absl/meta:type_traits",
        "absl/random",
        "absl/status",
        "absl/status:statusor",
        "absl/strings",
    ],
    deps = [
        "channel_args",
        "connectivity_state",
        "delegating_helper",
        "grpc_check",
        "grpc_lb_address_filtering",
        "json",
        "json_args",
        "json_object_loader",
        "lb_policy",
        "lb_policy_factory",
        "lb_policy_registry",
        "pollset_set",
        "shared_bit_gen",
        "sync",
        "time",
        "validation_errors",
        "//:config",
        "//:debug_location",
        "//:endpoint_addresses",
        "//:exec_ctx",
        "//:gpr",
        "//:grpc_base",
        "//:grpc_trace",
        "//:lb_child_policy_handler",
        "//:orphanable",
        "//:ref_counted_ptr",
        "//:work_serializer",
    ],
)

grpc_cc_library(
    name = "grpc_lb_policy_xds_override_host",
    srcs = [
        "load_balancing/xds/xds_override_host.cc",
    ],
    hdrs = [
        "load_balancing/xds/xds_override_host.h",
    ],
    external_deps = [
        "absl/base:core_headers",
        "absl/functional:function_ref",
        "absl/log",
        "absl/status",
        "absl/status:statusor",
        "absl/strings",
        "absl/types:span",
    ],
    deps = [
        "channel_args",
        "client_channel_internal_header",
        "closure",
        "connectivity_state",
        "delegating_helper",
        "error",
        "experiments",
        "grpc_check",
        "grpc_stateful_session_filter",
        "iomgr_fwd",
        "json",
        "json_args",
        "json_object_loader",
        "lb_policy",
        "lb_policy_factory",
        "lb_policy_registry",
        "match",
        "pollset_set",
        "ref_counted_string",
        "resolved_address",
        "subchannel_interface",
        "sync",
        "validation_errors",
        "xds_config",
        "xds_health_status",
        "//:config",
        "//:debug_location",
        "//:endpoint_addresses",
        "//:exec_ctx",
        "//:gpr",
        "//:grpc_base",
        "//:grpc_trace",
        "//:lb_child_policy_handler",
        "//:orphanable",
        "//:parse_address",
        "//:ref_counted_ptr",
        "//:sockaddr_utils",
        "//:work_serializer",
    ],
)

grpc_cc_library(
    name = "lb_server_load_reporting_filter",
    srcs = [
        "ext/filters/load_reporting/server_load_reporting_filter.cc",
    ],
    hdrs = [
        "ext/filters/load_reporting/registered_opencensus_objects.h",
        "ext/filters/load_reporting/server_load_reporting_filter.h",
        "//:src/cpp/server/load_reporter/constants.h",
    ],
    external_deps = [
        "absl/container:inlined_vector",
        "absl/log",
        "absl/status",
        "absl/status:statusor",
        "absl/strings",
        "absl/strings:str_format",
        "opencensus-stats",
        "opencensus-tags",
    ],
    tags = [
        "grpc:broken-internally",
    ],
    deps = [
        "arena_promise",
        "call_finalization",
        "channel_args",
        "channel_fwd",
        "channel_stack_type",
        "context",
        "grpc_sockaddr",
        "latent_see",
        "metadata_batch",
        "resolved_address",
        "seq",
        "slice",
        "//:channel_arg_names",
        "//:config",
        "//:gpr",
        "//:gpr_platform",
        "//:grpc_base",
        "//:grpc_public_hdrs",
        "//:grpc_security_base",
        "//:parse_address",
        "//:promise",
        "//:transport_auth_context",
        "//:uri",
    ],
    alwayslink = 1,
)

grpc_cc_library(
    name = "grpc_backend_metric_filter",
    srcs = [
        "ext/filters/backend_metrics/backend_metric_filter.cc",
    ],
    hdrs = [
        "ext/filters/backend_metrics/backend_metric_filter.h",
    ],
    external_deps = [
        "@com_google_protobuf//upb/base",
        "@com_google_protobuf//upb/mem",
        "absl/log",
        "absl/status:statusor",
        "absl/strings",
    ],
    deps = [
        "arena_promise",
        "channel_args",
        "channel_fwd",
        "channel_stack_type",
        "context",
        "experiments",
        "grpc_backend_metric_data",
        "grpc_backend_metric_provider",
        "latent_see",
        "map",
        "metadata_batch",
        "slice",
        "//:channel_arg_names",
        "//:config",
        "//:gpr_platform",
        "//:grpc_base",
        "//:grpc_trace",
        "//:xds_orca_upb",
    ],
)

grpc_cc_library(
    name = "polling_resolver",
    srcs = [
        "resolver/polling_resolver.cc",
    ],
    hdrs = [
        "resolver/polling_resolver.h",
    ],
    external_deps = [
        "absl/log",
        "absl/status",
        "absl/status:statusor",
        "absl/strings",
    ],
    deps = [
        "channel_args",
        "grpc_check",
        "grpc_service_config",
        "iomgr_fwd",
        "time",
        "//:backoff",
        "//:debug_location",
        "//:endpoint_addresses",
        "//:event_engine_base_hdrs",
        "//:exec_ctx",
        "//:gpr",
        "//:grpc_resolver",
        "//:grpc_trace",
        "//:orphanable",
        "//:ref_counted_ptr",
        "//:uri",
        "//:work_serializer",
    ],
)

grpc_cc_library(
    name = "service_config_helper",
    srcs = [
        "resolver/dns/event_engine/service_config_helper.cc",
    ],
    hdrs = [
        "resolver/dns/event_engine/service_config_helper.h",
    ],
    external_deps = [
        "absl/status:statusor",
        "absl/strings",
    ],
    deps = [
        "json",
        "json_args",
        "json_object_loader",
        "json_reader",
        "json_writer",
        "status_helper",
        "//:gpr_platform",
        "//:iomgr",
    ],
)

grpc_cc_library(
    name = "grpc_resolver_dns_event_engine",
    srcs = [
        "resolver/dns/event_engine/event_engine_client_channel_resolver.cc",
    ],
    hdrs = [
        "resolver/dns/event_engine/event_engine_client_channel_resolver.h",
    ],
    external_deps = [
        "absl/base:core_headers",
        "absl/cleanup",
        "absl/log",
        "absl/status",
        "absl/status:statusor",
        "absl/strings",
    ],
    deps = [
        "channel_args",
        "event_engine_common",
        "grpc_check",
        "grpc_service_config",
        "polling_resolver",
        "service_config_helper",
        "sync",
        "time",
        "validation_errors",
        "//:backoff",
        "//:channel_arg_names",
        "//:debug_location",
        "//:endpoint_addresses",
        "//:exec_ctx",
        "//:gpr_platform",
        "//:grpc_base",
        "//:grpc_grpclb_balancer_addresses",
        "//:grpc_resolver",
        "//:grpc_service_config_impl",
        "//:grpc_trace",
        "//:iomgr",
        "//:orphanable",
        "//:ref_counted_ptr",
        "//:uri",
    ],
)

grpc_cc_library(
    name = "grpc_resolver_dns_plugin",
    srcs = [
        "resolver/dns/dns_resolver_plugin.cc",
    ],
    hdrs = [
        "resolver/dns/dns_resolver_plugin.h",
    ],
    external_deps = [
        "absl/log",
        "absl/strings",
    ],
    deps = [
        "experiments",
        "grpc_resolver_dns_event_engine",
        "grpc_resolver_dns_native",
        "//:config",
        "//:config_vars",
        "//:gpr",
        "//:grpc_resolver",
        "//:grpc_resolver_dns_ares",
    ],
)

grpc_cc_library(
    name = "grpc_resolver_dns_native",
    srcs = [
        "resolver/dns/native/dns_resolver.cc",
    ],
    hdrs = [
        "resolver/dns/native/dns_resolver.h",
    ],
    external_deps = [
        "absl/functional:bind_front",
        "absl/log",
        "absl/status",
        "absl/status:statusor",
        "absl/strings",
    ],
    deps = [
        "channel_args",
        "polling_resolver",
        "resolved_address",
        "time",
        "//:backoff",
        "//:channel_arg_names",
        "//:config",
        "//:debug_location",
        "//:endpoint_addresses",
        "//:gpr",
        "//:grpc_resolver",
        "//:grpc_trace",
        "//:iomgr",
        "//:orphanable",
        "//:ref_counted_ptr",
        "//:uri",
    ],
)

grpc_cc_library(
    name = "grpc_resolver_sockaddr",
    srcs = [
        "resolver/sockaddr/sockaddr_resolver.cc",
    ],
    external_deps = [
        "absl/log",
        "absl/status:statusor",
        "absl/strings",
    ],
    deps = [
        "channel_args",
        "iomgr_port",
        "resolved_address",
        "//:config",
        "//:endpoint_addresses",
        "//:gpr",
        "//:grpc_resolver",
        "//:orphanable",
        "//:parse_address",
        "//:uri",
    ],
)

grpc_cc_library(
    name = "grpc_resolver_xds_attributes",
    hdrs = [
        "resolver/xds/xds_resolver_attributes.h",
    ],
    external_deps = ["absl/strings"],
    deps = [
        "grpc_service_config",
        "unique_type_name",
        "xds_route_config",
        "//:gpr_platform",
    ],
)

grpc_cc_library(
    name = "context_list_entry",
    srcs = [
        "telemetry/context_list_entry.cc",
    ],
    hdrs = [
        "telemetry/context_list_entry.h",
    ],
    deps = [
        "//:gpr",
    ],
)

grpc_cc_library(
    name = "tcp_tracer",
    srcs = [
        "//src/core:telemetry/tcp_tracer.cc",
    ],
    hdrs = [
        "//src/core:telemetry/tcp_tracer.h",
    ],
    external_deps = [
        "absl/strings",
        "absl/time",
    ],
    visibility = ["//bazel:tcp_tracer"],
    deps = [
        "//:event_engine_base_hdrs",
        "//:gpr",
    ],
)

grpc_cc_library(
    name = "default_tcp_tracer",
    srcs = [
        "telemetry/default_tcp_tracer.cc",
    ],
    hdrs = [
        "telemetry/default_tcp_tracer.h",
    ],
    external_deps = [
        "absl/base:core_headers",
        "absl/log",
        "absl/time",
        "absl/strings",
        "absl/types:optional",
    ],
    deps = [
        "channel_args_endpoint_config",
        "metrics",
        "sync",
        "tcp_tracer",
        "//:gpr",
    ],
)

grpc_cc_library(
    name = "xds_config",
    srcs = [
        "resolver/xds/xds_config.cc",
    ],
    hdrs = [
        "resolver/xds/xds_config.h",
    ],
    external_deps = [
        "absl/container:flat_hash_map",
        "absl/status:statusor",
        "absl/strings",
    ],
    deps = [
        "match",
        "ref_counted",
        "xds_cluster",
        "xds_endpoint",
        "xds_listener",
        "xds_route_config",
    ],
)

grpc_cc_library(
    name = "xds_dependency_manager",
    srcs = [
        "resolver/xds/xds_dependency_manager.cc",
    ],
    hdrs = [
        "resolver/xds/xds_dependency_manager.h",
    ],
    external_deps = [
        "absl/container:flat_hash_map",
        "absl/container:flat_hash_set",
        "absl/log",
        "absl/strings",
    ],
    deps = [
        "grpc_check",
        "grpc_lb_xds_channel_args",
        "grpc_xds_client",
        "match",
        "ref_counted",
        "xds_cluster",
        "xds_config",
        "xds_endpoint",
        "xds_listener",
        "xds_route_config",
        "//:config",
        "//:grpc_resolver",
        "//:grpc_resolver_fake",
    ],
)

grpc_cc_library(
    name = "grpc_resolver_xds",
    srcs = [
        "resolver/xds/xds_resolver.cc",
    ],
    external_deps = [
        "absl/log",
        "absl/meta:type_traits",
        "absl/random",
        "absl/status",
        "absl/status:statusor",
        "absl/strings",
        "absl/strings:str_format",
        "re2",
    ],
    deps = [
        "arena",
        "arena_promise",
        "blackboard",
        "channel_args",
        "channel_fwd",
        "client_channel_internal_header",
        "config_selector",
        "context",
        "dual_ref_counted",
        "experiments",
        "grpc_check",
        "grpc_lb_policy_ring_hash",
        "grpc_resolver_xds_attributes",
        "grpc_service_config",
        "grpc_xds_client",
        "iomgr_fwd",
        "match",
        "metadata_batch",
        "pollset_set",
        "ref_counted",
        "shared_bit_gen",
        "slice",
        "time",
        "xds_dependency_manager",
        "xds_http_filter",
        "xds_listener",
        "xds_route_config",
        "xxhash_inline",
        "//:channel_arg_names",
        "//:config",
        "//:debug_location",
        "//:endpoint_addresses",
        "//:gpr",
        "//:grpc_base",
        "//:grpc_public_hdrs",
        "//:grpc_resolver",
        "//:grpc_service_config_impl",
        "//:grpc_trace",
        "//:orphanable",
        "//:ref_counted_ptr",
        "//:uri",
        "//:work_serializer",
        "//:xds_client",
    ],
)

grpc_cc_library(
    name = "grpc_resolver_c2p",
    srcs = [
        "resolver/google_c2p/google_c2p_resolver.cc",
    ],
    external_deps = [
        "absl/log",
        "absl/status:statusor",
        "absl/strings",
    ],
    deps = [
        "channel_args",
        "env",
        "gcp_metadata_query",
        "grpc_check",
        "grpc_xds_client",
        "json",
        "json_writer",
        "resource_quota",
        "time",
        "//:alts_util",
        "//:config",
        "//:debug_location",
        "//:gpr",
        "//:grpc_resolver",
        "//:iomgr",
        "//:orphanable",
        "//:ref_counted_ptr",
        "//:uri",
        "//:work_serializer",
        "//:xds_client",
    ],
)

grpc_cc_library(
    name = "hpack_constants",
    hdrs = [
        "ext/transport/chttp2/transport/hpack_constants.h",
    ],
    deps = ["//:gpr_platform"],
)

grpc_cc_library(
    name = "hpack_encoder_table",
    srcs = [
        "ext/transport/chttp2/transport/hpack_encoder_table.cc",
    ],
    hdrs = [
        "ext/transport/chttp2/transport/hpack_encoder_table.h",
    ],
    deps = [
        "grpc_check",
        "hpack_constants",
        "//:gpr",
    ],
)

grpc_cc_library(
    name = "chttp2_flow_control",
    srcs = [
        "ext/transport/chttp2/transport/flow_control.cc",
    ],
    hdrs = [
        "ext/transport/chttp2/transport/flow_control.h",
    ],
    external_deps = [
        "absl/functional:function_ref",
        "absl/log",
        "absl/status",
        "absl/strings",
        "absl/strings:str_format",
    ],
    deps = [
        "bdp_estimator",
        "channelz_property_list",
        "experiments",
        "grpc_check",
        "http2_settings",
        "http2_settings_manager",
        "memory_quota",
        "time",
        "useful",
        "//:gpr",
        "//:grpc_trace",
    ],
)

grpc_cc_library(
    name = "flow_control_manager",
    hdrs = [
        "ext/transport/chttp2/transport/flow_control_manager.h",
    ],
    external_deps = [
        "absl/container:flat_hash_map",
        "absl/log",
        "absl/log:check",
    ],
    deps = [
        ":chttp2_flow_control",
        ":http2_settings",
        "//:chttp2_frame",
    ],
)

grpc_cc_library(
    name = "ping_abuse_policy",
    srcs = [
        "ext/transport/chttp2/transport/ping_abuse_policy.cc",
    ],
    hdrs = [
        "ext/transport/chttp2/transport/ping_abuse_policy.h",
    ],
    external_deps = ["absl/strings"],
    deps = [
        "channel_args",
        "time",
        "//:channel_arg_names",
        "//:gpr_platform",
    ],
)

grpc_cc_library(
    name = "ping_callbacks",
    srcs = [
        "ext/transport/chttp2/transport/ping_callbacks.cc",
    ],
    hdrs = [
        "ext/transport/chttp2/transport/ping_callbacks.h",
    ],
    external_deps = [
        "absl/container:flat_hash_map",
        "absl/functional:any_invocable",
        "absl/hash",
        "absl/meta:type_traits",
        "absl/random:bit_gen_ref",
        "absl/random:distributions",
    ],
    deps = [
        "channelz_property_list",
        "grpc_check",
        "time",
        "//:event_engine_base_hdrs",
        "//:gpr_platform",
        "//:grpc_trace",
    ],
)

grpc_cc_library(
    name = "write_size_policy",
    srcs = [
        "ext/transport/chttp2/transport/write_size_policy.cc",
    ],
    hdrs = [
        "ext/transport/chttp2/transport/write_size_policy.h",
    ],
    deps = [
        "grpc_check",
        "time",
        "//:gpr_platform",
    ],
)

grpc_cc_library(
    name = "ping_rate_policy",
    srcs = [
        "ext/transport/chttp2/transport/ping_rate_policy.cc",
    ],
    hdrs = [
        "ext/transport/chttp2/transport/ping_rate_policy.h",
    ],
    external_deps = ["absl/strings"],
    deps = [
        "channel_args",
        "channelz_property_list",
        "experiments",
        "match",
        "time",
        "//:channel_arg_names",
        "//:gpr",
        "//:gpr_platform",
    ],
)

grpc_cc_library(
    name = "huffsyms",
    srcs = [
        "ext/transport/chttp2/transport/huffsyms.cc",
    ],
    hdrs = [
        "ext/transport/chttp2/transport/huffsyms.h",
    ],
    deps = ["//:gpr_platform"],
)

grpc_cc_library(
    name = "decode_huff",
    srcs = [
        "ext/transport/chttp2/transport/decode_huff.cc",
    ],
    hdrs = [
        "ext/transport/chttp2/transport/decode_huff.h",
    ],
    deps = ["//:gpr_platform"],
)

grpc_cc_library(
    name = "http2_settings",
    srcs = [
        "ext/transport/chttp2/transport/http2_settings.cc",
    ],
    hdrs = [
        "ext/transport/chttp2/transport/http2_settings.h",
    ],
    external_deps = [
        "absl/functional:function_ref",
        "absl/log",
        "absl/strings",
    ],
    deps = [
        "channelz_property_list",
        "http2_status",
        "useful",
        "//:gpr_platform",
    ],
)

grpc_cc_library(
    name = "http2_settings_manager",
    srcs = [
        "ext/transport/chttp2/transport/http2_settings_manager.cc",
    ],
    hdrs = [
        "ext/transport/chttp2/transport/http2_settings_manager.h",
    ],
    external_deps = [
        "absl/functional:function_ref",
        "absl/log:check",
        "absl/log",
        "absl/strings",
    ],
    deps = [
        "channel_args",
        "channelz_property_list",
        "http2_settings",
        "http2_status",
        "useful",
        "//:chttp2_frame",
        "//:gpr_platform",
    ],
)

grpc_cc_library(
    name = "http2_settings_promises",
    hdrs = [
        "ext/transport/chttp2/transport/http2_settings_promises.h",
    ],
    external_deps = [
        "absl/functional:any_invocable",
        "absl/log",
        "absl/log:check",
        "absl/status",
        "absl/status:statusor",
        "absl/strings",
        "absl/types:span",
    ],
    deps = [
        "activity",
        "channel_args",
        "channelz_property_list",
        "context",
        "grpc_check",
        "http2_settings",
        "http2_settings_manager",
        "http2_status",
        "poll",
        "promise_status",
        "race",
        "ref_counted",
        "seq",
        "sleep",
        "time",
        "try_seq",
        "useful",
        ":chttp2_flow_control",
        ":slice_buffer",
        "//:chttp2_frame",
        "//:event_engine_base_hdrs",
        "//:exec_ctx",
        "//:gpr_platform",
        "//:promise",
        "//:ref_counted_ptr",
    ],
)

grpc_cc_library(
    name = "http2_status",
    hdrs = [
        "ext/transport/chttp2/transport/http2_status.h",
    ],
    external_deps = [
        "absl/log",
        "absl/log:check",
        "absl/status",
        "absl/strings",
    ],
    deps = [
        "time",
        "//:gpr_platform",
    ],
)

grpc_cc_library(
    name = "internal_channel_arg_names",
    hdrs = [
        "ext/transport/chttp2/transport/internal_channel_arg_names.h",
    ],
)

grpc_cc_library(
    name = "header_assembler",
    hdrs = [
        "ext/transport/chttp2/transport/header_assembler.h",
    ],
    external_deps = [
        "absl/log",
        "absl/strings",
    ],
    deps = [
        "grpc_check",
        "http2_status",
        "metadata_batch",
        "shared_bit_gen",
        ":slice",
        ":slice_buffer",
        "//:chttp2_frame",
        "//:gpr_platform",
        "//:hpack_encoder",
        "//:hpack_parser",
        "//:ref_counted_ptr",
    ],
)

grpc_cc_library(
    name = "incoming_metadata_tracker",
    hdrs = [
        "ext/transport/chttp2/transport/incoming_metadata_tracker.h",
    ],
    external_deps = [
        "absl/log",
        "absl/strings",
    ],
    deps = [
        "grpc_check",
        "//:chttp2_frame",
    ],
)

grpc_cc_library(
    name = "message_assembler",
    hdrs = [
        "ext/transport/chttp2/transport/message_assembler.h",
    ],
    external_deps = [
        "absl/log",
    ],
    deps = [
        "arena",
        "grpc_check",
        "http2_status",
        "message",
        ":slice",
        ":slice_buffer",
        "//:chttp2_frame",
        "//:ref_counted_ptr",
    ],
)

grpc_cc_library(
    name = "stream_data_queue",
    hdrs = [
        "ext/transport/chttp2/transport/stream_data_queue.h",
    ],
    external_deps = [
        "absl/log",
        "absl/status",
    ],
    deps = [
        "activity",
        "arena",
        "context",
        "grpc_check",
        "header_assembler",
        "http2_status",
        "message",
        "message_assembler",
        "metadata_batch",
        "poll",
        "ref_counted",
        "sync",
        "transport_common",
        ":slice_buffer",
        "//:chttp2_frame",
        "//:gpr_platform",
        "//:hpack_encoder",
        "//:ref_counted_ptr",
    ],
)

grpc_cc_library(
    name = "ph2_stream",
    hdrs = [
        "ext/transport/chttp2/transport/stream.h",
    ],
    external_deps = [
        "absl/log",
    ],
    deps = [
        "call_spine",
        "grpc_check",
        "header_assembler",
        "http2_status",
        "message",
        "message_assembler",
        "metadata",
        "ref_counted",
        "stream_data_queue",
        ":chttp2_flow_control",
        "//:chttp2_frame",
        "//:gpr_platform",
        "//:hpack_encoder",
        "//:ref_counted_ptr",
    ],
)

grpc_cc_library(
    name = "http2_client_transport",
    srcs = [
        "ext/transport/chttp2/transport/http2_client_transport.cc",
    ],
    hdrs = [
        "ext/transport/chttp2/transport/http2_client_transport.h",
    ],
    external_deps = [
        "absl/base:core_headers",
        "absl/container:flat_hash_map",
        "absl/container:flat_hash_set",
        "absl/functional:any_invocable",
        "absl/log",
        "absl/status",
        "absl/status:statusor",
        "absl/strings",
        "absl/types:span",
        "absl/strings:cord",
    ],
    deps = [
        "1999",
        "activity",
        "arena",
        "call_spine",
        "channel_args",
        "check_class_size",
        "closure",
        "connectivity_state",
        "context",
        "flow_control_manager",
        "for_each",
        "goaway",
        "grpc_check",
        "grpc_promise_endpoint",
        "header_assembler",
        "http2_settings",
        "http2_settings_manager",
        "http2_settings_promises",
        "http2_status",
        "http2_transport",
        "http2_ztrace_collector",
        "if",
        "incoming_metadata_tracker",
        "inter_activity_mutex",
        "internal_channel_arg_names",
        "iomgr_fwd",
        "keepalive",
        "latch",
        "latent_see",
        "loop",
        "map",
        "memory_quota",
        "message",
        "message_assembler",
        "metadata",
        "metadata_batch",
        "metadata_info",
        "mpsc",
        "ph2_stream",
        "ping_promise",
        "race",
        "resource_quota",
        "sleep",
        "stream_data_queue",
        "sync",
        "time",
        "transport_common",
        "writable_streams",
        ":chttp2_flow_control",
        ":match_promise",
        ":poll",
        ":slice",
        ":slice_buffer",
        ":try_seq",
        "//:channelz",
        "//:chttp2_frame",
        "//:debug_location",
        "//:exec_ctx",
        "//:gpr_platform",
        "//:grpc_base",
        "//:grpc_trace",
        "//:hpack_encoder",
        "//:hpack_parser",
        "//:orphanable",
        "//:promise",
        "//:ref_counted_ptr",
    ],
)

grpc_cc_library(
    name = "http2_server_transport",
    srcs = [
        "ext/transport/chttp2/transport/http2_server_transport.cc",
    ],
    hdrs = [
        "ext/transport/chttp2/transport/http2_server_transport.h",
    ],
    external_deps = [
        "absl/container:flat_hash_map",
        "absl/log",
        "absl/status",
        "absl/status:statusor",
    ],
    deps = [
        "1999",
        "arena",
        "call_destination",
        "call_spine",
        "channel_args",
        "check_class_size",
        "grpc_check",
        "grpc_promise_endpoint",
        "http2_settings",
        "http2_settings_manager",
        "http2_status",
        "loop",
        "map",
        "message",
        "metadata",
        "mpsc",
        "ref_counted",
        "sync",
        ":match_promise",
        ":poll",
        ":slice",
        ":slice_buffer",
        ":try_seq",
        "//:chttp2_frame",
        "//:gpr_platform",
        "//:grpc_base",
        "//:grpc_trace",
        "//:hpack_encoder",
        "//:hpack_parser",
        "//:promise",
        "//:ref_counted_ptr",
    ],
)

grpc_cc_library(
    name = "http2_stats_collector",
    srcs = [
        "ext/transport/chttp2/transport/http2_stats_collector.cc",
    ],
    hdrs = [
        "ext/transport/chttp2/transport/http2_stats_collector.h",
    ],
    deps = [
        "stats_data",
        "//:grpc_core_credentials_header",
        "//:grpc_public_hdrs",
    ],
)

grpc_cc_library(
    name = "transport_common",
    srcs = [
        "ext/transport/chttp2/transport/transport_common.cc",
    ],
    hdrs = [
        "ext/transport/chttp2/transport/transport_common.h",
    ],
    external_deps = [
        "absl/random",
    ],
    visibility = [
        "//:__subpackages__",
        "//bazel:transport_common",
    ],
    deps = [
        ":shared_bit_gen",
        ":time",
    ],
)

grpc_cc_library(
    name = "http2_transport",
    srcs = [
        "ext/transport/chttp2/transport/http2_transport.cc",
    ],
    hdrs = [
        "ext/transport/chttp2/transport/http2_transport.h",
    ],
    external_deps = [
        "absl/types:span",
        "absl/log",
        "absl/status",
        "absl/status:statusor",
    ],
    deps = [
        "1999",
        "arena",
        "call_spine",
        "channel_args",
        "chttp2_flow_control",
        "grpc_check",
        "grpc_promise_endpoint",
        "header_assembler",
        "http2_settings",
        "http2_settings_manager",
        "http2_settings_promises",
        "http2_status",
        "internal_channel_arg_names",
        "loop",
        "map",
        "metadata_info",
        "mpsc",
        "ph2_stream",
        "sync",
        "time",
        ":event_engine_tcp_socket_utils",
        ":match_promise",
        ":poll",
        ":slice",
        ":slice_buffer",
        ":try_seq",
        "//:channelz",
        "//:chttp2_frame",
        "//:gpr_platform",
        "//:grpc_base",
        "//:grpc_trace",
        "//:hpack_encoder",
        "//:hpack_parser",
        "//:promise",
        "//:ref_counted_ptr",
    ],
)

grpc_cc_library(
    name = "grpc_transport_chttp2_alpn",
    srcs = [
        "ext/transport/chttp2/alpn/alpn.cc",
    ],
    hdrs = [
        "ext/transport/chttp2/alpn/alpn.h",
    ],
    deps = [
        "grpc_check",
        "useful",
        "//:gpr",
    ],
)

grpc_cc_library(
    name = "grpc_transport_chttp2_plugin",
    srcs = [
        "ext/transport/chttp2/chttp2_plugin.cc",
    ],
    deps = [
        "endpoint_transport",
        "grpc_transport_chttp2_client_connector",
        "grpc_transport_chttp2_server",
        "//:config",
    ],
)

grpc_cc_library(
    name = "grpc_transport_chttp2_client_connector",
    srcs = [
        "ext/transport/chttp2/client/chttp2_connector.cc",
    ],
    hdrs = [
        "ext/transport/chttp2/client/chttp2_connector.h",
    ],
    external_deps = [
        "absl/base:core_headers",
        "absl/log",
        "absl/status",
        "absl/status:statusor",
        "absl/strings",
        "absl/strings:str_format",
    ],
    deps = [
        "channel_args",
        "channel_args_endpoint_config",
        "channel_args_preconditioning",
        "channel_stack_type",
        "closure",
        "endpoint_channel_arg_wrapper",
        "endpoint_transport_client_channel_factory",
        "error",
        "error_utils",
        "event_engine_tcp_socket_utils",
        "grpc_check",
        "grpc_insecure_credentials",
        "handshaker_registry",
        "http2_client_transport",
        "resolved_address",
        "status_helper",
        "subchannel_connector",
        "sync",
        "tcp_connect_handshaker",
        "time",
        "unique_type_name",
        "//:channel",
        "//:channel_arg_names",
        "//:channel_create",
        "//:channelz",
        "//:config",
        "//:debug_location",
        "//:exec_ctx",
        "//:gpr",
        "//:grpc_base",
        "//:grpc_client_channel",
        "//:grpc_public_hdrs",
        "//:grpc_resolver",
        "//:grpc_security_base",
        "//:grpc_trace",
        "//:grpc_transport_chttp2",
        "//:handshaker",
        "//:iomgr",
        "//:orphanable",
        "//:ref_counted_ptr",
        "//:sockaddr_utils",
        "//:transport_auth_context",
    ],
)

grpc_cc_library(
    name = "grpc_transport_chttp2_server",
    srcs = [
        "ext/transport/chttp2/server/chttp2_server.cc",
    ],
    hdrs = [
        "ext/transport/chttp2/server/chttp2_server.h",
    ],
    external_deps = [
        "absl/base:core_headers",
        "absl/log",
        "absl/status",
        "absl/status:statusor",
        "absl/strings",
        "absl/strings:str_format",
    ],
    deps = [
        "channel_args",
        "channel_args_endpoint_config",
        "closure",
        "connection_quota",
        "error",
        "error_utils",
        "event_engine_common",
        "event_engine_extensions",
        "event_engine_query_extensions",
        "event_engine_shim",
        "event_engine_tcp_socket_utils",
        "event_engine_utils",
        "grpc_check",
        "grpc_insecure_credentials",
        "handshaker_registry",
        "iomgr_fwd",
        "match",
        "memory_quota",
        "pollset_set",
        "resolved_address",
        "resource_quota",
        "status_helper",
        "sync",
        "time",
        "unique_type_name",
        "//:channel_arg_names",
        "//:channelz",
        "//:chttp2_legacy_frame",
        "//:config",
        "//:debug_location",
        "//:exec_ctx",
        "//:gpr",
        "//:grpc_base",
        "//:grpc_security_base",
        "//:grpc_trace",
        "//:grpc_transport_chttp2",
        "//:handshaker",
        "//:iomgr",
        "//:orphanable",
        "//:ref_counted_ptr",
        "//:server",
        "//:sockaddr_utils",
        "//:transport_auth_context",
        "//:uri",
    ],
)

grpc_cc_library(
    name = "grpc_transport_inproc",
    srcs = [
        "ext/transport/inproc/inproc_transport.cc",
        "ext/transport/inproc/legacy_inproc_transport.cc",
    ],
    hdrs = [
        "ext/transport/inproc/inproc_transport.h",
        "ext/transport/inproc/legacy_inproc_transport.h",
    ],
    external_deps = [
        "absl/log",
        "absl/status",
        "absl/status:statusor",
        "absl/strings",
    ],
    deps = [
        "arena",
        "channel_args",
        "channel_args_preconditioning",
        "channel_stack_type",
        "closure",
        "connectivity_state",
        "error",
        "event_engine_context",
        "experiments",
        "grpc_check",
        "iomgr_fwd",
        "metadata",
        "metadata_batch",
        "resource_quota",
        "slice",
        "slice_buffer",
        "status_helper",
        "time",
        "try_seq",
        "//:channel",
        "//:channel_arg_names",
        "//:channel_create",
        "//:channelz",
        "//:config",
        "//:debug_location",
        "//:exec_ctx",
        "//:gpr",
        "//:grpc_base",
        "//:grpc_public_hdrs",
        "//:grpc_trace",
        "//:iomgr",
        "//:promise",
        "//:ref_counted_ptr",
        "//:server",
    ],
)

grpc_internal_proto_library(
    name = "chaotic_good_frame_proto",
    srcs = ["ext/transport/chaotic_good/chaotic_good_frame.proto"],
    has_services = False,
)

grpc_cc_proto_library(
    name = "chaotic_good_frame_cc_proto",
    deps = ["chaotic_good_frame_proto"],
)

grpc_cc_library(
    name = "chaotic_good_frame",
    srcs = [
        "ext/transport/chaotic_good/frame.cc",
    ],
    hdrs = [
        "ext/transport/chaotic_good/frame.h",
    ],
    external_deps = [
        "absl/random:bit_gen_ref",
        "absl/status",
        "absl/status:statusor",
    ],
    deps = [
        "arena",
        "bitset",
        "chaotic_good_frame_cc_proto",
        "chaotic_good_frame_header",
        "context",
        "grpc_check",
        "match",
        "message",
        "metadata",
        "no_destruct",
        "slice",
        "slice_buffer",
        "status_flag",
        "status_helper",
        "switch",
        "//:gpr_platform",
        "//:grpc_base",
    ],
)

grpc_cc_library(
    name = "chaotic_good_frame_header",
    srcs = [
        "ext/transport/chaotic_good/frame_header.cc",
    ],
    hdrs = [
        "ext/transport/chaotic_good/frame_header.h",
    ],
    external_deps = [
        "absl/status",
        "absl/status:statusor",
        "absl/strings",
    ],
    deps = [
        "bitset",
        "channelz_property_list",
        "//:gpr_platform",
    ],
)

grpc_cc_library(
    name = "chaotic_good",
    srcs = [
        "ext/transport/chaotic_good/chaotic_good.cc",
    ],
    hdrs = [
        "ext/transport/chaotic_good/chaotic_good.h",
    ],
    external_deps = [
        "absl/strings",
    ],
    visibility = ["//bazel:chaotic_good"],
    deps = [
        "chaotic_good_connector",
        "chaotic_good_server",
        "//:config",
    ],
)

grpc_cc_library(
    name = "chaotic_good_config",
    hdrs = [
        "ext/transport/chaotic_good/config.h",
    ],
    external_deps = ["absl/container:flat_hash_set"],
    deps = [
        "channel_args",
        "chaotic_good_frame_cc_proto",
        "chaotic_good_message_chunker",
        "chaotic_good_pending_connection",
        "chaotic_good_tcp_frame_transport",
        "event_engine_extensions",
    ],
)

grpc_cc_library(
    name = "chaotic_good_tcp_frame_header",
    srcs = [
        "ext/transport/chaotic_good/tcp_frame_header.cc",
    ],
    hdrs = [
        "ext/transport/chaotic_good/tcp_frame_header.h",
    ],
    external_deps = [
        "absl/strings",
        "absl/log",
    ],
    deps = [
        "channelz_property_list",
        "chaotic_good_frame_header",
        "chaotic_good_serialize_little_endian",
    ],
)

grpc_cc_library(
    name = "chaotic_good_tcp_ztrace_collector",
    srcs = [
        "ext/transport/chaotic_good/tcp_ztrace_collector.cc",
    ],
    hdrs = [
        "ext/transport/chaotic_good/tcp_ztrace_collector.h",
    ],
    deps = [
        "chaotic_good_frame_header",
        "chaotic_good_tcp_frame_header",
        "event_engine_utils",
        "ztrace_collector",
        "//:gpr",
    ],
)

grpc_cc_library(
    name = "chaotic_good_message_chunker",
    hdrs = [
        "ext/transport/chaotic_good/message_chunker.h",
    ],
    deps = [
        "chaotic_good_frame",
        "chaotic_good_frame_transport",
        "if",
        "loop",
        "map",
        "seq",
        "status_flag",
    ],
)

grpc_cc_library(
    name = "chaotic_good_message_reassembly",
    hdrs = [
        "ext/transport/chaotic_good/message_reassembly.h",
    ],
    external_deps = ["absl/log"],
    deps = [
        "call_spine",
        "chaotic_good_frame",
    ],
)

grpc_cc_library(
    name = "chaotic_good_control_endpoint",
    srcs = [
        "ext/transport/chaotic_good/control_endpoint.cc",
    ],
    hdrs = [
        "ext/transport/chaotic_good/control_endpoint.h",
    ],
    external_deps = ["absl/cleanup"],
    deps = [
        "1999",
        "chaotic_good_tcp_ztrace_collector",
        "chaotic_good_transport_context",
        "event_engine_context",
        "event_engine_extensions",
        "event_engine_query_extensions",
        "event_engine_tcp_socket_utils",
        "grpc_promise_endpoint",
        "loop",
        "sync",
        "try_seq",
        "//:ref_counted_ptr",
    ],
)

grpc_cc_library(
    name = "chaotic_good_pending_connection",
    hdrs = [
        "ext/transport/chaotic_good/pending_connection.h",
    ],
    external_deps = ["absl/status:statusor"],
    deps = [
        "channel_args",
        "dual_ref_counted",
        "grpc_promise_endpoint",
        "//:promise",
    ],
)

grpc_cc_library(
    name = "chaotic_good_data_endpoints",
    srcs = [
        "ext/transport/chaotic_good/data_endpoints.cc",
    ],
    hdrs = [
        "ext/transport/chaotic_good/data_endpoints.h",
    ],
    external_deps = [
        "absl/cleanup",
        "absl/container:inlined_vector",
        "absl/strings",
        "absl/time",
        "absl/log",
    ],
    deps = [
        "1999",
        "channelz_property_list",
        "chaotic_good_frame_transport",
        "chaotic_good_pending_connection",
        "chaotic_good_scheduler",
        "chaotic_good_send_rate",
        "chaotic_good_serialize_little_endian",
        "chaotic_good_tcp_frame_header",
        "chaotic_good_tcp_ztrace_collector",
        "chaotic_good_transport_context",
        "default_tcp_tracer",
        "dump_args",
        "event_engine_context",
        "event_engine_extensions",
        "event_engine_query_extensions",
        "event_engine_tcp_socket_utils",
        "grpc_promise_endpoint",
        "latent_see",
        "loop",
        "map",
        "metrics",
        "mpsc",
        "race",
        "ref_counted",
        "seq",
        "seq_bit_set",
        "shared_bit_gen",
        "slice_buffer",
        "status_flag",
        "time",
        "transport_framing_endpoint_extension",
        "try_seq",
        "//:channelz",
        "//:event_engine_base_hdrs",
        "//:gpr",
        "//:promise",
    ],
)

grpc_cc_library(
    name = "chaotic_good_frame_transport",
    hdrs = [
        "ext/transport/chaotic_good/frame_transport.h",
    ],
    external_deps = ["absl/strings"],
    deps = [
        "1999",
        "chaotic_good_frame",
        "chaotic_good_frame_header",
        "chaotic_good_transport_context",
        "event_engine_context",
        "event_engine_tcp_socket_utils",
        "grpc_promise_endpoint",
        "inter_activity_pipe",
        "loop",
        "map",
        "match_promise",
        "mpsc",
        "pipe",
        "tcp_tracer",
        "//:promise",
    ],
)

grpc_cc_library(
    name = "chaotic_good_serialize_little_endian",
    hdrs = [
        "ext/transport/chaotic_good/serialize_little_endian.h",
    ],
)

grpc_cc_library(
    name = "chaotic_good_send_rate",
    srcs = [
        "ext/transport/chaotic_good/send_rate.cc",
    ],
    hdrs = [
        "ext/transport/chaotic_good/send_rate.h",
    ],
    external_deps = [
        "absl/log",
    ],
    deps = [
        "channelz_property_list",
        "grpc_check",
    ],
)

grpc_cc_library(
    name = "chaotic_good_scheduler",
    srcs = [
        "ext/transport/chaotic_good/scheduler.cc",
    ],
    hdrs = [
        "ext/transport/chaotic_good/scheduler.h",
    ],
    external_deps = [
        "absl/log",
        "absl/strings",
    ],
    deps = [
        "chaotic_good_send_rate",
        "chaotic_good_tcp_ztrace_collector",
        "shared_bit_gen",
    ],
)

grpc_cc_library(
    name = "chaotic_good_tcp_frame_transport",
    srcs = [
        "ext/transport/chaotic_good/tcp_frame_transport.cc",
    ],
    hdrs = [
        "ext/transport/chaotic_good/tcp_frame_transport.h",
    ],
    deps = [
        "chaotic_good_control_endpoint",
        "chaotic_good_data_endpoints",
        "chaotic_good_frame_header",
        "chaotic_good_frame_transport",
        "chaotic_good_pending_connection",
        "chaotic_good_serialize_little_endian",
        "chaotic_good_tcp_frame_header",
        "chaotic_good_tcp_ztrace_collector",
        "chaotic_good_transport_context",
        "event_engine_tcp_socket_utils",
        "if",
        "inter_activity_latch",
        "join",
        "loop",
        "race",
        "seq",
        "transport_framing_endpoint_extension",
        "try_seq",
    ],
)

grpc_cc_library(
    name = "chaotic_good_transport_context",
    hdrs = [
        "ext/transport/chaotic_good/transport_context.h",
    ],
    deps = [
        "channel_args",
        "metrics",
        "ref_counted",
        "//:channelz",
        "//:event_engine_base_hdrs",
        "//:ref_counted_ptr",
    ],
)

grpc_cc_library(
    name = "chaotic_good_client_transport",
    srcs = [
        "ext/transport/chaotic_good/client_transport.cc",
    ],
    hdrs = [
        "ext/transport/chaotic_good/client_transport.h",
    ],
    external_deps = [
        "absl/base:core_headers",
        "absl/container:flat_hash_map",
        "absl/log",
        "absl/random",
        "absl/random:bit_gen_ref",
        "absl/status",
        "absl/status:statusor",
    ],
    deps = [
        "activity",
        "arena",
        "chaotic_good_config",
        "chaotic_good_frame",
        "chaotic_good_frame_header",
        "chaotic_good_frame_transport",
        "chaotic_good_message_reassembly",
        "chaotic_good_pending_connection",
        "chaotic_good_transport_context",
        "context",
        "event_engine_context",
        "event_engine_query_extensions",
        "for_each",
        "grpc_check",
        "grpc_promise_endpoint",
        "if",
        "inter_activity_pipe",
        "loop",
        "map",
        "memory_quota",
        "metadata_batch",
        "mpsc",
        "pipe",
        "poll",
        "resource_quota",
        "slice",
        "slice_buffer",
        "switch",
        "sync",
        "try_join",
        "try_seq",
        "//:exec_ctx",
        "//:gpr_platform",
        "//:grpc_base",
        "//:ref_counted_ptr",
    ],
)

grpc_cc_library(
    name = "chaotic_good_server_transport",
    srcs = [
        "ext/transport/chaotic_good/server_transport.cc",
    ],
    hdrs = [
        "ext/transport/chaotic_good/server_transport.h",
    ],
    external_deps = [
        "absl/base:core_headers",
        "absl/cleanup",
        "absl/container:flat_hash_map",
        "absl/functional:any_invocable",
        "absl/log",
        "absl/random",
        "absl/random:bit_gen_ref",
        "absl/status",
        "absl/status:statusor",
    ],
    deps = [
        "1999",
        "activity",
        "arena",
        "channelz_property_list",
        "chaotic_good_config",
        "chaotic_good_frame",
        "chaotic_good_frame_header",
        "chaotic_good_frame_transport",
        "chaotic_good_message_chunker",
        "chaotic_good_message_reassembly",
        "chaotic_good_pending_connection",
        "chaotic_good_transport_context",
        "context",
        "default_event_engine",
        "event_engine_context",
        "event_engine_wakeup_scheduler",
        "for_each",
        "grpc_check",
        "grpc_promise_endpoint",
        "if",
        "inter_activity_latch",
        "inter_activity_pipe",
        "loop",
        "memory_quota",
        "metadata_batch",
        "mpsc",
        "pipe",
        "poll",
        "resource_quota",
        "seq",
        "slice",
        "slice_buffer",
        "switch",
        "sync",
        "try_join",
        "try_seq",
        "//:exec_ctx",
        "//:gpr_platform",
        "//:grpc_base",
        "//:ref_counted_ptr",
    ],
)

grpc_cc_library(
    name = "chaotic_good_server",
    srcs = [
        "ext/transport/chaotic_good/server/chaotic_good_server.cc",
    ],
    hdrs = [
        "ext/transport/chaotic_good/server/chaotic_good_server.h",
    ],
    external_deps = [
        "absl/container:flat_hash_map",
        "absl/log",
        "absl/random",
        "absl/random:bit_gen_ref",
        "absl/status",
        "absl/status:statusor",
    ],
    deps = [
        "activity",
        "arena",
        "channel_args",
        "channel_args_endpoint_config",
        "chaotic_good_config",
        "chaotic_good_frame",
        "chaotic_good_frame_header",
        "chaotic_good_legacy_server",
        "chaotic_good_pending_connection",
        "chaotic_good_server_transport",
        "chaotic_good_tcp_frame_transport",
        "closure",
        "context",
        "error",
        "error_utils",
        "event_engine_common",
        "event_engine_context",
        "event_engine_extensions",
        "event_engine_query_extensions",
        "event_engine_shim",
        "event_engine_tcp_socket_utils",
        "event_engine_utils",
        "event_engine_wakeup_scheduler",
        "grpc_check",
        "grpc_promise_endpoint",
        "if",
        "inter_activity_latch",
        "iomgr_fwd",
        "join",
        "latch",
        "memory_quota",
        "metadata",
        "metadata_batch",
        "metrics",
        "posix_event_engine_base_hdrs",
        "race",
        "resource_quota",
        "shared_bit_gen",
        "sleep",
        "slice",
        "slice_buffer",
        "status_helper",
        "sync",
        "time",
        "try_seq",
        "//:channelz",
        "//:config",
        "//:gpr_platform",
        "//:grpc_base",
        "//:handshaker",
        "//:iomgr",
        "//:orphanable",
        "//:ref_counted_ptr",
        "//:server",
        "//:transport_auth_context",
    ],
)

grpc_cc_library(
    name = "chaotic_good_connector",
    srcs = [
        "ext/transport/chaotic_good/client/chaotic_good_connector.cc",
    ],
    hdrs = [
        "ext/transport/chaotic_good/client/chaotic_good_connector.h",
    ],
    external_deps = [
        "absl/log",
        "absl/random",
        "absl/random:bit_gen_ref",
        "absl/status",
        "absl/status:statusor",
    ],
    deps = [
        "activity",
        "all_ok",
        "arena",
        "channel_args",
        "channel_args_endpoint_config",
        "chaotic_good_client_transport",
        "chaotic_good_config",
        "chaotic_good_frame",
        "chaotic_good_frame_cc_proto",
        "chaotic_good_frame_header",
        "chaotic_good_legacy_connector",
        "chaotic_good_tcp_frame_transport",
        "closure",
        "context",
        "endpoint_transport_client_channel_factory",
        "error",
        "error_utils",
        "event_engine_context",
        "event_engine_extensions",
        "event_engine_query_extensions",
        "event_engine_tcp_socket_utils",
        "event_engine_wakeup_scheduler",
        "grpc_check",
        "grpc_promise_endpoint",
        "inter_activity_latch",
        "latch",
        "memory_quota",
        "metrics",
        "no_destruct",
        "notification",
        "race",
        "resource_quota",
        "sleep",
        "slice",
        "slice_buffer",
        "subchannel_connector",
        "sync",
        "tcp_connect_handshaker",
        "time",
        "try_seq",
        "wait_for_callback",
        "//:channel",
        "//:channel_create",
        "//:config",
        "//:debug_location",
        "//:exec_ctx",
        "//:gpr_platform",
        "//:grpc_base",
        "//:grpc_client_channel",
        "//:handshaker",
        "//:iomgr",
        "//:ref_counted_ptr",
    ],
)

grpc_cc_library(
    name = "chaotic_good_legacy_frame",
    srcs = [
        "ext/transport/chaotic_good_legacy/frame.cc",
    ],
    hdrs = [
        "ext/transport/chaotic_good_legacy/frame.h",
    ],
    external_deps = [
        "absl/random:bit_gen_ref",
        "absl/status",
        "absl/status:statusor",
    ],
    deps = [
        "arena",
        "bitset",
        "chaotic_good_frame_cc_proto",
        "chaotic_good_legacy_frame_header",
        "context",
        "grpc_check",
        "match",
        "message",
        "metadata",
        "no_destruct",
        "slice",
        "slice_buffer",
        "status_helper",
        "//:gpr_platform",
        "//:grpc_base",
    ],
)

grpc_cc_library(
    name = "chaotic_good_legacy_frame_header",
    srcs = [
        "ext/transport/chaotic_good_legacy/frame_header.cc",
    ],
    hdrs = [
        "ext/transport/chaotic_good_legacy/frame_header.h",
    ],
    external_deps = [
        "absl/status",
        "absl/status:statusor",
        "absl/strings",
    ],
    deps = [
        "bitset",
        "channelz_property_list",
        "//:gpr_platform",
    ],
)

grpc_cc_library(
    name = "chaotic_good_legacy_config",
    hdrs = [
        "ext/transport/chaotic_good_legacy/config.h",
    ],
    external_deps = ["absl/container:flat_hash_set"],
    deps = [
        "channel_args",
        "chaotic_good_frame_cc_proto",
        "chaotic_good_legacy_message_chunker",
        "chaotic_good_legacy_pending_connection",
        "chaotic_good_legacy_transport",
        "event_engine_extensions",
    ],
)

grpc_cc_library(
    name = "chaotic_good_legacy_message_chunker",
    hdrs = [
        "ext/transport/chaotic_good_legacy/message_chunker.h",
    ],
    deps = [
        "chaotic_good_legacy_frame",
        "if",
        "loop",
        "map",
        "seq",
        "status_flag",
    ],
)

grpc_cc_library(
    name = "chaotic_good_legacy_message_reassembly",
    hdrs = [
        "ext/transport/chaotic_good_legacy/message_reassembly.h",
    ],
    external_deps = ["absl/log"],
    deps = [
        "call_spine",
        "chaotic_good_legacy_frame",
    ],
)

grpc_cc_library(
    name = "chaotic_good_legacy_control_endpoint",
    srcs = [
        "ext/transport/chaotic_good_legacy/control_endpoint.cc",
    ],
    hdrs = [
        "ext/transport/chaotic_good_legacy/control_endpoint.h",
    ],
    external_deps = ["absl/cleanup"],
    deps = [
        "1999",
        "chaotic_good_legacy_ztrace_collector",
        "event_engine_context",
        "event_engine_extensions",
        "event_engine_tcp_socket_utils",
        "grpc_promise_endpoint",
        "loop",
        "map",
        "sync",
        "try_seq",
    ],
)

grpc_cc_library(
    name = "chaotic_good_legacy_ztrace_collector",
    hdrs = [
        "ext/transport/chaotic_good_legacy/legacy_ztrace_collector.h",
    ],
    external_deps = ["absl/log"],
    deps = [
        "channelz_property_list",
        "chaotic_good_legacy_frame_header",
        "ztrace_collector",
    ],
)

grpc_cc_library(
    name = "chaotic_good_legacy_pending_connection",
    hdrs = [
        "ext/transport/chaotic_good_legacy/pending_connection.h",
    ],
    external_deps = ["absl/status:statusor"],
    deps = [
        "dual_ref_counted",
        "grpc_promise_endpoint",
        "//:promise",
    ],
)

grpc_cc_library(
    name = "chaotic_good_legacy_data_endpoints",
    srcs = [
        "ext/transport/chaotic_good_legacy/data_endpoints.cc",
    ],
    hdrs = [
        "ext/transport/chaotic_good_legacy/data_endpoints.h",
    ],
    external_deps = [
        "absl/cleanup",
        "absl/strings",
    ],
    deps = [
        "1999",
        "channelz_property_list",
        "chaotic_good_legacy_pending_connection",
        "chaotic_good_legacy_ztrace_collector",
        "default_tcp_tracer",
        "event_engine_context",
        "event_engine_extensions",
        "event_engine_query_extensions",
        "event_engine_tcp_socket_utils",
        "grpc_promise_endpoint",
        "loop",
        "metrics",
        "seq",
        "slice_buffer",
        "try_seq",
        "//:promise",
    ],
)

grpc_cc_library(
    name = "chaotic_good_legacy_transport",
    hdrs = [
        "ext/transport/chaotic_good_legacy/chaotic_good_transport.h",
    ],
    external_deps = ["absl/strings"],
    deps = [
        "call_spine",
        "channelz_property_list",
        "chaotic_good_legacy_control_endpoint",
        "chaotic_good_legacy_data_endpoints",
        "chaotic_good_legacy_frame",
        "chaotic_good_legacy_frame_header",
        "chaotic_good_legacy_ztrace_collector",
        "event_engine_context",
        "event_engine_tcp_socket_utils",
        "grpc_promise_endpoint",
        "lock_based_mpsc",
        "loop",
        "match_promise",
        "seq",
        "try_join",
        "try_seq",
        "//:gpr_platform",
        "//:grpc_trace",
    ],
)

grpc_cc_library(
    name = "chaotic_good_legacy_client_transport",
    srcs = [
        "ext/transport/chaotic_good_legacy/client_transport.cc",
    ],
    hdrs = [
        "ext/transport/chaotic_good_legacy/client_transport.h",
    ],
    external_deps = [
        "absl/base:core_headers",
        "absl/container:flat_hash_map",
        "absl/log",
        "absl/random",
        "absl/random:bit_gen_ref",
        "absl/status",
        "absl/status:statusor",
    ],
    deps = [
        "activity",
        "arena",
        "channelz_property_list",
        "chaotic_good_legacy_config",
        "chaotic_good_legacy_frame",
        "chaotic_good_legacy_frame_header",
        "chaotic_good_legacy_message_reassembly",
        "chaotic_good_legacy_pending_connection",
        "chaotic_good_legacy_transport",
        "context",
        "event_engine_context",
        "event_engine_query_extensions",
        "for_each",
        "grpc_check",
        "grpc_promise_endpoint",
        "if",
        "inter_activity_pipe",
        "lock_based_mpsc",
        "loop",
        "map",
        "memory_quota",
        "metadata_batch",
        "metrics",
        "pipe",
        "poll",
        "resource_quota",
        "slice",
        "slice_buffer",
        "switch",
        "sync",
        "try_join",
        "try_seq",
        "//:exec_ctx",
        "//:gpr_platform",
        "//:grpc_base",
        "//:ref_counted_ptr",
    ],
)

grpc_cc_library(
    name = "chaotic_good_legacy_server_transport",
    srcs = [
        "ext/transport/chaotic_good_legacy/server_transport.cc",
    ],
    hdrs = [
        "ext/transport/chaotic_good_legacy/server_transport.h",
    ],
    external_deps = [
        "absl/base:core_headers",
        "absl/cleanup",
        "absl/container:flat_hash_map",
        "absl/functional:any_invocable",
        "absl/log",
        "absl/random",
        "absl/random:bit_gen_ref",
        "absl/status",
        "absl/status:statusor",
    ],
    deps = [
        "1999",
        "activity",
        "arena",
        "chaotic_good_legacy_config",
        "chaotic_good_legacy_frame",
        "chaotic_good_legacy_frame_header",
        "chaotic_good_legacy_message_reassembly",
        "chaotic_good_legacy_pending_connection",
        "chaotic_good_legacy_transport",
        "context",
        "default_event_engine",
        "event_engine_context",
        "event_engine_wakeup_scheduler",
        "for_each",
        "grpc_check",
        "grpc_promise_endpoint",
        "if",
        "inter_activity_latch",
        "inter_activity_pipe",
        "lock_based_mpsc",
        "loop",
        "memory_quota",
        "metadata_batch",
        "metrics",
        "pipe",
        "poll",
        "resource_quota",
        "seq",
        "slice",
        "slice_buffer",
        "switch",
        "sync",
        "try_join",
        "try_seq",
        "//:exec_ctx",
        "//:gpr_platform",
        "//:grpc_base",
        "//:ref_counted_ptr",
    ],
)

grpc_cc_library(
    name = "chaotic_good_legacy_server",
    srcs = [
        "ext/transport/chaotic_good_legacy/server/chaotic_good_server.cc",
    ],
    hdrs = [
        "ext/transport/chaotic_good_legacy/server/chaotic_good_server.h",
    ],
    external_deps = [
        "absl/container:flat_hash_map",
        "absl/log",
        "absl/random",
        "absl/random:bit_gen_ref",
        "absl/status",
        "absl/status:statusor",
    ],
    deps = [
        "activity",
        "arena",
        "channel_args",
        "channel_args_endpoint_config",
        "chaotic_good_legacy_config",
        "chaotic_good_legacy_frame",
        "chaotic_good_legacy_frame_header",
        "chaotic_good_legacy_pending_connection",
        "chaotic_good_legacy_server_transport",
        "closure",
        "context",
        "error",
        "error_utils",
        "event_engine_common",
        "event_engine_context",
        "event_engine_extensions",
        "event_engine_query_extensions",
        "event_engine_shim",
        "event_engine_tcp_socket_utils",
        "event_engine_utils",
        "event_engine_wakeup_scheduler",
        "grpc_check",
        "grpc_promise_endpoint",
        "if",
        "inter_activity_latch",
        "iomgr_fwd",
        "join",
        "latch",
        "memory_quota",
        "metadata",
        "metadata_batch",
        "race",
        "resource_quota",
        "shared_bit_gen",
        "sleep",
        "slice",
        "slice_buffer",
        "status_helper",
        "sync",
        "time",
        "try_seq",
        "//:channelz",
        "//:config",
        "//:gpr_platform",
        "//:grpc_base",
        "//:handshaker",
        "//:iomgr",
        "//:orphanable",
        "//:ref_counted_ptr",
        "//:server",
    ],
)

grpc_cc_library(
    name = "chaotic_good_legacy_connector",
    srcs = [
        "ext/transport/chaotic_good_legacy/client/chaotic_good_connector.cc",
    ],
    hdrs = [
        "ext/transport/chaotic_good_legacy/client/chaotic_good_connector.h",
    ],
    external_deps = [
        "absl/log",
        "absl/random",
        "absl/random:bit_gen_ref",
        "absl/status",
        "absl/status:statusor",
    ],
    deps = [
        "activity",
        "all_ok",
        "arena",
        "channel_args",
        "channel_args_endpoint_config",
        "chaotic_good_frame_cc_proto",
        "chaotic_good_legacy_client_transport",
        "chaotic_good_legacy_config",
        "chaotic_good_legacy_frame",
        "chaotic_good_legacy_frame_header",
        "closure",
        "context",
        "error",
        "error_utils",
        "event_engine_context",
        "event_engine_extensions",
        "event_engine_query_extensions",
        "event_engine_tcp_socket_utils",
        "event_engine_wakeup_scheduler",
        "grpc_check",
        "grpc_promise_endpoint",
        "inter_activity_latch",
        "latch",
        "memory_quota",
        "no_destruct",
        "notification",
        "race",
        "resource_quota",
        "sleep",
        "slice",
        "slice_buffer",
        "subchannel_connector",
        "sync",
        "time",
        "try_seq",
        "wait_for_callback",
        "//:channel",
        "//:channel_create",
        "//:config",
        "//:debug_location",
        "//:exec_ctx",
        "//:gpr_platform",
        "//:grpc_base",
        "//:grpc_client_channel",
        "//:handshaker",
        "//:iomgr",
        "//:ref_counted_ptr",
    ],
)

grpc_cc_library(
    name = "gcp_metadata_query",
    srcs = [
        "util/gcp_metadata_query.cc",
    ],
    hdrs = [
        "util/gcp_metadata_query.h",
    ],
    external_deps = [
        "absl/functional:any_invocable",
        "absl/log",
        "absl/status",
        "absl/status:statusor",
        "absl/strings",
        "absl/strings:str_format",
    ],
    deps = [
        "closure",
        "error",
        "grpc_check",
        "status_helper",
        "time",
        "//:gpr_platform",
        "//:grpc_base",
        "//:grpc_core_credentials_header",
        "//:grpc_security_base",
        "//:grpc_trace",
        "//:httpcli",
        "//:iomgr",
        "//:orphanable",
        "//:ref_counted_ptr",
        "//:transport_auth_context",
        "//:uri",
    ],
)

grpc_cc_library(
    name = "check_class_size",
    hdrs = [
        "util/check_class_size.h",
    ],
    deps = [
        "//:gpr_platform",
    ],
)

grpc_cc_library(
    name = "logging_sink",
    hdrs = [
        "ext/filters/logging/logging_sink.h",
    ],
    external_deps = [
        "absl/numeric:int128",
        "absl/strings",
    ],
    visibility = [
        "//src/cpp/ext/gcp:__subpackages__",
        "//test:__subpackages__",
    ],
    deps = [
        "time",
        "//:gpr_platform",
    ],
)

grpc_cc_library(
    name = "logging_filter",
    srcs = [
        "ext/filters/logging/logging_filter.cc",
    ],
    hdrs = [
        "ext/filters/logging/logging_filter.h",
    ],
    external_deps = [
        "absl/log",
        "absl/numeric:int128",
        "absl/random",
        "absl/random:distributions",
        "absl/status:statusor",
        "absl/strings",
    ],
    deps = [
        "arena",
        "arena_promise",
        "cancel_callback",
        "channel_args",
        "channel_fwd",
        "channel_stack_type",
        "context",
        "latent_see",
        "logging_sink",
        "map",
        "metadata_batch",
        "pipe",
        "slice",
        "slice_buffer",
        "time",
        "//:call_tracer",
        "//:channel_arg_names",
        "//:config",
        "//:gpr",
        "//:gpr_platform",
        "//:grpc_base",
        "//:grpc_client_channel",
        "//:grpc_public_hdrs",
        "//:grpc_resolver",
        "//:uri",
    ],
)

grpc_cc_library(
    name = "grpc_promise_endpoint",
    srcs = [
        "lib/transport/promise_endpoint.cc",
    ],
    external_deps = [
        "absl/base:core_headers",
        "absl/log",
        "absl/status",
        "absl/status:statusor",
    ],
    public_hdrs = [
        "lib/transport/promise_endpoint.h",
    ],
    deps = [
        "activity",
        "cancel_callback",
        "dump_args",
        "event_engine_common",
        "event_engine_extensions",
        "event_engine_query_extensions",
        "grpc_check",
        "if",
        "map",
        "poll",
        "slice",
        "slice_buffer",
        "sync",
        "//:event_engine_base_hdrs",
        "//:exec_ctx",
        "//:gpr",
    ],
)

grpc_cc_library(
    name = "call_final_info",
    srcs = [
        "lib/transport/call_final_info.cc",
    ],
    hdrs = [
        "lib/transport/call_final_info.h",
    ],
    deps = [
        "//:gpr",
        "//:grpc_public_hdrs",
        "//:grpc_support_time",
    ],
)

grpc_cc_library(
    name = "function_signature",
    hdrs = [
        "util/function_signature.h",
    ],
    external_deps = [
        "absl/strings",
    ],
)

grpc_cc_library(
    name = "call_finalization",
    hdrs = [
        "call/call_finalization.h",
    ],
    visibility = ["//bazel:alt_grpc_base_legacy"],
    deps = [
        "arena",
        "call_final_info",
        "context",
        "//:gpr_platform",
    ],
)

grpc_cc_library(
    name = "call_state",
    srcs = [
        "call/call_state.cc",
    ],
    hdrs = [
        "call/call_state.h",
    ],
    deps = [
        "activity",
        "poll",
        "status_flag",
        "//:gpr",
        "//:grpc_trace",
    ],
)

grpc_cc_library(
    name = "call_filters",
    srcs = [
        "call/call_filters.cc",
    ],
    hdrs = [
        "call/call_filters.h",
    ],
    external_deps = [
        "absl/log",
    ],
    deps = [
        "call_final_info",
        "call_state",
        "channelz_property_list",
        "dump_args",
        "for_each",
        "grpc_check",
        "if",
        "latch",
        "map",
        "message",
        "metadata",
        "ref_counted",
        "seq",
        "status_flag",
        "try_seq",
        "//:gpr",
        "//:promise",
        "//:ref_counted_ptr",
    ],
)

grpc_cc_library(
    name = "filter_fusion",
    hdrs = [
        "call/filter_fusion.h",
    ],
    external_deps = [
        "absl/status",
        "absl/strings",
        "absl/log",
        "absl/memory",
    ],
    deps = [
        "call_filters",
        "call_final_info",
        "channel_args",
        "gpr_manual_constructor",
        "grpc_check",
        "metadata",
        "status_helper",
        "type_list",
        "//:grpc_base",
        "//:grpc_public_hdrs",
        "//:promise",
    ],
)

grpc_cc_library(
    name = "interception_chain",
    srcs = [
        "call/interception_chain.cc",
    ],
    hdrs = [
        "call/interception_chain.h",
    ],
    deps = [
        "call_destination",
        "call_filters",
        "call_spine",
        "filter_args",
        "match",
        "metadata",
        "ref_counted",
        "//:gpr_platform",
        "//:grpc_trace",
    ],
)

grpc_cc_library(
    name = "call_destination",
    hdrs = [
        "call/call_destination.h",
    ],
    deps = [
        "call_spine",
        "//:gpr_platform",
        "//:orphanable",
    ],
)

grpc_cc_library(
    name = "parsed_metadata",
    srcs = [
        "call/parsed_metadata.cc",
    ],
    hdrs = [
        "call/parsed_metadata.h",
    ],
    external_deps = [
        "absl/functional:function_ref",
        "absl/meta:type_traits",
        "absl/strings",
    ],
    deps = [
        "slice",
        "time",
        "//:gpr_platform",
    ],
)

grpc_cc_library(
    name = "metadata",
    srcs = [
        "call/metadata.cc",
    ],
    hdrs = [
        "call/metadata.h",
    ],
    visibility = ["//bazel:core_credentials"],
    deps = [
        "error_utils",
        "metadata_batch",
        "try_seq",
        "//:gpr_platform",
    ],
)

grpc_cc_library(
    name = "message",
    srcs = [
        "call/message.cc",
    ],
    hdrs = [
        "call/message.h",
    ],
    external_deps = ["absl/strings"],
    deps = [
        "arena",
        "slice_buffer",
        "//:gpr_platform",
        "//:grpc_public_hdrs",
    ],
)

grpc_cc_library(
    name = "call_spine",
    srcs = [
        "call/call_spine.cc",
    ],
    hdrs = [
        "call/call_spine.h",
    ],
    external_deps = [
        "absl/functional:any_invocable",
        "absl/log",
    ],
    deps = [
        "1999",
        "call_arena_allocator",
        "call_channelz_context",
        "call_filters",
        "dual_ref_counted",
        "event_engine_context",
        "for_each",
        "grpc_check",
        "if",
        "latch",
        "message",
        "metadata",
        "pipe",
        "prioritized_race",
        "promise_status",
        "status_flag",
        "try_seq",
        "//:channelz",
        "//:gpr",
        "//:promise",
    ],
)

grpc_cc_library(
    name = "direct_channel",
    srcs = [
        "client_channel/direct_channel.cc",
    ],
    hdrs = [
        "client_channel/direct_channel.h",
    ],
    deps = [
        "channel_stack_type",
        "event_engine_context",
        "interception_chain",
        "//:channel",
        "//:config",
        "//:grpc_base",
        "//:orphanable",
    ],
)

grpc_cc_library(
    name = "metadata_batch",
    srcs = [
        "call/metadata_batch.cc",
    ],
    hdrs = [
        "call/custom_metadata.h",
        "call/metadata_batch.h",
        "call/simple_slice_based_metadata.h",
    ],
    external_deps = [
        "absl/base:no_destructor",
        "absl/container:flat_hash_set",
        "absl/container:inlined_vector",
        "absl/functional:function_ref",
        "absl/log",
        "absl/meta:type_traits",
        "absl/strings",
        "absl/strings:str_format",
    ],
    deps = [
        "chunked_vector",
        "compression",
        "experiments",
        "grpc_check",
        "if_list",
        "metadata_compression_traits",
        "packed_table",
        "parsed_metadata",
        "poll",
        "slice",
        "time",
        "timeout_encoding",
        "type_list",
        "//:gpr",
        "//:grpc_public_hdrs",
    ],
)

grpc_cc_library(
    name = "endpoint_transport",
    hdrs = [
        "transport/endpoint_transport.h",
    ],
    external_deps = [
        "absl/strings",
    ],
    visibility = ["//bazel:chaotic_good"],
    deps = [
        "channel_args",
        "//:grpc_public_hdrs",
    ],
)

grpc_cc_library(
    name = "auth_context_comparator_registry",
    hdrs = [
        "transport/auth_context_comparator_registry.h",
    ],
    external_deps = [
        "absl/functional:any_invocable",
        "absl/strings",
    ],
    visibility = ["//transport_auth_context:__subpackages__"],
    deps = [
        "channel_args",
        "//:grpc_public_hdrs",
    ],
)

grpc_cc_library(
    name = "endpoint_transport_client_channel_factory",
    srcs = [
        "transport/endpoint_transport_client_channel_factory.cc",
    ],
    hdrs = [
        "transport/endpoint_transport_client_channel_factory.h",
    ],
    deps = [
        "channel_args",
        "no_destruct",
        "//:grpc_client_channel",
        "//:grpc_security_base",
    ],
)

grpc_cc_library(
    name = "timeout_encoding",
    srcs = [
        "lib/transport/timeout_encoding.cc",
    ],
    hdrs = [
        "lib/transport/timeout_encoding.h",
    ],
    external_deps = [
        "absl/base:core_headers",
    ],
    deps = [
        "grpc_check",
        "slice",
        "time",
        "//:gpr",
        "//:grpc_support_time",
    ],
)

grpc_cc_library(
    name = "call_arena_allocator",
    srcs = [
        "call/call_arena_allocator.cc",
    ],
    hdrs = [
        "call/call_arena_allocator.h",
    ],
    deps = [
        "arena",
        "memory_quota",
        "ref_counted",
        "//:gpr_platform",
    ],
)

grpc_cc_library(
    name = "compression",
    srcs = [
        "lib/compression/compression.cc",
        "lib/compression/compression_internal.cc",
    ],
    hdrs = [
        "lib/compression/compression_internal.h",
    ],
    external_deps = [
        "absl/container:inlined_vector",
        "absl/strings",
        "absl/strings:str_format",
    ],
    deps = [
        "bitset",
        "channel_args",
        "grpc_check",
        "ref_counted_string",
        "slice",
        "useful",
        "//:gpr",
        "//:grpc_public_hdrs",
        "//:grpc_trace",
        "//:ref_counted_ptr",
    ],
)

grpc_cc_library(
    name = "metrics",
    srcs = [
        "telemetry/metrics.cc",
    ],
    hdrs = [
        "telemetry/metrics.h",
    ],
    external_deps = [
        "absl/functional:any_invocable",
        "absl/functional:function_ref",
        "absl/strings",
        "absl/types:span",
    ],
    deps = [
        "channel_args",
        "grpc_check",
        "instrument",
        "no_destruct",
        "slice",
        "sync",
        "time",
        "//:call_tracer",
        "//:gpr",
    ],
)

grpc_cc_library(
    name = "instrument",
    srcs = [
        "telemetry/instrument.cc",
    ],
    hdrs = [
        "telemetry/instrument.h",
    ],
    external_deps = [
        "absl/base:core_headers",
        "absl/functional:any_invocable",
        "absl/functional:function_ref",
        "absl/log:check",
        "absl/log",
        "absl/strings",
        "absl/types:span",
        "absl/container:flat_hash_set",
        "absl/container:flat_hash_map",
        "absl/container:node_hash_map",
        "absl/hash",
    ],
    deps = [
        "avl",
        "channelz_property_list",
        "dual_ref_counted",
        "grpc_check",
        "histogram",
        "match",
        "no_destruct",
        "per_cpu",
        "ref_counted",
        "single_set_ptr",
        "sync",
        "//:channelz",
        "//:gpr",
        "//:ref_counted_ptr",
    ],
)

grpc_cc_library(
    name = "histogram",
    hdrs = [
        "telemetry/histogram.h",
    ],
    external_deps = [
        "absl/log",
        "absl/strings",
        "absl/types:span",
    ],
    deps = [
        "grpc_check",
    ],
)

grpc_cc_library(
    name = "wait_for_single_owner",
    srcs = ["util/wait_for_single_owner.cc"],
    hdrs = ["util/wait_for_single_owner.h"],
    external_deps = [
        "absl/log",
        "absl/functional:any_invocable",
    ],
    deps = [
        "no_destruct",
        "time",
        "//:gpr",
    ],
)

grpc_cc_library(
    name = "ping_promise",
    srcs = [
        "ext/transport/chttp2/transport/ping_promise.cc",
    ],
    hdrs = [
        "ext/transport/chttp2/transport/ping_promise.h",
    ],
    external_deps = [
        "absl/log",
        "absl/status",
    ],
    deps = [
        "1999",
        "channel_args",
        "grpc_check",
        "if",
        "inter_activity_latch",
        "latch",
        "map",
        "match",
        "ping_abuse_policy",
        "ping_callbacks",
        "ping_rate_policy",
        "race",
        "shared_bit_gen",
        "sleep",
        "time",
        "try_seq",
        ":slice_buffer",
        "//:chttp2_frame",
        "//:promise",
    ],
)

grpc_cc_library(
    name = "keepalive",
    srcs = [
        "ext/transport/chttp2/transport/keepalive.cc",
    ],
    hdrs = [
        "ext/transport/chttp2/transport/keepalive.h",
    ],
    external_deps = [
        "absl/log",
        "absl/status",
    ],
    deps = [
        "1999",
        "all_ok",
        "grpc_check",
        "if",
        "latch",
        "loop",
        "race",
        "sleep",
        "time",
        "try_seq",
        "//:promise",
    ],
)

grpc_cc_library(
    name = "goaway",
    srcs = [
        "ext/transport/chttp2/transport/goaway.cc",
    ],
    hdrs = [
        "ext/transport/chttp2/transport/goaway.h",
    ],
    external_deps = [
        "absl/log",
        "absl/status",
    ],
    deps = [
        "activity",
        "grpc_check",
        "http2_status",
        "if",
        "race",
        "slice_buffer",
        "try_seq",
        "wait_set",
        "//:chttp2_frame",
        "//:promise",
        "//:ref_counted_ptr",
    ],
)

grpc_cc_library(
    name = "spiffe_utils",
    srcs = [
        "//src/core:credentials/transport/tls/spiffe_utils.cc",
    ],
    hdrs = [
        "//src/core:credentials/transport/tls/spiffe_utils.h",
    ],
    external_deps = [
        "absl/base:core_headers",
        "absl/log:log",
        "absl/status",
        "absl/status:statusor",
        "absl/strings",
        "absl/strings:str_format",
        "libcrypto",
        "libssl",
    ],
    deps = [
        "grpc_check",
        "json",
        "json_args",
        "json_object_loader",
        "json_reader",
        "load_file",
        "ssl_transport_security_utils",
        "status_helper",
    ],
)

grpc_cc_library(
    name = "ztrace_collector",
    hdrs = ["channelz/ztrace_collector.h"],
    defines = select({
        "//:grpc_no_ztrace": ["GRPC_NO_ZTRACE"],
        "//conditions:default": [],
    }),
    external_deps = [
        "absl/container:flat_hash_set",
        "absl/meta:type_traits",
        "absl/status",
        "@com_google_protobuf//upb/mem",
    ],
    deps = [
        "channelz_text_encode",
        "function_signature",
        "json_writer",
        "latent_see",
        "memory_usage",
        "single_set_ptr",
        "sync",
        "time",
        "//:channelz",
        "//:channelz_service_upb",
        "//:channelz_upb",
        "//:gpr",
        "//:grpc_support_time",
        "//:grpc_trace",
        "//:protobuf_any_upb",
        "//:protobuf_any_upbdefs",
        "//:protobuf_timestamp_upb",
    ],
)

grpc_cc_library(
    name = "http2_ztrace_collector",
    hdrs = ["ext/transport/chttp2/transport/http2_ztrace_collector.h"],
    external_deps = [
        "absl/container:flat_hash_set",
    ],
    deps = [
        "channelz_property_list",
        "ztrace_collector",
        "//:chttp2_frame",
    ],
)

grpc_cc_library(
    name = "channelz_property_list",
    srcs = ["channelz/property_list.cc"],
    hdrs = ["channelz/property_list.h"],
    external_deps = [
        "absl/strings",
        "absl/status",
        "absl/container:flat_hash_map",
        "absl/time",
        "@com_google_protobuf//upb/mem",
        "@com_google_protobuf//upb/text",
    ],
    deps = [
        "json",
        "match",
        "time",
        "upb_utils",
        "//:channelz_property_list_upb",
        "//:channelz_property_list_upbdefs",
        "//:channelz_upb",
        "//:gpr",
        "//:protobuf_any_upb",
        "//:protobuf_empty_upb",
    ],
)

grpc_cc_library(
    name = "channelz_text_encode",
    srcs = ["channelz/text_encode.cc"],
    hdrs = ["channelz/text_encode.h"],
    external_deps = [
        "@com_google_protobuf//upb/mem",
        "@com_google_protobuf//upb/reflection",
        "@com_google_protobuf//upb/text",
    ],
    deps = [
        "no_destruct",
        "//:channelz_property_list_upbdefs",
        "//:channelz_service_upbdefs",
        "//:channelz_upbdefs",
    ],
)

grpc_cc_library(
    name = "ssl_transport_security_utils",
    srcs = [
        "//src/core:tsi/ssl_transport_security_utils.cc",
    ],
    hdrs = [
        "//src/core:tsi/ssl_transport_security_utils.h",
    ],
    external_deps = [
        "absl/base:core_headers",
        "absl/log:log",
        "absl/status",
        "absl/status:statusor",
        "absl/strings",
        "libcrypto",
        "libssl",
    ],
    deps = [
        "channel_args",
        "env",
        "error",
        "grpc_check",
        "grpc_transport_chttp2_alpn",
        "load_file",
        "ref_counted",
        "slice",
        "ssl_key_logging",
        "sync",
        "tsi_ssl_types",
        "useful",
        "//:channel_arg_names",
        "//:config_vars",
        "//:gpr",
        "//:grpc_base",
        "//:grpc_core_credentials_header",
        "//:grpc_credentials_util",
        "//:grpc_public_hdrs",
        "//:grpc_security_base",
        "//:ref_counted_ptr",
        "//:transport_auth_context",
        "//:tsi_base",
        "//:tsi_ssl_session_cache",
    ],
)

grpc_cc_library(
    name = "ssl_key_logging",
    srcs = [
        "//src/core:tsi/ssl/key_logging/ssl_key_logging.cc",
    ],
    hdrs = [
        "//src/core:tsi/ssl/key_logging/ssl_key_logging.h",
    ],
    external_deps = [
        "absl/base:core_headers",
        "absl/log:log",
        "absl/status",
        "absl/status:statusor",
        "absl/strings",
        "libcrypto",
        "libssl",
    ],
    visibility = ["//visibility:public"],
    deps = [
        "channel_args",
        "env",
        "error",
        "grpc_check",
        "grpc_transport_chttp2_alpn",
        "load_file",
        "ref_counted",
        "slice",
        "sync",
        "tsi_ssl_types",
        "useful",
        "//:channel_arg_names",
        "//:config_vars",
        "//:gpr",
        "//:grpc_base",
        "//:grpc_core_credentials_header",
        "//:grpc_credentials_util",
        "//:grpc_public_hdrs",
        "//:grpc_security_base",
        "//:ref_counted_ptr",
        "//:transport_auth_context",
        "//:tsi_base",
        "//:tsi_ssl_session_cache",
    ],
)

grpc_cc_library(
    name = "zviz_strings",
    srcs = [
        "channelz/zviz/strings.cc",
    ],
    hdrs = ["channelz/zviz/strings.h"],
    external_deps = [
        "absl/strings",
    ],
)

grpc_cc_library(
    name = "zviz_environment",
    srcs = [
        "channelz/zviz/environment.cc",
    ],
    hdrs = ["channelz/zviz/environment.h"],
    external_deps = [
        "absl/strings",
        "absl/status:statusor",
    ],
    visibility = ["//bazel:channelz"],
    deps = [
        "zviz_strings",
        "//src/proto/grpc/channelz/v2:channelz_cc_proto",
    ],
)

grpc_cc_library(
    name = "zviz_layout",
    srcs = [
        "channelz/zviz/layout.cc",
    ],
    hdrs = ["channelz/zviz/layout.h"],
    external_deps = [
        "absl/strings",
    ],
    deps = [
        "zviz_environment",
        "//src/proto/grpc/channelz/v2:channelz_cc_proto",
        "@com_google_protobuf//:duration_cc_proto",
        "@com_google_protobuf//:timestamp_cc_proto",
    ],
)

grpc_cc_library(
    name = "zviz_data",
    srcs = [
        "channelz/zviz/data.cc",
    ],
    hdrs = ["channelz/zviz/data.h"],
    external_deps = [
        "absl/container:flat_hash_map",
        "absl/strings",
        "absl/types:span",
    ],
    deps = [
        "no_destruct",
        "zviz_environment",
        "zviz_layout",
        "//src/proto/grpc/channelz/v2:channelz_cc_proto",
        "//src/proto/grpc/channelz/v2:promise_cc_proto",
        "//src/proto/grpc/channelz/v2:property_list_cc_proto",
    ],
)

grpc_cc_library(
    name = "zviz_trace",
    srcs = [
        "channelz/zviz/trace.cc",
    ],
    hdrs = ["channelz/zviz/trace.h"],
    external_deps = [
        "absl/container:flat_hash_map",
        "absl/strings",
        "absl/types:span",
    ],
    deps = [
        "zviz_data",
        "zviz_environment",
        "zviz_layout",
        "//src/proto/grpc/channelz/v2:channelz_cc_proto",
    ],
)

grpc_cc_library(
    name = "zviz_property_list",
    srcs = [
        "channelz/zviz/property_list.cc",
    ],
    hdrs = ["channelz/zviz/property_list.h"],
    external_deps = [
        "absl/strings",
        "absl/time",
    ],
    deps = [
        "//src/proto/grpc/channelz/v2:channelz_cc_proto",
        "//src/proto/grpc/channelz/v2:property_list_cc_proto",
    ],
)

grpc_cc_library(
    name = "zviz_style",
    srcs = [
        "channelz/zviz/style.cc",
    ],
    hdrs = ["channelz/zviz/style.h"],
    external_deps = [
        "absl/strings:string_view",
    ],
)

grpc_cc_library(
    name = "zviz_entity",
    srcs = [
        "channelz/zviz/entity.cc",
    ],
    hdrs = ["channelz/zviz/entity.h"],
    external_deps = [
        "absl/container:flat_hash_map",
        "absl/strings",
        "absl/types:span",
    ],
    visibility = ["//bazel:channelz"],
    deps = [
        "zviz_data",
        "zviz_environment",
        "zviz_layout",
        "zviz_strings",
        "zviz_style",
        "zviz_trace",
        "//src/proto/grpc/channelz/v2:channelz_cc_proto",
    ],
)

grpc_cc_library(
    name = "zviz_html",
    srcs = [
        "channelz/zviz/html.cc",
    ],
    hdrs = ["channelz/zviz/html.h"],
    external_deps = [
        "absl/container:flat_hash_map",
        "absl/strings",
        "absl/strings:string_view",
        "absl/types:span",
        "absl/functional:function_ref",
        "absl/log:check",
    ],
    deps = ["grpc_check"],
)

grpc_cc_library(
    name = "zviz_layout_html",
    srcs = [
        "channelz/zviz/layout_html.cc",
    ],
    hdrs = ["channelz/zviz/layout_html.h"],
    external_deps = [
        "absl/container:flat_hash_map",
        "absl/strings",
        "absl/strings:string_view",
        "absl/types:span",
        "absl/functional:function_ref",
    ],
    deps = [
        "zviz_environment",
        "zviz_html",
        "zviz_layout",
    ],
)

grpc_cc_library(
    name = "zviz_layout_text",
    srcs = [
        "channelz/zviz/layout_text.cc",
    ],
    hdrs = ["channelz/zviz/layout_text.h"],
    external_deps = [
        "absl/strings",
        "absl/strings:str_format",
    ],
    visibility = ["//bazel:channelz"],
    deps = [
        "zviz_layout",
    ],
)

grpc_cc_library(
    name = "zviz_format_entity_list",
    srcs = [
        "channelz/zviz/format_entity_list.cc",
    ],
    hdrs = ["channelz/zviz/format_entity_list.h"],
    external_deps = [
        "absl/strings",
        "absl/types:optional",
        "absl/types:span",
    ],
    deps = [
        "time",
        "zviz_environment",
        "zviz_layout",
        "zviz_property_list",
        "//src/proto/grpc/channelz/v2:channelz_cc_proto",
        "//src/proto/grpc/channelz/v2:property_list_cc_proto",
        "@com_google_protobuf//:any_cc_proto",
    ],
)

grpc_cc_library(
    name = "channelz_v2tov1_property_list",
    srcs = ["channelz/v2tov1/property_list.cc"],
    hdrs = ["channelz/v2tov1/property_list.h"],
    external_deps = [
        "absl/strings:string_view",
        "@com_google_protobuf//upb/mem",
    ],
    deps = [
        ":upb_utils",
        "//:channelz_property_list_upb",
        "//:protobuf_any_upb",
        "//:protobuf_duration_upb",
        "//:protobuf_timestamp_upb",
    ],
)

grpc_cc_library(
    name = "channelz_v2tov1_convert",
    srcs = ["channelz/v2tov1/convert.cc"],
    hdrs = ["channelz/v2tov1/convert.h"],
    external_deps = [
        "absl/cleanup",
        "absl/status",
        "absl/status:statusor",
        "absl/strings",
        "@com_google_protobuf//upb/base",
        "@com_google_protobuf//upb/mem",
        "@com_google_protobuf//upb/json",
        "@com_google_protobuf//upb/reflection",
    ],
    deps = [
        "json",
        "json_writer",
        ":channelz_v2tov1_property_list",
        ":protobuf_wrappers_upb",
        ":upb_utils",
        "//:channelz_property_list_upb",
        "//:channelz_upb",
        "//:channelz_v1_upb",
        "//:channelz_v1_upbdefs",
        "//:parse_address",
        "//:protobuf_any_upb",
        "//:protobuf_duration_upb",
        "//:protobuf_timestamp_upb",
        "//:protobuf_wrappers_upb",
        "//:sockaddr_utils",
        "//:uri",
    ],
)

grpc_cc_library(
    name = "channelz_v2tov1_legacy_api",
    srcs = ["channelz/v2tov1/legacy_api.cc"],
    hdrs = ["channelz/v2tov1/legacy_api.h"],
    external_deps = [
        "absl/log",
        "absl/status:statusor",
        "absl/strings",
        "absl/time",
    ],
    deps = [
        ":channelz_v2tov1_convert",
        ":experiments",
        ":json",
        ":json_reader",
        ":json_writer",
        "//:channelz",
        "//:exec_ctx",
        "//:gpr",
        "//:grpc_public_hdrs",
    ],
)

grpc_cc_library(
    name = "writable_streams",
    hdrs = ["ext/transport/chttp2/transport/writable_streams.h"],
    external_deps = [
        "absl/log",
        "absl/log:check",
    ],
    deps = [
        "grpc_check",
        "if",
        "mpsc",
        "race",
        "transport_common",
        "try_seq",
    ],
)

### UPB Targets

grpc_upb_proto_library(
    name = "envoy_admin_upb",
    deps = ["@envoy_api//envoy/admin/v3:pkg"],
)

grpc_upb_proto_library(
    name = "envoy_config_cluster_upb",
    deps = ["@envoy_api//envoy/config/cluster/v3:pkg"],
)

grpc_upb_proto_reflection_library(
    name = "envoy_config_cluster_upbdefs",
    deps = ["@envoy_api//envoy/config/cluster/v3:pkg"],
)

grpc_upb_proto_library(
    name = "envoy_config_core_upb",
    deps = ["@envoy_api//envoy/config/core/v3:pkg"],
)

grpc_upb_proto_reflection_library(
    name = "envoy_config_core_upbdefs",
    deps = ["@envoy_api//envoy/config/core/v3:pkg"],
)

grpc_upb_proto_library(
    name = "envoy_config_endpoint_upb",
    deps = ["@envoy_api//envoy/config/endpoint/v3:pkg"],
)

grpc_upb_proto_reflection_library(
    name = "envoy_config_endpoint_upbdefs",
    deps = ["@envoy_api//envoy/config/endpoint/v3:pkg"],
)

grpc_upb_proto_library(
    name = "envoy_config_listener_upb",
    deps = ["@envoy_api//envoy/config/listener/v3:pkg"],
)

grpc_upb_proto_reflection_library(
    name = "envoy_config_listener_upbdefs",
    deps = ["@envoy_api//envoy/config/listener/v3:pkg"],
)

grpc_upb_proto_library(
    name = "envoy_config_rbac_upb",
    deps = ["@envoy_api//envoy/config/rbac/v3:pkg"],
)

grpc_upb_proto_library(
    name = "envoy_config_route_upb",
    deps = ["@envoy_api//envoy/config/route/v3:pkg"],
)

grpc_upb_proto_reflection_library(
    name = "envoy_config_route_upbdefs",
    deps = ["@envoy_api//envoy/config/route/v3:pkg"],
)

grpc_upb_proto_library(
    name = "envoy_extensions_clusters_aggregate_upb",
    deps = ["@envoy_api//envoy/extensions/clusters/aggregate/v3:pkg"],
)

grpc_upb_proto_reflection_library(
    name = "envoy_extensions_clusters_aggregate_upbdefs",
    deps = ["@envoy_api//envoy/extensions/clusters/aggregate/v3:pkg"],
)

grpc_upb_proto_library(
    name = "envoy_extensions_filters_common_fault_upb",
    deps = ["@envoy_api//envoy/extensions/filters/common/fault/v3:pkg"],
)

grpc_upb_proto_library(
    name = "envoy_extensions_filters_http_fault_upb",
    deps = ["@envoy_api//envoy/extensions/filters/http/fault/v3:pkg"],
)

grpc_upb_proto_reflection_library(
    name = "envoy_extensions_filters_http_fault_upbdefs",
    deps = ["@envoy_api//envoy/extensions/filters/http/fault/v3:pkg"],
)

grpc_upb_proto_library(
    name = "envoy_extensions_filters_http_gcp_authn_upb",
    deps = ["@envoy_api//envoy/extensions/filters/http/gcp_authn/v3:pkg"],
)

grpc_upb_proto_reflection_library(
    name = "envoy_extensions_filters_http_gcp_authn_upbdefs",
    deps = ["@envoy_api//envoy/extensions/filters/http/gcp_authn/v3:pkg"],
)

grpc_upb_proto_library(
    name = "envoy_extensions_filters_http_rbac_upb",
    deps = ["@envoy_api//envoy/extensions/filters/http/rbac/v3:pkg"],
)

grpc_upb_proto_reflection_library(
    name = "envoy_extensions_filters_http_rbac_upbdefs",
    deps = ["@envoy_api//envoy/extensions/filters/http/rbac/v3:pkg"],
)

grpc_upb_proto_library(
    name = "envoy_extensions_filters_http_router_upb",
    deps = ["@envoy_api//envoy/extensions/filters/http/router/v3:pkg"],
)

grpc_upb_proto_reflection_library(
    name = "envoy_extensions_filters_http_router_upbdefs",
    deps = ["@envoy_api//envoy/extensions/filters/http/router/v3:pkg"],
)

grpc_upb_proto_library(
    name = "envoy_extensions_filters_http_stateful_session_upb",
    deps = ["@envoy_api//envoy/extensions/filters/http/stateful_session/v3:pkg"],
)

grpc_upb_proto_reflection_library(
    name = "envoy_extensions_filters_http_stateful_session_upbdefs",
    deps = ["@envoy_api//envoy/extensions/filters/http/stateful_session/v3:pkg"],
)

grpc_upb_proto_library(
    name = "envoy_extensions_http_stateful_session_cookie_upb",
    deps = ["@envoy_api//envoy/extensions/http/stateful_session/cookie/v3:pkg"],
)

grpc_upb_proto_reflection_library(
    name = "envoy_extensions_http_stateful_session_cookie_upbdefs",
    deps = ["@envoy_api//envoy/extensions/http/stateful_session/cookie/v3:pkg"],
)

grpc_upb_proto_library(
    name = "envoy_type_http_upb",
    deps = ["@envoy_api//envoy/type/http/v3:pkg"],
)

grpc_upb_proto_library(
    name = "envoy_extensions_load_balancing_policies_client_side_weighted_round_robin_upb",
    deps = [
        "@envoy_api//envoy/extensions/load_balancing_policies/client_side_weighted_round_robin/v3:pkg",
    ],
)

grpc_upb_proto_library(
    name = "envoy_extensions_load_balancing_policies_ring_hash_upb",
    deps = ["@envoy_api//envoy/extensions/load_balancing_policies/ring_hash/v3:pkg"],
)

grpc_upb_proto_library(
    name = "envoy_extensions_load_balancing_policies_wrr_locality_upb",
    deps = ["@envoy_api//envoy/extensions/load_balancing_policies/wrr_locality/v3:pkg"],
)

grpc_upb_proto_library(
    name = "envoy_extensions_load_balancing_policies_pick_first_upb",
    deps = ["@envoy_api//envoy/extensions/load_balancing_policies/pick_first/v3:pkg"],
)

grpc_upb_proto_library(
    name = "envoy_extensions_filters_network_http_connection_manager_upb",
    deps = [
        "@envoy_api//envoy/extensions/filters/network/http_connection_manager/v3:pkg",
    ],
)

grpc_upb_proto_reflection_library(
    name = "envoy_extensions_filters_network_http_connection_manager_upbdefs",
    deps = [
        "@envoy_api//envoy/extensions/filters/network/http_connection_manager/v3:pkg",
    ],
)

grpc_upb_proto_library(
    name = "envoy_extensions_transport_sockets_tls_upb",
    deps = ["@envoy_api//envoy/extensions/transport_sockets/tls/v3:pkg"],
)

grpc_upb_proto_reflection_library(
    name = "envoy_extensions_transport_sockets_tls_upbdefs",
    deps = ["@envoy_api//envoy/extensions/transport_sockets/tls/v3:pkg"],
)

grpc_upb_proto_library(
    name = "envoy_extensions_transport_sockets_http_11_proxy_upb",
    deps = ["@envoy_api//envoy/extensions/transport_sockets/http_11_proxy/v3:pkg"],
)

grpc_upb_proto_reflection_library(
    name = "envoy_extensions_transport_sockets_http_11_proxy_upbdefs",
    deps = ["@envoy_api//envoy/extensions/transport_sockets/http_11_proxy/v3:pkg"],
)

grpc_upb_proto_library(
    name = "envoy_extensions_upstreams_http_upb",
    deps = ["@envoy_api//envoy/extensions/upstreams/http/v3:pkg"],
)

grpc_upb_proto_reflection_library(
    name = "envoy_extensions_upstreams_http_upbdefs",
    deps = ["@envoy_api//envoy/extensions/upstreams/http/v3:pkg"],
)

grpc_upb_proto_library(
    name = "envoy_service_discovery_upb",
    deps = ["@envoy_api//envoy/service/discovery/v3:pkg"],
)

grpc_upb_proto_reflection_library(
    name = "envoy_service_discovery_upbdefs",
    deps = ["@envoy_api//envoy/service/discovery/v3:pkg"],
)

grpc_upb_proto_library(
    name = "envoy_service_load_stats_upb",
    deps = ["@envoy_api//envoy/service/load_stats/v3:pkg"],
)

grpc_upb_proto_reflection_library(
    name = "envoy_service_load_stats_upbdefs",
    deps = ["@envoy_api//envoy/service/load_stats/v3:pkg"],
)

grpc_upb_proto_library(
    name = "envoy_service_status_upb",
    deps = ["@envoy_api//envoy/service/status/v3:pkg"],
)

grpc_upb_proto_reflection_library(
    name = "envoy_service_status_upbdefs",
    deps = ["@envoy_api//envoy/service/status/v3:pkg"],
)

grpc_upb_proto_library(
    name = "envoy_type_matcher_upb",
    deps = ["@envoy_api//envoy/type/matcher/v3:pkg"],
)

grpc_upb_proto_library(
    name = "envoy_common_config_matcher_upb",
    deps = ["@envoy_api//envoy/config/common/matcher/v3:pkg"],
)

grpc_upb_proto_library(
    name = "envoy_type_upb",
    deps = ["@envoy_api//envoy/type/v3:pkg"],
)

grpc_upb_proto_library(
    name = "xds_type_upb",
    deps = ["@com_github_cncf_xds//xds/type/v3:pkg"],
)

grpc_upb_proto_reflection_library(
    name = "xds_type_upbdefs",
    deps = ["@com_github_cncf_xds//xds/type/v3:pkg"],
)

grpc_upb_proto_library(
    name = "xds_type_matcher_upb",
    deps = ["@com_github_cncf_xds//xds/type/matcher/v3:pkg"],
)

grpc_upb_proto_library(
    name = "xds_orca_upb",
    deps = ["@com_github_cncf_xds//xds/data/orca/v3:pkg"],
)

grpc_upb_proto_library(
    name = "xds_matcher_upb",
    deps = ["@com_github_cncf_xds//xds/type/matcher/v3:pkg"],
)

grpc_upb_proto_library(
    name = "xds_extension_upb",
    deps = ["@com_github_cncf_xds//xds/core/v3:pkg"],
)

grpc_upb_proto_library(
    name = "xds_orca_service_upb",
    deps = ["@com_github_cncf_xds//xds/service/orca/v3:pkg"],
)

grpc_upb_proto_library(
    name = "grpc_health_upb",
    deps = ["//src/proto/grpc/health/v1:health_proto"],
)

grpc_upb_proto_library(
    name = "google_rpc_status_upb",
    deps = ["@com_google_googleapis//google/rpc:status_proto"],
)

grpc_upb_proto_reflection_library(
    name = "google_rpc_status_upbdefs",
    deps = ["@com_google_googleapis//google/rpc:status_proto"],
)

grpc_upb_proto_library(
    name = "google_type_expr_upb",
    deps = ["@com_google_googleapis//google/type:expr_proto"],
)

grpc_upb_proto_library(
    name = "grpc_lb_upb",
    deps = ["//src/proto/grpc/lb/v1:load_balancer_proto"],
)

grpc_upb_proto_library(
    name = "alts_upb",
    deps = ["//src/proto/grpc/gcp:alts_handshaker_proto"],
)

grpc_upb_proto_library(
    name = "rls_upb",
    deps = ["//src/proto/grpc/lookup/v1:rls_proto"],
)

grpc_upb_proto_library(
    name = "rls_config_upb",
    deps = ["//src/proto/grpc/lookup/v1:rls_config_proto"],
)

grpc_upb_proto_reflection_library(
    name = "rls_config_upbdefs",
    deps = ["//src/proto/grpc/lookup/v1:rls_config_proto"],
)

WELL_KNOWN_PROTO_TARGETS = [
    "any",
    "duration",
    "empty",
    "struct",
    "timestamp",
    "wrappers",
]

grpc_add_well_known_proto_upb_targets(targets = WELL_KNOWN_PROTO_TARGETS)

grpc_generate_one_off_internal_targets()<|MERGE_RESOLUTION|>--- conflicted
+++ resolved
@@ -6093,10 +6093,6 @@
         "channel_args",
         "channel_fwd",
         "filter_chain",
-<<<<<<< HEAD
-        "interception_chain",
-=======
->>>>>>> 59a6affd
         "json",
         "json_writer",
         "validation_errors",
