# Copyright 2022 gRPC authors.
#
# Licensed under the Apache License, Version 2.0 (the "License");
# you may not use this file except in compliance with the License.
# You may obtain a copy of the License at
#
#     http://www.apache.org/licenses/LICENSE-2.0
#
# Unless required by applicable law or agreed to in writing, software
# distributed under the License is distributed on an "AS IS" BASIS,
# WITHOUT WARRANTIES OR CONDITIONS OF ANY KIND, either express or implied.
# See the License for the specific language governing permissions and
# limitations under the License.

load(
    "//bazel:grpc_build_system.bzl",
    "grpc_cc_library",
    "grpc_generate_one_off_internal_targets",
    "grpc_upb_proto_library",
    "grpc_upb_proto_reflection_library",
)

licenses(["reciprocal"])

package(
    default_visibility = ["//:__subpackages__"],
    features = [
        "layering_check",
    ],
)

# This is needed as a transitionary mechanism to build the src/core targets in
# the top-level BUILD file that have not yet been moved here. Should go away
# once the transition is complete.
exports_files(
    glob(["**"]),
    visibility = ["//:__subpackages__"],
)

grpc_cc_library(
    name = "channel_fwd",
    hdrs = [
        "lib/channel/channel_fwd.h",
    ],
    language = "c++",
)

grpc_cc_library(
    name = "slice_cast",
    hdrs = [
        "//:include/grpc/event_engine/internal/slice_cast.h",
    ],
)

grpc_cc_library(
    name = "event_engine_common",
    srcs = [
        "lib/event_engine/event_engine.cc",
        "lib/event_engine/resolved_address.cc",
        "lib/event_engine/slice.cc",
        "lib/event_engine/slice_buffer.cc",
    ],
    hdrs = [
        "lib/event_engine/handle_containers.h",
        "lib/event_engine/resolved_address_internal.h",
        "//:include/grpc/event_engine/slice.h",
        "//:include/grpc/event_engine/slice_buffer.h",
    ],
    external_deps = [
        "absl/container:flat_hash_set",
        "absl/hash",
        "absl/strings",
        "absl/utility",
    ],
    deps = [
        "resolved_address",
        "slice",
        "slice_buffer",
        "slice_cast",
        "slice_refcount",
        "//:event_engine_base_hdrs",
        "//:gpr",
        "//:gpr_platform",
    ],
)

grpc_cc_library(
    name = "transport_fwd",
    hdrs = [
        "lib/transport/transport_fwd.h",
    ],
    language = "c++",
)

grpc_cc_library(
    name = "atomic_utils",
    language = "c++",
    public_hdrs = ["lib/gprpp/atomic_utils.h"],
    deps = ["//:gpr"],
)

grpc_cc_library(
    name = "metadata_compression_traits",
    hdrs = [
        "lib/transport/metadata_compression_traits.h",
    ],
    deps = ["//:gpr_platform"],
)

grpc_cc_library(
    name = "experiments",
    srcs = [
        "lib/experiments/config.cc",
        "lib/experiments/experiments.cc",
    ],
    hdrs = [
        "lib/experiments/config.h",
        "lib/experiments/experiments.h",
    ],
    defines = select({
        "//:grpc_experiments_are_final": ["GRPC_EXPERIMENTS_ARE_FINAL"],
        "//conditions:default": [],
    }),
    external_deps = [
        "absl/functional:any_invocable",
        "absl/strings",
    ],
    language = "c++",
    tags = ["nofixdeps"],
    visibility = ["@grpc:grpc_experiments"],
    deps = [
        "no_destruct",
        "//:config_vars",
        "//:gpr",
    ],
)

grpc_cc_library(
    name = "init_internally",
    srcs = ["lib/surface/init_internally.cc"],
    hdrs = ["lib/surface/init_internally.h"],
    deps = ["//:gpr_platform"],
)

grpc_cc_library(
    name = "useful",
    hdrs = ["lib/gpr/useful.h"],
    external_deps = [
        "absl/strings",
        "absl/types:variant",
    ],
    language = "c++",
    deps = ["//:gpr_platform"],
)

grpc_cc_library(
    name = "examine_stack",
    srcs = [
        "lib/gprpp/examine_stack.cc",
    ],
    hdrs = [
        "lib/gprpp/examine_stack.h",
    ],
    external_deps = ["absl/types:optional"],
    deps = ["//:gpr_platform"],
)

grpc_cc_library(
    name = "gpr_atm",
    srcs = [
        "lib/gpr/atm.cc",
    ],
    language = "c++",
    public_hdrs = [
        "//:include/grpc/support/atm.h",
        "//:include/grpc/support/atm_gcc_atomic.h",
        "//:include/grpc/support/atm_gcc_sync.h",
        "//:include/grpc/support/atm_windows.h",
        "//:include/grpc/impl/codegen/atm.h",
        "//:include/grpc/impl/codegen/atm_gcc_atomic.h",
        "//:include/grpc/impl/codegen/atm_gcc_sync.h",
        "//:include/grpc/impl/codegen/atm_windows.h",
    ],
    deps = [
        "useful",
        "//:gpr_platform",
    ],
)

grpc_cc_library(
    name = "gpr_manual_constructor",
    srcs = [],
    hdrs = [
        "lib/gprpp/manual_constructor.h",
    ],
    language = "c++",
    deps = [
        "construct_destruct",
        "//:gpr_platform",
    ],
)

grpc_cc_library(
    name = "gpr_spinlock",
    srcs = [],
    hdrs = [
        "lib/gpr/spinlock.h",
    ],
    language = "c++",
    deps = [
        "gpr_atm",
        "//:gpr_platform",
    ],
)

grpc_cc_library(
    name = "gpr_log_internal",
    hdrs = [
        "lib/gpr/log_internal.h",
    ],
    language = "c++",
    deps = ["//:gpr_platform"],
)

grpc_cc_library(
    name = "env",
    srcs = [
        "lib/gprpp/linux/env.cc",
        "lib/gprpp/posix/env.cc",
        "lib/gprpp/windows/env.cc",
    ],
    hdrs = [
        "lib/gprpp/env.h",
    ],
    external_deps = ["absl/types:optional"],
    deps = [
        "tchar",
        "//:gpr_platform",
    ],
)

grpc_cc_library(
    name = "chunked_vector",
    hdrs = ["lib/gprpp/chunked_vector.h"],
    deps = [
        "arena",
        "gpr_manual_constructor",
        "//:gpr",
    ],
)

grpc_cc_library(
    name = "construct_destruct",
    language = "c++",
    public_hdrs = ["lib/gprpp/construct_destruct.h"],
    deps = ["//:gpr_platform"],
)

grpc_cc_library(
    name = "status_helper",
    srcs = [
        "lib/gprpp/status_helper.cc",
    ],
    hdrs = [
        "lib/gprpp/status_helper.h",
    ],
    external_deps = [
        "absl/status",
        "absl/strings",
        "absl/strings:cord",
        "absl/time",
        "absl/types:optional",
        "upb_lib",
    ],
    language = "c++",
    deps = [
        "percent_encoding",
        "slice",
        "//:debug_location",
        "//:google_rpc_status_upb",
        "//:gpr",
        "//:protobuf_any_upb",
    ],
)

grpc_cc_library(
    name = "unique_type_name",
    hdrs = ["lib/gprpp/unique_type_name.h"],
    external_deps = ["absl/strings"],
    language = "c++",
    deps = [
        "useful",
        "//:gpr_platform",
    ],
)

grpc_cc_library(
    name = "validation_errors",
    srcs = [
        "lib/gprpp/validation_errors.cc",
    ],
    hdrs = [
        "lib/gprpp/validation_errors.h",
    ],
    external_deps = [
        "absl/status",
        "absl/strings",
    ],
    language = "c++",
    deps = ["//:gpr_platform"],
)

grpc_cc_library(
    name = "overload",
    language = "c++",
    public_hdrs = ["lib/gprpp/overload.h"],
    deps = ["//:gpr_platform"],
)

grpc_cc_library(
    name = "match",
    external_deps = ["absl/types:variant"],
    language = "c++",
    public_hdrs = ["lib/gprpp/match.h"],
    deps = [
        "overload",
        "//:gpr_platform",
    ],
)

grpc_cc_library(
    name = "table",
    external_deps = [
        "absl/meta:type_traits",
        "absl/utility",
    ],
    language = "c++",
    public_hdrs = ["lib/gprpp/table.h"],
    deps = [
        "bitset",
        "//:gpr_platform",
    ],
)

grpc_cc_library(
    name = "packed_table",
    hdrs = ["lib/gprpp/packed_table.h"],
    language = "c++",
    deps = [
        "sorted_pack",
        "table",
        "//:gpr_platform",
    ],
)

grpc_cc_library(
    name = "bitset",
    language = "c++",
    public_hdrs = ["lib/gprpp/bitset.h"],
    deps = [
        "useful",
        "//:gpr_platform",
    ],
)

grpc_cc_library(
    name = "no_destruct",
    language = "c++",
    public_hdrs = ["lib/gprpp/no_destruct.h"],
    deps = [
        "construct_destruct",
        "//:gpr_platform",
    ],
)

grpc_cc_library(
    name = "tchar",
    srcs = [
        "lib/gprpp/tchar.cc",
    ],
    hdrs = [
        "lib/gprpp/tchar.h",
    ],
    deps = ["//:gpr_platform"],
)

grpc_cc_library(
    name = "poll",
    language = "c++",
    public_hdrs = [
        "lib/promise/poll.h",
    ],
    deps = [
        "construct_destruct",
        "//:gpr",
        "//:gpr_platform",
    ],
)

grpc_cc_library(
    name = "map_pipe",
    external_deps = ["absl/status"],
    language = "c++",
    public_hdrs = [
        "lib/promise/map_pipe.h",
    ],
    deps = [
        "for_each",
        "map",
        "pipe",
        "poll",
        "promise_factory",
        "promise_trace",
        "try_seq",
        "//:gpr",
        "//:gpr_platform",
        "//:grpc_trace",
    ],
)

grpc_cc_library(
    name = "1999",
    srcs = [
        "lib/promise/party.cc",
    ],
    hdrs = [
        "lib/promise/party.h",
    ],
    external_deps = [
        "absl/base:core_headers",
        "absl/strings",
        "absl/strings:str_format",
    ],
    language = "c++",
    deps = [
        "activity",
        "arena",
        "construct_destruct",
        "context",
        "promise_factory",
        "promise_trace",
        "ref_counted",
        "//:event_engine_base_hdrs",
        "//:exec_ctx",
        "//:gpr",
        "//:grpc_trace",
        "//:ref_counted_ptr",
    ],
)

grpc_cc_library(
    name = "context",
    language = "c++",
    public_hdrs = [
        "lib/promise/context.h",
    ],
    deps = ["//:gpr"],
)

grpc_cc_library(
    name = "map",
    language = "c++",
    public_hdrs = ["lib/promise/map.h"],
    deps = [
        "poll",
        "promise_like",
        "//:gpr_platform",
    ],
)

grpc_cc_library(
    name = "sleep",
    srcs = [
        "lib/promise/sleep.cc",
    ],
    hdrs = [
        "lib/promise/sleep.h",
    ],
    external_deps = ["absl/status"],
    deps = [
        "activity",
        "context",
        "default_event_engine",
        "poll",
        "time",
        "//:event_engine_base_hdrs",
        "//:exec_ctx",
        "//:gpr",
    ],
)

grpc_cc_library(
    name = "wait_for_callback",
    hdrs = [
        "lib/promise/wait_for_callback.h",
    ],
    external_deps = ["absl/base:core_headers"],
    deps = [
        "activity",
        "poll",
        "//:gpr",
    ],
)

grpc_cc_library(
    name = "arena_promise",
    external_deps = ["absl/meta:type_traits"],
    language = "c++",
    public_hdrs = [
        "lib/promise/arena_promise.h",
    ],
    deps = [
        "arena",
        "construct_destruct",
        "context",
        "poll",
        "//:gpr_platform",
    ],
)

grpc_cc_library(
    name = "promise_like",
    external_deps = ["absl/meta:type_traits"],
    language = "c++",
    public_hdrs = [
        "lib/promise/detail/promise_like.h",
    ],
    deps = [
        "poll",
        "//:gpr_platform",
    ],
)

grpc_cc_library(
    name = "cancel_callback",
    language = "c++",
    public_hdrs = [
        "lib/promise/cancel_callback.h",
    ],
    deps = [
        "promise_like",
        "//:gpr_platform",
    ],
)

grpc_cc_library(
    name = "promise_factory",
    external_deps = ["absl/meta:type_traits"],
    language = "c++",
    public_hdrs = [
        "lib/promise/detail/promise_factory.h",
    ],
    deps = [
        "promise_like",
        "//:gpr_platform",
    ],
)

grpc_cc_library(
    name = "if",
    external_deps = [
        "absl/status:statusor",
        "absl/types:variant",
    ],
    language = "c++",
    public_hdrs = ["lib/promise/if.h"],
    deps = [
        "construct_destruct",
        "poll",
        "promise_factory",
        "promise_like",
        "//:gpr_platform",
    ],
)

grpc_cc_library(
    name = "promise_status",
    external_deps = [
        "absl/status",
        "absl/status:statusor",
    ],
    language = "c++",
    public_hdrs = [
        "lib/promise/detail/status.h",
    ],
    deps = ["//:gpr_platform"],
)

grpc_cc_library(
    name = "race",
    language = "c++",
    public_hdrs = ["lib/promise/race.h"],
    deps = ["//:gpr_platform"],
)

grpc_cc_library(
    name = "prioritized_race",
    language = "c++",
    public_hdrs = ["lib/promise/prioritized_race.h"],
    deps = ["//:gpr_platform"],
)

grpc_cc_library(
    name = "loop",
    external_deps = [
        "absl/status",
        "absl/status:statusor",
        "absl/types:variant",
    ],
    language = "c++",
    public_hdrs = [
        "lib/promise/loop.h",
    ],
    deps = [
        "construct_destruct",
        "poll",
        "promise_factory",
        "//:gpr_platform",
    ],
)

grpc_cc_library(
    name = "join_state",
    language = "c++",
    public_hdrs = [
        "lib/promise/detail/join_state.h",
    ],
    deps = [
        "bitset",
        "construct_destruct",
        "poll",
        "promise_like",
        "promise_trace",
        "//:gpr",
        "//:gpr_platform",
        "//:grpc_trace",
    ],
)

grpc_cc_library(
    name = "join",
    external_deps = ["absl/meta:type_traits"],
    language = "c++",
    public_hdrs = [
        "lib/promise/join.h",
    ],
    deps = [
        "join_state",
        "map",
        "//:gpr_platform",
    ],
)

grpc_cc_library(
    name = "try_join",
    external_deps = [
        "absl/meta:type_traits",
        "absl/status",
        "absl/status:statusor",
    ],
    language = "c++",
    public_hdrs = [
        "lib/promise/try_join.h",
    ],
    deps = [
        "join_state",
        "map",
        "poll",
        "//:gpr_platform",
    ],
)

grpc_cc_library(
    name = "switch",
    language = "c++",
    public_hdrs = [
        "lib/promise/detail/switch.h",
    ],
    deps = ["//:gpr_platform"],
)

grpc_cc_library(
    name = "basic_seq",
    language = "c++",
    public_hdrs = [
        "lib/promise/detail/basic_seq.h",
    ],
    deps = [
        "construct_destruct",
        "poll",
        "//:gpr_platform",
    ],
)

grpc_cc_library(
    name = "seq_state",
    external_deps = ["absl/base:core_headers"],
    language = "c++",
    public_hdrs = [
        "lib/promise/detail/seq_state.h",
    ],
    deps = [
        "construct_destruct",
        "poll",
        "promise_factory",
        "promise_like",
        "promise_trace",
        "//:gpr",
        "//:grpc_trace",
    ],
)

grpc_cc_library(
    name = "seq",
    language = "c++",
    public_hdrs = [
        "lib/promise/seq.h",
    ],
    deps = [
        "basic_seq",
        "poll",
        "promise_like",
        "seq_state",
        "//:gpr_platform",
    ],
)

grpc_cc_library(
    name = "try_seq",
    external_deps = [
        "absl/meta:type_traits",
        "absl/status",
        "absl/status:statusor",
    ],
    language = "c++",
    public_hdrs = [
        "lib/promise/try_seq.h",
    ],
    deps = [
        "basic_seq",
        "poll",
        "promise_like",
        "promise_status",
        "seq_state",
        "//:gpr_platform",
    ],
)

grpc_cc_library(
    name = "activity",
    srcs = [
        "lib/promise/activity.cc",
    ],
    external_deps = [
        "absl/base:core_headers",
        "absl/status",
        "absl/strings",
        "absl/strings:str_format",
        "absl/types:optional",
    ],
    language = "c++",
    public_hdrs = [
        "lib/promise/activity.h",
    ],
    deps = [
        "atomic_utils",
        "construct_destruct",
        "context",
        "no_destruct",
        "poll",
        "promise_factory",
        "promise_status",
        "//:gpr",
        "//:orphanable",
    ],
)

grpc_cc_library(
    name = "exec_ctx_wakeup_scheduler",
    hdrs = [
        "lib/promise/exec_ctx_wakeup_scheduler.h",
    ],
    external_deps = ["absl/status"],
    language = "c++",
    deps = [
        "closure",
        "error",
        "//:debug_location",
        "//:exec_ctx",
        "//:gpr_platform",
    ],
)

grpc_cc_library(
    name = "event_engine_wakeup_scheduler",
    hdrs = [
        "lib/promise/event_engine_wakeup_scheduler.h",
    ],
    language = "c++",
    deps = [
        "//:event_engine_base_hdrs",
        "//:exec_ctx",
        "//:gpr_platform",
    ],
)

grpc_cc_library(
    name = "wait_set",
    external_deps = [
        "absl/container:flat_hash_set",
        "absl/hash",
    ],
    language = "c++",
    public_hdrs = [
        "lib/promise/wait_set.h",
    ],
    deps = [
        "activity",
        "poll",
        "//:gpr_platform",
    ],
)

grpc_cc_library(
    name = "latch",
    external_deps = ["absl/strings"],
    language = "c++",
    public_hdrs = [
        "lib/promise/latch.h",
    ],
    deps = [
        "activity",
        "poll",
        "promise_trace",
        "//:gpr",
        "//:grpc_trace",
    ],
)

grpc_cc_library(
    name = "interceptor_list",
    hdrs = [
        "lib/promise/interceptor_list.h",
    ],
    external_deps = [
        "absl/strings",
        "absl/strings:str_format",
        "absl/types:optional",
    ],
    deps = [
        "arena",
        "construct_destruct",
        "context",
        "poll",
        "promise_factory",
        "promise_trace",
        "//:debug_location",
        "//:gpr",
        "//:grpc_trace",
    ],
)

grpc_cc_library(
    name = "pipe",
    hdrs = [
        "lib/promise/pipe.h",
    ],
    external_deps = [
        "absl/strings",
        "absl/types:optional",
        "absl/types:variant",
    ],
    language = "c++",
    deps = [
        "activity",
        "arena",
        "context",
        "if",
        "interceptor_list",
        "map",
        "poll",
        "promise_trace",
        "seq",
        "//:debug_location",
        "//:gpr",
        "//:grpc_trace",
        "//:ref_counted_ptr",
    ],
)

grpc_cc_library(
    name = "inter_activity_pipe",
    hdrs = [
        "lib/promise/inter_activity_pipe.h",
    ],
    external_deps = [
        "absl/base:core_headers",
        "absl/types:optional",
    ],
    language = "c++",
    deps = [
        "activity",
        "poll",
        "ref_counted",
        "//:gpr",
        "//:ref_counted_ptr",
    ],
)

grpc_cc_library(
    name = "promise_trace",
    srcs = [
        "lib/promise/trace.cc",
    ],
    hdrs = [
        "lib/promise/trace.h",
    ],
    language = "c++",
    deps = [
        "//:gpr_platform",
        "//:grpc_trace",
    ],
)

grpc_cc_library(
    name = "mpsc",
    hdrs = [
        "lib/promise/mpsc.h",
    ],
    external_deps = ["absl/base:core_headers"],
    language = "c++",
    deps = [
        "activity",
        "poll",
        "ref_counted",
        "wait_set",
        "//:gpr",
        "//:ref_counted_ptr",
    ],
)

grpc_cc_library(
    name = "for_each",
    external_deps = [
        "absl/status",
        "absl/strings",
    ],
    language = "c++",
    public_hdrs = ["lib/promise/for_each.h"],
    deps = [
        "activity",
        "construct_destruct",
        "poll",
        "promise_factory",
        "promise_trace",
        "//:gpr",
        "//:gpr_platform",
        "//:grpc_trace",
    ],
)

grpc_cc_library(
    name = "ref_counted",
    language = "c++",
    public_hdrs = ["lib/gprpp/ref_counted.h"],
    deps = [
        "atomic_utils",
        "//:debug_location",
        "//:gpr",
        "//:ref_counted_ptr",
    ],
)

grpc_cc_library(
    name = "dual_ref_counted",
    language = "c++",
    public_hdrs = ["lib/gprpp/dual_ref_counted.h"],
    deps = [
        "//:debug_location",
        "//:gpr",
        "//:orphanable",
        "//:ref_counted_ptr",
    ],
)

grpc_cc_library(
    name = "ref_counted_string",
    srcs = [
        "lib/gprpp/ref_counted_string.cc",
    ],
    hdrs = [
        "lib/gprpp/ref_counted_string.h",
    ],
    external_deps = ["absl/strings"],
    language = "c++",
    deps = [
        "ref_counted",
        "//:gpr",
        "//:ref_counted_ptr",
    ],
)

grpc_cc_library(
    name = "uuid_v4",
    srcs = ["lib/gprpp/uuid_v4.cc"],
    external_deps = ["absl/strings:str_format"],
    language = "c++",
    public_hdrs = ["lib/gprpp/uuid_v4.h"],
    deps = ["//:gpr"],
)

grpc_cc_library(
    name = "handshaker_factory",
    language = "c++",
    public_hdrs = [
        "lib/transport/handshaker_factory.h",
    ],
    deps = [
        "channel_args",
        "iomgr_fwd",
        "//:gpr_platform",
    ],
)

grpc_cc_library(
    name = "handshaker_registry",
    srcs = [
        "lib/transport/handshaker_registry.cc",
    ],
    language = "c++",
    public_hdrs = [
        "lib/transport/handshaker_registry.h",
    ],
    deps = [
        "channel_args",
        "handshaker_factory",
        "iomgr_fwd",
        "//:gpr_platform",
    ],
)

grpc_cc_library(
    name = "tcp_connect_handshaker",
    srcs = [
        "lib/transport/tcp_connect_handshaker.cc",
    ],
    external_deps = [
        "absl/base:core_headers",
        "absl/status",
        "absl/status:statusor",
        "absl/strings",
        "absl/types:optional",
    ],
    language = "c++",
    public_hdrs = [
        "lib/transport/tcp_connect_handshaker.h",
    ],
    deps = [
        "channel_args",
        "channel_args_endpoint_config",
        "closure",
        "error",
        "handshaker_factory",
        "handshaker_registry",
        "iomgr_fwd",
        "pollset_set",
        "resolved_address",
        "slice",
        "//:config",
        "//:debug_location",
        "//:exec_ctx",
        "//:gpr",
        "//:grpc_base",
        "//:handshaker",
        "//:parse_address",
        "//:ref_counted_ptr",
        "//:uri_parser",
    ],
)

grpc_cc_library(
    name = "channel_creds_registry",
    hdrs = [
        "lib/security/credentials/channel_creds_registry.h",
    ],
    external_deps = ["absl/strings"],
    language = "c++",
    deps = [
        "json",
        "json_args",
        "ref_counted",
        "validation_errors",
        "//:gpr_platform",
        "//:ref_counted_ptr",
    ],
)

grpc_cc_library(
    name = "event_engine_memory_allocator",
    srcs = [
        "lib/event_engine/memory_allocator.cc",
    ],
    hdrs = [
        "//:include/grpc/event_engine/internal/memory_allocator_impl.h",
        "//:include/grpc/event_engine/memory_allocator.h",
        "//:include/grpc/event_engine/memory_request.h",
    ],
    external_deps = ["absl/strings"],
    language = "c++",
    deps = [
        "slice",
        "slice_refcount",
        "//:gpr_platform",
    ],
)

grpc_cc_library(
    name = "event_engine_memory_allocator_factory",
    hdrs = [
        "lib/event_engine/memory_allocator_factory.h",
    ],
    external_deps = ["absl/strings"],
    language = "c++",
    deps = [
        "event_engine_memory_allocator",
        "memory_quota",
        "//:gpr_platform",
    ],
)

grpc_cc_library(
    name = "memory_quota",
    srcs = [
        "lib/resource_quota/memory_quota.cc",
    ],
    hdrs = [
        "lib/resource_quota/memory_quota.h",
    ],
    external_deps = [
        "absl/base:core_headers",
        "absl/container:flat_hash_set",
        "absl/status",
        "absl/strings",
        "absl/types:optional",
    ],
    deps = [
        "activity",
        "event_engine_memory_allocator",
        "exec_ctx_wakeup_scheduler",
        "experiments",
        "loop",
        "map",
        "periodic_update",
        "poll",
        "race",
        "resource_quota_trace",
        "seq",
        "time",
        "useful",
        "//:gpr",
        "//:grpc_trace",
        "//:orphanable",
        "//:ref_counted_ptr",
    ],
)

grpc_cc_library(
    name = "periodic_update",
    srcs = [
        "lib/resource_quota/periodic_update.cc",
    ],
    hdrs = [
        "lib/resource_quota/periodic_update.h",
    ],
    external_deps = ["absl/functional:function_ref"],
    deps = [
        "time",
        "useful",
        "//:gpr_platform",
    ],
)

grpc_cc_library(
    name = "arena",
    srcs = [
        "lib/resource_quota/arena.cc",
    ],
    hdrs = [
        "lib/resource_quota/arena.h",
    ],
    visibility = [
        "@grpc:alt_grpc_base_legacy",
    ],
    deps = [
        "construct_destruct",
        "context",
        "event_engine_memory_allocator",
        "memory_quota",
        "//:gpr",
    ],
)

grpc_cc_library(
    name = "thread_quota",
    srcs = [
        "lib/resource_quota/thread_quota.cc",
    ],
    hdrs = [
        "lib/resource_quota/thread_quota.h",
    ],
    external_deps = ["absl/base:core_headers"],
    deps = [
        "ref_counted",
        "//:gpr",
        "//:ref_counted_ptr",
    ],
)

grpc_cc_library(
    name = "resource_quota_trace",
    srcs = [
        "lib/resource_quota/trace.cc",
    ],
    hdrs = [
        "lib/resource_quota/trace.h",
    ],
    deps = [
        "//:gpr_platform",
        "//:grpc_trace",
    ],
)

grpc_cc_library(
    name = "resource_quota",
    srcs = [
        "lib/resource_quota/resource_quota.cc",
    ],
    hdrs = [
        "lib/resource_quota/resource_quota.h",
    ],
    external_deps = ["absl/strings"],
    visibility = [
        "@grpc:alt_grpc_base_legacy",
    ],
    deps = [
        "memory_quota",
        "ref_counted",
        "thread_quota",
        "useful",
        "//:channel_arg_names",
        "//:cpp_impl_of",
        "//:event_engine_base_hdrs",
        "//:gpr_platform",
        "//:ref_counted_ptr",
    ],
)

grpc_cc_library(
    name = "slice_refcount",
    srcs = [
        "lib/slice/slice_refcount.cc",
    ],
    hdrs = [
        "lib/slice/slice_refcount.h",
    ],
    public_hdrs = [
        "//:include/grpc/slice.h",
    ],
    deps = [
        "//:debug_location",
        "//:event_engine_base_hdrs",
        "//:gpr",
        "//:grpc_trace",
    ],
)

grpc_cc_library(
    name = "slice",
    srcs = [
        "lib/slice/slice.cc",
        "lib/slice/slice_string_helpers.cc",
    ],
    hdrs = [
        "lib/slice/slice.h",
        "lib/slice/slice_internal.h",
        "lib/slice/slice_string_helpers.h",
        "//:include/grpc/slice.h",
    ],
    external_deps = [
        "absl/hash",
        "absl/strings",
    ],
    visibility = ["@grpc:alt_grpc_base_legacy"],
    deps = [
        "slice_cast",
        "slice_refcount",
        "//:debug_location",
        "//:event_engine_base_hdrs",
        "//:gpr",
    ],
)

grpc_cc_library(
    name = "slice_buffer",
    srcs = [
        "lib/slice/slice_buffer.cc",
    ],
    hdrs = [
        "lib/slice/slice_buffer.h",
        "//:include/grpc/slice_buffer.h",
    ],
    deps = [
        "slice",
        "slice_refcount",
        "//:gpr",
    ],
)

grpc_cc_library(
    name = "error",
    srcs = [
        "lib/iomgr/error.cc",
    ],
    hdrs = [
        "lib/iomgr/error.h",
    ],
    external_deps = [
        "absl/status",
        "absl/strings:str_format",
    ],
    visibility = ["@grpc:alt_grpc_base_legacy"],
    deps = [
        "gpr_spinlock",
        "slice",
        "slice_refcount",
        "status_helper",
        "strerror",
        "useful",
        "//:gpr",
        "//:grpc_public_hdrs",
        "//:grpc_trace",
    ],
)

grpc_cc_library(
    name = "closure",
    srcs = [
        "lib/iomgr/closure.cc",
    ],
    hdrs = [
        "lib/iomgr/closure.h",
    ],
    external_deps = ["absl/strings:str_format"],
    visibility = ["@grpc:alt_grpc_base_legacy"],
    deps = [
        "error",
        "gpr_manual_constructor",
        "//:debug_location",
        "//:gpr",
    ],
)

grpc_cc_library(
    name = "time",
    srcs = [
        "lib/gprpp/time.cc",
    ],
    hdrs = [
        "lib/gprpp/time.h",
    ],
    external_deps = [
        "absl/strings:str_format",
        "absl/types:optional",
    ],
    deps = [
        "no_destruct",
        "useful",
        "//:event_engine_base_hdrs",
        "//:gpr",
    ],
)

grpc_cc_library(
    name = "iomgr_port",
    hdrs = [
        "lib/iomgr/port.h",
    ],
    deps = ["//:gpr_platform"],
)

grpc_cc_library(
    name = "iomgr_fwd",
    hdrs = [
        "lib/iomgr/iomgr_fwd.h",
    ],
    deps = ["//:gpr_platform"],
)

grpc_cc_library(
    name = "grpc_sockaddr",
    srcs = [
        "lib/iomgr/sockaddr_utils_posix.cc",
        "lib/iomgr/socket_utils_windows.cc",
    ],
    hdrs = [
        "lib/iomgr/sockaddr.h",
        "lib/iomgr/sockaddr_posix.h",
        "lib/iomgr/sockaddr_windows.h",
        "lib/iomgr/socket_utils.h",
    ],
    deps = [
        "iomgr_port",
        "//:gpr",
    ],
)

grpc_cc_library(
    name = "avl",
    hdrs = [
        "lib/avl/avl.h",
    ],
    deps = [
        "ref_counted",
        "useful",
        "//:gpr_platform",
        "//:ref_counted_ptr",
    ],
)

grpc_cc_library(
    name = "time_averaged_stats",
    srcs = ["lib/gprpp/time_averaged_stats.cc"],
    hdrs = [
        "lib/gprpp/time_averaged_stats.h",
    ],
    deps = ["//:gpr"],
)

grpc_cc_library(
    name = "forkable",
    srcs = [
        "lib/event_engine/forkable.cc",
    ],
    hdrs = [
        "lib/event_engine/forkable.h",
    ],
    external_deps = ["absl/base:core_headers"],
    deps = [
        "no_destruct",
        "//:config_vars",
        "//:gpr",
        "//:gpr_platform",
        "//:grpc_trace",
    ],
)

grpc_cc_library(
    name = "event_engine_poller",
    hdrs = [
        "lib/event_engine/poller.h",
    ],
    external_deps = ["absl/functional:function_ref"],
    deps = [
        "//:event_engine_base_hdrs",
        "//:gpr_platform",
    ],
)

grpc_cc_library(
    name = "event_engine_time_util",
    srcs = ["lib/event_engine/time_util.cc"],
    hdrs = ["lib/event_engine/time_util.h"],
    deps = [
        "//:event_engine_base_hdrs",
        "//:gpr_platform",
    ],
)

grpc_cc_library(
    name = "event_engine_work_queue",
    hdrs = [
        "lib/event_engine/work_queue/work_queue.h",
    ],
    external_deps = ["absl/functional:any_invocable"],
    deps = [
        "//:event_engine_base_hdrs",
        "//:gpr",
    ],
)

grpc_cc_library(
    name = "event_engine_basic_work_queue",
    srcs = [
        "lib/event_engine/work_queue/basic_work_queue.cc",
    ],
    hdrs = [
        "lib/event_engine/work_queue/basic_work_queue.h",
    ],
    external_deps = [
        "absl/base:core_headers",
        "absl/functional:any_invocable",
    ],
    deps = [
        "common_event_engine_closures",
        "event_engine_work_queue",
        "//:event_engine_base_hdrs",
        "//:gpr",
    ],
)

grpc_cc_library(
    name = "common_event_engine_closures",
    hdrs = ["lib/event_engine/common_closures.h"],
    external_deps = ["absl/functional:any_invocable"],
    deps = [
        "//:event_engine_base_hdrs",
        "//:gpr_platform",
    ],
)

grpc_cc_library(
    name = "posix_event_engine_timer",
    srcs = [
        "lib/event_engine/posix_engine/timer.cc",
        "lib/event_engine/posix_engine/timer_heap.cc",
    ],
    hdrs = [
        "lib/event_engine/posix_engine/timer.h",
        "lib/event_engine/posix_engine/timer_heap.h",
    ],
    external_deps = [
        "absl/base:core_headers",
        "absl/types:optional",
    ],
    deps = [
        "time",
        "time_averaged_stats",
        "useful",
        "//:event_engine_base_hdrs",
        "//:gpr",
    ],
)

grpc_cc_library(
    name = "event_engine_thread_local",
    srcs = ["lib/event_engine/thread_local.cc"],
    hdrs = ["lib/event_engine/thread_local.h"],
    deps = ["//:gpr_platform"],
)

grpc_cc_library(
    name = "event_engine_thread_count",
    srcs = [
        "lib/event_engine/thread_pool/thread_count.cc",
    ],
    hdrs = ["lib/event_engine/thread_pool/thread_count.h"],
    external_deps = [
        "absl/base:core_headers",
        "absl/time",
    ],
    deps = [
        "time",
        "useful",
        "//:gpr",
    ],
)

grpc_cc_library(
    name = "event_engine_thread_pool",
    srcs = [
        "lib/event_engine/thread_pool/thread_pool_factory.cc",
        "lib/event_engine/thread_pool/work_stealing_thread_pool.cc",
    ],
    hdrs = [
        "lib/event_engine/thread_pool/thread_pool.h",
        "lib/event_engine/thread_pool/work_stealing_thread_pool.h",
    ],
    external_deps = [
        "absl/base:core_headers",
        "absl/container:flat_hash_set",
        "absl/functional:any_invocable",
        "absl/time",
    ],
    deps = [
        "common_event_engine_closures",
        "event_engine_basic_work_queue",
        "event_engine_thread_count",
        "event_engine_thread_local",
        "event_engine_trace",
        "event_engine_work_queue",
        "forkable",
        "notification",
        "time",
        "useful",
        "//:backoff",
        "//:event_engine_base_hdrs",
        "//:gpr",
        "//:grpc_trace",
    ],
)

grpc_cc_library(
    name = "posix_event_engine_base_hdrs",
    srcs = [],
    hdrs = [
        "lib/event_engine/posix.h",
    ],
    external_deps = [
        "absl/functional:any_invocable",
        "absl/status",
        "absl/status:statusor",
    ],
    deps = [
        "//:event_engine_base_hdrs",
        "//:gpr",
    ],
)

grpc_cc_library(
    name = "posix_event_engine_timer_manager",
    srcs = ["lib/event_engine/posix_engine/timer_manager.cc"],
    hdrs = [
        "lib/event_engine/posix_engine/timer_manager.h",
    ],
    external_deps = [
        "absl/base:core_headers",
        "absl/time",
        "absl/types:optional",
    ],
    deps = [
        "event_engine_thread_pool",
        "forkable",
        "notification",
        "posix_event_engine_timer",
        "time",
        "//:event_engine_base_hdrs",
        "//:gpr",
        "//:grpc_trace",
    ],
)

grpc_cc_library(
    name = "posix_event_engine_event_poller",
    srcs = [],
    hdrs = [
        "lib/event_engine/posix_engine/event_poller.h",
    ],
    external_deps = [
        "absl/functional:any_invocable",
        "absl/status",
        "absl/strings",
    ],
    deps = [
        "event_engine_poller",
        "posix_event_engine_closure",
        "//:event_engine_base_hdrs",
        "//:gpr_platform",
    ],
)

grpc_cc_library(
    name = "posix_event_engine_closure",
    srcs = [],
    hdrs = [
        "lib/event_engine/posix_engine/posix_engine_closure.h",
    ],
    external_deps = [
        "absl/functional:any_invocable",
        "absl/status",
    ],
    deps = [
        "//:event_engine_base_hdrs",
        "//:gpr_platform",
    ],
)

grpc_cc_library(
    name = "posix_event_engine_lockfree_event",
    srcs = [
        "lib/event_engine/posix_engine/lockfree_event.cc",
    ],
    hdrs = [
        "lib/event_engine/posix_engine/lockfree_event.h",
    ],
    external_deps = ["absl/status"],
    deps = [
        "gpr_atm",
        "posix_event_engine_closure",
        "posix_event_engine_event_poller",
        "status_helper",
        "//:gpr",
    ],
)

grpc_cc_library(
    name = "posix_event_engine_wakeup_fd_posix",
    hdrs = [
        "lib/event_engine/posix_engine/wakeup_fd_posix.h",
    ],
    external_deps = ["absl/status"],
    deps = ["//:gpr_platform"],
)

grpc_cc_library(
    name = "posix_event_engine_wakeup_fd_posix_pipe",
    srcs = [
        "lib/event_engine/posix_engine/wakeup_fd_pipe.cc",
    ],
    hdrs = [
        "lib/event_engine/posix_engine/wakeup_fd_pipe.h",
    ],
    external_deps = [
        "absl/status",
        "absl/status:statusor",
        "absl/strings",
    ],
    deps = [
        "iomgr_port",
        "posix_event_engine_wakeup_fd_posix",
        "strerror",
        "//:gpr",
    ],
)

grpc_cc_library(
    name = "posix_event_engine_wakeup_fd_posix_eventfd",
    srcs = [
        "lib/event_engine/posix_engine/wakeup_fd_eventfd.cc",
    ],
    hdrs = [
        "lib/event_engine/posix_engine/wakeup_fd_eventfd.h",
    ],
    external_deps = [
        "absl/status",
        "absl/status:statusor",
        "absl/strings",
    ],
    deps = [
        "iomgr_port",
        "posix_event_engine_wakeup_fd_posix",
        "strerror",
        "//:gpr",
    ],
)

grpc_cc_library(
    name = "posix_event_engine_wakeup_fd_posix_default",
    srcs = [
        "lib/event_engine/posix_engine/wakeup_fd_posix_default.cc",
    ],
    hdrs = [
        "lib/event_engine/posix_engine/wakeup_fd_posix_default.h",
    ],
    external_deps = [
        "absl/status",
        "absl/status:statusor",
    ],
    deps = [
        "iomgr_port",
        "posix_event_engine_wakeup_fd_posix",
        "posix_event_engine_wakeup_fd_posix_eventfd",
        "posix_event_engine_wakeup_fd_posix_pipe",
        "//:gpr_platform",
    ],
)

grpc_cc_library(
    name = "posix_event_engine_poller_posix_epoll1",
    srcs = [
        "lib/event_engine/posix_engine/ev_epoll1_linux.cc",
    ],
    hdrs = [
        "lib/event_engine/posix_engine/ev_epoll1_linux.h",
    ],
    external_deps = [
        "absl/base:core_headers",
        "absl/container:inlined_vector",
        "absl/functional:function_ref",
        "absl/status",
        "absl/status:statusor",
        "absl/strings",
        "absl/strings:str_format",
    ],
    deps = [
        "event_engine_poller",
        "event_engine_time_util",
        "forkable",
        "iomgr_port",
        "posix_event_engine_closure",
        "posix_event_engine_event_poller",
        "posix_event_engine_internal_errqueue",
        "posix_event_engine_lockfree_event",
        "posix_event_engine_wakeup_fd_posix",
        "posix_event_engine_wakeup_fd_posix_default",
        "status_helper",
        "strerror",
        "//:event_engine_base_hdrs",
        "//:gpr",
        "//:grpc_public_hdrs",
    ],
)

grpc_cc_library(
    name = "posix_event_engine_poller_posix_poll",
    srcs = [
        "lib/event_engine/posix_engine/ev_poll_posix.cc",
    ],
    hdrs = [
        "lib/event_engine/posix_engine/ev_poll_posix.h",
    ],
    external_deps = [
        "absl/base:core_headers",
        "absl/container:inlined_vector",
        "absl/functional:any_invocable",
        "absl/functional:function_ref",
        "absl/status",
        "absl/status:statusor",
        "absl/strings",
        "absl/strings:str_format",
    ],
    deps = [
        "common_event_engine_closures",
        "event_engine_poller",
        "event_engine_time_util",
        "forkable",
        "iomgr_port",
        "posix_event_engine_closure",
        "posix_event_engine_event_poller",
        "posix_event_engine_wakeup_fd_posix",
        "posix_event_engine_wakeup_fd_posix_default",
        "status_helper",
        "strerror",
        "time",
        "//:event_engine_base_hdrs",
        "//:gpr",
        "//:grpc_public_hdrs",
    ],
)

grpc_cc_library(
    name = "posix_event_engine_poller_posix_default",
    srcs = [
        "lib/event_engine/posix_engine/event_poller_posix_default.cc",
    ],
    hdrs = [
        "lib/event_engine/posix_engine/event_poller_posix_default.h",
    ],
    external_deps = ["absl/strings"],
    deps = [
        "iomgr_port",
        "posix_event_engine_event_poller",
        "posix_event_engine_poller_posix_epoll1",
        "posix_event_engine_poller_posix_poll",
        "//:config_vars",
        "//:gpr",
    ],
)

grpc_cc_library(
    name = "posix_event_engine_internal_errqueue",
    srcs = [
        "lib/event_engine/posix_engine/internal_errqueue.cc",
    ],
    hdrs = [
        "lib/event_engine/posix_engine/internal_errqueue.h",
    ],
    deps = [
        "iomgr_port",
        "strerror",
        "//:gpr",
    ],
)

grpc_cc_library(
    name = "posix_event_engine_traced_buffer_list",
    srcs = [
        "lib/event_engine/posix_engine/traced_buffer_list.cc",
    ],
    hdrs = [
        "lib/event_engine/posix_engine/traced_buffer_list.h",
    ],
    external_deps = [
        "absl/functional:any_invocable",
        "absl/status",
        "absl/types:optional",
    ],
    deps = [
        "iomgr_port",
        "posix_event_engine_internal_errqueue",
        "//:gpr",
    ],
)

grpc_cc_library(
    name = "posix_event_engine_endpoint",
    srcs = [
        "lib/event_engine/posix_engine/posix_endpoint.cc",
    ],
    hdrs = [
        "lib/event_engine/posix_engine/posix_endpoint.h",
    ],
    external_deps = [
        "absl/base:core_headers",
        "absl/container:flat_hash_map",
        "absl/functional:any_invocable",
        "absl/hash",
        "absl/meta:type_traits",
        "absl/status",
        "absl/status:statusor",
        "absl/strings",
        "absl/types:optional",
    ],
    deps = [
        "event_engine_common",
        "event_engine_tcp_socket_utils",
        "experiments",
        "iomgr_port",
        "load_file",
        "memory_quota",
        "posix_event_engine_base_hdrs",
        "posix_event_engine_closure",
        "posix_event_engine_event_poller",
        "posix_event_engine_internal_errqueue",
        "posix_event_engine_tcp_socket_utils",
        "posix_event_engine_traced_buffer_list",
        "ref_counted",
        "resource_quota",
        "slice",
        "status_helper",
        "strerror",
        "time",
        "//:debug_location",
        "//:event_engine_base_hdrs",
        "//:exec_ctx",
        "//:gpr",
        "//:grpc_public_hdrs",
        "//:ref_counted_ptr",
    ],
)

grpc_cc_library(
    name = "event_engine_utils",
    srcs = ["lib/event_engine/utils.cc"],
    hdrs = ["lib/event_engine/utils.h"],
    external_deps = ["absl/strings"],
    deps = [
        "time",
        "//:event_engine_base_hdrs",
        "//:gpr_platform",
    ],
)

grpc_cc_library(
    name = "posix_event_engine_tcp_socket_utils",
    srcs = [
        "lib/event_engine/posix_engine/tcp_socket_utils.cc",
    ],
    hdrs = [
        "lib/event_engine/posix_engine/tcp_socket_utils.h",
    ],
    external_deps = [
        "absl/cleanup",
        "absl/status",
        "absl/status:statusor",
        "absl/strings",
        "absl/types:optional",
    ],
    deps = [
        "event_engine_tcp_socket_utils",
        "iomgr_port",
        "resource_quota",
        "socket_mutator",
        "status_helper",
        "strerror",
        "time",
        "useful",
        "//:channel_arg_names",
        "//:event_engine_base_hdrs",
        "//:gpr",
        "//:ref_counted_ptr",
    ],
)

grpc_cc_library(
    name = "posix_event_engine_listener_utils",
    srcs = [
        "lib/event_engine/posix_engine/posix_engine_listener_utils.cc",
    ],
    hdrs = [
        "lib/event_engine/posix_engine/posix_engine_listener_utils.h",
    ],
    external_deps = [
        "absl/cleanup",
        "absl/status",
        "absl/status:statusor",
        "absl/strings",
    ],
    deps = [
        "event_engine_tcp_socket_utils",
        "iomgr_port",
        "posix_event_engine_tcp_socket_utils",
        "socket_mutator",
        "status_helper",
        "//:event_engine_base_hdrs",
        "//:gpr",
    ],
)

grpc_cc_library(
    name = "posix_event_engine_listener",
    srcs = [
        "lib/event_engine/posix_engine/posix_engine_listener.cc",
    ],
    hdrs = [
        "lib/event_engine/posix_engine/posix_engine_listener.h",
    ],
    external_deps = [
        "absl/base:core_headers",
        "absl/functional:any_invocable",
        "absl/status",
        "absl/status:statusor",
        "absl/strings",
        "absl/types:optional",
    ],
    deps = [
        "event_engine_tcp_socket_utils",
        "iomgr_port",
        "posix_event_engine_base_hdrs",
        "posix_event_engine_closure",
        "posix_event_engine_endpoint",
        "posix_event_engine_event_poller",
        "posix_event_engine_listener_utils",
        "posix_event_engine_tcp_socket_utils",
        "socket_mutator",
        "status_helper",
        "time",
        "//:event_engine_base_hdrs",
        "//:exec_ctx",
        "//:gpr",
    ],
)

grpc_cc_library(
    name = "posix_event_engine",
    srcs = ["lib/event_engine/posix_engine/posix_engine.cc"],
    hdrs = ["lib/event_engine/posix_engine/posix_engine.h"],
    external_deps = [
        "absl/base:core_headers",
        "absl/cleanup",
        "absl/container:flat_hash_map",
        "absl/functional:any_invocable",
        "absl/hash",
        "absl/meta:type_traits",
        "absl/status",
        "absl/status:statusor",
        "absl/strings",
    ],
    deps = [
        "ares_resolver",
        "event_engine_common",
        "event_engine_poller",
        "event_engine_tcp_socket_utils",
        "event_engine_thread_pool",
        "event_engine_trace",
        "event_engine_utils",
        "init_internally",
        "iomgr_port",
        "posix_event_engine_base_hdrs",
        "posix_event_engine_closure",
        "posix_event_engine_endpoint",
        "posix_event_engine_event_poller",
        "posix_event_engine_listener",
        "posix_event_engine_poller_posix_default",
        "posix_event_engine_tcp_socket_utils",
        "posix_event_engine_timer",
        "posix_event_engine_timer_manager",
        "useful",
        "//:event_engine_base_hdrs",
        "//:gpr",
        "//:grpc_trace",
        "//:orphanable",
    ],
)

grpc_cc_library(
    name = "windows_event_engine",
    srcs = ["lib/event_engine/windows/windows_engine.cc"],
    hdrs = ["lib/event_engine/windows/windows_engine.h"],
    external_deps = [
        "absl/status",
        "absl/status:statusor",
        "absl/strings",
    ],
    deps = [
        "channel_args_endpoint_config",
        "common_event_engine_closures",
        "error",
        "event_engine_common",
        "event_engine_tcp_socket_utils",
        "event_engine_thread_pool",
        "event_engine_trace",
        "event_engine_utils",
        "init_internally",
        "posix_event_engine_timer_manager",
        "time",
        "windows_endpoint",
        "windows_event_engine_listener",
        "windows_iocp",
        "//:event_engine_base_hdrs",
        "//:gpr",
    ],
)

grpc_cc_library(
    name = "windows_iocp",
    srcs = [
        "lib/event_engine/windows/iocp.cc",
        "lib/event_engine/windows/win_socket.cc",
    ],
    hdrs = [
        "lib/event_engine/windows/iocp.h",
        "lib/event_engine/windows/win_socket.h",
    ],
    external_deps = [
        "absl/base:core_headers",
        "absl/functional:any_invocable",
        "absl/status",
        "absl/strings:str_format",
    ],
    deps = [
        "error",
        "event_engine_poller",
        "event_engine_tcp_socket_utils",
        "event_engine_thread_pool",
        "event_engine_time_util",
        "event_engine_trace",
        "//:debug_location",
        "//:event_engine_base_hdrs",
        "//:gpr",
        "//:gpr_platform",
    ],
)

grpc_cc_library(
    name = "windows_endpoint",
    srcs = [
        "lib/event_engine/windows/windows_endpoint.cc",
    ],
    hdrs = [
        "lib/event_engine/windows/windows_endpoint.h",
    ],
    external_deps = [
        "absl/cleanup",
        "absl/functional:any_invocable",
        "absl/status",
        "absl/strings:str_format",
    ],
    deps = [
        "error",
        "event_engine_tcp_socket_utils",
        "event_engine_thread_pool",
        "event_engine_trace",
        "status_helper",
        "windows_iocp",
        "//:debug_location",
        "//:event_engine_base_hdrs",
        "//:gpr",
        "//:gpr_platform",
    ],
)

grpc_cc_library(
    name = "windows_event_engine_listener",
    srcs = [
        "lib/event_engine/windows/windows_listener.cc",
    ],
    hdrs = [
        "lib/event_engine/windows/windows_listener.h",
    ],
    external_deps = [
        "absl/base:core_headers",
        "absl/status",
        "absl/status:statusor",
        "absl/strings:str_format",
    ],
    deps = [
        "common_event_engine_closures",
        "error",
        "event_engine_tcp_socket_utils",
        "event_engine_thread_pool",
        "event_engine_trace",
        "windows_endpoint",
        "windows_iocp",
        "//:event_engine_base_hdrs",
        "//:gpr",
        "//:gpr_platform",
    ],
)

grpc_cc_library(
    name = "cf_event_engine",
    srcs = [
        "lib/event_engine/cf_engine/cf_engine.cc",
        "lib/event_engine/cf_engine/cfstream_endpoint.cc",
        "lib/event_engine/cf_engine/dns_service_resolver.cc",
    ],
    hdrs = [
        "lib/event_engine/cf_engine/cf_engine.h",
        "lib/event_engine/cf_engine/cfstream_endpoint.h",
        "lib/event_engine/cf_engine/cftype_unique_ref.h",
        "lib/event_engine/cf_engine/dns_service_resolver.h",
    ],
    external_deps = [
        "absl/container:flat_hash_map",
        "absl/strings:str_format",
    ],
    deps = [
        "event_engine_common",
        "event_engine_tcp_socket_utils",
        "event_engine_thread_pool",
        "event_engine_trace",
        "event_engine_utils",
        "init_internally",
        "posix_event_engine_closure",
        "posix_event_engine_event_poller",
        "posix_event_engine_lockfree_event",
        "posix_event_engine_timer_manager",
        "ref_counted",
        "strerror",
        "//:event_engine_base_hdrs",
        "//:gpr",
        "//:parse_address",
        "//:ref_counted_ptr",
        "//:sockaddr_utils",
    ],
)

grpc_cc_library(
    name = "event_engine_tcp_socket_utils",
    srcs = [
        "lib/event_engine/tcp_socket_utils.cc",
    ],
    hdrs = [
        "lib/event_engine/tcp_socket_utils.h",
    ],
    external_deps = [
        "absl/status",
        "absl/status:statusor",
        "absl/strings",
        "absl/strings:str_format",
        "absl/types:optional",
    ],
    deps = [
        "iomgr_port",
        "resolved_address",
        "status_helper",
        "//:event_engine_base_hdrs",
        "//:gpr",
        "//:gpr_platform",
        "//:parse_address",
        "//:uri_parser",
    ],
)

grpc_cc_library(
    name = "event_engine_trace",
    srcs = [
        "lib/event_engine/trace.cc",
    ],
    hdrs = [
        "lib/event_engine/trace.h",
    ],
    deps = [
        "//:gpr",
        "//:gpr_platform",
        "//:grpc_trace",
    ],
)

grpc_cc_library(
    name = "event_engine_shim",
    srcs = [
        "lib/event_engine/shim.cc",
    ],
    hdrs = [
        "lib/event_engine/shim.h",
    ],
    deps = [
        "experiments",
        "iomgr_port",
        "//:gpr_platform",
    ],
)

# NOTE: this target gets replaced inside Google's build system to be one that
# integrates with other internal systems better. Please do not rename or fold
# this into other targets.
grpc_cc_library(
    name = "default_event_engine_factory",
    srcs = ["lib/event_engine/default_event_engine_factory.cc"],
    hdrs = ["lib/event_engine/default_event_engine_factory.h"],
    external_deps = ["absl/memory"],
    select_deps = [{
        "//:windows": ["windows_event_engine"],
        "//:windows_msvc": ["windows_event_engine"],
        "//:windows_other": ["windows_event_engine"],
        "//:mac": [
            "posix_event_engine",
            "cf_event_engine",
        ],
        "//:mac_x86_64": [
            "posix_event_engine",
            "cf_event_engine",
        ],
        "//:mac_arm64": [
            "posix_event_engine",
            "cf_event_engine",
        ],
        "//:ios": ["cf_event_engine"],
        "//:tvos": ["cf_event_engine"],
        "//:watchos": ["cf_event_engine"],
        "//conditions:default": ["posix_event_engine"],
    }],
    deps = [
        "//:event_engine_base_hdrs",
        "//:gpr_platform",
    ],
)

grpc_cc_library(
    name = "channel_args_endpoint_config",
    srcs = [
        "//src/core:lib/event_engine/channel_args_endpoint_config.cc",
    ],
    hdrs = [
        "//src/core:lib/event_engine/channel_args_endpoint_config.h",
    ],
    external_deps = [
        "absl/strings",
        "absl/types:optional",
    ],
    visibility = ["@grpc:alt_grpc_base_legacy"],
    deps = [
        "channel_args",
        "//:event_engine_base_hdrs",
        "//:gpr_platform",
    ],
)

grpc_cc_library(
    name = "thready_event_engine",
    srcs = ["lib/event_engine/thready_event_engine/thready_event_engine.cc"],
    hdrs = ["lib/event_engine/thready_event_engine/thready_event_engine.h"],
    external_deps = [
        "absl/functional:any_invocable",
        "absl/status",
        "absl/status:statusor",
        "absl/strings",
    ],
    deps = [
        "//:event_engine_base_hdrs",
        "//:gpr",
    ],
)

grpc_cc_library(
    name = "default_event_engine",
    srcs = [
        "lib/event_engine/default_event_engine.cc",
    ],
    hdrs = [
        "lib/event_engine/default_event_engine.h",
    ],
    external_deps = ["absl/functional:any_invocable"],
    visibility = [
        "@grpc:alt_grpc_base_legacy",
    ],
    deps = [
        "channel_args",
        "context",
        "default_event_engine_factory",
        "event_engine_trace",
        "no_destruct",
        "thready_event_engine",
        "//:config",
        "//:debug_location",
        "//:event_engine_base_hdrs",
        "//:gpr",
        "//:grpc_trace",
    ],
)

grpc_cc_library(
    name = "ares_resolver",
    srcs = [
        "lib/event_engine/ares_resolver.cc",
    ],
    hdrs = [
        "lib/event_engine/ares_resolver.h",
        "lib/event_engine/grpc_polled_fd.h",
        "lib/event_engine/nameser.h",
        "lib/event_engine/posix_engine/grpc_polled_fd_posix.h",
    ],
    external_deps = [
        "absl/base:core_headers",
        "absl/container:flat_hash_map",
        "absl/functional:any_invocable",
        "absl/hash",
        "absl/status",
        "absl/status:statusor",
        "absl/strings",
        "absl/strings:str_format",
        "absl/types:optional",
        "absl/types:variant",
        "cares",
    ],
    deps = [
        "error",
        "event_engine_time_util",
        "grpc_sockaddr",
        "iomgr_port",
        "posix_event_engine_closure",
        "posix_event_engine_event_poller",
        "posix_event_engine_tcp_socket_utils",
        "resolved_address",
        "//:debug_location",
        "//:event_engine_base_hdrs",
        "//:gpr",
        "//:grpc_trace",
        "//:orphanable",
        "//:parse_address",
        "//:ref_counted_ptr",
        "//:sockaddr_utils",
    ],
)

grpc_cc_library(
    name = "channel_args_preconditioning",
    srcs = [
        "lib/channel/channel_args_preconditioning.cc",
    ],
    hdrs = [
        "lib/channel/channel_args_preconditioning.h",
    ],
    deps = [
        "channel_args",
        "//:event_engine_base_hdrs",
        "//:gpr_platform",
    ],
)

grpc_cc_library(
    name = "pid_controller",
    srcs = [
        "lib/transport/pid_controller.cc",
    ],
    hdrs = [
        "lib/transport/pid_controller.h",
    ],
    deps = [
        "useful",
        "//:gpr_platform",
    ],
)

grpc_cc_library(
    name = "bdp_estimator",
    srcs = [
        "lib/transport/bdp_estimator.cc",
    ],
    hdrs = ["lib/transport/bdp_estimator.h"],
    external_deps = ["absl/strings"],
    deps = [
        "time",
        "//:gpr",
        "//:grpc_trace",
    ],
)

grpc_cc_library(
    name = "percent_encoding",
    srcs = [
        "lib/slice/percent_encoding.cc",
    ],
    hdrs = [
        "lib/slice/percent_encoding.h",
    ],
    deps = [
        "bitset",
        "slice",
        "//:gpr",
    ],
)

grpc_cc_library(
    name = "socket_mutator",
    srcs = [
        "lib/iomgr/socket_mutator.cc",
    ],
    hdrs = [
        "lib/iomgr/socket_mutator.h",
    ],
    visibility = ["@grpc:alt_grpc_base_legacy"],
    deps = [
        "channel_args",
        "useful",
        "//:event_engine_base_hdrs",
        "//:gpr",
    ],
)

grpc_cc_library(
    name = "pollset_set",
    srcs = [
        "lib/iomgr/pollset_set.cc",
    ],
    hdrs = [
        "lib/iomgr/pollset_set.h",
    ],
    deps = [
        "iomgr_fwd",
        "//:gpr",
    ],
)

grpc_cc_library(
    name = "histogram_view",
    srcs = [
        "lib/debug/histogram_view.cc",
    ],
    hdrs = [
        "lib/debug/histogram_view.h",
    ],
    deps = ["//:gpr"],
)

grpc_cc_library(
    name = "stats_data",
    srcs = [
        "lib/debug/stats_data.cc",
    ],
    hdrs = [
        "lib/debug/stats_data.h",
    ],
    external_deps = ["absl/strings"],
    deps = [
        "histogram_view",
        "per_cpu",
        "//:gpr_platform",
    ],
)

grpc_cc_library(
    name = "per_cpu",
    srcs = [
        "lib/gprpp/per_cpu.cc",
    ],
    hdrs = [
        "lib/gprpp/per_cpu.h",
    ],
    deps = [
        "useful",
        "//:gpr",
    ],
)

grpc_cc_library(
    name = "event_log",
    srcs = [
        "lib/debug/event_log.cc",
    ],
    hdrs = [
        "lib/debug/event_log.h",
    ],
    external_deps = [
        "absl/base:core_headers",
        "absl/strings",
        "absl/types:span",
    ],
    deps = [
        "per_cpu",
        "//:gpr",
    ],
)

grpc_cc_library(
    name = "load_file",
    srcs = [
        "lib/gprpp/load_file.cc",
    ],
    hdrs = [
        "lib/gprpp/load_file.h",
    ],
    external_deps = [
        "absl/cleanup",
        "absl/status",
        "absl/status:statusor",
        "absl/strings",
    ],
    language = "c++",
    deps = [
        "slice",
        "//:gpr",
    ],
)

grpc_cc_library(
    name = "http2_errors",
    hdrs = [
        "lib/transport/http2_errors.h",
    ],
)

grpc_cc_library(
    name = "channel_stack_type",
    srcs = [
        "lib/surface/channel_stack_type.cc",
    ],
    hdrs = [
        "lib/surface/channel_stack_type.h",
    ],
    language = "c++",
    deps = ["//:gpr_platform"],
)

grpc_cc_library(
    name = "channel_init",
    srcs = [
        "lib/surface/channel_init.cc",
    ],
    hdrs = [
        "lib/surface/channel_init.h",
    ],
    external_deps = ["absl/functional:any_invocable"],
    language = "c++",
    deps = [
        "channel_stack_type",
        "//:channel_stack_builder",
        "//:gpr_platform",
    ],
)

grpc_cc_library(
    name = "single_set_ptr",
    hdrs = [
        "lib/gprpp/single_set_ptr.h",
    ],
    language = "c++",
    deps = ["//:gpr"],
)

grpc_cc_library(
    name = "grpc_service_config",
    hdrs = [
        "lib/service_config/service_config.h",
        "lib/service_config/service_config_call_data.h",
    ],
    external_deps = ["absl/strings"],
    language = "c++",
    deps = [
        "arena",
        "chunked_vector",
        "ref_counted",
        "service_config_parser",
        "slice_refcount",
        "unique_type_name",
        "useful",
        "//:gpr_platform",
        "//:legacy_context",
        "//:ref_counted_ptr",
    ],
)

grpc_cc_library(
    name = "service_config_parser",
    srcs = [
        "lib/service_config/service_config_parser.cc",
    ],
    hdrs = [
        "lib/service_config/service_config_parser.h",
    ],
    external_deps = ["absl/strings"],
    language = "c++",
    deps = [
        "channel_args",
        "json",
        "validation_errors",
        "//:gpr",
    ],
)

grpc_cc_library(
    name = "notification",
    hdrs = [
        "lib/gprpp/notification.h",
    ],
    external_deps = ["absl/time"],
    deps = ["//:gpr"],
)

grpc_cc_library(
    name = "channel_args",
    srcs = [
        "lib/channel/channel_args.cc",
    ],
    hdrs = [
        "lib/channel/channel_args.h",
    ],
    external_deps = [
        "absl/meta:type_traits",
        "absl/strings",
        "absl/strings:str_format",
        "absl/types:optional",
    ],
    language = "c++",
    visibility = [
        "@grpc:alt_grpc_base_legacy",
    ],
    deps = [
        "avl",
        "channel_stack_type",
        "dual_ref_counted",
        "ref_counted",
        "ref_counted_string",
        "time",
        "useful",
        "//:channel_arg_names",
        "//:debug_location",
        "//:event_engine_base_hdrs",
        "//:gpr",
        "//:ref_counted_ptr",
    ],
)

grpc_cc_library(
    name = "resolved_address",
    hdrs = ["lib/iomgr/resolved_address.h"],
    language = "c++",
    deps = [
        "iomgr_port",
        "//:gpr_platform",
    ],
)

grpc_cc_library(
    name = "lb_policy",
    srcs = ["lib/load_balancing/lb_policy.cc"],
    hdrs = ["lib/load_balancing/lb_policy.h"],
    external_deps = [
        "absl/base:core_headers",
        "absl/status",
        "absl/status:statusor",
        "absl/strings",
        "absl/types:optional",
        "absl/types:variant",
    ],
    deps = [
        "channel_args",
        "closure",
        "dual_ref_counted",
        "error",
        "grpc_backend_metric_data",
        "iomgr_fwd",
        "pollset_set",
        "ref_counted",
        "resolved_address",
        "subchannel_interface",
        "//:debug_location",
        "//:endpoint_addresses",
        "//:event_engine_base_hdrs",
        "//:exec_ctx",
        "//:gpr",
        "//:gpr_platform",
        "//:grpc_trace",
        "//:orphanable",
        "//:ref_counted_ptr",
        "//:work_serializer",
    ],
)

grpc_cc_library(
    name = "lb_policy_factory",
    hdrs = ["lib/load_balancing/lb_policy_factory.h"],
    external_deps = [
        "absl/status:statusor",
        "absl/strings",
    ],
    deps = [
        "json",
        "lb_policy",
        "//:gpr_platform",
        "//:orphanable",
        "//:ref_counted_ptr",
    ],
)

grpc_cc_library(
    name = "lb_policy_registry",
    srcs = ["lib/load_balancing/lb_policy_registry.cc"],
    hdrs = ["lib/load_balancing/lb_policy_registry.h"],
    external_deps = [
        "absl/status",
        "absl/status:statusor",
        "absl/strings",
        "absl/strings:str_format",
    ],
    deps = [
        "json",
        "lb_policy",
        "lb_policy_factory",
        "//:gpr",
        "//:orphanable",
        "//:ref_counted_ptr",
    ],
)

grpc_cc_library(
    name = "subchannel_interface",
    hdrs = ["lib/load_balancing/subchannel_interface.h"],
    external_deps = ["absl/status"],
    deps = [
        "dual_ref_counted",
        "iomgr_fwd",
        "//:event_engine_base_hdrs",
        "//:gpr_platform",
        "//:ref_counted_ptr",
    ],
)

grpc_cc_library(
    name = "delegating_helper",
    hdrs = ["lib/load_balancing/delegating_helper.h"],
    external_deps = [
        "absl/status",
        "absl/strings",
    ],
    deps = [
        "channel_args",
        "lb_policy",
        "resolved_address",
        "subchannel_interface",
        "//:debug_location",
        "//:event_engine_base_hdrs",
        "//:gpr_platform",
        "//:grpc_security_base",
        "//:ref_counted_ptr",
    ],
)

grpc_cc_library(
    name = "proxy_mapper",
    hdrs = ["lib/handshaker/proxy_mapper.h"],
    external_deps = [
        "absl/strings",
        "absl/types:optional",
    ],
    deps = [
        "channel_args",
        "resolved_address",
        "//:gpr_platform",
    ],
)

grpc_cc_library(
    name = "proxy_mapper_registry",
    srcs = ["lib/handshaker/proxy_mapper_registry.cc"],
    hdrs = ["lib/handshaker/proxy_mapper_registry.h"],
    external_deps = [
        "absl/strings",
        "absl/types:optional",
    ],
    deps = [
        "channel_args",
        "proxy_mapper",
        "resolved_address",
        "//:gpr_platform",
    ],
)

grpc_cc_library(
    name = "grpc_server_config_selector",
    hdrs = [
        "ext/filters/server_config_selector/server_config_selector.h",
    ],
    external_deps = [
        "absl/status:statusor",
        "absl/strings",
    ],
    language = "c++",
    deps = [
        "dual_ref_counted",
        "grpc_service_config",
        "ref_counted",
        "service_config_parser",
        "useful",
        "//:gpr_platform",
        "//:grpc_base",
        "//:ref_counted_ptr",
    ],
)

grpc_cc_library(
    name = "grpc_server_config_selector_filter",
    srcs = [
        "ext/filters/server_config_selector/server_config_selector_filter.cc",
    ],
    hdrs = [
        "ext/filters/server_config_selector/server_config_selector_filter.h",
    ],
    external_deps = [
        "absl/base:core_headers",
        "absl/status",
        "absl/status:statusor",
        "absl/types:optional",
    ],
    language = "c++",
    deps = [
        "arena",
        "arena_promise",
        "channel_args",
        "channel_fwd",
        "context",
        "grpc_server_config_selector",
        "grpc_service_config",
        "status_helper",
        "//:gpr",
        "//:grpc_base",
        "//:legacy_context",
        "//:promise",
        "//:ref_counted_ptr",
    ],
)

grpc_cc_library(
    name = "sorted_pack",
    hdrs = [
        "lib/gprpp/sorted_pack.h",
    ],
    language = "c++",
    deps = [
        "type_list",
        "//:gpr_platform",
    ],
)

grpc_cc_library(
    name = "type_list",
    hdrs = [
        "lib/gprpp/type_list.h",
    ],
    language = "c++",
)

grpc_cc_library(
    name = "if_list",
    hdrs = [
        "lib/gprpp/if_list.h",
    ],
    language = "c++",
    deps = ["//:gpr_platform"],
)

grpc_cc_library(
    name = "certificate_provider_factory",
    hdrs = [
        "lib/security/certificate_provider/certificate_provider_factory.h",
    ],
    external_deps = ["absl/strings"],
    deps = [
        "json",
        "json_args",
        "ref_counted",
        "validation_errors",
        "//:alts_util",
        "//:gpr",
        "//:ref_counted_ptr",
    ],
)

grpc_cc_library(
    name = "certificate_provider_registry",
    srcs = [
        "lib/security/certificate_provider/certificate_provider_registry.cc",
    ],
    hdrs = [
        "lib/security/certificate_provider/certificate_provider_registry.h",
    ],
    external_deps = ["absl/strings"],
    deps = [
        "certificate_provider_factory",
        "//:gpr",
    ],
)

grpc_cc_library(
    name = "grpc_audit_logging",
    srcs = [
        "lib/security/authorization/audit_logging.cc",
        "lib/security/authorization/stdout_logger.cc",
    ],
    hdrs = [
        "lib/security/authorization/audit_logging.h",
        "lib/security/authorization/stdout_logger.h",
    ],
    external_deps = [
        "absl/base:core_headers",
        "absl/status",
        "absl/status:statusor",
        "absl/strings",
        "absl/strings:str_format",
        "absl/time",
    ],
    deps = [
        "//:gpr",
        "//:grpc_base",
    ],
)

grpc_cc_library(
    name = "grpc_authorization_base",
    srcs = [
        "lib/security/authorization/authorization_policy_provider_vtable.cc",
        "lib/security/authorization/evaluate_args.cc",
        "lib/security/authorization/grpc_server_authz_filter.cc",
    ],
    hdrs = [
        "lib/security/authorization/authorization_engine.h",
        "lib/security/authorization/authorization_policy_provider.h",
        "lib/security/authorization/evaluate_args.h",
        "lib/security/authorization/grpc_server_authz_filter.h",
    ],
    external_deps = [
        "absl/status",
        "absl/status:statusor",
        "absl/strings",
        "absl/types:optional",
    ],
    language = "c++",
    deps = [
        "arena_promise",
        "channel_args",
        "channel_fwd",
        "dual_ref_counted",
        "ref_counted",
        "resolved_address",
        "slice",
        "useful",
        "//:channel_arg_names",
        "//:gpr",
        "//:grpc_base",
        "//:grpc_credentials_util",
        "//:grpc_security_base",
        "//:grpc_trace",
        "//:parse_address",
        "//:promise",
        "//:ref_counted_ptr",
        "//:uri_parser",
    ],
)

grpc_cc_library(
    name = "grpc_fake_credentials",
    srcs = [
        "lib/security/credentials/fake/fake_credentials.cc",
        "lib/security/security_connector/fake/fake_security_connector.cc",
    ],
    hdrs = [
        "ext/filters/client_channel/lb_policy/grpclb/grpclb.h",
        "lib/security/credentials/fake/fake_credentials.h",
        "lib/security/security_connector/fake/fake_security_connector.h",
    ],
    external_deps = [
        "absl/status",
        "absl/status:statusor",
        "absl/strings",
        "absl/strings:str_format",
        "absl/types:optional",
    ],
    language = "c++",
    deps = [
        "arena_promise",
        "channel_args",
        "closure",
        "error",
        "iomgr_fwd",
        "slice",
        "unique_type_name",
        "useful",
        "//:channel_arg_names",
        "//:debug_location",
        "//:exec_ctx",
        "//:gpr",
        "//:grpc_base",
        "//:grpc_security_base",
        "//:handshaker",
        "//:promise",
        "//:ref_counted_ptr",
        "//:tsi_base",
        "//:tsi_fake_credentials",
    ],
)

grpc_cc_library(
    name = "grpc_insecure_credentials",
    srcs = [
        "lib/security/credentials/insecure/insecure_credentials.cc",
        "lib/security/security_connector/insecure/insecure_security_connector.cc",
    ],
    hdrs = [
        "lib/security/credentials/insecure/insecure_credentials.h",
        "lib/security/security_connector/insecure/insecure_security_connector.h",
    ],
    external_deps = [
        "absl/status",
        "absl/strings",
    ],
    language = "c++",
    deps = [
        "arena_promise",
        "channel_args",
        "closure",
        "error",
        "iomgr_fwd",
        "tsi_local_credentials",
        "unique_type_name",
        "//:debug_location",
        "//:exec_ctx",
        "//:gpr",
        "//:grpc_base",
        "//:grpc_security_base",
        "//:handshaker",
        "//:promise",
        "//:ref_counted_ptr",
        "//:tsi_base",
    ],
)

grpc_cc_library(
    name = "tsi_local_credentials",
    srcs = [
        "tsi/local_transport_security.cc",
    ],
    hdrs = [
        "tsi/local_transport_security.h",
    ],
    language = "c++",
    deps = [
        "//:event_engine_base_hdrs",
        "//:exec_ctx",
        "//:gpr",
        "//:tsi_base",
    ],
)

grpc_cc_library(
    name = "grpc_local_credentials",
    srcs = [
        "lib/security/credentials/local/local_credentials.cc",
        "lib/security/security_connector/local/local_security_connector.cc",
    ],
    hdrs = [
        "lib/security/credentials/local/local_credentials.h",
        "lib/security/security_connector/local/local_security_connector.h",
    ],
    external_deps = [
        "absl/status",
        "absl/status:statusor",
        "absl/strings",
        "absl/types:optional",
    ],
    language = "c++",
    deps = [
        "arena_promise",
        "channel_args",
        "closure",
        "error",
        "grpc_sockaddr",
        "iomgr_fwd",
        "resolved_address",
        "tsi_local_credentials",
        "unique_type_name",
        "useful",
        "//:debug_location",
        "//:exec_ctx",
        "//:gpr",
        "//:grpc_base",
        "//:grpc_client_channel",
        "//:grpc_security_base",
        "//:handshaker",
        "//:parse_address",
        "//:promise",
        "//:ref_counted_ptr",
        "//:sockaddr_utils",
        "//:tsi_base",
        "//:uri_parser",
    ],
)

grpc_cc_library(
    name = "grpc_ssl_credentials",
    srcs = [
        "lib/security/credentials/ssl/ssl_credentials.cc",
        "lib/security/security_connector/ssl/ssl_security_connector.cc",
    ],
    hdrs = [
        "lib/security/credentials/ssl/ssl_credentials.h",
        "lib/security/security_connector/ssl/ssl_security_connector.h",
    ],
    external_deps = [
        "absl/status",
        "absl/strings",
        "absl/strings:str_format",
        "absl/types:optional",
    ],
    language = "c++",
    deps = [
        "arena_promise",
        "channel_args",
        "closure",
        "error",
        "iomgr_fwd",
        "unique_type_name",
        "useful",
        "//:channel_arg_names",
        "//:debug_location",
        "//:exec_ctx",
        "//:gpr",
        "//:grpc_base",
        "//:grpc_security_base",
        "//:grpc_trace",
        "//:handshaker",
        "//:promise",
        "//:ref_counted_ptr",
        "//:tsi_base",
        "//:tsi_ssl_credentials",
        "//:tsi_ssl_session_cache",
    ],
)

grpc_cc_library(
    name = "grpc_google_default_credentials",
    srcs = [
        "lib/security/credentials/google_default/credentials_generic.cc",
        "lib/security/credentials/google_default/google_default_credentials.cc",
    ],
    hdrs = [
        "ext/filters/client_channel/lb_policy/grpclb/grpclb.h",
        "lib/security/credentials/google_default/google_default_credentials.h",
    ],
    external_deps = [
        "absl/status:statusor",
        "absl/strings",
        "absl/types:optional",
    ],
    language = "c++",
    tags = ["nofixdeps"],
    deps = [
        "channel_args",
        "closure",
        "env",
        "error",
        "grpc_external_account_credentials",
        "grpc_lb_xds_channel_args",
        "grpc_oauth2_credentials",
        "grpc_ssl_credentials",
        "iomgr_fwd",
        "json",
        "json_reader",
        "slice",
        "slice_refcount",
        "status_helper",
        "time",
        "unique_type_name",
        "useful",
        "//:alts_util",
        "//:channel_arg_names",
        "//:exec_ctx",
        "//:gpr",
        "//:grpc_alts_credentials",
        "//:grpc_base",
        "//:grpc_jwt_credentials",
        "//:grpc_public_hdrs",
        "//:grpc_security_base",
        "//:grpc_trace",
        "//:httpcli",
        "//:orphanable",
        "//:ref_counted_ptr",
        "//:uri_parser",
    ],
)

grpc_cc_library(
    name = "strerror",
    srcs = [
        "lib/gprpp/strerror.cc",
    ],
    hdrs = [
        "lib/gprpp/strerror.h",
    ],
    external_deps = ["absl/strings:str_format"],
    deps = ["//:gpr_platform"],
)

grpc_cc_library(
    name = "grpc_tls_credentials",
    srcs = [
        "lib/security/credentials/tls/grpc_tls_certificate_distributor.cc",
        "lib/security/credentials/tls/grpc_tls_certificate_match.cc",
        "lib/security/credentials/tls/grpc_tls_certificate_provider.cc",
        "lib/security/credentials/tls/grpc_tls_certificate_verifier.cc",
        "lib/security/credentials/tls/grpc_tls_credentials_options.cc",
        "lib/security/credentials/tls/tls_credentials.cc",
        "lib/security/security_connector/tls/tls_security_connector.cc",
    ],
    hdrs = [
        "lib/security/credentials/tls/grpc_tls_certificate_distributor.h",
        "lib/security/credentials/tls/grpc_tls_certificate_provider.h",
        "lib/security/credentials/tls/grpc_tls_certificate_verifier.h",
        "lib/security/credentials/tls/grpc_tls_credentials_options.h",
        "lib/security/credentials/tls/tls_credentials.h",
        "lib/security/security_connector/tls/tls_security_connector.h",
    ],
    external_deps = [
        "absl/base:core_headers",
        "absl/container:inlined_vector",
        "absl/functional:bind_front",
        "absl/status",
        "absl/status:statusor",
        "absl/strings",
        "absl/types:optional",
        "libcrypto",
        "libssl",
    ],
    language = "c++",
    deps = [
        "arena_promise",
        "channel_args",
        "closure",
        "error",
        "iomgr_fwd",
        "ref_counted",
        "slice",
        "slice_refcount",
        "status_helper",
        "unique_type_name",
        "useful",
        "//:channel_arg_names",
        "//:debug_location",
        "//:exec_ctx",
        "//:gpr",
        "//:grpc_base",
        "//:grpc_credentials_util",
        "//:grpc_public_hdrs",
        "//:grpc_security_base",
        "//:grpc_trace",
        "//:handshaker",
        "//:promise",
        "//:ref_counted_ptr",
        "//:tsi_base",
        "//:tsi_ssl_credentials",
        "//:tsi_ssl_session_cache",
    ],
)

grpc_cc_library(
    name = "grpc_iam_credentials",
    srcs = [
        "lib/security/credentials/iam/iam_credentials.cc",
    ],
    hdrs = [
        "lib/security/credentials/iam/iam_credentials.h",
    ],
    external_deps = [
        "absl/status:statusor",
        "absl/strings",
        "absl/strings:str_format",
        "absl/types:optional",
    ],
    language = "c++",
    deps = [
        "arena_promise",
        "slice",
        "unique_type_name",
        "useful",
        "//:exec_ctx",
        "//:gpr",
        "//:grpc_base",
        "//:grpc_security_base",
        "//:grpc_trace",
        "//:promise",
        "//:ref_counted_ptr",
    ],
)

grpc_cc_library(
    name = "grpc_oauth2_credentials",
    srcs = [
        "lib/security/credentials/oauth2/oauth2_credentials.cc",
    ],
    hdrs = [
        "lib/security/credentials/oauth2/oauth2_credentials.h",
    ],
    external_deps = [
        "absl/status",
        "absl/status:statusor",
        "absl/strings",
        "absl/strings:str_format",
        "absl/types:optional",
    ],
    language = "c++",
    deps = [
        "activity",
        "arena_promise",
        "closure",
        "context",
        "error",
        "httpcli_ssl_credentials",
        "json",
        "json_reader",
        "poll",
        "pollset_set",
        "ref_counted",
        "slice",
        "slice_refcount",
        "status_helper",
        "time",
        "unique_type_name",
        "useful",
        "//:gpr",
        "//:grpc_base",
        "//:grpc_credentials_util",
        "//:grpc_security_base",
        "//:grpc_trace",
        "//:httpcli",
        "//:orphanable",
        "//:promise",
        "//:ref_counted_ptr",
        "//:uri_parser",
    ],
)

grpc_cc_library(
    name = "grpc_external_account_credentials",
    srcs = [
        "lib/security/credentials/external/aws_external_account_credentials.cc",
        "lib/security/credentials/external/aws_request_signer.cc",
        "lib/security/credentials/external/external_account_credentials.cc",
        "lib/security/credentials/external/file_external_account_credentials.cc",
        "lib/security/credentials/external/url_external_account_credentials.cc",
    ],
    hdrs = [
        "lib/security/credentials/external/aws_external_account_credentials.h",
        "lib/security/credentials/external/aws_request_signer.h",
        "lib/security/credentials/external/external_account_credentials.h",
        "lib/security/credentials/external/file_external_account_credentials.h",
        "lib/security/credentials/external/url_external_account_credentials.h",
    ],
    external_deps = [
        "absl/status",
        "absl/status:statusor",
        "absl/strings",
        "absl/strings:str_format",
        "absl/time",
        "absl/types:optional",
        "libcrypto",
    ],
    language = "c++",
    deps = [
        "closure",
        "env",
        "error",
        "grpc_oauth2_credentials",
        "httpcli_ssl_credentials",
        "json",
        "json_reader",
        "json_writer",
        "slice",
        "slice_refcount",
        "status_helper",
        "time",
        "//:gpr",
        "//:grpc_base",
        "//:grpc_credentials_util",
        "//:grpc_security_base",
        "//:httpcli",
        "//:orphanable",
        "//:ref_counted_ptr",
        "//:uri_parser",
    ],
)

grpc_cc_library(
    name = "httpcli_ssl_credentials",
    srcs = [
        "lib/http/httpcli_security_connector.cc",
    ],
    hdrs = [
        "lib/http/httpcli_ssl_credentials.h",
    ],
    external_deps = [
        "absl/status",
        "absl/strings",
        "absl/types:optional",
    ],
    language = "c++",
    deps = [
        "arena_promise",
        "channel_args",
        "closure",
        "error",
        "iomgr_fwd",
        "unique_type_name",
        "//:channel_arg_names",
        "//:debug_location",
        "//:exec_ctx",
        "//:gpr",
        "//:grpc_base",
        "//:grpc_security_base",
        "//:handshaker",
        "//:promise",
        "//:ref_counted_ptr",
        "//:tsi_base",
        "//:tsi_ssl_credentials",
    ],
)

grpc_cc_library(
    name = "tsi_ssl_types",
    hdrs = [
        "tsi/ssl_types.h",
    ],
    external_deps = ["libssl"],
    language = "c++",
    deps = ["//:gpr_platform"],
)

# This target depends on RE2 and should not be linked into grpc by default for binary-size reasons.
grpc_cc_library(
    name = "grpc_matchers",
    srcs = [
        "lib/matchers/matchers.cc",
    ],
    hdrs = [
        "lib/matchers/matchers.h",
    ],
    external_deps = [
        "absl/status",
        "absl/status:statusor",
        "absl/strings",
        "absl/strings:str_format",
        "absl/types:optional",
        "re2",
    ],
    language = "c++",
    deps = ["//:gpr"],
)

# This target pulls in a dependency on RE2 and should not be linked into grpc by default for binary-size reasons.
grpc_cc_library(
    name = "grpc_rbac_engine",
    srcs = [
        "lib/security/authorization/grpc_authorization_engine.cc",
        "lib/security/authorization/matchers.cc",
        "lib/security/authorization/rbac_policy.cc",
    ],
    hdrs = [
        "lib/security/authorization/grpc_authorization_engine.h",
        "lib/security/authorization/matchers.h",
        "lib/security/authorization/rbac_policy.h",
    ],
    external_deps = [
        "absl/status",
        "absl/status:statusor",
        "absl/strings",
        "absl/strings:str_format",
        "absl/types:optional",
    ],
    language = "c++",
    deps = [
        "grpc_audit_logging",
        "grpc_authorization_base",
        "grpc_matchers",
        "resolved_address",
        "//:gpr",
        "//:grpc_base",
        "//:parse_address",
        "//:sockaddr_utils",
    ],
)

grpc_cc_library(
    name = "json",
    hdrs = [
        "lib/json/json.h",
    ],
    deps = ["//:gpr"],
)

grpc_cc_library(
    name = "json_reader",
    srcs = [
        "lib/json/json_reader.cc",
    ],
    hdrs = [
        "lib/json/json_reader.h",
    ],
    external_deps = [
        "absl/base:core_headers",
        "absl/status",
        "absl/status:statusor",
        "absl/strings",
        "absl/strings:str_format",
        "absl/types:variant",
    ],
    visibility = ["@grpc:json_reader_legacy"],
    deps = [
        "json",
        "match",
        "//:gpr",
    ],
)

grpc_cc_library(
    name = "json_writer",
    srcs = [
        "lib/json/json_writer.cc",
    ],
    hdrs = [
        "lib/json/json_writer.h",
    ],
    external_deps = ["absl/strings"],
    deps = [
        "json",
        "//:gpr",
    ],
)

grpc_cc_library(
    name = "json_util",
    srcs = ["lib/json/json_util.cc"],
    hdrs = ["lib/json/json_util.h"],
    external_deps = ["absl/strings"],
    deps = [
        "error",
        "json",
        "json_args",
        "json_object_loader",
        "no_destruct",
        "time",
        "validation_errors",
        "//:gpr",
    ],
)

grpc_cc_library(
    name = "json_args",
    hdrs = ["lib/json/json_args.h"],
    external_deps = ["absl/strings"],
    deps = ["//:gpr"],
)

grpc_cc_library(
    name = "json_object_loader",
    srcs = ["lib/json/json_object_loader.cc"],
    hdrs = ["lib/json/json_object_loader.h"],
    external_deps = [
        "absl/meta:type_traits",
        "absl/status",
        "absl/status:statusor",
        "absl/strings",
        "absl/types:optional",
    ],
    deps = [
        "json",
        "json_args",
        "no_destruct",
        "time",
        "validation_errors",
        "//:gpr",
        "//:ref_counted_ptr",
    ],
)

grpc_cc_library(
    name = "json_channel_args",
    hdrs = ["lib/json/json_channel_args.h"],
    external_deps = [
        "absl/strings",
        "absl/types:optional",
    ],
    deps = [
        "channel_args",
        "json_args",
        "//:gpr",
    ],
)

grpc_cc_library(
    name = "idle_filter_state",
    srcs = [
        "ext/filters/channel_idle/idle_filter_state.cc",
    ],
    hdrs = [
        "ext/filters/channel_idle/idle_filter_state.h",
    ],
    language = "c++",
    deps = ["//:gpr_platform"],
)

grpc_cc_library(
    name = "grpc_channel_idle_filter",
    srcs = [
        "ext/filters/channel_idle/channel_idle_filter.cc",
    ],
    hdrs = [
        "ext/filters/channel_idle/channel_idle_filter.h",
    ],
    external_deps = [
        "absl/base:core_headers",
        "absl/random",
        "absl/status",
        "absl/status:statusor",
        "absl/types:optional",
    ],
    deps = [
        "activity",
        "arena_promise",
        "channel_args",
        "channel_fwd",
        "channel_init",
        "channel_stack_type",
        "closure",
        "error",
        "exec_ctx_wakeup_scheduler",
        "experiments",
        "http2_errors",
        "idle_filter_state",
        "loop",
        "no_destruct",
        "per_cpu",
        "poll",
        "single_set_ptr",
        "sleep",
        "status_helper",
        "time",
        "try_seq",
        "//:channel_arg_names",
        "//:channel_stack_builder",
        "//:config",
        "//:debug_location",
        "//:exec_ctx",
        "//:gpr",
        "//:grpc_base",
        "//:grpc_trace",
        "//:orphanable",
        "//:promise",
        "//:ref_counted_ptr",
    ],
)

grpc_cc_library(
    name = "grpc_deadline_filter",
    srcs = [
        "ext/filters/deadline/deadline_filter.cc",
    ],
    hdrs = [
        "ext/filters/deadline/deadline_filter.h",
    ],
    external_deps = [
        "absl/status",
        "absl/types:optional",
    ],
    language = "c++",
    deps = [
        "arena",
        "arena_promise",
        "channel_args",
        "channel_fwd",
        "channel_init",
        "channel_stack_type",
        "closure",
        "context",
        "error",
        "status_helper",
        "time",
        "//:channel_arg_names",
        "//:channel_stack_builder",
        "//:config",
        "//:debug_location",
        "//:exec_ctx",
        "//:gpr",
        "//:grpc_base",
        "//:grpc_public_hdrs",
        "//:iomgr_timer",
    ],
)

grpc_cc_library(
    name = "grpc_client_authority_filter",
    srcs = [
        "ext/filters/http/client_authority_filter.cc",
    ],
    hdrs = [
        "ext/filters/http/client_authority_filter.h",
    ],
    external_deps = [
        "absl/status",
        "absl/status:statusor",
        "absl/strings",
        "absl/types:optional",
    ],
    language = "c++",
    deps = [
        "arena_promise",
        "channel_args",
        "channel_fwd",
        "channel_stack_type",
        "slice",
        "//:channel_arg_names",
        "//:channel_stack_builder",
        "//:config",
        "//:gpr_platform",
        "//:grpc_base",
    ],
)

grpc_cc_library(
    name = "grpc_message_size_filter",
    srcs = [
        "ext/filters/message_size/message_size_filter.cc",
    ],
    hdrs = [
        "ext/filters/message_size/message_size_filter.h",
    ],
    external_deps = [
        "absl/status:statusor",
        "absl/strings",
        "absl/strings:str_format",
        "absl/types:optional",
    ],
    language = "c++",
    deps = [
        "activity",
        "arena",
        "arena_promise",
        "channel_args",
        "channel_fwd",
        "channel_init",
        "channel_stack_type",
        "context",
        "grpc_service_config",
        "json",
        "json_args",
        "json_object_loader",
        "latch",
        "poll",
        "race",
        "service_config_parser",
        "slice",
        "slice_buffer",
        "validation_errors",
        "//:channel_arg_names",
        "//:channel_stack_builder",
        "//:config",
        "//:gpr",
        "//:grpc_base",
        "//:grpc_public_hdrs",
        "//:grpc_trace",
        "//:legacy_context",
    ],
)

grpc_cc_library(
    name = "grpc_fault_injection_filter",
    srcs = [
        "ext/filters/fault_injection/fault_injection_filter.cc",
        "ext/filters/fault_injection/fault_injection_service_config_parser.cc",
    ],
    hdrs = [
        "ext/filters/fault_injection/fault_injection_filter.h",
        "ext/filters/fault_injection/fault_injection_service_config_parser.h",
    ],
    external_deps = [
        "absl/base:core_headers",
        "absl/random",
        "absl/status",
        "absl/status:statusor",
        "absl/strings",
        "absl/types:optional",
    ],
    language = "c++",
    deps = [
        "arena_promise",
        "channel_args",
        "channel_fwd",
        "context",
        "grpc_service_config",
        "json",
        "json_args",
        "json_object_loader",
        "service_config_parser",
        "sleep",
        "time",
        "try_seq",
        "validation_errors",
        "//:config",
        "//:gpr",
        "//:grpc_base",
        "//:grpc_public_hdrs",
        "//:grpc_trace",
        "//:legacy_context",
    ],
)

grpc_cc_library(
    name = "grpc_rbac_filter",
    srcs = [
        "ext/filters/rbac/rbac_filter.cc",
        "ext/filters/rbac/rbac_service_config_parser.cc",
    ],
    hdrs = [
        "ext/filters/rbac/rbac_filter.h",
        "ext/filters/rbac/rbac_service_config_parser.h",
    ],
    external_deps = [
        "absl/status",
        "absl/status:statusor",
        "absl/strings",
        "absl/types:optional",
    ],
    language = "c++",
    deps = [
        "arena_promise",
        "channel_args",
        "channel_fwd",
        "context",
        "error",
        "grpc_audit_logging",
        "grpc_authorization_base",
        "grpc_matchers",
        "grpc_rbac_engine",
        "grpc_service_config",
        "json",
        "json_args",
        "json_object_loader",
        "service_config_parser",
        "transport_fwd",
        "validation_errors",
        "//:config",
        "//:gpr",
        "//:grpc_base",
        "//:grpc_security_base",
        "//:legacy_context",
        "//:promise",
    ],
)

grpc_cc_library(
    name = "grpc_stateful_session_filter",
    srcs = [
        "ext/filters/stateful_session/stateful_session_filter.cc",
        "ext/filters/stateful_session/stateful_session_service_config_parser.cc",
    ],
    hdrs = [
        "ext/filters/stateful_session/stateful_session_filter.h",
        "ext/filters/stateful_session/stateful_session_service_config_parser.h",
    ],
    external_deps = [
        "absl/status:statusor",
        "absl/strings",
        "absl/types:optional",
    ],
    language = "c++",
    deps = [
        "arena",
        "arena_promise",
        "channel_args",
        "channel_fwd",
        "context",
        "grpc_resolver_xds_header",
        "grpc_service_config",
        "json",
        "json_args",
        "json_object_loader",
        "map",
        "pipe",
        "poll",
        "service_config_parser",
        "slice",
        "time",
        "unique_type_name",
        "validation_errors",
        "//:config",
        "//:gpr",
        "//:grpc_base",
        "//:grpc_trace",
        "//:legacy_context",
    ],
)

grpc_cc_library(
    name = "grpc_lb_policy_grpclb",
    srcs = [
        "ext/filters/client_channel/lb_policy/grpclb/client_load_reporting_filter.cc",
        "ext/filters/client_channel/lb_policy/grpclb/grpclb.cc",
        "ext/filters/client_channel/lb_policy/grpclb/grpclb_client_stats.cc",
        "ext/filters/client_channel/lb_policy/grpclb/load_balancer_api.cc",
    ],
    hdrs = [
        "ext/filters/client_channel/lb_policy/grpclb/client_load_reporting_filter.h",
        "ext/filters/client_channel/lb_policy/grpclb/grpclb.h",
        "ext/filters/client_channel/lb_policy/grpclb/grpclb_client_stats.h",
        "ext/filters/client_channel/lb_policy/grpclb/load_balancer_api.h",
    ],
    external_deps = [
        "absl/base:core_headers",
        "absl/container:inlined_vector",
        "absl/meta:type_traits",
        "absl/status",
        "absl/status:statusor",
        "absl/strings",
        "absl/strings:str_format",
        "absl/types:optional",
        "absl/types:variant",
        "upb_lib",
    ],
    language = "c++",
    deps = [
        "arena",
        "arena_promise",
        "channel_args",
        "channel_fwd",
        "channel_init",
        "channel_stack_type",
        "closure",
        "context",
        "delegating_helper",
        "error",
        "experiments",
        "gpr_atm",
        "grpc_sockaddr",
        "json",
        "json_args",
        "json_object_loader",
        "lb_policy",
        "lb_policy_factory",
        "lb_policy_registry",
        "map",
        "pipe",
        "poll",
        "pollset_set",
        "ref_counted",
        "resolved_address",
        "slice",
        "slice_refcount",
        "status_helper",
        "subchannel_interface",
        "time",
        "useful",
        "validation_errors",
        "//:backoff",
        "//:channel_arg_names",
        "//:channel_stack_builder",
        "//:config",
        "//:debug_location",
        "//:endpoint_addresses",
        "//:exec_ctx",
        "//:gpr",
        "//:grpc_base",
        "//:grpc_client_channel",
        "//:grpc_grpclb_balancer_addresses",
        "//:grpc_lb_upb",
        "//:grpc_public_hdrs",
        "//:grpc_resolver",
        "//:grpc_resolver_fake",
        "//:grpc_security_base",
        "//:grpc_trace",
        "//:orphanable",
        "//:protobuf_duration_upb",
        "//:protobuf_timestamp_upb",
        "//:ref_counted_ptr",
        "//:sockaddr_utils",
        "//:work_serializer",
    ],
)

grpc_cc_library(
    name = "random_early_detection",
    srcs = [
        "lib/backoff/random_early_detection.cc",
    ],
    hdrs = [
        "lib/backoff/random_early_detection.h",
    ],
    external_deps = [
        "absl/random:bit_gen_ref",
        "absl/random:distributions",
    ],
    deps = ["//:gpr_platform"],
)

grpc_cc_library(
    name = "grpc_backend_metric_data",
    hdrs = [
        "ext/filters/client_channel/lb_policy/backend_metric_data.h",
    ],
    external_deps = ["absl/strings"],
    language = "c++",
    deps = ["//:gpr_platform"],
)

grpc_cc_library(
    name = "grpc_backend_metric_provider",
    hdrs = [
        "ext/filters/backend_metrics/backend_metric_provider.h",
    ],
    language = "c++",
)

grpc_cc_library(
    name = "grpc_lb_policy_rls",
    srcs = [
        "ext/filters/client_channel/lb_policy/rls/rls.cc",
    ],
    external_deps = [
        "absl/base:core_headers",
        "absl/hash",
        "absl/status",
        "absl/status:statusor",
        "absl/strings",
        "absl/strings:str_format",
        "absl/types:optional",
        "upb_lib",
    ],
    language = "c++",
    deps = [
        "channel_args",
        "closure",
        "delegating_helper",
        "dual_ref_counted",
        "error",
        "grpc_fake_credentials",
        "json",
        "json_args",
        "json_object_loader",
        "json_writer",
        "lb_policy",
        "lb_policy_factory",
        "lb_policy_registry",
        "pollset_set",
        "slice",
        "slice_refcount",
        "status_helper",
        "time",
        "validation_errors",
        "//:backoff",
        "//:channel_arg_names",
        "//:config",
        "//:debug_location",
        "//:endpoint_addresses",
        "//:exec_ctx",
        "//:gpr",
        "//:grpc_base",
        "//:grpc_client_channel",
        "//:grpc_public_hdrs",
        "//:grpc_resolver",
        "//:grpc_security_base",
        "//:grpc_service_config_impl",
        "//:grpc_trace",
        "//:orphanable",
        "//:ref_counted_ptr",
        "//:rls_upb",
        "//:work_serializer",
    ],
)

grpc_cc_library(
    name = "upb_utils",
    hdrs = [
        "ext/xds/upb_utils.h",
    ],
    external_deps = [
        "absl/strings",
        "upb_lib",
    ],
    language = "c++",
    deps = ["//:gpr_platform"],
)

grpc_cc_library(
    name = "xds_enabled_server",
    hdrs = [
        "ext/xds/xds_enabled_server.h",
    ],
    language = "c++",
)

grpc_cc_library(
    name = "grpc_xds_client",
    srcs = [
        "ext/xds/certificate_provider_store.cc",
        "ext/xds/file_watcher_certificate_provider_factory.cc",
        "ext/xds/xds_audit_logger_registry.cc",
        "ext/xds/xds_bootstrap_grpc.cc",
        "ext/xds/xds_certificate_provider.cc",
        "ext/xds/xds_client_grpc.cc",
        "ext/xds/xds_cluster.cc",
        "ext/xds/xds_cluster_specifier_plugin.cc",
        "ext/xds/xds_common_types.cc",
        "ext/xds/xds_endpoint.cc",
        "ext/xds/xds_health_status.cc",
        "ext/xds/xds_http_fault_filter.cc",
        "ext/xds/xds_http_filters.cc",
        "ext/xds/xds_http_rbac_filter.cc",
        "ext/xds/xds_http_stateful_session_filter.cc",
        "ext/xds/xds_lb_policy_registry.cc",
        "ext/xds/xds_listener.cc",
        "ext/xds/xds_route_config.cc",
        "ext/xds/xds_routing.cc",
        "ext/xds/xds_transport_grpc.cc",
        "lib/security/credentials/xds/xds_credentials.cc",
    ],
    hdrs = [
        "ext/xds/certificate_provider_store.h",
        "ext/xds/file_watcher_certificate_provider_factory.h",
        "ext/xds/xds_audit_logger_registry.h",
        "ext/xds/xds_bootstrap_grpc.h",
        "ext/xds/xds_certificate_provider.h",
        "ext/xds/xds_client_grpc.h",
        "ext/xds/xds_cluster.h",
        "ext/xds/xds_cluster_specifier_plugin.h",
        "ext/xds/xds_common_types.h",
        "ext/xds/xds_endpoint.h",
        "ext/xds/xds_health_status.h",
        "ext/xds/xds_http_fault_filter.h",
        "ext/xds/xds_http_filters.h",
        "ext/xds/xds_http_rbac_filter.h",
        "ext/xds/xds_http_stateful_session_filter.h",
        "ext/xds/xds_lb_policy_registry.h",
        "ext/xds/xds_listener.h",
        "ext/xds/xds_route_config.h",
        "ext/xds/xds_routing.h",
        "ext/xds/xds_transport_grpc.h",
        "lib/security/credentials/xds/xds_credentials.h",
    ],
    external_deps = [
        "absl/base:core_headers",
        "absl/functional:bind_front",
        "absl/memory",
        "absl/random",
        "absl/status",
        "absl/status:statusor",
        "absl/strings",
        "absl/strings:str_format",
        "absl/synchronization",
        "absl/types:optional",
        "absl/types:span",
        "absl/types:variant",
        "upb_lib",
        "upb_textformat_lib",
        "upb_json_lib",
        "re2",
        "upb_reflection",
        "upb_collections_lib",
    ],
    language = "c++",
    tags = ["nofixdeps"],
    deps = [
        "certificate_provider_factory",
        "certificate_provider_registry",
        "channel_args",
        "channel_creds_registry",
        "channel_fwd",
        "closure",
        "default_event_engine",
        "env",
        "envoy_admin_upb",
        "envoy_config_cluster_upb",
        "envoy_config_cluster_upbdefs",
        "envoy_config_core_upb",
        "envoy_config_endpoint_upb",
        "envoy_config_endpoint_upbdefs",
        "envoy_config_listener_upb",
        "envoy_config_listener_upbdefs",
        "envoy_config_rbac_upb",
        "envoy_config_route_upb",
        "envoy_config_route_upbdefs",
        "envoy_extensions_clusters_aggregate_upb",
        "envoy_extensions_clusters_aggregate_upbdefs",
        "envoy_extensions_filters_common_fault_upb",
        "envoy_extensions_filters_http_fault_upb",
        "envoy_extensions_filters_http_fault_upbdefs",
        "envoy_extensions_filters_http_rbac_upb",
        "envoy_extensions_filters_http_rbac_upbdefs",
        "envoy_extensions_filters_http_router_upb",
        "envoy_extensions_filters_http_router_upbdefs",
        "envoy_extensions_filters_http_stateful_session_upb",
        "envoy_extensions_filters_http_stateful_session_upbdefs",
        "envoy_extensions_filters_network_http_connection_manager_upb",
        "envoy_extensions_filters_network_http_connection_manager_upbdefs",
        "envoy_extensions_http_stateful_session_cookie_upb",
        "envoy_extensions_http_stateful_session_cookie_upbdefs",
        "envoy_extensions_load_balancing_policies_client_side_weighted_round_robin_upb",
        "envoy_extensions_load_balancing_policies_pick_first_upb",
        "envoy_extensions_load_balancing_policies_ring_hash_upb",
        "envoy_extensions_load_balancing_policies_wrr_locality_upb",
        "envoy_extensions_transport_sockets_tls_upb",
        "envoy_extensions_transport_sockets_tls_upbdefs",
        "envoy_service_discovery_upb",
        "envoy_service_discovery_upbdefs",
        "envoy_service_load_stats_upb",
        "envoy_service_load_stats_upbdefs",
        "envoy_service_status_upb",
        "envoy_service_status_upbdefs",
        "envoy_type_http_upb",
        "envoy_type_matcher_upb",
        "envoy_type_upb",
        "error",
        "google_rpc_status_upb",
        "grpc_audit_logging",
        "grpc_fake_credentials",
        "grpc_fault_injection_filter",
        "grpc_lb_policy_pick_first",
        "grpc_lb_xds_channel_args",
        "grpc_matchers",
        "grpc_outlier_detection_header",
        "grpc_rbac_filter",
        "grpc_sockaddr",
        "grpc_stateful_session_filter",
        "grpc_tls_credentials",
        "grpc_transport_chttp2_client_connector",
        "init_internally",
        "iomgr_fwd",
        "json",
        "json_args",
        "json_object_loader",
        "json_reader",
        "json_util",
        "json_writer",
        "lb_policy_registry",
        "match",
        "pollset_set",
        "protobuf_any_upb",
        "protobuf_duration_upb",
        "protobuf_struct_upb",
        "protobuf_struct_upbdefs",
        "protobuf_timestamp_upb",
        "protobuf_wrappers_upb",
        "ref_counted",
        "resolved_address",
        "rls_config_upb",
        "rls_config_upbdefs",
        "slice",
        "slice_refcount",
        "status_helper",
        "time",
        "unique_type_name",
        "upb_utils",
        "useful",
        "validation_errors",
        "xds_type_upb",
        "xds_type_upbdefs",
        "//:channel_arg_names",
        "//:config",
        "//:debug_location",
        "//:endpoint_addresses",
        "//:exec_ctx",
        "//:gpr",
        "//:grpc_base",
        "//:grpc_client_channel",
        "//:grpc_credentials_util",
        "//:grpc_public_hdrs",
        "//:grpc_security_base",
        "//:grpc_trace",
        "//:iomgr_timer",
        "//:orphanable",
        "//:parse_address",
        "//:ref_counted_ptr",
        "//:sockaddr_utils",
        "//:tsi_ssl_credentials",
        "//:uri_parser",
        "//:work_serializer",
        "//:xds_client",
    ],
)

grpc_cc_library(
    name = "grpc_xds_channel_stack_modifier",
    srcs = [
        "ext/xds/xds_channel_stack_modifier.cc",
    ],
    hdrs = [
        "ext/xds/xds_channel_stack_modifier.h",
    ],
    external_deps = ["absl/strings"],
    language = "c++",
    deps = [
        "channel_args",
        "channel_fwd",
        "channel_stack_type",
        "ref_counted",
        "useful",
        "//:channel_stack_builder",
        "//:config",
        "//:gpr_platform",
        "//:grpc_base",
        "//:ref_counted_ptr",
    ],
)

grpc_cc_library(
    name = "grpc_xds_server_config_fetcher",
    srcs = [
        "ext/xds/xds_server_config_fetcher.cc",
    ],
    external_deps = [
        "absl/base:core_headers",
        "absl/status",
        "absl/status:statusor",
        "absl/strings",
        "absl/types:optional",
        "absl/types:variant",
    ],
    language = "c++",
    deps = [
        "channel_args",
        "channel_args_preconditioning",
        "channel_fwd",
        "grpc_server_config_selector",
        "grpc_server_config_selector_filter",
        "grpc_service_config",
        "grpc_sockaddr",
        "grpc_tls_credentials",
        "grpc_xds_channel_stack_modifier",
        "grpc_xds_client",
        "iomgr_fwd",
        "match",
        "resolved_address",
        "slice_refcount",
        "unique_type_name",
        "//:config",
        "//:debug_location",
        "//:exec_ctx",
        "//:gpr",
        "//:grpc_base",
        "//:grpc_public_hdrs",
        "//:grpc_security_base",
        "//:grpc_service_config_impl",
        "//:grpc_trace",
        "//:parse_address",
        "//:ref_counted_ptr",
        "//:sockaddr_utils",
        "//:uri_parser",
    ],
)

grpc_cc_library(
    name = "channel_creds_registry_init",
    srcs = [
        "lib/security/credentials/channel_creds_registry_init.cc",
    ],
    external_deps = ["absl/strings"],
    language = "c++",
    deps = [
        "channel_creds_registry",
        "grpc_fake_credentials",
        "grpc_google_default_credentials",
        "grpc_tls_credentials",
        "json",
        "json_args",
        "json_object_loader",
        "time",
        "validation_errors",
        "//:config",
        "//:gpr",
        "//:gpr_platform",
        "//:grpc_security_base",
        "//:ref_counted_ptr",
    ],
)

grpc_cc_library(
    name = "grpc_lb_policy_cds",
    srcs = [
        "ext/filters/client_channel/lb_policy/xds/cds.cc",
    ],
    external_deps = [
        "absl/status",
        "absl/status:statusor",
        "absl/strings",
        "absl/types:optional",
        "absl/types:variant",
    ],
    language = "c++",
    deps = [
        "channel_args",
        "delegating_helper",
        "grpc_matchers",
        "grpc_outlier_detection_header",
        "grpc_tls_credentials",
        "grpc_xds_client",
        "json",
        "json_args",
        "json_object_loader",
        "json_writer",
        "lb_policy",
        "lb_policy_factory",
        "lb_policy_registry",
        "match",
        "pollset_set",
        "time",
        "unique_type_name",
        "//:config",
        "//:debug_location",
        "//:gpr",
        "//:grpc_base",
        "//:grpc_security_base",
        "//:grpc_trace",
        "//:orphanable",
        "//:ref_counted_ptr",
        "//:work_serializer",
    ],
)

grpc_cc_library(
    name = "grpc_lb_xds_channel_args",
    hdrs = [
        "ext/filters/client_channel/lb_policy/xds/xds_channel_args.h",
    ],
    language = "c++",
    deps = [
        "//:endpoint_addresses",
        "//:gpr_platform",
    ],
)

grpc_cc_library(
    name = "grpc_lb_policy_xds_cluster_resolver",
    srcs = [
        "ext/filters/client_channel/lb_policy/xds/xds_cluster_resolver.cc",
    ],
    external_deps = [
        "absl/status",
        "absl/status:statusor",
        "absl/strings",
        "absl/types:optional",
    ],
    language = "c++",
    deps = [
        "channel_args",
        "delegating_helper",
        "grpc_lb_address_filtering",
        "grpc_lb_xds_channel_args",
        "grpc_xds_client",
        "json",
        "json_args",
        "json_object_loader",
        "json_writer",
        "lb_policy",
        "lb_policy_factory",
        "lb_policy_registry",
        "no_destruct",
        "pollset_set",
        "ref_counted_string",
        "validation_errors",
        "//:channel_arg_names",
        "//:config",
        "//:debug_location",
        "//:endpoint_addresses",
        "//:gpr",
        "//:grpc_base",
        "//:grpc_client_channel",
        "//:grpc_resolver",
        "//:grpc_resolver_fake",
        "//:grpc_trace",
        "//:orphanable",
        "//:ref_counted_ptr",
        "//:work_serializer",
        "//:xds_client",
    ],
)

grpc_cc_library(
    name = "grpc_lb_policy_xds_cluster_impl",
    srcs = [
        "ext/filters/client_channel/lb_policy/xds/xds_cluster_impl.cc",
    ],
    external_deps = [
        "absl/base:core_headers",
        "absl/status",
        "absl/status:statusor",
        "absl/strings",
        "absl/types:optional",
        "absl/types:variant",
    ],
    language = "c++",
    deps = [
        "channel_args",
        "delegating_helper",
        "grpc_backend_metric_data",
        "grpc_lb_xds_channel_args",
        "grpc_xds_client",
        "json",
        "json_args",
        "json_object_loader",
        "lb_policy",
        "lb_policy_factory",
        "lb_policy_registry",
        "pollset_set",
        "ref_counted",
        "resolved_address",
        "subchannel_interface",
        "validation_errors",
        "//:config",
        "//:debug_location",
        "//:endpoint_addresses",
        "//:gpr",
        "//:grpc_base",
        "//:grpc_client_channel",
        "//:grpc_trace",
        "//:orphanable",
        "//:ref_counted_ptr",
        "//:xds_client",
    ],
)

grpc_cc_library(
    name = "grpc_lb_policy_xds_cluster_manager",
    srcs = [
        "ext/filters/client_channel/lb_policy/xds/xds_cluster_manager.cc",
    ],
    external_deps = [
        "absl/status",
        "absl/status:statusor",
        "absl/strings",
        "absl/types:optional",
    ],
    language = "c++",
    deps = [
        "channel_args",
        "delegating_helper",
        "grpc_resolver_xds_header",
        "json",
        "json_args",
        "json_object_loader",
        "lb_policy",
        "lb_policy_factory",
        "lb_policy_registry",
        "pollset_set",
        "time",
        "validation_errors",
        "//:config",
        "//:debug_location",
        "//:endpoint_addresses",
        "//:exec_ctx",
        "//:gpr",
        "//:gpr_platform",
        "//:grpc_base",
        "//:grpc_client_channel",
        "//:grpc_trace",
        "//:orphanable",
        "//:ref_counted_ptr",
        "//:work_serializer",
    ],
)

grpc_cc_library(
    name = "grpc_lb_policy_xds_wrr_locality",
    srcs = [
        "ext/filters/client_channel/lb_policy/xds/xds_wrr_locality.cc",
    ],
    external_deps = [
        "absl/status",
        "absl/status:statusor",
        "absl/strings",
        "absl/types:optional",
    ],
    language = "c++",
    deps = [
        "channel_args",
        "delegating_helper",
        "grpc_lb_xds_channel_args",
        "json",
        "json_args",
        "json_object_loader",
        "json_writer",
        "lb_policy",
        "lb_policy_factory",
        "lb_policy_registry",
        "pollset_set",
        "validation_errors",
        "//:config",
        "//:debug_location",
        "//:endpoint_addresses",
        "//:gpr",
        "//:grpc_base",
        "//:grpc_trace",
        "//:orphanable",
        "//:ref_counted_ptr",
        "//:xds_client",
    ],
)

grpc_cc_library(
    name = "grpc_lb_address_filtering",
    srcs = [
        "ext/filters/client_channel/lb_policy/address_filtering.cc",
    ],
    hdrs = [
        "ext/filters/client_channel/lb_policy/address_filtering.h",
    ],
    external_deps = [
        "absl/status:statusor",
        "absl/strings",
    ],
    language = "c++",
    deps = [
        "channel_args",
        "ref_counted",
        "ref_counted_string",
        "//:endpoint_addresses",
        "//:gpr_platform",
        "//:ref_counted_ptr",
    ],
)

grpc_cc_library(
    name = "health_check_client",
    srcs = [
        "ext/filters/client_channel/lb_policy/health_check_client.cc",
    ],
    hdrs = [
        "ext/filters/client_channel/lb_policy/health_check_client.h",
        "ext/filters/client_channel/lb_policy/health_check_client_internal.h",
    ],
    external_deps = [
        "absl/base:core_headers",
        "absl/status",
        "absl/status:statusor",
        "absl/strings",
        "absl/types:optional",
        "upb_lib",
    ],
    language = "c++",
    deps = [
        "channel_args",
        "closure",
        "error",
        "iomgr_fwd",
        "pollset_set",
        "slice",
        "subchannel_interface",
        "unique_type_name",
        "//:channel_arg_names",
        "//:debug_location",
        "//:exec_ctx",
        "//:gpr",
        "//:grpc_base",
        "//:grpc_client_channel",
        "//:grpc_health_upb",
        "//:grpc_public_hdrs",
        "//:grpc_trace",
        "//:orphanable",
        "//:ref_counted_ptr",
        "//:sockaddr_utils",
        "//:work_serializer",
    ],
)

grpc_cc_library(
    name = "grpc_lb_subchannel_list",
    hdrs = [
        "ext/filters/client_channel/lb_policy/subchannel_list.h",
    ],
    external_deps = [
        "absl/status",
        "absl/types:optional",
    ],
    language = "c++",
    deps = [
        "channel_args",
        "dual_ref_counted",
        "gpr_manual_constructor",
        "health_check_client",
        "iomgr_fwd",
        "lb_policy",
        "subchannel_interface",
        "//:debug_location",
        "//:gpr",
        "//:grpc_base",
        "//:ref_counted_ptr",
        "//:server_address",
        "//:work_serializer",
    ],
)

grpc_cc_library(
    name = "lb_endpoint_list",
    srcs = [
        "ext/filters/client_channel/lb_policy/endpoint_list.cc",
    ],
    hdrs = [
        "ext/filters/client_channel/lb_policy/endpoint_list.h",
    ],
    external_deps = [
        "absl/functional:any_invocable",
        "absl/status",
        "absl/status:statusor",
        "absl/types:optional",
    ],
    language = "c++",
    deps = [
        "channel_args",
        "delegating_helper",
        "grpc_lb_policy_pick_first",
        "json",
        "lb_policy",
        "lb_policy_registry",
        "pollset_set",
        "resolved_address",
        "subchannel_interface",
        "//:config",
        "//:debug_location",
        "//:endpoint_addresses",
        "//:gpr",
        "//:grpc_base",
        "//:orphanable",
        "//:ref_counted_ptr",
        "//:work_serializer",
    ],
)

grpc_cc_library(
    name = "grpc_lb_policy_pick_first",
    srcs = [
        "ext/filters/client_channel/lb_policy/pick_first/pick_first.cc",
    ],
    hdrs = [
        "ext/filters/client_channel/lb_policy/pick_first/pick_first.h",
    ],
    external_deps = [
        "absl/algorithm:container",
        "absl/random",
        "absl/status",
        "absl/status:statusor",
        "absl/strings",
        "absl/types:optional",
    ],
    language = "c++",
    deps = [
        "channel_args",
        "experiments",
        "health_check_client",
        "iomgr_fwd",
        "json",
        "json_args",
        "json_object_loader",
        "lb_policy",
        "lb_policy_factory",
        "subchannel_interface",
        "time",
        "useful",
        "//:channel_arg_names",
        "//:config",
        "//:debug_location",
<<<<<<< HEAD
        "//:endpoint_addresses",
=======
        "//:exec_ctx",
>>>>>>> 835775e3
        "//:gpr",
        "//:grpc_base",
        "//:grpc_trace",
        "//:orphanable",
        "//:ref_counted_ptr",
<<<<<<< HEAD
=======
        "//:server_address",
        "//:work_serializer",
>>>>>>> 835775e3
    ],
)

grpc_cc_library(
    name = "grpc_lb_policy_ring_hash",
    srcs = [
        "ext/filters/client_channel/lb_policy/ring_hash/ring_hash.cc",
    ],
    hdrs = [
        "ext/filters/client_channel/lb_policy/ring_hash/ring_hash.h",
    ],
    external_deps = [
        "absl/base:core_headers",
        "absl/container:inlined_vector",
        "absl/status",
        "absl/status:statusor",
        "absl/strings",
        "absl/types:optional",
        "xxhash",
    ],
    language = "c++",
    deps = [
        "channel_args",
        "closure",
        "delegating_helper",
        "error",
        "grpc_lb_policy_pick_first",
        "grpc_service_config",
        "json",
        "json_args",
        "json_object_loader",
        "lb_policy",
        "lb_policy_factory",
        "lb_policy_registry",
        "pollset_set",
        "ref_counted",
        "unique_type_name",
        "validation_errors",
        "//:channel_arg_names",
        "//:config",
        "//:debug_location",
        "//:endpoint_addresses",
        "//:exec_ctx",
        "//:gpr",
        "//:grpc_base",
        "//:grpc_client_channel",
        "//:grpc_trace",
        "//:orphanable",
        "//:ref_counted_ptr",
        "//:sockaddr_utils",
        "//:work_serializer",
    ],
)

grpc_cc_library(
    name = "grpc_lb_policy_round_robin",
    srcs = [
        "ext/filters/client_channel/lb_policy/round_robin/round_robin.cc",
    ],
    external_deps = [
        "absl/random",
        "absl/status",
        "absl/status:statusor",
        "absl/strings",
        "absl/types:optional",
    ],
    language = "c++",
    deps = [
        "channel_args",
        "experiments",
        "grpc_lb_subchannel_list",
        "json",
        "lb_endpoint_list",
        "lb_policy",
        "lb_policy_factory",
        "subchannel_interface",
        "//:config",
        "//:debug_location",
        "//:endpoint_addresses",
        "//:gpr",
        "//:grpc_base",
        "//:grpc_trace",
        "//:orphanable",
        "//:ref_counted_ptr",
        "//:server_address",
        "//:work_serializer",
    ],
)

grpc_cc_library(
    name = "static_stride_scheduler",
    srcs = [
        "ext/filters/client_channel/lb_policy/weighted_round_robin/static_stride_scheduler.cc",
    ],
    hdrs = [
        "ext/filters/client_channel/lb_policy/weighted_round_robin/static_stride_scheduler.h",
    ],
    external_deps = [
        "absl/functional:any_invocable",
        "absl/types:optional",
        "absl/types:span",
    ],
    language = "c++",
    deps = ["//:gpr"],
)

grpc_cc_library(
    name = "grpc_lb_policy_weighted_round_robin",
    srcs = [
        "ext/filters/client_channel/lb_policy/weighted_round_robin/weighted_round_robin.cc",
    ],
    external_deps = [
        "absl/base:core_headers",
        "absl/random",
        "absl/status",
        "absl/status:statusor",
        "absl/strings",
        "absl/types:optional",
        "absl/types:variant",
    ],
    language = "c++",
    deps = [
        "channel_args",
        "experiments",
        "grpc_backend_metric_data",
        "grpc_lb_subchannel_list",
        "json",
        "json_args",
        "json_object_loader",
        "lb_endpoint_list",
        "lb_policy",
        "lb_policy_factory",
        "ref_counted",
        "resolved_address",
        "static_stride_scheduler",
        "stats_data",
        "subchannel_interface",
        "time",
        "validation_errors",
        "//:config",
        "//:debug_location",
        "//:endpoint_addresses",
        "//:exec_ctx",
        "//:gpr",
        "//:grpc_base",
        "//:grpc_client_channel",
        "//:grpc_trace",
        "//:orphanable",
        "//:ref_counted_ptr",
        "//:server_address",
        "//:sockaddr_utils",
        "//:stats",
        "//:work_serializer",
    ],
)

grpc_cc_library(
    name = "grpc_outlier_detection_header",
    hdrs = [
        "ext/filters/client_channel/lb_policy/outlier_detection/outlier_detection.h",
    ],
    external_deps = ["absl/types:optional"],
    language = "c++",
    deps = [
        "json",
        "json_args",
        "json_object_loader",
        "time",
        "validation_errors",
        "//:gpr_platform",
    ],
)

grpc_cc_library(
    name = "grpc_lb_policy_outlier_detection",
    srcs = [
        "ext/filters/client_channel/lb_policy/outlier_detection/outlier_detection.cc",
    ],
    external_deps = [
        "absl/random",
        "absl/status",
        "absl/status:statusor",
        "absl/strings",
        "absl/types:variant",
    ],
    language = "c++",
    deps = [
        "channel_args",
        "delegating_helper",
        "experiments",
        "grpc_outlier_detection_header",
        "health_check_client",
        "iomgr_fwd",
        "json",
        "lb_policy",
        "lb_policy_factory",
        "lb_policy_registry",
        "pollset_set",
        "ref_counted",
        "resolved_address",
        "subchannel_interface",
        "unique_type_name",
        "useful",
        "validation_errors",
        "//:config",
        "//:debug_location",
        "//:endpoint_addresses",
        "//:exec_ctx",
        "//:gpr",
        "//:grpc_base",
        "//:grpc_client_channel",
        "//:grpc_trace",
        "//:orphanable",
        "//:ref_counted_ptr",
        "//:sockaddr_utils",
        "//:work_serializer",
    ],
)

grpc_cc_library(
    name = "grpc_lb_policy_priority",
    srcs = [
        "ext/filters/client_channel/lb_policy/priority/priority.cc",
    ],
    external_deps = [
        "absl/status",
        "absl/status:statusor",
        "absl/strings",
        "absl/types:optional",
    ],
    language = "c++",
    deps = [
        "channel_args",
        "delegating_helper",
        "grpc_lb_address_filtering",
        "json",
        "json_args",
        "json_object_loader",
        "lb_policy",
        "lb_policy_factory",
        "lb_policy_registry",
        "pollset_set",
        "time",
        "validation_errors",
        "//:channel_arg_names",
        "//:config",
        "//:debug_location",
        "//:endpoint_addresses",
        "//:exec_ctx",
        "//:gpr",
        "//:grpc_base",
        "//:grpc_client_channel",
        "//:grpc_trace",
        "//:orphanable",
        "//:ref_counted_ptr",
        "//:work_serializer",
    ],
)

grpc_cc_library(
    name = "grpc_lb_policy_weighted_target",
    srcs = [
        "ext/filters/client_channel/lb_policy/weighted_target/weighted_target.cc",
    ],
    external_deps = [
        "absl/base:core_headers",
        "absl/random",
        "absl/status",
        "absl/status:statusor",
        "absl/strings",
        "absl/types:optional",
    ],
    language = "c++",
    deps = [
        "channel_args",
        "delegating_helper",
        "grpc_lb_address_filtering",
        "json",
        "json_args",
        "json_object_loader",
        "lb_policy",
        "lb_policy_factory",
        "lb_policy_registry",
        "pollset_set",
        "time",
        "validation_errors",
        "//:config",
        "//:debug_location",
        "//:endpoint_addresses",
        "//:exec_ctx",
        "//:gpr",
        "//:grpc_base",
        "//:grpc_client_channel",
        "//:grpc_trace",
        "//:orphanable",
        "//:ref_counted_ptr",
        "//:work_serializer",
    ],
)

grpc_cc_library(
    name = "grpc_lb_policy_xds_override_host",
    srcs = [
        "ext/filters/client_channel/lb_policy/xds/xds_override_host.cc",
    ],
    hdrs = [
        "ext/filters/client_channel/lb_policy/xds/xds_override_host.h",
    ],
    external_deps = [
        "absl/base:core_headers",
        "absl/status",
        "absl/status:statusor",
        "absl/strings",
        "absl/types:optional",
        "absl/types:variant",
    ],
    language = "c++",
    deps = [
        "channel_args",
        "closure",
        "delegating_helper",
        "error",
        "experiments",
        "grpc_stateful_session_filter",
        "grpc_xds_client",
        "iomgr_fwd",
        "json",
        "json_args",
        "json_object_loader",
        "lb_policy",
        "lb_policy_factory",
        "lb_policy_registry",
        "match",
        "pollset_set",
        "resolved_address",
        "subchannel_interface",
        "validation_errors",
        "//:config",
        "//:debug_location",
        "//:endpoint_addresses",
        "//:exec_ctx",
        "//:gpr",
        "//:grpc_base",
        "//:grpc_client_channel",
        "//:grpc_trace",
        "//:orphanable",
        "//:ref_counted_ptr",
        "//:sockaddr_utils",
        "//:work_serializer",
    ],
)

grpc_cc_library(
    name = "lb_server_load_reporting_filter",
    srcs = [
        "ext/filters/load_reporting/server_load_reporting_filter.cc",
    ],
    hdrs = [
        "ext/filters/load_reporting/registered_opencensus_objects.h",
        "ext/filters/load_reporting/server_load_reporting_filter.h",
        "//:src/cpp/server/load_reporter/constants.h",
    ],
    external_deps = [
        "absl/meta:type_traits",
        "absl/status",
        "absl/status:statusor",
        "absl/strings",
        "absl/strings:str_format",
        "absl/types:optional",
        "opencensus-stats",
        "opencensus-tags",
    ],
    language = "c++",
    deps = [
        "arena_promise",
        "channel_args",
        "channel_fwd",
        "channel_stack_type",
        "context",
        "grpc_sockaddr",
        "resolved_address",
        "seq",
        "slice",
        "//:channel_arg_names",
        "//:channel_stack_builder",
        "//:config",
        "//:gpr",
        "//:gpr_platform",
        "//:grpc_base",
        "//:grpc_public_hdrs",
        "//:grpc_security_base",
        "//:parse_address",
        "//:promise",
        "//:uri_parser",
    ],
    alwayslink = 1,
)

grpc_cc_library(
    name = "grpc_backend_metric_filter",
    srcs = [
        "ext/filters/backend_metrics/backend_metric_filter.cc",
    ],
    hdrs = [
        "ext/filters/backend_metrics/backend_metric_filter.h",
    ],
    external_deps = [
        "absl/status:statusor",
        "absl/strings",
        "absl/types:optional",
        "upb_lib",
    ],
    language = "c++",
    deps = [
        "arena_promise",
        "channel_args",
        "channel_fwd",
        "channel_stack_type",
        "context",
        "grpc_backend_metric_data",
        "grpc_backend_metric_provider",
        "map",
        "slice",
        "//:channel_arg_names",
        "//:channel_stack_builder",
        "//:config",
        "//:gpr",
        "//:gpr_platform",
        "//:grpc_base",
        "//:grpc_trace",
        "//:legacy_context",
        "//:xds_orca_upb",
    ],
)

grpc_cc_library(
    name = "polling_resolver",
    srcs = [
        "ext/filters/client_channel/resolver/polling_resolver.cc",
    ],
    hdrs = [
        "ext/filters/client_channel/resolver/polling_resolver.h",
    ],
    external_deps = [
        "absl/status",
        "absl/status:statusor",
        "absl/strings",
        "absl/types:optional",
    ],
    language = "c++",
    deps = [
        "channel_args",
        "grpc_service_config",
        "iomgr_fwd",
        "time",
        "//:backoff",
        "//:debug_location",
        "//:event_engine_base_hdrs",
        "//:exec_ctx",
        "//:gpr",
        "//:grpc_resolver",
        "//:grpc_trace",
        "//:orphanable",
        "//:ref_counted_ptr",
        "//:uri_parser",
        "//:work_serializer",
    ],
)

grpc_cc_library(
    name = "service_config_helper",
    srcs = ["ext/filters/client_channel/resolver/dns/event_engine/service_config_helper.cc"],
    hdrs = ["ext/filters/client_channel/resolver/dns/event_engine/service_config_helper.h"],
    external_deps = [
        "absl/status:statusor",
        "absl/strings",
    ],
    language = "c++",
    deps = [
        "json",
        "json_args",
        "json_object_loader",
        "json_reader",
        "json_writer",
        "status_helper",
        "//:gpr_platform",
        "//:grpc_base",
    ],
)

grpc_cc_library(
    name = "grpc_resolver_dns_event_engine",
    srcs = ["ext/filters/client_channel/resolver/dns/event_engine/event_engine_client_channel_resolver.cc"],
    hdrs = ["ext/filters/client_channel/resolver/dns/event_engine/event_engine_client_channel_resolver.h"],
    external_deps = [
        "absl/base:core_headers",
        "absl/cleanup",
        "absl/status",
        "absl/status:statusor",
        "absl/strings",
        "absl/types:optional",
    ],
    language = "c++",
    deps = [
        "channel_args",
        "event_engine_common",
        "grpc_service_config",
        "polling_resolver",
        "service_config_helper",
        "time",
        "validation_errors",
        "//:backoff",
        "//:channel_arg_names",
        "//:debug_location",
        "//:endpoint_addresses",
        "//:exec_ctx",
        "//:gpr",
        "//:gpr_platform",
        "//:grpc_base",
        "//:grpc_grpclb_balancer_addresses",
        "//:grpc_resolver",
        "//:grpc_service_config_impl",
        "//:grpc_trace",
        "//:orphanable",
        "//:ref_counted_ptr",
        "//:uri_parser",
    ],
)

grpc_cc_library(
    name = "grpc_resolver_dns_plugin",
    srcs = [
        "ext/filters/client_channel/resolver/dns/dns_resolver_plugin.cc",
    ],
    hdrs = [
        "ext/filters/client_channel/resolver/dns/dns_resolver_plugin.h",
    ],
    external_deps = ["absl/strings"],
    language = "c++",
    deps = [
        "experiments",
        "grpc_resolver_dns_event_engine",
        "grpc_resolver_dns_native",
        "//:config",
        "//:config_vars",
        "//:gpr",
        "//:grpc_resolver",
        "//:grpc_resolver_dns_ares",
    ],
)

grpc_cc_library(
    name = "grpc_resolver_dns_native",
    srcs = [
        "ext/filters/client_channel/resolver/dns/native/dns_resolver.cc",
    ],
    hdrs = [
        "ext/filters/client_channel/resolver/dns/native/dns_resolver.h",
    ],
    external_deps = [
        "absl/functional:bind_front",
        "absl/status",
        "absl/status:statusor",
        "absl/strings",
        "absl/types:optional",
    ],
    language = "c++",
    deps = [
        "channel_args",
        "polling_resolver",
        "resolved_address",
        "time",
        "//:backoff",
        "//:channel_arg_names",
        "//:config",
        "//:debug_location",
        "//:endpoint_addresses",
        "//:gpr",
        "//:grpc_base",
        "//:grpc_resolver",
        "//:grpc_trace",
        "//:orphanable",
        "//:ref_counted_ptr",
        "//:uri_parser",
    ],
)

grpc_cc_library(
    name = "grpc_resolver_sockaddr",
    srcs = [
        "ext/filters/client_channel/resolver/sockaddr/sockaddr_resolver.cc",
    ],
    external_deps = [
        "absl/status:statusor",
        "absl/strings",
    ],
    language = "c++",
    deps = [
        "channel_args",
        "iomgr_port",
        "resolved_address",
        "//:config",
        "//:endpoint_addresses",
        "//:gpr",
        "//:grpc_resolver",
        "//:orphanable",
        "//:parse_address",
        "//:uri_parser",
    ],
)

grpc_cc_library(
    name = "grpc_resolver_binder",
    srcs = [
        "ext/filters/client_channel/resolver/binder/binder_resolver.cc",
    ],
    external_deps = [
        "absl/status",
        "absl/status:statusor",
        "absl/strings",
    ],
    language = "c++",
    deps = [
        "channel_args",
        "error",
        "iomgr_port",
        "resolved_address",
        "status_helper",
        "//:config",
        "//:endpoint_addresses",
        "//:gpr",
        "//:grpc_resolver",
        "//:orphanable",
        "//:uri_parser",
    ],
)

grpc_cc_library(
    name = "grpc_resolver_xds_header",
    hdrs = [
        "ext/filters/client_channel/resolver/xds/xds_resolver.h",
    ],
    external_deps = ["absl/strings"],
    language = "c++",
    deps = [
        "grpc_service_config",
        "unique_type_name",
        "//:gpr_platform",
    ],
)

grpc_cc_library(
    name = "grpc_resolver_xds",
    srcs = [
        "ext/filters/client_channel/resolver/xds/xds_resolver.cc",
    ],
    external_deps = [
        "absl/meta:type_traits",
        "absl/random",
        "absl/status",
        "absl/status:statusor",
        "absl/strings",
        "absl/strings:str_format",
        "absl/types:optional",
        "absl/types:variant",
        "re2",
        "xxhash",
    ],
    language = "c++",
    deps = [
        "arena",
        "arena_promise",
        "channel_args",
        "channel_fwd",
        "context",
        "dual_ref_counted",
        "experiments",
        "grpc_lb_policy_ring_hash",
        "grpc_resolver_xds_header",
        "grpc_service_config",
        "grpc_xds_client",
        "iomgr_fwd",
        "match",
        "pollset_set",
        "ref_counted",
        "slice",
        "time",
        "//:channel_arg_names",
        "//:config",
        "//:debug_location",
        "//:endpoint_addresses",
        "//:gpr",
        "//:grpc_base",
        "//:grpc_client_channel",
        "//:grpc_public_hdrs",
        "//:grpc_resolver",
        "//:grpc_service_config_impl",
        "//:grpc_trace",
        "//:legacy_context",
        "//:orphanable",
        "//:ref_counted_ptr",
        "//:uri_parser",
        "//:work_serializer",
        "//:xds_client",
    ],
)

grpc_cc_library(
    name = "grpc_resolver_c2p",
    srcs = [
        "ext/filters/client_channel/resolver/google_c2p/google_c2p_resolver.cc",
    ],
    external_deps = [
        "absl/status:statusor",
        "absl/strings",
        "absl/types:optional",
    ],
    language = "c++",
    deps = [
        "channel_args",
        "env",
        "gcp_metadata_query",
        "grpc_xds_client",
        "json",
        "json_writer",
        "resource_quota",
        "time",
        "//:alts_util",
        "//:config",
        "//:debug_location",
        "//:gpr",
        "//:grpc_base",
        "//:grpc_resolver",
        "//:orphanable",
        "//:ref_counted_ptr",
        "//:uri_parser",
        "//:work_serializer",
        "//:xds_client",
    ],
)

grpc_cc_library(
    name = "hpack_constants",
    hdrs = [
        "ext/transport/chttp2/transport/hpack_constants.h",
    ],
    language = "c++",
    deps = ["//:gpr_platform"],
)

grpc_cc_library(
    name = "hpack_encoder_table",
    srcs = [
        "ext/transport/chttp2/transport/hpack_encoder_table.cc",
    ],
    hdrs = [
        "ext/transport/chttp2/transport/hpack_encoder_table.h",
    ],
    external_deps = ["absl/container:inlined_vector"],
    language = "c++",
    deps = [
        "hpack_constants",
        "//:gpr",
    ],
)

grpc_cc_library(
    name = "chttp2_flow_control",
    srcs = [
        "ext/transport/chttp2/transport/flow_control.cc",
    ],
    hdrs = [
        "ext/transport/chttp2/transport/flow_control.h",
    ],
    external_deps = [
        "absl/functional:function_ref",
        "absl/status",
        "absl/strings",
        "absl/strings:str_format",
        "absl/types:optional",
    ],
    deps = [
        "bdp_estimator",
        "experiments",
        "http2_settings",
        "memory_quota",
        "pid_controller",
        "time",
        "useful",
        "//:gpr",
        "//:grpc_trace",
    ],
)

grpc_cc_library(
    name = "ping_abuse_policy",
    srcs = [
        "ext/transport/chttp2/transport/ping_abuse_policy.cc",
    ],
    hdrs = [
        "ext/transport/chttp2/transport/ping_abuse_policy.h",
    ],
    external_deps = [
        "absl/strings",
        "absl/types:optional",
    ],
    deps = [
        "channel_args",
        "time",
        "//:channel_arg_names",
        "//:gpr_platform",
    ],
)

grpc_cc_library(
    name = "ping_rate_policy",
    srcs = [
        "ext/transport/chttp2/transport/ping_rate_policy.cc",
    ],
    hdrs = [
        "ext/transport/chttp2/transport/ping_rate_policy.h",
    ],
    external_deps = [
        "absl/strings",
        "absl/types:optional",
        "absl/types:variant",
    ],
    deps = [
        "channel_args",
        "match",
        "time",
        "//:channel_arg_names",
        "//:gpr_platform",
    ],
)

grpc_cc_library(
    name = "huffsyms",
    srcs = [
        "ext/transport/chttp2/transport/huffsyms.cc",
    ],
    hdrs = [
        "ext/transport/chttp2/transport/huffsyms.h",
    ],
    deps = ["//:gpr_platform"],
)

grpc_cc_library(
    name = "decode_huff",
    srcs = [
        "ext/transport/chttp2/transport/decode_huff.cc",
    ],
    hdrs = [
        "ext/transport/chttp2/transport/decode_huff.h",
    ],
    deps = ["//:gpr_platform"],
)

grpc_cc_library(
    name = "http2_settings",
    srcs = [
        "ext/transport/chttp2/transport/http2_settings.cc",
    ],
    hdrs = [
        "ext/transport/chttp2/transport/http2_settings.h",
    ],
    deps = [
        "http2_errors",
        "useful",
        "//:gpr_platform",
    ],
)

grpc_cc_library(
    name = "grpc_transport_chttp2_alpn",
    srcs = [
        "ext/transport/chttp2/alpn/alpn.cc",
    ],
    hdrs = [
        "ext/transport/chttp2/alpn/alpn.h",
    ],
    language = "c++",
    deps = [
        "useful",
        "//:gpr",
    ],
)

grpc_cc_library(
    name = "grpc_transport_chttp2_client_connector",
    srcs = [
        "ext/transport/chttp2/client/chttp2_connector.cc",
    ],
    hdrs = [
        "ext/transport/chttp2/client/chttp2_connector.h",
    ],
    external_deps = [
        "absl/base:core_headers",
        "absl/status",
        "absl/status:statusor",
        "absl/strings:str_format",
        "absl/types:optional",
    ],
    language = "c++",
    deps = [
        "channel_args",
        "channel_args_endpoint_config",
        "channel_args_preconditioning",
        "channel_stack_type",
        "closure",
        "error",
        "grpc_insecure_credentials",
        "handshaker_registry",
        "resolved_address",
        "status_helper",
        "tcp_connect_handshaker",
        "time",
        "transport_fwd",
        "unique_type_name",
        "//:channel_arg_names",
        "//:config",
        "//:debug_location",
        "//:exec_ctx",
        "//:gpr",
        "//:grpc_base",
        "//:grpc_client_channel",
        "//:grpc_public_hdrs",
        "//:grpc_resolver",
        "//:grpc_security_base",
        "//:grpc_trace",
        "//:grpc_transport_chttp2",
        "//:handshaker",
        "//:orphanable",
        "//:ref_counted_ptr",
        "//:sockaddr_utils",
    ],
)

grpc_cc_library(
    name = "grpc_transport_chttp2_server",
    srcs = [
        "ext/transport/chttp2/server/chttp2_server.cc",
    ],
    hdrs = [
        "ext/transport/chttp2/server/chttp2_server.h",
    ],
    external_deps = [
        "absl/base:core_headers",
        "absl/status",
        "absl/status:statusor",
        "absl/strings",
        "absl/strings:str_format",
        "absl/types:optional",
    ],
    language = "c++",
    deps = [
        "channel_args",
        "channel_args_endpoint_config",
        "closure",
        "error",
        "grpc_insecure_credentials",
        "handshaker_registry",
        "iomgr_fwd",
        "memory_quota",
        "pollset_set",
        "resolved_address",
        "resource_quota",
        "status_helper",
        "time",
        "transport_fwd",
        "unique_type_name",
        "//:channel_arg_names",
        "//:chttp2_legacy_frame",
        "//:config",
        "//:debug_location",
        "//:exec_ctx",
        "//:gpr",
        "//:grpc_base",
        "//:grpc_security_base",
        "//:grpc_trace",
        "//:grpc_transport_chttp2",
        "//:handshaker",
        "//:orphanable",
        "//:ref_counted_ptr",
        "//:sockaddr_utils",
        "//:uri_parser",
    ],
)

grpc_cc_library(
    name = "grpc_transport_inproc",
    srcs = [
        "ext/transport/inproc/inproc_plugin.cc",
        "ext/transport/inproc/inproc_transport.cc",
    ],
    hdrs = [
        "ext/transport/inproc/inproc_transport.h",
    ],
    external_deps = [
        "absl/status",
        "absl/status:statusor",
        "absl/strings",
        "absl/types:optional",
    ],
    language = "c++",
    deps = [
        "arena",
        "channel_args",
        "channel_args_preconditioning",
        "channel_stack_type",
        "closure",
        "error",
        "iomgr_fwd",
        "slice",
        "slice_buffer",
        "status_helper",
        "time",
        "transport_fwd",
        "//:channel_arg_names",
        "//:config",
        "//:debug_location",
        "//:exec_ctx",
        "//:gpr",
        "//:grpc_base",
        "//:grpc_public_hdrs",
        "//:grpc_trace",
        "//:ref_counted_ptr",
    ],
)

grpc_cc_library(
    name = "chaotic_good_frame",
    srcs = [
        "ext/transport/chaotic_good/frame.cc",
    ],
    hdrs = [
        "ext/transport/chaotic_good/frame.h",
    ],
    external_deps = [
        "absl/random:bit_gen_ref",
        "absl/status",
        "absl/status:statusor",
        "absl/types:variant",
    ],
    deps = [
        "arena",
        "bitset",
        "chaotic_good_frame_header",
        "no_destruct",
        "slice",
        "slice_buffer",
        "status_helper",
        "//:gpr",
        "//:gpr_platform",
        "//:grpc_base",
        "//:hpack_encoder",
        "//:hpack_parser",
    ],
)

grpc_cc_library(
    name = "chaotic_good_frame_header",
    srcs = [
        "ext/transport/chaotic_good/frame_header.cc",
    ],
    hdrs = [
        "ext/transport/chaotic_good/frame_header.h",
    ],
    external_deps = [
        "absl/status",
        "absl/status:statusor",
    ],
    deps = [
        "bitset",
        "//:gpr_platform",
    ],
)

grpc_cc_library(
    name = "gcp_metadata_query",
    srcs = [
        "ext/gcp/metadata_query.cc",
    ],
    hdrs = [
        "ext/gcp/metadata_query.h",
    ],
    external_deps = [
        "absl/functional:any_invocable",
        "absl/status",
        "absl/status:statusor",
        "absl/strings",
        "absl/strings:str_format",
    ],
    deps = [
        "closure",
        "error",
        "status_helper",
        "time",
        "//:gpr",
        "//:gpr_platform",
        "//:grpc_base",
        "//:grpc_security_base",
        "//:grpc_trace",
        "//:httpcli",
        "//:orphanable",
        "//:ref_counted_ptr",
        "//:uri_parser",
    ],
)

grpc_cc_library(
    name = "logging_sink",
    hdrs = [
        "ext/filters/logging/logging_sink.h",
    ],
    external_deps = [
        "absl/numeric:int128",
        "absl/strings",
    ],
    language = "c++",
    visibility = [
        "//src/cpp/ext/gcp:__subpackages__",
        "//test:__subpackages__",
    ],
    deps = [
        "time",
        "//:gpr_platform",
    ],
)

grpc_cc_library(
    name = "logging_filter",
    srcs = [
        "ext/filters/logging/logging_filter.cc",
    ],
    hdrs = [
        "ext/filters/logging/logging_filter.h",
    ],
    external_deps = [
        "absl/numeric:int128",
        "absl/random",
        "absl/random:distributions",
        "absl/status:statusor",
        "absl/strings",
        "absl/types:optional",
    ],
    language = "c++",
    visibility = [
        "//src/cpp/ext/gcp:__subpackages__",
        "//test:__subpackages__",
    ],
    deps = [
        "arena",
        "arena_promise",
        "cancel_callback",
        "channel_args",
        "channel_fwd",
        "channel_stack_type",
        "context",
        "logging_sink",
        "map",
        "pipe",
        "poll",
        "slice",
        "slice_buffer",
        "time",
        "//:channel_arg_names",
        "//:channel_stack_builder",
        "//:config",
        "//:gpr",
        "//:gpr_platform",
        "//:grpc_base",
        "//:grpc_client_channel",
        "//:grpc_public_hdrs",
        "//:grpc_resolver",
        "//:legacy_context",
        "//:uri_parser",
    ],
)

grpc_cc_library(
    name = "grpc_promise_endpoint",
    srcs = [
        "lib/transport/promise_endpoint.cc",
    ],
    external_deps = [
        "absl/base:core_headers",
        "absl/status",
        "absl/status:statusor",
        "absl/types:optional",
    ],
    language = "c++",
    public_hdrs = [
        "lib/transport/promise_endpoint.h",
    ],
    deps = [
        "activity",
        "event_engine_common",
        "poll",
        "slice",
        "slice_buffer",
        "//:event_engine_base_hdrs",
        "//:gpr",
    ],
)

grpc_cc_library(
    name = "chaotic_good_client_transport",
    srcs = [
        "ext/transport/chaotic_good/client_transport.cc",
    ],
    hdrs = [
        "ext/transport/chaotic_good/client_transport.h",
    ],
    external_deps = [
        "absl/base:core_headers",
        "absl/status",
        "absl/status:statusor",
        "absl/types:variant",
    ],
    language = "c++",
    deps = [
        "activity",
        "chaotic_good_frame",
        "chaotic_good_frame_header",
        "event_engine_wakeup_scheduler",
        "for_each",
        "grpc_promise_endpoint",
        "join",
        "loop",
        "match",
        "mpsc",
        "pipe",
        "seq",
        "slice",
        "slice_buffer",
        "//:gpr",
        "//:gpr_platform",
        "//:grpc_base",
        "//:hpack_encoder",
    ],
)

### UPB Targets

grpc_upb_proto_library(
    name = "envoy_admin_upb",
    deps = ["@envoy_api//envoy/admin/v3:pkg"],
)

grpc_upb_proto_library(
    name = "envoy_config_cluster_upb",
    deps = ["@envoy_api//envoy/config/cluster/v3:pkg"],
)

grpc_upb_proto_reflection_library(
    name = "envoy_config_cluster_upbdefs",
    deps = ["@envoy_api//envoy/config/cluster/v3:pkg"],
)

grpc_upb_proto_library(
    name = "envoy_config_core_upb",
    deps = ["@envoy_api//envoy/config/core/v3:pkg"],
)

grpc_upb_proto_library(
    name = "envoy_config_endpoint_upb",
    deps = ["@envoy_api//envoy/config/endpoint/v3:pkg"],
)

grpc_upb_proto_reflection_library(
    name = "envoy_config_endpoint_upbdefs",
    deps = ["@envoy_api//envoy/config/endpoint/v3:pkg"],
)

grpc_upb_proto_library(
    name = "envoy_config_listener_upb",
    deps = ["@envoy_api//envoy/config/listener/v3:pkg"],
)

grpc_upb_proto_reflection_library(
    name = "envoy_config_listener_upbdefs",
    deps = ["@envoy_api//envoy/config/listener/v3:pkg"],
)

grpc_upb_proto_library(
    name = "envoy_config_rbac_upb",
    deps = ["@envoy_api//envoy/config/rbac/v3:pkg"],
)

grpc_upb_proto_library(
    name = "envoy_config_route_upb",
    deps = ["@envoy_api//envoy/config/route/v3:pkg"],
)

grpc_upb_proto_reflection_library(
    name = "envoy_config_route_upbdefs",
    deps = ["@envoy_api//envoy/config/route/v3:pkg"],
)

grpc_upb_proto_library(
    name = "envoy_extensions_clusters_aggregate_upb",
    deps = ["@envoy_api//envoy/extensions/clusters/aggregate/v3:pkg"],
)

grpc_upb_proto_reflection_library(
    name = "envoy_extensions_clusters_aggregate_upbdefs",
    deps = ["@envoy_api//envoy/extensions/clusters/aggregate/v3:pkg"],
)

grpc_upb_proto_library(
    name = "envoy_extensions_filters_common_fault_upb",
    deps = ["@envoy_api//envoy/extensions/filters/common/fault/v3:pkg"],
)

grpc_upb_proto_library(
    name = "envoy_extensions_filters_http_fault_upb",
    deps = ["@envoy_api//envoy/extensions/filters/http/fault/v3:pkg"],
)

grpc_upb_proto_reflection_library(
    name = "envoy_extensions_filters_http_fault_upbdefs",
    deps = ["@envoy_api//envoy/extensions/filters/http/fault/v3:pkg"],
)

grpc_upb_proto_library(
    name = "envoy_extensions_filters_http_rbac_upb",
    deps = ["@envoy_api//envoy/extensions/filters/http/rbac/v3:pkg"],
)

grpc_upb_proto_reflection_library(
    name = "envoy_extensions_filters_http_rbac_upbdefs",
    deps = ["@envoy_api//envoy/extensions/filters/http/rbac/v3:pkg"],
)

grpc_upb_proto_library(
    name = "envoy_extensions_filters_http_router_upb",
    deps = ["@envoy_api//envoy/extensions/filters/http/router/v3:pkg"],
)

grpc_upb_proto_reflection_library(
    name = "envoy_extensions_filters_http_router_upbdefs",
    deps = ["@envoy_api//envoy/extensions/filters/http/router/v3:pkg"],
)

grpc_upb_proto_library(
    name = "envoy_extensions_filters_http_stateful_session_upb",
    deps = ["@envoy_api//envoy/extensions/filters/http/stateful_session/v3:pkg"],
)

grpc_upb_proto_reflection_library(
    name = "envoy_extensions_filters_http_stateful_session_upbdefs",
    deps = ["@envoy_api//envoy/extensions/filters/http/stateful_session/v3:pkg"],
)

grpc_upb_proto_library(
    name = "envoy_extensions_http_stateful_session_cookie_upb",
    deps = ["@envoy_api//envoy/extensions/http/stateful_session/cookie/v3:pkg"],
)

grpc_upb_proto_reflection_library(
    name = "envoy_extensions_http_stateful_session_cookie_upbdefs",
    deps = ["@envoy_api//envoy/extensions/http/stateful_session/cookie/v3:pkg"],
)

grpc_upb_proto_library(
    name = "envoy_type_http_upb",
    deps = ["@envoy_api//envoy/type/http/v3:pkg"],
)

grpc_upb_proto_library(
    name = "envoy_extensions_load_balancing_policies_client_side_weighted_round_robin_upb",
    deps = ["@envoy_api//envoy/extensions/load_balancing_policies/client_side_weighted_round_robin/v3:pkg"],
)

grpc_upb_proto_library(
    name = "envoy_extensions_load_balancing_policies_ring_hash_upb",
    deps = ["@envoy_api//envoy/extensions/load_balancing_policies/ring_hash/v3:pkg"],
)

grpc_upb_proto_library(
    name = "envoy_extensions_load_balancing_policies_wrr_locality_upb",
    deps = ["@envoy_api//envoy/extensions/load_balancing_policies/wrr_locality/v3:pkg"],
)

grpc_upb_proto_library(
    name = "envoy_extensions_load_balancing_policies_pick_first_upb",
    deps = ["@envoy_api//envoy/extensions/load_balancing_policies/pick_first/v3:pkg"],
)

grpc_upb_proto_library(
    name = "envoy_extensions_filters_network_http_connection_manager_upb",
    deps = ["@envoy_api//envoy/extensions/filters/network/http_connection_manager/v3:pkg"],
)

grpc_upb_proto_reflection_library(
    name = "envoy_extensions_filters_network_http_connection_manager_upbdefs",
    deps = ["@envoy_api//envoy/extensions/filters/network/http_connection_manager/v3:pkg"],
)

grpc_upb_proto_library(
    name = "envoy_extensions_transport_sockets_tls_upb",
    deps = ["@envoy_api//envoy/extensions/transport_sockets/tls/v3:pkg"],
)

grpc_upb_proto_reflection_library(
    name = "envoy_extensions_transport_sockets_tls_upbdefs",
    deps = ["@envoy_api//envoy/extensions/transport_sockets/tls/v3:pkg"],
)

grpc_upb_proto_library(
    name = "envoy_service_discovery_upb",
    deps = ["@envoy_api//envoy/service/discovery/v3:pkg"],
)

grpc_upb_proto_reflection_library(
    name = "envoy_service_discovery_upbdefs",
    deps = ["@envoy_api//envoy/service/discovery/v3:pkg"],
)

grpc_upb_proto_library(
    name = "envoy_service_load_stats_upb",
    deps = ["@envoy_api//envoy/service/load_stats/v3:pkg"],
)

grpc_upb_proto_reflection_library(
    name = "envoy_service_load_stats_upbdefs",
    deps = ["@envoy_api//envoy/service/load_stats/v3:pkg"],
)

grpc_upb_proto_library(
    name = "envoy_service_status_upb",
    deps = ["@envoy_api//envoy/service/status/v3:pkg"],
)

grpc_upb_proto_reflection_library(
    name = "envoy_service_status_upbdefs",
    deps = ["@envoy_api//envoy/service/status/v3:pkg"],
)

grpc_upb_proto_library(
    name = "envoy_type_matcher_upb",
    deps = ["@envoy_api//envoy/type/matcher/v3:pkg"],
)

grpc_upb_proto_library(
    name = "envoy_type_upb",
    deps = ["@envoy_api//envoy/type/v3:pkg"],
)

grpc_upb_proto_library(
    name = "xds_type_upb",
    deps = ["@com_github_cncf_udpa//xds/type/v3:pkg"],
)

grpc_upb_proto_reflection_library(
    name = "xds_type_upbdefs",
    deps = ["@com_github_cncf_udpa//xds/type/v3:pkg"],
)

grpc_upb_proto_library(
    name = "xds_orca_upb",
    deps = ["@com_github_cncf_udpa//xds/data/orca/v3:pkg"],
)

grpc_upb_proto_library(
    name = "xds_orca_service_upb",
    deps = ["@com_github_cncf_udpa//xds/service/orca/v3:pkg"],
)

grpc_upb_proto_library(
    name = "grpc_health_upb",
    deps = ["//src/proto/grpc/health/v1:health_proto_descriptor"],
)

grpc_upb_proto_library(
    name = "google_rpc_status_upb",
    deps = ["@com_google_googleapis//google/rpc:status_proto"],
)

grpc_upb_proto_reflection_library(
    name = "google_rpc_status_upbdefs",
    deps = ["@com_google_googleapis//google/rpc:status_proto"],
)

grpc_upb_proto_library(
    name = "google_type_expr_upb",
    deps = ["@com_google_googleapis//google/type:expr_proto"],
)

grpc_upb_proto_library(
    name = "grpc_lb_upb",
    deps = ["//src/proto/grpc/lb/v1:load_balancer_proto_descriptor"],
)

grpc_upb_proto_library(
    name = "alts_upb",
    deps = ["//src/proto/grpc/gcp:alts_handshaker_proto"],
)

grpc_upb_proto_library(
    name = "rls_upb",
    deps = ["//src/proto/grpc/lookup/v1:rls_proto_descriptor"],
)

grpc_upb_proto_library(
    name = "rls_config_upb",
    deps = ["//src/proto/grpc/lookup/v1:rls_config_proto_descriptor"],
)

grpc_upb_proto_reflection_library(
    name = "rls_config_upbdefs",
    deps = ["//src/proto/grpc/lookup/v1:rls_config_proto_descriptor"],
)

WELL_KNOWN_PROTO_TARGETS = [
    "any",
    "duration",
    "empty",
    "struct",
    "timestamp",
    "wrappers",
]

[grpc_upb_proto_library(
    name = "protobuf_" + target + "_upb",
    deps = ["@com_google_protobuf//:" + target + "_proto"],
) for target in WELL_KNOWN_PROTO_TARGETS]

[grpc_upb_proto_reflection_library(
    name = "protobuf_" + target + "_upbdefs",
    deps = ["@com_google_protobuf//:" + target + "_proto"],
) for target in WELL_KNOWN_PROTO_TARGETS]

grpc_generate_one_off_internal_targets()<|MERGE_RESOLUTION|>--- conflicted
+++ resolved
@@ -4863,21 +4863,14 @@
         "//:channel_arg_names",
         "//:config",
         "//:debug_location",
-<<<<<<< HEAD
         "//:endpoint_addresses",
-=======
         "//:exec_ctx",
->>>>>>> 835775e3
         "//:gpr",
         "//:grpc_base",
         "//:grpc_trace",
         "//:orphanable",
         "//:ref_counted_ptr",
-<<<<<<< HEAD
-=======
-        "//:server_address",
         "//:work_serializer",
->>>>>>> 835775e3
     ],
 )
 
