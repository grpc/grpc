# Copyright 2022 gRPC authors.
#
# Licensed under the Apache License, Version 2.0 (the "License");
# you may not use this file except in compliance with the License.
# You may obtain a copy of the License at
#
#     http://www.apache.org/licenses/LICENSE-2.0
#
# Unless required by applicable law or agreed to in writing, software
# distributed under the License is distributed on an "AS IS" BASIS,
# WITHOUT WARRANTIES OR CONDITIONS OF ANY KIND, either express or implied.
# See the License for the specific language governing permissions and
# limitations under the License.

load(
    "//bazel:grpc_build_system.bzl",
    "grpc_cc_library",
    "grpc_generate_one_off_internal_targets",
    "grpc_upb_proto_library",
    "grpc_upb_proto_reflection_library",
)

licenses(["reciprocal"])

package(
    default_visibility = ["//:__subpackages__"],
    features = [
        "layering_check",
    ],
)

# This is needed as a transitionary mechanism to build the src/core targets in
# the top-level BUILD file that have not yet been moved here. Should go away
# once the transition is complete.
exports_files(
    glob(["**"]),
    visibility = ["//:__subpackages__"],
)

grpc_cc_library(
    name = "channel_fwd",
    hdrs = [
        "lib/channel/channel_fwd.h",
    ],
    language = "c++",
)

grpc_cc_library(
    name = "slice_cast",
    hdrs = [
        "//:include/grpc/event_engine/internal/slice_cast.h",
    ],
)

grpc_cc_library(
    name = "event_engine_common",
    srcs = [
        "lib/event_engine/event_engine.cc",
        "lib/event_engine/resolved_address.cc",
        "lib/event_engine/slice.cc",
        "lib/event_engine/slice_buffer.cc",
    ],
    hdrs = [
        "lib/event_engine/handle_containers.h",
        "lib/event_engine/resolved_address_internal.h",
        "//:include/grpc/event_engine/slice.h",
        "//:include/grpc/event_engine/slice_buffer.h",
    ],
    external_deps = [
        "absl/container:flat_hash_set",
        "absl/hash",
        "absl/strings",
        "absl/utility",
    ],
    deps = [
        "resolved_address",
        "slice",
        "slice_buffer",
        "slice_cast",
        "slice_refcount",
        "//:event_engine_base_hdrs",
        "//:gpr",
        "//:gpr_platform",
    ],
)

grpc_cc_library(
    name = "transport_fwd",
    hdrs = [
        "lib/transport/transport_fwd.h",
    ],
    language = "c++",
)

grpc_cc_library(
    name = "atomic_utils",
    language = "c++",
    public_hdrs = ["lib/gprpp/atomic_utils.h"],
    deps = ["//:gpr"],
)

grpc_cc_library(
    name = "metadata_compression_traits",
    hdrs = [
        "lib/transport/metadata_compression_traits.h",
    ],
    deps = ["//:gpr_platform"],
)

grpc_cc_library(
    name = "experiments",
    srcs = [
        "lib/experiments/config.cc",
        "lib/experiments/experiments.cc",
    ],
    hdrs = [
        "lib/experiments/config.h",
        "lib/experiments/experiments.h",
    ],
    defines = select({
        "//:grpc_experiments_are_final": ["GRPC_EXPERIMENTS_ARE_FINAL"],
        "//conditions:default": [],
    }),
    external_deps = [
        "absl/functional:any_invocable",
        "absl/strings",
    ],
    language = "c++",
    tags = ["nofixdeps"],
    visibility = ["@grpc:grpc_experiments"],
    deps = [
        "no_destruct",
        "//:config_vars",
        "//:gpr",
    ],
)

grpc_cc_library(
    name = "init_internally",
    srcs = ["lib/surface/init_internally.cc"],
    hdrs = ["lib/surface/init_internally.h"],
    deps = ["//:gpr_platform"],
)

grpc_cc_library(
    name = "useful",
    hdrs = ["lib/gpr/useful.h"],
    external_deps = [
        "absl/strings",
        "absl/types:variant",
    ],
    language = "c++",
    deps = ["//:gpr_platform"],
)

grpc_cc_library(
    name = "examine_stack",
    srcs = [
        "lib/gprpp/examine_stack.cc",
    ],
    hdrs = [
        "lib/gprpp/examine_stack.h",
    ],
    external_deps = ["absl/types:optional"],
    deps = ["//:gpr_platform"],
)

grpc_cc_library(
    name = "gpr_atm",
    srcs = [
        "lib/gpr/atm.cc",
    ],
    language = "c++",
    public_hdrs = [
        "//:include/grpc/support/atm.h",
        "//:include/grpc/support/atm_gcc_atomic.h",
        "//:include/grpc/support/atm_gcc_sync.h",
        "//:include/grpc/support/atm_windows.h",
        "//:include/grpc/impl/codegen/atm.h",
        "//:include/grpc/impl/codegen/atm_gcc_atomic.h",
        "//:include/grpc/impl/codegen/atm_gcc_sync.h",
        "//:include/grpc/impl/codegen/atm_windows.h",
    ],
    deps = [
        "useful",
        "//:gpr_platform",
    ],
)

grpc_cc_library(
    name = "gpr_manual_constructor",
    srcs = [],
    hdrs = [
        "lib/gprpp/manual_constructor.h",
    ],
    language = "c++",
    deps = [
        "construct_destruct",
        "//:gpr_platform",
    ],
)

grpc_cc_library(
    name = "gpr_spinlock",
    srcs = [],
    hdrs = [
        "lib/gpr/spinlock.h",
    ],
    language = "c++",
    deps = [
        "gpr_atm",
        "//:gpr_platform",
    ],
)

grpc_cc_library(
    name = "gpr_log_internal",
    hdrs = [
        "lib/gpr/log_internal.h",
    ],
    language = "c++",
    deps = ["//:gpr_platform"],
)

grpc_cc_library(
    name = "env",
    srcs = [
        "lib/gprpp/linux/env.cc",
        "lib/gprpp/posix/env.cc",
        "lib/gprpp/windows/env.cc",
    ],
    hdrs = [
        "lib/gprpp/env.h",
    ],
    external_deps = ["absl/types:optional"],
    deps = [
        "tchar",
        "//:gpr_platform",
    ],
)

grpc_cc_library(
    name = "chunked_vector",
    hdrs = ["lib/gprpp/chunked_vector.h"],
    deps = [
        "arena",
        "gpr_manual_constructor",
        "//:gpr",
    ],
)

grpc_cc_library(
    name = "construct_destruct",
    language = "c++",
    public_hdrs = ["lib/gprpp/construct_destruct.h"],
    deps = ["//:gpr_platform"],
)

grpc_cc_library(
    name = "status_helper",
    srcs = [
        "lib/gprpp/status_helper.cc",
    ],
    hdrs = [
        "lib/gprpp/status_helper.h",
    ],
    external_deps = [
        "absl/status",
        "absl/strings",
        "absl/strings:cord",
        "absl/time",
        "absl/types:optional",
        "upb_lib",
    ],
    language = "c++",
    deps = [
        "percent_encoding",
        "slice",
        "//:debug_location",
        "//:google_rpc_status_upb",
        "//:gpr",
        "//:protobuf_any_upb",
    ],
)

grpc_cc_library(
    name = "unique_type_name",
    hdrs = ["lib/gprpp/unique_type_name.h"],
    external_deps = ["absl/strings"],
    language = "c++",
    deps = [
        "useful",
        "//:gpr_platform",
    ],
)

grpc_cc_library(
    name = "validation_errors",
    srcs = [
        "lib/gprpp/validation_errors.cc",
    ],
    hdrs = [
        "lib/gprpp/validation_errors.h",
    ],
    external_deps = [
        "absl/status",
        "absl/strings",
    ],
    language = "c++",
    deps = ["//:gpr_platform"],
)

grpc_cc_library(
    name = "overload",
    language = "c++",
    public_hdrs = ["lib/gprpp/overload.h"],
    deps = ["//:gpr_platform"],
)

grpc_cc_library(
    name = "match",
    external_deps = ["absl/types:variant"],
    language = "c++",
    public_hdrs = ["lib/gprpp/match.h"],
    deps = [
        "overload",
        "//:gpr_platform",
    ],
)

grpc_cc_library(
    name = "table",
    external_deps = [
        "absl/meta:type_traits",
        "absl/utility",
    ],
    language = "c++",
    public_hdrs = ["lib/gprpp/table.h"],
    deps = [
        "bitset",
        "//:gpr_platform",
    ],
)

grpc_cc_library(
    name = "packed_table",
    hdrs = ["lib/gprpp/packed_table.h"],
    language = "c++",
    deps = [
        "sorted_pack",
        "table",
        "//:gpr_platform",
    ],
)

grpc_cc_library(
    name = "bitset",
    language = "c++",
    public_hdrs = ["lib/gprpp/bitset.h"],
    deps = [
        "useful",
        "//:gpr_platform",
    ],
)

grpc_cc_library(
    name = "no_destruct",
    language = "c++",
    public_hdrs = ["lib/gprpp/no_destruct.h"],
    deps = [
        "construct_destruct",
        "//:gpr_platform",
    ],
)

grpc_cc_library(
    name = "tchar",
    srcs = [
        "lib/gprpp/tchar.cc",
    ],
    hdrs = [
        "lib/gprpp/tchar.h",
    ],
    deps = ["//:gpr_platform"],
)

grpc_cc_library(
    name = "poll",
    language = "c++",
    public_hdrs = [
        "lib/promise/poll.h",
    ],
    deps = [
        "construct_destruct",
        "//:gpr",
        "//:gpr_platform",
    ],
)

grpc_cc_library(
    name = "map_pipe",
    external_deps = ["absl/status"],
    language = "c++",
    public_hdrs = [
        "lib/promise/map_pipe.h",
    ],
    deps = [
        "for_each",
        "map",
        "pipe",
        "poll",
        "promise_factory",
        "promise_trace",
        "try_seq",
        "//:gpr",
        "//:gpr_platform",
    ],
)

grpc_cc_library(
    name = "1999",
    srcs = [
        "lib/promise/party.cc",
    ],
    hdrs = [
        "lib/promise/party.h",
    ],
    external_deps = [
        "absl/base:core_headers",
        "absl/strings",
        "absl/strings:str_format",
    ],
    language = "c++",
    deps = [
        "activity",
        "arena",
        "construct_destruct",
        "context",
        "promise_factory",
        "promise_trace",
        "ref_counted",
        "//:event_engine_base_hdrs",
        "//:exec_ctx",
        "//:gpr",
        "//:ref_counted_ptr",
    ],
)

grpc_cc_library(
    name = "context",
    language = "c++",
    public_hdrs = [
        "lib/promise/context.h",
    ],
    deps = ["//:gpr"],
)

grpc_cc_library(
    name = "map",
    language = "c++",
    public_hdrs = ["lib/promise/map.h"],
    deps = [
        "poll",
        "promise_like",
        "//:gpr_platform",
    ],
)

grpc_cc_library(
    name = "sleep",
    srcs = [
        "lib/promise/sleep.cc",
    ],
    hdrs = [
        "lib/promise/sleep.h",
    ],
    external_deps = ["absl/status"],
    deps = [
        "activity",
        "context",
        "default_event_engine",
        "poll",
        "time",
        "//:event_engine_base_hdrs",
        "//:exec_ctx",
        "//:gpr",
    ],
)

grpc_cc_library(
    name = "wait_for_callback",
    hdrs = [
        "lib/promise/wait_for_callback.h",
    ],
    external_deps = ["absl/base:core_headers"],
    deps = [
        "activity",
        "poll",
        "//:gpr",
    ],
)

grpc_cc_library(
    name = "arena_promise",
    external_deps = ["absl/meta:type_traits"],
    language = "c++",
    public_hdrs = [
        "lib/promise/arena_promise.h",
    ],
    deps = [
        "arena",
        "construct_destruct",
        "context",
        "poll",
        "//:gpr_platform",
    ],
)

grpc_cc_library(
    name = "promise_like",
    external_deps = ["absl/meta:type_traits"],
    language = "c++",
    public_hdrs = [
        "lib/promise/detail/promise_like.h",
    ],
    deps = [
        "poll",
        "//:gpr_platform",
    ],
)

grpc_cc_library(
    name = "cancel_callback",
    language = "c++",
    public_hdrs = [
        "lib/promise/cancel_callback.h",
    ],
    deps = [
        "promise_like",
        "//:gpr_platform",
    ],
)

grpc_cc_library(
    name = "promise_factory",
    external_deps = ["absl/meta:type_traits"],
    language = "c++",
    public_hdrs = [
        "lib/promise/detail/promise_factory.h",
    ],
    deps = [
        "promise_like",
        "//:gpr_platform",
    ],
)

grpc_cc_library(
    name = "if",
    external_deps = [
        "absl/status:statusor",
        "absl/types:variant",
    ],
    language = "c++",
    public_hdrs = ["lib/promise/if.h"],
    deps = [
        "construct_destruct",
        "poll",
        "promise_factory",
        "promise_like",
        "//:gpr_platform",
    ],
)

grpc_cc_library(
    name = "promise_status",
    external_deps = [
        "absl/status",
        "absl/status:statusor",
    ],
    language = "c++",
    public_hdrs = [
        "lib/promise/detail/status.h",
    ],
    deps = ["//:gpr_platform"],
)

grpc_cc_library(
    name = "race",
    language = "c++",
    public_hdrs = ["lib/promise/race.h"],
    deps = ["//:gpr_platform"],
)

grpc_cc_library(
    name = "prioritized_race",
    language = "c++",
    public_hdrs = ["lib/promise/prioritized_race.h"],
    deps = ["//:gpr_platform"],
)

grpc_cc_library(
    name = "loop",
    external_deps = [
        "absl/status",
        "absl/status:statusor",
        "absl/types:variant",
    ],
    language = "c++",
    public_hdrs = [
        "lib/promise/loop.h",
    ],
    deps = [
        "construct_destruct",
        "poll",
        "promise_factory",
        "//:gpr_platform",
    ],
)

grpc_cc_library(
    name = "join_state",
    language = "c++",
    public_hdrs = [
        "lib/promise/detail/join_state.h",
    ],
    deps = [
        "bitset",
        "construct_destruct",
        "poll",
        "promise_like",
        "promise_trace",
        "//:gpr",
        "//:gpr_platform",
    ],
)

grpc_cc_library(
    name = "join",
    external_deps = ["absl/meta:type_traits"],
    language = "c++",
    public_hdrs = [
        "lib/promise/join.h",
    ],
    deps = [
        "join_state",
        "map",
        "//:gpr_platform",
    ],
)

grpc_cc_library(
    name = "try_join",
    external_deps = [
        "absl/meta:type_traits",
        "absl/status",
        "absl/status:statusor",
    ],
    language = "c++",
    public_hdrs = [
        "lib/promise/try_join.h",
    ],
    deps = [
        "join_state",
        "map",
        "poll",
        "//:gpr_platform",
    ],
)

grpc_cc_library(
    name = "switch",
    language = "c++",
    public_hdrs = [
        "lib/promise/detail/switch.h",
    ],
    deps = ["//:gpr_platform"],
)

grpc_cc_library(
    name = "basic_seq",
    language = "c++",
    public_hdrs = [
        "lib/promise/detail/basic_seq.h",
    ],
    deps = [
        "construct_destruct",
        "poll",
        "//:gpr_platform",
    ],
)

grpc_cc_library(
    name = "seq_state",
    external_deps = ["absl/base:core_headers"],
    language = "c++",
    public_hdrs = [
        "lib/promise/detail/seq_state.h",
    ],
    deps = [
        "construct_destruct",
        "poll",
        "promise_factory",
        "promise_like",
        "promise_trace",
        "//:gpr",
    ],
)

grpc_cc_library(
    name = "seq",
    language = "c++",
    public_hdrs = [
        "lib/promise/seq.h",
    ],
    deps = [
        "basic_seq",
        "poll",
        "promise_like",
        "seq_state",
        "//:gpr_platform",
    ],
)

grpc_cc_library(
    name = "try_seq",
    external_deps = [
        "absl/meta:type_traits",
        "absl/status",
        "absl/status:statusor",
    ],
    language = "c++",
    public_hdrs = [
        "lib/promise/try_seq.h",
    ],
    deps = [
        "basic_seq",
        "poll",
        "promise_like",
        "promise_status",
        "seq_state",
        "//:gpr_platform",
    ],
)

grpc_cc_library(
    name = "activity",
    srcs = [
        "lib/promise/activity.cc",
    ],
    external_deps = [
        "absl/base:core_headers",
        "absl/status",
        "absl/strings",
        "absl/strings:str_format",
        "absl/types:optional",
    ],
    language = "c++",
    public_hdrs = [
        "lib/promise/activity.h",
    ],
    deps = [
        "atomic_utils",
        "construct_destruct",
        "context",
        "no_destruct",
        "poll",
        "promise_factory",
        "promise_status",
        "//:gpr",
        "//:orphanable",
    ],
)

grpc_cc_library(
    name = "exec_ctx_wakeup_scheduler",
    hdrs = [
        "lib/promise/exec_ctx_wakeup_scheduler.h",
    ],
    external_deps = ["absl/status"],
    language = "c++",
    deps = [
        "closure",
        "error",
        "//:debug_location",
        "//:exec_ctx",
        "//:gpr_platform",
    ],
)

grpc_cc_library(
    name = "event_engine_wakeup_scheduler",
    hdrs = [
        "lib/promise/event_engine_wakeup_scheduler.h",
    ],
    language = "c++",
    deps = [
        "//:event_engine_base_hdrs",
        "//:exec_ctx",
        "//:gpr_platform",
    ],
)

grpc_cc_library(
    name = "wait_set",
    external_deps = [
        "absl/container:flat_hash_set",
        "absl/hash",
    ],
    language = "c++",
    public_hdrs = [
        "lib/promise/wait_set.h",
    ],
    deps = [
        "activity",
        "poll",
        "//:gpr_platform",
    ],
)

grpc_cc_library(
    name = "latch",
    external_deps = ["absl/strings"],
    language = "c++",
    public_hdrs = [
        "lib/promise/latch.h",
    ],
    deps = [
        "activity",
        "poll",
        "promise_trace",
        "//:gpr",
    ],
)

grpc_cc_library(
    name = "interceptor_list",
    hdrs = [
        "lib/promise/interceptor_list.h",
    ],
    external_deps = [
        "absl/strings",
        "absl/strings:str_format",
        "absl/types:optional",
    ],
    deps = [
        "arena",
        "construct_destruct",
        "context",
        "poll",
        "promise_factory",
        "promise_trace",
        "//:debug_location",
        "//:gpr",
    ],
)

grpc_cc_library(
    name = "pipe",
    hdrs = [
        "lib/promise/pipe.h",
    ],
    external_deps = [
        "absl/strings",
        "absl/types:optional",
        "absl/types:variant",
    ],
    language = "c++",
    deps = [
        "activity",
        "arena",
        "context",
        "if",
        "interceptor_list",
        "map",
        "poll",
        "promise_trace",
        "seq",
        "//:debug_location",
        "//:gpr",
        "//:ref_counted_ptr",
    ],
)

grpc_cc_library(
    name = "inter_activity_pipe",
    hdrs = [
        "lib/promise/inter_activity_pipe.h",
    ],
    external_deps = [
        "absl/base:core_headers",
        "absl/types:optional",
    ],
    language = "c++",
    deps = [
        "activity",
        "poll",
        "ref_counted",
        "//:gpr",
        "//:ref_counted_ptr",
    ],
)

grpc_cc_library(
    name = "promise_trace",
    srcs = [
        "lib/promise/trace.cc",
    ],
    hdrs = [
        "lib/promise/trace.h",
    ],
    language = "c++",
    deps = [
        "//:gpr_platform",
        "//:grpc_trace",
    ],
)

grpc_cc_library(
    name = "mpsc",
    hdrs = [
        "lib/promise/mpsc.h",
    ],
    external_deps = ["absl/base:core_headers"],
    language = "c++",
    deps = [
        "activity",
        "poll",
        "ref_counted",
        "wait_set",
        "//:gpr",
        "//:ref_counted_ptr",
    ],
)

grpc_cc_library(
    name = "for_each",
    external_deps = [
        "absl/status",
        "absl/strings",
    ],
    language = "c++",
    public_hdrs = ["lib/promise/for_each.h"],
    deps = [
        "activity",
        "construct_destruct",
        "poll",
        "promise_factory",
        "promise_trace",
        "//:gpr",
        "//:gpr_platform",
    ],
)

grpc_cc_library(
    name = "ref_counted",
    language = "c++",
    public_hdrs = ["lib/gprpp/ref_counted.h"],
    deps = [
        "atomic_utils",
        "//:debug_location",
        "//:gpr",
        "//:ref_counted_ptr",
    ],
)

grpc_cc_library(
    name = "dual_ref_counted",
    language = "c++",
    public_hdrs = ["lib/gprpp/dual_ref_counted.h"],
    deps = [
        "//:debug_location",
        "//:gpr",
        "//:orphanable",
        "//:ref_counted_ptr",
    ],
)

grpc_cc_library(
    name = "ref_counted_string",
    srcs = [
        "lib/gprpp/ref_counted_string.cc",
    ],
    hdrs = [
        "lib/gprpp/ref_counted_string.h",
    ],
    external_deps = ["absl/strings"],
    language = "c++",
    deps = [
        "ref_counted",
        "//:gpr",
        "//:ref_counted_ptr",
    ],
)

grpc_cc_library(
    name = "uuid_v4",
    srcs = ["lib/gprpp/uuid_v4.cc"],
    external_deps = ["absl/strings:str_format"],
    language = "c++",
    public_hdrs = ["lib/gprpp/uuid_v4.h"],
    deps = ["//:gpr"],
)

grpc_cc_library(
    name = "handshaker_factory",
    language = "c++",
    public_hdrs = [
        "lib/transport/handshaker_factory.h",
    ],
    deps = [
        "channel_args",
        "iomgr_fwd",
        "//:gpr_platform",
    ],
)

grpc_cc_library(
    name = "handshaker_registry",
    srcs = [
        "lib/transport/handshaker_registry.cc",
    ],
    language = "c++",
    public_hdrs = [
        "lib/transport/handshaker_registry.h",
    ],
    deps = [
        "channel_args",
        "handshaker_factory",
        "iomgr_fwd",
        "//:gpr_platform",
    ],
)

grpc_cc_library(
    name = "tcp_connect_handshaker",
    srcs = [
        "lib/transport/tcp_connect_handshaker.cc",
    ],
    external_deps = [
        "absl/base:core_headers",
        "absl/status",
        "absl/status:statusor",
        "absl/types:optional",
    ],
    language = "c++",
    public_hdrs = [
        "lib/transport/tcp_connect_handshaker.h",
    ],
    deps = [
        "channel_args",
        "channel_args_endpoint_config",
        "closure",
        "error",
        "handshaker_factory",
        "handshaker_registry",
        "iomgr_fwd",
        "pollset_set",
        "resolved_address",
        "slice",
        "//:config",
        "//:debug_location",
        "//:exec_ctx",
        "//:gpr",
        "//:grpc_base",
        "//:handshaker",
        "//:parse_address",
        "//:ref_counted_ptr",
        "//:uri_parser",
    ],
)

grpc_cc_library(
    name = "channel_creds_registry",
    hdrs = [
        "lib/security/credentials/channel_creds_registry.h",
    ],
    external_deps = ["absl/strings"],
    language = "c++",
    deps = [
        "json",
        "json_args",
        "ref_counted",
        "validation_errors",
        "//:gpr_platform",
        "//:ref_counted_ptr",
    ],
)

grpc_cc_library(
    name = "event_engine_memory_allocator",
    srcs = [
        "lib/event_engine/memory_allocator.cc",
    ],
    hdrs = [
        "//:include/grpc/event_engine/internal/memory_allocator_impl.h",
        "//:include/grpc/event_engine/memory_allocator.h",
        "//:include/grpc/event_engine/memory_request.h",
    ],
    external_deps = ["absl/strings"],
    language = "c++",
    deps = [
        "slice",
        "slice_refcount",
        "//:gpr_platform",
    ],
)

grpc_cc_library(
    name = "event_engine_memory_allocator_factory",
    hdrs = [
        "lib/event_engine/memory_allocator_factory.h",
    ],
    external_deps = ["absl/strings"],
    language = "c++",
    deps = [
        "event_engine_memory_allocator",
        "memory_quota",
        "//:gpr_platform",
    ],
)

grpc_cc_library(
    name = "memory_quota",
    srcs = [
        "lib/resource_quota/memory_quota.cc",
    ],
    hdrs = [
        "lib/resource_quota/memory_quota.h",
    ],
    external_deps = [
        "absl/base:core_headers",
        "absl/container:flat_hash_set",
        "absl/status",
        "absl/strings",
        "absl/types:optional",
    ],
    deps = [
        "activity",
        "event_engine_memory_allocator",
        "exec_ctx_wakeup_scheduler",
        "experiments",
        "loop",
        "map",
        "periodic_update",
        "poll",
        "race",
        "resource_quota_trace",
        "seq",
        "time",
        "useful",
        "//:gpr",
        "//:grpc_trace",
        "//:orphanable",
        "//:ref_counted_ptr",
    ],
)

grpc_cc_library(
    name = "periodic_update",
    srcs = [
        "lib/resource_quota/periodic_update.cc",
    ],
    hdrs = [
        "lib/resource_quota/periodic_update.h",
    ],
    external_deps = ["absl/functional:function_ref"],
    deps = [
        "time",
        "useful",
        "//:gpr_platform",
    ],
)

grpc_cc_library(
    name = "arena",
    srcs = [
        "lib/resource_quota/arena.cc",
    ],
    hdrs = [
        "lib/resource_quota/arena.h",
    ],
    visibility = [
        "@grpc:alt_grpc_base_legacy",
    ],
    deps = [
        "construct_destruct",
        "context",
        "event_engine_memory_allocator",
        "memory_quota",
        "//:gpr",
    ],
)

grpc_cc_library(
    name = "thread_quota",
    srcs = [
        "lib/resource_quota/thread_quota.cc",
    ],
    hdrs = [
        "lib/resource_quota/thread_quota.h",
    ],
    external_deps = ["absl/base:core_headers"],
    deps = [
        "ref_counted",
        "//:gpr",
        "//:ref_counted_ptr",
    ],
)

grpc_cc_library(
    name = "resource_quota_trace",
    srcs = [
        "lib/resource_quota/trace.cc",
    ],
    hdrs = [
        "lib/resource_quota/trace.h",
    ],
    deps = [
        "//:gpr_platform",
        "//:grpc_trace",
    ],
)

grpc_cc_library(
    name = "resource_quota",
    srcs = [
        "lib/resource_quota/resource_quota.cc",
    ],
    hdrs = [
        "lib/resource_quota/resource_quota.h",
    ],
    external_deps = ["absl/strings"],
    visibility = [
        "@grpc:alt_grpc_base_legacy",
    ],
    deps = [
        "memory_quota",
        "ref_counted",
        "thread_quota",
        "useful",
        "//:channel_arg_names",
        "//:cpp_impl_of",
        "//:event_engine_base_hdrs",
        "//:gpr_platform",
        "//:ref_counted_ptr",
    ],
)

grpc_cc_library(
    name = "slice_refcount",
    srcs = [
        "lib/slice/slice_refcount.cc",
    ],
    hdrs = [
        "lib/slice/slice_refcount.h",
    ],
    public_hdrs = [
        "//:include/grpc/slice.h",
    ],
    deps = [
        "//:debug_location",
        "//:event_engine_base_hdrs",
        "//:gpr",
        "//:grpc_trace",
    ],
)

grpc_cc_library(
    name = "slice",
    srcs = [
        "lib/slice/slice.cc",
        "lib/slice/slice_string_helpers.cc",
    ],
    hdrs = [
        "lib/slice/slice.h",
        "lib/slice/slice_internal.h",
        "lib/slice/slice_string_helpers.h",
        "//:include/grpc/slice.h",
    ],
    external_deps = [
        "absl/hash",
        "absl/strings",
    ],
    visibility = ["@grpc:alt_grpc_base_legacy"],
    deps = [
        "slice_cast",
        "slice_refcount",
        "//:debug_location",
        "//:event_engine_base_hdrs",
        "//:gpr",
    ],
)

grpc_cc_library(
    name = "slice_buffer",
    srcs = [
        "lib/slice/slice_buffer.cc",
    ],
    hdrs = [
        "lib/slice/slice_buffer.h",
        "//:include/grpc/slice_buffer.h",
    ],
    deps = [
        "slice",
        "slice_refcount",
        "//:gpr",
    ],
)

grpc_cc_library(
    name = "error",
    srcs = [
        "lib/iomgr/error.cc",
    ],
    hdrs = [
        "lib/iomgr/error.h",
    ],
    external_deps = [
        "absl/status",
        "absl/strings:str_format",
    ],
    visibility = ["@grpc:alt_grpc_base_legacy"],
    deps = [
        "gpr_spinlock",
        "slice",
        "slice_refcount",
        "status_helper",
        "strerror",
        "useful",
        "//:gpr",
        "//:grpc_public_hdrs",
        "//:grpc_trace",
    ],
)

grpc_cc_library(
    name = "closure",
    srcs = [
        "lib/iomgr/closure.cc",
    ],
    hdrs = [
        "lib/iomgr/closure.h",
    ],
    external_deps = ["absl/strings:str_format"],
    visibility = ["@grpc:alt_grpc_base_legacy"],
    deps = [
        "error",
        "gpr_manual_constructor",
        "//:debug_location",
        "//:gpr",
    ],
)

grpc_cc_library(
    name = "time",
    srcs = [
        "lib/gprpp/time.cc",
    ],
    hdrs = [
        "lib/gprpp/time.h",
    ],
    external_deps = [
        "absl/strings:str_format",
        "absl/types:optional",
    ],
    deps = [
        "no_destruct",
        "useful",
        "//:event_engine_base_hdrs",
        "//:gpr",
    ],
)

grpc_cc_library(
    name = "iomgr_port",
    hdrs = [
        "lib/iomgr/port.h",
    ],
    deps = ["//:gpr_platform"],
)

grpc_cc_library(
    name = "iomgr_fwd",
    hdrs = [
        "lib/iomgr/iomgr_fwd.h",
    ],
    deps = ["//:gpr_platform"],
)

grpc_cc_library(
    name = "grpc_sockaddr",
    srcs = [
        "lib/iomgr/sockaddr_utils_posix.cc",
        "lib/iomgr/socket_utils_windows.cc",
    ],
    hdrs = [
        "lib/iomgr/sockaddr.h",
        "lib/iomgr/sockaddr_posix.h",
        "lib/iomgr/sockaddr_windows.h",
        "lib/iomgr/socket_utils.h",
    ],
    deps = [
        "iomgr_port",
        "//:gpr",
    ],
)

grpc_cc_library(
    name = "avl",
    hdrs = [
        "lib/avl/avl.h",
    ],
    deps = [
        "ref_counted",
        "useful",
        "//:gpr_platform",
        "//:ref_counted_ptr",
    ],
)

grpc_cc_library(
    name = "time_averaged_stats",
    srcs = ["lib/gprpp/time_averaged_stats.cc"],
    hdrs = [
        "lib/gprpp/time_averaged_stats.h",
    ],
    deps = ["//:gpr"],
)

grpc_cc_library(
    name = "forkable",
    srcs = [
        "lib/event_engine/forkable.cc",
    ],
    hdrs = [
        "lib/event_engine/forkable.h",
    ],
    external_deps = ["absl/base:core_headers"],
    deps = [
        "no_destruct",
        "//:config_vars",
        "//:gpr",
        "//:gpr_platform",
        "//:grpc_trace",
    ],
)

grpc_cc_library(
    name = "event_engine_poller",
    hdrs = [
        "lib/event_engine/poller.h",
    ],
    external_deps = ["absl/functional:function_ref"],
    deps = [
        "//:event_engine_base_hdrs",
        "//:gpr_platform",
    ],
)

grpc_cc_library(
    name = "event_engine_time_util",
    srcs = ["lib/event_engine/time_util.cc"],
    hdrs = ["lib/event_engine/time_util.h"],
    deps = [
        "//:event_engine_base_hdrs",
        "//:gpr_platform",
    ],
)

grpc_cc_library(
    name = "event_engine_work_queue",
    hdrs = [
        "lib/event_engine/work_queue/work_queue.h",
    ],
    external_deps = ["absl/functional:any_invocable"],
    deps = [
        "//:event_engine_base_hdrs",
        "//:gpr",
    ],
)

grpc_cc_library(
    name = "event_engine_basic_work_queue",
    srcs = [
        "lib/event_engine/work_queue/basic_work_queue.cc",
    ],
    hdrs = [
        "lib/event_engine/work_queue/basic_work_queue.h",
    ],
    external_deps = [
        "absl/base:core_headers",
        "absl/functional:any_invocable",
    ],
    deps = [
        "common_event_engine_closures",
        "event_engine_work_queue",
        "//:event_engine_base_hdrs",
        "//:gpr",
    ],
)

grpc_cc_library(
    name = "common_event_engine_closures",
    hdrs = ["lib/event_engine/common_closures.h"],
    external_deps = ["absl/functional:any_invocable"],
    deps = [
        "//:event_engine_base_hdrs",
        "//:gpr_platform",
    ],
)

grpc_cc_library(
    name = "posix_event_engine_timer",
    srcs = [
        "lib/event_engine/posix_engine/timer.cc",
        "lib/event_engine/posix_engine/timer_heap.cc",
    ],
    hdrs = [
        "lib/event_engine/posix_engine/timer.h",
        "lib/event_engine/posix_engine/timer_heap.h",
    ],
    external_deps = [
        "absl/base:core_headers",
        "absl/types:optional",
    ],
    deps = [
        "time",
        "time_averaged_stats",
        "useful",
        "//:event_engine_base_hdrs",
        "//:gpr",
    ],
)

grpc_cc_library(
    name = "event_engine_thread_local",
    srcs = ["lib/event_engine/thread_local.cc"],
    hdrs = ["lib/event_engine/thread_local.h"],
    deps = ["//:gpr_platform"],
)

grpc_cc_library(
    name = "event_engine_thread_count",
    srcs = [
        "lib/event_engine/thread_pool/thread_count.cc",
    ],
    hdrs = ["lib/event_engine/thread_pool/thread_count.h"],
    external_deps = [
        "absl/base:core_headers",
        "absl/time",
    ],
    deps = [
        "time",
        "useful",
        "//:gpr",
    ],
)

grpc_cc_library(
    name = "event_engine_thread_pool",
    srcs = [
        "lib/event_engine/thread_pool/thread_pool_factory.cc",
        "lib/event_engine/thread_pool/work_stealing_thread_pool.cc",
    ],
    hdrs = [
        "lib/event_engine/thread_pool/thread_pool.h",
        "lib/event_engine/thread_pool/work_stealing_thread_pool.h",
    ],
    external_deps = [
        "absl/base:core_headers",
        "absl/container:flat_hash_set",
        "absl/functional:any_invocable",
        "absl/time",
    ],
    deps = [
        "common_event_engine_closures",
        "event_engine_basic_work_queue",
        "event_engine_thread_count",
        "event_engine_thread_local",
        "event_engine_trace",
        "event_engine_work_queue",
        "forkable",
        "notification",
        "time",
        "useful",
        "//:backoff",
        "//:event_engine_base_hdrs",
        "//:gpr",
        "//:grpc_trace",
    ],
)

grpc_cc_library(
    name = "posix_event_engine_base_hdrs",
    srcs = [],
    hdrs = [
        "lib/event_engine/posix.h",
    ],
    external_deps = [
        "absl/functional:any_invocable",
        "absl/status",
        "absl/status:statusor",
    ],
    deps = [
        "//:event_engine_base_hdrs",
        "//:gpr",
    ],
)

grpc_cc_library(
    name = "posix_event_engine_timer_manager",
    srcs = ["lib/event_engine/posix_engine/timer_manager.cc"],
    hdrs = [
        "lib/event_engine/posix_engine/timer_manager.h",
    ],
    external_deps = [
        "absl/base:core_headers",
        "absl/time",
        "absl/types:optional",
    ],
    deps = [
        "event_engine_thread_pool",
        "forkable",
        "notification",
        "posix_event_engine_timer",
        "time",
        "//:event_engine_base_hdrs",
        "//:gpr",
        "//:grpc_trace",
    ],
)

grpc_cc_library(
    name = "posix_event_engine_event_poller",
    srcs = [],
    hdrs = [
        "lib/event_engine/posix_engine/event_poller.h",
    ],
    external_deps = [
        "absl/functional:any_invocable",
        "absl/status",
        "absl/strings",
    ],
    deps = [
        "event_engine_poller",
        "posix_event_engine_closure",
        "//:event_engine_base_hdrs",
        "//:gpr_platform",
    ],
)

grpc_cc_library(
    name = "posix_event_engine_closure",
    srcs = [],
    hdrs = [
        "lib/event_engine/posix_engine/posix_engine_closure.h",
    ],
    external_deps = [
        "absl/functional:any_invocable",
        "absl/status",
    ],
    deps = [
        "//:event_engine_base_hdrs",
        "//:gpr_platform",
    ],
)

grpc_cc_library(
    name = "posix_event_engine_lockfree_event",
    srcs = [
        "lib/event_engine/posix_engine/lockfree_event.cc",
    ],
    hdrs = [
        "lib/event_engine/posix_engine/lockfree_event.h",
    ],
    external_deps = ["absl/status"],
    deps = [
        "gpr_atm",
        "posix_event_engine_closure",
        "posix_event_engine_event_poller",
        "status_helper",
        "//:gpr",
    ],
)

grpc_cc_library(
    name = "posix_event_engine_wakeup_fd_posix",
    hdrs = [
        "lib/event_engine/posix_engine/wakeup_fd_posix.h",
    ],
    external_deps = ["absl/status"],
    deps = ["//:gpr_platform"],
)

grpc_cc_library(
    name = "posix_event_engine_wakeup_fd_posix_pipe",
    srcs = [
        "lib/event_engine/posix_engine/wakeup_fd_pipe.cc",
    ],
    hdrs = [
        "lib/event_engine/posix_engine/wakeup_fd_pipe.h",
    ],
    external_deps = [
        "absl/status",
        "absl/status:statusor",
        "absl/strings",
    ],
    deps = [
        "iomgr_port",
        "posix_event_engine_wakeup_fd_posix",
        "strerror",
        "//:gpr",
    ],
)

grpc_cc_library(
    name = "posix_event_engine_wakeup_fd_posix_eventfd",
    srcs = [
        "lib/event_engine/posix_engine/wakeup_fd_eventfd.cc",
    ],
    hdrs = [
        "lib/event_engine/posix_engine/wakeup_fd_eventfd.h",
    ],
    external_deps = [
        "absl/status",
        "absl/status:statusor",
        "absl/strings",
    ],
    deps = [
        "iomgr_port",
        "posix_event_engine_wakeup_fd_posix",
        "strerror",
        "//:gpr",
    ],
)

grpc_cc_library(
    name = "posix_event_engine_wakeup_fd_posix_default",
    srcs = [
        "lib/event_engine/posix_engine/wakeup_fd_posix_default.cc",
    ],
    hdrs = [
        "lib/event_engine/posix_engine/wakeup_fd_posix_default.h",
    ],
    external_deps = [
        "absl/status",
        "absl/status:statusor",
    ],
    deps = [
        "iomgr_port",
        "posix_event_engine_wakeup_fd_posix",
        "posix_event_engine_wakeup_fd_posix_eventfd",
        "posix_event_engine_wakeup_fd_posix_pipe",
        "//:gpr_platform",
    ],
)

grpc_cc_library(
    name = "posix_event_engine_poller_posix_epoll1",
    srcs = [
        "lib/event_engine/posix_engine/ev_epoll1_linux.cc",
    ],
    hdrs = [
        "lib/event_engine/posix_engine/ev_epoll1_linux.h",
    ],
    external_deps = [
        "absl/base:core_headers",
        "absl/container:inlined_vector",
        "absl/functional:function_ref",
        "absl/status",
        "absl/status:statusor",
        "absl/strings",
        "absl/strings:str_format",
    ],
    deps = [
        "event_engine_poller",
        "event_engine_time_util",
        "forkable",
        "iomgr_port",
        "posix_event_engine_closure",
        "posix_event_engine_event_poller",
        "posix_event_engine_internal_errqueue",
        "posix_event_engine_lockfree_event",
        "posix_event_engine_wakeup_fd_posix",
        "posix_event_engine_wakeup_fd_posix_default",
        "status_helper",
        "strerror",
        "//:event_engine_base_hdrs",
        "//:gpr",
        "//:grpc_public_hdrs",
    ],
)

grpc_cc_library(
    name = "posix_event_engine_poller_posix_poll",
    srcs = [
        "lib/event_engine/posix_engine/ev_poll_posix.cc",
    ],
    hdrs = [
        "lib/event_engine/posix_engine/ev_poll_posix.h",
    ],
    external_deps = [
        "absl/base:core_headers",
        "absl/container:inlined_vector",
        "absl/functional:any_invocable",
        "absl/functional:function_ref",
        "absl/status",
        "absl/status:statusor",
        "absl/strings",
        "absl/strings:str_format",
    ],
    deps = [
        "common_event_engine_closures",
        "event_engine_poller",
        "event_engine_time_util",
        "forkable",
        "iomgr_port",
        "posix_event_engine_closure",
        "posix_event_engine_event_poller",
        "posix_event_engine_wakeup_fd_posix",
        "posix_event_engine_wakeup_fd_posix_default",
        "status_helper",
        "strerror",
        "time",
        "//:event_engine_base_hdrs",
        "//:gpr",
        "//:grpc_public_hdrs",
    ],
)

grpc_cc_library(
    name = "posix_event_engine_poller_posix_default",
    srcs = [
        "lib/event_engine/posix_engine/event_poller_posix_default.cc",
    ],
    hdrs = [
        "lib/event_engine/posix_engine/event_poller_posix_default.h",
    ],
    external_deps = ["absl/strings"],
    deps = [
        "iomgr_port",
        "posix_event_engine_event_poller",
        "posix_event_engine_poller_posix_epoll1",
        "posix_event_engine_poller_posix_poll",
        "//:config_vars",
        "//:gpr",
    ],
)

grpc_cc_library(
    name = "posix_event_engine_internal_errqueue",
    srcs = [
        "lib/event_engine/posix_engine/internal_errqueue.cc",
    ],
    hdrs = [
        "lib/event_engine/posix_engine/internal_errqueue.h",
    ],
    deps = [
        "iomgr_port",
        "strerror",
        "//:gpr",
    ],
)

grpc_cc_library(
    name = "posix_event_engine_traced_buffer_list",
    srcs = [
        "lib/event_engine/posix_engine/traced_buffer_list.cc",
    ],
    hdrs = [
        "lib/event_engine/posix_engine/traced_buffer_list.h",
    ],
    external_deps = [
        "absl/functional:any_invocable",
        "absl/status",
        "absl/types:optional",
    ],
    deps = [
        "iomgr_port",
        "posix_event_engine_internal_errqueue",
        "//:gpr",
    ],
)

grpc_cc_library(
    name = "posix_event_engine_endpoint",
    srcs = [
        "lib/event_engine/posix_engine/posix_endpoint.cc",
    ],
    hdrs = [
        "lib/event_engine/posix_engine/posix_endpoint.h",
    ],
    external_deps = [
        "absl/base:core_headers",
        "absl/container:flat_hash_map",
        "absl/functional:any_invocable",
        "absl/hash",
        "absl/status",
        "absl/status:statusor",
        "absl/strings",
        "absl/types:optional",
    ],
    deps = [
        "event_engine_common",
        "event_engine_tcp_socket_utils",
        "experiments",
        "iomgr_port",
        "load_file",
        "memory_quota",
        "posix_event_engine_base_hdrs",
        "posix_event_engine_closure",
        "posix_event_engine_event_poller",
        "posix_event_engine_internal_errqueue",
        "posix_event_engine_tcp_socket_utils",
        "posix_event_engine_traced_buffer_list",
        "ref_counted",
        "resource_quota",
        "slice",
        "status_helper",
        "strerror",
        "time",
        "//:debug_location",
        "//:event_engine_base_hdrs",
        "//:exec_ctx",
        "//:gpr",
        "//:grpc_public_hdrs",
        "//:ref_counted_ptr",
    ],
)

grpc_cc_library(
    name = "event_engine_utils",
    srcs = ["lib/event_engine/utils.cc"],
    hdrs = ["lib/event_engine/utils.h"],
    external_deps = ["absl/strings"],
    deps = [
        "time",
        "//:event_engine_base_hdrs",
        "//:gpr_platform",
    ],
)

grpc_cc_library(
    name = "posix_event_engine_tcp_socket_utils",
    srcs = [
        "lib/event_engine/posix_engine/tcp_socket_utils.cc",
    ],
    hdrs = [
        "lib/event_engine/posix_engine/tcp_socket_utils.h",
    ],
    external_deps = [
        "absl/cleanup",
        "absl/status",
        "absl/status:statusor",
        "absl/strings",
        "absl/types:optional",
    ],
    deps = [
        "event_engine_tcp_socket_utils",
        "iomgr_port",
        "resource_quota",
        "socket_mutator",
        "status_helper",
        "strerror",
        "time",
        "useful",
        "//:channel_arg_names",
        "//:event_engine_base_hdrs",
        "//:gpr",
        "//:ref_counted_ptr",
    ],
)

grpc_cc_library(
    name = "posix_event_engine_listener_utils",
    srcs = [
        "lib/event_engine/posix_engine/posix_engine_listener_utils.cc",
    ],
    hdrs = [
        "lib/event_engine/posix_engine/posix_engine_listener_utils.h",
    ],
    external_deps = [
        "absl/cleanup",
        "absl/status",
        "absl/status:statusor",
        "absl/strings",
    ],
    deps = [
        "event_engine_tcp_socket_utils",
        "iomgr_port",
        "posix_event_engine_tcp_socket_utils",
        "socket_mutator",
        "status_helper",
        "//:event_engine_base_hdrs",
        "//:gpr",
    ],
)

grpc_cc_library(
    name = "posix_event_engine_listener",
    srcs = [
        "lib/event_engine/posix_engine/posix_engine_listener.cc",
    ],
    hdrs = [
        "lib/event_engine/posix_engine/posix_engine_listener.h",
    ],
    external_deps = [
        "absl/base:core_headers",
        "absl/functional:any_invocable",
        "absl/status",
        "absl/status:statusor",
        "absl/strings",
        "absl/types:optional",
    ],
    deps = [
        "event_engine_tcp_socket_utils",
        "iomgr_port",
        "posix_event_engine_base_hdrs",
        "posix_event_engine_closure",
        "posix_event_engine_endpoint",
        "posix_event_engine_event_poller",
        "posix_event_engine_listener_utils",
        "posix_event_engine_tcp_socket_utils",
        "socket_mutator",
        "status_helper",
        "time",
        "//:event_engine_base_hdrs",
        "//:exec_ctx",
        "//:gpr",
    ],
)

grpc_cc_library(
    name = "posix_event_engine",
    srcs = ["lib/event_engine/posix_engine/posix_engine.cc"],
    hdrs = ["lib/event_engine/posix_engine/posix_engine.h"],
    external_deps = [
        "absl/base:core_headers",
        "absl/cleanup",
        "absl/container:flat_hash_map",
        "absl/functional:any_invocable",
        "absl/hash",
        "absl/status",
        "absl/status:statusor",
        "absl/strings",
    ],
    deps = [
        "ares_resolver",
        "event_engine_common",
        "event_engine_poller",
        "event_engine_tcp_socket_utils",
        "event_engine_thread_pool",
        "event_engine_trace",
        "event_engine_utils",
        "init_internally",
        "iomgr_port",
        "posix_event_engine_base_hdrs",
        "posix_event_engine_closure",
        "posix_event_engine_endpoint",
        "posix_event_engine_event_poller",
        "posix_event_engine_listener",
        "posix_event_engine_poller_posix_default",
        "posix_event_engine_tcp_socket_utils",
        "posix_event_engine_timer",
        "posix_event_engine_timer_manager",
        "useful",
        "//:event_engine_base_hdrs",
        "//:gpr",
        "//:grpc_trace",
        "//:orphanable",
    ],
)

grpc_cc_library(
    name = "windows_event_engine",
    srcs = ["lib/event_engine/windows/windows_engine.cc"],
    hdrs = ["lib/event_engine/windows/windows_engine.h"],
    external_deps = [
        "absl/status",
        "absl/status:statusor",
        "absl/strings",
    ],
    deps = [
        "channel_args_endpoint_config",
        "common_event_engine_closures",
        "error",
        "event_engine_common",
        "event_engine_tcp_socket_utils",
        "event_engine_thread_pool",
        "event_engine_trace",
        "event_engine_utils",
        "init_internally",
        "posix_event_engine_timer_manager",
        "time",
        "windows_endpoint",
        "windows_event_engine_listener",
        "windows_iocp",
        "//:event_engine_base_hdrs",
        "//:gpr",
    ],
)

grpc_cc_library(
    name = "windows_iocp",
    srcs = [
        "lib/event_engine/windows/iocp.cc",
        "lib/event_engine/windows/win_socket.cc",
    ],
    hdrs = [
        "lib/event_engine/windows/iocp.h",
        "lib/event_engine/windows/win_socket.h",
    ],
    external_deps = [
        "absl/base:core_headers",
        "absl/functional:any_invocable",
        "absl/status",
        "absl/strings:str_format",
    ],
    deps = [
        "error",
        "event_engine_poller",
        "event_engine_tcp_socket_utils",
        "event_engine_thread_pool",
        "event_engine_time_util",
        "event_engine_trace",
        "//:debug_location",
        "//:event_engine_base_hdrs",
        "//:gpr",
        "//:gpr_platform",
    ],
)

grpc_cc_library(
    name = "windows_endpoint",
    srcs = [
        "lib/event_engine/windows/windows_endpoint.cc",
    ],
    hdrs = [
        "lib/event_engine/windows/windows_endpoint.h",
    ],
    external_deps = [
        "absl/cleanup",
        "absl/functional:any_invocable",
        "absl/status",
        "absl/strings:str_format",
    ],
    deps = [
        "error",
        "event_engine_tcp_socket_utils",
        "event_engine_thread_pool",
        "event_engine_trace",
        "status_helper",
        "windows_iocp",
        "//:debug_location",
        "//:event_engine_base_hdrs",
        "//:gpr",
        "//:gpr_platform",
    ],
)

grpc_cc_library(
    name = "windows_event_engine_listener",
    srcs = [
        "lib/event_engine/windows/windows_listener.cc",
    ],
    hdrs = [
        "lib/event_engine/windows/windows_listener.h",
    ],
    external_deps = [
        "absl/base:core_headers",
        "absl/status",
        "absl/status:statusor",
        "absl/strings:str_format",
    ],
    deps = [
        "common_event_engine_closures",
        "error",
        "event_engine_tcp_socket_utils",
        "event_engine_thread_pool",
        "event_engine_trace",
        "windows_endpoint",
        "windows_iocp",
        "//:event_engine_base_hdrs",
        "//:gpr",
        "//:gpr_platform",
    ],
)

grpc_cc_library(
    name = "cf_event_engine",
    srcs = [
        "lib/event_engine/cf_engine/cf_engine.cc",
        "lib/event_engine/cf_engine/cfstream_endpoint.cc",
        "lib/event_engine/cf_engine/dns_service_resolver.cc",
    ],
    hdrs = [
        "lib/event_engine/cf_engine/cf_engine.h",
        "lib/event_engine/cf_engine/cfstream_endpoint.h",
        "lib/event_engine/cf_engine/cftype_unique_ref.h",
        "lib/event_engine/cf_engine/dns_service_resolver.h",
    ],
    external_deps = [
        "absl/container:flat_hash_map",
        "absl/strings:str_format",
    ],
    deps = [
        "event_engine_common",
        "event_engine_tcp_socket_utils",
        "event_engine_thread_pool",
        "event_engine_trace",
        "event_engine_utils",
        "init_internally",
        "posix_event_engine_closure",
        "posix_event_engine_event_poller",
        "posix_event_engine_lockfree_event",
        "posix_event_engine_timer_manager",
        "ref_counted",
        "strerror",
        "//:event_engine_base_hdrs",
        "//:gpr",
        "//:parse_address",
        "//:ref_counted_ptr",
        "//:sockaddr_utils",
    ],
)

grpc_cc_library(
    name = "event_engine_tcp_socket_utils",
    srcs = [
        "lib/event_engine/tcp_socket_utils.cc",
    ],
    hdrs = [
        "lib/event_engine/tcp_socket_utils.h",
    ],
    external_deps = [
        "absl/status",
        "absl/status:statusor",
        "absl/strings",
        "absl/strings:str_format",
        "absl/types:optional",
    ],
    deps = [
        "iomgr_port",
        "resolved_address",
        "status_helper",
        "//:event_engine_base_hdrs",
        "//:gpr",
        "//:gpr_platform",
        "//:parse_address",
        "//:uri_parser",
    ],
)

grpc_cc_library(
    name = "event_engine_trace",
    srcs = [
        "lib/event_engine/trace.cc",
    ],
    hdrs = [
        "lib/event_engine/trace.h",
    ],
    deps = [
        "//:gpr",
        "//:gpr_platform",
        "//:grpc_trace",
    ],
)

grpc_cc_library(
    name = "event_engine_shim",
    srcs = [
        "lib/event_engine/shim.cc",
    ],
    hdrs = [
        "lib/event_engine/shim.h",
    ],
    deps = [
        "experiments",
        "iomgr_port",
        "//:gpr_platform",
    ],
)

# NOTE: this target gets replaced inside Google's build system to be one that
# integrates with other internal systems better. Please do not rename or fold
# this into other targets.
grpc_cc_library(
    name = "default_event_engine_factory",
    srcs = ["lib/event_engine/default_event_engine_factory.cc"],
    hdrs = ["lib/event_engine/default_event_engine_factory.h"],
    external_deps = ["absl/memory"],
    select_deps = [{
        "//:windows": ["windows_event_engine"],
        "//:windows_msvc": ["windows_event_engine"],
        "//:windows_other": ["windows_event_engine"],
        "//:mac": [
            "posix_event_engine",
            "cf_event_engine",
        ],
        "//:mac_x86_64": [
            "posix_event_engine",
            "cf_event_engine",
        ],
        "//:mac_arm64": [
            "posix_event_engine",
            "cf_event_engine",
        ],
        "//:ios": ["cf_event_engine"],
        "//:tvos": ["cf_event_engine"],
        "//:watchos": ["cf_event_engine"],
        "//conditions:default": ["posix_event_engine"],
    }],
    deps = [
        "//:event_engine_base_hdrs",
        "//:gpr_platform",
    ],
)

grpc_cc_library(
    name = "channel_args_endpoint_config",
    srcs = [
        "//src/core:lib/event_engine/channel_args_endpoint_config.cc",
    ],
    hdrs = [
        "//src/core:lib/event_engine/channel_args_endpoint_config.h",
    ],
    external_deps = [
        "absl/strings",
        "absl/types:optional",
    ],
    visibility = ["@grpc:alt_grpc_base_legacy"],
    deps = [
        "channel_args",
        "//:event_engine_base_hdrs",
        "//:gpr_platform",
    ],
)

grpc_cc_library(
    name = "thready_event_engine",
    srcs = ["lib/event_engine/thready_event_engine/thready_event_engine.cc"],
    hdrs = ["lib/event_engine/thready_event_engine/thready_event_engine.h"],
    external_deps = [
        "absl/functional:any_invocable",
        "absl/status",
        "absl/status:statusor",
        "absl/strings",
    ],
    deps = [
        "//:event_engine_base_hdrs",
        "//:gpr",
    ],
)

grpc_cc_library(
    name = "default_event_engine",
    srcs = [
        "lib/event_engine/default_event_engine.cc",
    ],
    hdrs = [
        "lib/event_engine/default_event_engine.h",
    ],
    external_deps = ["absl/functional:any_invocable"],
    visibility = [
        "@grpc:alt_grpc_base_legacy",
    ],
    deps = [
        "channel_args",
        "context",
        "default_event_engine_factory",
        "event_engine_trace",
        "no_destruct",
        "thready_event_engine",
        "//:config",
        "//:debug_location",
        "//:event_engine_base_hdrs",
        "//:gpr",
        "//:grpc_trace",
    ],
)

grpc_cc_library(
    name = "ares_resolver",
    srcs = [
        "lib/event_engine/ares_resolver.cc",
    ],
    hdrs = [
        "lib/event_engine/ares_resolver.h",
        "lib/event_engine/grpc_polled_fd.h",
        "lib/event_engine/nameser.h",
        "lib/event_engine/posix_engine/grpc_polled_fd_posix.h",
    ],
    external_deps = [
        "absl/base:core_headers",
        "absl/container:flat_hash_map",
        "absl/functional:any_invocable",
        "absl/hash",
        "absl/status",
        "absl/status:statusor",
        "absl/strings",
        "absl/strings:str_format",
        "absl/types:optional",
        "absl/types:variant",
        "cares",
    ],
    deps = [
        "error",
        "event_engine_time_util",
        "grpc_sockaddr",
        "iomgr_port",
        "posix_event_engine_closure",
        "posix_event_engine_event_poller",
        "posix_event_engine_tcp_socket_utils",
        "resolved_address",
        "//:debug_location",
        "//:event_engine_base_hdrs",
        "//:gpr",
        "//:grpc_trace",
        "//:orphanable",
        "//:parse_address",
        "//:ref_counted_ptr",
        "//:sockaddr_utils",
    ],
)

grpc_cc_library(
    name = "channel_args_preconditioning",
    srcs = [
        "lib/channel/channel_args_preconditioning.cc",
    ],
    hdrs = [
        "lib/channel/channel_args_preconditioning.h",
    ],
    deps = [
        "channel_args",
        "//:event_engine_base_hdrs",
        "//:gpr_platform",
    ],
)

grpc_cc_library(
    name = "pid_controller",
    srcs = [
        "lib/transport/pid_controller.cc",
    ],
    hdrs = [
        "lib/transport/pid_controller.h",
    ],
    deps = [
        "useful",
        "//:gpr_platform",
    ],
)

grpc_cc_library(
    name = "bdp_estimator",
    srcs = [
        "lib/transport/bdp_estimator.cc",
    ],
    hdrs = ["lib/transport/bdp_estimator.h"],
    external_deps = ["absl/strings"],
    deps = [
        "time",
        "//:gpr",
        "//:grpc_trace",
    ],
)

grpc_cc_library(
    name = "percent_encoding",
    srcs = [
        "lib/slice/percent_encoding.cc",
    ],
    hdrs = [
        "lib/slice/percent_encoding.h",
    ],
    deps = [
        "bitset",
        "slice",
        "//:gpr",
    ],
)

grpc_cc_library(
    name = "socket_mutator",
    srcs = [
        "lib/iomgr/socket_mutator.cc",
    ],
    hdrs = [
        "lib/iomgr/socket_mutator.h",
    ],
    visibility = ["@grpc:alt_grpc_base_legacy"],
    deps = [
        "channel_args",
        "useful",
        "//:event_engine_base_hdrs",
        "//:gpr",
    ],
)

grpc_cc_library(
    name = "pollset_set",
    srcs = [
        "lib/iomgr/pollset_set.cc",
    ],
    hdrs = [
        "lib/iomgr/pollset_set.h",
    ],
    deps = [
        "iomgr_fwd",
        "//:gpr",
    ],
)

grpc_cc_library(
    name = "histogram_view",
    srcs = [
        "lib/debug/histogram_view.cc",
    ],
    hdrs = [
        "lib/debug/histogram_view.h",
    ],
    deps = ["//:gpr"],
)

grpc_cc_library(
    name = "stats_data",
    srcs = [
        "lib/debug/stats_data.cc",
    ],
    hdrs = [
        "lib/debug/stats_data.h",
    ],
    external_deps = ["absl/strings"],
    deps = [
        "histogram_view",
        "per_cpu",
        "//:gpr_platform",
    ],
)

grpc_cc_library(
    name = "per_cpu",
    srcs = [
        "lib/gprpp/per_cpu.cc",
    ],
    hdrs = [
        "lib/gprpp/per_cpu.h",
    ],
    deps = [
        "useful",
        "//:gpr",
    ],
)

grpc_cc_library(
    name = "event_log",
    srcs = [
        "lib/debug/event_log.cc",
    ],
    hdrs = [
        "lib/debug/event_log.h",
    ],
    external_deps = [
        "absl/base:core_headers",
        "absl/strings",
        "absl/types:span",
    ],
    deps = [
        "per_cpu",
        "//:gpr",
    ],
)

grpc_cc_library(
    name = "load_file",
    srcs = [
        "lib/gprpp/load_file.cc",
    ],
    hdrs = [
        "lib/gprpp/load_file.h",
    ],
    external_deps = [
        "absl/cleanup",
        "absl/status",
        "absl/status:statusor",
        "absl/strings",
    ],
    language = "c++",
    deps = [
        "slice",
        "//:gpr",
    ],
)

grpc_cc_library(
    name = "http2_errors",
    hdrs = [
        "lib/transport/http2_errors.h",
    ],
)

grpc_cc_library(
    name = "channel_stack_type",
    srcs = [
        "lib/surface/channel_stack_type.cc",
    ],
    hdrs = [
        "lib/surface/channel_stack_type.h",
    ],
    language = "c++",
    deps = ["//:gpr_platform"],
)

grpc_cc_library(
    name = "channel_init",
    srcs = [
        "lib/surface/channel_init.cc",
    ],
    hdrs = [
        "lib/surface/channel_init.h",
    ],
    external_deps = ["absl/functional:any_invocable"],
    language = "c++",
    deps = [
        "channel_stack_type",
        "//:channel_stack_builder",
        "//:gpr_platform",
    ],
)

grpc_cc_library(
    name = "single_set_ptr",
    hdrs = [
        "lib/gprpp/single_set_ptr.h",
    ],
    language = "c++",
    deps = ["//:gpr"],
)

grpc_cc_library(
    name = "grpc_service_config",
    hdrs = [
        "lib/service_config/service_config.h",
        "lib/service_config/service_config_call_data.h",
    ],
    external_deps = ["absl/strings"],
    language = "c++",
    deps = [
        "arena",
        "chunked_vector",
        "ref_counted",
        "service_config_parser",
        "slice_refcount",
        "unique_type_name",
        "useful",
        "//:gpr_platform",
        "//:legacy_context",
        "//:ref_counted_ptr",
    ],
)

grpc_cc_library(
    name = "service_config_parser",
    srcs = [
        "lib/service_config/service_config_parser.cc",
    ],
    hdrs = [
        "lib/service_config/service_config_parser.h",
    ],
    external_deps = ["absl/strings"],
    language = "c++",
    deps = [
        "channel_args",
        "json",
        "validation_errors",
        "//:gpr",
    ],
)

grpc_cc_library(
    name = "notification",
    hdrs = [
        "lib/gprpp/notification.h",
    ],
    external_deps = ["absl/time"],
    deps = ["//:gpr"],
)

grpc_cc_library(
    name = "channel_args",
    srcs = [
        "lib/channel/channel_args.cc",
    ],
    hdrs = [
        "lib/channel/channel_args.h",
    ],
    external_deps = [
        "absl/meta:type_traits",
        "absl/strings",
        "absl/strings:str_format",
        "absl/types:optional",
    ],
    language = "c++",
    visibility = [
        "@grpc:alt_grpc_base_legacy",
    ],
    deps = [
        "avl",
        "channel_stack_type",
        "dual_ref_counted",
        "ref_counted",
        "ref_counted_string",
        "time",
        "useful",
        "//:channel_arg_names",
        "//:debug_location",
        "//:event_engine_base_hdrs",
        "//:gpr",
        "//:ref_counted_ptr",
    ],
)

grpc_cc_library(
    name = "resolved_address",
    hdrs = ["lib/iomgr/resolved_address.h"],
    language = "c++",
    deps = [
        "iomgr_port",
        "//:gpr_platform",
    ],
)

grpc_cc_library(
    name = "lb_policy",
    srcs = ["lib/load_balancing/lb_policy.cc"],
    hdrs = ["lib/load_balancing/lb_policy.h"],
    external_deps = [
        "absl/base:core_headers",
        "absl/status",
        "absl/status:statusor",
        "absl/strings",
        "absl/types:optional",
        "absl/types:variant",
    ],
    deps = [
        "channel_args",
        "closure",
        "dual_ref_counted",
        "error",
        "grpc_backend_metric_data",
        "iomgr_fwd",
        "pollset_set",
        "ref_counted",
        "resolved_address",
        "subchannel_interface",
        "//:debug_location",
        "//:endpoint_addresses",
        "//:event_engine_base_hdrs",
        "//:exec_ctx",
        "//:gpr",
        "//:gpr_platform",
        "//:grpc_trace",
        "//:orphanable",
        "//:ref_counted_ptr",
        "//:work_serializer",
    ],
)

grpc_cc_library(
    name = "lb_policy_factory",
    hdrs = ["lib/load_balancing/lb_policy_factory.h"],
    external_deps = [
        "absl/status:statusor",
        "absl/strings",
    ],
    deps = [
        "json",
        "lb_policy",
        "//:gpr_platform",
        "//:orphanable",
        "//:ref_counted_ptr",
    ],
)

grpc_cc_library(
    name = "lb_policy_registry",
    srcs = ["lib/load_balancing/lb_policy_registry.cc"],
    hdrs = ["lib/load_balancing/lb_policy_registry.h"],
    external_deps = [
        "absl/status",
        "absl/status:statusor",
        "absl/strings",
        "absl/strings:str_format",
    ],
    deps = [
        "json",
        "lb_policy",
        "lb_policy_factory",
        "//:gpr",
        "//:orphanable",
        "//:ref_counted_ptr",
    ],
)

grpc_cc_library(
    name = "subchannel_interface",
    hdrs = ["lib/load_balancing/subchannel_interface.h"],
    external_deps = ["absl/status"],
    deps = [
        "dual_ref_counted",
        "iomgr_fwd",
        "//:event_engine_base_hdrs",
        "//:gpr_platform",
        "//:ref_counted_ptr",
    ],
)

grpc_cc_library(
    name = "delegating_helper",
    hdrs = ["lib/load_balancing/delegating_helper.h"],
    external_deps = [
        "absl/status",
        "absl/strings",
    ],
    deps = [
        "channel_args",
        "lb_policy",
        "resolved_address",
        "subchannel_interface",
        "//:debug_location",
        "//:event_engine_base_hdrs",
        "//:gpr_platform",
        "//:grpc_security_base",
        "//:ref_counted_ptr",
    ],
)

grpc_cc_library(
    name = "proxy_mapper",
    hdrs = ["lib/handshaker/proxy_mapper.h"],
    external_deps = [
        "absl/strings",
        "absl/types:optional",
    ],
    deps = [
        "channel_args",
        "resolved_address",
        "//:gpr_platform",
    ],
)

grpc_cc_library(
    name = "proxy_mapper_registry",
    srcs = ["lib/handshaker/proxy_mapper_registry.cc"],
    hdrs = ["lib/handshaker/proxy_mapper_registry.h"],
    external_deps = [
        "absl/strings",
        "absl/types:optional",
    ],
    deps = [
        "channel_args",
        "proxy_mapper",
        "resolved_address",
        "//:gpr_platform",
    ],
)

grpc_cc_library(
    name = "grpc_server_config_selector",
    hdrs = [
        "ext/filters/server_config_selector/server_config_selector.h",
    ],
    external_deps = [
        "absl/status:statusor",
        "absl/strings",
    ],
    language = "c++",
    deps = [
        "dual_ref_counted",
        "grpc_service_config",
        "ref_counted",
        "service_config_parser",
        "useful",
        "//:gpr_platform",
        "//:grpc_base",
        "//:ref_counted_ptr",
    ],
)

grpc_cc_library(
    name = "grpc_server_config_selector_filter",
    srcs = [
        "ext/filters/server_config_selector/server_config_selector_filter.cc",
    ],
    hdrs = [
        "ext/filters/server_config_selector/server_config_selector_filter.h",
    ],
    external_deps = [
        "absl/base:core_headers",
        "absl/status",
        "absl/status:statusor",
        "absl/types:optional",
    ],
    language = "c++",
    deps = [
        "arena",
        "arena_promise",
        "channel_args",
        "channel_fwd",
        "context",
        "grpc_server_config_selector",
        "grpc_service_config",
        "status_helper",
        "//:gpr",
        "//:grpc_base",
        "//:legacy_context",
        "//:promise",
        "//:ref_counted_ptr",
    ],
)

grpc_cc_library(
    name = "sorted_pack",
    hdrs = [
        "lib/gprpp/sorted_pack.h",
    ],
    language = "c++",
    deps = [
        "type_list",
        "//:gpr_platform",
    ],
)

grpc_cc_library(
    name = "type_list",
    hdrs = [
        "lib/gprpp/type_list.h",
    ],
    language = "c++",
)

grpc_cc_library(
    name = "if_list",
    hdrs = [
        "lib/gprpp/if_list.h",
    ],
    language = "c++",
    deps = ["//:gpr_platform"],
)

grpc_cc_library(
    name = "certificate_provider_factory",
    hdrs = [
        "lib/security/certificate_provider/certificate_provider_factory.h",
    ],
    external_deps = ["absl/strings"],
    deps = [
        "json",
        "json_args",
        "ref_counted",
        "validation_errors",
        "//:alts_util",
        "//:gpr",
        "//:ref_counted_ptr",
    ],
)

grpc_cc_library(
    name = "certificate_provider_registry",
    srcs = [
        "lib/security/certificate_provider/certificate_provider_registry.cc",
    ],
    hdrs = [
        "lib/security/certificate_provider/certificate_provider_registry.h",
    ],
    external_deps = ["absl/strings"],
    deps = [
        "certificate_provider_factory",
        "//:gpr",
    ],
)

grpc_cc_library(
    name = "grpc_audit_logging",
    srcs = [
        "lib/security/authorization/audit_logging.cc",
        "lib/security/authorization/stdout_logger.cc",
    ],
    hdrs = [
        "lib/security/authorization/audit_logging.h",
        "lib/security/authorization/stdout_logger.h",
    ],
    external_deps = [
        "absl/base:core_headers",
        "absl/status",
        "absl/status:statusor",
        "absl/strings",
        "absl/strings:str_format",
        "absl/time",
    ],
    deps = [
        "//:gpr",
        "//:grpc_base",
    ],
)

grpc_cc_library(
    name = "grpc_authorization_base",
    srcs = [
        "lib/security/authorization/authorization_policy_provider_vtable.cc",
        "lib/security/authorization/evaluate_args.cc",
        "lib/security/authorization/grpc_server_authz_filter.cc",
    ],
    hdrs = [
        "lib/security/authorization/authorization_engine.h",
        "lib/security/authorization/authorization_policy_provider.h",
        "lib/security/authorization/evaluate_args.h",
        "lib/security/authorization/grpc_server_authz_filter.h",
    ],
    external_deps = [
        "absl/status",
        "absl/status:statusor",
        "absl/strings",
        "absl/types:optional",
    ],
    language = "c++",
    deps = [
        "arena_promise",
        "channel_args",
        "channel_fwd",
        "dual_ref_counted",
        "ref_counted",
        "resolved_address",
        "slice",
        "useful",
        "//:channel_arg_names",
        "//:gpr",
        "//:grpc_base",
        "//:grpc_credentials_util",
        "//:grpc_security_base",
        "//:grpc_trace",
        "//:parse_address",
        "//:promise",
        "//:ref_counted_ptr",
        "//:uri_parser",
    ],
)

grpc_cc_library(
    name = "grpc_crl_provider",
    srcs = [
        "lib/security/credentials/tls/grpc_tls_crl_provider.cc",
    ],
    hdrs = [
        "lib/security/credentials/tls/grpc_tls_crl_provider.h",
    ],
    external_deps = [
        "absl/container:flat_hash_map",
        "absl/status",
        "absl/status:statusor",
        "absl/strings",
        "absl/types:span",
        "libcrypto",
        "libssl",
    ],
    deps = [
<<<<<<< HEAD
        "default_event_engine",
        "slice",
        "//:exec_ctx",
=======
>>>>>>> 0f0396ae
        "//:gpr",
        "//:grpc_base",
    ],
)

grpc_cc_library(
    name = "grpc_fake_credentials",
    srcs = [
        "lib/security/credentials/fake/fake_credentials.cc",
        "lib/security/security_connector/fake/fake_security_connector.cc",
    ],
    hdrs = [
        "ext/filters/client_channel/lb_policy/grpclb/grpclb.h",
        "lib/security/credentials/fake/fake_credentials.h",
        "lib/security/security_connector/fake/fake_security_connector.h",
    ],
    external_deps = [
        "absl/status",
        "absl/status:statusor",
        "absl/strings",
        "absl/strings:str_format",
        "absl/types:optional",
    ],
    language = "c++",
    deps = [
        "arena_promise",
        "channel_args",
        "closure",
        "error",
        "iomgr_fwd",
        "slice",
        "unique_type_name",
        "useful",
        "//:channel_arg_names",
        "//:debug_location",
        "//:exec_ctx",
        "//:gpr",
        "//:grpc_base",
        "//:grpc_security_base",
        "//:handshaker",
        "//:promise",
        "//:ref_counted_ptr",
        "//:tsi_base",
        "//:tsi_fake_credentials",
    ],
)

grpc_cc_library(
    name = "grpc_insecure_credentials",
    srcs = [
        "lib/security/credentials/insecure/insecure_credentials.cc",
        "lib/security/security_connector/insecure/insecure_security_connector.cc",
    ],
    hdrs = [
        "lib/security/credentials/insecure/insecure_credentials.h",
        "lib/security/security_connector/insecure/insecure_security_connector.h",
    ],
    external_deps = [
        "absl/status",
        "absl/strings",
    ],
    language = "c++",
    deps = [
        "arena_promise",
        "channel_args",
        "closure",
        "error",
        "iomgr_fwd",
        "tsi_local_credentials",
        "unique_type_name",
        "//:debug_location",
        "//:exec_ctx",
        "//:gpr",
        "//:grpc_base",
        "//:grpc_security_base",
        "//:handshaker",
        "//:promise",
        "//:ref_counted_ptr",
        "//:tsi_base",
    ],
)

grpc_cc_library(
    name = "tsi_local_credentials",
    srcs = [
        "tsi/local_transport_security.cc",
    ],
    hdrs = [
        "tsi/local_transport_security.h",
    ],
    language = "c++",
    deps = [
        "//:event_engine_base_hdrs",
        "//:exec_ctx",
        "//:gpr",
        "//:tsi_base",
    ],
)

grpc_cc_library(
    name = "grpc_local_credentials",
    srcs = [
        "lib/security/credentials/local/local_credentials.cc",
        "lib/security/security_connector/local/local_security_connector.cc",
    ],
    hdrs = [
        "lib/security/credentials/local/local_credentials.h",
        "lib/security/security_connector/local/local_security_connector.h",
    ],
    external_deps = [
        "absl/status",
        "absl/status:statusor",
        "absl/strings",
        "absl/types:optional",
    ],
    language = "c++",
    deps = [
        "arena_promise",
        "channel_args",
        "closure",
        "error",
        "grpc_sockaddr",
        "iomgr_fwd",
        "resolved_address",
        "tsi_local_credentials",
        "unique_type_name",
        "useful",
        "//:debug_location",
        "//:exec_ctx",
        "//:gpr",
        "//:grpc_base",
        "//:grpc_client_channel",
        "//:grpc_security_base",
        "//:handshaker",
        "//:parse_address",
        "//:promise",
        "//:ref_counted_ptr",
        "//:sockaddr_utils",
        "//:tsi_base",
        "//:uri_parser",
    ],
)

grpc_cc_library(
    name = "grpc_ssl_credentials",
    srcs = [
        "lib/security/credentials/ssl/ssl_credentials.cc",
        "lib/security/security_connector/ssl/ssl_security_connector.cc",
    ],
    hdrs = [
        "lib/security/credentials/ssl/ssl_credentials.h",
        "lib/security/security_connector/ssl/ssl_security_connector.h",
    ],
    external_deps = [
        "absl/status",
        "absl/strings",
        "absl/strings:str_format",
        "absl/types:optional",
    ],
    language = "c++",
    deps = [
        "arena_promise",
        "channel_args",
        "closure",
        "error",
        "iomgr_fwd",
        "unique_type_name",
        "useful",
        "//:channel_arg_names",
        "//:debug_location",
        "//:exec_ctx",
        "//:gpr",
        "//:grpc_base",
        "//:grpc_security_base",
        "//:grpc_trace",
        "//:handshaker",
        "//:promise",
        "//:ref_counted_ptr",
        "//:tsi_base",
        "//:tsi_ssl_credentials",
        "//:tsi_ssl_session_cache",
    ],
)

grpc_cc_library(
    name = "grpc_google_default_credentials",
    srcs = [
        "lib/security/credentials/google_default/credentials_generic.cc",
        "lib/security/credentials/google_default/google_default_credentials.cc",
    ],
    hdrs = [
        "ext/filters/client_channel/lb_policy/grpclb/grpclb.h",
        "lib/security/credentials/google_default/google_default_credentials.h",
    ],
    external_deps = [
        "absl/status:statusor",
        "absl/strings",
        "absl/types:optional",
    ],
    language = "c++",
    tags = ["nofixdeps"],
    deps = [
        "channel_args",
        "closure",
        "env",
        "error",
        "grpc_external_account_credentials",
        "grpc_lb_xds_channel_args",
        "grpc_oauth2_credentials",
        "grpc_ssl_credentials",
        "iomgr_fwd",
        "json",
        "json_reader",
        "slice",
        "slice_refcount",
        "status_helper",
        "time",
        "unique_type_name",
        "useful",
        "//:alts_util",
        "//:channel_arg_names",
        "//:exec_ctx",
        "//:gpr",
        "//:grpc_alts_credentials",
        "//:grpc_base",
        "//:grpc_jwt_credentials",
        "//:grpc_public_hdrs",
        "//:grpc_security_base",
        "//:grpc_trace",
        "//:httpcli",
        "//:orphanable",
        "//:ref_counted_ptr",
        "//:uri_parser",
    ],
)

grpc_cc_library(
    name = "strerror",
    srcs = [
        "lib/gprpp/strerror.cc",
    ],
    hdrs = [
        "lib/gprpp/strerror.h",
    ],
    external_deps = ["absl/strings:str_format"],
    deps = ["//:gpr_platform"],
)

grpc_cc_library(
    name = "grpc_tls_credentials",
    srcs = [
        "lib/security/credentials/tls/grpc_tls_certificate_distributor.cc",
        "lib/security/credentials/tls/grpc_tls_certificate_match.cc",
        "lib/security/credentials/tls/grpc_tls_certificate_provider.cc",
        "lib/security/credentials/tls/grpc_tls_certificate_verifier.cc",
        "lib/security/credentials/tls/grpc_tls_credentials_options.cc",
        "lib/security/credentials/tls/tls_credentials.cc",
        "lib/security/security_connector/tls/tls_security_connector.cc",
    ],
    hdrs = [
        "lib/security/credentials/tls/grpc_tls_certificate_distributor.h",
        "lib/security/credentials/tls/grpc_tls_certificate_provider.h",
        "lib/security/credentials/tls/grpc_tls_certificate_verifier.h",
        "lib/security/credentials/tls/grpc_tls_credentials_options.h",
        "lib/security/credentials/tls/tls_credentials.h",
        "lib/security/security_connector/tls/tls_security_connector.h",
    ],
    external_deps = [
        "absl/base:core_headers",
        "absl/container:inlined_vector",
        "absl/functional:bind_front",
        "absl/status",
        "absl/status:statusor",
        "absl/strings",
        "absl/types:optional",
        "libcrypto",
        "libssl",
    ],
    language = "c++",
    deps = [
        "arena_promise",
        "channel_args",
        "closure",
        "error",
        "iomgr_fwd",
        "ref_counted",
        "slice",
        "slice_refcount",
        "status_helper",
        "unique_type_name",
        "useful",
        "//:channel_arg_names",
        "//:debug_location",
        "//:exec_ctx",
        "//:gpr",
        "//:grpc_base",
        "//:grpc_credentials_util",
        "//:grpc_public_hdrs",
        "//:grpc_security_base",
        "//:grpc_trace",
        "//:handshaker",
        "//:promise",
        "//:ref_counted_ptr",
        "//:tsi_base",
        "//:tsi_ssl_credentials",
        "//:tsi_ssl_session_cache",
    ],
)

grpc_cc_library(
    name = "grpc_iam_credentials",
    srcs = [
        "lib/security/credentials/iam/iam_credentials.cc",
    ],
    hdrs = [
        "lib/security/credentials/iam/iam_credentials.h",
    ],
    external_deps = [
        "absl/status:statusor",
        "absl/strings",
        "absl/strings:str_format",
        "absl/types:optional",
    ],
    language = "c++",
    deps = [
        "arena_promise",
        "slice",
        "unique_type_name",
        "useful",
        "//:exec_ctx",
        "//:gpr",
        "//:grpc_base",
        "//:grpc_security_base",
        "//:grpc_trace",
        "//:promise",
        "//:ref_counted_ptr",
    ],
)

grpc_cc_library(
    name = "grpc_oauth2_credentials",
    srcs = [
        "lib/security/credentials/oauth2/oauth2_credentials.cc",
    ],
    hdrs = [
        "lib/security/credentials/oauth2/oauth2_credentials.h",
    ],
    external_deps = [
        "absl/status",
        "absl/status:statusor",
        "absl/strings",
        "absl/strings:str_format",
        "absl/types:optional",
    ],
    language = "c++",
    deps = [
        "activity",
        "arena_promise",
        "closure",
        "context",
        "error",
        "httpcli_ssl_credentials",
        "json",
        "json_reader",
        "poll",
        "pollset_set",
        "ref_counted",
        "slice",
        "slice_refcount",
        "status_helper",
        "time",
        "unique_type_name",
        "useful",
        "//:gpr",
        "//:grpc_base",
        "//:grpc_credentials_util",
        "//:grpc_security_base",
        "//:grpc_trace",
        "//:httpcli",
        "//:orphanable",
        "//:promise",
        "//:ref_counted_ptr",
        "//:uri_parser",
    ],
)

grpc_cc_library(
    name = "grpc_external_account_credentials",
    srcs = [
        "lib/security/credentials/external/aws_external_account_credentials.cc",
        "lib/security/credentials/external/aws_request_signer.cc",
        "lib/security/credentials/external/external_account_credentials.cc",
        "lib/security/credentials/external/file_external_account_credentials.cc",
        "lib/security/credentials/external/url_external_account_credentials.cc",
    ],
    hdrs = [
        "lib/security/credentials/external/aws_external_account_credentials.h",
        "lib/security/credentials/external/aws_request_signer.h",
        "lib/security/credentials/external/external_account_credentials.h",
        "lib/security/credentials/external/file_external_account_credentials.h",
        "lib/security/credentials/external/url_external_account_credentials.h",
    ],
    external_deps = [
        "absl/status",
        "absl/status:statusor",
        "absl/strings",
        "absl/strings:str_format",
        "absl/time",
        "absl/types:optional",
        "libcrypto",
    ],
    language = "c++",
    deps = [
        "closure",
        "env",
        "error",
        "grpc_oauth2_credentials",
        "httpcli_ssl_credentials",
        "json",
        "json_reader",
        "json_writer",
        "slice",
        "slice_refcount",
        "status_helper",
        "time",
        "//:gpr",
        "//:grpc_base",
        "//:grpc_credentials_util",
        "//:grpc_security_base",
        "//:httpcli",
        "//:orphanable",
        "//:ref_counted_ptr",
        "//:uri_parser",
    ],
)

grpc_cc_library(
    name = "httpcli_ssl_credentials",
    srcs = [
        "lib/http/httpcli_security_connector.cc",
    ],
    hdrs = [
        "lib/http/httpcli_ssl_credentials.h",
    ],
    external_deps = [
        "absl/status",
        "absl/strings",
        "absl/types:optional",
    ],
    language = "c++",
    deps = [
        "arena_promise",
        "channel_args",
        "closure",
        "error",
        "iomgr_fwd",
        "unique_type_name",
        "//:channel_arg_names",
        "//:debug_location",
        "//:exec_ctx",
        "//:gpr",
        "//:grpc_base",
        "//:grpc_security_base",
        "//:handshaker",
        "//:promise",
        "//:ref_counted_ptr",
        "//:tsi_base",
        "//:tsi_ssl_credentials",
    ],
)

grpc_cc_library(
    name = "tsi_ssl_types",
    hdrs = [
        "tsi/ssl_types.h",
    ],
    external_deps = ["libssl"],
    language = "c++",
    deps = ["//:gpr_platform"],
)

# This target depends on RE2 and should not be linked into grpc by default for binary-size reasons.
grpc_cc_library(
    name = "grpc_matchers",
    srcs = [
        "lib/matchers/matchers.cc",
    ],
    hdrs = [
        "lib/matchers/matchers.h",
    ],
    external_deps = [
        "absl/status",
        "absl/status:statusor",
        "absl/strings",
        "absl/strings:str_format",
        "absl/types:optional",
        "re2",
    ],
    language = "c++",
    deps = ["//:gpr"],
)

# This target pulls in a dependency on RE2 and should not be linked into grpc by default for binary-size reasons.
grpc_cc_library(
    name = "grpc_rbac_engine",
    srcs = [
        "lib/security/authorization/grpc_authorization_engine.cc",
        "lib/security/authorization/matchers.cc",
        "lib/security/authorization/rbac_policy.cc",
    ],
    hdrs = [
        "lib/security/authorization/grpc_authorization_engine.h",
        "lib/security/authorization/matchers.h",
        "lib/security/authorization/rbac_policy.h",
    ],
    external_deps = [
        "absl/status",
        "absl/status:statusor",
        "absl/strings",
        "absl/strings:str_format",
        "absl/types:optional",
    ],
    language = "c++",
    deps = [
        "grpc_audit_logging",
        "grpc_authorization_base",
        "grpc_matchers",
        "resolved_address",
        "//:gpr",
        "//:grpc_base",
        "//:parse_address",
        "//:sockaddr_utils",
    ],
)

grpc_cc_library(
    name = "json",
    hdrs = [
        "lib/json/json.h",
    ],
    deps = ["//:gpr"],
)

grpc_cc_library(
    name = "json_reader",
    srcs = [
        "lib/json/json_reader.cc",
    ],
    hdrs = [
        "lib/json/json_reader.h",
    ],
    external_deps = [
        "absl/base:core_headers",
        "absl/status",
        "absl/status:statusor",
        "absl/strings",
        "absl/strings:str_format",
        "absl/types:variant",
    ],
    visibility = ["@grpc:json_reader_legacy"],
    deps = [
        "json",
        "match",
        "//:gpr",
    ],
)

grpc_cc_library(
    name = "json_writer",
    srcs = [
        "lib/json/json_writer.cc",
    ],
    hdrs = [
        "lib/json/json_writer.h",
    ],
    external_deps = ["absl/strings"],
    deps = [
        "json",
        "//:gpr",
    ],
)

grpc_cc_library(
    name = "json_util",
    srcs = ["lib/json/json_util.cc"],
    hdrs = ["lib/json/json_util.h"],
    external_deps = ["absl/strings"],
    deps = [
        "error",
        "json",
        "json_args",
        "json_object_loader",
        "no_destruct",
        "time",
        "validation_errors",
        "//:gpr",
    ],
)

grpc_cc_library(
    name = "json_args",
    hdrs = ["lib/json/json_args.h"],
    external_deps = ["absl/strings"],
    deps = ["//:gpr"],
)

grpc_cc_library(
    name = "json_object_loader",
    srcs = ["lib/json/json_object_loader.cc"],
    hdrs = ["lib/json/json_object_loader.h"],
    external_deps = [
        "absl/meta:type_traits",
        "absl/status",
        "absl/status:statusor",
        "absl/strings",
        "absl/types:optional",
    ],
    deps = [
        "json",
        "json_args",
        "no_destruct",
        "time",
        "validation_errors",
        "//:gpr",
        "//:ref_counted_ptr",
    ],
)

grpc_cc_library(
    name = "json_channel_args",
    hdrs = ["lib/json/json_channel_args.h"],
    external_deps = [
        "absl/strings",
        "absl/types:optional",
    ],
    deps = [
        "channel_args",
        "json_args",
        "//:gpr",
    ],
)

grpc_cc_library(
    name = "idle_filter_state",
    srcs = [
        "ext/filters/channel_idle/idle_filter_state.cc",
    ],
    hdrs = [
        "ext/filters/channel_idle/idle_filter_state.h",
    ],
    language = "c++",
    deps = ["//:gpr_platform"],
)

grpc_cc_library(
    name = "grpc_channel_idle_filter",
    srcs = [
        "ext/filters/channel_idle/channel_idle_filter.cc",
    ],
    hdrs = [
        "ext/filters/channel_idle/channel_idle_filter.h",
    ],
    external_deps = [
        "absl/base:core_headers",
        "absl/meta:type_traits",
        "absl/random",
        "absl/status",
        "absl/status:statusor",
        "absl/types:optional",
    ],
    deps = [
        "activity",
        "arena_promise",
        "channel_args",
        "channel_fwd",
        "channel_init",
        "channel_stack_type",
        "closure",
        "error",
        "exec_ctx_wakeup_scheduler",
        "experiments",
        "http2_errors",
        "idle_filter_state",
        "loop",
        "no_destruct",
        "per_cpu",
        "poll",
        "single_set_ptr",
        "sleep",
        "status_helper",
        "time",
        "try_seq",
        "//:channel_arg_names",
        "//:channel_stack_builder",
        "//:config",
        "//:debug_location",
        "//:exec_ctx",
        "//:gpr",
        "//:grpc_base",
        "//:grpc_trace",
        "//:orphanable",
        "//:promise",
        "//:ref_counted_ptr",
    ],
)

grpc_cc_library(
    name = "grpc_deadline_filter",
    srcs = [
        "ext/filters/deadline/deadline_filter.cc",
    ],
    hdrs = [
        "ext/filters/deadline/deadline_filter.h",
    ],
    external_deps = [
        "absl/status",
        "absl/types:optional",
    ],
    language = "c++",
    deps = [
        "arena",
        "arena_promise",
        "channel_args",
        "channel_fwd",
        "channel_init",
        "channel_stack_type",
        "closure",
        "context",
        "error",
        "status_helper",
        "time",
        "//:channel_arg_names",
        "//:channel_stack_builder",
        "//:config",
        "//:debug_location",
        "//:exec_ctx",
        "//:gpr",
        "//:grpc_base",
        "//:grpc_public_hdrs",
        "//:iomgr_timer",
    ],
)

grpc_cc_library(
    name = "grpc_client_authority_filter",
    srcs = [
        "ext/filters/http/client_authority_filter.cc",
    ],
    hdrs = [
        "ext/filters/http/client_authority_filter.h",
    ],
    external_deps = [
        "absl/status",
        "absl/status:statusor",
        "absl/strings",
        "absl/types:optional",
    ],
    language = "c++",
    deps = [
        "arena_promise",
        "channel_args",
        "channel_fwd",
        "channel_stack_type",
        "slice",
        "//:channel_arg_names",
        "//:channel_stack_builder",
        "//:config",
        "//:gpr_platform",
        "//:grpc_base",
    ],
)

grpc_cc_library(
    name = "grpc_message_size_filter",
    srcs = [
        "ext/filters/message_size/message_size_filter.cc",
    ],
    hdrs = [
        "ext/filters/message_size/message_size_filter.h",
    ],
    external_deps = [
        "absl/status:statusor",
        "absl/strings",
        "absl/strings:str_format",
        "absl/types:optional",
    ],
    language = "c++",
    deps = [
        "activity",
        "arena",
        "arena_promise",
        "channel_args",
        "channel_fwd",
        "channel_init",
        "channel_stack_type",
        "context",
        "grpc_service_config",
        "json",
        "json_args",
        "json_object_loader",
        "latch",
        "race",
        "service_config_parser",
        "slice",
        "slice_buffer",
        "validation_errors",
        "//:channel_arg_names",
        "//:channel_stack_builder",
        "//:config",
        "//:gpr",
        "//:grpc_base",
        "//:grpc_public_hdrs",
        "//:grpc_trace",
        "//:legacy_context",
    ],
)

grpc_cc_library(
    name = "grpc_fault_injection_filter",
    srcs = [
        "ext/filters/fault_injection/fault_injection_filter.cc",
        "ext/filters/fault_injection/fault_injection_service_config_parser.cc",
    ],
    hdrs = [
        "ext/filters/fault_injection/fault_injection_filter.h",
        "ext/filters/fault_injection/fault_injection_service_config_parser.h",
    ],
    external_deps = [
        "absl/base:core_headers",
        "absl/meta:type_traits",
        "absl/random",
        "absl/status",
        "absl/status:statusor",
        "absl/strings",
        "absl/types:optional",
    ],
    language = "c++",
    deps = [
        "arena_promise",
        "channel_args",
        "channel_fwd",
        "context",
        "grpc_service_config",
        "json",
        "json_args",
        "json_object_loader",
        "service_config_parser",
        "sleep",
        "time",
        "try_seq",
        "validation_errors",
        "//:config",
        "//:gpr",
        "//:grpc_base",
        "//:grpc_public_hdrs",
        "//:grpc_trace",
        "//:legacy_context",
    ],
)

grpc_cc_library(
    name = "grpc_rbac_filter",
    srcs = [
        "ext/filters/rbac/rbac_filter.cc",
        "ext/filters/rbac/rbac_service_config_parser.cc",
    ],
    hdrs = [
        "ext/filters/rbac/rbac_filter.h",
        "ext/filters/rbac/rbac_service_config_parser.h",
    ],
    external_deps = [
        "absl/status",
        "absl/status:statusor",
        "absl/strings",
        "absl/types:optional",
    ],
    language = "c++",
    deps = [
        "arena_promise",
        "channel_args",
        "channel_fwd",
        "context",
        "error",
        "grpc_audit_logging",
        "grpc_authorization_base",
        "grpc_matchers",
        "grpc_rbac_engine",
        "grpc_service_config",
        "json",
        "json_args",
        "json_object_loader",
        "service_config_parser",
        "transport_fwd",
        "validation_errors",
        "//:config",
        "//:gpr",
        "//:grpc_base",
        "//:grpc_security_base",
        "//:legacy_context",
        "//:promise",
    ],
)

grpc_cc_library(
    name = "grpc_stateful_session_filter",
    srcs = [
        "ext/filters/stateful_session/stateful_session_filter.cc",
        "ext/filters/stateful_session/stateful_session_service_config_parser.cc",
    ],
    hdrs = [
        "ext/filters/stateful_session/stateful_session_filter.h",
        "ext/filters/stateful_session/stateful_session_service_config_parser.h",
    ],
    external_deps = [
        "absl/status:statusor",
        "absl/strings",
        "absl/types:optional",
    ],
    language = "c++",
    deps = [
        "arena",
        "arena_promise",
        "channel_args",
        "channel_fwd",
        "context",
        "grpc_resolver_xds_header",
        "grpc_service_config",
        "json",
        "json_args",
        "json_object_loader",
        "map",
        "pipe",
        "ref_counted_string",
        "service_config_parser",
        "slice",
        "time",
        "unique_type_name",
        "validation_errors",
        "//:config",
        "//:gpr",
        "//:grpc_base",
        "//:grpc_trace",
        "//:legacy_context",
    ],
)

grpc_cc_library(
    name = "grpc_lb_policy_grpclb",
    srcs = [
        "ext/filters/client_channel/lb_policy/grpclb/client_load_reporting_filter.cc",
        "ext/filters/client_channel/lb_policy/grpclb/grpclb.cc",
        "ext/filters/client_channel/lb_policy/grpclb/grpclb_client_stats.cc",
        "ext/filters/client_channel/lb_policy/grpclb/load_balancer_api.cc",
    ],
    hdrs = [
        "ext/filters/client_channel/lb_policy/grpclb/client_load_reporting_filter.h",
        "ext/filters/client_channel/lb_policy/grpclb/grpclb.h",
        "ext/filters/client_channel/lb_policy/grpclb/grpclb_client_stats.h",
        "ext/filters/client_channel/lb_policy/grpclb/load_balancer_api.h",
    ],
    external_deps = [
        "absl/base:core_headers",
        "absl/container:inlined_vector",
        "absl/status",
        "absl/status:statusor",
        "absl/strings",
        "absl/strings:str_format",
        "absl/types:optional",
        "absl/types:variant",
        "upb_lib",
    ],
    language = "c++",
    deps = [
        "arena",
        "arena_promise",
        "channel_args",
        "channel_fwd",
        "channel_init",
        "channel_stack_type",
        "closure",
        "context",
        "delegating_helper",
        "error",
        "experiments",
        "gpr_atm",
        "grpc_sockaddr",
        "json",
        "json_args",
        "json_object_loader",
        "lb_policy",
        "lb_policy_factory",
        "lb_policy_registry",
        "map",
        "pipe",
        "pollset_set",
        "ref_counted",
        "resolved_address",
        "slice",
        "slice_refcount",
        "status_helper",
        "subchannel_interface",
        "time",
        "useful",
        "validation_errors",
        "//:backoff",
        "//:channel_arg_names",
        "//:channel_stack_builder",
        "//:config",
        "//:debug_location",
        "//:endpoint_addresses",
        "//:exec_ctx",
        "//:gpr",
        "//:grpc_base",
        "//:grpc_client_channel",
        "//:grpc_grpclb_balancer_addresses",
        "//:grpc_lb_upb",
        "//:grpc_public_hdrs",
        "//:grpc_resolver",
        "//:grpc_resolver_fake",
        "//:grpc_security_base",
        "//:grpc_trace",
        "//:orphanable",
        "//:protobuf_duration_upb",
        "//:protobuf_timestamp_upb",
        "//:ref_counted_ptr",
        "//:sockaddr_utils",
        "//:work_serializer",
    ],
)

grpc_cc_library(
    name = "random_early_detection",
    srcs = [
        "lib/backoff/random_early_detection.cc",
    ],
    hdrs = [
        "lib/backoff/random_early_detection.h",
    ],
    external_deps = [
        "absl/random:bit_gen_ref",
        "absl/random:distributions",
    ],
    deps = ["//:gpr_platform"],
)

grpc_cc_library(
    name = "grpc_backend_metric_data",
    hdrs = [
        "ext/filters/client_channel/lb_policy/backend_metric_data.h",
    ],
    external_deps = ["absl/strings"],
    language = "c++",
    deps = ["//:gpr_platform"],
)

grpc_cc_library(
    name = "grpc_backend_metric_provider",
    hdrs = [
        "ext/filters/backend_metrics/backend_metric_provider.h",
    ],
    language = "c++",
)

grpc_cc_library(
    name = "grpc_lb_policy_rls",
    srcs = [
        "ext/filters/client_channel/lb_policy/rls/rls.cc",
    ],
    external_deps = [
        "absl/base:core_headers",
        "absl/hash",
        "absl/status",
        "absl/status:statusor",
        "absl/strings",
        "absl/strings:str_format",
        "absl/types:optional",
        "upb_lib",
    ],
    language = "c++",
    deps = [
        "channel_args",
        "closure",
        "delegating_helper",
        "dual_ref_counted",
        "error",
        "grpc_fake_credentials",
        "json",
        "json_args",
        "json_object_loader",
        "json_writer",
        "lb_policy",
        "lb_policy_factory",
        "lb_policy_registry",
        "pollset_set",
        "slice",
        "slice_refcount",
        "status_helper",
        "time",
        "validation_errors",
        "//:backoff",
        "//:channel_arg_names",
        "//:config",
        "//:debug_location",
        "//:endpoint_addresses",
        "//:exec_ctx",
        "//:gpr",
        "//:grpc_base",
        "//:grpc_client_channel",
        "//:grpc_public_hdrs",
        "//:grpc_resolver",
        "//:grpc_security_base",
        "//:grpc_service_config_impl",
        "//:grpc_trace",
        "//:orphanable",
        "//:ref_counted_ptr",
        "//:rls_upb",
        "//:work_serializer",
    ],
)

grpc_cc_library(
    name = "upb_utils",
    hdrs = [
        "ext/xds/upb_utils.h",
    ],
    external_deps = [
        "absl/strings",
        "upb_lib",
    ],
    language = "c++",
    deps = ["//:gpr_platform"],
)

grpc_cc_library(
    name = "xds_enabled_server",
    hdrs = [
        "ext/xds/xds_enabled_server.h",
    ],
    language = "c++",
)

grpc_cc_library(
    name = "grpc_xds_client",
    srcs = [
        "ext/xds/certificate_provider_store.cc",
        "ext/xds/file_watcher_certificate_provider_factory.cc",
        "ext/xds/xds_audit_logger_registry.cc",
        "ext/xds/xds_bootstrap_grpc.cc",
        "ext/xds/xds_certificate_provider.cc",
        "ext/xds/xds_client_grpc.cc",
        "ext/xds/xds_cluster.cc",
        "ext/xds/xds_cluster_specifier_plugin.cc",
        "ext/xds/xds_common_types.cc",
        "ext/xds/xds_endpoint.cc",
        "ext/xds/xds_health_status.cc",
        "ext/xds/xds_http_fault_filter.cc",
        "ext/xds/xds_http_filters.cc",
        "ext/xds/xds_http_rbac_filter.cc",
        "ext/xds/xds_http_stateful_session_filter.cc",
        "ext/xds/xds_lb_policy_registry.cc",
        "ext/xds/xds_listener.cc",
        "ext/xds/xds_route_config.cc",
        "ext/xds/xds_routing.cc",
        "ext/xds/xds_transport_grpc.cc",
        "lib/security/credentials/xds/xds_credentials.cc",
    ],
    hdrs = [
        "ext/xds/certificate_provider_store.h",
        "ext/xds/file_watcher_certificate_provider_factory.h",
        "ext/xds/xds_audit_logger_registry.h",
        "ext/xds/xds_bootstrap_grpc.h",
        "ext/xds/xds_certificate_provider.h",
        "ext/xds/xds_client_grpc.h",
        "ext/xds/xds_cluster.h",
        "ext/xds/xds_cluster_specifier_plugin.h",
        "ext/xds/xds_common_types.h",
        "ext/xds/xds_endpoint.h",
        "ext/xds/xds_health_status.h",
        "ext/xds/xds_http_fault_filter.h",
        "ext/xds/xds_http_filters.h",
        "ext/xds/xds_http_rbac_filter.h",
        "ext/xds/xds_http_stateful_session_filter.h",
        "ext/xds/xds_lb_policy_registry.h",
        "ext/xds/xds_listener.h",
        "ext/xds/xds_route_config.h",
        "ext/xds/xds_routing.h",
        "ext/xds/xds_transport_grpc.h",
        "lib/security/credentials/xds/xds_credentials.h",
    ],
    external_deps = [
        "absl/base:core_headers",
        "absl/functional:bind_front",
        "absl/memory",
        "absl/random",
        "absl/status",
        "absl/status:statusor",
        "absl/strings",
        "absl/strings:str_format",
        "absl/synchronization",
        "absl/types:optional",
        "absl/types:span",
        "absl/types:variant",
        "upb_lib",
        "upb_textformat_lib",
        "upb_json_lib",
        "re2",
        "upb_reflection",
        "upb_collections_lib",
    ],
    language = "c++",
    tags = ["nofixdeps"],
    deps = [
        "certificate_provider_factory",
        "certificate_provider_registry",
        "channel_args",
        "channel_creds_registry",
        "channel_fwd",
        "closure",
        "default_event_engine",
        "env",
        "envoy_admin_upb",
        "envoy_config_cluster_upb",
        "envoy_config_cluster_upbdefs",
        "envoy_config_core_upb",
        "envoy_config_endpoint_upb",
        "envoy_config_endpoint_upbdefs",
        "envoy_config_listener_upb",
        "envoy_config_listener_upbdefs",
        "envoy_config_rbac_upb",
        "envoy_config_route_upb",
        "envoy_config_route_upbdefs",
        "envoy_extensions_clusters_aggregate_upb",
        "envoy_extensions_clusters_aggregate_upbdefs",
        "envoy_extensions_filters_common_fault_upb",
        "envoy_extensions_filters_http_fault_upb",
        "envoy_extensions_filters_http_fault_upbdefs",
        "envoy_extensions_filters_http_rbac_upb",
        "envoy_extensions_filters_http_rbac_upbdefs",
        "envoy_extensions_filters_http_router_upb",
        "envoy_extensions_filters_http_router_upbdefs",
        "envoy_extensions_filters_http_stateful_session_upb",
        "envoy_extensions_filters_http_stateful_session_upbdefs",
        "envoy_extensions_filters_network_http_connection_manager_upb",
        "envoy_extensions_filters_network_http_connection_manager_upbdefs",
        "envoy_extensions_http_stateful_session_cookie_upb",
        "envoy_extensions_http_stateful_session_cookie_upbdefs",
        "envoy_extensions_load_balancing_policies_client_side_weighted_round_robin_upb",
        "envoy_extensions_load_balancing_policies_pick_first_upb",
        "envoy_extensions_load_balancing_policies_ring_hash_upb",
        "envoy_extensions_load_balancing_policies_wrr_locality_upb",
        "envoy_extensions_transport_sockets_tls_upb",
        "envoy_extensions_transport_sockets_tls_upbdefs",
        "envoy_service_discovery_upb",
        "envoy_service_discovery_upbdefs",
        "envoy_service_load_stats_upb",
        "envoy_service_load_stats_upbdefs",
        "envoy_service_status_upb",
        "envoy_service_status_upbdefs",
        "envoy_type_http_upb",
        "envoy_type_matcher_upb",
        "envoy_type_upb",
        "error",
        "google_rpc_status_upb",
        "grpc_audit_logging",
        "grpc_fake_credentials",
        "grpc_fault_injection_filter",
        "grpc_lb_policy_pick_first",
        "grpc_lb_xds_channel_args",
        "grpc_matchers",
        "grpc_outlier_detection_header",
        "grpc_rbac_filter",
        "grpc_sockaddr",
        "grpc_stateful_session_filter",
        "grpc_tls_credentials",
        "grpc_transport_chttp2_client_connector",
        "init_internally",
        "iomgr_fwd",
        "json",
        "json_args",
        "json_object_loader",
        "json_reader",
        "json_util",
        "json_writer",
        "lb_policy_registry",
        "match",
        "pollset_set",
        "protobuf_any_upb",
        "protobuf_duration_upb",
        "protobuf_struct_upb",
        "protobuf_struct_upbdefs",
        "protobuf_timestamp_upb",
        "protobuf_wrappers_upb",
        "ref_counted",
        "resolved_address",
        "rls_config_upb",
        "rls_config_upbdefs",
        "slice",
        "slice_refcount",
        "status_helper",
        "time",
        "unique_type_name",
        "upb_utils",
        "useful",
        "validation_errors",
        "xds_type_upb",
        "xds_type_upbdefs",
        "//:channel_arg_names",
        "//:config",
        "//:debug_location",
        "//:endpoint_addresses",
        "//:exec_ctx",
        "//:gpr",
        "//:grpc_base",
        "//:grpc_client_channel",
        "//:grpc_credentials_util",
        "//:grpc_public_hdrs",
        "//:grpc_security_base",
        "//:grpc_trace",
        "//:iomgr_timer",
        "//:orphanable",
        "//:parse_address",
        "//:ref_counted_ptr",
        "//:sockaddr_utils",
        "//:tsi_ssl_credentials",
        "//:uri_parser",
        "//:work_serializer",
        "//:xds_client",
    ],
)

grpc_cc_library(
    name = "grpc_xds_channel_stack_modifier",
    srcs = [
        "ext/xds/xds_channel_stack_modifier.cc",
    ],
    hdrs = [
        "ext/xds/xds_channel_stack_modifier.h",
    ],
    external_deps = ["absl/strings"],
    language = "c++",
    deps = [
        "channel_args",
        "channel_fwd",
        "channel_stack_type",
        "ref_counted",
        "useful",
        "//:channel_stack_builder",
        "//:config",
        "//:gpr_platform",
        "//:grpc_base",
        "//:ref_counted_ptr",
    ],
)

grpc_cc_library(
    name = "grpc_xds_server_config_fetcher",
    srcs = [
        "ext/xds/xds_server_config_fetcher.cc",
    ],
    external_deps = [
        "absl/base:core_headers",
        "absl/status",
        "absl/status:statusor",
        "absl/strings",
        "absl/types:optional",
        "absl/types:variant",
    ],
    language = "c++",
    deps = [
        "channel_args",
        "channel_args_preconditioning",
        "channel_fwd",
        "grpc_server_config_selector",
        "grpc_server_config_selector_filter",
        "grpc_service_config",
        "grpc_sockaddr",
        "grpc_tls_credentials",
        "grpc_xds_channel_stack_modifier",
        "grpc_xds_client",
        "iomgr_fwd",
        "match",
        "resolved_address",
        "slice_refcount",
        "unique_type_name",
        "//:config",
        "//:debug_location",
        "//:exec_ctx",
        "//:gpr",
        "//:grpc_base",
        "//:grpc_public_hdrs",
        "//:grpc_security_base",
        "//:grpc_service_config_impl",
        "//:grpc_trace",
        "//:parse_address",
        "//:ref_counted_ptr",
        "//:sockaddr_utils",
        "//:uri_parser",
    ],
)

grpc_cc_library(
    name = "channel_creds_registry_init",
    srcs = [
        "lib/security/credentials/channel_creds_registry_init.cc",
    ],
    external_deps = ["absl/strings"],
    language = "c++",
    deps = [
        "channel_creds_registry",
        "grpc_fake_credentials",
        "grpc_google_default_credentials",
        "grpc_tls_credentials",
        "json",
        "json_args",
        "json_object_loader",
        "time",
        "validation_errors",
        "//:config",
        "//:gpr",
        "//:gpr_platform",
        "//:grpc_security_base",
        "//:ref_counted_ptr",
    ],
)

grpc_cc_library(
    name = "grpc_lb_policy_cds",
    srcs = [
        "ext/filters/client_channel/lb_policy/xds/cds.cc",
    ],
    external_deps = [
        "absl/status",
        "absl/status:statusor",
        "absl/strings",
        "absl/types:optional",
        "absl/types:variant",
    ],
    language = "c++",
    deps = [
        "channel_args",
        "delegating_helper",
        "grpc_matchers",
        "grpc_outlier_detection_header",
        "grpc_tls_credentials",
        "grpc_xds_client",
        "json",
        "json_args",
        "json_object_loader",
        "json_writer",
        "lb_policy",
        "lb_policy_factory",
        "lb_policy_registry",
        "match",
        "pollset_set",
        "time",
        "unique_type_name",
        "//:config",
        "//:debug_location",
        "//:gpr",
        "//:grpc_base",
        "//:grpc_security_base",
        "//:grpc_trace",
        "//:orphanable",
        "//:ref_counted_ptr",
        "//:work_serializer",
    ],
)

grpc_cc_library(
    name = "grpc_lb_xds_channel_args",
    hdrs = [
        "ext/filters/client_channel/lb_policy/xds/xds_channel_args.h",
    ],
    language = "c++",
    deps = [
        "//:endpoint_addresses",
        "//:gpr_platform",
    ],
)

grpc_cc_library(
    name = "grpc_lb_policy_xds_cluster_resolver",
    srcs = [
        "ext/filters/client_channel/lb_policy/xds/xds_cluster_resolver.cc",
    ],
    external_deps = [
        "absl/status",
        "absl/status:statusor",
        "absl/strings",
        "absl/types:optional",
    ],
    language = "c++",
    deps = [
        "channel_args",
        "delegating_helper",
        "grpc_lb_address_filtering",
        "grpc_lb_xds_channel_args",
        "grpc_xds_client",
        "json",
        "json_args",
        "json_object_loader",
        "json_writer",
        "lb_policy",
        "lb_policy_factory",
        "lb_policy_registry",
        "no_destruct",
        "pollset_set",
        "ref_counted_string",
        "validation_errors",
        "//:channel_arg_names",
        "//:config",
        "//:debug_location",
        "//:endpoint_addresses",
        "//:gpr",
        "//:grpc_base",
        "//:grpc_client_channel",
        "//:grpc_resolver",
        "//:grpc_resolver_fake",
        "//:grpc_trace",
        "//:orphanable",
        "//:ref_counted_ptr",
        "//:work_serializer",
        "//:xds_client",
    ],
)

grpc_cc_library(
    name = "grpc_lb_policy_xds_cluster_impl",
    srcs = [
        "ext/filters/client_channel/lb_policy/xds/xds_cluster_impl.cc",
    ],
    external_deps = [
        "absl/base:core_headers",
        "absl/status",
        "absl/status:statusor",
        "absl/strings",
        "absl/types:optional",
        "absl/types:variant",
    ],
    language = "c++",
    deps = [
        "channel_args",
        "delegating_helper",
        "grpc_backend_metric_data",
        "grpc_lb_xds_channel_args",
        "grpc_xds_client",
        "json",
        "json_args",
        "json_object_loader",
        "lb_policy",
        "lb_policy_factory",
        "lb_policy_registry",
        "pollset_set",
        "ref_counted",
        "resolved_address",
        "subchannel_interface",
        "validation_errors",
        "//:config",
        "//:debug_location",
        "//:endpoint_addresses",
        "//:gpr",
        "//:grpc_base",
        "//:grpc_client_channel",
        "//:grpc_trace",
        "//:orphanable",
        "//:ref_counted_ptr",
        "//:xds_client",
    ],
)

grpc_cc_library(
    name = "grpc_lb_policy_xds_cluster_manager",
    srcs = [
        "ext/filters/client_channel/lb_policy/xds/xds_cluster_manager.cc",
    ],
    external_deps = [
        "absl/status",
        "absl/status:statusor",
        "absl/strings",
        "absl/types:optional",
    ],
    language = "c++",
    deps = [
        "channel_args",
        "delegating_helper",
        "grpc_resolver_xds_header",
        "json",
        "json_args",
        "json_object_loader",
        "lb_policy",
        "lb_policy_factory",
        "lb_policy_registry",
        "pollset_set",
        "time",
        "validation_errors",
        "//:config",
        "//:debug_location",
        "//:endpoint_addresses",
        "//:exec_ctx",
        "//:gpr",
        "//:gpr_platform",
        "//:grpc_base",
        "//:grpc_client_channel",
        "//:grpc_trace",
        "//:orphanable",
        "//:ref_counted_ptr",
        "//:work_serializer",
    ],
)

grpc_cc_library(
    name = "grpc_lb_policy_xds_wrr_locality",
    srcs = [
        "ext/filters/client_channel/lb_policy/xds/xds_wrr_locality.cc",
    ],
    external_deps = [
        "absl/status",
        "absl/status:statusor",
        "absl/strings",
        "absl/types:optional",
    ],
    language = "c++",
    deps = [
        "channel_args",
        "delegating_helper",
        "grpc_lb_xds_channel_args",
        "json",
        "json_args",
        "json_object_loader",
        "json_writer",
        "lb_policy",
        "lb_policy_factory",
        "lb_policy_registry",
        "pollset_set",
        "validation_errors",
        "//:config",
        "//:debug_location",
        "//:endpoint_addresses",
        "//:gpr",
        "//:grpc_base",
        "//:grpc_trace",
        "//:orphanable",
        "//:ref_counted_ptr",
        "//:xds_client",
    ],
)

grpc_cc_library(
    name = "grpc_lb_address_filtering",
    srcs = [
        "ext/filters/client_channel/lb_policy/address_filtering.cc",
    ],
    hdrs = [
        "ext/filters/client_channel/lb_policy/address_filtering.h",
    ],
    external_deps = [
        "absl/status:statusor",
        "absl/strings",
    ],
    language = "c++",
    deps = [
        "channel_args",
        "ref_counted",
        "ref_counted_string",
        "//:endpoint_addresses",
        "//:gpr_platform",
        "//:ref_counted_ptr",
    ],
)

grpc_cc_library(
    name = "health_check_client",
    srcs = [
        "ext/filters/client_channel/lb_policy/health_check_client.cc",
    ],
    hdrs = [
        "ext/filters/client_channel/lb_policy/health_check_client.h",
        "ext/filters/client_channel/lb_policy/health_check_client_internal.h",
    ],
    external_deps = [
        "absl/base:core_headers",
        "absl/status",
        "absl/status:statusor",
        "absl/strings",
        "absl/types:optional",
        "upb_lib",
    ],
    language = "c++",
    deps = [
        "channel_args",
        "closure",
        "error",
        "iomgr_fwd",
        "pollset_set",
        "slice",
        "subchannel_interface",
        "unique_type_name",
        "//:channel_arg_names",
        "//:debug_location",
        "//:exec_ctx",
        "//:gpr",
        "//:grpc_base",
        "//:grpc_client_channel",
        "//:grpc_health_upb",
        "//:grpc_public_hdrs",
        "//:grpc_trace",
        "//:orphanable",
        "//:ref_counted_ptr",
        "//:sockaddr_utils",
        "//:work_serializer",
    ],
)

grpc_cc_library(
    name = "grpc_lb_subchannel_list",
    hdrs = [
        "ext/filters/client_channel/lb_policy/subchannel_list.h",
    ],
    external_deps = [
        "absl/status",
        "absl/types:optional",
    ],
    language = "c++",
    deps = [
        "channel_args",
        "dual_ref_counted",
        "gpr_manual_constructor",
        "health_check_client",
        "iomgr_fwd",
        "lb_policy",
        "subchannel_interface",
        "//:debug_location",
        "//:gpr",
        "//:grpc_base",
        "//:ref_counted_ptr",
        "//:server_address",
        "//:work_serializer",
    ],
)

grpc_cc_library(
    name = "lb_endpoint_list",
    srcs = [
        "ext/filters/client_channel/lb_policy/endpoint_list.cc",
    ],
    hdrs = [
        "ext/filters/client_channel/lb_policy/endpoint_list.h",
    ],
    external_deps = [
        "absl/functional:any_invocable",
        "absl/status",
        "absl/status:statusor",
        "absl/types:optional",
    ],
    language = "c++",
    deps = [
        "channel_args",
        "delegating_helper",
        "grpc_lb_policy_pick_first",
        "json",
        "lb_policy",
        "lb_policy_registry",
        "pollset_set",
        "resolved_address",
        "subchannel_interface",
        "//:config",
        "//:debug_location",
        "//:endpoint_addresses",
        "//:gpr",
        "//:grpc_base",
        "//:orphanable",
        "//:ref_counted_ptr",
        "//:work_serializer",
    ],
)

grpc_cc_library(
    name = "grpc_lb_policy_pick_first",
    srcs = [
        "ext/filters/client_channel/lb_policy/pick_first/pick_first.cc",
    ],
    hdrs = [
        "ext/filters/client_channel/lb_policy/pick_first/pick_first.h",
    ],
    external_deps = [
        "absl/algorithm:container",
        "absl/random",
        "absl/status",
        "absl/status:statusor",
        "absl/strings",
        "absl/types:optional",
    ],
    language = "c++",
    deps = [
        "channel_args",
        "experiments",
        "health_check_client",
        "iomgr_fwd",
        "json",
        "json_args",
        "json_object_loader",
        "lb_policy",
        "lb_policy_factory",
        "resolved_address",
        "subchannel_interface",
        "time",
        "useful",
        "//:channel_arg_names",
        "//:config",
        "//:debug_location",
        "//:endpoint_addresses",
        "//:exec_ctx",
        "//:gpr",
        "//:grpc_base",
        "//:grpc_trace",
        "//:orphanable",
        "//:ref_counted_ptr",
        "//:sockaddr_utils",
        "//:work_serializer",
    ],
)

grpc_cc_library(
    name = "xxhash_inline",
    hdrs = ["lib/gprpp/xxhash_inline.h"],
    external_deps = ["xxhash"],
    language = "c++",
    deps = ["//:gpr_platform"],
)

grpc_cc_library(
    name = "grpc_lb_policy_ring_hash",
    srcs = [
        "ext/filters/client_channel/lb_policy/ring_hash/ring_hash.cc",
    ],
    hdrs = [
        "ext/filters/client_channel/lb_policy/ring_hash/ring_hash.h",
    ],
    external_deps = [
        "absl/base:core_headers",
        "absl/container:inlined_vector",
        "absl/status",
        "absl/status:statusor",
        "absl/strings",
        "absl/types:optional",
    ],
    language = "c++",
    deps = [
        "channel_args",
        "closure",
        "delegating_helper",
        "error",
        "grpc_lb_policy_pick_first",
        "grpc_service_config",
        "json",
        "json_args",
        "json_object_loader",
        "lb_policy",
        "lb_policy_factory",
        "lb_policy_registry",
        "pollset_set",
        "ref_counted",
        "resolved_address",
        "unique_type_name",
        "validation_errors",
        "xxhash_inline",
        "//:channel_arg_names",
        "//:config",
        "//:debug_location",
        "//:endpoint_addresses",
        "//:exec_ctx",
        "//:gpr",
        "//:grpc_base",
        "//:grpc_client_channel",
        "//:grpc_trace",
        "//:orphanable",
        "//:ref_counted_ptr",
        "//:sockaddr_utils",
        "//:work_serializer",
    ],
)

grpc_cc_library(
    name = "grpc_lb_policy_round_robin",
    srcs = [
        "ext/filters/client_channel/lb_policy/round_robin/round_robin.cc",
    ],
    external_deps = [
        "absl/meta:type_traits",
        "absl/random",
        "absl/status",
        "absl/status:statusor",
        "absl/strings",
        "absl/types:optional",
    ],
    language = "c++",
    deps = [
        "channel_args",
        "experiments",
        "grpc_lb_subchannel_list",
        "json",
        "lb_endpoint_list",
        "lb_policy",
        "lb_policy_factory",
        "subchannel_interface",
        "//:config",
        "//:debug_location",
        "//:endpoint_addresses",
        "//:gpr",
        "//:grpc_base",
        "//:grpc_trace",
        "//:orphanable",
        "//:ref_counted_ptr",
        "//:server_address",
        "//:work_serializer",
    ],
)

grpc_cc_library(
    name = "static_stride_scheduler",
    srcs = [
        "ext/filters/client_channel/lb_policy/weighted_round_robin/static_stride_scheduler.cc",
    ],
    hdrs = [
        "ext/filters/client_channel/lb_policy/weighted_round_robin/static_stride_scheduler.h",
    ],
    external_deps = [
        "absl/functional:any_invocable",
        "absl/types:optional",
        "absl/types:span",
    ],
    language = "c++",
    deps = ["//:gpr"],
)

grpc_cc_library(
    name = "grpc_lb_policy_weighted_round_robin",
    srcs = [
        "ext/filters/client_channel/lb_policy/weighted_round_robin/weighted_round_robin.cc",
    ],
    external_deps = [
        "absl/base:core_headers",
        "absl/meta:type_traits",
        "absl/random",
        "absl/status",
        "absl/status:statusor",
        "absl/strings",
        "absl/types:optional",
        "absl/types:variant",
    ],
    language = "c++",
    deps = [
        "channel_args",
        "experiments",
        "grpc_backend_metric_data",
        "grpc_lb_subchannel_list",
        "json",
        "json_args",
        "json_object_loader",
        "lb_endpoint_list",
        "lb_policy",
        "lb_policy_factory",
        "ref_counted",
        "resolved_address",
        "static_stride_scheduler",
        "stats_data",
        "subchannel_interface",
        "time",
        "validation_errors",
        "//:config",
        "//:debug_location",
        "//:endpoint_addresses",
        "//:exec_ctx",
        "//:gpr",
        "//:grpc_base",
        "//:grpc_client_channel",
        "//:grpc_trace",
        "//:orphanable",
        "//:ref_counted_ptr",
        "//:server_address",
        "//:sockaddr_utils",
        "//:stats",
        "//:work_serializer",
    ],
)

grpc_cc_library(
    name = "grpc_outlier_detection_header",
    hdrs = [
        "ext/filters/client_channel/lb_policy/outlier_detection/outlier_detection.h",
    ],
    external_deps = ["absl/types:optional"],
    language = "c++",
    deps = [
        "json",
        "json_args",
        "json_object_loader",
        "time",
        "validation_errors",
        "//:gpr_platform",
    ],
)

grpc_cc_library(
    name = "grpc_lb_policy_outlier_detection",
    srcs = [
        "ext/filters/client_channel/lb_policy/outlier_detection/outlier_detection.cc",
    ],
    external_deps = [
        "absl/base:core_headers",
        "absl/meta:type_traits",
        "absl/random",
        "absl/status",
        "absl/status:statusor",
        "absl/strings",
        "absl/types:variant",
    ],
    language = "c++",
    deps = [
        "channel_args",
        "delegating_helper",
        "experiments",
        "grpc_outlier_detection_header",
        "health_check_client",
        "iomgr_fwd",
        "json",
        "lb_policy",
        "lb_policy_factory",
        "lb_policy_registry",
        "pollset_set",
        "ref_counted",
        "resolved_address",
        "subchannel_interface",
        "unique_type_name",
        "validation_errors",
        "//:config",
        "//:debug_location",
        "//:endpoint_addresses",
        "//:exec_ctx",
        "//:gpr",
        "//:grpc_base",
        "//:grpc_client_channel",
        "//:grpc_trace",
        "//:orphanable",
        "//:ref_counted_ptr",
        "//:sockaddr_utils",
        "//:work_serializer",
    ],
)

grpc_cc_library(
    name = "grpc_lb_policy_priority",
    srcs = [
        "ext/filters/client_channel/lb_policy/priority/priority.cc",
    ],
    external_deps = [
        "absl/status",
        "absl/status:statusor",
        "absl/strings",
        "absl/types:optional",
    ],
    language = "c++",
    deps = [
        "channel_args",
        "delegating_helper",
        "grpc_lb_address_filtering",
        "json",
        "json_args",
        "json_object_loader",
        "lb_policy",
        "lb_policy_factory",
        "lb_policy_registry",
        "pollset_set",
        "ref_counted_string",
        "time",
        "validation_errors",
        "//:channel_arg_names",
        "//:config",
        "//:debug_location",
        "//:endpoint_addresses",
        "//:exec_ctx",
        "//:gpr",
        "//:grpc_base",
        "//:grpc_client_channel",
        "//:grpc_trace",
        "//:orphanable",
        "//:ref_counted_ptr",
        "//:work_serializer",
    ],
)

grpc_cc_library(
    name = "grpc_lb_policy_weighted_target",
    srcs = [
        "ext/filters/client_channel/lb_policy/weighted_target/weighted_target.cc",
    ],
    external_deps = [
        "absl/base:core_headers",
        "absl/meta:type_traits",
        "absl/random",
        "absl/status",
        "absl/status:statusor",
        "absl/strings",
        "absl/types:optional",
    ],
    language = "c++",
    deps = [
        "channel_args",
        "delegating_helper",
        "grpc_lb_address_filtering",
        "json",
        "json_args",
        "json_object_loader",
        "lb_policy",
        "lb_policy_factory",
        "lb_policy_registry",
        "pollset_set",
        "time",
        "validation_errors",
        "//:config",
        "//:debug_location",
        "//:endpoint_addresses",
        "//:exec_ctx",
        "//:gpr",
        "//:grpc_base",
        "//:grpc_client_channel",
        "//:grpc_trace",
        "//:orphanable",
        "//:ref_counted_ptr",
        "//:work_serializer",
    ],
)

grpc_cc_library(
    name = "grpc_lb_policy_xds_override_host",
    srcs = [
        "ext/filters/client_channel/lb_policy/xds/xds_override_host.cc",
    ],
    hdrs = [
        "ext/filters/client_channel/lb_policy/xds/xds_override_host.h",
    ],
    external_deps = [
        "absl/base:core_headers",
        "absl/status",
        "absl/status:statusor",
        "absl/strings",
        "absl/types:optional",
        "absl/types:span",
        "absl/types:variant",
    ],
    language = "c++",
    deps = [
        "channel_args",
        "closure",
        "delegating_helper",
        "error",
        "experiments",
        "grpc_stateful_session_filter",
        "grpc_xds_client",
        "iomgr_fwd",
        "json",
        "json_args",
        "json_object_loader",
        "lb_policy",
        "lb_policy_factory",
        "lb_policy_registry",
        "match",
        "pollset_set",
        "ref_counted_string",
        "resolved_address",
        "subchannel_interface",
        "validation_errors",
        "//:config",
        "//:debug_location",
        "//:endpoint_addresses",
        "//:exec_ctx",
        "//:gpr",
        "//:grpc_base",
        "//:grpc_client_channel",
        "//:grpc_trace",
        "//:orphanable",
        "//:ref_counted_ptr",
        "//:sockaddr_utils",
        "//:work_serializer",
    ],
)

grpc_cc_library(
    name = "lb_server_load_reporting_filter",
    srcs = [
        "ext/filters/load_reporting/server_load_reporting_filter.cc",
    ],
    hdrs = [
        "ext/filters/load_reporting/registered_opencensus_objects.h",
        "ext/filters/load_reporting/server_load_reporting_filter.h",
        "//:src/cpp/server/load_reporter/constants.h",
    ],
    external_deps = [
        "absl/container:inlined_vector",
        "absl/status",
        "absl/status:statusor",
        "absl/strings",
        "absl/strings:str_format",
        "absl/types:optional",
        "opencensus-stats",
        "opencensus-tags",
    ],
    language = "c++",
    deps = [
        "arena_promise",
        "channel_args",
        "channel_fwd",
        "channel_stack_type",
        "context",
        "grpc_sockaddr",
        "resolved_address",
        "seq",
        "slice",
        "//:channel_arg_names",
        "//:channel_stack_builder",
        "//:config",
        "//:gpr",
        "//:gpr_platform",
        "//:grpc_base",
        "//:grpc_public_hdrs",
        "//:grpc_security_base",
        "//:parse_address",
        "//:promise",
        "//:uri_parser",
    ],
    alwayslink = 1,
)

grpc_cc_library(
    name = "grpc_backend_metric_filter",
    srcs = [
        "ext/filters/backend_metrics/backend_metric_filter.cc",
    ],
    hdrs = [
        "ext/filters/backend_metrics/backend_metric_filter.h",
    ],
    external_deps = [
        "absl/status:statusor",
        "absl/strings",
        "absl/types:optional",
        "upb_lib",
    ],
    language = "c++",
    deps = [
        "arena_promise",
        "channel_args",
        "channel_fwd",
        "channel_stack_type",
        "context",
        "grpc_backend_metric_data",
        "grpc_backend_metric_provider",
        "map",
        "slice",
        "//:channel_arg_names",
        "//:channel_stack_builder",
        "//:config",
        "//:gpr",
        "//:gpr_platform",
        "//:grpc_base",
        "//:grpc_trace",
        "//:legacy_context",
        "//:xds_orca_upb",
    ],
)

grpc_cc_library(
    name = "polling_resolver",
    srcs = [
        "ext/filters/client_channel/resolver/polling_resolver.cc",
    ],
    hdrs = [
        "ext/filters/client_channel/resolver/polling_resolver.h",
    ],
    external_deps = [
        "absl/status",
        "absl/status:statusor",
        "absl/strings",
        "absl/types:optional",
    ],
    language = "c++",
    deps = [
        "channel_args",
        "grpc_service_config",
        "iomgr_fwd",
        "time",
        "//:backoff",
        "//:debug_location",
        "//:endpoint_addresses",
        "//:event_engine_base_hdrs",
        "//:exec_ctx",
        "//:gpr",
        "//:grpc_resolver",
        "//:grpc_trace",
        "//:orphanable",
        "//:ref_counted_ptr",
        "//:uri_parser",
        "//:work_serializer",
    ],
)

grpc_cc_library(
    name = "service_config_helper",
    srcs = ["ext/filters/client_channel/resolver/dns/event_engine/service_config_helper.cc"],
    hdrs = ["ext/filters/client_channel/resolver/dns/event_engine/service_config_helper.h"],
    external_deps = [
        "absl/status:statusor",
        "absl/strings",
    ],
    language = "c++",
    deps = [
        "json",
        "json_args",
        "json_object_loader",
        "json_reader",
        "json_writer",
        "status_helper",
        "//:gpr_platform",
        "//:grpc_base",
    ],
)

grpc_cc_library(
    name = "grpc_resolver_dns_event_engine",
    srcs = ["ext/filters/client_channel/resolver/dns/event_engine/event_engine_client_channel_resolver.cc"],
    hdrs = ["ext/filters/client_channel/resolver/dns/event_engine/event_engine_client_channel_resolver.h"],
    external_deps = [
        "absl/base:core_headers",
        "absl/cleanup",
        "absl/status",
        "absl/status:statusor",
        "absl/strings",
        "absl/types:optional",
    ],
    language = "c++",
    deps = [
        "channel_args",
        "event_engine_common",
        "grpc_service_config",
        "polling_resolver",
        "service_config_helper",
        "time",
        "validation_errors",
        "//:backoff",
        "//:channel_arg_names",
        "//:debug_location",
        "//:endpoint_addresses",
        "//:exec_ctx",
        "//:gpr",
        "//:gpr_platform",
        "//:grpc_base",
        "//:grpc_grpclb_balancer_addresses",
        "//:grpc_resolver",
        "//:grpc_service_config_impl",
        "//:grpc_trace",
        "//:orphanable",
        "//:ref_counted_ptr",
        "//:uri_parser",
    ],
)

grpc_cc_library(
    name = "grpc_resolver_dns_plugin",
    srcs = [
        "ext/filters/client_channel/resolver/dns/dns_resolver_plugin.cc",
    ],
    hdrs = [
        "ext/filters/client_channel/resolver/dns/dns_resolver_plugin.h",
    ],
    external_deps = ["absl/strings"],
    language = "c++",
    deps = [
        "experiments",
        "grpc_resolver_dns_event_engine",
        "grpc_resolver_dns_native",
        "//:config",
        "//:config_vars",
        "//:gpr",
        "//:grpc_resolver",
        "//:grpc_resolver_dns_ares",
    ],
)

grpc_cc_library(
    name = "grpc_resolver_dns_native",
    srcs = [
        "ext/filters/client_channel/resolver/dns/native/dns_resolver.cc",
    ],
    hdrs = [
        "ext/filters/client_channel/resolver/dns/native/dns_resolver.h",
    ],
    external_deps = [
        "absl/functional:bind_front",
        "absl/status",
        "absl/status:statusor",
        "absl/strings",
        "absl/types:optional",
    ],
    language = "c++",
    deps = [
        "channel_args",
        "polling_resolver",
        "resolved_address",
        "time",
        "//:backoff",
        "//:channel_arg_names",
        "//:config",
        "//:debug_location",
        "//:endpoint_addresses",
        "//:gpr",
        "//:grpc_base",
        "//:grpc_resolver",
        "//:grpc_trace",
        "//:orphanable",
        "//:ref_counted_ptr",
        "//:uri_parser",
    ],
)

grpc_cc_library(
    name = "grpc_resolver_sockaddr",
    srcs = [
        "ext/filters/client_channel/resolver/sockaddr/sockaddr_resolver.cc",
    ],
    external_deps = [
        "absl/status:statusor",
        "absl/strings",
    ],
    language = "c++",
    deps = [
        "channel_args",
        "iomgr_port",
        "resolved_address",
        "//:config",
        "//:endpoint_addresses",
        "//:gpr",
        "//:grpc_resolver",
        "//:orphanable",
        "//:parse_address",
        "//:uri_parser",
    ],
)

grpc_cc_library(
    name = "grpc_resolver_binder",
    srcs = [
        "ext/filters/client_channel/resolver/binder/binder_resolver.cc",
    ],
    external_deps = [
        "absl/status",
        "absl/status:statusor",
        "absl/strings",
    ],
    language = "c++",
    deps = [
        "channel_args",
        "error",
        "iomgr_port",
        "resolved_address",
        "status_helper",
        "//:config",
        "//:endpoint_addresses",
        "//:gpr",
        "//:grpc_resolver",
        "//:orphanable",
        "//:uri_parser",
    ],
)

grpc_cc_library(
    name = "grpc_resolver_xds_header",
    hdrs = [
        "ext/filters/client_channel/resolver/xds/xds_resolver.h",
    ],
    external_deps = ["absl/strings"],
    language = "c++",
    deps = [
        "grpc_service_config",
        "unique_type_name",
        "//:gpr_platform",
    ],
)

grpc_cc_library(
    name = "grpc_resolver_xds",
    srcs = [
        "ext/filters/client_channel/resolver/xds/xds_resolver.cc",
    ],
    external_deps = [
        "absl/meta:type_traits",
        "absl/random",
        "absl/status",
        "absl/status:statusor",
        "absl/strings",
        "absl/strings:str_format",
        "absl/types:optional",
        "absl/types:variant",
        "re2",
    ],
    language = "c++",
    deps = [
        "arena",
        "arena_promise",
        "channel_args",
        "channel_fwd",
        "context",
        "dual_ref_counted",
        "experiments",
        "grpc_lb_policy_ring_hash",
        "grpc_resolver_xds_header",
        "grpc_service_config",
        "grpc_xds_client",
        "iomgr_fwd",
        "match",
        "pollset_set",
        "ref_counted",
        "slice",
        "time",
        "xxhash_inline",
        "//:channel_arg_names",
        "//:config",
        "//:debug_location",
        "//:endpoint_addresses",
        "//:gpr",
        "//:grpc_base",
        "//:grpc_client_channel",
        "//:grpc_public_hdrs",
        "//:grpc_resolver",
        "//:grpc_service_config_impl",
        "//:grpc_trace",
        "//:legacy_context",
        "//:orphanable",
        "//:ref_counted_ptr",
        "//:uri_parser",
        "//:work_serializer",
        "//:xds_client",
    ],
)

grpc_cc_library(
    name = "grpc_resolver_c2p",
    srcs = [
        "ext/filters/client_channel/resolver/google_c2p/google_c2p_resolver.cc",
    ],
    external_deps = [
        "absl/status:statusor",
        "absl/strings",
        "absl/types:optional",
    ],
    language = "c++",
    deps = [
        "channel_args",
        "env",
        "gcp_metadata_query",
        "grpc_xds_client",
        "json",
        "json_writer",
        "resource_quota",
        "time",
        "//:alts_util",
        "//:config",
        "//:debug_location",
        "//:gpr",
        "//:grpc_base",
        "//:grpc_resolver",
        "//:orphanable",
        "//:ref_counted_ptr",
        "//:uri_parser",
        "//:work_serializer",
        "//:xds_client",
    ],
)

grpc_cc_library(
    name = "hpack_constants",
    hdrs = [
        "ext/transport/chttp2/transport/hpack_constants.h",
    ],
    language = "c++",
    deps = ["//:gpr_platform"],
)

grpc_cc_library(
    name = "hpack_encoder_table",
    srcs = [
        "ext/transport/chttp2/transport/hpack_encoder_table.cc",
    ],
    hdrs = [
        "ext/transport/chttp2/transport/hpack_encoder_table.h",
    ],
    external_deps = ["absl/container:inlined_vector"],
    language = "c++",
    deps = [
        "hpack_constants",
        "//:gpr",
    ],
)

grpc_cc_library(
    name = "chttp2_flow_control",
    srcs = [
        "ext/transport/chttp2/transport/flow_control.cc",
    ],
    hdrs = [
        "ext/transport/chttp2/transport/flow_control.h",
    ],
    external_deps = [
        "absl/functional:function_ref",
        "absl/status",
        "absl/strings",
        "absl/strings:str_format",
        "absl/types:optional",
    ],
    deps = [
        "bdp_estimator",
        "experiments",
        "http2_settings",
        "memory_quota",
        "pid_controller",
        "time",
        "useful",
        "//:gpr",
        "//:grpc_trace",
    ],
)

grpc_cc_library(
    name = "ping_abuse_policy",
    srcs = [
        "ext/transport/chttp2/transport/ping_abuse_policy.cc",
    ],
    hdrs = [
        "ext/transport/chttp2/transport/ping_abuse_policy.h",
    ],
    external_deps = [
        "absl/strings",
        "absl/types:optional",
    ],
    deps = [
        "channel_args",
        "time",
        "//:channel_arg_names",
        "//:gpr_platform",
    ],
)

grpc_cc_library(
    name = "ping_callbacks",
    srcs = [
        "ext/transport/chttp2/transport/ping_callbacks.cc",
    ],
    hdrs = [
        "ext/transport/chttp2/transport/ping_callbacks.h",
    ],
    external_deps = [
        "absl/container:flat_hash_map",
        "absl/functional:any_invocable",
        "absl/hash",
        "absl/meta:type_traits",
        "absl/random:bit_gen_ref",
        "absl/random:distributions",
        "absl/types:optional",
    ],
    deps = [
        "time",
        "//:event_engine_base_hdrs",
        "//:gpr",
        "//:gpr_platform",
        "//:grpc_trace",
    ],
)

grpc_cc_library(
    name = "write_size_policy",
    srcs = [
        "ext/transport/chttp2/transport/write_size_policy.cc",
    ],
    hdrs = [
        "ext/transport/chttp2/transport/write_size_policy.h",
    ],
    deps = [
        "time",
        "//:gpr",
        "//:gpr_platform",
    ],
)

grpc_cc_library(
    name = "ping_rate_policy",
    srcs = [
        "ext/transport/chttp2/transport/ping_rate_policy.cc",
    ],
    hdrs = [
        "ext/transport/chttp2/transport/ping_rate_policy.h",
    ],
    external_deps = [
        "absl/strings",
        "absl/types:optional",
        "absl/types:variant",
    ],
    deps = [
        "channel_args",
        "experiments",
        "match",
        "time",
        "//:channel_arg_names",
        "//:gpr_platform",
    ],
)

grpc_cc_library(
    name = "max_concurrent_streams_policy",
    srcs = [
        "ext/transport/chttp2/transport/max_concurrent_streams_policy.cc",
    ],
    hdrs = [
        "ext/transport/chttp2/transport/max_concurrent_streams_policy.h",
    ],
    deps = [
        "//:gpr",
        "//:gpr_platform",
    ],
)

grpc_cc_library(
    name = "huffsyms",
    srcs = [
        "ext/transport/chttp2/transport/huffsyms.cc",
    ],
    hdrs = [
        "ext/transport/chttp2/transport/huffsyms.h",
    ],
    deps = ["//:gpr_platform"],
)

grpc_cc_library(
    name = "decode_huff",
    srcs = [
        "ext/transport/chttp2/transport/decode_huff.cc",
    ],
    hdrs = [
        "ext/transport/chttp2/transport/decode_huff.h",
    ],
    deps = ["//:gpr_platform"],
)

grpc_cc_library(
    name = "http2_settings",
    srcs = [
        "ext/transport/chttp2/transport/http2_settings.cc",
    ],
    hdrs = [
        "ext/transport/chttp2/transport/http2_settings.h",
    ],
    deps = [
        "http2_errors",
        "useful",
        "//:gpr_platform",
    ],
)

grpc_cc_library(
    name = "grpc_transport_chttp2_alpn",
    srcs = [
        "ext/transport/chttp2/alpn/alpn.cc",
    ],
    hdrs = [
        "ext/transport/chttp2/alpn/alpn.h",
    ],
    language = "c++",
    deps = [
        "useful",
        "//:gpr",
    ],
)

grpc_cc_library(
    name = "grpc_transport_chttp2_client_connector",
    srcs = [
        "ext/transport/chttp2/client/chttp2_connector.cc",
    ],
    hdrs = [
        "ext/transport/chttp2/client/chttp2_connector.h",
    ],
    external_deps = [
        "absl/base:core_headers",
        "absl/status",
        "absl/status:statusor",
        "absl/strings:str_format",
        "absl/types:optional",
    ],
    language = "c++",
    deps = [
        "channel_args",
        "channel_args_endpoint_config",
        "channel_args_preconditioning",
        "channel_stack_type",
        "closure",
        "error",
        "grpc_insecure_credentials",
        "handshaker_registry",
        "resolved_address",
        "status_helper",
        "tcp_connect_handshaker",
        "time",
        "transport_fwd",
        "unique_type_name",
        "//:channel_arg_names",
        "//:config",
        "//:debug_location",
        "//:exec_ctx",
        "//:gpr",
        "//:grpc_base",
        "//:grpc_client_channel",
        "//:grpc_public_hdrs",
        "//:grpc_resolver",
        "//:grpc_security_base",
        "//:grpc_trace",
        "//:grpc_transport_chttp2",
        "//:handshaker",
        "//:orphanable",
        "//:ref_counted_ptr",
        "//:sockaddr_utils",
    ],
)

grpc_cc_library(
    name = "grpc_transport_chttp2_server",
    srcs = [
        "ext/transport/chttp2/server/chttp2_server.cc",
    ],
    hdrs = [
        "ext/transport/chttp2/server/chttp2_server.h",
    ],
    external_deps = [
        "absl/base:core_headers",
        "absl/status",
        "absl/status:statusor",
        "absl/strings",
        "absl/strings:str_format",
        "absl/types:optional",
    ],
    language = "c++",
    deps = [
        "channel_args",
        "channel_args_endpoint_config",
        "closure",
        "error",
        "grpc_insecure_credentials",
        "handshaker_registry",
        "iomgr_fwd",
        "memory_quota",
        "pollset_set",
        "resolved_address",
        "resource_quota",
        "status_helper",
        "time",
        "transport_fwd",
        "unique_type_name",
        "//:channel_arg_names",
        "//:chttp2_legacy_frame",
        "//:config",
        "//:debug_location",
        "//:exec_ctx",
        "//:gpr",
        "//:grpc_base",
        "//:grpc_security_base",
        "//:grpc_trace",
        "//:grpc_transport_chttp2",
        "//:handshaker",
        "//:orphanable",
        "//:ref_counted_ptr",
        "//:sockaddr_utils",
        "//:uri_parser",
    ],
)

grpc_cc_library(
    name = "grpc_transport_inproc",
    srcs = [
        "ext/transport/inproc/inproc_plugin.cc",
        "ext/transport/inproc/inproc_transport.cc",
        "ext/transport/inproc/legacy_inproc_transport.cc",
    ],
    hdrs = [
        "ext/transport/inproc/inproc_transport.h",
        "ext/transport/inproc/legacy_inproc_transport.h",
    ],
    external_deps = [
        "absl/status",
        "absl/status:statusor",
        "absl/strings",
        "absl/types:optional",
    ],
    language = "c++",
    deps = [
        "arena",
        "channel_args",
        "channel_args_preconditioning",
        "channel_stack_type",
        "closure",
        "error",
        "experiments",
        "iomgr_fwd",
        "slice",
        "slice_buffer",
        "status_helper",
        "time",
        "transport_fwd",
        "//:channel_arg_names",
        "//:config",
        "//:debug_location",
        "//:exec_ctx",
        "//:gpr",
        "//:grpc_base",
        "//:grpc_public_hdrs",
        "//:grpc_trace",
        "//:ref_counted_ptr",
    ],
)

grpc_cc_library(
    name = "chaotic_good_frame",
    srcs = [
        "ext/transport/chaotic_good/frame.cc",
    ],
    hdrs = [
        "ext/transport/chaotic_good/frame.h",
    ],
    external_deps = [
        "absl/random:bit_gen_ref",
        "absl/status",
        "absl/status:statusor",
        "absl/types:variant",
    ],
    deps = [
        "arena",
        "bitset",
        "chaotic_good_frame_header",
        "no_destruct",
        "slice",
        "slice_buffer",
        "status_helper",
        "//:gpr",
        "//:gpr_platform",
        "//:grpc_base",
        "//:hpack_encoder",
        "//:hpack_parser",
    ],
)

grpc_cc_library(
    name = "chaotic_good_frame_header",
    srcs = [
        "ext/transport/chaotic_good/frame_header.cc",
    ],
    hdrs = [
        "ext/transport/chaotic_good/frame_header.h",
    ],
    external_deps = [
        "absl/status",
        "absl/status:statusor",
    ],
    deps = [
        "bitset",
        "//:gpr_platform",
    ],
)

grpc_cc_library(
    name = "gcp_metadata_query",
    srcs = [
        "ext/gcp/metadata_query.cc",
    ],
    hdrs = [
        "ext/gcp/metadata_query.h",
    ],
    external_deps = [
        "absl/functional:any_invocable",
        "absl/status",
        "absl/status:statusor",
        "absl/strings",
        "absl/strings:str_format",
    ],
    deps = [
        "closure",
        "error",
        "status_helper",
        "time",
        "//:gpr",
        "//:gpr_platform",
        "//:grpc_base",
        "//:grpc_security_base",
        "//:grpc_trace",
        "//:httpcli",
        "//:orphanable",
        "//:ref_counted_ptr",
        "//:uri_parser",
    ],
)

grpc_cc_library(
    name = "logging_sink",
    hdrs = [
        "ext/filters/logging/logging_sink.h",
    ],
    external_deps = [
        "absl/numeric:int128",
        "absl/strings",
    ],
    language = "c++",
    visibility = [
        "//src/cpp/ext/gcp:__subpackages__",
        "//test:__subpackages__",
    ],
    deps = [
        "time",
        "//:gpr_platform",
    ],
)

grpc_cc_library(
    name = "logging_filter",
    srcs = [
        "ext/filters/logging/logging_filter.cc",
    ],
    hdrs = [
        "ext/filters/logging/logging_filter.h",
    ],
    external_deps = [
        "absl/numeric:int128",
        "absl/random",
        "absl/random:distributions",
        "absl/status:statusor",
        "absl/strings",
        "absl/types:optional",
    ],
    language = "c++",
    visibility = [
        "//src/cpp/ext/gcp:__subpackages__",
        "//test:__subpackages__",
    ],
    deps = [
        "arena",
        "arena_promise",
        "cancel_callback",
        "channel_args",
        "channel_fwd",
        "channel_stack_type",
        "context",
        "logging_sink",
        "map",
        "pipe",
        "slice",
        "slice_buffer",
        "time",
        "//:channel_arg_names",
        "//:channel_stack_builder",
        "//:config",
        "//:gpr",
        "//:gpr_platform",
        "//:grpc_base",
        "//:grpc_client_channel",
        "//:grpc_public_hdrs",
        "//:grpc_resolver",
        "//:legacy_context",
        "//:uri_parser",
    ],
)

grpc_cc_library(
    name = "grpc_promise_endpoint",
    srcs = [
        "lib/transport/promise_endpoint.cc",
    ],
    external_deps = [
        "absl/base:core_headers",
        "absl/status",
        "absl/status:statusor",
        "absl/types:optional",
    ],
    language = "c++",
    public_hdrs = [
        "lib/transport/promise_endpoint.h",
    ],
    deps = [
        "activity",
        "event_engine_common",
        "poll",
        "slice",
        "slice_buffer",
        "//:event_engine_base_hdrs",
        "//:gpr",
    ],
)

grpc_cc_library(
    name = "chaotic_good_client_transport",
    srcs = [
        "ext/transport/chaotic_good/client_transport.cc",
    ],
    hdrs = [
        "ext/transport/chaotic_good/client_transport.h",
    ],
    external_deps = [
        "absl/base:core_headers",
        "absl/status",
        "absl/status:statusor",
        "absl/types:variant",
    ],
    language = "c++",
    deps = [
        "activity",
        "chaotic_good_frame",
        "chaotic_good_frame_header",
        "event_engine_wakeup_scheduler",
        "for_each",
        "grpc_promise_endpoint",
        "join",
        "loop",
        "match",
        "mpsc",
        "pipe",
        "seq",
        "slice",
        "slice_buffer",
        "//:gpr",
        "//:gpr_platform",
        "//:grpc_base",
        "//:hpack_encoder",
    ],
)

### UPB Targets

grpc_upb_proto_library(
    name = "envoy_admin_upb",
    deps = ["@envoy_api//envoy/admin/v3:pkg"],
)

grpc_upb_proto_library(
    name = "envoy_config_cluster_upb",
    deps = ["@envoy_api//envoy/config/cluster/v3:pkg"],
)

grpc_upb_proto_reflection_library(
    name = "envoy_config_cluster_upbdefs",
    deps = ["@envoy_api//envoy/config/cluster/v3:pkg"],
)

grpc_upb_proto_library(
    name = "envoy_config_core_upb",
    deps = ["@envoy_api//envoy/config/core/v3:pkg"],
)

grpc_upb_proto_library(
    name = "envoy_config_endpoint_upb",
    deps = ["@envoy_api//envoy/config/endpoint/v3:pkg"],
)

grpc_upb_proto_reflection_library(
    name = "envoy_config_endpoint_upbdefs",
    deps = ["@envoy_api//envoy/config/endpoint/v3:pkg"],
)

grpc_upb_proto_library(
    name = "envoy_config_listener_upb",
    deps = ["@envoy_api//envoy/config/listener/v3:pkg"],
)

grpc_upb_proto_reflection_library(
    name = "envoy_config_listener_upbdefs",
    deps = ["@envoy_api//envoy/config/listener/v3:pkg"],
)

grpc_upb_proto_library(
    name = "envoy_config_rbac_upb",
    deps = ["@envoy_api//envoy/config/rbac/v3:pkg"],
)

grpc_upb_proto_library(
    name = "envoy_config_route_upb",
    deps = ["@envoy_api//envoy/config/route/v3:pkg"],
)

grpc_upb_proto_reflection_library(
    name = "envoy_config_route_upbdefs",
    deps = ["@envoy_api//envoy/config/route/v3:pkg"],
)

grpc_upb_proto_library(
    name = "envoy_extensions_clusters_aggregate_upb",
    deps = ["@envoy_api//envoy/extensions/clusters/aggregate/v3:pkg"],
)

grpc_upb_proto_reflection_library(
    name = "envoy_extensions_clusters_aggregate_upbdefs",
    deps = ["@envoy_api//envoy/extensions/clusters/aggregate/v3:pkg"],
)

grpc_upb_proto_library(
    name = "envoy_extensions_filters_common_fault_upb",
    deps = ["@envoy_api//envoy/extensions/filters/common/fault/v3:pkg"],
)

grpc_upb_proto_library(
    name = "envoy_extensions_filters_http_fault_upb",
    deps = ["@envoy_api//envoy/extensions/filters/http/fault/v3:pkg"],
)

grpc_upb_proto_reflection_library(
    name = "envoy_extensions_filters_http_fault_upbdefs",
    deps = ["@envoy_api//envoy/extensions/filters/http/fault/v3:pkg"],
)

grpc_upb_proto_library(
    name = "envoy_extensions_filters_http_rbac_upb",
    deps = ["@envoy_api//envoy/extensions/filters/http/rbac/v3:pkg"],
)

grpc_upb_proto_reflection_library(
    name = "envoy_extensions_filters_http_rbac_upbdefs",
    deps = ["@envoy_api//envoy/extensions/filters/http/rbac/v3:pkg"],
)

grpc_upb_proto_library(
    name = "envoy_extensions_filters_http_router_upb",
    deps = ["@envoy_api//envoy/extensions/filters/http/router/v3:pkg"],
)

grpc_upb_proto_reflection_library(
    name = "envoy_extensions_filters_http_router_upbdefs",
    deps = ["@envoy_api//envoy/extensions/filters/http/router/v3:pkg"],
)

grpc_upb_proto_library(
    name = "envoy_extensions_filters_http_stateful_session_upb",
    deps = ["@envoy_api//envoy/extensions/filters/http/stateful_session/v3:pkg"],
)

grpc_upb_proto_reflection_library(
    name = "envoy_extensions_filters_http_stateful_session_upbdefs",
    deps = ["@envoy_api//envoy/extensions/filters/http/stateful_session/v3:pkg"],
)

grpc_upb_proto_library(
    name = "envoy_extensions_http_stateful_session_cookie_upb",
    deps = ["@envoy_api//envoy/extensions/http/stateful_session/cookie/v3:pkg"],
)

grpc_upb_proto_reflection_library(
    name = "envoy_extensions_http_stateful_session_cookie_upbdefs",
    deps = ["@envoy_api//envoy/extensions/http/stateful_session/cookie/v3:pkg"],
)

grpc_upb_proto_library(
    name = "envoy_type_http_upb",
    deps = ["@envoy_api//envoy/type/http/v3:pkg"],
)

grpc_upb_proto_library(
    name = "envoy_extensions_load_balancing_policies_client_side_weighted_round_robin_upb",
    deps = ["@envoy_api//envoy/extensions/load_balancing_policies/client_side_weighted_round_robin/v3:pkg"],
)

grpc_upb_proto_library(
    name = "envoy_extensions_load_balancing_policies_ring_hash_upb",
    deps = ["@envoy_api//envoy/extensions/load_balancing_policies/ring_hash/v3:pkg"],
)

grpc_upb_proto_library(
    name = "envoy_extensions_load_balancing_policies_wrr_locality_upb",
    deps = ["@envoy_api//envoy/extensions/load_balancing_policies/wrr_locality/v3:pkg"],
)

grpc_upb_proto_library(
    name = "envoy_extensions_load_balancing_policies_pick_first_upb",
    deps = ["@envoy_api//envoy/extensions/load_balancing_policies/pick_first/v3:pkg"],
)

grpc_upb_proto_library(
    name = "envoy_extensions_filters_network_http_connection_manager_upb",
    deps = ["@envoy_api//envoy/extensions/filters/network/http_connection_manager/v3:pkg"],
)

grpc_upb_proto_reflection_library(
    name = "envoy_extensions_filters_network_http_connection_manager_upbdefs",
    deps = ["@envoy_api//envoy/extensions/filters/network/http_connection_manager/v3:pkg"],
)

grpc_upb_proto_library(
    name = "envoy_extensions_transport_sockets_tls_upb",
    deps = ["@envoy_api//envoy/extensions/transport_sockets/tls/v3:pkg"],
)

grpc_upb_proto_reflection_library(
    name = "envoy_extensions_transport_sockets_tls_upbdefs",
    deps = ["@envoy_api//envoy/extensions/transport_sockets/tls/v3:pkg"],
)

grpc_upb_proto_library(
    name = "envoy_service_discovery_upb",
    deps = ["@envoy_api//envoy/service/discovery/v3:pkg"],
)

grpc_upb_proto_reflection_library(
    name = "envoy_service_discovery_upbdefs",
    deps = ["@envoy_api//envoy/service/discovery/v3:pkg"],
)

grpc_upb_proto_library(
    name = "envoy_service_load_stats_upb",
    deps = ["@envoy_api//envoy/service/load_stats/v3:pkg"],
)

grpc_upb_proto_reflection_library(
    name = "envoy_service_load_stats_upbdefs",
    deps = ["@envoy_api//envoy/service/load_stats/v3:pkg"],
)

grpc_upb_proto_library(
    name = "envoy_service_status_upb",
    deps = ["@envoy_api//envoy/service/status/v3:pkg"],
)

grpc_upb_proto_reflection_library(
    name = "envoy_service_status_upbdefs",
    deps = ["@envoy_api//envoy/service/status/v3:pkg"],
)

grpc_upb_proto_library(
    name = "envoy_type_matcher_upb",
    deps = ["@envoy_api//envoy/type/matcher/v3:pkg"],
)

grpc_upb_proto_library(
    name = "envoy_type_upb",
    deps = ["@envoy_api//envoy/type/v3:pkg"],
)

grpc_upb_proto_library(
    name = "xds_type_upb",
    deps = ["@com_github_cncf_udpa//xds/type/v3:pkg"],
)

grpc_upb_proto_reflection_library(
    name = "xds_type_upbdefs",
    deps = ["@com_github_cncf_udpa//xds/type/v3:pkg"],
)

grpc_upb_proto_library(
    name = "xds_orca_upb",
    deps = ["@com_github_cncf_udpa//xds/data/orca/v3:pkg"],
)

grpc_upb_proto_library(
    name = "xds_orca_service_upb",
    deps = ["@com_github_cncf_udpa//xds/service/orca/v3:pkg"],
)

grpc_upb_proto_library(
    name = "grpc_health_upb",
    deps = ["//src/proto/grpc/health/v1:health_proto_descriptor"],
)

grpc_upb_proto_library(
    name = "google_rpc_status_upb",
    deps = ["@com_google_googleapis//google/rpc:status_proto"],
)

grpc_upb_proto_reflection_library(
    name = "google_rpc_status_upbdefs",
    deps = ["@com_google_googleapis//google/rpc:status_proto"],
)

grpc_upb_proto_library(
    name = "google_type_expr_upb",
    deps = ["@com_google_googleapis//google/type:expr_proto"],
)

grpc_upb_proto_library(
    name = "grpc_lb_upb",
    deps = ["//src/proto/grpc/lb/v1:load_balancer_proto_descriptor"],
)

grpc_upb_proto_library(
    name = "alts_upb",
    deps = ["//src/proto/grpc/gcp:alts_handshaker_proto"],
)

grpc_upb_proto_library(
    name = "rls_upb",
    deps = ["//src/proto/grpc/lookup/v1:rls_proto_descriptor"],
)

grpc_upb_proto_library(
    name = "rls_config_upb",
    deps = ["//src/proto/grpc/lookup/v1:rls_config_proto_descriptor"],
)

grpc_upb_proto_reflection_library(
    name = "rls_config_upbdefs",
    deps = ["//src/proto/grpc/lookup/v1:rls_config_proto_descriptor"],
)

WELL_KNOWN_PROTO_TARGETS = [
    "any",
    "duration",
    "empty",
    "struct",
    "timestamp",
    "wrappers",
]

[grpc_upb_proto_library(
    name = "protobuf_" + target + "_upb",
    deps = ["@com_google_protobuf//:" + target + "_proto"],
) for target in WELL_KNOWN_PROTO_TARGETS]

[grpc_upb_proto_reflection_library(
    name = "protobuf_" + target + "_upbdefs",
    deps = ["@com_google_protobuf//:" + target + "_proto"],
) for target in WELL_KNOWN_PROTO_TARGETS]

grpc_generate_one_off_internal_targets()<|MERGE_RESOLUTION|>--- conflicted
+++ resolved
@@ -3065,12 +3065,9 @@
         "libssl",
     ],
     deps = [
-<<<<<<< HEAD
         "default_event_engine",
         "slice",
         "//:exec_ctx",
-=======
->>>>>>> 0f0396ae
         "//:gpr",
         "//:grpc_base",
     ],
