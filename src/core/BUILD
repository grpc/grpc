--- conflicted
+++ resolved
@@ -4460,10 +4460,7 @@
     language = "c++",
     deps = [
         "channel_args",
-<<<<<<< HEAD
         "grpc_lb_subchannel_list",
-=======
->>>>>>> 5b7108b9
         "grpc_stateful_session_filter",
         "json",
         "json_args",
